//===- Parsing, selection, and construction of pass pipelines -------------===//
//
// Part of the LLVM Project, under the Apache License v2.0 with LLVM Exceptions.
// See https://llvm.org/LICENSE.txt for license information.
// SPDX-License-Identifier: Apache-2.0 WITH LLVM-exception
//
//===----------------------------------------------------------------------===//
/// \file
///
/// This file provides the implementation of the PassBuilder based on our
/// static pass registry as well as related functionality. It also provides
/// helpers to aid in analyzing, debugging, and testing passes and pass
/// pipelines.
///
//===----------------------------------------------------------------------===//

#include "llvm/Passes/PassBuilder.h"
#include "llvm/ADT/ScopeExit.h" // INTEL
#include "llvm/ADT/StringSwitch.h"
#include "llvm/Analysis/AliasAnalysisEvaluator.h"
#include "llvm/Analysis/AliasSetTracker.h"
#include "llvm/Analysis/AssumptionCache.h"
#include "llvm/Analysis/BasicAliasAnalysis.h"
#include "llvm/Analysis/BlockFrequencyInfo.h"
#include "llvm/Analysis/BranchProbabilityInfo.h"
#include "llvm/Analysis/CFGPrinter.h"
#include "llvm/Analysis/CFLAndersAliasAnalysis.h"
#include "llvm/Analysis/CFLSteensAliasAnalysis.h"
#include "llvm/Analysis/CGSCCPassManager.h"
#include "llvm/Analysis/CallGraph.h"
#include "llvm/Analysis/DDG.h"
#include "llvm/Analysis/DDGPrinter.h"
#include "llvm/Analysis/Delinearization.h"
#include "llvm/Analysis/DemandedBits.h"
#include "llvm/Analysis/DependenceAnalysis.h"
#include "llvm/Analysis/DivergenceAnalysis.h"
#include "llvm/Analysis/DominanceFrontier.h"
#include "llvm/Analysis/FunctionPropertiesAnalysis.h"
#include "llvm/Analysis/GlobalsModRef.h"
#if INTEL_CUSTOMIZATION
#include "llvm/Analysis/Intel_Andersens.h"
#include "llvm/Analysis/Intel_ArrayUseAnalysis.h"
#include "llvm/Analysis/Intel_StdContainerAA.h"
#include "llvm/Analysis/Intel_WP.h"
#endif // INTEL_CUSTOMIZATION
#include "llvm/Analysis/IRSimilarityIdentifier.h"
#include "llvm/Analysis/IVUsers.h"
#include "llvm/Analysis/InlineAdvisor.h"
#include "llvm/Analysis/InlineSizeEstimatorAnalysis.h"
#include "llvm/Analysis/InstCount.h"
#include "llvm/Analysis/LazyCallGraph.h"
#include "llvm/Analysis/LazyValueInfo.h"
#include "llvm/Analysis/Lint.h"
#include "llvm/Analysis/LoopAccessAnalysis.h"
#include "llvm/Analysis/LoopCacheAnalysis.h"
#include "llvm/Analysis/LoopInfo.h"
#include "llvm/Analysis/LoopNestAnalysis.h"
#include "llvm/Analysis/MemDerefPrinter.h"
#include "llvm/Analysis/MemoryDependenceAnalysis.h"
#include "llvm/Analysis/MemorySSA.h"
#include "llvm/Analysis/ModuleDebugInfoPrinter.h"
#include "llvm/Analysis/ModuleSummaryAnalysis.h"
#include "llvm/Analysis/MustExecute.h"
#include "llvm/Analysis/ObjCARCAliasAnalysis.h"
#include "llvm/Analysis/OptimizationRemarkEmitter.h"
#include "llvm/Analysis/PhiValues.h"
#include "llvm/Analysis/PostDominators.h"
#include "llvm/Analysis/ProfileSummaryInfo.h"
#include "llvm/Analysis/RegionInfo.h"
#include "llvm/Analysis/ScalarEvolution.h"
#include "llvm/Analysis/ScalarEvolutionAliasAnalysis.h"
#include "llvm/Analysis/ScopedNoAliasAA.h"
#include "llvm/Analysis/StackLifetime.h"
#include "llvm/Analysis/StackSafetyAnalysis.h"
#include "llvm/Analysis/TargetLibraryInfo.h"
#include "llvm/Analysis/TargetTransformInfo.h"
#include "llvm/Analysis/TypeBasedAliasAnalysis.h"
#include "llvm/IR/Dominators.h"
#include "llvm/IR/IRPrintingPasses.h"
#include "llvm/IR/PassManager.h"
#include "llvm/IR/PrintPasses.h"
#include "llvm/IR/SafepointIRVerifier.h"
#include "llvm/IR/Verifier.h"
#include "llvm/SYCLLowerIR/LowerESIMD.h"
#include "llvm/SYCLLowerIR/LowerWGScope.h"
#include "llvm/Support/CommandLine.h"
#include "llvm/Support/Debug.h"
#include "llvm/Support/ErrorHandling.h"
#include "llvm/Support/FormatVariadic.h"
#include "llvm/Support/Regex.h"
#include "llvm/Target/TargetMachine.h"
#include "llvm/Transforms/AggressiveInstCombine/AggressiveInstCombine.h"
#include "llvm/Transforms/Coroutines/CoroCleanup.h"
#include "llvm/Transforms/Coroutines/CoroEarly.h"
#include "llvm/Transforms/Coroutines/CoroElide.h"
#include "llvm/Transforms/Coroutines/CoroSplit.h"
#include "llvm/Transforms/Instrumentation/Intel_FunctionSplitting.h" // INTEL
#include "llvm/Transforms/IPO/AlwaysInliner.h"
#include "llvm/Transforms/IPO/Annotation2Metadata.h"
#include "llvm/Transforms/IPO/ArgumentPromotion.h"
#include "llvm/Transforms/IPO/Attributor.h"
#include "llvm/Transforms/IPO/BlockExtractor.h"
#include "llvm/Transforms/IPO/CalledValuePropagation.h"
#include "llvm/Transforms/IPO/ConstantMerge.h"
#include "llvm/Transforms/IPO/CrossDSOCFI.h"
#include "llvm/Transforms/IPO/DeadArgumentElimination.h"
#include "llvm/Transforms/IPO/ElimAvailExtern.h"
#include "llvm/Transforms/IPO/ForceFunctionAttrs.h"
#include "llvm/Transforms/IPO/FunctionAttrs.h"
#include "llvm/Transforms/IPO/FunctionImport.h"
#include "llvm/Transforms/IPO/GlobalDCE.h"
#include "llvm/Transforms/IPO/GlobalOpt.h"
#include "llvm/Transforms/IPO/GlobalSplit.h"
#include "llvm/Transforms/IPO/HotColdSplitting.h"
#include "llvm/Transforms/IPO/IROutliner.h"
#include "llvm/Transforms/IPO/InferFunctionAttrs.h"
#include "llvm/Transforms/IPO/Inliner.h"
#include "llvm/Transforms/IPO/Intel_AdvancedFastCall.h" // INTEL
#include "llvm/Transforms/IPO/Intel_AggInliner.h" // INTEL
#include "llvm/Transforms/IPO/Intel_ArgNoAliasProp.h" // INTEL
#include "llvm/Transforms/IPO/Intel_ArgumentAlignment.h" // INTEL
#include "llvm/Transforms/IPO/Intel_CallTreeCloning.h" // INTEL
#include "llvm/Transforms/IPO/Intel_DeadArrayOpsElimination.h" // INTEL
#include "llvm/Transforms/IPO/Intel_DopeVectorConstProp.h" // INTEL
#include "llvm/Transforms/IPO/Intel_FoldWPIntrinsic.h"   // INTEL
#include "llvm/Transforms/IPO/Intel_InlineLists.h"       // INTEL
#include "llvm/Transforms/IPO/Intel_InlineReportEmitter.h"   // INTEL
#include "llvm/Transforms/IPO/Intel_InlineReportSetup.h"   // INTEL
#include "llvm/Transforms/IPO/Intel_IPArrayTranspose.h" // INTEL
#include "llvm/Transforms/IPO/Intel_IPCloning.h"       // INTEL
#include "llvm/Transforms/IPO/Intel_IPOPrefetch.h" // INTEL
#include "llvm/Transforms/IPO/Intel_OptimizeDynamicCasts.h"   //INTEL
#include "llvm/Transforms/IPO/Intel_PartialInline.h" // INTEL
#include "llvm/Transforms/IPO/Intel_QsortRecognizer.h" // INTEL
#include "llvm/Transforms/IPO/Intel_TileMVInlMarker.h" // INTEL
#include "llvm/Transforms/IPO/Internalize.h"
#include "llvm/Transforms/IPO/LoopExtractor.h"
#include "llvm/Transforms/IPO/LowerTypeTests.h"
#include "llvm/Transforms/IPO/MergeFunctions.h"
#include "llvm/Transforms/IPO/OpenMPOpt.h"
#include "llvm/Transforms/IPO/PartialInlining.h"
#include "llvm/Transforms/IPO/SCCP.h"
#include "llvm/Transforms/IPO/SampleProfile.h"
#include "llvm/Transforms/IPO/SampleProfileProbe.h"
#include "llvm/Transforms/IPO/StripDeadPrototypes.h"
#include "llvm/Transforms/IPO/StripSymbols.h"
#include "llvm/Transforms/IPO/SyntheticCountsPropagation.h"
#include "llvm/Transforms/IPO/WholeProgramDevirt.h"
#include "llvm/Transforms/InstCombine/InstCombine.h"
#include "llvm/Transforms/Instrumentation.h"
#include "llvm/Transforms/Instrumentation/AddressSanitizer.h"
#include "llvm/Transforms/Instrumentation/BoundsChecking.h"
#include "llvm/Transforms/Instrumentation/CGProfile.h"
#include "llvm/Transforms/Instrumentation/ControlHeightReduction.h"
#include "llvm/Transforms/Instrumentation/DataFlowSanitizer.h"
#include "llvm/Transforms/Instrumentation/GCOVProfiler.h"
#include "llvm/Transforms/Instrumentation/HWAddressSanitizer.h"
#include "llvm/Transforms/Instrumentation/InstrOrderFile.h"
#include "llvm/Transforms/Instrumentation/InstrProfiling.h"
#include "llvm/Transforms/Instrumentation/MemProfiler.h"
#include "llvm/Transforms/Instrumentation/MemorySanitizer.h"
#include "llvm/Transforms/Instrumentation/PGOInstrumentation.h"
#include "llvm/Transforms/Instrumentation/PoisonChecking.h"
#include "llvm/Transforms/Instrumentation/SanitizerCoverage.h"
#include "llvm/Transforms/Intel_OpenCLTransforms/FMASplitter.h" // INTEL
#include "llvm/Transforms/Instrumentation/ThreadSanitizer.h"
#include "llvm/Transforms/ObjCARC.h"
#include "llvm/Transforms/Scalar/ADCE.h"
#include "llvm/Transforms/Scalar/Intel_IVSplit.h" // INTEL
#include "llvm/Transforms/Scalar/AlignmentFromAssumptions.h"
#include "llvm/Transforms/Scalar/AnnotationRemarks.h"
#include "llvm/Transforms/Scalar/BDCE.h"
#include "llvm/Transforms/Scalar/CallSiteSplitting.h"
#include "llvm/Transforms/Scalar/ConstantHoisting.h"
#include "llvm/Transforms/Scalar/ConstraintElimination.h"
#include "llvm/Transforms/Scalar/CorrelatedValuePropagation.h"
#include "llvm/Transforms/Scalar/DCE.h"
#include "llvm/Transforms/Scalar/DeadStoreElimination.h"
#include "llvm/Transforms/Scalar/DivRemPairs.h"
#include "llvm/Transforms/Scalar/EarlyCSE.h"
#include "llvm/Transforms/Scalar/Float2Int.h"
#include "llvm/Transforms/Scalar/GVN.h"
#include "llvm/Transforms/Scalar/GuardWidening.h"
#include "llvm/Transforms/Scalar/IVUsersPrinter.h"
#include "llvm/Transforms/Scalar/IndVarSimplify.h"
#include "llvm/Transforms/Scalar/Intel_FunctionRecognizer.h" // INTEL
#include "llvm/Transforms/Scalar/Intel_GlobalOpt.h"         // INTEL
#include "llvm/Transforms/Scalar/Intel_IndirectCallConv.h"  // INTEL
#include "llvm/Transforms/Scalar/Intel_LowerSubscriptIntrinsic.h" // INTEL
#include "llvm/Transforms/Scalar/Intel_TbaaMDPropagation.h" // INTEL
#include "llvm/Transforms/Scalar/InductiveRangeCheckElimination.h"
#if !INTEL_COLLAB
#include "llvm/Transforms/Scalar/InferAddressSpaces.h"
#endif // ! INTEL_COLLAB
#include "llvm/Transforms/Scalar/InstSimplifyPass.h"
#include "llvm/Transforms/Scalar/JumpThreading.h"
#include "llvm/Transforms/Scalar/LICM.h"
#include "llvm/Transforms/Scalar/LoopAccessAnalysisPrinter.h"
#include "llvm/Transforms/Scalar/LoopDataPrefetch.h"
#include "llvm/Transforms/Scalar/LoopDeletion.h"
#include "llvm/Transforms/Scalar/LoopDistribute.h"
#include "llvm/Transforms/Scalar/LoopFlatten.h"
#include "llvm/Transforms/Scalar/LoopFuse.h"
#include "llvm/Transforms/Scalar/LoopIdiomRecognize.h"
#include "llvm/Transforms/Scalar/LoopInstSimplify.h"
#include "llvm/Transforms/Scalar/LoopInterchange.h"
#include "llvm/Transforms/Scalar/LoopLoadElimination.h"
#include "llvm/Transforms/Scalar/LoopPassManager.h"
#include "llvm/Transforms/Scalar/LoopPredication.h"
#include "llvm/Transforms/Scalar/LoopReroll.h"
#include "llvm/Transforms/Scalar/LoopRotation.h"
#include "llvm/Transforms/Scalar/LoopSimplifyCFG.h"
#include "llvm/Transforms/Scalar/LoopSink.h"
#include "llvm/Transforms/Scalar/LoopStrengthReduce.h"
#include "llvm/Transforms/Scalar/LoopUnrollAndJamPass.h"
#include "llvm/Transforms/Scalar/LoopUnrollPass.h"
#include "llvm/Transforms/Scalar/LoopVersioningLICM.h"
#include "llvm/Transforms/Scalar/LowerAtomic.h"
#include "llvm/Transforms/Scalar/LowerConstantIntrinsics.h"
#include "llvm/Transforms/Scalar/LowerExpectIntrinsic.h"
#include "llvm/Transforms/Scalar/LowerGuardIntrinsic.h"
#include "llvm/Transforms/Scalar/LowerMatrixIntrinsics.h"
#include "llvm/Transforms/Scalar/LowerWidenableCondition.h"
#include "llvm/Transforms/Scalar/MakeGuardsExplicit.h"
#include "llvm/Transforms/Scalar/MemCpyOptimizer.h"
#include "llvm/Transforms/Scalar/MergeICmps.h"
#include "llvm/Transforms/Scalar/MergedLoadStoreMotion.h"
#include "llvm/Transforms/Scalar/NaryReassociate.h"
#include "llvm/Transforms/Scalar/NewGVN.h"
#include "llvm/Transforms/Scalar/PartiallyInlineLibCalls.h"
#include "llvm/Transforms/Scalar/Reassociate.h"
#include "llvm/Transforms/Scalar/Reg2Mem.h"
#include "llvm/Transforms/Scalar/RewriteStatepointsForGC.h"
#include "llvm/Transforms/Scalar/SCCP.h"
#include "llvm/Transforms/Scalar/SROA.h"
#include "llvm/Transforms/Scalar/ScalarizeMaskedMemIntrin.h"
#include "llvm/Transforms/Scalar/Scalarizer.h"
#include "llvm/Transforms/Scalar/SeparateConstOffsetFromGEP.h"
#include "llvm/Transforms/Scalar/SimpleLoopUnswitch.h"
#include "llvm/Transforms/Scalar/SimplifyCFG.h"
#include "llvm/Transforms/Scalar/Sink.h"
#include "llvm/Transforms/Scalar/SpeculateAroundPHIs.h"
#include "llvm/Transforms/Scalar/SpeculativeExecution.h"
#include "llvm/Transforms/Scalar/StraightLineStrengthReduce.h"
#include "llvm/Transforms/Scalar/StructurizeCFG.h"
#include "llvm/Transforms/Scalar/TailRecursionElimination.h"
#include "llvm/Transforms/Scalar/WarnMissedTransforms.h"
#include "llvm/Transforms/Utils/AddDiscriminators.h"
#include "llvm/Transforms/Utils/AssumeBundleBuilder.h"
#include "llvm/Transforms/Utils/BreakCriticalEdges.h"
#include "llvm/Transforms/Utils/CanonicalizeAliases.h"
#include "llvm/Transforms/Utils/CanonicalizeFreezeInLoops.h"
#include "llvm/Transforms/Utils/EntryExitInstrumenter.h"
#include "llvm/Transforms/Utils/FixIrreducible.h"
#include "llvm/Transforms/Utils/HelloWorld.h"
#include "llvm/Transforms/Utils/InjectTLIMappings.h"
#include "llvm/Transforms/Utils/InstructionNamer.h"
#include "llvm/Transforms/Utils/LCSSA.h"
#include "llvm/Transforms/Utils/LibCallsShrinkWrap.h"
#include "llvm/Transforms/Utils/LoopSimplify.h"
#include "llvm/Transforms/Utils/LoopVersioning.h"
#include "llvm/Transforms/Utils/LowerInvoke.h"
#include "llvm/Transforms/Utils/LowerSwitch.h"
#include "llvm/Transforms/Utils/Mem2Reg.h"
#include "llvm/Transforms/Utils/MetaRenamer.h"
#include "llvm/Transforms/Utils/NameAnonGlobals.h"
#include "llvm/Transforms/Utils/RelLookupTableConverter.h"
#include "llvm/Transforms/Utils/StripGCRelocates.h"
#include "llvm/Transforms/Utils/StripNonLineTableDebugInfo.h"
#include "llvm/Transforms/Utils/SymbolRewriter.h"
#include "llvm/Transforms/Utils/UnifyFunctionExitNodes.h"
#include "llvm/Transforms/Utils/UnifyLoopExits.h"
#include "llvm/Transforms/Vectorize/LoadStoreVectorizer.h"
#include "llvm/Transforms/Vectorize/LoopVectorize.h"
#include "llvm/Transforms/Vectorize/SLPVectorizer.h"
#if INTEL_CUSTOMIZATION
#include "llvm/Analysis/Intel_XmainOptLevelPass.h"
#include "llvm/Analysis/Intel_OptReport/OptReportOptionsPass.h"
#include "llvm/Transforms/Scalar/Intel_LoopOptReportEmitter.h"
#include "llvm/Transforms/Scalar/Intel_AddSubReassociate.h"
#include "llvm/Transforms/Scalar/Intel_DopeVectorHoist.h"
#include "llvm/Transforms/Scalar/Intel_ForcedCMOVGeneration.h"
#include "llvm/Transforms/Scalar/Intel_HandlePragmaVectorAligned.h"
#include "llvm/Transforms/Scalar/Intel_LoopCarriedCSE.h"
#include "llvm/Transforms/Scalar/Intel_MultiVersioning.h"
#include "llvm/Transforms/Scalar/Intel_NontemporalStore.h"
#include "llvm/Transforms/Scalar/Intel_TransformSinAndCosCalls.h"
#include "llvm/Transforms/Vectorize/Intel_LoadCoalescing.h"
#include "llvm/Transforms/Utils/Intel_VecClone.h"

// DPC++ CPU Kernel Transformation passes
#include "llvm/Transforms/Intel_DPCPPKernelTransforms/AddImplicitArgs.h"
#include "llvm/Transforms/Intel_DPCPPKernelTransforms/BarrierInFunctionPass.h"
#include "llvm/Transforms/Intel_DPCPPKernelTransforms/BarrierPass.h"
#include "llvm/Transforms/Intel_DPCPPKernelTransforms/BuiltinImport.h"
#include "llvm/Transforms/Intel_DPCPPKernelTransforms/CleanupWrappedKernel.h"
#include "llvm/Transforms/Intel_DPCPPKernelTransforms/DPCPPEqualizer.h"
#include "llvm/Transforms/Intel_DPCPPKernelTransforms/DPCPPKernelAnalysis.h"
#include "llvm/Transforms/Intel_DPCPPKernelTransforms/DPCPPKernelWGLoopCreator.h"
#include "llvm/Transforms/Intel_DPCPPKernelTransforms/LinearIdResolver.h"
#include "llvm/Transforms/Intel_DPCPPKernelTransforms/PhiCanonicalization.h"
#include "llvm/Transforms/Intel_DPCPPKernelTransforms/PrepareKernelArgs.h"
#include "llvm/Transforms/Intel_DPCPPKernelTransforms/RedundantPhiNodePass.h"
#include "llvm/Transforms/Intel_DPCPPKernelTransforms/ResolveWICall.h"
#include "llvm/Transforms/Intel_DPCPPKernelTransforms/SplitBBonBarrierPass.h"

// Intel Loop Optimization framework
// Framework passes
#include "llvm/Analysis/Intel_LoopAnalysis/Framework/HIRFramework.h"
#include "llvm/Analysis/Intel_LoopAnalysis/Framework/HIRRegionIdentification.h"
#include "llvm/Analysis/Intel_LoopAnalysis/Framework/HIRSCCFormation.h"
#include "llvm/Transforms/Intel_LoopTransforms/HIRCodeGenPass.h"
#include "llvm/Transforms/Intel_LoopTransforms/HIROptReportEmitterPass.h"
#include "llvm/Transforms/Intel_LoopTransforms/HIRSSADeconstructionPass.h"

// VPlan Vectorizer passes
#include "llvm/Transforms/Intel_MapIntrinToIml/MapIntrinToIml.h"
#include "llvm/Transforms/Intel_VPO/VPODirectiveCleanup.h"
#include "llvm/Transforms/Vectorize/IntelVPlanDriver.h"
#include "llvm/Transforms/Vectorize/IntelVPlanFunctionVectorizer.h"
#include "llvm/Transforms/Vectorize/IntelVPlanPragmaOmpOrderedSimdExtract.h"

// Analysis passes
#include "llvm/Analysis/Intel_LoopAnalysis/Analysis/HIRDDAnalysis.h"
#include "llvm/Analysis/Intel_LoopAnalysis/Analysis/HIRLocalityAnalysis.h"
#include "llvm/Analysis/Intel_LoopAnalysis/Analysis/HIRLoopResource.h"
#include "llvm/Analysis/Intel_LoopAnalysis/Analysis/HIRLoopStatistics.h"
#include "llvm/Analysis/Intel_LoopAnalysis/Analysis/HIRParVecAnalysis.h"
#include "llvm/Analysis/Intel_LoopAnalysis/Analysis/HIRSafeReductionAnalysis.h"
#include "llvm/Analysis/Intel_LoopAnalysis/Analysis/HIRSparseArrayReductionAnalysis.h"
#include "llvm/Analysis/Intel_LoopAnalysis/Analysis/HIRArraySectionAnalysis.h"

// Transformation passes
#include "llvm/Transforms/Intel_LoopTransforms/HIRAosToSoaPass.h"
#include "llvm/Transforms/Intel_LoopTransforms/HIRArrayTransposePass.h"
#include "llvm/Transforms/Intel_LoopTransforms/HIRConditionalLoadStoreMotion.h"
#include "llvm/Transforms/Intel_LoopTransforms/HIRConditionalTempSinkingPass.h"
#include "llvm/Transforms/Intel_LoopTransforms/HIRDeadStoreEliminationPass.h"
#include "llvm/Transforms/Intel_LoopTransforms/HIRGeneralUnrollPass.h"
#include "llvm/Transforms/Intel_LoopTransforms/HIRGenerateMKLCallPass.h"
#include "llvm/Transforms/Intel_LoopTransforms/HIRIdentityMatrixIdiomRecognitionPass.h"
#include "llvm/Transforms/Intel_LoopTransforms/HIRIdiomRecognitionPass.h"
#include "llvm/Transforms/Intel_LoopTransforms/HIRInterLoopBlockingPass.h"
#include "llvm/Transforms/Intel_LoopTransforms/HIRLMMPass.h"
#include "llvm/Transforms/Intel_LoopTransforms/HIRLastValueComputationPass.h"
#include "llvm/Transforms/Intel_LoopTransforms/HIRLoopBlockingPass.h"
#include "llvm/Transforms/Intel_LoopTransforms/HIRLoopCollapsePass.h"
#include "llvm/Transforms/Intel_LoopTransforms/HIRLoopConcatenationPass.h"
#include "llvm/Transforms/Intel_LoopTransforms/HIRLoopDistributionForLoopNestPass.h"
#include "llvm/Transforms/Intel_LoopTransforms/HIRLoopDistributionForMemRecPass.h"
#include "llvm/Transforms/Intel_LoopTransforms/HIRLoopFusionPass.h"
#include "llvm/Transforms/Intel_LoopTransforms/HIRLoopInterchangePass.h"
#include "llvm/Transforms/Intel_LoopTransforms/HIRLoopRematerializePass.h"
#include "llvm/Transforms/Intel_LoopTransforms/HIRLoopRerollPass.h"
#include "llvm/Transforms/Intel_LoopTransforms/HIRLoopReversalPass.h"
#include "llvm/Transforms/Intel_LoopTransforms/HIRMVForConstUBPass.h"
#include "llvm/Transforms/Intel_LoopTransforms/HIRMVForVariableStridePass.h"
#include "llvm/Transforms/Intel_LoopTransforms/HIRMemoryReductionSinkingPass.h"
#include "llvm/Transforms/Intel_LoopTransforms/HIRMultiExitLoopRerollPass.h"
#include "llvm/Transforms/Intel_LoopTransforms/HIRNontemporalMarking.h"
#include "llvm/Transforms/Intel_LoopTransforms/HIROptPredicatePass.h"
#include "llvm/Transforms/Intel_LoopTransforms/HIROptVarPredicatePass.h"
#include "llvm/Transforms/Intel_LoopTransforms/HIRPMSymbolicTripCountCompleteUnrollPass.h"
#include "llvm/Transforms/Intel_LoopTransforms/HIRPostVecCompleteUnrollPass.h"
#include "llvm/Transforms/Intel_LoopTransforms/HIRPreVecCompleteUnrollPass.h"
#include "llvm/Transforms/Intel_LoopTransforms/HIRPrefetchingPass.h"
#include "llvm/Transforms/Intel_LoopTransforms/HIRPropagateCastedIVPass.h"
#include "llvm/Transforms/Intel_LoopTransforms/HIRRecognizeParLoopPass.h"
#include "llvm/Transforms/Intel_LoopTransforms/HIRRowWiseMVPass.h"
#include "llvm/Transforms/Intel_LoopTransforms/HIRRuntimeDDPass.h"
#include "llvm/Transforms/Intel_LoopTransforms/HIRScalarReplArrayPass.h"
#include "llvm/Transforms/Intel_LoopTransforms/HIRSinkingForPerfectLoopnestPass.h"
#include "llvm/Transforms/Intel_LoopTransforms/HIRSumWindowReuse.h"
#include "llvm/Transforms/Intel_LoopTransforms/HIRTempCleanupPass.h"
#include "llvm/Transforms/Intel_LoopTransforms/HIRUndoSinkingForPerfectLoopnestPass.h"
#include "llvm/Transforms/Intel_LoopTransforms/HIRUnrollAndJamPass.h"
#include "llvm/Transforms/Intel_LoopTransforms/HIRVecDirInsertPass.h"
#include "llvm/Transforms/Scalar/Intel_MultiVersioning.h"
#include "llvm/Transforms/Intel_LoopTransforms/HIRRowWiseMVPass.h"
#include "llvm/Transforms/Intel_LoopTransforms/HIRStoreResultIntoTempArray.h"
#include "llvm/Transforms/Intel_LoopTransforms/HIRNonZeroSinkingForPerfectLoopnest.h"
#include "llvm/Transforms/Intel_LoopTransforms/HIRIdentityMatrixSubstitution.h"
#include "llvm/Transforms/Intel_LoopTransforms/HIRArrayScalarizationTestLauncherPass.h"
#include "llvm/Transforms/Intel_LoopTransforms/HIRCrossLoopArrayContraction.h"

#if INTEL_INCLUDE_DTRANS
#include "Intel_DTrans/DTransCommon.h"
#include "Intel_DTrans/DTransPasses.h"
#endif // INTEL_INCLUDE_DTRANS
#include "llvm/Transforms/VPO/Paropt/Intel_VPOParoptOptimizeDataSharing.h"
#include "llvm/Transforms/VPO/Paropt/Intel_VPOParoptSharedPrivatization.h"
#endif // INTEL_CUSTOMIZATION
#if INTEL_COLLAB
// VPO
#include "llvm/Analysis/VPO/WRegionInfo/WRegionCollection.h"
#include "llvm/Analysis/VPO/WRegionInfo/WRegionInfo.h"
#include "llvm/Transforms/VPO/Paropt/VPOParopt.h"
#include "llvm/Transforms/VPO/Paropt/VPOParoptLoopCollapse.h"
#include "llvm/Transforms/VPO/Paropt/VPOParoptPrepare.h"
#include "llvm/Transforms/VPO/Paropt/VPOParoptTpv.h"
#include "llvm/Transforms/VPO/Utils/CFGRestructuring.h"
#include "llvm/Transforms/VPO/Utils/VPORestoreOperands.h"
#endif // INTEL_COLLAB
#include "llvm/Transforms/Vectorize/VectorCombine.h"

using namespace llvm;
using namespace llvm::llvm_intel_wp_analysis;  // INTEL

#if INTEL_CUSTOMIZATION
// Enable the partial inlining during LTO
static cl::opt<bool>
    RunLTOPartialInlining("enable-npm-lto-partial-inlining", cl::init(true),
                       cl::Hidden, cl::ZeroOrMore,
                       cl::desc("Run LTO Partial inlinining pass"));
#endif // INTEL_CUSTOMIZATION

static cl::opt<InliningAdvisorMode> UseInlineAdvisor(
    "enable-ml-inliner", cl::init(InliningAdvisorMode::Default), cl::Hidden,
    cl::desc("Enable ML policy for inliner. Currently trained for -Oz only"),
    cl::values(clEnumValN(InliningAdvisorMode::Default, "default",
                          "Heuristics-based inliner version."),
               clEnumValN(InliningAdvisorMode::Development, "development",
                          "Use development mode (runtime-loadable model)."),
               clEnumValN(InliningAdvisorMode::Release, "release",
                          "Use release mode (AOT-compiled model).")));

static cl::opt<bool> EnableSyntheticCounts(
    "enable-npm-synthetic-counts", cl::init(false), cl::Hidden, cl::ZeroOrMore,
    cl::desc("Run synthetic function entry count generation "
             "pass"));
#if INTEL_CUSTOMIZATION
// Andersen AliasAnalysis
static cl::opt<bool> EnableAndersen("enable-npm-andersen", cl::init(true),
    cl::Hidden, cl::desc("Enable AndersensAA for the new PM (default = on)"));

// Inline Aggressive Analysis
static cl::opt<bool> EnableInlineAggAnalysis(
   "enable-npm-inline-aggressive-analysis", cl::init(true), cl::Hidden,
   cl::desc("Enable Inline Aggressive Analysis for the new PM (default = on)"));

// IP Cloning
static cl::opt<bool> EnableIPCloning(
    "enable-npm-ip-cloning", cl::init(true), cl::Hidden,
    cl::desc("Enable IP Cloning for the new PM (default = on)"));

// IPO Array Transpose
static cl::opt<bool> EnableIPArrayTranspose(
   "enable-npm-ip-array-transpose", cl::init(true), cl::Hidden,
   cl::desc("Enable IPO Array Transpose for the new PM (default = on)"));

// Dead Array Element Ops Elimination
static cl::opt<bool> EnableDeadArrayOpsElim(
   "enable-npm-dead-array-ops-elim", cl::init(true), cl::Hidden,
   cl::desc("Enable Dead Array Ops Elimination for the new PM (default = on)"));

// IPO Prefetch
static cl::opt<bool> EnableIPOPrefetch(
    "enable-npm-ipo-prefetch", cl::init(true), cl::Hidden,
    cl::desc("Enable IPO Prefetch"));

// Indirect call Conv
static cl::opt<bool> EnableIndirectCallConv("enable-npm-ind-call-conv",
    cl::init(true), cl::Hidden,
    cl::desc("Enable Indirect Call Conv for the new PM (default = on)"));

// Function multi-versioning.
static cl::opt<bool> EnableMultiVersioning("enable-npm-multiversioning",
  cl::init(false), cl::ReallyHidden,
  cl::desc("Enable Function Multi-versioning in the new PM"));

// Enable whole program analysis
static cl::opt<bool> EnableWPA("enable-npm-whole-program-analysis",
  cl::init(true), cl::ReallyHidden,
  cl::desc("Enable Whole Program analysis in the new pass manager"));
#endif // INTEL_CUSTOMIZATION

static const Regex DefaultAliasRegex(
    "^(default|thinlto-pre-link|thinlto|lto-pre-link|lto)<(O[0123sz])>$");

#if INTEL_CUSTOMIZATION
#if INTEL_INCLUDE_DTRANS
// DTrans optimizations -- this is a placeholder for future work.
static cl::opt<bool> EnableDTrans("enable-npm-dtrans",
    cl::init(false), cl::Hidden,
    cl::desc("Enable DTrans optimizations"));

// Partial inlining for simple functions
static cl::opt<bool>
    EnableIntelPI("enable-npm-intel-pi", cl::init(true), cl::Hidden,
                cl::desc("Enable the partial inlining for simple functions"));
#endif // INTEL_INCLUDE_DTRANS
#endif // INTEL_CUSTOMIZATION

/// Flag to enable inline deferral during PGO.
static cl::opt<bool>
    EnablePGOInlineDeferral("enable-npm-pgo-inline-deferral", cl::init(true),
                            cl::Hidden,
                            cl::desc("Enable inline deferral during PGO"));

static cl::opt<bool> EnableMemProfiler("enable-mem-prof", cl::init(false),
                                       cl::Hidden, cl::ZeroOrMore,
                                       cl::desc("Enable memory profiler"));

static cl::opt<bool> PerformMandatoryInliningsFirst(
    "mandatory-inlining-first", cl::init(true), cl::Hidden, cl::ZeroOrMore,
    cl::desc("Perform mandatory inlinings module-wide, before performing "
             "inlining."));

static cl::opt<bool> EnableO3NonTrivialUnswitching(
    "enable-npm-O3-nontrivial-unswitch", cl::init(true), cl::Hidden,
    cl::ZeroOrMore, cl::desc("Enable non-trivial loop unswitching for -O3"));

static cl::opt<bool> DoNotRerunFunctionPasses(
    "cgscc-npm-no-fp-rerun", cl::init(false),
    cl::desc("Do not rerun function passes wrapped by the scc pass adapter, if "
             "they were run already and the function hasn't changed."));

PipelineTuningOptions::PipelineTuningOptions() {
  LoopInterleaving = true;
  LoopVectorization = true;
  SLPVectorization = false;
  LoopUnrolling = true;
  ForgetAllSCEVInLoopUnroll = ForgetSCEVInLoopUnroll;
  Coroutines = false;
  LicmMssaOptCap = SetLicmMssaOptCap;
  LicmMssaNoAccForPromotionCap = SetLicmMssaNoAccForPromotionCap;
  CallGraphProfile = true;
  MergeFunctions = false;
}

namespace llvm {
extern cl::opt<unsigned> MaxDevirtIterations;
extern cl::opt<bool> EnableConstraintElimination;
extern cl::opt<bool> EnableGVNHoist;
extern cl::opt<bool> EnableGVNSink;
extern cl::opt<bool> EnableHotColdSplit;
extern cl::opt<bool> EnableIROutliner;
extern cl::opt<bool> EnableOrderFileInstrumentation;
extern cl::opt<bool> EnableCHR;
extern cl::opt<bool> EnableLoopInterchange;
extern cl::opt<bool> EnableUnrollAndJam;
extern cl::opt<bool> EnableLoopFlatten;
extern cl::opt<bool> RunNewGVN;
extern cl::opt<bool> RunPartialInlining;
extern cl::opt<bool> ExtraVectorizerPasses;

extern cl::opt<bool> FlattenedProfileUsed;

extern cl::opt<AttributorRunOption> AttributorRun;
extern cl::opt<bool> EnableKnowledgeRetention;

extern cl::opt<bool> EnableMatrix;

extern cl::opt<bool> DisablePreInliner;
extern cl::opt<int> PreInlineThreshold;
} // namespace llvm

const PassBuilder::OptimizationLevel PassBuilder::OptimizationLevel::O0 = {
    /*SpeedLevel*/ 0,
    /*SizeLevel*/ 0};
const PassBuilder::OptimizationLevel PassBuilder::OptimizationLevel::O1 = {
    /*SpeedLevel*/ 1,
    /*SizeLevel*/ 0};
const PassBuilder::OptimizationLevel PassBuilder::OptimizationLevel::O2 = {
    /*SpeedLevel*/ 2,
    /*SizeLevel*/ 0};
const PassBuilder::OptimizationLevel PassBuilder::OptimizationLevel::O3 = {
    /*SpeedLevel*/ 3,
    /*SizeLevel*/ 0};
const PassBuilder::OptimizationLevel PassBuilder::OptimizationLevel::Os = {
    /*SpeedLevel*/ 2,
    /*SizeLevel*/ 1};
const PassBuilder::OptimizationLevel PassBuilder::OptimizationLevel::Oz = {
    /*SpeedLevel*/ 2,
    /*SizeLevel*/ 2};

namespace {

// The following passes/analyses have custom names, otherwise their name will
// include `(anonymous namespace)`. These are special since they are only for
// testing purposes and don't live in a header file.

/// No-op module pass which does nothing.
struct NoOpModulePass : PassInfoMixin<NoOpModulePass> {
  PreservedAnalyses run(Module &M, ModuleAnalysisManager &) {
    return PreservedAnalyses::all();
  }

  static StringRef name() { return "NoOpModulePass"; }
};

/// No-op module analysis.
class NoOpModuleAnalysis : public AnalysisInfoMixin<NoOpModuleAnalysis> {
  friend AnalysisInfoMixin<NoOpModuleAnalysis>;
  static AnalysisKey Key;

public:
  struct Result {};
  Result run(Module &, ModuleAnalysisManager &) { return Result(); }
  static StringRef name() { return "NoOpModuleAnalysis"; }
};

/// No-op CGSCC pass which does nothing.
struct NoOpCGSCCPass : PassInfoMixin<NoOpCGSCCPass> {
  PreservedAnalyses run(LazyCallGraph::SCC &C, CGSCCAnalysisManager &,
                        LazyCallGraph &, CGSCCUpdateResult &UR) {
    return PreservedAnalyses::all();
  }
  static StringRef name() { return "NoOpCGSCCPass"; }
};

/// No-op CGSCC analysis.
class NoOpCGSCCAnalysis : public AnalysisInfoMixin<NoOpCGSCCAnalysis> {
  friend AnalysisInfoMixin<NoOpCGSCCAnalysis>;
  static AnalysisKey Key;

public:
  struct Result {};
  Result run(LazyCallGraph::SCC &, CGSCCAnalysisManager &, LazyCallGraph &G) {
    return Result();
  }
  static StringRef name() { return "NoOpCGSCCAnalysis"; }
};

/// No-op function pass which does nothing.
struct NoOpFunctionPass : PassInfoMixin<NoOpFunctionPass> {
  PreservedAnalyses run(Function &F, FunctionAnalysisManager &) {
    return PreservedAnalyses::all();
  }
  static StringRef name() { return "NoOpFunctionPass"; }
};

/// No-op function analysis.
class NoOpFunctionAnalysis : public AnalysisInfoMixin<NoOpFunctionAnalysis> {
  friend AnalysisInfoMixin<NoOpFunctionAnalysis>;
  static AnalysisKey Key;

public:
  struct Result {};
  Result run(Function &, FunctionAnalysisManager &) { return Result(); }
  static StringRef name() { return "NoOpFunctionAnalysis"; }
};

/// No-op loop pass which does nothing.
struct NoOpLoopPass : PassInfoMixin<NoOpLoopPass> {
  PreservedAnalyses run(Loop &L, LoopAnalysisManager &,
                        LoopStandardAnalysisResults &, LPMUpdater &) {
    return PreservedAnalyses::all();
  }
  static StringRef name() { return "NoOpLoopPass"; }
};

/// No-op loop analysis.
class NoOpLoopAnalysis : public AnalysisInfoMixin<NoOpLoopAnalysis> {
  friend AnalysisInfoMixin<NoOpLoopAnalysis>;
  static AnalysisKey Key;

public:
  struct Result {};
  Result run(Loop &, LoopAnalysisManager &, LoopStandardAnalysisResults &) {
    return Result();
  }
  static StringRef name() { return "NoOpLoopAnalysis"; }
};

AnalysisKey NoOpModuleAnalysis::Key;
AnalysisKey NoOpCGSCCAnalysis::Key;
AnalysisKey NoOpFunctionAnalysis::Key;
AnalysisKey NoOpLoopAnalysis::Key;

/// Whether or not we should populate a PassInstrumentationCallbacks's class to
/// pass name map.
///
/// This is for optimization purposes so we don't populate it if we never use
/// it. This should be updated if new pass instrumentation wants to use the map.
/// We currently only use this for --print-before/after.
bool shouldPopulateClassToPassNames() {
  return !printBeforePasses().empty() || !printAfterPasses().empty();
}

} // namespace

PassBuilder::PassBuilder(TargetMachine *TM, PipelineTuningOptions PTO,
                         Optional<PGOOptions> PGOOpt,
                         PassInstrumentationCallbacks *PIC)
<<<<<<< HEAD
#if INTEL_CUSTOMIZATION
    // Add PrepareForLTO(false), AfterSLPVectorizer(false)
    : DebugLogging(DebugLogging), TM(TM), PTO(PTO), PGOOpt(PGOOpt), PIC(PIC),
      PrepareForLTO(false), AfterSLPVectorizer(false) {
#endif // INTEL_CUSTOMIZATION
=======
    : TM(TM), PTO(PTO), PGOOpt(PGOOpt), PIC(PIC) {
>>>>>>> 34a8a437
  if (TM)
    TM->registerPassBuilderCallbacks(*this);
  if (PIC && shouldPopulateClassToPassNames()) {
#define MODULE_PASS(NAME, CREATE_PASS)                                         \
  PIC->addClassToPassName(decltype(CREATE_PASS)::name(), NAME);
#define MODULE_ANALYSIS(NAME, CREATE_PASS)                                     \
  PIC->addClassToPassName(decltype(CREATE_PASS)::name(), NAME);
#define FUNCTION_PASS(NAME, CREATE_PASS)                                       \
  PIC->addClassToPassName(decltype(CREATE_PASS)::name(), NAME);
#define FUNCTION_ANALYSIS(NAME, CREATE_PASS)                                   \
  PIC->addClassToPassName(decltype(CREATE_PASS)::name(), NAME);
#define LOOP_PASS(NAME, CREATE_PASS)                                           \
  PIC->addClassToPassName(decltype(CREATE_PASS)::name(), NAME);
#define LOOP_ANALYSIS(NAME, CREATE_PASS)                                       \
  PIC->addClassToPassName(decltype(CREATE_PASS)::name(), NAME);
#define CGSCC_PASS(NAME, CREATE_PASS)                                          \
  PIC->addClassToPassName(decltype(CREATE_PASS)::name(), NAME);
#define CGSCC_ANALYSIS(NAME, CREATE_PASS)                                      \
  PIC->addClassToPassName(decltype(CREATE_PASS)::name(), NAME);
#include "PassRegistry.def"
  }
#if INTEL_CUSTOMIZATION
#if INTEL_INCLUDE_DTRANS
  DTransEnabled = EnableDTrans;
#else
  DTransEnabled = false;
#endif // INTEL_INCLUDE_DTRANS
#endif // INTEL_CUSTOMIZATION
}

void PassBuilder::invokePeepholeEPCallbacks(
    FunctionPassManager &FPM, PassBuilder::OptimizationLevel Level) {
  for (auto &C : PeepholeEPCallbacks)
    C(FPM, Level);
}

void PassBuilder::registerModuleAnalyses(ModuleAnalysisManager &MAM) {
#define MODULE_ANALYSIS(NAME, CREATE_PASS)                                     \
  MAM.registerPass([&] { return CREATE_PASS; });
#include "PassRegistry.def"

  for (auto &C : ModuleAnalysisRegistrationCallbacks)
    C(MAM);
}

void PassBuilder::registerCGSCCAnalyses(CGSCCAnalysisManager &CGAM) {
#define CGSCC_ANALYSIS(NAME, CREATE_PASS)                                      \
  CGAM.registerPass([&] { return CREATE_PASS; });
#include "PassRegistry.def"

  for (auto &C : CGSCCAnalysisRegistrationCallbacks)
    C(CGAM);
}

void PassBuilder::registerFunctionAnalyses(FunctionAnalysisManager &FAM) {
#define FUNCTION_ANALYSIS(NAME, CREATE_PASS)                                   \
  FAM.registerPass([&] { return CREATE_PASS; });
#include "PassRegistry.def"

  for (auto &C : FunctionAnalysisRegistrationCallbacks)
    C(FAM);
}

void PassBuilder::registerLoopAnalyses(LoopAnalysisManager &LAM) {
#define LOOP_ANALYSIS(NAME, CREATE_PASS)                                       \
  LAM.registerPass([&] { return CREATE_PASS; });
#include "PassRegistry.def"

  for (auto &C : LoopAnalysisRegistrationCallbacks)
    C(LAM);
}

// Helper to add AnnotationRemarksPass.
static void addAnnotationRemarksPass(ModulePassManager &MPM) {
  FunctionPassManager FPM;
  FPM.addPass(AnnotationRemarksPass());
  MPM.addPass(createModuleToFunctionPassAdaptor(std::move(FPM)));
}

#if INTEL_CUSTOMIZATION
void PassBuilder::addInstCombinePass(FunctionPassManager &FPM,
                                     bool EnableUpCasting) const {
  // Enable it when SLP Vectorizer is off or after SLP Vectorizer pass.
  bool EnableFcmpMinMaxCombine =
      (!PrepareForLTO && !PTO.SLPVectorization) || AfterSLPVectorizer;
#if INTEL_INCLUDE_DTRANS
  // Configure the instruction combining pass to avoid some transformations
  // that lose type information for DTrans.
  bool PreserveForDTrans = (PrepareForLTO && EnableDTrans);
#else
  bool PreserveForDTrans = false;
#endif // INTEL_INCLUDE_DTRANS
  FPM.addPass(InstCombinePass(PreserveForDTrans,
                              PrepareForLTO && EnableIPArrayTranspose,
                              EnableFcmpMinMaxCombine, EnableUpCasting));
}
#endif // INTEL_CUSTOMIZATION

// Helper to check if the current compilation phase is preparing for LTO
static bool isLTOPreLink(ThinOrFullLTOPhase Phase) {
  return Phase == ThinOrFullLTOPhase::ThinLTOPreLink ||
         Phase == ThinOrFullLTOPhase::FullLTOPreLink;
}

// TODO: Investigate the cost/benefit of tail call elimination on debugging.
FunctionPassManager
PassBuilder::buildO1FunctionSimplificationPipeline(OptimizationLevel Level,
                                                   ThinOrFullLTOPhase Phase) {

  FunctionPassManager FPM;

#if INTEL_CUSTOMIZATION
  // Propagate TBAA information before SROA so that we can remove mid-function
  // fakeload intrinsics which would block SROA.
  FPM.addPass(TbaaMDPropagationPass());
  // Run OptReportOptionsPass early so that it is available to all users.
  FPM.addPass(RequireAnalysisPass<OptReportOptionsAnalysis, Function>());
#endif // INTEL_CUSTOMIZATION

  // Form SSA out of local memory accesses after breaking apart aggregates into
  // scalars.
  FPM.addPass(SROA());

#if INTEL_CUSTOMIZATION
#if INTEL_INCLUDE_DTRANS
  if (EnableDTrans)
    FPM.addPass(FunctionRecognizerPass());
#endif // INTEL_INCLUDE_DTRANS
#endif // INTEL_CUSTOMIZATION

  // Catch trivial redundancies
  FPM.addPass(EarlyCSEPass(true /* Enable mem-ssa. */));

  // Hoisting of scalars and load expressions.
  FPM.addPass(SimplifyCFGPass());
  addInstCombinePass(FPM, !DTransEnabled); //INTEL

  FPM.addPass(LibCallsShrinkWrapPass());

  invokePeepholeEPCallbacks(FPM, Level);

  FPM.addPass(SimplifyCFGPass());

  // Form canonically associated expression trees, and simplify the trees using
  // basic mathematical properties. For example, this will form (nearly)
  // minimal multiplication trees.
  FPM.addPass(ReassociatePass());

  // Add the primary loop simplification pipeline.
  // FIXME: Currently this is split into two loop pass pipelines because we run
  // some function passes in between them. These can and should be removed
  // and/or replaced by scheduling the loop pass equivalents in the correct
  // positions. But those equivalent passes aren't powerful enough yet.
  // Specifically, `SimplifyCFGPass` and `InstCombinePass` are currently still
  // used. We have `LoopSimplifyCFGPass` which isn't yet powerful enough yet to
  // fully replace `SimplifyCFGPass`, and the closest to the other we have is
  // `LoopInstSimplify`.
  LoopPassManager LPM1, LPM2;

  // Simplify the loop body. We do this initially to clean up after other loop
  // passes run, either when iterating on a loop or on inner loops with
  // implications on the outer loop.
  LPM1.addPass(LoopInstSimplifyPass());
  LPM1.addPass(LoopSimplifyCFGPass());

  // Try to remove as much code from the loop header as possible,
  // to reduce amount of IR that will have to be duplicated.
  // TODO: Investigate promotion cap for O1.
  LPM1.addPass(LICMPass(PTO.LicmMssaOptCap, PTO.LicmMssaNoAccForPromotionCap));

  LPM1.addPass(LoopRotatePass(/* Disable header duplication */ true,
                              isLTOPreLink(Phase)));
  // TODO: Investigate promotion cap for O1.
  LPM1.addPass(LICMPass(PTO.LicmMssaOptCap, PTO.LicmMssaNoAccForPromotionCap));
  LPM1.addPass(SimpleLoopUnswitchPass());

  LPM2.addPass(LoopIdiomRecognizePass());
  LPM2.addPass(IndVarSimplifyPass());

  for (auto &C : LateLoopOptimizationsEPCallbacks)
    C(LPM2, Level);

  LPM2.addPass(LoopDeletionPass());

  if (EnableLoopInterchange)
    LPM2.addPass(LoopInterchangePass());

  // Do not enable unrolling in PreLinkThinLTO phase during sample PGO
  // because it changes IR to makes profile annotation in back compile
  // inaccurate. The normal unroller doesn't pay attention to forced full unroll
  // attributes so we need to make sure and allow the full unroll pass to pay
  // attention to it.
  if (Phase != ThinOrFullLTOPhase::ThinLTOPreLink || !PGOOpt ||
      PGOOpt->Action != PGOOptions::SampleUse)
    LPM2.addPass(LoopFullUnrollPass(Level.getSpeedupLevel(),
                                    /* OnlyWhenForced= */ !PTO.LoopUnrolling,
                                    PTO.ForgetAllSCEVInLoopUnroll));

  for (auto &C : LoopOptimizerEndEPCallbacks)
    C(LPM2, Level);

  // We provide the opt remark emitter pass for LICM to use. We only need to do
  // this once as it is immutable.
  FPM.addPass(
      RequireAnalysisPass<OptimizationRemarkEmitterAnalysis, Function>());
  FPM.addPass(createFunctionToLoopPassAdaptor(std::move(LPM1),
                                              EnableMSSALoopDependency,
                                              /*UseBlockFrequencyInfo=*/true));
  FPM.addPass(SimplifyCFGPass());
  addInstCombinePass(FPM, !DTransEnabled); // INTEL
  if (EnableLoopFlatten)
    FPM.addPass(LoopFlattenPass());
  // The loop passes in LPM2 (LoopFullUnrollPass) do not preserve MemorySSA.
  // *All* loop passes must preserve it, in order to be able to use it.
  FPM.addPass(createFunctionToLoopPassAdaptor(std::move(LPM2),
                                              /*UseMemorySSA=*/false,
                                              /*UseBlockFrequencyInfo=*/false));

  // Delete small array after loop unroll.
  FPM.addPass(SROA());

  // Specially optimize memory movement as it doesn't look like dataflow in SSA.
  FPM.addPass(MemCpyOptPass());

  // Sparse conditional constant propagation.
  // FIXME: It isn't clear why we do this *after* loop passes rather than
  // before...
  FPM.addPass(SCCPPass());

  // Delete dead bit computations (instcombine runs after to fold away the dead
  // computations, and then ADCE will run later to exploit any new DCE
  // opportunities that creates).
  FPM.addPass(BDCEPass());

  // Run instcombine after redundancy and dead bit elimination to exploit
  // opportunities opened up by them.
  addInstCombinePass(FPM, !DTransEnabled); // INTEL
  invokePeepholeEPCallbacks(FPM, Level);

  if (PTO.Coroutines)
    FPM.addPass(CoroElidePass());

  for (auto &C : ScalarOptimizerLateEPCallbacks)
    C(FPM, Level);

  // Finally, do an expensive DCE pass to catch all the dead code exposed by
  // the simplifications and basic cleanup after all the simplifications.
  // TODO: Investigate if this is too expensive.
  FPM.addPass(ADCEPass());
  FPM.addPass(SimplifyCFGPass());
  addInstCombinePass(FPM, !DTransEnabled); // INTEL
  invokePeepholeEPCallbacks(FPM, Level);

  return FPM;
}

FunctionPassManager
PassBuilder::buildFunctionSimplificationPipeline(OptimizationLevel Level,
                                                 ThinOrFullLTOPhase Phase) {
  assert(Level != OptimizationLevel::O0 && "Must request optimizations!");

  // The O1 pipeline has a separate pipeline creation function to simplify
  // construction readability.
  if (Level.getSpeedupLevel() == 1)
    return buildO1FunctionSimplificationPipeline(Level, Phase);

  FunctionPassManager FPM;

#if INTEL_CUSTOMIZATION
  // Propagate TBAA information before SROA so that we can remove mid-function
  // fakeload intrinsics which would block SROA.
  FPM.addPass(TbaaMDPropagationPass());
  // Run OptReportOptionsPass early so that it is available to all users.
  FPM.addPass(RequireAnalysisPass<OptReportOptionsAnalysis, Function>());
#endif // INTEL_CUSTOMIZATION

  // Form SSA out of local memory accesses after breaking apart aggregates into
  // scalars.
  FPM.addPass(SROA());

#if INTEL_CUSTOMIZATION
#if INTEL_INCLUDE_DTRANS
  if (EnableDTrans)
    FPM.addPass(FunctionRecognizerPass());
#endif // INTEL_INCLUDE_DTRANS
#endif // INTEL_CUSTOMIZATION

  // Catch trivial redundancies
  FPM.addPass(EarlyCSEPass(true /* Enable mem-ssa. */));
  if (EnableKnowledgeRetention)
    FPM.addPass(AssumeSimplifyPass());

  // Hoisting of scalars and load expressions.
  if (EnableGVNHoist)
    FPM.addPass(GVNHoistPass());

  // Global value numbering based sinking.
  if (EnableGVNSink) {
    FPM.addPass(GVNSinkPass());
    FPM.addPass(SimplifyCFGPass());
  }

  if (EnableConstraintElimination)
    FPM.addPass(ConstraintEliminationPass());

  // Speculative execution if the target has divergent branches; otherwise nop.
  FPM.addPass(SpeculativeExecutionPass(/* OnlyIfDivergentTarget =*/true));

  // Optimize based on known information about branches, and cleanup afterward.
  FPM.addPass(JumpThreadingPass());
  FPM.addPass(CorrelatedValuePropagationPass());

  FPM.addPass(SimplifyCFGPass());
  if (Level == OptimizationLevel::O3)
    FPM.addPass(AggressiveInstCombinePass());
#if INTEL_CUSTOMIZATION
  // Combine silly sequences. Set PreserveAddrCompute to true in LTO phase 1 if
  // IP ArrayTranspose is enabled.
  addInstCombinePass(FPM, !DTransEnabled);
#endif // INTEL_CUSTOMIZATION

  if (!Level.isOptimizingForSize())
    FPM.addPass(LibCallsShrinkWrapPass());

  invokePeepholeEPCallbacks(FPM, Level);

  // For PGO use pipeline, try to optimize memory intrinsics such as memcpy
  // using the size value profile. Don't perform this when optimizing for size.
  if (PGOOpt && PGOOpt->Action == PGOOptions::IRUse &&
      !Level.isOptimizingForSize())
    FPM.addPass(PGOMemOPSizeOpt());

#if INTEL_CUSTOMIZATION
#if INTEL_INCLUDE_DTRANS
  bool SkipRecProgression = PrepareForLTO && EnableDTrans;
#else
  bool SkipRecProgression = false;
#endif // INTEL_INCLUDE_DTRANS
  // TODO: Investigate the cost/benefit of tail call elimination on debugging.
  FPM.addPass(TailCallElimPass(SkipRecProgression));
#endif // INTEL_CUSTOMIZATION
  FPM.addPass(SimplifyCFGPass());

  // Form canonically associated expression trees, and simplify the trees using
  // basic mathematical properties. For example, this will form (nearly)
  // minimal multiplication trees.
  FPM.addPass(ReassociatePass());

  // Add the primary loop simplification pipeline.
  // FIXME: Currently this is split into two loop pass pipelines because we run
  // some function passes in between them. These can and should be removed
  // and/or replaced by scheduling the loop pass equivalents in the correct
  // positions. But those equivalent passes aren't powerful enough yet.
  // Specifically, `SimplifyCFGPass` and `InstCombinePass` are currently still
  // used. We have `LoopSimplifyCFGPass` which isn't yet powerful enough yet to
  // fully replace `SimplifyCFGPass`, and the closest to the other we have is
  // `LoopInstSimplify`.
  LoopPassManager LPM1, LPM2;

  // Simplify the loop body. We do this initially to clean up after other loop
  // passes run, either when iterating on a loop or on inner loops with
  // implications on the outer loop.
  LPM1.addPass(LoopInstSimplifyPass());
  LPM1.addPass(LoopSimplifyCFGPass());

  // Try to remove as much code from the loop header as possible,
  // to reduce amount of IR that will have to be duplicated.
  // TODO: Investigate promotion cap for O1.
  LPM1.addPass(LICMPass(PTO.LicmMssaOptCap, PTO.LicmMssaNoAccForPromotionCap));

  // Disable header duplication in loop rotation at -Oz.
  LPM1.addPass(
      LoopRotatePass(Level != OptimizationLevel::Oz, isLTOPreLink(Phase)));
  // TODO: Investigate promotion cap for O1.
  LPM1.addPass(LICMPass(PTO.LicmMssaOptCap, PTO.LicmMssaNoAccForPromotionCap));
  LPM1.addPass(
      SimpleLoopUnswitchPass(/* NonTrivial */ Level == OptimizationLevel::O3 &&
                             EnableO3NonTrivialUnswitching));
  LPM2.addPass(LoopIdiomRecognizePass());
  LPM2.addPass(IndVarSimplifyPass());

  for (auto &C : LateLoopOptimizationsEPCallbacks)
    C(LPM2, Level);

  LPM2.addPass(LoopDeletionPass());

  if (EnableLoopInterchange)
    LPM2.addPass(LoopInterchangePass());

  // Do not enable unrolling in PreLinkThinLTO phase during sample PGO
  // because it changes IR to makes profile annotation in back compile
  // inaccurate. The normal unroller doesn't pay attention to forced full unroll
  // attributes so we need to make sure and allow the full unroll pass to pay
  // attention to it.
  if (Phase != ThinOrFullLTOPhase::ThinLTOPreLink || !PGOOpt ||
      PGOOpt->Action != PGOOptions::SampleUse)
    LPM2.addPass(LoopFullUnrollPass(Level.getSpeedupLevel(),
                                    /* OnlyWhenForced= */ !PTO.LoopUnrolling,
                                    PTO.ForgetAllSCEVInLoopUnroll));

  for (auto &C : LoopOptimizerEndEPCallbacks)
    C(LPM2, Level);

  // We provide the opt remark emitter pass for LICM to use. We only need to do
  // this once as it is immutable.
  FPM.addPass(
      RequireAnalysisPass<OptimizationRemarkEmitterAnalysis, Function>());
  FPM.addPass(createFunctionToLoopPassAdaptor(std::move(LPM1),
                                              EnableMSSALoopDependency,
                                              /*UseBlockFrequencyInfo=*/true));
  FPM.addPass(SimplifyCFGPass());
#if INTEL_CUSTOMIZATION
  // Combine silly sequences. Set PreserveAddrCompute to true in LTO phase 1 if
  // IP ArrayTranspose is enabled.
  addInstCombinePass(FPM, !DTransEnabled);
#endif // INTEL_CUSTOMIZATION
  if (EnableLoopFlatten)
    FPM.addPass(LoopFlattenPass());
  // The loop passes in LPM2 (LoopIdiomRecognizePass, IndVarSimplifyPass,
  // LoopDeletionPass and LoopFullUnrollPass) do not preserve MemorySSA.
  // *All* loop passes must preserve it, in order to be able to use it.
  FPM.addPass(createFunctionToLoopPassAdaptor(std::move(LPM2),
                                              /*UseMemorySSA=*/false,
                                              /*UseBlockFrequencyInfo=*/false));

  // Delete small array after loop unroll.
  FPM.addPass(SROA());

  // Eliminate redundancies.
  FPM.addPass(MergedLoadStoreMotionPass());
  if (RunNewGVN)
    FPM.addPass(NewGVNPass());
  else
    FPM.addPass(GVN());

  // Sparse conditional constant propagation.
  // FIXME: It isn't clear why we do this *after* loop passes rather than
  // before...
  FPM.addPass(SCCPPass());

  // Delete dead bit computations (instcombine runs after to fold away the dead
  // computations, and then ADCE will run later to exploit any new DCE
  // opportunities that creates).
  FPM.addPass(BDCEPass());

  // Run instcombine after redundancy and dead bit elimination to exploit
  // opportunities opened up by them.
#if INTEL_CUSTOMIZATION
  // Combine silly sequences. Set PreserveAddrCompute to true in LTO phase 1 if
  // IP ArrayTranspose is enabled.
  addInstCombinePass(FPM, !DTransEnabled);
#endif // INTEL_CUSTOMIZATION
  invokePeepholeEPCallbacks(FPM, Level);

  // Re-consider control flow based optimizations after redundancy elimination,
  // redo DCE, etc.
  FPM.addPass(JumpThreadingPass());
  FPM.addPass(CorrelatedValuePropagationPass());

  // Finally, do an expensive DCE pass to catch all the dead code exposed by
  // the simplifications and basic cleanup after all the simplifications.
  // TODO: Investigate if this is too expensive.
  FPM.addPass(ADCEPass());

  // Specially optimize memory movement as it doesn't look like dataflow in SSA.
#if INTEL_CUSTOMIZATION
#if INTEL_INCLUDE_DTRANS
  // Skip MemCpyOpt when both PrepareForLTO and EnableDTrans flags are
  // true to simplify handling of memcpy/memset/memmov calls in DTrans
  // implementation.
  // TODO: Remove this customization once DTrans handled partial memcpy/
  // memset/memmov calls of struct types.
  if (!PrepareForLTO || !EnableDTrans)
    FPM.addPass(MemCpyOptPass());
#else
  FPM.addPass(MemCpyOptPass());
#endif // INTEL_INCLUDE_DTRANS
#endif // INTEL_CUSTOMIZATION

  FPM.addPass(DSEPass());
  FPM.addPass(createFunctionToLoopPassAdaptor(
      LICMPass(PTO.LicmMssaOptCap, PTO.LicmMssaNoAccForPromotionCap),
      EnableMSSALoopDependency, /*UseBlockFrequencyInfo=*/true));

  if (PTO.Coroutines)
    FPM.addPass(CoroElidePass());

  for (auto &C : ScalarOptimizerLateEPCallbacks)
    C(FPM, Level);

  FPM.addPass(SimplifyCFGPass(
      SimplifyCFGOptions().hoistCommonInsts(true).sinkCommonInsts(true)));
#if INTEL_CUSTOMIZATION
  // Combine silly sequences. Set PreserveAddrCompute to true in LTO phase 1 if
  // IP ArrayTranspose is enabled.
  addInstCombinePass(FPM, !DTransEnabled);
#endif // INTEL_CUSTOMIZATION
  invokePeepholeEPCallbacks(FPM, Level);

  if (EnableCHR && Level == OptimizationLevel::O3 && PGOOpt &&
      (PGOOpt->Action == PGOOptions::IRUse ||
       PGOOpt->Action == PGOOptions::SampleUse))
    FPM.addPass(ControlHeightReductionPass());

  return FPM;
}

void PassBuilder::addRequiredLTOPreLinkPasses(ModulePassManager &MPM) {
  MPM.addPass(CanonicalizeAliasesPass());
  MPM.addPass(NameAnonGlobalPass());
}

void PassBuilder::addPGOInstrPasses(ModulePassManager &MPM,
                                    PassBuilder::OptimizationLevel Level,
                                    bool RunProfileGen, bool IsCS,
                                    std::string ProfileFile,
                                    std::string ProfileRemappingFile) {
  assert(Level != OptimizationLevel::O0 && "Not expecting O0 here!");
  if (!IsCS && !DisablePreInliner) {
    InlineParams IP;

    IP.DefaultThreshold = PreInlineThreshold;

    // FIXME: The hint threshold has the same value used by the regular inliner
    // when not optimzing for size. This should probably be lowered after
    // performance testing.
    // FIXME: this comment is cargo culted from the old pass manager, revisit).
    IP.HintThreshold = Level.isOptimizingForSize() ? PreInlineThreshold : 325;
<<<<<<< HEAD
    IP.PrepareForLTO = PrepareForLTO; // INTEL

#if INTEL_CUSTOMIZATION
    // Parse -[no]inline-list option and set corresponding attributes.
    MPM.addPass(InlineListsPass());
#endif //INTEL_CUSTOMIZATION

    ModuleInlinerWrapperPass MIWP(IP, DebugLogging);
=======
    ModuleInlinerWrapperPass MIWP(IP);
>>>>>>> 34a8a437
    CGSCCPassManager &CGPipeline = MIWP.getPM();

    FunctionPassManager FPM;
    FPM.addPass(SROA());
    FPM.addPass(EarlyCSEPass());    // Catch trivial redundancies.
    FPM.addPass(SimplifyCFGPass()); // Merge & remove basic blocks.
#if INTEL_CUSTOMIZATION
    // Combine silly sequences. Set PreserveAddrCompute to true in LTO phase 1
    // if IP ArrayTranspose is enabled.
    addInstCombinePass(FPM, !DTransEnabled);
#endif // INTEL_CUSTOMIZATION
    invokePeepholeEPCallbacks(FPM, Level);

    CGPipeline.addPass(createCGSCCToFunctionPassAdaptor(std::move(FPM)));

    MPM.addPass(std::move(MIWP));

    // Delete anything that is now dead to make sure that we don't instrument
    // dead code. Instrumentation can end up keeping dead code around and
    // dramatically increase code size.
    MPM.addPass(GlobalDCEPass());
  }

  if (!RunProfileGen) {
    assert(!ProfileFile.empty() && "Profile use expecting a profile file!");
    MPM.addPass(PGOInstrumentationUse(ProfileFile, ProfileRemappingFile, IsCS));
    // Cache ProfileSummaryAnalysis once to avoid the potential need to insert
    // RequireAnalysisPass for PSI before subsequent non-module passes.
    MPM.addPass(RequireAnalysisPass<ProfileSummaryAnalysis, Module>());
    return;
  }

  // Perform PGO instrumentation.
  MPM.addPass(PGOInstrumentationGen(IsCS));

  FunctionPassManager FPM;
  // Disable header duplication in loop rotation at -Oz.
  FPM.addPass(createFunctionToLoopPassAdaptor(
      LoopRotatePass(Level != OptimizationLevel::Oz), EnableMSSALoopDependency,
      /*UseBlockFrequencyInfo=*/false));
  MPM.addPass(createModuleToFunctionPassAdaptor(std::move(FPM)));

  // Add the profile lowering pass.
  InstrProfOptions Options;
  if (!ProfileFile.empty())
    Options.InstrProfileOutput = ProfileFile;
  // Do counter promotion at Level greater than O0.
  Options.DoCounterPromotion = true;
  Options.UseBFIInPromotion = IsCS;
  MPM.addPass(InstrProfiling(Options, IsCS));
}

void PassBuilder::addPGOInstrPassesForO0(ModulePassManager &MPM,
                                         bool RunProfileGen, bool IsCS,
                                         std::string ProfileFile,
                                         std::string ProfileRemappingFile) {
  if (!RunProfileGen) {
    assert(!ProfileFile.empty() && "Profile use expecting a profile file!");
    MPM.addPass(PGOInstrumentationUse(ProfileFile, ProfileRemappingFile, IsCS));
    // Cache ProfileSummaryAnalysis once to avoid the potential need to insert
    // RequireAnalysisPass for PSI before subsequent non-module passes.
    MPM.addPass(RequireAnalysisPass<ProfileSummaryAnalysis, Module>());
    return;
  }

  // Perform PGO instrumentation.
  MPM.addPass(PGOInstrumentationGen(IsCS));
  // Add the profile lowering pass.
  InstrProfOptions Options;
  if (!ProfileFile.empty())
    Options.InstrProfileOutput = ProfileFile;
  // Do not do counter promotion at O0.
  Options.DoCounterPromotion = false;
  Options.UseBFIInPromotion = IsCS;
  MPM.addPass(InstrProfiling(Options, IsCS));
}

static InlineParams
getInlineParamsFromOptLevel(PassBuilder::OptimizationLevel Level) {
  return getInlineParams(Level.getSpeedupLevel(), Level.getSizeLevel());
}

ModuleInlinerWrapperPass
PassBuilder::buildInlinerPipeline(OptimizationLevel Level,
                                  ThinOrFullLTOPhase Phase) {
  InlineParams IP = getInlineParamsFromOptLevel(Level);
  if (Phase == ThinOrFullLTOPhase::ThinLTOPreLink && PGOOpt &&
      PGOOpt->Action == PGOOptions::SampleUse)
    IP.HotCallSiteThreshold = 0;

  if (PGOOpt)
    IP.EnableDeferral = EnablePGOInlineDeferral;

  ModuleInlinerWrapperPass MIWP(IP, PerformMandatoryInliningsFirst,
                                UseInlineAdvisor, MaxDevirtIterations);

  // Require the GlobalsAA analysis for the module so we can query it within
  // the CGSCC pipeline.
  MIWP.addModulePass(RequireAnalysisPass<GlobalsAA, Module>());
  // Invalidate AAManager so it can be recreated and pick up the newly available
  // GlobalsAA.
  MIWP.addModulePass(
      createModuleToFunctionPassAdaptor(InvalidateAnalysisPass<AAManager>()));

  // Require the ProfileSummaryAnalysis for the module so we can query it within
  // the inliner pass.
  MIWP.addModulePass(RequireAnalysisPass<ProfileSummaryAnalysis, Module>());

  // Now begin the main postorder CGSCC pipeline.
  // FIXME: The current CGSCC pipeline has its origins in the legacy pass
  // manager and trying to emulate its precise behavior. Much of this doesn't
  // make a lot of sense and we should revisit the core CGSCC structure.
  CGSCCPassManager &MainCGPipeline = MIWP.getPM();

  // Note: historically, the PruneEH pass was run first to deduce nounwind and
  // generally clean up exception handling overhead. It isn't clear this is
  // valuable as the inliner doesn't currently care whether it is inlining an
  // invoke or a call.

  if (AttributorRun & AttributorRunOption::CGSCC)
    MainCGPipeline.addPass(AttributorCGSCCPass());

  if (PTO.Coroutines)
    MainCGPipeline.addPass(CoroSplitPass(Level != OptimizationLevel::O0));

  // Now deduce any function attributes based in the current code.
  MainCGPipeline.addPass(PostOrderFunctionAttrsPass());

  // When at O3 add argument promotion to the pass pipeline.
  // FIXME: It isn't at all clear why this should be limited to O3.
  if (Level == OptimizationLevel::O3)
    MainCGPipeline.addPass(ArgumentPromotionPass());

  // Try to perform OpenMP specific optimizations. This is a (quick!) no-op if
  // there are no OpenMP runtime calls present in the module.
  if (Level == OptimizationLevel::O2 || Level == OptimizationLevel::O3)
    MainCGPipeline.addPass(OpenMPOptCGSCCPass());

  for (auto &C : CGSCCOptimizerLateEPCallbacks)
    C(MainCGPipeline, Level);

  // Lastly, add the core function simplification pipeline nested inside the
  // CGSCC walk.
  auto FSP = buildFunctionSimplificationPipeline(Level, Phase);
  if (DoNotRerunFunctionPasses)
    FSP.addPass(RequireAnalysisPass<FunctionStatusAnalysis, Function>());
  MainCGPipeline.addPass(createCGSCCToFunctionPassAdaptor(std::move(FSP)));

  return MIWP;
}

ModulePassManager
PassBuilder::buildModuleSimplificationPipeline(OptimizationLevel Level,
                                               ThinOrFullLTOPhase Phase) {
  ModulePassManager MPM;

  // Place pseudo probe instrumentation as the first pass of the pipeline to
  // minimize the impact of optimization changes.
  if (PGOOpt && PGOOpt->PseudoProbeForProfiling &&
      Phase != ThinOrFullLTOPhase::ThinLTOPostLink)
    MPM.addPass(SampleProfileProbePass(TM));

  bool HasSampleProfile = PGOOpt && (PGOOpt->Action == PGOOptions::SampleUse);

  // In ThinLTO mode, when flattened profile is used, all the available
  // profile information will be annotated in PreLink phase so there is
  // no need to load the profile again in PostLink.
  bool LoadSampleProfile =
      HasSampleProfile &&
      !(FlattenedProfileUsed && Phase == ThinOrFullLTOPhase::ThinLTOPostLink);

#if INTEL_CUSTOMIZATION
  InlineParams IP = getInlineParamsFromOptLevel(Level);
  if (Phase == ThinOrFullLTOPhase::ThinLTOPreLink && PGOOpt &&
      PGOOpt->Action == PGOOptions::SampleUse)
    IP.HotCallSiteThreshold = 0;
  InlinerPass InlPass;
  MPM.addPass(InlineReportSetupPass(InlPass.getMDReport()));
#endif // INTEL_CUSTOMIZATION

  // During the ThinLTO backend phase we perform early indirect call promotion
  // here, before globalopt. Otherwise imported available_externally functions
  // look unreferenced and are removed. If we are going to load the sample
  // profile then defer until later.
  // TODO: See if we can move later and consolidate with the location where
  // we perform ICP when we are loading a sample profile.
  // TODO: We pass HasSampleProfile (whether there was a sample profile file
  // passed to the compile) to the SamplePGO flag of ICP. This is used to
  // determine whether the new direct calls are annotated with prof metadata.
  // Ideally this should be determined from whether the IR is annotated with
  // sample profile, and not whether the a sample profile was provided on the
  // command line. E.g. for flattened profiles where we will not be reloading
  // the sample profile in the ThinLTO backend, we ideally shouldn't have to
  // provide the sample profile file.
  if (Phase == ThinOrFullLTOPhase::ThinLTOPostLink && !LoadSampleProfile)
    MPM.addPass(PGOIndirectCallPromotion(true /* InLTO */, HasSampleProfile));

  // Do basic inference of function attributes from known properties of system
  // libraries and other oracles.
  MPM.addPass(InferFunctionAttrsPass());

  // Create an early function pass manager to cleanup the output of the
  // frontend.
  FunctionPassManager EarlyFPM;
  // Lower llvm.expect to metadata before attempting transforms.
  // Compare/branch metadata may alter the behavior of passes like SimplifyCFG.
  EarlyFPM.addPass(LowerExpectIntrinsicPass());
  EarlyFPM.addPass(SimplifyCFGPass());
  EarlyFPM.addPass(SROA());
  EarlyFPM.addPass(EarlyCSEPass());
  if (PTO.Coroutines)
    EarlyFPM.addPass(CoroEarlyPass());
  if (Level == OptimizationLevel::O3)
    EarlyFPM.addPass(CallSiteSplittingPass());

  // In SamplePGO ThinLTO backend, we need instcombine before profile annotation
  // to convert bitcast to direct calls so that they can be inlined during the
  // profile annotation prepration step.
  // More details about SamplePGO design can be found in:
  // https://research.google.com/pubs/pub45290.html
  // FIXME: revisit how SampleProfileLoad/Inliner/ICP is structured.
  if (LoadSampleProfile)
    addInstCombinePass(EarlyFPM, !DTransEnabled); // INTEL
  MPM.addPass(createModuleToFunctionPassAdaptor(std::move(EarlyFPM)));

  if (LoadSampleProfile) {
    // Annotate sample profile right after early FPM to ensure freshness of
    // the debug info.
    MPM.addPass(SampleProfileLoaderPass(PGOOpt->ProfileFile,
                                        PGOOpt->ProfileRemappingFile, Phase));
    // Cache ProfileSummaryAnalysis once to avoid the potential need to insert
    // RequireAnalysisPass for PSI before subsequent non-module passes.
    MPM.addPass(RequireAnalysisPass<ProfileSummaryAnalysis, Module>());
    // Do not invoke ICP in the LTOPrelink phase as it makes it hard
    // for the profile annotation to be accurate in the LTO backend.
    if (Phase != ThinOrFullLTOPhase::ThinLTOPreLink &&
        Phase != ThinOrFullLTOPhase::FullLTOPreLink)
      // We perform early indirect call promotion here, before globalopt.
      // This is important for the ThinLTO backend phase because otherwise
      // imported available_externally functions look unreferenced and are
      // removed.
      MPM.addPass(
          PGOIndirectCallPromotion(true /* IsInLTO */, true /* SamplePGO */));
  }

  // Try to perform OpenMP specific optimizations on the module. This is a
  // (quick!) no-op if there are no OpenMP runtime calls present in the module.
  if (Level == OptimizationLevel::O2 || Level == OptimizationLevel::O3)
    MPM.addPass(OpenMPOptPass());

  if (AttributorRun & AttributorRunOption::MODULE)
    MPM.addPass(AttributorPass());

  // Lower type metadata and the type.test intrinsic in the ThinLTO
  // post link pipeline after ICP. This is to enable usage of the type
  // tests in ICP sequences.
  if (Phase == ThinOrFullLTOPhase::ThinLTOPostLink)
    MPM.addPass(LowerTypeTestsPass(nullptr, nullptr, true));

  for (auto &C : PipelineEarlySimplificationEPCallbacks)
    C(MPM, Level);

  // Interprocedural constant propagation now that basic cleanup has occurred
  // and prior to optimizing globals.
  // FIXME: This position in the pipeline hasn't been carefully considered in
  // years, it should be re-analyzed.
  MPM.addPass(IPSCCPPass());

  // Attach metadata to indirect call sites indicating the set of functions
  // they may target at run-time. This should follow IPSCCP.
  MPM.addPass(CalledValuePropagationPass());

  // Optimize globals to try and fold them into constants.
  MPM.addPass(GlobalOptPass());

  // Promote any localized globals to SSA registers.
  // FIXME: Should this instead by a run of SROA?
  // FIXME: We should probably run instcombine and simplify-cfg afterward to
  // delete control flows that are dead once globals have been folded to
  // constants.
  MPM.addPass(createModuleToFunctionPassAdaptor(PromotePass()));

  // Remove any dead arguments exposed by cleanups and constant folding
  // globals.
  MPM.addPass(DeadArgumentEliminationPass());

  // Create a small function pass pipeline to cleanup after all the global
  // optimizations.
<<<<<<< HEAD
  FunctionPassManager GlobalCleanupPM(DebugLogging);
#if INTEL_CUSTOMIZATION
  // Combine silly sequences. Set PreserveAddrCompute to true in LTO phase 1 if
  // IP ArrayTranspose is enabled.
  addInstCombinePass(GlobalCleanupPM, !DTransEnabled);
#endif // INTEL_CUSTOMIZATION
=======
  FunctionPassManager GlobalCleanupPM;
  GlobalCleanupPM.addPass(InstCombinePass());
>>>>>>> 34a8a437
  invokePeepholeEPCallbacks(GlobalCleanupPM, Level);

  GlobalCleanupPM.addPass(SimplifyCFGPass());
  MPM.addPass(createModuleToFunctionPassAdaptor(std::move(GlobalCleanupPM)));

  // Add all the requested passes for instrumentation PGO, if requested.
  if (PGOOpt && Phase != ThinOrFullLTOPhase::ThinLTOPostLink &&
      (PGOOpt->Action == PGOOptions::IRInstr ||
       PGOOpt->Action == PGOOptions::IRUse)) {
    addPGOInstrPasses(MPM, Level,
                      /* RunProfileGen */ PGOOpt->Action == PGOOptions::IRInstr,
                      /* IsCS */ false, PGOOpt->ProfileFile,
                      PGOOpt->ProfileRemappingFile);
    MPM.addPass(PGOIndirectCallPromotion(false, false));
  }
  if (PGOOpt && Phase != ThinOrFullLTOPhase::ThinLTOPostLink &&
      PGOOpt->CSAction == PGOOptions::CSIRInstr)
    MPM.addPass(PGOInstrumentationGenCreateVar(PGOOpt->CSProfileGenFile));

  // Synthesize function entry counts for non-PGO compilation.
  if (EnableSyntheticCounts && !PGOOpt)
    MPM.addPass(SyntheticCountsPropagation());

#if INTEL_CUSTOMIZATION
  // Parse -[no]inline-list option and set corresponding attributes.
  MPM.addPass(InlineListsPass());
#endif // INTEL_CUSTOMIZATION

  MPM.addPass(buildInlinerPipeline(Level, Phase));
  if (DoNotRerunFunctionPasses)
    MPM.addPass(createModuleToFunctionPassAdaptor(
        InvalidateAnalysisPass<FunctionStatusAnalysis>()));

  if (EnableMemProfiler && Phase != ThinOrFullLTOPhase::ThinLTOPreLink) {
    MPM.addPass(createModuleToFunctionPassAdaptor(MemProfilerPass()));
    MPM.addPass(ModuleMemProfilerPass());
  }

  return MPM;
}

/// FIXME: Should LTO cause any differences to this set of passes?
void PassBuilder::addVectorPasses(OptimizationLevel Level,
                                  FunctionPassManager &FPM, bool IsLTO) {
  FPM.addPass(LoopVectorizePass(
      LoopVectorizeOptions(!PTO.LoopInterleaving, !PTO.LoopVectorization)));

  if (IsLTO) {
    // The vectorizer may have significantly shortened a loop body; unroll
    // again. Unroll small loops to hide loop backedge latency and saturate any
    // parallel execution resources of an out-of-order processor. We also then
    // need to clean up redundancies and loop invariant code.
    // FIXME: It would be really good to use a loop-integrated instruction
    // combiner for cleanup here so that the unrolling and LICM can be pipelined
    // across the loop nests.
    // We do UnrollAndJam in a separate LPM to ensure it happens before unroll
    if (EnableUnrollAndJam && PTO.LoopUnrolling)
      FPM.addPass(LoopUnrollAndJamPass(Level.getSpeedupLevel()));
    FPM.addPass(LoopUnrollPass(LoopUnrollOptions(
        Level.getSpeedupLevel(), /*OnlyWhenForced=*/!PTO.LoopUnrolling,
        PTO.ForgetAllSCEVInLoopUnroll)));
    FPM.addPass(WarnMissedTransformationsPass());
  }

  if (!IsLTO) {
    // Eliminate loads by forwarding stores from the previous iteration to loads
    // of the current iteration.
    FPM.addPass(LoopLoadEliminationPass());
  }
  // Cleanup after the loop optimization passes.
  addInstCombinePass(FPM, !DTransEnabled); // INTEL

  // INTEL: the author probably missed !IsLTO check here.
  if (Level.getSpeedupLevel() > 1 && ExtraVectorizerPasses) {
    // At higher optimization levels, try to clean up any runtime overlap and
    // alignment checks inserted by the vectorizer. We want to track correlated
    // runtime checks for two inner loops in the same outer loop, fold any
    // common computations, hoist loop-invariant aspects out of any outer loop,
    // and unswitch the runtime checks if possible. Once hoisted, we may have
    // dead (or speculatable) control flows or more combining opportunities.
    FPM.addPass(EarlyCSEPass());
    FPM.addPass(CorrelatedValuePropagationPass());
    FPM.addPass(InstCombinePass());
    LoopPassManager LPM;
    LPM.addPass(LICMPass(PTO.LicmMssaOptCap, PTO.LicmMssaNoAccForPromotionCap));
    LPM.addPass(SimpleLoopUnswitchPass(/* NonTrivial */ Level ==
                                       OptimizationLevel::O3));
    FPM.addPass(
        RequireAnalysisPass<OptimizationRemarkEmitterAnalysis, Function>());
    FPM.addPass(createFunctionToLoopPassAdaptor(
        std::move(LPM), EnableMSSALoopDependency,
        /*UseBlockFrequencyInfo=*/true));
    FPM.addPass(SimplifyCFGPass());
    FPM.addPass(InstCombinePass());
  }

  // Now that we've formed fast to execute loop structures, we do further
  // optimizations. These are run afterward as they might block doing complex
  // analyses and transforms such as what are needed for loop vectorization.

  // Cleanup after loop vectorization, etc. Simplification passes like CVP and
  // GVN, loop transforms, and others have already run, so it's now better to
  // convert to more optimized IR using more aggressive simplify CFG options.
  // The extra sinking transform can create larger basic blocks, so do this
  // before SLP vectorization.
  FPM.addPass(SimplifyCFGPass(SimplifyCFGOptions()
                                  .forwardSwitchCondToPhi(true)
                                  .convertSwitchToLookupTable(true)
                                  .needCanonicalLoops(false)
                                  .hoistCommonInsts(true)
                                  .sinkCommonInsts(true)));
  if (IsLTO) {
    FPM.addPass(SCCPPass());
    addInstCombinePass(FPM, !DTransEnabled); // INTEL
    FPM.addPass(BDCEPass());
  }

  // Optimize parallel scalar instruction chains into SIMD instructions.
  if (PTO.SLPVectorization) {
    FPM.addPass(SLPVectorizerPass());
    if (Level.getSpeedupLevel() > 1 && ExtraVectorizerPasses) {
      FPM.addPass(EarlyCSEPass());
    }
  }
#if INTEL_CUSTOMIZATION
  if (!IsLTO)
    AfterSLPVectorizer = true;
#endif // INTEL_CUSTOMIZATION

  // Enhance/cleanup vector code.
  FPM.addPass(VectorCombinePass());
  if (IsLTO) {
    // After vectorization, assume intrinsics may tell us more about pointer
    // alignments.
    FPM.addPass(AlignmentFromAssumptionsPass());
  }

#if INTEL_CUSTOMIZATION
  if (!IsLTO) {
    FPM.addPass(EarlyCSEPass());
    // Combine silly sequences. Set PreserveAddrCompute to true in LTO phase 1 if
    // IP ArrayTranspose is enabled.
    addInstCombinePass(FPM, !DTransEnabled);
  } else {
    addInstCombinePass(FPM, true /* EnableUpCasting */);
  }
#endif // INTEL_CUSTOMIZATION

  if (!IsLTO) {
    // The vectorizer may have significantly shortened a loop body; unroll
    // again. Unroll small loops to hide loop backedge latency and saturate any
    // parallel execution resources of an out-of-order processor. We also then
    // need to clean up redundancies and loop invariant code.
    // FIXME: It would be really good to use a loop-integrated instruction
    // combiner for cleanup here so that the unrolling and LICM can be pipelined
    // across the loop nests.
    // We do UnrollAndJam in a separate LPM to ensure it happens before unroll
    if (EnableUnrollAndJam && PTO.LoopUnrolling)
      FPM.addPass(LoopUnrollAndJamPass(Level.getSpeedupLevel()));
    FPM.addPass(LoopUnrollPass(LoopUnrollOptions(
        Level.getSpeedupLevel(), /*OnlyWhenForced=*/!PTO.LoopUnrolling,
        PTO.ForgetAllSCEVInLoopUnroll)));
    FPM.addPass(WarnMissedTransformationsPass());
#if INTEL_CUSTOMIZATION
    // Combine silly sequences. Set PreserveAddrCompute to true in LTO phase 1 if
    // IP ArrayTranspose is enabled.
    addInstCombinePass(FPM, !DTransEnabled);
#endif // INTEL_CUSTOMIZATION
  }
}

ModulePassManager
PassBuilder::buildModuleOptimizationPipeline(OptimizationLevel Level,
                                             bool LTOPreLink) {
  ModulePassManager MPM;

  // Optimize globals now that the module is fully simplified.
  MPM.addPass(GlobalOptPass());
  MPM.addPass(GlobalDCEPass());

  // Run partial inlining pass to partially inline functions that have
  // large bodies.
  if (RunPartialInlining)
    MPM.addPass(PartialInlinerPass());

#if INTEL_CUSTOMIZATION
  MPM.addPass(createModuleToFunctionPassAdaptor(CleanupFakeLoadsPass()));
#endif // INTEL_CUSTOMIZATION

  // Remove avail extern fns and globals definitions since we aren't compiling
  // an object file for later LTO. For LTO we want to preserve these so they
  // are eligible for inlining at link-time. Note if they are unreferenced they
  // will be removed by GlobalDCE later, so this only impacts referenced
  // available externally globals. Eventually they will be suppressed during
  // codegen, but eliminating here enables more opportunity for GlobalDCE as it
  // may make globals referenced by available external functions dead and saves
  // running remaining passes on the eliminated functions. These should be
  // preserved during prelinking for link-time inlining decisions.
  if (!LTOPreLink)
    MPM.addPass(EliminateAvailableExternallyPass());

  if (EnableOrderFileInstrumentation)
    MPM.addPass(InstrOrderFilePass());

  // Do RPO function attribute inference across the module to forward-propagate
  // attributes where applicable.
  // FIXME: Is this really an optimization rather than a canonicalization?
  MPM.addPass(ReversePostOrderFunctionAttrsPass());

  // Do a post inline PGO instrumentation and use pass. This is a context
  // sensitive PGO pass. We don't want to do this in LTOPreLink phrase as
  // cross-module inline has not been done yet. The context sensitive
  // instrumentation is after all the inlines are done.
  if (!LTOPreLink && PGOOpt) {
    if (PGOOpt->CSAction == PGOOptions::CSIRInstr)
      addPGOInstrPasses(MPM, Level, /* RunProfileGen */ true,
                        /* IsCS */ true, PGOOpt->CSProfileGenFile,
                        PGOOpt->ProfileRemappingFile);
    else if (PGOOpt->CSAction == PGOOptions::CSIRUse)
      addPGOInstrPasses(MPM, Level, /* RunProfileGen */ false,
                        /* IsCS */ true, PGOOpt->ProfileFile,
                        PGOOpt->ProfileRemappingFile);
  }

#if INTEL_CUSTOMIZATION
  if (EnableAndersen) {
    // Andersen's IP alias analysis
    MPM.addPass(RequireAnalysisPass<AndersensAA, Module>());
  }

#if INTEL_INCLUDE_DTRANS
  if (EnableDTrans)
    MPM.addPass(RequireAnalysisPass<DTransFieldModRefAnalysis, Module>());
#endif // INTEL_INCLUDE_DTRANS

#endif // INTEL_CUSTOMIZATION
  // Re-require GloblasAA here prior to function passes. This is particularly
  // useful as the above will have inlined, DCE'ed, and function-attr
  // propagated everything. We should at this point have a reasonably minimal
  // and richly annotated call graph. By computing aliasing and mod/ref
  // information for all local globals here, the late loop passes and notably
  // the vectorizer will be able to use them to help recognize vectorizable
  // memory operations.
  MPM.addPass(RequireAnalysisPass<GlobalsAA, Module>());

  FunctionPassManager OptimizePM;
  OptimizePM.addPass(Float2IntPass());
  OptimizePM.addPass(LowerConstantIntrinsicsPass());

  if (EnableMatrix) {
    OptimizePM.addPass(LowerMatrixIntrinsicsPass());
    OptimizePM.addPass(EarlyCSEPass());
  }

  // FIXME: We need to run some loop optimizations to re-rotate loops after
  // simplify-cfg and others undo their rotation.

  // Optimize the loop execution. These passes operate on entire loop nests
  // rather than on each loop in an inside-out manner, and so they are actually
  // function passes.

  for (auto &C : VectorizerStartEPCallbacks)
    C(OptimizePM, Level);

  // First rotate loops that may have been un-rotated by prior passes.
  // Disable header duplication at -Oz.
  OptimizePM.addPass(createFunctionToLoopPassAdaptor(
      LoopRotatePass(Level != OptimizationLevel::Oz, LTOPreLink),
      EnableMSSALoopDependency,
      /*UseBlockFrequencyInfo=*/false));

  // Distribute loops to allow partial vectorization.  I.e. isolate dependences
  // into separate loop that would otherwise inhibit vectorization.  This is
  // currently only performed for loops marked with the metadata
  // llvm.loop.distribute=true or when -enable-loop-distribute is specified.
  OptimizePM.addPass(LoopDistributePass());

  // Populates the VFABI attribute with the scalar-to-vector mappings
  // from the TargetLibraryInfo.
  OptimizePM.addPass(InjectTLIMappings());

  addVectorPasses(Level, OptimizePM, /* IsLTO */ false);
  OptimizePM.addPass(RequireAnalysisPass<OptimizationRemarkEmitterAnalysis, Function>());
  OptimizePM.addPass(createFunctionToLoopPassAdaptor(
      LICMPass(PTO.LicmMssaOptCap, PTO.LicmMssaNoAccForPromotionCap),
      EnableMSSALoopDependency, /*UseBlockFrequencyInfo=*/true));

  // Now that we've vectorized and unrolled loops, we may have more refined
  // alignment information, try to re-derive it here.
  OptimizePM.addPass(AlignmentFromAssumptionsPass());

  // Split out cold code. Splitting is done late to avoid hiding context from
  // other optimizations and inadvertently regressing performance. The tradeoff
  // is that this has a higher code size cost than splitting early.
  if (EnableHotColdSplit && !LTOPreLink)
    MPM.addPass(HotColdSplittingPass());

  // Search the code for similar regions of code. If enough similar regions can
  // be found where extracting the regions into their own function will decrease
  // the size of the program, we extract the regions, a deduplicate the
  // structurally similar regions.
  if (EnableIROutliner)
    MPM.addPass(IROutlinerPass());

  // Merge functions if requested.
  if (PTO.MergeFunctions)
    MPM.addPass(MergeFunctionsPass());

  // LoopSink pass sinks instructions hoisted by LICM, which serves as a
  // canonicalization pass that enables other optimizations. As a result,
  // LoopSink pass needs to be a very late IR pass to avoid undoing LICM
  // result too early.
  OptimizePM.addPass(LoopSinkPass());

  // And finally clean up LCSSA form before generating code.
  OptimizePM.addPass(InstSimplifyPass());

  // This hoists/decomposes div/rem ops. It should run after other sink/hoist
  // passes to avoid re-sinking, but before SimplifyCFG because it can allow
  // flattening of blocks.
  OptimizePM.addPass(DivRemPairsPass());

  // LoopSink (and other loop passes since the last simplifyCFG) might have
  // resulted in single-entry-single-exit or empty blocks. Clean up the CFG.
  OptimizePM.addPass(SimplifyCFGPass());

  // Optimize PHIs by speculating around them when profitable. Note that this
  // pass needs to be run after any PRE or similar pass as it is essentially
  // inserting redundancies into the program. This even includes SimplifyCFG.
  OptimizePM.addPass(SpeculateAroundPHIsPass());

  if (PTO.Coroutines)
    OptimizePM.addPass(CoroCleanupPass());

  // Add the core optimizing pipeline.
  MPM.addPass(createModuleToFunctionPassAdaptor(std::move(OptimizePM)));

  for (auto &C : OptimizerLastEPCallbacks)
    C(MPM, Level);

  if (PTO.CallGraphProfile)
    MPM.addPass(CGProfilePass());

  // Now we need to do some global optimization transforms.
  // FIXME: It would seem like these should come first in the optimization
  // pipeline and maybe be the bottom of the canonicalization pipeline? Weird
  // ordering here.
  MPM.addPass(GlobalDCEPass());
  MPM.addPass(ConstantMergePass());

  // TODO: Relative look table converter pass caused an issue when full lto is
  // enabled. See https://reviews.llvm.org/D94355 for more details.
  // Until the issue fixed, disable this pass during pre-linking phase.
  if (!LTOPreLink)
    MPM.addPass(RelLookupTableConverterPass());

#if INTEL_CUSTOMIZATION
  MPM.addPass(InlineReportEmitterPass(Level.getSpeedupLevel(),
                                      Level.getSizeLevel(), LTOPreLink));
#endif // INTEL_CUSTOMIZATION

  return MPM;
}

ModulePassManager
PassBuilder::buildPerModuleDefaultPipeline(OptimizationLevel Level,
                                           bool LTOPreLink) {
  assert(Level != OptimizationLevel::O0 &&
         "Must request optimizations for the default pipeline!");

  ModulePassManager MPM;

  // Convert @llvm.global.annotations to !annotation metadata.
  MPM.addPass(Annotation2MetadataPass());

  // Force any function attributes we want the rest of the pipeline to observe.
  MPM.addPass(ForceFunctionAttrsPass());

  // Apply module pipeline start EP callback.
  for (auto &C : PipelineStartEPCallbacks)
    C(MPM, Level);

  if (PGOOpt && PGOOpt->DebugInfoForProfiling)
    MPM.addPass(createModuleToFunctionPassAdaptor(AddDiscriminatorsPass()));

  // Add the core simplification pipeline.
  MPM.addPass(buildModuleSimplificationPipeline(
      Level, LTOPreLink ? ThinOrFullLTOPhase::FullLTOPreLink
                        : ThinOrFullLTOPhase::None));

  // Now add the optimization pipeline.
  MPM.addPass(buildModuleOptimizationPipeline(Level, LTOPreLink));

  if (PGOOpt && PGOOpt->PseudoProbeForProfiling)
    MPM.addPass(PseudoProbeUpdatePass());

  // Emit annotation remarks.
  addAnnotationRemarksPass(MPM);

  if (LTOPreLink)
    addRequiredLTOPreLinkPasses(MPM);

  return MPM;
}

ModulePassManager
PassBuilder::buildThinLTOPreLinkDefaultPipeline(OptimizationLevel Level) {
  assert(Level != OptimizationLevel::O0 &&
         "Must request optimizations for the default pipeline!");

  ModulePassManager MPM;

  // Convert @llvm.global.annotations to !annotation metadata.
  MPM.addPass(Annotation2MetadataPass());

  // Force any function attributes we want the rest of the pipeline to observe.
  MPM.addPass(ForceFunctionAttrsPass());

  if (PGOOpt && PGOOpt->DebugInfoForProfiling)
    MPM.addPass(createModuleToFunctionPassAdaptor(AddDiscriminatorsPass()));

  // Apply module pipeline start EP callback.
  for (auto &C : PipelineStartEPCallbacks)
    C(MPM, Level);

  // If we are planning to perform ThinLTO later, we don't bloat the code with
  // unrolling/vectorization/... now. Just simplify the module as much as we
  // can.
  MPM.addPass(buildModuleSimplificationPipeline(
      Level, ThinOrFullLTOPhase::ThinLTOPreLink));

  // Run partial inlining pass to partially inline functions that have
  // large bodies.
  // FIXME: It isn't clear whether this is really the right place to run this
  // in ThinLTO. Because there is another canonicalization and simplification
  // phase that will run after the thin link, running this here ends up with
  // less information than will be available later and it may grow functions in
  // ways that aren't beneficial.
  if (RunPartialInlining)
    MPM.addPass(PartialInlinerPass());

  // Reduce the size of the IR as much as possible.
  MPM.addPass(GlobalOptPass());

  // Module simplification splits coroutines, but does not fully clean up
  // coroutine intrinsics. To ensure ThinLTO optimization passes don't trip up
  // on these, we schedule the cleanup here.
  if (PTO.Coroutines)
    MPM.addPass(createModuleToFunctionPassAdaptor(CoroCleanupPass()));

  if (PGOOpt && PGOOpt->PseudoProbeForProfiling)
    MPM.addPass(PseudoProbeUpdatePass());

  // Handle OptimizerLastEPCallbacks added by clang on PreLink. Actual
  // optimization is going to be done in PostLink stage, but clang can't
  // add callbacks there in case of in-process ThinLTO called by linker.
  for (auto &C : OptimizerLastEPCallbacks)
    C(MPM, Level);

  // Emit annotation remarks.
  addAnnotationRemarksPass(MPM);

  addRequiredLTOPreLinkPasses(MPM);

  return MPM;
}

ModulePassManager PassBuilder::buildThinLTODefaultPipeline(
    OptimizationLevel Level, const ModuleSummaryIndex *ImportSummary) {
  ModulePassManager MPM;

  // Convert @llvm.global.annotations to !annotation metadata.
  MPM.addPass(Annotation2MetadataPass());

  if (ImportSummary) {
    // These passes import type identifier resolutions for whole-program
    // devirtualization and CFI. They must run early because other passes may
    // disturb the specific instruction patterns that these passes look for,
    // creating dependencies on resolutions that may not appear in the summary.
    //
    // For example, GVN may transform the pattern assume(type.test) appearing in
    // two basic blocks into assume(phi(type.test, type.test)), which would
    // transform a dependency on a WPD resolution into a dependency on a type
    // identifier resolution for CFI.
    //
    // Also, WPD has access to more precise information than ICP and can
    // devirtualize more effectively, so it should operate on the IR first.
    //
    // The WPD and LowerTypeTest passes need to run at -O0 to lower type
    // metadata and intrinsics.
    MPM.addPass(WholeProgramDevirtPass(nullptr, ImportSummary));
    MPM.addPass(LowerTypeTestsPass(nullptr, ImportSummary));
  }

  if (Level == OptimizationLevel::O0) {
    // Run a second time to clean up any type tests left behind by WPD for use
    // in ICP.
    MPM.addPass(LowerTypeTestsPass(nullptr, nullptr, true));
    // Drop available_externally and unreferenced globals. This is necessary
    // with ThinLTO in order to avoid leaving undefined references to dead
    // globals in the object file.
    MPM.addPass(EliminateAvailableExternallyPass());
    MPM.addPass(GlobalDCEPass());
    return MPM;
  }

  // Force any function attributes we want the rest of the pipeline to observe.
  MPM.addPass(ForceFunctionAttrsPass());

  // Add the core simplification pipeline.
  MPM.addPass(buildModuleSimplificationPipeline(
      Level, ThinOrFullLTOPhase::ThinLTOPostLink));

  // Now add the optimization pipeline.
  MPM.addPass(buildModuleOptimizationPipeline(Level));

  // Emit annotation remarks.
  addAnnotationRemarksPass(MPM);

  return MPM;
}

ModulePassManager
PassBuilder::buildLTOPreLinkDefaultPipeline(OptimizationLevel Level) {
  assert(Level != OptimizationLevel::O0 &&
         "Must request optimizations for the default pipeline!");
  // FIXME: We should use a customized pre-link pipeline!
#if INTEL_CUSTOMIZATION
  PrepareForLTO = true;
  auto Guard = llvm::make_scope_exit([&]() { PrepareForLTO = false; });
#endif // INTEL_CUSTOMIZATION
  return buildPerModuleDefaultPipeline(Level,
                                       /* LTOPreLink */ true);
}

ModulePassManager
PassBuilder::buildLTODefaultPipeline(OptimizationLevel Level,
                                     ModuleSummaryIndex *ExportSummary) {
  ModulePassManager MPM;

  // Convert @llvm.global.annotations to !annotation metadata.
  MPM.addPass(Annotation2MetadataPass());

  if (Level == OptimizationLevel::O0) {
#if INTEL_CUSTOMIZATION
    if (EnableWPA) {
      // Set the optimization level
      MPM.addPass(XmainOptLevelAnalysisInit(Level.getSpeedupLevel()));
      MPM.addPass(RequireAnalysisPass<WholeProgramAnalysis, Module>());
      MPM.addPass(IntelFoldWPIntrinsicPass());
    }
#endif // INTEL_CUSTOMIZATION
    // The WPD and LowerTypeTest passes need to run at -O0 to lower type
    // metadata and intrinsics.
    MPM.addPass(WholeProgramDevirtPass(ExportSummary, nullptr));
    MPM.addPass(LowerTypeTestsPass(ExportSummary, nullptr));
    // Run a second time to clean up any type tests left behind by WPD for use
    // in ICP.
    MPM.addPass(LowerTypeTestsPass(nullptr, nullptr, true));

    // Emit annotation remarks.
    addAnnotationRemarksPass(MPM);

    return MPM;
  }

#if INTEL_CUSTOMIZATION
  InlinerPass InlPass;
  MPM.addPass(InlineReportSetupPass(InlPass.getMDReport()));
#endif // INTEL_CUSTOMIZATION
  if (PGOOpt && PGOOpt->Action == PGOOptions::SampleUse) {
    // Load sample profile before running the LTO optimization pipeline.
    MPM.addPass(SampleProfileLoaderPass(PGOOpt->ProfileFile,
                                        PGOOpt->ProfileRemappingFile,
                                        ThinOrFullLTOPhase::FullLTOPostLink));
    // Cache ProfileSummaryAnalysis once to avoid the potential need to insert
    // RequireAnalysisPass for PSI before subsequent non-module passes.
    MPM.addPass(RequireAnalysisPass<ProfileSummaryAnalysis, Module>());
  }

#if INTEL_CUSTOMIZATION
  // Set the optimization level
  MPM.addPass(XmainOptLevelAnalysisInit(Level.getSpeedupLevel()));
  if (EnableWPA) {
    // If whole-program-assume is enabled then we are going to call
    // the internalization pass.
    if (AssumeWholeProgram) {

      // The internalization pass does certain checks if a GlobalValue
      // should be internalized (e.g. is local, DLL export, etc.). The
      // pass also accepts a helper function that defines extra conditions
      // on top of the default requirements. If the function returns true
      // then it means that the GlobalValue should not be internalized, else
      // if it returns false then internalize it.
      auto PreserveSymbol = [](const GlobalValue &GV) {
        WholeProgramUtils WPUtils;

        // If GlobalValue is "main", has one definition rule (ODR) or
        // is a special symbol added by the linker then don't internalize
        // it. The ODR symbols are expected to be merged with equivalent
        // globals and then be removed. If these symbols aren't removed
        // then it could cause linking issues (e.g. undefined symbols).
        if (GV.hasWeakODRLinkage() ||
            WPUtils.isMainEntryPoint(GV.getName()) ||
            WPUtils.isLinkerAddedSymbol(GV.getName()))
          return true;

        // If the GlobalValue is an alias then we need to make sure that this
        // alias is OK to internalize.
        if (const GlobalAlias *Alias = dyn_cast<const GlobalAlias>(&GV)) {

          // Check if the alias has an aliasee and this aliasee is a
          // GlobalValue
          const GlobalValue *Glob =
            dyn_cast<const GlobalValue>(Alias->getAliasee());
          if (!Glob)
            return true;

          // Aliasee is a declaration
          if (Glob->isDeclaration())
            return true;

          // Aliasee is an external declaration
          if (Glob->hasAvailableExternallyLinkage())
            return true;

          // Aliasee is an DLL export
          if (Glob->hasDLLExportStorageClass())
            return true;

          // Aliasee is local already
          if (Glob->hasLocalLinkage())
            return true;

          // Aliasee is ODR
          if (Glob->hasWeakODRLinkage())
            return true;

          // Aliasee is mapped to a linker added symbol
          if (WPUtils.isLinkerAddedSymbol(Glob->getName()))
            return true;

          // Aliasee is mapped to main
          if (WPUtils.isMainEntryPoint(Glob->getName()))
            return true;
        }

        // OK to internalize
        return false;
      };
      MPM.addPass(InternalizePass(PreserveSymbol));
    }
    MPM.addPass(RequireAnalysisPass<WholeProgramAnalysis, Module>());
  }
#endif // INTEL_CUSTOMIZATION

  // Remove unused virtual tables to improve the quality of code generated by
  // whole-program devirtualization and bitset lowering.
  MPM.addPass(GlobalDCEPass());

#if INTEL_CUSTOMIZATION
  if (EnableWPA)
    MPM.addPass(IntelFoldWPIntrinsicPass());

  if (EnableIPCloning) {
#if INTEL_INCLUDE_DTRANS
    // This pass is being added under DTRANS only at this point, because a
    // particular benchmark needs it to prove that the period of a recursive
    // progression is constant. We can remove the test for EnableDTrans if
    // we find IPSCCP to be generally useful here and we are willing to
    // tolerate the additional compile time.
    if (EnableDTrans)
      MPM.addPass(IPSCCPPass());
#endif // INTEL_INCLUDE_DTRANS
    MPM.addPass(IPCloningPass(/*AfterInl*/ false,
                              /*IFSwitchHeuristic*/ true));
  }
#endif // INTEL_CUSTOMIZATION

  // Force any function attributes we want the rest of the pipeline to observe.
  MPM.addPass(ForceFunctionAttrsPass());

  // Do basic inference of function attributes from known properties of system
  // libraries and other oracles.
  MPM.addPass(InferFunctionAttrsPass());

  if (Level.getSpeedupLevel() > 1) {
    FunctionPassManager EarlyFPM;
    EarlyFPM.addPass(CallSiteSplittingPass());
    MPM.addPass(createModuleToFunctionPassAdaptor(std::move(EarlyFPM)));

    // Indirect call promotion. This should promote all the targets that are
    // left by the earlier promotion pass that promotes intra-module targets.
    // This two-step promotion is to save the compile time. For LTO, it should
    // produce the same result as if we only do promotion here.
    MPM.addPass(PGOIndirectCallPromotion(
        true /* InLTO */, PGOOpt && PGOOpt->Action == PGOOptions::SampleUse));
    // Propagate constants at call sites into the functions they call.  This
    // opens opportunities for globalopt (and inlining) by substituting function
    // pointers passed as arguments to direct uses of functions.
    MPM.addPass(IPSCCPPass());

    // Attach metadata to indirect call sites indicating the set of functions
    // they may target at run-time. This should follow IPSCCP.
    MPM.addPass(CalledValuePropagationPass());
  }

  // Now deduce any function attributes based in the current code.
  MPM.addPass(createModuleToPostOrderCGSCCPassAdaptor(
              PostOrderFunctionAttrsPass()));

  // Do RPO function attribute inference across the module to forward-propagate
  // attributes where applicable.
  // FIXME: Is this really an optimization rather than a canonicalization?
  MPM.addPass(ReversePostOrderFunctionAttrsPass());

#if INTEL_CUSTOMIZATION
#if INTEL_INCLUDE_DTRANS
  if (EnableDTrans) {
    // These passes get the IR into a form that DTrans is able to analyze.
    MPM.addPass(createModuleToFunctionPassAdaptor(InstSimplifyPass()));
    MPM.addPass(createModuleToFunctionPassAdaptor(SimplifyCFGPass()));
    // This call adds the DTrans passes.
    addDTransPasses(MPM);
  }
#endif // INTEL_INCLUDE_DTRANS
  MPM.addPass(DopeVectorConstPropPass());
  // Optimize some dynamic_cast calls.
  MPM.addPass(OptimizeDynamicCastsPass());
#endif // INTEL_CUSTOMIZATION

  // Use in-range annotations on GEP indices to split globals where beneficial.
  MPM.addPass(GlobalSplitPass());

  // Run whole program optimization of virtual call when the list of callees
  // is fixed.
  MPM.addPass(WholeProgramDevirtPass(ExportSummary, nullptr));

  // Stop here at -O1.
  if (Level == OptimizationLevel::O1) {
    // The LowerTypeTestsPass needs to run to lower type metadata and the
    // type.test intrinsics. The pass does nothing if CFI is disabled.
    MPM.addPass(LowerTypeTestsPass(ExportSummary, nullptr));
    // Run a second time to clean up any type tests left behind by WPD for use
    // in ICP (which is performed earlier than this in the regular LTO
    // pipeline).
    MPM.addPass(LowerTypeTestsPass(nullptr, nullptr, true));

    // Emit annotation remarks.
    addAnnotationRemarksPass(MPM);

    return MPM;
  }

  // Optimize globals to try and fold them into constants.
  MPM.addPass(GlobalOptPass());

  // Promote any localized globals to SSA registers.
  MPM.addPass(createModuleToFunctionPassAdaptor(PromotePass()));

  // Linking modules together can lead to duplicate global constant, only
  // keep one copy of each constant.
  MPM.addPass(ConstantMergePass());

  // Remove unused arguments from functions.
  MPM.addPass(DeadArgumentEliminationPass());

#if INTEL_CUSTOMIZATION
#if INTEL_INCLUDE_DTRANS
  if (EnableDTrans) {
    addLateDTransPasses(MPM);
    if (EnableIndirectCallConv) {
       MPM.addPass(RequireAnalysisPass<DTransAnalysis, Module>());
       MPM.addPass(createModuleToFunctionPassAdaptor(
           IndirectCallConvPass(false /* EnableAndersen */,
                                true /* EnableDTrans */)));
    }
  }
#endif // INTEL_INCLUDE_DTRANS
#endif // INTEL_CUSTOMIZATION

  // Reduce the code after globalopt and ipsccp.  Both can open up significant
  // simplification opportunities, and both can propagate functions through
  // function pointers.  When this happens, we often have to resolve varargs
  // calls, etc, so let instcombine do this.
  FunctionPassManager PeepholeFPM;
  if (Level == OptimizationLevel::O3)
    PeepholeFPM.addPass(AggressiveInstCombinePass());
  addInstCombinePass(PeepholeFPM, !DTransEnabled); // INTEL
  invokePeepholeEPCallbacks(PeepholeFPM, Level);

  MPM.addPass(createModuleToFunctionPassAdaptor(std::move(PeepholeFPM)));

#if INTEL_CUSTOMIZATION

#if INTEL_INCLUDE_DTRANS
  if (EnableDTrans) {
    MPM.addPass(IntelArgumentAlignmentPass());
    MPM.addPass(QsortRecognizerPass());
    MPM.addPass(TileMVInlMarkerPass());
  }

  bool EnableIntelPartialInlining = EnableIntelPI && EnableDTrans;
#else
  bool EnableIntelPartialInlining = false;
#endif // INTEL_INCLUDE_DTRANS

  // Partially inline small functions
  if (EnableIntelPartialInlining)
    MPM.addPass(IntelPartialInlinePass());

  // Parse -[no]inline-list option and set corresponding attributes.
  MPM.addPass(InlineListsPass());
  if (EnableAndersen) {
    MPM.addPass(RequireAnalysisPass<AndersensAA, Module>());
  }
  // Indirect to direct call conversion.
  if (EnableIndirectCallConv && EnableAndersen)
    MPM.addPass(createModuleToFunctionPassAdaptor(
        IndirectCallConvPass(true /* EnableAndersen */,
                             false /* EnableDTrans */)));

  // Require the InlineAggAnalysis for the module so we can query it within
  // the inliner.
  if (EnableInlineAggAnalysis) {
    MPM.addPass(AggInlinerPass());
  }

  // Note: historically, the PruneEH pass was run first to deduce nounwind and
  // generally clean up exception handling overhead. It isn't clear this is
  // valuable as the inliner doesn't currently care whether it is inlining an
  // invoke or a call.
  // Run the inliner now.
<<<<<<< HEAD
  MPM.addPass(ModuleInlinerWrapperPass(getInlineParamsFromOptLevel(Level),
                                       DebugLogging));
#if INTEL_INCLUDE_DTRANS
  // The global optimizer pass can convert function calls to use
  // the 'fastcc' calling convention. The following pass enables more
  // functions to be converted to this calling convention. This can improve
  // performance by having arguments passed in registers, and enable more
  // cases where pointer parameters are changed to pass-by-value parameters. We
  // can remove the test for EnableDTrans if it is found to be useful on other
  // cases.
  if (EnableDTrans)
    MPM.addPass(IntelAdvancedFastCallPass());

#endif // INTEL_INCLUDE_DTRANS
#endif // INTEL_CUSTOMIZATION
=======
  MPM.addPass(ModuleInlinerWrapperPass(getInlineParamsFromOptLevel(Level)));
>>>>>>> 34a8a437

  // Optimize globals again after we ran the inliner.
  MPM.addPass(GlobalOptPass());

#if INTEL_CUSTOMIZATION
  // IPO-based prefetch
  if (EnableIPOPrefetch)
    MPM.addPass(IntelIPOPrefetchPass());

  if (RunLTOPartialInlining)
    MPM.addPass(PartialInlinerPass(true /*RunLTOPartialInline*/,
                                   false /*EnableSpecialCases*/));

  if (EnableIPCloning)
#if INTEL_INCLUDE_DTRANS
    MPM.addPass(IPCloningPass(/*AfterInl*/ true,
                              /*IFSwitchHeuristic*/ EnableDTrans));
#else
    MPM.addPass(IPCloningPass(/*AfterInl*/ true,
                              /*IFSwitchHeuristic*/ false));
#endif // INTEL_INCLUDE_DTRANS
#endif // INTEL_CUSTOMIZATION

  // Garbage collect dead functions.
  // FIXME: Add ArgumentPromotion pass after once it's ported.
  MPM.addPass(GlobalDCEPass());

  FunctionPassManager FPM;
  // The IPO Passes may leave cruft around. Clean up after them.
  addInstCombinePass(FPM, !DTransEnabled); // INTEL
  invokePeepholeEPCallbacks(FPM, Level);

  FPM.addPass(JumpThreadingPass(/*InsertFreezeWhenUnfoldingSelect*/ true));

  // Do a post inline PGO instrumentation and use pass. This is a context
  // sensitive PGO pass.
  if (PGOOpt) {
    if (PGOOpt->CSAction == PGOOptions::CSIRInstr)
      addPGOInstrPasses(MPM, Level, /* RunProfileGen */ true,
                        /* IsCS */ true, PGOOpt->CSProfileGenFile,
                        PGOOpt->ProfileRemappingFile);
    else if (PGOOpt->CSAction == PGOOptions::CSIRUse)
      addPGOInstrPasses(MPM, Level, /* RunProfileGen */ false,
                        /* IsCS */ true, PGOOpt->ProfileFile,
                        PGOOpt->ProfileRemappingFile);
  }

  // Break up allocas
  FPM.addPass(SROA());

#if INTEL_CUSTOMIZATION
  if (EnableIPArrayTranspose)
    MPM.addPass(IPArrayTransposePass());

  if (EnableDeadArrayOpsElim)
    MPM.addPass(DeadArrayOpsEliminationPass());

  if (EnableMultiVersioning)
    FPM.addPass(MultiVersioningPass());
#endif // INTEL_CUSTOMIZATION
  // LTO provides additional opportunities for tailcall elimination due to
  // link-time inlining, and visibility of nocapture attribute.
  FPM.addPass(TailCallElimPass());

  // Run a few AA driver optimizations here and now to cleanup the code.
  MPM.addPass(createModuleToFunctionPassAdaptor(std::move(FPM)));

  MPM.addPass(
      createModuleToPostOrderCGSCCPassAdaptor(PostOrderFunctionAttrsPass()));
  // FIXME: here we run IP alias analysis in the legacy PM.

  FunctionPassManager MainFPM;

  MainFPM.addPass(createFunctionToLoopPassAdaptor(
      LICMPass(PTO.LicmMssaOptCap, PTO.LicmMssaNoAccForPromotionCap)));

  if (RunNewGVN)
    MainFPM.addPass(NewGVNPass());
  else
    MainFPM.addPass(GVN());

  MainFPM.addPass(DopeVectorHoistPass()); // INTEL

  // Remove dead memcpy()'s.
  MainFPM.addPass(MemCpyOptPass());

  // Nuke dead stores.
  MainFPM.addPass(DSEPass());
  MainFPM.addPass(MergedLoadStoreMotionPass());

  // More loops are countable; try to optimize them.
  if (EnableLoopFlatten && Level.getSpeedupLevel() > 1)
    MainFPM.addPass(LoopFlattenPass());

  if (EnableConstraintElimination)
    MainFPM.addPass(ConstraintEliminationPass());

  LoopPassManager LPM;
  LPM.addPass(IndVarSimplifyPass());
  LPM.addPass(LoopDeletionPass());
  // FIXME: Add loop interchange.

  // Unroll small loops and perform peeling.
  LPM.addPass(LoopFullUnrollPass(Level.getSpeedupLevel(),
                                 /* OnlyWhenForced= */ !PTO.LoopUnrolling,
                                 PTO.ForgetAllSCEVInLoopUnroll));
  // The loop passes in LPM (LoopFullUnrollPass) do not preserve MemorySSA.
  // *All* loop passes must preserve it, in order to be able to use it.
  MainFPM.addPass(createFunctionToLoopPassAdaptor(
      std::move(LPM), /*UseMemorySSA=*/false, /*UseBlockFrequencyInfo=*/true));

  MainFPM.addPass(LoopDistributePass());

  addVectorPasses(Level, MainFPM, /* IsLTO */ true);

  invokePeepholeEPCallbacks(MainFPM, Level);
  MainFPM.addPass(JumpThreadingPass(/*InsertFreezeWhenUnfoldingSelect*/ true));
  MPM.addPass(createModuleToFunctionPassAdaptor(std::move(MainFPM)));

  // Create a function that performs CFI checks for cross-DSO calls with
  // targets in the current module.
  MPM.addPass(CrossDSOCFIPass());

  // Lower type metadata and the type.test intrinsic. This pass supports
  // clang's control flow integrity mechanisms (-fsanitize=cfi*) and needs
  // to be run at link time if CFI is enabled. This pass does nothing if
  // CFI is disabled.
  MPM.addPass(LowerTypeTestsPass(ExportSummary, nullptr));
  // Run a second time to clean up any type tests left behind by WPD for use
  // in ICP (which is performed earlier than this in the regular LTO pipeline).
  MPM.addPass(LowerTypeTestsPass(nullptr, nullptr, true));

  // Enable splitting late in the FullLTO post-link pipeline. This is done in
  // the same stage in the old pass manager (\ref addLateLTOOptimizationPasses).
  if (EnableHotColdSplit)
    MPM.addPass(HotColdSplittingPass());

  // Add late LTO optimization passes.
  // Delete basic blocks, which optimization passes may have killed.
  MPM.addPass(createModuleToFunctionPassAdaptor(
      SimplifyCFGPass(SimplifyCFGOptions().hoistCommonInsts(true))));

  // Drop bodies of available eternally objects to improve GlobalDCE.
  MPM.addPass(EliminateAvailableExternallyPass());

  // Now that we have optimized the program, discard unreachable functions.
  MPM.addPass(GlobalDCEPass());

  if (PTO.MergeFunctions)
    MPM.addPass(MergeFunctionsPass());

  // Emit annotation remarks.
  addAnnotationRemarksPass(MPM);

#if INTEL_CUSTOMIZATION
  MPM.addPass(InlineReportEmitterPass(Level.getSpeedupLevel(),
                                      Level.getSizeLevel(), false));
#endif // INTEL_CUSTOMIZATION

  return MPM;
}

ModulePassManager PassBuilder::buildO0DefaultPipeline(OptimizationLevel Level,
                                                      bool LTOPreLink) {
  assert(Level == OptimizationLevel::O0 &&
         "buildO0DefaultPipeline should only be used with O0");

  ModulePassManager MPM;

  if (PGOOpt && (PGOOpt->Action == PGOOptions::IRInstr ||
                 PGOOpt->Action == PGOOptions::IRUse))
    addPGOInstrPassesForO0(
        MPM,
        /* RunProfileGen */ (PGOOpt->Action == PGOOptions::IRInstr),
        /* IsCS */ false, PGOOpt->ProfileFile, PGOOpt->ProfileRemappingFile);

  for (auto &C : PipelineStartEPCallbacks)
    C(MPM, Level);
  for (auto &C : PipelineEarlySimplificationEPCallbacks)
    C(MPM, Level);

  // Build a minimal pipeline based on the semantics required by LLVM,
  // which is just that always inlining occurs. Further, disable generating
  // lifetime intrinsics to avoid enabling further optimizations during
  // code generation.
  // However, we need to insert lifetime intrinsics to avoid invalid access
  // caused by multithreaded coroutines.
  MPM.addPass(InlineListsPass()); // INTEL
  MPM.addPass(AlwaysInlinerPass(
      /*InsertLifetimeIntrinsics=*/PTO.Coroutines));

  if (PTO.MergeFunctions)
    MPM.addPass(MergeFunctionsPass());

  if (EnableMatrix)
    MPM.addPass(
        createModuleToFunctionPassAdaptor(LowerMatrixIntrinsicsPass(true)));

  if (!CGSCCOptimizerLateEPCallbacks.empty()) {
    CGSCCPassManager CGPM;
    for (auto &C : CGSCCOptimizerLateEPCallbacks)
      C(CGPM, Level);
    if (!CGPM.isEmpty())
      MPM.addPass(createModuleToPostOrderCGSCCPassAdaptor(std::move(CGPM)));
  }
  if (!LateLoopOptimizationsEPCallbacks.empty()) {
    LoopPassManager LPM;
    for (auto &C : LateLoopOptimizationsEPCallbacks)
      C(LPM, Level);
    if (!LPM.isEmpty()) {
      MPM.addPass(createModuleToFunctionPassAdaptor(
          createFunctionToLoopPassAdaptor(std::move(LPM))));
    }
  }
  if (!LoopOptimizerEndEPCallbacks.empty()) {
    LoopPassManager LPM;
    for (auto &C : LoopOptimizerEndEPCallbacks)
      C(LPM, Level);
    if (!LPM.isEmpty()) {
      MPM.addPass(createModuleToFunctionPassAdaptor(
          createFunctionToLoopPassAdaptor(std::move(LPM))));
    }
  }
  if (!ScalarOptimizerLateEPCallbacks.empty()) {
    FunctionPassManager FPM;
    for (auto &C : ScalarOptimizerLateEPCallbacks)
      C(FPM, Level);
    if (!FPM.isEmpty())
      MPM.addPass(createModuleToFunctionPassAdaptor(std::move(FPM)));
  }
  if (!VectorizerStartEPCallbacks.empty()) {
    FunctionPassManager FPM;
    for (auto &C : VectorizerStartEPCallbacks)
      C(FPM, Level);
    if (!FPM.isEmpty())
      MPM.addPass(createModuleToFunctionPassAdaptor(std::move(FPM)));
  }

  if (PTO.Coroutines) {
    MPM.addPass(createModuleToFunctionPassAdaptor(CoroEarlyPass()));

    CGSCCPassManager CGPM;
    CGPM.addPass(CoroSplitPass());
    CGPM.addPass(createCGSCCToFunctionPassAdaptor(CoroElidePass()));
    MPM.addPass(createModuleToPostOrderCGSCCPassAdaptor(std::move(CGPM)));

    MPM.addPass(createModuleToFunctionPassAdaptor(CoroCleanupPass()));
  }

  for (auto &C : OptimizerLastEPCallbacks)
    C(MPM, Level);

  if (LTOPreLink)
    addRequiredLTOPreLinkPasses(MPM);

  return MPM;
}

AAManager PassBuilder::buildDefaultAAPipeline() {
  AAManager AA;

  // The order in which these are registered determines their priority when
  // being queried.

  // First we register the basic alias analysis that provides the majority of
  // per-function local AA logic. This is a stateless, on-demand local set of
  // AA techniques.
  AA.registerFunctionAnalysis<BasicAA>();

  // Next we query fast, specialized alias analyses that wrap IR-embedded
  // information about aliasing.
  AA.registerFunctionAnalysis<ScopedNoAliasAA>();
  AA.registerFunctionAnalysis<TypeBasedAA>();

#if INTEL_CUSTOMIZATION
  AA.registerFunctionAnalysis<StdContainerAA>();
#endif // INTEL_CUSTOMIZATION

  // Add support for querying global aliasing information when available.
  // Because the `AAManager` is a function analysis and `GlobalsAA` is a module
  // analysis, all that the `AAManager` can do is query for any *cached*
  // results from `GlobalsAA` through a readonly proxy.
  AA.registerModuleAnalysis<GlobalsAA>();

  // Add target-specific alias analyses.
  if (TM)
    TM->registerDefaultAliasAnalyses(AA);

  return AA;
}

static Optional<int> parseRepeatPassName(StringRef Name) {
  if (!Name.consume_front("repeat<") || !Name.consume_back(">"))
    return None;
  int Count;
  if (Name.getAsInteger(0, Count) || Count <= 0)
    return None;
  return Count;
}

static Optional<int> parseDevirtPassName(StringRef Name) {
  if (!Name.consume_front("devirt<") || !Name.consume_back(">"))
    return None;
  int Count;
  if (Name.getAsInteger(0, Count) || Count < 0)
    return None;
  return Count;
}

static bool checkParametrizedPassName(StringRef Name, StringRef PassName) {
  if (!Name.consume_front(PassName))
    return false;
  // normal pass name w/o parameters == default parameters
  if (Name.empty())
    return true;
  return Name.startswith("<") && Name.endswith(">");
}

namespace {

/// This performs customized parsing of pass name with parameters.
///
/// We do not need parametrization of passes in textual pipeline very often,
/// yet on a rare occasion ability to specify parameters right there can be
/// useful.
///
/// \p Name - parameterized specification of a pass from a textual pipeline
/// is a string in a form of :
///      PassName '<' parameter-list '>'
///
/// Parameter list is being parsed by the parser callable argument, \p Parser,
/// It takes a string-ref of parameters and returns either StringError or a
/// parameter list in a form of a custom parameters type, all wrapped into
/// Expected<> template class.
///
template <typename ParametersParseCallableT>
auto parsePassParameters(ParametersParseCallableT &&Parser, StringRef Name,
                         StringRef PassName) -> decltype(Parser(StringRef{})) {
  using ParametersT = typename decltype(Parser(StringRef{}))::value_type;

  StringRef Params = Name;
  if (!Params.consume_front(PassName)) {
    assert(false &&
           "unable to strip pass name from parametrized pass specification");
  }
  if (Params.empty())
    return ParametersT{};
  if (!Params.consume_front("<") || !Params.consume_back(">")) {
    assert(false && "invalid format for parametrized pass name");
  }

  Expected<ParametersT> Result = Parser(Params);
  assert((Result || Result.template errorIsA<StringError>()) &&
         "Pass parameter parser can only return StringErrors.");
  return Result;
}

/// Parser of parameters for LoopUnroll pass.
Expected<LoopUnrollOptions> parseLoopUnrollOptions(StringRef Params) {
  LoopUnrollOptions UnrollOpts;
  while (!Params.empty()) {
    StringRef ParamName;
    std::tie(ParamName, Params) = Params.split(';');
    int OptLevel = StringSwitch<int>(ParamName)
                       .Case("O0", 0)
                       .Case("O1", 1)
                       .Case("O2", 2)
                       .Case("O3", 3)
                       .Default(-1);
    if (OptLevel >= 0) {
      UnrollOpts.setOptLevel(OptLevel);
      continue;
    }
    if (ParamName.consume_front("full-unroll-max=")) {
      int Count;
      if (ParamName.getAsInteger(0, Count))
        return make_error<StringError>(
            formatv("invalid LoopUnrollPass parameter '{0}' ", ParamName).str(),
            inconvertibleErrorCode());
      UnrollOpts.setFullUnrollMaxCount(Count);
      continue;
    }

    bool Enable = !ParamName.consume_front("no-");
    if (ParamName == "partial") {
      UnrollOpts.setPartial(Enable);
    } else if (ParamName == "peeling") {
      UnrollOpts.setPeeling(Enable);
    } else if (ParamName == "profile-peeling") {
      UnrollOpts.setProfileBasedPeeling(Enable);
    } else if (ParamName == "runtime") {
      UnrollOpts.setRuntime(Enable);
    } else if (ParamName == "upperbound") {
      UnrollOpts.setUpperBound(Enable);
    } else {
      return make_error<StringError>(
          formatv("invalid LoopUnrollPass parameter '{0}' ", ParamName).str(),
          inconvertibleErrorCode());
    }
  }
  return UnrollOpts;
}

Expected<MemorySanitizerOptions> parseMSanPassOptions(StringRef Params) {
  MemorySanitizerOptions Result;
  while (!Params.empty()) {
    StringRef ParamName;
    std::tie(ParamName, Params) = Params.split(';');

    if (ParamName == "recover") {
      Result.Recover = true;
    } else if (ParamName == "kernel") {
      Result.Kernel = true;
    } else if (ParamName.consume_front("track-origins=")) {
      if (ParamName.getAsInteger(0, Result.TrackOrigins))
        return make_error<StringError>(
            formatv("invalid argument to MemorySanitizer pass track-origins "
                    "parameter: '{0}' ",
                    ParamName)
                .str(),
            inconvertibleErrorCode());
    } else {
      return make_error<StringError>(
          formatv("invalid MemorySanitizer pass parameter '{0}' ", ParamName)
              .str(),
          inconvertibleErrorCode());
    }
  }
  return Result;
}

/// Parser of parameters for SimplifyCFG pass.
Expected<SimplifyCFGOptions> parseSimplifyCFGOptions(StringRef Params) {
  SimplifyCFGOptions Result;
  while (!Params.empty()) {
    StringRef ParamName;
    std::tie(ParamName, Params) = Params.split(';');

    bool Enable = !ParamName.consume_front("no-");
    if (ParamName == "forward-switch-cond") {
      Result.forwardSwitchCondToPhi(Enable);
    } else if (ParamName == "switch-to-lookup") {
      Result.convertSwitchToLookupTable(Enable);
    } else if (ParamName == "keep-loops") {
      Result.needCanonicalLoops(Enable);
    } else if (ParamName == "hoist-common-insts") {
      Result.hoistCommonInsts(Enable);
    } else if (ParamName == "sink-common-insts") {
      Result.sinkCommonInsts(Enable);
    } else if (Enable && ParamName.consume_front("bonus-inst-threshold=")) {
      APInt BonusInstThreshold;
      if (ParamName.getAsInteger(0, BonusInstThreshold))
        return make_error<StringError>(
            formatv("invalid argument to SimplifyCFG pass bonus-threshold "
                    "parameter: '{0}' ",
                    ParamName).str(),
            inconvertibleErrorCode());
      Result.bonusInstThreshold(BonusInstThreshold.getSExtValue());
    } else {
      return make_error<StringError>(
          formatv("invalid SimplifyCFG pass parameter '{0}' ", ParamName).str(),
          inconvertibleErrorCode());
    }
  }
  return Result;
}

/// Parser of parameters for LoopVectorize pass.
Expected<LoopVectorizeOptions> parseLoopVectorizeOptions(StringRef Params) {
  LoopVectorizeOptions Opts;
  while (!Params.empty()) {
    StringRef ParamName;
    std::tie(ParamName, Params) = Params.split(';');

    bool Enable = !ParamName.consume_front("no-");
    if (ParamName == "interleave-forced-only") {
      Opts.setInterleaveOnlyWhenForced(Enable);
    } else if (ParamName == "vectorize-forced-only") {
      Opts.setVectorizeOnlyWhenForced(Enable);
    } else {
      return make_error<StringError>(
          formatv("invalid LoopVectorize parameter '{0}' ", ParamName).str(),
          inconvertibleErrorCode());
    }
  }
  return Opts;
}

Expected<bool> parseLoopUnswitchOptions(StringRef Params) {
  bool Result = false;
  while (!Params.empty()) {
    StringRef ParamName;
    std::tie(ParamName, Params) = Params.split(';');

    bool Enable = !ParamName.consume_front("no-");
    if (ParamName == "nontrivial") {
      Result = Enable;
    } else {
      return make_error<StringError>(
          formatv("invalid LoopUnswitch pass parameter '{0}' ", ParamName)
              .str(),
          inconvertibleErrorCode());
    }
  }
  return Result;
}

Expected<bool> parseMergedLoadStoreMotionOptions(StringRef Params) {
  bool Result = false;
  while (!Params.empty()) {
    StringRef ParamName;
    std::tie(ParamName, Params) = Params.split(';');

    bool Enable = !ParamName.consume_front("no-");
    if (ParamName == "split-footer-bb") {
      Result = Enable;
    } else {
      return make_error<StringError>(
          formatv("invalid MergedLoadStoreMotion pass parameter '{0}' ",
                  ParamName)
              .str(),
          inconvertibleErrorCode());
    }
  }
  return Result;
}

Expected<GVNOptions> parseGVNOptions(StringRef Params) {
  GVNOptions Result;
  while (!Params.empty()) {
    StringRef ParamName;
    std::tie(ParamName, Params) = Params.split(';');

    bool Enable = !ParamName.consume_front("no-");
    if (ParamName == "pre") {
      Result.setPRE(Enable);
    } else if (ParamName == "load-pre") {
      Result.setLoadPRE(Enable);
    } else if (ParamName == "split-backedge-load-pre") {
      Result.setLoadPRESplitBackedge(Enable);
    } else if (ParamName == "memdep") {
      Result.setMemDep(Enable);
    } else {
      return make_error<StringError>(
          formatv("invalid GVN pass parameter '{0}' ", ParamName).str(),
          inconvertibleErrorCode());
    }
  }
  return Result;
}

Expected<StackLifetime::LivenessType>
parseStackLifetimeOptions(StringRef Params) {
  StackLifetime::LivenessType Result = StackLifetime::LivenessType::May;
  while (!Params.empty()) {
    StringRef ParamName;
    std::tie(ParamName, Params) = Params.split(';');

    if (ParamName == "may") {
      Result = StackLifetime::LivenessType::May;
    } else if (ParamName == "must") {
      Result = StackLifetime::LivenessType::Must;
    } else {
      return make_error<StringError>(
          formatv("invalid StackLifetime parameter '{0}' ", ParamName).str(),
          inconvertibleErrorCode());
    }
  }
  return Result;
}

} // namespace

/// Tests whether a pass name starts with a valid prefix for a default pipeline
/// alias.
static bool startsWithDefaultPipelineAliasPrefix(StringRef Name) {
  return Name.startswith("default") || Name.startswith("thinlto") ||
         Name.startswith("lto");
}

/// Tests whether registered callbacks will accept a given pass name.
///
/// When parsing a pipeline text, the type of the outermost pipeline may be
/// omitted, in which case the type is automatically determined from the first
/// pass name in the text. This may be a name that is handled through one of the
/// callbacks. We check this through the oridinary parsing callbacks by setting
/// up a dummy PassManager in order to not force the client to also handle this
/// type of query.
template <typename PassManagerT, typename CallbacksT>
static bool callbacksAcceptPassName(StringRef Name, CallbacksT &Callbacks) {
  if (!Callbacks.empty()) {
    PassManagerT DummyPM;
    for (auto &CB : Callbacks)
      if (CB(Name, DummyPM, {}))
        return true;
  }
  return false;
}

template <typename CallbacksT>
static bool isModulePassName(StringRef Name, CallbacksT &Callbacks) {
  // Manually handle aliases for pre-configured pipeline fragments.
  if (startsWithDefaultPipelineAliasPrefix(Name))
    return DefaultAliasRegex.match(Name);

  // Explicitly handle pass manager names.
  if (Name == "module")
    return true;
  if (Name == "cgscc")
    return true;
  if (Name == "function")
    return true;

  // Explicitly handle custom-parsed pass names.
  if (parseRepeatPassName(Name))
    return true;

#define MODULE_PASS(NAME, CREATE_PASS)                                         \
  if (Name == NAME)                                                            \
    return true;
#define MODULE_ANALYSIS(NAME, CREATE_PASS)                                     \
  if (Name == "require<" NAME ">" || Name == "invalidate<" NAME ">")           \
    return true;
#include "PassRegistry.def"

  return callbacksAcceptPassName<ModulePassManager>(Name, Callbacks);
}

template <typename CallbacksT>
static bool isCGSCCPassName(StringRef Name, CallbacksT &Callbacks) {
  // Explicitly handle pass manager names.
  if (Name == "cgscc")
    return true;
  if (Name == "function")
    return true;

  // Explicitly handle custom-parsed pass names.
  if (parseRepeatPassName(Name))
    return true;
  if (parseDevirtPassName(Name))
    return true;

#define CGSCC_PASS(NAME, CREATE_PASS)                                          \
  if (Name == NAME)                                                            \
    return true;
#define CGSCC_ANALYSIS(NAME, CREATE_PASS)                                      \
  if (Name == "require<" NAME ">" || Name == "invalidate<" NAME ">")           \
    return true;
#include "PassRegistry.def"

  return callbacksAcceptPassName<CGSCCPassManager>(Name, Callbacks);
}

template <typename CallbacksT>
static bool isFunctionPassName(StringRef Name, CallbacksT &Callbacks) {
  // Explicitly handle pass manager names.
  if (Name == "function")
    return true;
  if (Name == "loop" || Name == "loop-mssa")
    return true;

  // Explicitly handle custom-parsed pass names.
  if (parseRepeatPassName(Name))
    return true;

#define FUNCTION_PASS(NAME, CREATE_PASS)                                       \
  if (Name == NAME)                                                            \
    return true;
#define FUNCTION_PASS_WITH_PARAMS(NAME, CREATE_PASS, PARSER)                   \
  if (checkParametrizedPassName(Name, NAME))                                   \
    return true;
#define FUNCTION_ANALYSIS(NAME, CREATE_PASS)                                   \
  if (Name == "require<" NAME ">" || Name == "invalidate<" NAME ">")           \
    return true;
#include "PassRegistry.def"

  return callbacksAcceptPassName<FunctionPassManager>(Name, Callbacks);
}

template <typename CallbacksT>
static bool isLoopPassName(StringRef Name, CallbacksT &Callbacks) {
  // Explicitly handle pass manager names.
  if (Name == "loop" || Name == "loop-mssa")
    return true;

  // Explicitly handle custom-parsed pass names.
  if (parseRepeatPassName(Name))
    return true;

#define LOOP_PASS(NAME, CREATE_PASS)                                           \
  if (Name == NAME)                                                            \
    return true;
#define LOOP_PASS_WITH_PARAMS(NAME, CREATE_PASS, PARSER)                       \
  if (checkParametrizedPassName(Name, NAME))                                   \
    return true;
#define LOOP_ANALYSIS(NAME, CREATE_PASS)                                       \
  if (Name == "require<" NAME ">" || Name == "invalidate<" NAME ">")           \
    return true;
#include "PassRegistry.def"

  return callbacksAcceptPassName<LoopPassManager>(Name, Callbacks);
}

Optional<std::vector<PassBuilder::PipelineElement>>
PassBuilder::parsePipelineText(StringRef Text) {
  std::vector<PipelineElement> ResultPipeline;

  SmallVector<std::vector<PipelineElement> *, 4> PipelineStack = {
      &ResultPipeline};
  for (;;) {
    std::vector<PipelineElement> &Pipeline = *PipelineStack.back();
    size_t Pos = Text.find_first_of(",()");
    Pipeline.push_back({Text.substr(0, Pos), {}});

    // If we have a single terminating name, we're done.
    if (Pos == Text.npos)
      break;

    char Sep = Text[Pos];
    Text = Text.substr(Pos + 1);
    if (Sep == ',')
      // Just a name ending in a comma, continue.
      continue;

    if (Sep == '(') {
      // Push the inner pipeline onto the stack to continue processing.
      PipelineStack.push_back(&Pipeline.back().InnerPipeline);
      continue;
    }

    assert(Sep == ')' && "Bogus separator!");
    // When handling the close parenthesis, we greedily consume them to avoid
    // empty strings in the pipeline.
    do {
      // If we try to pop the outer pipeline we have unbalanced parentheses.
      if (PipelineStack.size() == 1)
        return None;

      PipelineStack.pop_back();
    } while (Text.consume_front(")"));

    // Check if we've finished parsing.
    if (Text.empty())
      break;

    // Otherwise, the end of an inner pipeline always has to be followed by
    // a comma, and then we can continue.
    if (!Text.consume_front(","))
      return None;
  }

  if (PipelineStack.size() > 1)
    // Unbalanced paretheses.
    return None;

  assert(PipelineStack.back() == &ResultPipeline &&
         "Wrong pipeline at the bottom of the stack!");
  return {std::move(ResultPipeline)};
}

Error PassBuilder::parseModulePass(ModulePassManager &MPM,
                                   const PipelineElement &E) {
  auto &Name = E.Name;
  auto &InnerPipeline = E.InnerPipeline;

  // First handle complex passes like the pass managers which carry pipelines.
  if (!InnerPipeline.empty()) {
    if (Name == "module") {
      ModulePassManager NestedMPM;
      if (auto Err = parseModulePassPipeline(NestedMPM, InnerPipeline))
        return Err;
      MPM.addPass(std::move(NestedMPM));
      return Error::success();
    }
    if (Name == "cgscc") {
      CGSCCPassManager CGPM;
      if (auto Err = parseCGSCCPassPipeline(CGPM, InnerPipeline))
        return Err;
      MPM.addPass(createModuleToPostOrderCGSCCPassAdaptor(std::move(CGPM)));
      return Error::success();
    }
    if (Name == "function") {
      FunctionPassManager FPM;
      if (auto Err = parseFunctionPassPipeline(FPM, InnerPipeline))
        return Err;
      MPM.addPass(createModuleToFunctionPassAdaptor(std::move(FPM)));
      return Error::success();
    }
    if (auto Count = parseRepeatPassName(Name)) {
      ModulePassManager NestedMPM;
      if (auto Err = parseModulePassPipeline(NestedMPM, InnerPipeline))
        return Err;
      MPM.addPass(createRepeatedPass(*Count, std::move(NestedMPM)));
      return Error::success();
    }

    for (auto &C : ModulePipelineParsingCallbacks)
      if (C(Name, MPM, InnerPipeline))
        return Error::success();

    // Normal passes can't have pipelines.
    return make_error<StringError>(
        formatv("invalid use of '{0}' pass as module pipeline", Name).str(),
        inconvertibleErrorCode());
    ;
  }

  // Manually handle aliases for pre-configured pipeline fragments.
  if (startsWithDefaultPipelineAliasPrefix(Name)) {
    SmallVector<StringRef, 3> Matches;
    if (!DefaultAliasRegex.match(Name, &Matches))
      return make_error<StringError>(
          formatv("unknown default pipeline alias '{0}'", Name).str(),
          inconvertibleErrorCode());

    assert(Matches.size() == 3 && "Must capture two matched strings!");

    OptimizationLevel L = StringSwitch<OptimizationLevel>(Matches[2])
                              .Case("O0", OptimizationLevel::O0)
                              .Case("O1", OptimizationLevel::O1)
                              .Case("O2", OptimizationLevel::O2)
                              .Case("O3", OptimizationLevel::O3)
                              .Case("Os", OptimizationLevel::Os)
                              .Case("Oz", OptimizationLevel::Oz);
    if (L == OptimizationLevel::O0 && Matches[1] != "thinlto" &&
        Matches[1] != "lto") {
      MPM.addPass(buildO0DefaultPipeline(L, Matches[1] == "thinlto-pre-link" ||
                                                Matches[1] == "lto-pre-link"));
      return Error::success();
    }

    // This is consistent with old pass manager invoked via opt, but
    // inconsistent with clang. Clang doesn't enable loop vectorization
    // but does enable slp vectorization at Oz.
    PTO.LoopVectorization =
        L.getSpeedupLevel() > 1 && L != OptimizationLevel::Oz;
    PTO.SLPVectorization =
        L.getSpeedupLevel() > 1 && L != OptimizationLevel::Oz;

    if (Matches[1] == "default") {
      MPM.addPass(buildPerModuleDefaultPipeline(L));
    } else if (Matches[1] == "thinlto-pre-link") {
      MPM.addPass(buildThinLTOPreLinkDefaultPipeline(L));
    } else if (Matches[1] == "thinlto") {
      MPM.addPass(buildThinLTODefaultPipeline(L, nullptr));
    } else if (Matches[1] == "lto-pre-link") {
      MPM.addPass(buildLTOPreLinkDefaultPipeline(L));
    } else {
      assert(Matches[1] == "lto" && "Not one of the matched options!");
      MPM.addPass(buildLTODefaultPipeline(L, nullptr));
    }
    return Error::success();
  }

  // Finally expand the basic registered passes from the .inc file.
#define MODULE_PASS(NAME, CREATE_PASS)                                         \
  if (Name == NAME) {                                                          \
    MPM.addPass(CREATE_PASS);                                                  \
    return Error::success();                                                   \
  }
#define MODULE_ANALYSIS(NAME, CREATE_PASS)                                     \
  if (Name == "require<" NAME ">") {                                           \
    MPM.addPass(                                                               \
        RequireAnalysisPass<                                                   \
            std::remove_reference<decltype(CREATE_PASS)>::type, Module>());    \
    return Error::success();                                                   \
  }                                                                            \
  if (Name == "invalidate<" NAME ">") {                                        \
    MPM.addPass(InvalidateAnalysisPass<                                        \
                std::remove_reference<decltype(CREATE_PASS)>::type>());        \
    return Error::success();                                                   \
  }
#define CGSCC_PASS(NAME, CREATE_PASS)                                          \
  if (Name == NAME) {                                                          \
    MPM.addPass(createModuleToPostOrderCGSCCPassAdaptor(CREATE_PASS));         \
    return Error::success();                                                   \
  }
#define FUNCTION_PASS(NAME, CREATE_PASS)                                       \
  if (Name == NAME) {                                                          \
    MPM.addPass(createModuleToFunctionPassAdaptor(CREATE_PASS));               \
    return Error::success();                                                   \
  }
#define FUNCTION_PASS_WITH_PARAMS(NAME, CREATE_PASS, PARSER)                   \
  if (checkParametrizedPassName(Name, NAME)) {                                 \
    auto Params = parsePassParameters(PARSER, Name, NAME);                     \
    if (!Params)                                                               \
      return Params.takeError();                                               \
    MPM.addPass(createModuleToFunctionPassAdaptor(CREATE_PASS(Params.get()))); \
    return Error::success();                                                   \
  }
#define LOOP_PASS(NAME, CREATE_PASS)                                           \
  if (Name == NAME) {                                                          \
    MPM.addPass(createModuleToFunctionPassAdaptor(                             \
        createFunctionToLoopPassAdaptor(CREATE_PASS, false, false)));          \
    return Error::success();                                                   \
  }
#define LOOP_PASS_WITH_PARAMS(NAME, CREATE_PASS, PARSER)                       \
  if (checkParametrizedPassName(Name, NAME)) {                                 \
    auto Params = parsePassParameters(PARSER, Name, NAME);                     \
    if (!Params)                                                               \
      return Params.takeError();                                               \
    MPM.addPass(                                                               \
        createModuleToFunctionPassAdaptor(createFunctionToLoopPassAdaptor(     \
            CREATE_PASS(Params.get()), false, false)));                        \
    return Error::success();                                                   \
  }
#include "PassRegistry.def"

  for (auto &C : ModulePipelineParsingCallbacks)
    if (C(Name, MPM, InnerPipeline))
      return Error::success();
  return make_error<StringError>(
      formatv("unknown module pass '{0}'", Name).str(),
      inconvertibleErrorCode());
}

Error PassBuilder::parseCGSCCPass(CGSCCPassManager &CGPM,
                                  const PipelineElement &E) {
  auto &Name = E.Name;
  auto &InnerPipeline = E.InnerPipeline;

  // First handle complex passes like the pass managers which carry pipelines.
  if (!InnerPipeline.empty()) {
    if (Name == "cgscc") {
      CGSCCPassManager NestedCGPM;
      if (auto Err = parseCGSCCPassPipeline(NestedCGPM, InnerPipeline))
        return Err;
      // Add the nested pass manager with the appropriate adaptor.
      CGPM.addPass(std::move(NestedCGPM));
      return Error::success();
    }
    if (Name == "function") {
      FunctionPassManager FPM;
      if (auto Err = parseFunctionPassPipeline(FPM, InnerPipeline))
        return Err;
      // Add the nested pass manager with the appropriate adaptor.
      CGPM.addPass(createCGSCCToFunctionPassAdaptor(std::move(FPM)));
      return Error::success();
    }
    if (auto Count = parseRepeatPassName(Name)) {
      CGSCCPassManager NestedCGPM;
      if (auto Err = parseCGSCCPassPipeline(NestedCGPM, InnerPipeline))
        return Err;
      CGPM.addPass(createRepeatedPass(*Count, std::move(NestedCGPM)));
      return Error::success();
    }
    if (auto MaxRepetitions = parseDevirtPassName(Name)) {
      CGSCCPassManager NestedCGPM;
      if (auto Err = parseCGSCCPassPipeline(NestedCGPM, InnerPipeline))
        return Err;
      CGPM.addPass(
          createDevirtSCCRepeatedPass(std::move(NestedCGPM), *MaxRepetitions));
      return Error::success();
    }

    for (auto &C : CGSCCPipelineParsingCallbacks)
      if (C(Name, CGPM, InnerPipeline))
        return Error::success();

    // Normal passes can't have pipelines.
    return make_error<StringError>(
        formatv("invalid use of '{0}' pass as cgscc pipeline", Name).str(),
        inconvertibleErrorCode());
  }

// Now expand the basic registered passes from the .inc file.
#define CGSCC_PASS(NAME, CREATE_PASS)                                          \
  if (Name == NAME) {                                                          \
    CGPM.addPass(CREATE_PASS);                                                 \
    return Error::success();                                                   \
  }
#define CGSCC_ANALYSIS(NAME, CREATE_PASS)                                      \
  if (Name == "require<" NAME ">") {                                           \
    CGPM.addPass(RequireAnalysisPass<                                          \
                 std::remove_reference<decltype(CREATE_PASS)>::type,           \
                 LazyCallGraph::SCC, CGSCCAnalysisManager, LazyCallGraph &,    \
                 CGSCCUpdateResult &>());                                      \
    return Error::success();                                                   \
  }                                                                            \
  if (Name == "invalidate<" NAME ">") {                                        \
    CGPM.addPass(InvalidateAnalysisPass<                                       \
                 std::remove_reference<decltype(CREATE_PASS)>::type>());       \
    return Error::success();                                                   \
  }
#define FUNCTION_PASS(NAME, CREATE_PASS)                                       \
  if (Name == NAME) {                                                          \
    CGPM.addPass(createCGSCCToFunctionPassAdaptor(CREATE_PASS));               \
    return Error::success();                                                   \
  }
#define FUNCTION_PASS_WITH_PARAMS(NAME, CREATE_PASS, PARSER)                   \
  if (checkParametrizedPassName(Name, NAME)) {                                 \
    auto Params = parsePassParameters(PARSER, Name, NAME);                     \
    if (!Params)                                                               \
      return Params.takeError();                                               \
    CGPM.addPass(createCGSCCToFunctionPassAdaptor(CREATE_PASS(Params.get()))); \
    return Error::success();                                                   \
  }
#define LOOP_PASS(NAME, CREATE_PASS)                                           \
  if (Name == NAME) {                                                          \
    CGPM.addPass(createCGSCCToFunctionPassAdaptor(                             \
        createFunctionToLoopPassAdaptor(CREATE_PASS, false, false)));          \
    return Error::success();                                                   \
  }
#define LOOP_PASS_WITH_PARAMS(NAME, CREATE_PASS, PARSER)                       \
  if (checkParametrizedPassName(Name, NAME)) {                                 \
    auto Params = parsePassParameters(PARSER, Name, NAME);                     \
    if (!Params)                                                               \
      return Params.takeError();                                               \
    CGPM.addPass(                                                              \
        createCGSCCToFunctionPassAdaptor(createFunctionToLoopPassAdaptor(      \
            CREATE_PASS(Params.get()), false, false)));                        \
    return Error::success();                                                   \
  }
#include "PassRegistry.def"

  for (auto &C : CGSCCPipelineParsingCallbacks)
    if (C(Name, CGPM, InnerPipeline))
      return Error::success();
  return make_error<StringError>(
      formatv("unknown cgscc pass '{0}'", Name).str(),
      inconvertibleErrorCode());
}

Error PassBuilder::parseFunctionPass(FunctionPassManager &FPM,
                                     const PipelineElement &E) {
  auto &Name = E.Name;
  auto &InnerPipeline = E.InnerPipeline;

  // First handle complex passes like the pass managers which carry pipelines.
  if (!InnerPipeline.empty()) {
    if (Name == "function") {
      FunctionPassManager NestedFPM;
      if (auto Err = parseFunctionPassPipeline(NestedFPM, InnerPipeline))
        return Err;
      // Add the nested pass manager with the appropriate adaptor.
      FPM.addPass(std::move(NestedFPM));
      return Error::success();
    }
    if (Name == "loop" || Name == "loop-mssa") {
      LoopPassManager LPM;
      if (auto Err = parseLoopPassPipeline(LPM, InnerPipeline))
        return Err;
      // Add the nested pass manager with the appropriate adaptor.
      bool UseMemorySSA = (Name == "loop-mssa");
      bool UseBFI = llvm::any_of(
          InnerPipeline, [](auto Pipeline) { return Pipeline.Name == "licm"; });
      FPM.addPass(createFunctionToLoopPassAdaptor(std::move(LPM), UseMemorySSA,
                                                  UseBFI));
      return Error::success();
    }
    if (auto Count = parseRepeatPassName(Name)) {
      FunctionPassManager NestedFPM;
      if (auto Err = parseFunctionPassPipeline(NestedFPM, InnerPipeline))
        return Err;
      FPM.addPass(createRepeatedPass(*Count, std::move(NestedFPM)));
      return Error::success();
    }

    for (auto &C : FunctionPipelineParsingCallbacks)
      if (C(Name, FPM, InnerPipeline))
        return Error::success();

    // Normal passes can't have pipelines.
    return make_error<StringError>(
        formatv("invalid use of '{0}' pass as function pipeline", Name).str(),
        inconvertibleErrorCode());
  }

// Now expand the basic registered passes from the .inc file.
#define FUNCTION_PASS(NAME, CREATE_PASS)                                       \
  if (Name == NAME) {                                                          \
    FPM.addPass(CREATE_PASS);                                                  \
    return Error::success();                                                   \
  }
#define FUNCTION_PASS_WITH_PARAMS(NAME, CREATE_PASS, PARSER)                   \
  if (checkParametrizedPassName(Name, NAME)) {                                 \
    auto Params = parsePassParameters(PARSER, Name, NAME);                     \
    if (!Params)                                                               \
      return Params.takeError();                                               \
    FPM.addPass(CREATE_PASS(Params.get()));                                    \
    return Error::success();                                                   \
  }
#define FUNCTION_ANALYSIS(NAME, CREATE_PASS)                                   \
  if (Name == "require<" NAME ">") {                                           \
    FPM.addPass(                                                               \
        RequireAnalysisPass<                                                   \
            std::remove_reference<decltype(CREATE_PASS)>::type, Function>());  \
    return Error::success();                                                   \
  }                                                                            \
  if (Name == "invalidate<" NAME ">") {                                        \
    FPM.addPass(InvalidateAnalysisPass<                                        \
                std::remove_reference<decltype(CREATE_PASS)>::type>());        \
    return Error::success();                                                   \
  }
// FIXME: UseMemorySSA is set to false. Maybe we could do things like:
//        bool UseMemorySSA = !("canon-freeze" || "loop-predication" ||
//                              "guard-widening");
//        The risk is that it may become obsolete if we're not careful.
#define LOOP_PASS(NAME, CREATE_PASS)                                           \
  if (Name == NAME) {                                                          \
    FPM.addPass(createFunctionToLoopPassAdaptor(CREATE_PASS, false, false));   \
    return Error::success();                                                   \
  }
#define LOOP_PASS_WITH_PARAMS(NAME, CREATE_PASS, PARSER)                       \
  if (checkParametrizedPassName(Name, NAME)) {                                 \
    auto Params = parsePassParameters(PARSER, Name, NAME);                     \
    if (!Params)                                                               \
      return Params.takeError();                                               \
    FPM.addPass(createFunctionToLoopPassAdaptor(CREATE_PASS(Params.get()),     \
                                                false, false));                \
    return Error::success();                                                   \
  }
#include "PassRegistry.def"

  for (auto &C : FunctionPipelineParsingCallbacks)
    if (C(Name, FPM, InnerPipeline))
      return Error::success();
  return make_error<StringError>(
      formatv("unknown function pass '{0}'", Name).str(),
      inconvertibleErrorCode());
}

Error PassBuilder::parseLoopPass(LoopPassManager &LPM,
                                 const PipelineElement &E) {
  StringRef Name = E.Name;
  auto &InnerPipeline = E.InnerPipeline;

  // First handle complex passes like the pass managers which carry pipelines.
  if (!InnerPipeline.empty()) {
    if (Name == "loop") {
      LoopPassManager NestedLPM;
      if (auto Err = parseLoopPassPipeline(NestedLPM, InnerPipeline))
        return Err;
      // Add the nested pass manager with the appropriate adaptor.
      LPM.addPass(std::move(NestedLPM));
      return Error::success();
    }
    if (auto Count = parseRepeatPassName(Name)) {
      LoopPassManager NestedLPM;
      if (auto Err = parseLoopPassPipeline(NestedLPM, InnerPipeline))
        return Err;
      LPM.addPass(createRepeatedPass(*Count, std::move(NestedLPM)));
      return Error::success();
    }

    for (auto &C : LoopPipelineParsingCallbacks)
      if (C(Name, LPM, InnerPipeline))
        return Error::success();

    // Normal passes can't have pipelines.
    return make_error<StringError>(
        formatv("invalid use of '{0}' pass as loop pipeline", Name).str(),
        inconvertibleErrorCode());
  }

// Now expand the basic registered passes from the .inc file.
#define LOOP_PASS(NAME, CREATE_PASS)                                           \
  if (Name == NAME) {                                                          \
    LPM.addPass(CREATE_PASS);                                                  \
    return Error::success();                                                   \
  }
#define LOOP_PASS_WITH_PARAMS(NAME, CREATE_PASS, PARSER)                       \
  if (checkParametrizedPassName(Name, NAME)) {                                 \
    auto Params = parsePassParameters(PARSER, Name, NAME);                     \
    if (!Params)                                                               \
      return Params.takeError();                                               \
    LPM.addPass(CREATE_PASS(Params.get()));                                    \
    return Error::success();                                                   \
  }
#define LOOP_ANALYSIS(NAME, CREATE_PASS)                                       \
  if (Name == "require<" NAME ">") {                                           \
    LPM.addPass(RequireAnalysisPass<                                           \
                std::remove_reference<decltype(CREATE_PASS)>::type, Loop,      \
                LoopAnalysisManager, LoopStandardAnalysisResults &,            \
                LPMUpdater &>());                                              \
    return Error::success();                                                   \
  }                                                                            \
  if (Name == "invalidate<" NAME ">") {                                        \
    LPM.addPass(InvalidateAnalysisPass<                                        \
                std::remove_reference<decltype(CREATE_PASS)>::type>());        \
    return Error::success();                                                   \
  }
#include "PassRegistry.def"

  for (auto &C : LoopPipelineParsingCallbacks)
    if (C(Name, LPM, InnerPipeline))
      return Error::success();
  return make_error<StringError>(formatv("unknown loop pass '{0}'", Name).str(),
                                 inconvertibleErrorCode());
}

bool PassBuilder::parseAAPassName(AAManager &AA, StringRef Name) {
#define MODULE_ALIAS_ANALYSIS(NAME, CREATE_PASS)                               \
  if (Name == NAME) {                                                          \
    AA.registerModuleAnalysis<                                                 \
        std::remove_reference<decltype(CREATE_PASS)>::type>();                 \
    return true;                                                               \
  }
#define FUNCTION_ALIAS_ANALYSIS(NAME, CREATE_PASS)                             \
  if (Name == NAME) {                                                          \
    AA.registerFunctionAnalysis<                                               \
        std::remove_reference<decltype(CREATE_PASS)>::type>();                 \
    return true;                                                               \
  }
#include "PassRegistry.def"

  for (auto &C : AAParsingCallbacks)
    if (C(Name, AA))
      return true;
  return false;
}

Error PassBuilder::parseLoopPassPipeline(LoopPassManager &LPM,
                                         ArrayRef<PipelineElement> Pipeline) {
  for (const auto &Element : Pipeline) {
    if (auto Err = parseLoopPass(LPM, Element))
      return Err;
  }
  return Error::success();
}

Error PassBuilder::parseFunctionPassPipeline(
    FunctionPassManager &FPM, ArrayRef<PipelineElement> Pipeline) {
  for (const auto &Element : Pipeline) {
    if (auto Err = parseFunctionPass(FPM, Element))
      return Err;
  }
  return Error::success();
}

Error PassBuilder::parseCGSCCPassPipeline(CGSCCPassManager &CGPM,
                                          ArrayRef<PipelineElement> Pipeline) {
  for (const auto &Element : Pipeline) {
    if (auto Err = parseCGSCCPass(CGPM, Element))
      return Err;
  }
  return Error::success();
}

void PassBuilder::crossRegisterProxies(LoopAnalysisManager &LAM,
                                       FunctionAnalysisManager &FAM,
                                       CGSCCAnalysisManager &CGAM,
                                       ModuleAnalysisManager &MAM) {
  MAM.registerPass([&] { return FunctionAnalysisManagerModuleProxy(FAM); });
  MAM.registerPass([&] { return CGSCCAnalysisManagerModuleProxy(CGAM); });
  CGAM.registerPass([&] { return ModuleAnalysisManagerCGSCCProxy(MAM); });
  FAM.registerPass([&] { return CGSCCAnalysisManagerFunctionProxy(CGAM); });
  FAM.registerPass([&] { return ModuleAnalysisManagerFunctionProxy(MAM); });
  FAM.registerPass([&] { return LoopAnalysisManagerFunctionProxy(LAM); });
  LAM.registerPass([&] { return FunctionAnalysisManagerLoopProxy(FAM); });
}

Error PassBuilder::parseModulePassPipeline(ModulePassManager &MPM,
                                           ArrayRef<PipelineElement> Pipeline) {
  for (const auto &Element : Pipeline) {
    if (auto Err = parseModulePass(MPM, Element))
      return Err;
  }
  return Error::success();
}

// Primary pass pipeline description parsing routine for a \c ModulePassManager
// FIXME: Should this routine accept a TargetMachine or require the caller to
// pre-populate the analysis managers with target-specific stuff?
Error PassBuilder::parsePassPipeline(ModulePassManager &MPM,
                                     StringRef PipelineText) {
  auto Pipeline = parsePipelineText(PipelineText);
  if (!Pipeline || Pipeline->empty())
    return make_error<StringError>(
        formatv("invalid pipeline '{0}'", PipelineText).str(),
        inconvertibleErrorCode());

  // If the first name isn't at the module layer, wrap the pipeline up
  // automatically.
  StringRef FirstName = Pipeline->front().Name;

  if (!isModulePassName(FirstName, ModulePipelineParsingCallbacks)) {
    if (isCGSCCPassName(FirstName, CGSCCPipelineParsingCallbacks)) {
      Pipeline = {{"cgscc", std::move(*Pipeline)}};
    } else if (isFunctionPassName(FirstName,
                                  FunctionPipelineParsingCallbacks)) {
      Pipeline = {{"function", std::move(*Pipeline)}};
    } else if (isLoopPassName(FirstName, LoopPipelineParsingCallbacks)) {
      Pipeline = {{"function", {{"loop", std::move(*Pipeline)}}}};
    } else {
      for (auto &C : TopLevelPipelineParsingCallbacks)
        if (C(MPM, *Pipeline))
          return Error::success();

      // Unknown pass or pipeline name!
      auto &InnerPipeline = Pipeline->front().InnerPipeline;
      return make_error<StringError>(
          formatv("unknown {0} name '{1}'",
                  (InnerPipeline.empty() ? "pass" : "pipeline"), FirstName)
              .str(),
          inconvertibleErrorCode());
    }
  }

  if (auto Err = parseModulePassPipeline(MPM, *Pipeline))
    return Err;
  return Error::success();
}

// Primary pass pipeline description parsing routine for a \c CGSCCPassManager
Error PassBuilder::parsePassPipeline(CGSCCPassManager &CGPM,
                                     StringRef PipelineText) {
  auto Pipeline = parsePipelineText(PipelineText);
  if (!Pipeline || Pipeline->empty())
    return make_error<StringError>(
        formatv("invalid pipeline '{0}'", PipelineText).str(),
        inconvertibleErrorCode());

  StringRef FirstName = Pipeline->front().Name;
  if (!isCGSCCPassName(FirstName, CGSCCPipelineParsingCallbacks))
    return make_error<StringError>(
        formatv("unknown cgscc pass '{0}' in pipeline '{1}'", FirstName,
                PipelineText)
            .str(),
        inconvertibleErrorCode());

  if (auto Err = parseCGSCCPassPipeline(CGPM, *Pipeline))
    return Err;
  return Error::success();
}

// Primary pass pipeline description parsing routine for a \c
// FunctionPassManager
Error PassBuilder::parsePassPipeline(FunctionPassManager &FPM,
                                     StringRef PipelineText) {
  auto Pipeline = parsePipelineText(PipelineText);
  if (!Pipeline || Pipeline->empty())
    return make_error<StringError>(
        formatv("invalid pipeline '{0}'", PipelineText).str(),
        inconvertibleErrorCode());

  StringRef FirstName = Pipeline->front().Name;
  if (!isFunctionPassName(FirstName, FunctionPipelineParsingCallbacks))
    return make_error<StringError>(
        formatv("unknown function pass '{0}' in pipeline '{1}'", FirstName,
                PipelineText)
            .str(),
        inconvertibleErrorCode());

  if (auto Err = parseFunctionPassPipeline(FPM, *Pipeline))
    return Err;
  return Error::success();
}

// Primary pass pipeline description parsing routine for a \c LoopPassManager
Error PassBuilder::parsePassPipeline(LoopPassManager &CGPM,
                                     StringRef PipelineText) {
  auto Pipeline = parsePipelineText(PipelineText);
  if (!Pipeline || Pipeline->empty())
    return make_error<StringError>(
        formatv("invalid pipeline '{0}'", PipelineText).str(),
        inconvertibleErrorCode());

  if (auto Err = parseLoopPassPipeline(CGPM, *Pipeline))
    return Err;

  return Error::success();
}

Error PassBuilder::parseAAPipeline(AAManager &AA, StringRef PipelineText) {
  // If the pipeline just consists of the word 'default' just replace the AA
  // manager with our default one.
  if (PipelineText == "default") {
    AA = buildDefaultAAPipeline();
    return Error::success();
  }

  while (!PipelineText.empty()) {
    StringRef Name;
    std::tie(Name, PipelineText) = PipelineText.split(',');
    if (!parseAAPassName(AA, Name))
      return make_error<StringError>(
          formatv("unknown alias analysis name '{0}'", Name).str(),
          inconvertibleErrorCode());
  }

  return Error::success();
}

bool PassBuilder::isAAPassName(StringRef PassName) {
#define MODULE_ALIAS_ANALYSIS(NAME, CREATE_PASS)                               \
  if (PassName == NAME)                                                        \
    return true;
#define FUNCTION_ALIAS_ANALYSIS(NAME, CREATE_PASS)                             \
  if (PassName == NAME)                                                        \
    return true;
#include "PassRegistry.def"
  return false;
}

bool PassBuilder::isAnalysisPassName(StringRef PassName) {
#define MODULE_ANALYSIS(NAME, CREATE_PASS)                                     \
  if (PassName == NAME)                                                        \
    return true;
#define FUNCTION_ANALYSIS(NAME, CREATE_PASS)                                   \
  if (PassName == NAME)                                                        \
    return true;
#define LOOP_ANALYSIS(NAME, CREATE_PASS)                                       \
  if (PassName == NAME)                                                        \
    return true;
#define CGSCC_ANALYSIS(NAME, CREATE_PASS)                                      \
  if (PassName == NAME)                                                        \
    return true;
#define MODULE_ALIAS_ANALYSIS(NAME, CREATE_PASS)                               \
  if (PassName == NAME)                                                        \
    return true;
#define FUNCTION_ALIAS_ANALYSIS(NAME, CREATE_PASS)                             \
  if (PassName == NAME)                                                        \
    return true;
#include "PassRegistry.def"
  return false;
}

static void printPassName(StringRef PassName, raw_ostream &OS) {
  OS << "  " << PassName << "\n";
}

void PassBuilder::printPassNames(raw_ostream &OS) {
  // TODO: print pass descriptions when they are available

  OS << "Module passes:\n";
#define MODULE_PASS(NAME, CREATE_PASS) printPassName(NAME, OS);
#include "PassRegistry.def"

  OS << "Module analyses:\n";
#define MODULE_ANALYSIS(NAME, CREATE_PASS) printPassName(NAME, OS);
#include "PassRegistry.def"

  OS << "Module alias analyses:\n";
#define MODULE_ALIAS_ANALYSIS(NAME, CREATE_PASS) printPassName(NAME, OS);
#include "PassRegistry.def"

  OS << "CGSCC passes:\n";
#define CGSCC_PASS(NAME, CREATE_PASS) printPassName(NAME, OS);
#include "PassRegistry.def"

  OS << "CGSCC analyses:\n";
#define CGSCC_ANALYSIS(NAME, CREATE_PASS) printPassName(NAME, OS);
#include "PassRegistry.def"

  OS << "Function passes:\n";
#define FUNCTION_PASS(NAME, CREATE_PASS) printPassName(NAME, OS);
#include "PassRegistry.def"

  OS << "Function analyses:\n";
#define FUNCTION_ANALYSIS(NAME, CREATE_PASS) printPassName(NAME, OS);
#include "PassRegistry.def"

  OS << "Function alias analyses:\n";
#define FUNCTION_ALIAS_ANALYSIS(NAME, CREATE_PASS) printPassName(NAME, OS);
#include "PassRegistry.def"

  OS << "Loop passes:\n";
#define LOOP_PASS(NAME, CREATE_PASS) printPassName(NAME, OS);
#include "PassRegistry.def"

  OS << "Loop analyses:\n";
#define LOOP_ANALYSIS(NAME, CREATE_PASS) printPassName(NAME, OS);
#include "PassRegistry.def"
}

void PassBuilder::registerParseTopLevelPipelineCallback(
    const std::function<bool(ModulePassManager &, ArrayRef<PipelineElement>)>
        &C) {
  TopLevelPipelineParsingCallbacks.push_back(C);
}<|MERGE_RESOLUTION|>--- conflicted
+++ resolved
@@ -683,15 +683,11 @@
 PassBuilder::PassBuilder(TargetMachine *TM, PipelineTuningOptions PTO,
                          Optional<PGOOptions> PGOOpt,
                          PassInstrumentationCallbacks *PIC)
-<<<<<<< HEAD
 #if INTEL_CUSTOMIZATION
     // Add PrepareForLTO(false), AfterSLPVectorizer(false)
-    : DebugLogging(DebugLogging), TM(TM), PTO(PTO), PGOOpt(PGOOpt), PIC(PIC),
+    : TM(TM), PTO(PTO), PGOOpt(PGOOpt), PIC(PIC),
       PrepareForLTO(false), AfterSLPVectorizer(false) {
 #endif // INTEL_CUSTOMIZATION
-=======
-    : TM(TM), PTO(PTO), PGOOpt(PGOOpt), PIC(PIC) {
->>>>>>> 34a8a437
   if (TM)
     TM->registerPassBuilderCallbacks(*this);
   if (PIC && shouldPopulateClassToPassNames()) {
@@ -1220,7 +1216,6 @@
     // performance testing.
     // FIXME: this comment is cargo culted from the old pass manager, revisit).
     IP.HintThreshold = Level.isOptimizingForSize() ? PreInlineThreshold : 325;
-<<<<<<< HEAD
     IP.PrepareForLTO = PrepareForLTO; // INTEL
 
 #if INTEL_CUSTOMIZATION
@@ -1228,10 +1223,7 @@
     MPM.addPass(InlineListsPass());
 #endif //INTEL_CUSTOMIZATION
 
-    ModuleInlinerWrapperPass MIWP(IP, DebugLogging);
-=======
     ModuleInlinerWrapperPass MIWP(IP);
->>>>>>> 34a8a437
     CGSCCPassManager &CGPipeline = MIWP.getPM();
 
     FunctionPassManager FPM;
@@ -1520,17 +1512,12 @@
 
   // Create a small function pass pipeline to cleanup after all the global
   // optimizations.
-<<<<<<< HEAD
-  FunctionPassManager GlobalCleanupPM(DebugLogging);
+  FunctionPassManager GlobalCleanupPM;
 #if INTEL_CUSTOMIZATION
   // Combine silly sequences. Set PreserveAddrCompute to true in LTO phase 1 if
   // IP ArrayTranspose is enabled.
   addInstCombinePass(GlobalCleanupPM, !DTransEnabled);
 #endif // INTEL_CUSTOMIZATION
-=======
-  FunctionPassManager GlobalCleanupPM;
-  GlobalCleanupPM.addPass(InstCombinePass());
->>>>>>> 34a8a437
   invokePeepholeEPCallbacks(GlobalCleanupPM, Level);
 
   GlobalCleanupPM.addPass(SimplifyCFGPass());
@@ -2364,9 +2351,7 @@
   // valuable as the inliner doesn't currently care whether it is inlining an
   // invoke or a call.
   // Run the inliner now.
-<<<<<<< HEAD
-  MPM.addPass(ModuleInlinerWrapperPass(getInlineParamsFromOptLevel(Level),
-                                       DebugLogging));
+  MPM.addPass(ModuleInlinerWrapperPass(getInlineParamsFromOptLevel(Level)));
 #if INTEL_INCLUDE_DTRANS
   // The global optimizer pass can convert function calls to use
   // the 'fastcc' calling convention. The following pass enables more
@@ -2380,9 +2365,6 @@
 
 #endif // INTEL_INCLUDE_DTRANS
 #endif // INTEL_CUSTOMIZATION
-=======
-  MPM.addPass(ModuleInlinerWrapperPass(getInlineParamsFromOptLevel(Level)));
->>>>>>> 34a8a437
 
   // Optimize globals again after we ran the inliner.
   MPM.addPass(GlobalOptPass());
