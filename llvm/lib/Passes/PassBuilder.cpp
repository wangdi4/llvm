//===- Parsing, selection, and construction of pass pipelines -------------===//
//
// Part of the LLVM Project, under the Apache License v2.0 with LLVM Exceptions.
// See https://llvm.org/LICENSE.txt for license information.
// SPDX-License-Identifier: Apache-2.0 WITH LLVM-exception
//
//===----------------------------------------------------------------------===//
/// \file
///
/// This file provides the implementation of the PassBuilder based on our
/// static pass registry as well as related functionality. It also provides
/// helpers to aid in analyzing, debugging, and testing passes and pass
/// pipelines.
///
//===----------------------------------------------------------------------===//

#include "llvm/Passes/PassBuilder.h"
#include "llvm/ADT/ScopeExit.h" // INTEL
#include "llvm/ADT/StringSwitch.h"
#include "llvm/Analysis/AliasAnalysisEvaluator.h"
#include "llvm/Analysis/AliasSetTracker.h"
#include "llvm/Analysis/AssumptionCache.h"
#include "llvm/Analysis/BasicAliasAnalysis.h"
#include "llvm/Analysis/BlockFrequencyInfo.h"
#include "llvm/Analysis/BranchProbabilityInfo.h"
#include "llvm/Analysis/CFGPrinter.h"
#include "llvm/Analysis/CFLAndersAliasAnalysis.h"
#include "llvm/Analysis/CFLSteensAliasAnalysis.h"
#include "llvm/Analysis/CGSCCPassManager.h"
#include "llvm/Analysis/CallGraph.h"
#include "llvm/Analysis/DDG.h"
#include "llvm/Analysis/DDGPrinter.h"
#include "llvm/Analysis/Delinearization.h"
#include "llvm/Analysis/DemandedBits.h"
#include "llvm/Analysis/DependenceAnalysis.h"
#include "llvm/Analysis/DivergenceAnalysis.h"
#include "llvm/Analysis/DominanceFrontier.h"
#include "llvm/Analysis/FunctionPropertiesAnalysis.h"
#include "llvm/Analysis/GlobalsModRef.h"
#if INTEL_CUSTOMIZATION
#include "llvm/Analysis/Intel_Andersens.h"
#include "llvm/Analysis/Intel_ArrayUseAnalysis.h"
#include "llvm/Analysis/Intel_StdContainerAA.h"
#include "llvm/Analysis/Intel_WP.h"
#endif // INTEL_CUSTOMIZATION
#include "llvm/Analysis/IRSimilarityIdentifier.h"
#include "llvm/Analysis/IVUsers.h"
#include "llvm/Analysis/InlineAdvisor.h"
#include "llvm/Analysis/InlineSizeEstimatorAnalysis.h"
#include "llvm/Analysis/InstCount.h"
#include "llvm/Analysis/LazyCallGraph.h"
#include "llvm/Analysis/LazyValueInfo.h"
#include "llvm/Analysis/Lint.h"
#include "llvm/Analysis/LoopAccessAnalysis.h"
#include "llvm/Analysis/LoopCacheAnalysis.h"
#include "llvm/Analysis/LoopInfo.h"
#include "llvm/Analysis/LoopNestAnalysis.h"
#include "llvm/Analysis/MemDerefPrinter.h"
#include "llvm/Analysis/MemoryDependenceAnalysis.h"
#include "llvm/Analysis/MemorySSA.h"
#include "llvm/Analysis/ModuleDebugInfoPrinter.h"
#include "llvm/Analysis/ModuleSummaryAnalysis.h"
#include "llvm/Analysis/MustExecute.h"
#include "llvm/Analysis/ObjCARCAliasAnalysis.h"
#include "llvm/Analysis/OptimizationRemarkEmitter.h"
#include "llvm/Analysis/PhiValues.h"
#include "llvm/Analysis/PostDominators.h"
#include "llvm/Analysis/ProfileSummaryInfo.h"
#include "llvm/Analysis/RegionInfo.h"
#include "llvm/Analysis/ScalarEvolution.h"
#include "llvm/Analysis/ScalarEvolutionAliasAnalysis.h"
#include "llvm/Analysis/ScopedNoAliasAA.h"
#include "llvm/Analysis/StackLifetime.h"
#include "llvm/Analysis/StackSafetyAnalysis.h"
#include "llvm/Analysis/TargetLibraryInfo.h"
#include "llvm/Analysis/TargetTransformInfo.h"
#include "llvm/Analysis/TypeBasedAliasAnalysis.h"
#include "llvm/IR/Dominators.h"
#include "llvm/IR/IRPrintingPasses.h"
#include "llvm/IR/PassManager.h"
#include "llvm/IR/PrintPasses.h"
#include "llvm/IR/SafepointIRVerifier.h"
#include "llvm/IR/Verifier.h"
#include "llvm/SYCLLowerIR/LowerESIMD.h"
#include "llvm/SYCLLowerIR/LowerWGScope.h"
#include "llvm/Support/CommandLine.h"
#include "llvm/Support/Debug.h"
#include "llvm/Support/ErrorHandling.h"
#include "llvm/Support/FormatVariadic.h"
#include "llvm/Support/Regex.h"
#include "llvm/Target/TargetMachine.h"
#include "llvm/Transforms/AggressiveInstCombine/AggressiveInstCombine.h"
#include "llvm/Transforms/Coroutines/CoroCleanup.h"
#include "llvm/Transforms/Coroutines/CoroEarly.h"
#include "llvm/Transforms/Coroutines/CoroElide.h"
#include "llvm/Transforms/Coroutines/CoroSplit.h"
#include "llvm/Transforms/Instrumentation/Intel_FunctionSplitting.h" // INTEL
#include "llvm/Transforms/IPO/AlwaysInliner.h"
#include "llvm/Transforms/IPO/Annotation2Metadata.h"
#include "llvm/Transforms/IPO/ArgumentPromotion.h"
#include "llvm/Transforms/IPO/Attributor.h"
#include "llvm/Transforms/IPO/BlockExtractor.h"
#include "llvm/Transforms/IPO/CalledValuePropagation.h"
#include "llvm/Transforms/IPO/ConstantMerge.h"
#include "llvm/Transforms/IPO/CrossDSOCFI.h"
#include "llvm/Transforms/IPO/DeadArgumentElimination.h"
#include "llvm/Transforms/IPO/ElimAvailExtern.h"
#include "llvm/Transforms/IPO/ForceFunctionAttrs.h"
#include "llvm/Transforms/IPO/FunctionAttrs.h"
#include "llvm/Transforms/IPO/FunctionImport.h"
#include "llvm/Transforms/IPO/GlobalDCE.h"
#include "llvm/Transforms/IPO/GlobalOpt.h"
#include "llvm/Transforms/IPO/GlobalSplit.h"
#include "llvm/Transforms/IPO/HotColdSplitting.h"
#include "llvm/Transforms/IPO/IROutliner.h"
#include "llvm/Transforms/IPO/InferFunctionAttrs.h"
#include "llvm/Transforms/IPO/Inliner.h"
#include "llvm/Transforms/IPO/Intel_AdvancedFastCall.h" // INTEL
#include "llvm/Transforms/IPO/Intel_AggInliner.h" // INTEL
#include "llvm/Transforms/IPO/Intel_ArgNoAliasProp.h" // INTEL
#include "llvm/Transforms/IPO/Intel_ArgumentAlignment.h" // INTEL
#include "llvm/Transforms/IPO/Intel_CallTreeCloning.h" // INTEL
#include "llvm/Transforms/IPO/Intel_DeadArrayOpsElimination.h" // INTEL
#include "llvm/Transforms/IPO/Intel_DopeVectorConstProp.h" // INTEL
#include "llvm/Transforms/IPO/Intel_FoldWPIntrinsic.h"   // INTEL
#include "llvm/Transforms/IPO/Intel_InlineLists.h"       // INTEL
#include "llvm/Transforms/IPO/Intel_InlineReportEmitter.h"   // INTEL
#include "llvm/Transforms/IPO/Intel_InlineReportSetup.h"   // INTEL
#include "llvm/Transforms/IPO/Intel_IPArrayTranspose.h" // INTEL
#include "llvm/Transforms/IPO/Intel_IPCloning.h"       // INTEL
#include "llvm/Transforms/IPO/Intel_IPOPrefetch.h" // INTEL
#include "llvm/Transforms/IPO/Intel_OptimizeDynamicCasts.h"   //INTEL
#include "llvm/Transforms/IPO/Intel_PartialInline.h" // INTEL
#include "llvm/Transforms/IPO/Intel_QsortRecognizer.h" // INTEL
#include "llvm/Transforms/IPO/Intel_TileMVInlMarker.h" // INTEL
#include "llvm/Transforms/IPO/Internalize.h"
#include "llvm/Transforms/IPO/LoopExtractor.h"
#include "llvm/Transforms/IPO/LowerTypeTests.h"
#include "llvm/Transforms/IPO/MergeFunctions.h"
#include "llvm/Transforms/IPO/OpenMPOpt.h"
#include "llvm/Transforms/IPO/PartialInlining.h"
#include "llvm/Transforms/IPO/SCCP.h"
#include "llvm/Transforms/IPO/SampleProfile.h"
#include "llvm/Transforms/IPO/SampleProfileProbe.h"
#include "llvm/Transforms/IPO/StripDeadPrototypes.h"
#include "llvm/Transforms/IPO/StripSymbols.h"
#include "llvm/Transforms/IPO/SyntheticCountsPropagation.h"
#include "llvm/Transforms/IPO/WholeProgramDevirt.h"
#include "llvm/Transforms/InstCombine/InstCombine.h"
#include "llvm/Transforms/Instrumentation.h"
#include "llvm/Transforms/Instrumentation/AddressSanitizer.h"
#include "llvm/Transforms/Instrumentation/BoundsChecking.h"
#include "llvm/Transforms/Instrumentation/CGProfile.h"
#include "llvm/Transforms/Instrumentation/ControlHeightReduction.h"
#include "llvm/Transforms/Instrumentation/DataFlowSanitizer.h"
#include "llvm/Transforms/Instrumentation/GCOVProfiler.h"
#include "llvm/Transforms/Instrumentation/HWAddressSanitizer.h"
#include "llvm/Transforms/Instrumentation/InstrOrderFile.h"
#include "llvm/Transforms/Instrumentation/InstrProfiling.h"
#include "llvm/Transforms/Instrumentation/MemProfiler.h"
#include "llvm/Transforms/Instrumentation/MemorySanitizer.h"
#include "llvm/Transforms/Instrumentation/PGOInstrumentation.h"
#include "llvm/Transforms/Instrumentation/PoisonChecking.h"
#include "llvm/Transforms/Instrumentation/SanitizerCoverage.h"
#include "llvm/Transforms/Intel_OpenCLTransforms/FMASplitter.h" // INTEL
#include "llvm/Transforms/Instrumentation/ThreadSanitizer.h"
#include "llvm/Transforms/ObjCARC.h"
#include "llvm/Transforms/Scalar/ADCE.h"
#include "llvm/Transforms/Scalar/Intel_IVSplit.h" // INTEL
#include "llvm/Transforms/Scalar/AlignmentFromAssumptions.h"
#include "llvm/Transforms/Scalar/AnnotationRemarks.h"
#include "llvm/Transforms/Scalar/BDCE.h"
#include "llvm/Transforms/Scalar/CallSiteSplitting.h"
#include "llvm/Transforms/Scalar/ConstantHoisting.h"
#include "llvm/Transforms/Scalar/ConstraintElimination.h"
#include "llvm/Transforms/Scalar/CorrelatedValuePropagation.h"
#include "llvm/Transforms/Scalar/DCE.h"
#include "llvm/Transforms/Scalar/DeadStoreElimination.h"
#include "llvm/Transforms/Scalar/DivRemPairs.h"
#include "llvm/Transforms/Scalar/EarlyCSE.h"
#include "llvm/Transforms/Scalar/Float2Int.h"
#include "llvm/Transforms/Scalar/GVN.h"
#include "llvm/Transforms/Scalar/GuardWidening.h"
#include "llvm/Transforms/Scalar/IVUsersPrinter.h"
#include "llvm/Transforms/Scalar/IndVarSimplify.h"
#include "llvm/Transforms/Scalar/Intel_FunctionRecognizer.h" // INTEL
#include "llvm/Transforms/Scalar/Intel_GlobalOpt.h"         // INTEL
#include "llvm/Transforms/Scalar/Intel_IndirectCallConv.h"  // INTEL
#include "llvm/Transforms/Scalar/Intel_LowerSubscriptIntrinsic.h" // INTEL
#include "llvm/Transforms/Scalar/Intel_TbaaMDPropagation.h" // INTEL
#include "llvm/Transforms/Scalar/InductiveRangeCheckElimination.h"
#if !INTEL_COLLAB
#include "llvm/Transforms/Scalar/InferAddressSpaces.h"
#endif // ! INTEL_COLLAB
#include "llvm/Transforms/Scalar/InstSimplifyPass.h"
#include "llvm/Transforms/Scalar/JumpThreading.h"
#include "llvm/Transforms/Scalar/LICM.h"
#include "llvm/Transforms/Scalar/LoopAccessAnalysisPrinter.h"
#include "llvm/Transforms/Scalar/LoopDataPrefetch.h"
#include "llvm/Transforms/Scalar/LoopDeletion.h"
#include "llvm/Transforms/Scalar/LoopDistribute.h"
#include "llvm/Transforms/Scalar/LoopFlatten.h"
#include "llvm/Transforms/Scalar/LoopFuse.h"
#include "llvm/Transforms/Scalar/LoopIdiomRecognize.h"
#include "llvm/Transforms/Scalar/LoopInstSimplify.h"
#include "llvm/Transforms/Scalar/LoopInterchange.h"
#include "llvm/Transforms/Scalar/LoopLoadElimination.h"
#include "llvm/Transforms/Scalar/LoopPassManager.h"
#include "llvm/Transforms/Scalar/LoopPredication.h"
#include "llvm/Transforms/Scalar/LoopReroll.h"
#include "llvm/Transforms/Scalar/LoopRotation.h"
#include "llvm/Transforms/Scalar/LoopSimplifyCFG.h"
#include "llvm/Transforms/Scalar/LoopSink.h"
#include "llvm/Transforms/Scalar/LoopStrengthReduce.h"
#include "llvm/Transforms/Scalar/LoopUnrollAndJamPass.h"
#include "llvm/Transforms/Scalar/LoopUnrollPass.h"
#include "llvm/Transforms/Scalar/LoopVersioningLICM.h"
#include "llvm/Transforms/Scalar/LowerAtomic.h"
#include "llvm/Transforms/Scalar/LowerConstantIntrinsics.h"
#include "llvm/Transforms/Scalar/LowerExpectIntrinsic.h"
#include "llvm/Transforms/Scalar/LowerGuardIntrinsic.h"
#include "llvm/Transforms/Scalar/LowerMatrixIntrinsics.h"
#include "llvm/Transforms/Scalar/LowerWidenableCondition.h"
#include "llvm/Transforms/Scalar/MakeGuardsExplicit.h"
#include "llvm/Transforms/Scalar/MemCpyOptimizer.h"
#include "llvm/Transforms/Scalar/MergeICmps.h"
#include "llvm/Transforms/Scalar/MergedLoadStoreMotion.h"
#include "llvm/Transforms/Scalar/NaryReassociate.h"
#include "llvm/Transforms/Scalar/NewGVN.h"
#include "llvm/Transforms/Scalar/PartiallyInlineLibCalls.h"
#include "llvm/Transforms/Scalar/Reassociate.h"
#include "llvm/Transforms/Scalar/Reg2Mem.h"
#include "llvm/Transforms/Scalar/RewriteStatepointsForGC.h"
#include "llvm/Transforms/Scalar/SCCP.h"
#include "llvm/Transforms/Scalar/SROA.h"
#include "llvm/Transforms/Scalar/ScalarizeMaskedMemIntrin.h"
#include "llvm/Transforms/Scalar/Scalarizer.h"
#include "llvm/Transforms/Scalar/SeparateConstOffsetFromGEP.h"
#include "llvm/Transforms/Scalar/SimpleLoopUnswitch.h"
#include "llvm/Transforms/Scalar/SimplifyCFG.h"
#include "llvm/Transforms/Scalar/Sink.h"
#include "llvm/Transforms/Scalar/SpeculateAroundPHIs.h"
#include "llvm/Transforms/Scalar/SpeculativeExecution.h"
#include "llvm/Transforms/Scalar/StraightLineStrengthReduce.h"
#include "llvm/Transforms/Scalar/StructurizeCFG.h"
#include "llvm/Transforms/Scalar/TailRecursionElimination.h"
#include "llvm/Transforms/Scalar/WarnMissedTransforms.h"
#include "llvm/Transforms/Utils/AddDiscriminators.h"
#include "llvm/Transforms/Utils/AssumeBundleBuilder.h"
#include "llvm/Transforms/Utils/BreakCriticalEdges.h"
#include "llvm/Transforms/Utils/CanonicalizeAliases.h"
#include "llvm/Transforms/Utils/CanonicalizeFreezeInLoops.h"
#include "llvm/Transforms/Utils/EntryExitInstrumenter.h"
#include "llvm/Transforms/Utils/FixIrreducible.h"
#include "llvm/Transforms/Utils/HelloWorld.h"
#include "llvm/Transforms/Utils/InjectTLIMappings.h"
#include "llvm/Transforms/Utils/InstructionNamer.h"
#include "llvm/Transforms/Utils/LCSSA.h"
#include "llvm/Transforms/Utils/LibCallsShrinkWrap.h"
#include "llvm/Transforms/Utils/LoopSimplify.h"
#include "llvm/Transforms/Utils/LoopVersioning.h"
#include "llvm/Transforms/Utils/LowerInvoke.h"
#include "llvm/Transforms/Utils/LowerSwitch.h"
#include "llvm/Transforms/Utils/Mem2Reg.h"
#include "llvm/Transforms/Utils/MetaRenamer.h"
#include "llvm/Transforms/Utils/NameAnonGlobals.h"
#include "llvm/Transforms/Utils/StripGCRelocates.h"
#include "llvm/Transforms/Utils/StripNonLineTableDebugInfo.h"
#include "llvm/Transforms/Utils/SymbolRewriter.h"
#include "llvm/Transforms/Utils/UnifyFunctionExitNodes.h"
#include "llvm/Transforms/Utils/UnifyLoopExits.h"
#include "llvm/Transforms/Vectorize/LoadStoreVectorizer.h"
#include "llvm/Transforms/Vectorize/LoopVectorize.h"
#include "llvm/Transforms/Vectorize/SLPVectorizer.h"
#if INTEL_CUSTOMIZATION
#include "llvm/Analysis/Intel_XmainOptLevelPass.h"
#include "llvm/Analysis/Intel_OptReport/OptReportOptionsPass.h"
#include "llvm/Transforms/Scalar/Intel_LoopOptReportEmitter.h"
#include "llvm/Transforms/Scalar/Intel_AddSubReassociate.h"
#include "llvm/Transforms/Scalar/Intel_DopeVectorHoist.h"
#include "llvm/Transforms/Scalar/Intel_ForcedCMOVGeneration.h"
#include "llvm/Transforms/Scalar/Intel_HandlePragmaVectorAligned.h"
#include "llvm/Transforms/Scalar/Intel_LoopCarriedCSE.h"
#include "llvm/Transforms/Scalar/Intel_MultiVersioning.h"
#include "llvm/Transforms/Scalar/Intel_NontemporalStore.h"
#include "llvm/Transforms/Scalar/Intel_TransformSinAndCosCalls.h"
#include "llvm/Transforms/Vectorize/Intel_LoadCoalescing.h"
#include "llvm/Transforms/Utils/Intel_VecClone.h"

// Intel Loop Optimization framework
// Framework passes
#include "llvm/Analysis/Intel_LoopAnalysis/Framework/HIRFramework.h"
#include "llvm/Analysis/Intel_LoopAnalysis/Framework/HIRRegionIdentification.h"
#include "llvm/Analysis/Intel_LoopAnalysis/Framework/HIRSCCFormation.h"
#include "llvm/Transforms/Intel_LoopTransforms/HIRCodeGenPass.h"
#include "llvm/Transforms/Intel_LoopTransforms/HIROptReportEmitterPass.h"
#include "llvm/Transforms/Intel_LoopTransforms/HIRSSADeconstructionPass.h"

// VPlan Vectorizer passes
#include "llvm/Transforms/Intel_MapIntrinToIml/MapIntrinToIml.h"
#include "llvm/Transforms/Intel_VPO/VPODirectiveCleanup.h"
#include "llvm/Transforms/Vectorize/IntelVPlanDriver.h"
#include "llvm/Transforms/Vectorize/IntelVPlanFunctionVectorizer.h"
#include "llvm/Transforms/Vectorize/IntelVPlanPragmaOmpOrderedSimdExtract.h"

// Analysis passes
#include "llvm/Analysis/Intel_LoopAnalysis/Analysis/HIRDDAnalysis.h"
#include "llvm/Analysis/Intel_LoopAnalysis/Analysis/HIRLocalityAnalysis.h"
#include "llvm/Analysis/Intel_LoopAnalysis/Analysis/HIRLoopResource.h"
#include "llvm/Analysis/Intel_LoopAnalysis/Analysis/HIRLoopStatistics.h"
#include "llvm/Analysis/Intel_LoopAnalysis/Analysis/HIRParVecAnalysis.h"
#include "llvm/Analysis/Intel_LoopAnalysis/Analysis/HIRSafeReductionAnalysis.h"
#include "llvm/Analysis/Intel_LoopAnalysis/Analysis/HIRSparseArrayReductionAnalysis.h"
#include "llvm/Analysis/Intel_LoopAnalysis/Analysis/HIRArraySectionAnalysis.h"

// Transformation passes
#include "llvm/Transforms/Intel_LoopTransforms/HIRAosToSoaPass.h"
#include "llvm/Transforms/Intel_LoopTransforms/HIRArrayTransposePass.h"
#include "llvm/Transforms/Intel_LoopTransforms/HIRConditionalLoadStoreMotion.h"
#include "llvm/Transforms/Intel_LoopTransforms/HIRConditionalTempSinkingPass.h"
#include "llvm/Transforms/Intel_LoopTransforms/HIRDeadStoreEliminationPass.h"
#include "llvm/Transforms/Intel_LoopTransforms/HIRGeneralUnrollPass.h"
#include "llvm/Transforms/Intel_LoopTransforms/HIRGenerateMKLCallPass.h"
#include "llvm/Transforms/Intel_LoopTransforms/HIRIdentityMatrixIdiomRecognitionPass.h"
#include "llvm/Transforms/Intel_LoopTransforms/HIRIdiomRecognitionPass.h"
#include "llvm/Transforms/Intel_LoopTransforms/HIRInterLoopBlockingPass.h"
#include "llvm/Transforms/Intel_LoopTransforms/HIRLMMPass.h"
#include "llvm/Transforms/Intel_LoopTransforms/HIRLastValueComputationPass.h"
#include "llvm/Transforms/Intel_LoopTransforms/HIRLoopBlockingPass.h"
#include "llvm/Transforms/Intel_LoopTransforms/HIRLoopCollapsePass.h"
#include "llvm/Transforms/Intel_LoopTransforms/HIRLoopConcatenationPass.h"
#include "llvm/Transforms/Intel_LoopTransforms/HIRLoopDistributionForLoopNestPass.h"
#include "llvm/Transforms/Intel_LoopTransforms/HIRLoopDistributionForMemRecPass.h"
#include "llvm/Transforms/Intel_LoopTransforms/HIRLoopFusionPass.h"
#include "llvm/Transforms/Intel_LoopTransforms/HIRLoopInterchangePass.h"
#include "llvm/Transforms/Intel_LoopTransforms/HIRLoopRematerializePass.h"
#include "llvm/Transforms/Intel_LoopTransforms/HIRLoopRerollPass.h"
#include "llvm/Transforms/Intel_LoopTransforms/HIRLoopReversalPass.h"
#include "llvm/Transforms/Intel_LoopTransforms/HIRMVForConstUBPass.h"
#include "llvm/Transforms/Intel_LoopTransforms/HIRMVForVariableStridePass.h"
#include "llvm/Transforms/Intel_LoopTransforms/HIRMemoryReductionSinkingPass.h"
#include "llvm/Transforms/Intel_LoopTransforms/HIRMultiExitLoopRerollPass.h"
#include "llvm/Transforms/Intel_LoopTransforms/HIRNontemporalMarking.h"
#include "llvm/Transforms/Intel_LoopTransforms/HIROptPredicatePass.h"
#include "llvm/Transforms/Intel_LoopTransforms/HIROptVarPredicatePass.h"
#include "llvm/Transforms/Intel_LoopTransforms/HIRPMSymbolicTripCountCompleteUnrollPass.h"
#include "llvm/Transforms/Intel_LoopTransforms/HIRPostVecCompleteUnrollPass.h"
#include "llvm/Transforms/Intel_LoopTransforms/HIRPreVecCompleteUnrollPass.h"
#include "llvm/Transforms/Intel_LoopTransforms/HIRPrefetchingPass.h"
#include "llvm/Transforms/Intel_LoopTransforms/HIRPropagateCastedIVPass.h"
#include "llvm/Transforms/Intel_LoopTransforms/HIRRecognizeParLoopPass.h"
#include "llvm/Transforms/Intel_LoopTransforms/HIRRowWiseMVPass.h"
#include "llvm/Transforms/Intel_LoopTransforms/HIRRuntimeDDPass.h"
#include "llvm/Transforms/Intel_LoopTransforms/HIRScalarReplArrayPass.h"
#include "llvm/Transforms/Intel_LoopTransforms/HIRSinkingForPerfectLoopnestPass.h"
#include "llvm/Transforms/Intel_LoopTransforms/HIRSumWindowReuse.h"
#include "llvm/Transforms/Intel_LoopTransforms/HIRTempCleanupPass.h"
#include "llvm/Transforms/Intel_LoopTransforms/HIRUndoSinkingForPerfectLoopnestPass.h"
#include "llvm/Transforms/Intel_LoopTransforms/HIRUnrollAndJamPass.h"
#include "llvm/Transforms/Intel_LoopTransforms/HIRVecDirInsertPass.h"
#include "llvm/Transforms/Scalar/Intel_MultiVersioning.h"
#include "llvm/Transforms/Intel_LoopTransforms/HIRRowWiseMVPass.h"
#include "llvm/Transforms/Intel_LoopTransforms/HIRStoreResultIntoTempArray.h"
#include "llvm/Transforms/Intel_LoopTransforms/HIRNonZeroSinkingForPerfectLoopnest.h"
#include "llvm/Transforms/Intel_LoopTransforms/HIRIdentityMatrixSubstitution.h"
#include "llvm/Transforms/Intel_LoopTransforms/HIRArrayScalarizationTestLauncherPass.h"
#include "llvm/Transforms/Intel_LoopTransforms/HIRCrossLoopArrayContraction.h"

#if INTEL_INCLUDE_DTRANS
#include "Intel_DTrans/DTransCommon.h"
#include "Intel_DTrans/DTransPasses.h"
#endif // INTEL_INCLUDE_DTRANS
#include "llvm/Transforms/VPO/Paropt/Intel_VPOParoptOptimizeDataSharing.h"
#include "llvm/Transforms/VPO/Paropt/Intel_VPOParoptSharedPrivatization.h"
#endif // INTEL_CUSTOMIZATION
#if INTEL_COLLAB
// VPO
#include "llvm/Analysis/VPO/WRegionInfo/WRegionCollection.h"
#include "llvm/Analysis/VPO/WRegionInfo/WRegionInfo.h"
#include "llvm/Transforms/VPO/Paropt/VPOParopt.h"
#include "llvm/Transforms/VPO/Paropt/VPOParoptLoopCollapse.h"
#include "llvm/Transforms/VPO/Paropt/VPOParoptPrepare.h"
#include "llvm/Transforms/VPO/Paropt/VPOParoptTpv.h"
#include "llvm/Transforms/VPO/Utils/CFGRestructuring.h"
#include "llvm/Transforms/VPO/Utils/VPORestoreOperands.h"
#endif // INTEL_COLLAB
#include "llvm/Transforms/Vectorize/VectorCombine.h"

using namespace llvm;
using namespace llvm::llvm_intel_wp_analysis;  // INTEL

extern cl::opt<unsigned> MaxDevirtIterations;

#if INTEL_CUSTOMIZATION
// Enable the partial inlining during LTO
static cl::opt<bool>
    RunLTOPartialInlining("enable-npm-lto-partial-inlining", cl::init(true),
                       cl::Hidden, cl::ZeroOrMore,
                       cl::desc("Run LTO Partial inlinining pass"));
#endif // INTEL_CUSTOMIZATION

static cl::opt<InliningAdvisorMode> UseInlineAdvisor(
    "enable-ml-inliner", cl::init(InliningAdvisorMode::Default), cl::Hidden,
    cl::desc("Enable ML policy for inliner. Currently trained for -Oz only"),
    cl::values(clEnumValN(InliningAdvisorMode::Default, "default",
                          "Heuristics-based inliner version."),
               clEnumValN(InliningAdvisorMode::Development, "development",
                          "Use development mode (runtime-loadable model)."),
               clEnumValN(InliningAdvisorMode::Release, "release",
                          "Use release mode (AOT-compiled model).")));

static cl::opt<bool> EnableSyntheticCounts(
    "enable-npm-synthetic-counts", cl::init(false), cl::Hidden, cl::ZeroOrMore,
    cl::desc("Run synthetic function entry count generation "
             "pass"));
#if INTEL_CUSTOMIZATION
// Andersen AliasAnalysis
static cl::opt<bool> EnableAndersen("enable-npm-andersen", cl::init(true),
    cl::Hidden, cl::desc("Enable AndersensAA for the new PM (default = on)"));

// Inline Aggressive Analysis
static cl::opt<bool> EnableInlineAggAnalysis(
   "enable-npm-inline-aggressive-analysis", cl::init(true), cl::Hidden,
   cl::desc("Enable Inline Aggressive Analysis for the new PM (default = on)"));

// IP Cloning
static cl::opt<bool> EnableIPCloning(
    "enable-npm-ip-cloning", cl::init(true), cl::Hidden,
    cl::desc("Enable IP Cloning for the new PM (default = on)"));

// IPO Array Transpose
static cl::opt<bool> EnableIPArrayTranspose(
   "enable-npm-ip-array-transpose", cl::init(true), cl::Hidden,
   cl::desc("Enable IPO Array Transpose for the new PM (default = on)"));

// Dead Array Element Ops Elimination
static cl::opt<bool> EnableDeadArrayOpsElim(
   "enable-npm-dead-array-ops-elim", cl::init(true), cl::Hidden,
   cl::desc("Enable Dead Array Ops Elimination for the new PM (default = on)"));

// IPO Prefetch
static cl::opt<bool> EnableIPOPrefetch(
    "enable-npm-ipo-prefetch", cl::init(true), cl::Hidden,
    cl::desc("Enable IPO Prefetch"));

// Indirect call Conv
static cl::opt<bool> EnableIndirectCallConv("enable-npm-ind-call-conv",
    cl::init(true), cl::Hidden,
    cl::desc("Enable Indirect Call Conv for the new PM (default = on)"));

// Function multi-versioning.
static cl::opt<bool> EnableMultiVersioning("enable-npm-multiversioning",
  cl::init(false), cl::ReallyHidden,
  cl::desc("Enable Function Multi-versioning in the new PM"));

// Enable whole program analysis
static cl::opt<bool> EnableWPA("enable-npm-whole-program-analysis",
  cl::init(true), cl::ReallyHidden,
  cl::desc("Enable Whole Program analysis in the new pass manager"));
#endif // INTEL_CUSTOMIZATION

static const Regex DefaultAliasRegex(
    "^(default|thinlto-pre-link|thinlto|lto-pre-link|lto)<(O[0123sz])>$");

#if INTEL_CUSTOMIZATION
#if INTEL_INCLUDE_DTRANS
// DTrans optimizations -- this is a placeholder for future work.
static cl::opt<bool> EnableDTrans("enable-npm-dtrans",
    cl::init(false), cl::Hidden,
    cl::desc("Enable DTrans optimizations"));

// Partial inlining for simple functions
static cl::opt<bool>
    EnableIntelPI("enable-npm-intel-pi", cl::init(true), cl::Hidden,
                cl::desc("Enable the partial inlining for simple functions"));
#endif // INTEL_INCLUDE_DTRANS
#endif // INTEL_CUSTOMIZATION

/// Flag to enable inline deferral during PGO.
static cl::opt<bool>
    EnablePGOInlineDeferral("enable-npm-pgo-inline-deferral", cl::init(true),
                            cl::Hidden,
                            cl::desc("Enable inline deferral during PGO"));

static cl::opt<bool> EnableMemProfiler("enable-mem-prof", cl::init(false),
                                       cl::Hidden, cl::ZeroOrMore,
                                       cl::desc("Enable memory profiler"));

static cl::opt<bool> PerformMandatoryInliningsFirst(
    "mandatory-inlining-first", cl::init(true), cl::Hidden, cl::ZeroOrMore,
    cl::desc("Perform mandatory inlinings module-wide, before performing "
             "inlining."));

static cl::opt<bool> EnableO3NonTrivialUnswitching(
    "enable-npm-O3-nontrivial-unswitch", cl::init(true), cl::Hidden,
    cl::ZeroOrMore, cl::desc("Enable non-trivial loop unswitching for -O3"));

PipelineTuningOptions::PipelineTuningOptions() {
  LoopInterleaving = true;
  LoopVectorization = true;
  SLPVectorization = false;
  LoopUnrolling = true;
  ForgetAllSCEVInLoopUnroll = ForgetSCEVInLoopUnroll;
  Coroutines = false;
  LicmMssaOptCap = SetLicmMssaOptCap;
  LicmMssaNoAccForPromotionCap = SetLicmMssaNoAccForPromotionCap;
  CallGraphProfile = true;
  MergeFunctions = false;
}
extern cl::opt<bool> ExtraVectorizerPasses;

extern cl::opt<bool> EnableConstraintElimination;
extern cl::opt<bool> EnableGVNHoist;
extern cl::opt<bool> EnableGVNSink;
extern cl::opt<bool> EnableHotColdSplit;
extern cl::opt<bool> EnableIROutliner;
extern cl::opt<bool> EnableOrderFileInstrumentation;
extern cl::opt<bool> EnableCHR;
extern cl::opt<bool> EnableLoopInterchange;
extern cl::opt<bool> EnableUnrollAndJam;
extern cl::opt<bool> EnableLoopFlatten;
extern cl::opt<bool> RunNewGVN;
extern cl::opt<bool> RunPartialInlining;

extern cl::opt<bool> FlattenedProfileUsed;

extern cl::opt<AttributorRunOption> AttributorRun;
extern cl::opt<bool> EnableKnowledgeRetention;

extern cl::opt<bool> EnableMatrix;

extern cl::opt<bool> DisablePreInliner;
extern cl::opt<int> PreInlineThreshold;

const PassBuilder::OptimizationLevel PassBuilder::OptimizationLevel::O0 = {
    /*SpeedLevel*/ 0,
    /*SizeLevel*/ 0};
const PassBuilder::OptimizationLevel PassBuilder::OptimizationLevel::O1 = {
    /*SpeedLevel*/ 1,
    /*SizeLevel*/ 0};
const PassBuilder::OptimizationLevel PassBuilder::OptimizationLevel::O2 = {
    /*SpeedLevel*/ 2,
    /*SizeLevel*/ 0};
const PassBuilder::OptimizationLevel PassBuilder::OptimizationLevel::O3 = {
    /*SpeedLevel*/ 3,
    /*SizeLevel*/ 0};
const PassBuilder::OptimizationLevel PassBuilder::OptimizationLevel::Os = {
    /*SpeedLevel*/ 2,
    /*SizeLevel*/ 1};
const PassBuilder::OptimizationLevel PassBuilder::OptimizationLevel::Oz = {
    /*SpeedLevel*/ 2,
    /*SizeLevel*/ 2};

namespace {

// The following passes/analyses have custom names, otherwise their name will
// include `(anonymous namespace)`. These are special since they are only for
// testing purposes and don't live in a header file.

/// No-op module pass which does nothing.
struct NoOpModulePass : PassInfoMixin<NoOpModulePass> {
  PreservedAnalyses run(Module &M, ModuleAnalysisManager &) {
    return PreservedAnalyses::all();
  }

  static StringRef name() { return "NoOpModulePass"; }
};

/// No-op module analysis.
class NoOpModuleAnalysis : public AnalysisInfoMixin<NoOpModuleAnalysis> {
  friend AnalysisInfoMixin<NoOpModuleAnalysis>;
  static AnalysisKey Key;

public:
  struct Result {};
  Result run(Module &, ModuleAnalysisManager &) { return Result(); }
  static StringRef name() { return "NoOpModuleAnalysis"; }
};

/// No-op CGSCC pass which does nothing.
struct NoOpCGSCCPass : PassInfoMixin<NoOpCGSCCPass> {
  PreservedAnalyses run(LazyCallGraph::SCC &C, CGSCCAnalysisManager &,
                        LazyCallGraph &, CGSCCUpdateResult &UR) {
    return PreservedAnalyses::all();
  }
  static StringRef name() { return "NoOpCGSCCPass"; }
};

/// No-op CGSCC analysis.
class NoOpCGSCCAnalysis : public AnalysisInfoMixin<NoOpCGSCCAnalysis> {
  friend AnalysisInfoMixin<NoOpCGSCCAnalysis>;
  static AnalysisKey Key;

public:
  struct Result {};
  Result run(LazyCallGraph::SCC &, CGSCCAnalysisManager &, LazyCallGraph &G) {
    return Result();
  }
  static StringRef name() { return "NoOpCGSCCAnalysis"; }
};

/// No-op function pass which does nothing.
struct NoOpFunctionPass : PassInfoMixin<NoOpFunctionPass> {
  PreservedAnalyses run(Function &F, FunctionAnalysisManager &) {
    return PreservedAnalyses::all();
  }
  static StringRef name() { return "NoOpFunctionPass"; }
};

/// No-op function analysis.
class NoOpFunctionAnalysis : public AnalysisInfoMixin<NoOpFunctionAnalysis> {
  friend AnalysisInfoMixin<NoOpFunctionAnalysis>;
  static AnalysisKey Key;

public:
  struct Result {};
  Result run(Function &, FunctionAnalysisManager &) { return Result(); }
  static StringRef name() { return "NoOpFunctionAnalysis"; }
};

/// No-op loop pass which does nothing.
struct NoOpLoopPass : PassInfoMixin<NoOpLoopPass> {
  PreservedAnalyses run(Loop &L, LoopAnalysisManager &,
                        LoopStandardAnalysisResults &, LPMUpdater &) {
    return PreservedAnalyses::all();
  }
  static StringRef name() { return "NoOpLoopPass"; }
};

/// No-op loop analysis.
class NoOpLoopAnalysis : public AnalysisInfoMixin<NoOpLoopAnalysis> {
  friend AnalysisInfoMixin<NoOpLoopAnalysis>;
  static AnalysisKey Key;

public:
  struct Result {};
  Result run(Loop &, LoopAnalysisManager &, LoopStandardAnalysisResults &) {
    return Result();
  }
  static StringRef name() { return "NoOpLoopAnalysis"; }
};

AnalysisKey NoOpModuleAnalysis::Key;
AnalysisKey NoOpCGSCCAnalysis::Key;
AnalysisKey NoOpFunctionAnalysis::Key;
AnalysisKey NoOpLoopAnalysis::Key;

/// Whether or not we should populate a PassInstrumentationCallbacks's class to
/// pass name map.
///
/// This is for optimization purposes so we don't populate it if we never use
/// it. This should be updated if new pass instrumentation wants to use the map.
/// We currently only use this for --print-before/after.
bool shouldPopulateClassToPassNames() {
  return !printBeforePasses().empty() || !printAfterPasses().empty();
}

} // namespace

PassBuilder::PassBuilder(bool DebugLogging, TargetMachine *TM,
                         PipelineTuningOptions PTO, Optional<PGOOptions> PGOOpt,
                         PassInstrumentationCallbacks *PIC)
#if INTEL_CUSTOMIZATION
    // Add PrepareForLTO(false), AfterSLPVectorizer(false)
    : DebugLogging(DebugLogging), TM(TM), PTO(PTO), PGOOpt(PGOOpt), PIC(PIC),
      PrepareForLTO(false), AfterSLPVectorizer(false) {
#endif // INTEL_CUSTOMIZATION
  if (TM)
    TM->registerPassBuilderCallbacks(*this, DebugLogging);
  if (PIC && shouldPopulateClassToPassNames()) {
#define MODULE_PASS(NAME, CREATE_PASS)                                         \
  PIC->addClassToPassName(decltype(CREATE_PASS)::name(), NAME);
#define MODULE_ANALYSIS(NAME, CREATE_PASS)                                     \
  PIC->addClassToPassName(decltype(CREATE_PASS)::name(), NAME);
#define FUNCTION_PASS(NAME, CREATE_PASS)                                       \
  PIC->addClassToPassName(decltype(CREATE_PASS)::name(), NAME);
#define FUNCTION_ANALYSIS(NAME, CREATE_PASS)                                   \
  PIC->addClassToPassName(decltype(CREATE_PASS)::name(), NAME);
#define LOOP_PASS(NAME, CREATE_PASS)                                           \
  PIC->addClassToPassName(decltype(CREATE_PASS)::name(), NAME);
#define LOOP_ANALYSIS(NAME, CREATE_PASS)                                       \
  PIC->addClassToPassName(decltype(CREATE_PASS)::name(), NAME);
#define CGSCC_PASS(NAME, CREATE_PASS)                                          \
  PIC->addClassToPassName(decltype(CREATE_PASS)::name(), NAME);
#define CGSCC_ANALYSIS(NAME, CREATE_PASS)                                      \
  PIC->addClassToPassName(decltype(CREATE_PASS)::name(), NAME);
#include "PassRegistry.def"
  }
#if INTEL_CUSTOMIZATION
#if INTEL_INCLUDE_DTRANS
  DTransEnabled = EnableDTrans;
#else
  DTransEnabled = false;
#endif // INTEL_INCLUDE_DTRANS
#endif // INTEL_CUSTOMIZATION
}

void PassBuilder::invokePeepholeEPCallbacks(
    FunctionPassManager &FPM, PassBuilder::OptimizationLevel Level) {
  for (auto &C : PeepholeEPCallbacks)
    C(FPM, Level);
}

void PassBuilder::registerModuleAnalyses(ModuleAnalysisManager &MAM) {
#define MODULE_ANALYSIS(NAME, CREATE_PASS)                                     \
  MAM.registerPass([&] { return CREATE_PASS; });
#include "PassRegistry.def"

  for (auto &C : ModuleAnalysisRegistrationCallbacks)
    C(MAM);
}

void PassBuilder::registerCGSCCAnalyses(CGSCCAnalysisManager &CGAM) {
#define CGSCC_ANALYSIS(NAME, CREATE_PASS)                                      \
  CGAM.registerPass([&] { return CREATE_PASS; });
#include "PassRegistry.def"

  for (auto &C : CGSCCAnalysisRegistrationCallbacks)
    C(CGAM);
}

void PassBuilder::registerFunctionAnalyses(FunctionAnalysisManager &FAM) {
#define FUNCTION_ANALYSIS(NAME, CREATE_PASS)                                   \
  FAM.registerPass([&] { return CREATE_PASS; });
#include "PassRegistry.def"

  for (auto &C : FunctionAnalysisRegistrationCallbacks)
    C(FAM);
}

void PassBuilder::registerLoopAnalyses(LoopAnalysisManager &LAM) {
#define LOOP_ANALYSIS(NAME, CREATE_PASS)                                       \
  LAM.registerPass([&] { return CREATE_PASS; });
#include "PassRegistry.def"

  for (auto &C : LoopAnalysisRegistrationCallbacks)
    C(LAM);
}

// Helper to add AnnotationRemarksPass.
static void addAnnotationRemarksPass(ModulePassManager &MPM) {
  FunctionPassManager FPM;
  FPM.addPass(AnnotationRemarksPass());
  MPM.addPass(createModuleToFunctionPassAdaptor(std::move(FPM)));
}

#if INTEL_CUSTOMIZATION
void PassBuilder::addInstCombinePass(FunctionPassManager &FPM,
                                     bool EnableUpCasting) const {
  // Enable it when SLP Vectorizer is off or after SLP Vectorizer pass.
  bool EnableFcmpMinMaxCombine =
      (!PrepareForLTO && !PTO.SLPVectorization) || AfterSLPVectorizer;
#if INTEL_INCLUDE_DTRANS
  // Configure the instruction combining pass to avoid some transformations
  // that lose type information for DTrans.
  bool GEPInstOptimizations = !(PrepareForLTO && EnableDTrans);
#else
  bool GEPInstOptimizations = true;
#endif // INTEL_INCLUDE_DTRANS
  FPM.addPass(InstCombinePass(GEPInstOptimizations,
                              PrepareForLTO && EnableIPArrayTranspose,
                              EnableFcmpMinMaxCombine, EnableUpCasting));
}
#endif // INTEL_CUSTOMIZATION

// Helper to check if the current compilation phase is preparing for LTO
static bool isLTOPreLink(ThinOrFullLTOPhase Phase) {
  return Phase == ThinOrFullLTOPhase::ThinLTOPreLink ||
         Phase == ThinOrFullLTOPhase::ThinLTOPreLink;
}

// TODO: Investigate the cost/benefit of tail call elimination on debugging.
FunctionPassManager
PassBuilder::buildO1FunctionSimplificationPipeline(OptimizationLevel Level,
                                                   ThinOrFullLTOPhase Phase) {

  FunctionPassManager FPM(DebugLogging);

#if INTEL_CUSTOMIZATION
  // Propagate TBAA information before SROA so that we can remove mid-function
  // fakeload intrinsics which would block SROA.
  FPM.addPass(TbaaMDPropagationPass());
  // Run OptReportOptionsPass early so that it is available to all users.
  FPM.addPass(RequireAnalysisPass<OptReportOptionsAnalysis, Function>());
#endif // INTEL_CUSTOMIZATION

  // Form SSA out of local memory accesses after breaking apart aggregates into
  // scalars.
  FPM.addPass(SROA());

#if INTEL_CUSTOMIZATION
#if INTEL_INCLUDE_DTRANS
  if (EnableDTrans)
    FPM.addPass(FunctionRecognizerPass());
#endif // INTEL_INCLUDE_DTRANS
#endif // INTEL_CUSTOMIZATION

  // Catch trivial redundancies
  FPM.addPass(EarlyCSEPass(true /* Enable mem-ssa. */));

  // Hoisting of scalars and load expressions.
  FPM.addPass(SimplifyCFGPass());
  addInstCombinePass(FPM, !DTransEnabled); //INTEL

  FPM.addPass(LibCallsShrinkWrapPass());

  invokePeepholeEPCallbacks(FPM, Level);

  FPM.addPass(SimplifyCFGPass());

  // Form canonically associated expression trees, and simplify the trees using
  // basic mathematical properties. For example, this will form (nearly)
  // minimal multiplication trees.
  FPM.addPass(ReassociatePass());

  // Add the primary loop simplification pipeline.
  // FIXME: Currently this is split into two loop pass pipelines because we run
  // some function passes in between them. These can and should be removed
  // and/or replaced by scheduling the loop pass equivalents in the correct
  // positions. But those equivalent passes aren't powerful enough yet.
  // Specifically, `SimplifyCFGPass` and `InstCombinePass` are currently still
  // used. We have `LoopSimplifyCFGPass` which isn't yet powerful enough yet to
  // fully replace `SimplifyCFGPass`, and the closest to the other we have is
  // `LoopInstSimplify`.
  LoopPassManager LPM1(DebugLogging), LPM2(DebugLogging);

  // Simplify the loop body. We do this initially to clean up after other loop
  // passes run, either when iterating on a loop or on inner loops with
  // implications on the outer loop.
  LPM1.addPass(LoopInstSimplifyPass());
  LPM1.addPass(LoopSimplifyCFGPass());

  LPM1.addPass(LoopRotatePass(/* Disable header duplication */ true,
                              isLTOPreLink(Phase)));
  // TODO: Investigate promotion cap for O1.
  LPM1.addPass(LICMPass(PTO.LicmMssaOptCap, PTO.LicmMssaNoAccForPromotionCap));
  LPM1.addPass(SimpleLoopUnswitchPass());

  LPM2.addPass(LoopIdiomRecognizePass());
  LPM2.addPass(IndVarSimplifyPass());

  for (auto &C : LateLoopOptimizationsEPCallbacks)
    C(LPM2, Level);

  LPM2.addPass(LoopDeletionPass());

  if (EnableLoopInterchange)
    LPM2.addPass(LoopInterchangePass());

  // Do not enable unrolling in PreLinkThinLTO phase during sample PGO
  // because it changes IR to makes profile annotation in back compile
  // inaccurate. The normal unroller doesn't pay attention to forced full unroll
  // attributes so we need to make sure and allow the full unroll pass to pay
  // attention to it.
  if (Phase != ThinOrFullLTOPhase::ThinLTOPreLink || !PGOOpt ||
      PGOOpt->Action != PGOOptions::SampleUse)
    LPM2.addPass(LoopFullUnrollPass(Level.getSpeedupLevel(),
                                    /* OnlyWhenForced= */ !PTO.LoopUnrolling,
                                    PTO.ForgetAllSCEVInLoopUnroll));

  for (auto &C : LoopOptimizerEndEPCallbacks)
    C(LPM2, Level);

  // We provide the opt remark emitter pass for LICM to use. We only need to do
  // this once as it is immutable.
  FPM.addPass(
      RequireAnalysisPass<OptimizationRemarkEmitterAnalysis, Function>());
  FPM.addPass(createFunctionToLoopPassAdaptor(
      std::move(LPM1), EnableMSSALoopDependency, /*UseBlockFrequencyInfo=*/true,
      DebugLogging));
  FPM.addPass(SimplifyCFGPass());
  addInstCombinePass(FPM, !DTransEnabled); // INTEL
  if (EnableLoopFlatten)
    FPM.addPass(LoopFlattenPass());
  // The loop passes in LPM2 (LoopFullUnrollPass) do not preserve MemorySSA.
  // *All* loop passes must preserve it, in order to be able to use it.
  FPM.addPass(createFunctionToLoopPassAdaptor(
      std::move(LPM2), /*UseMemorySSA=*/false, /*UseBlockFrequencyInfo=*/false,
      DebugLogging));

  // Delete small array after loop unroll.
  FPM.addPass(SROA());

  // Specially optimize memory movement as it doesn't look like dataflow in SSA.
  FPM.addPass(MemCpyOptPass());

  // Sparse conditional constant propagation.
  // FIXME: It isn't clear why we do this *after* loop passes rather than
  // before...
  FPM.addPass(SCCPPass());

  // Delete dead bit computations (instcombine runs after to fold away the dead
  // computations, and then ADCE will run later to exploit any new DCE
  // opportunities that creates).
  FPM.addPass(BDCEPass());

  // Run instcombine after redundancy and dead bit elimination to exploit
  // opportunities opened up by them.
  addInstCombinePass(FPM, !DTransEnabled); // INTEL
  invokePeepholeEPCallbacks(FPM, Level);

  if (PTO.Coroutines)
    FPM.addPass(CoroElidePass());

  for (auto &C : ScalarOptimizerLateEPCallbacks)
    C(FPM, Level);

  // Finally, do an expensive DCE pass to catch all the dead code exposed by
  // the simplifications and basic cleanup after all the simplifications.
  // TODO: Investigate if this is too expensive.
  FPM.addPass(ADCEPass());
  FPM.addPass(SimplifyCFGPass());
  addInstCombinePass(FPM, !DTransEnabled); // INTEL
  invokePeepholeEPCallbacks(FPM, Level);

  return FPM;
}

FunctionPassManager
PassBuilder::buildFunctionSimplificationPipeline(OptimizationLevel Level,
                                                 ThinOrFullLTOPhase Phase) {
  assert(Level != OptimizationLevel::O0 && "Must request optimizations!");

  // The O1 pipeline has a separate pipeline creation function to simplify
  // construction readability.
  if (Level.getSpeedupLevel() == 1)
    return buildO1FunctionSimplificationPipeline(Level, Phase);

  FunctionPassManager FPM(DebugLogging);

#if INTEL_CUSTOMIZATION
  // Propagate TBAA information before SROA so that we can remove mid-function
  // fakeload intrinsics which would block SROA.
  FPM.addPass(TbaaMDPropagationPass());
  // Run OptReportOptionsPass early so that it is available to all users.
  FPM.addPass(RequireAnalysisPass<OptReportOptionsAnalysis, Function>());
#endif // INTEL_CUSTOMIZATION

  // Form SSA out of local memory accesses after breaking apart aggregates into
  // scalars.
  FPM.addPass(SROA());

#if INTEL_CUSTOMIZATION
#if INTEL_INCLUDE_DTRANS
  if (EnableDTrans)
    FPM.addPass(FunctionRecognizerPass());
#endif // INTEL_INCLUDE_DTRANS
#endif // INTEL_CUSTOMIZATION

  // Catch trivial redundancies
  FPM.addPass(EarlyCSEPass(true /* Enable mem-ssa. */));
  if (EnableKnowledgeRetention)
    FPM.addPass(AssumeSimplifyPass());

  // Hoisting of scalars and load expressions.
  if (EnableGVNHoist)
    FPM.addPass(GVNHoistPass());

  // Global value numbering based sinking.
  if (EnableGVNSink) {
    FPM.addPass(GVNSinkPass());
    FPM.addPass(SimplifyCFGPass());
  }

  if (EnableConstraintElimination)
    FPM.addPass(ConstraintEliminationPass());

  // Speculative execution if the target has divergent branches; otherwise nop.
  FPM.addPass(SpeculativeExecutionPass(/* OnlyIfDivergentTarget =*/true));

  // Optimize based on known information about branches, and cleanup afterward.
  FPM.addPass(JumpThreadingPass());
  FPM.addPass(CorrelatedValuePropagationPass());

  FPM.addPass(SimplifyCFGPass());
  if (Level == OptimizationLevel::O3)
    FPM.addPass(AggressiveInstCombinePass());
#if INTEL_CUSTOMIZATION
  // Combine silly sequences. Set PreserveAddrCompute to true in LTO phase 1 if
  // IP ArrayTranspose is enabled.
  addInstCombinePass(FPM, !DTransEnabled);
#endif // INTEL_CUSTOMIZATION

  if (!Level.isOptimizingForSize())
    FPM.addPass(LibCallsShrinkWrapPass());

  invokePeepholeEPCallbacks(FPM, Level);

  // For PGO use pipeline, try to optimize memory intrinsics such as memcpy
  // using the size value profile. Don't perform this when optimizing for size.
  if (PGOOpt && PGOOpt->Action == PGOOptions::IRUse &&
      !Level.isOptimizingForSize())
    FPM.addPass(PGOMemOPSizeOpt());

#if INTEL_CUSTOMIZATION
#if INTEL_INCLUDE_DTRANS
  bool SkipRecProgression = PrepareForLTO && EnableDTrans;
#else
  bool SkipRecProgression = false;
#endif // INTEL_INCLUDE_DTRANS
  // TODO: Investigate the cost/benefit of tail call elimination on debugging.
  FPM.addPass(TailCallElimPass(SkipRecProgression));
#endif // INTEL_CUSTOMIZATION
  FPM.addPass(SimplifyCFGPass());

  // Form canonically associated expression trees, and simplify the trees using
  // basic mathematical properties. For example, this will form (nearly)
  // minimal multiplication trees.
  FPM.addPass(ReassociatePass());

  // Add the primary loop simplification pipeline.
  // FIXME: Currently this is split into two loop pass pipelines because we run
  // some function passes in between them. These can and should be removed
  // and/or replaced by scheduling the loop pass equivalents in the correct
  // positions. But those equivalent passes aren't powerful enough yet.
  // Specifically, `SimplifyCFGPass` and `InstCombinePass` are currently still
  // used. We have `LoopSimplifyCFGPass` which isn't yet powerful enough yet to
  // fully replace `SimplifyCFGPass`, and the closest to the other we have is
  // `LoopInstSimplify`.
  LoopPassManager LPM1(DebugLogging), LPM2(DebugLogging);

  // Simplify the loop body. We do this initially to clean up after other loop
  // passes run, either when iterating on a loop or on inner loops with
  // implications on the outer loop.
  LPM1.addPass(LoopInstSimplifyPass());
  LPM1.addPass(LoopSimplifyCFGPass());

  // Disable header duplication in loop rotation at -Oz.
  LPM1.addPass(
      LoopRotatePass(Level != OptimizationLevel::Oz, isLTOPreLink(Phase)));
  // TODO: Investigate promotion cap for O1.
  LPM1.addPass(LICMPass(PTO.LicmMssaOptCap, PTO.LicmMssaNoAccForPromotionCap));
  LPM1.addPass(
      SimpleLoopUnswitchPass(/* NonTrivial */ Level == OptimizationLevel::O3 &&
                             EnableO3NonTrivialUnswitching));
  LPM2.addPass(LoopIdiomRecognizePass());
  LPM2.addPass(IndVarSimplifyPass());

  for (auto &C : LateLoopOptimizationsEPCallbacks)
    C(LPM2, Level);

  LPM2.addPass(LoopDeletionPass());

  if (EnableLoopInterchange)
    LPM2.addPass(LoopInterchangePass());

  // Do not enable unrolling in PreLinkThinLTO phase during sample PGO
  // because it changes IR to makes profile annotation in back compile
  // inaccurate. The normal unroller doesn't pay attention to forced full unroll
  // attributes so we need to make sure and allow the full unroll pass to pay
  // attention to it.
  if (Phase != ThinOrFullLTOPhase::ThinLTOPreLink || !PGOOpt ||
      PGOOpt->Action != PGOOptions::SampleUse)
    LPM2.addPass(LoopFullUnrollPass(Level.getSpeedupLevel(),
                                    /* OnlyWhenForced= */ !PTO.LoopUnrolling,
                                    PTO.ForgetAllSCEVInLoopUnroll));

  for (auto &C : LoopOptimizerEndEPCallbacks)
    C(LPM2, Level);

  // We provide the opt remark emitter pass for LICM to use. We only need to do
  // this once as it is immutable.
  FPM.addPass(
      RequireAnalysisPass<OptimizationRemarkEmitterAnalysis, Function>());
  FPM.addPass(createFunctionToLoopPassAdaptor(
      std::move(LPM1), EnableMSSALoopDependency, /*UseBlockFrequencyInfo=*/true,
      DebugLogging));
  FPM.addPass(SimplifyCFGPass());
#if INTEL_CUSTOMIZATION
  // Combine silly sequences. Set PreserveAddrCompute to true in LTO phase 1 if
  // IP ArrayTranspose is enabled.
  addInstCombinePass(FPM, !DTransEnabled);
#endif // INTEL_CUSTOMIZATION
  if (EnableLoopFlatten)
    FPM.addPass(LoopFlattenPass());
  // The loop passes in LPM2 (LoopIdiomRecognizePass, IndVarSimplifyPass,
  // LoopDeletionPass and LoopFullUnrollPass) do not preserve MemorySSA.
  // *All* loop passes must preserve it, in order to be able to use it.
  FPM.addPass(createFunctionToLoopPassAdaptor(
      std::move(LPM2), /*UseMemorySSA=*/false, /*UseBlockFrequencyInfo=*/false,
      DebugLogging));

  // Delete small array after loop unroll.
  FPM.addPass(SROA());

  // Eliminate redundancies.
  FPM.addPass(MergedLoadStoreMotionPass());
  if (RunNewGVN)
    FPM.addPass(NewGVNPass());
  else
    FPM.addPass(GVN());

  // Sparse conditional constant propagation.
  // FIXME: It isn't clear why we do this *after* loop passes rather than
  // before...
  FPM.addPass(SCCPPass());

  // Delete dead bit computations (instcombine runs after to fold away the dead
  // computations, and then ADCE will run later to exploit any new DCE
  // opportunities that creates).
  FPM.addPass(BDCEPass());

  // Run instcombine after redundancy and dead bit elimination to exploit
  // opportunities opened up by them.
#if INTEL_CUSTOMIZATION
  // Combine silly sequences. Set PreserveAddrCompute to true in LTO phase 1 if
  // IP ArrayTranspose is enabled.
  addInstCombinePass(FPM, !DTransEnabled);
#endif // INTEL_CUSTOMIZATION
  invokePeepholeEPCallbacks(FPM, Level);

  // Re-consider control flow based optimizations after redundancy elimination,
  // redo DCE, etc.
  FPM.addPass(JumpThreadingPass());
  FPM.addPass(CorrelatedValuePropagationPass());

  // Finally, do an expensive DCE pass to catch all the dead code exposed by
  // the simplifications and basic cleanup after all the simplifications.
  // TODO: Investigate if this is too expensive.
  FPM.addPass(ADCEPass());

  // Specially optimize memory movement as it doesn't look like dataflow in SSA.
#if INTEL_CUSTOMIZATION
#if INTEL_INCLUDE_DTRANS
  // Skip MemCpyOpt when both PrepareForLTO and EnableDTrans flags are
  // true to simplify handling of memcpy/memset/memmov calls in DTrans
  // implementation.
  // TODO: Remove this customization once DTrans handled partial memcpy/
  // memset/memmov calls of struct types.
  if (!PrepareForLTO || !EnableDTrans)
    FPM.addPass(MemCpyOptPass());
#else
  FPM.addPass(MemCpyOptPass());
#endif // INTEL_INCLUDE_DTRANS
#endif // INTEL_CUSTOMIZATION

  FPM.addPass(DSEPass());
  FPM.addPass(createFunctionToLoopPassAdaptor(
      LICMPass(PTO.LicmMssaOptCap, PTO.LicmMssaNoAccForPromotionCap),
      EnableMSSALoopDependency, /*UseBlockFrequencyInfo=*/true, DebugLogging));

  if (PTO.Coroutines)
    FPM.addPass(CoroElidePass());

  for (auto &C : ScalarOptimizerLateEPCallbacks)
    C(FPM, Level);

  FPM.addPass(SimplifyCFGPass());
#if INTEL_CUSTOMIZATION
  // Combine silly sequences. Set PreserveAddrCompute to true in LTO phase 1 if
  // IP ArrayTranspose is enabled.
  addInstCombinePass(FPM, !DTransEnabled);
#endif // INTEL_CUSTOMIZATION
  invokePeepholeEPCallbacks(FPM, Level);

  if (EnableCHR && Level == OptimizationLevel::O3 && PGOOpt &&
      (PGOOpt->Action == PGOOptions::IRUse ||
       PGOOpt->Action == PGOOptions::SampleUse))
    FPM.addPass(ControlHeightReductionPass());

  return FPM;
}

void PassBuilder::addRequiredLTOPreLinkPasses(ModulePassManager &MPM) {
  MPM.addPass(CanonicalizeAliasesPass());
  MPM.addPass(NameAnonGlobalPass());
}

void PassBuilder::addPGOInstrPasses(ModulePassManager &MPM,
                                    PassBuilder::OptimizationLevel Level,
                                    bool RunProfileGen, bool IsCS,
                                    std::string ProfileFile,
                                    std::string ProfileRemappingFile) {
  assert(Level != OptimizationLevel::O0 && "Not expecting O0 here!");
  if (!IsCS && !DisablePreInliner) {
    InlineParams IP;

    IP.DefaultThreshold = PreInlineThreshold;

    // FIXME: The hint threshold has the same value used by the regular inliner
    // when not optimzing for size. This should probably be lowered after
    // performance testing.
    // FIXME: this comment is cargo culted from the old pass manager, revisit).
    IP.HintThreshold = Level.isOptimizingForSize() ? PreInlineThreshold : 325;
    IP.PrepareForLTO = PrepareForLTO; // INTEL

#if INTEL_CUSTOMIZATION
    // Parse -[no]inline-list option and set corresponding attributes.
    MPM.addPass(InlineListsPass());
#endif //INTEL_CUSTOMIZATION

    ModuleInlinerWrapperPass MIWP(IP, DebugLogging);
    CGSCCPassManager &CGPipeline = MIWP.getPM();

    FunctionPassManager FPM;
    FPM.addPass(SROA());
    FPM.addPass(EarlyCSEPass());    // Catch trivial redundancies.
    FPM.addPass(SimplifyCFGPass()); // Merge & remove basic blocks.
#if INTEL_CUSTOMIZATION
    // Combine silly sequences. Set PreserveAddrCompute to true in LTO phase 1
    // if IP ArrayTranspose is enabled.
    addInstCombinePass(FPM, !DTransEnabled);
#endif // INTEL_CUSTOMIZATION
    invokePeepholeEPCallbacks(FPM, Level);

    CGPipeline.addPass(createCGSCCToFunctionPassAdaptor(std::move(FPM)));

    MPM.addPass(std::move(MIWP));

    // Delete anything that is now dead to make sure that we don't instrument
    // dead code. Instrumentation can end up keeping dead code around and
    // dramatically increase code size.
    MPM.addPass(GlobalDCEPass());
  }

  if (!RunProfileGen) {
    assert(!ProfileFile.empty() && "Profile use expecting a profile file!");
    MPM.addPass(PGOInstrumentationUse(ProfileFile, ProfileRemappingFile, IsCS));
    // Cache ProfileSummaryAnalysis once to avoid the potential need to insert
    // RequireAnalysisPass for PSI before subsequent non-module passes.
    MPM.addPass(RequireAnalysisPass<ProfileSummaryAnalysis, Module>());
    return;
  }

  // Perform PGO instrumentation.
  MPM.addPass(PGOInstrumentationGen(IsCS));

  FunctionPassManager FPM;
  // Disable header duplication in loop rotation at -Oz.
  FPM.addPass(createFunctionToLoopPassAdaptor(
      LoopRotatePass(Level != OptimizationLevel::Oz), EnableMSSALoopDependency,
      /*UseBlockFrequencyInfo=*/false, DebugLogging));
  MPM.addPass(createModuleToFunctionPassAdaptor(std::move(FPM)));

  // Add the profile lowering pass.
  InstrProfOptions Options;
  if (!ProfileFile.empty())
    Options.InstrProfileOutput = ProfileFile;
  // Do counter promotion at Level greater than O0.
  Options.DoCounterPromotion = true;
  Options.UseBFIInPromotion = IsCS;
  MPM.addPass(InstrProfiling(Options, IsCS));
}

void PassBuilder::addPGOInstrPassesForO0(ModulePassManager &MPM,
                                         bool RunProfileGen, bool IsCS,
                                         std::string ProfileFile,
                                         std::string ProfileRemappingFile) {
  if (!RunProfileGen) {
    assert(!ProfileFile.empty() && "Profile use expecting a profile file!");
    MPM.addPass(PGOInstrumentationUse(ProfileFile, ProfileRemappingFile, IsCS));
    // Cache ProfileSummaryAnalysis once to avoid the potential need to insert
    // RequireAnalysisPass for PSI before subsequent non-module passes.
    MPM.addPass(RequireAnalysisPass<ProfileSummaryAnalysis, Module>());
    return;
  }

  // Perform PGO instrumentation.
  MPM.addPass(PGOInstrumentationGen(IsCS));
  // Add the profile lowering pass.
  InstrProfOptions Options;
  if (!ProfileFile.empty())
    Options.InstrProfileOutput = ProfileFile;
  // Do not do counter promotion at O0.
  Options.DoCounterPromotion = false;
  Options.UseBFIInPromotion = IsCS;
  MPM.addPass(InstrProfiling(Options, IsCS));
}

static InlineParams
getInlineParamsFromOptLevel(PassBuilder::OptimizationLevel Level) {
  return getInlineParams(Level.getSpeedupLevel(), Level.getSizeLevel());
}

ModuleInlinerWrapperPass
PassBuilder::buildInlinerPipeline(OptimizationLevel Level,
                                  ThinOrFullLTOPhase Phase) {
  InlineParams IP = getInlineParamsFromOptLevel(Level);
  if (Phase == ThinOrFullLTOPhase::ThinLTOPreLink && PGOOpt &&
      PGOOpt->Action == PGOOptions::SampleUse)
    IP.HotCallSiteThreshold = 0;

  if (PGOOpt)
    IP.EnableDeferral = EnablePGOInlineDeferral;

  ModuleInlinerWrapperPass MIWP(IP, DebugLogging,
                                PerformMandatoryInliningsFirst,
                                UseInlineAdvisor, MaxDevirtIterations);

  // Require the GlobalsAA analysis for the module so we can query it within
  // the CGSCC pipeline.
  MIWP.addRequiredModuleAnalysis<GlobalsAA>();

  // Require the ProfileSummaryAnalysis for the module so we can query it within
  // the inliner pass.
  MIWP.addRequiredModuleAnalysis<ProfileSummaryAnalysis>();

  // Now begin the main postorder CGSCC pipeline.
  // FIXME: The current CGSCC pipeline has its origins in the legacy pass
  // manager and trying to emulate its precise behavior. Much of this doesn't
  // make a lot of sense and we should revisit the core CGSCC structure.
  CGSCCPassManager &MainCGPipeline = MIWP.getPM();

  // Note: historically, the PruneEH pass was run first to deduce nounwind and
  // generally clean up exception handling overhead. It isn't clear this is
  // valuable as the inliner doesn't currently care whether it is inlining an
  // invoke or a call.

  if (AttributorRun & AttributorRunOption::CGSCC)
    MainCGPipeline.addPass(AttributorCGSCCPass());

  if (PTO.Coroutines)
    MainCGPipeline.addPass(CoroSplitPass(Level != OptimizationLevel::O0));

  // Now deduce any function attributes based in the current code.
  MainCGPipeline.addPass(PostOrderFunctionAttrsPass());

  // When at O3 add argument promotion to the pass pipeline.
  // FIXME: It isn't at all clear why this should be limited to O3.
  if (Level == OptimizationLevel::O3)
    MainCGPipeline.addPass(ArgumentPromotionPass());

  // Try to perform OpenMP specific optimizations. This is a (quick!) no-op if
  // there are no OpenMP runtime calls present in the module.
  if (Level == OptimizationLevel::O2 || Level == OptimizationLevel::O3)
    MainCGPipeline.addPass(OpenMPOptPass());

  for (auto &C : CGSCCOptimizerLateEPCallbacks)
    C(MainCGPipeline, Level);

  // Lastly, add the core function simplification pipeline nested inside the
  // CGSCC walk.
  MainCGPipeline.addPass(createCGSCCToFunctionPassAdaptor(
      buildFunctionSimplificationPipeline(Level, Phase)));

  return MIWP;
}

ModulePassManager
PassBuilder::buildModuleSimplificationPipeline(OptimizationLevel Level,
                                               ThinOrFullLTOPhase Phase) {
  ModulePassManager MPM(DebugLogging);

  // Place pseudo probe instrumentation as the first pass of the pipeline to
  // minimize the impact of optimization changes.
  if (PGOOpt && PGOOpt->PseudoProbeForProfiling &&
      Phase != ThinOrFullLTOPhase::ThinLTOPostLink)
    MPM.addPass(SampleProfileProbePass(TM));

  bool HasSampleProfile = PGOOpt && (PGOOpt->Action == PGOOptions::SampleUse);

  // In ThinLTO mode, when flattened profile is used, all the available
  // profile information will be annotated in PreLink phase so there is
  // no need to load the profile again in PostLink.
  bool LoadSampleProfile =
      HasSampleProfile &&
      !(FlattenedProfileUsed && Phase == ThinOrFullLTOPhase::ThinLTOPostLink);

#if INTEL_CUSTOMIZATION
  InlineParams IP = getInlineParamsFromOptLevel(Level);
  if (Phase == ThinOrFullLTOPhase::ThinLTOPreLink && PGOOpt &&
      PGOOpt->Action == PGOOptions::SampleUse)
    IP.HotCallSiteThreshold = 0;
  InlinerPass InlPass;
  MPM.addPass(InlineReportSetupPass(InlPass.getMDReport()));
#endif // INTEL_CUSTOMIZATION

  // During the ThinLTO backend phase we perform early indirect call promotion
  // here, before globalopt. Otherwise imported available_externally functions
  // look unreferenced and are removed. If we are going to load the sample
  // profile then defer until later.
  // TODO: See if we can move later and consolidate with the location where
  // we perform ICP when we are loading a sample profile.
  // TODO: We pass HasSampleProfile (whether there was a sample profile file
  // passed to the compile) to the SamplePGO flag of ICP. This is used to
  // determine whether the new direct calls are annotated with prof metadata.
  // Ideally this should be determined from whether the IR is annotated with
  // sample profile, and not whether the a sample profile was provided on the
  // command line. E.g. for flattened profiles where we will not be reloading
  // the sample profile in the ThinLTO backend, we ideally shouldn't have to
  // provide the sample profile file.
  if (Phase == ThinOrFullLTOPhase::ThinLTOPostLink && !LoadSampleProfile)
    MPM.addPass(PGOIndirectCallPromotion(true /* InLTO */, HasSampleProfile));

  // Do basic inference of function attributes from known properties of system
  // libraries and other oracles.
  MPM.addPass(InferFunctionAttrsPass());

  // Create an early function pass manager to cleanup the output of the
  // frontend.
  FunctionPassManager EarlyFPM(DebugLogging);
  EarlyFPM.addPass(SimplifyCFGPass());
  EarlyFPM.addPass(SROA());
  EarlyFPM.addPass(EarlyCSEPass());
  EarlyFPM.addPass(LowerExpectIntrinsicPass());
  if (PTO.Coroutines)
    EarlyFPM.addPass(CoroEarlyPass());
  if (Level == OptimizationLevel::O3)
    EarlyFPM.addPass(CallSiteSplittingPass());

  // In SamplePGO ThinLTO backend, we need instcombine before profile annotation
  // to convert bitcast to direct calls so that they can be inlined during the
  // profile annotation prepration step.
  // More details about SamplePGO design can be found in:
  // https://research.google.com/pubs/pub45290.html
  // FIXME: revisit how SampleProfileLoad/Inliner/ICP is structured.
  if (LoadSampleProfile)
    addInstCombinePass(EarlyFPM, !DTransEnabled); // INTEL
  MPM.addPass(createModuleToFunctionPassAdaptor(std::move(EarlyFPM)));

  if (LoadSampleProfile) {
    // Annotate sample profile right after early FPM to ensure freshness of
    // the debug info.
    MPM.addPass(SampleProfileLoaderPass(PGOOpt->ProfileFile,
                                        PGOOpt->ProfileRemappingFile, Phase));
    // Cache ProfileSummaryAnalysis once to avoid the potential need to insert
    // RequireAnalysisPass for PSI before subsequent non-module passes.
    MPM.addPass(RequireAnalysisPass<ProfileSummaryAnalysis, Module>());
    // Do not invoke ICP in the LTOPrelink phase as it makes it hard
    // for the profile annotation to be accurate in the LTO backend.
    if (Phase != ThinOrFullLTOPhase::ThinLTOPreLink &&
        Phase != ThinOrFullLTOPhase::FullLTOPreLink)
      // We perform early indirect call promotion here, before globalopt.
      // This is important for the ThinLTO backend phase because otherwise
      // imported available_externally functions look unreferenced and are
      // removed.
      MPM.addPass(
          PGOIndirectCallPromotion(true /* IsInLTO */, true /* SamplePGO */));
  }

  if (AttributorRun & AttributorRunOption::MODULE)
    MPM.addPass(AttributorPass());

  // Lower type metadata and the type.test intrinsic in the ThinLTO
  // post link pipeline after ICP. This is to enable usage of the type
  // tests in ICP sequences.
  if (Phase == ThinOrFullLTOPhase::ThinLTOPostLink)
    MPM.addPass(LowerTypeTestsPass(nullptr, nullptr, true));

  for (auto &C : PipelineEarlySimplificationEPCallbacks)
    C(MPM, Level);

  // Interprocedural constant propagation now that basic cleanup has occurred
  // and prior to optimizing globals.
  // FIXME: This position in the pipeline hasn't been carefully considered in
  // years, it should be re-analyzed.
  MPM.addPass(IPSCCPPass());

  // Attach metadata to indirect call sites indicating the set of functions
  // they may target at run-time. This should follow IPSCCP.
  MPM.addPass(CalledValuePropagationPass());

  // Optimize globals to try and fold them into constants.
  MPM.addPass(GlobalOptPass());

  // Promote any localized globals to SSA registers.
  // FIXME: Should this instead by a run of SROA?
  // FIXME: We should probably run instcombine and simplify-cfg afterward to
  // delete control flows that are dead once globals have been folded to
  // constants.
  MPM.addPass(createModuleToFunctionPassAdaptor(PromotePass()));

  // Remove any dead arguments exposed by cleanups and constant folding
  // globals.
  MPM.addPass(DeadArgumentEliminationPass());

  // Create a small function pass pipeline to cleanup after all the global
  // optimizations.
  FunctionPassManager GlobalCleanupPM(DebugLogging);
#if INTEL_CUSTOMIZATION
  // Combine silly sequences. Set PreserveAddrCompute to true in LTO phase 1 if
  // IP ArrayTranspose is enabled.
  addInstCombinePass(GlobalCleanupPM, !DTransEnabled);
#endif // INTEL_CUSTOMIZATION
  invokePeepholeEPCallbacks(GlobalCleanupPM, Level);

  GlobalCleanupPM.addPass(SimplifyCFGPass());
  MPM.addPass(createModuleToFunctionPassAdaptor(std::move(GlobalCleanupPM)));

  // Add all the requested passes for instrumentation PGO, if requested.
  if (PGOOpt && Phase != ThinOrFullLTOPhase::ThinLTOPostLink &&
      (PGOOpt->Action == PGOOptions::IRInstr ||
       PGOOpt->Action == PGOOptions::IRUse)) {
    addPGOInstrPasses(MPM, Level,
                      /* RunProfileGen */ PGOOpt->Action == PGOOptions::IRInstr,
                      /* IsCS */ false, PGOOpt->ProfileFile,
                      PGOOpt->ProfileRemappingFile);
    MPM.addPass(PGOIndirectCallPromotion(false, false));
  }
  if (PGOOpt && Phase != ThinOrFullLTOPhase::ThinLTOPostLink &&
      PGOOpt->CSAction == PGOOptions::CSIRInstr)
    MPM.addPass(PGOInstrumentationGenCreateVar(PGOOpt->CSProfileGenFile));

  // Synthesize function entry counts for non-PGO compilation.
  if (EnableSyntheticCounts && !PGOOpt)
    MPM.addPass(SyntheticCountsPropagation());

#if INTEL_CUSTOMIZATION
  // Parse -[no]inline-list option and set corresponding attributes.
  MPM.addPass(InlineListsPass());
#endif // INTEL_CUSTOMIZATION

  MPM.addPass(buildInlinerPipeline(Level, Phase));

  if (EnableMemProfiler && Phase != ThinOrFullLTOPhase::ThinLTOPreLink) {
    MPM.addPass(createModuleToFunctionPassAdaptor(MemProfilerPass()));
    MPM.addPass(ModuleMemProfilerPass());
  }

  return MPM;
}

ModulePassManager
PassBuilder::buildModuleOptimizationPipeline(OptimizationLevel Level,
                                             bool LTOPreLink) {
  ModulePassManager MPM(DebugLogging);

  // Optimize globals now that the module is fully simplified.
  MPM.addPass(GlobalOptPass());
  MPM.addPass(GlobalDCEPass());

  // Run partial inlining pass to partially inline functions that have
  // large bodies.
  if (RunPartialInlining)
    MPM.addPass(PartialInlinerPass());

#if INTEL_CUSTOMIZATION
  MPM.addPass(createModuleToFunctionPassAdaptor(CleanupFakeLoadsPass()));
#endif // INTEL_CUSTOMIZATION

  // Remove avail extern fns and globals definitions since we aren't compiling
  // an object file for later LTO. For LTO we want to preserve these so they
  // are eligible for inlining at link-time. Note if they are unreferenced they
  // will be removed by GlobalDCE later, so this only impacts referenced
  // available externally globals. Eventually they will be suppressed during
  // codegen, but eliminating here enables more opportunity for GlobalDCE as it
  // may make globals referenced by available external functions dead and saves
  // running remaining passes on the eliminated functions. These should be
  // preserved during prelinking for link-time inlining decisions.
  if (!LTOPreLink)
    MPM.addPass(EliminateAvailableExternallyPass());

  if (EnableOrderFileInstrumentation)
    MPM.addPass(InstrOrderFilePass());

  // Do RPO function attribute inference across the module to forward-propagate
  // attributes where applicable.
  // FIXME: Is this really an optimization rather than a canonicalization?
  MPM.addPass(ReversePostOrderFunctionAttrsPass());

  // Do a post inline PGO instrumentation and use pass. This is a context
  // sensitive PGO pass. We don't want to do this in LTOPreLink phrase as
  // cross-module inline has not been done yet. The context sensitive
  // instrumentation is after all the inlines are done.
  if (!LTOPreLink && PGOOpt) {
    if (PGOOpt->CSAction == PGOOptions::CSIRInstr)
      addPGOInstrPasses(MPM, Level, /* RunProfileGen */ true,
                        /* IsCS */ true, PGOOpt->CSProfileGenFile,
                        PGOOpt->ProfileRemappingFile);
    else if (PGOOpt->CSAction == PGOOptions::CSIRUse)
      addPGOInstrPasses(MPM, Level, /* RunProfileGen */ false,
                        /* IsCS */ true, PGOOpt->ProfileFile,
                        PGOOpt->ProfileRemappingFile);
  }

#if INTEL_CUSTOMIZATION
  if (EnableAndersen) {
    // Andersen's IP alias analysis
    MPM.addPass(RequireAnalysisPass<AndersensAA, Module>());
  }

#if INTEL_INCLUDE_DTRANS
  if (EnableDTrans)
    MPM.addPass(RequireAnalysisPass<DTransFieldModRefAnalysis, Module>());
#endif // INTEL_INCLUDE_DTRANS

#endif // INTEL_CUSTOMIZATION
  // Re-require GloblasAA here prior to function passes. This is particularly
  // useful as the above will have inlined, DCE'ed, and function-attr
  // propagated everything. We should at this point have a reasonably minimal
  // and richly annotated call graph. By computing aliasing and mod/ref
  // information for all local globals here, the late loop passes and notably
  // the vectorizer will be able to use them to help recognize vectorizable
  // memory operations.
  MPM.addPass(RequireAnalysisPass<GlobalsAA, Module>());

  FunctionPassManager OptimizePM(DebugLogging);
  OptimizePM.addPass(Float2IntPass());
  OptimizePM.addPass(LowerConstantIntrinsicsPass());

  if (EnableMatrix) {
    OptimizePM.addPass(LowerMatrixIntrinsicsPass());
    OptimizePM.addPass(EarlyCSEPass());
  }

  // FIXME: We need to run some loop optimizations to re-rotate loops after
  // simplify-cfg and others undo their rotation.

  // Optimize the loop execution. These passes operate on entire loop nests
  // rather than on each loop in an inside-out manner, and so they are actually
  // function passes.

  for (auto &C : VectorizerStartEPCallbacks)
    C(OptimizePM, Level);

  // First rotate loops that may have been un-rotated by prior passes.
  // Disable header duplication at -Oz.
  OptimizePM.addPass(createFunctionToLoopPassAdaptor(
      LoopRotatePass(Level != OptimizationLevel::Oz, LTOPreLink),
      EnableMSSALoopDependency,
      /*UseBlockFrequencyInfo=*/false, DebugLogging));

  // Distribute loops to allow partial vectorization.  I.e. isolate dependences
  // into separate loop that would otherwise inhibit vectorization.  This is
  // currently only performed for loops marked with the metadata
  // llvm.loop.distribute=true or when -enable-loop-distribute is specified.
  OptimizePM.addPass(LoopDistributePass());

  // Populates the VFABI attribute with the scalar-to-vector mappings
  // from the TargetLibraryInfo.
  OptimizePM.addPass(InjectTLIMappings());

  // Now run the core loop vectorizer.
  OptimizePM.addPass(LoopVectorizePass(
      LoopVectorizeOptions(!PTO.LoopInterleaving, !PTO.LoopVectorization)));

  // Eliminate loads by forwarding stores from the previous iteration to loads
  // of the current iteration.
  OptimizePM.addPass(LoopLoadEliminationPass());

  // Cleanup after the loop optimization passes.
  addInstCombinePass(OptimizePM, !DTransEnabled); // INTEL

  if (Level.getSpeedupLevel() > 1 && ExtraVectorizerPasses) {
    // At higher optimization levels, try to clean up any runtime overlap and
    // alignment checks inserted by the vectorizer. We want to track correlated
    // runtime checks for two inner loops in the same outer loop, fold any
    // common computations, hoist loop-invariant aspects out of any outer loop,
    // and unswitch the runtime checks if possible. Once hoisted, we may have
    // dead (or speculatable) control flows or more combining opportunities.
    OptimizePM.addPass(EarlyCSEPass());
    OptimizePM.addPass(CorrelatedValuePropagationPass());
    OptimizePM.addPass(InstCombinePass());
    LoopPassManager LPM(DebugLogging);
    LPM.addPass(LICMPass(PTO.LicmMssaOptCap, PTO.LicmMssaNoAccForPromotionCap));
    LPM.addPass(
        SimpleLoopUnswitchPass(/* NonTrivial */ Level == OptimizationLevel::O3));
    OptimizePM.addPass(RequireAnalysisPass<OptimizationRemarkEmitterAnalysis, Function>());
    OptimizePM.addPass(createFunctionToLoopPassAdaptor(
        std::move(LPM), EnableMSSALoopDependency, /*UseBlockFrequencyInfo=*/true,
        DebugLogging));
    OptimizePM.addPass(SimplifyCFGPass());
    OptimizePM.addPass(InstCombinePass());
  }

  // Now that we've formed fast to execute loop structures, we do further
  // optimizations. These are run afterward as they might block doing complex
  // analyses and transforms such as what are needed for loop vectorization.

  // Cleanup after loop vectorization, etc. Simplification passes like CVP and
  // GVN, loop transforms, and others have already run, so it's now better to
  // convert to more optimized IR using more aggressive simplify CFG options.
  // The extra sinking transform can create larger basic blocks, so do this
  // before SLP vectorization.
  // FIXME: study whether hoisting and/or sinking of common instructions should
  //        be delayed until after SLP vectorizer.
  OptimizePM.addPass(SimplifyCFGPass(SimplifyCFGOptions()
                                         .forwardSwitchCondToPhi(true)
                                         .convertSwitchToLookupTable(true)
                                         .needCanonicalLoops(false)
                                         .hoistCommonInsts(true)
                                         .sinkCommonInsts(true)));

  // Optimize parallel scalar instruction chains into SIMD instructions.
  if (PTO.SLPVectorization) {
    OptimizePM.addPass(SLPVectorizerPass());
    if (Level.getSpeedupLevel() > 1 && ExtraVectorizerPasses) {
      OptimizePM.addPass(EarlyCSEPass());
    }
  }

  AfterSLPVectorizer = true; // INTEL

  // Enhance/cleanup vector code.
  OptimizePM.addPass(VectorCombinePass());
#if INTEL_CUSTOMIZATION
  OptimizePM.addPass(EarlyCSEPass());
  // Combine silly sequences. Set PreserveAddrCompute to true in LTO phase 1 if
  // IP ArrayTranspose is enabled.
  addInstCombinePass(OptimizePM, !DTransEnabled);
#endif // INTEL_CUSTOMIZATION

  // Unroll small loops to hide loop backedge latency and saturate any parallel
  // execution resources of an out-of-order processor. We also then need to
  // clean up redundancies and loop invariant code.
  // FIXME: It would be really good to use a loop-integrated instruction
  // combiner for cleanup here so that the unrolling and LICM can be pipelined
  // across the loop nests.
  // We do UnrollAndJam in a separate LPM to ensure it happens before unroll
  if (EnableUnrollAndJam && PTO.LoopUnrolling) {
    OptimizePM.addPass(LoopUnrollAndJamPass(Level.getSpeedupLevel()));
  }
  OptimizePM.addPass(LoopUnrollPass(LoopUnrollOptions(
      Level.getSpeedupLevel(), /*OnlyWhenForced=*/!PTO.LoopUnrolling,
      PTO.ForgetAllSCEVInLoopUnroll)));
  OptimizePM.addPass(WarnMissedTransformationsPass());
#if INTEL_CUSTOMIZATION
  // Combine silly sequences. Set PreserveAddrCompute to true in LTO phase 1 if
  // IP ArrayTranspose is enabled.
  addInstCombinePass(OptimizePM, !DTransEnabled);
#endif // INTEL_CUSTOMIZATION
  OptimizePM.addPass(RequireAnalysisPass<OptimizationRemarkEmitterAnalysis, Function>());
  OptimizePM.addPass(createFunctionToLoopPassAdaptor(
      LICMPass(PTO.LicmMssaOptCap, PTO.LicmMssaNoAccForPromotionCap),
      EnableMSSALoopDependency, /*UseBlockFrequencyInfo=*/true, DebugLogging));

  // Now that we've vectorized and unrolled loops, we may have more refined
  // alignment information, try to re-derive it here.
  OptimizePM.addPass(AlignmentFromAssumptionsPass());

  // Split out cold code. Splitting is done late to avoid hiding context from
  // other optimizations and inadvertently regressing performance. The tradeoff
  // is that this has a higher code size cost than splitting early.
  if (EnableHotColdSplit && !LTOPreLink)
    MPM.addPass(HotColdSplittingPass());

  // Search the code for similar regions of code. If enough similar regions can
  // be found where extracting the regions into their own function will decrease
  // the size of the program, we extract the regions, a deduplicate the
  // structurally similar regions.
  if (EnableIROutliner)
    MPM.addPass(IROutlinerPass());

  // Merge functions if requested.
  if (PTO.MergeFunctions)
    MPM.addPass(MergeFunctionsPass());

  // LoopSink pass sinks instructions hoisted by LICM, which serves as a
  // canonicalization pass that enables other optimizations. As a result,
  // LoopSink pass needs to be a very late IR pass to avoid undoing LICM
  // result too early.
  OptimizePM.addPass(LoopSinkPass());

  // And finally clean up LCSSA form before generating code.
  OptimizePM.addPass(InstSimplifyPass());

  // This hoists/decomposes div/rem ops. It should run after other sink/hoist
  // passes to avoid re-sinking, but before SimplifyCFG because it can allow
  // flattening of blocks.
  OptimizePM.addPass(DivRemPairsPass());

  // LoopSink (and other loop passes since the last simplifyCFG) might have
  // resulted in single-entry-single-exit or empty blocks. Clean up the CFG.
  OptimizePM.addPass(SimplifyCFGPass());

  // Optimize PHIs by speculating around them when profitable. Note that this
  // pass needs to be run after any PRE or similar pass as it is essentially
  // inserting redundancies into the program. This even includes SimplifyCFG.
  OptimizePM.addPass(SpeculateAroundPHIsPass());

  if (PTO.Coroutines)
    OptimizePM.addPass(CoroCleanupPass());

  // Add the core optimizing pipeline.
  MPM.addPass(createModuleToFunctionPassAdaptor(std::move(OptimizePM)));

  for (auto &C : OptimizerLastEPCallbacks)
    C(MPM, Level);

  if (PTO.CallGraphProfile)
    MPM.addPass(CGProfilePass());

  // Now we need to do some global optimization transforms.
  // FIXME: It would seem like these should come first in the optimization
  // pipeline and maybe be the bottom of the canonicalization pipeline? Weird
  // ordering here.
  MPM.addPass(GlobalDCEPass());
  MPM.addPass(ConstantMergePass());
<<<<<<< HEAD
  MPM.addPass(RelLookupTableConverterPass());

#if INTEL_CUSTOMIZATION
  MPM.addPass(InlineReportEmitterPass(Level.getSpeedupLevel(),
                                      Level.getSizeLevel(), LTOPreLink));
#endif // INTEL_CUSTOMIZATION
=======
>>>>>>> 5fbe1fdf

  return MPM;
}

ModulePassManager
PassBuilder::buildPerModuleDefaultPipeline(OptimizationLevel Level,
                                           bool LTOPreLink) {
  assert(Level != OptimizationLevel::O0 &&
         "Must request optimizations for the default pipeline!");

  ModulePassManager MPM(DebugLogging);

  // Convert @llvm.global.annotations to !annotation metadata.
  MPM.addPass(Annotation2MetadataPass());

  // Force any function attributes we want the rest of the pipeline to observe.
  MPM.addPass(ForceFunctionAttrsPass());

  // Apply module pipeline start EP callback.
  for (auto &C : PipelineStartEPCallbacks)
    C(MPM, Level);

  if (PGOOpt && PGOOpt->DebugInfoForProfiling)
    MPM.addPass(createModuleToFunctionPassAdaptor(AddDiscriminatorsPass()));

  // Add the core simplification pipeline.
  MPM.addPass(buildModuleSimplificationPipeline(
      Level, LTOPreLink ? ThinOrFullLTOPhase::FullLTOPreLink
                        : ThinOrFullLTOPhase::None));

  // Now add the optimization pipeline.
  MPM.addPass(buildModuleOptimizationPipeline(Level, LTOPreLink));

  if (PGOOpt && PGOOpt->PseudoProbeForProfiling)
    MPM.addPass(PseudoProbeUpdatePass());

  // Emit annotation remarks.
  addAnnotationRemarksPass(MPM);

  if (LTOPreLink)
    addRequiredLTOPreLinkPasses(MPM);

  return MPM;
}

ModulePassManager
PassBuilder::buildThinLTOPreLinkDefaultPipeline(OptimizationLevel Level) {
  assert(Level != OptimizationLevel::O0 &&
         "Must request optimizations for the default pipeline!");

  ModulePassManager MPM(DebugLogging);

  // Convert @llvm.global.annotations to !annotation metadata.
  MPM.addPass(Annotation2MetadataPass());

  // Force any function attributes we want the rest of the pipeline to observe.
  MPM.addPass(ForceFunctionAttrsPass());

  if (PGOOpt && PGOOpt->DebugInfoForProfiling)
    MPM.addPass(createModuleToFunctionPassAdaptor(AddDiscriminatorsPass()));

  // Apply module pipeline start EP callback.
  for (auto &C : PipelineStartEPCallbacks)
    C(MPM, Level);

  // If we are planning to perform ThinLTO later, we don't bloat the code with
  // unrolling/vectorization/... now. Just simplify the module as much as we
  // can.
  MPM.addPass(buildModuleSimplificationPipeline(
      Level, ThinOrFullLTOPhase::ThinLTOPreLink));

  // Run partial inlining pass to partially inline functions that have
  // large bodies.
  // FIXME: It isn't clear whether this is really the right place to run this
  // in ThinLTO. Because there is another canonicalization and simplification
  // phase that will run after the thin link, running this here ends up with
  // less information than will be available later and it may grow functions in
  // ways that aren't beneficial.
  if (RunPartialInlining)
    MPM.addPass(PartialInlinerPass());

  // Reduce the size of the IR as much as possible.
  MPM.addPass(GlobalOptPass());

  // Module simplification splits coroutines, but does not fully clean up
  // coroutine intrinsics. To ensure ThinLTO optimization passes don't trip up
  // on these, we schedule the cleanup here.
  if (PTO.Coroutines)
    MPM.addPass(createModuleToFunctionPassAdaptor(CoroCleanupPass()));

  if (PGOOpt && PGOOpt->PseudoProbeForProfiling)
    MPM.addPass(PseudoProbeUpdatePass());

  // Handle OptimizerLastEPCallbacks added by clang on PreLink. Actual
  // optimization is going to be done in PostLink stage, but clang can't
  // add callbacks there in case of in-process ThinLTO called by linker.
  for (auto &C : OptimizerLastEPCallbacks)
    C(MPM, Level);

  // Emit annotation remarks.
  addAnnotationRemarksPass(MPM);

  addRequiredLTOPreLinkPasses(MPM);

  return MPM;
}

ModulePassManager PassBuilder::buildThinLTODefaultPipeline(
    OptimizationLevel Level, const ModuleSummaryIndex *ImportSummary) {
  ModulePassManager MPM(DebugLogging);

  // Convert @llvm.global.annotations to !annotation metadata.
  MPM.addPass(Annotation2MetadataPass());

  if (ImportSummary) {
    // These passes import type identifier resolutions for whole-program
    // devirtualization and CFI. They must run early because other passes may
    // disturb the specific instruction patterns that these passes look for,
    // creating dependencies on resolutions that may not appear in the summary.
    //
    // For example, GVN may transform the pattern assume(type.test) appearing in
    // two basic blocks into assume(phi(type.test, type.test)), which would
    // transform a dependency on a WPD resolution into a dependency on a type
    // identifier resolution for CFI.
    //
    // Also, WPD has access to more precise information than ICP and can
    // devirtualize more effectively, so it should operate on the IR first.
    //
    // The WPD and LowerTypeTest passes need to run at -O0 to lower type
    // metadata and intrinsics.
    MPM.addPass(WholeProgramDevirtPass(nullptr, ImportSummary));
    MPM.addPass(LowerTypeTestsPass(nullptr, ImportSummary));
  }

  if (Level == OptimizationLevel::O0) {
    // Run a second time to clean up any type tests left behind by WPD for use
    // in ICP.
    MPM.addPass(LowerTypeTestsPass(nullptr, nullptr, true));
    // Drop available_externally and unreferenced globals. This is necessary
    // with ThinLTO in order to avoid leaving undefined references to dead
    // globals in the object file.
    MPM.addPass(EliminateAvailableExternallyPass());
    MPM.addPass(GlobalDCEPass());
    return MPM;
  }

  // Force any function attributes we want the rest of the pipeline to observe.
  MPM.addPass(ForceFunctionAttrsPass());

  // Add the core simplification pipeline.
  MPM.addPass(buildModuleSimplificationPipeline(
      Level, ThinOrFullLTOPhase::ThinLTOPostLink));

  // Now add the optimization pipeline.
  MPM.addPass(buildModuleOptimizationPipeline(Level));

  // Emit annotation remarks.
  addAnnotationRemarksPass(MPM);

  return MPM;
}

ModulePassManager
PassBuilder::buildLTOPreLinkDefaultPipeline(OptimizationLevel Level) {
  assert(Level != OptimizationLevel::O0 &&
         "Must request optimizations for the default pipeline!");
  // FIXME: We should use a customized pre-link pipeline!
#if INTEL_CUSTOMIZATION
  PrepareForLTO = true;
  auto Guard = llvm::make_scope_exit([&]() { PrepareForLTO = false; });
#endif // INTEL_CUSTOMIZATION
  return buildPerModuleDefaultPipeline(Level,
                                       /* LTOPreLink */ true);
}

ModulePassManager
PassBuilder::buildLTODefaultPipeline(OptimizationLevel Level,
                                     ModuleSummaryIndex *ExportSummary) {
  ModulePassManager MPM(DebugLogging);

  // Convert @llvm.global.annotations to !annotation metadata.
  MPM.addPass(Annotation2MetadataPass());

  if (Level == OptimizationLevel::O0) {
#if INTEL_CUSTOMIZATION
    if (EnableWPA) {
      // Set the optimization level
      MPM.addPass(XmainOptLevelAnalysisInit(Level.getSpeedupLevel()));
      MPM.addPass(RequireAnalysisPass<WholeProgramAnalysis, Module>());
      MPM.addPass(IntelFoldWPIntrinsicPass());
    }
#endif // INTEL_CUSTOMIZATION
    // The WPD and LowerTypeTest passes need to run at -O0 to lower type
    // metadata and intrinsics.
    MPM.addPass(WholeProgramDevirtPass(ExportSummary, nullptr));
    MPM.addPass(LowerTypeTestsPass(ExportSummary, nullptr));
    // Run a second time to clean up any type tests left behind by WPD for use
    // in ICP.
    MPM.addPass(LowerTypeTestsPass(nullptr, nullptr, true));

    // Emit annotation remarks.
    addAnnotationRemarksPass(MPM);

    return MPM;
  }

#if INTEL_CUSTOMIZATION
  InlinerPass InlPass;
  MPM.addPass(InlineReportSetupPass(InlPass.getMDReport()));
#endif // INTEL_CUSTOMIZATION
  if (PGOOpt && PGOOpt->Action == PGOOptions::SampleUse) {
    // Load sample profile before running the LTO optimization pipeline.
    MPM.addPass(SampleProfileLoaderPass(PGOOpt->ProfileFile,
                                        PGOOpt->ProfileRemappingFile,
                                        ThinOrFullLTOPhase::FullLTOPostLink));
    // Cache ProfileSummaryAnalysis once to avoid the potential need to insert
    // RequireAnalysisPass for PSI before subsequent non-module passes.
    MPM.addPass(RequireAnalysisPass<ProfileSummaryAnalysis, Module>());
  }

#if INTEL_CUSTOMIZATION
  // Set the optimization level
  MPM.addPass(XmainOptLevelAnalysisInit(Level.getSpeedupLevel()));
#endif // INTEL_CUSTOMIZATION

  // Remove unused virtual tables to improve the quality of code generated by
  // whole-program devirtualization and bitset lowering.
  MPM.addPass(GlobalDCEPass());

#if INTEL_CUSTOMIZATION
  if (EnableWPA) {
    // If whole-program-assume is enabled then we are going to call
    // the internalization pass.
    if (AssumeWholeProgram) {

      // The internalization pass does certain checks if a GlobalValue
      // should be internalized (e.g. is local, DLL export, etc.). The
      // pass also accepts a helper function that defines extra conditions
      // on top of the default requirements. If the function returns true
      // then it means that the GlobalValue should not be internalized, else
      // if it returns false then internalize it.
      auto PreserveSymbol = [](const GlobalValue &GV) {

        // If GlobalValue is "main", has one definition rule (ODR) or
        // is a special symbol added by the linker then don't internalize
        // it. The ODR symbols are expected to be merged with equivalent
        // globals and then be removed. If these symbols aren't removed
        // then it could cause linking issues (e.g. undefined symbols).
        if (GV.hasWeakODRLinkage() ||
            WPUtils.isMainEntryPoint(GV.getName()) ||
            WPUtils.isLinkerAddedSymbol(GV.getName()))
          return true;

        // If the GlobalValue is an alias then we need to make sure that this
        // alias is OK to internalize.
        if (const GlobalAlias *Alias = dyn_cast<const GlobalAlias>(&GV)) {

          // Check if the alias has an aliasee and this aliasee is a
          // GlobalValue
          const GlobalValue *Glob =
            dyn_cast<const GlobalValue>(Alias->getAliasee());
          if (!Glob)
            return true;

          // Aliasee is a declaration
          if (Glob->isDeclaration())
            return true;

          // Aliasee is an external declaration
          if (Glob->hasAvailableExternallyLinkage())
            return true;

          // Aliasee is an DLL export
          if (Glob->hasDLLExportStorageClass())
            return true;

          // Aliasee is local already
          if (Glob->hasLocalLinkage())
            return true;

          // Aliasee is ODR
          if (Glob->hasWeakODRLinkage())
            return true;

          // Aliasee is mapped to a linker added symbol
          if (WPUtils.isLinkerAddedSymbol(Glob->getName()))
            return true;

          // Aliasee is mapped to main
          if (WPUtils.isMainEntryPoint(Glob->getName()))
            return true;
        }

        // OK to internalize
        return false;
      };
      MPM.addPass(InternalizePass(PreserveSymbol));
    }
    MPM.addPass(RequireAnalysisPass<WholeProgramAnalysis, Module>());
    MPM.addPass(IntelFoldWPIntrinsicPass());
  }

  if (EnableIPCloning) {
#if INTEL_INCLUDE_DTRANS
    // This pass is being added under DTRANS only at this point, because a
    // particular benchmark needs it to prove that the period of a recursive
    // progression is constant. We can remove the test for EnableDTrans if
    // we find IPSCCP to be generally useful here and we are willing to
    // tolerate the additional compile time.
    if (EnableDTrans)
      MPM.addPass(IPSCCPPass());
#endif // INTEL_INCLUDE_DTRANS
    MPM.addPass(IPCloningPass(/*AfterInl*/ false,
                              /*IFSwitchHeuristic*/ true));
  }
#endif // INTEL_CUSTOMIZATION

  // Force any function attributes we want the rest of the pipeline to observe.
  MPM.addPass(ForceFunctionAttrsPass());

  // Do basic inference of function attributes from known properties of system
  // libraries and other oracles.
  MPM.addPass(InferFunctionAttrsPass());

  if (Level.getSpeedupLevel() > 1) {
    FunctionPassManager EarlyFPM(DebugLogging);
    EarlyFPM.addPass(CallSiteSplittingPass());
    MPM.addPass(createModuleToFunctionPassAdaptor(std::move(EarlyFPM)));

    // Indirect call promotion. This should promote all the targets that are
    // left by the earlier promotion pass that promotes intra-module targets.
    // This two-step promotion is to save the compile time. For LTO, it should
    // produce the same result as if we only do promotion here.
    MPM.addPass(PGOIndirectCallPromotion(
        true /* InLTO */, PGOOpt && PGOOpt->Action == PGOOptions::SampleUse));
    // Propagate constants at call sites into the functions they call.  This
    // opens opportunities for globalopt (and inlining) by substituting function
    // pointers passed as arguments to direct uses of functions.
    MPM.addPass(IPSCCPPass());

    // Attach metadata to indirect call sites indicating the set of functions
    // they may target at run-time. This should follow IPSCCP.
    MPM.addPass(CalledValuePropagationPass());
  }

  // Now deduce any function attributes based in the current code.
  MPM.addPass(createModuleToPostOrderCGSCCPassAdaptor(
              PostOrderFunctionAttrsPass()));

  // Do RPO function attribute inference across the module to forward-propagate
  // attributes where applicable.
  // FIXME: Is this really an optimization rather than a canonicalization?
  MPM.addPass(ReversePostOrderFunctionAttrsPass());

#if INTEL_CUSTOMIZATION
#if INTEL_INCLUDE_DTRANS
  if (EnableDTrans) {
    // These passes get the IR into a form that DTrans is able to analyze.
    MPM.addPass(createModuleToFunctionPassAdaptor(InstSimplifyPass()));
    MPM.addPass(createModuleToFunctionPassAdaptor(SimplifyCFGPass()));
    // This call adds the DTrans passes.
    addDTransPasses(MPM);
  }
#endif // INTEL_INCLUDE_DTRANS
  MPM.addPass(DopeVectorConstPropPass());
  // Optimize some dynamic_cast calls.
  MPM.addPass(OptimizeDynamicCastsPass());
#endif // INTEL_CUSTOMIZATION

  // Use in-range annotations on GEP indices to split globals where beneficial.
  MPM.addPass(GlobalSplitPass());

  // Run whole program optimization of virtual call when the list of callees
  // is fixed.
  MPM.addPass(WholeProgramDevirtPass(ExportSummary, nullptr));

  // Stop here at -O1.
  if (Level == OptimizationLevel::O1) {
    // The LowerTypeTestsPass needs to run to lower type metadata and the
    // type.test intrinsics. The pass does nothing if CFI is disabled.
    MPM.addPass(LowerTypeTestsPass(ExportSummary, nullptr));
    // Run a second time to clean up any type tests left behind by WPD for use
    // in ICP (which is performed earlier than this in the regular LTO
    // pipeline).
    MPM.addPass(LowerTypeTestsPass(nullptr, nullptr, true));

    // Emit annotation remarks.
    addAnnotationRemarksPass(MPM);

    return MPM;
  }

  // Optimize globals to try and fold them into constants.
  MPM.addPass(GlobalOptPass());

  // Promote any localized globals to SSA registers.
  MPM.addPass(createModuleToFunctionPassAdaptor(PromotePass()));

  // Linking modules together can lead to duplicate global constant, only
  // keep one copy of each constant.
  MPM.addPass(ConstantMergePass());

  // Remove unused arguments from functions.
  MPM.addPass(DeadArgumentEliminationPass());

#if INTEL_CUSTOMIZATION
#if INTEL_INCLUDE_DTRANS
  if (EnableDTrans) {
    addLateDTransPasses(MPM);
    if (EnableIndirectCallConv) {
       MPM.addPass(RequireAnalysisPass<DTransAnalysis, Module>());
       MPM.addPass(createModuleToFunctionPassAdaptor(
           IndirectCallConvPass(false /* EnableAndersen */,
                                true /* EnableDTrans */)));
    }
  }
#endif // INTEL_INCLUDE_DTRANS
#endif // INTEL_CUSTOMIZATION

  // Reduce the code after globalopt and ipsccp.  Both can open up significant
  // simplification opportunities, and both can propagate functions through
  // function pointers.  When this happens, we often have to resolve varargs
  // calls, etc, so let instcombine do this.
  FunctionPassManager PeepholeFPM(DebugLogging);
  if (Level == OptimizationLevel::O3)
    PeepholeFPM.addPass(AggressiveInstCombinePass());
  addInstCombinePass(PeepholeFPM, !DTransEnabled); // INTEL
  invokePeepholeEPCallbacks(PeepholeFPM, Level);

  MPM.addPass(createModuleToFunctionPassAdaptor(std::move(PeepholeFPM)));

#if INTEL_CUSTOMIZATION

#if INTEL_INCLUDE_DTRANS
  if (EnableDTrans) {
    MPM.addPass(IntelArgumentAlignmentPass());
    MPM.addPass(QsortRecognizerPass());
    MPM.addPass(TileMVInlMarkerPass());
  }

  bool EnableIntelPartialInlining = EnableIntelPI && EnableDTrans;
#else
  bool EnableIntelPartialInlining = false;
#endif // INTEL_INCLUDE_DTRANS

  // Partially inline small functions
  if (EnableIntelPartialInlining)
    MPM.addPass(IntelPartialInlinePass());

  // Parse -[no]inline-list option and set corresponding attributes.
  MPM.addPass(InlineListsPass());
  if (EnableAndersen) {
    MPM.addPass(RequireAnalysisPass<AndersensAA, Module>());
  }
  // Indirect to direct call conversion.
  if (EnableIndirectCallConv && EnableAndersen)
    MPM.addPass(createModuleToFunctionPassAdaptor(
        IndirectCallConvPass(true /* EnableAndersen */,
                             false /* EnableDTrans */)));

  // Require the InlineAggAnalysis for the module so we can query it within
  // the inliner.
  if (EnableInlineAggAnalysis) {
    MPM.addPass(AggInlinerPass());
  }

  // Note: historically, the PruneEH pass was run first to deduce nounwind and
  // generally clean up exception handling overhead. It isn't clear this is
  // valuable as the inliner doesn't currently care whether it is inlining an
  // invoke or a call.
  // Run the inliner now.
  MPM.addPass(ModuleInlinerWrapperPass(getInlineParamsFromOptLevel(Level),
                                       DebugLogging));
#if INTEL_INCLUDE_DTRANS
  // The global optimizer pass can convert function calls to use
  // the 'fastcc' calling convention. The following pass enables more
  // functions to be converted to this calling convention. This can improve
  // performance by having arguments passed in registers, and enable more
  // cases where pointer parameters are changed to pass-by-value parameters. We
  // can remove the test for EnableDTrans if it is found to be useful on other
  // cases.
  if (EnableDTrans)
    MPM.addPass(IntelAdvancedFastCallPass());

#endif // INTEL_INCLUDE_DTRANS
#endif // INTEL_CUSTOMIZATION

  // Optimize globals again after we ran the inliner.
  MPM.addPass(GlobalOptPass());

#if INTEL_CUSTOMIZATION
  // IPO-based prefetch
  if (EnableIPOPrefetch)
    MPM.addPass(IntelIPOPrefetchPass());

  if (RunLTOPartialInlining)
    MPM.addPass(PartialInlinerPass(true /*RunLTOPartialInline*/,
                                   false /*EnableSpecialCases*/));

  if (EnableIPCloning)
#if INTEL_INCLUDE_DTRANS
    MPM.addPass(IPCloningPass(/*AfterInl*/ true,
                              /*IFSwitchHeuristic*/ EnableDTrans));
#else
    MPM.addPass(IPCloningPass(/*AfterInl*/ true,
                              /*IFSwitchHeuristic*/ false));
#endif // INTEL_INCLUDE_DTRANS
#endif // INTEL_CUSTOMIZATION

  // Garbage collect dead functions.
  // FIXME: Add ArgumentPromotion pass after once it's ported.
  MPM.addPass(GlobalDCEPass());

  FunctionPassManager FPM(DebugLogging);
  // The IPO Passes may leave cruft around. Clean up after them.
  addInstCombinePass(FPM, !DTransEnabled); // INTEL
  invokePeepholeEPCallbacks(FPM, Level);

  FPM.addPass(JumpThreadingPass(/*InsertFreezeWhenUnfoldingSelect*/ true));

  // Do a post inline PGO instrumentation and use pass. This is a context
  // sensitive PGO pass.
  if (PGOOpt) {
    if (PGOOpt->CSAction == PGOOptions::CSIRInstr)
      addPGOInstrPasses(MPM, Level, /* RunProfileGen */ true,
                        /* IsCS */ true, PGOOpt->CSProfileGenFile,
                        PGOOpt->ProfileRemappingFile);
    else if (PGOOpt->CSAction == PGOOptions::CSIRUse)
      addPGOInstrPasses(MPM, Level, /* RunProfileGen */ false,
                        /* IsCS */ true, PGOOpt->ProfileFile,
                        PGOOpt->ProfileRemappingFile);
  }

  // Break up allocas
  FPM.addPass(SROA());

#if INTEL_CUSTOMIZATION
  if (EnableIPArrayTranspose)
    MPM.addPass(IPArrayTransposePass());

  if (EnableDeadArrayOpsElim)
    MPM.addPass(DeadArrayOpsEliminationPass());

  if (EnableMultiVersioning)
    FPM.addPass(MultiVersioningPass());
#endif // INTEL_CUSTOMIZATION
  // LTO provides additional opportunities for tailcall elimination due to
  // link-time inlining, and visibility of nocapture attribute.
  FPM.addPass(TailCallElimPass());

  // Run a few AA driver optimizations here and now to cleanup the code.
  MPM.addPass(createModuleToFunctionPassAdaptor(std::move(FPM)));

  MPM.addPass(
      createModuleToPostOrderCGSCCPassAdaptor(PostOrderFunctionAttrsPass()));
  // FIXME: here we run IP alias analysis in the legacy PM.

  FunctionPassManager MainFPM;

  MainFPM.addPass(createFunctionToLoopPassAdaptor(
      LICMPass(PTO.LicmMssaOptCap, PTO.LicmMssaNoAccForPromotionCap)));

  if (RunNewGVN)
    MainFPM.addPass(NewGVNPass());
  else
    MainFPM.addPass(GVN());

  MainFPM.addPass(DopeVectorHoistPass()); // INTEL

  // Remove dead memcpy()'s.
  MainFPM.addPass(MemCpyOptPass());

  // Nuke dead stores.
  MainFPM.addPass(DSEPass());
  MainFPM.addPass(MergedLoadStoreMotionPass());

  // More loops are countable; try to optimize them.
  if (EnableLoopFlatten && Level.getSpeedupLevel() > 1)
    MainFPM.addPass(LoopFlattenPass());

  if (EnableConstraintElimination)
    MainFPM.addPass(ConstraintEliminationPass());

  LoopPassManager LPM(DebugLogging);
  LPM.addPass(IndVarSimplifyPass());
  LPM.addPass(LoopDeletionPass());
  // FIXME: Add loop interchange.

  // Unroll small loops and perform peeling.
  LPM.addPass(LoopFullUnrollPass(Level.getSpeedupLevel(),
                                 /* OnlyWhenForced= */ !PTO.LoopUnrolling,
                                 PTO.ForgetAllSCEVInLoopUnroll));
  // The loop passes in LPM (LoopFullUnrollPass) do not preserve MemorySSA.
  // *All* loop passes must preserve it, in order to be able to use it.
  MainFPM.addPass(createFunctionToLoopPassAdaptor(
      std::move(LPM), /*UseMemorySSA=*/false, /*UseBlockFrequencyInfo=*/true,
      DebugLogging));

  MainFPM.addPass(LoopDistributePass());
  MainFPM.addPass(LoopVectorizePass(
      LoopVectorizeOptions(!PTO.LoopInterleaving, !PTO.LoopVectorization)));
  // The vectorizer may have significantly shortened a loop body; unroll again.
  MainFPM.addPass(LoopUnrollPass(LoopUnrollOptions(
      Level.getSpeedupLevel(), /*OnlyWhenForced=*/!PTO.LoopUnrolling,
      PTO.ForgetAllSCEVInLoopUnroll)));

  MainFPM.addPass(WarnMissedTransformationsPass());

  addInstCombinePass(MainFPM, !DTransEnabled); // INTEL
  MainFPM.addPass(SimplifyCFGPass(SimplifyCFGOptions().hoistCommonInsts(true)));
  MainFPM.addPass(SCCPPass());
  addInstCombinePass(MainFPM, !DTransEnabled); // INTEL
  MainFPM.addPass(BDCEPass());

  // More scalar chains could be vectorized due to more alias information
  if (PTO.SLPVectorization) {
    MainFPM.addPass(SLPVectorizerPass());
    if (Level.getSpeedupLevel() > 1 && ExtraVectorizerPasses) {
      MainFPM.addPass(EarlyCSEPass());
    }
  }

  MainFPM.addPass(VectorCombinePass()); // Clean up partial vectorization.

  // After vectorization, assume intrinsics may tell us more about pointer
  // alignments.
  MainFPM.addPass(AlignmentFromAssumptionsPass());

  // FIXME: Conditionally run LoadCombine here, after it's ported
  // (in case we still have this pass, given its questionable usefulness).

  addInstCombinePass(MainFPM, true /* EnableUpCasting */); // INTEL
  invokePeepholeEPCallbacks(MainFPM, Level);
  MainFPM.addPass(JumpThreadingPass(/*InsertFreezeWhenUnfoldingSelect*/ true));
  MPM.addPass(createModuleToFunctionPassAdaptor(std::move(MainFPM)));

  // Create a function that performs CFI checks for cross-DSO calls with
  // targets in the current module.
  MPM.addPass(CrossDSOCFIPass());

  // Lower type metadata and the type.test intrinsic. This pass supports
  // clang's control flow integrity mechanisms (-fsanitize=cfi*) and needs
  // to be run at link time if CFI is enabled. This pass does nothing if
  // CFI is disabled.
  MPM.addPass(LowerTypeTestsPass(ExportSummary, nullptr));
  // Run a second time to clean up any type tests left behind by WPD for use
  // in ICP (which is performed earlier than this in the regular LTO pipeline).
  MPM.addPass(LowerTypeTestsPass(nullptr, nullptr, true));

  // Enable splitting late in the FullLTO post-link pipeline. This is done in
  // the same stage in the old pass manager (\ref addLateLTOOptimizationPasses).
  if (EnableHotColdSplit)
    MPM.addPass(HotColdSplittingPass());

  // Add late LTO optimization passes.
  // Delete basic blocks, which optimization passes may have killed.
  MPM.addPass(createModuleToFunctionPassAdaptor(
      SimplifyCFGPass(SimplifyCFGOptions().hoistCommonInsts(true))));

  // Drop bodies of available eternally objects to improve GlobalDCE.
  MPM.addPass(EliminateAvailableExternallyPass());

  // Now that we have optimized the program, discard unreachable functions.
  MPM.addPass(GlobalDCEPass());

  if (PTO.MergeFunctions)
    MPM.addPass(MergeFunctionsPass());

  // Emit annotation remarks.
  addAnnotationRemarksPass(MPM);

#if INTEL_CUSTOMIZATION
  MPM.addPass(InlineReportEmitterPass(Level.getSpeedupLevel(),
                                      Level.getSizeLevel(), false));
#endif // INTEL_CUSTOMIZATION

  return MPM;
}

ModulePassManager PassBuilder::buildO0DefaultPipeline(OptimizationLevel Level,
                                                      bool LTOPreLink) {
  assert(Level == OptimizationLevel::O0 &&
         "buildO0DefaultPipeline should only be used with O0");

  ModulePassManager MPM(DebugLogging);

  if (PGOOpt && (PGOOpt->Action == PGOOptions::IRInstr ||
                 PGOOpt->Action == PGOOptions::IRUse))
    addPGOInstrPassesForO0(
        MPM,
        /* RunProfileGen */ (PGOOpt->Action == PGOOptions::IRInstr),
        /* IsCS */ false, PGOOpt->ProfileFile, PGOOpt->ProfileRemappingFile);

  for (auto &C : PipelineStartEPCallbacks)
    C(MPM, Level);
  for (auto &C : PipelineEarlySimplificationEPCallbacks)
    C(MPM, Level);

  // Build a minimal pipeline based on the semantics required by LLVM,
  // which is just that always inlining occurs. Further, disable generating
  // lifetime intrinsics to avoid enabling further optimizations during
  // code generation.
  // However, we need to insert lifetime intrinsics to avoid invalid access
  // caused by multithreaded coroutines.
  MPM.addPass(InlineListsPass()); // INTEL
  MPM.addPass(AlwaysInlinerPass(
      /*InsertLifetimeIntrinsics=*/PTO.Coroutines));

  if (PTO.MergeFunctions)
    MPM.addPass(MergeFunctionsPass());

  if (EnableMatrix)
    MPM.addPass(
        createModuleToFunctionPassAdaptor(LowerMatrixIntrinsicsPass(true)));

  if (!CGSCCOptimizerLateEPCallbacks.empty()) {
    CGSCCPassManager CGPM(DebugLogging);
    for (auto &C : CGSCCOptimizerLateEPCallbacks)
      C(CGPM, Level);
    if (!CGPM.isEmpty())
      MPM.addPass(createModuleToPostOrderCGSCCPassAdaptor(std::move(CGPM)));
  }
  if (!LateLoopOptimizationsEPCallbacks.empty()) {
    LoopPassManager LPM(DebugLogging);
    for (auto &C : LateLoopOptimizationsEPCallbacks)
      C(LPM, Level);
    if (!LPM.isEmpty()) {
      MPM.addPass(createModuleToFunctionPassAdaptor(
          createFunctionToLoopPassAdaptor(std::move(LPM))));
    }
  }
  if (!LoopOptimizerEndEPCallbacks.empty()) {
    LoopPassManager LPM(DebugLogging);
    for (auto &C : LoopOptimizerEndEPCallbacks)
      C(LPM, Level);
    if (!LPM.isEmpty()) {
      MPM.addPass(createModuleToFunctionPassAdaptor(
          createFunctionToLoopPassAdaptor(std::move(LPM))));
    }
  }
  if (!ScalarOptimizerLateEPCallbacks.empty()) {
    FunctionPassManager FPM(DebugLogging);
    for (auto &C : ScalarOptimizerLateEPCallbacks)
      C(FPM, Level);
    if (!FPM.isEmpty())
      MPM.addPass(createModuleToFunctionPassAdaptor(std::move(FPM)));
  }
  if (!VectorizerStartEPCallbacks.empty()) {
    FunctionPassManager FPM(DebugLogging);
    for (auto &C : VectorizerStartEPCallbacks)
      C(FPM, Level);
    if (!FPM.isEmpty())
      MPM.addPass(createModuleToFunctionPassAdaptor(std::move(FPM)));
  }

  if (PTO.Coroutines) {
    MPM.addPass(createModuleToFunctionPassAdaptor(CoroEarlyPass()));

    CGSCCPassManager CGPM(DebugLogging);
    CGPM.addPass(CoroSplitPass());
    CGPM.addPass(createCGSCCToFunctionPassAdaptor(CoroElidePass()));
    MPM.addPass(createModuleToPostOrderCGSCCPassAdaptor(std::move(CGPM)));

    MPM.addPass(createModuleToFunctionPassAdaptor(CoroCleanupPass()));
  }

  for (auto &C : OptimizerLastEPCallbacks)
    C(MPM, Level);

  if (LTOPreLink)
    addRequiredLTOPreLinkPasses(MPM);

  return MPM;
}

AAManager PassBuilder::buildDefaultAAPipeline() {
  AAManager AA;

  // The order in which these are registered determines their priority when
  // being queried.

  // First we register the basic alias analysis that provides the majority of
  // per-function local AA logic. This is a stateless, on-demand local set of
  // AA techniques.
  AA.registerFunctionAnalysis<BasicAA>();

  // Next we query fast, specialized alias analyses that wrap IR-embedded
  // information about aliasing.
  AA.registerFunctionAnalysis<ScopedNoAliasAA>();
  AA.registerFunctionAnalysis<TypeBasedAA>();

#if INTEL_CUSTOMIZATION
  AA.registerFunctionAnalysis<StdContainerAA>();
#endif // INTEL_CUSTOMIZATION

  // Add support for querying global aliasing information when available.
  // Because the `AAManager` is a function analysis and `GlobalsAA` is a module
  // analysis, all that the `AAManager` can do is query for any *cached*
  // results from `GlobalsAA` through a readonly proxy.
  AA.registerModuleAnalysis<GlobalsAA>();

  // Add target-specific alias analyses.
  if (TM)
    TM->registerDefaultAliasAnalyses(AA);

  return AA;
}

static Optional<int> parseRepeatPassName(StringRef Name) {
  if (!Name.consume_front("repeat<") || !Name.consume_back(">"))
    return None;
  int Count;
  if (Name.getAsInteger(0, Count) || Count <= 0)
    return None;
  return Count;
}

static Optional<int> parseDevirtPassName(StringRef Name) {
  if (!Name.consume_front("devirt<") || !Name.consume_back(">"))
    return None;
  int Count;
  if (Name.getAsInteger(0, Count) || Count < 0)
    return None;
  return Count;
}

static bool checkParametrizedPassName(StringRef Name, StringRef PassName) {
  if (!Name.consume_front(PassName))
    return false;
  // normal pass name w/o parameters == default parameters
  if (Name.empty())
    return true;
  return Name.startswith("<") && Name.endswith(">");
}

namespace {

/// This performs customized parsing of pass name with parameters.
///
/// We do not need parametrization of passes in textual pipeline very often,
/// yet on a rare occasion ability to specify parameters right there can be
/// useful.
///
/// \p Name - parameterized specification of a pass from a textual pipeline
/// is a string in a form of :
///      PassName '<' parameter-list '>'
///
/// Parameter list is being parsed by the parser callable argument, \p Parser,
/// It takes a string-ref of parameters and returns either StringError or a
/// parameter list in a form of a custom parameters type, all wrapped into
/// Expected<> template class.
///
template <typename ParametersParseCallableT>
auto parsePassParameters(ParametersParseCallableT &&Parser, StringRef Name,
                         StringRef PassName) -> decltype(Parser(StringRef{})) {
  using ParametersT = typename decltype(Parser(StringRef{}))::value_type;

  StringRef Params = Name;
  if (!Params.consume_front(PassName)) {
    assert(false &&
           "unable to strip pass name from parametrized pass specification");
  }
  if (Params.empty())
    return ParametersT{};
  if (!Params.consume_front("<") || !Params.consume_back(">")) {
    assert(false && "invalid format for parametrized pass name");
  }

  Expected<ParametersT> Result = Parser(Params);
  assert((Result || Result.template errorIsA<StringError>()) &&
         "Pass parameter parser can only return StringErrors.");
  return Result;
}

/// Parser of parameters for LoopUnroll pass.
Expected<LoopUnrollOptions> parseLoopUnrollOptions(StringRef Params) {
  LoopUnrollOptions UnrollOpts;
  while (!Params.empty()) {
    StringRef ParamName;
    std::tie(ParamName, Params) = Params.split(';');
    int OptLevel = StringSwitch<int>(ParamName)
                       .Case("O0", 0)
                       .Case("O1", 1)
                       .Case("O2", 2)
                       .Case("O3", 3)
                       .Default(-1);
    if (OptLevel >= 0) {
      UnrollOpts.setOptLevel(OptLevel);
      continue;
    }
    if (ParamName.consume_front("full-unroll-max=")) {
      int Count;
      if (ParamName.getAsInteger(0, Count))
        return make_error<StringError>(
            formatv("invalid LoopUnrollPass parameter '{0}' ", ParamName).str(),
            inconvertibleErrorCode());
      UnrollOpts.setFullUnrollMaxCount(Count);
      continue;
    }

    bool Enable = !ParamName.consume_front("no-");
    if (ParamName == "partial") {
      UnrollOpts.setPartial(Enable);
    } else if (ParamName == "peeling") {
      UnrollOpts.setPeeling(Enable);
    } else if (ParamName == "profile-peeling") {
      UnrollOpts.setProfileBasedPeeling(Enable);
    } else if (ParamName == "runtime") {
      UnrollOpts.setRuntime(Enable);
    } else if (ParamName == "upperbound") {
      UnrollOpts.setUpperBound(Enable);
    } else {
      return make_error<StringError>(
          formatv("invalid LoopUnrollPass parameter '{0}' ", ParamName).str(),
          inconvertibleErrorCode());
    }
  }
  return UnrollOpts;
}

Expected<MemorySanitizerOptions> parseMSanPassOptions(StringRef Params) {
  MemorySanitizerOptions Result;
  while (!Params.empty()) {
    StringRef ParamName;
    std::tie(ParamName, Params) = Params.split(';');

    if (ParamName == "recover") {
      Result.Recover = true;
    } else if (ParamName == "kernel") {
      Result.Kernel = true;
    } else if (ParamName.consume_front("track-origins=")) {
      if (ParamName.getAsInteger(0, Result.TrackOrigins))
        return make_error<StringError>(
            formatv("invalid argument to MemorySanitizer pass track-origins "
                    "parameter: '{0}' ",
                    ParamName)
                .str(),
            inconvertibleErrorCode());
    } else {
      return make_error<StringError>(
          formatv("invalid MemorySanitizer pass parameter '{0}' ", ParamName)
              .str(),
          inconvertibleErrorCode());
    }
  }
  return Result;
}

/// Parser of parameters for SimplifyCFG pass.
Expected<SimplifyCFGOptions> parseSimplifyCFGOptions(StringRef Params) {
  SimplifyCFGOptions Result;
  while (!Params.empty()) {
    StringRef ParamName;
    std::tie(ParamName, Params) = Params.split(';');

    bool Enable = !ParamName.consume_front("no-");
    if (ParamName == "forward-switch-cond") {
      Result.forwardSwitchCondToPhi(Enable);
    } else if (ParamName == "switch-to-lookup") {
      Result.convertSwitchToLookupTable(Enable);
    } else if (ParamName == "keep-loops") {
      Result.needCanonicalLoops(Enable);
    } else if (ParamName == "hoist-common-insts") {
      Result.hoistCommonInsts(Enable);
    } else if (ParamName == "sink-common-insts") {
      Result.sinkCommonInsts(Enable);
    } else if (Enable && ParamName.consume_front("bonus-inst-threshold=")) {
      APInt BonusInstThreshold;
      if (ParamName.getAsInteger(0, BonusInstThreshold))
        return make_error<StringError>(
            formatv("invalid argument to SimplifyCFG pass bonus-threshold "
                    "parameter: '{0}' ",
                    ParamName).str(),
            inconvertibleErrorCode());
      Result.bonusInstThreshold(BonusInstThreshold.getSExtValue());
    } else {
      return make_error<StringError>(
          formatv("invalid SimplifyCFG pass parameter '{0}' ", ParamName).str(),
          inconvertibleErrorCode());
    }
  }
  return Result;
}

/// Parser of parameters for LoopVectorize pass.
Expected<LoopVectorizeOptions> parseLoopVectorizeOptions(StringRef Params) {
  LoopVectorizeOptions Opts;
  while (!Params.empty()) {
    StringRef ParamName;
    std::tie(ParamName, Params) = Params.split(';');

    bool Enable = !ParamName.consume_front("no-");
    if (ParamName == "interleave-forced-only") {
      Opts.setInterleaveOnlyWhenForced(Enable);
    } else if (ParamName == "vectorize-forced-only") {
      Opts.setVectorizeOnlyWhenForced(Enable);
    } else {
      return make_error<StringError>(
          formatv("invalid LoopVectorize parameter '{0}' ", ParamName).str(),
          inconvertibleErrorCode());
    }
  }
  return Opts;
}

Expected<bool> parseLoopUnswitchOptions(StringRef Params) {
  bool Result = false;
  while (!Params.empty()) {
    StringRef ParamName;
    std::tie(ParamName, Params) = Params.split(';');

    bool Enable = !ParamName.consume_front("no-");
    if (ParamName == "nontrivial") {
      Result = Enable;
    } else {
      return make_error<StringError>(
          formatv("invalid LoopUnswitch pass parameter '{0}' ", ParamName)
              .str(),
          inconvertibleErrorCode());
    }
  }
  return Result;
}

Expected<bool> parseMergedLoadStoreMotionOptions(StringRef Params) {
  bool Result = false;
  while (!Params.empty()) {
    StringRef ParamName;
    std::tie(ParamName, Params) = Params.split(';');

    bool Enable = !ParamName.consume_front("no-");
    if (ParamName == "split-footer-bb") {
      Result = Enable;
    } else {
      return make_error<StringError>(
          formatv("invalid MergedLoadStoreMotion pass parameter '{0}' ",
                  ParamName)
              .str(),
          inconvertibleErrorCode());
    }
  }
  return Result;
}

Expected<GVNOptions> parseGVNOptions(StringRef Params) {
  GVNOptions Result;
  while (!Params.empty()) {
    StringRef ParamName;
    std::tie(ParamName, Params) = Params.split(';');

    bool Enable = !ParamName.consume_front("no-");
    if (ParamName == "pre") {
      Result.setPRE(Enable);
    } else if (ParamName == "load-pre") {
      Result.setLoadPRE(Enable);
    } else if (ParamName == "split-backedge-load-pre") {
      Result.setLoadPRESplitBackedge(Enable);
    } else if (ParamName == "memdep") {
      Result.setMemDep(Enable);
    } else {
      return make_error<StringError>(
          formatv("invalid GVN pass parameter '{0}' ", ParamName).str(),
          inconvertibleErrorCode());
    }
  }
  return Result;
}

Expected<StackLifetime::LivenessType>
parseStackLifetimeOptions(StringRef Params) {
  StackLifetime::LivenessType Result = StackLifetime::LivenessType::May;
  while (!Params.empty()) {
    StringRef ParamName;
    std::tie(ParamName, Params) = Params.split(';');

    if (ParamName == "may") {
      Result = StackLifetime::LivenessType::May;
    } else if (ParamName == "must") {
      Result = StackLifetime::LivenessType::Must;
    } else {
      return make_error<StringError>(
          formatv("invalid StackLifetime parameter '{0}' ", ParamName).str(),
          inconvertibleErrorCode());
    }
  }
  return Result;
}

} // namespace

/// Tests whether a pass name starts with a valid prefix for a default pipeline
/// alias.
static bool startsWithDefaultPipelineAliasPrefix(StringRef Name) {
  return Name.startswith("default") || Name.startswith("thinlto") ||
         Name.startswith("lto");
}

/// Tests whether registered callbacks will accept a given pass name.
///
/// When parsing a pipeline text, the type of the outermost pipeline may be
/// omitted, in which case the type is automatically determined from the first
/// pass name in the text. This may be a name that is handled through one of the
/// callbacks. We check this through the oridinary parsing callbacks by setting
/// up a dummy PassManager in order to not force the client to also handle this
/// type of query.
template <typename PassManagerT, typename CallbacksT>
static bool callbacksAcceptPassName(StringRef Name, CallbacksT &Callbacks) {
  if (!Callbacks.empty()) {
    PassManagerT DummyPM;
    for (auto &CB : Callbacks)
      if (CB(Name, DummyPM, {}))
        return true;
  }
  return false;
}

template <typename CallbacksT>
static bool isModulePassName(StringRef Name, CallbacksT &Callbacks) {
  // Manually handle aliases for pre-configured pipeline fragments.
  if (startsWithDefaultPipelineAliasPrefix(Name))
    return DefaultAliasRegex.match(Name);

  // Explicitly handle pass manager names.
  if (Name == "module")
    return true;
  if (Name == "cgscc")
    return true;
  if (Name == "function")
    return true;

  // Explicitly handle custom-parsed pass names.
  if (parseRepeatPassName(Name))
    return true;

#define MODULE_PASS(NAME, CREATE_PASS)                                         \
  if (Name == NAME)                                                            \
    return true;
#define MODULE_ANALYSIS(NAME, CREATE_PASS)                                     \
  if (Name == "require<" NAME ">" || Name == "invalidate<" NAME ">")           \
    return true;
#include "PassRegistry.def"

  return callbacksAcceptPassName<ModulePassManager>(Name, Callbacks);
}

template <typename CallbacksT>
static bool isCGSCCPassName(StringRef Name, CallbacksT &Callbacks) {
  // Explicitly handle pass manager names.
  if (Name == "cgscc")
    return true;
  if (Name == "function")
    return true;

  // Explicitly handle custom-parsed pass names.
  if (parseRepeatPassName(Name))
    return true;
  if (parseDevirtPassName(Name))
    return true;

#define CGSCC_PASS(NAME, CREATE_PASS)                                          \
  if (Name == NAME)                                                            \
    return true;
#define CGSCC_ANALYSIS(NAME, CREATE_PASS)                                      \
  if (Name == "require<" NAME ">" || Name == "invalidate<" NAME ">")           \
    return true;
#include "PassRegistry.def"

  return callbacksAcceptPassName<CGSCCPassManager>(Name, Callbacks);
}

template <typename CallbacksT>
static bool isFunctionPassName(StringRef Name, CallbacksT &Callbacks) {
  // Explicitly handle pass manager names.
  if (Name == "function")
    return true;
  if (Name == "loop" || Name == "loop-mssa")
    return true;

  // Explicitly handle custom-parsed pass names.
  if (parseRepeatPassName(Name))
    return true;

#define FUNCTION_PASS(NAME, CREATE_PASS)                                       \
  if (Name == NAME)                                                            \
    return true;
#define FUNCTION_PASS_WITH_PARAMS(NAME, CREATE_PASS, PARSER)                   \
  if (checkParametrizedPassName(Name, NAME))                                   \
    return true;
#define FUNCTION_ANALYSIS(NAME, CREATE_PASS)                                   \
  if (Name == "require<" NAME ">" || Name == "invalidate<" NAME ">")           \
    return true;
#include "PassRegistry.def"

  return callbacksAcceptPassName<FunctionPassManager>(Name, Callbacks);
}

template <typename CallbacksT>
static bool isLoopPassName(StringRef Name, CallbacksT &Callbacks) {
  // Explicitly handle pass manager names.
  if (Name == "loop" || Name == "loop-mssa")
    return true;

  // Explicitly handle custom-parsed pass names.
  if (parseRepeatPassName(Name))
    return true;

#define LOOP_PASS(NAME, CREATE_PASS)                                           \
  if (Name == NAME)                                                            \
    return true;
#define LOOP_PASS_WITH_PARAMS(NAME, CREATE_PASS, PARSER)                       \
  if (checkParametrizedPassName(Name, NAME))                                   \
    return true;
#define LOOP_ANALYSIS(NAME, CREATE_PASS)                                       \
  if (Name == "require<" NAME ">" || Name == "invalidate<" NAME ">")           \
    return true;
#include "PassRegistry.def"

  return callbacksAcceptPassName<LoopPassManager>(Name, Callbacks);
}

Optional<std::vector<PassBuilder::PipelineElement>>
PassBuilder::parsePipelineText(StringRef Text) {
  std::vector<PipelineElement> ResultPipeline;

  SmallVector<std::vector<PipelineElement> *, 4> PipelineStack = {
      &ResultPipeline};
  for (;;) {
    std::vector<PipelineElement> &Pipeline = *PipelineStack.back();
    size_t Pos = Text.find_first_of(",()");
    Pipeline.push_back({Text.substr(0, Pos), {}});

    // If we have a single terminating name, we're done.
    if (Pos == Text.npos)
      break;

    char Sep = Text[Pos];
    Text = Text.substr(Pos + 1);
    if (Sep == ',')
      // Just a name ending in a comma, continue.
      continue;

    if (Sep == '(') {
      // Push the inner pipeline onto the stack to continue processing.
      PipelineStack.push_back(&Pipeline.back().InnerPipeline);
      continue;
    }

    assert(Sep == ')' && "Bogus separator!");
    // When handling the close parenthesis, we greedily consume them to avoid
    // empty strings in the pipeline.
    do {
      // If we try to pop the outer pipeline we have unbalanced parentheses.
      if (PipelineStack.size() == 1)
        return None;

      PipelineStack.pop_back();
    } while (Text.consume_front(")"));

    // Check if we've finished parsing.
    if (Text.empty())
      break;

    // Otherwise, the end of an inner pipeline always has to be followed by
    // a comma, and then we can continue.
    if (!Text.consume_front(","))
      return None;
  }

  if (PipelineStack.size() > 1)
    // Unbalanced paretheses.
    return None;

  assert(PipelineStack.back() == &ResultPipeline &&
         "Wrong pipeline at the bottom of the stack!");
  return {std::move(ResultPipeline)};
}

Error PassBuilder::parseModulePass(ModulePassManager &MPM,
                                   const PipelineElement &E) {
  auto &Name = E.Name;
  auto &InnerPipeline = E.InnerPipeline;

  // First handle complex passes like the pass managers which carry pipelines.
  if (!InnerPipeline.empty()) {
    if (Name == "module") {
      ModulePassManager NestedMPM(DebugLogging);
      if (auto Err = parseModulePassPipeline(NestedMPM, InnerPipeline))
        return Err;
      MPM.addPass(std::move(NestedMPM));
      return Error::success();
    }
    if (Name == "cgscc") {
      CGSCCPassManager CGPM(DebugLogging);
      if (auto Err = parseCGSCCPassPipeline(CGPM, InnerPipeline))
        return Err;
      MPM.addPass(createModuleToPostOrderCGSCCPassAdaptor(std::move(CGPM)));
      return Error::success();
    }
    if (Name == "function") {
      FunctionPassManager FPM(DebugLogging);
      if (auto Err = parseFunctionPassPipeline(FPM, InnerPipeline))
        return Err;
      MPM.addPass(createModuleToFunctionPassAdaptor(std::move(FPM)));
      return Error::success();
    }
    if (auto Count = parseRepeatPassName(Name)) {
      ModulePassManager NestedMPM(DebugLogging);
      if (auto Err = parseModulePassPipeline(NestedMPM, InnerPipeline))
        return Err;
      MPM.addPass(createRepeatedPass(*Count, std::move(NestedMPM)));
      return Error::success();
    }

    for (auto &C : ModulePipelineParsingCallbacks)
      if (C(Name, MPM, InnerPipeline))
        return Error::success();

    // Normal passes can't have pipelines.
    return make_error<StringError>(
        formatv("invalid use of '{0}' pass as module pipeline", Name).str(),
        inconvertibleErrorCode());
    ;
  }

  // Manually handle aliases for pre-configured pipeline fragments.
  if (startsWithDefaultPipelineAliasPrefix(Name)) {
    SmallVector<StringRef, 3> Matches;
    if (!DefaultAliasRegex.match(Name, &Matches))
      return make_error<StringError>(
          formatv("unknown default pipeline alias '{0}'", Name).str(),
          inconvertibleErrorCode());

    assert(Matches.size() == 3 && "Must capture two matched strings!");

    OptimizationLevel L = StringSwitch<OptimizationLevel>(Matches[2])
                              .Case("O0", OptimizationLevel::O0)
                              .Case("O1", OptimizationLevel::O1)
                              .Case("O2", OptimizationLevel::O2)
                              .Case("O3", OptimizationLevel::O3)
                              .Case("Os", OptimizationLevel::Os)
                              .Case("Oz", OptimizationLevel::Oz);
    if (L == OptimizationLevel::O0 && Matches[1] != "thinlto" &&
        Matches[1] != "lto") {
      MPM.addPass(buildO0DefaultPipeline(L, Matches[1] == "thinlto-pre-link" ||
                                                Matches[1] == "lto-pre-link"));
      return Error::success();
    }

    // This is consistent with old pass manager invoked via opt, but
    // inconsistent with clang. Clang doesn't enable loop vectorization
    // but does enable slp vectorization at Oz.
    PTO.LoopVectorization =
        L.getSpeedupLevel() > 1 && L != OptimizationLevel::Oz;
    PTO.SLPVectorization =
        L.getSpeedupLevel() > 1 && L != OptimizationLevel::Oz;

    if (Matches[1] == "default") {
      MPM.addPass(buildPerModuleDefaultPipeline(L));
    } else if (Matches[1] == "thinlto-pre-link") {
      MPM.addPass(buildThinLTOPreLinkDefaultPipeline(L));
    } else if (Matches[1] == "thinlto") {
      MPM.addPass(buildThinLTODefaultPipeline(L, nullptr));
    } else if (Matches[1] == "lto-pre-link") {
      MPM.addPass(buildLTOPreLinkDefaultPipeline(L));
    } else {
      assert(Matches[1] == "lto" && "Not one of the matched options!");
      MPM.addPass(buildLTODefaultPipeline(L, nullptr));
    }
    return Error::success();
  }

  // Finally expand the basic registered passes from the .inc file.
#define MODULE_PASS(NAME, CREATE_PASS)                                         \
  if (Name == NAME) {                                                          \
    MPM.addPass(CREATE_PASS);                                                  \
    return Error::success();                                                   \
  }
#define MODULE_ANALYSIS(NAME, CREATE_PASS)                                     \
  if (Name == "require<" NAME ">") {                                           \
    MPM.addPass(                                                               \
        RequireAnalysisPass<                                                   \
            std::remove_reference<decltype(CREATE_PASS)>::type, Module>());    \
    return Error::success();                                                   \
  }                                                                            \
  if (Name == "invalidate<" NAME ">") {                                        \
    MPM.addPass(InvalidateAnalysisPass<                                        \
                std::remove_reference<decltype(CREATE_PASS)>::type>());        \
    return Error::success();                                                   \
  }
#define CGSCC_PASS(NAME, CREATE_PASS)                                          \
  if (Name == NAME) {                                                          \
    MPM.addPass(createModuleToPostOrderCGSCCPassAdaptor(CREATE_PASS));         \
    return Error::success();                                                   \
  }
#define FUNCTION_PASS(NAME, CREATE_PASS)                                       \
  if (Name == NAME) {                                                          \
    MPM.addPass(createModuleToFunctionPassAdaptor(CREATE_PASS));               \
    return Error::success();                                                   \
  }
#define FUNCTION_PASS_WITH_PARAMS(NAME, CREATE_PASS, PARSER)                   \
  if (checkParametrizedPassName(Name, NAME)) {                                 \
    auto Params = parsePassParameters(PARSER, Name, NAME);                     \
    if (!Params)                                                               \
      return Params.takeError();                                               \
    MPM.addPass(createModuleToFunctionPassAdaptor(CREATE_PASS(Params.get()))); \
    return Error::success();                                                   \
  }
#define LOOP_PASS(NAME, CREATE_PASS)                                           \
  if (Name == NAME) {                                                          \
    MPM.addPass(                                                               \
        createModuleToFunctionPassAdaptor(createFunctionToLoopPassAdaptor(     \
            CREATE_PASS, false, false, DebugLogging)));                        \
    return Error::success();                                                   \
  }
#define LOOP_PASS_WITH_PARAMS(NAME, CREATE_PASS, PARSER)                       \
  if (checkParametrizedPassName(Name, NAME)) {                                 \
    auto Params = parsePassParameters(PARSER, Name, NAME);                     \
    if (!Params)                                                               \
      return Params.takeError();                                               \
    MPM.addPass(                                                               \
        createModuleToFunctionPassAdaptor(createFunctionToLoopPassAdaptor(     \
            CREATE_PASS(Params.get()), false, false, DebugLogging)));          \
    return Error::success();                                                   \
  }
#include "PassRegistry.def"

  for (auto &C : ModulePipelineParsingCallbacks)
    if (C(Name, MPM, InnerPipeline))
      return Error::success();
  return make_error<StringError>(
      formatv("unknown module pass '{0}'", Name).str(),
      inconvertibleErrorCode());
}

Error PassBuilder::parseCGSCCPass(CGSCCPassManager &CGPM,
                                  const PipelineElement &E) {
  auto &Name = E.Name;
  auto &InnerPipeline = E.InnerPipeline;

  // First handle complex passes like the pass managers which carry pipelines.
  if (!InnerPipeline.empty()) {
    if (Name == "cgscc") {
      CGSCCPassManager NestedCGPM(DebugLogging);
      if (auto Err = parseCGSCCPassPipeline(NestedCGPM, InnerPipeline))
        return Err;
      // Add the nested pass manager with the appropriate adaptor.
      CGPM.addPass(std::move(NestedCGPM));
      return Error::success();
    }
    if (Name == "function") {
      FunctionPassManager FPM(DebugLogging);
      if (auto Err = parseFunctionPassPipeline(FPM, InnerPipeline))
        return Err;
      // Add the nested pass manager with the appropriate adaptor.
      CGPM.addPass(createCGSCCToFunctionPassAdaptor(std::move(FPM)));
      return Error::success();
    }
    if (auto Count = parseRepeatPassName(Name)) {
      CGSCCPassManager NestedCGPM(DebugLogging);
      if (auto Err = parseCGSCCPassPipeline(NestedCGPM, InnerPipeline))
        return Err;
      CGPM.addPass(createRepeatedPass(*Count, std::move(NestedCGPM)));
      return Error::success();
    }
    if (auto MaxRepetitions = parseDevirtPassName(Name)) {
      CGSCCPassManager NestedCGPM(DebugLogging);
      if (auto Err = parseCGSCCPassPipeline(NestedCGPM, InnerPipeline))
        return Err;
      CGPM.addPass(
          createDevirtSCCRepeatedPass(std::move(NestedCGPM), *MaxRepetitions));
      return Error::success();
    }

    for (auto &C : CGSCCPipelineParsingCallbacks)
      if (C(Name, CGPM, InnerPipeline))
        return Error::success();

    // Normal passes can't have pipelines.
    return make_error<StringError>(
        formatv("invalid use of '{0}' pass as cgscc pipeline", Name).str(),
        inconvertibleErrorCode());
  }

// Now expand the basic registered passes from the .inc file.
#define CGSCC_PASS(NAME, CREATE_PASS)                                          \
  if (Name == NAME) {                                                          \
    CGPM.addPass(CREATE_PASS);                                                 \
    return Error::success();                                                   \
  }
#define CGSCC_ANALYSIS(NAME, CREATE_PASS)                                      \
  if (Name == "require<" NAME ">") {                                           \
    CGPM.addPass(RequireAnalysisPass<                                          \
                 std::remove_reference<decltype(CREATE_PASS)>::type,           \
                 LazyCallGraph::SCC, CGSCCAnalysisManager, LazyCallGraph &,    \
                 CGSCCUpdateResult &>());                                      \
    return Error::success();                                                   \
  }                                                                            \
  if (Name == "invalidate<" NAME ">") {                                        \
    CGPM.addPass(InvalidateAnalysisPass<                                       \
                 std::remove_reference<decltype(CREATE_PASS)>::type>());       \
    return Error::success();                                                   \
  }
#define FUNCTION_PASS(NAME, CREATE_PASS)                                       \
  if (Name == NAME) {                                                          \
    CGPM.addPass(createCGSCCToFunctionPassAdaptor(CREATE_PASS));               \
    return Error::success();                                                   \
  }
#define FUNCTION_PASS_WITH_PARAMS(NAME, CREATE_PASS, PARSER)                   \
  if (checkParametrizedPassName(Name, NAME)) {                                 \
    auto Params = parsePassParameters(PARSER, Name, NAME);                     \
    if (!Params)                                                               \
      return Params.takeError();                                               \
    CGPM.addPass(createCGSCCToFunctionPassAdaptor(CREATE_PASS(Params.get()))); \
    return Error::success();                                                   \
  }
#define LOOP_PASS(NAME, CREATE_PASS)                                           \
  if (Name == NAME) {                                                          \
    CGPM.addPass(                                                              \
        createCGSCCToFunctionPassAdaptor(createFunctionToLoopPassAdaptor(      \
            CREATE_PASS, false, false, DebugLogging)));                        \
    return Error::success();                                                   \
  }
#define LOOP_PASS_WITH_PARAMS(NAME, CREATE_PASS, PARSER)                       \
  if (checkParametrizedPassName(Name, NAME)) {                                 \
    auto Params = parsePassParameters(PARSER, Name, NAME);                     \
    if (!Params)                                                               \
      return Params.takeError();                                               \
    CGPM.addPass(                                                              \
        createCGSCCToFunctionPassAdaptor(createFunctionToLoopPassAdaptor(      \
            CREATE_PASS(Params.get()), false, false, DebugLogging)));          \
    return Error::success();                                                   \
  }
#include "PassRegistry.def"

  for (auto &C : CGSCCPipelineParsingCallbacks)
    if (C(Name, CGPM, InnerPipeline))
      return Error::success();
  return make_error<StringError>(
      formatv("unknown cgscc pass '{0}'", Name).str(),
      inconvertibleErrorCode());
}

Error PassBuilder::parseFunctionPass(FunctionPassManager &FPM,
                                     const PipelineElement &E) {
  auto &Name = E.Name;
  auto &InnerPipeline = E.InnerPipeline;

  // First handle complex passes like the pass managers which carry pipelines.
  if (!InnerPipeline.empty()) {
    if (Name == "function") {
      FunctionPassManager NestedFPM(DebugLogging);
      if (auto Err = parseFunctionPassPipeline(NestedFPM, InnerPipeline))
        return Err;
      // Add the nested pass manager with the appropriate adaptor.
      FPM.addPass(std::move(NestedFPM));
      return Error::success();
    }
    if (Name == "loop" || Name == "loop-mssa") {
      LoopPassManager LPM(DebugLogging);
      if (auto Err = parseLoopPassPipeline(LPM, InnerPipeline))
        return Err;
      // Add the nested pass manager with the appropriate adaptor.
      bool UseMemorySSA = (Name == "loop-mssa");
      bool UseBFI = llvm::any_of(
          InnerPipeline, [](auto Pipeline) { return Pipeline.Name == "licm"; });
      FPM.addPass(createFunctionToLoopPassAdaptor(std::move(LPM), UseMemorySSA,
                                                  UseBFI, DebugLogging));
      return Error::success();
    }
    if (auto Count = parseRepeatPassName(Name)) {
      FunctionPassManager NestedFPM(DebugLogging);
      if (auto Err = parseFunctionPassPipeline(NestedFPM, InnerPipeline))
        return Err;
      FPM.addPass(createRepeatedPass(*Count, std::move(NestedFPM)));
      return Error::success();
    }

    for (auto &C : FunctionPipelineParsingCallbacks)
      if (C(Name, FPM, InnerPipeline))
        return Error::success();

    // Normal passes can't have pipelines.
    return make_error<StringError>(
        formatv("invalid use of '{0}' pass as function pipeline", Name).str(),
        inconvertibleErrorCode());
  }

// Now expand the basic registered passes from the .inc file.
#define FUNCTION_PASS(NAME, CREATE_PASS)                                       \
  if (Name == NAME) {                                                          \
    FPM.addPass(CREATE_PASS);                                                  \
    return Error::success();                                                   \
  }
#define FUNCTION_PASS_WITH_PARAMS(NAME, CREATE_PASS, PARSER)                   \
  if (checkParametrizedPassName(Name, NAME)) {                                 \
    auto Params = parsePassParameters(PARSER, Name, NAME);                     \
    if (!Params)                                                               \
      return Params.takeError();                                               \
    FPM.addPass(CREATE_PASS(Params.get()));                                    \
    return Error::success();                                                   \
  }
#define FUNCTION_ANALYSIS(NAME, CREATE_PASS)                                   \
  if (Name == "require<" NAME ">") {                                           \
    FPM.addPass(                                                               \
        RequireAnalysisPass<                                                   \
            std::remove_reference<decltype(CREATE_PASS)>::type, Function>());  \
    return Error::success();                                                   \
  }                                                                            \
  if (Name == "invalidate<" NAME ">") {                                        \
    FPM.addPass(InvalidateAnalysisPass<                                        \
                std::remove_reference<decltype(CREATE_PASS)>::type>());        \
    return Error::success();                                                   \
  }
// FIXME: UseMemorySSA is set to false. Maybe we could do things like:
//        bool UseMemorySSA = !("canon-freeze" || "loop-predication" ||
//                              "guard-widening");
//        The risk is that it may become obsolete if we're not careful.
#define LOOP_PASS(NAME, CREATE_PASS)                                           \
  if (Name == NAME) {                                                          \
    FPM.addPass(createFunctionToLoopPassAdaptor(CREATE_PASS, false, false,     \
                                                DebugLogging));                \
    return Error::success();                                                   \
  }
#define LOOP_PASS_WITH_PARAMS(NAME, CREATE_PASS, PARSER)                       \
  if (checkParametrizedPassName(Name, NAME)) {                                 \
    auto Params = parsePassParameters(PARSER, Name, NAME);                     \
    if (!Params)                                                               \
      return Params.takeError();                                               \
    FPM.addPass(createFunctionToLoopPassAdaptor(CREATE_PASS(Params.get()),     \
                                                false, false, DebugLogging));  \
    return Error::success();                                                   \
  }
#include "PassRegistry.def"

  for (auto &C : FunctionPipelineParsingCallbacks)
    if (C(Name, FPM, InnerPipeline))
      return Error::success();
  return make_error<StringError>(
      formatv("unknown function pass '{0}'", Name).str(),
      inconvertibleErrorCode());
}

Error PassBuilder::parseLoopPass(LoopPassManager &LPM,
                                 const PipelineElement &E) {
  StringRef Name = E.Name;
  auto &InnerPipeline = E.InnerPipeline;

  // First handle complex passes like the pass managers which carry pipelines.
  if (!InnerPipeline.empty()) {
    if (Name == "loop") {
      LoopPassManager NestedLPM(DebugLogging);
      if (auto Err = parseLoopPassPipeline(NestedLPM, InnerPipeline))
        return Err;
      // Add the nested pass manager with the appropriate adaptor.
      LPM.addPass(std::move(NestedLPM));
      return Error::success();
    }
    if (auto Count = parseRepeatPassName(Name)) {
      LoopPassManager NestedLPM(DebugLogging);
      if (auto Err = parseLoopPassPipeline(NestedLPM, InnerPipeline))
        return Err;
      LPM.addPass(createRepeatedPass(*Count, std::move(NestedLPM)));
      return Error::success();
    }

    for (auto &C : LoopPipelineParsingCallbacks)
      if (C(Name, LPM, InnerPipeline))
        return Error::success();

    // Normal passes can't have pipelines.
    return make_error<StringError>(
        formatv("invalid use of '{0}' pass as loop pipeline", Name).str(),
        inconvertibleErrorCode());
  }

// Now expand the basic registered passes from the .inc file.
#define LOOP_PASS(NAME, CREATE_PASS)                                           \
  if (Name == NAME) {                                                          \
    LPM.addPass(CREATE_PASS);                                                  \
    return Error::success();                                                   \
  }
#define LOOP_PASS_WITH_PARAMS(NAME, CREATE_PASS, PARSER)                       \
  if (checkParametrizedPassName(Name, NAME)) {                                 \
    auto Params = parsePassParameters(PARSER, Name, NAME);                     \
    if (!Params)                                                               \
      return Params.takeError();                                               \
    LPM.addPass(CREATE_PASS(Params.get()));                                    \
    return Error::success();                                                   \
  }
#define LOOP_ANALYSIS(NAME, CREATE_PASS)                                       \
  if (Name == "require<" NAME ">") {                                           \
    LPM.addPass(RequireAnalysisPass<                                           \
                std::remove_reference<decltype(CREATE_PASS)>::type, Loop,      \
                LoopAnalysisManager, LoopStandardAnalysisResults &,            \
                LPMUpdater &>());                                              \
    return Error::success();                                                   \
  }                                                                            \
  if (Name == "invalidate<" NAME ">") {                                        \
    LPM.addPass(InvalidateAnalysisPass<                                        \
                std::remove_reference<decltype(CREATE_PASS)>::type>());        \
    return Error::success();                                                   \
  }
#include "PassRegistry.def"

  for (auto &C : LoopPipelineParsingCallbacks)
    if (C(Name, LPM, InnerPipeline))
      return Error::success();
  return make_error<StringError>(formatv("unknown loop pass '{0}'", Name).str(),
                                 inconvertibleErrorCode());
}

bool PassBuilder::parseAAPassName(AAManager &AA, StringRef Name) {
#define MODULE_ALIAS_ANALYSIS(NAME, CREATE_PASS)                               \
  if (Name == NAME) {                                                          \
    AA.registerModuleAnalysis<                                                 \
        std::remove_reference<decltype(CREATE_PASS)>::type>();                 \
    return true;                                                               \
  }
#define FUNCTION_ALIAS_ANALYSIS(NAME, CREATE_PASS)                             \
  if (Name == NAME) {                                                          \
    AA.registerFunctionAnalysis<                                               \
        std::remove_reference<decltype(CREATE_PASS)>::type>();                 \
    return true;                                                               \
  }
#include "PassRegistry.def"

  for (auto &C : AAParsingCallbacks)
    if (C(Name, AA))
      return true;
  return false;
}

Error PassBuilder::parseLoopPassPipeline(LoopPassManager &LPM,
                                         ArrayRef<PipelineElement> Pipeline) {
  for (const auto &Element : Pipeline) {
    if (auto Err = parseLoopPass(LPM, Element))
      return Err;
  }
  return Error::success();
}

Error PassBuilder::parseFunctionPassPipeline(
    FunctionPassManager &FPM, ArrayRef<PipelineElement> Pipeline) {
  for (const auto &Element : Pipeline) {
    if (auto Err = parseFunctionPass(FPM, Element))
      return Err;
  }
  return Error::success();
}

Error PassBuilder::parseCGSCCPassPipeline(CGSCCPassManager &CGPM,
                                          ArrayRef<PipelineElement> Pipeline) {
  for (const auto &Element : Pipeline) {
    if (auto Err = parseCGSCCPass(CGPM, Element))
      return Err;
  }
  return Error::success();
}

void PassBuilder::crossRegisterProxies(LoopAnalysisManager &LAM,
                                       FunctionAnalysisManager &FAM,
                                       CGSCCAnalysisManager &CGAM,
                                       ModuleAnalysisManager &MAM) {
  MAM.registerPass([&] { return FunctionAnalysisManagerModuleProxy(FAM); });
  MAM.registerPass([&] { return CGSCCAnalysisManagerModuleProxy(CGAM); });
  CGAM.registerPass([&] { return ModuleAnalysisManagerCGSCCProxy(MAM); });
  FAM.registerPass([&] { return CGSCCAnalysisManagerFunctionProxy(CGAM); });
  FAM.registerPass([&] { return ModuleAnalysisManagerFunctionProxy(MAM); });
  FAM.registerPass([&] { return LoopAnalysisManagerFunctionProxy(LAM); });
  LAM.registerPass([&] { return FunctionAnalysisManagerLoopProxy(FAM); });
}

Error PassBuilder::parseModulePassPipeline(ModulePassManager &MPM,
                                           ArrayRef<PipelineElement> Pipeline) {
  for (const auto &Element : Pipeline) {
    if (auto Err = parseModulePass(MPM, Element))
      return Err;
  }
  return Error::success();
}

// Primary pass pipeline description parsing routine for a \c ModulePassManager
// FIXME: Should this routine accept a TargetMachine or require the caller to
// pre-populate the analysis managers with target-specific stuff?
Error PassBuilder::parsePassPipeline(ModulePassManager &MPM,
                                     StringRef PipelineText) {
  auto Pipeline = parsePipelineText(PipelineText);
  if (!Pipeline || Pipeline->empty())
    return make_error<StringError>(
        formatv("invalid pipeline '{0}'", PipelineText).str(),
        inconvertibleErrorCode());

  // If the first name isn't at the module layer, wrap the pipeline up
  // automatically.
  StringRef FirstName = Pipeline->front().Name;

  if (!isModulePassName(FirstName, ModulePipelineParsingCallbacks)) {
    if (isCGSCCPassName(FirstName, CGSCCPipelineParsingCallbacks)) {
      Pipeline = {{"cgscc", std::move(*Pipeline)}};
    } else if (isFunctionPassName(FirstName,
                                  FunctionPipelineParsingCallbacks)) {
      Pipeline = {{"function", std::move(*Pipeline)}};
    } else if (isLoopPassName(FirstName, LoopPipelineParsingCallbacks)) {
      Pipeline = {{"function", {{"loop", std::move(*Pipeline)}}}};
    } else {
      for (auto &C : TopLevelPipelineParsingCallbacks)
        if (C(MPM, *Pipeline, DebugLogging))
          return Error::success();

      // Unknown pass or pipeline name!
      auto &InnerPipeline = Pipeline->front().InnerPipeline;
      return make_error<StringError>(
          formatv("unknown {0} name '{1}'",
                  (InnerPipeline.empty() ? "pass" : "pipeline"), FirstName)
              .str(),
          inconvertibleErrorCode());
    }
  }

  if (auto Err = parseModulePassPipeline(MPM, *Pipeline))
    return Err;
  return Error::success();
}

// Primary pass pipeline description parsing routine for a \c CGSCCPassManager
Error PassBuilder::parsePassPipeline(CGSCCPassManager &CGPM,
                                     StringRef PipelineText) {
  auto Pipeline = parsePipelineText(PipelineText);
  if (!Pipeline || Pipeline->empty())
    return make_error<StringError>(
        formatv("invalid pipeline '{0}'", PipelineText).str(),
        inconvertibleErrorCode());

  StringRef FirstName = Pipeline->front().Name;
  if (!isCGSCCPassName(FirstName, CGSCCPipelineParsingCallbacks))
    return make_error<StringError>(
        formatv("unknown cgscc pass '{0}' in pipeline '{1}'", FirstName,
                PipelineText)
            .str(),
        inconvertibleErrorCode());

  if (auto Err = parseCGSCCPassPipeline(CGPM, *Pipeline))
    return Err;
  return Error::success();
}

// Primary pass pipeline description parsing routine for a \c
// FunctionPassManager
Error PassBuilder::parsePassPipeline(FunctionPassManager &FPM,
                                     StringRef PipelineText) {
  auto Pipeline = parsePipelineText(PipelineText);
  if (!Pipeline || Pipeline->empty())
    return make_error<StringError>(
        formatv("invalid pipeline '{0}'", PipelineText).str(),
        inconvertibleErrorCode());

  StringRef FirstName = Pipeline->front().Name;
  if (!isFunctionPassName(FirstName, FunctionPipelineParsingCallbacks))
    return make_error<StringError>(
        formatv("unknown function pass '{0}' in pipeline '{1}'", FirstName,
                PipelineText)
            .str(),
        inconvertibleErrorCode());

  if (auto Err = parseFunctionPassPipeline(FPM, *Pipeline))
    return Err;
  return Error::success();
}

// Primary pass pipeline description parsing routine for a \c LoopPassManager
Error PassBuilder::parsePassPipeline(LoopPassManager &CGPM,
                                     StringRef PipelineText) {
  auto Pipeline = parsePipelineText(PipelineText);
  if (!Pipeline || Pipeline->empty())
    return make_error<StringError>(
        formatv("invalid pipeline '{0}'", PipelineText).str(),
        inconvertibleErrorCode());

  if (auto Err = parseLoopPassPipeline(CGPM, *Pipeline))
    return Err;

  return Error::success();
}

Error PassBuilder::parseAAPipeline(AAManager &AA, StringRef PipelineText) {
  // If the pipeline just consists of the word 'default' just replace the AA
  // manager with our default one.
  if (PipelineText == "default") {
    AA = buildDefaultAAPipeline();
    return Error::success();
  }

  while (!PipelineText.empty()) {
    StringRef Name;
    std::tie(Name, PipelineText) = PipelineText.split(',');
    if (!parseAAPassName(AA, Name))
      return make_error<StringError>(
          formatv("unknown alias analysis name '{0}'", Name).str(),
          inconvertibleErrorCode());
  }

  return Error::success();
}

bool PassBuilder::isAAPassName(StringRef PassName) {
#define MODULE_ALIAS_ANALYSIS(NAME, CREATE_PASS)                               \
  if (PassName == NAME)                                                        \
    return true;
#define FUNCTION_ALIAS_ANALYSIS(NAME, CREATE_PASS)                             \
  if (PassName == NAME)                                                        \
    return true;
#include "PassRegistry.def"
  return false;
}

bool PassBuilder::isAnalysisPassName(StringRef PassName) {
#define MODULE_ANALYSIS(NAME, CREATE_PASS)                                     \
  if (PassName == NAME)                                                        \
    return true;
#define FUNCTION_ANALYSIS(NAME, CREATE_PASS)                                   \
  if (PassName == NAME)                                                        \
    return true;
#define LOOP_ANALYSIS(NAME, CREATE_PASS)                                       \
  if (PassName == NAME)                                                        \
    return true;
#define CGSCC_ANALYSIS(NAME, CREATE_PASS)                                      \
  if (PassName == NAME)                                                        \
    return true;
#define MODULE_ALIAS_ANALYSIS(NAME, CREATE_PASS)                               \
  if (PassName == NAME)                                                        \
    return true;
#define FUNCTION_ALIAS_ANALYSIS(NAME, CREATE_PASS)                             \
  if (PassName == NAME)                                                        \
    return true;
#include "PassRegistry.def"
  return false;
}

static void printPassName(StringRef PassName, raw_ostream &OS) {
  OS << "  " << PassName << "\n";
}

void PassBuilder::printPassNames(raw_ostream &OS) {
  // TODO: print pass descriptions when they are available

  OS << "Module passes:\n";
#define MODULE_PASS(NAME, CREATE_PASS) printPassName(NAME, OS);
#include "PassRegistry.def"

  OS << "Module analyses:\n";
#define MODULE_ANALYSIS(NAME, CREATE_PASS) printPassName(NAME, OS);
#include "PassRegistry.def"

  OS << "Module alias analyses:\n";
#define MODULE_ALIAS_ANALYSIS(NAME, CREATE_PASS) printPassName(NAME, OS);
#include "PassRegistry.def"

  OS << "CGSCC passes:\n";
#define CGSCC_PASS(NAME, CREATE_PASS) printPassName(NAME, OS);
#include "PassRegistry.def"

  OS << "CGSCC analyses:\n";
#define CGSCC_ANALYSIS(NAME, CREATE_PASS) printPassName(NAME, OS);
#include "PassRegistry.def"

  OS << "Function passes:\n";
#define FUNCTION_PASS(NAME, CREATE_PASS) printPassName(NAME, OS);
#include "PassRegistry.def"

  OS << "Function analyses:\n";
#define FUNCTION_ANALYSIS(NAME, CREATE_PASS) printPassName(NAME, OS);
#include "PassRegistry.def"

  OS << "Function alias analyses:\n";
#define FUNCTION_ALIAS_ANALYSIS(NAME, CREATE_PASS) printPassName(NAME, OS);
#include "PassRegistry.def"

  OS << "Loop passes:\n";
#define LOOP_PASS(NAME, CREATE_PASS) printPassName(NAME, OS);
#include "PassRegistry.def"

  OS << "Loop analyses:\n";
#define LOOP_ANALYSIS(NAME, CREATE_PASS) printPassName(NAME, OS);
#include "PassRegistry.def"
}

void PassBuilder::registerParseTopLevelPipelineCallback(
    const std::function<bool(ModulePassManager &, ArrayRef<PipelineElement>,
                             bool DebugLogging)> &C) {
  TopLevelPipelineParsingCallbacks.push_back(C);
}<|MERGE_RESOLUTION|>--- conflicted
+++ resolved
@@ -1776,15 +1776,11 @@
   // ordering here.
   MPM.addPass(GlobalDCEPass());
   MPM.addPass(ConstantMergePass());
-<<<<<<< HEAD
-  MPM.addPass(RelLookupTableConverterPass());
 
 #if INTEL_CUSTOMIZATION
   MPM.addPass(InlineReportEmitterPass(Level.getSpeedupLevel(),
                                       Level.getSizeLevel(), LTOPreLink));
 #endif // INTEL_CUSTOMIZATION
-=======
->>>>>>> 5fbe1fdf
 
   return MPM;
 }
