--- conflicted
+++ resolved
@@ -1720,16 +1720,12 @@
 
 /// TODO: Should LTO cause any differences to this set of passes?
 void PassBuilder::addVectorPasses(OptimizationLevel Level,
-<<<<<<< HEAD
-                                  FunctionPassManager &FPM, bool IsLTO) {
+                                  FunctionPassManager &FPM, bool IsFullLTO) {
 #if INTEL_CUSTOMIZATION
   // In LTO mode, loopopt runs in link phase along with community vectorizer
   // after it.
   if (!PrepareForLTO || !isLoopOptEnabled(Level))
 #endif // INTEL_CUSTOMIZATION
-=======
-                                  FunctionPassManager &FPM, bool IsFullLTO) {
->>>>>>> 504b4bf1
   FPM.addPass(LoopVectorizePass(
       LoopVectorizeOptions(!PTO.LoopInterleaving, !PTO.LoopVectorization)));
 
@@ -1788,7 +1784,7 @@
   }
 
 #if INTEL_CUSTOMIZATION
-  if (IsLTO) {
+  if (IsFullLTO) {
     // 28038: Avoid excessive hoisting as it increases register pressure and
     // select conversion without clear gains.
     // FPM.addPass(SimplifyCFGPass(SimplifyCFGOptions().hoistCommonInsts(true)));
@@ -1811,7 +1807,7 @@
                                   .hoistCommonInsts(true)
                                   .sinkCommonInsts(true)));
 #if INTEL_CUSTOMIZATION
-  } // IsLTO
+  } // IsFullLTO
 #endif // INTEL_CUSTOMIZATION
 
   if (IsFullLTO) {
@@ -1829,24 +1825,19 @@
   }
   } // INTEL
 #if INTEL_CUSTOMIZATION
-  if (!IsLTO)
+  if (!IsFullLTO)
     AfterSLPVectorizer = true;
 #endif // INTEL_CUSTOMIZATION
   // Enhance/cleanup vector code.
   FPM.addPass(VectorCombinePass());
 
-<<<<<<< HEAD
-  if (!IsLTO) {
+  if (!IsFullLTO) {
 #if INTEL_CUSTOMIZATION
     FPM.addPass(EarlyCSEPass());
     // Combine silly sequences. Set PreserveAddrCompute to true in LTO phase 1
     // if IP ArrayTranspose is enabled.
     addInstCombinePass(FPM, !DTransEnabled);
 #endif // INTEL_CUSTOMIZATION
-=======
-  if (!IsFullLTO) {
-    FPM.addPass(InstCombinePass());
->>>>>>> 504b4bf1
     // Unroll small loops to hide loop backedge latency and saturate any
     // parallel execution resources of an out-of-order processor. We also then
     // need to clean up redundancies and loop invariant code.
@@ -1887,8 +1878,7 @@
   // alignment information, try to re-derive it here.
   FPM.addPass(AlignmentFromAssumptionsPass());
 
-<<<<<<< HEAD
-  if (IsLTO)
+  if (IsFullLTO)
     addInstCombinePass(FPM, true /* EnableUpCasting */); // INTEL
 }
 
@@ -2248,10 +2238,6 @@
   //  PM.add(createAlwaysInlinerLegacyPass());
   //  PM.add(createBarrierNoopPass());
   // }
-=======
-  if (IsFullLTO)
-    FPM.addPass(InstCombinePass());
->>>>>>> 504b4bf1
 }
 
 void PassBuilder::addLoopOptCleanupPasses(FunctionPassManager &FPM,
