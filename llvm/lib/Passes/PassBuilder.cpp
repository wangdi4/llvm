//===- Parsing, selection, and construction of pass pipelines -------------===//
//
// Part of the LLVM Project, under the Apache License v2.0 with LLVM Exceptions.
// See https://llvm.org/LICENSE.txt for license information.
// SPDX-License-Identifier: Apache-2.0 WITH LLVM-exception
//
//===----------------------------------------------------------------------===//
/// \file
///
/// This file provides the implementation of the PassBuilder based on our
/// static pass registry as well as related functionality. It also provides
/// helpers to aid in analyzing, debugging, and testing passes and pass
/// pipelines.
///
//===----------------------------------------------------------------------===//

#include "llvm/Passes/PassBuilder.h"
#include "llvm/ADT/ScopeExit.h" // INTEL
#include "llvm/ADT/StringSwitch.h"
#include "llvm/Analysis/AliasAnalysisEvaluator.h"
#include "llvm/Analysis/AliasSetTracker.h"
#include "llvm/Analysis/AssumptionCache.h"
#include "llvm/Analysis/BasicAliasAnalysis.h"
#include "llvm/Analysis/BlockFrequencyInfo.h"
#include "llvm/Analysis/BranchProbabilityInfo.h"
#include "llvm/Analysis/CFGPrinter.h"
#include "llvm/Analysis/CFLAndersAliasAnalysis.h"
#include "llvm/Analysis/CFLSteensAliasAnalysis.h"
#include "llvm/Analysis/CGSCCPassManager.h"
#include "llvm/Analysis/CallGraph.h"
#include "llvm/Analysis/DDG.h"
#include "llvm/Analysis/DDGPrinter.h"
#include "llvm/Analysis/Delinearization.h"
#include "llvm/Analysis/DemandedBits.h"
#include "llvm/Analysis/DependenceAnalysis.h"
#include "llvm/Analysis/DivergenceAnalysis.h"
#include "llvm/Analysis/DominanceFrontier.h"
#include "llvm/Analysis/FunctionPropertiesAnalysis.h"
#include "llvm/Analysis/GlobalsModRef.h"
#if INTEL_CUSTOMIZATION
#include "llvm/Analysis/Intel_Andersens.h"
#include "llvm/Analysis/Intel_ArrayUseAnalysis.h"
#include "llvm/Analysis/Intel_StdContainerAA.h"
#include "llvm/Analysis/Intel_WP.h"
#endif // INTEL_CUSTOMIZATION
#include "llvm/Analysis/IRSimilarityIdentifier.h"
#include "llvm/Analysis/IVUsers.h"
#include "llvm/Analysis/InlineAdvisor.h"
#include "llvm/Analysis/InlineSizeEstimatorAnalysis.h"
#include "llvm/Analysis/InstCount.h"
#include "llvm/Analysis/LazyCallGraph.h"
#include "llvm/Analysis/LazyValueInfo.h"
#include "llvm/Analysis/Lint.h"
#include "llvm/Analysis/LoopAccessAnalysis.h"
#include "llvm/Analysis/LoopCacheAnalysis.h"
#include "llvm/Analysis/LoopInfo.h"
#include "llvm/Analysis/LoopNestAnalysis.h"
#include "llvm/Analysis/MemDerefPrinter.h"
#include "llvm/Analysis/MemoryDependenceAnalysis.h"
#include "llvm/Analysis/MemorySSA.h"
#include "llvm/Analysis/ModuleDebugInfoPrinter.h"
#include "llvm/Analysis/ModuleSummaryAnalysis.h"
#include "llvm/Analysis/MustExecute.h"
#include "llvm/Analysis/ObjCARCAliasAnalysis.h"
#include "llvm/Analysis/OptimizationRemarkEmitter.h"
#include "llvm/Analysis/PhiValues.h"
#include "llvm/Analysis/PostDominators.h"
#include "llvm/Analysis/ProfileSummaryInfo.h"
#include "llvm/Analysis/RegionInfo.h"
#include "llvm/Analysis/ScalarEvolution.h"
#include "llvm/Analysis/ScalarEvolutionAliasAnalysis.h"
#include "llvm/Analysis/ScopedNoAliasAA.h"
#include "llvm/Analysis/StackLifetime.h"
#include "llvm/Analysis/StackSafetyAnalysis.h"
#include "llvm/Analysis/TargetLibraryInfo.h"
#include "llvm/Analysis/TargetTransformInfo.h"
#include "llvm/Analysis/TypeBasedAliasAnalysis.h"
#include "llvm/IR/Dominators.h"
#include "llvm/IR/IRPrintingPasses.h"
#include "llvm/IR/PassManager.h"
#include "llvm/IR/PrintPasses.h"
#include "llvm/IR/SafepointIRVerifier.h"
#include "llvm/IR/Verifier.h"
#include "llvm/SYCLLowerIR/LowerESIMD.h"
#include "llvm/SYCLLowerIR/LowerWGScope.h"
#include "llvm/Support/CommandLine.h"
#include "llvm/Support/Debug.h"
#include "llvm/Support/ErrorHandling.h"
#include "llvm/Support/FormatVariadic.h"
#include "llvm/Support/Regex.h"
#include "llvm/Target/TargetMachine.h"
#include "llvm/Transforms/AggressiveInstCombine/AggressiveInstCombine.h"
#include "llvm/Transforms/Coroutines/CoroCleanup.h"
#include "llvm/Transforms/Coroutines/CoroEarly.h"
#include "llvm/Transforms/Coroutines/CoroElide.h"
#include "llvm/Transforms/Coroutines/CoroSplit.h"
#include "llvm/Transforms/Instrumentation/Intel_FunctionSplitting.h" // INTEL
#include "llvm/Transforms/IPO/AlwaysInliner.h"
#include "llvm/Transforms/IPO/Annotation2Metadata.h"
#include "llvm/Transforms/IPO/ArgumentPromotion.h"
#include "llvm/Transforms/IPO/Attributor.h"
#include "llvm/Transforms/IPO/BlockExtractor.h"
#include "llvm/Transforms/IPO/CalledValuePropagation.h"
#include "llvm/Transforms/IPO/ConstantMerge.h"
#include "llvm/Transforms/IPO/CrossDSOCFI.h"
#include "llvm/Transforms/IPO/DeadArgumentElimination.h"
#include "llvm/Transforms/IPO/ElimAvailExtern.h"
#include "llvm/Transforms/IPO/ForceFunctionAttrs.h"
#include "llvm/Transforms/IPO/FunctionAttrs.h"
#include "llvm/Transforms/IPO/FunctionImport.h"
#include "llvm/Transforms/IPO/GlobalDCE.h"
#include "llvm/Transforms/IPO/GlobalOpt.h"
#include "llvm/Transforms/IPO/GlobalSplit.h"
#include "llvm/Transforms/IPO/HotColdSplitting.h"
#include "llvm/Transforms/IPO/IROutliner.h"
#include "llvm/Transforms/IPO/InferFunctionAttrs.h"
#include "llvm/Transforms/IPO/Inliner.h"
#include "llvm/Transforms/IPO/Intel_AdvancedFastCall.h" // INTEL
#include "llvm/Transforms/IPO/Intel_AggInliner.h" // INTEL
#include "llvm/Transforms/IPO/Intel_ArgNoAliasProp.h" // INTEL
#include "llvm/Transforms/IPO/Intel_ArgumentAlignment.h" // INTEL
#include "llvm/Transforms/IPO/Intel_CallTreeCloning.h" // INTEL
#include "llvm/Transforms/IPO/Intel_DeadArrayOpsElimination.h" // INTEL
#include "llvm/Transforms/IPO/Intel_DopeVectorConstProp.h" // INTEL
#include "llvm/Transforms/IPO/Intel_FoldWPIntrinsic.h"   // INTEL
#include "llvm/Transforms/IPO/Intel_InlineLists.h"       // INTEL
#include "llvm/Transforms/IPO/Intel_InlineReportEmitter.h"   // INTEL
#include "llvm/Transforms/IPO/Intel_InlineReportSetup.h"   // INTEL
#include "llvm/Transforms/IPO/Intel_IPArrayTranspose.h" // INTEL
#include "llvm/Transforms/IPO/Intel_IPCloning.h"       // INTEL
#include "llvm/Transforms/IPO/Intel_IPOPrefetch.h" // INTEL
#include "llvm/Transforms/IPO/Intel_OptimizeDynamicCasts.h"   //INTEL
#include "llvm/Transforms/IPO/Intel_PartialInline.h" // INTEL
#include "llvm/Transforms/IPO/Intel_QsortRecognizer.h" // INTEL
#include "llvm/Transforms/IPO/Intel_TileMVInlMarker.h" // INTEL
#include "llvm/Transforms/IPO/Internalize.h"
#include "llvm/Transforms/IPO/LoopExtractor.h"
#include "llvm/Transforms/IPO/LowerTypeTests.h"
#include "llvm/Transforms/IPO/MergeFunctions.h"
#include "llvm/Transforms/IPO/OpenMPOpt.h"
#include "llvm/Transforms/IPO/PartialInlining.h"
#include "llvm/Transforms/IPO/SCCP.h"
#include "llvm/Transforms/IPO/SampleProfile.h"
#include "llvm/Transforms/IPO/SampleProfileProbe.h"
#include "llvm/Transforms/IPO/StripDeadPrototypes.h"
#include "llvm/Transforms/IPO/StripSymbols.h"
#include "llvm/Transforms/IPO/SyntheticCountsPropagation.h"
#include "llvm/Transforms/IPO/WholeProgramDevirt.h"
#include "llvm/Transforms/InstCombine/InstCombine.h"
#include "llvm/Transforms/Instrumentation.h"
#include "llvm/Transforms/Instrumentation/AddressSanitizer.h"
#include "llvm/Transforms/Instrumentation/BoundsChecking.h"
#include "llvm/Transforms/Instrumentation/CGProfile.h"
#include "llvm/Transforms/Instrumentation/ControlHeightReduction.h"
#include "llvm/Transforms/Instrumentation/DataFlowSanitizer.h"
#include "llvm/Transforms/Instrumentation/GCOVProfiler.h"
#include "llvm/Transforms/Instrumentation/HWAddressSanitizer.h"
#include "llvm/Transforms/Instrumentation/InstrOrderFile.h"
#include "llvm/Transforms/Instrumentation/InstrProfiling.h"
#include "llvm/Transforms/Instrumentation/MemProfiler.h"
#include "llvm/Transforms/Instrumentation/MemorySanitizer.h"
#include "llvm/Transforms/Instrumentation/PGOInstrumentation.h"
#include "llvm/Transforms/Instrumentation/PoisonChecking.h"
#include "llvm/Transforms/Instrumentation/SanitizerCoverage.h"
#include "llvm/Transforms/Intel_OpenCLTransforms/FMASplitter.h" // INTEL
#include "llvm/Transforms/Instrumentation/ThreadSanitizer.h"
#include "llvm/Transforms/ObjCARC.h"
#include "llvm/Transforms/Scalar/ADCE.h"
#include "llvm/Transforms/Scalar/Intel_IVSplit.h" // INTEL
#include "llvm/Transforms/Scalar/AlignmentFromAssumptions.h"
#include "llvm/Transforms/Scalar/AnnotationRemarks.h"
#include "llvm/Transforms/Scalar/BDCE.h"
#include "llvm/Transforms/Scalar/CallSiteSplitting.h"
#include "llvm/Transforms/Scalar/ConstantHoisting.h"
#include "llvm/Transforms/Scalar/ConstraintElimination.h"
#include "llvm/Transforms/Scalar/CorrelatedValuePropagation.h"
#include "llvm/Transforms/Scalar/DCE.h"
#include "llvm/Transforms/Scalar/DeadStoreElimination.h"
#include "llvm/Transforms/Scalar/DivRemPairs.h"
#include "llvm/Transforms/Scalar/EarlyCSE.h"
#include "llvm/Transforms/Scalar/Float2Int.h"
#include "llvm/Transforms/Scalar/GVN.h"
#include "llvm/Transforms/Scalar/GuardWidening.h"
#include "llvm/Transforms/Scalar/IVUsersPrinter.h"
#include "llvm/Transforms/Scalar/IndVarSimplify.h"
#include "llvm/Transforms/Scalar/Intel_FunctionRecognizer.h" // INTEL
#include "llvm/Transforms/Scalar/Intel_GlobalOpt.h"         // INTEL
#include "llvm/Transforms/Scalar/Intel_IndirectCallConv.h"  // INTEL
#include "llvm/Transforms/Scalar/Intel_LowerSubscriptIntrinsic.h" // INTEL
#include "llvm/Transforms/Scalar/Intel_TbaaMDPropagation.h" // INTEL
#include "llvm/Transforms/Scalar/InductiveRangeCheckElimination.h"
#if !INTEL_COLLAB
#include "llvm/Transforms/Scalar/InferAddressSpaces.h"
#endif // ! INTEL_COLLAB
#include "llvm/Transforms/Scalar/InstSimplifyPass.h"
#include "llvm/Transforms/Scalar/JumpThreading.h"
#include "llvm/Transforms/Scalar/LICM.h"
#include "llvm/Transforms/Scalar/LoopAccessAnalysisPrinter.h"
#include "llvm/Transforms/Scalar/LoopDataPrefetch.h"
#include "llvm/Transforms/Scalar/LoopDeletion.h"
#include "llvm/Transforms/Scalar/LoopDistribute.h"
#include "llvm/Transforms/Scalar/LoopFlatten.h"
#include "llvm/Transforms/Scalar/LoopFuse.h"
#include "llvm/Transforms/Scalar/LoopIdiomRecognize.h"
#include "llvm/Transforms/Scalar/LoopInstSimplify.h"
#include "llvm/Transforms/Scalar/LoopInterchange.h"
#include "llvm/Transforms/Scalar/LoopLoadElimination.h"
#include "llvm/Transforms/Scalar/LoopPassManager.h"
#include "llvm/Transforms/Scalar/LoopPredication.h"
#include "llvm/Transforms/Scalar/LoopReroll.h"
#include "llvm/Transforms/Scalar/LoopRotation.h"
#include "llvm/Transforms/Scalar/LoopSimplifyCFG.h"
#include "llvm/Transforms/Scalar/LoopSink.h"
#include "llvm/Transforms/Scalar/LoopStrengthReduce.h"
#include "llvm/Transforms/Scalar/LoopUnrollAndJamPass.h"
#include "llvm/Transforms/Scalar/LoopUnrollPass.h"
#include "llvm/Transforms/Scalar/LoopVersioningLICM.h"
#include "llvm/Transforms/Scalar/LowerAtomic.h"
#include "llvm/Transforms/Scalar/LowerConstantIntrinsics.h"
#include "llvm/Transforms/Scalar/LowerExpectIntrinsic.h"
#include "llvm/Transforms/Scalar/LowerGuardIntrinsic.h"
#include "llvm/Transforms/Scalar/LowerMatrixIntrinsics.h"
#include "llvm/Transforms/Scalar/LowerWidenableCondition.h"
#include "llvm/Transforms/Scalar/MakeGuardsExplicit.h"
#include "llvm/Transforms/Scalar/MemCpyOptimizer.h"
#include "llvm/Transforms/Scalar/MergeICmps.h"
#include "llvm/Transforms/Scalar/MergedLoadStoreMotion.h"
#include "llvm/Transforms/Scalar/NaryReassociate.h"
#include "llvm/Transforms/Scalar/NewGVN.h"
#include "llvm/Transforms/Scalar/PartiallyInlineLibCalls.h"
#include "llvm/Transforms/Scalar/Reassociate.h"
#include "llvm/Transforms/Scalar/Reg2Mem.h"
#include "llvm/Transforms/Scalar/RewriteStatepointsForGC.h"
#include "llvm/Transforms/Scalar/SCCP.h"
#include "llvm/Transforms/Scalar/SROA.h"
#include "llvm/Transforms/Scalar/ScalarizeMaskedMemIntrin.h"
#include "llvm/Transforms/Scalar/Scalarizer.h"
#include "llvm/Transforms/Scalar/SeparateConstOffsetFromGEP.h"
#include "llvm/Transforms/Scalar/SimpleLoopUnswitch.h"
#include "llvm/Transforms/Scalar/SimplifyCFG.h"
#include "llvm/Transforms/Scalar/Sink.h"
#include "llvm/Transforms/Scalar/SpeculateAroundPHIs.h"
#include "llvm/Transforms/Scalar/SpeculativeExecution.h"
#include "llvm/Transforms/Scalar/StraightLineStrengthReduce.h"
#include "llvm/Transforms/Scalar/StructurizeCFG.h"
#include "llvm/Transforms/Scalar/TailRecursionElimination.h"
#include "llvm/Transforms/Scalar/WarnMissedTransforms.h"
#include "llvm/Transforms/Utils/AddDiscriminators.h"
#include "llvm/Transforms/Utils/AssumeBundleBuilder.h"
#include "llvm/Transforms/Utils/BreakCriticalEdges.h"
#include "llvm/Transforms/Utils/CanonicalizeAliases.h"
#include "llvm/Transforms/Utils/CanonicalizeFreezeInLoops.h"
#include "llvm/Transforms/Utils/EntryExitInstrumenter.h"
#include "llvm/Transforms/Utils/FixIrreducible.h"
#include "llvm/Transforms/Utils/HelloWorld.h"
#include "llvm/Transforms/Utils/InjectTLIMappings.h"
#include "llvm/Transforms/Utils/InstructionNamer.h"
#include "llvm/Transforms/Utils/LCSSA.h"
#include "llvm/Transforms/Utils/LibCallsShrinkWrap.h"
#include "llvm/Transforms/Utils/LoopSimplify.h"
#include "llvm/Transforms/Utils/LoopVersioning.h"
#include "llvm/Transforms/Utils/LowerInvoke.h"
#include "llvm/Transforms/Utils/LowerSwitch.h"
#include "llvm/Transforms/Utils/Mem2Reg.h"
#include "llvm/Transforms/Utils/MetaRenamer.h"
#include "llvm/Transforms/Utils/NameAnonGlobals.h"
#include "llvm/Transforms/Utils/RelLookupTableConverter.h"
#include "llvm/Transforms/Utils/StripGCRelocates.h"
#include "llvm/Transforms/Utils/StripNonLineTableDebugInfo.h"
#include "llvm/Transforms/Utils/SymbolRewriter.h"
#include "llvm/Transforms/Utils/UnifyFunctionExitNodes.h"
#include "llvm/Transforms/Utils/UnifyLoopExits.h"
#include "llvm/Transforms/Vectorize/LoadStoreVectorizer.h"
#include "llvm/Transforms/Vectorize/LoopVectorize.h"
#include "llvm/Transforms/Vectorize/SLPVectorizer.h"
#if INTEL_CUSTOMIZATION
#include "llvm/Analysis/Intel_XmainOptLevelPass.h"
#include "llvm/Analysis/Intel_OptReport/OptReportOptionsPass.h"
#include "llvm/Transforms/Scalar/Intel_LoopOptReportEmitter.h"
#include "llvm/Transforms/Scalar/Intel_AddSubReassociate.h"
#include "llvm/Transforms/Scalar/Intel_DopeVectorHoist.h"
#include "llvm/Transforms/Scalar/Intel_ForcedCMOVGeneration.h"
#include "llvm/Transforms/Scalar/Intel_HandlePragmaVectorAligned.h"
#include "llvm/Transforms/Scalar/Intel_LoopCarriedCSE.h"
#include "llvm/Transforms/Scalar/Intel_MultiVersioning.h"
#include "llvm/Transforms/Scalar/Intel_NontemporalStore.h"
#include "llvm/Transforms/Scalar/Intel_TransformSinAndCosCalls.h"
#include "llvm/Transforms/Vectorize/Intel_LoadCoalescing.h"
#include "llvm/Transforms/Utils/Intel_VecClone.h"

// DPC++ CPU Kernel Transformation passes
#include "llvm/Transforms/Intel_DPCPPKernelTransforms/AddImplicitArgs.h"
#include "llvm/Transforms/Intel_DPCPPKernelTransforms/BarrierInFunctionPass.h"
#include "llvm/Transforms/Intel_DPCPPKernelTransforms/BarrierPass.h"
#include "llvm/Transforms/Intel_DPCPPKernelTransforms/BuiltinImport.h"
#include "llvm/Transforms/Intel_DPCPPKernelTransforms/CleanupWrappedKernel.h"
#include "llvm/Transforms/Intel_DPCPPKernelTransforms/DPCPPEqualizer.h"
#include "llvm/Transforms/Intel_DPCPPKernelTransforms/DPCPPKernelAnalysis.h"
#include "llvm/Transforms/Intel_DPCPPKernelTransforms/DPCPPKernelWGLoopCreator.h"
#include "llvm/Transforms/Intel_DPCPPKernelTransforms/LinearIdResolver.h"
#include "llvm/Transforms/Intel_DPCPPKernelTransforms/PhiCanonicalization.h"
#include "llvm/Transforms/Intel_DPCPPKernelTransforms/PrepareKernelArgs.h"
#include "llvm/Transforms/Intel_DPCPPKernelTransforms/RedundantPhiNodePass.h"
#include "llvm/Transforms/Intel_DPCPPKernelTransforms/ResolveWICall.h"
#include "llvm/Transforms/Intel_DPCPPKernelTransforms/SplitBBonBarrierPass.h"

// Intel Loop Optimization framework
// Framework passes
#include "llvm/Analysis/Intel_LoopAnalysis/Framework/HIRFramework.h"
#include "llvm/Analysis/Intel_LoopAnalysis/Framework/HIRRegionIdentification.h"
#include "llvm/Analysis/Intel_LoopAnalysis/Framework/HIRSCCFormation.h"
#include "llvm/Transforms/Intel_LoopTransforms/HIRCodeGenPass.h"
#include "llvm/Transforms/Intel_LoopTransforms/HIROptReportEmitterPass.h"
#include "llvm/Transforms/Intel_LoopTransforms/HIRSSADeconstructionPass.h"

// VPlan Vectorizer passes
#include "llvm/Transforms/Intel_MapIntrinToIml/MapIntrinToIml.h"
#include "llvm/Transforms/Intel_VPO/VPODirectiveCleanup.h"
#include "llvm/Transforms/Vectorize/IntelVPlanDriver.h"
#include "llvm/Transforms/Vectorize/IntelVPlanFunctionVectorizer.h"
#include "llvm/Transforms/Vectorize/IntelVPlanPragmaOmpOrderedSimdExtract.h"

// Analysis passes
#include "llvm/Analysis/Intel_LoopAnalysis/Analysis/HIRDDAnalysis.h"
#include "llvm/Analysis/Intel_LoopAnalysis/Analysis/HIRLocalityAnalysis.h"
#include "llvm/Analysis/Intel_LoopAnalysis/Analysis/HIRLoopResource.h"
#include "llvm/Analysis/Intel_LoopAnalysis/Analysis/HIRLoopStatistics.h"
#include "llvm/Analysis/Intel_LoopAnalysis/Analysis/HIRParVecAnalysis.h"
#include "llvm/Analysis/Intel_LoopAnalysis/Analysis/HIRSafeReductionAnalysis.h"
#include "llvm/Analysis/Intel_LoopAnalysis/Analysis/HIRSparseArrayReductionAnalysis.h"
#include "llvm/Analysis/Intel_LoopAnalysis/Analysis/HIRArraySectionAnalysis.h"

// Transformation passes
#include "llvm/Transforms/Intel_LoopTransforms/HIRAosToSoaPass.h"
#include "llvm/Transforms/Intel_LoopTransforms/HIRArrayTransposePass.h"
#include "llvm/Transforms/Intel_LoopTransforms/HIRConditionalLoadStoreMotion.h"
#include "llvm/Transforms/Intel_LoopTransforms/HIRConditionalTempSinkingPass.h"
#include "llvm/Transforms/Intel_LoopTransforms/HIRDeadStoreEliminationPass.h"
#include "llvm/Transforms/Intel_LoopTransforms/HIRGeneralUnrollPass.h"
#include "llvm/Transforms/Intel_LoopTransforms/HIRGenerateMKLCallPass.h"
#include "llvm/Transforms/Intel_LoopTransforms/HIRIdentityMatrixIdiomRecognitionPass.h"
#include "llvm/Transforms/Intel_LoopTransforms/HIRIdiomRecognitionPass.h"
#include "llvm/Transforms/Intel_LoopTransforms/HIRInterLoopBlockingPass.h"
#include "llvm/Transforms/Intel_LoopTransforms/HIRLMMPass.h"
#include "llvm/Transforms/Intel_LoopTransforms/HIRLastValueComputationPass.h"
#include "llvm/Transforms/Intel_LoopTransforms/HIRLoopBlockingPass.h"
#include "llvm/Transforms/Intel_LoopTransforms/HIRLoopCollapsePass.h"
#include "llvm/Transforms/Intel_LoopTransforms/HIRLoopConcatenationPass.h"
#include "llvm/Transforms/Intel_LoopTransforms/HIRLoopDistributionForLoopNestPass.h"
#include "llvm/Transforms/Intel_LoopTransforms/HIRLoopDistributionForMemRecPass.h"
#include "llvm/Transforms/Intel_LoopTransforms/HIRLoopFusionPass.h"
#include "llvm/Transforms/Intel_LoopTransforms/HIRLoopInterchangePass.h"
#include "llvm/Transforms/Intel_LoopTransforms/HIRLoopRematerializePass.h"
#include "llvm/Transforms/Intel_LoopTransforms/HIRLoopRerollPass.h"
#include "llvm/Transforms/Intel_LoopTransforms/HIRLoopReversalPass.h"
#include "llvm/Transforms/Intel_LoopTransforms/HIRMVForConstUBPass.h"
#include "llvm/Transforms/Intel_LoopTransforms/HIRMVForVariableStridePass.h"
#include "llvm/Transforms/Intel_LoopTransforms/HIRMemoryReductionSinkingPass.h"
#include "llvm/Transforms/Intel_LoopTransforms/HIRMultiExitLoopRerollPass.h"
#include "llvm/Transforms/Intel_LoopTransforms/HIRNontemporalMarking.h"
#include "llvm/Transforms/Intel_LoopTransforms/HIROptPredicatePass.h"
#include "llvm/Transforms/Intel_LoopTransforms/HIROptVarPredicatePass.h"
#include "llvm/Transforms/Intel_LoopTransforms/HIRPMSymbolicTripCountCompleteUnrollPass.h"
#include "llvm/Transforms/Intel_LoopTransforms/HIRPostVecCompleteUnrollPass.h"
#include "llvm/Transforms/Intel_LoopTransforms/HIRPreVecCompleteUnrollPass.h"
#include "llvm/Transforms/Intel_LoopTransforms/HIRPrefetchingPass.h"
#include "llvm/Transforms/Intel_LoopTransforms/HIRPropagateCastedIVPass.h"
#include "llvm/Transforms/Intel_LoopTransforms/HIRRecognizeParLoopPass.h"
#include "llvm/Transforms/Intel_LoopTransforms/HIRRowWiseMVPass.h"
#include "llvm/Transforms/Intel_LoopTransforms/HIRRuntimeDDPass.h"
#include "llvm/Transforms/Intel_LoopTransforms/HIRScalarReplArrayPass.h"
#include "llvm/Transforms/Intel_LoopTransforms/HIRSinkingForPerfectLoopnestPass.h"
#include "llvm/Transforms/Intel_LoopTransforms/HIRSumWindowReuse.h"
#include "llvm/Transforms/Intel_LoopTransforms/HIRTempCleanupPass.h"
#include "llvm/Transforms/Intel_LoopTransforms/HIRUndoSinkingForPerfectLoopnestPass.h"
#include "llvm/Transforms/Intel_LoopTransforms/HIRUnrollAndJamPass.h"
#include "llvm/Transforms/Intel_LoopTransforms/HIRVecDirInsertPass.h"
#include "llvm/Transforms/Scalar/Intel_MultiVersioning.h"
#include "llvm/Transforms/Intel_LoopTransforms/HIRRowWiseMVPass.h"
#include "llvm/Transforms/Intel_LoopTransforms/HIRStoreResultIntoTempArray.h"
#include "llvm/Transforms/Intel_LoopTransforms/HIRNonZeroSinkingForPerfectLoopnest.h"
#include "llvm/Transforms/Intel_LoopTransforms/HIRIdentityMatrixSubstitution.h"
#include "llvm/Transforms/Intel_LoopTransforms/HIRArrayScalarizationTestLauncherPass.h"
#include "llvm/Transforms/Intel_LoopTransforms/HIRCrossLoopArrayContraction.h"

#if INTEL_INCLUDE_DTRANS
#include "Intel_DTrans/DTransCommon.h"
#include "Intel_DTrans/DTransPasses.h"
#endif // INTEL_INCLUDE_DTRANS
#include "llvm/Transforms/VPO/Paropt/Intel_VPOParoptOptimizeDataSharing.h"
#include "llvm/Transforms/VPO/Paropt/Intel_VPOParoptSharedPrivatization.h"
#endif // INTEL_CUSTOMIZATION
#if INTEL_COLLAB
// VPO
#include "llvm/Analysis/VPO/WRegionInfo/WRegionCollection.h"
#include "llvm/Analysis/VPO/WRegionInfo/WRegionInfo.h"
#include "llvm/Transforms/VPO/Paropt/VPOParopt.h"
#include "llvm/Transforms/VPO/Paropt/VPOParoptLoopCollapse.h"
#include "llvm/Transforms/VPO/Paropt/VPOParoptPrepare.h"
#include "llvm/Transforms/VPO/Paropt/VPOParoptTpv.h"
#include "llvm/Transforms/VPO/Utils/CFGRestructuring.h"
#include "llvm/Transforms/VPO/Utils/VPORestoreOperands.h"
#endif // INTEL_COLLAB
#include "llvm/Transforms/Vectorize/VectorCombine.h"

using namespace llvm;
using namespace llvm::llvm_intel_wp_analysis;  // INTEL

#if INTEL_CUSTOMIZATION
// Enable the partial inlining during LTO
static cl::opt<bool>
    RunLTOPartialInlining("enable-npm-lto-partial-inlining", cl::init(true),
                       cl::Hidden, cl::ZeroOrMore,
                       cl::desc("Run LTO Partial inlinining pass"));
#endif // INTEL_CUSTOMIZATION

static cl::opt<InliningAdvisorMode> UseInlineAdvisor(
    "enable-ml-inliner", cl::init(InliningAdvisorMode::Default), cl::Hidden,
    cl::desc("Enable ML policy for inliner. Currently trained for -Oz only"),
    cl::values(clEnumValN(InliningAdvisorMode::Default, "default",
                          "Heuristics-based inliner version."),
               clEnumValN(InliningAdvisorMode::Development, "development",
                          "Use development mode (runtime-loadable model)."),
               clEnumValN(InliningAdvisorMode::Release, "release",
                          "Use release mode (AOT-compiled model).")));

static cl::opt<bool> EnableSyntheticCounts(
    "enable-npm-synthetic-counts", cl::init(false), cl::Hidden, cl::ZeroOrMore,
    cl::desc("Run synthetic function entry count generation "
             "pass"));
#if INTEL_CUSTOMIZATION
// Andersen AliasAnalysis
static cl::opt<bool> EnableAndersen("enable-npm-andersen", cl::init(true),
    cl::Hidden, cl::desc("Enable AndersensAA for the new PM (default = on)"));

// Inline Aggressive Analysis
static cl::opt<bool> EnableInlineAggAnalysis(
   "enable-npm-inline-aggressive-analysis", cl::init(true), cl::Hidden,
   cl::desc("Enable Inline Aggressive Analysis for the new PM (default = on)"));

// IP Cloning
static cl::opt<bool> EnableIPCloning(
    "enable-npm-ip-cloning", cl::init(true), cl::Hidden,
    cl::desc("Enable IP Cloning for the new PM (default = on)"));

// IPO Array Transpose
static cl::opt<bool> EnableIPArrayTranspose(
   "enable-npm-ip-array-transpose", cl::init(true), cl::Hidden,
   cl::desc("Enable IPO Array Transpose for the new PM (default = on)"));

// Dead Array Element Ops Elimination
static cl::opt<bool> EnableDeadArrayOpsElim(
   "enable-npm-dead-array-ops-elim", cl::init(true), cl::Hidden,
   cl::desc("Enable Dead Array Ops Elimination for the new PM (default = on)"));

// IPO Prefetch
static cl::opt<bool> EnableIPOPrefetch(
    "enable-npm-ipo-prefetch", cl::init(true), cl::Hidden,
    cl::desc("Enable IPO Prefetch"));

// Indirect call Conv
static cl::opt<bool> EnableIndirectCallConv("enable-npm-ind-call-conv",
    cl::init(true), cl::Hidden,
    cl::desc("Enable Indirect Call Conv for the new PM (default = on)"));

// Function multi-versioning.
static cl::opt<bool> EnableMultiVersioning("enable-npm-multiversioning",
  cl::init(false), cl::ReallyHidden,
  cl::desc("Enable Function Multi-versioning in the new PM"));

// Enable whole program analysis
static cl::opt<bool> EnableWPA("enable-npm-whole-program-analysis",
  cl::init(true), cl::ReallyHidden,
  cl::desc("Enable Whole Program analysis in the new pass manager"));
#endif // INTEL_CUSTOMIZATION

static const Regex DefaultAliasRegex(
    "^(default|thinlto-pre-link|thinlto|lto-pre-link|lto)<(O[0123sz])>$");

#if INTEL_CUSTOMIZATION
#if INTEL_INCLUDE_DTRANS
// DTrans optimizations -- this is a placeholder for future work.
static cl::opt<bool> EnableDTrans("enable-npm-dtrans",
    cl::init(false), cl::Hidden,
    cl::desc("Enable DTrans optimizations"));

// Partial inlining for simple functions
static cl::opt<bool>
    EnableIntelPI("enable-npm-intel-pi", cl::init(true), cl::Hidden,
                cl::desc("Enable the partial inlining for simple functions"));
#endif // INTEL_INCLUDE_DTRANS
#endif // INTEL_CUSTOMIZATION

/// Flag to enable inline deferral during PGO.
static cl::opt<bool>
    EnablePGOInlineDeferral("enable-npm-pgo-inline-deferral", cl::init(true),
                            cl::Hidden,
                            cl::desc("Enable inline deferral during PGO"));

static cl::opt<bool> EnableMemProfiler("enable-mem-prof", cl::init(false),
                                       cl::Hidden, cl::ZeroOrMore,
                                       cl::desc("Enable memory profiler"));

static cl::opt<bool> PerformMandatoryInliningsFirst(
    "mandatory-inlining-first", cl::init(true), cl::Hidden, cl::ZeroOrMore,
    cl::desc("Perform mandatory inlinings module-wide, before performing "
             "inlining."));

static cl::opt<bool> EnableO3NonTrivialUnswitching(
    "enable-npm-O3-nontrivial-unswitch", cl::init(true), cl::Hidden,
    cl::ZeroOrMore, cl::desc("Enable non-trivial loop unswitching for -O3"));

static cl::opt<bool> DoNotRerunFunctionPasses(
    "cgscc-npm-no-fp-rerun", cl::init(false),
    cl::desc("Do not rerun function passes wrapped by the scc pass adapter, if "
             "they were run already and the function hasn't changed."));

PipelineTuningOptions::PipelineTuningOptions() {
  LoopInterleaving = true;
  LoopVectorization = true;
  SLPVectorization = false;
  LoopUnrolling = true;
  ForgetAllSCEVInLoopUnroll = ForgetSCEVInLoopUnroll;
  Coroutines = false;
  LicmMssaOptCap = SetLicmMssaOptCap;
  LicmMssaNoAccForPromotionCap = SetLicmMssaNoAccForPromotionCap;
  CallGraphProfile = true;
  MergeFunctions = false;
}

namespace llvm {
extern cl::opt<unsigned> MaxDevirtIterations;
extern cl::opt<bool> EnableConstraintElimination;
extern cl::opt<bool> EnableGVNHoist;
extern cl::opt<bool> EnableGVNSink;
extern cl::opt<bool> EnableHotColdSplit;
extern cl::opt<bool> EnableIROutliner;
extern cl::opt<bool> EnableOrderFileInstrumentation;
extern cl::opt<bool> EnableCHR;
extern cl::opt<bool> EnableLoopInterchange;
extern cl::opt<bool> EnableUnrollAndJam;
extern cl::opt<bool> EnableLoopFlatten;
extern cl::opt<bool> RunNewGVN;
extern cl::opt<bool> RunPartialInlining;
extern cl::opt<bool> ExtraVectorizerPasses;

extern cl::opt<bool> FlattenedProfileUsed;

extern cl::opt<AttributorRunOption> AttributorRun;
extern cl::opt<bool> EnableKnowledgeRetention;

extern cl::opt<bool> EnableMatrix;

extern cl::opt<bool> DisablePreInliner;
extern cl::opt<int> PreInlineThreshold;
} // namespace llvm

const PassBuilder::OptimizationLevel PassBuilder::OptimizationLevel::O0 = {
    /*SpeedLevel*/ 0,
    /*SizeLevel*/ 0};
const PassBuilder::OptimizationLevel PassBuilder::OptimizationLevel::O1 = {
    /*SpeedLevel*/ 1,
    /*SizeLevel*/ 0};
const PassBuilder::OptimizationLevel PassBuilder::OptimizationLevel::O2 = {
    /*SpeedLevel*/ 2,
    /*SizeLevel*/ 0};
const PassBuilder::OptimizationLevel PassBuilder::OptimizationLevel::O3 = {
    /*SpeedLevel*/ 3,
    /*SizeLevel*/ 0};
const PassBuilder::OptimizationLevel PassBuilder::OptimizationLevel::Os = {
    /*SpeedLevel*/ 2,
    /*SizeLevel*/ 1};
const PassBuilder::OptimizationLevel PassBuilder::OptimizationLevel::Oz = {
    /*SpeedLevel*/ 2,
    /*SizeLevel*/ 2};

namespace {

// The following passes/analyses have custom names, otherwise their name will
// include `(anonymous namespace)`. These are special since they are only for
// testing purposes and don't live in a header file.

/// No-op module pass which does nothing.
struct NoOpModulePass : PassInfoMixin<NoOpModulePass> {
  PreservedAnalyses run(Module &M, ModuleAnalysisManager &) {
    return PreservedAnalyses::all();
  }

  static StringRef name() { return "NoOpModulePass"; }
};

/// No-op module analysis.
class NoOpModuleAnalysis : public AnalysisInfoMixin<NoOpModuleAnalysis> {
  friend AnalysisInfoMixin<NoOpModuleAnalysis>;
  static AnalysisKey Key;

public:
  struct Result {};
  Result run(Module &, ModuleAnalysisManager &) { return Result(); }
  static StringRef name() { return "NoOpModuleAnalysis"; }
};

/// No-op CGSCC pass which does nothing.
struct NoOpCGSCCPass : PassInfoMixin<NoOpCGSCCPass> {
  PreservedAnalyses run(LazyCallGraph::SCC &C, CGSCCAnalysisManager &,
                        LazyCallGraph &, CGSCCUpdateResult &UR) {
    return PreservedAnalyses::all();
  }
  static StringRef name() { return "NoOpCGSCCPass"; }
};

/// No-op CGSCC analysis.
class NoOpCGSCCAnalysis : public AnalysisInfoMixin<NoOpCGSCCAnalysis> {
  friend AnalysisInfoMixin<NoOpCGSCCAnalysis>;
  static AnalysisKey Key;

public:
  struct Result {};
  Result run(LazyCallGraph::SCC &, CGSCCAnalysisManager &, LazyCallGraph &G) {
    return Result();
  }
  static StringRef name() { return "NoOpCGSCCAnalysis"; }
};

/// No-op function pass which does nothing.
struct NoOpFunctionPass : PassInfoMixin<NoOpFunctionPass> {
  PreservedAnalyses run(Function &F, FunctionAnalysisManager &) {
    return PreservedAnalyses::all();
  }
  static StringRef name() { return "NoOpFunctionPass"; }
};

/// No-op function analysis.
class NoOpFunctionAnalysis : public AnalysisInfoMixin<NoOpFunctionAnalysis> {
  friend AnalysisInfoMixin<NoOpFunctionAnalysis>;
  static AnalysisKey Key;

public:
  struct Result {};
  Result run(Function &, FunctionAnalysisManager &) { return Result(); }
  static StringRef name() { return "NoOpFunctionAnalysis"; }
};

/// No-op loop pass which does nothing.
struct NoOpLoopPass : PassInfoMixin<NoOpLoopPass> {
  PreservedAnalyses run(Loop &L, LoopAnalysisManager &,
                        LoopStandardAnalysisResults &, LPMUpdater &) {
    return PreservedAnalyses::all();
  }
  static StringRef name() { return "NoOpLoopPass"; }
};

/// No-op loop analysis.
class NoOpLoopAnalysis : public AnalysisInfoMixin<NoOpLoopAnalysis> {
  friend AnalysisInfoMixin<NoOpLoopAnalysis>;
  static AnalysisKey Key;

public:
  struct Result {};
  Result run(Loop &, LoopAnalysisManager &, LoopStandardAnalysisResults &) {
    return Result();
  }
  static StringRef name() { return "NoOpLoopAnalysis"; }
};

AnalysisKey NoOpModuleAnalysis::Key;
AnalysisKey NoOpCGSCCAnalysis::Key;
AnalysisKey NoOpFunctionAnalysis::Key;
AnalysisKey NoOpLoopAnalysis::Key;

/// Whether or not we should populate a PassInstrumentationCallbacks's class to
/// pass name map.
///
/// This is for optimization purposes so we don't populate it if we never use
/// it. This should be updated if new pass instrumentation wants to use the map.
/// We currently only use this for --print-before/after.
bool shouldPopulateClassToPassNames() {
  return !printBeforePasses().empty() || !printAfterPasses().empty();
}

} // namespace

PassBuilder::PassBuilder(TargetMachine *TM, PipelineTuningOptions PTO,
                         Optional<PGOOptions> PGOOpt,
                         PassInstrumentationCallbacks *PIC)
#if INTEL_CUSTOMIZATION
    // Add PrepareForLTO(false), AfterSLPVectorizer(false)
    : TM(TM), PTO(PTO), PGOOpt(PGOOpt), PIC(PIC),
      PrepareForLTO(false), AfterSLPVectorizer(false) {
#endif // INTEL_CUSTOMIZATION
  if (TM)
    TM->registerPassBuilderCallbacks(*this);
  if (PIC && shouldPopulateClassToPassNames()) {
#define MODULE_PASS(NAME, CREATE_PASS)                                         \
  PIC->addClassToPassName(decltype(CREATE_PASS)::name(), NAME);
#define MODULE_ANALYSIS(NAME, CREATE_PASS)                                     \
  PIC->addClassToPassName(decltype(CREATE_PASS)::name(), NAME);
#define FUNCTION_PASS(NAME, CREATE_PASS)                                       \
  PIC->addClassToPassName(decltype(CREATE_PASS)::name(), NAME);
#define FUNCTION_ANALYSIS(NAME, CREATE_PASS)                                   \
  PIC->addClassToPassName(decltype(CREATE_PASS)::name(), NAME);
#define LOOP_PASS(NAME, CREATE_PASS)                                           \
  PIC->addClassToPassName(decltype(CREATE_PASS)::name(), NAME);
#define LOOP_ANALYSIS(NAME, CREATE_PASS)                                       \
  PIC->addClassToPassName(decltype(CREATE_PASS)::name(), NAME);
#define CGSCC_PASS(NAME, CREATE_PASS)                                          \
  PIC->addClassToPassName(decltype(CREATE_PASS)::name(), NAME);
#define CGSCC_ANALYSIS(NAME, CREATE_PASS)                                      \
  PIC->addClassToPassName(decltype(CREATE_PASS)::name(), NAME);
#include "PassRegistry.def"
  }
#if INTEL_CUSTOMIZATION
#if INTEL_INCLUDE_DTRANS
  DTransEnabled = EnableDTrans;
#else
  DTransEnabled = false;
#endif // INTEL_INCLUDE_DTRANS
#endif // INTEL_CUSTOMIZATION
}

void PassBuilder::invokePeepholeEPCallbacks(
    FunctionPassManager &FPM, PassBuilder::OptimizationLevel Level) {
  for (auto &C : PeepholeEPCallbacks)
    C(FPM, Level);
}

void PassBuilder::registerModuleAnalyses(ModuleAnalysisManager &MAM) {
#define MODULE_ANALYSIS(NAME, CREATE_PASS)                                     \
  MAM.registerPass([&] { return CREATE_PASS; });
#include "PassRegistry.def"

  for (auto &C : ModuleAnalysisRegistrationCallbacks)
    C(MAM);
}

void PassBuilder::registerCGSCCAnalyses(CGSCCAnalysisManager &CGAM) {
#define CGSCC_ANALYSIS(NAME, CREATE_PASS)                                      \
  CGAM.registerPass([&] { return CREATE_PASS; });
#include "PassRegistry.def"

  for (auto &C : CGSCCAnalysisRegistrationCallbacks)
    C(CGAM);
}

void PassBuilder::registerFunctionAnalyses(FunctionAnalysisManager &FAM) {
#define FUNCTION_ANALYSIS(NAME, CREATE_PASS)                                   \
  FAM.registerPass([&] { return CREATE_PASS; });
#include "PassRegistry.def"

  for (auto &C : FunctionAnalysisRegistrationCallbacks)
    C(FAM);
}

void PassBuilder::registerLoopAnalyses(LoopAnalysisManager &LAM) {
#define LOOP_ANALYSIS(NAME, CREATE_PASS)                                       \
  LAM.registerPass([&] { return CREATE_PASS; });
#include "PassRegistry.def"

  for (auto &C : LoopAnalysisRegistrationCallbacks)
    C(LAM);
}

// Helper to add AnnotationRemarksPass.
static void addAnnotationRemarksPass(ModulePassManager &MPM) {
  FunctionPassManager FPM;
  FPM.addPass(AnnotationRemarksPass());
  MPM.addPass(createModuleToFunctionPassAdaptor(std::move(FPM)));
}

#if INTEL_CUSTOMIZATION
void PassBuilder::addInstCombinePass(FunctionPassManager &FPM,
                                     bool EnableUpCasting) const {
  // Enable it when SLP Vectorizer is off or after SLP Vectorizer pass.
  bool EnableFcmpMinMaxCombine =
      (!PrepareForLTO && !PTO.SLPVectorization) || AfterSLPVectorizer;
#if INTEL_INCLUDE_DTRANS
  // Configure the instruction combining pass to avoid some transformations
  // that lose type information for DTrans.
  bool PreserveForDTrans = (PrepareForLTO && EnableDTrans);
#else
  bool PreserveForDTrans = false;
#endif // INTEL_INCLUDE_DTRANS
  FPM.addPass(InstCombinePass(PreserveForDTrans,
                              PrepareForLTO && EnableIPArrayTranspose,
                              EnableFcmpMinMaxCombine, EnableUpCasting));
}
#endif // INTEL_CUSTOMIZATION

// Helper to check if the current compilation phase is preparing for LTO
static bool isLTOPreLink(ThinOrFullLTOPhase Phase) {
  return Phase == ThinOrFullLTOPhase::ThinLTOPreLink ||
         Phase == ThinOrFullLTOPhase::FullLTOPreLink;
}

// TODO: Investigate the cost/benefit of tail call elimination on debugging.
FunctionPassManager
PassBuilder::buildO1FunctionSimplificationPipeline(OptimizationLevel Level,
                                                   ThinOrFullLTOPhase Phase) {

  FunctionPassManager FPM;

#if INTEL_CUSTOMIZATION
  // Propagate TBAA information before SROA so that we can remove mid-function
  // fakeload intrinsics which would block SROA.
  FPM.addPass(TbaaMDPropagationPass());
  // Run OptReportOptionsPass early so that it is available to all users.
  FPM.addPass(RequireAnalysisPass<OptReportOptionsAnalysis, Function>());
#endif // INTEL_CUSTOMIZATION

  // Form SSA out of local memory accesses after breaking apart aggregates into
  // scalars.
  FPM.addPass(SROA());

#if INTEL_CUSTOMIZATION
#if INTEL_INCLUDE_DTRANS
  if (EnableDTrans)
    FPM.addPass(FunctionRecognizerPass());
#endif // INTEL_INCLUDE_DTRANS
#endif // INTEL_CUSTOMIZATION

  // Catch trivial redundancies
  FPM.addPass(EarlyCSEPass(true /* Enable mem-ssa. */));

  // Hoisting of scalars and load expressions.
  FPM.addPass(SimplifyCFGPass());
  addInstCombinePass(FPM, !DTransEnabled); //INTEL

  FPM.addPass(LibCallsShrinkWrapPass());

  invokePeepholeEPCallbacks(FPM, Level);

  FPM.addPass(SimplifyCFGPass());

  // Form canonically associated expression trees, and simplify the trees using
  // basic mathematical properties. For example, this will form (nearly)
  // minimal multiplication trees.
  FPM.addPass(ReassociatePass());

  // Add the primary loop simplification pipeline.
  // FIXME: Currently this is split into two loop pass pipelines because we run
  // some function passes in between them. These can and should be removed
  // and/or replaced by scheduling the loop pass equivalents in the correct
  // positions. But those equivalent passes aren't powerful enough yet.
  // Specifically, `SimplifyCFGPass` and `InstCombinePass` are currently still
  // used. We have `LoopSimplifyCFGPass` which isn't yet powerful enough yet to
  // fully replace `SimplifyCFGPass`, and the closest to the other we have is
  // `LoopInstSimplify`.
  LoopPassManager LPM1, LPM2;

  // Simplify the loop body. We do this initially to clean up after other loop
  // passes run, either when iterating on a loop or on inner loops with
  // implications on the outer loop.
  LPM1.addPass(LoopInstSimplifyPass());
  LPM1.addPass(LoopSimplifyCFGPass());

  // Try to remove as much code from the loop header as possible,
  // to reduce amount of IR that will have to be duplicated.
  // TODO: Investigate promotion cap for O1.
  LPM1.addPass(LICMPass(PTO.LicmMssaOptCap, PTO.LicmMssaNoAccForPromotionCap));

  LPM1.addPass(LoopRotatePass(/* Disable header duplication */ true,
                              isLTOPreLink(Phase)));
  // TODO: Investigate promotion cap for O1.
  LPM1.addPass(LICMPass(PTO.LicmMssaOptCap, PTO.LicmMssaNoAccForPromotionCap));
  LPM1.addPass(SimpleLoopUnswitchPass());

  LPM2.addPass(LoopIdiomRecognizePass());
  LPM2.addPass(IndVarSimplifyPass());

  for (auto &C : LateLoopOptimizationsEPCallbacks)
    C(LPM2, Level);

  LPM2.addPass(LoopDeletionPass());

  if (EnableLoopInterchange)
    LPM2.addPass(LoopInterchangePass());

  // Do not enable unrolling in PreLinkThinLTO phase during sample PGO
  // because it changes IR to makes profile annotation in back compile
  // inaccurate. The normal unroller doesn't pay attention to forced full unroll
  // attributes so we need to make sure and allow the full unroll pass to pay
  // attention to it.
  if (Phase != ThinOrFullLTOPhase::ThinLTOPreLink || !PGOOpt ||
      PGOOpt->Action != PGOOptions::SampleUse)
    LPM2.addPass(LoopFullUnrollPass(Level.getSpeedupLevel(),
                                    /* OnlyWhenForced= */ !PTO.LoopUnrolling,
                                    PTO.ForgetAllSCEVInLoopUnroll));

  for (auto &C : LoopOptimizerEndEPCallbacks)
    C(LPM2, Level);

  // We provide the opt remark emitter pass for LICM to use. We only need to do
  // this once as it is immutable.
  FPM.addPass(
      RequireAnalysisPass<OptimizationRemarkEmitterAnalysis, Function>());
  FPM.addPass(createFunctionToLoopPassAdaptor(std::move(LPM1),
                                              EnableMSSALoopDependency,
                                              /*UseBlockFrequencyInfo=*/true));
  FPM.addPass(SimplifyCFGPass());
  addInstCombinePass(FPM, !DTransEnabled); // INTEL
  if (EnableLoopFlatten)
    FPM.addPass(LoopFlattenPass());
  // The loop passes in LPM2 (LoopFullUnrollPass) do not preserve MemorySSA.
  // *All* loop passes must preserve it, in order to be able to use it.
  FPM.addPass(createFunctionToLoopPassAdaptor(std::move(LPM2),
                                              /*UseMemorySSA=*/false,
                                              /*UseBlockFrequencyInfo=*/false));

  // Delete small array after loop unroll.
  FPM.addPass(SROA());

  // Specially optimize memory movement as it doesn't look like dataflow in SSA.
  FPM.addPass(MemCpyOptPass());

  // Sparse conditional constant propagation.
  // FIXME: It isn't clear why we do this *after* loop passes rather than
  // before...
  FPM.addPass(SCCPPass());

  // Delete dead bit computations (instcombine runs after to fold away the dead
  // computations, and then ADCE will run later to exploit any new DCE
  // opportunities that creates).
  FPM.addPass(BDCEPass());

  // Run instcombine after redundancy and dead bit elimination to exploit
  // opportunities opened up by them.
  addInstCombinePass(FPM, !DTransEnabled); // INTEL
  invokePeepholeEPCallbacks(FPM, Level);

  if (PTO.Coroutines)
    FPM.addPass(CoroElidePass());

  for (auto &C : ScalarOptimizerLateEPCallbacks)
    C(FPM, Level);

  // Finally, do an expensive DCE pass to catch all the dead code exposed by
  // the simplifications and basic cleanup after all the simplifications.
  // TODO: Investigate if this is too expensive.
  FPM.addPass(ADCEPass());
  FPM.addPass(SimplifyCFGPass());
  addInstCombinePass(FPM, !DTransEnabled); // INTEL
  invokePeepholeEPCallbacks(FPM, Level);

  return FPM;
}

FunctionPassManager
PassBuilder::buildFunctionSimplificationPipeline(OptimizationLevel Level,
                                                 ThinOrFullLTOPhase Phase) {
  assert(Level != OptimizationLevel::O0 && "Must request optimizations!");

  // The O1 pipeline has a separate pipeline creation function to simplify
  // construction readability.
  if (Level.getSpeedupLevel() == 1)
    return buildO1FunctionSimplificationPipeline(Level, Phase);

  FunctionPassManager FPM;

#if INTEL_CUSTOMIZATION
  // Propagate TBAA information before SROA so that we can remove mid-function
  // fakeload intrinsics which would block SROA.
  FPM.addPass(TbaaMDPropagationPass());
  // Run OptReportOptionsPass early so that it is available to all users.
  FPM.addPass(RequireAnalysisPass<OptReportOptionsAnalysis, Function>());
#endif // INTEL_CUSTOMIZATION

  // Form SSA out of local memory accesses after breaking apart aggregates into
  // scalars.
  FPM.addPass(SROA());

#if INTEL_CUSTOMIZATION
#if INTEL_INCLUDE_DTRANS
  if (EnableDTrans)
    FPM.addPass(FunctionRecognizerPass());
#endif // INTEL_INCLUDE_DTRANS
#endif // INTEL_CUSTOMIZATION

  // Catch trivial redundancies
  FPM.addPass(EarlyCSEPass(true /* Enable mem-ssa. */));
  if (EnableKnowledgeRetention)
    FPM.addPass(AssumeSimplifyPass());

  // Hoisting of scalars and load expressions.
  if (EnableGVNHoist)
    FPM.addPass(GVNHoistPass());

  // Global value numbering based sinking.
  if (EnableGVNSink) {
    FPM.addPass(GVNSinkPass());
    FPM.addPass(SimplifyCFGPass());
  }

  if (EnableConstraintElimination)
    FPM.addPass(ConstraintEliminationPass());

  // Speculative execution if the target has divergent branches; otherwise nop.
  FPM.addPass(SpeculativeExecutionPass(/* OnlyIfDivergentTarget =*/true));

  // Optimize based on known information about branches, and cleanup afterward.
  FPM.addPass(JumpThreadingPass());
  FPM.addPass(CorrelatedValuePropagationPass());

  FPM.addPass(SimplifyCFGPass());
  if (Level == OptimizationLevel::O3)
    FPM.addPass(AggressiveInstCombinePass());
#if INTEL_CUSTOMIZATION
  // Combine silly sequences. Set PreserveAddrCompute to true in LTO phase 1 if
  // IP ArrayTranspose is enabled.
  addInstCombinePass(FPM, !DTransEnabled);
#endif // INTEL_CUSTOMIZATION

  if (!Level.isOptimizingForSize())
    FPM.addPass(LibCallsShrinkWrapPass());

  invokePeepholeEPCallbacks(FPM, Level);

  // For PGO use pipeline, try to optimize memory intrinsics such as memcpy
  // using the size value profile. Don't perform this when optimizing for size.
  if (PGOOpt && PGOOpt->Action == PGOOptions::IRUse &&
      !Level.isOptimizingForSize())
    FPM.addPass(PGOMemOPSizeOpt());

#if INTEL_CUSTOMIZATION
#if INTEL_INCLUDE_DTRANS
  bool SkipRecProgression = PrepareForLTO && EnableDTrans;
#else
  bool SkipRecProgression = false;
#endif // INTEL_INCLUDE_DTRANS
  // TODO: Investigate the cost/benefit of tail call elimination on debugging.
  FPM.addPass(TailCallElimPass(SkipRecProgression));
#endif // INTEL_CUSTOMIZATION
  FPM.addPass(SimplifyCFGPass());

  // Form canonically associated expression trees, and simplify the trees using
  // basic mathematical properties. For example, this will form (nearly)
  // minimal multiplication trees.
  FPM.addPass(ReassociatePass());

  // Add the primary loop simplification pipeline.
  // FIXME: Currently this is split into two loop pass pipelines because we run
  // some function passes in between them. These can and should be removed
  // and/or replaced by scheduling the loop pass equivalents in the correct
  // positions. But those equivalent passes aren't powerful enough yet.
  // Specifically, `SimplifyCFGPass` and `InstCombinePass` are currently still
  // used. We have `LoopSimplifyCFGPass` which isn't yet powerful enough yet to
  // fully replace `SimplifyCFGPass`, and the closest to the other we have is
  // `LoopInstSimplify`.
  LoopPassManager LPM1, LPM2;

  // Simplify the loop body. We do this initially to clean up after other loop
  // passes run, either when iterating on a loop or on inner loops with
  // implications on the outer loop.
  LPM1.addPass(LoopInstSimplifyPass());
  LPM1.addPass(LoopSimplifyCFGPass());

  // Try to remove as much code from the loop header as possible,
  // to reduce amount of IR that will have to be duplicated.
  // TODO: Investigate promotion cap for O1.
  LPM1.addPass(LICMPass(PTO.LicmMssaOptCap, PTO.LicmMssaNoAccForPromotionCap));

  // Disable header duplication in loop rotation at -Oz.
  LPM1.addPass(
      LoopRotatePass(Level != OptimizationLevel::Oz, isLTOPreLink(Phase)));
  // TODO: Investigate promotion cap for O1.
  LPM1.addPass(LICMPass(PTO.LicmMssaOptCap, PTO.LicmMssaNoAccForPromotionCap));
  LPM1.addPass(
      SimpleLoopUnswitchPass(/* NonTrivial */ Level == OptimizationLevel::O3 &&
                             EnableO3NonTrivialUnswitching));
  LPM2.addPass(LoopIdiomRecognizePass());
  LPM2.addPass(IndVarSimplifyPass());

  for (auto &C : LateLoopOptimizationsEPCallbacks)
    C(LPM2, Level);

  LPM2.addPass(LoopDeletionPass());

  if (EnableLoopInterchange)
    LPM2.addPass(LoopInterchangePass());

  // Do not enable unrolling in PreLinkThinLTO phase during sample PGO
  // because it changes IR to makes profile annotation in back compile
  // inaccurate. The normal unroller doesn't pay attention to forced full unroll
  // attributes so we need to make sure and allow the full unroll pass to pay
  // attention to it.
  if (Phase != ThinOrFullLTOPhase::ThinLTOPreLink || !PGOOpt ||
      PGOOpt->Action != PGOOptions::SampleUse)
    LPM2.addPass(LoopFullUnrollPass(Level.getSpeedupLevel(),
                                    /* OnlyWhenForced= */ !PTO.LoopUnrolling,
                                    PTO.ForgetAllSCEVInLoopUnroll));

  for (auto &C : LoopOptimizerEndEPCallbacks)
    C(LPM2, Level);

  // We provide the opt remark emitter pass for LICM to use. We only need to do
  // this once as it is immutable.
  FPM.addPass(
      RequireAnalysisPass<OptimizationRemarkEmitterAnalysis, Function>());
  FPM.addPass(createFunctionToLoopPassAdaptor(std::move(LPM1),
                                              EnableMSSALoopDependency,
                                              /*UseBlockFrequencyInfo=*/true));
  FPM.addPass(SimplifyCFGPass());
#if INTEL_CUSTOMIZATION
  // Combine silly sequences. Set PreserveAddrCompute to true in LTO phase 1 if
  // IP ArrayTranspose is enabled.
  addInstCombinePass(FPM, !DTransEnabled);
#endif // INTEL_CUSTOMIZATION
  if (EnableLoopFlatten)
    FPM.addPass(LoopFlattenPass());
  // The loop passes in LPM2 (LoopIdiomRecognizePass, IndVarSimplifyPass,
  // LoopDeletionPass and LoopFullUnrollPass) do not preserve MemorySSA.
  // *All* loop passes must preserve it, in order to be able to use it.
  FPM.addPass(createFunctionToLoopPassAdaptor(std::move(LPM2),
                                              /*UseMemorySSA=*/false,
                                              /*UseBlockFrequencyInfo=*/false));

  // Delete small array after loop unroll.
  FPM.addPass(SROA());

  // Eliminate redundancies.
  FPM.addPass(MergedLoadStoreMotionPass());
  if (RunNewGVN)
    FPM.addPass(NewGVNPass());
  else
    FPM.addPass(GVN());

  // Sparse conditional constant propagation.
  // FIXME: It isn't clear why we do this *after* loop passes rather than
  // before...
  FPM.addPass(SCCPPass());

  // Delete dead bit computations (instcombine runs after to fold away the dead
  // computations, and then ADCE will run later to exploit any new DCE
  // opportunities that creates).
  FPM.addPass(BDCEPass());

  // Run instcombine after redundancy and dead bit elimination to exploit
  // opportunities opened up by them.
#if INTEL_CUSTOMIZATION
  // Combine silly sequences. Set PreserveAddrCompute to true in LTO phase 1 if
  // IP ArrayTranspose is enabled.
  addInstCombinePass(FPM, !DTransEnabled);
#endif // INTEL_CUSTOMIZATION
  invokePeepholeEPCallbacks(FPM, Level);

  // Re-consider control flow based optimizations after redundancy elimination,
  // redo DCE, etc.
  FPM.addPass(JumpThreadingPass());
  FPM.addPass(CorrelatedValuePropagationPass());

  // Finally, do an expensive DCE pass to catch all the dead code exposed by
  // the simplifications and basic cleanup after all the simplifications.
  // TODO: Investigate if this is too expensive.
  FPM.addPass(ADCEPass());

  // Specially optimize memory movement as it doesn't look like dataflow in SSA.
#if INTEL_CUSTOMIZATION
#if INTEL_INCLUDE_DTRANS
  // Skip MemCpyOpt when both PrepareForLTO and EnableDTrans flags are
  // true to simplify handling of memcpy/memset/memmov calls in DTrans
  // implementation.
  // TODO: Remove this customization once DTrans handled partial memcpy/
  // memset/memmov calls of struct types.
  if (!PrepareForLTO || !EnableDTrans)
    FPM.addPass(MemCpyOptPass());
#else
  FPM.addPass(MemCpyOptPass());
#endif // INTEL_INCLUDE_DTRANS
#endif // INTEL_CUSTOMIZATION

  FPM.addPass(DSEPass());
  FPM.addPass(createFunctionToLoopPassAdaptor(
      LICMPass(PTO.LicmMssaOptCap, PTO.LicmMssaNoAccForPromotionCap),
      EnableMSSALoopDependency, /*UseBlockFrequencyInfo=*/true));

  if (PTO.Coroutines)
    FPM.addPass(CoroElidePass());

  for (auto &C : ScalarOptimizerLateEPCallbacks)
    C(FPM, Level);

  FPM.addPass(SimplifyCFGPass(
      SimplifyCFGOptions().hoistCommonInsts(true).sinkCommonInsts(true)));
#if INTEL_CUSTOMIZATION
  // Combine silly sequences. Set PreserveAddrCompute to true in LTO phase 1 if
  // IP ArrayTranspose is enabled.
  addInstCombinePass(FPM, !DTransEnabled);
#endif // INTEL_CUSTOMIZATION
  invokePeepholeEPCallbacks(FPM, Level);

  if (EnableCHR && Level == OptimizationLevel::O3 && PGOOpt &&
      (PGOOpt->Action == PGOOptions::IRUse ||
       PGOOpt->Action == PGOOptions::SampleUse))
    FPM.addPass(ControlHeightReductionPass());

  return FPM;
}

void PassBuilder::addRequiredLTOPreLinkPasses(ModulePassManager &MPM) {
  MPM.addPass(CanonicalizeAliasesPass());
  MPM.addPass(NameAnonGlobalPass());
}

void PassBuilder::addPGOInstrPasses(ModulePassManager &MPM,
                                    PassBuilder::OptimizationLevel Level,
                                    bool RunProfileGen, bool IsCS,
                                    std::string ProfileFile,
                                    std::string ProfileRemappingFile) {
  assert(Level != OptimizationLevel::O0 && "Not expecting O0 here!");
  if (!IsCS && !DisablePreInliner) {
    InlineParams IP;

    IP.DefaultThreshold = PreInlineThreshold;

    // FIXME: The hint threshold has the same value used by the regular inliner
    // when not optimzing for size. This should probably be lowered after
    // performance testing.
    // FIXME: this comment is cargo culted from the old pass manager, revisit).
    IP.HintThreshold = Level.isOptimizingForSize() ? PreInlineThreshold : 325;
    IP.PrepareForLTO = PrepareForLTO; // INTEL

#if INTEL_CUSTOMIZATION
    // Parse -[no]inline-list option and set corresponding attributes.
    MPM.addPass(InlineListsPass());
#endif //INTEL_CUSTOMIZATION

    ModuleInlinerWrapperPass MIWP(IP);
    CGSCCPassManager &CGPipeline = MIWP.getPM();

    FunctionPassManager FPM;
    FPM.addPass(SROA());
    FPM.addPass(EarlyCSEPass());    // Catch trivial redundancies.
    FPM.addPass(SimplifyCFGPass()); // Merge & remove basic blocks.
#if INTEL_CUSTOMIZATION
    // Combine silly sequences. Set PreserveAddrCompute to true in LTO phase 1
    // if IP ArrayTranspose is enabled.
    addInstCombinePass(FPM, !DTransEnabled);
#endif // INTEL_CUSTOMIZATION
    invokePeepholeEPCallbacks(FPM, Level);

    CGPipeline.addPass(createCGSCCToFunctionPassAdaptor(std::move(FPM)));

    MPM.addPass(std::move(MIWP));

    // Delete anything that is now dead to make sure that we don't instrument
    // dead code. Instrumentation can end up keeping dead code around and
    // dramatically increase code size.
    MPM.addPass(GlobalDCEPass());
  }

  if (!RunProfileGen) {
    assert(!ProfileFile.empty() && "Profile use expecting a profile file!");
    MPM.addPass(PGOInstrumentationUse(ProfileFile, ProfileRemappingFile, IsCS));
    // Cache ProfileSummaryAnalysis once to avoid the potential need to insert
    // RequireAnalysisPass for PSI before subsequent non-module passes.
    MPM.addPass(RequireAnalysisPass<ProfileSummaryAnalysis, Module>());
    return;
  }

  // Perform PGO instrumentation.
  MPM.addPass(PGOInstrumentationGen(IsCS));

  FunctionPassManager FPM;
  // Disable header duplication in loop rotation at -Oz.
  FPM.addPass(createFunctionToLoopPassAdaptor(
      LoopRotatePass(Level != OptimizationLevel::Oz), EnableMSSALoopDependency,
      /*UseBlockFrequencyInfo=*/false));
  MPM.addPass(createModuleToFunctionPassAdaptor(std::move(FPM)));

  // Add the profile lowering pass.
  InstrProfOptions Options;
  if (!ProfileFile.empty())
    Options.InstrProfileOutput = ProfileFile;
  // Do counter promotion at Level greater than O0.
  Options.DoCounterPromotion = true;
  Options.UseBFIInPromotion = IsCS;
  MPM.addPass(InstrProfiling(Options, IsCS));
}

void PassBuilder::addPGOInstrPassesForO0(ModulePassManager &MPM,
                                         bool RunProfileGen, bool IsCS,
                                         std::string ProfileFile,
                                         std::string ProfileRemappingFile) {
  if (!RunProfileGen) {
    assert(!ProfileFile.empty() && "Profile use expecting a profile file!");
    MPM.addPass(PGOInstrumentationUse(ProfileFile, ProfileRemappingFile, IsCS));
    // Cache ProfileSummaryAnalysis once to avoid the potential need to insert
    // RequireAnalysisPass for PSI before subsequent non-module passes.
    MPM.addPass(RequireAnalysisPass<ProfileSummaryAnalysis, Module>());
    return;
  }

  // Perform PGO instrumentation.
  MPM.addPass(PGOInstrumentationGen(IsCS));
  // Add the profile lowering pass.
  InstrProfOptions Options;
  if (!ProfileFile.empty())
    Options.InstrProfileOutput = ProfileFile;
  // Do not do counter promotion at O0.
  Options.DoCounterPromotion = false;
  Options.UseBFIInPromotion = IsCS;
  MPM.addPass(InstrProfiling(Options, IsCS));
}

static InlineParams
getInlineParamsFromOptLevel(PassBuilder::OptimizationLevel Level) {
  return getInlineParams(Level.getSpeedupLevel(), Level.getSizeLevel());
}

ModuleInlinerWrapperPass
PassBuilder::buildInlinerPipeline(OptimizationLevel Level,
                                  ThinOrFullLTOPhase Phase) {
  InlineParams IP = getInlineParamsFromOptLevel(Level);
  if (Phase == ThinOrFullLTOPhase::ThinLTOPreLink && PGOOpt &&
      PGOOpt->Action == PGOOptions::SampleUse)
    IP.HotCallSiteThreshold = 0;

  if (PGOOpt)
    IP.EnableDeferral = EnablePGOInlineDeferral;

  ModuleInlinerWrapperPass MIWP(IP, PerformMandatoryInliningsFirst,
                                UseInlineAdvisor, MaxDevirtIterations);

  // Require the GlobalsAA analysis for the module so we can query it within
  // the CGSCC pipeline.
  MIWP.addModulePass(RequireAnalysisPass<GlobalsAA, Module>());
  // Invalidate AAManager so it can be recreated and pick up the newly available
  // GlobalsAA.
  MIWP.addModulePass(
      createModuleToFunctionPassAdaptor(InvalidateAnalysisPass<AAManager>()));

  // Require the ProfileSummaryAnalysis for the module so we can query it within
  // the inliner pass.
  MIWP.addModulePass(RequireAnalysisPass<ProfileSummaryAnalysis, Module>());

  // Now begin the main postorder CGSCC pipeline.
  // FIXME: The current CGSCC pipeline has its origins in the legacy pass
  // manager and trying to emulate its precise behavior. Much of this doesn't
  // make a lot of sense and we should revisit the core CGSCC structure.
  CGSCCPassManager &MainCGPipeline = MIWP.getPM();

  // Note: historically, the PruneEH pass was run first to deduce nounwind and
  // generally clean up exception handling overhead. It isn't clear this is
  // valuable as the inliner doesn't currently care whether it is inlining an
  // invoke or a call.

  if (AttributorRun & AttributorRunOption::CGSCC)
    MainCGPipeline.addPass(AttributorCGSCCPass());

  if (PTO.Coroutines)
    MainCGPipeline.addPass(CoroSplitPass(Level != OptimizationLevel::O0));

  // Now deduce any function attributes based in the current code.
  MainCGPipeline.addPass(PostOrderFunctionAttrsPass());

  // When at O3 add argument promotion to the pass pipeline.
  // FIXME: It isn't at all clear why this should be limited to O3.
  if (Level == OptimizationLevel::O3)
    MainCGPipeline.addPass(ArgumentPromotionPass());

  // Try to perform OpenMP specific optimizations. This is a (quick!) no-op if
  // there are no OpenMP runtime calls present in the module.
  if (Level == OptimizationLevel::O2 || Level == OptimizationLevel::O3)
    MainCGPipeline.addPass(OpenMPOptCGSCCPass());

  for (auto &C : CGSCCOptimizerLateEPCallbacks)
    C(MainCGPipeline, Level);

  // Lastly, add the core function simplification pipeline nested inside the
  // CGSCC walk.
  auto FSP = buildFunctionSimplificationPipeline(Level, Phase);
  if (DoNotRerunFunctionPasses)
    FSP.addPass(RequireAnalysisPass<FunctionStatusAnalysis, Function>());
  MainCGPipeline.addPass(createCGSCCToFunctionPassAdaptor(std::move(FSP)));

  return MIWP;
}

ModulePassManager
PassBuilder::buildModuleSimplificationPipeline(OptimizationLevel Level,
                                               ThinOrFullLTOPhase Phase) {
  ModulePassManager MPM;

  // Place pseudo probe instrumentation as the first pass of the pipeline to
  // minimize the impact of optimization changes.
  if (PGOOpt && PGOOpt->PseudoProbeForProfiling &&
      Phase != ThinOrFullLTOPhase::ThinLTOPostLink)
    MPM.addPass(SampleProfileProbePass(TM));

  bool HasSampleProfile = PGOOpt && (PGOOpt->Action == PGOOptions::SampleUse);

  // In ThinLTO mode, when flattened profile is used, all the available
  // profile information will be annotated in PreLink phase so there is
  // no need to load the profile again in PostLink.
  bool LoadSampleProfile =
      HasSampleProfile &&
      !(FlattenedProfileUsed && Phase == ThinOrFullLTOPhase::ThinLTOPostLink);

#if INTEL_CUSTOMIZATION
  InlineParams IP = getInlineParamsFromOptLevel(Level);
  if (Phase == ThinOrFullLTOPhase::ThinLTOPreLink && PGOOpt &&
      PGOOpt->Action == PGOOptions::SampleUse)
    IP.HotCallSiteThreshold = 0;
  InlinerPass InlPass;
  MPM.addPass(InlineReportSetupPass(InlPass.getMDReport()));
#endif // INTEL_CUSTOMIZATION

  // During the ThinLTO backend phase we perform early indirect call promotion
  // here, before globalopt. Otherwise imported available_externally functions
  // look unreferenced and are removed. If we are going to load the sample
  // profile then defer until later.
  // TODO: See if we can move later and consolidate with the location where
  // we perform ICP when we are loading a sample profile.
  // TODO: We pass HasSampleProfile (whether there was a sample profile file
  // passed to the compile) to the SamplePGO flag of ICP. This is used to
  // determine whether the new direct calls are annotated with prof metadata.
  // Ideally this should be determined from whether the IR is annotated with
  // sample profile, and not whether the a sample profile was provided on the
  // command line. E.g. for flattened profiles where we will not be reloading
  // the sample profile in the ThinLTO backend, we ideally shouldn't have to
  // provide the sample profile file.
  if (Phase == ThinOrFullLTOPhase::ThinLTOPostLink && !LoadSampleProfile)
    MPM.addPass(PGOIndirectCallPromotion(true /* InLTO */, HasSampleProfile));

  // Do basic inference of function attributes from known properties of system
  // libraries and other oracles.
  MPM.addPass(InferFunctionAttrsPass());

  // Create an early function pass manager to cleanup the output of the
  // frontend.
  FunctionPassManager EarlyFPM;
  // Lower llvm.expect to metadata before attempting transforms.
  // Compare/branch metadata may alter the behavior of passes like SimplifyCFG.
  EarlyFPM.addPass(LowerExpectIntrinsicPass());
  EarlyFPM.addPass(SimplifyCFGPass());
  EarlyFPM.addPass(SROA());
  EarlyFPM.addPass(EarlyCSEPass());
  if (PTO.Coroutines)
    EarlyFPM.addPass(CoroEarlyPass());
  if (Level == OptimizationLevel::O3)
    EarlyFPM.addPass(CallSiteSplittingPass());

  // In SamplePGO ThinLTO backend, we need instcombine before profile annotation
  // to convert bitcast to direct calls so that they can be inlined during the
  // profile annotation prepration step.
  // More details about SamplePGO design can be found in:
  // https://research.google.com/pubs/pub45290.html
  // FIXME: revisit how SampleProfileLoad/Inliner/ICP is structured.
  if (LoadSampleProfile)
    addInstCombinePass(EarlyFPM, !DTransEnabled); // INTEL
  MPM.addPass(createModuleToFunctionPassAdaptor(std::move(EarlyFPM)));

  if (LoadSampleProfile) {
    // Annotate sample profile right after early FPM to ensure freshness of
    // the debug info.
    MPM.addPass(SampleProfileLoaderPass(PGOOpt->ProfileFile,
                                        PGOOpt->ProfileRemappingFile, Phase));
    // Cache ProfileSummaryAnalysis once to avoid the potential need to insert
    // RequireAnalysisPass for PSI before subsequent non-module passes.
    MPM.addPass(RequireAnalysisPass<ProfileSummaryAnalysis, Module>());
    // Do not invoke ICP in the LTOPrelink phase as it makes it hard
    // for the profile annotation to be accurate in the LTO backend.
    if (Phase != ThinOrFullLTOPhase::ThinLTOPreLink &&
        Phase != ThinOrFullLTOPhase::FullLTOPreLink)
      // We perform early indirect call promotion here, before globalopt.
      // This is important for the ThinLTO backend phase because otherwise
      // imported available_externally functions look unreferenced and are
      // removed.
      MPM.addPass(
          PGOIndirectCallPromotion(true /* IsInLTO */, true /* SamplePGO */));
  }

  // Try to perform OpenMP specific optimizations on the module. This is a
  // (quick!) no-op if there are no OpenMP runtime calls present in the module.
  if (Level == OptimizationLevel::O2 || Level == OptimizationLevel::O3)
    MPM.addPass(OpenMPOptPass());

  if (AttributorRun & AttributorRunOption::MODULE)
    MPM.addPass(AttributorPass());

  // Lower type metadata and the type.test intrinsic in the ThinLTO
  // post link pipeline after ICP. This is to enable usage of the type
  // tests in ICP sequences.
  if (Phase == ThinOrFullLTOPhase::ThinLTOPostLink)
    MPM.addPass(LowerTypeTestsPass(nullptr, nullptr, true));

  for (auto &C : PipelineEarlySimplificationEPCallbacks)
    C(MPM, Level);

  // Interprocedural constant propagation now that basic cleanup has occurred
  // and prior to optimizing globals.
  // FIXME: This position in the pipeline hasn't been carefully considered in
  // years, it should be re-analyzed.
  MPM.addPass(IPSCCPPass());

  // Attach metadata to indirect call sites indicating the set of functions
  // they may target at run-time. This should follow IPSCCP.
  MPM.addPass(CalledValuePropagationPass());

  // Optimize globals to try and fold them into constants.
  MPM.addPass(GlobalOptPass());

  // Promote any localized globals to SSA registers.
  // FIXME: Should this instead by a run of SROA?
  // FIXME: We should probably run instcombine and simplify-cfg afterward to
  // delete control flows that are dead once globals have been folded to
  // constants.
  MPM.addPass(createModuleToFunctionPassAdaptor(PromotePass()));

  // Remove any dead arguments exposed by cleanups and constant folding
  // globals.
  MPM.addPass(DeadArgumentEliminationPass());

  // Create a small function pass pipeline to cleanup after all the global
  // optimizations.
  FunctionPassManager GlobalCleanupPM;
#if INTEL_CUSTOMIZATION
  // Combine silly sequences. Set PreserveAddrCompute to true in LTO phase 1 if
  // IP ArrayTranspose is enabled.
  addInstCombinePass(GlobalCleanupPM, !DTransEnabled);
#endif // INTEL_CUSTOMIZATION
  invokePeepholeEPCallbacks(GlobalCleanupPM, Level);

  GlobalCleanupPM.addPass(SimplifyCFGPass());
  MPM.addPass(createModuleToFunctionPassAdaptor(std::move(GlobalCleanupPM)));

  // Add all the requested passes for instrumentation PGO, if requested.
  if (PGOOpt && Phase != ThinOrFullLTOPhase::ThinLTOPostLink &&
      (PGOOpt->Action == PGOOptions::IRInstr ||
       PGOOpt->Action == PGOOptions::IRUse)) {
    addPGOInstrPasses(MPM, Level,
                      /* RunProfileGen */ PGOOpt->Action == PGOOptions::IRInstr,
                      /* IsCS */ false, PGOOpt->ProfileFile,
                      PGOOpt->ProfileRemappingFile);
    MPM.addPass(PGOIndirectCallPromotion(false, false));
  }
  if (PGOOpt && Phase != ThinOrFullLTOPhase::ThinLTOPostLink &&
      PGOOpt->CSAction == PGOOptions::CSIRInstr)
    MPM.addPass(PGOInstrumentationGenCreateVar(PGOOpt->CSProfileGenFile));

  // Synthesize function entry counts for non-PGO compilation.
  if (EnableSyntheticCounts && !PGOOpt)
    MPM.addPass(SyntheticCountsPropagation());

#if INTEL_CUSTOMIZATION
  // Parse -[no]inline-list option and set corresponding attributes.
  MPM.addPass(InlineListsPass());
#endif // INTEL_CUSTOMIZATION

  MPM.addPass(buildInlinerPipeline(Level, Phase));
  if (DoNotRerunFunctionPasses)
    MPM.addPass(createModuleToFunctionPassAdaptor(
        InvalidateAnalysisPass<FunctionStatusAnalysis>()));

  if (EnableMemProfiler && Phase != ThinOrFullLTOPhase::ThinLTOPreLink) {
    MPM.addPass(createModuleToFunctionPassAdaptor(MemProfilerPass()));
    MPM.addPass(ModuleMemProfilerPass());
  }

  return MPM;
}

<<<<<<< HEAD
/// FIXME: Should LTO cause any differences to this set of passes?
void PassBuilder::addVectorPasses(OptimizationLevel Level,
                                  FunctionPassManager &FPM, bool IsLTO) {
  FPM.addPass(LoopVectorizePass(
      LoopVectorizeOptions(!PTO.LoopInterleaving, !PTO.LoopVectorization)));

  if (IsLTO) {
    // The vectorizer may have significantly shortened a loop body; unroll
    // again. Unroll small loops to hide loop backedge latency and saturate any
    // parallel execution resources of an out-of-order processor. We also then
    // need to clean up redundancies and loop invariant code.
    // FIXME: It would be really good to use a loop-integrated instruction
    // combiner for cleanup here so that the unrolling and LICM can be pipelined
    // across the loop nests.
    // We do UnrollAndJam in a separate LPM to ensure it happens before unroll
    if (EnableUnrollAndJam && PTO.LoopUnrolling)
      FPM.addPass(LoopUnrollAndJamPass(Level.getSpeedupLevel()));
    FPM.addPass(LoopUnrollPass(LoopUnrollOptions(
        Level.getSpeedupLevel(), /*OnlyWhenForced=*/!PTO.LoopUnrolling,
        PTO.ForgetAllSCEVInLoopUnroll)));
    FPM.addPass(WarnMissedTransformationsPass());
  }

  if (!IsLTO) {
    // Eliminate loads by forwarding stores from the previous iteration to loads
    // of the current iteration.
    FPM.addPass(LoopLoadEliminationPass());
  }
  // Cleanup after the loop optimization passes.
  addInstCombinePass(FPM, !DTransEnabled); // INTEL

  // INTEL: the author probably missed !IsLTO check here.
  if (Level.getSpeedupLevel() > 1 && ExtraVectorizerPasses) {
    // At higher optimization levels, try to clean up any runtime overlap and
    // alignment checks inserted by the vectorizer. We want to track correlated
    // runtime checks for two inner loops in the same outer loop, fold any
    // common computations, hoist loop-invariant aspects out of any outer loop,
    // and unswitch the runtime checks if possible. Once hoisted, we may have
    // dead (or speculatable) control flows or more combining opportunities.
    FPM.addPass(EarlyCSEPass());
    FPM.addPass(CorrelatedValuePropagationPass());
    FPM.addPass(InstCombinePass());
    LoopPassManager LPM;
    LPM.addPass(LICMPass(PTO.LicmMssaOptCap, PTO.LicmMssaNoAccForPromotionCap));
    LPM.addPass(SimpleLoopUnswitchPass(/* NonTrivial */ Level ==
                                       OptimizationLevel::O3));
    FPM.addPass(
        RequireAnalysisPass<OptimizationRemarkEmitterAnalysis, Function>());
    FPM.addPass(createFunctionToLoopPassAdaptor(
        std::move(LPM), EnableMSSALoopDependency,
        /*UseBlockFrequencyInfo=*/true));
    FPM.addPass(SimplifyCFGPass());
    FPM.addPass(InstCombinePass());
  }

  // Now that we've formed fast to execute loop structures, we do further
  // optimizations. These are run afterward as they might block doing complex
  // analyses and transforms such as what are needed for loop vectorization.

  // Cleanup after loop vectorization, etc. Simplification passes like CVP and
  // GVN, loop transforms, and others have already run, so it's now better to
  // convert to more optimized IR using more aggressive simplify CFG options.
  // The extra sinking transform can create larger basic blocks, so do this
  // before SLP vectorization.
  FPM.addPass(SimplifyCFGPass(SimplifyCFGOptions()
                                  .forwardSwitchCondToPhi(true)
                                  .convertSwitchToLookupTable(true)
                                  .needCanonicalLoops(false)
                                  .hoistCommonInsts(true)
                                  .sinkCommonInsts(true)));
  if (IsLTO) {
    FPM.addPass(SCCPPass());
    addInstCombinePass(FPM, !DTransEnabled); // INTEL
    FPM.addPass(BDCEPass());
  }

  // Optimize parallel scalar instruction chains into SIMD instructions.
  if (PTO.SLPVectorization) {
    FPM.addPass(SLPVectorizerPass());
    if (Level.getSpeedupLevel() > 1 && ExtraVectorizerPasses) {
      FPM.addPass(EarlyCSEPass());
    }
  }
#if INTEL_CUSTOMIZATION
  if (!IsLTO)
    AfterSLPVectorizer = true;
#endif // INTEL_CUSTOMIZATION

  // Enhance/cleanup vector code.
  FPM.addPass(VectorCombinePass());
  if (IsLTO) {
    // After vectorization, assume intrinsics may tell us more about pointer
    // alignments.
    FPM.addPass(AlignmentFromAssumptionsPass());
  }

#if INTEL_CUSTOMIZATION
  if (!IsLTO) {
    FPM.addPass(EarlyCSEPass());
    // Combine silly sequences. Set PreserveAddrCompute to true in LTO phase 1 if
    // IP ArrayTranspose is enabled.
    addInstCombinePass(FPM, !DTransEnabled);
  } else {
    addInstCombinePass(FPM, true /* EnableUpCasting */);
  }
#endif // INTEL_CUSTOMIZATION

  if (!IsLTO) {
    // The vectorizer may have significantly shortened a loop body; unroll
    // again. Unroll small loops to hide loop backedge latency and saturate any
    // parallel execution resources of an out-of-order processor. We also then
    // need to clean up redundancies and loop invariant code.
    // FIXME: It would be really good to use a loop-integrated instruction
    // combiner for cleanup here so that the unrolling and LICM can be pipelined
    // across the loop nests.
    // We do UnrollAndJam in a separate LPM to ensure it happens before unroll
    if (EnableUnrollAndJam && PTO.LoopUnrolling)
      FPM.addPass(LoopUnrollAndJamPass(Level.getSpeedupLevel()));
    FPM.addPass(LoopUnrollPass(LoopUnrollOptions(
        Level.getSpeedupLevel(), /*OnlyWhenForced=*/!PTO.LoopUnrolling,
        PTO.ForgetAllSCEVInLoopUnroll)));
    FPM.addPass(WarnMissedTransformationsPass());
#if INTEL_CUSTOMIZATION
    // Combine silly sequences. Set PreserveAddrCompute to true in LTO phase 1 if
    // IP ArrayTranspose is enabled.
    addInstCombinePass(FPM, !DTransEnabled);
#endif // INTEL_CUSTOMIZATION
  }
}

=======
>>>>>>> 822be4be
ModulePassManager
PassBuilder::buildModuleOptimizationPipeline(OptimizationLevel Level,
                                             bool LTOPreLink) {
  ModulePassManager MPM;

  // Optimize globals now that the module is fully simplified.
  MPM.addPass(GlobalOptPass());
  MPM.addPass(GlobalDCEPass());

  // Run partial inlining pass to partially inline functions that have
  // large bodies.
  if (RunPartialInlining)
    MPM.addPass(PartialInlinerPass());

#if INTEL_CUSTOMIZATION
  MPM.addPass(createModuleToFunctionPassAdaptor(CleanupFakeLoadsPass()));
#endif // INTEL_CUSTOMIZATION

  // Remove avail extern fns and globals definitions since we aren't compiling
  // an object file for later LTO. For LTO we want to preserve these so they
  // are eligible for inlining at link-time. Note if they are unreferenced they
  // will be removed by GlobalDCE later, so this only impacts referenced
  // available externally globals. Eventually they will be suppressed during
  // codegen, but eliminating here enables more opportunity for GlobalDCE as it
  // may make globals referenced by available external functions dead and saves
  // running remaining passes on the eliminated functions. These should be
  // preserved during prelinking for link-time inlining decisions.
  if (!LTOPreLink)
    MPM.addPass(EliminateAvailableExternallyPass());

  if (EnableOrderFileInstrumentation)
    MPM.addPass(InstrOrderFilePass());

  // Do RPO function attribute inference across the module to forward-propagate
  // attributes where applicable.
  // FIXME: Is this really an optimization rather than a canonicalization?
  MPM.addPass(ReversePostOrderFunctionAttrsPass());

  // Do a post inline PGO instrumentation and use pass. This is a context
  // sensitive PGO pass. We don't want to do this in LTOPreLink phrase as
  // cross-module inline has not been done yet. The context sensitive
  // instrumentation is after all the inlines are done.
  if (!LTOPreLink && PGOOpt) {
    if (PGOOpt->CSAction == PGOOptions::CSIRInstr)
      addPGOInstrPasses(MPM, Level, /* RunProfileGen */ true,
                        /* IsCS */ true, PGOOpt->CSProfileGenFile,
                        PGOOpt->ProfileRemappingFile);
    else if (PGOOpt->CSAction == PGOOptions::CSIRUse)
      addPGOInstrPasses(MPM, Level, /* RunProfileGen */ false,
                        /* IsCS */ true, PGOOpt->ProfileFile,
                        PGOOpt->ProfileRemappingFile);
  }

#if INTEL_CUSTOMIZATION
  if (EnableAndersen) {
    // Andersen's IP alias analysis
    MPM.addPass(RequireAnalysisPass<AndersensAA, Module>());
  }

#if INTEL_INCLUDE_DTRANS
  if (EnableDTrans)
    MPM.addPass(RequireAnalysisPass<DTransFieldModRefAnalysis, Module>());
#endif // INTEL_INCLUDE_DTRANS

#endif // INTEL_CUSTOMIZATION
  // Re-require GloblasAA here prior to function passes. This is particularly
  // useful as the above will have inlined, DCE'ed, and function-attr
  // propagated everything. We should at this point have a reasonably minimal
  // and richly annotated call graph. By computing aliasing and mod/ref
  // information for all local globals here, the late loop passes and notably
  // the vectorizer will be able to use them to help recognize vectorizable
  // memory operations.
  MPM.addPass(RequireAnalysisPass<GlobalsAA, Module>());

  FunctionPassManager OptimizePM;
  OptimizePM.addPass(Float2IntPass());
  OptimizePM.addPass(LowerConstantIntrinsicsPass());

  if (EnableMatrix) {
    OptimizePM.addPass(LowerMatrixIntrinsicsPass());
    OptimizePM.addPass(EarlyCSEPass());
  }

  // FIXME: We need to run some loop optimizations to re-rotate loops after
  // simplify-cfg and others undo their rotation.

  // Optimize the loop execution. These passes operate on entire loop nests
  // rather than on each loop in an inside-out manner, and so they are actually
  // function passes.

  for (auto &C : VectorizerStartEPCallbacks)
    C(OptimizePM, Level);

  // First rotate loops that may have been un-rotated by prior passes.
  // Disable header duplication at -Oz.
  OptimizePM.addPass(createFunctionToLoopPassAdaptor(
      LoopRotatePass(Level != OptimizationLevel::Oz, LTOPreLink),
      EnableMSSALoopDependency,
      /*UseBlockFrequencyInfo=*/false));

  // Distribute loops to allow partial vectorization.  I.e. isolate dependences
  // into separate loop that would otherwise inhibit vectorization.  This is
  // currently only performed for loops marked with the metadata
  // llvm.loop.distribute=true or when -enable-loop-distribute is specified.
  OptimizePM.addPass(LoopDistributePass());

  // Populates the VFABI attribute with the scalar-to-vector mappings
  // from the TargetLibraryInfo.
  OptimizePM.addPass(InjectTLIMappings());

<<<<<<< HEAD
  addVectorPasses(Level, OptimizePM, /* IsLTO */ false);
=======
  // Now run the core loop vectorizer.
  OptimizePM.addPass(LoopVectorizePass(
      LoopVectorizeOptions(!PTO.LoopInterleaving, !PTO.LoopVectorization)));

  // Eliminate loads by forwarding stores from the previous iteration to loads
  // of the current iteration.
  OptimizePM.addPass(LoopLoadEliminationPass());

  // Cleanup after the loop optimization passes.
  OptimizePM.addPass(InstCombinePass());

  if (Level.getSpeedupLevel() > 1 && ExtraVectorizerPasses) {
    // At higher optimization levels, try to clean up any runtime overlap and
    // alignment checks inserted by the vectorizer. We want to track correlated
    // runtime checks for two inner loops in the same outer loop, fold any
    // common computations, hoist loop-invariant aspects out of any outer loop,
    // and unswitch the runtime checks if possible. Once hoisted, we may have
    // dead (or speculatable) control flows or more combining opportunities.
    OptimizePM.addPass(EarlyCSEPass());
    OptimizePM.addPass(CorrelatedValuePropagationPass());
    OptimizePM.addPass(InstCombinePass());
    LoopPassManager LPM;
    LPM.addPass(LICMPass(PTO.LicmMssaOptCap, PTO.LicmMssaNoAccForPromotionCap));
    LPM.addPass(SimpleLoopUnswitchPass(/* NonTrivial */ Level ==
                                       OptimizationLevel::O3));
    OptimizePM.addPass(
        RequireAnalysisPass<OptimizationRemarkEmitterAnalysis, Function>());
    OptimizePM.addPass(createFunctionToLoopPassAdaptor(
        std::move(LPM), EnableMSSALoopDependency,
        /*UseBlockFrequencyInfo=*/true));
    OptimizePM.addPass(SimplifyCFGPass());
    OptimizePM.addPass(InstCombinePass());
  }

  // Now that we've formed fast to execute loop structures, we do further
  // optimizations. These are run afterward as they might block doing complex
  // analyses and transforms such as what are needed for loop vectorization.

  // Cleanup after loop vectorization, etc. Simplification passes like CVP and
  // GVN, loop transforms, and others have already run, so it's now better to
  // convert to more optimized IR using more aggressive simplify CFG options.
  // The extra sinking transform can create larger basic blocks, so do this
  // before SLP vectorization.
  OptimizePM.addPass(SimplifyCFGPass(SimplifyCFGOptions()
                                         .forwardSwitchCondToPhi(true)
                                         .convertSwitchToLookupTable(true)
                                         .needCanonicalLoops(false)
                                         .hoistCommonInsts(true)
                                         .sinkCommonInsts(true)));

  // Optimize parallel scalar instruction chains into SIMD instructions.
  if (PTO.SLPVectorization) {
    OptimizePM.addPass(SLPVectorizerPass());
    if (Level.getSpeedupLevel() > 1 && ExtraVectorizerPasses) {
      OptimizePM.addPass(EarlyCSEPass());
    }
  }

  // Enhance/cleanup vector code.
  OptimizePM.addPass(VectorCombinePass());
  OptimizePM.addPass(InstCombinePass());

  // Unroll small loops to hide loop backedge latency and saturate any parallel
  // execution resources of an out-of-order processor. We also then need to
  // clean up redundancies and loop invariant code.
  // FIXME: It would be really good to use a loop-integrated instruction
  // combiner for cleanup here so that the unrolling and LICM can be pipelined
  // across the loop nests.
  // We do UnrollAndJam in a separate LPM to ensure it happens before unroll
  if (EnableUnrollAndJam && PTO.LoopUnrolling) {
    OptimizePM.addPass(LoopUnrollAndJamPass(Level.getSpeedupLevel()));
  }
  OptimizePM.addPass(LoopUnrollPass(LoopUnrollOptions(
      Level.getSpeedupLevel(), /*OnlyWhenForced=*/!PTO.LoopUnrolling,
      PTO.ForgetAllSCEVInLoopUnroll)));
  OptimizePM.addPass(WarnMissedTransformationsPass());
  OptimizePM.addPass(InstCombinePass());
>>>>>>> 822be4be
  OptimizePM.addPass(RequireAnalysisPass<OptimizationRemarkEmitterAnalysis, Function>());
  OptimizePM.addPass(createFunctionToLoopPassAdaptor(
      LICMPass(PTO.LicmMssaOptCap, PTO.LicmMssaNoAccForPromotionCap),
      EnableMSSALoopDependency, /*UseBlockFrequencyInfo=*/true));

  // Now that we've vectorized and unrolled loops, we may have more refined
  // alignment information, try to re-derive it here.
  OptimizePM.addPass(AlignmentFromAssumptionsPass());

  // Split out cold code. Splitting is done late to avoid hiding context from
  // other optimizations and inadvertently regressing performance. The tradeoff
  // is that this has a higher code size cost than splitting early.
  if (EnableHotColdSplit && !LTOPreLink)
    MPM.addPass(HotColdSplittingPass());

  // Search the code for similar regions of code. If enough similar regions can
  // be found where extracting the regions into their own function will decrease
  // the size of the program, we extract the regions, a deduplicate the
  // structurally similar regions.
  if (EnableIROutliner)
    MPM.addPass(IROutlinerPass());

  // Merge functions if requested.
  if (PTO.MergeFunctions)
    MPM.addPass(MergeFunctionsPass());

  // LoopSink pass sinks instructions hoisted by LICM, which serves as a
  // canonicalization pass that enables other optimizations. As a result,
  // LoopSink pass needs to be a very late IR pass to avoid undoing LICM
  // result too early.
  OptimizePM.addPass(LoopSinkPass());

  // And finally clean up LCSSA form before generating code.
  OptimizePM.addPass(InstSimplifyPass());

  // This hoists/decomposes div/rem ops. It should run after other sink/hoist
  // passes to avoid re-sinking, but before SimplifyCFG because it can allow
  // flattening of blocks.
  OptimizePM.addPass(DivRemPairsPass());

  // LoopSink (and other loop passes since the last simplifyCFG) might have
  // resulted in single-entry-single-exit or empty blocks. Clean up the CFG.
  OptimizePM.addPass(SimplifyCFGPass());

  // Optimize PHIs by speculating around them when profitable. Note that this
  // pass needs to be run after any PRE or similar pass as it is essentially
  // inserting redundancies into the program. This even includes SimplifyCFG.
  OptimizePM.addPass(SpeculateAroundPHIsPass());

  if (PTO.Coroutines)
    OptimizePM.addPass(CoroCleanupPass());

  // Add the core optimizing pipeline.
  MPM.addPass(createModuleToFunctionPassAdaptor(std::move(OptimizePM)));

  for (auto &C : OptimizerLastEPCallbacks)
    C(MPM, Level);

  if (PTO.CallGraphProfile)
    MPM.addPass(CGProfilePass());

  // Now we need to do some global optimization transforms.
  // FIXME: It would seem like these should come first in the optimization
  // pipeline and maybe be the bottom of the canonicalization pipeline? Weird
  // ordering here.
  MPM.addPass(GlobalDCEPass());
  MPM.addPass(ConstantMergePass());

  // TODO: Relative look table converter pass caused an issue when full lto is
  // enabled. See https://reviews.llvm.org/D94355 for more details.
  // Until the issue fixed, disable this pass during pre-linking phase.
  if (!LTOPreLink)
    MPM.addPass(RelLookupTableConverterPass());

#if INTEL_CUSTOMIZATION
  MPM.addPass(InlineReportEmitterPass(Level.getSpeedupLevel(),
                                      Level.getSizeLevel(), LTOPreLink));
#endif // INTEL_CUSTOMIZATION

  return MPM;
}

ModulePassManager
PassBuilder::buildPerModuleDefaultPipeline(OptimizationLevel Level,
                                           bool LTOPreLink) {
  assert(Level != OptimizationLevel::O0 &&
         "Must request optimizations for the default pipeline!");

  ModulePassManager MPM;

  // Convert @llvm.global.annotations to !annotation metadata.
  MPM.addPass(Annotation2MetadataPass());

  // Force any function attributes we want the rest of the pipeline to observe.
  MPM.addPass(ForceFunctionAttrsPass());

  // Apply module pipeline start EP callback.
  for (auto &C : PipelineStartEPCallbacks)
    C(MPM, Level);

  if (PGOOpt && PGOOpt->DebugInfoForProfiling)
    MPM.addPass(createModuleToFunctionPassAdaptor(AddDiscriminatorsPass()));

  // Add the core simplification pipeline.
  MPM.addPass(buildModuleSimplificationPipeline(
      Level, LTOPreLink ? ThinOrFullLTOPhase::FullLTOPreLink
                        : ThinOrFullLTOPhase::None));

  // Now add the optimization pipeline.
  MPM.addPass(buildModuleOptimizationPipeline(Level, LTOPreLink));

  if (PGOOpt && PGOOpt->PseudoProbeForProfiling)
    MPM.addPass(PseudoProbeUpdatePass());

  // Emit annotation remarks.
  addAnnotationRemarksPass(MPM);

  if (LTOPreLink)
    addRequiredLTOPreLinkPasses(MPM);

  return MPM;
}

ModulePassManager
PassBuilder::buildThinLTOPreLinkDefaultPipeline(OptimizationLevel Level) {
  assert(Level != OptimizationLevel::O0 &&
         "Must request optimizations for the default pipeline!");

  ModulePassManager MPM;

  // Convert @llvm.global.annotations to !annotation metadata.
  MPM.addPass(Annotation2MetadataPass());

  // Force any function attributes we want the rest of the pipeline to observe.
  MPM.addPass(ForceFunctionAttrsPass());

  if (PGOOpt && PGOOpt->DebugInfoForProfiling)
    MPM.addPass(createModuleToFunctionPassAdaptor(AddDiscriminatorsPass()));

  // Apply module pipeline start EP callback.
  for (auto &C : PipelineStartEPCallbacks)
    C(MPM, Level);

  // If we are planning to perform ThinLTO later, we don't bloat the code with
  // unrolling/vectorization/... now. Just simplify the module as much as we
  // can.
  MPM.addPass(buildModuleSimplificationPipeline(
      Level, ThinOrFullLTOPhase::ThinLTOPreLink));

  // Run partial inlining pass to partially inline functions that have
  // large bodies.
  // FIXME: It isn't clear whether this is really the right place to run this
  // in ThinLTO. Because there is another canonicalization and simplification
  // phase that will run after the thin link, running this here ends up with
  // less information than will be available later and it may grow functions in
  // ways that aren't beneficial.
  if (RunPartialInlining)
    MPM.addPass(PartialInlinerPass());

  // Reduce the size of the IR as much as possible.
  MPM.addPass(GlobalOptPass());

  // Module simplification splits coroutines, but does not fully clean up
  // coroutine intrinsics. To ensure ThinLTO optimization passes don't trip up
  // on these, we schedule the cleanup here.
  if (PTO.Coroutines)
    MPM.addPass(createModuleToFunctionPassAdaptor(CoroCleanupPass()));

  if (PGOOpt && PGOOpt->PseudoProbeForProfiling)
    MPM.addPass(PseudoProbeUpdatePass());

  // Handle OptimizerLastEPCallbacks added by clang on PreLink. Actual
  // optimization is going to be done in PostLink stage, but clang can't
  // add callbacks there in case of in-process ThinLTO called by linker.
  for (auto &C : OptimizerLastEPCallbacks)
    C(MPM, Level);

  // Emit annotation remarks.
  addAnnotationRemarksPass(MPM);

  addRequiredLTOPreLinkPasses(MPM);

  return MPM;
}

ModulePassManager PassBuilder::buildThinLTODefaultPipeline(
    OptimizationLevel Level, const ModuleSummaryIndex *ImportSummary) {
  ModulePassManager MPM;

  // Convert @llvm.global.annotations to !annotation metadata.
  MPM.addPass(Annotation2MetadataPass());

  if (ImportSummary) {
    // These passes import type identifier resolutions for whole-program
    // devirtualization and CFI. They must run early because other passes may
    // disturb the specific instruction patterns that these passes look for,
    // creating dependencies on resolutions that may not appear in the summary.
    //
    // For example, GVN may transform the pattern assume(type.test) appearing in
    // two basic blocks into assume(phi(type.test, type.test)), which would
    // transform a dependency on a WPD resolution into a dependency on a type
    // identifier resolution for CFI.
    //
    // Also, WPD has access to more precise information than ICP and can
    // devirtualize more effectively, so it should operate on the IR first.
    //
    // The WPD and LowerTypeTest passes need to run at -O0 to lower type
    // metadata and intrinsics.
    MPM.addPass(WholeProgramDevirtPass(nullptr, ImportSummary));
    MPM.addPass(LowerTypeTestsPass(nullptr, ImportSummary));
  }

  if (Level == OptimizationLevel::O0) {
    // Run a second time to clean up any type tests left behind by WPD for use
    // in ICP.
    MPM.addPass(LowerTypeTestsPass(nullptr, nullptr, true));
    // Drop available_externally and unreferenced globals. This is necessary
    // with ThinLTO in order to avoid leaving undefined references to dead
    // globals in the object file.
    MPM.addPass(EliminateAvailableExternallyPass());
    MPM.addPass(GlobalDCEPass());
    return MPM;
  }

  // Force any function attributes we want the rest of the pipeline to observe.
  MPM.addPass(ForceFunctionAttrsPass());

  // Add the core simplification pipeline.
  MPM.addPass(buildModuleSimplificationPipeline(
      Level, ThinOrFullLTOPhase::ThinLTOPostLink));

  // Now add the optimization pipeline.
  MPM.addPass(buildModuleOptimizationPipeline(Level));

  // Emit annotation remarks.
  addAnnotationRemarksPass(MPM);

  return MPM;
}

ModulePassManager
PassBuilder::buildLTOPreLinkDefaultPipeline(OptimizationLevel Level) {
  assert(Level != OptimizationLevel::O0 &&
         "Must request optimizations for the default pipeline!");
  // FIXME: We should use a customized pre-link pipeline!
#if INTEL_CUSTOMIZATION
  PrepareForLTO = true;
  auto Guard = llvm::make_scope_exit([&]() { PrepareForLTO = false; });
#endif // INTEL_CUSTOMIZATION
  return buildPerModuleDefaultPipeline(Level,
                                       /* LTOPreLink */ true);
}

ModulePassManager
PassBuilder::buildLTODefaultPipeline(OptimizationLevel Level,
                                     ModuleSummaryIndex *ExportSummary) {
  ModulePassManager MPM;

  // Convert @llvm.global.annotations to !annotation metadata.
  MPM.addPass(Annotation2MetadataPass());

  if (Level == OptimizationLevel::O0) {
#if INTEL_CUSTOMIZATION
    if (EnableWPA) {
      // Set the optimization level
      MPM.addPass(XmainOptLevelAnalysisInit(Level.getSpeedupLevel()));
      MPM.addPass(RequireAnalysisPass<WholeProgramAnalysis, Module>());
      MPM.addPass(IntelFoldWPIntrinsicPass());
    }
#endif // INTEL_CUSTOMIZATION
    // The WPD and LowerTypeTest passes need to run at -O0 to lower type
    // metadata and intrinsics.
    MPM.addPass(WholeProgramDevirtPass(ExportSummary, nullptr));
    MPM.addPass(LowerTypeTestsPass(ExportSummary, nullptr));
    // Run a second time to clean up any type tests left behind by WPD for use
    // in ICP.
    MPM.addPass(LowerTypeTestsPass(nullptr, nullptr, true));

    // Emit annotation remarks.
    addAnnotationRemarksPass(MPM);

    return MPM;
  }

#if INTEL_CUSTOMIZATION
  InlinerPass InlPass;
  MPM.addPass(InlineReportSetupPass(InlPass.getMDReport()));
#endif // INTEL_CUSTOMIZATION
  if (PGOOpt && PGOOpt->Action == PGOOptions::SampleUse) {
    // Load sample profile before running the LTO optimization pipeline.
    MPM.addPass(SampleProfileLoaderPass(PGOOpt->ProfileFile,
                                        PGOOpt->ProfileRemappingFile,
                                        ThinOrFullLTOPhase::FullLTOPostLink));
    // Cache ProfileSummaryAnalysis once to avoid the potential need to insert
    // RequireAnalysisPass for PSI before subsequent non-module passes.
    MPM.addPass(RequireAnalysisPass<ProfileSummaryAnalysis, Module>());
  }

#if INTEL_CUSTOMIZATION
  // Set the optimization level
  MPM.addPass(XmainOptLevelAnalysisInit(Level.getSpeedupLevel()));
  if (EnableWPA) {
    // If whole-program-assume is enabled then we are going to call
    // the internalization pass.
    if (AssumeWholeProgram) {

      // The internalization pass does certain checks if a GlobalValue
      // should be internalized (e.g. is local, DLL export, etc.). The
      // pass also accepts a helper function that defines extra conditions
      // on top of the default requirements. If the function returns true
      // then it means that the GlobalValue should not be internalized, else
      // if it returns false then internalize it.
      auto PreserveSymbol = [](const GlobalValue &GV) {
        WholeProgramUtils WPUtils;

        // If GlobalValue is "main", has one definition rule (ODR) or
        // is a special symbol added by the linker then don't internalize
        // it. The ODR symbols are expected to be merged with equivalent
        // globals and then be removed. If these symbols aren't removed
        // then it could cause linking issues (e.g. undefined symbols).
        if (GV.hasWeakODRLinkage() ||
            WPUtils.isMainEntryPoint(GV.getName()) ||
            WPUtils.isLinkerAddedSymbol(GV.getName()))
          return true;

        // If the GlobalValue is an alias then we need to make sure that this
        // alias is OK to internalize.
        if (const GlobalAlias *Alias = dyn_cast<const GlobalAlias>(&GV)) {

          // Check if the alias has an aliasee and this aliasee is a
          // GlobalValue
          const GlobalValue *Glob =
            dyn_cast<const GlobalValue>(Alias->getAliasee());
          if (!Glob)
            return true;

          // Aliasee is a declaration
          if (Glob->isDeclaration())
            return true;

          // Aliasee is an external declaration
          if (Glob->hasAvailableExternallyLinkage())
            return true;

          // Aliasee is an DLL export
          if (Glob->hasDLLExportStorageClass())
            return true;

          // Aliasee is local already
          if (Glob->hasLocalLinkage())
            return true;

          // Aliasee is ODR
          if (Glob->hasWeakODRLinkage())
            return true;

          // Aliasee is mapped to a linker added symbol
          if (WPUtils.isLinkerAddedSymbol(Glob->getName()))
            return true;

          // Aliasee is mapped to main
          if (WPUtils.isMainEntryPoint(Glob->getName()))
            return true;
        }

        // OK to internalize
        return false;
      };
      MPM.addPass(InternalizePass(PreserveSymbol));
    }
    MPM.addPass(RequireAnalysisPass<WholeProgramAnalysis, Module>());
  }
#endif // INTEL_CUSTOMIZATION

  // Remove unused virtual tables to improve the quality of code generated by
  // whole-program devirtualization and bitset lowering.
  MPM.addPass(GlobalDCEPass());

#if INTEL_CUSTOMIZATION
  if (EnableWPA)
    MPM.addPass(IntelFoldWPIntrinsicPass());

  if (EnableIPCloning) {
#if INTEL_INCLUDE_DTRANS
    // This pass is being added under DTRANS only at this point, because a
    // particular benchmark needs it to prove that the period of a recursive
    // progression is constant. We can remove the test for EnableDTrans if
    // we find IPSCCP to be generally useful here and we are willing to
    // tolerate the additional compile time.
    if (EnableDTrans)
      MPM.addPass(IPSCCPPass());
#endif // INTEL_INCLUDE_DTRANS
    MPM.addPass(IPCloningPass(/*AfterInl*/ false,
                              /*IFSwitchHeuristic*/ true));
  }
#endif // INTEL_CUSTOMIZATION

  // Force any function attributes we want the rest of the pipeline to observe.
  MPM.addPass(ForceFunctionAttrsPass());

  // Do basic inference of function attributes from known properties of system
  // libraries and other oracles.
  MPM.addPass(InferFunctionAttrsPass());

  if (Level.getSpeedupLevel() > 1) {
    FunctionPassManager EarlyFPM;
    EarlyFPM.addPass(CallSiteSplittingPass());
    MPM.addPass(createModuleToFunctionPassAdaptor(std::move(EarlyFPM)));

    // Indirect call promotion. This should promote all the targets that are
    // left by the earlier promotion pass that promotes intra-module targets.
    // This two-step promotion is to save the compile time. For LTO, it should
    // produce the same result as if we only do promotion here.
    MPM.addPass(PGOIndirectCallPromotion(
        true /* InLTO */, PGOOpt && PGOOpt->Action == PGOOptions::SampleUse));
    // Propagate constants at call sites into the functions they call.  This
    // opens opportunities for globalopt (and inlining) by substituting function
    // pointers passed as arguments to direct uses of functions.
    MPM.addPass(IPSCCPPass());

    // Attach metadata to indirect call sites indicating the set of functions
    // they may target at run-time. This should follow IPSCCP.
    MPM.addPass(CalledValuePropagationPass());
  }

  // Now deduce any function attributes based in the current code.
  MPM.addPass(createModuleToPostOrderCGSCCPassAdaptor(
              PostOrderFunctionAttrsPass()));

  // Do RPO function attribute inference across the module to forward-propagate
  // attributes where applicable.
  // FIXME: Is this really an optimization rather than a canonicalization?
  MPM.addPass(ReversePostOrderFunctionAttrsPass());

#if INTEL_CUSTOMIZATION
#if INTEL_INCLUDE_DTRANS
  if (EnableDTrans) {
    // These passes get the IR into a form that DTrans is able to analyze.
    MPM.addPass(createModuleToFunctionPassAdaptor(InstSimplifyPass()));
    MPM.addPass(createModuleToFunctionPassAdaptor(SimplifyCFGPass()));
    // This call adds the DTrans passes.
    addDTransPasses(MPM);
  }
#endif // INTEL_INCLUDE_DTRANS
  MPM.addPass(DopeVectorConstPropPass());
  // Optimize some dynamic_cast calls.
  MPM.addPass(OptimizeDynamicCastsPass());
#endif // INTEL_CUSTOMIZATION

  // Use in-range annotations on GEP indices to split globals where beneficial.
  MPM.addPass(GlobalSplitPass());

  // Run whole program optimization of virtual call when the list of callees
  // is fixed.
  MPM.addPass(WholeProgramDevirtPass(ExportSummary, nullptr));

  // Stop here at -O1.
  if (Level == OptimizationLevel::O1) {
    // The LowerTypeTestsPass needs to run to lower type metadata and the
    // type.test intrinsics. The pass does nothing if CFI is disabled.
    MPM.addPass(LowerTypeTestsPass(ExportSummary, nullptr));
    // Run a second time to clean up any type tests left behind by WPD for use
    // in ICP (which is performed earlier than this in the regular LTO
    // pipeline).
    MPM.addPass(LowerTypeTestsPass(nullptr, nullptr, true));

    // Emit annotation remarks.
    addAnnotationRemarksPass(MPM);

    return MPM;
  }

  // Optimize globals to try and fold them into constants.
  MPM.addPass(GlobalOptPass());

  // Promote any localized globals to SSA registers.
  MPM.addPass(createModuleToFunctionPassAdaptor(PromotePass()));

  // Linking modules together can lead to duplicate global constant, only
  // keep one copy of each constant.
  MPM.addPass(ConstantMergePass());

  // Remove unused arguments from functions.
  MPM.addPass(DeadArgumentEliminationPass());

#if INTEL_CUSTOMIZATION
#if INTEL_INCLUDE_DTRANS
  if (EnableDTrans) {
    addLateDTransPasses(MPM);
    if (EnableIndirectCallConv) {
       MPM.addPass(RequireAnalysisPass<DTransAnalysis, Module>());
       MPM.addPass(createModuleToFunctionPassAdaptor(
           IndirectCallConvPass(false /* EnableAndersen */,
                                true /* EnableDTrans */)));
    }
  }
#endif // INTEL_INCLUDE_DTRANS
#endif // INTEL_CUSTOMIZATION

  // Reduce the code after globalopt and ipsccp.  Both can open up significant
  // simplification opportunities, and both can propagate functions through
  // function pointers.  When this happens, we often have to resolve varargs
  // calls, etc, so let instcombine do this.
  FunctionPassManager PeepholeFPM;
  if (Level == OptimizationLevel::O3)
    PeepholeFPM.addPass(AggressiveInstCombinePass());
  addInstCombinePass(PeepholeFPM, !DTransEnabled); // INTEL
  invokePeepholeEPCallbacks(PeepholeFPM, Level);

  MPM.addPass(createModuleToFunctionPassAdaptor(std::move(PeepholeFPM)));

#if INTEL_CUSTOMIZATION

#if INTEL_INCLUDE_DTRANS
  if (EnableDTrans) {
    MPM.addPass(IntelArgumentAlignmentPass());
    MPM.addPass(QsortRecognizerPass());
    MPM.addPass(TileMVInlMarkerPass());
  }

  bool EnableIntelPartialInlining = EnableIntelPI && EnableDTrans;
#else
  bool EnableIntelPartialInlining = false;
#endif // INTEL_INCLUDE_DTRANS

  // Partially inline small functions
  if (EnableIntelPartialInlining)
    MPM.addPass(IntelPartialInlinePass());

  // Parse -[no]inline-list option and set corresponding attributes.
  MPM.addPass(InlineListsPass());
  if (EnableAndersen) {
    MPM.addPass(RequireAnalysisPass<AndersensAA, Module>());
  }
  // Indirect to direct call conversion.
  if (EnableIndirectCallConv && EnableAndersen)
    MPM.addPass(createModuleToFunctionPassAdaptor(
        IndirectCallConvPass(true /* EnableAndersen */,
                             false /* EnableDTrans */)));

  // Require the InlineAggAnalysis for the module so we can query it within
  // the inliner.
  if (EnableInlineAggAnalysis) {
    MPM.addPass(AggInlinerPass());
  }

  // Note: historically, the PruneEH pass was run first to deduce nounwind and
  // generally clean up exception handling overhead. It isn't clear this is
  // valuable as the inliner doesn't currently care whether it is inlining an
  // invoke or a call.
  // Run the inliner now.
  MPM.addPass(ModuleInlinerWrapperPass(getInlineParamsFromOptLevel(Level)));
#if INTEL_INCLUDE_DTRANS
  // The global optimizer pass can convert function calls to use
  // the 'fastcc' calling convention. The following pass enables more
  // functions to be converted to this calling convention. This can improve
  // performance by having arguments passed in registers, and enable more
  // cases where pointer parameters are changed to pass-by-value parameters. We
  // can remove the test for EnableDTrans if it is found to be useful on other
  // cases.
  if (EnableDTrans)
    MPM.addPass(IntelAdvancedFastCallPass());

#endif // INTEL_INCLUDE_DTRANS
#endif // INTEL_CUSTOMIZATION

  // Optimize globals again after we ran the inliner.
  MPM.addPass(GlobalOptPass());

#if INTEL_CUSTOMIZATION
  // IPO-based prefetch
  if (EnableIPOPrefetch)
    MPM.addPass(IntelIPOPrefetchPass());

  if (RunLTOPartialInlining)
    MPM.addPass(PartialInlinerPass(true /*RunLTOPartialInline*/,
                                   false /*EnableSpecialCases*/));

  if (EnableIPCloning)
#if INTEL_INCLUDE_DTRANS
    MPM.addPass(IPCloningPass(/*AfterInl*/ true,
                              /*IFSwitchHeuristic*/ EnableDTrans));
#else
    MPM.addPass(IPCloningPass(/*AfterInl*/ true,
                              /*IFSwitchHeuristic*/ false));
#endif // INTEL_INCLUDE_DTRANS
#endif // INTEL_CUSTOMIZATION

  // Garbage collect dead functions.
  // FIXME: Add ArgumentPromotion pass after once it's ported.
  MPM.addPass(GlobalDCEPass());

  FunctionPassManager FPM;
  // The IPO Passes may leave cruft around. Clean up after them.
  addInstCombinePass(FPM, !DTransEnabled); // INTEL
  invokePeepholeEPCallbacks(FPM, Level);

  FPM.addPass(JumpThreadingPass(/*InsertFreezeWhenUnfoldingSelect*/ true));

  // Do a post inline PGO instrumentation and use pass. This is a context
  // sensitive PGO pass.
  if (PGOOpt) {
    if (PGOOpt->CSAction == PGOOptions::CSIRInstr)
      addPGOInstrPasses(MPM, Level, /* RunProfileGen */ true,
                        /* IsCS */ true, PGOOpt->CSProfileGenFile,
                        PGOOpt->ProfileRemappingFile);
    else if (PGOOpt->CSAction == PGOOptions::CSIRUse)
      addPGOInstrPasses(MPM, Level, /* RunProfileGen */ false,
                        /* IsCS */ true, PGOOpt->ProfileFile,
                        PGOOpt->ProfileRemappingFile);
  }

  // Break up allocas
  FPM.addPass(SROA());

#if INTEL_CUSTOMIZATION
  if (EnableIPArrayTranspose)
    MPM.addPass(IPArrayTransposePass());

  if (EnableDeadArrayOpsElim)
    MPM.addPass(DeadArrayOpsEliminationPass());

  if (EnableMultiVersioning)
    FPM.addPass(MultiVersioningPass());
#endif // INTEL_CUSTOMIZATION
  // LTO provides additional opportunities for tailcall elimination due to
  // link-time inlining, and visibility of nocapture attribute.
  FPM.addPass(TailCallElimPass());

  // Run a few AA driver optimizations here and now to cleanup the code.
  MPM.addPass(createModuleToFunctionPassAdaptor(std::move(FPM)));

  MPM.addPass(
      createModuleToPostOrderCGSCCPassAdaptor(PostOrderFunctionAttrsPass()));
  // FIXME: here we run IP alias analysis in the legacy PM.

  FunctionPassManager MainFPM;

  MainFPM.addPass(createFunctionToLoopPassAdaptor(
      LICMPass(PTO.LicmMssaOptCap, PTO.LicmMssaNoAccForPromotionCap)));

  if (RunNewGVN)
    MainFPM.addPass(NewGVNPass());
  else
    MainFPM.addPass(GVN());

  MainFPM.addPass(DopeVectorHoistPass()); // INTEL

  // Remove dead memcpy()'s.
  MainFPM.addPass(MemCpyOptPass());

  // Nuke dead stores.
  MainFPM.addPass(DSEPass());
  MainFPM.addPass(MergedLoadStoreMotionPass());

  // More loops are countable; try to optimize them.
  if (EnableLoopFlatten && Level.getSpeedupLevel() > 1)
    MainFPM.addPass(LoopFlattenPass());

  if (EnableConstraintElimination)
    MainFPM.addPass(ConstraintEliminationPass());

  LoopPassManager LPM;
  LPM.addPass(IndVarSimplifyPass());
  LPM.addPass(LoopDeletionPass());
  // FIXME: Add loop interchange.

  // Unroll small loops and perform peeling.
  LPM.addPass(LoopFullUnrollPass(Level.getSpeedupLevel(),
                                 /* OnlyWhenForced= */ !PTO.LoopUnrolling,
                                 PTO.ForgetAllSCEVInLoopUnroll));
  // The loop passes in LPM (LoopFullUnrollPass) do not preserve MemorySSA.
  // *All* loop passes must preserve it, in order to be able to use it.
  MainFPM.addPass(createFunctionToLoopPassAdaptor(
      std::move(LPM), /*UseMemorySSA=*/false, /*UseBlockFrequencyInfo=*/true));

  MainFPM.addPass(LoopDistributePass());
  MainFPM.addPass(LoopVectorizePass(
      LoopVectorizeOptions(!PTO.LoopInterleaving, !PTO.LoopVectorization)));
  // The vectorizer may have significantly shortened a loop body; unroll again.
  MainFPM.addPass(LoopUnrollPass(LoopUnrollOptions(
      Level.getSpeedupLevel(), /*OnlyWhenForced=*/!PTO.LoopUnrolling,
      PTO.ForgetAllSCEVInLoopUnroll)));

  MainFPM.addPass(WarnMissedTransformationsPass());

  MainFPM.addPass(InstCombinePass());
  MainFPM.addPass(SimplifyCFGPass(SimplifyCFGOptions().hoistCommonInsts(true)));
  MainFPM.addPass(SCCPPass());
  MainFPM.addPass(InstCombinePass());
  MainFPM.addPass(BDCEPass());

  // More scalar chains could be vectorized due to more alias information
  if (PTO.SLPVectorization) {
    MainFPM.addPass(SLPVectorizerPass());
    if (Level.getSpeedupLevel() > 1 && ExtraVectorizerPasses) {
      MainFPM.addPass(EarlyCSEPass());
    }
  }

  MainFPM.addPass(VectorCombinePass()); // Clean up partial vectorization.

  // After vectorization, assume intrinsics may tell us more about pointer
  // alignments.
  MainFPM.addPass(AlignmentFromAssumptionsPass());

  // FIXME: Conditionally run LoadCombine here, after it's ported
  // (in case we still have this pass, given its questionable usefulness).

  MainFPM.addPass(InstCombinePass());
  invokePeepholeEPCallbacks(MainFPM, Level);
  MainFPM.addPass(JumpThreadingPass(/*InsertFreezeWhenUnfoldingSelect*/ true));
  MPM.addPass(createModuleToFunctionPassAdaptor(std::move(MainFPM)));

  // Create a function that performs CFI checks for cross-DSO calls with
  // targets in the current module.
  MPM.addPass(CrossDSOCFIPass());

  // Lower type metadata and the type.test intrinsic. This pass supports
  // clang's control flow integrity mechanisms (-fsanitize=cfi*) and needs
  // to be run at link time if CFI is enabled. This pass does nothing if
  // CFI is disabled.
  MPM.addPass(LowerTypeTestsPass(ExportSummary, nullptr));
  // Run a second time to clean up any type tests left behind by WPD for use
  // in ICP (which is performed earlier than this in the regular LTO pipeline).
  MPM.addPass(LowerTypeTestsPass(nullptr, nullptr, true));

  // Enable splitting late in the FullLTO post-link pipeline. This is done in
  // the same stage in the old pass manager (\ref addLateLTOOptimizationPasses).
  if (EnableHotColdSplit)
    MPM.addPass(HotColdSplittingPass());

  // Add late LTO optimization passes.
  // Delete basic blocks, which optimization passes may have killed.
  MPM.addPass(createModuleToFunctionPassAdaptor(
      SimplifyCFGPass(SimplifyCFGOptions().hoistCommonInsts(true))));

  // Drop bodies of available eternally objects to improve GlobalDCE.
  MPM.addPass(EliminateAvailableExternallyPass());

  // Now that we have optimized the program, discard unreachable functions.
  MPM.addPass(GlobalDCEPass());

  if (PTO.MergeFunctions)
    MPM.addPass(MergeFunctionsPass());

  // Emit annotation remarks.
  addAnnotationRemarksPass(MPM);

#if INTEL_CUSTOMIZATION
  MPM.addPass(InlineReportEmitterPass(Level.getSpeedupLevel(),
                                      Level.getSizeLevel(), false));
#endif // INTEL_CUSTOMIZATION

  return MPM;
}

ModulePassManager PassBuilder::buildO0DefaultPipeline(OptimizationLevel Level,
                                                      bool LTOPreLink) {
  assert(Level == OptimizationLevel::O0 &&
         "buildO0DefaultPipeline should only be used with O0");

  ModulePassManager MPM;

  if (PGOOpt && (PGOOpt->Action == PGOOptions::IRInstr ||
                 PGOOpt->Action == PGOOptions::IRUse))
    addPGOInstrPassesForO0(
        MPM,
        /* RunProfileGen */ (PGOOpt->Action == PGOOptions::IRInstr),
        /* IsCS */ false, PGOOpt->ProfileFile, PGOOpt->ProfileRemappingFile);

  for (auto &C : PipelineStartEPCallbacks)
    C(MPM, Level);
  for (auto &C : PipelineEarlySimplificationEPCallbacks)
    C(MPM, Level);

  // Build a minimal pipeline based on the semantics required by LLVM,
  // which is just that always inlining occurs. Further, disable generating
  // lifetime intrinsics to avoid enabling further optimizations during
  // code generation.
  // However, we need to insert lifetime intrinsics to avoid invalid access
  // caused by multithreaded coroutines.
  MPM.addPass(InlineListsPass()); // INTEL
  MPM.addPass(AlwaysInlinerPass(
      /*InsertLifetimeIntrinsics=*/PTO.Coroutines));

  if (PTO.MergeFunctions)
    MPM.addPass(MergeFunctionsPass());

  if (EnableMatrix)
    MPM.addPass(
        createModuleToFunctionPassAdaptor(LowerMatrixIntrinsicsPass(true)));

  if (!CGSCCOptimizerLateEPCallbacks.empty()) {
    CGSCCPassManager CGPM;
    for (auto &C : CGSCCOptimizerLateEPCallbacks)
      C(CGPM, Level);
    if (!CGPM.isEmpty())
      MPM.addPass(createModuleToPostOrderCGSCCPassAdaptor(std::move(CGPM)));
  }
  if (!LateLoopOptimizationsEPCallbacks.empty()) {
    LoopPassManager LPM;
    for (auto &C : LateLoopOptimizationsEPCallbacks)
      C(LPM, Level);
    if (!LPM.isEmpty()) {
      MPM.addPass(createModuleToFunctionPassAdaptor(
          createFunctionToLoopPassAdaptor(std::move(LPM))));
    }
  }
  if (!LoopOptimizerEndEPCallbacks.empty()) {
    LoopPassManager LPM;
    for (auto &C : LoopOptimizerEndEPCallbacks)
      C(LPM, Level);
    if (!LPM.isEmpty()) {
      MPM.addPass(createModuleToFunctionPassAdaptor(
          createFunctionToLoopPassAdaptor(std::move(LPM))));
    }
  }
  if (!ScalarOptimizerLateEPCallbacks.empty()) {
    FunctionPassManager FPM;
    for (auto &C : ScalarOptimizerLateEPCallbacks)
      C(FPM, Level);
    if (!FPM.isEmpty())
      MPM.addPass(createModuleToFunctionPassAdaptor(std::move(FPM)));
  }
  if (!VectorizerStartEPCallbacks.empty()) {
    FunctionPassManager FPM;
    for (auto &C : VectorizerStartEPCallbacks)
      C(FPM, Level);
    if (!FPM.isEmpty())
      MPM.addPass(createModuleToFunctionPassAdaptor(std::move(FPM)));
  }

  if (PTO.Coroutines) {
    MPM.addPass(createModuleToFunctionPassAdaptor(CoroEarlyPass()));

    CGSCCPassManager CGPM;
    CGPM.addPass(CoroSplitPass());
    CGPM.addPass(createCGSCCToFunctionPassAdaptor(CoroElidePass()));
    MPM.addPass(createModuleToPostOrderCGSCCPassAdaptor(std::move(CGPM)));

    MPM.addPass(createModuleToFunctionPassAdaptor(CoroCleanupPass()));
  }

  for (auto &C : OptimizerLastEPCallbacks)
    C(MPM, Level);

  if (LTOPreLink)
    addRequiredLTOPreLinkPasses(MPM);

  return MPM;
}

AAManager PassBuilder::buildDefaultAAPipeline() {
  AAManager AA;

  // The order in which these are registered determines their priority when
  // being queried.

  // First we register the basic alias analysis that provides the majority of
  // per-function local AA logic. This is a stateless, on-demand local set of
  // AA techniques.
  AA.registerFunctionAnalysis<BasicAA>();

  // Next we query fast, specialized alias analyses that wrap IR-embedded
  // information about aliasing.
  AA.registerFunctionAnalysis<ScopedNoAliasAA>();
  AA.registerFunctionAnalysis<TypeBasedAA>();

#if INTEL_CUSTOMIZATION
  AA.registerFunctionAnalysis<StdContainerAA>();
#endif // INTEL_CUSTOMIZATION

  // Add support for querying global aliasing information when available.
  // Because the `AAManager` is a function analysis and `GlobalsAA` is a module
  // analysis, all that the `AAManager` can do is query for any *cached*
  // results from `GlobalsAA` through a readonly proxy.
  AA.registerModuleAnalysis<GlobalsAA>();

  // Add target-specific alias analyses.
  if (TM)
    TM->registerDefaultAliasAnalyses(AA);

  return AA;
}

static Optional<int> parseRepeatPassName(StringRef Name) {
  if (!Name.consume_front("repeat<") || !Name.consume_back(">"))
    return None;
  int Count;
  if (Name.getAsInteger(0, Count) || Count <= 0)
    return None;
  return Count;
}

static Optional<int> parseDevirtPassName(StringRef Name) {
  if (!Name.consume_front("devirt<") || !Name.consume_back(">"))
    return None;
  int Count;
  if (Name.getAsInteger(0, Count) || Count < 0)
    return None;
  return Count;
}

static bool checkParametrizedPassName(StringRef Name, StringRef PassName) {
  if (!Name.consume_front(PassName))
    return false;
  // normal pass name w/o parameters == default parameters
  if (Name.empty())
    return true;
  return Name.startswith("<") && Name.endswith(">");
}

namespace {

/// This performs customized parsing of pass name with parameters.
///
/// We do not need parametrization of passes in textual pipeline very often,
/// yet on a rare occasion ability to specify parameters right there can be
/// useful.
///
/// \p Name - parameterized specification of a pass from a textual pipeline
/// is a string in a form of :
///      PassName '<' parameter-list '>'
///
/// Parameter list is being parsed by the parser callable argument, \p Parser,
/// It takes a string-ref of parameters and returns either StringError or a
/// parameter list in a form of a custom parameters type, all wrapped into
/// Expected<> template class.
///
template <typename ParametersParseCallableT>
auto parsePassParameters(ParametersParseCallableT &&Parser, StringRef Name,
                         StringRef PassName) -> decltype(Parser(StringRef{})) {
  using ParametersT = typename decltype(Parser(StringRef{}))::value_type;

  StringRef Params = Name;
  if (!Params.consume_front(PassName)) {
    assert(false &&
           "unable to strip pass name from parametrized pass specification");
  }
  if (Params.empty())
    return ParametersT{};
  if (!Params.consume_front("<") || !Params.consume_back(">")) {
    assert(false && "invalid format for parametrized pass name");
  }

  Expected<ParametersT> Result = Parser(Params);
  assert((Result || Result.template errorIsA<StringError>()) &&
         "Pass parameter parser can only return StringErrors.");
  return Result;
}

/// Parser of parameters for LoopUnroll pass.
Expected<LoopUnrollOptions> parseLoopUnrollOptions(StringRef Params) {
  LoopUnrollOptions UnrollOpts;
  while (!Params.empty()) {
    StringRef ParamName;
    std::tie(ParamName, Params) = Params.split(';');
    int OptLevel = StringSwitch<int>(ParamName)
                       .Case("O0", 0)
                       .Case("O1", 1)
                       .Case("O2", 2)
                       .Case("O3", 3)
                       .Default(-1);
    if (OptLevel >= 0) {
      UnrollOpts.setOptLevel(OptLevel);
      continue;
    }
    if (ParamName.consume_front("full-unroll-max=")) {
      int Count;
      if (ParamName.getAsInteger(0, Count))
        return make_error<StringError>(
            formatv("invalid LoopUnrollPass parameter '{0}' ", ParamName).str(),
            inconvertibleErrorCode());
      UnrollOpts.setFullUnrollMaxCount(Count);
      continue;
    }

    bool Enable = !ParamName.consume_front("no-");
    if (ParamName == "partial") {
      UnrollOpts.setPartial(Enable);
    } else if (ParamName == "peeling") {
      UnrollOpts.setPeeling(Enable);
    } else if (ParamName == "profile-peeling") {
      UnrollOpts.setProfileBasedPeeling(Enable);
    } else if (ParamName == "runtime") {
      UnrollOpts.setRuntime(Enable);
    } else if (ParamName == "upperbound") {
      UnrollOpts.setUpperBound(Enable);
    } else {
      return make_error<StringError>(
          formatv("invalid LoopUnrollPass parameter '{0}' ", ParamName).str(),
          inconvertibleErrorCode());
    }
  }
  return UnrollOpts;
}

Expected<MemorySanitizerOptions> parseMSanPassOptions(StringRef Params) {
  MemorySanitizerOptions Result;
  while (!Params.empty()) {
    StringRef ParamName;
    std::tie(ParamName, Params) = Params.split(';');

    if (ParamName == "recover") {
      Result.Recover = true;
    } else if (ParamName == "kernel") {
      Result.Kernel = true;
    } else if (ParamName.consume_front("track-origins=")) {
      if (ParamName.getAsInteger(0, Result.TrackOrigins))
        return make_error<StringError>(
            formatv("invalid argument to MemorySanitizer pass track-origins "
                    "parameter: '{0}' ",
                    ParamName)
                .str(),
            inconvertibleErrorCode());
    } else {
      return make_error<StringError>(
          formatv("invalid MemorySanitizer pass parameter '{0}' ", ParamName)
              .str(),
          inconvertibleErrorCode());
    }
  }
  return Result;
}

/// Parser of parameters for SimplifyCFG pass.
Expected<SimplifyCFGOptions> parseSimplifyCFGOptions(StringRef Params) {
  SimplifyCFGOptions Result;
  while (!Params.empty()) {
    StringRef ParamName;
    std::tie(ParamName, Params) = Params.split(';');

    bool Enable = !ParamName.consume_front("no-");
    if (ParamName == "forward-switch-cond") {
      Result.forwardSwitchCondToPhi(Enable);
    } else if (ParamName == "switch-to-lookup") {
      Result.convertSwitchToLookupTable(Enable);
    } else if (ParamName == "keep-loops") {
      Result.needCanonicalLoops(Enable);
    } else if (ParamName == "hoist-common-insts") {
      Result.hoistCommonInsts(Enable);
    } else if (ParamName == "sink-common-insts") {
      Result.sinkCommonInsts(Enable);
    } else if (Enable && ParamName.consume_front("bonus-inst-threshold=")) {
      APInt BonusInstThreshold;
      if (ParamName.getAsInteger(0, BonusInstThreshold))
        return make_error<StringError>(
            formatv("invalid argument to SimplifyCFG pass bonus-threshold "
                    "parameter: '{0}' ",
                    ParamName).str(),
            inconvertibleErrorCode());
      Result.bonusInstThreshold(BonusInstThreshold.getSExtValue());
    } else {
      return make_error<StringError>(
          formatv("invalid SimplifyCFG pass parameter '{0}' ", ParamName).str(),
          inconvertibleErrorCode());
    }
  }
  return Result;
}

/// Parser of parameters for LoopVectorize pass.
Expected<LoopVectorizeOptions> parseLoopVectorizeOptions(StringRef Params) {
  LoopVectorizeOptions Opts;
  while (!Params.empty()) {
    StringRef ParamName;
    std::tie(ParamName, Params) = Params.split(';');

    bool Enable = !ParamName.consume_front("no-");
    if (ParamName == "interleave-forced-only") {
      Opts.setInterleaveOnlyWhenForced(Enable);
    } else if (ParamName == "vectorize-forced-only") {
      Opts.setVectorizeOnlyWhenForced(Enable);
    } else {
      return make_error<StringError>(
          formatv("invalid LoopVectorize parameter '{0}' ", ParamName).str(),
          inconvertibleErrorCode());
    }
  }
  return Opts;
}

Expected<bool> parseLoopUnswitchOptions(StringRef Params) {
  bool Result = false;
  while (!Params.empty()) {
    StringRef ParamName;
    std::tie(ParamName, Params) = Params.split(';');

    bool Enable = !ParamName.consume_front("no-");
    if (ParamName == "nontrivial") {
      Result = Enable;
    } else {
      return make_error<StringError>(
          formatv("invalid LoopUnswitch pass parameter '{0}' ", ParamName)
              .str(),
          inconvertibleErrorCode());
    }
  }
  return Result;
}

Expected<bool> parseMergedLoadStoreMotionOptions(StringRef Params) {
  bool Result = false;
  while (!Params.empty()) {
    StringRef ParamName;
    std::tie(ParamName, Params) = Params.split(';');

    bool Enable = !ParamName.consume_front("no-");
    if (ParamName == "split-footer-bb") {
      Result = Enable;
    } else {
      return make_error<StringError>(
          formatv("invalid MergedLoadStoreMotion pass parameter '{0}' ",
                  ParamName)
              .str(),
          inconvertibleErrorCode());
    }
  }
  return Result;
}

Expected<GVNOptions> parseGVNOptions(StringRef Params) {
  GVNOptions Result;
  while (!Params.empty()) {
    StringRef ParamName;
    std::tie(ParamName, Params) = Params.split(';');

    bool Enable = !ParamName.consume_front("no-");
    if (ParamName == "pre") {
      Result.setPRE(Enable);
    } else if (ParamName == "load-pre") {
      Result.setLoadPRE(Enable);
    } else if (ParamName == "split-backedge-load-pre") {
      Result.setLoadPRESplitBackedge(Enable);
    } else if (ParamName == "memdep") {
      Result.setMemDep(Enable);
    } else {
      return make_error<StringError>(
          formatv("invalid GVN pass parameter '{0}' ", ParamName).str(),
          inconvertibleErrorCode());
    }
  }
  return Result;
}

Expected<StackLifetime::LivenessType>
parseStackLifetimeOptions(StringRef Params) {
  StackLifetime::LivenessType Result = StackLifetime::LivenessType::May;
  while (!Params.empty()) {
    StringRef ParamName;
    std::tie(ParamName, Params) = Params.split(';');

    if (ParamName == "may") {
      Result = StackLifetime::LivenessType::May;
    } else if (ParamName == "must") {
      Result = StackLifetime::LivenessType::Must;
    } else {
      return make_error<StringError>(
          formatv("invalid StackLifetime parameter '{0}' ", ParamName).str(),
          inconvertibleErrorCode());
    }
  }
  return Result;
}

} // namespace

/// Tests whether a pass name starts with a valid prefix for a default pipeline
/// alias.
static bool startsWithDefaultPipelineAliasPrefix(StringRef Name) {
  return Name.startswith("default") || Name.startswith("thinlto") ||
         Name.startswith("lto");
}

/// Tests whether registered callbacks will accept a given pass name.
///
/// When parsing a pipeline text, the type of the outermost pipeline may be
/// omitted, in which case the type is automatically determined from the first
/// pass name in the text. This may be a name that is handled through one of the
/// callbacks. We check this through the oridinary parsing callbacks by setting
/// up a dummy PassManager in order to not force the client to also handle this
/// type of query.
template <typename PassManagerT, typename CallbacksT>
static bool callbacksAcceptPassName(StringRef Name, CallbacksT &Callbacks) {
  if (!Callbacks.empty()) {
    PassManagerT DummyPM;
    for (auto &CB : Callbacks)
      if (CB(Name, DummyPM, {}))
        return true;
  }
  return false;
}

template <typename CallbacksT>
static bool isModulePassName(StringRef Name, CallbacksT &Callbacks) {
  // Manually handle aliases for pre-configured pipeline fragments.
  if (startsWithDefaultPipelineAliasPrefix(Name))
    return DefaultAliasRegex.match(Name);

  // Explicitly handle pass manager names.
  if (Name == "module")
    return true;
  if (Name == "cgscc")
    return true;
  if (Name == "function")
    return true;

  // Explicitly handle custom-parsed pass names.
  if (parseRepeatPassName(Name))
    return true;

#define MODULE_PASS(NAME, CREATE_PASS)                                         \
  if (Name == NAME)                                                            \
    return true;
#define MODULE_ANALYSIS(NAME, CREATE_PASS)                                     \
  if (Name == "require<" NAME ">" || Name == "invalidate<" NAME ">")           \
    return true;
#include "PassRegistry.def"

  return callbacksAcceptPassName<ModulePassManager>(Name, Callbacks);
}

template <typename CallbacksT>
static bool isCGSCCPassName(StringRef Name, CallbacksT &Callbacks) {
  // Explicitly handle pass manager names.
  if (Name == "cgscc")
    return true;
  if (Name == "function")
    return true;

  // Explicitly handle custom-parsed pass names.
  if (parseRepeatPassName(Name))
    return true;
  if (parseDevirtPassName(Name))
    return true;

#define CGSCC_PASS(NAME, CREATE_PASS)                                          \
  if (Name == NAME)                                                            \
    return true;
#define CGSCC_ANALYSIS(NAME, CREATE_PASS)                                      \
  if (Name == "require<" NAME ">" || Name == "invalidate<" NAME ">")           \
    return true;
#include "PassRegistry.def"

  return callbacksAcceptPassName<CGSCCPassManager>(Name, Callbacks);
}

template <typename CallbacksT>
static bool isFunctionPassName(StringRef Name, CallbacksT &Callbacks) {
  // Explicitly handle pass manager names.
  if (Name == "function")
    return true;
  if (Name == "loop" || Name == "loop-mssa")
    return true;

  // Explicitly handle custom-parsed pass names.
  if (parseRepeatPassName(Name))
    return true;

#define FUNCTION_PASS(NAME, CREATE_PASS)                                       \
  if (Name == NAME)                                                            \
    return true;
#define FUNCTION_PASS_WITH_PARAMS(NAME, CREATE_PASS, PARSER)                   \
  if (checkParametrizedPassName(Name, NAME))                                   \
    return true;
#define FUNCTION_ANALYSIS(NAME, CREATE_PASS)                                   \
  if (Name == "require<" NAME ">" || Name == "invalidate<" NAME ">")           \
    return true;
#include "PassRegistry.def"

  return callbacksAcceptPassName<FunctionPassManager>(Name, Callbacks);
}

template <typename CallbacksT>
static bool isLoopPassName(StringRef Name, CallbacksT &Callbacks) {
  // Explicitly handle pass manager names.
  if (Name == "loop" || Name == "loop-mssa")
    return true;

  // Explicitly handle custom-parsed pass names.
  if (parseRepeatPassName(Name))
    return true;

#define LOOP_PASS(NAME, CREATE_PASS)                                           \
  if (Name == NAME)                                                            \
    return true;
#define LOOP_PASS_WITH_PARAMS(NAME, CREATE_PASS, PARSER)                       \
  if (checkParametrizedPassName(Name, NAME))                                   \
    return true;
#define LOOP_ANALYSIS(NAME, CREATE_PASS)                                       \
  if (Name == "require<" NAME ">" || Name == "invalidate<" NAME ">")           \
    return true;
#include "PassRegistry.def"

  return callbacksAcceptPassName<LoopPassManager>(Name, Callbacks);
}

Optional<std::vector<PassBuilder::PipelineElement>>
PassBuilder::parsePipelineText(StringRef Text) {
  std::vector<PipelineElement> ResultPipeline;

  SmallVector<std::vector<PipelineElement> *, 4> PipelineStack = {
      &ResultPipeline};
  for (;;) {
    std::vector<PipelineElement> &Pipeline = *PipelineStack.back();
    size_t Pos = Text.find_first_of(",()");
    Pipeline.push_back({Text.substr(0, Pos), {}});

    // If we have a single terminating name, we're done.
    if (Pos == Text.npos)
      break;

    char Sep = Text[Pos];
    Text = Text.substr(Pos + 1);
    if (Sep == ',')
      // Just a name ending in a comma, continue.
      continue;

    if (Sep == '(') {
      // Push the inner pipeline onto the stack to continue processing.
      PipelineStack.push_back(&Pipeline.back().InnerPipeline);
      continue;
    }

    assert(Sep == ')' && "Bogus separator!");
    // When handling the close parenthesis, we greedily consume them to avoid
    // empty strings in the pipeline.
    do {
      // If we try to pop the outer pipeline we have unbalanced parentheses.
      if (PipelineStack.size() == 1)
        return None;

      PipelineStack.pop_back();
    } while (Text.consume_front(")"));

    // Check if we've finished parsing.
    if (Text.empty())
      break;

    // Otherwise, the end of an inner pipeline always has to be followed by
    // a comma, and then we can continue.
    if (!Text.consume_front(","))
      return None;
  }

  if (PipelineStack.size() > 1)
    // Unbalanced paretheses.
    return None;

  assert(PipelineStack.back() == &ResultPipeline &&
         "Wrong pipeline at the bottom of the stack!");
  return {std::move(ResultPipeline)};
}

Error PassBuilder::parseModulePass(ModulePassManager &MPM,
                                   const PipelineElement &E) {
  auto &Name = E.Name;
  auto &InnerPipeline = E.InnerPipeline;

  // First handle complex passes like the pass managers which carry pipelines.
  if (!InnerPipeline.empty()) {
    if (Name == "module") {
      ModulePassManager NestedMPM;
      if (auto Err = parseModulePassPipeline(NestedMPM, InnerPipeline))
        return Err;
      MPM.addPass(std::move(NestedMPM));
      return Error::success();
    }
    if (Name == "cgscc") {
      CGSCCPassManager CGPM;
      if (auto Err = parseCGSCCPassPipeline(CGPM, InnerPipeline))
        return Err;
      MPM.addPass(createModuleToPostOrderCGSCCPassAdaptor(std::move(CGPM)));
      return Error::success();
    }
    if (Name == "function") {
      FunctionPassManager FPM;
      if (auto Err = parseFunctionPassPipeline(FPM, InnerPipeline))
        return Err;
      MPM.addPass(createModuleToFunctionPassAdaptor(std::move(FPM)));
      return Error::success();
    }
    if (auto Count = parseRepeatPassName(Name)) {
      ModulePassManager NestedMPM;
      if (auto Err = parseModulePassPipeline(NestedMPM, InnerPipeline))
        return Err;
      MPM.addPass(createRepeatedPass(*Count, std::move(NestedMPM)));
      return Error::success();
    }

    for (auto &C : ModulePipelineParsingCallbacks)
      if (C(Name, MPM, InnerPipeline))
        return Error::success();

    // Normal passes can't have pipelines.
    return make_error<StringError>(
        formatv("invalid use of '{0}' pass as module pipeline", Name).str(),
        inconvertibleErrorCode());
    ;
  }

  // Manually handle aliases for pre-configured pipeline fragments.
  if (startsWithDefaultPipelineAliasPrefix(Name)) {
    SmallVector<StringRef, 3> Matches;
    if (!DefaultAliasRegex.match(Name, &Matches))
      return make_error<StringError>(
          formatv("unknown default pipeline alias '{0}'", Name).str(),
          inconvertibleErrorCode());

    assert(Matches.size() == 3 && "Must capture two matched strings!");

    OptimizationLevel L = StringSwitch<OptimizationLevel>(Matches[2])
                              .Case("O0", OptimizationLevel::O0)
                              .Case("O1", OptimizationLevel::O1)
                              .Case("O2", OptimizationLevel::O2)
                              .Case("O3", OptimizationLevel::O3)
                              .Case("Os", OptimizationLevel::Os)
                              .Case("Oz", OptimizationLevel::Oz);
    if (L == OptimizationLevel::O0 && Matches[1] != "thinlto" &&
        Matches[1] != "lto") {
      MPM.addPass(buildO0DefaultPipeline(L, Matches[1] == "thinlto-pre-link" ||
                                                Matches[1] == "lto-pre-link"));
      return Error::success();
    }

    // This is consistent with old pass manager invoked via opt, but
    // inconsistent with clang. Clang doesn't enable loop vectorization
    // but does enable slp vectorization at Oz.
    PTO.LoopVectorization =
        L.getSpeedupLevel() > 1 && L != OptimizationLevel::Oz;
    PTO.SLPVectorization =
        L.getSpeedupLevel() > 1 && L != OptimizationLevel::Oz;

    if (Matches[1] == "default") {
      MPM.addPass(buildPerModuleDefaultPipeline(L));
    } else if (Matches[1] == "thinlto-pre-link") {
      MPM.addPass(buildThinLTOPreLinkDefaultPipeline(L));
    } else if (Matches[1] == "thinlto") {
      MPM.addPass(buildThinLTODefaultPipeline(L, nullptr));
    } else if (Matches[1] == "lto-pre-link") {
      MPM.addPass(buildLTOPreLinkDefaultPipeline(L));
    } else {
      assert(Matches[1] == "lto" && "Not one of the matched options!");
      MPM.addPass(buildLTODefaultPipeline(L, nullptr));
    }
    return Error::success();
  }

  // Finally expand the basic registered passes from the .inc file.
#define MODULE_PASS(NAME, CREATE_PASS)                                         \
  if (Name == NAME) {                                                          \
    MPM.addPass(CREATE_PASS);                                                  \
    return Error::success();                                                   \
  }
#define MODULE_ANALYSIS(NAME, CREATE_PASS)                                     \
  if (Name == "require<" NAME ">") {                                           \
    MPM.addPass(                                                               \
        RequireAnalysisPass<                                                   \
            std::remove_reference<decltype(CREATE_PASS)>::type, Module>());    \
    return Error::success();                                                   \
  }                                                                            \
  if (Name == "invalidate<" NAME ">") {                                        \
    MPM.addPass(InvalidateAnalysisPass<                                        \
                std::remove_reference<decltype(CREATE_PASS)>::type>());        \
    return Error::success();                                                   \
  }
#define CGSCC_PASS(NAME, CREATE_PASS)                                          \
  if (Name == NAME) {                                                          \
    MPM.addPass(createModuleToPostOrderCGSCCPassAdaptor(CREATE_PASS));         \
    return Error::success();                                                   \
  }
#define FUNCTION_PASS(NAME, CREATE_PASS)                                       \
  if (Name == NAME) {                                                          \
    MPM.addPass(createModuleToFunctionPassAdaptor(CREATE_PASS));               \
    return Error::success();                                                   \
  }
#define FUNCTION_PASS_WITH_PARAMS(NAME, CREATE_PASS, PARSER)                   \
  if (checkParametrizedPassName(Name, NAME)) {                                 \
    auto Params = parsePassParameters(PARSER, Name, NAME);                     \
    if (!Params)                                                               \
      return Params.takeError();                                               \
    MPM.addPass(createModuleToFunctionPassAdaptor(CREATE_PASS(Params.get()))); \
    return Error::success();                                                   \
  }
#define LOOP_PASS(NAME, CREATE_PASS)                                           \
  if (Name == NAME) {                                                          \
    MPM.addPass(createModuleToFunctionPassAdaptor(                             \
        createFunctionToLoopPassAdaptor(CREATE_PASS, false, false)));          \
    return Error::success();                                                   \
  }
#define LOOP_PASS_WITH_PARAMS(NAME, CREATE_PASS, PARSER)                       \
  if (checkParametrizedPassName(Name, NAME)) {                                 \
    auto Params = parsePassParameters(PARSER, Name, NAME);                     \
    if (!Params)                                                               \
      return Params.takeError();                                               \
    MPM.addPass(                                                               \
        createModuleToFunctionPassAdaptor(createFunctionToLoopPassAdaptor(     \
            CREATE_PASS(Params.get()), false, false)));                        \
    return Error::success();                                                   \
  }
#include "PassRegistry.def"

  for (auto &C : ModulePipelineParsingCallbacks)
    if (C(Name, MPM, InnerPipeline))
      return Error::success();
  return make_error<StringError>(
      formatv("unknown module pass '{0}'", Name).str(),
      inconvertibleErrorCode());
}

Error PassBuilder::parseCGSCCPass(CGSCCPassManager &CGPM,
                                  const PipelineElement &E) {
  auto &Name = E.Name;
  auto &InnerPipeline = E.InnerPipeline;

  // First handle complex passes like the pass managers which carry pipelines.
  if (!InnerPipeline.empty()) {
    if (Name == "cgscc") {
      CGSCCPassManager NestedCGPM;
      if (auto Err = parseCGSCCPassPipeline(NestedCGPM, InnerPipeline))
        return Err;
      // Add the nested pass manager with the appropriate adaptor.
      CGPM.addPass(std::move(NestedCGPM));
      return Error::success();
    }
    if (Name == "function") {
      FunctionPassManager FPM;
      if (auto Err = parseFunctionPassPipeline(FPM, InnerPipeline))
        return Err;
      // Add the nested pass manager with the appropriate adaptor.
      CGPM.addPass(createCGSCCToFunctionPassAdaptor(std::move(FPM)));
      return Error::success();
    }
    if (auto Count = parseRepeatPassName(Name)) {
      CGSCCPassManager NestedCGPM;
      if (auto Err = parseCGSCCPassPipeline(NestedCGPM, InnerPipeline))
        return Err;
      CGPM.addPass(createRepeatedPass(*Count, std::move(NestedCGPM)));
      return Error::success();
    }
    if (auto MaxRepetitions = parseDevirtPassName(Name)) {
      CGSCCPassManager NestedCGPM;
      if (auto Err = parseCGSCCPassPipeline(NestedCGPM, InnerPipeline))
        return Err;
      CGPM.addPass(
          createDevirtSCCRepeatedPass(std::move(NestedCGPM), *MaxRepetitions));
      return Error::success();
    }

    for (auto &C : CGSCCPipelineParsingCallbacks)
      if (C(Name, CGPM, InnerPipeline))
        return Error::success();

    // Normal passes can't have pipelines.
    return make_error<StringError>(
        formatv("invalid use of '{0}' pass as cgscc pipeline", Name).str(),
        inconvertibleErrorCode());
  }

// Now expand the basic registered passes from the .inc file.
#define CGSCC_PASS(NAME, CREATE_PASS)                                          \
  if (Name == NAME) {                                                          \
    CGPM.addPass(CREATE_PASS);                                                 \
    return Error::success();                                                   \
  }
#define CGSCC_ANALYSIS(NAME, CREATE_PASS)                                      \
  if (Name == "require<" NAME ">") {                                           \
    CGPM.addPass(RequireAnalysisPass<                                          \
                 std::remove_reference<decltype(CREATE_PASS)>::type,           \
                 LazyCallGraph::SCC, CGSCCAnalysisManager, LazyCallGraph &,    \
                 CGSCCUpdateResult &>());                                      \
    return Error::success();                                                   \
  }                                                                            \
  if (Name == "invalidate<" NAME ">") {                                        \
    CGPM.addPass(InvalidateAnalysisPass<                                       \
                 std::remove_reference<decltype(CREATE_PASS)>::type>());       \
    return Error::success();                                                   \
  }
#define FUNCTION_PASS(NAME, CREATE_PASS)                                       \
  if (Name == NAME) {                                                          \
    CGPM.addPass(createCGSCCToFunctionPassAdaptor(CREATE_PASS));               \
    return Error::success();                                                   \
  }
#define FUNCTION_PASS_WITH_PARAMS(NAME, CREATE_PASS, PARSER)                   \
  if (checkParametrizedPassName(Name, NAME)) {                                 \
    auto Params = parsePassParameters(PARSER, Name, NAME);                     \
    if (!Params)                                                               \
      return Params.takeError();                                               \
    CGPM.addPass(createCGSCCToFunctionPassAdaptor(CREATE_PASS(Params.get()))); \
    return Error::success();                                                   \
  }
#define LOOP_PASS(NAME, CREATE_PASS)                                           \
  if (Name == NAME) {                                                          \
    CGPM.addPass(createCGSCCToFunctionPassAdaptor(                             \
        createFunctionToLoopPassAdaptor(CREATE_PASS, false, false)));          \
    return Error::success();                                                   \
  }
#define LOOP_PASS_WITH_PARAMS(NAME, CREATE_PASS, PARSER)                       \
  if (checkParametrizedPassName(Name, NAME)) {                                 \
    auto Params = parsePassParameters(PARSER, Name, NAME);                     \
    if (!Params)                                                               \
      return Params.takeError();                                               \
    CGPM.addPass(                                                              \
        createCGSCCToFunctionPassAdaptor(createFunctionToLoopPassAdaptor(      \
            CREATE_PASS(Params.get()), false, false)));                        \
    return Error::success();                                                   \
  }
#include "PassRegistry.def"

  for (auto &C : CGSCCPipelineParsingCallbacks)
    if (C(Name, CGPM, InnerPipeline))
      return Error::success();
  return make_error<StringError>(
      formatv("unknown cgscc pass '{0}'", Name).str(),
      inconvertibleErrorCode());
}

Error PassBuilder::parseFunctionPass(FunctionPassManager &FPM,
                                     const PipelineElement &E) {
  auto &Name = E.Name;
  auto &InnerPipeline = E.InnerPipeline;

  // First handle complex passes like the pass managers which carry pipelines.
  if (!InnerPipeline.empty()) {
    if (Name == "function") {
      FunctionPassManager NestedFPM;
      if (auto Err = parseFunctionPassPipeline(NestedFPM, InnerPipeline))
        return Err;
      // Add the nested pass manager with the appropriate adaptor.
      FPM.addPass(std::move(NestedFPM));
      return Error::success();
    }
    if (Name == "loop" || Name == "loop-mssa") {
      LoopPassManager LPM;
      if (auto Err = parseLoopPassPipeline(LPM, InnerPipeline))
        return Err;
      // Add the nested pass manager with the appropriate adaptor.
      bool UseMemorySSA = (Name == "loop-mssa");
      bool UseBFI = llvm::any_of(
          InnerPipeline, [](auto Pipeline) { return Pipeline.Name == "licm"; });
      FPM.addPass(createFunctionToLoopPassAdaptor(std::move(LPM), UseMemorySSA,
                                                  UseBFI));
      return Error::success();
    }
    if (auto Count = parseRepeatPassName(Name)) {
      FunctionPassManager NestedFPM;
      if (auto Err = parseFunctionPassPipeline(NestedFPM, InnerPipeline))
        return Err;
      FPM.addPass(createRepeatedPass(*Count, std::move(NestedFPM)));
      return Error::success();
    }

    for (auto &C : FunctionPipelineParsingCallbacks)
      if (C(Name, FPM, InnerPipeline))
        return Error::success();

    // Normal passes can't have pipelines.
    return make_error<StringError>(
        formatv("invalid use of '{0}' pass as function pipeline", Name).str(),
        inconvertibleErrorCode());
  }

// Now expand the basic registered passes from the .inc file.
#define FUNCTION_PASS(NAME, CREATE_PASS)                                       \
  if (Name == NAME) {                                                          \
    FPM.addPass(CREATE_PASS);                                                  \
    return Error::success();                                                   \
  }
#define FUNCTION_PASS_WITH_PARAMS(NAME, CREATE_PASS, PARSER)                   \
  if (checkParametrizedPassName(Name, NAME)) {                                 \
    auto Params = parsePassParameters(PARSER, Name, NAME);                     \
    if (!Params)                                                               \
      return Params.takeError();                                               \
    FPM.addPass(CREATE_PASS(Params.get()));                                    \
    return Error::success();                                                   \
  }
#define FUNCTION_ANALYSIS(NAME, CREATE_PASS)                                   \
  if (Name == "require<" NAME ">") {                                           \
    FPM.addPass(                                                               \
        RequireAnalysisPass<                                                   \
            std::remove_reference<decltype(CREATE_PASS)>::type, Function>());  \
    return Error::success();                                                   \
  }                                                                            \
  if (Name == "invalidate<" NAME ">") {                                        \
    FPM.addPass(InvalidateAnalysisPass<                                        \
                std::remove_reference<decltype(CREATE_PASS)>::type>());        \
    return Error::success();                                                   \
  }
// FIXME: UseMemorySSA is set to false. Maybe we could do things like:
//        bool UseMemorySSA = !("canon-freeze" || "loop-predication" ||
//                              "guard-widening");
//        The risk is that it may become obsolete if we're not careful.
#define LOOP_PASS(NAME, CREATE_PASS)                                           \
  if (Name == NAME) {                                                          \
    FPM.addPass(createFunctionToLoopPassAdaptor(CREATE_PASS, false, false));   \
    return Error::success();                                                   \
  }
#define LOOP_PASS_WITH_PARAMS(NAME, CREATE_PASS, PARSER)                       \
  if (checkParametrizedPassName(Name, NAME)) {                                 \
    auto Params = parsePassParameters(PARSER, Name, NAME);                     \
    if (!Params)                                                               \
      return Params.takeError();                                               \
    FPM.addPass(createFunctionToLoopPassAdaptor(CREATE_PASS(Params.get()),     \
                                                false, false));                \
    return Error::success();                                                   \
  }
#include "PassRegistry.def"

  for (auto &C : FunctionPipelineParsingCallbacks)
    if (C(Name, FPM, InnerPipeline))
      return Error::success();
  return make_error<StringError>(
      formatv("unknown function pass '{0}'", Name).str(),
      inconvertibleErrorCode());
}

Error PassBuilder::parseLoopPass(LoopPassManager &LPM,
                                 const PipelineElement &E) {
  StringRef Name = E.Name;
  auto &InnerPipeline = E.InnerPipeline;

  // First handle complex passes like the pass managers which carry pipelines.
  if (!InnerPipeline.empty()) {
    if (Name == "loop") {
      LoopPassManager NestedLPM;
      if (auto Err = parseLoopPassPipeline(NestedLPM, InnerPipeline))
        return Err;
      // Add the nested pass manager with the appropriate adaptor.
      LPM.addPass(std::move(NestedLPM));
      return Error::success();
    }
    if (auto Count = parseRepeatPassName(Name)) {
      LoopPassManager NestedLPM;
      if (auto Err = parseLoopPassPipeline(NestedLPM, InnerPipeline))
        return Err;
      LPM.addPass(createRepeatedPass(*Count, std::move(NestedLPM)));
      return Error::success();
    }

    for (auto &C : LoopPipelineParsingCallbacks)
      if (C(Name, LPM, InnerPipeline))
        return Error::success();

    // Normal passes can't have pipelines.
    return make_error<StringError>(
        formatv("invalid use of '{0}' pass as loop pipeline", Name).str(),
        inconvertibleErrorCode());
  }

// Now expand the basic registered passes from the .inc file.
#define LOOP_PASS(NAME, CREATE_PASS)                                           \
  if (Name == NAME) {                                                          \
    LPM.addPass(CREATE_PASS);                                                  \
    return Error::success();                                                   \
  }
#define LOOP_PASS_WITH_PARAMS(NAME, CREATE_PASS, PARSER)                       \
  if (checkParametrizedPassName(Name, NAME)) {                                 \
    auto Params = parsePassParameters(PARSER, Name, NAME);                     \
    if (!Params)                                                               \
      return Params.takeError();                                               \
    LPM.addPass(CREATE_PASS(Params.get()));                                    \
    return Error::success();                                                   \
  }
#define LOOP_ANALYSIS(NAME, CREATE_PASS)                                       \
  if (Name == "require<" NAME ">") {                                           \
    LPM.addPass(RequireAnalysisPass<                                           \
                std::remove_reference<decltype(CREATE_PASS)>::type, Loop,      \
                LoopAnalysisManager, LoopStandardAnalysisResults &,            \
                LPMUpdater &>());                                              \
    return Error::success();                                                   \
  }                                                                            \
  if (Name == "invalidate<" NAME ">") {                                        \
    LPM.addPass(InvalidateAnalysisPass<                                        \
                std::remove_reference<decltype(CREATE_PASS)>::type>());        \
    return Error::success();                                                   \
  }
#include "PassRegistry.def"

  for (auto &C : LoopPipelineParsingCallbacks)
    if (C(Name, LPM, InnerPipeline))
      return Error::success();
  return make_error<StringError>(formatv("unknown loop pass '{0}'", Name).str(),
                                 inconvertibleErrorCode());
}

bool PassBuilder::parseAAPassName(AAManager &AA, StringRef Name) {
#define MODULE_ALIAS_ANALYSIS(NAME, CREATE_PASS)                               \
  if (Name == NAME) {                                                          \
    AA.registerModuleAnalysis<                                                 \
        std::remove_reference<decltype(CREATE_PASS)>::type>();                 \
    return true;                                                               \
  }
#define FUNCTION_ALIAS_ANALYSIS(NAME, CREATE_PASS)                             \
  if (Name == NAME) {                                                          \
    AA.registerFunctionAnalysis<                                               \
        std::remove_reference<decltype(CREATE_PASS)>::type>();                 \
    return true;                                                               \
  }
#include "PassRegistry.def"

  for (auto &C : AAParsingCallbacks)
    if (C(Name, AA))
      return true;
  return false;
}

Error PassBuilder::parseLoopPassPipeline(LoopPassManager &LPM,
                                         ArrayRef<PipelineElement> Pipeline) {
  for (const auto &Element : Pipeline) {
    if (auto Err = parseLoopPass(LPM, Element))
      return Err;
  }
  return Error::success();
}

Error PassBuilder::parseFunctionPassPipeline(
    FunctionPassManager &FPM, ArrayRef<PipelineElement> Pipeline) {
  for (const auto &Element : Pipeline) {
    if (auto Err = parseFunctionPass(FPM, Element))
      return Err;
  }
  return Error::success();
}

Error PassBuilder::parseCGSCCPassPipeline(CGSCCPassManager &CGPM,
                                          ArrayRef<PipelineElement> Pipeline) {
  for (const auto &Element : Pipeline) {
    if (auto Err = parseCGSCCPass(CGPM, Element))
      return Err;
  }
  return Error::success();
}

void PassBuilder::crossRegisterProxies(LoopAnalysisManager &LAM,
                                       FunctionAnalysisManager &FAM,
                                       CGSCCAnalysisManager &CGAM,
                                       ModuleAnalysisManager &MAM) {
  MAM.registerPass([&] { return FunctionAnalysisManagerModuleProxy(FAM); });
  MAM.registerPass([&] { return CGSCCAnalysisManagerModuleProxy(CGAM); });
  CGAM.registerPass([&] { return ModuleAnalysisManagerCGSCCProxy(MAM); });
  FAM.registerPass([&] { return CGSCCAnalysisManagerFunctionProxy(CGAM); });
  FAM.registerPass([&] { return ModuleAnalysisManagerFunctionProxy(MAM); });
  FAM.registerPass([&] { return LoopAnalysisManagerFunctionProxy(LAM); });
  LAM.registerPass([&] { return FunctionAnalysisManagerLoopProxy(FAM); });
}

Error PassBuilder::parseModulePassPipeline(ModulePassManager &MPM,
                                           ArrayRef<PipelineElement> Pipeline) {
  for (const auto &Element : Pipeline) {
    if (auto Err = parseModulePass(MPM, Element))
      return Err;
  }
  return Error::success();
}

// Primary pass pipeline description parsing routine for a \c ModulePassManager
// FIXME: Should this routine accept a TargetMachine or require the caller to
// pre-populate the analysis managers with target-specific stuff?
Error PassBuilder::parsePassPipeline(ModulePassManager &MPM,
                                     StringRef PipelineText) {
  auto Pipeline = parsePipelineText(PipelineText);
  if (!Pipeline || Pipeline->empty())
    return make_error<StringError>(
        formatv("invalid pipeline '{0}'", PipelineText).str(),
        inconvertibleErrorCode());

  // If the first name isn't at the module layer, wrap the pipeline up
  // automatically.
  StringRef FirstName = Pipeline->front().Name;

  if (!isModulePassName(FirstName, ModulePipelineParsingCallbacks)) {
    if (isCGSCCPassName(FirstName, CGSCCPipelineParsingCallbacks)) {
      Pipeline = {{"cgscc", std::move(*Pipeline)}};
    } else if (isFunctionPassName(FirstName,
                                  FunctionPipelineParsingCallbacks)) {
      Pipeline = {{"function", std::move(*Pipeline)}};
    } else if (isLoopPassName(FirstName, LoopPipelineParsingCallbacks)) {
      Pipeline = {{"function", {{"loop", std::move(*Pipeline)}}}};
    } else {
      for (auto &C : TopLevelPipelineParsingCallbacks)
        if (C(MPM, *Pipeline))
          return Error::success();

      // Unknown pass or pipeline name!
      auto &InnerPipeline = Pipeline->front().InnerPipeline;
      return make_error<StringError>(
          formatv("unknown {0} name '{1}'",
                  (InnerPipeline.empty() ? "pass" : "pipeline"), FirstName)
              .str(),
          inconvertibleErrorCode());
    }
  }

  if (auto Err = parseModulePassPipeline(MPM, *Pipeline))
    return Err;
  return Error::success();
}

// Primary pass pipeline description parsing routine for a \c CGSCCPassManager
Error PassBuilder::parsePassPipeline(CGSCCPassManager &CGPM,
                                     StringRef PipelineText) {
  auto Pipeline = parsePipelineText(PipelineText);
  if (!Pipeline || Pipeline->empty())
    return make_error<StringError>(
        formatv("invalid pipeline '{0}'", PipelineText).str(),
        inconvertibleErrorCode());

  StringRef FirstName = Pipeline->front().Name;
  if (!isCGSCCPassName(FirstName, CGSCCPipelineParsingCallbacks))
    return make_error<StringError>(
        formatv("unknown cgscc pass '{0}' in pipeline '{1}'", FirstName,
                PipelineText)
            .str(),
        inconvertibleErrorCode());

  if (auto Err = parseCGSCCPassPipeline(CGPM, *Pipeline))
    return Err;
  return Error::success();
}

// Primary pass pipeline description parsing routine for a \c
// FunctionPassManager
Error PassBuilder::parsePassPipeline(FunctionPassManager &FPM,
                                     StringRef PipelineText) {
  auto Pipeline = parsePipelineText(PipelineText);
  if (!Pipeline || Pipeline->empty())
    return make_error<StringError>(
        formatv("invalid pipeline '{0}'", PipelineText).str(),
        inconvertibleErrorCode());

  StringRef FirstName = Pipeline->front().Name;
  if (!isFunctionPassName(FirstName, FunctionPipelineParsingCallbacks))
    return make_error<StringError>(
        formatv("unknown function pass '{0}' in pipeline '{1}'", FirstName,
                PipelineText)
            .str(),
        inconvertibleErrorCode());

  if (auto Err = parseFunctionPassPipeline(FPM, *Pipeline))
    return Err;
  return Error::success();
}

// Primary pass pipeline description parsing routine for a \c LoopPassManager
Error PassBuilder::parsePassPipeline(LoopPassManager &CGPM,
                                     StringRef PipelineText) {
  auto Pipeline = parsePipelineText(PipelineText);
  if (!Pipeline || Pipeline->empty())
    return make_error<StringError>(
        formatv("invalid pipeline '{0}'", PipelineText).str(),
        inconvertibleErrorCode());

  if (auto Err = parseLoopPassPipeline(CGPM, *Pipeline))
    return Err;

  return Error::success();
}

Error PassBuilder::parseAAPipeline(AAManager &AA, StringRef PipelineText) {
  // If the pipeline just consists of the word 'default' just replace the AA
  // manager with our default one.
  if (PipelineText == "default") {
    AA = buildDefaultAAPipeline();
    return Error::success();
  }

  while (!PipelineText.empty()) {
    StringRef Name;
    std::tie(Name, PipelineText) = PipelineText.split(',');
    if (!parseAAPassName(AA, Name))
      return make_error<StringError>(
          formatv("unknown alias analysis name '{0}'", Name).str(),
          inconvertibleErrorCode());
  }

  return Error::success();
}

bool PassBuilder::isAAPassName(StringRef PassName) {
#define MODULE_ALIAS_ANALYSIS(NAME, CREATE_PASS)                               \
  if (PassName == NAME)                                                        \
    return true;
#define FUNCTION_ALIAS_ANALYSIS(NAME, CREATE_PASS)                             \
  if (PassName == NAME)                                                        \
    return true;
#include "PassRegistry.def"
  return false;
}

bool PassBuilder::isAnalysisPassName(StringRef PassName) {
#define MODULE_ANALYSIS(NAME, CREATE_PASS)                                     \
  if (PassName == NAME)                                                        \
    return true;
#define FUNCTION_ANALYSIS(NAME, CREATE_PASS)                                   \
  if (PassName == NAME)                                                        \
    return true;
#define LOOP_ANALYSIS(NAME, CREATE_PASS)                                       \
  if (PassName == NAME)                                                        \
    return true;
#define CGSCC_ANALYSIS(NAME, CREATE_PASS)                                      \
  if (PassName == NAME)                                                        \
    return true;
#define MODULE_ALIAS_ANALYSIS(NAME, CREATE_PASS)                               \
  if (PassName == NAME)                                                        \
    return true;
#define FUNCTION_ALIAS_ANALYSIS(NAME, CREATE_PASS)                             \
  if (PassName == NAME)                                                        \
    return true;
#include "PassRegistry.def"
  return false;
}

static void printPassName(StringRef PassName, raw_ostream &OS) {
  OS << "  " << PassName << "\n";
}

void PassBuilder::printPassNames(raw_ostream &OS) {
  // TODO: print pass descriptions when they are available

  OS << "Module passes:\n";
#define MODULE_PASS(NAME, CREATE_PASS) printPassName(NAME, OS);
#include "PassRegistry.def"

  OS << "Module analyses:\n";
#define MODULE_ANALYSIS(NAME, CREATE_PASS) printPassName(NAME, OS);
#include "PassRegistry.def"

  OS << "Module alias analyses:\n";
#define MODULE_ALIAS_ANALYSIS(NAME, CREATE_PASS) printPassName(NAME, OS);
#include "PassRegistry.def"

  OS << "CGSCC passes:\n";
#define CGSCC_PASS(NAME, CREATE_PASS) printPassName(NAME, OS);
#include "PassRegistry.def"

  OS << "CGSCC analyses:\n";
#define CGSCC_ANALYSIS(NAME, CREATE_PASS) printPassName(NAME, OS);
#include "PassRegistry.def"

  OS << "Function passes:\n";
#define FUNCTION_PASS(NAME, CREATE_PASS) printPassName(NAME, OS);
#include "PassRegistry.def"

  OS << "Function analyses:\n";
#define FUNCTION_ANALYSIS(NAME, CREATE_PASS) printPassName(NAME, OS);
#include "PassRegistry.def"

  OS << "Function alias analyses:\n";
#define FUNCTION_ALIAS_ANALYSIS(NAME, CREATE_PASS) printPassName(NAME, OS);
#include "PassRegistry.def"

  OS << "Loop passes:\n";
#define LOOP_PASS(NAME, CREATE_PASS) printPassName(NAME, OS);
#include "PassRegistry.def"

  OS << "Loop analyses:\n";
#define LOOP_ANALYSIS(NAME, CREATE_PASS) printPassName(NAME, OS);
#include "PassRegistry.def"
}

void PassBuilder::registerParseTopLevelPipelineCallback(
    const std::function<bool(ModulePassManager &, ArrayRef<PipelineElement>)>
        &C) {
  TopLevelPipelineParsingCallbacks.push_back(C);
}<|MERGE_RESOLUTION|>--- conflicted
+++ resolved
@@ -1559,139 +1559,6 @@
   return MPM;
 }
 
-<<<<<<< HEAD
-/// FIXME: Should LTO cause any differences to this set of passes?
-void PassBuilder::addVectorPasses(OptimizationLevel Level,
-                                  FunctionPassManager &FPM, bool IsLTO) {
-  FPM.addPass(LoopVectorizePass(
-      LoopVectorizeOptions(!PTO.LoopInterleaving, !PTO.LoopVectorization)));
-
-  if (IsLTO) {
-    // The vectorizer may have significantly shortened a loop body; unroll
-    // again. Unroll small loops to hide loop backedge latency and saturate any
-    // parallel execution resources of an out-of-order processor. We also then
-    // need to clean up redundancies and loop invariant code.
-    // FIXME: It would be really good to use a loop-integrated instruction
-    // combiner for cleanup here so that the unrolling and LICM can be pipelined
-    // across the loop nests.
-    // We do UnrollAndJam in a separate LPM to ensure it happens before unroll
-    if (EnableUnrollAndJam && PTO.LoopUnrolling)
-      FPM.addPass(LoopUnrollAndJamPass(Level.getSpeedupLevel()));
-    FPM.addPass(LoopUnrollPass(LoopUnrollOptions(
-        Level.getSpeedupLevel(), /*OnlyWhenForced=*/!PTO.LoopUnrolling,
-        PTO.ForgetAllSCEVInLoopUnroll)));
-    FPM.addPass(WarnMissedTransformationsPass());
-  }
-
-  if (!IsLTO) {
-    // Eliminate loads by forwarding stores from the previous iteration to loads
-    // of the current iteration.
-    FPM.addPass(LoopLoadEliminationPass());
-  }
-  // Cleanup after the loop optimization passes.
-  addInstCombinePass(FPM, !DTransEnabled); // INTEL
-
-  // INTEL: the author probably missed !IsLTO check here.
-  if (Level.getSpeedupLevel() > 1 && ExtraVectorizerPasses) {
-    // At higher optimization levels, try to clean up any runtime overlap and
-    // alignment checks inserted by the vectorizer. We want to track correlated
-    // runtime checks for two inner loops in the same outer loop, fold any
-    // common computations, hoist loop-invariant aspects out of any outer loop,
-    // and unswitch the runtime checks if possible. Once hoisted, we may have
-    // dead (or speculatable) control flows or more combining opportunities.
-    FPM.addPass(EarlyCSEPass());
-    FPM.addPass(CorrelatedValuePropagationPass());
-    FPM.addPass(InstCombinePass());
-    LoopPassManager LPM;
-    LPM.addPass(LICMPass(PTO.LicmMssaOptCap, PTO.LicmMssaNoAccForPromotionCap));
-    LPM.addPass(SimpleLoopUnswitchPass(/* NonTrivial */ Level ==
-                                       OptimizationLevel::O3));
-    FPM.addPass(
-        RequireAnalysisPass<OptimizationRemarkEmitterAnalysis, Function>());
-    FPM.addPass(createFunctionToLoopPassAdaptor(
-        std::move(LPM), EnableMSSALoopDependency,
-        /*UseBlockFrequencyInfo=*/true));
-    FPM.addPass(SimplifyCFGPass());
-    FPM.addPass(InstCombinePass());
-  }
-
-  // Now that we've formed fast to execute loop structures, we do further
-  // optimizations. These are run afterward as they might block doing complex
-  // analyses and transforms such as what are needed for loop vectorization.
-
-  // Cleanup after loop vectorization, etc. Simplification passes like CVP and
-  // GVN, loop transforms, and others have already run, so it's now better to
-  // convert to more optimized IR using more aggressive simplify CFG options.
-  // The extra sinking transform can create larger basic blocks, so do this
-  // before SLP vectorization.
-  FPM.addPass(SimplifyCFGPass(SimplifyCFGOptions()
-                                  .forwardSwitchCondToPhi(true)
-                                  .convertSwitchToLookupTable(true)
-                                  .needCanonicalLoops(false)
-                                  .hoistCommonInsts(true)
-                                  .sinkCommonInsts(true)));
-  if (IsLTO) {
-    FPM.addPass(SCCPPass());
-    addInstCombinePass(FPM, !DTransEnabled); // INTEL
-    FPM.addPass(BDCEPass());
-  }
-
-  // Optimize parallel scalar instruction chains into SIMD instructions.
-  if (PTO.SLPVectorization) {
-    FPM.addPass(SLPVectorizerPass());
-    if (Level.getSpeedupLevel() > 1 && ExtraVectorizerPasses) {
-      FPM.addPass(EarlyCSEPass());
-    }
-  }
-#if INTEL_CUSTOMIZATION
-  if (!IsLTO)
-    AfterSLPVectorizer = true;
-#endif // INTEL_CUSTOMIZATION
-
-  // Enhance/cleanup vector code.
-  FPM.addPass(VectorCombinePass());
-  if (IsLTO) {
-    // After vectorization, assume intrinsics may tell us more about pointer
-    // alignments.
-    FPM.addPass(AlignmentFromAssumptionsPass());
-  }
-
-#if INTEL_CUSTOMIZATION
-  if (!IsLTO) {
-    FPM.addPass(EarlyCSEPass());
-    // Combine silly sequences. Set PreserveAddrCompute to true in LTO phase 1 if
-    // IP ArrayTranspose is enabled.
-    addInstCombinePass(FPM, !DTransEnabled);
-  } else {
-    addInstCombinePass(FPM, true /* EnableUpCasting */);
-  }
-#endif // INTEL_CUSTOMIZATION
-
-  if (!IsLTO) {
-    // The vectorizer may have significantly shortened a loop body; unroll
-    // again. Unroll small loops to hide loop backedge latency and saturate any
-    // parallel execution resources of an out-of-order processor. We also then
-    // need to clean up redundancies and loop invariant code.
-    // FIXME: It would be really good to use a loop-integrated instruction
-    // combiner for cleanup here so that the unrolling and LICM can be pipelined
-    // across the loop nests.
-    // We do UnrollAndJam in a separate LPM to ensure it happens before unroll
-    if (EnableUnrollAndJam && PTO.LoopUnrolling)
-      FPM.addPass(LoopUnrollAndJamPass(Level.getSpeedupLevel()));
-    FPM.addPass(LoopUnrollPass(LoopUnrollOptions(
-        Level.getSpeedupLevel(), /*OnlyWhenForced=*/!PTO.LoopUnrolling,
-        PTO.ForgetAllSCEVInLoopUnroll)));
-    FPM.addPass(WarnMissedTransformationsPass());
-#if INTEL_CUSTOMIZATION
-    // Combine silly sequences. Set PreserveAddrCompute to true in LTO phase 1 if
-    // IP ArrayTranspose is enabled.
-    addInstCombinePass(FPM, !DTransEnabled);
-#endif // INTEL_CUSTOMIZATION
-  }
-}
-
-=======
->>>>>>> 822be4be
 ModulePassManager
 PassBuilder::buildModuleOptimizationPipeline(OptimizationLevel Level,
                                              bool LTOPreLink) {
@@ -1802,9 +1669,6 @@
   // from the TargetLibraryInfo.
   OptimizePM.addPass(InjectTLIMappings());
 
-<<<<<<< HEAD
-  addVectorPasses(Level, OptimizePM, /* IsLTO */ false);
-=======
   // Now run the core loop vectorizer.
   OptimizePM.addPass(LoopVectorizePass(
       LoopVectorizeOptions(!PTO.LoopInterleaving, !PTO.LoopVectorization)));
@@ -1814,7 +1678,7 @@
   OptimizePM.addPass(LoopLoadEliminationPass());
 
   // Cleanup after the loop optimization passes.
-  OptimizePM.addPass(InstCombinePass());
+  addInstCombinePass(OptimizePM, !DTransEnabled); // INTEL
 
   if (Level.getSpeedupLevel() > 1 && ExtraVectorizerPasses) {
     // At higher optimization levels, try to clean up any runtime overlap and
@@ -1863,9 +1727,16 @@
     }
   }
 
+  AfterSLPVectorizer = true; // INTEL
+
   // Enhance/cleanup vector code.
   OptimizePM.addPass(VectorCombinePass());
-  OptimizePM.addPass(InstCombinePass());
+#if INTEL_CUSTOMIZATION
+  OptimizePM.addPass(EarlyCSEPass());
+  // Combine silly sequences. Set PreserveAddrCompute to true in LTO phase 1 if
+  // IP ArrayTranspose is enabled.
+  addInstCombinePass(OptimizePM, !DTransEnabled);
+#endif // INTEL_CUSTOMIZATION
 
   // Unroll small loops to hide loop backedge latency and saturate any parallel
   // execution resources of an out-of-order processor. We also then need to
@@ -1881,8 +1752,11 @@
       Level.getSpeedupLevel(), /*OnlyWhenForced=*/!PTO.LoopUnrolling,
       PTO.ForgetAllSCEVInLoopUnroll)));
   OptimizePM.addPass(WarnMissedTransformationsPass());
-  OptimizePM.addPass(InstCombinePass());
->>>>>>> 822be4be
+#if INTEL_CUSTOMIZATION
+  // Combine silly sequences. Set PreserveAddrCompute to true in LTO phase 1 if
+  // IP ArrayTranspose is enabled.
+  addInstCombinePass(OptimizePM, !DTransEnabled);
+#endif // INTEL_CUSTOMIZATION
   OptimizePM.addPass(RequireAnalysisPass<OptimizationRemarkEmitterAnalysis, Function>());
   OptimizePM.addPass(createFunctionToLoopPassAdaptor(
       LICMPass(PTO.LicmMssaOptCap, PTO.LicmMssaNoAccForPromotionCap),
