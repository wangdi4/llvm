--- conflicted
+++ resolved
@@ -1144,8 +1144,7 @@
     // when not optimzing for size. This should probably be lowered after
     // performance testing.
     // FIXME: this comment is cargo culted from the old pass manager, revisit).
-<<<<<<< HEAD
-    IP.HintThreshold = 325;
+    IP.HintThreshold = Level.isOptimizingForSize() ? PreInlineThreshold : 325;
     IP.PrepareForLTO = PrepareForLTO; // INTEL
 
 #if INTEL_CUSTOMIZATION
@@ -1153,9 +1152,6 @@
     MPM.addPass(InlineListsPass());
 #endif //INTEL_CUSTOMIZATION
 
-=======
-    IP.HintThreshold = Level.isOptimizingForSize() ? PreInlineThreshold : 325;
->>>>>>> b5216b29
     ModuleInlinerWrapperPass MIWP(IP, DebugLogging);
     CGSCCPassManager &CGPipeline = MIWP.getPM();
 
