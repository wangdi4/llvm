//===- Parsing, selection, and construction of pass pipelines -------------===//
//
// Part of the LLVM Project, under the Apache License v2.0 with LLVM Exceptions.
// See https://llvm.org/LICENSE.txt for license information.
// SPDX-License-Identifier: Apache-2.0 WITH LLVM-exception
//
//===----------------------------------------------------------------------===//
/// \file
///
/// This file provides the implementation of the PassBuilder based on our
/// static pass registry as well as related functionality. It also provides
/// helpers to aid in analyzing, debugging, and testing passes and pass
/// pipelines.
///
//===----------------------------------------------------------------------===//

#include "llvm/Passes/PassBuilder.h"
#include "llvm/ADT/ScopeExit.h" // INTEL
#include "llvm/ADT/StringSwitch.h"
#include "llvm/Analysis/AliasAnalysisEvaluator.h"
#include "llvm/Analysis/AliasSetTracker.h"
#include "llvm/Analysis/AssumptionCache.h"
#include "llvm/Analysis/BasicAliasAnalysis.h"
#include "llvm/Analysis/BlockFrequencyInfo.h"
#include "llvm/Analysis/BranchProbabilityInfo.h"
#include "llvm/Analysis/CFGPrinter.h"
#include "llvm/Analysis/CFLAndersAliasAnalysis.h"
#include "llvm/Analysis/CFLSteensAliasAnalysis.h"
#include "llvm/Analysis/CGSCCPassManager.h"
#include "llvm/Analysis/CallGraph.h"
#include "llvm/Analysis/DDG.h"
#include "llvm/Analysis/DDGPrinter.h"
#include "llvm/Analysis/Delinearization.h"
#include "llvm/Analysis/DemandedBits.h"
#include "llvm/Analysis/DependenceAnalysis.h"
#include "llvm/Analysis/DivergenceAnalysis.h"
#include "llvm/Analysis/DominanceFrontier.h"
#include "llvm/Analysis/FunctionPropertiesAnalysis.h"
#include "llvm/Analysis/GlobalsModRef.h"
#if INTEL_CUSTOMIZATION
#include "llvm/Analysis/Intel_Andersens.h"
#include "llvm/Analysis/Intel_ArrayUseAnalysis.h"
#include "llvm/Analysis/Intel_StdContainerAA.h"
#include "llvm/Analysis/Intel_WP.h"
#endif // INTEL_CUSTOMIZATION
#include "llvm/Analysis/IRSimilarityIdentifier.h"
#include "llvm/Analysis/IVUsers.h"
#include "llvm/Analysis/InlineAdvisor.h"
#include "llvm/Analysis/InlineSizeEstimatorAnalysis.h"
#include "llvm/Analysis/InstCount.h"
#include "llvm/Analysis/LazyCallGraph.h"
#include "llvm/Analysis/LazyValueInfo.h"
#include "llvm/Analysis/Lint.h"
#include "llvm/Analysis/LoopAccessAnalysis.h"
#include "llvm/Analysis/LoopCacheAnalysis.h"
#include "llvm/Analysis/LoopInfo.h"
#include "llvm/Analysis/LoopNestAnalysis.h"
#include "llvm/Analysis/MemDerefPrinter.h"
#include "llvm/Analysis/MemoryDependenceAnalysis.h"
#include "llvm/Analysis/MemorySSA.h"
#include "llvm/Analysis/ModuleDebugInfoPrinter.h"
#include "llvm/Analysis/ModuleSummaryAnalysis.h"
#include "llvm/Analysis/MustExecute.h"
#include "llvm/Analysis/ObjCARCAliasAnalysis.h"
#include "llvm/Analysis/OptimizationRemarkEmitter.h"
#include "llvm/Analysis/PhiValues.h"
#include "llvm/Analysis/PostDominators.h"
#include "llvm/Analysis/ProfileSummaryInfo.h"
#include "llvm/Analysis/RegionInfo.h"
#include "llvm/Analysis/ScalarEvolution.h"
#include "llvm/Analysis/ScalarEvolutionAliasAnalysis.h"
#include "llvm/Analysis/ScopedNoAliasAA.h"
#include "llvm/Analysis/StackLifetime.h"
#include "llvm/Analysis/StackSafetyAnalysis.h"
#include "llvm/Analysis/TargetLibraryInfo.h"
#include "llvm/Analysis/TargetTransformInfo.h"
#include "llvm/Analysis/TypeBasedAliasAnalysis.h"
#include "llvm/IR/Dominators.h"
#include "llvm/IR/IRPrintingPasses.h"
#include "llvm/IR/PassManager.h"
#include "llvm/IR/PrintPasses.h"
#include "llvm/IR/SafepointIRVerifier.h"
#include "llvm/IR/Verifier.h"
#include "llvm/SYCLLowerIR/LowerESIMD.h"
#include "llvm/SYCLLowerIR/LowerWGScope.h"
#include "llvm/Support/CommandLine.h"
#include "llvm/Support/Debug.h"
#include "llvm/Support/ErrorHandling.h"
#include "llvm/Support/FormatVariadic.h"
#include "llvm/Support/Regex.h"
#include "llvm/Target/TargetMachine.h"
#include "llvm/Transforms/AggressiveInstCombine/AggressiveInstCombine.h"
#include "llvm/Transforms/Coroutines/CoroCleanup.h"
#include "llvm/Transforms/Coroutines/CoroEarly.h"
#include "llvm/Transforms/Coroutines/CoroElide.h"
#include "llvm/Transforms/Coroutines/CoroSplit.h"
#include "llvm/Transforms/Instrumentation/Intel_FunctionSplitting.h" // INTEL
#include "llvm/Transforms/IPO/AlwaysInliner.h"
#include "llvm/Transforms/IPO/Annotation2Metadata.h"
#include "llvm/Transforms/IPO/ArgumentPromotion.h"
#include "llvm/Transforms/IPO/Attributor.h"
#include "llvm/Transforms/IPO/BlockExtractor.h"
#include "llvm/Transforms/IPO/CalledValuePropagation.h"
#include "llvm/Transforms/IPO/ConstantMerge.h"
#include "llvm/Transforms/IPO/CrossDSOCFI.h"
#include "llvm/Transforms/IPO/DeadArgumentElimination.h"
#include "llvm/Transforms/IPO/ElimAvailExtern.h"
#include "llvm/Transforms/IPO/ForceFunctionAttrs.h"
#include "llvm/Transforms/IPO/FunctionAttrs.h"
#include "llvm/Transforms/IPO/FunctionImport.h"
#include "llvm/Transforms/IPO/GlobalDCE.h"
#include "llvm/Transforms/IPO/GlobalOpt.h"
#include "llvm/Transforms/IPO/GlobalSplit.h"
#include "llvm/Transforms/IPO/HotColdSplitting.h"
#include "llvm/Transforms/IPO/IROutliner.h"
#include "llvm/Transforms/IPO/InferFunctionAttrs.h"
#include "llvm/Transforms/IPO/Inliner.h"
#include "llvm/Transforms/IPO/Intel_AdvancedFastCall.h" // INTEL
#include "llvm/Transforms/IPO/Intel_AggInliner.h" // INTEL
#include "llvm/Transforms/IPO/Intel_ArgNoAliasProp.h" // INTEL
#include "llvm/Transforms/IPO/Intel_ArgumentAlignment.h" // INTEL
#include "llvm/Transforms/IPO/Intel_CallTreeCloning.h" // INTEL
#include "llvm/Transforms/IPO/Intel_DeadArrayOpsElimination.h" // INTEL
#include "llvm/Transforms/IPO/Intel_DopeVectorConstProp.h" // INTEL
#include "llvm/Transforms/IPO/Intel_FoldWPIntrinsic.h"   // INTEL
#include "llvm/Transforms/IPO/Intel_InlineLists.h"       // INTEL
#include "llvm/Transforms/IPO/Intel_InlineReportEmitter.h"   // INTEL
#include "llvm/Transforms/IPO/Intel_InlineReportSetup.h"   // INTEL
#include "llvm/Transforms/IPO/Intel_IPArrayTranspose.h" // INTEL
#include "llvm/Transforms/IPO/Intel_IPCloning.h"       // INTEL
#include "llvm/Transforms/IPO/Intel_IPOPrefetch.h" // INTEL
#include "llvm/Transforms/IPO/Intel_OptimizeDynamicCasts.h"   //INTEL
#include "llvm/Transforms/IPO/Intel_PartialInline.h" // INTEL
#include "llvm/Transforms/IPO/Intel_QsortRecognizer.h" // INTEL
#include "llvm/Transforms/IPO/Intel_TileMVInlMarker.h" // INTEL
#include "llvm/Transforms/IPO/Internalize.h"
#include "llvm/Transforms/IPO/LoopExtractor.h"
#include "llvm/Transforms/IPO/LowerTypeTests.h"
#include "llvm/Transforms/IPO/MergeFunctions.h"
#include "llvm/Transforms/IPO/OpenMPOpt.h"
#include "llvm/Transforms/IPO/PartialInlining.h"
#include "llvm/Transforms/IPO/SCCP.h"
#include "llvm/Transforms/IPO/SampleProfile.h"
#include "llvm/Transforms/IPO/SampleProfileProbe.h"
#include "llvm/Transforms/IPO/StripDeadPrototypes.h"
#include "llvm/Transforms/IPO/StripSymbols.h"
#include "llvm/Transforms/IPO/SyntheticCountsPropagation.h"
#include "llvm/Transforms/IPO/WholeProgramDevirt.h"
#include "llvm/Transforms/InstCombine/InstCombine.h"
#include "llvm/Transforms/Instrumentation.h"
#include "llvm/Transforms/Instrumentation/AddressSanitizer.h"
#include "llvm/Transforms/Instrumentation/BoundsChecking.h"
#include "llvm/Transforms/Instrumentation/CGProfile.h"
#include "llvm/Transforms/Instrumentation/ControlHeightReduction.h"
#include "llvm/Transforms/Instrumentation/DataFlowSanitizer.h"
#include "llvm/Transforms/Instrumentation/GCOVProfiler.h"
#include "llvm/Transforms/Instrumentation/HWAddressSanitizer.h"
#include "llvm/Transforms/Instrumentation/InstrOrderFile.h"
#include "llvm/Transforms/Instrumentation/InstrProfiling.h"
#include "llvm/Transforms/Instrumentation/MemProfiler.h"
#include "llvm/Transforms/Instrumentation/MemorySanitizer.h"
#include "llvm/Transforms/Instrumentation/PGOInstrumentation.h"
#include "llvm/Transforms/Instrumentation/PoisonChecking.h"
#include "llvm/Transforms/Instrumentation/SanitizerCoverage.h"
#include "llvm/Transforms/Intel_OpenCLTransforms/FMASplitter.h" // INTEL
#include "llvm/Transforms/Instrumentation/ThreadSanitizer.h"
#include "llvm/Transforms/ObjCARC.h"
#include "llvm/Transforms/Scalar/ADCE.h"
#include "llvm/Transforms/Scalar/Intel_IVSplit.h" // INTEL
#include "llvm/Transforms/Scalar/AlignmentFromAssumptions.h"
#include "llvm/Transforms/Scalar/AnnotationRemarks.h"
#include "llvm/Transforms/Scalar/BDCE.h"
#include "llvm/Transforms/Scalar/CallSiteSplitting.h"
#include "llvm/Transforms/Scalar/ConstantHoisting.h"
#include "llvm/Transforms/Scalar/ConstraintElimination.h"
#include "llvm/Transforms/Scalar/CorrelatedValuePropagation.h"
#include "llvm/Transforms/Scalar/DCE.h"
#include "llvm/Transforms/Scalar/DeadStoreElimination.h"
#include "llvm/Transforms/Scalar/DivRemPairs.h"
#include "llvm/Transforms/Scalar/EarlyCSE.h"
#include "llvm/Transforms/Scalar/Float2Int.h"
#include "llvm/Transforms/Scalar/GVN.h"
#include "llvm/Transforms/Scalar/GuardWidening.h"
#include "llvm/Transforms/Scalar/IVUsersPrinter.h"
#include "llvm/Transforms/Scalar/IndVarSimplify.h"
#include "llvm/Transforms/Scalar/Intel_FunctionRecognizer.h" // INTEL
#include "llvm/Transforms/Scalar/Intel_GlobalOpt.h"         // INTEL
#include "llvm/Transforms/Scalar/Intel_IndirectCallConv.h"  // INTEL
#include "llvm/Transforms/Scalar/Intel_LowerSubscriptIntrinsic.h" // INTEL
#include "llvm/Transforms/Scalar/Intel_TbaaMDPropagation.h" // INTEL
#include "llvm/Transforms/Scalar/InductiveRangeCheckElimination.h"
#if !INTEL_COLLAB
#include "llvm/Transforms/Scalar/InferAddressSpaces.h"
#endif // ! INTEL_COLLAB
#include "llvm/Transforms/Scalar/InstSimplifyPass.h"
#include "llvm/Transforms/Scalar/JumpThreading.h"
#include "llvm/Transforms/Scalar/LICM.h"
#include "llvm/Transforms/Scalar/LoopAccessAnalysisPrinter.h"
#include "llvm/Transforms/Scalar/LoopDataPrefetch.h"
#include "llvm/Transforms/Scalar/LoopDeletion.h"
#include "llvm/Transforms/Scalar/LoopDistribute.h"
#include "llvm/Transforms/Scalar/LoopFlatten.h"
#include "llvm/Transforms/Scalar/LoopFuse.h"
#include "llvm/Transforms/Scalar/LoopIdiomRecognize.h"
#include "llvm/Transforms/Scalar/LoopInstSimplify.h"
#include "llvm/Transforms/Scalar/LoopInterchange.h"
#include "llvm/Transforms/Scalar/LoopLoadElimination.h"
#include "llvm/Transforms/Scalar/LoopPassManager.h"
#include "llvm/Transforms/Scalar/LoopPredication.h"
#include "llvm/Transforms/Scalar/LoopReroll.h"
#include "llvm/Transforms/Scalar/LoopRotation.h"
#include "llvm/Transforms/Scalar/LoopSimplifyCFG.h"
#include "llvm/Transforms/Scalar/LoopSink.h"
#include "llvm/Transforms/Scalar/LoopStrengthReduce.h"
#include "llvm/Transforms/Scalar/LoopUnrollAndJamPass.h"
#include "llvm/Transforms/Scalar/LoopUnrollPass.h"
#include "llvm/Transforms/Scalar/LoopVersioningLICM.h"
#include "llvm/Transforms/Scalar/LowerAtomic.h"
#include "llvm/Transforms/Scalar/LowerConstantIntrinsics.h"
#include "llvm/Transforms/Scalar/LowerExpectIntrinsic.h"
#include "llvm/Transforms/Scalar/LowerGuardIntrinsic.h"
#include "llvm/Transforms/Scalar/LowerMatrixIntrinsics.h"
#include "llvm/Transforms/Scalar/LowerWidenableCondition.h"
#include "llvm/Transforms/Scalar/MakeGuardsExplicit.h"
#include "llvm/Transforms/Scalar/MemCpyOptimizer.h"
#include "llvm/Transforms/Scalar/MergeICmps.h"
#include "llvm/Transforms/Scalar/MergedLoadStoreMotion.h"
#include "llvm/Transforms/Scalar/NaryReassociate.h"
#include "llvm/Transforms/Scalar/NewGVN.h"
#include "llvm/Transforms/Scalar/PartiallyInlineLibCalls.h"
#include "llvm/Transforms/Scalar/Reassociate.h"
#include "llvm/Transforms/Scalar/Reg2Mem.h"
#include "llvm/Transforms/Scalar/RewriteStatepointsForGC.h"
#include "llvm/Transforms/Scalar/SCCP.h"
#include "llvm/Transforms/Scalar/SROA.h"
#include "llvm/Transforms/Scalar/ScalarizeMaskedMemIntrin.h"
#include "llvm/Transforms/Scalar/Scalarizer.h"
#include "llvm/Transforms/Scalar/SeparateConstOffsetFromGEP.h"
#include "llvm/Transforms/Scalar/SimpleLoopUnswitch.h"
#include "llvm/Transforms/Scalar/SimplifyCFG.h"
#include "llvm/Transforms/Scalar/Sink.h"
#include "llvm/Transforms/Scalar/SpeculateAroundPHIs.h"
#include "llvm/Transforms/Scalar/SpeculativeExecution.h"
#include "llvm/Transforms/Scalar/StraightLineStrengthReduce.h"
#include "llvm/Transforms/Scalar/StructurizeCFG.h"
#include "llvm/Transforms/Scalar/TailRecursionElimination.h"
#include "llvm/Transforms/Scalar/WarnMissedTransforms.h"
#include "llvm/Transforms/Utils/AddDiscriminators.h"
#include "llvm/Transforms/Utils/AssumeBundleBuilder.h"
#include "llvm/Transforms/Utils/BreakCriticalEdges.h"
#include "llvm/Transforms/Utils/CanonicalizeAliases.h"
#include "llvm/Transforms/Utils/CanonicalizeFreezeInLoops.h"
#include "llvm/Transforms/Utils/EntryExitInstrumenter.h"
#include "llvm/Transforms/Utils/FixIrreducible.h"
#include "llvm/Transforms/Utils/HelloWorld.h"
#include "llvm/Transforms/Utils/InjectTLIMappings.h"
#include "llvm/Transforms/Utils/InstructionNamer.h"
#include "llvm/Transforms/Utils/LCSSA.h"
#include "llvm/Transforms/Utils/LibCallsShrinkWrap.h"
#include "llvm/Transforms/Utils/LoopSimplify.h"
#include "llvm/Transforms/Utils/LoopVersioning.h"
#include "llvm/Transforms/Utils/LowerInvoke.h"
#include "llvm/Transforms/Utils/LowerSwitch.h"
#include "llvm/Transforms/Utils/Mem2Reg.h"
#include "llvm/Transforms/Utils/MetaRenamer.h"
#include "llvm/Transforms/Utils/NameAnonGlobals.h"
#include "llvm/Transforms/Utils/RelLookupTableConverter.h"
#include "llvm/Transforms/Utils/StripGCRelocates.h"
#include "llvm/Transforms/Utils/StripNonLineTableDebugInfo.h"
#include "llvm/Transforms/Utils/SymbolRewriter.h"
#include "llvm/Transforms/Utils/UnifyFunctionExitNodes.h"
#include "llvm/Transforms/Utils/UnifyLoopExits.h"
#include "llvm/Transforms/Vectorize/LoadStoreVectorizer.h"
#include "llvm/Transforms/Vectorize/LoopVectorize.h"
#include "llvm/Transforms/Vectorize/SLPVectorizer.h"
#if INTEL_CUSTOMIZATION
#include "llvm/Analysis/Intel_XmainOptLevelPass.h"
#include "llvm/Analysis/Intel_OptReport/OptReportOptionsPass.h"
#include "llvm/Transforms/Scalar/Intel_LoopOptReportEmitter.h"
#include "llvm/Transforms/Scalar/Intel_AddSubReassociate.h"
#include "llvm/Transforms/Scalar/Intel_DopeVectorHoist.h"
#include "llvm/Transforms/Scalar/Intel_ForcedCMOVGeneration.h"
#include "llvm/Transforms/Scalar/Intel_HandlePragmaVectorAligned.h"
#include "llvm/Transforms/Scalar/Intel_LoopCarriedCSE.h"
#include "llvm/Transforms/Scalar/Intel_MultiVersioning.h"
#include "llvm/Transforms/Scalar/Intel_NontemporalStore.h"
#include "llvm/Transforms/Scalar/Intel_TransformSinAndCosCalls.h"
#include "llvm/Transforms/Vectorize/Intel_LoadCoalescing.h"
#include "llvm/Transforms/Utils/Intel_VecClone.h"

// Intel Loop Optimization framework
// Framework passes
#include "llvm/Analysis/Intel_LoopAnalysis/Framework/HIRFramework.h"
#include "llvm/Analysis/Intel_LoopAnalysis/Framework/HIRRegionIdentification.h"
#include "llvm/Analysis/Intel_LoopAnalysis/Framework/HIRSCCFormation.h"
#include "llvm/Transforms/Intel_LoopTransforms/HIRCodeGenPass.h"
#include "llvm/Transforms/Intel_LoopTransforms/HIROptReportEmitterPass.h"
#include "llvm/Transforms/Intel_LoopTransforms/HIRSSADeconstructionPass.h"

// VPlan Vectorizer passes
#include "llvm/Transforms/Intel_MapIntrinToIml/MapIntrinToIml.h"
#include "llvm/Transforms/Intel_VPO/VPODirectiveCleanup.h"
#include "llvm/Transforms/Vectorize/IntelVPlanDriver.h"
#include "llvm/Transforms/Vectorize/IntelVPlanFunctionVectorizer.h"
#include "llvm/Transforms/Vectorize/IntelVPlanPragmaOmpOrderedSimdExtract.h"

// Analysis passes
#include "llvm/Analysis/Intel_LoopAnalysis/Analysis/HIRDDAnalysis.h"
#include "llvm/Analysis/Intel_LoopAnalysis/Analysis/HIRLocalityAnalysis.h"
#include "llvm/Analysis/Intel_LoopAnalysis/Analysis/HIRLoopResource.h"
#include "llvm/Analysis/Intel_LoopAnalysis/Analysis/HIRLoopStatistics.h"
#include "llvm/Analysis/Intel_LoopAnalysis/Analysis/HIRParVecAnalysis.h"
#include "llvm/Analysis/Intel_LoopAnalysis/Analysis/HIRSafeReductionAnalysis.h"
#include "llvm/Analysis/Intel_LoopAnalysis/Analysis/HIRSparseArrayReductionAnalysis.h"
#include "llvm/Analysis/Intel_LoopAnalysis/Analysis/HIRArraySectionAnalysis.h"

// Transformation passes
#include "llvm/Transforms/Intel_LoopTransforms/HIRAosToSoaPass.h"
#include "llvm/Transforms/Intel_LoopTransforms/HIRArrayTransposePass.h"
#include "llvm/Transforms/Intel_LoopTransforms/HIRConditionalLoadStoreMotion.h"
#include "llvm/Transforms/Intel_LoopTransforms/HIRConditionalTempSinkingPass.h"
#include "llvm/Transforms/Intel_LoopTransforms/HIRDeadStoreEliminationPass.h"
#include "llvm/Transforms/Intel_LoopTransforms/HIRGeneralUnrollPass.h"
#include "llvm/Transforms/Intel_LoopTransforms/HIRGenerateMKLCallPass.h"
#include "llvm/Transforms/Intel_LoopTransforms/HIRIdentityMatrixIdiomRecognitionPass.h"
#include "llvm/Transforms/Intel_LoopTransforms/HIRIdiomRecognitionPass.h"
#include "llvm/Transforms/Intel_LoopTransforms/HIRInterLoopBlockingPass.h"
#include "llvm/Transforms/Intel_LoopTransforms/HIRLMMPass.h"
#include "llvm/Transforms/Intel_LoopTransforms/HIRLastValueComputationPass.h"
#include "llvm/Transforms/Intel_LoopTransforms/HIRLoopBlockingPass.h"
#include "llvm/Transforms/Intel_LoopTransforms/HIRLoopCollapsePass.h"
#include "llvm/Transforms/Intel_LoopTransforms/HIRLoopConcatenationPass.h"
#include "llvm/Transforms/Intel_LoopTransforms/HIRLoopDistributionForLoopNestPass.h"
#include "llvm/Transforms/Intel_LoopTransforms/HIRLoopDistributionForMemRecPass.h"
#include "llvm/Transforms/Intel_LoopTransforms/HIRLoopFusionPass.h"
#include "llvm/Transforms/Intel_LoopTransforms/HIRLoopInterchangePass.h"
#include "llvm/Transforms/Intel_LoopTransforms/HIRLoopRematerializePass.h"
#include "llvm/Transforms/Intel_LoopTransforms/HIRLoopRerollPass.h"
#include "llvm/Transforms/Intel_LoopTransforms/HIRLoopReversalPass.h"
#include "llvm/Transforms/Intel_LoopTransforms/HIRMVForConstUBPass.h"
#include "llvm/Transforms/Intel_LoopTransforms/HIRMVForVariableStridePass.h"
#include "llvm/Transforms/Intel_LoopTransforms/HIRMemoryReductionSinkingPass.h"
#include "llvm/Transforms/Intel_LoopTransforms/HIRMultiExitLoopRerollPass.h"
#include "llvm/Transforms/Intel_LoopTransforms/HIRNontemporalMarking.h"
#include "llvm/Transforms/Intel_LoopTransforms/HIROptPredicatePass.h"
#include "llvm/Transforms/Intel_LoopTransforms/HIROptVarPredicatePass.h"
#include "llvm/Transforms/Intel_LoopTransforms/HIRPMSymbolicTripCountCompleteUnrollPass.h"
#include "llvm/Transforms/Intel_LoopTransforms/HIRPostVecCompleteUnrollPass.h"
#include "llvm/Transforms/Intel_LoopTransforms/HIRPreVecCompleteUnrollPass.h"
#include "llvm/Transforms/Intel_LoopTransforms/HIRPrefetchingPass.h"
#include "llvm/Transforms/Intel_LoopTransforms/HIRPropagateCastedIVPass.h"
#include "llvm/Transforms/Intel_LoopTransforms/HIRRecognizeParLoopPass.h"
#include "llvm/Transforms/Intel_LoopTransforms/HIRRowWiseMVPass.h"
#include "llvm/Transforms/Intel_LoopTransforms/HIRRuntimeDDPass.h"
#include "llvm/Transforms/Intel_LoopTransforms/HIRScalarReplArrayPass.h"
#include "llvm/Transforms/Intel_LoopTransforms/HIRSinkingForPerfectLoopnestPass.h"
#include "llvm/Transforms/Intel_LoopTransforms/HIRSumWindowReuse.h"
#include "llvm/Transforms/Intel_LoopTransforms/HIRTempCleanupPass.h"
#include "llvm/Transforms/Intel_LoopTransforms/HIRUndoSinkingForPerfectLoopnestPass.h"
#include "llvm/Transforms/Intel_LoopTransforms/HIRUnrollAndJamPass.h"
#include "llvm/Transforms/Intel_LoopTransforms/HIRVecDirInsertPass.h"
#include "llvm/Transforms/Scalar/Intel_MultiVersioning.h"
#include "llvm/Transforms/Intel_LoopTransforms/HIRRowWiseMVPass.h"
#include "llvm/Transforms/Intel_LoopTransforms/HIRStoreResultIntoTempArray.h"
#include "llvm/Transforms/Intel_LoopTransforms/HIRNonZeroSinkingForPerfectLoopnest.h"
#include "llvm/Transforms/Intel_LoopTransforms/HIRIdentityMatrixSubstitution.h"
#include "llvm/Transforms/Intel_LoopTransforms/HIRArrayScalarizationTestLauncherPass.h"
#include "llvm/Transforms/Intel_LoopTransforms/HIRCrossLoopArrayContraction.h"

#if INTEL_INCLUDE_DTRANS
#include "Intel_DTrans/DTransCommon.h"
#include "Intel_DTrans/DTransPasses.h"
#endif // INTEL_INCLUDE_DTRANS
#include "llvm/Transforms/VPO/Paropt/Intel_VPOParoptOptimizeDataSharing.h"
#include "llvm/Transforms/VPO/Paropt/Intel_VPOParoptSharedPrivatization.h"
#endif // INTEL_CUSTOMIZATION
#if INTEL_COLLAB
// VPO
#include "llvm/Analysis/VPO/WRegionInfo/WRegionCollection.h"
#include "llvm/Analysis/VPO/WRegionInfo/WRegionInfo.h"
#include "llvm/Transforms/VPO/Paropt/VPOParopt.h"
#include "llvm/Transforms/VPO/Paropt/VPOParoptLoopCollapse.h"
#include "llvm/Transforms/VPO/Paropt/VPOParoptPrepare.h"
#include "llvm/Transforms/VPO/Paropt/VPOParoptTpv.h"
#include "llvm/Transforms/VPO/Utils/CFGRestructuring.h"
#include "llvm/Transforms/VPO/Utils/VPORestoreOperands.h"
#endif // INTEL_COLLAB
#include "llvm/Transforms/Vectorize/VectorCombine.h"

using namespace llvm;
using namespace llvm::llvm_intel_wp_analysis;  // INTEL

extern cl::opt<unsigned> MaxDevirtIterations;

#if INTEL_CUSTOMIZATION
// Enable the partial inlining during LTO
static cl::opt<bool>
    RunLTOPartialInlining("enable-npm-lto-partial-inlining", cl::init(true),
                       cl::Hidden, cl::ZeroOrMore,
                       cl::desc("Run LTO Partial inlinining pass"));
#endif // INTEL_CUSTOMIZATION

static cl::opt<InliningAdvisorMode> UseInlineAdvisor(
    "enable-ml-inliner", cl::init(InliningAdvisorMode::Default), cl::Hidden,
    cl::desc("Enable ML policy for inliner. Currently trained for -Oz only"),
    cl::values(clEnumValN(InliningAdvisorMode::Default, "default",
                          "Heuristics-based inliner version."),
               clEnumValN(InliningAdvisorMode::Development, "development",
                          "Use development mode (runtime-loadable model)."),
               clEnumValN(InliningAdvisorMode::Release, "release",
                          "Use release mode (AOT-compiled model).")));

static cl::opt<bool> EnableSyntheticCounts(
    "enable-npm-synthetic-counts", cl::init(false), cl::Hidden, cl::ZeroOrMore,
    cl::desc("Run synthetic function entry count generation "
             "pass"));
#if INTEL_CUSTOMIZATION
// Andersen AliasAnalysis
static cl::opt<bool> EnableAndersen("enable-npm-andersen", cl::init(true),
    cl::Hidden, cl::desc("Enable AndersensAA for the new PM (default = on)"));

// Inline Aggressive Analysis
static cl::opt<bool> EnableInlineAggAnalysis(
   "enable-npm-inline-aggressive-analysis", cl::init(true), cl::Hidden,
   cl::desc("Enable Inline Aggressive Analysis for the new PM (default = on)"));

// IP Cloning
static cl::opt<bool> EnableIPCloning(
    "enable-npm-ip-cloning", cl::init(true), cl::Hidden,
    cl::desc("Enable IP Cloning for the new PM (default = on)"));

// IPO Array Transpose
static cl::opt<bool> EnableIPArrayTranspose(
   "enable-npm-ip-array-transpose", cl::init(true), cl::Hidden,
   cl::desc("Enable IPO Array Transpose for the new PM (default = on)"));

// Dead Array Element Ops Elimination
static cl::opt<bool> EnableDeadArrayOpsElim(
   "enable-npm-dead-array-ops-elim", cl::init(true), cl::Hidden,
   cl::desc("Enable Dead Array Ops Elimination for the new PM (default = on)"));

// IPO Prefetch
static cl::opt<bool> EnableIPOPrefetch(
    "enable-npm-ipo-prefetch", cl::init(true), cl::Hidden,
    cl::desc("Enable IPO Prefetch"));

// Indirect call Conv
static cl::opt<bool> EnableIndirectCallConv("enable-npm-ind-call-conv",
    cl::init(true), cl::Hidden,
    cl::desc("Enable Indirect Call Conv for the new PM (default = on)"));

// Function multi-versioning.
static cl::opt<bool> EnableMultiVersioning("enable-npm-multiversioning",
  cl::init(false), cl::ReallyHidden,
  cl::desc("Enable Function Multi-versioning in the new PM"));

// Enable whole program analysis
static cl::opt<bool> EnableWPA("enable-npm-whole-program-analysis",
  cl::init(true), cl::ReallyHidden,
  cl::desc("Enable Whole Program analysis in the new pass manager"));
#endif // INTEL_CUSTOMIZATION

static const Regex DefaultAliasRegex(
    "^(default|thinlto-pre-link|thinlto|lto-pre-link|lto)<(O[0123sz])>$");

#if INTEL_CUSTOMIZATION
#if INTEL_INCLUDE_DTRANS
// DTrans optimizations -- this is a placeholder for future work.
static cl::opt<bool> EnableDTrans("enable-npm-dtrans",
    cl::init(false), cl::Hidden,
    cl::desc("Enable DTrans optimizations"));

// Partial inlining for simple functions
static cl::opt<bool>
    EnableIntelPI("enable-npm-intel-pi", cl::init(true), cl::Hidden,
                cl::desc("Enable the partial inlining for simple functions"));
#endif // INTEL_INCLUDE_DTRANS
#endif // INTEL_CUSTOMIZATION

/// Flag to enable inline deferral during PGO.
static cl::opt<bool>
    EnablePGOInlineDeferral("enable-npm-pgo-inline-deferral", cl::init(true),
                            cl::Hidden,
                            cl::desc("Enable inline deferral during PGO"));

static cl::opt<bool> EnableMemProfiler("enable-mem-prof", cl::init(false),
                                       cl::Hidden, cl::ZeroOrMore,
                                       cl::desc("Enable memory profiler"));

static cl::opt<bool> PerformMandatoryInliningsFirst(
    "mandatory-inlining-first", cl::init(true), cl::Hidden, cl::ZeroOrMore,
    cl::desc("Perform mandatory inlinings module-wide, before performing "
             "inlining."));

static cl::opt<bool> EnableO3NonTrivialUnswitching(
    "enable-npm-O3-nontrivial-unswitch", cl::init(true), cl::Hidden,
    cl::ZeroOrMore, cl::desc("Enable non-trivial loop unswitching for -O3"));

PipelineTuningOptions::PipelineTuningOptions() {
  LoopInterleaving = true;
  LoopVectorization = true;
  SLPVectorization = false;
  LoopUnrolling = true;
  ForgetAllSCEVInLoopUnroll = ForgetSCEVInLoopUnroll;
  Coroutines = false;
  LicmMssaOptCap = SetLicmMssaOptCap;
  LicmMssaNoAccForPromotionCap = SetLicmMssaNoAccForPromotionCap;
  CallGraphProfile = true;
  MergeFunctions = false;
}
extern cl::opt<bool> ExtraVectorizerPasses;

extern cl::opt<bool> EnableConstraintElimination;
extern cl::opt<bool> EnableGVNHoist;
extern cl::opt<bool> EnableGVNSink;
extern cl::opt<bool> EnableHotColdSplit;
extern cl::opt<bool> EnableIROutliner;
extern cl::opt<bool> EnableOrderFileInstrumentation;
extern cl::opt<bool> EnableCHR;
extern cl::opt<bool> EnableLoopInterchange;
extern cl::opt<bool> EnableUnrollAndJam;
extern cl::opt<bool> EnableLoopFlatten;
extern cl::opt<bool> RunNewGVN;
extern cl::opt<bool> RunPartialInlining;

extern cl::opt<bool> FlattenedProfileUsed;

extern cl::opt<AttributorRunOption> AttributorRun;
extern cl::opt<bool> EnableKnowledgeRetention;

extern cl::opt<bool> EnableMatrix;

extern cl::opt<bool> DisablePreInliner;
extern cl::opt<int> PreInlineThreshold;

const PassBuilder::OptimizationLevel PassBuilder::OptimizationLevel::O0 = {
    /*SpeedLevel*/ 0,
    /*SizeLevel*/ 0};
const PassBuilder::OptimizationLevel PassBuilder::OptimizationLevel::O1 = {
    /*SpeedLevel*/ 1,
    /*SizeLevel*/ 0};
const PassBuilder::OptimizationLevel PassBuilder::OptimizationLevel::O2 = {
    /*SpeedLevel*/ 2,
    /*SizeLevel*/ 0};
const PassBuilder::OptimizationLevel PassBuilder::OptimizationLevel::O3 = {
    /*SpeedLevel*/ 3,
    /*SizeLevel*/ 0};
const PassBuilder::OptimizationLevel PassBuilder::OptimizationLevel::Os = {
    /*SpeedLevel*/ 2,
    /*SizeLevel*/ 1};
const PassBuilder::OptimizationLevel PassBuilder::OptimizationLevel::Oz = {
    /*SpeedLevel*/ 2,
    /*SizeLevel*/ 2};

namespace {

// The following passes/analyses have custom names, otherwise their name will
// include `(anonymous namespace)`. These are special since they are only for
// testing purposes and don't live in a header file.

/// No-op module pass which does nothing.
struct NoOpModulePass : PassInfoMixin<NoOpModulePass> {
  PreservedAnalyses run(Module &M, ModuleAnalysisManager &) {
    return PreservedAnalyses::all();
  }

  static StringRef name() { return "NoOpModulePass"; }
};

/// No-op module analysis.
class NoOpModuleAnalysis : public AnalysisInfoMixin<NoOpModuleAnalysis> {
  friend AnalysisInfoMixin<NoOpModuleAnalysis>;
  static AnalysisKey Key;

public:
  struct Result {};
  Result run(Module &, ModuleAnalysisManager &) { return Result(); }
  static StringRef name() { return "NoOpModuleAnalysis"; }
};

/// No-op CGSCC pass which does nothing.
struct NoOpCGSCCPass : PassInfoMixin<NoOpCGSCCPass> {
  PreservedAnalyses run(LazyCallGraph::SCC &C, CGSCCAnalysisManager &,
                        LazyCallGraph &, CGSCCUpdateResult &UR) {
    return PreservedAnalyses::all();
  }
  static StringRef name() { return "NoOpCGSCCPass"; }
};

/// No-op CGSCC analysis.
class NoOpCGSCCAnalysis : public AnalysisInfoMixin<NoOpCGSCCAnalysis> {
  friend AnalysisInfoMixin<NoOpCGSCCAnalysis>;
  static AnalysisKey Key;

public:
  struct Result {};
  Result run(LazyCallGraph::SCC &, CGSCCAnalysisManager &, LazyCallGraph &G) {
    return Result();
  }
  static StringRef name() { return "NoOpCGSCCAnalysis"; }
};

/// No-op function pass which does nothing.
struct NoOpFunctionPass : PassInfoMixin<NoOpFunctionPass> {
  PreservedAnalyses run(Function &F, FunctionAnalysisManager &) {
    return PreservedAnalyses::all();
  }
  static StringRef name() { return "NoOpFunctionPass"; }
};

/// No-op function analysis.
class NoOpFunctionAnalysis : public AnalysisInfoMixin<NoOpFunctionAnalysis> {
  friend AnalysisInfoMixin<NoOpFunctionAnalysis>;
  static AnalysisKey Key;

public:
  struct Result {};
  Result run(Function &, FunctionAnalysisManager &) { return Result(); }
  static StringRef name() { return "NoOpFunctionAnalysis"; }
};

/// No-op loop pass which does nothing.
struct NoOpLoopPass : PassInfoMixin<NoOpLoopPass> {
  PreservedAnalyses run(Loop &L, LoopAnalysisManager &,
                        LoopStandardAnalysisResults &, LPMUpdater &) {
    return PreservedAnalyses::all();
  }
  static StringRef name() { return "NoOpLoopPass"; }
};

/// No-op loop analysis.
class NoOpLoopAnalysis : public AnalysisInfoMixin<NoOpLoopAnalysis> {
  friend AnalysisInfoMixin<NoOpLoopAnalysis>;
  static AnalysisKey Key;

public:
  struct Result {};
  Result run(Loop &, LoopAnalysisManager &, LoopStandardAnalysisResults &) {
    return Result();
  }
  static StringRef name() { return "NoOpLoopAnalysis"; }
};

AnalysisKey NoOpModuleAnalysis::Key;
AnalysisKey NoOpCGSCCAnalysis::Key;
AnalysisKey NoOpFunctionAnalysis::Key;
AnalysisKey NoOpLoopAnalysis::Key;

/// Whether or not we should populate a PassInstrumentationCallbacks's class to
/// pass name map.
///
/// This is for optimization purposes so we don't populate it if we never use
/// it. This should be updated if new pass instrumentation wants to use the map.
/// We currently only use this for --print-before/after.
bool shouldPopulateClassToPassNames() {
  return !printBeforePasses().empty() || !printAfterPasses().empty();
}

} // namespace

PassBuilder::PassBuilder(bool DebugLogging, TargetMachine *TM,
                         PipelineTuningOptions PTO, Optional<PGOOptions> PGOOpt,
                         PassInstrumentationCallbacks *PIC)
#if INTEL_CUSTOMIZATION
    // Add PrepareForLTO(false), AfterSLPVectorizer(false)
    : DebugLogging(DebugLogging), TM(TM), PTO(PTO), PGOOpt(PGOOpt), PIC(PIC),
      PrepareForLTO(false), AfterSLPVectorizer(false) {
#endif // INTEL_CUSTOMIZATION
  if (TM)
    TM->registerPassBuilderCallbacks(*this, DebugLogging);
  if (PIC && shouldPopulateClassToPassNames()) {
#define MODULE_PASS(NAME, CREATE_PASS)                                         \
  PIC->addClassToPassName(decltype(CREATE_PASS)::name(), NAME);
#define MODULE_ANALYSIS(NAME, CREATE_PASS)                                     \
  PIC->addClassToPassName(decltype(CREATE_PASS)::name(), NAME);
#define FUNCTION_PASS(NAME, CREATE_PASS)                                       \
  PIC->addClassToPassName(decltype(CREATE_PASS)::name(), NAME);
#define FUNCTION_ANALYSIS(NAME, CREATE_PASS)                                   \
  PIC->addClassToPassName(decltype(CREATE_PASS)::name(), NAME);
#define LOOP_PASS(NAME, CREATE_PASS)                                           \
  PIC->addClassToPassName(decltype(CREATE_PASS)::name(), NAME);
#define LOOP_ANALYSIS(NAME, CREATE_PASS)                                       \
  PIC->addClassToPassName(decltype(CREATE_PASS)::name(), NAME);
#define CGSCC_PASS(NAME, CREATE_PASS)                                          \
  PIC->addClassToPassName(decltype(CREATE_PASS)::name(), NAME);
#define CGSCC_ANALYSIS(NAME, CREATE_PASS)                                      \
  PIC->addClassToPassName(decltype(CREATE_PASS)::name(), NAME);
#include "PassRegistry.def"
  }
#if INTEL_CUSTOMIZATION
#if INTEL_INCLUDE_DTRANS
  DTransEnabled = EnableDTrans;
#else
  DTransEnabled = false;
#endif // INTEL_INCLUDE_DTRANS
#endif // INTEL_CUSTOMIZATION
}

void PassBuilder::invokePeepholeEPCallbacks(
    FunctionPassManager &FPM, PassBuilder::OptimizationLevel Level) {
  for (auto &C : PeepholeEPCallbacks)
    C(FPM, Level);
}

void PassBuilder::registerModuleAnalyses(ModuleAnalysisManager &MAM) {
#define MODULE_ANALYSIS(NAME, CREATE_PASS)                                     \
  MAM.registerPass([&] { return CREATE_PASS; });
#include "PassRegistry.def"

  for (auto &C : ModuleAnalysisRegistrationCallbacks)
    C(MAM);
}

void PassBuilder::registerCGSCCAnalyses(CGSCCAnalysisManager &CGAM) {
#define CGSCC_ANALYSIS(NAME, CREATE_PASS)                                      \
  CGAM.registerPass([&] { return CREATE_PASS; });
#include "PassRegistry.def"

  for (auto &C : CGSCCAnalysisRegistrationCallbacks)
    C(CGAM);
}

void PassBuilder::registerFunctionAnalyses(FunctionAnalysisManager &FAM) {
#define FUNCTION_ANALYSIS(NAME, CREATE_PASS)                                   \
  FAM.registerPass([&] { return CREATE_PASS; });
#include "PassRegistry.def"

  for (auto &C : FunctionAnalysisRegistrationCallbacks)
    C(FAM);
}

void PassBuilder::registerLoopAnalyses(LoopAnalysisManager &LAM) {
#define LOOP_ANALYSIS(NAME, CREATE_PASS)                                       \
  LAM.registerPass([&] { return CREATE_PASS; });
#include "PassRegistry.def"

  for (auto &C : LoopAnalysisRegistrationCallbacks)
    C(LAM);
}

// Helper to add AnnotationRemarksPass.
static void addAnnotationRemarksPass(ModulePassManager &MPM) {
  FunctionPassManager FPM;
  FPM.addPass(AnnotationRemarksPass());
  MPM.addPass(createModuleToFunctionPassAdaptor(std::move(FPM)));
}

#if INTEL_CUSTOMIZATION
void PassBuilder::addInstCombinePass(FunctionPassManager &FPM,
                                     bool EnableUpCasting) const {
  // Enable it when SLP Vectorizer is off or after SLP Vectorizer pass.
  bool EnableFcmpMinMaxCombine =
      (!PrepareForLTO && !PTO.SLPVectorization) || AfterSLPVectorizer;
#if INTEL_INCLUDE_DTRANS
  // Configure the instruction combining pass to avoid some transformations
  // that lose type information for DTrans.
  bool GEPInstOptimizations = !(PrepareForLTO && EnableDTrans);
#else
  bool GEPInstOptimizations = true;
#endif // INTEL_INCLUDE_DTRANS
  FPM.addPass(InstCombinePass(GEPInstOptimizations,
                              PrepareForLTO && EnableIPArrayTranspose,
                              EnableFcmpMinMaxCombine, EnableUpCasting));
}
#endif // INTEL_CUSTOMIZATION

// Helper to check if the current compilation phase is preparing for LTO
static bool isLTOPreLink(ThinOrFullLTOPhase Phase) {
  return Phase == ThinOrFullLTOPhase::ThinLTOPreLink ||
         Phase == ThinOrFullLTOPhase::ThinLTOPreLink;
}

// TODO: Investigate the cost/benefit of tail call elimination on debugging.
FunctionPassManager
PassBuilder::buildO1FunctionSimplificationPipeline(OptimizationLevel Level,
                                                   ThinOrFullLTOPhase Phase) {

  FunctionPassManager FPM(DebugLogging);

#if INTEL_CUSTOMIZATION
  // Propagate TBAA information before SROA so that we can remove mid-function
  // fakeload intrinsics which would block SROA.
  FPM.addPass(TbaaMDPropagationPass());
  // Run OptReportOptionsPass early so that it is available to all users.
  FPM.addPass(RequireAnalysisPass<OptReportOptionsAnalysis, Function>());
#endif // INTEL_CUSTOMIZATION

  // Form SSA out of local memory accesses after breaking apart aggregates into
  // scalars.
  FPM.addPass(SROA());

#if INTEL_CUSTOMIZATION
#if INTEL_INCLUDE_DTRANS
  if (EnableDTrans)
    FPM.addPass(FunctionRecognizerPass());
#endif // INTEL_INCLUDE_DTRANS
#endif // INTEL_CUSTOMIZATION

  // Catch trivial redundancies
  FPM.addPass(EarlyCSEPass(true /* Enable mem-ssa. */));

  // Hoisting of scalars and load expressions.
  FPM.addPass(SimplifyCFGPass());
  addInstCombinePass(FPM, !DTransEnabled); //INTEL

  FPM.addPass(LibCallsShrinkWrapPass());

  invokePeepholeEPCallbacks(FPM, Level);

  FPM.addPass(SimplifyCFGPass());

  // Form canonically associated expression trees, and simplify the trees using
  // basic mathematical properties. For example, this will form (nearly)
  // minimal multiplication trees.
  FPM.addPass(ReassociatePass());

  // Add the primary loop simplification pipeline.
  // FIXME: Currently this is split into two loop pass pipelines because we run
  // some function passes in between them. These can and should be removed
  // and/or replaced by scheduling the loop pass equivalents in the correct
  // positions. But those equivalent passes aren't powerful enough yet.
  // Specifically, `SimplifyCFGPass` and `InstCombinePass` are currently still
  // used. We have `LoopSimplifyCFGPass` which isn't yet powerful enough yet to
  // fully replace `SimplifyCFGPass`, and the closest to the other we have is
  // `LoopInstSimplify`.
  LoopPassManager LPM1(DebugLogging), LPM2(DebugLogging);

  // Simplify the loop body. We do this initially to clean up after other loop
  // passes run, either when iterating on a loop or on inner loops with
  // implications on the outer loop.
  LPM1.addPass(LoopInstSimplifyPass());
  LPM1.addPass(LoopSimplifyCFGPass());

  LPM1.addPass(LoopRotatePass(/* Disable header duplication */ true,
                              isLTOPreLink(Phase)));
  // TODO: Investigate promotion cap for O1.
  LPM1.addPass(LICMPass(PTO.LicmMssaOptCap, PTO.LicmMssaNoAccForPromotionCap));
  LPM1.addPass(SimpleLoopUnswitchPass());

  LPM2.addPass(LoopIdiomRecognizePass());
  LPM2.addPass(IndVarSimplifyPass());

  for (auto &C : LateLoopOptimizationsEPCallbacks)
    C(LPM2, Level);

  LPM2.addPass(LoopDeletionPass());

  if (EnableLoopInterchange)
    LPM2.addPass(LoopInterchangePass());

  // Do not enable unrolling in PreLinkThinLTO phase during sample PGO
  // because it changes IR to makes profile annotation in back compile
  // inaccurate. The normal unroller doesn't pay attention to forced full unroll
  // attributes so we need to make sure and allow the full unroll pass to pay
  // attention to it.
  if (Phase != ThinOrFullLTOPhase::ThinLTOPreLink || !PGOOpt ||
      PGOOpt->Action != PGOOptions::SampleUse)
    LPM2.addPass(LoopFullUnrollPass(Level.getSpeedupLevel(),
                                    /* OnlyWhenForced= */ !PTO.LoopUnrolling,
                                    PTO.ForgetAllSCEVInLoopUnroll));

  for (auto &C : LoopOptimizerEndEPCallbacks)
    C(LPM2, Level);

  // We provide the opt remark emitter pass for LICM to use. We only need to do
  // this once as it is immutable.
  FPM.addPass(
      RequireAnalysisPass<OptimizationRemarkEmitterAnalysis, Function>());
  FPM.addPass(createFunctionToLoopPassAdaptor(
      std::move(LPM1), EnableMSSALoopDependency, /*UseBlockFrequencyInfo=*/true,
      DebugLogging));
  FPM.addPass(SimplifyCFGPass());
  addInstCombinePass(FPM, !DTransEnabled); // INTEL
  if (EnableLoopFlatten)
    FPM.addPass(LoopFlattenPass());
  // The loop passes in LPM2 (LoopFullUnrollPass) do not preserve MemorySSA.
  // *All* loop passes must preserve it, in order to be able to use it.
  FPM.addPass(createFunctionToLoopPassAdaptor(
      std::move(LPM2), /*UseMemorySSA=*/false, /*UseBlockFrequencyInfo=*/false,
      DebugLogging));

  // Delete small array after loop unroll.
  FPM.addPass(SROA());

  // Specially optimize memory movement as it doesn't look like dataflow in SSA.
  FPM.addPass(MemCpyOptPass());

  // Sparse conditional constant propagation.
  // FIXME: It isn't clear why we do this *after* loop passes rather than
  // before...
  FPM.addPass(SCCPPass());

  // Delete dead bit computations (instcombine runs after to fold away the dead
  // computations, and then ADCE will run later to exploit any new DCE
  // opportunities that creates).
  FPM.addPass(BDCEPass());

  // Run instcombine after redundancy and dead bit elimination to exploit
  // opportunities opened up by them.
  addInstCombinePass(FPM, !DTransEnabled); // INTEL
  invokePeepholeEPCallbacks(FPM, Level);

  if (PTO.Coroutines)
    FPM.addPass(CoroElidePass());

  for (auto &C : ScalarOptimizerLateEPCallbacks)
    C(FPM, Level);

  // Finally, do an expensive DCE pass to catch all the dead code exposed by
  // the simplifications and basic cleanup after all the simplifications.
  // TODO: Investigate if this is too expensive.
  FPM.addPass(ADCEPass());
  FPM.addPass(SimplifyCFGPass());
  addInstCombinePass(FPM, !DTransEnabled); // INTEL
  invokePeepholeEPCallbacks(FPM, Level);

  return FPM;
}

FunctionPassManager
PassBuilder::buildFunctionSimplificationPipeline(OptimizationLevel Level,
                                                 ThinOrFullLTOPhase Phase) {
  assert(Level != OptimizationLevel::O0 && "Must request optimizations!");

  // The O1 pipeline has a separate pipeline creation function to simplify
  // construction readability.
  if (Level.getSpeedupLevel() == 1)
    return buildO1FunctionSimplificationPipeline(Level, Phase);

  FunctionPassManager FPM(DebugLogging);

#if INTEL_CUSTOMIZATION
  // Propagate TBAA information before SROA so that we can remove mid-function
  // fakeload intrinsics which would block SROA.
  FPM.addPass(TbaaMDPropagationPass());
  // Run OptReportOptionsPass early so that it is available to all users.
  FPM.addPass(RequireAnalysisPass<OptReportOptionsAnalysis, Function>());
#endif // INTEL_CUSTOMIZATION

  // Form SSA out of local memory accesses after breaking apart aggregates into
  // scalars.
  FPM.addPass(SROA());

#if INTEL_CUSTOMIZATION
#if INTEL_INCLUDE_DTRANS
  if (EnableDTrans)
    FPM.addPass(FunctionRecognizerPass());
#endif // INTEL_INCLUDE_DTRANS
#endif // INTEL_CUSTOMIZATION

  // Catch trivial redundancies
  FPM.addPass(EarlyCSEPass(true /* Enable mem-ssa. */));
  if (EnableKnowledgeRetention)
    FPM.addPass(AssumeSimplifyPass());

  // Hoisting of scalars and load expressions.
  if (EnableGVNHoist)
    FPM.addPass(GVNHoistPass());

  // Global value numbering based sinking.
  if (EnableGVNSink) {
    FPM.addPass(GVNSinkPass());
    FPM.addPass(SimplifyCFGPass());
  }

  if (EnableConstraintElimination)
    FPM.addPass(ConstraintEliminationPass());

  // Speculative execution if the target has divergent branches; otherwise nop.
  FPM.addPass(SpeculativeExecutionPass(/* OnlyIfDivergentTarget =*/true));

  // Optimize based on known information about branches, and cleanup afterward.
  FPM.addPass(JumpThreadingPass());
  FPM.addPass(CorrelatedValuePropagationPass());

  FPM.addPass(SimplifyCFGPass());
  if (Level == OptimizationLevel::O3)
    FPM.addPass(AggressiveInstCombinePass());
#if INTEL_CUSTOMIZATION
  // Combine silly sequences. Set PreserveAddrCompute to true in LTO phase 1 if
  // IP ArrayTranspose is enabled.
  addInstCombinePass(FPM, !DTransEnabled);
#endif // INTEL_CUSTOMIZATION

  if (!Level.isOptimizingForSize())
    FPM.addPass(LibCallsShrinkWrapPass());

  invokePeepholeEPCallbacks(FPM, Level);

  // For PGO use pipeline, try to optimize memory intrinsics such as memcpy
  // using the size value profile. Don't perform this when optimizing for size.
  if (PGOOpt && PGOOpt->Action == PGOOptions::IRUse &&
      !Level.isOptimizingForSize())
    FPM.addPass(PGOMemOPSizeOpt());

#if INTEL_CUSTOMIZATION
#if INTEL_INCLUDE_DTRANS
  bool SkipRecProgression = PrepareForLTO && EnableDTrans;
#else
  bool SkipRecProgression = false;
#endif // INTEL_INCLUDE_DTRANS
  // TODO: Investigate the cost/benefit of tail call elimination on debugging.
  FPM.addPass(TailCallElimPass(SkipRecProgression));
#endif // INTEL_CUSTOMIZATION
  FPM.addPass(SimplifyCFGPass());

  // Form canonically associated expression trees, and simplify the trees using
  // basic mathematical properties. For example, this will form (nearly)
  // minimal multiplication trees.
  FPM.addPass(ReassociatePass());

  // Add the primary loop simplification pipeline.
  // FIXME: Currently this is split into two loop pass pipelines because we run
  // some function passes in between them. These can and should be removed
  // and/or replaced by scheduling the loop pass equivalents in the correct
  // positions. But those equivalent passes aren't powerful enough yet.
  // Specifically, `SimplifyCFGPass` and `InstCombinePass` are currently still
  // used. We have `LoopSimplifyCFGPass` which isn't yet powerful enough yet to
  // fully replace `SimplifyCFGPass`, and the closest to the other we have is
  // `LoopInstSimplify`.
  LoopPassManager LPM1(DebugLogging), LPM2(DebugLogging);

  // Simplify the loop body. We do this initially to clean up after other loop
  // passes run, either when iterating on a loop or on inner loops with
  // implications on the outer loop.
  LPM1.addPass(LoopInstSimplifyPass());
  LPM1.addPass(LoopSimplifyCFGPass());

  // Disable header duplication in loop rotation at -Oz.
  LPM1.addPass(
      LoopRotatePass(Level != OptimizationLevel::Oz, isLTOPreLink(Phase)));
  // TODO: Investigate promotion cap for O1.
  LPM1.addPass(LICMPass(PTO.LicmMssaOptCap, PTO.LicmMssaNoAccForPromotionCap));
  LPM1.addPass(
      SimpleLoopUnswitchPass(/* NonTrivial */ Level == OptimizationLevel::O3 &&
                             EnableO3NonTrivialUnswitching));
  LPM2.addPass(LoopIdiomRecognizePass());
  LPM2.addPass(IndVarSimplifyPass());

  for (auto &C : LateLoopOptimizationsEPCallbacks)
    C(LPM2, Level);

  LPM2.addPass(LoopDeletionPass());

  if (EnableLoopInterchange)
    LPM2.addPass(LoopInterchangePass());

  // Do not enable unrolling in PreLinkThinLTO phase during sample PGO
  // because it changes IR to makes profile annotation in back compile
  // inaccurate. The normal unroller doesn't pay attention to forced full unroll
  // attributes so we need to make sure and allow the full unroll pass to pay
  // attention to it.
  if (Phase != ThinOrFullLTOPhase::ThinLTOPreLink || !PGOOpt ||
      PGOOpt->Action != PGOOptions::SampleUse)
    LPM2.addPass(LoopFullUnrollPass(Level.getSpeedupLevel(),
                                    /* OnlyWhenForced= */ !PTO.LoopUnrolling,
                                    PTO.ForgetAllSCEVInLoopUnroll));

  for (auto &C : LoopOptimizerEndEPCallbacks)
    C(LPM2, Level);

  // We provide the opt remark emitter pass for LICM to use. We only need to do
  // this once as it is immutable.
  FPM.addPass(
      RequireAnalysisPass<OptimizationRemarkEmitterAnalysis, Function>());
  FPM.addPass(createFunctionToLoopPassAdaptor(
      std::move(LPM1), EnableMSSALoopDependency, /*UseBlockFrequencyInfo=*/true,
      DebugLogging));
  FPM.addPass(SimplifyCFGPass());
#if INTEL_CUSTOMIZATION
  // Combine silly sequences. Set PreserveAddrCompute to true in LTO phase 1 if
  // IP ArrayTranspose is enabled.
  addInstCombinePass(FPM, !DTransEnabled);
#endif // INTEL_CUSTOMIZATION
  if (EnableLoopFlatten)
    FPM.addPass(LoopFlattenPass());
  // The loop passes in LPM2 (LoopIdiomRecognizePass, IndVarSimplifyPass,
  // LoopDeletionPass and LoopFullUnrollPass) do not preserve MemorySSA.
  // *All* loop passes must preserve it, in order to be able to use it.
  FPM.addPass(createFunctionToLoopPassAdaptor(
      std::move(LPM2), /*UseMemorySSA=*/false, /*UseBlockFrequencyInfo=*/false,
      DebugLogging));

  // Delete small array after loop unroll.
  FPM.addPass(SROA());

  // Eliminate redundancies.
  FPM.addPass(MergedLoadStoreMotionPass());
  if (RunNewGVN)
    FPM.addPass(NewGVNPass());
  else
    FPM.addPass(GVN());

  // Sparse conditional constant propagation.
  // FIXME: It isn't clear why we do this *after* loop passes rather than
  // before...
  FPM.addPass(SCCPPass());

  // Delete dead bit computations (instcombine runs after to fold away the dead
  // computations, and then ADCE will run later to exploit any new DCE
  // opportunities that creates).
  FPM.addPass(BDCEPass());

  // Run instcombine after redundancy and dead bit elimination to exploit
  // opportunities opened up by them.
#if INTEL_CUSTOMIZATION
  // Combine silly sequences. Set PreserveAddrCompute to true in LTO phase 1 if
  // IP ArrayTranspose is enabled.
  addInstCombinePass(FPM, !DTransEnabled);
#endif // INTEL_CUSTOMIZATION
  invokePeepholeEPCallbacks(FPM, Level);

  // Re-consider control flow based optimizations after redundancy elimination,
  // redo DCE, etc.
  FPM.addPass(JumpThreadingPass());
  FPM.addPass(CorrelatedValuePropagationPass());

  // Finally, do an expensive DCE pass to catch all the dead code exposed by
  // the simplifications and basic cleanup after all the simplifications.
  // TODO: Investigate if this is too expensive.
  FPM.addPass(ADCEPass());

  // Specially optimize memory movement as it doesn't look like dataflow in SSA.
#if INTEL_CUSTOMIZATION
#if INTEL_INCLUDE_DTRANS
  // Skip MemCpyOpt when both PrepareForLTO and EnableDTrans flags are
  // true to simplify handling of memcpy/memset/memmov calls in DTrans
  // implementation.
  // TODO: Remove this customization once DTrans handled partial memcpy/
  // memset/memmov calls of struct types.
  if (!PrepareForLTO || !EnableDTrans)
    FPM.addPass(MemCpyOptPass());
#else
  FPM.addPass(MemCpyOptPass());
#endif // INTEL_INCLUDE_DTRANS
#endif // INTEL_CUSTOMIZATION

  FPM.addPass(DSEPass());
  FPM.addPass(createFunctionToLoopPassAdaptor(
      LICMPass(PTO.LicmMssaOptCap, PTO.LicmMssaNoAccForPromotionCap),
      EnableMSSALoopDependency, /*UseBlockFrequencyInfo=*/true, DebugLogging));

  if (PTO.Coroutines)
    FPM.addPass(CoroElidePass());

  for (auto &C : ScalarOptimizerLateEPCallbacks)
    C(FPM, Level);

  FPM.addPass(SimplifyCFGPass());
#if INTEL_CUSTOMIZATION
  // Combine silly sequences. Set PreserveAddrCompute to true in LTO phase 1 if
  // IP ArrayTranspose is enabled.
  addInstCombinePass(FPM, !DTransEnabled);
#endif // INTEL_CUSTOMIZATION
  invokePeepholeEPCallbacks(FPM, Level);

  if (EnableCHR && Level == OptimizationLevel::O3 && PGOOpt &&
      (PGOOpt->Action == PGOOptions::IRUse ||
       PGOOpt->Action == PGOOptions::SampleUse))
    FPM.addPass(ControlHeightReductionPass());

  return FPM;
}

void PassBuilder::addRequiredLTOPreLinkPasses(ModulePassManager &MPM) {
  MPM.addPass(CanonicalizeAliasesPass());
  MPM.addPass(NameAnonGlobalPass());
}

void PassBuilder::addPGOInstrPasses(ModulePassManager &MPM,
                                    PassBuilder::OptimizationLevel Level,
                                    bool RunProfileGen, bool IsCS,
                                    std::string ProfileFile,
                                    std::string ProfileRemappingFile) {
  assert(Level != OptimizationLevel::O0 && "Not expecting O0 here!");
  if (!IsCS && !DisablePreInliner) {
    InlineParams IP;

    IP.DefaultThreshold = PreInlineThreshold;

    // FIXME: The hint threshold has the same value used by the regular inliner
    // when not optimzing for size. This should probably be lowered after
    // performance testing.
    // FIXME: this comment is cargo culted from the old pass manager, revisit).
    IP.HintThreshold = Level.isOptimizingForSize() ? PreInlineThreshold : 325;
    IP.PrepareForLTO = PrepareForLTO; // INTEL

#if INTEL_CUSTOMIZATION
    // Parse -[no]inline-list option and set corresponding attributes.
    MPM.addPass(InlineListsPass());
#endif //INTEL_CUSTOMIZATION

    ModuleInlinerWrapperPass MIWP(IP, DebugLogging);
    CGSCCPassManager &CGPipeline = MIWP.getPM();

    FunctionPassManager FPM;
    FPM.addPass(SROA());
    FPM.addPass(EarlyCSEPass());    // Catch trivial redundancies.
    FPM.addPass(SimplifyCFGPass()); // Merge & remove basic blocks.
#if INTEL_CUSTOMIZATION
    // Combine silly sequences. Set PreserveAddrCompute to true in LTO phase 1
    // if IP ArrayTranspose is enabled.
    addInstCombinePass(FPM, !DTransEnabled);
#endif // INTEL_CUSTOMIZATION
    invokePeepholeEPCallbacks(FPM, Level);

    CGPipeline.addPass(createCGSCCToFunctionPassAdaptor(std::move(FPM)));

    MPM.addPass(std::move(MIWP));

    // Delete anything that is now dead to make sure that we don't instrument
    // dead code. Instrumentation can end up keeping dead code around and
    // dramatically increase code size.
    MPM.addPass(GlobalDCEPass());
  }

  if (!RunProfileGen) {
    assert(!ProfileFile.empty() && "Profile use expecting a profile file!");
    MPM.addPass(PGOInstrumentationUse(ProfileFile, ProfileRemappingFile, IsCS));
    // Cache ProfileSummaryAnalysis once to avoid the potential need to insert
    // RequireAnalysisPass for PSI before subsequent non-module passes.
    MPM.addPass(RequireAnalysisPass<ProfileSummaryAnalysis, Module>());
    return;
  }

  // Perform PGO instrumentation.
  MPM.addPass(PGOInstrumentationGen(IsCS));

  FunctionPassManager FPM;
  // Disable header duplication in loop rotation at -Oz.
  FPM.addPass(createFunctionToLoopPassAdaptor(
      LoopRotatePass(Level != OptimizationLevel::Oz), EnableMSSALoopDependency,
      /*UseBlockFrequencyInfo=*/false, DebugLogging));
  MPM.addPass(createModuleToFunctionPassAdaptor(std::move(FPM)));

  // Add the profile lowering pass.
  InstrProfOptions Options;
  if (!ProfileFile.empty())
    Options.InstrProfileOutput = ProfileFile;
  // Do counter promotion at Level greater than O0.
  Options.DoCounterPromotion = true;
  Options.UseBFIInPromotion = IsCS;
  MPM.addPass(InstrProfiling(Options, IsCS));
}

void PassBuilder::addPGOInstrPassesForO0(ModulePassManager &MPM,
                                         bool RunProfileGen, bool IsCS,
                                         std::string ProfileFile,
                                         std::string ProfileRemappingFile) {
  if (!RunProfileGen) {
    assert(!ProfileFile.empty() && "Profile use expecting a profile file!");
    MPM.addPass(PGOInstrumentationUse(ProfileFile, ProfileRemappingFile, IsCS));
    // Cache ProfileSummaryAnalysis once to avoid the potential need to insert
    // RequireAnalysisPass for PSI before subsequent non-module passes.
    MPM.addPass(RequireAnalysisPass<ProfileSummaryAnalysis, Module>());
    return;
  }

  // Perform PGO instrumentation.
  MPM.addPass(PGOInstrumentationGen(IsCS));
  // Add the profile lowering pass.
  InstrProfOptions Options;
  if (!ProfileFile.empty())
    Options.InstrProfileOutput = ProfileFile;
  // Do not do counter promotion at O0.
  Options.DoCounterPromotion = false;
  Options.UseBFIInPromotion = IsCS;
  MPM.addPass(InstrProfiling(Options, IsCS));
}

static InlineParams
getInlineParamsFromOptLevel(PassBuilder::OptimizationLevel Level) {
  return getInlineParams(Level.getSpeedupLevel(), Level.getSizeLevel());
}

ModuleInlinerWrapperPass
PassBuilder::buildInlinerPipeline(OptimizationLevel Level,
                                  ThinOrFullLTOPhase Phase) {
  InlineParams IP = getInlineParamsFromOptLevel(Level);
  if (Phase == ThinOrFullLTOPhase::ThinLTOPreLink && PGOOpt &&
      PGOOpt->Action == PGOOptions::SampleUse)
    IP.HotCallSiteThreshold = 0;

  if (PGOOpt)
    IP.EnableDeferral = EnablePGOInlineDeferral;

  ModuleInlinerWrapperPass MIWP(IP, DebugLogging,
                                PerformMandatoryInliningsFirst,
                                UseInlineAdvisor, MaxDevirtIterations);

  // Require the GlobalsAA analysis for the module so we can query it within
  // the CGSCC pipeline.
  MIWP.addRequiredModuleAnalysis<GlobalsAA>();

  // Require the ProfileSummaryAnalysis for the module so we can query it within
  // the inliner pass.
  MIWP.addRequiredModuleAnalysis<ProfileSummaryAnalysis>();

  // Now begin the main postorder CGSCC pipeline.
  // FIXME: The current CGSCC pipeline has its origins in the legacy pass
  // manager and trying to emulate its precise behavior. Much of this doesn't
  // make a lot of sense and we should revisit the core CGSCC structure.
  CGSCCPassManager &MainCGPipeline = MIWP.getPM();

  // Note: historically, the PruneEH pass was run first to deduce nounwind and
  // generally clean up exception handling overhead. It isn't clear this is
  // valuable as the inliner doesn't currently care whether it is inlining an
  // invoke or a call.

  if (AttributorRun & AttributorRunOption::CGSCC)
    MainCGPipeline.addPass(AttributorCGSCCPass());

  if (PTO.Coroutines)
    MainCGPipeline.addPass(CoroSplitPass(Level != OptimizationLevel::O0));

  // Now deduce any function attributes based in the current code.
  MainCGPipeline.addPass(PostOrderFunctionAttrsPass());

  // When at O3 add argument promotion to the pass pipeline.
  // FIXME: It isn't at all clear why this should be limited to O3.
  if (Level == OptimizationLevel::O3)
    MainCGPipeline.addPass(ArgumentPromotionPass());

  // Try to perform OpenMP specific optimizations. This is a (quick!) no-op if
  // there are no OpenMP runtime calls present in the module.
  if (Level == OptimizationLevel::O2 || Level == OptimizationLevel::O3)
    MainCGPipeline.addPass(OpenMPOptPass());

  for (auto &C : CGSCCOptimizerLateEPCallbacks)
    C(MainCGPipeline, Level);

  // Lastly, add the core function simplification pipeline nested inside the
  // CGSCC walk.
  MainCGPipeline.addPass(createCGSCCToFunctionPassAdaptor(
      buildFunctionSimplificationPipeline(Level, Phase)));

  return MIWP;
}

ModulePassManager
PassBuilder::buildModuleSimplificationPipeline(OptimizationLevel Level,
                                               ThinOrFullLTOPhase Phase) {
  ModulePassManager MPM(DebugLogging);

  // Place pseudo probe instrumentation as the first pass of the pipeline to
  // minimize the impact of optimization changes.
  if (PGOOpt && PGOOpt->PseudoProbeForProfiling &&
      Phase != ThinOrFullLTOPhase::ThinLTOPostLink)
    MPM.addPass(SampleProfileProbePass(TM));

  bool HasSampleProfile = PGOOpt && (PGOOpt->Action == PGOOptions::SampleUse);

  // In ThinLTO mode, when flattened profile is used, all the available
  // profile information will be annotated in PreLink phase so there is
  // no need to load the profile again in PostLink.
  bool LoadSampleProfile =
      HasSampleProfile &&
      !(FlattenedProfileUsed && Phase == ThinOrFullLTOPhase::ThinLTOPostLink);

#if INTEL_CUSTOMIZATION
  InlineParams IP = getInlineParamsFromOptLevel(Level);
  if (Phase == ThinOrFullLTOPhase::ThinLTOPreLink && PGOOpt &&
      PGOOpt->Action == PGOOptions::SampleUse)
    IP.HotCallSiteThreshold = 0;
  InlinerPass InlPass;
  MPM.addPass(InlineReportSetupPass(InlPass.getMDReport()));
#endif // INTEL_CUSTOMIZATION

  // During the ThinLTO backend phase we perform early indirect call promotion
  // here, before globalopt. Otherwise imported available_externally functions
  // look unreferenced and are removed. If we are going to load the sample
  // profile then defer until later.
  // TODO: See if we can move later and consolidate with the location where
  // we perform ICP when we are loading a sample profile.
  // TODO: We pass HasSampleProfile (whether there was a sample profile file
  // passed to the compile) to the SamplePGO flag of ICP. This is used to
  // determine whether the new direct calls are annotated with prof metadata.
  // Ideally this should be determined from whether the IR is annotated with
  // sample profile, and not whether the a sample profile was provided on the
  // command line. E.g. for flattened profiles where we will not be reloading
  // the sample profile in the ThinLTO backend, we ideally shouldn't have to
  // provide the sample profile file.
  if (Phase == ThinOrFullLTOPhase::ThinLTOPostLink && !LoadSampleProfile)
    MPM.addPass(PGOIndirectCallPromotion(true /* InLTO */, HasSampleProfile));

  // Do basic inference of function attributes from known properties of system
  // libraries and other oracles.
  MPM.addPass(InferFunctionAttrsPass());

  // Create an early function pass manager to cleanup the output of the
  // frontend.
  FunctionPassManager EarlyFPM(DebugLogging);
  EarlyFPM.addPass(SimplifyCFGPass());
  EarlyFPM.addPass(SROA());
  EarlyFPM.addPass(EarlyCSEPass());
  EarlyFPM.addPass(LowerExpectIntrinsicPass());
  if (PTO.Coroutines)
    EarlyFPM.addPass(CoroEarlyPass());
  if (Level == OptimizationLevel::O3)
    EarlyFPM.addPass(CallSiteSplittingPass());

  // In SamplePGO ThinLTO backend, we need instcombine before profile annotation
  // to convert bitcast to direct calls so that they can be inlined during the
  // profile annotation prepration step.
  // More details about SamplePGO design can be found in:
  // https://research.google.com/pubs/pub45290.html
  // FIXME: revisit how SampleProfileLoad/Inliner/ICP is structured.
  if (LoadSampleProfile)
    addInstCombinePass(EarlyFPM, !DTransEnabled); // INTEL
  MPM.addPass(createModuleToFunctionPassAdaptor(std::move(EarlyFPM)));

  if (LoadSampleProfile) {
    // Annotate sample profile right after early FPM to ensure freshness of
    // the debug info.
    MPM.addPass(SampleProfileLoaderPass(PGOOpt->ProfileFile,
                                        PGOOpt->ProfileRemappingFile, Phase));
    // Cache ProfileSummaryAnalysis once to avoid the potential need to insert
    // RequireAnalysisPass for PSI before subsequent non-module passes.
    MPM.addPass(RequireAnalysisPass<ProfileSummaryAnalysis, Module>());
    // Do not invoke ICP in the LTOPrelink phase as it makes it hard
    // for the profile annotation to be accurate in the LTO backend.
    if (Phase != ThinOrFullLTOPhase::ThinLTOPreLink &&
        Phase != ThinOrFullLTOPhase::FullLTOPreLink)
      // We perform early indirect call promotion here, before globalopt.
      // This is important for the ThinLTO backend phase because otherwise
      // imported available_externally functions look unreferenced and are
      // removed.
      MPM.addPass(
          PGOIndirectCallPromotion(true /* IsInLTO */, true /* SamplePGO */));
  }

  if (AttributorRun & AttributorRunOption::MODULE)
    MPM.addPass(AttributorPass());

  // Lower type metadata and the type.test intrinsic in the ThinLTO
  // post link pipeline after ICP. This is to enable usage of the type
  // tests in ICP sequences.
  if (Phase == ThinOrFullLTOPhase::ThinLTOPostLink)
    MPM.addPass(LowerTypeTestsPass(nullptr, nullptr, true));

  for (auto &C : PipelineEarlySimplificationEPCallbacks)
    C(MPM, Level);

  // Interprocedural constant propagation now that basic cleanup has occurred
  // and prior to optimizing globals.
  // FIXME: This position in the pipeline hasn't been carefully considered in
  // years, it should be re-analyzed.
  MPM.addPass(IPSCCPPass());

  // Attach metadata to indirect call sites indicating the set of functions
  // they may target at run-time. This should follow IPSCCP.
  MPM.addPass(CalledValuePropagationPass());

  // Optimize globals to try and fold them into constants.
  MPM.addPass(GlobalOptPass());

  // Promote any localized globals to SSA registers.
  // FIXME: Should this instead by a run of SROA?
  // FIXME: We should probably run instcombine and simplify-cfg afterward to
  // delete control flows that are dead once globals have been folded to
  // constants.
  MPM.addPass(createModuleToFunctionPassAdaptor(PromotePass()));

  // Remove any dead arguments exposed by cleanups and constant folding
  // globals.
  MPM.addPass(DeadArgumentEliminationPass());

  // Create a small function pass pipeline to cleanup after all the global
  // optimizations.
  FunctionPassManager GlobalCleanupPM(DebugLogging);
#if INTEL_CUSTOMIZATION
  // Combine silly sequences. Set PreserveAddrCompute to true in LTO phase 1 if
  // IP ArrayTranspose is enabled.
  addInstCombinePass(GlobalCleanupPM, !DTransEnabled);
#endif // INTEL_CUSTOMIZATION
  invokePeepholeEPCallbacks(GlobalCleanupPM, Level);

  GlobalCleanupPM.addPass(SimplifyCFGPass());
  MPM.addPass(createModuleToFunctionPassAdaptor(std::move(GlobalCleanupPM)));

  // Add all the requested passes for instrumentation PGO, if requested.
  if (PGOOpt && Phase != ThinOrFullLTOPhase::ThinLTOPostLink &&
      (PGOOpt->Action == PGOOptions::IRInstr ||
       PGOOpt->Action == PGOOptions::IRUse)) {
    addPGOInstrPasses(MPM, Level,
                      /* RunProfileGen */ PGOOpt->Action == PGOOptions::IRInstr,
                      /* IsCS */ false, PGOOpt->ProfileFile,
                      PGOOpt->ProfileRemappingFile);
    MPM.addPass(PGOIndirectCallPromotion(false, false));
  }
  if (PGOOpt && Phase != ThinOrFullLTOPhase::ThinLTOPostLink &&
      PGOOpt->CSAction == PGOOptions::CSIRInstr)
    MPM.addPass(PGOInstrumentationGenCreateVar(PGOOpt->CSProfileGenFile));

  // Synthesize function entry counts for non-PGO compilation.
  if (EnableSyntheticCounts && !PGOOpt)
    MPM.addPass(SyntheticCountsPropagation());

#if INTEL_CUSTOMIZATION
  // Parse -[no]inline-list option and set corresponding attributes.
  MPM.addPass(InlineListsPass());
#endif // INTEL_CUSTOMIZATION

  MPM.addPass(buildInlinerPipeline(Level, Phase));

  if (EnableMemProfiler && Phase != ThinOrFullLTOPhase::ThinLTOPreLink) {
    MPM.addPass(createModuleToFunctionPassAdaptor(MemProfilerPass()));
    MPM.addPass(ModuleMemProfilerPass());
  }

  return MPM;
}

ModulePassManager
PassBuilder::buildModuleOptimizationPipeline(OptimizationLevel Level,
                                             bool LTOPreLink) {
  ModulePassManager MPM(DebugLogging);

  // Optimize globals now that the module is fully simplified.
  MPM.addPass(GlobalOptPass());
  MPM.addPass(GlobalDCEPass());

  // Run partial inlining pass to partially inline functions that have
  // large bodies.
  if (RunPartialInlining)
    MPM.addPass(PartialInlinerPass());

#if INTEL_CUSTOMIZATION
  MPM.addPass(createModuleToFunctionPassAdaptor(CleanupFakeLoadsPass()));
#endif // INTEL_CUSTOMIZATION

  // Remove avail extern fns and globals definitions since we aren't compiling
  // an object file for later LTO. For LTO we want to preserve these so they
  // are eligible for inlining at link-time. Note if they are unreferenced they
  // will be removed by GlobalDCE later, so this only impacts referenced
  // available externally globals. Eventually they will be suppressed during
  // codegen, but eliminating here enables more opportunity for GlobalDCE as it
  // may make globals referenced by available external functions dead and saves
  // running remaining passes on the eliminated functions. These should be
  // preserved during prelinking for link-time inlining decisions.
  if (!LTOPreLink)
    MPM.addPass(EliminateAvailableExternallyPass());

  if (EnableOrderFileInstrumentation)
    MPM.addPass(InstrOrderFilePass());

  // Do RPO function attribute inference across the module to forward-propagate
  // attributes where applicable.
  // FIXME: Is this really an optimization rather than a canonicalization?
  MPM.addPass(ReversePostOrderFunctionAttrsPass());

  // Do a post inline PGO instrumentation and use pass. This is a context
  // sensitive PGO pass. We don't want to do this in LTOPreLink phrase as
  // cross-module inline has not been done yet. The context sensitive
  // instrumentation is after all the inlines are done.
  if (!LTOPreLink && PGOOpt) {
    if (PGOOpt->CSAction == PGOOptions::CSIRInstr)
      addPGOInstrPasses(MPM, Level, /* RunProfileGen */ true,
                        /* IsCS */ true, PGOOpt->CSProfileGenFile,
                        PGOOpt->ProfileRemappingFile);
    else if (PGOOpt->CSAction == PGOOptions::CSIRUse)
      addPGOInstrPasses(MPM, Level, /* RunProfileGen */ false,
                        /* IsCS */ true, PGOOpt->ProfileFile,
                        PGOOpt->ProfileRemappingFile);
  }

#if INTEL_CUSTOMIZATION
  if (EnableAndersen) {
    // Andersen's IP alias analysis
    MPM.addPass(RequireAnalysisPass<AndersensAA, Module>());
  }

#if INTEL_INCLUDE_DTRANS
  if (EnableDTrans)
    MPM.addPass(RequireAnalysisPass<DTransFieldModRefAnalysis, Module>());
#endif // INTEL_INCLUDE_DTRANS

#endif // INTEL_CUSTOMIZATION
  // Re-require GloblasAA here prior to function passes. This is particularly
  // useful as the above will have inlined, DCE'ed, and function-attr
  // propagated everything. We should at this point have a reasonably minimal
  // and richly annotated call graph. By computing aliasing and mod/ref
  // information for all local globals here, the late loop passes and notably
  // the vectorizer will be able to use them to help recognize vectorizable
  // memory operations.
  MPM.addPass(RequireAnalysisPass<GlobalsAA, Module>());

  FunctionPassManager OptimizePM(DebugLogging);
  OptimizePM.addPass(Float2IntPass());
  OptimizePM.addPass(LowerConstantIntrinsicsPass());

  if (EnableMatrix) {
    OptimizePM.addPass(LowerMatrixIntrinsicsPass());
    OptimizePM.addPass(EarlyCSEPass());
  }

  // FIXME: We need to run some loop optimizations to re-rotate loops after
  // simplify-cfg and others undo their rotation.

  // Optimize the loop execution. These passes operate on entire loop nests
  // rather than on each loop in an inside-out manner, and so they are actually
  // function passes.

  for (auto &C : VectorizerStartEPCallbacks)
    C(OptimizePM, Level);

  // First rotate loops that may have been un-rotated by prior passes.
  // Disable header duplication at -Oz.
  OptimizePM.addPass(createFunctionToLoopPassAdaptor(
      LoopRotatePass(Level != OptimizationLevel::Oz, LTOPreLink),
      EnableMSSALoopDependency,
      /*UseBlockFrequencyInfo=*/false, DebugLogging));

  // Distribute loops to allow partial vectorization.  I.e. isolate dependences
  // into separate loop that would otherwise inhibit vectorization.  This is
  // currently only performed for loops marked with the metadata
  // llvm.loop.distribute=true or when -enable-loop-distribute is specified.
  OptimizePM.addPass(LoopDistributePass());

  // Populates the VFABI attribute with the scalar-to-vector mappings
  // from the TargetLibraryInfo.
  OptimizePM.addPass(InjectTLIMappings());

  // Now run the core loop vectorizer.
  OptimizePM.addPass(LoopVectorizePass(
      LoopVectorizeOptions(!PTO.LoopInterleaving, !PTO.LoopVectorization)));

  // Eliminate loads by forwarding stores from the previous iteration to loads
  // of the current iteration.
  OptimizePM.addPass(LoopLoadEliminationPass());

  // Cleanup after the loop optimization passes.
  addInstCombinePass(OptimizePM, !DTransEnabled); // INTEL

  if (Level.getSpeedupLevel() > 1 && ExtraVectorizerPasses) {
    // At higher optimization levels, try to clean up any runtime overlap and
    // alignment checks inserted by the vectorizer. We want to track correlated
    // runtime checks for two inner loops in the same outer loop, fold any
    // common computations, hoist loop-invariant aspects out of any outer loop,
    // and unswitch the runtime checks if possible. Once hoisted, we may have
    // dead (or speculatable) control flows or more combining opportunities.
    OptimizePM.addPass(EarlyCSEPass());
    OptimizePM.addPass(CorrelatedValuePropagationPass());
    OptimizePM.addPass(InstCombinePass());
    LoopPassManager LPM(DebugLogging);
    LPM.addPass(LICMPass(PTO.LicmMssaOptCap, PTO.LicmMssaNoAccForPromotionCap));
    LPM.addPass(
        SimpleLoopUnswitchPass(/* NonTrivial */ Level == OptimizationLevel::O3));
    OptimizePM.addPass(RequireAnalysisPass<OptimizationRemarkEmitterAnalysis, Function>());
    OptimizePM.addPass(createFunctionToLoopPassAdaptor(
        std::move(LPM), EnableMSSALoopDependency, /*UseBlockFrequencyInfo=*/true,
        DebugLogging));
    OptimizePM.addPass(SimplifyCFGPass());
    OptimizePM.addPass(InstCombinePass());
  }

  // Now that we've formed fast to execute loop structures, we do further
  // optimizations. These are run afterward as they might block doing complex
  // analyses and transforms such as what are needed for loop vectorization.

  // Cleanup after loop vectorization, etc. Simplification passes like CVP and
  // GVN, loop transforms, and others have already run, so it's now better to
  // convert to more optimized IR using more aggressive simplify CFG options.
  // The extra sinking transform can create larger basic blocks, so do this
  // before SLP vectorization.
  // FIXME: study whether hoisting and/or sinking of common instructions should
  //        be delayed until after SLP vectorizer.
  OptimizePM.addPass(SimplifyCFGPass(SimplifyCFGOptions()
                                         .forwardSwitchCondToPhi(true)
                                         .convertSwitchToLookupTable(true)
                                         .needCanonicalLoops(false)
                                         .hoistCommonInsts(true)
                                         .sinkCommonInsts(true)));

  // Optimize parallel scalar instruction chains into SIMD instructions.
  if (PTO.SLPVectorization) {
    OptimizePM.addPass(SLPVectorizerPass());
    if (Level.getSpeedupLevel() > 1 && ExtraVectorizerPasses) {
      OptimizePM.addPass(EarlyCSEPass());
    }
  }

  AfterSLPVectorizer = true; // INTEL

  // Enhance/cleanup vector code.
  OptimizePM.addPass(VectorCombinePass());
#if INTEL_CUSTOMIZATION
  OptimizePM.addPass(EarlyCSEPass());
  // Combine silly sequences. Set PreserveAddrCompute to true in LTO phase 1 if
  // IP ArrayTranspose is enabled.
  addInstCombinePass(OptimizePM, !DTransEnabled);
#endif // INTEL_CUSTOMIZATION

  // Unroll small loops to hide loop backedge latency and saturate any parallel
  // execution resources of an out-of-order processor. We also then need to
  // clean up redundancies and loop invariant code.
  // FIXME: It would be really good to use a loop-integrated instruction
  // combiner for cleanup here so that the unrolling and LICM can be pipelined
  // across the loop nests.
  // We do UnrollAndJam in a separate LPM to ensure it happens before unroll
  if (EnableUnrollAndJam && PTO.LoopUnrolling) {
    OptimizePM.addPass(LoopUnrollAndJamPass(Level.getSpeedupLevel()));
  }
  OptimizePM.addPass(LoopUnrollPass(LoopUnrollOptions(
      Level.getSpeedupLevel(), /*OnlyWhenForced=*/!PTO.LoopUnrolling,
      PTO.ForgetAllSCEVInLoopUnroll)));
  OptimizePM.addPass(WarnMissedTransformationsPass());
#if INTEL_CUSTOMIZATION
  // Combine silly sequences. Set PreserveAddrCompute to true in LTO phase 1 if
  // IP ArrayTranspose is enabled.
  addInstCombinePass(OptimizePM, !DTransEnabled);
#endif // INTEL_CUSTOMIZATION
  OptimizePM.addPass(RequireAnalysisPass<OptimizationRemarkEmitterAnalysis, Function>());
  OptimizePM.addPass(createFunctionToLoopPassAdaptor(
      LICMPass(PTO.LicmMssaOptCap, PTO.LicmMssaNoAccForPromotionCap),
      EnableMSSALoopDependency, /*UseBlockFrequencyInfo=*/true, DebugLogging));

  // Now that we've vectorized and unrolled loops, we may have more refined
  // alignment information, try to re-derive it here.
  OptimizePM.addPass(AlignmentFromAssumptionsPass());

  // Split out cold code. Splitting is done late to avoid hiding context from
  // other optimizations and inadvertently regressing performance. The tradeoff
  // is that this has a higher code size cost than splitting early.
  if (EnableHotColdSplit && !LTOPreLink)
    MPM.addPass(HotColdSplittingPass());

  // Search the code for similar regions of code. If enough similar regions can
  // be found where extracting the regions into their own function will decrease
  // the size of the program, we extract the regions, a deduplicate the
  // structurally similar regions.
  if (EnableIROutliner)
    MPM.addPass(IROutlinerPass());

  // Merge functions if requested.
  if (PTO.MergeFunctions)
    MPM.addPass(MergeFunctionsPass());

  // LoopSink pass sinks instructions hoisted by LICM, which serves as a
  // canonicalization pass that enables other optimizations. As a result,
  // LoopSink pass needs to be a very late IR pass to avoid undoing LICM
  // result too early.
  OptimizePM.addPass(LoopSinkPass());

  // And finally clean up LCSSA form before generating code.
  OptimizePM.addPass(InstSimplifyPass());

  // This hoists/decomposes div/rem ops. It should run after other sink/hoist
  // passes to avoid re-sinking, but before SimplifyCFG because it can allow
  // flattening of blocks.
  OptimizePM.addPass(DivRemPairsPass());

  // LoopSink (and other loop passes since the last simplifyCFG) might have
  // resulted in single-entry-single-exit or empty blocks. Clean up the CFG.
  OptimizePM.addPass(SimplifyCFGPass());

  // Optimize PHIs by speculating around them when profitable. Note that this
  // pass needs to be run after any PRE or similar pass as it is essentially
  // inserting redundancies into the program. This even includes SimplifyCFG.
  OptimizePM.addPass(SpeculateAroundPHIsPass());

  if (PTO.Coroutines)
    OptimizePM.addPass(CoroCleanupPass());

  // Add the core optimizing pipeline.
  MPM.addPass(createModuleToFunctionPassAdaptor(std::move(OptimizePM)));

  for (auto &C : OptimizerLastEPCallbacks)
    C(MPM, Level);

  if (PTO.CallGraphProfile)
    MPM.addPass(CGProfilePass());

  // Now we need to do some global optimization transforms.
  // FIXME: It would seem like these should come first in the optimization
  // pipeline and maybe be the bottom of the canonicalization pipeline? Weird
  // ordering here.
  MPM.addPass(GlobalDCEPass());
  MPM.addPass(ConstantMergePass());

<<<<<<< HEAD
#if INTEL_CUSTOMIZATION
  MPM.addPass(InlineReportEmitterPass(Level.getSpeedupLevel(),
                                      Level.getSizeLevel(), LTOPreLink));
#endif // INTEL_CUSTOMIZATION
=======
  MPM.addPass(RelLookupTableConverterPass());
>>>>>>> 5fd001a5

  return MPM;
}

ModulePassManager
PassBuilder::buildPerModuleDefaultPipeline(OptimizationLevel Level,
                                           bool LTOPreLink) {
  assert(Level != OptimizationLevel::O0 &&
         "Must request optimizations for the default pipeline!");

  ModulePassManager MPM(DebugLogging);

  // Convert @llvm.global.annotations to !annotation metadata.
  MPM.addPass(Annotation2MetadataPass());

  // Force any function attributes we want the rest of the pipeline to observe.
  MPM.addPass(ForceFunctionAttrsPass());

  // Apply module pipeline start EP callback.
  for (auto &C : PipelineStartEPCallbacks)
    C(MPM, Level);

  if (PGOOpt && PGOOpt->DebugInfoForProfiling)
    MPM.addPass(createModuleToFunctionPassAdaptor(AddDiscriminatorsPass()));

  // Add the core simplification pipeline.
  MPM.addPass(buildModuleSimplificationPipeline(
      Level, LTOPreLink ? ThinOrFullLTOPhase::FullLTOPreLink
                        : ThinOrFullLTOPhase::None));

  // Now add the optimization pipeline.
  MPM.addPass(buildModuleOptimizationPipeline(Level, LTOPreLink));

  if (PGOOpt && PGOOpt->PseudoProbeForProfiling)
    MPM.addPass(PseudoProbeUpdatePass());

  // Emit annotation remarks.
  addAnnotationRemarksPass(MPM);

  if (LTOPreLink)
    addRequiredLTOPreLinkPasses(MPM);

  return MPM;
}

ModulePassManager
PassBuilder::buildThinLTOPreLinkDefaultPipeline(OptimizationLevel Level) {
  assert(Level != OptimizationLevel::O0 &&
         "Must request optimizations for the default pipeline!");

  ModulePassManager MPM(DebugLogging);

  // Convert @llvm.global.annotations to !annotation metadata.
  MPM.addPass(Annotation2MetadataPass());

  // Force any function attributes we want the rest of the pipeline to observe.
  MPM.addPass(ForceFunctionAttrsPass());

  if (PGOOpt && PGOOpt->DebugInfoForProfiling)
    MPM.addPass(createModuleToFunctionPassAdaptor(AddDiscriminatorsPass()));

  // Apply module pipeline start EP callback.
  for (auto &C : PipelineStartEPCallbacks)
    C(MPM, Level);

  // If we are planning to perform ThinLTO later, we don't bloat the code with
  // unrolling/vectorization/... now. Just simplify the module as much as we
  // can.
  MPM.addPass(buildModuleSimplificationPipeline(
      Level, ThinOrFullLTOPhase::ThinLTOPreLink));

  // Run partial inlining pass to partially inline functions that have
  // large bodies.
  // FIXME: It isn't clear whether this is really the right place to run this
  // in ThinLTO. Because there is another canonicalization and simplification
  // phase that will run after the thin link, running this here ends up with
  // less information than will be available later and it may grow functions in
  // ways that aren't beneficial.
  if (RunPartialInlining)
    MPM.addPass(PartialInlinerPass());

  // Reduce the size of the IR as much as possible.
  MPM.addPass(GlobalOptPass());

  // Module simplification splits coroutines, but does not fully clean up
  // coroutine intrinsics. To ensure ThinLTO optimization passes don't trip up
  // on these, we schedule the cleanup here.
  if (PTO.Coroutines)
    MPM.addPass(createModuleToFunctionPassAdaptor(CoroCleanupPass()));

  if (PGOOpt && PGOOpt->PseudoProbeForProfiling)
    MPM.addPass(PseudoProbeUpdatePass());

  // Handle OptimizerLastEPCallbacks added by clang on PreLink. Actual
  // optimization is going to be done in PostLink stage, but clang can't
  // add callbacks there in case of in-process ThinLTO called by linker.
  for (auto &C : OptimizerLastEPCallbacks)
    C(MPM, Level);

  // Emit annotation remarks.
  addAnnotationRemarksPass(MPM);

  addRequiredLTOPreLinkPasses(MPM);

  return MPM;
}

ModulePassManager PassBuilder::buildThinLTODefaultPipeline(
    OptimizationLevel Level, const ModuleSummaryIndex *ImportSummary) {
  ModulePassManager MPM(DebugLogging);

  // Convert @llvm.global.annotations to !annotation metadata.
  MPM.addPass(Annotation2MetadataPass());

  if (ImportSummary) {
    // These passes import type identifier resolutions for whole-program
    // devirtualization and CFI. They must run early because other passes may
    // disturb the specific instruction patterns that these passes look for,
    // creating dependencies on resolutions that may not appear in the summary.
    //
    // For example, GVN may transform the pattern assume(type.test) appearing in
    // two basic blocks into assume(phi(type.test, type.test)), which would
    // transform a dependency on a WPD resolution into a dependency on a type
    // identifier resolution for CFI.
    //
    // Also, WPD has access to more precise information than ICP and can
    // devirtualize more effectively, so it should operate on the IR first.
    //
    // The WPD and LowerTypeTest passes need to run at -O0 to lower type
    // metadata and intrinsics.
    MPM.addPass(WholeProgramDevirtPass(nullptr, ImportSummary));
    MPM.addPass(LowerTypeTestsPass(nullptr, ImportSummary));
  }

  if (Level == OptimizationLevel::O0) {
    // Run a second time to clean up any type tests left behind by WPD for use
    // in ICP.
    MPM.addPass(LowerTypeTestsPass(nullptr, nullptr, true));
    // Drop available_externally and unreferenced globals. This is necessary
    // with ThinLTO in order to avoid leaving undefined references to dead
    // globals in the object file.
    MPM.addPass(EliminateAvailableExternallyPass());
    MPM.addPass(GlobalDCEPass());
    return MPM;
  }

  // Force any function attributes we want the rest of the pipeline to observe.
  MPM.addPass(ForceFunctionAttrsPass());

  // Add the core simplification pipeline.
  MPM.addPass(buildModuleSimplificationPipeline(
      Level, ThinOrFullLTOPhase::ThinLTOPostLink));

  // Now add the optimization pipeline.
  MPM.addPass(buildModuleOptimizationPipeline(Level));

  // Emit annotation remarks.
  addAnnotationRemarksPass(MPM);

  return MPM;
}

ModulePassManager
PassBuilder::buildLTOPreLinkDefaultPipeline(OptimizationLevel Level) {
  assert(Level != OptimizationLevel::O0 &&
         "Must request optimizations for the default pipeline!");
  // FIXME: We should use a customized pre-link pipeline!
#if INTEL_CUSTOMIZATION
  PrepareForLTO = true;
  auto Guard = llvm::make_scope_exit([&]() { PrepareForLTO = false; });
#endif // INTEL_CUSTOMIZATION
  return buildPerModuleDefaultPipeline(Level,
                                       /* LTOPreLink */ true);
}

ModulePassManager
PassBuilder::buildLTODefaultPipeline(OptimizationLevel Level,
                                     ModuleSummaryIndex *ExportSummary) {
  ModulePassManager MPM(DebugLogging);

  // Convert @llvm.global.annotations to !annotation metadata.
  MPM.addPass(Annotation2MetadataPass());

  if (Level == OptimizationLevel::O0) {
#if INTEL_CUSTOMIZATION
    if (EnableWPA) {
      // Set the optimization level
      MPM.addPass(XmainOptLevelAnalysisInit(Level.getSpeedupLevel()));
      MPM.addPass(RequireAnalysisPass<WholeProgramAnalysis, Module>());
      MPM.addPass(IntelFoldWPIntrinsicPass());
    }
#endif // INTEL_CUSTOMIZATION
    // The WPD and LowerTypeTest passes need to run at -O0 to lower type
    // metadata and intrinsics.
    MPM.addPass(WholeProgramDevirtPass(ExportSummary, nullptr));
    MPM.addPass(LowerTypeTestsPass(ExportSummary, nullptr));
    // Run a second time to clean up any type tests left behind by WPD for use
    // in ICP.
    MPM.addPass(LowerTypeTestsPass(nullptr, nullptr, true));

    // Emit annotation remarks.
    addAnnotationRemarksPass(MPM);

    return MPM;
  }

#if INTEL_CUSTOMIZATION
  InlinerPass InlPass;
  MPM.addPass(InlineReportSetupPass(InlPass.getMDReport()));
#endif // INTEL_CUSTOMIZATION
  if (PGOOpt && PGOOpt->Action == PGOOptions::SampleUse) {
    // Load sample profile before running the LTO optimization pipeline.
    MPM.addPass(SampleProfileLoaderPass(PGOOpt->ProfileFile,
                                        PGOOpt->ProfileRemappingFile,
                                        ThinOrFullLTOPhase::FullLTOPostLink));
    // Cache ProfileSummaryAnalysis once to avoid the potential need to insert
    // RequireAnalysisPass for PSI before subsequent non-module passes.
    MPM.addPass(RequireAnalysisPass<ProfileSummaryAnalysis, Module>());
  }

#if INTEL_CUSTOMIZATION
  // Set the optimization level
  MPM.addPass(XmainOptLevelAnalysisInit(Level.getSpeedupLevel()));
#endif // INTEL_CUSTOMIZATION

  // Remove unused virtual tables to improve the quality of code generated by
  // whole-program devirtualization and bitset lowering.
  MPM.addPass(GlobalDCEPass());

#if INTEL_CUSTOMIZATION
  if (EnableWPA) {
    // If whole-program-assume is enabled then we are going to call
    // the internalization pass.
    if (AssumeWholeProgram) {

      // The internalization pass does certain checks if a GlobalValue
      // should be internalized (e.g. is local, DLL export, etc.). The
      // pass also accepts a helper function that defines extra conditions
      // on top of the default requirements. If the function returns true
      // then it means that the GlobalValue should not be internalized, else
      // if it returns false then internalize it.
      auto PreserveSymbol = [](const GlobalValue &GV) {

        // If GlobalValue is "main", has one definition rule (ODR) or
        // is a special symbol added by the linker then don't internalize
        // it. The ODR symbols are expected to be merged with equivalent
        // globals and then be removed. If these symbols aren't removed
        // then it could cause linking issues (e.g. undefined symbols).
        if (GV.hasWeakODRLinkage() ||
            WPUtils.isMainEntryPoint(GV.getName()) ||
            WPUtils.isLinkerAddedSymbol(GV.getName()))
          return true;

        // If the GlobalValue is an alias then we need to make sure that this
        // alias is OK to internalize.
        if (const GlobalAlias *Alias = dyn_cast<const GlobalAlias>(&GV)) {

          // Check if the alias has an aliasee and this aliasee is a
          // GlobalValue
          const GlobalValue *Glob =
            dyn_cast<const GlobalValue>(Alias->getAliasee());
          if (!Glob)
            return true;

          // Aliasee is a declaration
          if (Glob->isDeclaration())
            return true;

          // Aliasee is an external declaration
          if (Glob->hasAvailableExternallyLinkage())
            return true;

          // Aliasee is an DLL export
          if (Glob->hasDLLExportStorageClass())
            return true;

          // Aliasee is local already
          if (Glob->hasLocalLinkage())
            return true;

          // Aliasee is ODR
          if (Glob->hasWeakODRLinkage())
            return true;

          // Aliasee is mapped to a linker added symbol
          if (WPUtils.isLinkerAddedSymbol(Glob->getName()))
            return true;

          // Aliasee is mapped to main
          if (WPUtils.isMainEntryPoint(Glob->getName()))
            return true;
        }

        // OK to internalize
        return false;
      };
      MPM.addPass(InternalizePass(PreserveSymbol));
    }
    MPM.addPass(RequireAnalysisPass<WholeProgramAnalysis, Module>());
    MPM.addPass(IntelFoldWPIntrinsicPass());
  }

  if (EnableIPCloning) {
#if INTEL_INCLUDE_DTRANS
    // This pass is being added under DTRANS only at this point, because a
    // particular benchmark needs it to prove that the period of a recursive
    // progression is constant. We can remove the test for EnableDTrans if
    // we find IPSCCP to be generally useful here and we are willing to
    // tolerate the additional compile time.
    if (EnableDTrans)
      MPM.addPass(IPSCCPPass());
#endif // INTEL_INCLUDE_DTRANS
    MPM.addPass(IPCloningPass(/*AfterInl*/ false,
                              /*IFSwitchHeuristic*/ true));
  }
#endif // INTEL_CUSTOMIZATION

  // Force any function attributes we want the rest of the pipeline to observe.
  MPM.addPass(ForceFunctionAttrsPass());

  // Do basic inference of function attributes from known properties of system
  // libraries and other oracles.
  MPM.addPass(InferFunctionAttrsPass());

  if (Level.getSpeedupLevel() > 1) {
    FunctionPassManager EarlyFPM(DebugLogging);
    EarlyFPM.addPass(CallSiteSplittingPass());
    MPM.addPass(createModuleToFunctionPassAdaptor(std::move(EarlyFPM)));

    // Indirect call promotion. This should promote all the targets that are
    // left by the earlier promotion pass that promotes intra-module targets.
    // This two-step promotion is to save the compile time. For LTO, it should
    // produce the same result as if we only do promotion here.
    MPM.addPass(PGOIndirectCallPromotion(
        true /* InLTO */, PGOOpt && PGOOpt->Action == PGOOptions::SampleUse));
    // Propagate constants at call sites into the functions they call.  This
    // opens opportunities for globalopt (and inlining) by substituting function
    // pointers passed as arguments to direct uses of functions.
    MPM.addPass(IPSCCPPass());

    // Attach metadata to indirect call sites indicating the set of functions
    // they may target at run-time. This should follow IPSCCP.
    MPM.addPass(CalledValuePropagationPass());
  }

  // Now deduce any function attributes based in the current code.
  MPM.addPass(createModuleToPostOrderCGSCCPassAdaptor(
              PostOrderFunctionAttrsPass()));

  // Do RPO function attribute inference across the module to forward-propagate
  // attributes where applicable.
  // FIXME: Is this really an optimization rather than a canonicalization?
  MPM.addPass(ReversePostOrderFunctionAttrsPass());

#if INTEL_CUSTOMIZATION
#if INTEL_INCLUDE_DTRANS
  if (EnableDTrans) {
    // These passes get the IR into a form that DTrans is able to analyze.
    MPM.addPass(createModuleToFunctionPassAdaptor(InstSimplifyPass()));
    MPM.addPass(createModuleToFunctionPassAdaptor(SimplifyCFGPass()));
    // This call adds the DTrans passes.
    addDTransPasses(MPM);
  }
#endif // INTEL_INCLUDE_DTRANS
  MPM.addPass(DopeVectorConstPropPass());
  // Optimize some dynamic_cast calls.
  MPM.addPass(OptimizeDynamicCastsPass());
#endif // INTEL_CUSTOMIZATION

  // Use in-range annotations on GEP indices to split globals where beneficial.
  MPM.addPass(GlobalSplitPass());

  // Run whole program optimization of virtual call when the list of callees
  // is fixed.
  MPM.addPass(WholeProgramDevirtPass(ExportSummary, nullptr));

  // Stop here at -O1.
  if (Level == OptimizationLevel::O1) {
    // The LowerTypeTestsPass needs to run to lower type metadata and the
    // type.test intrinsics. The pass does nothing if CFI is disabled.
    MPM.addPass(LowerTypeTestsPass(ExportSummary, nullptr));
    // Run a second time to clean up any type tests left behind by WPD for use
    // in ICP (which is performed earlier than this in the regular LTO
    // pipeline).
    MPM.addPass(LowerTypeTestsPass(nullptr, nullptr, true));

    // Emit annotation remarks.
    addAnnotationRemarksPass(MPM);

    return MPM;
  }

  // Optimize globals to try and fold them into constants.
  MPM.addPass(GlobalOptPass());

  // Promote any localized globals to SSA registers.
  MPM.addPass(createModuleToFunctionPassAdaptor(PromotePass()));

  // Linking modules together can lead to duplicate global constant, only
  // keep one copy of each constant.
  MPM.addPass(ConstantMergePass());

  // Remove unused arguments from functions.
  MPM.addPass(DeadArgumentEliminationPass());

#if INTEL_CUSTOMIZATION
#if INTEL_INCLUDE_DTRANS
  if (EnableDTrans) {
    addLateDTransPasses(MPM);
    if (EnableIndirectCallConv) {
       MPM.addPass(RequireAnalysisPass<DTransAnalysis, Module>());
       MPM.addPass(createModuleToFunctionPassAdaptor(
           IndirectCallConvPass(false /* EnableAndersen */,
                                true /* EnableDTrans */)));
    }
  }
#endif // INTEL_INCLUDE_DTRANS
#endif // INTEL_CUSTOMIZATION

  // Reduce the code after globalopt and ipsccp.  Both can open up significant
  // simplification opportunities, and both can propagate functions through
  // function pointers.  When this happens, we often have to resolve varargs
  // calls, etc, so let instcombine do this.
  FunctionPassManager PeepholeFPM(DebugLogging);
  if (Level == OptimizationLevel::O3)
    PeepholeFPM.addPass(AggressiveInstCombinePass());
  addInstCombinePass(PeepholeFPM, !DTransEnabled); // INTEL
  invokePeepholeEPCallbacks(PeepholeFPM, Level);

  MPM.addPass(createModuleToFunctionPassAdaptor(std::move(PeepholeFPM)));

#if INTEL_CUSTOMIZATION

#if INTEL_INCLUDE_DTRANS
  if (EnableDTrans) {
    MPM.addPass(IntelArgumentAlignmentPass());
    MPM.addPass(QsortRecognizerPass());
    MPM.addPass(TileMVInlMarkerPass());
  }

  bool EnableIntelPartialInlining = EnableIntelPI && EnableDTrans;
#else
  bool EnableIntelPartialInlining = false;
#endif // INTEL_INCLUDE_DTRANS

  // Partially inline small functions
  if (EnableIntelPartialInlining)
    MPM.addPass(IntelPartialInlinePass());

  // Parse -[no]inline-list option and set corresponding attributes.
  MPM.addPass(InlineListsPass());
  if (EnableAndersen) {
    MPM.addPass(RequireAnalysisPass<AndersensAA, Module>());
  }
  // Indirect to direct call conversion.
  if (EnableIndirectCallConv && EnableAndersen)
    MPM.addPass(createModuleToFunctionPassAdaptor(
        IndirectCallConvPass(true /* EnableAndersen */,
                             false /* EnableDTrans */)));

  // Require the InlineAggAnalysis for the module so we can query it within
  // the inliner.
  if (EnableInlineAggAnalysis) {
    MPM.addPass(AggInlinerPass());
  }

  // Note: historically, the PruneEH pass was run first to deduce nounwind and
  // generally clean up exception handling overhead. It isn't clear this is
  // valuable as the inliner doesn't currently care whether it is inlining an
  // invoke or a call.
  // Run the inliner now.
  MPM.addPass(ModuleInlinerWrapperPass(getInlineParamsFromOptLevel(Level),
                                       DebugLogging));
#if INTEL_INCLUDE_DTRANS
  // The global optimizer pass can convert function calls to use
  // the 'fastcc' calling convention. The following pass enables more
  // functions to be converted to this calling convention. This can improve
  // performance by having arguments passed in registers, and enable more
  // cases where pointer parameters are changed to pass-by-value parameters. We
  // can remove the test for EnableDTrans if it is found to be useful on other
  // cases.
  if (EnableDTrans)
    MPM.addPass(IntelAdvancedFastCallPass());

#endif // INTEL_INCLUDE_DTRANS
#endif // INTEL_CUSTOMIZATION

  // Optimize globals again after we ran the inliner.
  MPM.addPass(GlobalOptPass());

#if INTEL_CUSTOMIZATION
  // IPO-based prefetch
  if (EnableIPOPrefetch)
    MPM.addPass(IntelIPOPrefetchPass());

  if (RunLTOPartialInlining)
    MPM.addPass(PartialInlinerPass(true /*RunLTOPartialInline*/,
                                   false /*EnableSpecialCases*/));

  if (EnableIPCloning)
#if INTEL_INCLUDE_DTRANS
    MPM.addPass(IPCloningPass(/*AfterInl*/ true,
                              /*IFSwitchHeuristic*/ EnableDTrans));
#else
    MPM.addPass(IPCloningPass(/*AfterInl*/ true,
                              /*IFSwitchHeuristic*/ false));
#endif // INTEL_INCLUDE_DTRANS
#endif // INTEL_CUSTOMIZATION

  // Garbage collect dead functions.
  // FIXME: Add ArgumentPromotion pass after once it's ported.
  MPM.addPass(GlobalDCEPass());

  FunctionPassManager FPM(DebugLogging);
  // The IPO Passes may leave cruft around. Clean up after them.
  addInstCombinePass(FPM, !DTransEnabled); // INTEL
  invokePeepholeEPCallbacks(FPM, Level);

  FPM.addPass(JumpThreadingPass(/*InsertFreezeWhenUnfoldingSelect*/ true));

  // Do a post inline PGO instrumentation and use pass. This is a context
  // sensitive PGO pass.
  if (PGOOpt) {
    if (PGOOpt->CSAction == PGOOptions::CSIRInstr)
      addPGOInstrPasses(MPM, Level, /* RunProfileGen */ true,
                        /* IsCS */ true, PGOOpt->CSProfileGenFile,
                        PGOOpt->ProfileRemappingFile);
    else if (PGOOpt->CSAction == PGOOptions::CSIRUse)
      addPGOInstrPasses(MPM, Level, /* RunProfileGen */ false,
                        /* IsCS */ true, PGOOpt->ProfileFile,
                        PGOOpt->ProfileRemappingFile);
  }

  // Break up allocas
  FPM.addPass(SROA());

#if INTEL_CUSTOMIZATION
  if (EnableIPArrayTranspose)
    MPM.addPass(IPArrayTransposePass());

  if (EnableDeadArrayOpsElim)
    MPM.addPass(DeadArrayOpsEliminationPass());

  if (EnableMultiVersioning)
    FPM.addPass(MultiVersioningPass());
#endif // INTEL_CUSTOMIZATION
  // LTO provides additional opportunities for tailcall elimination due to
  // link-time inlining, and visibility of nocapture attribute.
  FPM.addPass(TailCallElimPass());

  // Run a few AA driver optimizations here and now to cleanup the code.
  MPM.addPass(createModuleToFunctionPassAdaptor(std::move(FPM)));

  MPM.addPass(
      createModuleToPostOrderCGSCCPassAdaptor(PostOrderFunctionAttrsPass()));
  // FIXME: here we run IP alias analysis in the legacy PM.

  FunctionPassManager MainFPM;

  MainFPM.addPass(createFunctionToLoopPassAdaptor(
      LICMPass(PTO.LicmMssaOptCap, PTO.LicmMssaNoAccForPromotionCap)));

  if (RunNewGVN)
    MainFPM.addPass(NewGVNPass());
  else
    MainFPM.addPass(GVN());

  MainFPM.addPass(DopeVectorHoistPass()); // INTEL

  // Remove dead memcpy()'s.
  MainFPM.addPass(MemCpyOptPass());

  // Nuke dead stores.
  MainFPM.addPass(DSEPass());
  MainFPM.addPass(MergedLoadStoreMotionPass());

  // More loops are countable; try to optimize them.
  if (EnableLoopFlatten && Level.getSpeedupLevel() > 1)
    MainFPM.addPass(LoopFlattenPass());

  if (EnableConstraintElimination)
    MainFPM.addPass(ConstraintEliminationPass());

  LoopPassManager LPM(DebugLogging);
  LPM.addPass(IndVarSimplifyPass());
  LPM.addPass(LoopDeletionPass());
  // FIXME: Add loop interchange.

  // Unroll small loops and perform peeling.
  LPM.addPass(LoopFullUnrollPass(Level.getSpeedupLevel(),
                                 /* OnlyWhenForced= */ !PTO.LoopUnrolling,
                                 PTO.ForgetAllSCEVInLoopUnroll));
  // The loop passes in LPM (LoopFullUnrollPass) do not preserve MemorySSA.
  // *All* loop passes must preserve it, in order to be able to use it.
  MainFPM.addPass(createFunctionToLoopPassAdaptor(
      std::move(LPM), /*UseMemorySSA=*/false, /*UseBlockFrequencyInfo=*/true,
      DebugLogging));

  MainFPM.addPass(LoopDistributePass());
  MainFPM.addPass(LoopVectorizePass(
      LoopVectorizeOptions(!PTO.LoopInterleaving, !PTO.LoopVectorization)));
  // The vectorizer may have significantly shortened a loop body; unroll again.
  MainFPM.addPass(LoopUnrollPass(LoopUnrollOptions(
      Level.getSpeedupLevel(), /*OnlyWhenForced=*/!PTO.LoopUnrolling,
      PTO.ForgetAllSCEVInLoopUnroll)));

  MainFPM.addPass(WarnMissedTransformationsPass());

  addInstCombinePass(MainFPM, !DTransEnabled); // INTEL
  MainFPM.addPass(SimplifyCFGPass(SimplifyCFGOptions().hoistCommonInsts(true)));
  MainFPM.addPass(SCCPPass());
  addInstCombinePass(MainFPM, !DTransEnabled); // INTEL
  MainFPM.addPass(BDCEPass());

  // More scalar chains could be vectorized due to more alias information
  if (PTO.SLPVectorization) {
    MainFPM.addPass(SLPVectorizerPass());
    if (Level.getSpeedupLevel() > 1 && ExtraVectorizerPasses) {
      MainFPM.addPass(EarlyCSEPass());
    }
  }

  MainFPM.addPass(VectorCombinePass()); // Clean up partial vectorization.

  // After vectorization, assume intrinsics may tell us more about pointer
  // alignments.
  MainFPM.addPass(AlignmentFromAssumptionsPass());

  // FIXME: Conditionally run LoadCombine here, after it's ported
  // (in case we still have this pass, given its questionable usefulness).

  addInstCombinePass(MainFPM, true /* EnableUpCasting */); // INTEL
  invokePeepholeEPCallbacks(MainFPM, Level);
  MainFPM.addPass(JumpThreadingPass(/*InsertFreezeWhenUnfoldingSelect*/ true));
  MPM.addPass(createModuleToFunctionPassAdaptor(std::move(MainFPM)));

  // Create a function that performs CFI checks for cross-DSO calls with
  // targets in the current module.
  MPM.addPass(CrossDSOCFIPass());

  // Lower type metadata and the type.test intrinsic. This pass supports
  // clang's control flow integrity mechanisms (-fsanitize=cfi*) and needs
  // to be run at link time if CFI is enabled. This pass does nothing if
  // CFI is disabled.
  MPM.addPass(LowerTypeTestsPass(ExportSummary, nullptr));
  // Run a second time to clean up any type tests left behind by WPD for use
  // in ICP (which is performed earlier than this in the regular LTO pipeline).
  MPM.addPass(LowerTypeTestsPass(nullptr, nullptr, true));

  // Enable splitting late in the FullLTO post-link pipeline. This is done in
  // the same stage in the old pass manager (\ref addLateLTOOptimizationPasses).
  if (EnableHotColdSplit)
    MPM.addPass(HotColdSplittingPass());

  // Add late LTO optimization passes.
  // Delete basic blocks, which optimization passes may have killed.
  MPM.addPass(createModuleToFunctionPassAdaptor(
      SimplifyCFGPass(SimplifyCFGOptions().hoistCommonInsts(true))));

  // Drop bodies of available eternally objects to improve GlobalDCE.
  MPM.addPass(EliminateAvailableExternallyPass());

  // Now that we have optimized the program, discard unreachable functions.
  MPM.addPass(GlobalDCEPass());

  if (PTO.MergeFunctions)
    MPM.addPass(MergeFunctionsPass());

  // Emit annotation remarks.
  addAnnotationRemarksPass(MPM);

#if INTEL_CUSTOMIZATION
  MPM.addPass(InlineReportEmitterPass(Level.getSpeedupLevel(),
                                      Level.getSizeLevel(), false));
#endif // INTEL_CUSTOMIZATION

  return MPM;
}

ModulePassManager PassBuilder::buildO0DefaultPipeline(OptimizationLevel Level,
                                                      bool LTOPreLink) {
  assert(Level == OptimizationLevel::O0 &&
         "buildO0DefaultPipeline should only be used with O0");

  ModulePassManager MPM(DebugLogging);

  if (PGOOpt && (PGOOpt->Action == PGOOptions::IRInstr ||
                 PGOOpt->Action == PGOOptions::IRUse))
    addPGOInstrPassesForO0(
        MPM,
        /* RunProfileGen */ (PGOOpt->Action == PGOOptions::IRInstr),
        /* IsCS */ false, PGOOpt->ProfileFile, PGOOpt->ProfileRemappingFile);

  for (auto &C : PipelineStartEPCallbacks)
    C(MPM, Level);
  for (auto &C : PipelineEarlySimplificationEPCallbacks)
    C(MPM, Level);

  // Build a minimal pipeline based on the semantics required by LLVM,
  // which is just that always inlining occurs. Further, disable generating
  // lifetime intrinsics to avoid enabling further optimizations during
  // code generation.
  // However, we need to insert lifetime intrinsics to avoid invalid access
  // caused by multithreaded coroutines.
  MPM.addPass(InlineListsPass()); // INTEL
  MPM.addPass(AlwaysInlinerPass(
      /*InsertLifetimeIntrinsics=*/PTO.Coroutines));

  if (PTO.MergeFunctions)
    MPM.addPass(MergeFunctionsPass());

  if (EnableMatrix)
    MPM.addPass(
        createModuleToFunctionPassAdaptor(LowerMatrixIntrinsicsPass(true)));

  if (!CGSCCOptimizerLateEPCallbacks.empty()) {
    CGSCCPassManager CGPM(DebugLogging);
    for (auto &C : CGSCCOptimizerLateEPCallbacks)
      C(CGPM, Level);
    if (!CGPM.isEmpty())
      MPM.addPass(createModuleToPostOrderCGSCCPassAdaptor(std::move(CGPM)));
  }
  if (!LateLoopOptimizationsEPCallbacks.empty()) {
    LoopPassManager LPM(DebugLogging);
    for (auto &C : LateLoopOptimizationsEPCallbacks)
      C(LPM, Level);
    if (!LPM.isEmpty()) {
      MPM.addPass(createModuleToFunctionPassAdaptor(
          createFunctionToLoopPassAdaptor(std::move(LPM))));
    }
  }
  if (!LoopOptimizerEndEPCallbacks.empty()) {
    LoopPassManager LPM(DebugLogging);
    for (auto &C : LoopOptimizerEndEPCallbacks)
      C(LPM, Level);
    if (!LPM.isEmpty()) {
      MPM.addPass(createModuleToFunctionPassAdaptor(
          createFunctionToLoopPassAdaptor(std::move(LPM))));
    }
  }
  if (!ScalarOptimizerLateEPCallbacks.empty()) {
    FunctionPassManager FPM(DebugLogging);
    for (auto &C : ScalarOptimizerLateEPCallbacks)
      C(FPM, Level);
    if (!FPM.isEmpty())
      MPM.addPass(createModuleToFunctionPassAdaptor(std::move(FPM)));
  }
  if (!VectorizerStartEPCallbacks.empty()) {
    FunctionPassManager FPM(DebugLogging);
    for (auto &C : VectorizerStartEPCallbacks)
      C(FPM, Level);
    if (!FPM.isEmpty())
      MPM.addPass(createModuleToFunctionPassAdaptor(std::move(FPM)));
  }

  if (PTO.Coroutines) {
    MPM.addPass(createModuleToFunctionPassAdaptor(CoroEarlyPass()));

    CGSCCPassManager CGPM(DebugLogging);
    CGPM.addPass(CoroSplitPass());
    CGPM.addPass(createCGSCCToFunctionPassAdaptor(CoroElidePass()));
    MPM.addPass(createModuleToPostOrderCGSCCPassAdaptor(std::move(CGPM)));

    MPM.addPass(createModuleToFunctionPassAdaptor(CoroCleanupPass()));
  }

  for (auto &C : OptimizerLastEPCallbacks)
    C(MPM, Level);

  if (LTOPreLink)
    addRequiredLTOPreLinkPasses(MPM);

  return MPM;
}

AAManager PassBuilder::buildDefaultAAPipeline() {
  AAManager AA;

  // The order in which these are registered determines their priority when
  // being queried.

  // First we register the basic alias analysis that provides the majority of
  // per-function local AA logic. This is a stateless, on-demand local set of
  // AA techniques.
  AA.registerFunctionAnalysis<BasicAA>();

  // Next we query fast, specialized alias analyses that wrap IR-embedded
  // information about aliasing.
  AA.registerFunctionAnalysis<ScopedNoAliasAA>();
  AA.registerFunctionAnalysis<TypeBasedAA>();

#if INTEL_CUSTOMIZATION
  AA.registerFunctionAnalysis<StdContainerAA>();
#endif // INTEL_CUSTOMIZATION

  // Add support for querying global aliasing information when available.
  // Because the `AAManager` is a function analysis and `GlobalsAA` is a module
  // analysis, all that the `AAManager` can do is query for any *cached*
  // results from `GlobalsAA` through a readonly proxy.
  AA.registerModuleAnalysis<GlobalsAA>();

  // Add target-specific alias analyses.
  if (TM)
    TM->registerDefaultAliasAnalyses(AA);

  return AA;
}

static Optional<int> parseRepeatPassName(StringRef Name) {
  if (!Name.consume_front("repeat<") || !Name.consume_back(">"))
    return None;
  int Count;
  if (Name.getAsInteger(0, Count) || Count <= 0)
    return None;
  return Count;
}

static Optional<int> parseDevirtPassName(StringRef Name) {
  if (!Name.consume_front("devirt<") || !Name.consume_back(">"))
    return None;
  int Count;
  if (Name.getAsInteger(0, Count) || Count < 0)
    return None;
  return Count;
}

static bool checkParametrizedPassName(StringRef Name, StringRef PassName) {
  if (!Name.consume_front(PassName))
    return false;
  // normal pass name w/o parameters == default parameters
  if (Name.empty())
    return true;
  return Name.startswith("<") && Name.endswith(">");
}

namespace {

/// This performs customized parsing of pass name with parameters.
///
/// We do not need parametrization of passes in textual pipeline very often,
/// yet on a rare occasion ability to specify parameters right there can be
/// useful.
///
/// \p Name - parameterized specification of a pass from a textual pipeline
/// is a string in a form of :
///      PassName '<' parameter-list '>'
///
/// Parameter list is being parsed by the parser callable argument, \p Parser,
/// It takes a string-ref of parameters and returns either StringError or a
/// parameter list in a form of a custom parameters type, all wrapped into
/// Expected<> template class.
///
template <typename ParametersParseCallableT>
auto parsePassParameters(ParametersParseCallableT &&Parser, StringRef Name,
                         StringRef PassName) -> decltype(Parser(StringRef{})) {
  using ParametersT = typename decltype(Parser(StringRef{}))::value_type;

  StringRef Params = Name;
  if (!Params.consume_front(PassName)) {
    assert(false &&
           "unable to strip pass name from parametrized pass specification");
  }
  if (Params.empty())
    return ParametersT{};
  if (!Params.consume_front("<") || !Params.consume_back(">")) {
    assert(false && "invalid format for parametrized pass name");
  }

  Expected<ParametersT> Result = Parser(Params);
  assert((Result || Result.template errorIsA<StringError>()) &&
         "Pass parameter parser can only return StringErrors.");
  return Result;
}

/// Parser of parameters for LoopUnroll pass.
Expected<LoopUnrollOptions> parseLoopUnrollOptions(StringRef Params) {
  LoopUnrollOptions UnrollOpts;
  while (!Params.empty()) {
    StringRef ParamName;
    std::tie(ParamName, Params) = Params.split(';');
    int OptLevel = StringSwitch<int>(ParamName)
                       .Case("O0", 0)
                       .Case("O1", 1)
                       .Case("O2", 2)
                       .Case("O3", 3)
                       .Default(-1);
    if (OptLevel >= 0) {
      UnrollOpts.setOptLevel(OptLevel);
      continue;
    }
    if (ParamName.consume_front("full-unroll-max=")) {
      int Count;
      if (ParamName.getAsInteger(0, Count))
        return make_error<StringError>(
            formatv("invalid LoopUnrollPass parameter '{0}' ", ParamName).str(),
            inconvertibleErrorCode());
      UnrollOpts.setFullUnrollMaxCount(Count);
      continue;
    }

    bool Enable = !ParamName.consume_front("no-");
    if (ParamName == "partial") {
      UnrollOpts.setPartial(Enable);
    } else if (ParamName == "peeling") {
      UnrollOpts.setPeeling(Enable);
    } else if (ParamName == "profile-peeling") {
      UnrollOpts.setProfileBasedPeeling(Enable);
    } else if (ParamName == "runtime") {
      UnrollOpts.setRuntime(Enable);
    } else if (ParamName == "upperbound") {
      UnrollOpts.setUpperBound(Enable);
    } else {
      return make_error<StringError>(
          formatv("invalid LoopUnrollPass parameter '{0}' ", ParamName).str(),
          inconvertibleErrorCode());
    }
  }
  return UnrollOpts;
}

Expected<MemorySanitizerOptions> parseMSanPassOptions(StringRef Params) {
  MemorySanitizerOptions Result;
  while (!Params.empty()) {
    StringRef ParamName;
    std::tie(ParamName, Params) = Params.split(';');

    if (ParamName == "recover") {
      Result.Recover = true;
    } else if (ParamName == "kernel") {
      Result.Kernel = true;
    } else if (ParamName.consume_front("track-origins=")) {
      if (ParamName.getAsInteger(0, Result.TrackOrigins))
        return make_error<StringError>(
            formatv("invalid argument to MemorySanitizer pass track-origins "
                    "parameter: '{0}' ",
                    ParamName)
                .str(),
            inconvertibleErrorCode());
    } else {
      return make_error<StringError>(
          formatv("invalid MemorySanitizer pass parameter '{0}' ", ParamName)
              .str(),
          inconvertibleErrorCode());
    }
  }
  return Result;
}

/// Parser of parameters for SimplifyCFG pass.
Expected<SimplifyCFGOptions> parseSimplifyCFGOptions(StringRef Params) {
  SimplifyCFGOptions Result;
  while (!Params.empty()) {
    StringRef ParamName;
    std::tie(ParamName, Params) = Params.split(';');

    bool Enable = !ParamName.consume_front("no-");
    if (ParamName == "forward-switch-cond") {
      Result.forwardSwitchCondToPhi(Enable);
    } else if (ParamName == "switch-to-lookup") {
      Result.convertSwitchToLookupTable(Enable);
    } else if (ParamName == "keep-loops") {
      Result.needCanonicalLoops(Enable);
    } else if (ParamName == "hoist-common-insts") {
      Result.hoistCommonInsts(Enable);
    } else if (ParamName == "sink-common-insts") {
      Result.sinkCommonInsts(Enable);
    } else if (Enable && ParamName.consume_front("bonus-inst-threshold=")) {
      APInt BonusInstThreshold;
      if (ParamName.getAsInteger(0, BonusInstThreshold))
        return make_error<StringError>(
            formatv("invalid argument to SimplifyCFG pass bonus-threshold "
                    "parameter: '{0}' ",
                    ParamName).str(),
            inconvertibleErrorCode());
      Result.bonusInstThreshold(BonusInstThreshold.getSExtValue());
    } else {
      return make_error<StringError>(
          formatv("invalid SimplifyCFG pass parameter '{0}' ", ParamName).str(),
          inconvertibleErrorCode());
    }
  }
  return Result;
}

/// Parser of parameters for LoopVectorize pass.
Expected<LoopVectorizeOptions> parseLoopVectorizeOptions(StringRef Params) {
  LoopVectorizeOptions Opts;
  while (!Params.empty()) {
    StringRef ParamName;
    std::tie(ParamName, Params) = Params.split(';');

    bool Enable = !ParamName.consume_front("no-");
    if (ParamName == "interleave-forced-only") {
      Opts.setInterleaveOnlyWhenForced(Enable);
    } else if (ParamName == "vectorize-forced-only") {
      Opts.setVectorizeOnlyWhenForced(Enable);
    } else {
      return make_error<StringError>(
          formatv("invalid LoopVectorize parameter '{0}' ", ParamName).str(),
          inconvertibleErrorCode());
    }
  }
  return Opts;
}

Expected<bool> parseLoopUnswitchOptions(StringRef Params) {
  bool Result = false;
  while (!Params.empty()) {
    StringRef ParamName;
    std::tie(ParamName, Params) = Params.split(';');

    bool Enable = !ParamName.consume_front("no-");
    if (ParamName == "nontrivial") {
      Result = Enable;
    } else {
      return make_error<StringError>(
          formatv("invalid LoopUnswitch pass parameter '{0}' ", ParamName)
              .str(),
          inconvertibleErrorCode());
    }
  }
  return Result;
}

Expected<bool> parseMergedLoadStoreMotionOptions(StringRef Params) {
  bool Result = false;
  while (!Params.empty()) {
    StringRef ParamName;
    std::tie(ParamName, Params) = Params.split(';');

    bool Enable = !ParamName.consume_front("no-");
    if (ParamName == "split-footer-bb") {
      Result = Enable;
    } else {
      return make_error<StringError>(
          formatv("invalid MergedLoadStoreMotion pass parameter '{0}' ",
                  ParamName)
              .str(),
          inconvertibleErrorCode());
    }
  }
  return Result;
}

Expected<GVNOptions> parseGVNOptions(StringRef Params) {
  GVNOptions Result;
  while (!Params.empty()) {
    StringRef ParamName;
    std::tie(ParamName, Params) = Params.split(';');

    bool Enable = !ParamName.consume_front("no-");
    if (ParamName == "pre") {
      Result.setPRE(Enable);
    } else if (ParamName == "load-pre") {
      Result.setLoadPRE(Enable);
    } else if (ParamName == "split-backedge-load-pre") {
      Result.setLoadPRESplitBackedge(Enable);
    } else if (ParamName == "memdep") {
      Result.setMemDep(Enable);
    } else {
      return make_error<StringError>(
          formatv("invalid GVN pass parameter '{0}' ", ParamName).str(),
          inconvertibleErrorCode());
    }
  }
  return Result;
}

Expected<StackLifetime::LivenessType>
parseStackLifetimeOptions(StringRef Params) {
  StackLifetime::LivenessType Result = StackLifetime::LivenessType::May;
  while (!Params.empty()) {
    StringRef ParamName;
    std::tie(ParamName, Params) = Params.split(';');

    if (ParamName == "may") {
      Result = StackLifetime::LivenessType::May;
    } else if (ParamName == "must") {
      Result = StackLifetime::LivenessType::Must;
    } else {
      return make_error<StringError>(
          formatv("invalid StackLifetime parameter '{0}' ", ParamName).str(),
          inconvertibleErrorCode());
    }
  }
  return Result;
}

} // namespace

/// Tests whether a pass name starts with a valid prefix for a default pipeline
/// alias.
static bool startsWithDefaultPipelineAliasPrefix(StringRef Name) {
  return Name.startswith("default") || Name.startswith("thinlto") ||
         Name.startswith("lto");
}

/// Tests whether registered callbacks will accept a given pass name.
///
/// When parsing a pipeline text, the type of the outermost pipeline may be
/// omitted, in which case the type is automatically determined from the first
/// pass name in the text. This may be a name that is handled through one of the
/// callbacks. We check this through the oridinary parsing callbacks by setting
/// up a dummy PassManager in order to not force the client to also handle this
/// type of query.
template <typename PassManagerT, typename CallbacksT>
static bool callbacksAcceptPassName(StringRef Name, CallbacksT &Callbacks) {
  if (!Callbacks.empty()) {
    PassManagerT DummyPM;
    for (auto &CB : Callbacks)
      if (CB(Name, DummyPM, {}))
        return true;
  }
  return false;
}

template <typename CallbacksT>
static bool isModulePassName(StringRef Name, CallbacksT &Callbacks) {
  // Manually handle aliases for pre-configured pipeline fragments.
  if (startsWithDefaultPipelineAliasPrefix(Name))
    return DefaultAliasRegex.match(Name);

  // Explicitly handle pass manager names.
  if (Name == "module")
    return true;
  if (Name == "cgscc")
    return true;
  if (Name == "function")
    return true;

  // Explicitly handle custom-parsed pass names.
  if (parseRepeatPassName(Name))
    return true;

#define MODULE_PASS(NAME, CREATE_PASS)                                         \
  if (Name == NAME)                                                            \
    return true;
#define MODULE_ANALYSIS(NAME, CREATE_PASS)                                     \
  if (Name == "require<" NAME ">" || Name == "invalidate<" NAME ">")           \
    return true;
#include "PassRegistry.def"

  return callbacksAcceptPassName<ModulePassManager>(Name, Callbacks);
}

template <typename CallbacksT>
static bool isCGSCCPassName(StringRef Name, CallbacksT &Callbacks) {
  // Explicitly handle pass manager names.
  if (Name == "cgscc")
    return true;
  if (Name == "function")
    return true;

  // Explicitly handle custom-parsed pass names.
  if (parseRepeatPassName(Name))
    return true;
  if (parseDevirtPassName(Name))
    return true;

#define CGSCC_PASS(NAME, CREATE_PASS)                                          \
  if (Name == NAME)                                                            \
    return true;
#define CGSCC_ANALYSIS(NAME, CREATE_PASS)                                      \
  if (Name == "require<" NAME ">" || Name == "invalidate<" NAME ">")           \
    return true;
#include "PassRegistry.def"

  return callbacksAcceptPassName<CGSCCPassManager>(Name, Callbacks);
}

template <typename CallbacksT>
static bool isFunctionPassName(StringRef Name, CallbacksT &Callbacks) {
  // Explicitly handle pass manager names.
  if (Name == "function")
    return true;
  if (Name == "loop" || Name == "loop-mssa")
    return true;

  // Explicitly handle custom-parsed pass names.
  if (parseRepeatPassName(Name))
    return true;

#define FUNCTION_PASS(NAME, CREATE_PASS)                                       \
  if (Name == NAME)                                                            \
    return true;
#define FUNCTION_PASS_WITH_PARAMS(NAME, CREATE_PASS, PARSER)                   \
  if (checkParametrizedPassName(Name, NAME))                                   \
    return true;
#define FUNCTION_ANALYSIS(NAME, CREATE_PASS)                                   \
  if (Name == "require<" NAME ">" || Name == "invalidate<" NAME ">")           \
    return true;
#include "PassRegistry.def"

  return callbacksAcceptPassName<FunctionPassManager>(Name, Callbacks);
}

template <typename CallbacksT>
static bool isLoopPassName(StringRef Name, CallbacksT &Callbacks) {
  // Explicitly handle pass manager names.
  if (Name == "loop" || Name == "loop-mssa")
    return true;

  // Explicitly handle custom-parsed pass names.
  if (parseRepeatPassName(Name))
    return true;

#define LOOP_PASS(NAME, CREATE_PASS)                                           \
  if (Name == NAME)                                                            \
    return true;
#define LOOP_PASS_WITH_PARAMS(NAME, CREATE_PASS, PARSER)                       \
  if (checkParametrizedPassName(Name, NAME))                                   \
    return true;
#define LOOP_ANALYSIS(NAME, CREATE_PASS)                                       \
  if (Name == "require<" NAME ">" || Name == "invalidate<" NAME ">")           \
    return true;
#include "PassRegistry.def"

  return callbacksAcceptPassName<LoopPassManager>(Name, Callbacks);
}

Optional<std::vector<PassBuilder::PipelineElement>>
PassBuilder::parsePipelineText(StringRef Text) {
  std::vector<PipelineElement> ResultPipeline;

  SmallVector<std::vector<PipelineElement> *, 4> PipelineStack = {
      &ResultPipeline};
  for (;;) {
    std::vector<PipelineElement> &Pipeline = *PipelineStack.back();
    size_t Pos = Text.find_first_of(",()");
    Pipeline.push_back({Text.substr(0, Pos), {}});

    // If we have a single terminating name, we're done.
    if (Pos == Text.npos)
      break;

    char Sep = Text[Pos];
    Text = Text.substr(Pos + 1);
    if (Sep == ',')
      // Just a name ending in a comma, continue.
      continue;

    if (Sep == '(') {
      // Push the inner pipeline onto the stack to continue processing.
      PipelineStack.push_back(&Pipeline.back().InnerPipeline);
      continue;
    }

    assert(Sep == ')' && "Bogus separator!");
    // When handling the close parenthesis, we greedily consume them to avoid
    // empty strings in the pipeline.
    do {
      // If we try to pop the outer pipeline we have unbalanced parentheses.
      if (PipelineStack.size() == 1)
        return None;

      PipelineStack.pop_back();
    } while (Text.consume_front(")"));

    // Check if we've finished parsing.
    if (Text.empty())
      break;

    // Otherwise, the end of an inner pipeline always has to be followed by
    // a comma, and then we can continue.
    if (!Text.consume_front(","))
      return None;
  }

  if (PipelineStack.size() > 1)
    // Unbalanced paretheses.
    return None;

  assert(PipelineStack.back() == &ResultPipeline &&
         "Wrong pipeline at the bottom of the stack!");
  return {std::move(ResultPipeline)};
}

Error PassBuilder::parseModulePass(ModulePassManager &MPM,
                                   const PipelineElement &E) {
  auto &Name = E.Name;
  auto &InnerPipeline = E.InnerPipeline;

  // First handle complex passes like the pass managers which carry pipelines.
  if (!InnerPipeline.empty()) {
    if (Name == "module") {
      ModulePassManager NestedMPM(DebugLogging);
      if (auto Err = parseModulePassPipeline(NestedMPM, InnerPipeline))
        return Err;
      MPM.addPass(std::move(NestedMPM));
      return Error::success();
    }
    if (Name == "cgscc") {
      CGSCCPassManager CGPM(DebugLogging);
      if (auto Err = parseCGSCCPassPipeline(CGPM, InnerPipeline))
        return Err;
      MPM.addPass(createModuleToPostOrderCGSCCPassAdaptor(std::move(CGPM)));
      return Error::success();
    }
    if (Name == "function") {
      FunctionPassManager FPM(DebugLogging);
      if (auto Err = parseFunctionPassPipeline(FPM, InnerPipeline))
        return Err;
      MPM.addPass(createModuleToFunctionPassAdaptor(std::move(FPM)));
      return Error::success();
    }
    if (auto Count = parseRepeatPassName(Name)) {
      ModulePassManager NestedMPM(DebugLogging);
      if (auto Err = parseModulePassPipeline(NestedMPM, InnerPipeline))
        return Err;
      MPM.addPass(createRepeatedPass(*Count, std::move(NestedMPM)));
      return Error::success();
    }

    for (auto &C : ModulePipelineParsingCallbacks)
      if (C(Name, MPM, InnerPipeline))
        return Error::success();

    // Normal passes can't have pipelines.
    return make_error<StringError>(
        formatv("invalid use of '{0}' pass as module pipeline", Name).str(),
        inconvertibleErrorCode());
    ;
  }

  // Manually handle aliases for pre-configured pipeline fragments.
  if (startsWithDefaultPipelineAliasPrefix(Name)) {
    SmallVector<StringRef, 3> Matches;
    if (!DefaultAliasRegex.match(Name, &Matches))
      return make_error<StringError>(
          formatv("unknown default pipeline alias '{0}'", Name).str(),
          inconvertibleErrorCode());

    assert(Matches.size() == 3 && "Must capture two matched strings!");

    OptimizationLevel L = StringSwitch<OptimizationLevel>(Matches[2])
                              .Case("O0", OptimizationLevel::O0)
                              .Case("O1", OptimizationLevel::O1)
                              .Case("O2", OptimizationLevel::O2)
                              .Case("O3", OptimizationLevel::O3)
                              .Case("Os", OptimizationLevel::Os)
                              .Case("Oz", OptimizationLevel::Oz);
    if (L == OptimizationLevel::O0 && Matches[1] != "thinlto" &&
        Matches[1] != "lto") {
      MPM.addPass(buildO0DefaultPipeline(L, Matches[1] == "thinlto-pre-link" ||
                                                Matches[1] == "lto-pre-link"));
      return Error::success();
    }

    // This is consistent with old pass manager invoked via opt, but
    // inconsistent with clang. Clang doesn't enable loop vectorization
    // but does enable slp vectorization at Oz.
    PTO.LoopVectorization =
        L.getSpeedupLevel() > 1 && L != OptimizationLevel::Oz;
    PTO.SLPVectorization =
        L.getSpeedupLevel() > 1 && L != OptimizationLevel::Oz;

    if (Matches[1] == "default") {
      MPM.addPass(buildPerModuleDefaultPipeline(L));
    } else if (Matches[1] == "thinlto-pre-link") {
      MPM.addPass(buildThinLTOPreLinkDefaultPipeline(L));
    } else if (Matches[1] == "thinlto") {
      MPM.addPass(buildThinLTODefaultPipeline(L, nullptr));
    } else if (Matches[1] == "lto-pre-link") {
      MPM.addPass(buildLTOPreLinkDefaultPipeline(L));
    } else {
      assert(Matches[1] == "lto" && "Not one of the matched options!");
      MPM.addPass(buildLTODefaultPipeline(L, nullptr));
    }
    return Error::success();
  }

  // Finally expand the basic registered passes from the .inc file.
#define MODULE_PASS(NAME, CREATE_PASS)                                         \
  if (Name == NAME) {                                                          \
    MPM.addPass(CREATE_PASS);                                                  \
    return Error::success();                                                   \
  }
#define MODULE_ANALYSIS(NAME, CREATE_PASS)                                     \
  if (Name == "require<" NAME ">") {                                           \
    MPM.addPass(                                                               \
        RequireAnalysisPass<                                                   \
            std::remove_reference<decltype(CREATE_PASS)>::type, Module>());    \
    return Error::success();                                                   \
  }                                                                            \
  if (Name == "invalidate<" NAME ">") {                                        \
    MPM.addPass(InvalidateAnalysisPass<                                        \
                std::remove_reference<decltype(CREATE_PASS)>::type>());        \
    return Error::success();                                                   \
  }
#define CGSCC_PASS(NAME, CREATE_PASS)                                          \
  if (Name == NAME) {                                                          \
    MPM.addPass(createModuleToPostOrderCGSCCPassAdaptor(CREATE_PASS));         \
    return Error::success();                                                   \
  }
#define FUNCTION_PASS(NAME, CREATE_PASS)                                       \
  if (Name == NAME) {                                                          \
    MPM.addPass(createModuleToFunctionPassAdaptor(CREATE_PASS));               \
    return Error::success();                                                   \
  }
#define FUNCTION_PASS_WITH_PARAMS(NAME, CREATE_PASS, PARSER)                   \
  if (checkParametrizedPassName(Name, NAME)) {                                 \
    auto Params = parsePassParameters(PARSER, Name, NAME);                     \
    if (!Params)                                                               \
      return Params.takeError();                                               \
    MPM.addPass(createModuleToFunctionPassAdaptor(CREATE_PASS(Params.get()))); \
    return Error::success();                                                   \
  }
#define LOOP_PASS(NAME, CREATE_PASS)                                           \
  if (Name == NAME) {                                                          \
    MPM.addPass(                                                               \
        createModuleToFunctionPassAdaptor(createFunctionToLoopPassAdaptor(     \
            CREATE_PASS, false, false, DebugLogging)));                        \
    return Error::success();                                                   \
  }
#define LOOP_PASS_WITH_PARAMS(NAME, CREATE_PASS, PARSER)                       \
  if (checkParametrizedPassName(Name, NAME)) {                                 \
    auto Params = parsePassParameters(PARSER, Name, NAME);                     \
    if (!Params)                                                               \
      return Params.takeError();                                               \
    MPM.addPass(                                                               \
        createModuleToFunctionPassAdaptor(createFunctionToLoopPassAdaptor(     \
            CREATE_PASS(Params.get()), false, false, DebugLogging)));          \
    return Error::success();                                                   \
  }
#include "PassRegistry.def"

  for (auto &C : ModulePipelineParsingCallbacks)
    if (C(Name, MPM, InnerPipeline))
      return Error::success();
  return make_error<StringError>(
      formatv("unknown module pass '{0}'", Name).str(),
      inconvertibleErrorCode());
}

Error PassBuilder::parseCGSCCPass(CGSCCPassManager &CGPM,
                                  const PipelineElement &E) {
  auto &Name = E.Name;
  auto &InnerPipeline = E.InnerPipeline;

  // First handle complex passes like the pass managers which carry pipelines.
  if (!InnerPipeline.empty()) {
    if (Name == "cgscc") {
      CGSCCPassManager NestedCGPM(DebugLogging);
      if (auto Err = parseCGSCCPassPipeline(NestedCGPM, InnerPipeline))
        return Err;
      // Add the nested pass manager with the appropriate adaptor.
      CGPM.addPass(std::move(NestedCGPM));
      return Error::success();
    }
    if (Name == "function") {
      FunctionPassManager FPM(DebugLogging);
      if (auto Err = parseFunctionPassPipeline(FPM, InnerPipeline))
        return Err;
      // Add the nested pass manager with the appropriate adaptor.
      CGPM.addPass(createCGSCCToFunctionPassAdaptor(std::move(FPM)));
      return Error::success();
    }
    if (auto Count = parseRepeatPassName(Name)) {
      CGSCCPassManager NestedCGPM(DebugLogging);
      if (auto Err = parseCGSCCPassPipeline(NestedCGPM, InnerPipeline))
        return Err;
      CGPM.addPass(createRepeatedPass(*Count, std::move(NestedCGPM)));
      return Error::success();
    }
    if (auto MaxRepetitions = parseDevirtPassName(Name)) {
      CGSCCPassManager NestedCGPM(DebugLogging);
      if (auto Err = parseCGSCCPassPipeline(NestedCGPM, InnerPipeline))
        return Err;
      CGPM.addPass(
          createDevirtSCCRepeatedPass(std::move(NestedCGPM), *MaxRepetitions));
      return Error::success();
    }

    for (auto &C : CGSCCPipelineParsingCallbacks)
      if (C(Name, CGPM, InnerPipeline))
        return Error::success();

    // Normal passes can't have pipelines.
    return make_error<StringError>(
        formatv("invalid use of '{0}' pass as cgscc pipeline", Name).str(),
        inconvertibleErrorCode());
  }

// Now expand the basic registered passes from the .inc file.
#define CGSCC_PASS(NAME, CREATE_PASS)                                          \
  if (Name == NAME) {                                                          \
    CGPM.addPass(CREATE_PASS);                                                 \
    return Error::success();                                                   \
  }
#define CGSCC_ANALYSIS(NAME, CREATE_PASS)                                      \
  if (Name == "require<" NAME ">") {                                           \
    CGPM.addPass(RequireAnalysisPass<                                          \
                 std::remove_reference<decltype(CREATE_PASS)>::type,           \
                 LazyCallGraph::SCC, CGSCCAnalysisManager, LazyCallGraph &,    \
                 CGSCCUpdateResult &>());                                      \
    return Error::success();                                                   \
  }                                                                            \
  if (Name == "invalidate<" NAME ">") {                                        \
    CGPM.addPass(InvalidateAnalysisPass<                                       \
                 std::remove_reference<decltype(CREATE_PASS)>::type>());       \
    return Error::success();                                                   \
  }
#define FUNCTION_PASS(NAME, CREATE_PASS)                                       \
  if (Name == NAME) {                                                          \
    CGPM.addPass(createCGSCCToFunctionPassAdaptor(CREATE_PASS));               \
    return Error::success();                                                   \
  }
#define FUNCTION_PASS_WITH_PARAMS(NAME, CREATE_PASS, PARSER)                   \
  if (checkParametrizedPassName(Name, NAME)) {                                 \
    auto Params = parsePassParameters(PARSER, Name, NAME);                     \
    if (!Params)                                                               \
      return Params.takeError();                                               \
    CGPM.addPass(createCGSCCToFunctionPassAdaptor(CREATE_PASS(Params.get()))); \
    return Error::success();                                                   \
  }
#define LOOP_PASS(NAME, CREATE_PASS)                                           \
  if (Name == NAME) {                                                          \
    CGPM.addPass(                                                              \
        createCGSCCToFunctionPassAdaptor(createFunctionToLoopPassAdaptor(      \
            CREATE_PASS, false, false, DebugLogging)));                        \
    return Error::success();                                                   \
  }
#define LOOP_PASS_WITH_PARAMS(NAME, CREATE_PASS, PARSER)                       \
  if (checkParametrizedPassName(Name, NAME)) {                                 \
    auto Params = parsePassParameters(PARSER, Name, NAME);                     \
    if (!Params)                                                               \
      return Params.takeError();                                               \
    CGPM.addPass(                                                              \
        createCGSCCToFunctionPassAdaptor(createFunctionToLoopPassAdaptor(      \
            CREATE_PASS(Params.get()), false, false, DebugLogging)));          \
    return Error::success();                                                   \
  }
#include "PassRegistry.def"

  for (auto &C : CGSCCPipelineParsingCallbacks)
    if (C(Name, CGPM, InnerPipeline))
      return Error::success();
  return make_error<StringError>(
      formatv("unknown cgscc pass '{0}'", Name).str(),
      inconvertibleErrorCode());
}

Error PassBuilder::parseFunctionPass(FunctionPassManager &FPM,
                                     const PipelineElement &E) {
  auto &Name = E.Name;
  auto &InnerPipeline = E.InnerPipeline;

  // First handle complex passes like the pass managers which carry pipelines.
  if (!InnerPipeline.empty()) {
    if (Name == "function") {
      FunctionPassManager NestedFPM(DebugLogging);
      if (auto Err = parseFunctionPassPipeline(NestedFPM, InnerPipeline))
        return Err;
      // Add the nested pass manager with the appropriate adaptor.
      FPM.addPass(std::move(NestedFPM));
      return Error::success();
    }
    if (Name == "loop" || Name == "loop-mssa") {
      LoopPassManager LPM(DebugLogging);
      if (auto Err = parseLoopPassPipeline(LPM, InnerPipeline))
        return Err;
      // Add the nested pass manager with the appropriate adaptor.
      bool UseMemorySSA = (Name == "loop-mssa");
      bool UseBFI = llvm::any_of(
          InnerPipeline, [](auto Pipeline) { return Pipeline.Name == "licm"; });
      FPM.addPass(createFunctionToLoopPassAdaptor(std::move(LPM), UseMemorySSA,
                                                  UseBFI, DebugLogging));
      return Error::success();
    }
    if (auto Count = parseRepeatPassName(Name)) {
      FunctionPassManager NestedFPM(DebugLogging);
      if (auto Err = parseFunctionPassPipeline(NestedFPM, InnerPipeline))
        return Err;
      FPM.addPass(createRepeatedPass(*Count, std::move(NestedFPM)));
      return Error::success();
    }

    for (auto &C : FunctionPipelineParsingCallbacks)
      if (C(Name, FPM, InnerPipeline))
        return Error::success();

    // Normal passes can't have pipelines.
    return make_error<StringError>(
        formatv("invalid use of '{0}' pass as function pipeline", Name).str(),
        inconvertibleErrorCode());
  }

// Now expand the basic registered passes from the .inc file.
#define FUNCTION_PASS(NAME, CREATE_PASS)                                       \
  if (Name == NAME) {                                                          \
    FPM.addPass(CREATE_PASS);                                                  \
    return Error::success();                                                   \
  }
#define FUNCTION_PASS_WITH_PARAMS(NAME, CREATE_PASS, PARSER)                   \
  if (checkParametrizedPassName(Name, NAME)) {                                 \
    auto Params = parsePassParameters(PARSER, Name, NAME);                     \
    if (!Params)                                                               \
      return Params.takeError();                                               \
    FPM.addPass(CREATE_PASS(Params.get()));                                    \
    return Error::success();                                                   \
  }
#define FUNCTION_ANALYSIS(NAME, CREATE_PASS)                                   \
  if (Name == "require<" NAME ">") {                                           \
    FPM.addPass(                                                               \
        RequireAnalysisPass<                                                   \
            std::remove_reference<decltype(CREATE_PASS)>::type, Function>());  \
    return Error::success();                                                   \
  }                                                                            \
  if (Name == "invalidate<" NAME ">") {                                        \
    FPM.addPass(InvalidateAnalysisPass<                                        \
                std::remove_reference<decltype(CREATE_PASS)>::type>());        \
    return Error::success();                                                   \
  }
// FIXME: UseMemorySSA is set to false. Maybe we could do things like:
//        bool UseMemorySSA = !("canon-freeze" || "loop-predication" ||
//                              "guard-widening");
//        The risk is that it may become obsolete if we're not careful.
#define LOOP_PASS(NAME, CREATE_PASS)                                           \
  if (Name == NAME) {                                                          \
    FPM.addPass(createFunctionToLoopPassAdaptor(CREATE_PASS, false, false,     \
                                                DebugLogging));                \
    return Error::success();                                                   \
  }
#define LOOP_PASS_WITH_PARAMS(NAME, CREATE_PASS, PARSER)                       \
  if (checkParametrizedPassName(Name, NAME)) {                                 \
    auto Params = parsePassParameters(PARSER, Name, NAME);                     \
    if (!Params)                                                               \
      return Params.takeError();                                               \
    FPM.addPass(createFunctionToLoopPassAdaptor(CREATE_PASS(Params.get()),     \
                                                false, false, DebugLogging));  \
    return Error::success();                                                   \
  }
#include "PassRegistry.def"

  for (auto &C : FunctionPipelineParsingCallbacks)
    if (C(Name, FPM, InnerPipeline))
      return Error::success();
  return make_error<StringError>(
      formatv("unknown function pass '{0}'", Name).str(),
      inconvertibleErrorCode());
}

Error PassBuilder::parseLoopPass(LoopPassManager &LPM,
                                 const PipelineElement &E) {
  StringRef Name = E.Name;
  auto &InnerPipeline = E.InnerPipeline;

  // First handle complex passes like the pass managers which carry pipelines.
  if (!InnerPipeline.empty()) {
    if (Name == "loop") {
      LoopPassManager NestedLPM(DebugLogging);
      if (auto Err = parseLoopPassPipeline(NestedLPM, InnerPipeline))
        return Err;
      // Add the nested pass manager with the appropriate adaptor.
      LPM.addPass(std::move(NestedLPM));
      return Error::success();
    }
    if (auto Count = parseRepeatPassName(Name)) {
      LoopPassManager NestedLPM(DebugLogging);
      if (auto Err = parseLoopPassPipeline(NestedLPM, InnerPipeline))
        return Err;
      LPM.addPass(createRepeatedPass(*Count, std::move(NestedLPM)));
      return Error::success();
    }

    for (auto &C : LoopPipelineParsingCallbacks)
      if (C(Name, LPM, InnerPipeline))
        return Error::success();

    // Normal passes can't have pipelines.
    return make_error<StringError>(
        formatv("invalid use of '{0}' pass as loop pipeline", Name).str(),
        inconvertibleErrorCode());
  }

// Now expand the basic registered passes from the .inc file.
#define LOOP_PASS(NAME, CREATE_PASS)                                           \
  if (Name == NAME) {                                                          \
    LPM.addPass(CREATE_PASS);                                                  \
    return Error::success();                                                   \
  }
#define LOOP_PASS_WITH_PARAMS(NAME, CREATE_PASS, PARSER)                       \
  if (checkParametrizedPassName(Name, NAME)) {                                 \
    auto Params = parsePassParameters(PARSER, Name, NAME);                     \
    if (!Params)                                                               \
      return Params.takeError();                                               \
    LPM.addPass(CREATE_PASS(Params.get()));                                    \
    return Error::success();                                                   \
  }
#define LOOP_ANALYSIS(NAME, CREATE_PASS)                                       \
  if (Name == "require<" NAME ">") {                                           \
    LPM.addPass(RequireAnalysisPass<                                           \
                std::remove_reference<decltype(CREATE_PASS)>::type, Loop,      \
                LoopAnalysisManager, LoopStandardAnalysisResults &,            \
                LPMUpdater &>());                                              \
    return Error::success();                                                   \
  }                                                                            \
  if (Name == "invalidate<" NAME ">") {                                        \
    LPM.addPass(InvalidateAnalysisPass<                                        \
                std::remove_reference<decltype(CREATE_PASS)>::type>());        \
    return Error::success();                                                   \
  }
#include "PassRegistry.def"

  for (auto &C : LoopPipelineParsingCallbacks)
    if (C(Name, LPM, InnerPipeline))
      return Error::success();
  return make_error<StringError>(formatv("unknown loop pass '{0}'", Name).str(),
                                 inconvertibleErrorCode());
}

bool PassBuilder::parseAAPassName(AAManager &AA, StringRef Name) {
#define MODULE_ALIAS_ANALYSIS(NAME, CREATE_PASS)                               \
  if (Name == NAME) {                                                          \
    AA.registerModuleAnalysis<                                                 \
        std::remove_reference<decltype(CREATE_PASS)>::type>();                 \
    return true;                                                               \
  }
#define FUNCTION_ALIAS_ANALYSIS(NAME, CREATE_PASS)                             \
  if (Name == NAME) {                                                          \
    AA.registerFunctionAnalysis<                                               \
        std::remove_reference<decltype(CREATE_PASS)>::type>();                 \
    return true;                                                               \
  }
#include "PassRegistry.def"

  for (auto &C : AAParsingCallbacks)
    if (C(Name, AA))
      return true;
  return false;
}

Error PassBuilder::parseLoopPassPipeline(LoopPassManager &LPM,
                                         ArrayRef<PipelineElement> Pipeline) {
  for (const auto &Element : Pipeline) {
    if (auto Err = parseLoopPass(LPM, Element))
      return Err;
  }
  return Error::success();
}

Error PassBuilder::parseFunctionPassPipeline(
    FunctionPassManager &FPM, ArrayRef<PipelineElement> Pipeline) {
  for (const auto &Element : Pipeline) {
    if (auto Err = parseFunctionPass(FPM, Element))
      return Err;
  }
  return Error::success();
}

Error PassBuilder::parseCGSCCPassPipeline(CGSCCPassManager &CGPM,
                                          ArrayRef<PipelineElement> Pipeline) {
  for (const auto &Element : Pipeline) {
    if (auto Err = parseCGSCCPass(CGPM, Element))
      return Err;
  }
  return Error::success();
}

void PassBuilder::crossRegisterProxies(LoopAnalysisManager &LAM,
                                       FunctionAnalysisManager &FAM,
                                       CGSCCAnalysisManager &CGAM,
                                       ModuleAnalysisManager &MAM) {
  MAM.registerPass([&] { return FunctionAnalysisManagerModuleProxy(FAM); });
  MAM.registerPass([&] { return CGSCCAnalysisManagerModuleProxy(CGAM); });
  CGAM.registerPass([&] { return ModuleAnalysisManagerCGSCCProxy(MAM); });
  FAM.registerPass([&] { return CGSCCAnalysisManagerFunctionProxy(CGAM); });
  FAM.registerPass([&] { return ModuleAnalysisManagerFunctionProxy(MAM); });
  FAM.registerPass([&] { return LoopAnalysisManagerFunctionProxy(LAM); });
  LAM.registerPass([&] { return FunctionAnalysisManagerLoopProxy(FAM); });
}

Error PassBuilder::parseModulePassPipeline(ModulePassManager &MPM,
                                           ArrayRef<PipelineElement> Pipeline) {
  for (const auto &Element : Pipeline) {
    if (auto Err = parseModulePass(MPM, Element))
      return Err;
  }
  return Error::success();
}

// Primary pass pipeline description parsing routine for a \c ModulePassManager
// FIXME: Should this routine accept a TargetMachine or require the caller to
// pre-populate the analysis managers with target-specific stuff?
Error PassBuilder::parsePassPipeline(ModulePassManager &MPM,
                                     StringRef PipelineText) {
  auto Pipeline = parsePipelineText(PipelineText);
  if (!Pipeline || Pipeline->empty())
    return make_error<StringError>(
        formatv("invalid pipeline '{0}'", PipelineText).str(),
        inconvertibleErrorCode());

  // If the first name isn't at the module layer, wrap the pipeline up
  // automatically.
  StringRef FirstName = Pipeline->front().Name;

  if (!isModulePassName(FirstName, ModulePipelineParsingCallbacks)) {
    if (isCGSCCPassName(FirstName, CGSCCPipelineParsingCallbacks)) {
      Pipeline = {{"cgscc", std::move(*Pipeline)}};
    } else if (isFunctionPassName(FirstName,
                                  FunctionPipelineParsingCallbacks)) {
      Pipeline = {{"function", std::move(*Pipeline)}};
    } else if (isLoopPassName(FirstName, LoopPipelineParsingCallbacks)) {
      Pipeline = {{"function", {{"loop", std::move(*Pipeline)}}}};
    } else {
      for (auto &C : TopLevelPipelineParsingCallbacks)
        if (C(MPM, *Pipeline, DebugLogging))
          return Error::success();

      // Unknown pass or pipeline name!
      auto &InnerPipeline = Pipeline->front().InnerPipeline;
      return make_error<StringError>(
          formatv("unknown {0} name '{1}'",
                  (InnerPipeline.empty() ? "pass" : "pipeline"), FirstName)
              .str(),
          inconvertibleErrorCode());
    }
  }

  if (auto Err = parseModulePassPipeline(MPM, *Pipeline))
    return Err;
  return Error::success();
}

// Primary pass pipeline description parsing routine for a \c CGSCCPassManager
Error PassBuilder::parsePassPipeline(CGSCCPassManager &CGPM,
                                     StringRef PipelineText) {
  auto Pipeline = parsePipelineText(PipelineText);
  if (!Pipeline || Pipeline->empty())
    return make_error<StringError>(
        formatv("invalid pipeline '{0}'", PipelineText).str(),
        inconvertibleErrorCode());

  StringRef FirstName = Pipeline->front().Name;
  if (!isCGSCCPassName(FirstName, CGSCCPipelineParsingCallbacks))
    return make_error<StringError>(
        formatv("unknown cgscc pass '{0}' in pipeline '{1}'", FirstName,
                PipelineText)
            .str(),
        inconvertibleErrorCode());

  if (auto Err = parseCGSCCPassPipeline(CGPM, *Pipeline))
    return Err;
  return Error::success();
}

// Primary pass pipeline description parsing routine for a \c
// FunctionPassManager
Error PassBuilder::parsePassPipeline(FunctionPassManager &FPM,
                                     StringRef PipelineText) {
  auto Pipeline = parsePipelineText(PipelineText);
  if (!Pipeline || Pipeline->empty())
    return make_error<StringError>(
        formatv("invalid pipeline '{0}'", PipelineText).str(),
        inconvertibleErrorCode());

  StringRef FirstName = Pipeline->front().Name;
  if (!isFunctionPassName(FirstName, FunctionPipelineParsingCallbacks))
    return make_error<StringError>(
        formatv("unknown function pass '{0}' in pipeline '{1}'", FirstName,
                PipelineText)
            .str(),
        inconvertibleErrorCode());

  if (auto Err = parseFunctionPassPipeline(FPM, *Pipeline))
    return Err;
  return Error::success();
}

// Primary pass pipeline description parsing routine for a \c LoopPassManager
Error PassBuilder::parsePassPipeline(LoopPassManager &CGPM,
                                     StringRef PipelineText) {
  auto Pipeline = parsePipelineText(PipelineText);
  if (!Pipeline || Pipeline->empty())
    return make_error<StringError>(
        formatv("invalid pipeline '{0}'", PipelineText).str(),
        inconvertibleErrorCode());

  if (auto Err = parseLoopPassPipeline(CGPM, *Pipeline))
    return Err;

  return Error::success();
}

Error PassBuilder::parseAAPipeline(AAManager &AA, StringRef PipelineText) {
  // If the pipeline just consists of the word 'default' just replace the AA
  // manager with our default one.
  if (PipelineText == "default") {
    AA = buildDefaultAAPipeline();
    return Error::success();
  }

  while (!PipelineText.empty()) {
    StringRef Name;
    std::tie(Name, PipelineText) = PipelineText.split(',');
    if (!parseAAPassName(AA, Name))
      return make_error<StringError>(
          formatv("unknown alias analysis name '{0}'", Name).str(),
          inconvertibleErrorCode());
  }

  return Error::success();
}

bool PassBuilder::isAAPassName(StringRef PassName) {
#define MODULE_ALIAS_ANALYSIS(NAME, CREATE_PASS)                               \
  if (PassName == NAME)                                                        \
    return true;
#define FUNCTION_ALIAS_ANALYSIS(NAME, CREATE_PASS)                             \
  if (PassName == NAME)                                                        \
    return true;
#include "PassRegistry.def"
  return false;
}

bool PassBuilder::isAnalysisPassName(StringRef PassName) {
#define MODULE_ANALYSIS(NAME, CREATE_PASS)                                     \
  if (PassName == NAME)                                                        \
    return true;
#define FUNCTION_ANALYSIS(NAME, CREATE_PASS)                                   \
  if (PassName == NAME)                                                        \
    return true;
#define LOOP_ANALYSIS(NAME, CREATE_PASS)                                       \
  if (PassName == NAME)                                                        \
    return true;
#define CGSCC_ANALYSIS(NAME, CREATE_PASS)                                      \
  if (PassName == NAME)                                                        \
    return true;
#define MODULE_ALIAS_ANALYSIS(NAME, CREATE_PASS)                               \
  if (PassName == NAME)                                                        \
    return true;
#define FUNCTION_ALIAS_ANALYSIS(NAME, CREATE_PASS)                             \
  if (PassName == NAME)                                                        \
    return true;
#include "PassRegistry.def"
  return false;
}

static void printPassName(StringRef PassName, raw_ostream &OS) {
  OS << "  " << PassName << "\n";
}

void PassBuilder::printPassNames(raw_ostream &OS) {
  // TODO: print pass descriptions when they are available

  OS << "Module passes:\n";
#define MODULE_PASS(NAME, CREATE_PASS) printPassName(NAME, OS);
#include "PassRegistry.def"

  OS << "Module analyses:\n";
#define MODULE_ANALYSIS(NAME, CREATE_PASS) printPassName(NAME, OS);
#include "PassRegistry.def"

  OS << "Module alias analyses:\n";
#define MODULE_ALIAS_ANALYSIS(NAME, CREATE_PASS) printPassName(NAME, OS);
#include "PassRegistry.def"

  OS << "CGSCC passes:\n";
#define CGSCC_PASS(NAME, CREATE_PASS) printPassName(NAME, OS);
#include "PassRegistry.def"

  OS << "CGSCC analyses:\n";
#define CGSCC_ANALYSIS(NAME, CREATE_PASS) printPassName(NAME, OS);
#include "PassRegistry.def"

  OS << "Function passes:\n";
#define FUNCTION_PASS(NAME, CREATE_PASS) printPassName(NAME, OS);
#include "PassRegistry.def"

  OS << "Function analyses:\n";
#define FUNCTION_ANALYSIS(NAME, CREATE_PASS) printPassName(NAME, OS);
#include "PassRegistry.def"

  OS << "Function alias analyses:\n";
#define FUNCTION_ALIAS_ANALYSIS(NAME, CREATE_PASS) printPassName(NAME, OS);
#include "PassRegistry.def"

  OS << "Loop passes:\n";
#define LOOP_PASS(NAME, CREATE_PASS) printPassName(NAME, OS);
#include "PassRegistry.def"

  OS << "Loop analyses:\n";
#define LOOP_ANALYSIS(NAME, CREATE_PASS) printPassName(NAME, OS);
#include "PassRegistry.def"
}

void PassBuilder::registerParseTopLevelPipelineCallback(
    const std::function<bool(ModulePassManager &, ArrayRef<PipelineElement>,
                             bool DebugLogging)> &C) {
  TopLevelPipelineParsingCallbacks.push_back(C);
}<|MERGE_RESOLUTION|>--- conflicted
+++ resolved
@@ -1777,15 +1777,12 @@
   // ordering here.
   MPM.addPass(GlobalDCEPass());
   MPM.addPass(ConstantMergePass());
-
-<<<<<<< HEAD
+  MPM.addPass(RelLookupTableConverterPass());
+
 #if INTEL_CUSTOMIZATION
   MPM.addPass(InlineReportEmitterPass(Level.getSpeedupLevel(),
                                       Level.getSizeLevel(), LTOPreLink));
 #endif // INTEL_CUSTOMIZATION
-=======
-  MPM.addPass(RelLookupTableConverterPass());
->>>>>>> 5fd001a5
 
   return MPM;
 }
