//===- Parsing, selection, and construction of pass pipelines -------------===//
//
// Part of the LLVM Project, under the Apache License v2.0 with LLVM Exceptions.
// See https://llvm.org/LICENSE.txt for license information.
// SPDX-License-Identifier: Apache-2.0 WITH LLVM-exception
//
//===----------------------------------------------------------------------===//
/// \file
///
/// This file provides the implementation of the PassBuilder based on our
/// static pass registry as well as related functionality. It also provides
/// helpers to aid in analyzing, debugging, and testing passes and pass
/// pipelines.
///
//===----------------------------------------------------------------------===//

#include "llvm/Passes/PassBuilder.h"
#include "llvm/ADT/ScopeExit.h" // INTEL
#include "llvm/ADT/StringSwitch.h"
#include "llvm/Analysis/AliasAnalysisEvaluator.h"
#include "llvm/Analysis/AliasSetTracker.h"
#include "llvm/Analysis/AssumptionCache.h"
#include "llvm/Analysis/BasicAliasAnalysis.h"
#include "llvm/Analysis/BlockFrequencyInfo.h"
#include "llvm/Analysis/BranchProbabilityInfo.h"
#include "llvm/Analysis/CFGPrinter.h"
#include "llvm/Analysis/CFLAndersAliasAnalysis.h"
#include "llvm/Analysis/CFLSteensAliasAnalysis.h"
#include "llvm/Analysis/CGSCCPassManager.h"
#include "llvm/Analysis/CallGraph.h"
#include "llvm/Analysis/DDG.h"
#include "llvm/Analysis/DDGPrinter.h"
#include "llvm/Analysis/Delinearization.h"
#include "llvm/Analysis/DemandedBits.h"
#include "llvm/Analysis/DependenceAnalysis.h"
#include "llvm/Analysis/DivergenceAnalysis.h"
#include "llvm/Analysis/DominanceFrontier.h"
#include "llvm/Analysis/FunctionPropertiesAnalysis.h"
#include "llvm/Analysis/GlobalsModRef.h"
#if INTEL_CUSTOMIZATION
#include "llvm/Analysis/Intel_Andersens.h"
#include "llvm/Analysis/Intel_ArrayUseAnalysis.h"
#include "llvm/Analysis/Intel_StdContainerAA.h"
#include "llvm/Analysis/Intel_WP.h"
#endif // INTEL_CUSTOMIZATION
#include "llvm/Analysis/IRSimilarityIdentifier.h"
#include "llvm/Analysis/IVUsers.h"
#include "llvm/Analysis/InlineAdvisor.h"
#include "llvm/Analysis/InlineSizeEstimatorAnalysis.h"
#include "llvm/Analysis/InstCount.h"
#include "llvm/Analysis/LazyCallGraph.h"
#include "llvm/Analysis/LazyValueInfo.h"
#include "llvm/Analysis/Lint.h"
#include "llvm/Analysis/LoopAccessAnalysis.h"
#include "llvm/Analysis/LoopCacheAnalysis.h"
#include "llvm/Analysis/LoopInfo.h"
#include "llvm/Analysis/LoopNestAnalysis.h"
#include "llvm/Analysis/MemDerefPrinter.h"
#include "llvm/Analysis/MemoryDependenceAnalysis.h"
#include "llvm/Analysis/MemorySSA.h"
#include "llvm/Analysis/ModuleDebugInfoPrinter.h"
#include "llvm/Analysis/ModuleSummaryAnalysis.h"
#include "llvm/Analysis/MustExecute.h"
#include "llvm/Analysis/ObjCARCAliasAnalysis.h"
#include "llvm/Analysis/OptimizationRemarkEmitter.h"
#include "llvm/Analysis/PhiValues.h"
#include "llvm/Analysis/PostDominators.h"
#include "llvm/Analysis/ProfileSummaryInfo.h"
#include "llvm/Analysis/RegionInfo.h"
#include "llvm/Analysis/ScalarEvolution.h"
#include "llvm/Analysis/ScalarEvolutionAliasAnalysis.h"
#include "llvm/Analysis/ScopedNoAliasAA.h"
#include "llvm/Analysis/StackLifetime.h"
#include "llvm/Analysis/StackSafetyAnalysis.h"
#include "llvm/Analysis/TargetLibraryInfo.h"
#include "llvm/Analysis/TargetTransformInfo.h"
#include "llvm/Analysis/TypeBasedAliasAnalysis.h"
#include "llvm/IR/Dominators.h"
#include "llvm/IR/IRPrintingPasses.h"
#include "llvm/IR/PassManager.h"
#include "llvm/IR/PrintPasses.h"
#include "llvm/IR/SafepointIRVerifier.h"
#include "llvm/IR/Verifier.h"
#include "llvm/SYCLLowerIR/LowerESIMD.h"
#include "llvm/SYCLLowerIR/LowerWGScope.h"
#include "llvm/Support/CommandLine.h"
#include "llvm/Support/Debug.h"
#include "llvm/Support/ErrorHandling.h"
#include "llvm/Support/FormatVariadic.h"
#include "llvm/Support/Regex.h"
#include "llvm/Target/TargetMachine.h"
#include "llvm/Transforms/AggressiveInstCombine/AggressiveInstCombine.h"
#include "llvm/Transforms/Coroutines/CoroCleanup.h"
#include "llvm/Transforms/Coroutines/CoroEarly.h"
#include "llvm/Transforms/Coroutines/CoroElide.h"
#include "llvm/Transforms/Coroutines/CoroSplit.h"
#include "llvm/Transforms/Instrumentation/Intel_FunctionSplitting.h" // INTEL
#include "llvm/Transforms/IPO/AlwaysInliner.h"
#include "llvm/Transforms/IPO/Annotation2Metadata.h"
#include "llvm/Transforms/IPO/ArgumentPromotion.h"
#include "llvm/Transforms/IPO/Attributor.h"
#include "llvm/Transforms/IPO/BlockExtractor.h"
#include "llvm/Transforms/IPO/CalledValuePropagation.h"
#include "llvm/Transforms/IPO/ConstantMerge.h"
#include "llvm/Transforms/IPO/CrossDSOCFI.h"
#include "llvm/Transforms/IPO/DeadArgumentElimination.h"
#include "llvm/Transforms/IPO/ElimAvailExtern.h"
#include "llvm/Transforms/IPO/ForceFunctionAttrs.h"
#include "llvm/Transforms/IPO/FunctionAttrs.h"
#include "llvm/Transforms/IPO/FunctionImport.h"
#include "llvm/Transforms/IPO/GlobalDCE.h"
#include "llvm/Transforms/IPO/GlobalOpt.h"
#include "llvm/Transforms/IPO/GlobalSplit.h"
#include "llvm/Transforms/IPO/HotColdSplitting.h"
#include "llvm/Transforms/IPO/IROutliner.h"
#include "llvm/Transforms/IPO/InferFunctionAttrs.h"
#include "llvm/Transforms/IPO/Inliner.h"
#if INTEL_CUSTOMIZATION
#include "llvm/Transforms/IPO/Intel_AdvancedFastCall.h"
#include "llvm/Transforms/IPO/Intel_AggInliner.h"
#include "llvm/Transforms/IPO/Intel_ArgNoAliasProp.h"
#include "llvm/Transforms/IPO/Intel_ArgumentAlignment.h"
#include "llvm/Transforms/IPO/Intel_CallTreeCloning.h"
#if INTEL_FEATURE_SW_ADVANCED
#include "llvm/Transforms/IPO/Intel_DeadArrayOpsElimination.h"
#endif // INTEL_FEATURE_SW_ADVANCED
#include "llvm/Transforms/IPO/Intel_DopeVectorConstProp.h"
#include "llvm/Transforms/IPO/Intel_FoldWPIntrinsic.h"
#include "llvm/Transforms/IPO/Intel_InlineLists.h"
#include "llvm/Transforms/IPO/Intel_InlineReportEmitter.h"
#include "llvm/Transforms/IPO/Intel_InlineReportSetup.h"
#include "llvm/Transforms/IPO/Intel_IPArrayTranspose.h"
#include "llvm/Transforms/IPO/Intel_IPODeadArgElimination.h"
#if INTEL_FEATURE_SW_ADVANCED
#include "llvm/Transforms/IPO/Intel_IPCloning.h"
#include "llvm/Transforms/IPO/Intel_IPOPrefetch.h"
#include "llvm/Transforms/IPO/Intel_IPPredOpt.h"
#endif // INTEL_FEATURE_SW_ADVANCED
#include "llvm/Transforms/IPO/Intel_MathLibrariesDeclaration.h"
#include "llvm/Transforms/IPO/Intel_OptimizeDynamicCasts.h"
#if INTEL_FEATURE_SW_ADVANCED
#include "llvm/Transforms/IPO/Intel_PartialInline.h"
#include "llvm/Transforms/IPO/Intel_QsortRecognizer.h"
#endif // INTEL_FEATURE_SW_ADVANCED
#include "llvm/Transforms/IPO/Intel_TileMVInlMarker.h"
#include "llvm/Transforms/IPO/Intel_VTableFixup.h"
#endif // INTEL_CUSTOMIZATION
#include "llvm/Transforms/IPO/Internalize.h"
#include "llvm/Transforms/IPO/LoopExtractor.h"
#include "llvm/Transforms/IPO/LowerTypeTests.h"
#include "llvm/Transforms/IPO/MergeFunctions.h"
#include "llvm/Transforms/IPO/OpenMPOpt.h"
#include "llvm/Transforms/IPO/PartialInlining.h"
#include "llvm/Transforms/IPO/SCCP.h"
#include "llvm/Transforms/IPO/SampleProfile.h"
#include "llvm/Transforms/IPO/SampleProfileProbe.h"
#include "llvm/Transforms/IPO/StripDeadPrototypes.h"
#include "llvm/Transforms/IPO/StripSymbols.h"
#include "llvm/Transforms/IPO/SyntheticCountsPropagation.h"
#include "llvm/Transforms/IPO/WholeProgramDevirt.h"
#include "llvm/Transforms/InstCombine/InstCombine.h"
#include "llvm/Transforms/Instrumentation.h"
#include "llvm/Transforms/Instrumentation/AddressSanitizer.h"
#include "llvm/Transforms/Instrumentation/BoundsChecking.h"
#include "llvm/Transforms/Instrumentation/CGProfile.h"
#include "llvm/Transforms/Instrumentation/ControlHeightReduction.h"
#include "llvm/Transforms/Instrumentation/DataFlowSanitizer.h"
#include "llvm/Transforms/Instrumentation/GCOVProfiler.h"
#include "llvm/Transforms/Instrumentation/HWAddressSanitizer.h"
#include "llvm/Transforms/Instrumentation/InstrOrderFile.h"
#include "llvm/Transforms/Instrumentation/InstrProfiling.h"
#include "llvm/Transforms/Instrumentation/MemProfiler.h"
#include "llvm/Transforms/Instrumentation/MemorySanitizer.h"
#include "llvm/Transforms/Instrumentation/PGOInstrumentation.h"
#include "llvm/Transforms/Instrumentation/PoisonChecking.h"
#include "llvm/Transforms/Instrumentation/SPIRITTAnnotations.h"
#include "llvm/Transforms/Instrumentation/SanitizerCoverage.h"
#include "llvm/Transforms/Intel_OpenCLTransforms/FMASplitter.h" // INTEL
#include "llvm/Transforms/Instrumentation/ThreadSanitizer.h"
#include "llvm/Transforms/ObjCARC.h"
#include "llvm/Transforms/Scalar/ADCE.h"
#include "llvm/Transforms/Scalar/Intel_IVSplit.h" // INTEL
#include "llvm/Transforms/Scalar/AlignmentFromAssumptions.h"
#include "llvm/Transforms/Scalar/AnnotationRemarks.h"
#include "llvm/Transforms/Scalar/BDCE.h"
#include "llvm/Transforms/Scalar/CallSiteSplitting.h"
#include "llvm/Transforms/Scalar/ConstantHoisting.h"
#include "llvm/Transforms/Scalar/ConstraintElimination.h"
#include "llvm/Transforms/Scalar/CorrelatedValuePropagation.h"
#include "llvm/Transforms/Scalar/DCE.h"
#include "llvm/Transforms/Scalar/DFAJumpThreading.h"
#include "llvm/Transforms/Scalar/DeadStoreElimination.h"
#include "llvm/Transforms/Scalar/DivRemPairs.h"
#include "llvm/Transforms/Scalar/EarlyCSE.h"
#include "llvm/Transforms/Scalar/Float2Int.h"
#include "llvm/Transforms/Scalar/GVN.h"
#include "llvm/Transforms/Scalar/GuardWidening.h"
#include "llvm/Transforms/Scalar/IVUsersPrinter.h"
#include "llvm/Transforms/Scalar/IndVarSimplify.h"
#if INTEL_CUSTOMIZATION
#if INTEL_FEATURE_SW_ADVANCED
#include "llvm/Transforms/Scalar/Intel_FunctionRecognizer.h"
#endif // INTEL_FEATURE_SW_ADVANCED
#endif // INTEL_CUSTOMIZATION
#include "llvm/Transforms/Scalar/Intel_GlobalOpt.h"         // INTEL
#include "llvm/Transforms/Scalar/Intel_IndirectCallConv.h"  // INTEL
#include "llvm/Transforms/Scalar/Intel_LoopAttrs.h"         // INTEL
#include "llvm/Transforms/Scalar/Intel_LoopOptMarker.h" // INTEL
#include "llvm/Transforms/Scalar/Intel_LowerSubscriptIntrinsic.h" // INTEL
#include "llvm/Transforms/Scalar/Intel_TbaaMDPropagation.h" // INTEL
#include "llvm/Transforms/Scalar/InductiveRangeCheckElimination.h"
#if !INTEL_COLLAB
#include "llvm/Transforms/Scalar/InferAddressSpaces.h"
#endif // ! INTEL_COLLAB
#include "llvm/Transforms/Scalar/InstSimplifyPass.h"
#include "llvm/Transforms/Scalar/JumpThreading.h"
#include "llvm/Transforms/Scalar/LICM.h"
#include "llvm/Transforms/Scalar/LoopAccessAnalysisPrinter.h"
#include "llvm/Transforms/Scalar/LoopBoundSplit.h"
#include "llvm/Transforms/Scalar/LoopDataPrefetch.h"
#include "llvm/Transforms/Scalar/LoopDeletion.h"
#include "llvm/Transforms/Scalar/LoopDistribute.h"
#include "llvm/Transforms/Scalar/LoopFlatten.h"
#include "llvm/Transforms/Scalar/LoopFuse.h"
#include "llvm/Transforms/Scalar/LoopIdiomRecognize.h"
#include "llvm/Transforms/Scalar/LoopInstSimplify.h"
#include "llvm/Transforms/Scalar/LoopInterchange.h"
#include "llvm/Transforms/Scalar/LoopLoadElimination.h"
#include "llvm/Transforms/Scalar/LoopPassManager.h"
#include "llvm/Transforms/Scalar/LoopPredication.h"
#include "llvm/Transforms/Scalar/LoopReroll.h"
#include "llvm/Transforms/Scalar/LoopRotation.h"
#include "llvm/Transforms/Scalar/LoopSimplifyCFG.h"
#include "llvm/Transforms/Scalar/LoopSink.h"
#include "llvm/Transforms/Scalar/LoopStrengthReduce.h"
#include "llvm/Transforms/Scalar/LoopUnrollAndJamPass.h"
#include "llvm/Transforms/Scalar/LoopUnrollPass.h"
#include "llvm/Transforms/Scalar/LoopVersioningLICM.h"
#include "llvm/Transforms/Scalar/LowerAtomic.h"
#include "llvm/Transforms/Scalar/LowerConstantIntrinsics.h"
#include "llvm/Transforms/Scalar/LowerExpectIntrinsic.h"
#include "llvm/Transforms/Scalar/LowerGuardIntrinsic.h"
#include "llvm/Transforms/Scalar/LowerMatrixIntrinsics.h"
#include "llvm/Transforms/Scalar/LowerWidenableCondition.h"
#include "llvm/Transforms/Scalar/MakeGuardsExplicit.h"
#include "llvm/Transforms/Scalar/MemCpyOptimizer.h"
#include "llvm/Transforms/Scalar/MergeICmps.h"
#include "llvm/Transforms/Scalar/MergedLoadStoreMotion.h"
#include "llvm/Transforms/Scalar/NaryReassociate.h"
#include "llvm/Transforms/Scalar/NewGVN.h"
#include "llvm/Transforms/Scalar/PartiallyInlineLibCalls.h"
#include "llvm/Transforms/Scalar/Reassociate.h"
#include "llvm/Transforms/Scalar/Reg2Mem.h"
#include "llvm/Transforms/Scalar/RewriteStatepointsForGC.h"
#include "llvm/Transforms/Scalar/SCCP.h"
#include "llvm/Transforms/Scalar/SROA.h"
#include "llvm/Transforms/Scalar/ScalarizeMaskedMemIntrin.h"
#include "llvm/Transforms/Scalar/Scalarizer.h"
#include "llvm/Transforms/Scalar/SeparateConstOffsetFromGEP.h"
#include "llvm/Transforms/Scalar/SimpleLoopUnswitch.h"
#include "llvm/Transforms/Scalar/SimplifyCFG.h"
#include "llvm/Transforms/Scalar/Sink.h"
#include "llvm/Transforms/Scalar/SpeculativeExecution.h"
#include "llvm/Transforms/Scalar/StraightLineStrengthReduce.h"
#include "llvm/Transforms/Scalar/StructurizeCFG.h"
#include "llvm/Transforms/Scalar/TailRecursionElimination.h"
#include "llvm/Transforms/Scalar/WarnMissedTransforms.h"
#include "llvm/Transforms/Utils/AddDiscriminators.h"
#include "llvm/Transforms/Utils/AssumeBundleBuilder.h"
#include "llvm/Transforms/Utils/BreakCriticalEdges.h"
#include "llvm/Transforms/Utils/CanonicalizeAliases.h"
#include "llvm/Transforms/Utils/CanonicalizeFreezeInLoops.h"
#include "llvm/Transforms/Utils/EntryExitInstrumenter.h"
#include "llvm/Transforms/Utils/FixIrreducible.h"
#include "llvm/Transforms/Utils/HelloWorld.h"
#include "llvm/Transforms/Utils/InjectTLIMappings.h"
#include "llvm/Transforms/Utils/InstructionNamer.h"
#include "llvm/Transforms/Utils/LCSSA.h"
#include "llvm/Transforms/Utils/LibCallsShrinkWrap.h"
#include "llvm/Transforms/Utils/LoopSimplify.h"
#include "llvm/Transforms/Utils/LoopVersioning.h"
#include "llvm/Transforms/Utils/LowerInvoke.h"
#include "llvm/Transforms/Utils/LowerSwitch.h"
#include "llvm/Transforms/Utils/Mem2Reg.h"
#include "llvm/Transforms/Utils/MetaRenamer.h"
#include "llvm/Transforms/Utils/NameAnonGlobals.h"
#include "llvm/Transforms/Utils/RelLookupTableConverter.h"
#include "llvm/Transforms/Utils/StripGCRelocates.h"
#include "llvm/Transforms/Utils/StripNonLineTableDebugInfo.h"
#include "llvm/Transforms/Utils/SymbolRewriter.h"
#include "llvm/Transforms/Utils/UnifyFunctionExitNodes.h"
#include "llvm/Transforms/Utils/UnifyLoopExits.h"
#include "llvm/Transforms/Vectorize/LoadStoreVectorizer.h"
#include "llvm/Transforms/Vectorize/LoopVectorize.h"
#include "llvm/Transforms/Vectorize/SLPVectorizer.h"
#if INTEL_CUSTOMIZATION
#include "llvm/Analysis/Intel_OptReport/OptReportOptionsPass.h"
#include "llvm/Analysis/Intel_XmainOptLevelPass.h"
#include "llvm/Transforms/Scalar/Intel_AddSubReassociate.h"
#include "llvm/Transforms/Scalar/Intel_DopeVectorHoist.h"
#include "llvm/Transforms/Scalar/Intel_ForcedCMOVGeneration.h"
#include "llvm/Transforms/Scalar/Intel_HandlePragmaVectorAligned.h"
#include "llvm/Transforms/Scalar/Intel_LoopCarriedCSE.h"
#include "llvm/Transforms/Scalar/Intel_MultiVersioning.h"
#include "llvm/Transforms/Scalar/Intel_OptReportEmitter.h"
#if INTEL_FEATURE_SW_ADVANCED
#include "llvm/Transforms/Scalar/Intel_NontemporalStore.h"
#endif // INTEL_FEATURE_SW_ADVANCED
#include "llvm/Transforms/Scalar/Intel_TransformSinAndCosCalls.h"
#include "llvm/Transforms/Vectorize/Intel_LoadCoalescing.h"
#include "llvm/Transforms/Vectorize/IntelMFReplacement.h"
#include "llvm/Transforms/Utils/Intel_VecClone.h"

// DPC++ CPU Kernel Transformation passes
#include "llvm/Transforms/Intel_DPCPPKernelTransforms/Passes.h"

// Intel Loop Optimization framework
// Framework passes
#include "llvm/Analysis/Intel_LoopAnalysis/Framework/HIRFramework.h"
#include "llvm/Analysis/Intel_LoopAnalysis/Framework/HIRRegionIdentification.h"
#include "llvm/Analysis/Intel_LoopAnalysis/Framework/HIRSCCFormation.h"
#include "llvm/Transforms/Intel_LoopTransforms/HIRCodeGenPass.h"
#include "llvm/Transforms/Intel_LoopTransforms/HIROptReportEmitterPass.h"
#include "llvm/Transforms/Intel_LoopTransforms/HIRSSADeconstructionPass.h"

// VPlan Vectorizer passes
#include "llvm/Transforms/Intel_MapIntrinToIml/MapIntrinToIml.h"
#include "llvm/Transforms/Intel_VPO/VPODirectiveCleanup.h"
#include "llvm/Transforms/Vectorize/IntelVPlanDriver.h"
#include "llvm/Transforms/Vectorize/IntelVPlanFunctionVectorizer.h"
#include "llvm/Transforms/Vectorize/IntelVPlanPragmaOmpOrderedSimdExtract.h"

// Analysis passes
#include "llvm/Analysis/Intel_LoopAnalysis/Analysis/HIRDDAnalysis.h"
#include "llvm/Analysis/Intel_LoopAnalysis/Analysis/HIRLocalityAnalysis.h"
#include "llvm/Analysis/Intel_LoopAnalysis/Analysis/HIRLoopResource.h"
#include "llvm/Analysis/Intel_LoopAnalysis/Analysis/HIRLoopStatistics.h"
#include "llvm/Analysis/Intel_LoopAnalysis/Analysis/HIRParVecAnalysis.h"
#include "llvm/Analysis/Intel_LoopAnalysis/Analysis/HIRSafeReductionAnalysis.h"
#include "llvm/Analysis/Intel_LoopAnalysis/Analysis/HIRSparseArrayReductionAnalysis.h"
#include "llvm/Analysis/Intel_LoopAnalysis/Analysis/HIRArraySectionAnalysis.h"

// Transformation passes
#include "llvm/Transforms/Intel_LoopTransforms/HIRAosToSoaPass.h"
#include "llvm/Transforms/Intel_LoopTransforms/HIRArrayTransposePass.h"
#include "llvm/Transforms/Intel_LoopTransforms/HIRConditionalLoadStoreMotion.h"
#include "llvm/Transforms/Intel_LoopTransforms/HIRConditionalTempSinkingPass.h"
#include "llvm/Transforms/Intel_LoopTransforms/HIRDeadStoreEliminationPass.h"
#include "llvm/Transforms/Intel_LoopTransforms/HIRGeneralUnrollPass.h"
#include "llvm/Transforms/Intel_LoopTransforms/HIRGenerateMKLCallPass.h"
#include "llvm/Transforms/Intel_LoopTransforms/HIRIdentityMatrixIdiomRecognitionPass.h"
#include "llvm/Transforms/Intel_LoopTransforms/HIRIdiomRecognitionPass.h"
#include "llvm/Transforms/Intel_LoopTransforms/HIRLMMPass.h"
#include "llvm/Transforms/Intel_LoopTransforms/HIRLastValueComputationPass.h"
#include "llvm/Transforms/Intel_LoopTransforms/HIRLoopBlockingPass.h"
#include "llvm/Transforms/Intel_LoopTransforms/HIRLoopCollapsePass.h"
#include "llvm/Transforms/Intel_LoopTransforms/HIRLoopConcatenationPass.h"
#include "llvm/Transforms/Intel_LoopTransforms/HIRLoopDistributionForLoopNestPass.h"
#include "llvm/Transforms/Intel_LoopTransforms/HIRLoopDistributionForMemRecPass.h"
#include "llvm/Transforms/Intel_LoopTransforms/HIRLoopFusionPass.h"
#include "llvm/Transforms/Intel_LoopTransforms/HIRLoopInterchangePass.h"
#include "llvm/Transforms/Intel_LoopTransforms/HIRLoopRematerializePass.h"
#include "llvm/Transforms/Intel_LoopTransforms/HIRLoopRerollPass.h"
#include "llvm/Transforms/Intel_LoopTransforms/HIRLoopReversalPass.h"
#include "llvm/Transforms/Intel_LoopTransforms/HIRMVForConstUBPass.h"
#include "llvm/Transforms/Intel_LoopTransforms/HIRMVForVariableStridePass.h"
#include "llvm/Transforms/Intel_LoopTransforms/HIRMemoryReductionSinkingPass.h"
#include "llvm/Transforms/Intel_LoopTransforms/HIRMultiExitLoopRerollPass.h"
#include "llvm/Transforms/Intel_LoopTransforms/HIRNontemporalMarking.h"
#include "llvm/Transforms/Intel_LoopTransforms/HIROptPredicatePass.h"
#include "llvm/Transforms/Intel_LoopTransforms/HIROptVarPredicatePass.h"
#include "llvm/Transforms/Intel_LoopTransforms/HIRPMSymbolicTripCountCompleteUnrollPass.h"
#include "llvm/Transforms/Intel_LoopTransforms/HIRPostVecCompleteUnrollPass.h"
#include "llvm/Transforms/Intel_LoopTransforms/HIRPreVecCompleteUnrollPass.h"
#include "llvm/Transforms/Intel_LoopTransforms/HIRPrefetchingPass.h"
#include "llvm/Transforms/Intel_LoopTransforms/HIRPropagateCastedIVPass.h"
#include "llvm/Transforms/Intel_LoopTransforms/HIRRecognizeParLoopPass.h"
#include "llvm/Transforms/Intel_LoopTransforms/HIRRowWiseMVPass.h"
#include "llvm/Transforms/Intel_LoopTransforms/HIRRuntimeDDPass.h"
#include "llvm/Transforms/Intel_LoopTransforms/HIRScalarReplArrayPass.h"
#include "llvm/Transforms/Intel_LoopTransforms/HIRSinkingForPerfectLoopnestPass.h"
#include "llvm/Transforms/Intel_LoopTransforms/HIRSumWindowReuse.h"
#include "llvm/Transforms/Intel_LoopTransforms/HIRTempCleanupPass.h"
#include "llvm/Transforms/Intel_LoopTransforms/HIRUndoSinkingForPerfectLoopnestPass.h"
#include "llvm/Transforms/Intel_LoopTransforms/HIRUnrollAndJamPass.h"
#include "llvm/Transforms/Intel_LoopTransforms/HIRVecDirInsertPass.h"
#include "llvm/Transforms/Intel_LoopTransforms/HIRRowWiseMVPass.h"
#include "llvm/Transforms/Intel_LoopTransforms/HIRStoreResultIntoTempArray.h"
#include "llvm/Transforms/Intel_LoopTransforms/HIRNonZeroSinkingForPerfectLoopnest.h"
#include "llvm/Transforms/Intel_LoopTransforms/HIRIdentityMatrixSubstitution.h"
#include "llvm/Transforms/Intel_LoopTransforms/HIRArrayScalarizationTestLauncherPass.h"
#if INTEL_FEATURE_SW_ADVANCED
#include "llvm/Transforms/Intel_LoopTransforms/HIRCrossLoopArrayContraction.h"
#include "llvm/Transforms/Intel_LoopTransforms/HIRInterLoopBlockingPass.h"
#endif // INTEL_FEATURE_SW_ADVANCED

#if INTEL_FEATURE_SW_DTRANS
#include "Intel_DTrans/DTransCommon.h"
#include "Intel_DTrans/DTransPasses.h"
#endif // INTEL_FEATURE_SW_DTRANS
#include "llvm/Transforms/VPO/Paropt/Intel_VPOParoptOptimizeDataSharing.h"
#include "llvm/Transforms/VPO/Paropt/Intel_VPOParoptSharedPrivatization.h"
#endif // INTEL_CUSTOMIZATION
#if INTEL_COLLAB
// VPO
#include "llvm/Analysis/VPO/WRegionInfo/WRegionCollection.h"
#include "llvm/Analysis/VPO/WRegionInfo/WRegionInfo.h"
#include "llvm/Transforms/VPO/Paropt/VPOParopt.h"
#include "llvm/Transforms/VPO/Paropt/VPOParoptLoopCollapse.h"
#include "llvm/Transforms/VPO/Paropt/VPOParoptPrepare.h"
#include "llvm/Transforms/VPO/Paropt/VPOParoptTpv.h"
#include "llvm/Transforms/VPO/Utils/CFGRestructuring.h"
#include "llvm/Transforms/VPO/Utils/VPORestoreOperands.h"
#endif // INTEL_COLLAB
#include "llvm/Transforms/Vectorize/VectorCombine.h"

using namespace llvm;
using namespace llvm::loopopt;                 // INTEL
using namespace llvm::llvm_intel_wp_analysis;  // INTEL

#if INTEL_CUSTOMIZATION
// Enable the partial inlining during LTO
static cl::opt<bool>
    RunLTOPartialInlining("enable-npm-lto-partial-inlining", cl::init(true),
                       cl::Hidden, cl::ZeroOrMore,
                       cl::desc("Run LTO Partial inlinining pass"));
#endif // INTEL_CUSTOMIZATION

static cl::opt<InliningAdvisorMode> UseInlineAdvisor(
    "enable-ml-inliner", cl::init(InliningAdvisorMode::Default), cl::Hidden,
    cl::desc("Enable ML policy for inliner. Currently trained for -Oz only"),
    cl::values(clEnumValN(InliningAdvisorMode::Default, "default",
                          "Heuristics-based inliner version."),
               clEnumValN(InliningAdvisorMode::Development, "development",
                          "Use development mode (runtime-loadable model)."),
               clEnumValN(InliningAdvisorMode::Release, "release",
                          "Use release mode (AOT-compiled model).")));

static cl::opt<bool> EnableSyntheticCounts(
    "enable-npm-synthetic-counts", cl::init(false), cl::Hidden, cl::ZeroOrMore,
    cl::desc("Run synthetic function entry count generation "
             "pass"));
#if INTEL_CUSTOMIZATION
// Andersen AliasAnalysis
static cl::opt<bool> EnableAndersen("enable-npm-andersen", cl::init(true),
    cl::Hidden, cl::desc("Enable AndersensAA for the new PM (default = on)"));

// Inline Aggressive Analysis
static cl::opt<bool> EnableInlineAggAnalysis(
   "enable-npm-inline-aggressive-analysis", cl::init(true), cl::Hidden,
   cl::desc("Enable Inline Aggressive Analysis for the new PM (default = on)"));

#if INTEL_CUSTOMIZATION
#if INTEL_FEATURE_SW_ADVANCED
// IP Cloning
static cl::opt<bool> EnableIPCloning(
    "enable-npm-ip-cloning", cl::init(true), cl::Hidden,
    cl::desc("Enable IP Cloning for the new PM (default = on)"));
#endif // INTEL_FEATURE_SW_ADVANCED
#endif // INTEL_CUSTOMIZATION

// IPO Array Transpose
static cl::opt<bool> EnableIPArrayTranspose(
   "enable-npm-ip-array-transpose", cl::init(true), cl::Hidden,
   cl::desc("Enable IPO Array Transpose for the new PM (default = on)"));

#if INTEL_FEATURE_SW_ADVANCED
// Dead Array Element Ops Elimination
static cl::opt<bool> EnableDeadArrayOpsElim(
   "enable-npm-dead-array-ops-elim", cl::init(true), cl::Hidden,
   cl::desc("Enable Dead Array Ops Elimination for the new PM (default = on)"));

// IPO Prefetch
static cl::opt<bool> EnableIPOPrefetch(
    "enable-npm-ipo-prefetch", cl::init(true), cl::Hidden,
    cl::desc("Enable IPO Prefetch"));
#endif // INTEL_FEATURE_SW_ADVANCED

// Indirect call Conv
static cl::opt<bool> EnableIndirectCallConv("enable-npm-ind-call-conv",
    cl::init(true), cl::Hidden,
    cl::desc("Enable Indirect Call Conv for the new PM (default = on)"));

// Function multi-versioning.
static cl::opt<bool> EnableMultiVersioning("enable-npm-multiversioning",
  cl::init(false), cl::ReallyHidden,
  cl::desc("Enable Function Multi-versioning in the new PM"));

// Enable whole program analysis
static cl::opt<bool> EnableWPA("enable-npm-whole-program-analysis",
  cl::init(true), cl::ReallyHidden,
  cl::desc("Enable Whole Program analysis in the new pass manager"));
#endif // INTEL_CUSTOMIZATION

static const Regex DefaultAliasRegex(
    "^(default|thinlto-pre-link|thinlto|lto-pre-link|lto)<(O[0123sz])>$");

#if INTEL_CUSTOMIZATION
#if INTEL_FEATURE_SW_DTRANS
// DTrans optimizations -- this is a placeholder for future work.
static cl::opt<bool> EnableDTrans("enable-npm-dtrans",
    cl::init(false), cl::Hidden,
    cl::desc("Enable DTrans optimizations"));
#endif // INTEL_FEATURE_SW_DTRANS

#if INTEL_FEATURE_SW_ADVANCED
// Partial inlining for simple functions
static cl::opt<bool>
    EnableIntelPI("enable-npm-intel-pi", cl::init(true), cl::Hidden,
                cl::desc("Enable the partial inlining for simple functions"));
#endif // INTEL_FEATURE_SW_ADVANCED
#endif // INTEL_CUSTOMIZATION

/// Flag to enable inline deferral during PGO.
static cl::opt<bool>
    EnablePGOInlineDeferral("enable-npm-pgo-inline-deferral", cl::init(true),
                            cl::Hidden,
                            cl::desc("Enable inline deferral during PGO"));

static cl::opt<bool> EnableMemProfiler("enable-mem-prof", cl::init(false),
                                       cl::Hidden, cl::ZeroOrMore,
                                       cl::desc("Enable memory profiler"));

static cl::opt<bool> PerformMandatoryInliningsFirst(
    "mandatory-inlining-first", cl::init(true), cl::Hidden, cl::ZeroOrMore,
    cl::desc("Perform mandatory inlinings module-wide, before performing "
             "inlining."));

static cl::opt<bool> EnableO3NonTrivialUnswitching(
    "enable-npm-O3-nontrivial-unswitch", cl::init(true), cl::Hidden,
    cl::ZeroOrMore, cl::desc("Enable non-trivial loop unswitching for -O3"));

PipelineTuningOptions::PipelineTuningOptions() {
  LoopInterleaving = true;
  LoopVectorization = true;
  SLPVectorization = false;
  LoopUnrolling = true;
  ForgetAllSCEVInLoopUnroll = ForgetSCEVInLoopUnroll;
  LicmMssaOptCap = SetLicmMssaOptCap;
  LicmMssaNoAccForPromotionCap = SetLicmMssaNoAccForPromotionCap;
  CallGraphProfile = true;
  MergeFunctions = false;
}
#if INTEL_CUSTOMIZATION
extern cl::opt<bool> ConvertToSubs;
enum class ThroughputMode { None, SingleJob, MultipleJob };
extern cl::opt<ThroughputMode> ThroughputModeOpt;
#endif // INTEL_CUSTOMIZATION
namespace llvm {
#if INTEL_CUSTOMIZATION
extern cl::opt<bool> RunLoopOptFrameworkOnly;
enum class LoopOptMode { None, LightWeight, Full };
extern cl::opt<LoopOptMode> RunLoopOpts;
#endif // INTEL_CUSTOMIZATION
extern cl::opt<bool> ExtraVectorizerPasses;

extern cl::opt<unsigned> MaxDevirtIterations;
extern cl::opt<bool> EnableConstraintElimination;
extern cl::opt<bool> EnableFunctionSpecialization;
extern cl::opt<bool> EnableGVNHoist;
extern cl::opt<bool> EnableGVNSink;
extern cl::opt<bool> EnableHotColdSplit;
extern cl::opt<bool> EnableIROutliner;
extern cl::opt<bool> EnableOrderFileInstrumentation;
extern cl::opt<bool> EnableCHR;
extern cl::opt<bool> EnableLoopInterchange;
extern cl::opt<bool> EnableUnrollAndJam;
extern cl::opt<bool> EnableLoopFlatten;
extern cl::opt<bool> EnableDFAJumpThreading;
extern cl::opt<bool> RunNewGVN;
extern cl::opt<bool> RunPartialInlining;
extern cl::opt<bool> ExtraVectorizerPasses;

extern cl::opt<bool> FlattenedProfileUsed;

extern cl::opt<AttributorRunOption> AttributorRun;
extern cl::opt<bool> EnableKnowledgeRetention;

extern cl::opt<bool> EnableMatrix;

extern cl::opt<bool> DisablePreInliner;
extern cl::opt<int> PreInlineThreshold;
#if INTEL_COLLAB
// TODO: Change this to an enum class in PassManagerBuilder.cpp
enum { InvokeParoptBeforeInliner = 1, InvokeParoptAfterInliner };
extern cl::opt<unsigned> RunVPOOpt;
extern cl::opt<unsigned> RunVPOParopt;
#endif // INTEL_COLLAB
#if INTEL_CUSTOMIZATION
extern cl::opt<bool> EnableVPlanDriver;
extern cl::opt<bool> RunVecClone;
extern cl::opt<bool> EnableDeviceSimd;
extern cl::opt<bool> RunVPOVecopt;
extern cl::opt<bool> RunPreLoopOptVPOPasses;
extern cl::opt<bool> RunPostLoopOptVPOPasses;
extern cl::opt<bool> EnableVPOParoptSharedPrivatization;
#endif // INTEL_CUSTOMIZATION
} // namespace llvm

const OptimizationLevel OptimizationLevel::O0 = {
    /*SpeedLevel*/ 0,
    /*SizeLevel*/ 0};
const OptimizationLevel OptimizationLevel::O1 = {
    /*SpeedLevel*/ 1,
    /*SizeLevel*/ 0};
const OptimizationLevel OptimizationLevel::O2 = {
    /*SpeedLevel*/ 2,
    /*SizeLevel*/ 0};
const OptimizationLevel OptimizationLevel::O3 = {
    /*SpeedLevel*/ 3,
    /*SizeLevel*/ 0};
const OptimizationLevel OptimizationLevel::Os = {
    /*SpeedLevel*/ 2,
    /*SizeLevel*/ 1};
const OptimizationLevel OptimizationLevel::Oz = {
    /*SpeedLevel*/ 2,
    /*SizeLevel*/ 2};

namespace {

// The following passes/analyses have custom names, otherwise their name will
// include `(anonymous namespace)`. These are special since they are only for
// testing purposes and don't live in a header file.

/// No-op module pass which does nothing.
struct NoOpModulePass : PassInfoMixin<NoOpModulePass> {
  PreservedAnalyses run(Module &M, ModuleAnalysisManager &) {
    return PreservedAnalyses::all();
  }

  static StringRef name() { return "NoOpModulePass"; }
};

/// No-op module analysis.
class NoOpModuleAnalysis : public AnalysisInfoMixin<NoOpModuleAnalysis> {
  friend AnalysisInfoMixin<NoOpModuleAnalysis>;
  static AnalysisKey Key;

public:
  struct Result {};
  Result run(Module &, ModuleAnalysisManager &) { return Result(); }
  static StringRef name() { return "NoOpModuleAnalysis"; }
};

/// No-op CGSCC pass which does nothing.
struct NoOpCGSCCPass : PassInfoMixin<NoOpCGSCCPass> {
  PreservedAnalyses run(LazyCallGraph::SCC &C, CGSCCAnalysisManager &,
                        LazyCallGraph &, CGSCCUpdateResult &UR) {
    return PreservedAnalyses::all();
  }
  static StringRef name() { return "NoOpCGSCCPass"; }
};

/// No-op CGSCC analysis.
class NoOpCGSCCAnalysis : public AnalysisInfoMixin<NoOpCGSCCAnalysis> {
  friend AnalysisInfoMixin<NoOpCGSCCAnalysis>;
  static AnalysisKey Key;

public:
  struct Result {};
  Result run(LazyCallGraph::SCC &, CGSCCAnalysisManager &, LazyCallGraph &G) {
    return Result();
  }
  static StringRef name() { return "NoOpCGSCCAnalysis"; }
};

/// No-op function pass which does nothing.
struct NoOpFunctionPass : PassInfoMixin<NoOpFunctionPass> {
  PreservedAnalyses run(Function &F, FunctionAnalysisManager &) {
    return PreservedAnalyses::all();
  }
  static StringRef name() { return "NoOpFunctionPass"; }
};

/// No-op function analysis.
class NoOpFunctionAnalysis : public AnalysisInfoMixin<NoOpFunctionAnalysis> {
  friend AnalysisInfoMixin<NoOpFunctionAnalysis>;
  static AnalysisKey Key;

public:
  struct Result {};
  Result run(Function &, FunctionAnalysisManager &) { return Result(); }
  static StringRef name() { return "NoOpFunctionAnalysis"; }
};

/// No-op loop pass which does nothing.
struct NoOpLoopPass : PassInfoMixin<NoOpLoopPass> {
  PreservedAnalyses run(Loop &L, LoopAnalysisManager &,
                        LoopStandardAnalysisResults &, LPMUpdater &) {
    return PreservedAnalyses::all();
  }
  static StringRef name() { return "NoOpLoopPass"; }
};

/// No-op loop analysis.
class NoOpLoopAnalysis : public AnalysisInfoMixin<NoOpLoopAnalysis> {
  friend AnalysisInfoMixin<NoOpLoopAnalysis>;
  static AnalysisKey Key;

public:
  struct Result {};
  Result run(Loop &, LoopAnalysisManager &, LoopStandardAnalysisResults &) {
    return Result();
  }
  static StringRef name() { return "NoOpLoopAnalysis"; }
};

AnalysisKey NoOpModuleAnalysis::Key;
AnalysisKey NoOpCGSCCAnalysis::Key;
AnalysisKey NoOpFunctionAnalysis::Key;
AnalysisKey NoOpLoopAnalysis::Key;

/// Whether or not we should populate a PassInstrumentationCallbacks's class to
/// pass name map.
///
/// This is for optimization purposes so we don't populate it if we never use
/// it. This should be updated if new pass instrumentation wants to use the map.
/// We currently only use this for --print-before/after.
bool shouldPopulateClassToPassNames() {
  return !printBeforePasses().empty() || !printAfterPasses().empty();
}

} // namespace

PassBuilder::PassBuilder(TargetMachine *TM, PipelineTuningOptions PTO,
                         Optional<PGOOptions> PGOOpt,
                         PassInstrumentationCallbacks *PIC)
#if INTEL_CUSTOMIZATION
    // Add PrepareForLTO(false), AfterSLPVectorizer(false)
    : TM(TM), PTO(PTO), PGOOpt(PGOOpt), PIC(PIC),
      PrepareForLTO(false), AfterSLPVectorizer(false) {
#endif // INTEL_CUSTOMIZATION
  if (TM)
    TM->registerPassBuilderCallbacks(*this);
  if (PIC && shouldPopulateClassToPassNames()) {
#define MODULE_PASS(NAME, CREATE_PASS)                                         \
  PIC->addClassToPassName(decltype(CREATE_PASS)::name(), NAME);
#define MODULE_ANALYSIS(NAME, CREATE_PASS)                                     \
  PIC->addClassToPassName(decltype(CREATE_PASS)::name(), NAME);
#define FUNCTION_PASS(NAME, CREATE_PASS)                                       \
  PIC->addClassToPassName(decltype(CREATE_PASS)::name(), NAME);
#define FUNCTION_PASS_WITH_PARAMS(NAME, CLASS, CREATE_PASS, PARSER, PARAMS)    \
  PIC->addClassToPassName(CLASS, NAME);
#define FUNCTION_ANALYSIS(NAME, CREATE_PASS)                                   \
  PIC->addClassToPassName(decltype(CREATE_PASS)::name(), NAME);
#define LOOP_PASS(NAME, CREATE_PASS)                                           \
  PIC->addClassToPassName(decltype(CREATE_PASS)::name(), NAME);
#define LOOP_PASS_WITH_PARAMS(NAME, CLASS, CREATE_PASS, PARSER, PARAMS)        \
  PIC->addClassToPassName(CLASS, NAME);
#define LOOP_ANALYSIS(NAME, CREATE_PASS)                                       \
  PIC->addClassToPassName(decltype(CREATE_PASS)::name(), NAME);
#define CGSCC_PASS(NAME, CREATE_PASS)                                          \
  PIC->addClassToPassName(decltype(CREATE_PASS)::name(), NAME);
#define CGSCC_ANALYSIS(NAME, CREATE_PASS)                                      \
  PIC->addClassToPassName(decltype(CREATE_PASS)::name(), NAME);
#include "PassRegistry.def"
  }
#if INTEL_CUSTOMIZATION
#if INTEL_FEATURE_SW_DTRANS
  DTransEnabled = EnableDTrans;
#else // INTEL_FEATURE_SW_DTRANS
  DTransEnabled = false;
#endif // INTEL_FEATURE_SW_DTRANS
#endif // INTEL_CUSTOMIZATION
}

void PassBuilder::invokePeepholeEPCallbacks(FunctionPassManager &FPM,
                                            OptimizationLevel Level) {
  for (auto &C : PeepholeEPCallbacks)
    C(FPM, Level);
}

void PassBuilder::registerModuleAnalyses(ModuleAnalysisManager &MAM) {
#define MODULE_ANALYSIS(NAME, CREATE_PASS)                                     \
  MAM.registerPass([&] { return CREATE_PASS; });
#include "PassRegistry.def"

  for (auto &C : ModuleAnalysisRegistrationCallbacks)
    C(MAM);
}

void PassBuilder::registerCGSCCAnalyses(CGSCCAnalysisManager &CGAM) {
#define CGSCC_ANALYSIS(NAME, CREATE_PASS)                                      \
  CGAM.registerPass([&] { return CREATE_PASS; });
#include "PassRegistry.def"

  for (auto &C : CGSCCAnalysisRegistrationCallbacks)
    C(CGAM);
}

void PassBuilder::registerFunctionAnalyses(FunctionAnalysisManager &FAM) {
#define FUNCTION_ANALYSIS(NAME, CREATE_PASS)                                   \
  FAM.registerPass([&] { return CREATE_PASS; });
#include "PassRegistry.def"

  for (auto &C : FunctionAnalysisRegistrationCallbacks)
    C(FAM);
}

void PassBuilder::registerLoopAnalyses(LoopAnalysisManager &LAM) {
#define LOOP_ANALYSIS(NAME, CREATE_PASS)                                       \
  LAM.registerPass([&] { return CREATE_PASS; });
#include "PassRegistry.def"

  for (auto &C : LoopAnalysisRegistrationCallbacks)
    C(LAM);
}

// Helper to add AnnotationRemarksPass.
static void addAnnotationRemarksPass(ModulePassManager &MPM) {
  FunctionPassManager FPM;
  FPM.addPass(AnnotationRemarksPass());
  MPM.addPass(createModuleToFunctionPassAdaptor(std::move(FPM)));
}

#if INTEL_CUSTOMIZATION
void PassBuilder::addInstCombinePass(FunctionPassManager &FPM,
                                     bool EnableUpCasting) const {
  // Enable it when SLP Vectorizer is off or after SLP Vectorizer pass.
  bool EnableFcmpMinMaxCombine =
      (!PrepareForLTO && !PTO.SLPVectorization) || AfterSLPVectorizer;
#if INTEL_FEATURE_SW_DTRANS
  // Configure the instruction combining pass to avoid some transformations
  // that lose type information for DTrans.
  bool PreserveForDTrans = (PrepareForLTO && DTransEnabled);
#else // INTEL_FEATURE_SW_DTRANS
  bool PreserveForDTrans = false;
#endif // INTEL_FEATURE_SW_DTRANS
#if 0
  // FIXME: If this temporary workaround is still present in LPM pipeline at
  // the time when we are switching NPM by default, this code-block can be
  // enabled here. It's very disruptive to the pipeline, increasing the
  // output of Intel_new-pm-O2-paropt.ll from 253 to 375 lines. So it would be
  // cleaner if we never have to enable it here.
  if (RunVPOParopt) {
    // CMPLRLLVM-25424: temporary workaround for cases, where
    // the instructions combining pass inserts value definitions
    // inside OpenMP regions making them live out without proper
    // handling in the OpenMP clauses.
    // VPOCFGRestructuring breaks blocks at the OpenMP regions'
    // boundaries minimizing the probability of illegal instruction
    // insertion in the instructions combining pass.
    // We have to move VPO Paropt transformations closer to FE
    // to stop fiddling with the optimization pipeline.
    FPM.addPass(VPOCFGRestructuringPass());
  }
#endif
  FPM.addPass(InstCombinePass(PreserveForDTrans,
                              PrepareForLTO && EnableIPArrayTranspose,
                              EnableFcmpMinMaxCombine, EnableUpCasting));
}
#endif // INTEL_CUSTOMIZATION

// Helper to check if the current compilation phase is preparing for LTO
static bool isLTOPreLink(ThinOrFullLTOPhase Phase) {
  return Phase == ThinOrFullLTOPhase::ThinLTOPreLink ||
         Phase == ThinOrFullLTOPhase::FullLTOPreLink;
}

// TODO: Investigate the cost/benefit of tail call elimination on debugging.
FunctionPassManager
PassBuilder::buildO1FunctionSimplificationPipeline(OptimizationLevel Level,
                                                   ThinOrFullLTOPhase Phase) {

  FunctionPassManager FPM;

#if INTEL_CUSTOMIZATION
  // Propagate TBAA information before SROA so that we can remove mid-function
  // fakeload intrinsics which would block SROA.
  FPM.addPass(TbaaMDPropagationPass());
  // Run OptReportOptionsPass early so that it is available to all users.
  FPM.addPass(RequireAnalysisPass<OptReportOptionsAnalysis, Function>());
#endif // INTEL_CUSTOMIZATION

  // Form SSA out of local memory accesses after breaking apart aggregates into
  // scalars.
  FPM.addPass(SROA());

#if INTEL_CUSTOMIZATION
#if INTEL_FEATURE_SW_ADVANCED
  if (DTransEnabled)
    FPM.addPass(FunctionRecognizerPass());
#endif // INTEL_FEATURE_SW_ADVANCED
#endif // INTEL_CUSTOMIZATION

  // Catch trivial redundancies
  FPM.addPass(EarlyCSEPass(true /* Enable mem-ssa. */));

  // Hoisting of scalars and load expressions.
  FPM.addPass(SimplifyCFGPass());
  addInstCombinePass(FPM, !DTransEnabled); //INTEL

  FPM.addPass(LibCallsShrinkWrapPass());

  invokePeepholeEPCallbacks(FPM, Level);

  FPM.addPass(SimplifyCFGPass());

  // Form canonically associated expression trees, and simplify the trees using
  // basic mathematical properties. For example, this will form (nearly)
  // minimal multiplication trees.
  FPM.addPass(ReassociatePass());

  // Add the primary loop simplification pipeline.
  // FIXME: Currently this is split into two loop pass pipelines because we run
  // some function passes in between them. These can and should be removed
  // and/or replaced by scheduling the loop pass equivalents in the correct
  // positions. But those equivalent passes aren't powerful enough yet.
  // Specifically, `SimplifyCFGPass` and `InstCombinePass` are currently still
  // used. We have `LoopSimplifyCFGPass` which isn't yet powerful enough yet to
  // fully replace `SimplifyCFGPass`, and the closest to the other we have is
  // `LoopInstSimplify`.
  LoopPassManager LPM1, LPM2;

  // Simplify the loop body. We do this initially to clean up after other loop
  // passes run, either when iterating on a loop or on inner loops with
  // implications on the outer loop.
  LPM1.addPass(LoopInstSimplifyPass());
  LPM1.addPass(LoopSimplifyCFGPass());

  // Try to remove as much code from the loop header as possible,
  // to reduce amount of IR that will have to be duplicated.
  // TODO: Investigate promotion cap for O1.
#if INTEL_CUSTOMIZATION
  // 27770/28531: This extra pass causes high spill rates in several
  // benchmarks.
  if (!DTransEnabled)
    LPM1.addPass(
        LICMPass(PTO.LicmMssaOptCap, PTO.LicmMssaNoAccForPromotionCap));
#endif // INTEL_CUSTOMIZATION

  LPM1.addPass(LoopRotatePass(/* Disable header duplication */ true,
                              isLTOPreLink(Phase)));
  // TODO: Investigate promotion cap for O1.
  LPM1.addPass(LICMPass(PTO.LicmMssaOptCap, PTO.LicmMssaNoAccForPromotionCap));
  LPM1.addPass(SimpleLoopUnswitchPass());

  LPM2.addPass(LoopIdiomRecognizePass());
  LPM2.addPass(IndVarSimplifyPass());

  for (auto &C : LateLoopOptimizationsEPCallbacks)
    C(LPM2, Level);

  LPM2.addPass(LoopDeletionPass());

  if (EnableLoopInterchange)
    LPM2.addPass(LoopInterchangePass());

  // Do not enable unrolling in PreLinkThinLTO phase during sample PGO
  // because it changes IR to makes profile annotation in back compile
  // inaccurate. The normal unroller doesn't pay attention to forced full unroll
  // attributes so we need to make sure and allow the full unroll pass to pay
  // attention to it.
  if (Phase != ThinOrFullLTOPhase::ThinLTOPreLink || !PGOOpt ||
      PGOOpt->Action != PGOOptions::SampleUse)
    LPM2.addPass(LoopFullUnrollPass(Level.getSpeedupLevel(),
                                    /* OnlyWhenForced= */ !PTO.LoopUnrolling,
                                    PTO.ForgetAllSCEVInLoopUnroll));

  for (auto &C : LoopOptimizerEndEPCallbacks)
    C(LPM2, Level);

  // We provide the opt remark emitter pass for LICM to use. We only need to do
  // this once as it is immutable.
  FPM.addPass(
      RequireAnalysisPass<OptimizationRemarkEmitterAnalysis, Function>());
  FPM.addPass(createFunctionToLoopPassAdaptor(std::move(LPM1),
                                              EnableMSSALoopDependency,
                                              /*UseBlockFrequencyInfo=*/true));
  FPM.addPass(SimplifyCFGPass());
  addInstCombinePass(FPM, !DTransEnabled); // INTEL
  if (EnableLoopFlatten)
    FPM.addPass(createFunctionToLoopPassAdaptor(LoopFlattenPass()));
  // The loop passes in LPM2 (LoopFullUnrollPass) do not preserve MemorySSA.
  // *All* loop passes must preserve it, in order to be able to use it.
  FPM.addPass(createFunctionToLoopPassAdaptor(std::move(LPM2),
                                              /*UseMemorySSA=*/false,
                                              /*UseBlockFrequencyInfo=*/false));

  // Delete small array after loop unroll.
  FPM.addPass(SROA());

  // Specially optimize memory movement as it doesn't look like dataflow in SSA.
  FPM.addPass(MemCpyOptPass());

  // Sparse conditional constant propagation.
  // FIXME: It isn't clear why we do this *after* loop passes rather than
  // before...
  FPM.addPass(SCCPPass());

  // Delete dead bit computations (instcombine runs after to fold away the dead
  // computations, and then ADCE will run later to exploit any new DCE
  // opportunities that creates).
  FPM.addPass(BDCEPass());

  // Run instcombine after redundancy and dead bit elimination to exploit
  // opportunities opened up by them.
  addInstCombinePass(FPM, !DTransEnabled); // INTEL
  invokePeepholeEPCallbacks(FPM, Level);

  FPM.addPass(CoroElidePass());

  for (auto &C : ScalarOptimizerLateEPCallbacks)
    C(FPM, Level);

  // Finally, do an expensive DCE pass to catch all the dead code exposed by
  // the simplifications and basic cleanup after all the simplifications.
  // TODO: Investigate if this is too expensive.
  FPM.addPass(ADCEPass());
  FPM.addPass(SimplifyCFGPass());
  addInstCombinePass(FPM, !DTransEnabled); // INTEL
  invokePeepholeEPCallbacks(FPM, Level);

  return FPM;
}
#if INTEL_CUSTOMIZATION
static bool isLoopOptEnabled(OptimizationLevel Level) {
  // if (!DisableIntelProprietaryOpts &&
  if (((RunLoopOpts != LoopOptMode::None) || RunLoopOptFrameworkOnly) &&
      (Level.getSpeedupLevel() >= 2))
    return true;

  return false;
}
#endif // INTEL_CUSTOMIZATION

FunctionPassManager
PassBuilder::buildFunctionSimplificationPipeline(OptimizationLevel Level,
                                                 ThinOrFullLTOPhase Phase) {
  assert(Level != OptimizationLevel::O0 && "Must request optimizations!");

  // The O1 pipeline has a separate pipeline creation function to simplify
  // construction readability.
  if (Level.getSpeedupLevel() == 1)
    return buildO1FunctionSimplificationPipeline(Level, Phase);

  FunctionPassManager FPM;

#if INTEL_CUSTOMIZATION
  // Propagate TBAA information before SROA so that we can remove mid-function
  // fakeload intrinsics which would block SROA.
  FPM.addPass(TbaaMDPropagationPass());
  // Run OptReportOptionsPass early so that it is available to all users.
  FPM.addPass(RequireAnalysisPass<OptReportOptionsAnalysis, Function>());
#endif // INTEL_CUSTOMIZATION

  // Form SSA out of local memory accesses after breaking apart aggregates into
  // scalars.
  FPM.addPass(SROA());

#if INTEL_CUSTOMIZATION
#if INTEL_FEATURE_SW_ADVANCED
  if (DTransEnabled)
    FPM.addPass(FunctionRecognizerPass());
#endif // INTEL_FEATURE_SW_ADVANCED
#endif // INTEL_CUSTOMIZATION

  // Catch trivial redundancies
  FPM.addPass(EarlyCSEPass(true /* Enable mem-ssa. */));
  if (EnableKnowledgeRetention)
    FPM.addPass(AssumeSimplifyPass());

  // Hoisting of scalars and load expressions.
  if (EnableGVNHoist)
    FPM.addPass(GVNHoistPass());

  // Global value numbering based sinking.
  if (EnableGVNSink) {
    FPM.addPass(GVNSinkPass());
    FPM.addPass(SimplifyCFGPass());
  }

  if (EnableConstraintElimination)
    FPM.addPass(ConstraintEliminationPass());

  // Speculative execution if the target has divergent branches; otherwise nop.
  FPM.addPass(SpeculativeExecutionPass(/* OnlyIfDivergentTarget =*/true));

  // Optimize based on known information about branches, and cleanup afterward.
  FPM.addPass(JumpThreadingPass());
  FPM.addPass(CorrelatedValuePropagationPass());

  FPM.addPass(SimplifyCFGPass());
  if (Level == OptimizationLevel::O3)
    FPM.addPass(AggressiveInstCombinePass());
#if INTEL_CUSTOMIZATION
  // Combine silly sequences. Set PreserveAddrCompute to true in LTO phase 1 if
  // IP ArrayTranspose is enabled.
  addInstCombinePass(FPM, !DTransEnabled);
#endif // INTEL_CUSTOMIZATION

  if (!Level.isOptimizingForSize())
    FPM.addPass(LibCallsShrinkWrapPass());

  invokePeepholeEPCallbacks(FPM, Level);

  // For PGO use pipeline, try to optimize memory intrinsics such as memcpy
  // using the size value profile. Don't perform this when optimizing for size.
  if (PGOOpt && PGOOpt->Action == PGOOptions::IRUse &&
      !Level.isOptimizingForSize())
    FPM.addPass(PGOMemOPSizeOpt());

#if INTEL_CUSTOMIZATION
#if INTEL_FEATURE_SW_DTRANS
  bool SkipRecProgression = PrepareForLTO && DTransEnabled;
#else // INTEL_FEATURE_SW_DTRANS
  bool SkipRecProgression = false;
#endif // INTEL_FEATURE_SW_DTRANS
  // TODO: Investigate the cost/benefit of tail call elimination on debugging.
  FPM.addPass(TailCallElimPass(SkipRecProgression));
#endif // INTEL_CUSTOMIZATION
  FPM.addPass(SimplifyCFGPass());

  // Form canonically associated expression trees, and simplify the trees using
  // basic mathematical properties. For example, this will form (nearly)
  // minimal multiplication trees.
  FPM.addPass(ReassociatePass());

  // Add the primary loop simplification pipeline.
  // FIXME: Currently this is split into two loop pass pipelines because we run
  // some function passes in between them. These can and should be removed
  // and/or replaced by scheduling the loop pass equivalents in the correct
  // positions. But those equivalent passes aren't powerful enough yet.
  // Specifically, `SimplifyCFGPass` and `InstCombinePass` are currently still
  // used. We have `LoopSimplifyCFGPass` which isn't yet powerful enough yet to
  // fully replace `SimplifyCFGPass`, and the closest to the other we have is
  // `LoopInstSimplify`.
  LoopPassManager LPM1, LPM2;

  // Simplify the loop body. We do this initially to clean up after other loop
  // passes run, either when iterating on a loop or on inner loops with
  // implications on the outer loop.
  LPM1.addPass(LoopInstSimplifyPass());
  LPM1.addPass(LoopSimplifyCFGPass());

  // Try to remove as much code from the loop header as possible,
  // to reduce amount of IR that will have to be duplicated.
  // TODO: Investigate promotion cap for O1.
#if INTEL_CUSTOMIZATION
  // 27770/28531: This extra pass causes high spill rates in several
  // benchmarks.
  if (!DTransEnabled)
    LPM1.addPass(
        LICMPass(PTO.LicmMssaOptCap, PTO.LicmMssaNoAccForPromotionCap));
#endif // INTEL_CUSTOMIZATION

  // Disable header duplication in loop rotation at -Oz.
  LPM1.addPass(
      LoopRotatePass(Level != OptimizationLevel::Oz, isLTOPreLink(Phase)));
  // TODO: Investigate promotion cap for O1.
  LPM1.addPass(LICMPass(PTO.LicmMssaOptCap, PTO.LicmMssaNoAccForPromotionCap));
  LPM1.addPass(
      SimpleLoopUnswitchPass(/* NonTrivial */ Level == OptimizationLevel::O3 &&
                             EnableO3NonTrivialUnswitching));
  LPM2.addPass(LoopIdiomRecognizePass());
  LPM2.addPass(IndVarSimplifyPass());

  for (auto &C : LateLoopOptimizationsEPCallbacks)
    C(LPM2, Level);

  LPM2.addPass(LoopDeletionPass());

  if (EnableLoopInterchange)
    LPM2.addPass(LoopInterchangePass());

  // Do not enable unrolling in PreLinkThinLTO phase during sample PGO
  // because it changes IR to makes profile annotation in back compile
  // inaccurate. The normal unroller doesn't pay attention to forced full unroll
  // attributes so we need to make sure and allow the full unroll pass to pay
  // attention to it.
#if INTEL_CUSTOMIZATION
  // HIR complete unroll pass replaces LLVM's full loop unroll pass.
  if ((Phase != ThinOrFullLTOPhase::ThinLTOPreLink || !PGOOpt ||
      PGOOpt->Action != PGOOptions::SampleUse) && !isLoopOptEnabled(Level))
#endif // INTEL_CUSTOMIZATION
    LPM2.addPass(LoopFullUnrollPass(Level.getSpeedupLevel(),
                                    /* OnlyWhenForced= */ !PTO.LoopUnrolling,
                                    PTO.ForgetAllSCEVInLoopUnroll));

  for (auto &C : LoopOptimizerEndEPCallbacks)
    C(LPM2, Level);

  // We provide the opt remark emitter pass for LICM to use. We only need to do
  // this once as it is immutable.
  FPM.addPass(
      RequireAnalysisPass<OptimizationRemarkEmitterAnalysis, Function>());
  FPM.addPass(createFunctionToLoopPassAdaptor(std::move(LPM1),
                                              EnableMSSALoopDependency,
                                              /*UseBlockFrequencyInfo=*/true));
  FPM.addPass(SimplifyCFGPass());
#if INTEL_CUSTOMIZATION
  // Combine silly sequences. Set PreserveAddrCompute to true in LTO phase 1 if
  // IP ArrayTranspose is enabled.
  addInstCombinePass(FPM, !DTransEnabled);
#endif // INTEL_CUSTOMIZATION
  if (EnableLoopFlatten)
    FPM.addPass(createFunctionToLoopPassAdaptor(LoopFlattenPass()));
  // The loop passes in LPM2 (LoopIdiomRecognizePass, IndVarSimplifyPass,
  // LoopDeletionPass and LoopFullUnrollPass) do not preserve MemorySSA.
  // *All* loop passes must preserve it, in order to be able to use it.
  FPM.addPass(createFunctionToLoopPassAdaptor(std::move(LPM2),
                                              /*UseMemorySSA=*/false,
                                              /*UseBlockFrequencyInfo=*/false));

  // Delete small array after loop unroll.
  FPM.addPass(SROA());

  // Eliminate redundancies.
  FPM.addPass(MergedLoadStoreMotionPass());
  if (RunNewGVN)
    FPM.addPass(NewGVNPass());
  else
    FPM.addPass(GVN());

  // Sparse conditional constant propagation.
  // FIXME: It isn't clear why we do this *after* loop passes rather than
  // before...
  FPM.addPass(SCCPPass());

  // Delete dead bit computations (instcombine runs after to fold away the dead
  // computations, and then ADCE will run later to exploit any new DCE
  // opportunities that creates).
  FPM.addPass(BDCEPass());

  // Run instcombine after redundancy and dead bit elimination to exploit
  // opportunities opened up by them.
#if INTEL_CUSTOMIZATION
  // Combine silly sequences. Set PreserveAddrCompute to true in LTO phase 1 if
  // IP ArrayTranspose is enabled.
  addInstCombinePass(FPM, !DTransEnabled);
#endif // INTEL_CUSTOMIZATION
  invokePeepholeEPCallbacks(FPM, Level);

  // Re-consider control flow based optimizations after redundancy elimination,
  // redo DCE, etc.
  if (EnableDFAJumpThreading && Level.getSizeLevel() == 0)
    FPM.addPass(DFAJumpThreadingPass());

  FPM.addPass(JumpThreadingPass());
  FPM.addPass(CorrelatedValuePropagationPass());

  // Finally, do an expensive DCE pass to catch all the dead code exposed by
  // the simplifications and basic cleanup after all the simplifications.
  // TODO: Investigate if this is too expensive.
  FPM.addPass(ADCEPass());

  // Specially optimize memory movement as it doesn't look like dataflow in SSA.
#if INTEL_CUSTOMIZATION
#if INTEL_FEATURE_SW_DTRANS
  // Skip MemCpyOpt when both PrepareForLTO and DTransEnabled flags are
  // true to simplify handling of memcpy/memset/memmov calls in DTrans
  // implementation.
  // TODO: Remove this customization once DTrans handled partial memcpy/
  // memset/memmov calls of struct types.
  if (!PrepareForLTO || !DTransEnabled)
    FPM.addPass(MemCpyOptPass());
#else // INTEL_FEATURE_SW_DTRANS
  FPM.addPass(MemCpyOptPass());
#endif // INTEL_FEATURE_SW_DTRANS
#endif // INTEL_CUSTOMIZATION

  FPM.addPass(DSEPass());
  FPM.addPass(createFunctionToLoopPassAdaptor(
      LICMPass(PTO.LicmMssaOptCap, PTO.LicmMssaNoAccForPromotionCap),
      EnableMSSALoopDependency, /*UseBlockFrequencyInfo=*/true));

  FPM.addPass(CoroElidePass());

  for (auto &C : ScalarOptimizerLateEPCallbacks)
    C(FPM, Level);

#if INTEL_CUSTOMIZATION
  // Hoisting of common instructions can result in unstructured CFG input to
  // loopopt. Loopopt has its own pass which hoists conditional loads/stores.
  if (isLoopOptEnabled(Level)) {
    FPM.addPass(SimplifyCFGPass(SimplifyCFGOptions()));
  } else {
    FPM.addPass(SimplifyCFGPass(
        SimplifyCFGOptions().hoistCommonInsts(true).sinkCommonInsts(true)));
  }
  // Combine silly sequences. Set PreserveAddrCompute to true in LTO phase 1 if
  // IP ArrayTranspose is enabled.
  addInstCombinePass(FPM, !DTransEnabled);
#endif // INTEL_CUSTOMIZATION
  invokePeepholeEPCallbacks(FPM, Level);

  if (EnableCHR && Level == OptimizationLevel::O3 && PGOOpt &&
      (PGOOpt->Action == PGOOptions::IRUse ||
       PGOOpt->Action == PGOOptions::SampleUse))
    FPM.addPass(ControlHeightReductionPass());

  return FPM;
}

void PassBuilder::addRequiredLTOPreLinkPasses(ModulePassManager &MPM) {
  MPM.addPass(CanonicalizeAliasesPass());
  MPM.addPass(NameAnonGlobalPass());
}

void PassBuilder::addPGOInstrPasses(ModulePassManager &MPM,
                                    OptimizationLevel Level, bool RunProfileGen,
                                    bool IsCS, std::string ProfileFile,
                                    std::string ProfileRemappingFile) {
  assert(Level != OptimizationLevel::O0 && "Not expecting O0 here!");
  if (!IsCS && !DisablePreInliner) {
    InlineParams IP;

    IP.DefaultThreshold = PreInlineThreshold;

    // FIXME: The hint threshold has the same value used by the regular inliner
    // when not optimzing for size. This should probably be lowered after
    // performance testing.
    // FIXME: this comment is cargo culted from the old pass manager, revisit).
    IP.HintThreshold = Level.isOptimizingForSize() ? PreInlineThreshold : 325;
    IP.PrepareForLTO = PrepareForLTO; // INTEL

#if INTEL_CUSTOMIZATION
    // Parse -[no]inline-list option and set corresponding attributes.
    MPM.addPass(InlineListsPass());
#endif //INTEL_CUSTOMIZATION

    ModuleInlinerWrapperPass MIWP(IP);
    CGSCCPassManager &CGPipeline = MIWP.getPM();

    FunctionPassManager FPM;
    FPM.addPass(SROA());
    FPM.addPass(EarlyCSEPass());    // Catch trivial redundancies.
    FPM.addPass(SimplifyCFGPass()); // Merge & remove basic blocks.
#if INTEL_CUSTOMIZATION
    // Combine silly sequences. Set PreserveAddrCompute to true in LTO phase 1
    // if IP ArrayTranspose is enabled.
    addInstCombinePass(FPM, !DTransEnabled);
#endif // INTEL_CUSTOMIZATION
    invokePeepholeEPCallbacks(FPM, Level);

    CGPipeline.addPass(createCGSCCToFunctionPassAdaptor(std::move(FPM)));

    MPM.addPass(std::move(MIWP));

    // Delete anything that is now dead to make sure that we don't instrument
    // dead code. Instrumentation can end up keeping dead code around and
    // dramatically increase code size.
    MPM.addPass(GlobalDCEPass());
  }

  if (!RunProfileGen) {
    assert(!ProfileFile.empty() && "Profile use expecting a profile file!");
    MPM.addPass(PGOInstrumentationUse(ProfileFile, ProfileRemappingFile, IsCS));
    // Cache ProfileSummaryAnalysis once to avoid the potential need to insert
    // RequireAnalysisPass for PSI before subsequent non-module passes.
    MPM.addPass(RequireAnalysisPass<ProfileSummaryAnalysis, Module>());
    return;
  }

  // Perform PGO instrumentation.
  MPM.addPass(PGOInstrumentationGen(IsCS));

  FunctionPassManager FPM;
  // Disable header duplication in loop rotation at -Oz.
  FPM.addPass(createFunctionToLoopPassAdaptor(
      LoopRotatePass(Level != OptimizationLevel::Oz), /*UseMemorySSA=*/false,
      /*UseBlockFrequencyInfo=*/false));
  MPM.addPass(createModuleToFunctionPassAdaptor(std::move(FPM)));

  // Add the profile lowering pass.
  InstrProfOptions Options;
  if (!ProfileFile.empty())
    Options.InstrProfileOutput = ProfileFile;
  // Do counter promotion at Level greater than O0.
  Options.DoCounterPromotion = true;
  Options.UseBFIInPromotion = IsCS;
  MPM.addPass(InstrProfiling(Options, IsCS));
}

void PassBuilder::addPGOInstrPassesForO0(ModulePassManager &MPM,
                                         bool RunProfileGen, bool IsCS,
                                         std::string ProfileFile,
                                         std::string ProfileRemappingFile) {
  if (!RunProfileGen) {
    assert(!ProfileFile.empty() && "Profile use expecting a profile file!");
    MPM.addPass(PGOInstrumentationUse(ProfileFile, ProfileRemappingFile, IsCS));
    // Cache ProfileSummaryAnalysis once to avoid the potential need to insert
    // RequireAnalysisPass for PSI before subsequent non-module passes.
    MPM.addPass(RequireAnalysisPass<ProfileSummaryAnalysis, Module>());
    return;
  }

  // Perform PGO instrumentation.
  MPM.addPass(PGOInstrumentationGen(IsCS));
  // Add the profile lowering pass.
  InstrProfOptions Options;
  if (!ProfileFile.empty())
    Options.InstrProfileOutput = ProfileFile;
  // Do not do counter promotion at O0.
  Options.DoCounterPromotion = false;
  Options.UseBFIInPromotion = IsCS;
  MPM.addPass(InstrProfiling(Options, IsCS));
}

static InlineParams getInlineParamsFromOptLevel(OptimizationLevel Level) {
  return getInlineParams(Level.getSpeedupLevel(), Level.getSizeLevel());
}

ModuleInlinerWrapperPass
PassBuilder::buildInlinerPipeline(OptimizationLevel Level,
#if INTEL_COLLAB
                                  ThinOrFullLTOPhase Phase,
                                  ModulePassManager *MPM) {
#else
                                  ThinOrFullLTOPhase Phase) {
#endif // INTEL_COLLAB
  InlineParams IP = getInlineParamsFromOptLevel(Level);
  if (Phase == ThinOrFullLTOPhase::ThinLTOPreLink && PGOOpt &&
      PGOOpt->Action == PGOOptions::SampleUse)
    IP.HotCallSiteThreshold = 0;

  if (PGOOpt)
    IP.EnableDeferral = EnablePGOInlineDeferral;

  ModuleInlinerWrapperPass MIWP(IP, PerformMandatoryInliningsFirst,
                                UseInlineAdvisor, MaxDevirtIterations);
#if INTEL_COLLAB
  auto AddPreCGSCCModulePasses = [&](ModuleInlinerWrapperPass& MIWP) {
#endif // INTEL_COLLAB
  // Require the GlobalsAA analysis for the module so we can query it within
  // the CGSCC pipeline.
  MIWP.addModulePass(RequireAnalysisPass<GlobalsAA, Module>());
  // Invalidate AAManager so it can be recreated and pick up the newly available
  // GlobalsAA.
  MIWP.addModulePass(
      createModuleToFunctionPassAdaptor(InvalidateAnalysisPass<AAManager>()));

  // Require the ProfileSummaryAnalysis for the module so we can query it within
  // the inliner pass.
  MIWP.addModulePass(RequireAnalysisPass<ProfileSummaryAnalysis, Module>());

#if INTEL_COLLAB
  }; // AddPreCGSCCModulePasses

  AddPreCGSCCModulePasses(MIWP);
#endif // INTEL_COLLAB
  // Now begin the main postorder CGSCC pipeline.
  // FIXME: The current CGSCC pipeline has its origins in the legacy pass
  // manager and trying to emulate its precise behavior. Much of this doesn't
  // make a lot of sense and we should revisit the core CGSCC structure.
  CGSCCPassManager &MainCGPipeline = MIWP.getPM();

  // Note: historically, the PruneEH pass was run first to deduce nounwind and
  // generally clean up exception handling overhead. It isn't clear this is
  // valuable as the inliner doesn't currently care whether it is inlining an
  // invoke or a call.
#if INTEL_COLLAB

  if (RunVPOParopt && RunVPOOpt == InvokeParoptAfterInliner) {
    assert(MPM && "Need MPM to insert inliner + paropt before the full inliner "
                  "+ cgscc pass pipeline");
    // Run Inliner once before Paropt to align with the legacy pass manager, and
    // leave the full inliner+CGSCC pipeline unbroken for a subsequent run after
    // Paropt.
    ModuleInlinerWrapperPass PMIWP(IP,
                                   // This can be set to false if always inliner
                                   // is not needed before Paropt.
                                   PerformMandatoryInliningsFirst,
                                   UseInlineAdvisor,
                                   // Don't use DevirtSCCRepeatedPass to track
                                   // indirect -> direct call conversions.
                                   /*MaxDevirtIterations=*/0);
    // Process OpenMP directives at -O1 and above.
    AddPreCGSCCModulePasses(PMIWP);
    MPM->addPass(std::move(PMIWP));
    addVPOPasses(*MPM, Level, /*RunVec=*/false, /*Simplify=*/true);
  }
#endif // INTEL_COLLAB

  if (AttributorRun & AttributorRunOption::CGSCC)
    MainCGPipeline.addPass(AttributorCGSCCPass());

  // Now deduce any function attributes based in the current code.
  MainCGPipeline.addPass(PostOrderFunctionAttrsPass());

  // When at O3 add argument promotion to the pass pipeline.
  // FIXME: It isn't at all clear why this should be limited to O3.
  if (Level == OptimizationLevel::O3)
    MainCGPipeline.addPass(ArgumentPromotionPass());

  // Try to perform OpenMP specific optimizations. This is a (quick!) no-op if
  // there are no OpenMP runtime calls present in the module.
  if (Level == OptimizationLevel::O2 || Level == OptimizationLevel::O3)
    MainCGPipeline.addPass(OpenMPOptCGSCCPass());

  for (auto &C : CGSCCOptimizerLateEPCallbacks)
    C(MainCGPipeline, Level);

  // Lastly, add the core function simplification pipeline nested inside the
  // CGSCC walk.
  MainCGPipeline.addPass(createCGSCCToFunctionPassAdaptor(
      buildFunctionSimplificationPipeline(Level, Phase)));

  MainCGPipeline.addPass(CoroSplitPass(Level != OptimizationLevel::O0));

  return MIWP;
}

ModulePassManager
PassBuilder::buildModuleSimplificationPipeline(OptimizationLevel Level,
                                               ThinOrFullLTOPhase Phase) {
  ModulePassManager MPM;

  // Place pseudo probe instrumentation as the first pass of the pipeline to
  // minimize the impact of optimization changes.
  if (PGOOpt && PGOOpt->PseudoProbeForProfiling &&
      Phase != ThinOrFullLTOPhase::ThinLTOPostLink)
    MPM.addPass(SampleProfileProbePass(TM));

  bool HasSampleProfile = PGOOpt && (PGOOpt->Action == PGOOptions::SampleUse);

  // In ThinLTO mode, when flattened profile is used, all the available
  // profile information will be annotated in PreLink phase so there is
  // no need to load the profile again in PostLink.
  bool LoadSampleProfile =
      HasSampleProfile &&
      !(FlattenedProfileUsed && Phase == ThinOrFullLTOPhase::ThinLTOPostLink);

#if INTEL_CUSTOMIZATION
  InlineParams IP = getInlineParamsFromOptLevel(Level);
  if (Phase == ThinOrFullLTOPhase::ThinLTOPreLink && PGOOpt &&
      PGOOpt->Action == PGOOptions::SampleUse)
    IP.HotCallSiteThreshold = 0;
  InlinerPass InlPass;
  MPM.addPass(InlineReportSetupPass(InlPass.getMDReport()));
#endif // INTEL_CUSTOMIZATION

  // During the ThinLTO backend phase we perform early indirect call promotion
  // here, before globalopt. Otherwise imported available_externally functions
  // look unreferenced and are removed. If we are going to load the sample
  // profile then defer until later.
  // TODO: See if we can move later and consolidate with the location where
  // we perform ICP when we are loading a sample profile.
  // TODO: We pass HasSampleProfile (whether there was a sample profile file
  // passed to the compile) to the SamplePGO flag of ICP. This is used to
  // determine whether the new direct calls are annotated with prof metadata.
  // Ideally this should be determined from whether the IR is annotated with
  // sample profile, and not whether the a sample profile was provided on the
  // command line. E.g. for flattened profiles where we will not be reloading
  // the sample profile in the ThinLTO backend, we ideally shouldn't have to
  // provide the sample profile file.
  if (Phase == ThinOrFullLTOPhase::ThinLTOPostLink && !LoadSampleProfile)
    MPM.addPass(PGOIndirectCallPromotion(true /* InLTO */, HasSampleProfile));

  // Do basic inference of function attributes from known properties of system
  // libraries and other oracles.
  MPM.addPass(InferFunctionAttrsPass());

  // Create an early function pass manager to cleanup the output of the
  // frontend.
  FunctionPassManager EarlyFPM;
#if INTEL_CUSTOMIZATION
  if (isLoopOptEnabled(Level))
    EarlyFPM.addPass(LoopOptMarkerPass());
  else
    EarlyFPM.addPass(LowerSubscriptIntrinsicPass());
#endif // INTEL_CUSTOMIZATION
#if INTEL_COLLAB
  if (RunVPOOpt && RunVPOParopt)
    addVPOPreparePasses(EarlyFPM);
#endif //INTEL_COLLAB
  // Lower llvm.expect to metadata before attempting transforms.
  // Compare/branch metadata may alter the behavior of passes like SimplifyCFG.
  EarlyFPM.addPass(LowerExpectIntrinsicPass());
  EarlyFPM.addPass(SimplifyCFGPass());
  EarlyFPM.addPass(SROA());
  EarlyFPM.addPass(EarlyCSEPass());
  EarlyFPM.addPass(CoroEarlyPass());
#if INTEL_COLLAB

  // Process OpenMP directives at -O1 and above
  if (RunVPOParopt && RunVPOOpt == InvokeParoptBeforeInliner) {
    // CallSiteSplitting and InstCombine are run after the pre-inliner Paropt
    // in the legacy pass manager. For now we can stick to the same with NPM as
    // well, even though that would break the FPM pipeline here.
    MPM.addPass(createModuleToFunctionPassAdaptor(std::move(EarlyFPM)));
    addVPOPasses(MPM, Level, /*RunVec=*/false);
    EarlyFPM = FunctionPassManager();
  }
#endif // INTEL_COLLAB
  if (Level == OptimizationLevel::O3)
    EarlyFPM.addPass(CallSiteSplittingPass());

  // In SamplePGO ThinLTO backend, we need instcombine before profile annotation
  // to convert bitcast to direct calls so that they can be inlined during the
  // profile annotation prepration step.
  // More details about SamplePGO design can be found in:
  // https://research.google.com/pubs/pub45290.html
  // FIXME: revisit how SampleProfileLoad/Inliner/ICP is structured.
  if (LoadSampleProfile)
    addInstCombinePass(EarlyFPM, !DTransEnabled); // INTEL
  MPM.addPass(createModuleToFunctionPassAdaptor(std::move(EarlyFPM)));

  if (LoadSampleProfile) {
    // Annotate sample profile right after early FPM to ensure freshness of
    // the debug info.
    MPM.addPass(SampleProfileLoaderPass(PGOOpt->ProfileFile,
                                        PGOOpt->ProfileRemappingFile, Phase));
    // Cache ProfileSummaryAnalysis once to avoid the potential need to insert
    // RequireAnalysisPass for PSI before subsequent non-module passes.
    MPM.addPass(RequireAnalysisPass<ProfileSummaryAnalysis, Module>());
    // Do not invoke ICP in the LTOPrelink phase as it makes it hard
    // for the profile annotation to be accurate in the LTO backend.
    if (Phase != ThinOrFullLTOPhase::ThinLTOPreLink &&
        Phase != ThinOrFullLTOPhase::FullLTOPreLink)
      // We perform early indirect call promotion here, before globalopt.
      // This is important for the ThinLTO backend phase because otherwise
      // imported available_externally functions look unreferenced and are
      // removed.
      MPM.addPass(
          PGOIndirectCallPromotion(true /* IsInLTO */, true /* SamplePGO */));
  }

  // Try to perform OpenMP specific optimizations on the module. This is a
  // (quick!) no-op if there are no OpenMP runtime calls present in the module.
  if (Level != OptimizationLevel::O0)
    MPM.addPass(OpenMPOptPass());

  if (AttributorRun & AttributorRunOption::MODULE)
    MPM.addPass(AttributorPass());

  // Lower type metadata and the type.test intrinsic in the ThinLTO
  // post link pipeline after ICP. This is to enable usage of the type
  // tests in ICP sequences.
  if (Phase == ThinOrFullLTOPhase::ThinLTOPostLink)
    MPM.addPass(LowerTypeTestsPass(nullptr, nullptr, true));

  for (auto &C : PipelineEarlySimplificationEPCallbacks)
    C(MPM, Level);

  // Specialize functions with IPSCCP.
  if (EnableFunctionSpecialization)
    MPM.addPass(FunctionSpecializationPass());

  // Interprocedural constant propagation now that basic cleanup has occurred
  // and prior to optimizing globals.
  // FIXME: This position in the pipeline hasn't been carefully considered in
  // years, it should be re-analyzed.
  MPM.addPass(IPSCCPPass());

  // Attach metadata to indirect call sites indicating the set of functions
  // they may target at run-time. This should follow IPSCCP.
  MPM.addPass(CalledValuePropagationPass());

  // Optimize globals to try and fold them into constants.
  MPM.addPass(GlobalOptPass());

  // Promote any localized globals to SSA registers.
  // FIXME: Should this instead by a run of SROA?
  // FIXME: We should probably run instcombine and simplifycfg afterward to
  // delete control flows that are dead once globals have been folded to
  // constants.
  MPM.addPass(createModuleToFunctionPassAdaptor(PromotePass()));

  // Remove any dead arguments exposed by cleanups and constant folding
  // globals.
  MPM.addPass(DeadArgumentEliminationPass());

  // Create a small function pass pipeline to cleanup after all the global
  // optimizations.
  FunctionPassManager GlobalCleanupPM;
#if INTEL_CUSTOMIZATION
  // Combine silly sequences. Set PreserveAddrCompute to true in LTO phase 1 if
  // IP ArrayTranspose is enabled.
  addInstCombinePass(GlobalCleanupPM, !DTransEnabled);
#endif // INTEL_CUSTOMIZATION
  invokePeepholeEPCallbacks(GlobalCleanupPM, Level);

  GlobalCleanupPM.addPass(SimplifyCFGPass());
  MPM.addPass(createModuleToFunctionPassAdaptor(std::move(GlobalCleanupPM)));

  // Add all the requested passes for instrumentation PGO, if requested.
  if (PGOOpt && Phase != ThinOrFullLTOPhase::ThinLTOPostLink &&
      (PGOOpt->Action == PGOOptions::IRInstr ||
       PGOOpt->Action == PGOOptions::IRUse)) {
    addPGOInstrPasses(MPM, Level,
                      /* RunProfileGen */ PGOOpt->Action == PGOOptions::IRInstr,
                      /* IsCS */ false, PGOOpt->ProfileFile,
                      PGOOpt->ProfileRemappingFile);
    MPM.addPass(PGOIndirectCallPromotion(false, false));
  }
  if (PGOOpt && Phase != ThinOrFullLTOPhase::ThinLTOPostLink &&
      PGOOpt->CSAction == PGOOptions::CSIRInstr)
    MPM.addPass(PGOInstrumentationGenCreateVar(PGOOpt->CSProfileGenFile));

  // Synthesize function entry counts for non-PGO compilation.
  if (EnableSyntheticCounts && !PGOOpt)
    MPM.addPass(SyntheticCountsPropagation());

#if INTEL_CUSTOMIZATION
  // Parse -[no]inline-list option and set corresponding attributes.
  MPM.addPass(InlineListsPass());
#endif // INTEL_CUSTOMIZATION

#if INTEL_COLLAB
  MPM.addPass(buildInlinerPipeline(Level, Phase, &MPM));
#else
  MPM.addPass(buildInlinerPipeline(Level, Phase));
#endif // INTEL_COLLAB
#if INTEL_CUSTOMIZATION

  // If VPO paropt was required to run then do IP constant propagation after
  // promoting pointer arguments to values (when OptLevel > 2) and running
  // simplification passes. That will propagate constant values down to callback
  // functions which represent outlined OpenMP parallel loops where possible.
  if (RunVPOParopt && Level.getSpeedupLevel() > 2)
    MPM.addPass(IPSCCPPass());
#endif // INTEL_CUSTOMIZATION

  if (EnableMemProfiler && Phase != ThinOrFullLTOPhase::ThinLTOPreLink) {
    MPM.addPass(createModuleToFunctionPassAdaptor(MemProfilerPass()));
    MPM.addPass(ModuleMemProfilerPass());
  }

  return MPM;
}

/// TODO: Should LTO cause any differences to this set of passes?
void PassBuilder::addVectorPasses(OptimizationLevel Level,
                                  FunctionPassManager &FPM, bool IsFullLTO) {
#if INTEL_CUSTOMIZATION
  // In LTO mode, loopopt runs in link phase along with community vectorizer
  // after it.
  if (!PrepareForLTO || !isLoopOptEnabled(Level))
#endif // INTEL_CUSTOMIZATION
  FPM.addPass(LoopVectorizePass(
      LoopVectorizeOptions(!PTO.LoopInterleaving, !PTO.LoopVectorization)));

  if (IsFullLTO) {
    // The vectorizer may have significantly shortened a loop body; unroll
    // again. Unroll small loops to hide loop backedge latency and saturate any
    // parallel execution resources of an out-of-order processor. We also then
    // need to clean up redundancies and loop invariant code.
    // FIXME: It would be really good to use a loop-integrated instruction
    // combiner for cleanup here so that the unrolling and LICM can be pipelined
    // across the loop nests.
    // We do UnrollAndJam in a separate LPM to ensure it happens before unroll
    if (EnableUnrollAndJam && PTO.LoopUnrolling)
      FPM.addPass(createFunctionToLoopPassAdaptor(
          LoopUnrollAndJamPass(Level.getSpeedupLevel())));
    FPM.addPass(LoopUnrollPass(LoopUnrollOptions(
        Level.getSpeedupLevel(), /*OnlyWhenForced=*/!PTO.LoopUnrolling,
        PTO.ForgetAllSCEVInLoopUnroll)));
    FPM.addPass(WarnMissedTransformationsPass());
  }

  if (!IsFullLTO) {
    // Eliminate loads by forwarding stores from the previous iteration to loads
    // of the current iteration.
    FPM.addPass(LoopLoadEliminationPass());
  }
  // Cleanup after the loop optimization passes.
  addInstCombinePass(FPM, !DTransEnabled); // INTEL

#if INTEL_CUSTOMIZATION
  // In LTO mode, loopopt runs in link phase along with community vectorizer
  // after it.
  if (!PrepareForLTO || !isLoopOptEnabled(Level)) {
#endif // INTEL_CUSTOMIZATION
  if (Level.getSpeedupLevel() > 1 && ExtraVectorizerPasses) {
    // At higher optimization levels, try to clean up any runtime overlap and
    // alignment checks inserted by the vectorizer. We want to track correlated
    // runtime checks for two inner loops in the same outer loop, fold any
    // common computations, hoist loop-invariant aspects out of any outer loop,
    // and unswitch the runtime checks if possible. Once hoisted, we may have
    // dead (or speculatable) control flows or more combining opportunities.
    FPM.addPass(EarlyCSEPass());
    FPM.addPass(CorrelatedValuePropagationPass());
    FPM.addPass(InstCombinePass());
    LoopPassManager LPM;
    LPM.addPass(LICMPass(PTO.LicmMssaOptCap, PTO.LicmMssaNoAccForPromotionCap));
    LPM.addPass(SimpleLoopUnswitchPass(/* NonTrivial */ Level ==
                                       OptimizationLevel::O3));
    FPM.addPass(
        RequireAnalysisPass<OptimizationRemarkEmitterAnalysis, Function>());
    FPM.addPass(createFunctionToLoopPassAdaptor(
        std::move(LPM), EnableMSSALoopDependency,
        /*UseBlockFrequencyInfo=*/true));
    FPM.addPass(SimplifyCFGPass());
    FPM.addPass(InstCombinePass());
  }

#if INTEL_CUSTOMIZATION
  if (IsFullLTO) {
    // 28038: Avoid excessive hoisting as it increases register pressure and
    // select conversion without clear gains.
    // FPM.addPass(SimplifyCFGPass(SimplifyCFGOptions().hoistCommonInsts(true)));
    FPM.addPass(SimplifyCFGPass());
  } else {
#endif // INTEL_CUSTOMIZATION
  // Now that we've formed fast to execute loop structures, we do further
  // optimizations. These are run afterward as they might block doing complex
  // analyses and transforms such as what are needed for loop vectorization.

  // Cleanup after loop vectorization, etc. Simplification passes like CVP and
  // GVN, loop transforms, and others have already run, so it's now better to
  // convert to more optimized IR using more aggressive simplify CFG options.
  // The extra sinking transform can create larger basic blocks, so do this
  // before SLP vectorization.
  FPM.addPass(SimplifyCFGPass(SimplifyCFGOptions()
                                  .forwardSwitchCondToPhi(true)
                                  .convertSwitchToLookupTable(true)
                                  .needCanonicalLoops(false)
                                  .hoistCommonInsts(true)
                                  .sinkCommonInsts(true)));
#if INTEL_CUSTOMIZATION
  } // IsFullLTO
#endif // INTEL_CUSTOMIZATION

  if (IsFullLTO) {
    FPM.addPass(SCCPPass());
    addInstCombinePass(FPM, !DTransEnabled); // INTEL
    FPM.addPass(BDCEPass());
  }

  // Optimize parallel scalar instruction chains into SIMD instructions.
  if (PTO.SLPVectorization) {
    FPM.addPass(SLPVectorizerPass());
    if (Level.getSpeedupLevel() > 1 && ExtraVectorizerPasses) {
      FPM.addPass(EarlyCSEPass());
    }
  }
  } // INTEL
#if INTEL_CUSTOMIZATION
  if (!IsFullLTO)
    AfterSLPVectorizer = true;
#endif // INTEL_CUSTOMIZATION
  // Enhance/cleanup vector code.
  FPM.addPass(VectorCombinePass());

  if (!IsFullLTO) {
#if INTEL_CUSTOMIZATION
    FPM.addPass(EarlyCSEPass());
    // Combine silly sequences. Set PreserveAddrCompute to true in LTO phase 1
    // if IP ArrayTranspose is enabled.
    addInstCombinePass(FPM, !DTransEnabled);
#endif // INTEL_CUSTOMIZATION
    // Unroll small loops to hide loop backedge latency and saturate any
    // parallel execution resources of an out-of-order processor. We also then
    // need to clean up redundancies and loop invariant code.
    // FIXME: It would be really good to use a loop-integrated instruction
    // combiner for cleanup here so that the unrolling and LICM can be pipelined
    // across the loop nests.
    // We do UnrollAndJam in a separate LPM to ensure it happens before unroll
#if INTEL_CUSTOMIZATION
  // In LTO mode, loopopt runs in link phase along with community unroller
  // after it.
  if (!PrepareForLTO || !isLoopOptEnabled(Level)) {
#endif // INTEL_CUSTOMIZATION
    if (EnableUnrollAndJam && PTO.LoopUnrolling) {
      FPM.addPass(createFunctionToLoopPassAdaptor(
          LoopUnrollAndJamPass(Level.getSpeedupLevel())));
    }
    FPM.addPass(LoopUnrollPass(LoopUnrollOptions(
        Level.getSpeedupLevel(), /*OnlyWhenForced=*/!PTO.LoopUnrolling,
        PTO.ForgetAllSCEVInLoopUnroll)));
#if INTEL_CUSTOMIZATION
  }
  // Postpone warnings to LTO link phase. Most transformations which process
  // user pragmas (like unroller & vectorizer) are triggered in LTO link phase.
  if (!PrepareForLTO)
    FPM.addPass(WarnMissedTransformationsPass());
  // Combine silly sequences. Set PreserveAddrCompute to true in LTO phase 1
  // if IP ArrayTranspose is enabled.
  addInstCombinePass(FPM, !DTransEnabled);
#endif // INTEL_CUSTOMIZATION
    FPM.addPass(
        RequireAnalysisPass<OptimizationRemarkEmitterAnalysis, Function>());
    FPM.addPass(createFunctionToLoopPassAdaptor(
        LICMPass(PTO.LicmMssaOptCap, PTO.LicmMssaNoAccForPromotionCap),
        EnableMSSALoopDependency, /*UseBlockFrequencyInfo=*/true));
  }

  // Now that we've vectorized and unrolled loops, we may have more refined
  // alignment information, try to re-derive it here.
  FPM.addPass(AlignmentFromAssumptionsPass());

  if (IsFullLTO)
    addInstCombinePass(FPM, true /* EnableUpCasting */); // INTEL
}

#if INTEL_COLLAB

void PassBuilder::addVPOPreparePasses(FunctionPassManager &FPM) {
  FPM.addPass(VPOCFGRestructuringPass());
  FPM.addPass(VPOParoptLoopCollapsePass());
  // TODO: maybe we have to make sure loop collapsing preserves
  //       the restructured CFG.
  FPM.addPass(VPOCFGRestructuringPass());
  FPM.addPass(LoopSimplifyUnskippablePass());
  unsigned Mode = RunVPOParopt & (vpo::ParPrepare | vpo::OmpOffload);
  FPM.addPass(VPOParoptPreparePass(Mode));
}

void PassBuilder::addVPOPasses(ModulePassManager &MPM, OptimizationLevel Level,
                               bool RunVec, bool Simplify) {
  if (!RunVPOParopt)
    return;

  unsigned OptLevel = Level.getSpeedupLevel();
  FunctionPassManager FPM;

  if (Simplify) {
    // Inlining may introduce BasicBlocks without predecessors into an OpenMP
    // region. This breaks CodeExtractor when outlining the region because it
    // expects a single-entry-single-exit region. Calling CFG simplification
    // to remove unreachable BasicBlocks fixes this problem.
#if INTEL_CUSTOMIZATION
    // The inlining issue is documented in CMPLRLLVM-7516. It affects these
    // tests: ompo_kernelsCpp/aobenchan*,ribbon*,terrain*
#endif // INTEL_CUSTOMIZATION
    FPM.addPass(SimplifyCFGPass());
  }

  FPM.addPass(VPORestoreOperandsPass());
  FPM.addPass(VPOCFGRestructuringPass());
#if INTEL_CUSTOMIZATION
  if (OptLevel > 2 && EnableVPOParoptSharedPrivatization) {
    // Shared privatization pass should be combined with the argument
    // promotion pass (to do a cleanup) which currently runs only at O3,
    // therefore it is limited to O3 as well.
    unsigned Mode = RunVPOParopt & vpo::OmpOffload;
    FPM.addPass(VPOParoptSharedPrivatizationPass(Mode));
  }
  FPM.addPass(VPOParoptOptimizeDataSharingPass());
  // No need to rerun VPO CFG restructuring, since
  // VPOParoptOptimizeDataSharing does not modify CFG,
  // and keeps the basic blocks with directive calls
  // consistent.
#endif // INTEL_CUSTOMIZATION
  FPM.addPass(LoopSimplifyUnskippablePass());
  MPM.addPass(createModuleToFunctionPassAdaptor(std::move(FPM)));
  unsigned Mode = RunVPOParopt & (vpo::ParTrans | vpo::OmpPar | vpo::OmpVec |
                                  vpo::OmpTpv | vpo::OmpOffload | vpo::OmpTbb);
  MPM.addPass(VPOParoptPass(Mode));

#if INTEL_CUSTOMIZATION
#if INTEL_FEATURE_CSA
  if (RunCSAGraphSplitter)
    MPM.addPass(CSAGraphSplitterPass());
#endif // INTEL_FEATURE_CSA

  // If vectorizer was required to run then cleanup any remaining directives
  // that were not removed by vectorizer. This applies to all optimization
  // levels since this function is called with RunVec=true in both pass
  // pipelines i.e. -O0 and optlevel >= 1
  //
  // TODO: Issue a warning for any unprocessed directives. Change to
  // assetion failure as the feature matures.
  if (RunVec || EnableDeviceSimd) {
    if (EnableDeviceSimd || (OptLevel == 0 && RunVPOVecopt)) {
      // LegacyPM calls an equivalent addFunctionSimplificationPasses,
      // which internally asserts that OptLevel is >= 1. With New PM,
      // the same assertion happens inside buildFunctionSimplificationPipeline.
      if (OptLevel > 0) {
        // FIXME: Check if FullLTOPreLink is the correct enum for the call.
        FPM.addPass(buildFunctionSimplificationPipeline(
            Level, ThinOrFullLTOPhase::FullLTOPreLink));
        if (RunVPOOpt && EnableVPlanDriver && RunPreLoopOptVPOPasses)
          // Run LLVM-IR VPlan vectorizer before loopopt to vectorize all
          // explicit SIMD loops
          addVPlanVectorizer(MPM, FPM, Level);

        addLoopOptPasses(MPM, FPM, Level, /*IsLTO=*/false);
      }

      if (RunVPOOpt && EnableVPlanDriver && RunPostLoopOptVPOPasses) {
        // Run LLVM-IR VPlan vectorizer after loopopt to vectorize all loops not
        // vectorized after createVPlanDriverHIRPass
        if (OptLevel > 0)
          FPM.addPass(createFunctionToLoopPassAdaptor(LoopSimplifyCFGPass()));
        addVPlanVectorizer(MPM, FPM, Level);
      }

      if (!FPM.isEmpty())
        MPM.addPass(createModuleToFunctionPassAdaptor(std::move(FPM)));
    }

    MPM.addPass(createModuleToFunctionPassAdaptor(VPODirectiveCleanupPass()));
  }

  // Paropt transformation pass may produce new AlwaysInline functions.
  // Force inlining for them, if paropt pass runs after the normal inliner.
  if (RunVPOOpt == InvokeParoptAfterInliner) {
    // Run it even at -O0, because the only AlwaysInline functions
    // after paropt are the ones that it artificially created.
    // There is some interference with coroutines passes, which
    // insert some AlwaysInline functions early and expect them
    // to exist up to some other coroutine pass - this is rather
    // a problem of coroutine passes implementation that we may
    // inline those functions here. If it becomes a problem,
    // we will have to resolve that issue with coroutines.
    // TODO: This may be redundant since Inliner is also run after Paropt
    // in the new PM. Remove it in the future if it's not needed.
    MPM.addPass(AlwaysInlinerPass(
        /*InsertLifetimeIntrinsics=*/false));
    // Run GlobalDCE to delete dead functions.
    if (OptLevel > 0)
      MPM.addPass(GlobalDCEPass());
  }
#endif // INTEL_CUSTOMIZATION
}
#endif // INTEL_COLLAB
#if INTEL_CUSTOMIZATION

void PassBuilder::addVPlanVectorizer(ModulePassManager &MPM,
                                     FunctionPassManager &FPM,
                                     OptimizationLevel Level) {
  unsigned OptLevel = Level.getSpeedupLevel();

  if (OptLevel > 0) {
    FPM.addPass(LowerSwitchPass(true /*Only for SIMD loops*/));
    // Add LCSSA pass before VPlan driver
    FPM.addPass(LCSSAPass());
  }

  FPM.addPass(VPOCFGRestructuringPass());
  // VPO CFG restructuring pass makes sure that the directives of #pragma omp
  // simd ordered are in a separate block. For this reason,
  // VPlanPragmaOmpOrderedSimdExtract pass should run after VPO CFG
  // Restructuring.

  // Before proceeding, consume the existing FPM pipeline before resetting
  // the pass manager, since next pass is a module pass.
  MPM.addPass(createModuleToFunctionPassAdaptor(std::move(FPM)));
  // TODO: Check whether this re-creation is needed, or it's ok to
  // reuse a consumed FPM - we need that in the caller.
  FPM = FunctionPassManager();

  // FIXME: We should try to avoid breaking the FPM pipeline by making
  // VPlanPragmaOmpOrderedSimdExtractPass a Function pass.
  MPM.addPass(VPlanPragmaOmpOrderedSimdExtractPass());

  // Create a new function pass pipeline for the next few passes.
  FunctionPassManager FPM1;

  // Code extractor might add new instructions in the entry block. If the entry
  // block has a directive, than we have to split the entry block. VPlan assumes
  // that the directives are in single-entry single-exit basic blocks.
  FPM1.addPass(VPOCFGRestructuringPass());

  // Create OCL sincos from sin/cos and sincos
  if (OptLevel > 0)
    FPM1.addPass(MathLibraryFunctionsReplacementPass(false /*isOCL*/));

  FPM1.addPass(vpo::VPlanDriverPass());

  // Split/translate scalar OCL and vector sincos
  if (OptLevel > 0)
    FPM1.addPass(MathLibraryFunctionsReplacementPass(false /*isOCL*/));

  // Consume the function pass manager FPM1 before adding Module passes.
  MPM.addPass(createModuleToFunctionPassAdaptor(std::move(FPM1)));

  // The region that is outlined by #pragma omp simd ordered was extracted by
  // VPlanPragmaOmpOrderedSimdExtarct pass. Now, we need to run the inliner in
  // order to put this region back at the code.
  MPM.addPass(AlwaysInlinerPass(
      /*InsertLifetimeIntrinsics=*/false));

  // Clean up any SIMD directives left behind by VPlan vectorizer
  if (OptLevel > 0)
    MPM.addPass(createModuleToFunctionPassAdaptor(VPODirectiveCleanupPass()));
}

void PassBuilder::addLoopOptPasses(ModulePassManager &MPM,
                                   FunctionPassManager &FPM,
                                   OptimizationLevel Level, bool IsLTO) {
  if (!isLoopOptEnabled(Level))
    return;

  if (IsLTO && RunLoopOpts == LoopOptMode::Full) {
    FPM.addPass(SimplifyCFGPass());
    FPM.addPass(ADCEPass());
  }

  FPM.addPass(createFunctionToLoopPassAdaptor(
      LoopSimplifyCFGPass(), /*UseMemorySSA=*/false,
      /*UseBlockFrequencyInfo=*/false));

  FPM.addPass(LCSSAPass());
  // Leaving comments for stuff which need to be added to match legacy pass
  // manager.
#if !defined(NDEBUG) || defined(LLVM_ENABLE_DUMP)
  if (shouldPrintModuleBeforeLoopopt()) {
    // We need to 'flush' current function pipeline to MPM to get latest module dump with the printer.
    MPM.addPass(createModuleToFunctionPassAdaptor(std::move(FPM)));
    MPM.addPass(PrintModulePass(dbgs(), ";Module Before HIR"));
    // Reinitialize FPM for safety.
    FPM = FunctionPassManager();
  }
#endif //! defined(NDEBUG) || defined(LLVM_ENABLE_DUMP)
  //
  // if (EnableVPlanDriverHIR) {
  //  MPM.addPass(createVPOCFGRestructuringPass());
  //  MPM.addPass(createVPlanPragmaOmpOrderedSimdExtractPass());
  // }
  //
  if (ConvertToSubs)
    FPM.addPass(ConvertGEPToSubscriptIntrinsicPass());

  FPM.addPass(HIRSSADeconstructionPass());
  FPM.addPass(HIRTempCleanupPass());

  if (!RunLoopOptFrameworkOnly) {
    // if (vpo::UseOmpRegionsInLoopoptFlag)
    //   FPM.addPass(HIRRecognizeParLoopPass());

    FPM.addPass(HIRPropagateCastedIVPass());

    if (Level.getSpeedupLevel() > 2) {
      if (RunLoopOpts == LoopOptMode::Full) {
        FPM.addPass(HIRLoopConcatenationPass());
        FPM.addPass(HIRPMSymbolicTripCountCompleteUnrollPass());
      }
      FPM.addPass(HIRArrayTransposePass());
    }

    if (RunLoopOpts == LoopOptMode::Full) {
      if (Level.getSizeLevel() == 0) {
        // if (RunVPOOpt)
        // FPM.add(createHIRParDirInsertPass());
        FPM.addPass(HIRConditionalTempSinkingPass());
        FPM.addPass(HIROptPredicatePass(Level.getSpeedupLevel() == 3, true));

        if (Level.getSpeedupLevel() > 2) {
          FPM.addPass(HIRLMMPass(true));
          FPM.addPass(HIRStoreResultIntoTempArrayPass());
        }

        FPM.addPass(HIRAosToSoaPass());
        FPM.addPass(HIRRuntimeDDPass());
        FPM.addPass(HIRMVForConstUBPass());

        if (Level.getSpeedupLevel() > 2 && IsLTO) {
          FPM.addPass(HIRRowWiseMVPass());
          FPM.addPass(HIRSumWindowReusePass());
        }
      }

      FPM.addPass(HIRSinkingForPerfectLoopnestPass());
      FPM.addPass(HIRNonZeroSinkingForPerfectLoopnestPass());
      FPM.addPass(HIRPragmaLoopBlockingPass());
      FPM.addPass(HIRLoopDistributionForLoopNestPass());

#if INTEL_FEATURE_SW_ADVANCED
      if (Level.getSpeedupLevel() > 2 && IsLTO &&
          (ThroughputModeOpt != ThroughputMode::SingleJob))
        FPM.addPass(HIRCrossLoopArrayContractionPass());
#endif // INTEL_FEATURE_SW_ADVANCED
      FPM.addPass(HIRLoopInterchangePass());
      FPM.addPass(HIRGenerateMKLCallPass());

#if INTEL_FEATURE_SW_ADVANCED
      if (Level.getSpeedupLevel() > 2 && IsLTO)
        FPM.addPass(HIRInterLoopBlockingPass());
#endif // INTEL_FEATURE_SW_ADVANCED

      FPM.addPass(
          HIRLoopBlockingPass(ThroughputModeOpt != ThroughputMode::SingleJob));
      FPM.addPass(HIRUndoSinkingForPerfectLoopnestPass());
      FPM.addPass(HIRDeadStoreEliminationPass());
      FPM.addPass(HIRLoopReversalPass());
      FPM.addPass(HIRIdentityMatrixIdiomRecognitionPass());

    } // END LoopOptMode::Full

    if (Level.getSizeLevel() == 0)
      FPM.addPass(HIRPreVecCompleteUnrollPass(Level.getSpeedupLevel(),
                                              !PTO.LoopUnrolling));

    if (RunLoopOpts == LoopOptMode::Full) {
      if (ThroughputModeOpt != ThroughputMode::SingleJob)
        FPM.addPass(HIRConditionalLoadStoreMotionPass());

      if (Level.getSizeLevel() == 0)
        FPM.addPass(HIRMemoryReductionSinkingPass());

      FPM.addPass(HIRLMMPass());
      FPM.addPass(HIRDeadStoreEliminationPass());
    }

    FPM.addPass(HIRLastValueComputationPass());

    if (RunLoopOpts == LoopOptMode::Full) {
      FPM.addPass(HIRLoopRerollPass());

      if (Level.getSizeLevel() == 0)
        FPM.addPass(HIRLoopDistributionForMemRecPass());

      FPM.addPass(HIRLoopRematerializePass());
      FPM.addPass(HIRMultiExitLoopRerollPass());
      FPM.addPass(HIRLoopCollapsePass());
      FPM.addPass(HIRIdiomRecognitionPass());
      FPM.addPass(HIRLoopFusionPass());
    }

    if (Level.getSizeLevel() == 0) {
      if (RunLoopOpts == LoopOptMode::Full) {
        FPM.addPass(HIRUnrollAndJamPass(!PTO.LoopUnrolling));
        FPM.addPass(HIRMVForVariableStridePass());
        FPM.addPass(HIROptVarPredicatePass());
        FPM.addPass(HIROptPredicatePass(Level.getSpeedupLevel() == 3, false));
      }
      // if (RunVPOOpt) {
      FPM.addPass(HIRVecDirInsertPass(Level.getSpeedupLevel() == 3));
      // if (EnableVPlanDriverHIR) {
      FPM.addPass(vpo::VPlanDriverHIRPass());
      // } END EnableVPlanDriverHIR
      // } END RunVPOOpt
      FPM.addPass(HIRPostVecCompleteUnrollPass(Level.getSpeedupLevel(),
                                               !PTO.LoopUnrolling));
      FPM.addPass(HIRGeneralUnrollPass(!PTO.LoopUnrolling));
    }

    if (RunLoopOpts == LoopOptMode::Full) {
      FPM.addPass(HIRScalarReplArrayPass());
      if (Level.getSpeedupLevel() > 2) {
        if (ThroughputModeOpt != ThroughputMode::SingleJob)
          FPM.addPass(HIRNontemporalMarkingPass());

        FPM.addPass(HIRPrefetchingPass());
      }
    }

  } // RunLoopOptFrameworkOnly

  if (IntelOptReportEmitter == OptReportOptions::HIR)
    FPM.addPass(HIROptReportEmitterPass());

  FPM.addPass(HIRCodeGenPass());

  addLoopOptCleanupPasses(FPM, Level);

  // if (EnableVPlanDriverHIR) {
  //  PM.add(createAlwaysInlinerLegacyPass());
  //  PM.add(createBarrierNoopPass());
  // }
}

void PassBuilder::addLoopOptCleanupPasses(FunctionPassManager &FPM,
                                          OptimizationLevel Level) {

  FPM.addPass(SimplifyCFGPass());
  FPM.addPass(LowerSubscriptIntrinsicPass());
  FPM.addPass(SROA());

  if (Level.getSpeedupLevel() > 2)
    FPM.addPass(NaryReassociatePass());

  FPM.addPass(GVN());

  FPM.addPass(SROA());

  addInstCombinePass(FPM, !DTransEnabled);

  FPM.addPass(LoopCarriedCSEPass());

  FPM.addPass(DSEPass());

  if (Level.getSpeedupLevel() > 2)
    FPM.addPass(AddSubReassociatePass());
}

void PassBuilder::addLoopOptAndAssociatedVPOPasses(ModulePassManager &MPM,
                                                   FunctionPassManager &FPM,
                                                   OptimizationLevel Level,
                                                   bool IsLTO) {
  addLoopOptPasses(MPM, FPM, Level, IsLTO);
}

#endif // INTEL_CUSTOMIZATION

ModulePassManager
PassBuilder::buildModuleOptimizationPipeline(OptimizationLevel Level,
                                             bool LTOPreLink) {
  ModulePassManager MPM;

  // Optimize globals now that the module is fully simplified.
  MPM.addPass(GlobalOptPass());
  MPM.addPass(GlobalDCEPass());

  // Run partial inlining pass to partially inline functions that have
  // large bodies.
  if (RunPartialInlining)
    MPM.addPass(PartialInlinerPass());

#if INTEL_CUSTOMIZATION
  MPM.addPass(createModuleToFunctionPassAdaptor(CleanupFakeLoadsPass()));
#endif // INTEL_CUSTOMIZATION

  // Remove avail extern fns and globals definitions since we aren't compiling
  // an object file for later LTO. For LTO we want to preserve these so they
  // are eligible for inlining at link-time. Note if they are unreferenced they
  // will be removed by GlobalDCE later, so this only impacts referenced
  // available externally globals. Eventually they will be suppressed during
  // codegen, but eliminating here enables more opportunity for GlobalDCE as it
  // may make globals referenced by available external functions dead and saves
  // running remaining passes on the eliminated functions. These should be
  // preserved during prelinking for link-time inlining decisions.
  if (!LTOPreLink)
    MPM.addPass(EliminateAvailableExternallyPass());

  if (EnableOrderFileInstrumentation)
    MPM.addPass(InstrOrderFilePass());

  // Do RPO function attribute inference across the module to forward-propagate
  // attributes where applicable.
  // FIXME: Is this really an optimization rather than a canonicalization?
  MPM.addPass(ReversePostOrderFunctionAttrsPass());

  // Do a post inline PGO instrumentation and use pass. This is a context
  // sensitive PGO pass. We don't want to do this in LTOPreLink phrase as
  // cross-module inline has not been done yet. The context sensitive
  // instrumentation is after all the inlines are done.
  if (!LTOPreLink && PGOOpt) {
    if (PGOOpt->CSAction == PGOOptions::CSIRInstr)
      addPGOInstrPasses(MPM, Level, /* RunProfileGen */ true,
                        /* IsCS */ true, PGOOpt->CSProfileGenFile,
                        PGOOpt->ProfileRemappingFile);
    else if (PGOOpt->CSAction == PGOOptions::CSIRUse)
      addPGOInstrPasses(MPM, Level, /* RunProfileGen */ false,
                        /* IsCS */ true, PGOOpt->ProfileFile,
                        PGOOpt->ProfileRemappingFile);
  }

#if INTEL_CUSTOMIZATION
  if (EnableAndersen) {
    // Andersen's IP alias analysis
    MPM.addPass(RequireAnalysisPass<AndersensAA, Module>());
  }

#if INTEL_FEATURE_SW_DTRANS
  if (DTransEnabled)
    MPM.addPass(RequireAnalysisPass<DTransFieldModRefAnalysis, Module>());
#endif // INTEL_FEATURE_SW_DTRANS

#endif // INTEL_CUSTOMIZATION
  // Re-require GloblasAA here prior to function passes. This is particularly
  // useful as the above will have inlined, DCE'ed, and function-attr
  // propagated everything. We should at this point have a reasonably minimal
  // and richly annotated call graph. By computing aliasing and mod/ref
  // information for all local globals here, the late loop passes and notably
  // the vectorizer will be able to use them to help recognize vectorizable
  // memory operations.
  MPM.addPass(RequireAnalysisPass<GlobalsAA, Module>());

  FunctionPassManager OptimizePM;
  OptimizePM.addPass(Float2IntPass());
  OptimizePM.addPass(LowerConstantIntrinsicsPass());

  if (EnableMatrix) {
    OptimizePM.addPass(LowerMatrixIntrinsicsPass());
    OptimizePM.addPass(EarlyCSEPass());
  }

  // FIXME: We need to run some loop optimizations to re-rotate loops after
  // simplifycfg and others undo their rotation.

  // Optimize the loop execution. These passes operate on entire loop nests
  // rather than on each loop in an inside-out manner, and so they are actually
  // function passes.

  for (auto &C : VectorizerStartEPCallbacks)
    C(OptimizePM, Level);

  // First rotate loops that may have been un-rotated by prior passes.
  // Disable header duplication at -Oz.
  OptimizePM.addPass(createFunctionToLoopPassAdaptor(
      LoopRotatePass(Level != OptimizationLevel::Oz, LTOPreLink),
<<<<<<< HEAD
      EnableMSSALoopDependency,
      /*UseBlockFrequencyInfo=*/false));
#if INTEL_CUSTOMIZATION
  if (!PrepareForLTO)
    addLoopOptAndAssociatedVPOPasses(MPM, OptimizePM, Level, false);
#endif // INTEL_CUSTOMIZATION
=======
      /*UseMemorySSA=*/false, /*UseBlockFrequencyInfo=*/false));

>>>>>>> 0a031449
  // Distribute loops to allow partial vectorization.  I.e. isolate dependences
  // into separate loop that would otherwise inhibit vectorization.  This is
  // currently only performed for loops marked with the metadata
  // llvm.loop.distribute=true or when -enable-loop-distribute is specified.
  OptimizePM.addPass(LoopDistributePass());

  // Populates the VFABI attribute with the scalar-to-vector mappings
  // from the TargetLibraryInfo.
  OptimizePM.addPass(InjectTLIMappings());

  addVectorPasses(Level, OptimizePM, /* IsFullLTO */ false);

  // Split out cold code. Splitting is done late to avoid hiding context from
  // other optimizations and inadvertently regressing performance. The tradeoff
  // is that this has a higher code size cost than splitting early.
  if (EnableHotColdSplit && !LTOPreLink)
    MPM.addPass(HotColdSplittingPass());

  // Search the code for similar regions of code. If enough similar regions can
  // be found where extracting the regions into their own function will decrease
  // the size of the program, we extract the regions, a deduplicate the
  // structurally similar regions.
  if (EnableIROutliner)
    MPM.addPass(IROutlinerPass());

  // Merge functions if requested.
  if (PTO.MergeFunctions)
    MPM.addPass(MergeFunctionsPass());

  // LoopSink pass sinks instructions hoisted by LICM, which serves as a
  // canonicalization pass that enables other optimizations. As a result,
  // LoopSink pass needs to be a very late IR pass to avoid undoing LICM
  // result too early.
  OptimizePM.addPass(LoopSinkPass());

  // And finally clean up LCSSA form before generating code.
  OptimizePM.addPass(InstSimplifyPass());

  // This hoists/decomposes div/rem ops. It should run after other sink/hoist
  // passes to avoid re-sinking, but before SimplifyCFG because it can allow
  // flattening of blocks.
  OptimizePM.addPass(DivRemPairsPass());

  // LoopSink (and other loop passes since the last simplifyCFG) might have
  // resulted in single-entry-single-exit or empty blocks. Clean up the CFG.
  OptimizePM.addPass(SimplifyCFGPass());

  OptimizePM.addPass(CoroCleanupPass());

  // Add the core optimizing pipeline.
  MPM.addPass(createModuleToFunctionPassAdaptor(std::move(OptimizePM)));

  for (auto &C : OptimizerLastEPCallbacks)
    C(MPM, Level);

  if (PTO.CallGraphProfile)
    MPM.addPass(CGProfilePass());

  // Now we need to do some global optimization transforms.
  // FIXME: It would seem like these should come first in the optimization
  // pipeline and maybe be the bottom of the canonicalization pipeline? Weird
  // ordering here.
  MPM.addPass(GlobalDCEPass());
  MPM.addPass(ConstantMergePass());

  // TODO: Relative look table converter pass caused an issue when full lto is
  // enabled. See https://reviews.llvm.org/D94355 for more details.
  // Until the issue fixed, disable this pass during pre-linking phase.
  if (!LTOPreLink)
    MPM.addPass(RelLookupTableConverterPass());

#if INTEL_CUSTOMIZATION
  // If LTO is enabled, then check if the declaration for math libraries are
  // needed
  if (PrepareForLTO)
    MPM.addPass(IntelMathLibrariesDeclarationPass());
  MPM.addPass(InlineReportEmitterPass(Level.getSpeedupLevel(),
                                      Level.getSizeLevel(), LTOPreLink));
#endif // INTEL_CUSTOMIZATION

  return MPM;
}

ModulePassManager
PassBuilder::buildPerModuleDefaultPipeline(OptimizationLevel Level,
                                           bool LTOPreLink) {
  assert(Level != OptimizationLevel::O0 &&
         "Must request optimizations for the default pipeline!");

  ModulePassManager MPM;
#if INTEL_CUSTOMIZATION
  MPM.addPass(XmainOptLevelAnalysisInit(Level.getSpeedupLevel()));
#endif // INTEL_CUSTOMIZATION

  // Convert @llvm.global.annotations to !annotation metadata.
  MPM.addPass(Annotation2MetadataPass());

  // Force any function attributes we want the rest of the pipeline to observe.
  MPM.addPass(ForceFunctionAttrsPass());

  // Apply module pipeline start EP callback.
  for (auto &C : PipelineStartEPCallbacks)
    C(MPM, Level);

  if (PGOOpt && PGOOpt->DebugInfoForProfiling)
    MPM.addPass(createModuleToFunctionPassAdaptor(AddDiscriminatorsPass()));

  // Add the core simplification pipeline.
  MPM.addPass(buildModuleSimplificationPipeline(
      Level, LTOPreLink ? ThinOrFullLTOPhase::FullLTOPreLink
                        : ThinOrFullLTOPhase::None));

  // Now add the optimization pipeline.
  MPM.addPass(buildModuleOptimizationPipeline(Level, LTOPreLink));

  if (PGOOpt && PGOOpt->PseudoProbeForProfiling)
    MPM.addPass(PseudoProbeUpdatePass());

  // Emit annotation remarks.
  addAnnotationRemarksPass(MPM);

  if (LTOPreLink)
    addRequiredLTOPreLinkPasses(MPM);

  return MPM;
}

ModulePassManager
PassBuilder::buildThinLTOPreLinkDefaultPipeline(OptimizationLevel Level) {
  assert(Level != OptimizationLevel::O0 &&
         "Must request optimizations for the default pipeline!");

  ModulePassManager MPM;

  // Convert @llvm.global.annotations to !annotation metadata.
  MPM.addPass(Annotation2MetadataPass());

  // Force any function attributes we want the rest of the pipeline to observe.
  MPM.addPass(ForceFunctionAttrsPass());

  if (PGOOpt && PGOOpt->DebugInfoForProfiling)
    MPM.addPass(createModuleToFunctionPassAdaptor(AddDiscriminatorsPass()));

  // Apply module pipeline start EP callback.
  for (auto &C : PipelineStartEPCallbacks)
    C(MPM, Level);

  // If we are planning to perform ThinLTO later, we don't bloat the code with
  // unrolling/vectorization/... now. Just simplify the module as much as we
  // can.
  MPM.addPass(buildModuleSimplificationPipeline(
      Level, ThinOrFullLTOPhase::ThinLTOPreLink));

  // Run partial inlining pass to partially inline functions that have
  // large bodies.
  // FIXME: It isn't clear whether this is really the right place to run this
  // in ThinLTO. Because there is another canonicalization and simplification
  // phase that will run after the thin link, running this here ends up with
  // less information than will be available later and it may grow functions in
  // ways that aren't beneficial.
  if (RunPartialInlining)
    MPM.addPass(PartialInlinerPass());

  // Reduce the size of the IR as much as possible.
  MPM.addPass(GlobalOptPass());

  // Module simplification splits coroutines, but does not fully clean up
  // coroutine intrinsics. To ensure ThinLTO optimization passes don't trip up
  // on these, we schedule the cleanup here.
  MPM.addPass(createModuleToFunctionPassAdaptor(CoroCleanupPass()));

  if (PGOOpt && PGOOpt->PseudoProbeForProfiling)
    MPM.addPass(PseudoProbeUpdatePass());

  // Handle OptimizerLastEPCallbacks added by clang on PreLink. Actual
  // optimization is going to be done in PostLink stage, but clang can't
  // add callbacks there in case of in-process ThinLTO called by linker.
  for (auto &C : OptimizerLastEPCallbacks)
    C(MPM, Level);

  // Emit annotation remarks.
  addAnnotationRemarksPass(MPM);

  addRequiredLTOPreLinkPasses(MPM);

  return MPM;
}

ModulePassManager PassBuilder::buildThinLTODefaultPipeline(
    OptimizationLevel Level, const ModuleSummaryIndex *ImportSummary) {
  ModulePassManager MPM;

  // Convert @llvm.global.annotations to !annotation metadata.
  MPM.addPass(Annotation2MetadataPass());

  if (ImportSummary) {
    // These passes import type identifier resolutions for whole-program
    // devirtualization and CFI. They must run early because other passes may
    // disturb the specific instruction patterns that these passes look for,
    // creating dependencies on resolutions that may not appear in the summary.
    //
    // For example, GVN may transform the pattern assume(type.test) appearing in
    // two basic blocks into assume(phi(type.test, type.test)), which would
    // transform a dependency on a WPD resolution into a dependency on a type
    // identifier resolution for CFI.
    //
    // Also, WPD has access to more precise information than ICP and can
    // devirtualize more effectively, so it should operate on the IR first.
    //
    // The WPD and LowerTypeTest passes need to run at -O0 to lower type
    // metadata and intrinsics.
    MPM.addPass(WholeProgramDevirtPass(nullptr, ImportSummary));
    MPM.addPass(LowerTypeTestsPass(nullptr, ImportSummary));
  }

  if (Level == OptimizationLevel::O0) {
    // Run a second time to clean up any type tests left behind by WPD for use
    // in ICP.
    MPM.addPass(LowerTypeTestsPass(nullptr, nullptr, true));
    // Drop available_externally and unreferenced globals. This is necessary
    // with ThinLTO in order to avoid leaving undefined references to dead
    // globals in the object file.
    MPM.addPass(EliminateAvailableExternallyPass());
    MPM.addPass(GlobalDCEPass());
    return MPM;
  }

  // Force any function attributes we want the rest of the pipeline to observe.
  MPM.addPass(ForceFunctionAttrsPass());

  // Add the core simplification pipeline.
  MPM.addPass(buildModuleSimplificationPipeline(
      Level, ThinOrFullLTOPhase::ThinLTOPostLink));

  // Now add the optimization pipeline.
  MPM.addPass(buildModuleOptimizationPipeline(Level));

  // Emit annotation remarks.
  addAnnotationRemarksPass(MPM);

  return MPM;
}

ModulePassManager
PassBuilder::buildLTOPreLinkDefaultPipeline(OptimizationLevel Level) {
  assert(Level != OptimizationLevel::O0 &&
         "Must request optimizations for the default pipeline!");
  // FIXME: We should use a customized pre-link pipeline!
#if INTEL_CUSTOMIZATION
  PrepareForLTO = true;
  auto Guard = llvm::make_scope_exit([&]() { PrepareForLTO = false; });
#endif // INTEL_CUSTOMIZATION
  return buildPerModuleDefaultPipeline(Level,
                                       /* LTOPreLink */ true);
}

ModulePassManager
PassBuilder::buildLTODefaultPipeline(OptimizationLevel Level,
                                     ModuleSummaryIndex *ExportSummary) {
  ModulePassManager MPM;

  // Convert @llvm.global.annotations to !annotation metadata.
  MPM.addPass(Annotation2MetadataPass());

  // Create a function that performs CFI checks for cross-DSO calls with targets
  // in the current module.
  MPM.addPass(CrossDSOCFIPass());

  if (Level == OptimizationLevel::O0) {
#if INTEL_CUSTOMIZATION
    if (EnableWPA) {
      // Set the optimization level
      MPM.addPass(XmainOptLevelAnalysisInit(Level.getSpeedupLevel()));
      MPM.addPass(RequireAnalysisPass<WholeProgramAnalysis, Module>());
      MPM.addPass(IntelFoldWPIntrinsicPass());
    }
#endif // INTEL_CUSTOMIZATION
    // The WPD and LowerTypeTest passes need to run at -O0 to lower type
    // metadata and intrinsics.
    MPM.addPass(WholeProgramDevirtPass(ExportSummary, nullptr));
    MPM.addPass(LowerTypeTestsPass(ExportSummary, nullptr));
    // Run a second time to clean up any type tests left behind by WPD for use
    // in ICP.
    MPM.addPass(LowerTypeTestsPass(nullptr, nullptr, true));

    // Emit annotation remarks.
    addAnnotationRemarksPass(MPM);

    return MPM;
  }

#if INTEL_CUSTOMIZATION
  InlinerPass InlPass;
  MPM.addPass(InlineReportSetupPass(InlPass.getMDReport()));
#endif // INTEL_CUSTOMIZATION
  if (PGOOpt && PGOOpt->Action == PGOOptions::SampleUse) {
    // Load sample profile before running the LTO optimization pipeline.
    MPM.addPass(SampleProfileLoaderPass(PGOOpt->ProfileFile,
                                        PGOOpt->ProfileRemappingFile,
                                        ThinOrFullLTOPhase::FullLTOPostLink));
    // Cache ProfileSummaryAnalysis once to avoid the potential need to insert
    // RequireAnalysisPass for PSI before subsequent non-module passes.
    MPM.addPass(RequireAnalysisPass<ProfileSummaryAnalysis, Module>());
  }

#if INTEL_CUSTOMIZATION
  // Set the optimization level
  MPM.addPass(XmainOptLevelAnalysisInit(Level.getSpeedupLevel()));
  if (EnableWPA) {
    // If whole-program-assume is enabled then we are going to call
    // the internalization pass.
    if (AssumeWholeProgram) {

      // The internalization pass does certain checks if a GlobalValue
      // should be internalized (e.g. is local, DLL export, etc.). The
      // pass also accepts a helper function that defines extra conditions
      // on top of the default requirements. If the function returns true
      // then it means that the GlobalValue should not be internalized, else
      // if it returns false then internalize it.
      auto PreserveSymbol = [](const GlobalValue &GV) {
        WholeProgramUtils WPUtils;

        // If GlobalValue is "main", has one definition rule (ODR) or
        // is a special symbol added by the linker then don't internalize
        // it. The ODR symbols are expected to be merged with equivalent
        // globals and then be removed. If these symbols aren't removed
        // then it could cause linking issues (e.g. undefined symbols).
        if (GV.hasWeakODRLinkage() ||
            WPUtils.isMainEntryPoint(GV.getName()) ||
            WPUtils.isLinkerAddedSymbol(GV.getName()))
          return true;

        // If the GlobalValue is an alias then we need to make sure that this
        // alias is OK to internalize.
        if (const GlobalAlias *Alias = dyn_cast<const GlobalAlias>(&GV)) {

          // Check if the alias has an aliasee and this aliasee is a
          // GlobalValue
          const GlobalValue *Glob =
            dyn_cast<const GlobalValue>(Alias->getAliasee());
          if (!Glob)
            return true;

          // Aliasee is a declaration
          if (Glob->isDeclaration())
            return true;

          // Aliasee is an external declaration
          if (Glob->hasAvailableExternallyLinkage())
            return true;

          // Aliasee is an DLL export
          if (Glob->hasDLLExportStorageClass())
            return true;

          // Aliasee is local already
          if (Glob->hasLocalLinkage())
            return true;

          // Aliasee is ODR
          if (Glob->hasWeakODRLinkage())
            return true;

          // Aliasee is mapped to a linker added symbol
          if (WPUtils.isLinkerAddedSymbol(Glob->getName()))
            return true;

          // Aliasee is mapped to main
          if (WPUtils.isMainEntryPoint(Glob->getName()))
            return true;
        }

        // OK to internalize
        return false;
      };
      MPM.addPass(InternalizePass(PreserveSymbol));
    }
    MPM.addPass(RequireAnalysisPass<WholeProgramAnalysis, Module>());
  }
#endif // INTEL_CUSTOMIZATION

  // Remove unused virtual tables to improve the quality of code generated by
  // whole-program devirtualization and bitset lowering.
  MPM.addPass(GlobalDCEPass());

#if INTEL_CUSTOMIZATION
  if (EnableWPA)
    MPM.addPass(IntelFoldWPIntrinsicPass());

#if INTEL_FEATURE_SW_ADVANCED
  if (EnableIPCloning) {
    // This pass is being added under DTRANS only at this point, because a
    // particular benchmark needs it to prove that the period of a recursive
    // progression is constant. We can remove the test for DTransEnabled if
    // we find IPSCCP to be generally useful here and we are willing to
    // tolerate the additional compile time.
    if (DTransEnabled)
      MPM.addPass(IPSCCPPass());
    MPM.addPass(IPCloningPass(/*AfterInl*/ false,
                              /*IFSwitchHeuristic*/ true));
  }
#endif // INTEL_FEATURE_SW_ADVANCED
#endif // INTEL_CUSTOMIZATION

  // Force any function attributes we want the rest of the pipeline to observe.
  MPM.addPass(ForceFunctionAttrsPass());

  // Do basic inference of function attributes from known properties of system
  // libraries and other oracles.
  MPM.addPass(InferFunctionAttrsPass());

  if (Level.getSpeedupLevel() > 1) {
    FunctionPassManager EarlyFPM;
    EarlyFPM.addPass(CallSiteSplittingPass());
#if INTEL_CUSTOMIZATION
    // Collect the information from the loops and insert the attributes
    EarlyFPM.addPass(IntelLoopAttrsPass(DTransEnabled));
#endif // INTEL_CUSTOMIZATION
    MPM.addPass(createModuleToFunctionPassAdaptor(std::move(EarlyFPM)));

    // Indirect call promotion. This should promote all the targets that are
    // left by the earlier promotion pass that promotes intra-module targets.
    // This two-step promotion is to save the compile time. For LTO, it should
    // produce the same result as if we only do promotion here.
    MPM.addPass(PGOIndirectCallPromotion(
        true /* InLTO */, PGOOpt && PGOOpt->Action == PGOOptions::SampleUse));

    if (EnableFunctionSpecialization)
      MPM.addPass(FunctionSpecializationPass());
    // Propagate constants at call sites into the functions they call.  This
    // opens opportunities for globalopt (and inlining) by substituting function
    // pointers passed as arguments to direct uses of functions.
    MPM.addPass(IPSCCPPass());

    // Attach metadata to indirect call sites indicating the set of functions
    // they may target at run-time. This should follow IPSCCP.
    MPM.addPass(CalledValuePropagationPass());
  }

  // Now deduce any function attributes based in the current code.
  MPM.addPass(createModuleToPostOrderCGSCCPassAdaptor(
              PostOrderFunctionAttrsPass()));

  // Do RPO function attribute inference across the module to forward-propagate
  // attributes where applicable.
  // FIXME: Is this really an optimization rather than a canonicalization?
  MPM.addPass(ReversePostOrderFunctionAttrsPass());

#if INTEL_CUSTOMIZATION
#if INTEL_FEATURE_SW_DTRANS
  if (DTransEnabled) {
    // These passes get the IR into a form that DTrans is able to analyze.
    MPM.addPass(createModuleToFunctionPassAdaptor(InstSimplifyPass()));
    MPM.addPass(createModuleToFunctionPassAdaptor(SimplifyCFGPass()));
    // This call adds the DTrans passes.
    addDTransPasses(MPM);
  }
#endif // INTEL_FEATURE_SW_DTRANS
  MPM.addPass(DopeVectorConstPropPass());
  MPM.addPass(createModuleToPostOrderCGSCCPassAdaptor(
              ArgumentPromotionPass()));
  // Optimize some dynamic_cast calls.
  MPM.addPass(OptimizeDynamicCastsPass());
#endif // INTEL_CUSTOMIZATION

  // Use in-range annotations on GEP indices to split globals where beneficial.
  MPM.addPass(GlobalSplitPass());

  // Run whole program optimization of virtual call when the list of callees
  // is fixed.
  MPM.addPass(WholeProgramDevirtPass(ExportSummary, nullptr));

  // Stop here at -O1.
  if (Level == OptimizationLevel::O1) {
    // The LowerTypeTestsPass needs to run to lower type metadata and the
    // type.test intrinsics. The pass does nothing if CFI is disabled.
    MPM.addPass(LowerTypeTestsPass(ExportSummary, nullptr));
    // Run a second time to clean up any type tests left behind by WPD for use
    // in ICP (which is performed earlier than this in the regular LTO
    // pipeline).
    MPM.addPass(LowerTypeTestsPass(nullptr, nullptr, true));

    // Emit annotation remarks.
    addAnnotationRemarksPass(MPM);

    return MPM;
  }

  // Optimize globals to try and fold them into constants.
  MPM.addPass(GlobalOptPass());

  // Promote any localized globals to SSA registers.
  MPM.addPass(createModuleToFunctionPassAdaptor(PromotePass()));

  // Linking modules together can lead to duplicate global constant, only
  // keep one copy of each constant.
  MPM.addPass(ConstantMergePass());

  // Remove unused arguments from functions.
  MPM.addPass(DeadArgumentEliminationPass());

#if INTEL_CUSTOMIZATION
#if INTEL_FEATURE_SW_DTRANS
  if (DTransEnabled) {
    addLateDTransPasses(MPM);
    if (EnableIndirectCallConv) {
       MPM.addPass(RequireAnalysisPass<DTransAnalysis, Module>());
       MPM.addPass(createModuleToFunctionPassAdaptor(
           IndirectCallConvPass(false /* EnableAndersen */,
                                true /* DTransEnabled */)));
    }
  }
#endif // INTEL_FEATURE_SW_DTRANS
#endif // INTEL_CUSTOMIZATION

  // Reduce the code after globalopt and ipsccp.  Both can open up significant
  // simplification opportunities, and both can propagate functions through
  // function pointers.  When this happens, we often have to resolve varargs
  // calls, etc, so let instcombine do this.
  FunctionPassManager PeepholeFPM;
  if (Level == OptimizationLevel::O3)
    PeepholeFPM.addPass(AggressiveInstCombinePass());
  addInstCombinePass(PeepholeFPM, !DTransEnabled); // INTEL
  invokePeepholeEPCallbacks(PeepholeFPM, Level);

  MPM.addPass(createModuleToFunctionPassAdaptor(std::move(PeepholeFPM)));

#if INTEL_CUSTOMIZATION

#if INTEL_FEATURE_SW_ADVANCED
  if (DTransEnabled) {
    MPM.addPass(IntelArgumentAlignmentPass());
    MPM.addPass(QsortRecognizerPass());
    MPM.addPass(TileMVInlMarkerPass());
  }

  bool EnableIntelPartialInlining = EnableIntelPI && DTransEnabled;
  // Partially inline small functions
  if (EnableIntelPartialInlining)
    MPM.addPass(IntelPartialInlinePass());
#endif // INTEL_FEATURE_SW_ADVANCED

  // Parse -[no]inline-list option and set corresponding attributes.
  MPM.addPass(InlineListsPass());
  if (EnableAndersen) {
    MPM.addPass(RequireAnalysisPass<AndersensAA, Module>());
  }
  // Indirect to direct call conversion.
#if INTEL_FEATURE_SW_DTRANS
  if (EnableIndirectCallConv && EnableAndersen)
    MPM.addPass(createModuleToFunctionPassAdaptor(
        IndirectCallConvPass(true /* EnableAndersen */,
                             false /* EnableDTrans */)));
#else // INTEL_FEATURE_SW_DTRANS
  if (EnableIndirectCallConv && EnableAndersen)
    MPM.addPass(createModuleToFunctionPassAdaptor(
        IndirectCallConvPass(true /* EnableAndersen */)));
#endif // INTEL_FEATURE_SW_DTRANS

  // Require the InlineAggAnalysis for the module so we can query it within
  // the inliner.
  if (EnableInlineAggAnalysis) {
    MPM.addPass(AggInlinerPass());
  }

  // Note: historically, the PruneEH pass was run first to deduce nounwind and
  // generally clean up exception handling overhead. It isn't clear this is
  // valuable as the inliner doesn't currently care whether it is inlining an
  // invoke or a call.
  // Run the inliner now.
  MPM.addPass(ModuleInlinerWrapperPass(getInlineParamsFromOptLevel(Level)));
#if INTEL_FEATURE_SW_DTRANS
  // The global optimizer pass can convert function calls to use
  // the 'fastcc' calling convention. The following pass enables more
  // functions to be converted to this calling convention. This can improve
  // performance by having arguments passed in registers, and enable more
  // cases where pointer parameters are changed to pass-by-value parameters. We
  // can remove the test for DTransEnabled if it is found to be useful on other
  // cases.
  if (DTransEnabled)
    MPM.addPass(IntelAdvancedFastCallPass());

#endif // INTEL_FEATURE_SW_DTRANS
#endif // INTEL_CUSTOMIZATION

  // Optimize globals again after we ran the inliner.
  MPM.addPass(GlobalOptPass());

#if INTEL_CUSTOMIZATION
#if INTEL_FEATURE_SW_ADVANCED
  // IPO-based prefetch
  if (EnableIPOPrefetch)
    MPM.addPass(IntelIPOPrefetchPass());
#endif // INTEL_FEATURE_SW_ADVANCED

  if (RunLTOPartialInlining)
    MPM.addPass(PartialInlinerPass(true /*RunLTOPartialInline*/,
                                   false /*EnableSpecialCases*/));

#if INTEL_FEATURE_SW_ADVANCED
  if (EnableIPCloning)
    MPM.addPass(IPCloningPass(/*AfterInl*/ true,
                              /*IFSwitchHeuristic*/ DTransEnabled));
#endif // INTEL_FEATURE_SW_ADVANCED
#endif // INTEL_CUSTOMIZATION

  // Garbage collect dead functions.
  // FIXME: Add ArgumentPromotion pass after once it's ported.
  MPM.addPass(GlobalDCEPass());

  FunctionPassManager FPM;
  // The IPO Passes may leave cruft around. Clean up after them.
  addInstCombinePass(FPM, !DTransEnabled); // INTEL
  invokePeepholeEPCallbacks(FPM, Level);

  FPM.addPass(JumpThreadingPass(/*InsertFreezeWhenUnfoldingSelect*/ true));

  // Do a post inline PGO instrumentation and use pass. This is a context
  // sensitive PGO pass.
  if (PGOOpt) {
    if (PGOOpt->CSAction == PGOOptions::CSIRInstr)
      addPGOInstrPasses(MPM, Level, /* RunProfileGen */ true,
                        /* IsCS */ true, PGOOpt->CSProfileGenFile,
                        PGOOpt->ProfileRemappingFile);
    else if (PGOOpt->CSAction == PGOOptions::CSIRUse)
      addPGOInstrPasses(MPM, Level, /* RunProfileGen */ false,
                        /* IsCS */ true, PGOOpt->ProfileFile,
                        PGOOpt->ProfileRemappingFile);
  }

  // Break up allocas
  FPM.addPass(SROA());

#if INTEL_CUSTOMIZATION
  if (EnableIPArrayTranspose)
    MPM.addPass(IPArrayTransposePass());

#if INTEL_FEATURE_SW_ADVANCED
  if (DTransEnabled)
    MPM.addPass(IPPredOptPass());
  if (EnableDeadArrayOpsElim)
    MPM.addPass(DeadArrayOpsEliminationPass());
#endif // INTEL_FEATURE_SW_ADVANCED

  if (EnableMultiVersioning)
    FPM.addPass(MultiVersioningPass());
#endif // INTEL_CUSTOMIZATION
  // LTO provides additional opportunities for tailcall elimination due to
  // link-time inlining, and visibility of nocapture attribute.
  FPM.addPass(TailCallElimPass());

#if INTEL_CUSTOMIZATION
  // Collect the information from the loops and insert the attributes
  if (Level.getSpeedupLevel() > 1)
    FPM.addPass(IntelLoopAttrsPass(DTransEnabled));
#endif // INTEL_CUSTOMIZATION

  // Run a few AA driver optimizations here and now to cleanup the code.
  MPM.addPass(createModuleToFunctionPassAdaptor(std::move(FPM)));

  MPM.addPass(
      createModuleToPostOrderCGSCCPassAdaptor(PostOrderFunctionAttrsPass()));

  // Require the GlobalsAA analysis for the module so we can query it within
  // MainFPM.
  MPM.addPass(RequireAnalysisPass<GlobalsAA, Module>());
  // Invalidate AAManager so it can be recreated and pick up the newly available
  // GlobalsAA.
  MPM.addPass(
      createModuleToFunctionPassAdaptor(InvalidateAnalysisPass<AAManager>()));

  MPM.addPass(IntelIPODeadArgEliminationPass()); // INTEL

  FunctionPassManager MainFPM;
  MainFPM.addPass(createFunctionToLoopPassAdaptor(
      LICMPass(PTO.LicmMssaOptCap, PTO.LicmMssaNoAccForPromotionCap),
      EnableMSSALoopDependency, /*UseBlockFrequencyInfo=*/true));

  if (RunNewGVN)
    MainFPM.addPass(NewGVNPass());
  else
    MainFPM.addPass(GVN());

  MainFPM.addPass(DopeVectorHoistPass()); // INTEL

  // Remove dead memcpy()'s.
  MainFPM.addPass(MemCpyOptPass());

  // Nuke dead stores.
  MainFPM.addPass(DSEPass());
  MainFPM.addPass(MergedLoadStoreMotionPass());

  // More loops are countable; try to optimize them.
  if (EnableLoopFlatten && Level.getSpeedupLevel() > 1)
    MainFPM.addPass(createFunctionToLoopPassAdaptor(LoopFlattenPass()));

  if (EnableConstraintElimination)
    MainFPM.addPass(ConstraintEliminationPass());

  LoopPassManager LPM;
  LPM.addPass(IndVarSimplifyPass());
  LPM.addPass(LoopDeletionPass());
  // FIXME: Add loop interchange.

#if INTEL_CUSTOMIZATION
  // HIR complete unroll pass replaces LLVM's full loop unroll pass.
  if (!isLoopOptEnabled(Level))
#endif // INTEL_CUSTOMIZATION
  // Unroll small loops and perform peeling.
  LPM.addPass(LoopFullUnrollPass(Level.getSpeedupLevel(),
                                 /* OnlyWhenForced= */ !PTO.LoopUnrolling,
                                 PTO.ForgetAllSCEVInLoopUnroll));
  // The loop passes in LPM (LoopFullUnrollPass) do not preserve MemorySSA.
  // *All* loop passes must preserve it, in order to be able to use it.
  MainFPM.addPass(createFunctionToLoopPassAdaptor(
      std::move(LPM), /*UseMemorySSA=*/false, /*UseBlockFrequencyInfo=*/true));

#if INTEL_CUSTOMIZATION
  addLoopOptAndAssociatedVPOPasses(MPM, MainFPM, Level, true);
#endif // INTEL_CUSTOMIZATION
  MainFPM.addPass(LoopDistributePass());

  addVectorPasses(Level, MainFPM, /* IsFullLTO */ true);

  invokePeepholeEPCallbacks(MainFPM, Level);
  MainFPM.addPass(JumpThreadingPass(/*InsertFreezeWhenUnfoldingSelect*/ true));
  MPM.addPass(createModuleToFunctionPassAdaptor(std::move(MainFPM)));

  // Lower type metadata and the type.test intrinsic. This pass supports
  // clang's control flow integrity mechanisms (-fsanitize=cfi*) and needs
  // to be run at link time if CFI is enabled. This pass does nothing if
  // CFI is disabled.
  MPM.addPass(LowerTypeTestsPass(ExportSummary, nullptr));
  // Run a second time to clean up any type tests left behind by WPD for use
  // in ICP (which is performed earlier than this in the regular LTO pipeline).
  MPM.addPass(LowerTypeTestsPass(nullptr, nullptr, true));

  // Enable splitting late in the FullLTO post-link pipeline. This is done in
  // the same stage in the old pass manager (\ref addLateLTOOptimizationPasses).
  if (EnableHotColdSplit)
    MPM.addPass(HotColdSplittingPass());

  // Add late LTO optimization passes.
  // Delete basic blocks, which optimization passes may have killed.
#if INTEL_CUSTOMIZATION
  // 28038: Avoid excessive hoisting as it increases register pressure and
  // select conversion without clear gains.
  // MPM.addPass(createModuleToFunctionPassAdaptor(
  //   SimplifyCFGPass(SimplifyCFGOptions().hoistCommonInsts(true))));
  MPM.addPass(createModuleToFunctionPassAdaptor(SimplifyCFGPass()));
#endif // INTEL_CUSTOMIZATION

#if INTEL_CUSTOMIZATION
  // HIR complete unroll can expose opportunities for optimizing globals and
  // allocas.
  if (isLoopOptEnabled(Level))
    MPM.addPass(GlobalOptPass());
#endif // INTEL_CUSTOMIZATION
  // Drop bodies of available eternally objects to improve GlobalDCE.
  MPM.addPass(EliminateAvailableExternallyPass());

  // Now that we have optimized the program, discard unreachable functions.
  MPM.addPass(GlobalDCEPass());

  if (PTO.MergeFunctions)
    MPM.addPass(MergeFunctionsPass());

  // Emit annotation remarks.
  addAnnotationRemarksPass(MPM);

#if INTEL_CUSTOMIZATION
  MPM.addPass(InlineReportEmitterPass(Level.getSpeedupLevel(),
                                      Level.getSizeLevel(), false));
#endif // INTEL_CUSTOMIZATION

  return MPM;
}

ModulePassManager PassBuilder::buildO0DefaultPipeline(OptimizationLevel Level,
                                                      bool LTOPreLink) {
  assert(Level == OptimizationLevel::O0 &&
         "buildO0DefaultPipeline should only be used with O0");

  ModulePassManager MPM;

  if (PGOOpt && (PGOOpt->Action == PGOOptions::IRInstr ||
                 PGOOpt->Action == PGOOptions::IRUse))
    addPGOInstrPassesForO0(
        MPM,
        /* RunProfileGen */ (PGOOpt->Action == PGOOptions::IRInstr),
        /* IsCS */ false, PGOOpt->ProfileFile, PGOOpt->ProfileRemappingFile);

  for (auto &C : PipelineStartEPCallbacks)
    C(MPM, Level);

  if (PGOOpt && PGOOpt->DebugInfoForProfiling)
    MPM.addPass(createModuleToFunctionPassAdaptor(AddDiscriminatorsPass()));

  for (auto &C : PipelineEarlySimplificationEPCallbacks)
    C(MPM, Level);

#if INTEL_COLLAB
  if (RunVPOOpt && RunVPOParopt) {
#if INTEL_CUSTOMIZATION
    // Paropt passes and BasicAA (one of Paropt's dependencies), use
    // XmainOptLevelPass.
    MPM.addPass(XmainOptLevelAnalysisInit(Level.getSpeedupLevel()));
#endif // INTEL_CUSTOMIZATION
    FunctionPassManager FPM;
    addVPOPreparePasses(FPM);
    MPM.addPass(createModuleToFunctionPassAdaptor(std::move(FPM)));
  }

#endif // INTEL_COLLAB
  // Build a minimal pipeline based on the semantics required by LLVM,
  // which is just that always inlining occurs. Further, disable generating
  // lifetime intrinsics to avoid enabling further optimizations during
  // code generation.
  MPM.addPass(InlineListsPass()); // INTEL
  MPM.addPass(AlwaysInlinerPass(
      /*InsertLifetimeIntrinsics=*/false));

  if (PTO.MergeFunctions)
    MPM.addPass(MergeFunctionsPass());

  if (EnableMatrix)
    MPM.addPass(
        createModuleToFunctionPassAdaptor(LowerMatrixIntrinsicsPass(true)));

#if INTEL_COLLAB
  if (RunVPOOpt) {
#if INTEL_CUSTOMIZATION
    if (RunVecClone)
      MPM.addPass(VecClonePass());
#endif // INTEL_CUSTOMIZATION
    // Add VPO transform and vec passes.
    addVPOPasses(MPM, Level, /*RunVec=*/true);
  }

#endif // INTEL_COLLAB
  if (!CGSCCOptimizerLateEPCallbacks.empty()) {
    CGSCCPassManager CGPM;
    for (auto &C : CGSCCOptimizerLateEPCallbacks)
      C(CGPM, Level);
    if (!CGPM.isEmpty())
      MPM.addPass(createModuleToPostOrderCGSCCPassAdaptor(std::move(CGPM)));
  }
  if (!LateLoopOptimizationsEPCallbacks.empty()) {
    LoopPassManager LPM;
    for (auto &C : LateLoopOptimizationsEPCallbacks)
      C(LPM, Level);
    if (!LPM.isEmpty()) {
      MPM.addPass(createModuleToFunctionPassAdaptor(
          createFunctionToLoopPassAdaptor(std::move(LPM))));
    }
  }
  if (!LoopOptimizerEndEPCallbacks.empty()) {
    LoopPassManager LPM;
    for (auto &C : LoopOptimizerEndEPCallbacks)
      C(LPM, Level);
    if (!LPM.isEmpty()) {
      MPM.addPass(createModuleToFunctionPassAdaptor(
          createFunctionToLoopPassAdaptor(std::move(LPM))));
    }
  }
  if (!ScalarOptimizerLateEPCallbacks.empty()) {
    FunctionPassManager FPM;
    for (auto &C : ScalarOptimizerLateEPCallbacks)
      C(FPM, Level);
    if (!FPM.isEmpty())
      MPM.addPass(createModuleToFunctionPassAdaptor(std::move(FPM)));
  }
  if (!VectorizerStartEPCallbacks.empty()) {
    FunctionPassManager FPM;
    for (auto &C : VectorizerStartEPCallbacks)
      C(FPM, Level);
    if (!FPM.isEmpty())
      MPM.addPass(createModuleToFunctionPassAdaptor(std::move(FPM)));
  }

  MPM.addPass(createModuleToFunctionPassAdaptor(CoroEarlyPass()));
  CGSCCPassManager CGPM;
  CGPM.addPass(CoroSplitPass());
  MPM.addPass(createModuleToPostOrderCGSCCPassAdaptor(std::move(CGPM)));
  MPM.addPass(createModuleToFunctionPassAdaptor(CoroCleanupPass()));

  for (auto &C : OptimizerLastEPCallbacks)
    C(MPM, Level);

  if (LTOPreLink)
    addRequiredLTOPreLinkPasses(MPM);

  return MPM;
}

AAManager PassBuilder::buildDefaultAAPipeline() {
  AAManager AA;

  // The order in which these are registered determines their priority when
  // being queried.

  // First we register the basic alias analysis that provides the majority of
  // per-function local AA logic. This is a stateless, on-demand local set of
  // AA techniques.
  AA.registerFunctionAnalysis<BasicAA>();

  // Next we query fast, specialized alias analyses that wrap IR-embedded
  // information about aliasing.
  AA.registerFunctionAnalysis<ScopedNoAliasAA>();
  AA.registerFunctionAnalysis<TypeBasedAA>();

#if INTEL_CUSTOMIZATION
  AA.registerFunctionAnalysis<StdContainerAA>();
#endif // INTEL_CUSTOMIZATION

  // Add support for querying global aliasing information when available.
  // Because the `AAManager` is a function analysis and `GlobalsAA` is a module
  // analysis, all that the `AAManager` can do is query for any *cached*
  // results from `GlobalsAA` through a readonly proxy.
  AA.registerModuleAnalysis<GlobalsAA>();

  // Add target-specific alias analyses.
  if (TM)
    TM->registerDefaultAliasAnalyses(AA);

  return AA;
}

static Optional<int> parseRepeatPassName(StringRef Name) {
  if (!Name.consume_front("repeat<") || !Name.consume_back(">"))
    return None;
  int Count;
  if (Name.getAsInteger(0, Count) || Count <= 0)
    return None;
  return Count;
}

static Optional<int> parseDevirtPassName(StringRef Name) {
  if (!Name.consume_front("devirt<") || !Name.consume_back(">"))
    return None;
  int Count;
  if (Name.getAsInteger(0, Count) || Count < 0)
    return None;
  return Count;
}

static bool checkParametrizedPassName(StringRef Name, StringRef PassName) {
  if (!Name.consume_front(PassName))
    return false;
  // normal pass name w/o parameters == default parameters
  if (Name.empty())
    return true;
  return Name.startswith("<") && Name.endswith(">");
}

namespace {

/// This performs customized parsing of pass name with parameters.
///
/// We do not need parametrization of passes in textual pipeline very often,
/// yet on a rare occasion ability to specify parameters right there can be
/// useful.
///
/// \p Name - parameterized specification of a pass from a textual pipeline
/// is a string in a form of :
///      PassName '<' parameter-list '>'
///
/// Parameter list is being parsed by the parser callable argument, \p Parser,
/// It takes a string-ref of parameters and returns either StringError or a
/// parameter list in a form of a custom parameters type, all wrapped into
/// Expected<> template class.
///
template <typename ParametersParseCallableT>
auto parsePassParameters(ParametersParseCallableT &&Parser, StringRef Name,
                         StringRef PassName) -> decltype(Parser(StringRef{})) {
  using ParametersT = typename decltype(Parser(StringRef{}))::value_type;

  StringRef Params = Name;
  if (!Params.consume_front(PassName)) {
    assert(false &&
           "unable to strip pass name from parametrized pass specification");
  }
  if (!Params.empty() &&
      (!Params.consume_front("<") || !Params.consume_back(">"))) {
    assert(false && "invalid format for parametrized pass name");
  }

  Expected<ParametersT> Result = Parser(Params);
  assert((Result || Result.template errorIsA<StringError>()) &&
         "Pass parameter parser can only return StringErrors.");
  return Result;
}

/// Parser of parameters for LoopUnroll pass.
Expected<LoopUnrollOptions> parseLoopUnrollOptions(StringRef Params) {
  LoopUnrollOptions UnrollOpts;
  while (!Params.empty()) {
    StringRef ParamName;
    std::tie(ParamName, Params) = Params.split(';');
    int OptLevel = StringSwitch<int>(ParamName)
                       .Case("O0", 0)
                       .Case("O1", 1)
                       .Case("O2", 2)
                       .Case("O3", 3)
                       .Default(-1);
    if (OptLevel >= 0) {
      UnrollOpts.setOptLevel(OptLevel);
      continue;
    }
    if (ParamName.consume_front("full-unroll-max=")) {
      int Count;
      if (ParamName.getAsInteger(0, Count))
        return make_error<StringError>(
            formatv("invalid LoopUnrollPass parameter '{0}' ", ParamName).str(),
            inconvertibleErrorCode());
      UnrollOpts.setFullUnrollMaxCount(Count);
      continue;
    }

    bool Enable = !ParamName.consume_front("no-");
    if (ParamName == "partial") {
      UnrollOpts.setPartial(Enable);
    } else if (ParamName == "peeling") {
      UnrollOpts.setPeeling(Enable);
    } else if (ParamName == "profile-peeling") {
      UnrollOpts.setProfileBasedPeeling(Enable);
    } else if (ParamName == "runtime") {
      UnrollOpts.setRuntime(Enable);
    } else if (ParamName == "upperbound") {
      UnrollOpts.setUpperBound(Enable);
    } else {
      return make_error<StringError>(
          formatv("invalid LoopUnrollPass parameter '{0}' ", ParamName).str(),
          inconvertibleErrorCode());
    }
  }
  return UnrollOpts;
}

Expected<MemorySanitizerOptions> parseMSanPassOptions(StringRef Params) {
  MemorySanitizerOptions Result;
  while (!Params.empty()) {
    StringRef ParamName;
    std::tie(ParamName, Params) = Params.split(';');

    if (ParamName == "recover") {
      Result.Recover = true;
    } else if (ParamName == "kernel") {
      Result.Kernel = true;
    } else if (ParamName.consume_front("track-origins=")) {
      if (ParamName.getAsInteger(0, Result.TrackOrigins))
        return make_error<StringError>(
            formatv("invalid argument to MemorySanitizer pass track-origins "
                    "parameter: '{0}' ",
                    ParamName)
                .str(),
            inconvertibleErrorCode());
    } else {
      return make_error<StringError>(
          formatv("invalid MemorySanitizer pass parameter '{0}' ", ParamName)
              .str(),
          inconvertibleErrorCode());
    }
  }
  return Result;
}

/// Parser of parameters for SimplifyCFG pass.
Expected<SimplifyCFGOptions> parseSimplifyCFGOptions(StringRef Params) {
  SimplifyCFGOptions Result;
  while (!Params.empty()) {
    StringRef ParamName;
    std::tie(ParamName, Params) = Params.split(';');

    bool Enable = !ParamName.consume_front("no-");
    if (ParamName == "forward-switch-cond") {
      Result.forwardSwitchCondToPhi(Enable);
    } else if (ParamName == "switch-to-lookup") {
      Result.convertSwitchToLookupTable(Enable);
    } else if (ParamName == "keep-loops") {
      Result.needCanonicalLoops(Enable);
    } else if (ParamName == "hoist-common-insts") {
      Result.hoistCommonInsts(Enable);
    } else if (ParamName == "sink-common-insts") {
      Result.sinkCommonInsts(Enable);
    } else if (Enable && ParamName.consume_front("bonus-inst-threshold=")) {
      APInt BonusInstThreshold;
      if (ParamName.getAsInteger(0, BonusInstThreshold))
        return make_error<StringError>(
            formatv("invalid argument to SimplifyCFG pass bonus-threshold "
                    "parameter: '{0}' ",
                    ParamName).str(),
            inconvertibleErrorCode());
      Result.bonusInstThreshold(BonusInstThreshold.getSExtValue());
    } else {
      return make_error<StringError>(
          formatv("invalid SimplifyCFG pass parameter '{0}' ", ParamName).str(),
          inconvertibleErrorCode());
    }
  }
  return Result;
}

/// Parser of parameters for LoopVectorize pass.
Expected<LoopVectorizeOptions> parseLoopVectorizeOptions(StringRef Params) {
  LoopVectorizeOptions Opts;
  while (!Params.empty()) {
    StringRef ParamName;
    std::tie(ParamName, Params) = Params.split(';');

    bool Enable = !ParamName.consume_front("no-");
    if (ParamName == "interleave-forced-only") {
      Opts.setInterleaveOnlyWhenForced(Enable);
    } else if (ParamName == "vectorize-forced-only") {
      Opts.setVectorizeOnlyWhenForced(Enable);
    } else {
      return make_error<StringError>(
          formatv("invalid LoopVectorize parameter '{0}' ", ParamName).str(),
          inconvertibleErrorCode());
    }
  }
  return Opts;
}

Expected<std::pair<bool, bool>> parseLoopUnswitchOptions(StringRef Params) {
  std::pair<bool, bool> Result = {false, true};
  while (!Params.empty()) {
    StringRef ParamName;
    std::tie(ParamName, Params) = Params.split(';');

    bool Enable = !ParamName.consume_front("no-");
    if (ParamName == "nontrivial") {
      Result.first = Enable;
    } else if (ParamName == "trivial") {
      Result.second = Enable;
    } else {
      return make_error<StringError>(
          formatv("invalid LoopUnswitch pass parameter '{0}' ", ParamName)
              .str(),
          inconvertibleErrorCode());
    }
  }
  return Result;
}

Expected<bool> parseMergedLoadStoreMotionOptions(StringRef Params) {
  bool Result = false;
  while (!Params.empty()) {
    StringRef ParamName;
    std::tie(ParamName, Params) = Params.split(';');

    bool Enable = !ParamName.consume_front("no-");
    if (ParamName == "split-footer-bb") {
      Result = Enable;
    } else {
      return make_error<StringError>(
          formatv("invalid MergedLoadStoreMotion pass parameter '{0}' ",
                  ParamName)
              .str(),
          inconvertibleErrorCode());
    }
  }
  return Result;
}

Expected<GVNOptions> parseGVNOptions(StringRef Params) {
  GVNOptions Result;
  while (!Params.empty()) {
    StringRef ParamName;
    std::tie(ParamName, Params) = Params.split(';');

    bool Enable = !ParamName.consume_front("no-");
    if (ParamName == "pre") {
      Result.setPRE(Enable);
    } else if (ParamName == "load-pre") {
      Result.setLoadPRE(Enable);
    } else if (ParamName == "split-backedge-load-pre") {
      Result.setLoadPRESplitBackedge(Enable);
    } else if (ParamName == "memdep") {
      Result.setMemDep(Enable);
    } else {
      return make_error<StringError>(
          formatv("invalid GVN pass parameter '{0}' ", ParamName).str(),
          inconvertibleErrorCode());
    }
  }
  return Result;
}

Expected<StackLifetime::LivenessType>
parseStackLifetimeOptions(StringRef Params) {
  StackLifetime::LivenessType Result = StackLifetime::LivenessType::May;
  while (!Params.empty()) {
    StringRef ParamName;
    std::tie(ParamName, Params) = Params.split(';');

    if (ParamName == "may") {
      Result = StackLifetime::LivenessType::May;
    } else if (ParamName == "must") {
      Result = StackLifetime::LivenessType::Must;
    } else {
      return make_error<StringError>(
          formatv("invalid StackLifetime parameter '{0}' ", ParamName).str(),
          inconvertibleErrorCode());
    }
  }
  return Result;
}

} // namespace

/// Tests whether a pass name starts with a valid prefix for a default pipeline
/// alias.
static bool startsWithDefaultPipelineAliasPrefix(StringRef Name) {
  return Name.startswith("default") || Name.startswith("thinlto") ||
         Name.startswith("lto");
}

/// Tests whether registered callbacks will accept a given pass name.
///
/// When parsing a pipeline text, the type of the outermost pipeline may be
/// omitted, in which case the type is automatically determined from the first
/// pass name in the text. This may be a name that is handled through one of the
/// callbacks. We check this through the oridinary parsing callbacks by setting
/// up a dummy PassManager in order to not force the client to also handle this
/// type of query.
template <typename PassManagerT, typename CallbacksT>
static bool callbacksAcceptPassName(StringRef Name, CallbacksT &Callbacks) {
  if (!Callbacks.empty()) {
    PassManagerT DummyPM;
    for (auto &CB : Callbacks)
      if (CB(Name, DummyPM, {}))
        return true;
  }
  return false;
}

template <typename CallbacksT>
static bool isModulePassName(StringRef Name, CallbacksT &Callbacks) {
  // Manually handle aliases for pre-configured pipeline fragments.
  if (startsWithDefaultPipelineAliasPrefix(Name))
    return DefaultAliasRegex.match(Name);

  // Explicitly handle pass manager names.
  if (Name == "module")
    return true;
  if (Name == "cgscc")
    return true;
  if (Name == "function")
    return true;

  // Explicitly handle custom-parsed pass names.
  if (parseRepeatPassName(Name))
    return true;

#define MODULE_PASS(NAME, CREATE_PASS)                                         \
  if (Name == NAME)                                                            \
    return true;
#define MODULE_ANALYSIS(NAME, CREATE_PASS)                                     \
  if (Name == "require<" NAME ">" || Name == "invalidate<" NAME ">")           \
    return true;
#include "PassRegistry.def"

  return callbacksAcceptPassName<ModulePassManager>(Name, Callbacks);
}

template <typename CallbacksT>
static bool isCGSCCPassName(StringRef Name, CallbacksT &Callbacks) {
  // Explicitly handle pass manager names.
  if (Name == "cgscc")
    return true;
  if (Name == "function")
    return true;

  // Explicitly handle custom-parsed pass names.
  if (parseRepeatPassName(Name))
    return true;
  if (parseDevirtPassName(Name))
    return true;

#define CGSCC_PASS(NAME, CREATE_PASS)                                          \
  if (Name == NAME)                                                            \
    return true;
#define CGSCC_ANALYSIS(NAME, CREATE_PASS)                                      \
  if (Name == "require<" NAME ">" || Name == "invalidate<" NAME ">")           \
    return true;
#include "PassRegistry.def"

  return callbacksAcceptPassName<CGSCCPassManager>(Name, Callbacks);
}

template <typename CallbacksT>
static bool isFunctionPassName(StringRef Name, CallbacksT &Callbacks) {
  // Explicitly handle pass manager names.
  if (Name == "function")
    return true;
  if (Name == "loop" || Name == "loop-mssa")
    return true;

  // Explicitly handle custom-parsed pass names.
  if (parseRepeatPassName(Name))
    return true;

#define FUNCTION_PASS(NAME, CREATE_PASS)                                       \
  if (Name == NAME)                                                            \
    return true;
#define FUNCTION_PASS_WITH_PARAMS(NAME, CLASS, CREATE_PASS, PARSER, PARAMS)    \
  if (checkParametrizedPassName(Name, NAME))                                   \
    return true;
#define FUNCTION_ANALYSIS(NAME, CREATE_PASS)                                   \
  if (Name == "require<" NAME ">" || Name == "invalidate<" NAME ">")           \
    return true;
#include "PassRegistry.def"

  return callbacksAcceptPassName<FunctionPassManager>(Name, Callbacks);
}

template <typename CallbacksT>
static bool isLoopPassName(StringRef Name, CallbacksT &Callbacks) {
  // Explicitly handle pass manager names.
  if (Name == "loop" || Name == "loop-mssa")
    return true;

  // Explicitly handle custom-parsed pass names.
  if (parseRepeatPassName(Name))
    return true;

#define LOOP_PASS(NAME, CREATE_PASS)                                           \
  if (Name == NAME)                                                            \
    return true;
#define LOOP_PASS_WITH_PARAMS(NAME, CLASS, CREATE_PASS, PARSER, PARAMS)        \
  if (checkParametrizedPassName(Name, NAME))                                   \
    return true;
#define LOOP_ANALYSIS(NAME, CREATE_PASS)                                       \
  if (Name == "require<" NAME ">" || Name == "invalidate<" NAME ">")           \
    return true;
#include "PassRegistry.def"

  return callbacksAcceptPassName<LoopPassManager>(Name, Callbacks);
}

Optional<std::vector<PassBuilder::PipelineElement>>
PassBuilder::parsePipelineText(StringRef Text) {
  std::vector<PipelineElement> ResultPipeline;

  SmallVector<std::vector<PipelineElement> *, 4> PipelineStack = {
      &ResultPipeline};
  for (;;) {
    std::vector<PipelineElement> &Pipeline = *PipelineStack.back();
    size_t Pos = Text.find_first_of(",()");
    Pipeline.push_back({Text.substr(0, Pos), {}});

    // If we have a single terminating name, we're done.
    if (Pos == Text.npos)
      break;

    char Sep = Text[Pos];
    Text = Text.substr(Pos + 1);
    if (Sep == ',')
      // Just a name ending in a comma, continue.
      continue;

    if (Sep == '(') {
      // Push the inner pipeline onto the stack to continue processing.
      PipelineStack.push_back(&Pipeline.back().InnerPipeline);
      continue;
    }

    assert(Sep == ')' && "Bogus separator!");
    // When handling the close parenthesis, we greedily consume them to avoid
    // empty strings in the pipeline.
    do {
      // If we try to pop the outer pipeline we have unbalanced parentheses.
      if (PipelineStack.size() == 1)
        return None;

      PipelineStack.pop_back();
    } while (Text.consume_front(")"));

    // Check if we've finished parsing.
    if (Text.empty())
      break;

    // Otherwise, the end of an inner pipeline always has to be followed by
    // a comma, and then we can continue.
    if (!Text.consume_front(","))
      return None;
  }

  if (PipelineStack.size() > 1)
    // Unbalanced paretheses.
    return None;

  assert(PipelineStack.back() == &ResultPipeline &&
         "Wrong pipeline at the bottom of the stack!");
  return {std::move(ResultPipeline)};
}

Error PassBuilder::parseModulePass(ModulePassManager &MPM,
                                   const PipelineElement &E) {
  auto &Name = E.Name;
  auto &InnerPipeline = E.InnerPipeline;

  // First handle complex passes like the pass managers which carry pipelines.
  if (!InnerPipeline.empty()) {
    if (Name == "module") {
      ModulePassManager NestedMPM;
      if (auto Err = parseModulePassPipeline(NestedMPM, InnerPipeline))
        return Err;
      MPM.addPass(std::move(NestedMPM));
      return Error::success();
    }
    if (Name == "cgscc") {
      CGSCCPassManager CGPM;
      if (auto Err = parseCGSCCPassPipeline(CGPM, InnerPipeline))
        return Err;
      MPM.addPass(createModuleToPostOrderCGSCCPassAdaptor(std::move(CGPM)));
      return Error::success();
    }
    if (Name == "function") {
      FunctionPassManager FPM;
      if (auto Err = parseFunctionPassPipeline(FPM, InnerPipeline))
        return Err;
      MPM.addPass(createModuleToFunctionPassAdaptor(std::move(FPM)));
      return Error::success();
    }
    if (auto Count = parseRepeatPassName(Name)) {
      ModulePassManager NestedMPM;
      if (auto Err = parseModulePassPipeline(NestedMPM, InnerPipeline))
        return Err;
      MPM.addPass(createRepeatedPass(*Count, std::move(NestedMPM)));
      return Error::success();
    }

    for (auto &C : ModulePipelineParsingCallbacks)
      if (C(Name, MPM, InnerPipeline))
        return Error::success();

    // Normal passes can't have pipelines.
    return make_error<StringError>(
        formatv("invalid use of '{0}' pass as module pipeline", Name).str(),
        inconvertibleErrorCode());
    ;
  }

  // Manually handle aliases for pre-configured pipeline fragments.
  if (startsWithDefaultPipelineAliasPrefix(Name)) {
    SmallVector<StringRef, 3> Matches;
    if (!DefaultAliasRegex.match(Name, &Matches))
      return make_error<StringError>(
          formatv("unknown default pipeline alias '{0}'", Name).str(),
          inconvertibleErrorCode());

    assert(Matches.size() == 3 && "Must capture two matched strings!");

    OptimizationLevel L = StringSwitch<OptimizationLevel>(Matches[2])
                              .Case("O0", OptimizationLevel::O0)
                              .Case("O1", OptimizationLevel::O1)
                              .Case("O2", OptimizationLevel::O2)
                              .Case("O3", OptimizationLevel::O3)
                              .Case("Os", OptimizationLevel::Os)
                              .Case("Oz", OptimizationLevel::Oz);
    if (L == OptimizationLevel::O0 && Matches[1] != "thinlto" &&
        Matches[1] != "lto") {
      MPM.addPass(buildO0DefaultPipeline(L, Matches[1] == "thinlto-pre-link" ||
                                                Matches[1] == "lto-pre-link"));
      return Error::success();
    }

    // This is consistent with old pass manager invoked via opt, but
    // inconsistent with clang. Clang doesn't enable loop vectorization
    // but does enable slp vectorization at Oz.
    PTO.LoopVectorization =
        L.getSpeedupLevel() > 1 && L != OptimizationLevel::Oz;
    PTO.SLPVectorization =
        L.getSpeedupLevel() > 1 && L != OptimizationLevel::Oz;

    if (Matches[1] == "default") {
      MPM.addPass(buildPerModuleDefaultPipeline(L));
    } else if (Matches[1] == "thinlto-pre-link") {
      MPM.addPass(buildThinLTOPreLinkDefaultPipeline(L));
    } else if (Matches[1] == "thinlto") {
      MPM.addPass(buildThinLTODefaultPipeline(L, nullptr));
    } else if (Matches[1] == "lto-pre-link") {
      MPM.addPass(buildLTOPreLinkDefaultPipeline(L));
    } else {
      assert(Matches[1] == "lto" && "Not one of the matched options!");
      MPM.addPass(buildLTODefaultPipeline(L, nullptr));
    }
    return Error::success();
  }

  // Finally expand the basic registered passes from the .inc file.
#define MODULE_PASS(NAME, CREATE_PASS)                                         \
  if (Name == NAME) {                                                          \
    MPM.addPass(CREATE_PASS);                                                  \
    return Error::success();                                                   \
  }
#define MODULE_ANALYSIS(NAME, CREATE_PASS)                                     \
  if (Name == "require<" NAME ">") {                                           \
    MPM.addPass(                                                               \
        RequireAnalysisPass<                                                   \
            std::remove_reference<decltype(CREATE_PASS)>::type, Module>());    \
    return Error::success();                                                   \
  }                                                                            \
  if (Name == "invalidate<" NAME ">") {                                        \
    MPM.addPass(InvalidateAnalysisPass<                                        \
                std::remove_reference<decltype(CREATE_PASS)>::type>());        \
    return Error::success();                                                   \
  }
#define CGSCC_PASS(NAME, CREATE_PASS)                                          \
  if (Name == NAME) {                                                          \
    MPM.addPass(createModuleToPostOrderCGSCCPassAdaptor(CREATE_PASS));         \
    return Error::success();                                                   \
  }
#define FUNCTION_PASS(NAME, CREATE_PASS)                                       \
  if (Name == NAME) {                                                          \
    MPM.addPass(createModuleToFunctionPassAdaptor(CREATE_PASS));               \
    return Error::success();                                                   \
  }
#define FUNCTION_PASS_WITH_PARAMS(NAME, CLASS, CREATE_PASS, PARSER, PARAMS)    \
  if (checkParametrizedPassName(Name, NAME)) {                                 \
    auto Params = parsePassParameters(PARSER, Name, NAME);                     \
    if (!Params)                                                               \
      return Params.takeError();                                               \
    MPM.addPass(createModuleToFunctionPassAdaptor(CREATE_PASS(Params.get()))); \
    return Error::success();                                                   \
  }
#define LOOP_PASS(NAME, CREATE_PASS)                                           \
  if (Name == NAME) {                                                          \
    MPM.addPass(createModuleToFunctionPassAdaptor(                             \
        createFunctionToLoopPassAdaptor(CREATE_PASS, false, false)));          \
    return Error::success();                                                   \
  }
#define LOOP_PASS_WITH_PARAMS(NAME, CLASS, CREATE_PASS, PARSER, PARAMS)        \
  if (checkParametrizedPassName(Name, NAME)) {                                 \
    auto Params = parsePassParameters(PARSER, Name, NAME);                     \
    if (!Params)                                                               \
      return Params.takeError();                                               \
    MPM.addPass(                                                               \
        createModuleToFunctionPassAdaptor(createFunctionToLoopPassAdaptor(     \
            CREATE_PASS(Params.get()), false, false)));                        \
    return Error::success();                                                   \
  }
#include "PassRegistry.def"

  for (auto &C : ModulePipelineParsingCallbacks)
    if (C(Name, MPM, InnerPipeline))
      return Error::success();
  return make_error<StringError>(
      formatv("unknown module pass '{0}'", Name).str(),
      inconvertibleErrorCode());
}

Error PassBuilder::parseCGSCCPass(CGSCCPassManager &CGPM,
                                  const PipelineElement &E) {
  auto &Name = E.Name;
  auto &InnerPipeline = E.InnerPipeline;

  // First handle complex passes like the pass managers which carry pipelines.
  if (!InnerPipeline.empty()) {
    if (Name == "cgscc") {
      CGSCCPassManager NestedCGPM;
      if (auto Err = parseCGSCCPassPipeline(NestedCGPM, InnerPipeline))
        return Err;
      // Add the nested pass manager with the appropriate adaptor.
      CGPM.addPass(std::move(NestedCGPM));
      return Error::success();
    }
    if (Name == "function") {
      FunctionPassManager FPM;
      if (auto Err = parseFunctionPassPipeline(FPM, InnerPipeline))
        return Err;
      // Add the nested pass manager with the appropriate adaptor.
      CGPM.addPass(createCGSCCToFunctionPassAdaptor(std::move(FPM)));
      return Error::success();
    }
    if (auto Count = parseRepeatPassName(Name)) {
      CGSCCPassManager NestedCGPM;
      if (auto Err = parseCGSCCPassPipeline(NestedCGPM, InnerPipeline))
        return Err;
      CGPM.addPass(createRepeatedPass(*Count, std::move(NestedCGPM)));
      return Error::success();
    }
    if (auto MaxRepetitions = parseDevirtPassName(Name)) {
      CGSCCPassManager NestedCGPM;
      if (auto Err = parseCGSCCPassPipeline(NestedCGPM, InnerPipeline))
        return Err;
      CGPM.addPass(
          createDevirtSCCRepeatedPass(std::move(NestedCGPM), *MaxRepetitions));
      return Error::success();
    }

    for (auto &C : CGSCCPipelineParsingCallbacks)
      if (C(Name, CGPM, InnerPipeline))
        return Error::success();

    // Normal passes can't have pipelines.
    return make_error<StringError>(
        formatv("invalid use of '{0}' pass as cgscc pipeline", Name).str(),
        inconvertibleErrorCode());
  }

// Now expand the basic registered passes from the .inc file.
#define CGSCC_PASS(NAME, CREATE_PASS)                                          \
  if (Name == NAME) {                                                          \
    CGPM.addPass(CREATE_PASS);                                                 \
    return Error::success();                                                   \
  }
#define CGSCC_ANALYSIS(NAME, CREATE_PASS)                                      \
  if (Name == "require<" NAME ">") {                                           \
    CGPM.addPass(RequireAnalysisPass<                                          \
                 std::remove_reference<decltype(CREATE_PASS)>::type,           \
                 LazyCallGraph::SCC, CGSCCAnalysisManager, LazyCallGraph &,    \
                 CGSCCUpdateResult &>());                                      \
    return Error::success();                                                   \
  }                                                                            \
  if (Name == "invalidate<" NAME ">") {                                        \
    CGPM.addPass(InvalidateAnalysisPass<                                       \
                 std::remove_reference<decltype(CREATE_PASS)>::type>());       \
    return Error::success();                                                   \
  }
#define FUNCTION_PASS(NAME, CREATE_PASS)                                       \
  if (Name == NAME) {                                                          \
    CGPM.addPass(createCGSCCToFunctionPassAdaptor(CREATE_PASS));               \
    return Error::success();                                                   \
  }
#define FUNCTION_PASS_WITH_PARAMS(NAME, CLASS, CREATE_PASS, PARSER, PARAMS)    \
  if (checkParametrizedPassName(Name, NAME)) {                                 \
    auto Params = parsePassParameters(PARSER, Name, NAME);                     \
    if (!Params)                                                               \
      return Params.takeError();                                               \
    CGPM.addPass(createCGSCCToFunctionPassAdaptor(CREATE_PASS(Params.get()))); \
    return Error::success();                                                   \
  }
#define LOOP_PASS(NAME, CREATE_PASS)                                           \
  if (Name == NAME) {                                                          \
    CGPM.addPass(createCGSCCToFunctionPassAdaptor(                             \
        createFunctionToLoopPassAdaptor(CREATE_PASS, false, false)));          \
    return Error::success();                                                   \
  }
#define LOOP_PASS_WITH_PARAMS(NAME, CLASS, CREATE_PASS, PARSER, PARAMS)        \
  if (checkParametrizedPassName(Name, NAME)) {                                 \
    auto Params = parsePassParameters(PARSER, Name, NAME);                     \
    if (!Params)                                                               \
      return Params.takeError();                                               \
    CGPM.addPass(                                                              \
        createCGSCCToFunctionPassAdaptor(createFunctionToLoopPassAdaptor(      \
            CREATE_PASS(Params.get()), false, false)));                        \
    return Error::success();                                                   \
  }
#include "PassRegistry.def"

  for (auto &C : CGSCCPipelineParsingCallbacks)
    if (C(Name, CGPM, InnerPipeline))
      return Error::success();
  return make_error<StringError>(
      formatv("unknown cgscc pass '{0}'", Name).str(),
      inconvertibleErrorCode());
}

Error PassBuilder::parseFunctionPass(FunctionPassManager &FPM,
                                     const PipelineElement &E) {
  auto &Name = E.Name;
  auto &InnerPipeline = E.InnerPipeline;

  // First handle complex passes like the pass managers which carry pipelines.
  if (!InnerPipeline.empty()) {
    if (Name == "function") {
      FunctionPassManager NestedFPM;
      if (auto Err = parseFunctionPassPipeline(NestedFPM, InnerPipeline))
        return Err;
      // Add the nested pass manager with the appropriate adaptor.
      FPM.addPass(std::move(NestedFPM));
      return Error::success();
    }
    if (Name == "loop" || Name == "loop-mssa") {
      LoopPassManager LPM;
      if (auto Err = parseLoopPassPipeline(LPM, InnerPipeline))
        return Err;
      // Add the nested pass manager with the appropriate adaptor.
      bool UseMemorySSA = (Name == "loop-mssa");
      bool UseBFI = llvm::any_of(
          InnerPipeline, [](auto Pipeline) { return Pipeline.Name == "licm"; });
      FPM.addPass(createFunctionToLoopPassAdaptor(std::move(LPM), UseMemorySSA,
                                                  UseBFI));
      return Error::success();
    }
    if (auto Count = parseRepeatPassName(Name)) {
      FunctionPassManager NestedFPM;
      if (auto Err = parseFunctionPassPipeline(NestedFPM, InnerPipeline))
        return Err;
      FPM.addPass(createRepeatedPass(*Count, std::move(NestedFPM)));
      return Error::success();
    }

    for (auto &C : FunctionPipelineParsingCallbacks)
      if (C(Name, FPM, InnerPipeline))
        return Error::success();

    // Normal passes can't have pipelines.
    return make_error<StringError>(
        formatv("invalid use of '{0}' pass as function pipeline", Name).str(),
        inconvertibleErrorCode());
  }

// Now expand the basic registered passes from the .inc file.
#define FUNCTION_PASS(NAME, CREATE_PASS)                                       \
  if (Name == NAME) {                                                          \
    FPM.addPass(CREATE_PASS);                                                  \
    return Error::success();                                                   \
  }
#define FUNCTION_PASS_WITH_PARAMS(NAME, CLASS, CREATE_PASS, PARSER, PARAMS)    \
  if (checkParametrizedPassName(Name, NAME)) {                                 \
    auto Params = parsePassParameters(PARSER, Name, NAME);                     \
    if (!Params)                                                               \
      return Params.takeError();                                               \
    FPM.addPass(CREATE_PASS(Params.get()));                                    \
    return Error::success();                                                   \
  }
#define FUNCTION_ANALYSIS(NAME, CREATE_PASS)                                   \
  if (Name == "require<" NAME ">") {                                           \
    FPM.addPass(                                                               \
        RequireAnalysisPass<                                                   \
            std::remove_reference<decltype(CREATE_PASS)>::type, Function>());  \
    return Error::success();                                                   \
  }                                                                            \
  if (Name == "invalidate<" NAME ">") {                                        \
    FPM.addPass(InvalidateAnalysisPass<                                        \
                std::remove_reference<decltype(CREATE_PASS)>::type>());        \
    return Error::success();                                                   \
  }
// FIXME: UseMemorySSA is set to false. Maybe we could do things like:
//        bool UseMemorySSA = !("canon-freeze" || "loop-predication" ||
//                              "guard-widening");
//        The risk is that it may become obsolete if we're not careful.
#define LOOP_PASS(NAME, CREATE_PASS)                                           \
  if (Name == NAME) {                                                          \
    FPM.addPass(createFunctionToLoopPassAdaptor(CREATE_PASS, false, false));   \
    return Error::success();                                                   \
  }
#define LOOP_PASS_WITH_PARAMS(NAME, CLASS, CREATE_PASS, PARSER, PARAMS)        \
  if (checkParametrizedPassName(Name, NAME)) {                                 \
    auto Params = parsePassParameters(PARSER, Name, NAME);                     \
    if (!Params)                                                               \
      return Params.takeError();                                               \
    FPM.addPass(createFunctionToLoopPassAdaptor(CREATE_PASS(Params.get()),     \
                                                false, false));                \
    return Error::success();                                                   \
  }
#include "PassRegistry.def"

  for (auto &C : FunctionPipelineParsingCallbacks)
    if (C(Name, FPM, InnerPipeline))
      return Error::success();
  return make_error<StringError>(
      formatv("unknown function pass '{0}'", Name).str(),
      inconvertibleErrorCode());
}

Error PassBuilder::parseLoopPass(LoopPassManager &LPM,
                                 const PipelineElement &E) {
  StringRef Name = E.Name;
  auto &InnerPipeline = E.InnerPipeline;

  // First handle complex passes like the pass managers which carry pipelines.
  if (!InnerPipeline.empty()) {
    if (Name == "loop") {
      LoopPassManager NestedLPM;
      if (auto Err = parseLoopPassPipeline(NestedLPM, InnerPipeline))
        return Err;
      // Add the nested pass manager with the appropriate adaptor.
      LPM.addPass(std::move(NestedLPM));
      return Error::success();
    }
    if (auto Count = parseRepeatPassName(Name)) {
      LoopPassManager NestedLPM;
      if (auto Err = parseLoopPassPipeline(NestedLPM, InnerPipeline))
        return Err;
      LPM.addPass(createRepeatedPass(*Count, std::move(NestedLPM)));
      return Error::success();
    }

    for (auto &C : LoopPipelineParsingCallbacks)
      if (C(Name, LPM, InnerPipeline))
        return Error::success();

    // Normal passes can't have pipelines.
    return make_error<StringError>(
        formatv("invalid use of '{0}' pass as loop pipeline", Name).str(),
        inconvertibleErrorCode());
  }

// Now expand the basic registered passes from the .inc file.
#define LOOP_PASS(NAME, CREATE_PASS)                                           \
  if (Name == NAME) {                                                          \
    LPM.addPass(CREATE_PASS);                                                  \
    return Error::success();                                                   \
  }
#define LOOP_PASS_WITH_PARAMS(NAME, CLASS, CREATE_PASS, PARSER, PARAMS)        \
  if (checkParametrizedPassName(Name, NAME)) {                                 \
    auto Params = parsePassParameters(PARSER, Name, NAME);                     \
    if (!Params)                                                               \
      return Params.takeError();                                               \
    LPM.addPass(CREATE_PASS(Params.get()));                                    \
    return Error::success();                                                   \
  }
#define LOOP_ANALYSIS(NAME, CREATE_PASS)                                       \
  if (Name == "require<" NAME ">") {                                           \
    LPM.addPass(RequireAnalysisPass<                                           \
                std::remove_reference<decltype(CREATE_PASS)>::type, Loop,      \
                LoopAnalysisManager, LoopStandardAnalysisResults &,            \
                LPMUpdater &>());                                              \
    return Error::success();                                                   \
  }                                                                            \
  if (Name == "invalidate<" NAME ">") {                                        \
    LPM.addPass(InvalidateAnalysisPass<                                        \
                std::remove_reference<decltype(CREATE_PASS)>::type>());        \
    return Error::success();                                                   \
  }
#include "PassRegistry.def"

  for (auto &C : LoopPipelineParsingCallbacks)
    if (C(Name, LPM, InnerPipeline))
      return Error::success();
  return make_error<StringError>(formatv("unknown loop pass '{0}'", Name).str(),
                                 inconvertibleErrorCode());
}

bool PassBuilder::parseAAPassName(AAManager &AA, StringRef Name) {
#define MODULE_ALIAS_ANALYSIS(NAME, CREATE_PASS)                               \
  if (Name == NAME) {                                                          \
    AA.registerModuleAnalysis<                                                 \
        std::remove_reference<decltype(CREATE_PASS)>::type>();                 \
    return true;                                                               \
  }
#define FUNCTION_ALIAS_ANALYSIS(NAME, CREATE_PASS)                             \
  if (Name == NAME) {                                                          \
    AA.registerFunctionAnalysis<                                               \
        std::remove_reference<decltype(CREATE_PASS)>::type>();                 \
    return true;                                                               \
  }
#include "PassRegistry.def"

  for (auto &C : AAParsingCallbacks)
    if (C(Name, AA))
      return true;
  return false;
}

Error PassBuilder::parseLoopPassPipeline(LoopPassManager &LPM,
                                         ArrayRef<PipelineElement> Pipeline) {
  for (const auto &Element : Pipeline) {
    if (auto Err = parseLoopPass(LPM, Element))
      return Err;
  }
  return Error::success();
}

Error PassBuilder::parseFunctionPassPipeline(
    FunctionPassManager &FPM, ArrayRef<PipelineElement> Pipeline) {
  for (const auto &Element : Pipeline) {
    if (auto Err = parseFunctionPass(FPM, Element))
      return Err;
  }
  return Error::success();
}

Error PassBuilder::parseCGSCCPassPipeline(CGSCCPassManager &CGPM,
                                          ArrayRef<PipelineElement> Pipeline) {
  for (const auto &Element : Pipeline) {
    if (auto Err = parseCGSCCPass(CGPM, Element))
      return Err;
  }
  return Error::success();
}

void PassBuilder::crossRegisterProxies(LoopAnalysisManager &LAM,
                                       FunctionAnalysisManager &FAM,
                                       CGSCCAnalysisManager &CGAM,
                                       ModuleAnalysisManager &MAM) {
  MAM.registerPass([&] { return FunctionAnalysisManagerModuleProxy(FAM); });
  MAM.registerPass([&] { return CGSCCAnalysisManagerModuleProxy(CGAM); });
  CGAM.registerPass([&] { return ModuleAnalysisManagerCGSCCProxy(MAM); });
  FAM.registerPass([&] { return CGSCCAnalysisManagerFunctionProxy(CGAM); });
  FAM.registerPass([&] { return ModuleAnalysisManagerFunctionProxy(MAM); });
  FAM.registerPass([&] { return LoopAnalysisManagerFunctionProxy(LAM); });
  LAM.registerPass([&] { return FunctionAnalysisManagerLoopProxy(FAM); });
}

Error PassBuilder::parseModulePassPipeline(ModulePassManager &MPM,
                                           ArrayRef<PipelineElement> Pipeline) {
  for (const auto &Element : Pipeline) {
    if (auto Err = parseModulePass(MPM, Element))
      return Err;
  }
  return Error::success();
}

// Primary pass pipeline description parsing routine for a \c ModulePassManager
// FIXME: Should this routine accept a TargetMachine or require the caller to
// pre-populate the analysis managers with target-specific stuff?
Error PassBuilder::parsePassPipeline(ModulePassManager &MPM,
                                     StringRef PipelineText) {
  auto Pipeline = parsePipelineText(PipelineText);
  if (!Pipeline || Pipeline->empty())
    return make_error<StringError>(
        formatv("invalid pipeline '{0}'", PipelineText).str(),
        inconvertibleErrorCode());

  // If the first name isn't at the module layer, wrap the pipeline up
  // automatically.
  StringRef FirstName = Pipeline->front().Name;

  if (!isModulePassName(FirstName, ModulePipelineParsingCallbacks)) {
    if (isCGSCCPassName(FirstName, CGSCCPipelineParsingCallbacks)) {
      Pipeline = {{"cgscc", std::move(*Pipeline)}};
    } else if (isFunctionPassName(FirstName,
                                  FunctionPipelineParsingCallbacks)) {
      Pipeline = {{"function", std::move(*Pipeline)}};
    } else if (isLoopPassName(FirstName, LoopPipelineParsingCallbacks)) {
      Pipeline = {{"function", {{"loop", std::move(*Pipeline)}}}};
    } else {
      for (auto &C : TopLevelPipelineParsingCallbacks)
        if (C(MPM, *Pipeline))
          return Error::success();

      // Unknown pass or pipeline name!
      auto &InnerPipeline = Pipeline->front().InnerPipeline;
      return make_error<StringError>(
          formatv("unknown {0} name '{1}'",
                  (InnerPipeline.empty() ? "pass" : "pipeline"), FirstName)
              .str(),
          inconvertibleErrorCode());
    }
  }

  if (auto Err = parseModulePassPipeline(MPM, *Pipeline))
    return Err;
  return Error::success();
}

// Primary pass pipeline description parsing routine for a \c CGSCCPassManager
Error PassBuilder::parsePassPipeline(CGSCCPassManager &CGPM,
                                     StringRef PipelineText) {
  auto Pipeline = parsePipelineText(PipelineText);
  if (!Pipeline || Pipeline->empty())
    return make_error<StringError>(
        formatv("invalid pipeline '{0}'", PipelineText).str(),
        inconvertibleErrorCode());

  StringRef FirstName = Pipeline->front().Name;
  if (!isCGSCCPassName(FirstName, CGSCCPipelineParsingCallbacks))
    return make_error<StringError>(
        formatv("unknown cgscc pass '{0}' in pipeline '{1}'", FirstName,
                PipelineText)
            .str(),
        inconvertibleErrorCode());

  if (auto Err = parseCGSCCPassPipeline(CGPM, *Pipeline))
    return Err;
  return Error::success();
}

// Primary pass pipeline description parsing routine for a \c
// FunctionPassManager
Error PassBuilder::parsePassPipeline(FunctionPassManager &FPM,
                                     StringRef PipelineText) {
  auto Pipeline = parsePipelineText(PipelineText);
  if (!Pipeline || Pipeline->empty())
    return make_error<StringError>(
        formatv("invalid pipeline '{0}'", PipelineText).str(),
        inconvertibleErrorCode());

  StringRef FirstName = Pipeline->front().Name;
  if (!isFunctionPassName(FirstName, FunctionPipelineParsingCallbacks))
    return make_error<StringError>(
        formatv("unknown function pass '{0}' in pipeline '{1}'", FirstName,
                PipelineText)
            .str(),
        inconvertibleErrorCode());

  if (auto Err = parseFunctionPassPipeline(FPM, *Pipeline))
    return Err;
  return Error::success();
}

// Primary pass pipeline description parsing routine for a \c LoopPassManager
Error PassBuilder::parsePassPipeline(LoopPassManager &CGPM,
                                     StringRef PipelineText) {
  auto Pipeline = parsePipelineText(PipelineText);
  if (!Pipeline || Pipeline->empty())
    return make_error<StringError>(
        formatv("invalid pipeline '{0}'", PipelineText).str(),
        inconvertibleErrorCode());

  if (auto Err = parseLoopPassPipeline(CGPM, *Pipeline))
    return Err;

  return Error::success();
}

Error PassBuilder::parseAAPipeline(AAManager &AA, StringRef PipelineText) {
  // If the pipeline just consists of the word 'default' just replace the AA
  // manager with our default one.
  if (PipelineText == "default") {
    AA = buildDefaultAAPipeline();
    return Error::success();
  }

  while (!PipelineText.empty()) {
    StringRef Name;
    std::tie(Name, PipelineText) = PipelineText.split(',');
    if (!parseAAPassName(AA, Name))
      return make_error<StringError>(
          formatv("unknown alias analysis name '{0}'", Name).str(),
          inconvertibleErrorCode());
  }

  return Error::success();
}

bool PassBuilder::isAAPassName(StringRef PassName) {
#define MODULE_ALIAS_ANALYSIS(NAME, CREATE_PASS)                               \
  if (PassName == NAME)                                                        \
    return true;
#define FUNCTION_ALIAS_ANALYSIS(NAME, CREATE_PASS)                             \
  if (PassName == NAME)                                                        \
    return true;
#include "PassRegistry.def"
  return false;
}

bool PassBuilder::isAnalysisPassName(StringRef PassName) {
#define MODULE_ANALYSIS(NAME, CREATE_PASS)                                     \
  if (PassName == NAME)                                                        \
    return true;
#define FUNCTION_ANALYSIS(NAME, CREATE_PASS)                                   \
  if (PassName == NAME)                                                        \
    return true;
#define LOOP_ANALYSIS(NAME, CREATE_PASS)                                       \
  if (PassName == NAME)                                                        \
    return true;
#define CGSCC_ANALYSIS(NAME, CREATE_PASS)                                      \
  if (PassName == NAME)                                                        \
    return true;
#define MODULE_ALIAS_ANALYSIS(NAME, CREATE_PASS)                               \
  if (PassName == NAME)                                                        \
    return true;
#define FUNCTION_ALIAS_ANALYSIS(NAME, CREATE_PASS)                             \
  if (PassName == NAME)                                                        \
    return true;
#include "PassRegistry.def"
  return false;
}

static void printPassName(StringRef PassName, raw_ostream &OS) {
  OS << "  " << PassName << "\n";
}
static void printPassName(StringRef PassName, StringRef Params,
                          raw_ostream &OS) {
  OS << "  " << PassName << "<" << Params << ">\n";
}

void PassBuilder::printPassNames(raw_ostream &OS) {
  // TODO: print pass descriptions when they are available

  OS << "Module passes:\n";
#define MODULE_PASS(NAME, CREATE_PASS) printPassName(NAME, OS);
#include "PassRegistry.def"

  OS << "Module analyses:\n";
#define MODULE_ANALYSIS(NAME, CREATE_PASS) printPassName(NAME, OS);
#include "PassRegistry.def"

  OS << "Module alias analyses:\n";
#define MODULE_ALIAS_ANALYSIS(NAME, CREATE_PASS) printPassName(NAME, OS);
#include "PassRegistry.def"

  OS << "CGSCC passes:\n";
#define CGSCC_PASS(NAME, CREATE_PASS) printPassName(NAME, OS);
#include "PassRegistry.def"

  OS << "CGSCC analyses:\n";
#define CGSCC_ANALYSIS(NAME, CREATE_PASS) printPassName(NAME, OS);
#include "PassRegistry.def"

  OS << "Function passes:\n";
#define FUNCTION_PASS(NAME, CREATE_PASS) printPassName(NAME, OS);
#include "PassRegistry.def"

  OS << "Function passes with params:\n";
#define FUNCTION_PASS_WITH_PARAMS(NAME, CLASS, CREATE_PASS, PARSER, PARAMS)    \
  printPassName(NAME, PARAMS, OS);
#include "PassRegistry.def"

  OS << "Function analyses:\n";
#define FUNCTION_ANALYSIS(NAME, CREATE_PASS) printPassName(NAME, OS);
#include "PassRegistry.def"

  OS << "Function alias analyses:\n";
#define FUNCTION_ALIAS_ANALYSIS(NAME, CREATE_PASS) printPassName(NAME, OS);
#include "PassRegistry.def"

  OS << "Loop passes:\n";
#define LOOP_PASS(NAME, CREATE_PASS) printPassName(NAME, OS);
#include "PassRegistry.def"

  OS << "Loop passes with params:\n";
#define LOOP_PASS_WITH_PARAMS(NAME, CLASS, CREATE_PASS, PARSER, PARAMS)        \
  printPassName(NAME, PARAMS, OS);
#include "PassRegistry.def"

  OS << "Loop analyses:\n";
#define LOOP_ANALYSIS(NAME, CREATE_PASS) printPassName(NAME, OS);
#include "PassRegistry.def"
}

void PassBuilder::registerParseTopLevelPipelineCallback(
    const std::function<bool(ModulePassManager &, ArrayRef<PipelineElement>)>
        &C) {
  TopLevelPipelineParsingCallbacks.push_back(C);
}<|MERGE_RESOLUTION|>--- conflicted
+++ resolved
@@ -2373,17 +2373,11 @@
   // Disable header duplication at -Oz.
   OptimizePM.addPass(createFunctionToLoopPassAdaptor(
       LoopRotatePass(Level != OptimizationLevel::Oz, LTOPreLink),
-<<<<<<< HEAD
-      EnableMSSALoopDependency,
-      /*UseBlockFrequencyInfo=*/false));
+      /*UseMemorySSA=*/false, /*UseBlockFrequencyInfo=*/false));
 #if INTEL_CUSTOMIZATION
   if (!PrepareForLTO)
     addLoopOptAndAssociatedVPOPasses(MPM, OptimizePM, Level, false);
 #endif // INTEL_CUSTOMIZATION
-=======
-      /*UseMemorySSA=*/false, /*UseBlockFrequencyInfo=*/false));
-
->>>>>>> 0a031449
   // Distribute loops to allow partial vectorization.  I.e. isolate dependences
   // into separate loop that would otherwise inhibit vectorization.  This is
   // currently only performed for loops marked with the metadata
