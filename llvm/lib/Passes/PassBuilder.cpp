--- conflicted
+++ resolved
@@ -294,7 +294,9 @@
 static Regex DefaultAliasRegex(
     "^(default|thinlto-pre-link|thinlto|lto-pre-link|lto)<(O[0123sz])>$");
 
-<<<<<<< HEAD
+static cl::opt<bool>
+    EnableCHR("enable-chr-npm", cl::init(true), cl::Hidden,
+              cl::desc("Enable control height reduction optimization (CHR)"));
 #if INTEL_CUSTOMIZATION
 #if INTEL_INCLUDE_DTRANS
 // DTrans optimizations -- this is a placeholder for future work.
@@ -303,11 +305,6 @@
     cl::desc("Enable DTrans optimizations"));
 #endif // INTEL_INCLUDE_DTRANS
 #endif // INTEL_CUSTOMIZATION
-=======
-static cl::opt<bool>
-    EnableCHR("enable-chr-npm", cl::init(true), cl::Hidden,
-              cl::desc("Enable control height reduction optimization (CHR)"));
->>>>>>> 801394a3
 
 static bool isOptimizingForSize(PassBuilder::OptimizationLevel Level) {
   switch (Level) {
