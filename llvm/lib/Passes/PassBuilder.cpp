//===- Parsing, selection, and construction of pass pipelines -------------===//
//
// Part of the LLVM Project, under the Apache License v2.0 with LLVM Exceptions.
// See https://llvm.org/LICENSE.txt for license information.
// SPDX-License-Identifier: Apache-2.0 WITH LLVM-exception
//
//===----------------------------------------------------------------------===//
/// \file
///
/// This file provides the implementation of the PassBuilder based on our
/// static pass registry as well as related functionality. It also provides
/// helpers to aid in analyzing, debugging, and testing passes and pass
/// pipelines.
///
//===----------------------------------------------------------------------===//

#include "llvm/Passes/PassBuilder.h"
#include "llvm/ADT/ScopeExit.h" // INTEL
#include "llvm/ADT/StringSwitch.h"
#include "llvm/Analysis/AliasAnalysis.h"
#include "llvm/Analysis/AliasAnalysisEvaluator.h"
#include "llvm/Analysis/AliasSetTracker.h"
#include "llvm/Analysis/AssumptionCache.h"
#include "llvm/Analysis/BasicAliasAnalysis.h"
#include "llvm/Analysis/BlockFrequencyInfo.h"
#include "llvm/Analysis/BranchProbabilityInfo.h"
#include "llvm/Analysis/CFGPrinter.h"
#include "llvm/Analysis/CFLAndersAliasAnalysis.h"
#include "llvm/Analysis/CFLSteensAliasAnalysis.h"
#include "llvm/Analysis/CGSCCPassManager.h"
#include "llvm/Analysis/CallGraph.h"
#include "llvm/Analysis/DDG.h"
#include "llvm/Analysis/Delinearization.h"
#include "llvm/Analysis/DemandedBits.h"
#include "llvm/Analysis/DependenceAnalysis.h"
#include "llvm/Analysis/DominanceFrontier.h"
#include "llvm/Analysis/FunctionPropertiesAnalysis.h"
#include "llvm/Analysis/GlobalsModRef.h"
#if INTEL_CUSTOMIZATION
#include "llvm/Analysis/Intel_Andersens.h"
#include "llvm/Analysis/Intel_ArrayUseAnalysis.h"
#include "llvm/Analysis/Intel_StdContainerAA.h"
#include "llvm/Analysis/Intel_WP.h"
#endif // INTEL_CUSTOMIZATION
#include "llvm/Analysis/IRSimilarityIdentifier.h"
#include "llvm/Analysis/IVUsers.h"
#include "llvm/Analysis/InlineAdvisor.h"
#include "llvm/Analysis/InlineSizeEstimatorAnalysis.h"
#include "llvm/Analysis/InstCount.h"
#include "llvm/Analysis/LazyCallGraph.h"
#include "llvm/Analysis/LazyValueInfo.h"
#include "llvm/Analysis/Lint.h"
#include "llvm/Analysis/LoopAccessAnalysis.h"
#include "llvm/Analysis/LoopCacheAnalysis.h"
#include "llvm/Analysis/LoopInfo.h"
#include "llvm/Analysis/LoopNestAnalysis.h"
#include "llvm/Analysis/MemDerefPrinter.h"
#include "llvm/Analysis/MemoryDependenceAnalysis.h"
#include "llvm/Analysis/MemorySSA.h"
#include "llvm/Analysis/ModuleDebugInfoPrinter.h"
#include "llvm/Analysis/ModuleSummaryAnalysis.h"
#include "llvm/Analysis/MustExecute.h"
#include "llvm/Analysis/ObjCARCAliasAnalysis.h"
#include "llvm/Analysis/OptimizationRemarkEmitter.h"
#include "llvm/Analysis/PhiValues.h"
#include "llvm/Analysis/PostDominators.h"
#include "llvm/Analysis/ProfileSummaryInfo.h"
#include "llvm/Analysis/RegionInfo.h"
#include "llvm/Analysis/ScalarEvolution.h"
#include "llvm/Analysis/ScalarEvolutionAliasAnalysis.h"
#include "llvm/Analysis/ScopedNoAliasAA.h"
#include "llvm/Analysis/StackLifetime.h"
#include "llvm/Analysis/StackSafetyAnalysis.h"
#include "llvm/Analysis/TargetLibraryInfo.h"
#include "llvm/Analysis/TargetTransformInfo.h"
#include "llvm/Analysis/TypeBasedAliasAnalysis.h"
#include "llvm/IR/Dominators.h"
#include "llvm/IR/IRPrintingPasses.h"
#include "llvm/IR/PassManager.h"
#include "llvm/IR/SafepointIRVerifier.h"
#include "llvm/IR/Verifier.h"
#include "llvm/Support/CommandLine.h"
#include "llvm/Support/Debug.h"
#include "llvm/Support/FormatVariadic.h"
#include "llvm/Support/Regex.h"
#include "llvm/Target/TargetMachine.h"
#include "llvm/Transforms/AggressiveInstCombine/AggressiveInstCombine.h"
#include "llvm/Transforms/Coroutines/CoroCleanup.h"
#include "llvm/Transforms/Coroutines/CoroEarly.h"
#include "llvm/Transforms/Coroutines/CoroElide.h"
#include "llvm/Transforms/Coroutines/CoroSplit.h"
#include "llvm/Transforms/HelloNew/HelloWorld.h"
#include "llvm/Transforms/Instrumentation/Intel_FunctionSplitting.h" // INTEL
#include "llvm/Transforms/IPO/AlwaysInliner.h"
#include "llvm/Transforms/IPO/Annotation2Metadata.h"
#include "llvm/Transforms/IPO/ArgumentPromotion.h"
#include "llvm/Transforms/IPO/Attributor.h"
#include "llvm/Transforms/IPO/BlockExtractor.h"
#include "llvm/Transforms/IPO/CalledValuePropagation.h"
#include "llvm/Transforms/IPO/ConstantMerge.h"
#include "llvm/Transforms/IPO/CrossDSOCFI.h"
#include "llvm/Transforms/IPO/DeadArgumentElimination.h"
#include "llvm/Transforms/IPO/ElimAvailExtern.h"
#include "llvm/Transforms/IPO/ForceFunctionAttrs.h"
#include "llvm/Transforms/IPO/FunctionAttrs.h"
#include "llvm/Transforms/IPO/FunctionImport.h"
#include "llvm/Transforms/IPO/GlobalDCE.h"
#include "llvm/Transforms/IPO/GlobalOpt.h"
#include "llvm/Transforms/IPO/GlobalSplit.h"
#include "llvm/Transforms/IPO/HotColdSplitting.h"
#include "llvm/Transforms/IPO/InferFunctionAttrs.h"
#include "llvm/Transforms/IPO/Inliner.h"
#include "llvm/Transforms/IPO/Intel_AdvancedFastCall.h" // INTEL
#include "llvm/Transforms/IPO/Intel_AggInliner.h" // INTEL
#include "llvm/Transforms/IPO/Intel_ArgNoAliasProp.h" // INTEL
#include "llvm/Transforms/IPO/Intel_ArgumentAlignment.h" // INTEL
#include "llvm/Transforms/IPO/Intel_CallTreeCloning.h" // INTEL
#include "llvm/Transforms/IPO/Intel_DeadArrayOpsElimination.h" // INTEL
#include "llvm/Transforms/IPO/Intel_DopeVectorConstProp.h" // INTEL
#include "llvm/Transforms/IPO/Intel_FoldWPIntrinsic.h"   // INTEL
#include "llvm/Transforms/IPO/Intel_InlineLists.h"       // INTEL
#include "llvm/Transforms/IPO/Intel_InlineReportEmitter.h"   // INTEL
#include "llvm/Transforms/IPO/Intel_InlineReportSetup.h"   // INTEL
#include "llvm/Transforms/IPO/Intel_IPArrayTranspose.h" // INTEL
#include "llvm/Transforms/IPO/Intel_IPCloning.h"       // INTEL
#include "llvm/Transforms/IPO/Intel_IPOPrefetch.h" // INTEL
#include "llvm/Transforms/IPO/Intel_OptimizeDynamicCasts.h"   //INTEL
#include "llvm/Transforms/IPO/Intel_PartialInline.h" // INTEL
#include "llvm/Transforms/IPO/Intel_QsortRecognizer.h" // INTEL
#include "llvm/Transforms/IPO/Intel_TileMVInlMarker.h" // INTEL
#include "llvm/Transforms/IPO/Internalize.h"
#include "llvm/Transforms/IPO/LoopExtractor.h"
#include "llvm/Transforms/IPO/LowerTypeTests.h"
#include "llvm/Transforms/IPO/MergeFunctions.h"
#include "llvm/Transforms/IPO/OpenMPOpt.h"
#include "llvm/Transforms/IPO/PartialInlining.h"
#include "llvm/Transforms/IPO/SCCP.h"
#include "llvm/Transforms/IPO/SampleProfile.h"
#include "llvm/Transforms/IPO/SampleProfileProbe.h"
#include "llvm/Transforms/IPO/StripDeadPrototypes.h"
#include "llvm/Transforms/IPO/StripSymbols.h"
#include "llvm/Transforms/IPO/SyntheticCountsPropagation.h"
#include "llvm/Transforms/IPO/WholeProgramDevirt.h"
#include "llvm/Transforms/InstCombine/InstCombine.h"
#include "llvm/Transforms/Instrumentation.h"
#include "llvm/Transforms/Instrumentation/AddressSanitizer.h"
#include "llvm/Transforms/Instrumentation/BoundsChecking.h"
#include "llvm/Transforms/Instrumentation/CGProfile.h"
#include "llvm/Transforms/Instrumentation/ControlHeightReduction.h"
#include "llvm/Transforms/Instrumentation/DataFlowSanitizer.h"
#include "llvm/Transforms/Instrumentation/GCOVProfiler.h"
#include "llvm/Transforms/Instrumentation/HWAddressSanitizer.h"
#include "llvm/Transforms/Instrumentation/InstrOrderFile.h"
#include "llvm/Transforms/Instrumentation/InstrProfiling.h"
#include "llvm/Transforms/Instrumentation/MemProfiler.h"
#include "llvm/Transforms/Instrumentation/MemorySanitizer.h"
#include "llvm/Transforms/Instrumentation/PGOInstrumentation.h"
#include "llvm/Transforms/Instrumentation/PoisonChecking.h"
#include "llvm/Transforms/Instrumentation/SanitizerCoverage.h"
#include "llvm/Transforms/Intel_OpenCLTransforms/FMASplitter.h" // INTEL
#include "llvm/Transforms/Instrumentation/ThreadSanitizer.h"
#include "llvm/Transforms/ObjCARC.h"
#include "llvm/Transforms/Scalar/ADCE.h"
#include "llvm/Transforms/Scalar/Intel_IVSplit.h" // INTEL
#include "llvm/Transforms/Scalar/AlignmentFromAssumptions.h"
#include "llvm/Transforms/Scalar/AnnotationRemarks.h"
#include "llvm/Transforms/Scalar/BDCE.h"
#include "llvm/Transforms/Scalar/CallSiteSplitting.h"
#include "llvm/Transforms/Scalar/ConstantHoisting.h"
#include "llvm/Transforms/Scalar/ConstraintElimination.h"
#include "llvm/Transforms/Scalar/CorrelatedValuePropagation.h"
#include "llvm/Transforms/Scalar/DCE.h"
#include "llvm/Transforms/Scalar/DeadStoreElimination.h"
#include "llvm/Transforms/Scalar/DivRemPairs.h"
#include "llvm/Transforms/Scalar/EarlyCSE.h"
#include "llvm/Transforms/Scalar/Float2Int.h"
#include "llvm/Transforms/Scalar/GVN.h"
#include "llvm/Transforms/Scalar/GuardWidening.h"
#include "llvm/Transforms/Scalar/IVUsersPrinter.h"
#include "llvm/Transforms/Scalar/IndVarSimplify.h"
#include "llvm/Transforms/Scalar/Intel_FunctionRecognizer.h" // INTEL
#include "llvm/Transforms/Scalar/Intel_GlobalOpt.h"         // INTEL
#include "llvm/Transforms/Scalar/Intel_IndirectCallConv.h"  // INTEL
#include "llvm/Transforms/Scalar/Intel_LowerSubscriptIntrinsic.h" // INTEL
#include "llvm/Transforms/Scalar/Intel_TbaaMDPropagation.h" // INTEL
#include "llvm/Transforms/Scalar/InductiveRangeCheckElimination.h"
#include "llvm/Transforms/Scalar/InstSimplifyPass.h"
#include "llvm/Transforms/Scalar/JumpThreading.h"
#include "llvm/Transforms/Scalar/LICM.h"
#include "llvm/Transforms/Scalar/LoopAccessAnalysisPrinter.h"
#include "llvm/Transforms/Scalar/LoopDataPrefetch.h"
#include "llvm/Transforms/Scalar/LoopDeletion.h"
#include "llvm/Transforms/Scalar/LoopDistribute.h"
#include "llvm/Transforms/Scalar/LoopFlatten.h"
#include "llvm/Transforms/Scalar/LoopFuse.h"
#include "llvm/Transforms/Scalar/LoopIdiomRecognize.h"
#include "llvm/Transforms/Scalar/LoopInstSimplify.h"
#include "llvm/Transforms/Scalar/LoopInterchange.h"
#include "llvm/Transforms/Scalar/LoopLoadElimination.h"
#include "llvm/Transforms/Scalar/LoopPassManager.h"
#include "llvm/Transforms/Scalar/LoopPredication.h"
#include "llvm/Transforms/Scalar/LoopReroll.h"
#include "llvm/Transforms/Scalar/LoopRotation.h"
#include "llvm/Transforms/Scalar/LoopSimplifyCFG.h"
#include "llvm/Transforms/Scalar/LoopSink.h"
#include "llvm/Transforms/Scalar/LoopStrengthReduce.h"
#include "llvm/Transforms/Scalar/LoopUnrollAndJamPass.h"
#include "llvm/Transforms/Scalar/LoopUnrollPass.h"
#include "llvm/Transforms/Scalar/LoopVersioningLICM.h"
#include "llvm/Transforms/Scalar/LowerAtomic.h"
#include "llvm/Transforms/Scalar/LowerConstantIntrinsics.h"
#include "llvm/Transforms/Scalar/LowerExpectIntrinsic.h"
#include "llvm/Transforms/Scalar/LowerGuardIntrinsic.h"
#include "llvm/Transforms/Scalar/LowerMatrixIntrinsics.h"
#include "llvm/Transforms/Scalar/LowerWidenableCondition.h"
#include "llvm/Transforms/Scalar/MakeGuardsExplicit.h"
#include "llvm/Transforms/Scalar/MemCpyOptimizer.h"
#include "llvm/Transforms/Scalar/MergeICmps.h"
#include "llvm/Transforms/Scalar/MergedLoadStoreMotion.h"
#include "llvm/Transforms/Scalar/NaryReassociate.h"
#include "llvm/Transforms/Scalar/NewGVN.h"
#include "llvm/Transforms/Scalar/PartiallyInlineLibCalls.h"
#include "llvm/Transforms/Scalar/Reassociate.h"
#include "llvm/Transforms/Scalar/Reg2Mem.h"
#include "llvm/Transforms/Scalar/RewriteStatepointsForGC.h"
#include "llvm/Transforms/Scalar/SCCP.h"
#include "llvm/Transforms/Scalar/SROA.h"
#include "llvm/Transforms/Scalar/Scalarizer.h"
#include "llvm/Transforms/Scalar/SeparateConstOffsetFromGEP.h"
#include "llvm/Transforms/Scalar/SimpleLoopUnswitch.h"
#include "llvm/Transforms/Scalar/SimplifyCFG.h"
#include "llvm/Transforms/Scalar/Sink.h"
#include "llvm/Transforms/Scalar/SpeculateAroundPHIs.h"
#include "llvm/Transforms/Scalar/SpeculativeExecution.h"
#include "llvm/Transforms/Scalar/StraightLineStrengthReduce.h"
#include "llvm/Transforms/Scalar/StructurizeCFG.h"
#include "llvm/Transforms/Scalar/TailRecursionElimination.h"
#include "llvm/Transforms/Scalar/WarnMissedTransforms.h"
#include "llvm/Transforms/Utils/AddDiscriminators.h"
#include "llvm/Transforms/Utils/AssumeBundleBuilder.h"
#include "llvm/Transforms/Utils/BreakCriticalEdges.h"
#include "llvm/Transforms/Utils/CanonicalizeAliases.h"
#include "llvm/Transforms/Utils/CanonicalizeFreezeInLoops.h"
#include "llvm/Transforms/Utils/EntryExitInstrumenter.h"
#include "llvm/Transforms/Utils/FixIrreducible.h"
#include "llvm/Transforms/Utils/InjectTLIMappings.h"
#include "llvm/Transforms/Utils/InstructionNamer.h"
#include "llvm/Transforms/Utils/LCSSA.h"
#include "llvm/Transforms/Utils/LibCallsShrinkWrap.h"
#include "llvm/Transforms/Utils/LoopSimplify.h"
#include "llvm/Transforms/Utils/LoopVersioning.h"
#include "llvm/Transforms/Utils/LowerInvoke.h"
#include "llvm/Transforms/Utils/LowerSwitch.h"
#include "llvm/Transforms/Utils/Mem2Reg.h"
#include "llvm/Transforms/Utils/MetaRenamer.h"
#include "llvm/Transforms/Utils/NameAnonGlobals.h"
#include "llvm/Transforms/Utils/StripGCRelocates.h"
#include "llvm/Transforms/Utils/StripNonLineTableDebugInfo.h"
#include "llvm/Transforms/Utils/SymbolRewriter.h"
#include "llvm/Transforms/Utils/UnifyFunctionExitNodes.h"
#include "llvm/Transforms/Utils/UnifyLoopExits.h"
#include "llvm/Transforms/Utils/UniqueInternalLinkageNames.h"
#include "llvm/Transforms/Vectorize/LoadStoreVectorizer.h"
#include "llvm/Transforms/Vectorize/LoopVectorize.h"
#include "llvm/Transforms/Vectorize/SLPVectorizer.h"
#if INTEL_CUSTOMIZATION
#include "llvm/Analysis/Intel_XmainOptLevelPass.h"
#include "llvm/Analysis/Intel_OptReport/OptReportOptionsPass.h"
#include "llvm/Transforms/Scalar/Intel_LoopOptReportEmitter.h"
#include "llvm/Transforms/Scalar/Intel_AddSubReassociate.h"
#include "llvm/Transforms/Scalar/Intel_ForcedCMOVGeneration.h"
#include "llvm/Transforms/Scalar/Intel_LoopCarriedCSE.h"
#include "llvm/Transforms/Scalar/Intel_MultiVersioning.h"
#include "llvm/Transforms/Scalar/Intel_NontemporalStore.h"
#include "llvm/Transforms/Vectorize/Intel_LoadCoalescing.h"
#include "llvm/Transforms/Utils/Intel_VecClone.h"

// Intel Loop Optimization framework
// Framework passes
#include "llvm/Analysis/Intel_LoopAnalysis/Framework/HIRFramework.h"
#include "llvm/Analysis/Intel_LoopAnalysis/Framework/HIRRegionIdentification.h"
#include "llvm/Analysis/Intel_LoopAnalysis/Framework/HIRSCCFormation.h"
#include "llvm/Transforms/Intel_LoopTransforms/HIRCodeGenPass.h"
#include "llvm/Transforms/Intel_LoopTransforms/HIROptReportEmitterPass.h"
#include "llvm/Transforms/Intel_LoopTransforms/HIRSSADeconstructionPass.h"

// VPlan Vectorizer passes
#include "llvm/Transforms/Intel_MapIntrinToIml/MapIntrinToIml.h"
#include "llvm/Transforms/Intel_VPO/VPODirectiveCleanup.h"
#include "llvm/Transforms/Vectorize/IntelVPlanDriver.h"
#include "llvm/Transforms/Vectorize/IntelVPlanFunctionVectorizer.h"
#include "llvm/Transforms/Vectorize/IntelVPlanPragmaOmpOrderedSimdExtract.h"

// Analysis passes
#include "llvm/Analysis/Intel_LoopAnalysis/Analysis/HIRDDAnalysis.h"
#include "llvm/Analysis/Intel_LoopAnalysis/Analysis/HIRLocalityAnalysis.h"
#include "llvm/Analysis/Intel_LoopAnalysis/Analysis/HIRLoopResource.h"
#include "llvm/Analysis/Intel_LoopAnalysis/Analysis/HIRLoopStatistics.h"
#include "llvm/Analysis/Intel_LoopAnalysis/Analysis/HIRParVecAnalysis.h"
#include "llvm/Analysis/Intel_LoopAnalysis/Analysis/HIRSafeReductionAnalysis.h"
#include "llvm/Analysis/Intel_LoopAnalysis/Analysis/HIRSparseArrayReductionAnalysis.h"
#include "llvm/Analysis/Intel_LoopAnalysis/Analysis/HIRArraySectionAnalysis.h"

// Transformation passes
#include "llvm/Transforms/Intel_LoopTransforms/HIRAosToSoaPass.h"
#include "llvm/Transforms/Intel_LoopTransforms/HIRArrayTransposePass.h"
#include "llvm/Transforms/Intel_LoopTransforms/HIRConditionalLoadStoreMotion.h"
#include "llvm/Transforms/Intel_LoopTransforms/HIRConditionalTempSinkingPass.h"
#include "llvm/Transforms/Intel_LoopTransforms/HIRDeadStoreEliminationPass.h"
#include "llvm/Transforms/Intel_LoopTransforms/HIRGeneralUnrollPass.h"
#include "llvm/Transforms/Intel_LoopTransforms/HIRGenerateMKLCallPass.h"
#include "llvm/Transforms/Intel_LoopTransforms/HIRIdentityMatrixIdiomRecognitionPass.h"
#include "llvm/Transforms/Intel_LoopTransforms/HIRIdiomRecognitionPass.h"
#include "llvm/Transforms/Intel_LoopTransforms/HIRInterLoopBlockingPass.h"
#include "llvm/Transforms/Intel_LoopTransforms/HIRLMMPass.h"
#include "llvm/Transforms/Intel_LoopTransforms/HIRLastValueComputationPass.h"
#include "llvm/Transforms/Intel_LoopTransforms/HIRLoopBlockingPass.h"
#include "llvm/Transforms/Intel_LoopTransforms/HIRLoopCollapsePass.h"
#include "llvm/Transforms/Intel_LoopTransforms/HIRLoopConcatenationPass.h"
#include "llvm/Transforms/Intel_LoopTransforms/HIRLoopDistributionForLoopNestPass.h"
#include "llvm/Transforms/Intel_LoopTransforms/HIRLoopDistributionForMemRecPass.h"
#include "llvm/Transforms/Intel_LoopTransforms/HIRLoopFusionPass.h"
#include "llvm/Transforms/Intel_LoopTransforms/HIRLoopInterchangePass.h"
#include "llvm/Transforms/Intel_LoopTransforms/HIRLoopRematerializePass.h"
#include "llvm/Transforms/Intel_LoopTransforms/HIRLoopRerollPass.h"
#include "llvm/Transforms/Intel_LoopTransforms/HIRLoopReversalPass.h"
#include "llvm/Transforms/Intel_LoopTransforms/HIRMVForConstUBPass.h"
#include "llvm/Transforms/Intel_LoopTransforms/HIRMVForVariableStridePass.h"
#include "llvm/Transforms/Intel_LoopTransforms/HIRMemoryReductionSinkingPass.h"
#include "llvm/Transforms/Intel_LoopTransforms/HIRMultiExitLoopRerollPass.h"
#include "llvm/Transforms/Intel_LoopTransforms/HIRNontemporalMarking.h"
#include "llvm/Transforms/Intel_LoopTransforms/HIROptPredicatePass.h"
#include "llvm/Transforms/Intel_LoopTransforms/HIROptVarPredicatePass.h"
#include "llvm/Transforms/Intel_LoopTransforms/HIRPMSymbolicTripCountCompleteUnrollPass.h"
#include "llvm/Transforms/Intel_LoopTransforms/HIRPostVecCompleteUnrollPass.h"
#include "llvm/Transforms/Intel_LoopTransforms/HIRPreVecCompleteUnrollPass.h"
#include "llvm/Transforms/Intel_LoopTransforms/HIRPrefetchingPass.h"
#include "llvm/Transforms/Intel_LoopTransforms/HIRPropagateCastedIVPass.h"
#include "llvm/Transforms/Intel_LoopTransforms/HIRRecognizeParLoopPass.h"
#include "llvm/Transforms/Intel_LoopTransforms/HIRRowWiseMVPass.h"
#include "llvm/Transforms/Intel_LoopTransforms/HIRRuntimeDDPass.h"
#include "llvm/Transforms/Intel_LoopTransforms/HIRScalarReplArrayPass.h"
#include "llvm/Transforms/Intel_LoopTransforms/HIRSinkingForPerfectLoopnestPass.h"
#include "llvm/Transforms/Intel_LoopTransforms/HIRSumWindowReuse.h"
#include "llvm/Transforms/Intel_LoopTransforms/HIRTempCleanupPass.h"
#include "llvm/Transforms/Intel_LoopTransforms/HIRUndoSinkingForPerfectLoopnestPass.h"
#include "llvm/Transforms/Intel_LoopTransforms/HIRUnrollAndJamPass.h"
#include "llvm/Transforms/Intel_LoopTransforms/HIRVecDirInsertPass.h"
#include "llvm/Transforms/Scalar/Intel_MultiVersioning.h"
#include "llvm/Transforms/Intel_LoopTransforms/HIRRowWiseMVPass.h"
#include "llvm/Transforms/Intel_LoopTransforms/HIRStoreResultIntoTempArray.h"
#include "llvm/Transforms/Intel_LoopTransforms/HIRNonZeroSinkingForPerfectLoopnest.h"
#include "llvm/Transforms/Intel_LoopTransforms/HIRIdentityMatrixSubstitution.h"
#include "llvm/Transforms/Intel_LoopTransforms/HIRArrayScalarizationTestLauncherPass.h"

#if INTEL_INCLUDE_DTRANS
#include "Intel_DTrans/DTransCommon.h"
#endif // INTEL_INCLUDE_DTRANS
#include "llvm/Transforms/VPO/Paropt/Intel_VPOParoptOptimizeDataSharing.h"
#include "llvm/Transforms/VPO/Paropt/Intel_VPOParoptSharedPrivatization.h"
#endif // INTEL_CUSTOMIZATION
#if INTEL_COLLAB
// VPO
#include "llvm/Analysis/VPO/WRegionInfo/WRegionCollection.h"
#include "llvm/Analysis/VPO/WRegionInfo/WRegionInfo.h"
#include "llvm/Transforms/VPO/Paropt/VPOParopt.h"
#include "llvm/Transforms/VPO/Paropt/VPOParoptLoopCollapse.h"
#include "llvm/Transforms/VPO/Paropt/VPOParoptPrepare.h"
#include "llvm/Transforms/VPO/Paropt/VPOParoptTpv.h"
#include "llvm/Transforms/VPO/Utils/CFGRestructuring.h"
#include "llvm/Transforms/VPO/Utils/VPORestoreOperands.h"
#endif // INTEL_COLLAB
#include "llvm/Transforms/Vectorize/VectorCombine.h"

using namespace llvm;
using namespace llvm::llvm_intel_wp_analysis;  // INTEL

extern cl::opt<unsigned> MaxDevirtIterations;

#if INTEL_CUSTOMIZATION
// Enable the partial inlining during LTO
static cl::opt<bool>
    RunLTOPartialInlining("enable-npm-lto-partial-inlining", cl::init(true),
                       cl::Hidden, cl::ZeroOrMore,
                       cl::desc("Run LTO Partial inlinining pass"));
#endif // INTEL_CUSTOMIZATION

static cl::opt<InliningAdvisorMode> UseInlineAdvisor(
    "enable-ml-inliner", cl::init(InliningAdvisorMode::Default), cl::Hidden,
    cl::desc("Enable ML policy for inliner. Currently trained for -Oz only"),
    cl::values(clEnumValN(InliningAdvisorMode::Default, "default",
                          "Heuristics-based inliner version."),
               clEnumValN(InliningAdvisorMode::Development, "development",
                          "Use development mode (runtime-loadable model)."),
               clEnumValN(InliningAdvisorMode::Release, "release",
                          "Use release mode (AOT-compiled model).")));

static cl::opt<bool> EnableSyntheticCounts(
    "enable-npm-synthetic-counts", cl::init(false), cl::Hidden, cl::ZeroOrMore,
    cl::desc("Run synthetic function entry count generation "
             "pass"));
#if INTEL_CUSTOMIZATION
// Andersen AliasAnalysis
static cl::opt<bool> EnableAndersen("enable-npm-andersen", cl::init(true),
    cl::Hidden, cl::desc("Enable AndersensAA for the new PM (default = on)"));

// Inline Aggressive Analysis
static cl::opt<bool> EnableInlineAggAnalysis(
   "enable-npm-inline-aggressive-analysis", cl::init(true), cl::Hidden,
   cl::desc("Enable Inline Aggressive Analysis for the new PM (default = on)"));

// IP Cloning
static cl::opt<bool> EnableIPCloning(
    "enable-npm-ip-cloning", cl::init(true), cl::Hidden,
    cl::desc("Enable IP Cloning for the new PM (default = on)"));

// IPO Array Transpose
static cl::opt<bool> EnableIPArrayTranspose(
   "enable-npm-ip-array-transpose", cl::init(true), cl::Hidden,
   cl::desc("Enable IPO Array Transpose for the new PM (default = on)"));

// Dead Array Element Ops Elimination
static cl::opt<bool> EnableDeadArrayOpsElim(
   "enable-npm-dead-array-ops-elim", cl::init(true), cl::Hidden,
   cl::desc("Enable Dead Array Ops Elimination for the new PM (default = on)"));

// IPO Prefetch
static cl::opt<bool> EnableIPOPrefetch(
    "enable-npm-ipo-prefetch", cl::init(true), cl::Hidden,
    cl::desc("Enable IPO Prefetch"));

// Indirect call Conv
static cl::opt<bool> EnableIndirectCallConv("enable-npm-ind-call-conv",
    cl::init(true), cl::Hidden,
    cl::desc("Enable Indirect Call Conv for the new PM (default = on)"));

// Function multi-versioning.
static cl::opt<bool> EnableMultiVersioning("enable-npm-multiversioning",
  cl::init(false), cl::ReallyHidden,
  cl::desc("Enable Function Multi-versioning in the new PM"));

// Enable whole program analysis
static cl::opt<bool> EnableWPA("enable-npm-whole-program-analysis",
  cl::init(true), cl::ReallyHidden,
  cl::desc("Enable Whole Program analysis in the new pass manager"));
#endif // INTEL_CUSTOMIZATION

static const Regex DefaultAliasRegex(
    "^(default|thinlto-pre-link|thinlto|lto-pre-link|lto)<(O[0123sz])>$");

#if INTEL_CUSTOMIZATION
#if INTEL_INCLUDE_DTRANS
// DTrans optimizations -- this is a placeholder for future work.
static cl::opt<bool> EnableDTrans("enable-npm-dtrans",
    cl::init(false), cl::Hidden,
    cl::desc("Enable DTrans optimizations"));

// Partial inlining for simple functions
static cl::opt<bool>
    EnableIntelPI("enable-npm-intel-pi", cl::init(true), cl::Hidden,
                cl::desc("Enable the partial inlining for simple functions"));
#endif // INTEL_INCLUDE_DTRANS
#endif // INTEL_CUSTOMIZATION

/// Flag to enable inline deferral during PGO.
static cl::opt<bool>
    EnablePGOInlineDeferral("enable-npm-pgo-inline-deferral", cl::init(true),
                            cl::Hidden,
                            cl::desc("Enable inline deferral during PGO"));

static cl::opt<bool> EnableMemProfiler("enable-mem-prof", cl::init(false),
                                       cl::Hidden, cl::ZeroOrMore,
                                       cl::desc("Enable memory profiler"));

static cl::opt<bool> PerformMandatoryInliningsFirst(
    "mandatory-inlining-first", cl::init(true), cl::Hidden, cl::ZeroOrMore,
    cl::desc("Perform mandatory inlinings module-wide, before performing "
             "inlining."));

PipelineTuningOptions::PipelineTuningOptions() {
  LoopInterleaving = true;
  LoopVectorization = true;
  SLPVectorization = false;
  LoopUnrolling = true;
  ForgetAllSCEVInLoopUnroll = ForgetSCEVInLoopUnroll;
  Coroutines = false;
  LicmMssaOptCap = SetLicmMssaOptCap;
  LicmMssaNoAccForPromotionCap = SetLicmMssaNoAccForPromotionCap;
  CallGraphProfile = true;
}

extern cl::opt<bool> EnableConstraintElimination;
extern cl::opt<bool> EnableGVNHoist;
extern cl::opt<bool> EnableGVNSink;
extern cl::opt<bool> EnableHotColdSplit;
extern cl::opt<bool> EnableOrderFileInstrumentation;
extern cl::opt<bool> EnableCHR;
extern cl::opt<bool> EnableUnrollAndJam;
extern cl::opt<bool> EnableLoopFlatten;
extern cl::opt<bool> RunNewGVN;
extern cl::opt<bool> RunPartialInlining;

extern cl::opt<bool> FlattenedProfileUsed;

extern cl::opt<AttributorRunOption> AttributorRun;
extern cl::opt<bool> EnableKnowledgeRetention;

extern cl::opt<bool> EnableMatrix;

extern cl::opt<bool> DisablePreInliner;
extern cl::opt<int> PreInlineThreshold;

const PassBuilder::OptimizationLevel PassBuilder::OptimizationLevel::O0 = {
    /*SpeedLevel*/ 0,
    /*SizeLevel*/ 0};
const PassBuilder::OptimizationLevel PassBuilder::OptimizationLevel::O1 = {
    /*SpeedLevel*/ 1,
    /*SizeLevel*/ 0};
const PassBuilder::OptimizationLevel PassBuilder::OptimizationLevel::O2 = {
    /*SpeedLevel*/ 2,
    /*SizeLevel*/ 0};
const PassBuilder::OptimizationLevel PassBuilder::OptimizationLevel::O3 = {
    /*SpeedLevel*/ 3,
    /*SizeLevel*/ 0};
const PassBuilder::OptimizationLevel PassBuilder::OptimizationLevel::Os = {
    /*SpeedLevel*/ 2,
    /*SizeLevel*/ 1};
const PassBuilder::OptimizationLevel PassBuilder::OptimizationLevel::Oz = {
    /*SpeedLevel*/ 2,
    /*SizeLevel*/ 2};

namespace {

// The following passes/analyses have custom names, otherwise their name will
// include `(anonymous namespace)`. These are special since they are only for
// testing purposes and don't live in a header file.

/// No-op module pass which does nothing.
struct NoOpModulePass : PassInfoMixin<NoOpModulePass> {
  PreservedAnalyses run(Module &M, ModuleAnalysisManager &) {
    return PreservedAnalyses::all();
  }

  static StringRef name() { return "NoOpModulePass"; }
};

/// No-op module analysis.
class NoOpModuleAnalysis : public AnalysisInfoMixin<NoOpModuleAnalysis> {
  friend AnalysisInfoMixin<NoOpModuleAnalysis>;
  static AnalysisKey Key;

public:
  struct Result {};
  Result run(Module &, ModuleAnalysisManager &) { return Result(); }
  static StringRef name() { return "NoOpModuleAnalysis"; }
};

/// No-op CGSCC pass which does nothing.
struct NoOpCGSCCPass : PassInfoMixin<NoOpCGSCCPass> {
  PreservedAnalyses run(LazyCallGraph::SCC &C, CGSCCAnalysisManager &,
                        LazyCallGraph &, CGSCCUpdateResult &UR) {
    return PreservedAnalyses::all();
  }
  static StringRef name() { return "NoOpCGSCCPass"; }
};

/// No-op CGSCC analysis.
class NoOpCGSCCAnalysis : public AnalysisInfoMixin<NoOpCGSCCAnalysis> {
  friend AnalysisInfoMixin<NoOpCGSCCAnalysis>;
  static AnalysisKey Key;

public:
  struct Result {};
  Result run(LazyCallGraph::SCC &, CGSCCAnalysisManager &, LazyCallGraph &G) {
    return Result();
  }
  static StringRef name() { return "NoOpCGSCCAnalysis"; }
};

/// No-op function pass which does nothing.
struct NoOpFunctionPass : PassInfoMixin<NoOpFunctionPass> {
  PreservedAnalyses run(Function &F, FunctionAnalysisManager &) {
    return PreservedAnalyses::all();
  }
  static StringRef name() { return "NoOpFunctionPass"; }
};

/// No-op function analysis.
class NoOpFunctionAnalysis : public AnalysisInfoMixin<NoOpFunctionAnalysis> {
  friend AnalysisInfoMixin<NoOpFunctionAnalysis>;
  static AnalysisKey Key;

public:
  struct Result {};
  Result run(Function &, FunctionAnalysisManager &) { return Result(); }
  static StringRef name() { return "NoOpFunctionAnalysis"; }
};

/// No-op loop pass which does nothing.
struct NoOpLoopPass : PassInfoMixin<NoOpLoopPass> {
  PreservedAnalyses run(Loop &L, LoopAnalysisManager &,
                        LoopStandardAnalysisResults &, LPMUpdater &) {
    return PreservedAnalyses::all();
  }
  static StringRef name() { return "NoOpLoopPass"; }
};

/// No-op loop analysis.
class NoOpLoopAnalysis : public AnalysisInfoMixin<NoOpLoopAnalysis> {
  friend AnalysisInfoMixin<NoOpLoopAnalysis>;
  static AnalysisKey Key;

public:
  struct Result {};
  Result run(Loop &, LoopAnalysisManager &, LoopStandardAnalysisResults &) {
    return Result();
  }
  static StringRef name() { return "NoOpLoopAnalysis"; }
};

AnalysisKey NoOpModuleAnalysis::Key;
AnalysisKey NoOpCGSCCAnalysis::Key;
AnalysisKey NoOpFunctionAnalysis::Key;
AnalysisKey NoOpLoopAnalysis::Key;

} // namespace

PassBuilder::PassBuilder(bool DebugLogging, TargetMachine *TM,
                         PipelineTuningOptions PTO, Optional<PGOOptions> PGOOpt,
                         PassInstrumentationCallbacks *PIC)
#if INTEL_CUSTOMIZATION
    // Add PrepareForLTO(false), AfterSLPVectorizer(false)
    : DebugLogging(DebugLogging), TM(TM), PTO(PTO), PGOOpt(PGOOpt), PIC(PIC),
      PrepareForLTO(false), AfterSLPVectorizer(false) {
#endif // INTEL_CUSTOMIZATION
  if (TM)
    TM->registerPassBuilderCallbacks(*this, DebugLogging);
}

void PassBuilder::invokePeepholeEPCallbacks(
    FunctionPassManager &FPM, PassBuilder::OptimizationLevel Level) {
  for (auto &C : PeepholeEPCallbacks)
    C(FPM, Level);
}

void PassBuilder::registerModuleAnalyses(ModuleAnalysisManager &MAM) {
#define MODULE_ANALYSIS(NAME, CREATE_PASS)                                     \
  MAM.registerPass([&] { return CREATE_PASS; });
#include "PassRegistry.def"

  for (auto &C : ModuleAnalysisRegistrationCallbacks)
    C(MAM);
}

void PassBuilder::registerCGSCCAnalyses(CGSCCAnalysisManager &CGAM) {
#define CGSCC_ANALYSIS(NAME, CREATE_PASS)                                      \
  CGAM.registerPass([&] { return CREATE_PASS; });
#include "PassRegistry.def"

  for (auto &C : CGSCCAnalysisRegistrationCallbacks)
    C(CGAM);
}

void PassBuilder::registerFunctionAnalyses(FunctionAnalysisManager &FAM) {
#define FUNCTION_ANALYSIS(NAME, CREATE_PASS)                                   \
  FAM.registerPass([&] { return CREATE_PASS; });
#include "PassRegistry.def"

  for (auto &C : FunctionAnalysisRegistrationCallbacks)
    C(FAM);
}

void PassBuilder::registerLoopAnalyses(LoopAnalysisManager &LAM) {
#define LOOP_ANALYSIS(NAME, CREATE_PASS)                                       \
  LAM.registerPass([&] { return CREATE_PASS; });
#include "PassRegistry.def"

  for (auto &C : LoopAnalysisRegistrationCallbacks)
    C(LAM);
}

// Helper to add AnnotationRemarksPass.
static void addAnnotationRemarksPass(ModulePassManager &MPM) {
  FunctionPassManager FPM;
  FPM.addPass(AnnotationRemarksPass());
  MPM.addPass(createModuleToFunctionPassAdaptor(std::move(FPM)));
}

#if INTEL_CUSTOMIZATION
void PassBuilder::addInstCombinePass(FunctionPassManager &FPM) const {
  // Enable it when SLP Vectorizer is off or after SLP Vectorizer pass.
  bool EnableFcmpMinMaxCombine =
      (!PrepareForLTO && !PTO.SLPVectorization) || AfterSLPVectorizer;
#if INTEL_INCLUDE_DTRANS
  // Configure the instruction combining pass to avoid some transformations
  // that lose type information for DTrans.
  bool GEPInstOptimizations = !(PrepareForLTO && EnableDTrans);
#else
  bool GEPInstOptimizations = true;
#endif // INTEL_INCLUDE_DTRANS
  FPM.addPass(InstCombinePass(GEPInstOptimizations,
                              PrepareForLTO && EnableIPArrayTranspose,
                              EnableFcmpMinMaxCombine));
}
#endif // INTEL_CUSTOMIZATION

// TODO: Investigate the cost/benefit of tail call elimination on debugging.
FunctionPassManager
PassBuilder::buildO1FunctionSimplificationPipeline(OptimizationLevel Level,
                                                   ThinLTOPhase Phase) {

  FunctionPassManager FPM(DebugLogging);

#if INTEL_CUSTOMIZATION
  // Propagate TBAA information before SROA so that we can remove mid-function
  // fakeload intrinsics which would block SROA.
  FPM.addPass(TbaaMDPropagationPass());
  // Run OptReportOptionsPass early so that it is available to all users.
  FPM.addPass(RequireAnalysisPass<OptReportOptionsAnalysis, Function>());
#endif // INTEL_CUSTOMIZATION

  // Form SSA out of local memory accesses after breaking apart aggregates into
  // scalars.
  FPM.addPass(SROA());

#if INTEL_CUSTOMIZATION
#if INTEL_INCLUDE_DTRANS
  if (EnableDTrans)
    FPM.addPass(FunctionRecognizerPass());
#endif // INTEL_INCLUDE_DTRANS
#endif // INTEL_CUSTOMIZATION

  // Catch trivial redundancies
  FPM.addPass(EarlyCSEPass(true /* Enable mem-ssa. */));

  // Hoisting of scalars and load expressions.
  FPM.addPass(SimplifyCFGPass());
  addInstCombinePass(FPM); //INTEL

  FPM.addPass(LibCallsShrinkWrapPass());

  invokePeepholeEPCallbacks(FPM, Level);

  FPM.addPass(SimplifyCFGPass());

  // Form canonically associated expression trees, and simplify the trees using
  // basic mathematical properties. For example, this will form (nearly)
  // minimal multiplication trees.
  FPM.addPass(ReassociatePass());

  // Add the primary loop simplification pipeline.
  // FIXME: Currently this is split into two loop pass pipelines because we run
  // some function passes in between them. These can and should be removed
  // and/or replaced by scheduling the loop pass equivalents in the correct
  // positions. But those equivalent passes aren't powerful enough yet.
  // Specifically, `SimplifyCFGPass` and `InstCombinePass` are currently still
  // used. We have `LoopSimplifyCFGPass` which isn't yet powerful enough yet to
  // fully replace `SimplifyCFGPass`, and the closest to the other we have is
  // `LoopInstSimplify`.
  LoopPassManager LPM1(DebugLogging), LPM2(DebugLogging);

  // Simplify the loop body. We do this initially to clean up after other loop
  // passes run, either when iterating on a loop or on inner loops with
  // implications on the outer loop.
  LPM1.addPass(LoopInstSimplifyPass());
  LPM1.addPass(LoopSimplifyCFGPass());

  LPM1.addPass(LoopRotatePass(/* Disable header duplication */ true));
  // TODO: Investigate promotion cap for O1.
  LPM1.addPass(LICMPass(PTO.LicmMssaOptCap, PTO.LicmMssaNoAccForPromotionCap));
  LPM1.addPass(SimpleLoopUnswitchPass());

  if (EnableLoopFlatten)
    FPM.addPass(LoopFlattenPass());
  LPM2.addPass(LoopIdiomRecognizePass());
  LPM2.addPass(IndVarSimplifyPass());

  for (auto &C : LateLoopOptimizationsEPCallbacks)
    C(LPM2, Level);

  LPM2.addPass(LoopDeletionPass());
  // Do not enable unrolling in PreLinkThinLTO phase during sample PGO
  // because it changes IR to makes profile annotation in back compile
  // inaccurate. The normal unroller doesn't pay attention to forced full unroll
  // attributes so we need to make sure and allow the full unroll pass to pay
  // attention to it.
  if (Phase != ThinLTOPhase::PreLink || !PGOOpt ||
      PGOOpt->Action != PGOOptions::SampleUse)
    LPM2.addPass(LoopFullUnrollPass(Level.getSpeedupLevel(),
                                    /* OnlyWhenForced= */ !PTO.LoopUnrolling,
                                    PTO.ForgetAllSCEVInLoopUnroll));

  for (auto &C : LoopOptimizerEndEPCallbacks)
    C(LPM2, Level);

  // We provide the opt remark emitter pass for LICM to use. We only need to do
  // this once as it is immutable.
  FPM.addPass(
      RequireAnalysisPass<OptimizationRemarkEmitterAnalysis, Function>());
  FPM.addPass(createFunctionToLoopPassAdaptor(
      std::move(LPM1), EnableMSSALoopDependency, /*UseBlockFrequencyInfo=*/true,
      DebugLogging));
  FPM.addPass(SimplifyCFGPass());
  addInstCombinePass(FPM); // INTEL
  // The loop passes in LPM2 (LoopFullUnrollPass) do not preserve MemorySSA.
  // *All* loop passes must preserve it, in order to be able to use it.
  FPM.addPass(createFunctionToLoopPassAdaptor(
      std::move(LPM2), /*UseMemorySSA=*/false, /*UseBlockFrequencyInfo=*/false,
      DebugLogging));

  // Delete small array after loop unroll.
  FPM.addPass(SROA());

  // Specially optimize memory movement as it doesn't look like dataflow in SSA.
  FPM.addPass(MemCpyOptPass());

  // Sparse conditional constant propagation.
  // FIXME: It isn't clear why we do this *after* loop passes rather than
  // before...
  FPM.addPass(SCCPPass());

  // Delete dead bit computations (instcombine runs after to fold away the dead
  // computations, and then ADCE will run later to exploit any new DCE
  // opportunities that creates).
  FPM.addPass(BDCEPass());

  // Run instcombine after redundancy and dead bit elimination to exploit
  // opportunities opened up by them.
  addInstCombinePass(FPM); // INTEL
  invokePeepholeEPCallbacks(FPM, Level);

  if (PTO.Coroutines)
    FPM.addPass(CoroElidePass());

  for (auto &C : ScalarOptimizerLateEPCallbacks)
    C(FPM, Level);

  // Finally, do an expensive DCE pass to catch all the dead code exposed by
  // the simplifications and basic cleanup after all the simplifications.
  // TODO: Investigate if this is too expensive.
  FPM.addPass(ADCEPass());
  FPM.addPass(SimplifyCFGPass());
  addInstCombinePass(FPM); // INTEL
  invokePeepholeEPCallbacks(FPM, Level);

  return FPM;
}

FunctionPassManager
PassBuilder::buildFunctionSimplificationPipeline(OptimizationLevel Level,
                                                 ThinLTOPhase Phase) {
  assert(Level != OptimizationLevel::O0 && "Must request optimizations!");

  // The O1 pipeline has a separate pipeline creation function to simplify
  // construction readability.
  if (Level.getSpeedupLevel() == 1)
    return buildO1FunctionSimplificationPipeline(Level, Phase);

  FunctionPassManager FPM(DebugLogging);

#if INTEL_CUSTOMIZATION
  // Propagate TBAA information before SROA so that we can remove mid-function
  // fakeload intrinsics which would block SROA.
  FPM.addPass(TbaaMDPropagationPass());
  // Run OptReportOptionsPass early so that it is available to all users.
  FPM.addPass(RequireAnalysisPass<OptReportOptionsAnalysis, Function>());
#endif // INTEL_CUSTOMIZATION

  // Form SSA out of local memory accesses after breaking apart aggregates into
  // scalars.
  FPM.addPass(SROA());

#if INTEL_CUSTOMIZATION
#if INTEL_INCLUDE_DTRANS
  if (EnableDTrans)
    FPM.addPass(FunctionRecognizerPass());
#endif // INTEL_INCLUDE_DTRANS
#endif // INTEL_CUSTOMIZATION

  // Catch trivial redundancies
  FPM.addPass(EarlyCSEPass(true /* Enable mem-ssa. */));
  if (EnableKnowledgeRetention)
    FPM.addPass(AssumeSimplifyPass());

  // Hoisting of scalars and load expressions.
  if (EnableGVNHoist)
    FPM.addPass(GVNHoistPass());

  // Global value numbering based sinking.
  if (EnableGVNSink) {
    FPM.addPass(GVNSinkPass());
    FPM.addPass(SimplifyCFGPass());
  }

  if (EnableConstraintElimination)
    FPM.addPass(ConstraintEliminationPass());

  // Speculative execution if the target has divergent branches; otherwise nop.
  FPM.addPass(SpeculativeExecutionPass(/* OnlyIfDivergentTarget =*/true));

  // Optimize based on known information about branches, and cleanup afterward.
  FPM.addPass(JumpThreadingPass());
  FPM.addPass(CorrelatedValuePropagationPass());

  FPM.addPass(SimplifyCFGPass());
  if (Level == OptimizationLevel::O3)
    FPM.addPass(AggressiveInstCombinePass());
#if INTEL_CUSTOMIZATION
  // Combine silly sequences. Set PreserveAddrCompute to true in LTO phase 1 if
  // IP ArrayTranspose is enabled.
  addInstCombinePass(FPM);
#endif // INTEL_CUSTOMIZATION

  if (!Level.isOptimizingForSize())
    FPM.addPass(LibCallsShrinkWrapPass());

  invokePeepholeEPCallbacks(FPM, Level);

  // For PGO use pipeline, try to optimize memory intrinsics such as memcpy
  // using the size value profile. Don't perform this when optimizing for size.
  if (PGOOpt && PGOOpt->Action == PGOOptions::IRUse &&
      !Level.isOptimizingForSize())
    FPM.addPass(PGOMemOPSizeOpt());

#if INTEL_CUSTOMIZATION
#if INTEL_INCLUDE_DTRANS
  bool SkipRecProgression = PrepareForLTO && EnableDTrans;
#else
  bool SkipRecProgression = false;
#endif // INTEL_INCLUDE_DTRANS
  // TODO: Investigate the cost/benefit of tail call elimination on debugging.
  FPM.addPass(TailCallElimPass(SkipRecProgression));
#endif // INTEL_CUSTOMIZATION
  FPM.addPass(SimplifyCFGPass());

  // Form canonically associated expression trees, and simplify the trees using
  // basic mathematical properties. For example, this will form (nearly)
  // minimal multiplication trees.
  FPM.addPass(ReassociatePass());

  // Add the primary loop simplification pipeline.
  // FIXME: Currently this is split into two loop pass pipelines because we run
  // some function passes in between them. These can and should be removed
  // and/or replaced by scheduling the loop pass equivalents in the correct
  // positions. But those equivalent passes aren't powerful enough yet.
  // Specifically, `SimplifyCFGPass` and `InstCombinePass` are currently still
  // used. We have `LoopSimplifyCFGPass` which isn't yet powerful enough yet to
  // fully replace `SimplifyCFGPass`, and the closest to the other we have is
  // `LoopInstSimplify`.
  LoopPassManager LPM1(DebugLogging), LPM2(DebugLogging);

  // Simplify the loop body. We do this initially to clean up after other loop
  // passes run, either when iterating on a loop or on inner loops with
  // implications on the outer loop.
  LPM1.addPass(LoopInstSimplifyPass());
  LPM1.addPass(LoopSimplifyCFGPass());

  // Disable header duplication in loop rotation at -Oz.
  LPM1.addPass(LoopRotatePass(Level != OptimizationLevel::Oz));
  // TODO: Investigate promotion cap for O1.
  LPM1.addPass(LICMPass(PTO.LicmMssaOptCap, PTO.LicmMssaNoAccForPromotionCap));
  LPM1.addPass(SimpleLoopUnswitchPass());
  LPM2.addPass(LoopIdiomRecognizePass());
  LPM2.addPass(IndVarSimplifyPass());

  for (auto &C : LateLoopOptimizationsEPCallbacks)
    C(LPM2, Level);

  LPM2.addPass(LoopDeletionPass());
  // Do not enable unrolling in PreLinkThinLTO phase during sample PGO
  // because it changes IR to makes profile annotation in back compile
  // inaccurate. The normal unroller doesn't pay attention to forced full unroll
  // attributes so we need to make sure and allow the full unroll pass to pay
  // attention to it.
  if (Phase != ThinLTOPhase::PreLink || !PGOOpt ||
      PGOOpt->Action != PGOOptions::SampleUse)
    LPM2.addPass(LoopFullUnrollPass(Level.getSpeedupLevel(),
                                    /* OnlyWhenForced= */ !PTO.LoopUnrolling,
                                    PTO.ForgetAllSCEVInLoopUnroll));

  for (auto &C : LoopOptimizerEndEPCallbacks)
    C(LPM2, Level);

  // We provide the opt remark emitter pass for LICM to use. We only need to do
  // this once as it is immutable.
  FPM.addPass(
      RequireAnalysisPass<OptimizationRemarkEmitterAnalysis, Function>());
  FPM.addPass(createFunctionToLoopPassAdaptor(
      std::move(LPM1), EnableMSSALoopDependency, /*UseBlockFrequencyInfo=*/true,
      DebugLogging));
  FPM.addPass(SimplifyCFGPass());
#if INTEL_CUSTOMIZATION
  // Combine silly sequences. Set PreserveAddrCompute to true in LTO phase 1 if
  // IP ArrayTranspose is enabled.
  addInstCombinePass(FPM);
#endif // INTEL_CUSTOMIZATION
  // The loop passes in LPM2 (LoopIdiomRecognizePass, IndVarSimplifyPass,
  // LoopDeletionPass and LoopFullUnrollPass) do not preserve MemorySSA.
  // *All* loop passes must preserve it, in order to be able to use it.
  FPM.addPass(createFunctionToLoopPassAdaptor(
      std::move(LPM2), /*UseMemorySSA=*/false, /*UseBlockFrequencyInfo=*/false,
      DebugLogging));

  // Delete small array after loop unroll.
  FPM.addPass(SROA());

  // Eliminate redundancies.
  FPM.addPass(MergedLoadStoreMotionPass());
  if (RunNewGVN)
    FPM.addPass(NewGVNPass());
  else
    FPM.addPass(GVN());

  // Specially optimize memory movement as it doesn't look like dataflow in SSA.
#if INTEL_CUSTOMIZATION
#if INTEL_INCLUDE_DTRANS
  // Skip MemCpyOpt when both PrepareForLTO and EnableDTrans flags are
  // true to simplify handling of memcpy/memset/memmov calls in DTrans
  // implementation.
  // TODO: Remove this customization once DTrans handled partial memcpy/
  // memset/memmov calls of struct types.
  if (!PrepareForLTO || !EnableDTrans)
    FPM.addPass(MemCpyOptPass());
#else
  FPM.addPass(MemCpyOptPass());
#endif // INTEL_INCLUDE_DTRANS
#endif // INTEL_CUSTOMIZATION

  // Sparse conditional constant propagation.
  // FIXME: It isn't clear why we do this *after* loop passes rather than
  // before...
  FPM.addPass(SCCPPass());

  // Delete dead bit computations (instcombine runs after to fold away the dead
  // computations, and then ADCE will run later to exploit any new DCE
  // opportunities that creates).
  FPM.addPass(BDCEPass());

  // Run instcombine after redundancy and dead bit elimination to exploit
  // opportunities opened up by them.
#if INTEL_CUSTOMIZATION
  // Combine silly sequences. Set PreserveAddrCompute to true in LTO phase 1 if
  // IP ArrayTranspose is enabled.
  addInstCombinePass(FPM);
#endif // INTEL_CUSTOMIZATION
  invokePeepholeEPCallbacks(FPM, Level);

  // Re-consider control flow based optimizations after redundancy elimination,
  // redo DCE, etc.
  FPM.addPass(JumpThreadingPass());
  FPM.addPass(CorrelatedValuePropagationPass());

  // Finally, do an expensive DCE pass to catch all the dead code exposed by
  // the simplifications and basic cleanup after all the simplifications.
  // TODO: Investigate if this is too expensive.
  FPM.addPass(ADCEPass());

  FPM.addPass(DSEPass());
  FPM.addPass(createFunctionToLoopPassAdaptor(
      LICMPass(PTO.LicmMssaOptCap, PTO.LicmMssaNoAccForPromotionCap),
      EnableMSSALoopDependency, /*UseBlockFrequencyInfo=*/true, DebugLogging));

  if (PTO.Coroutines)
    FPM.addPass(CoroElidePass());

  for (auto &C : ScalarOptimizerLateEPCallbacks)
    C(FPM, Level);

  FPM.addPass(SimplifyCFGPass());
#if INTEL_CUSTOMIZATION
  // Combine silly sequences. Set PreserveAddrCompute to true in LTO phase 1 if
  // IP ArrayTranspose is enabled.
  addInstCombinePass(FPM);
#endif // INTEL_CUSTOMIZATION
  invokePeepholeEPCallbacks(FPM, Level);

  if (EnableCHR && Level == OptimizationLevel::O3 && PGOOpt &&
      (PGOOpt->Action == PGOOptions::IRUse ||
       PGOOpt->Action == PGOOptions::SampleUse))
    FPM.addPass(ControlHeightReductionPass());

  return FPM;
}

void PassBuilder::addRequiredLTOPreLinkPasses(ModulePassManager &MPM) {
  MPM.addPass(CanonicalizeAliasesPass());
  MPM.addPass(NameAnonGlobalPass());
}

void PassBuilder::addPGOInstrPasses(ModulePassManager &MPM,
                                    PassBuilder::OptimizationLevel Level,
                                    bool RunProfileGen, bool IsCS,
                                    std::string ProfileFile,
                                    std::string ProfileRemappingFile) {
  assert(Level != OptimizationLevel::O0 && "Not expecting O0 here!");
  // Generally running simplification passes and the inliner with an high
  // threshold results in smaller executables, but there may be cases where
  // the size grows, so let's be conservative here and skip this simplification
  // at -Os/Oz. We will not do this  inline for context sensistive PGO (when
  // IsCS is true).
  if (!Level.isOptimizingForSize() && !IsCS && !DisablePreInliner) {
    InlineParams IP;

    IP.DefaultThreshold = PreInlineThreshold;

    // FIXME: The hint threshold has the same value used by the regular inliner.
    // This should probably be lowered after performance testing.
    // FIXME: this comment is cargo culted from the old pass manager, revisit).
    IP.HintThreshold = 325;
    IP.PrepareForLTO = PrepareForLTO; // INTEL

#if INTEL_CUSTOMIZATION
    // Parse -[no]inline-list option and set corresponding attributes.
    MPM.addPass(InlineListsPass());
#endif //INTEL_CUSTOMIZATION

    ModuleInlinerWrapperPass MIWP(IP, DebugLogging);
    CGSCCPassManager &CGPipeline = MIWP.getPM();

    FunctionPassManager FPM;
    FPM.addPass(SROA());
    FPM.addPass(EarlyCSEPass());    // Catch trivial redundancies.
    FPM.addPass(SimplifyCFGPass()); // Merge & remove basic blocks.
#if INTEL_CUSTOMIZATION
    // Combine silly sequences. Set PreserveAddrCompute to true in LTO phase 1
    // if IP ArrayTranspose is enabled.
    addInstCombinePass(FPM);
#endif // INTEL_CUSTOMIZATION
    invokePeepholeEPCallbacks(FPM, Level);

    CGPipeline.addPass(createCGSCCToFunctionPassAdaptor(std::move(FPM)));

    MPM.addPass(std::move(MIWP));

    // Delete anything that is now dead to make sure that we don't instrument
    // dead code. Instrumentation can end up keeping dead code around and
    // dramatically increase code size.
    MPM.addPass(GlobalDCEPass());
  }

  if (!RunProfileGen) {
    assert(!ProfileFile.empty() && "Profile use expecting a profile file!");
    MPM.addPass(PGOInstrumentationUse(ProfileFile, ProfileRemappingFile, IsCS));
    // Cache ProfileSummaryAnalysis once to avoid the potential need to insert
    // RequireAnalysisPass for PSI before subsequent non-module passes.
    MPM.addPass(RequireAnalysisPass<ProfileSummaryAnalysis, Module>());
    return;
  }

  // Perform PGO instrumentation.
  MPM.addPass(PGOInstrumentationGen(IsCS));

  FunctionPassManager FPM;
  // Disable header duplication in loop rotation at -Oz.
  FPM.addPass(createFunctionToLoopPassAdaptor(
      LoopRotatePass(Level != OptimizationLevel::Oz), EnableMSSALoopDependency,
      /*UseBlockFrequencyInfo=*/false, DebugLogging));
  MPM.addPass(createModuleToFunctionPassAdaptor(std::move(FPM)));

  // Add the profile lowering pass.
  InstrProfOptions Options;
  if (!ProfileFile.empty())
    Options.InstrProfileOutput = ProfileFile;
  // Do counter promotion at Level greater than O0.
  Options.DoCounterPromotion = true;
  Options.UseBFIInPromotion = IsCS;
  MPM.addPass(InstrProfiling(Options, IsCS));
}

void PassBuilder::addPGOInstrPassesForO0(ModulePassManager &MPM,
                                         bool RunProfileGen, bool IsCS,
                                         std::string ProfileFile,
                                         std::string ProfileRemappingFile) {
  if (!RunProfileGen) {
    assert(!ProfileFile.empty() && "Profile use expecting a profile file!");
    MPM.addPass(PGOInstrumentationUse(ProfileFile, ProfileRemappingFile, IsCS));
    // Cache ProfileSummaryAnalysis once to avoid the potential need to insert
    // RequireAnalysisPass for PSI before subsequent non-module passes.
    MPM.addPass(RequireAnalysisPass<ProfileSummaryAnalysis, Module>());
    return;
  }

  // Perform PGO instrumentation.
  MPM.addPass(PGOInstrumentationGen(IsCS));
  // Add the profile lowering pass.
  InstrProfOptions Options;
  if (!ProfileFile.empty())
    Options.InstrProfileOutput = ProfileFile;
  // Do not do counter promotion at O0.
  Options.DoCounterPromotion = false;
  Options.UseBFIInPromotion = IsCS;
  MPM.addPass(InstrProfiling(Options, IsCS));
}

static InlineParams
getInlineParamsFromOptLevel(PassBuilder::OptimizationLevel Level) {
  return getInlineParams(Level.getSpeedupLevel(), Level.getSizeLevel());
}

ModuleInlinerWrapperPass
<<<<<<< HEAD
#if INTEL_CUSTOMIZATION
PassBuilder::buildInlinerPipeline(OptimizationLevel Level, ThinLTOPhase Phase,
                                  // Intel: Add InlP paramter.
                                  InlinerPass *InlP) {
#endif // INTEL_CUSTOMIZATION
=======
PassBuilder::buildInlinerPipeline(OptimizationLevel Level, ThinLTOPhase Phase,
                                  bool MandatoryOnly) {
>>>>>>> 5fe10263
  InlineParams IP = getInlineParamsFromOptLevel(Level);
  if (Phase == PassBuilder::ThinLTOPhase::PreLink && PGOOpt &&
      PGOOpt->Action == PGOOptions::SampleUse)
    IP.HotCallSiteThreshold = 0;

  if (PGOOpt)
    IP.EnableDeferral = EnablePGOInlineDeferral;

<<<<<<< HEAD
  ModuleInlinerWrapperPass MIWP(IP, DebugLogging, UseInlineAdvisor,
                                MaxDevirtIterations, InlP);
=======
  ModuleInlinerWrapperPass MIWP(
      IP, DebugLogging,
      (MandatoryOnly ? InliningAdvisorMode::MandatoryOnly : UseInlineAdvisor),
      MaxDevirtIterations);

  if (MandatoryOnly)
    return MIWP;
>>>>>>> 5fe10263

  // Require the GlobalsAA analysis for the module so we can query it within
  // the CGSCC pipeline.
  MIWP.addRequiredModuleAnalysis<GlobalsAA>();

  // Require the ProfileSummaryAnalysis for the module so we can query it within
  // the inliner pass.
  MIWP.addRequiredModuleAnalysis<ProfileSummaryAnalysis>();

  // Now begin the main postorder CGSCC pipeline.
  // FIXME: The current CGSCC pipeline has its origins in the legacy pass
  // manager and trying to emulate its precise behavior. Much of this doesn't
  // make a lot of sense and we should revisit the core CGSCC structure.
  CGSCCPassManager &MainCGPipeline = MIWP.getPM();

  // Note: historically, the PruneEH pass was run first to deduce nounwind and
  // generally clean up exception handling overhead. It isn't clear this is
  // valuable as the inliner doesn't currently care whether it is inlining an
  // invoke or a call.

  if (AttributorRun & AttributorRunOption::CGSCC)
    MainCGPipeline.addPass(AttributorCGSCCPass());

  if (PTO.Coroutines)
    MainCGPipeline.addPass(CoroSplitPass(Level != OptimizationLevel::O0));

  // Now deduce any function attributes based in the current code.
  MainCGPipeline.addPass(PostOrderFunctionAttrsPass());

  // When at O3 add argument promotion to the pass pipeline.
  // FIXME: It isn't at all clear why this should be limited to O3.
  if (Level == OptimizationLevel::O3)
    MainCGPipeline.addPass(ArgumentPromotionPass());

  // Try to perform OpenMP specific optimizations. This is a (quick!) no-op if
  // there are no OpenMP runtime calls present in the module.
  if (Level == OptimizationLevel::O2 || Level == OptimizationLevel::O3)
    MainCGPipeline.addPass(OpenMPOptPass());

  // Lastly, add the core function simplification pipeline nested inside the
  // CGSCC walk.
  MainCGPipeline.addPass(createCGSCCToFunctionPassAdaptor(
      buildFunctionSimplificationPipeline(Level, Phase)));

  for (auto &C : CGSCCOptimizerLateEPCallbacks)
    C(MainCGPipeline, Level);

  return MIWP;
}

ModulePassManager
PassBuilder::buildModuleSimplificationPipeline(OptimizationLevel Level,
                                               ThinLTOPhase Phase) {
  ModulePassManager MPM(DebugLogging);

  // Place pseudo probe instrumentation as the first pass of the pipeline to
  // minimize the impact of optimization changes.
  if (PGOOpt && PGOOpt->PseudoProbeForProfiling &&
      Phase != ThinLTOPhase::PostLink)
    MPM.addPass(SampleProfileProbePass(TM));

  bool HasSampleProfile = PGOOpt && (PGOOpt->Action == PGOOptions::SampleUse);

  // In ThinLTO mode, when flattened profile is used, all the available
  // profile information will be annotated in PreLink phase so there is
  // no need to load the profile again in PostLink.
  bool LoadSampleProfile =
      HasSampleProfile &&
      !(FlattenedProfileUsed && Phase == ThinLTOPhase::PostLink);

#if INTEL_CUSTOMIZATION
  InlineParams IP = getInlineParamsFromOptLevel(Level);
  if (Phase == ThinLTOPhase::PreLink && PGOOpt &&
      PGOOpt->Action == PGOOptions::SampleUse)
    IP.HotCallSiteThreshold = 0;
  InlinerPass InlPass;
  MPM.addPass(InlineReportSetupPass(InlPass.getMDReport()));
#endif // INTEL_CUSTOMIZATION

  // During the ThinLTO backend phase we perform early indirect call promotion
  // here, before globalopt. Otherwise imported available_externally functions
  // look unreferenced and are removed. If we are going to load the sample
  // profile then defer until later.
  // TODO: See if we can move later and consolidate with the location where
  // we perform ICP when we are loading a sample profile.
  // TODO: We pass HasSampleProfile (whether there was a sample profile file
  // passed to the compile) to the SamplePGO flag of ICP. This is used to
  // determine whether the new direct calls are annotated with prof metadata.
  // Ideally this should be determined from whether the IR is annotated with
  // sample profile, and not whether the a sample profile was provided on the
  // command line. E.g. for flattened profiles where we will not be reloading
  // the sample profile in the ThinLTO backend, we ideally shouldn't have to
  // provide the sample profile file.
  if (Phase == ThinLTOPhase::PostLink && !LoadSampleProfile)
    MPM.addPass(PGOIndirectCallPromotion(true /* InLTO */, HasSampleProfile));

  // Do basic inference of function attributes from known properties of system
  // libraries and other oracles.
  MPM.addPass(InferFunctionAttrsPass());

  // Create an early function pass manager to cleanup the output of the
  // frontend.
  FunctionPassManager EarlyFPM(DebugLogging);
  EarlyFPM.addPass(SimplifyCFGPass());
  EarlyFPM.addPass(SROA());
  EarlyFPM.addPass(EarlyCSEPass());
  EarlyFPM.addPass(LowerExpectIntrinsicPass());
  if (PTO.Coroutines)
    EarlyFPM.addPass(CoroEarlyPass());
  if (Level == OptimizationLevel::O3)
    EarlyFPM.addPass(CallSiteSplittingPass());

  // In SamplePGO ThinLTO backend, we need instcombine before profile annotation
  // to convert bitcast to direct calls so that they can be inlined during the
  // profile annotation prepration step.
  // More details about SamplePGO design can be found in:
  // https://research.google.com/pubs/pub45290.html
  // FIXME: revisit how SampleProfileLoad/Inliner/ICP is structured.
  if (LoadSampleProfile)
    addInstCombinePass(EarlyFPM); // INTEL
  MPM.addPass(createModuleToFunctionPassAdaptor(std::move(EarlyFPM)));

  if (LoadSampleProfile) {
    // Annotate sample profile right after early FPM to ensure freshness of
    // the debug info.
    MPM.addPass(SampleProfileLoaderPass(PGOOpt->ProfileFile,
                                        PGOOpt->ProfileRemappingFile,
                                        Phase == ThinLTOPhase::PreLink));
    // Cache ProfileSummaryAnalysis once to avoid the potential need to insert
    // RequireAnalysisPass for PSI before subsequent non-module passes.
    MPM.addPass(RequireAnalysisPass<ProfileSummaryAnalysis, Module>());
    // Do not invoke ICP in the ThinLTOPrelink phase as it makes it hard
    // for the profile annotation to be accurate in the ThinLTO backend.
    if (Phase != ThinLTOPhase::PreLink)
      // We perform early indirect call promotion here, before globalopt.
      // This is important for the ThinLTO backend phase because otherwise
      // imported available_externally functions look unreferenced and are
      // removed.
      MPM.addPass(PGOIndirectCallPromotion(Phase == ThinLTOPhase::PostLink,
                                           true /* SamplePGO */));
  }

  if (AttributorRun & AttributorRunOption::MODULE)
    MPM.addPass(AttributorPass());

  // Lower type metadata and the type.test intrinsic in the ThinLTO
  // post link pipeline after ICP. This is to enable usage of the type
  // tests in ICP sequences.
  if (Phase == ThinLTOPhase::PostLink)
    MPM.addPass(LowerTypeTestsPass(nullptr, nullptr, true));

  for (auto &C : PipelineEarlySimplificationEPCallbacks)
    C(MPM, Level);

  // Interprocedural constant propagation now that basic cleanup has occurred
  // and prior to optimizing globals.
  // FIXME: This position in the pipeline hasn't been carefully considered in
  // years, it should be re-analyzed.
  MPM.addPass(IPSCCPPass());

  // Attach metadata to indirect call sites indicating the set of functions
  // they may target at run-time. This should follow IPSCCP.
  MPM.addPass(CalledValuePropagationPass());

  // Optimize globals to try and fold them into constants.
  MPM.addPass(GlobalOptPass());

  // Promote any localized globals to SSA registers.
  // FIXME: Should this instead by a run of SROA?
  // FIXME: We should probably run instcombine and simplify-cfg afterward to
  // delete control flows that are dead once globals have been folded to
  // constants.
  MPM.addPass(createModuleToFunctionPassAdaptor(PromotePass()));

  // Remove any dead arguments exposed by cleanups and constant folding
  // globals.
  MPM.addPass(DeadArgumentEliminationPass());

  // Create a small function pass pipeline to cleanup after all the global
  // optimizations.
  FunctionPassManager GlobalCleanupPM(DebugLogging);
#if INTEL_CUSTOMIZATION
  // Combine silly sequences. Set PreserveAddrCompute to true in LTO phase 1 if
  // IP ArrayTranspose is enabled.
  addInstCombinePass(GlobalCleanupPM);
#endif // INTEL_CUSTOMIZATION
  invokePeepholeEPCallbacks(GlobalCleanupPM, Level);

  GlobalCleanupPM.addPass(SimplifyCFGPass());
  MPM.addPass(createModuleToFunctionPassAdaptor(std::move(GlobalCleanupPM)));

  // Add all the requested passes for instrumentation PGO, if requested.
  if (PGOOpt && Phase != ThinLTOPhase::PostLink &&
      (PGOOpt->Action == PGOOptions::IRInstr ||
       PGOOpt->Action == PGOOptions::IRUse)) {
    addPGOInstrPasses(MPM, Level,
                      /* RunProfileGen */ PGOOpt->Action == PGOOptions::IRInstr,
                      /* IsCS */ false, PGOOpt->ProfileFile,
                      PGOOpt->ProfileRemappingFile);
    MPM.addPass(PGOIndirectCallPromotion(false, false));
  }
  if (PGOOpt && Phase != ThinLTOPhase::PostLink &&
      PGOOpt->CSAction == PGOOptions::CSIRInstr)
    MPM.addPass(PGOInstrumentationGenCreateVar(PGOOpt->CSProfileGenFile));

  // Synthesize function entry counts for non-PGO compilation.
  if (EnableSyntheticCounts && !PGOOpt)
    MPM.addPass(SyntheticCountsPropagation());

<<<<<<< HEAD
#if INTEL_CUSTOMIZATION
  // Parse -[no]inline-list option and set corresponding attributes.
  MPM.addPass(InlineListsPass());
#endif // INTEL_CUSTOMIZATION

#if INTEL_CUSTOMIZATION
  MPM.addPass(buildInlinerPipeline(Level, Phase, &InlPass));
#endif // INTEL_CUSTOMIZATION
=======
  if (PerformMandatoryInliningsFirst)
    MPM.addPass(buildInlinerPipeline(Level, Phase, /*MandatoryOnly=*/true));
  MPM.addPass(buildInlinerPipeline(Level, Phase, /*MandatoryOnly=*/false));
>>>>>>> 5fe10263

  if (EnableMemProfiler && Phase != ThinLTOPhase::PreLink) {
    MPM.addPass(createModuleToFunctionPassAdaptor(MemProfilerPass()));
    MPM.addPass(ModuleMemProfilerPass());
  }

  return MPM;
}

ModulePassManager
PassBuilder::buildModuleOptimizationPipeline(OptimizationLevel Level,
                                             bool LTOPreLink) {
  ModulePassManager MPM(DebugLogging);

  // Optimize globals now that the module is fully simplified.
  MPM.addPass(GlobalOptPass());
  MPM.addPass(GlobalDCEPass());

  // Run partial inlining pass to partially inline functions that have
  // large bodies.
  if (RunPartialInlining)
    MPM.addPass(PartialInlinerPass());

#if INTEL_CUSTOMIZATION
  MPM.addPass(createModuleToFunctionPassAdaptor(CleanupFakeLoadsPass()));
#endif // INTEL_CUSTOMIZATION

  // Remove avail extern fns and globals definitions since we aren't compiling
  // an object file for later LTO. For LTO we want to preserve these so they
  // are eligible for inlining at link-time. Note if they are unreferenced they
  // will be removed by GlobalDCE later, so this only impacts referenced
  // available externally globals. Eventually they will be suppressed during
  // codegen, but eliminating here enables more opportunity for GlobalDCE as it
  // may make globals referenced by available external functions dead and saves
  // running remaining passes on the eliminated functions. These should be
  // preserved during prelinking for link-time inlining decisions.
  if (!LTOPreLink)
    MPM.addPass(EliminateAvailableExternallyPass());

  if (EnableOrderFileInstrumentation)
    MPM.addPass(InstrOrderFilePass());

  // Do RPO function attribute inference across the module to forward-propagate
  // attributes where applicable.
  // FIXME: Is this really an optimization rather than a canonicalization?
  MPM.addPass(ReversePostOrderFunctionAttrsPass());

  // Do a post inline PGO instrumentation and use pass. This is a context
  // sensitive PGO pass. We don't want to do this in LTOPreLink phrase as
  // cross-module inline has not been done yet. The context sensitive
  // instrumentation is after all the inlines are done.
  if (!LTOPreLink && PGOOpt) {
    if (PGOOpt->CSAction == PGOOptions::CSIRInstr)
      addPGOInstrPasses(MPM, Level, /* RunProfileGen */ true,
                        /* IsCS */ true, PGOOpt->CSProfileGenFile,
                        PGOOpt->ProfileRemappingFile);
    else if (PGOOpt->CSAction == PGOOptions::CSIRUse)
      addPGOInstrPasses(MPM, Level, /* RunProfileGen */ false,
                        /* IsCS */ true, PGOOpt->ProfileFile,
                        PGOOpt->ProfileRemappingFile);
  }

#if INTEL_CUSTOMIZATION
  if (EnableAndersen) {
    // Andersen's IP alias analysis
    MPM.addPass(RequireAnalysisPass<AndersensAA, Module>());
  }

#if INTEL_INCLUDE_DTRANS
  if (EnableDTrans)
    MPM.addPass(RequireAnalysisPass<DTransFieldModRefAnalysis, Module>());
#endif // INTEL_INCLUDE_DTRANS

#endif // INTEL_CUSTOMIZATION
  // Re-require GloblasAA here prior to function passes. This is particularly
  // useful as the above will have inlined, DCE'ed, and function-attr
  // propagated everything. We should at this point have a reasonably minimal
  // and richly annotated call graph. By computing aliasing and mod/ref
  // information for all local globals here, the late loop passes and notably
  // the vectorizer will be able to use them to help recognize vectorizable
  // memory operations.
  MPM.addPass(RequireAnalysisPass<GlobalsAA, Module>());

  FunctionPassManager OptimizePM(DebugLogging);
  OptimizePM.addPass(Float2IntPass());
  OptimizePM.addPass(LowerConstantIntrinsicsPass());

  if (EnableMatrix) {
    OptimizePM.addPass(LowerMatrixIntrinsicsPass());
    OptimizePM.addPass(EarlyCSEPass());
  }

  // FIXME: We need to run some loop optimizations to re-rotate loops after
  // simplify-cfg and others undo their rotation.

  // Optimize the loop execution. These passes operate on entire loop nests
  // rather than on each loop in an inside-out manner, and so they are actually
  // function passes.

  for (auto &C : VectorizerStartEPCallbacks)
    C(OptimizePM, Level);

  // First rotate loops that may have been un-rotated by prior passes.
  // Disable header duplication at -Oz.
  OptimizePM.addPass(createFunctionToLoopPassAdaptor(
      LoopRotatePass(Level != OptimizationLevel::Oz), EnableMSSALoopDependency,
      /*UseBlockFrequencyInfo=*/false, DebugLogging));

  // Distribute loops to allow partial vectorization.  I.e. isolate dependences
  // into separate loop that would otherwise inhibit vectorization.  This is
  // currently only performed for loops marked with the metadata
  // llvm.loop.distribute=true or when -enable-loop-distribute is specified.
  OptimizePM.addPass(LoopDistributePass());

  // Populates the VFABI attribute with the scalar-to-vector mappings
  // from the TargetLibraryInfo.
  OptimizePM.addPass(InjectTLIMappings());

  // Now run the core loop vectorizer.
  OptimizePM.addPass(LoopVectorizePass(
      LoopVectorizeOptions(!PTO.LoopInterleaving, !PTO.LoopVectorization)));

  // Eliminate loads by forwarding stores from the previous iteration to loads
  // of the current iteration.
  OptimizePM.addPass(LoopLoadEliminationPass());

  // Cleanup after the loop optimization passes.
  addInstCombinePass(OptimizePM); // INTEL

  // Now that we've formed fast to execute loop structures, we do further
  // optimizations. These are run afterward as they might block doing complex
  // analyses and transforms such as what are needed for loop vectorization.

  // Cleanup after loop vectorization, etc. Simplification passes like CVP and
  // GVN, loop transforms, and others have already run, so it's now better to
  // convert to more optimized IR using more aggressive simplify CFG options.
  // The extra sinking transform can create larger basic blocks, so do this
  // before SLP vectorization.
  // FIXME: study whether hoisting and/or sinking of common instructions should
  //        be delayed until after SLP vectorizer.
  OptimizePM.addPass(SimplifyCFGPass(SimplifyCFGOptions()
                                         .forwardSwitchCondToPhi(true)
                                         .convertSwitchToLookupTable(true)
                                         .needCanonicalLoops(false)
                                         .hoistCommonInsts(true)
                                         .sinkCommonInsts(true)));

  // Optimize parallel scalar instruction chains into SIMD instructions.
  if (PTO.SLPVectorization)
    OptimizePM.addPass(SLPVectorizerPass());

  AfterSLPVectorizer = true; // INTEL

  // Enhance/cleanup vector code.
  OptimizePM.addPass(VectorCombinePass());
#if INTEL_CUSTOMIZATION
  OptimizePM.addPass(EarlyCSEPass());
  // Combine silly sequences. Set PreserveAddrCompute to true in LTO phase 1 if
  // IP ArrayTranspose is enabled.
  addInstCombinePass(OptimizePM);
#endif // INTEL_CUSTOMIZATION

  // Unroll small loops to hide loop backedge latency and saturate any parallel
  // execution resources of an out-of-order processor. We also then need to
  // clean up redundancies and loop invariant code.
  // FIXME: It would be really good to use a loop-integrated instruction
  // combiner for cleanup here so that the unrolling and LICM can be pipelined
  // across the loop nests.
  // We do UnrollAndJam in a separate LPM to ensure it happens before unroll
  if (EnableUnrollAndJam && PTO.LoopUnrolling) {
    OptimizePM.addPass(LoopUnrollAndJamPass(Level.getSpeedupLevel()));
  }
  OptimizePM.addPass(LoopUnrollPass(LoopUnrollOptions(
      Level.getSpeedupLevel(), /*OnlyWhenForced=*/!PTO.LoopUnrolling,
      PTO.ForgetAllSCEVInLoopUnroll)));
  OptimizePM.addPass(WarnMissedTransformationsPass());
#if INTEL_CUSTOMIZATION
  // Combine silly sequences. Set PreserveAddrCompute to true in LTO phase 1 if
  // IP ArrayTranspose is enabled.
  addInstCombinePass(OptimizePM);
#endif // INTEL_CUSTOMIZATION
  OptimizePM.addPass(RequireAnalysisPass<OptimizationRemarkEmitterAnalysis, Function>());
  OptimizePM.addPass(createFunctionToLoopPassAdaptor(
      LICMPass(PTO.LicmMssaOptCap, PTO.LicmMssaNoAccForPromotionCap),
      EnableMSSALoopDependency, /*UseBlockFrequencyInfo=*/true, DebugLogging));

  // Now that we've vectorized and unrolled loops, we may have more refined
  // alignment information, try to re-derive it here.
  OptimizePM.addPass(AlignmentFromAssumptionsPass());

  // Split out cold code. Splitting is done late to avoid hiding context from
  // other optimizations and inadvertently regressing performance. The tradeoff
  // is that this has a higher code size cost than splitting early.
  if (EnableHotColdSplit && !LTOPreLink)
    MPM.addPass(HotColdSplittingPass());

  // LoopSink pass sinks instructions hoisted by LICM, which serves as a
  // canonicalization pass that enables other optimizations. As a result,
  // LoopSink pass needs to be a very late IR pass to avoid undoing LICM
  // result too early.
  OptimizePM.addPass(LoopSinkPass());

  // And finally clean up LCSSA form before generating code.
  OptimizePM.addPass(InstSimplifyPass());

  // This hoists/decomposes div/rem ops. It should run after other sink/hoist
  // passes to avoid re-sinking, but before SimplifyCFG because it can allow
  // flattening of blocks.
  OptimizePM.addPass(DivRemPairsPass());

  // LoopSink (and other loop passes since the last simplifyCFG) might have
  // resulted in single-entry-single-exit or empty blocks. Clean up the CFG.
  OptimizePM.addPass(SimplifyCFGPass());

  // Optimize PHIs by speculating around them when profitable. Note that this
  // pass needs to be run after any PRE or similar pass as it is essentially
  // inserting redundancies into the program. This even includes SimplifyCFG.
  OptimizePM.addPass(SpeculateAroundPHIsPass());

  if (PTO.Coroutines)
    OptimizePM.addPass(CoroCleanupPass());

  // Add the core optimizing pipeline.
  MPM.addPass(createModuleToFunctionPassAdaptor(std::move(OptimizePM)));

  for (auto &C : OptimizerLastEPCallbacks)
    C(MPM, Level);

  if (PTO.CallGraphProfile)
    MPM.addPass(CGProfilePass());

  // Now we need to do some global optimization transforms.
  // FIXME: It would seem like these should come first in the optimization
  // pipeline and maybe be the bottom of the canonicalization pipeline? Weird
  // ordering here.
  MPM.addPass(GlobalDCEPass());
  MPM.addPass(ConstantMergePass());

#if INTEL_CUSTOMIZATION
  MPM.addPass(InlineReportEmitterPass(Level.getSpeedupLevel(),
                                      Level.getSizeLevel(), LTOPreLink));
#endif // INTEL_CUSTOMIZATION

  return MPM;
}

ModulePassManager
PassBuilder::buildPerModuleDefaultPipeline(OptimizationLevel Level,
                                           bool LTOPreLink) {
  assert(Level != OptimizationLevel::O0 &&
         "Must request optimizations for the default pipeline!");

  ModulePassManager MPM(DebugLogging);

  // Convert @llvm.global.annotations to !annotation metadata.
  MPM.addPass(Annotation2MetadataPass());

  // Force any function attributes we want the rest of the pipeline to observe.
  MPM.addPass(ForceFunctionAttrsPass());

  // Apply module pipeline start EP callback.
  for (auto &C : PipelineStartEPCallbacks)
    C(MPM, Level);

  if (PGOOpt && PGOOpt->DebugInfoForProfiling)
    MPM.addPass(createModuleToFunctionPassAdaptor(AddDiscriminatorsPass()));

  // Add the core simplification pipeline.
  MPM.addPass(buildModuleSimplificationPipeline(Level, ThinLTOPhase::None));

  // Now add the optimization pipeline.
  MPM.addPass(buildModuleOptimizationPipeline(Level, LTOPreLink));

  // Emit annotation remarks.
  addAnnotationRemarksPass(MPM);

  if (LTOPreLink)
    addRequiredLTOPreLinkPasses(MPM);

  return MPM;
}

ModulePassManager
PassBuilder::buildThinLTOPreLinkDefaultPipeline(OptimizationLevel Level) {
  assert(Level != OptimizationLevel::O0 &&
         "Must request optimizations for the default pipeline!");

  ModulePassManager MPM(DebugLogging);

  // Convert @llvm.global.annotations to !annotation metadata.
  MPM.addPass(Annotation2MetadataPass());

  // Force any function attributes we want the rest of the pipeline to observe.
  MPM.addPass(ForceFunctionAttrsPass());

  if (PGOOpt && PGOOpt->DebugInfoForProfiling)
    MPM.addPass(createModuleToFunctionPassAdaptor(AddDiscriminatorsPass()));

  // Apply module pipeline start EP callback.
  for (auto &C : PipelineStartEPCallbacks)
    C(MPM, Level);

  // If we are planning to perform ThinLTO later, we don't bloat the code with
  // unrolling/vectorization/... now. Just simplify the module as much as we
  // can.
  MPM.addPass(buildModuleSimplificationPipeline(Level, ThinLTOPhase::PreLink));

  // Run partial inlining pass to partially inline functions that have
  // large bodies.
  // FIXME: It isn't clear whether this is really the right place to run this
  // in ThinLTO. Because there is another canonicalization and simplification
  // phase that will run after the thin link, running this here ends up with
  // less information than will be available later and it may grow functions in
  // ways that aren't beneficial.
  if (RunPartialInlining)
    MPM.addPass(PartialInlinerPass());

  // Reduce the size of the IR as much as possible.
  MPM.addPass(GlobalOptPass());

  // Module simplification splits coroutines, but does not fully clean up
  // coroutine intrinsics. To ensure ThinLTO optimization passes don't trip up
  // on these, we schedule the cleanup here.
  if (PTO.Coroutines)
    MPM.addPass(createModuleToFunctionPassAdaptor(CoroCleanupPass()));

  // Emit annotation remarks.
  addAnnotationRemarksPass(MPM);

  addRequiredLTOPreLinkPasses(MPM);

  return MPM;
}

ModulePassManager PassBuilder::buildThinLTODefaultPipeline(
    OptimizationLevel Level, const ModuleSummaryIndex *ImportSummary) {
  ModulePassManager MPM(DebugLogging);

  // Convert @llvm.global.annotations to !annotation metadata.
  MPM.addPass(Annotation2MetadataPass());

  if (ImportSummary) {
    // These passes import type identifier resolutions for whole-program
    // devirtualization and CFI. They must run early because other passes may
    // disturb the specific instruction patterns that these passes look for,
    // creating dependencies on resolutions that may not appear in the summary.
    //
    // For example, GVN may transform the pattern assume(type.test) appearing in
    // two basic blocks into assume(phi(type.test, type.test)), which would
    // transform a dependency on a WPD resolution into a dependency on a type
    // identifier resolution for CFI.
    //
    // Also, WPD has access to more precise information than ICP and can
    // devirtualize more effectively, so it should operate on the IR first.
    //
    // The WPD and LowerTypeTest passes need to run at -O0 to lower type
    // metadata and intrinsics.
    MPM.addPass(WholeProgramDevirtPass(nullptr, ImportSummary));
    MPM.addPass(LowerTypeTestsPass(nullptr, ImportSummary));
  }

  if (Level == OptimizationLevel::O0)
    return MPM;

  // Force any function attributes we want the rest of the pipeline to observe.
  MPM.addPass(ForceFunctionAttrsPass());

  // Add the core simplification pipeline.
  MPM.addPass(buildModuleSimplificationPipeline(Level, ThinLTOPhase::PostLink));

  // Now add the optimization pipeline.
  MPM.addPass(buildModuleOptimizationPipeline(Level));

  // Emit annotation remarks.
  addAnnotationRemarksPass(MPM);

  return MPM;
}

ModulePassManager
PassBuilder::buildLTOPreLinkDefaultPipeline(OptimizationLevel Level) {
  assert(Level != OptimizationLevel::O0 &&
         "Must request optimizations for the default pipeline!");
  // FIXME: We should use a customized pre-link pipeline!
#if INTEL_CUSTOMIZATION
  PrepareForLTO = true;
  auto Guard = llvm::make_scope_exit([&]() { PrepareForLTO = false; });
#endif // INTEL_CUSTOMIZATION
  return buildPerModuleDefaultPipeline(Level,
                                       /* LTOPreLink */ true);
}

ModulePassManager
PassBuilder::buildLTODefaultPipeline(OptimizationLevel Level,
                                     ModuleSummaryIndex *ExportSummary) {
  ModulePassManager MPM(DebugLogging);

  // Convert @llvm.global.annotations to !annotation metadata.
  MPM.addPass(Annotation2MetadataPass());

  if (Level == OptimizationLevel::O0) {
#if INTEL_CUSTOMIZATION
    if (EnableWPA) {
      // Set the optimization level
      MPM.addPass(XmainOptLevelAnalysisInit(Level.getSpeedupLevel()));
      MPM.addPass(RequireAnalysisPass<WholeProgramAnalysis, Module>());
      MPM.addPass(IntelFoldWPIntrinsicPass());
    }
#endif // INTEL_CUSTOMIZATION
    // The WPD and LowerTypeTest passes need to run at -O0 to lower type
    // metadata and intrinsics.
    MPM.addPass(WholeProgramDevirtPass(ExportSummary, nullptr));
    MPM.addPass(LowerTypeTestsPass(ExportSummary, nullptr));
    // Run a second time to clean up any type tests left behind by WPD for use
    // in ICP.
    MPM.addPass(LowerTypeTestsPass(nullptr, nullptr, true));

    // Emit annotation remarks.
    addAnnotationRemarksPass(MPM);

    return MPM;
  }

#if INTEL_CUSTOMIZATION
  InlinerPass InlPass;
  MPM.addPass(InlineReportSetupPass(InlPass.getMDReport()));
#endif // INTEL_CUSTOMIZATION
  if (PGOOpt && PGOOpt->Action == PGOOptions::SampleUse) {
    // Load sample profile before running the LTO optimization pipeline.
    MPM.addPass(SampleProfileLoaderPass(PGOOpt->ProfileFile,
                                        PGOOpt->ProfileRemappingFile,
                                        false /* ThinLTOPhase::PreLink */));
    // Cache ProfileSummaryAnalysis once to avoid the potential need to insert
    // RequireAnalysisPass for PSI before subsequent non-module passes.
    MPM.addPass(RequireAnalysisPass<ProfileSummaryAnalysis, Module>());
  }

#if INTEL_CUSTOMIZATION
  // Set the optimization level
  MPM.addPass(XmainOptLevelAnalysisInit(Level.getSpeedupLevel()));
#endif // INTEL_CUSTOMIZATION

  // Remove unused virtual tables to improve the quality of code generated by
  // whole-program devirtualization and bitset lowering.
  MPM.addPass(GlobalDCEPass());

#if INTEL_CUSTOMIZATION
  if (EnableWPA) {
    // If whole-program-assume is enabled then we are going to call
    // the internalization pass.
    if (AssumeWholeProgram) {

      // The internalization pass does certain checks if a GlobalValue
      // should be internalized (e.g. is local, DLL export, etc.). The
      // pass also accepts a helper function that defines extra conditions
      // on top of the default requirements. If the function returns true
      // then it means that the GlobalValue should not be internalized, else
      // if it returns false then internalize it.
      auto PreserveSymbol = [](const GlobalValue &GV) {

        // If GlobalValue is "main", has one definition rule (ODR) or
        // is a special symbol added by the linker then don't internalize
        // it. The ODR symbols are expected to be merged with equivalent
        // globals and then be removed. If these symbols aren't removed
        // then it could cause linking issues (e.g. undefined symbols).
        if (GV.hasWeakODRLinkage() ||
            WPUtils.isMainEntryPoint(GV.getName()) ||
            WPUtils.isLinkerAddedSymbol(GV.getName()))
          return true;

        // If the GlobalValue is an alias then we need to make sure that this
        // alias is OK to internalize.
        if (const GlobalAlias *Alias = dyn_cast<const GlobalAlias>(&GV)) {

          // Check if the alias has an aliasee and this aliasee is a
          // GlobalValue
          const GlobalValue *Glob =
            dyn_cast<const GlobalValue>(Alias->getAliasee());
          if (!Glob)
            return true;

          // Aliasee is a declaration
          if (Glob->isDeclaration())
            return true;

          // Aliasee is an external declaration
          if (Glob->hasAvailableExternallyLinkage())
            return true;

          // Aliasee is an DLL export
          if (Glob->hasDLLExportStorageClass())
            return true;

          // Aliasee is local already
          if (Glob->hasLocalLinkage())
            return true;

          // Aliasee is ODR
          if (Glob->hasWeakODRLinkage())
            return true;

          // Aliasee is mapped to a linker added symbol
          if (WPUtils.isLinkerAddedSymbol(Glob->getName()))
            return true;

          // Aliasee is mapped to main
          if (WPUtils.isMainEntryPoint(Glob->getName()))
            return true;
        }

        // OK to internalize
        return false;
      };
      MPM.addPass(InternalizePass(PreserveSymbol));
    }
    MPM.addPass(RequireAnalysisPass<WholeProgramAnalysis, Module>());
    MPM.addPass(IntelFoldWPIntrinsicPass());
  }

  if (EnableIPCloning) {
#if INTEL_INCLUDE_DTRANS
    // This pass is being added under DTRANS only at this point, because a
    // particular benchmark needs it to prove that the period of a recursive
    // progression is constant. We can remove the test for EnableDTrans if
    // we find IPSCCP to be generally useful here and we are willing to
    // tolerate the additional compile time.
    if (EnableDTrans)
      MPM.addPass(IPSCCPPass());
#endif // INTEL_INCLUDE_DTRANS
    MPM.addPass(IPCloningPass(/*AfterInl*/ false,
                              /*IFSwitchHeuristic*/ true));
  }
#endif // INTEL_CUSTOMIZATION

  // Force any function attributes we want the rest of the pipeline to observe.
  MPM.addPass(ForceFunctionAttrsPass());

  // Do basic inference of function attributes from known properties of system
  // libraries and other oracles.
  MPM.addPass(InferFunctionAttrsPass());

  if (Level.getSpeedupLevel() > 1) {
    FunctionPassManager EarlyFPM(DebugLogging);
    EarlyFPM.addPass(CallSiteSplittingPass());
    MPM.addPass(createModuleToFunctionPassAdaptor(std::move(EarlyFPM)));

    // Indirect call promotion. This should promote all the targets that are
    // left by the earlier promotion pass that promotes intra-module targets.
    // This two-step promotion is to save the compile time. For LTO, it should
    // produce the same result as if we only do promotion here.
    MPM.addPass(PGOIndirectCallPromotion(
        true /* InLTO */, PGOOpt && PGOOpt->Action == PGOOptions::SampleUse));
    // Propagate constants at call sites into the functions they call.  This
    // opens opportunities for globalopt (and inlining) by substituting function
    // pointers passed as arguments to direct uses of functions.
    MPM.addPass(IPSCCPPass());

    // Attach metadata to indirect call sites indicating the set of functions
    // they may target at run-time. This should follow IPSCCP.
    MPM.addPass(CalledValuePropagationPass());
  }

  // Now deduce any function attributes based in the current code.
  MPM.addPass(createModuleToPostOrderCGSCCPassAdaptor(
              PostOrderFunctionAttrsPass()));

  // Do RPO function attribute inference across the module to forward-propagate
  // attributes where applicable.
  // FIXME: Is this really an optimization rather than a canonicalization?
  MPM.addPass(ReversePostOrderFunctionAttrsPass());

#if INTEL_CUSTOMIZATION
#if INTEL_INCLUDE_DTRANS
  if (EnableDTrans) {
    // These passes get the IR into a form that DTrans is able to analyze.
    MPM.addPass(createModuleToFunctionPassAdaptor(InstSimplifyPass()));
    MPM.addPass(createModuleToFunctionPassAdaptor(SimplifyCFGPass()));
    // This call adds the DTrans passes.
    addDTransPasses(MPM);
  }
#endif // INTEL_INCLUDE_DTRANS
  MPM.addPass(DopeVectorConstPropPass());
  // Optimize some dynamic_cast calls.
  MPM.addPass(OptimizeDynamicCastsPass());
#endif // INTEL_CUSTOMIZATION

  // Use in-range annotations on GEP indices to split globals where beneficial.
  MPM.addPass(GlobalSplitPass());

  // Run whole program optimization of virtual call when the list of callees
  // is fixed.
  MPM.addPass(WholeProgramDevirtPass(ExportSummary, nullptr));

  // Stop here at -O1.
  if (Level == OptimizationLevel::O1) {
    // The LowerTypeTestsPass needs to run to lower type metadata and the
    // type.test intrinsics. The pass does nothing if CFI is disabled.
    MPM.addPass(LowerTypeTestsPass(ExportSummary, nullptr));
    // Run a second time to clean up any type tests left behind by WPD for use
    // in ICP (which is performed earlier than this in the regular LTO
    // pipeline).
    MPM.addPass(LowerTypeTestsPass(nullptr, nullptr, true));

    // Emit annotation remarks.
    addAnnotationRemarksPass(MPM);

    return MPM;
  }

  // Optimize globals to try and fold them into constants.
  MPM.addPass(GlobalOptPass());

  // Promote any localized globals to SSA registers.
  MPM.addPass(createModuleToFunctionPassAdaptor(PromotePass()));

  // Linking modules together can lead to duplicate global constant, only
  // keep one copy of each constant.
  MPM.addPass(ConstantMergePass());

  // Remove unused arguments from functions.
  MPM.addPass(DeadArgumentEliminationPass());

#if INTEL_CUSTOMIZATION
#if INTEL_INCLUDE_DTRANS
  if (EnableDTrans) {
    addLateDTransPasses(MPM);
    if (EnableIndirectCallConv) {
       MPM.addPass(RequireAnalysisPass<DTransAnalysis, Module>());
       MPM.addPass(createModuleToFunctionPassAdaptor(
           IndirectCallConvPass(false /* EnableAndersen */,
                                true /* EnableDTrans */)));
    }
  }
#endif // INTEL_INCLUDE_DTRANS
#endif // INTEL_CUSTOMIZATION

  // Reduce the code after globalopt and ipsccp.  Both can open up significant
  // simplification opportunities, and both can propagate functions through
  // function pointers.  When this happens, we often have to resolve varargs
  // calls, etc, so let instcombine do this.
  FunctionPassManager PeepholeFPM(DebugLogging);
  if (Level == OptimizationLevel::O3)
    PeepholeFPM.addPass(AggressiveInstCombinePass());
  addInstCombinePass(PeepholeFPM); // INTEL
  invokePeepholeEPCallbacks(PeepholeFPM, Level);

  MPM.addPass(createModuleToFunctionPassAdaptor(std::move(PeepholeFPM)));

<<<<<<< HEAD
#if INTEL_CUSTOMIZATION

#if INTEL_INCLUDE_DTRANS
  if (EnableDTrans) {
    MPM.addPass(IntelArgumentAlignmentPass());
    MPM.addPass(QsortRecognizerPass());
    MPM.addPass(TileMVInlMarkerPass());
  }

  bool EnableIntelPartialInlining = EnableIntelPI && EnableDTrans;
#else
  bool EnableIntelPartialInlining = false;
#endif // INTEL_INCLUDE_DTRANS

  // Partially inline small functions
  if (EnableIntelPartialInlining)
    MPM.addPass(IntelPartialInlinePass());

  // Parse -[no]inline-list option and set corresponding attributes.
  MPM.addPass(InlineListsPass());
  if (EnableAndersen) {
    MPM.addPass(RequireAnalysisPass<AndersensAA, Module>());
  }
  // Indirect to direct call conversion.
  if (EnableIndirectCallConv && EnableAndersen)
    MPM.addPass(createModuleToFunctionPassAdaptor(
        IndirectCallConvPass(true /* EnableAndersen */,
                             false /* EnableDTrans */)));

  // Require the InlineAggAnalysis for the module so we can query it within
  // the inliner.
  if (EnableInlineAggAnalysis) {
    MPM.addPass(AggInlinerPass());
  }
=======
  MPM.addPass(ModuleInlinerWrapperPass(getInlineParamsFromOptLevel(Level),
                                       DebugLogging,
                                       InliningAdvisorMode::MandatoryOnly));
>>>>>>> 5fe10263
  // Note: historically, the PruneEH pass was run first to deduce nounwind and
  // generally clean up exception handling overhead. It isn't clear this is
  // valuable as the inliner doesn't currently care whether it is inlining an
  // invoke or a call.
  // Run the inliner now.
  MPM.addPass(ModuleInlinerWrapperPass(getInlineParamsFromOptLevel(Level),
                                       DebugLogging,                 // INTEL
                                       InliningAdvisorMode::Default, // INTEL
                                       0 /*MaxDevirtIterations*/,    // INTEL
                                       &InlPass));                   // INTEL

#if INTEL_INCLUDE_DTRANS
  // The global optimizer pass can convert function calls to use
  // the 'fastcc' calling convention. The following pass enables more
  // functions to be converted to this calling convention. This can improve
  // performance by having arguments passed in registers, and enable more
  // cases where pointer parameters are changed to pass-by-value parameters. We
  // can remove the test for EnableDTrans if it is found to be useful on other
  // cases.
  if (EnableDTrans)
    MPM.addPass(IntelAdvancedFastCallPass());

#endif // INTEL_INCLUDE_DTRANS
#endif // INTEL_CUSTOMIZATION

  // Optimize globals again after we ran the inliner.
  MPM.addPass(GlobalOptPass());

#if INTEL_CUSTOMIZATION
  // IPO-based prefetch
  if (EnableIPOPrefetch)
    MPM.addPass(IntelIPOPrefetchPass());

  if (RunLTOPartialInlining)
    MPM.addPass(PartialInlinerPass(true /*RunLTOPartialInline*/,
                                   false /*EnableSpecialCases*/));

  if (EnableIPCloning)
#if INTEL_INCLUDE_DTRANS
    MPM.addPass(IPCloningPass(/*AfterInl*/ true,
                              /*IFSwitchHeuristic*/ EnableDTrans));
#else
    MPM.addPass(IPCloningPass(/*AfterInl*/ true,
                              /*IFSwitchHeuristic*/ false));
#endif // INTEL_INCLUDE_DTRANS
#endif // INTEL_CUSTOMIZATION

  // Garbage collect dead functions.
  // FIXME: Add ArgumentPromotion pass after once it's ported.
  MPM.addPass(GlobalDCEPass());

  FunctionPassManager FPM(DebugLogging);
  // The IPO Passes may leave cruft around. Clean up after them.
  addInstCombinePass(FPM); // INTEL
  invokePeepholeEPCallbacks(FPM, Level);

  FPM.addPass(JumpThreadingPass(/*InsertFreezeWhenUnfoldingSelect*/ true));

  // Do a post inline PGO instrumentation and use pass. This is a context
  // sensitive PGO pass.
  if (PGOOpt) {
    if (PGOOpt->CSAction == PGOOptions::CSIRInstr)
      addPGOInstrPasses(MPM, Level, /* RunProfileGen */ true,
                        /* IsCS */ true, PGOOpt->CSProfileGenFile,
                        PGOOpt->ProfileRemappingFile);
    else if (PGOOpt->CSAction == PGOOptions::CSIRUse)
      addPGOInstrPasses(MPM, Level, /* RunProfileGen */ false,
                        /* IsCS */ true, PGOOpt->ProfileFile,
                        PGOOpt->ProfileRemappingFile);
  }

  // Break up allocas
  FPM.addPass(SROA());

#if INTEL_CUSTOMIZATION
  if (EnableIPArrayTranspose)
    MPM.addPass(IPArrayTransposePass());

  if (EnableDeadArrayOpsElim)
    MPM.addPass(DeadArrayOpsEliminationPass());

  if (EnableMultiVersioning)
    FPM.addPass(MultiVersioningPass());
#endif // INTEL_CUSTOMIZATION
  // LTO provides additional opportunities for tailcall elimination due to
  // link-time inlining, and visibility of nocapture attribute.
  FPM.addPass(TailCallElimPass());

  // Run a few AA driver optimizations here and now to cleanup the code.
  MPM.addPass(createModuleToFunctionPassAdaptor(std::move(FPM)));

  MPM.addPass(createModuleToPostOrderCGSCCPassAdaptor(
              PostOrderFunctionAttrsPass()));
  // FIXME: here we run IP alias analysis in the legacy PM.

  FunctionPassManager MainFPM;

  // FIXME: once we fix LoopPass Manager, add LICM here.
  // FIXME: once we provide support for enabling MLSM, add it here.
  if (RunNewGVN)
    MainFPM.addPass(NewGVNPass());
  else
    MainFPM.addPass(GVN());

  // Remove dead memcpy()'s.
  MainFPM.addPass(MemCpyOptPass());

  // Nuke dead stores.
  MainFPM.addPass(DSEPass());

  // FIXME: at this point, we run a bunch of loop passes:
  // indVarSimplify, loopDeletion, loopInterchange, loopUnroll,
  // loopVectorize. Enable them once the remaining issue with LPM
  // are sorted out.

  addInstCombinePass(MainFPM); // INTEL
  MainFPM.addPass(SimplifyCFGPass());
  MainFPM.addPass(SCCPPass());
  addInstCombinePass(MainFPM); // INTEL
  MainFPM.addPass(BDCEPass());

  // FIXME: We may want to run SLPVectorizer here.
  // After vectorization, assume intrinsics may tell us more
  // about pointer alignments.
#if 0
  MainFPM.add(AlignmentFromAssumptionsPass());
#endif

  // FIXME: Conditionally run LoadCombine here, after it's ported
  // (in case we still have this pass, given its questionable usefulness).

  addInstCombinePass(MainFPM); // INTEL
  invokePeepholeEPCallbacks(MainFPM, Level);
  MainFPM.addPass(JumpThreadingPass(/*InsertFreezeWhenUnfoldingSelect*/ true));
  MPM.addPass(createModuleToFunctionPassAdaptor(std::move(MainFPM)));

  // Create a function that performs CFI checks for cross-DSO calls with
  // targets in the current module.
  MPM.addPass(CrossDSOCFIPass());

  // Lower type metadata and the type.test intrinsic. This pass supports
  // clang's control flow integrity mechanisms (-fsanitize=cfi*) and needs
  // to be run at link time if CFI is enabled. This pass does nothing if
  // CFI is disabled.
  MPM.addPass(LowerTypeTestsPass(ExportSummary, nullptr));
  // Run a second time to clean up any type tests left behind by WPD for use
  // in ICP (which is performed earlier than this in the regular LTO pipeline).
  MPM.addPass(LowerTypeTestsPass(nullptr, nullptr, true));

  // Enable splitting late in the FullLTO post-link pipeline. This is done in
  // the same stage in the old pass manager (\ref addLateLTOOptimizationPasses).
  if (EnableHotColdSplit)
    MPM.addPass(HotColdSplittingPass());

  // Add late LTO optimization passes.
  // Delete basic blocks, which optimization passes may have killed.
  MPM.addPass(createModuleToFunctionPassAdaptor(SimplifyCFGPass()));

  // Drop bodies of available eternally objects to improve GlobalDCE.
  MPM.addPass(EliminateAvailableExternallyPass());

  // Now that we have optimized the program, discard unreachable functions.
  MPM.addPass(GlobalDCEPass());

  // Emit annotation remarks.
  addAnnotationRemarksPass(MPM);

#if INTEL_CUSTOMIZATION
  MPM.addPass(InlineReportEmitterPass(Level.getSpeedupLevel(),
                                      Level.getSizeLevel(), false));
#endif // INTEL_CUSTOMIZATION

  // FIXME: Maybe enable MergeFuncs conditionally after it's ported.
  return MPM;
}

ModulePassManager PassBuilder::buildO0DefaultPipeline(OptimizationLevel Level,
                                                      bool LTOPreLink) {
  assert(Level == OptimizationLevel::O0 &&
         "buildO0DefaultPipeline should only be used with O0");

  ModulePassManager MPM(DebugLogging);

  if (PGOOpt && (PGOOpt->Action == PGOOptions::IRInstr ||
                 PGOOpt->Action == PGOOptions::IRUse))
    addPGOInstrPassesForO0(
        MPM,
        /* RunProfileGen */ (PGOOpt->Action == PGOOptions::IRInstr),
        /* IsCS */ false, PGOOpt->ProfileFile, PGOOpt->ProfileRemappingFile);

  for (auto &C : PipelineStartEPCallbacks)
    C(MPM, Level);
  for (auto &C : PipelineEarlySimplificationEPCallbacks)
    C(MPM, Level);

  // Build a minimal pipeline based on the semantics required by LLVM,
  // which is just that always inlining occurs. Further, disable generating
  // lifetime intrinsics to avoid enabling further optimizations during
  // code generation.
  // However, we need to insert lifetime intrinsics to avoid invalid access
  // caused by multithreaded coroutines.
  MPM.addPass(InlineListsPass()); // INTEL
  MPM.addPass(AlwaysInlinerPass(
      /*InsertLifetimeIntrinsics=*/PTO.Coroutines));

  if (EnableMatrix)
    MPM.addPass(
        createModuleToFunctionPassAdaptor(LowerMatrixIntrinsicsPass(true)));

  if (!LateLoopOptimizationsEPCallbacks.empty()) {
    LoopPassManager LPM(DebugLogging);
    for (auto &C : LateLoopOptimizationsEPCallbacks)
      C(LPM, Level);
    if (!LPM.isEmpty()) {
      MPM.addPass(createModuleToFunctionPassAdaptor(
          createFunctionToLoopPassAdaptor(std::move(LPM))));
    }
  }
  if (!LoopOptimizerEndEPCallbacks.empty()) {
    LoopPassManager LPM(DebugLogging);
    for (auto &C : LoopOptimizerEndEPCallbacks)
      C(LPM, Level);
    if (!LPM.isEmpty()) {
      MPM.addPass(createModuleToFunctionPassAdaptor(
          createFunctionToLoopPassAdaptor(std::move(LPM))));
    }
  }
  if (!ScalarOptimizerLateEPCallbacks.empty()) {
    FunctionPassManager FPM(DebugLogging);
    for (auto &C : ScalarOptimizerLateEPCallbacks)
      C(FPM, Level);
    if (!FPM.isEmpty())
      MPM.addPass(createModuleToFunctionPassAdaptor(std::move(FPM)));
  }
  if (!CGSCCOptimizerLateEPCallbacks.empty()) {
    CGSCCPassManager CGPM(DebugLogging);
    for (auto &C : CGSCCOptimizerLateEPCallbacks)
      C(CGPM, Level);
    if (!CGPM.isEmpty())
      MPM.addPass(createModuleToPostOrderCGSCCPassAdaptor(std::move(CGPM)));
  }
  if (!VectorizerStartEPCallbacks.empty()) {
    FunctionPassManager FPM(DebugLogging);
    for (auto &C : VectorizerStartEPCallbacks)
      C(FPM, Level);
    if (!FPM.isEmpty())
      MPM.addPass(createModuleToFunctionPassAdaptor(std::move(FPM)));
  }

  if (PTO.Coroutines) {
    MPM.addPass(createModuleToFunctionPassAdaptor(CoroEarlyPass()));

    CGSCCPassManager CGPM(DebugLogging);
    CGPM.addPass(CoroSplitPass());
    CGPM.addPass(createCGSCCToFunctionPassAdaptor(CoroElidePass()));
    MPM.addPass(createModuleToPostOrderCGSCCPassAdaptor(std::move(CGPM)));

    MPM.addPass(createModuleToFunctionPassAdaptor(CoroCleanupPass()));
  }

  for (auto &C : OptimizerLastEPCallbacks)
    C(MPM, Level);

  if (LTOPreLink)
    addRequiredLTOPreLinkPasses(MPM);

  return MPM;
}

AAManager PassBuilder::buildDefaultAAPipeline() {
  AAManager AA;

  // The order in which these are registered determines their priority when
  // being queried.

  // First we register the basic alias analysis that provides the majority of
  // per-function local AA logic. This is a stateless, on-demand local set of
  // AA techniques.
  AA.registerFunctionAnalysis<BasicAA>();

  // Next we query fast, specialized alias analyses that wrap IR-embedded
  // information about aliasing.
  AA.registerFunctionAnalysis<ScopedNoAliasAA>();
  AA.registerFunctionAnalysis<TypeBasedAA>();

#if INTEL_CUSTOMIZATION
  AA.registerFunctionAnalysis<StdContainerAA>();
#endif // INTEL_CUSTOMIZATION

  // Add support for querying global aliasing information when available.
  // Because the `AAManager` is a function analysis and `GlobalsAA` is a module
  // analysis, all that the `AAManager` can do is query for any *cached*
  // results from `GlobalsAA` through a readonly proxy.
  AA.registerModuleAnalysis<GlobalsAA>();

  return AA;
}

static Optional<int> parseRepeatPassName(StringRef Name) {
  if (!Name.consume_front("repeat<") || !Name.consume_back(">"))
    return None;
  int Count;
  if (Name.getAsInteger(0, Count) || Count <= 0)
    return None;
  return Count;
}

static Optional<int> parseDevirtPassName(StringRef Name) {
  if (!Name.consume_front("devirt<") || !Name.consume_back(">"))
    return None;
  int Count;
  if (Name.getAsInteger(0, Count) || Count < 0)
    return None;
  return Count;
}

static bool checkParametrizedPassName(StringRef Name, StringRef PassName) {
  if (!Name.consume_front(PassName))
    return false;
  // normal pass name w/o parameters == default parameters
  if (Name.empty())
    return true;
  return Name.startswith("<") && Name.endswith(">");
}

namespace {

/// This performs customized parsing of pass name with parameters.
///
/// We do not need parametrization of passes in textual pipeline very often,
/// yet on a rare occasion ability to specify parameters right there can be
/// useful.
///
/// \p Name - parameterized specification of a pass from a textual pipeline
/// is a string in a form of :
///      PassName '<' parameter-list '>'
///
/// Parameter list is being parsed by the parser callable argument, \p Parser,
/// It takes a string-ref of parameters and returns either StringError or a
/// parameter list in a form of a custom parameters type, all wrapped into
/// Expected<> template class.
///
template <typename ParametersParseCallableT>
auto parsePassParameters(ParametersParseCallableT &&Parser, StringRef Name,
                         StringRef PassName) -> decltype(Parser(StringRef{})) {
  using ParametersT = typename decltype(Parser(StringRef{}))::value_type;

  StringRef Params = Name;
  if (!Params.consume_front(PassName)) {
    assert(false &&
           "unable to strip pass name from parametrized pass specification");
  }
  if (Params.empty())
    return ParametersT{};
  if (!Params.consume_front("<") || !Params.consume_back(">")) {
    assert(false && "invalid format for parametrized pass name");
  }

  Expected<ParametersT> Result = Parser(Params);
  assert((Result || Result.template errorIsA<StringError>()) &&
         "Pass parameter parser can only return StringErrors.");
  return Result;
}

/// Parser of parameters for LoopUnroll pass.
Expected<LoopUnrollOptions> parseLoopUnrollOptions(StringRef Params) {
  LoopUnrollOptions UnrollOpts;
  while (!Params.empty()) {
    StringRef ParamName;
    std::tie(ParamName, Params) = Params.split(';');
    int OptLevel = StringSwitch<int>(ParamName)
                       .Case("O0", 0)
                       .Case("O1", 1)
                       .Case("O2", 2)
                       .Case("O3", 3)
                       .Default(-1);
    if (OptLevel >= 0) {
      UnrollOpts.setOptLevel(OptLevel);
      continue;
    }
    if (ParamName.consume_front("full-unroll-max=")) {
      int Count;
      if (ParamName.getAsInteger(0, Count))
        return make_error<StringError>(
            formatv("invalid LoopUnrollPass parameter '{0}' ", ParamName).str(),
            inconvertibleErrorCode());
      UnrollOpts.setFullUnrollMaxCount(Count);
      continue;
    }

    bool Enable = !ParamName.consume_front("no-");
    if (ParamName == "partial") {
      UnrollOpts.setPartial(Enable);
    } else if (ParamName == "peeling") {
      UnrollOpts.setPeeling(Enable);
    } else if (ParamName == "profile-peeling") {
      UnrollOpts.setProfileBasedPeeling(Enable);
    } else if (ParamName == "runtime") {
      UnrollOpts.setRuntime(Enable);
    } else if (ParamName == "upperbound") {
      UnrollOpts.setUpperBound(Enable);
    } else {
      return make_error<StringError>(
          formatv("invalid LoopUnrollPass parameter '{0}' ", ParamName).str(),
          inconvertibleErrorCode());
    }
  }
  return UnrollOpts;
}

Expected<MemorySanitizerOptions> parseMSanPassOptions(StringRef Params) {
  MemorySanitizerOptions Result;
  while (!Params.empty()) {
    StringRef ParamName;
    std::tie(ParamName, Params) = Params.split(';');

    if (ParamName == "recover") {
      Result.Recover = true;
    } else if (ParamName == "kernel") {
      Result.Kernel = true;
    } else if (ParamName.consume_front("track-origins=")) {
      if (ParamName.getAsInteger(0, Result.TrackOrigins))
        return make_error<StringError>(
            formatv("invalid argument to MemorySanitizer pass track-origins "
                    "parameter: '{0}' ",
                    ParamName)
                .str(),
            inconvertibleErrorCode());
    } else {
      return make_error<StringError>(
          formatv("invalid MemorySanitizer pass parameter '{0}' ", ParamName)
              .str(),
          inconvertibleErrorCode());
    }
  }
  return Result;
}

/// Parser of parameters for SimplifyCFG pass.
Expected<SimplifyCFGOptions> parseSimplifyCFGOptions(StringRef Params) {
  SimplifyCFGOptions Result;
  while (!Params.empty()) {
    StringRef ParamName;
    std::tie(ParamName, Params) = Params.split(';');

    bool Enable = !ParamName.consume_front("no-");
    if (ParamName == "forward-switch-cond") {
      Result.forwardSwitchCondToPhi(Enable);
    } else if (ParamName == "switch-to-lookup") {
      Result.convertSwitchToLookupTable(Enable);
    } else if (ParamName == "keep-loops") {
      Result.needCanonicalLoops(Enable);
    } else if (ParamName == "hoist-common-insts") {
      Result.hoistCommonInsts(Enable);
    } else if (ParamName == "sink-common-insts") {
      Result.sinkCommonInsts(Enable);
    } else if (Enable && ParamName.consume_front("bonus-inst-threshold=")) {
      APInt BonusInstThreshold;
      if (ParamName.getAsInteger(0, BonusInstThreshold))
        return make_error<StringError>(
            formatv("invalid argument to SimplifyCFG pass bonus-threshold "
                    "parameter: '{0}' ",
                    ParamName).str(),
            inconvertibleErrorCode());
      Result.bonusInstThreshold(BonusInstThreshold.getSExtValue());
    } else {
      return make_error<StringError>(
          formatv("invalid SimplifyCFG pass parameter '{0}' ", ParamName).str(),
          inconvertibleErrorCode());
    }
  }
  return Result;
}

/// Parser of parameters for LoopVectorize pass.
Expected<LoopVectorizeOptions> parseLoopVectorizeOptions(StringRef Params) {
  LoopVectorizeOptions Opts;
  while (!Params.empty()) {
    StringRef ParamName;
    std::tie(ParamName, Params) = Params.split(';');

    bool Enable = !ParamName.consume_front("no-");
    if (ParamName == "interleave-forced-only") {
      Opts.setInterleaveOnlyWhenForced(Enable);
    } else if (ParamName == "vectorize-forced-only") {
      Opts.setVectorizeOnlyWhenForced(Enable);
    } else {
      return make_error<StringError>(
          formatv("invalid LoopVectorize parameter '{0}' ", ParamName).str(),
          inconvertibleErrorCode());
    }
  }
  return Opts;
}

Expected<bool> parseLoopUnswitchOptions(StringRef Params) {
  bool Result = false;
  while (!Params.empty()) {
    StringRef ParamName;
    std::tie(ParamName, Params) = Params.split(';');

    bool Enable = !ParamName.consume_front("no-");
    if (ParamName == "nontrivial") {
      Result = Enable;
    } else {
      return make_error<StringError>(
          formatv("invalid LoopUnswitch pass parameter '{0}' ", ParamName)
              .str(),
          inconvertibleErrorCode());
    }
  }
  return Result;
}

Expected<bool> parseMergedLoadStoreMotionOptions(StringRef Params) {
  bool Result = false;
  while (!Params.empty()) {
    StringRef ParamName;
    std::tie(ParamName, Params) = Params.split(';');

    bool Enable = !ParamName.consume_front("no-");
    if (ParamName == "split-footer-bb") {
      Result = Enable;
    } else {
      return make_error<StringError>(
          formatv("invalid MergedLoadStoreMotion pass parameter '{0}' ",
                  ParamName)
              .str(),
          inconvertibleErrorCode());
    }
  }
  return Result;
}

Expected<GVNOptions> parseGVNOptions(StringRef Params) {
  GVNOptions Result;
  while (!Params.empty()) {
    StringRef ParamName;
    std::tie(ParamName, Params) = Params.split(';');

    bool Enable = !ParamName.consume_front("no-");
    if (ParamName == "pre") {
      Result.setPRE(Enable);
    } else if (ParamName == "load-pre") {
      Result.setLoadPRE(Enable);
    } else if (ParamName == "split-backedge-load-pre") {
      Result.setLoadPRESplitBackedge(Enable);
    } else if (ParamName == "memdep") {
      Result.setMemDep(Enable);
    } else {
      return make_error<StringError>(
          formatv("invalid GVN pass parameter '{0}' ", ParamName).str(),
          inconvertibleErrorCode());
    }
  }
  return Result;
}

Expected<StackLifetime::LivenessType>
parseStackLifetimeOptions(StringRef Params) {
  StackLifetime::LivenessType Result = StackLifetime::LivenessType::May;
  while (!Params.empty()) {
    StringRef ParamName;
    std::tie(ParamName, Params) = Params.split(';');

    if (ParamName == "may") {
      Result = StackLifetime::LivenessType::May;
    } else if (ParamName == "must") {
      Result = StackLifetime::LivenessType::Must;
    } else {
      return make_error<StringError>(
          formatv("invalid StackLifetime parameter '{0}' ", ParamName).str(),
          inconvertibleErrorCode());
    }
  }
  return Result;
}

} // namespace

/// Tests whether a pass name starts with a valid prefix for a default pipeline
/// alias.
static bool startsWithDefaultPipelineAliasPrefix(StringRef Name) {
  return Name.startswith("default") || Name.startswith("thinlto") ||
         Name.startswith("lto");
}

/// Tests whether registered callbacks will accept a given pass name.
///
/// When parsing a pipeline text, the type of the outermost pipeline may be
/// omitted, in which case the type is automatically determined from the first
/// pass name in the text. This may be a name that is handled through one of the
/// callbacks. We check this through the oridinary parsing callbacks by setting
/// up a dummy PassManager in order to not force the client to also handle this
/// type of query.
template <typename PassManagerT, typename CallbacksT>
static bool callbacksAcceptPassName(StringRef Name, CallbacksT &Callbacks) {
  if (!Callbacks.empty()) {
    PassManagerT DummyPM;
    for (auto &CB : Callbacks)
      if (CB(Name, DummyPM, {}))
        return true;
  }
  return false;
}

template <typename CallbacksT>
static bool isModulePassName(StringRef Name, CallbacksT &Callbacks) {
  // Manually handle aliases for pre-configured pipeline fragments.
  if (startsWithDefaultPipelineAliasPrefix(Name))
    return DefaultAliasRegex.match(Name);

  // Explicitly handle pass manager names.
  if (Name == "module")
    return true;
  if (Name == "cgscc")
    return true;
  if (Name == "function")
    return true;

  // Explicitly handle custom-parsed pass names.
  if (parseRepeatPassName(Name))
    return true;

#define MODULE_PASS(NAME, CREATE_PASS)                                         \
  if (Name == NAME)                                                            \
    return true;
#define MODULE_ANALYSIS(NAME, CREATE_PASS)                                     \
  if (Name == "require<" NAME ">" || Name == "invalidate<" NAME ">")           \
    return true;
#include "PassRegistry.def"

  return callbacksAcceptPassName<ModulePassManager>(Name, Callbacks);
}

template <typename CallbacksT>
static bool isCGSCCPassName(StringRef Name, CallbacksT &Callbacks) {
  // Explicitly handle pass manager names.
  if (Name == "cgscc")
    return true;
  if (Name == "function")
    return true;

  // Explicitly handle custom-parsed pass names.
  if (parseRepeatPassName(Name))
    return true;
  if (parseDevirtPassName(Name))
    return true;

#define CGSCC_PASS(NAME, CREATE_PASS)                                          \
  if (Name == NAME)                                                            \
    return true;
#define CGSCC_ANALYSIS(NAME, CREATE_PASS)                                      \
  if (Name == "require<" NAME ">" || Name == "invalidate<" NAME ">")           \
    return true;
#include "PassRegistry.def"

  return callbacksAcceptPassName<CGSCCPassManager>(Name, Callbacks);
}

template <typename CallbacksT>
static bool isFunctionPassName(StringRef Name, CallbacksT &Callbacks) {
  // Explicitly handle pass manager names.
  if (Name == "function")
    return true;
  if (Name == "loop" || Name == "loop-mssa")
    return true;

  // Explicitly handle custom-parsed pass names.
  if (parseRepeatPassName(Name))
    return true;

#define FUNCTION_PASS(NAME, CREATE_PASS)                                       \
  if (Name == NAME)                                                            \
    return true;
#define FUNCTION_PASS_WITH_PARAMS(NAME, CREATE_PASS, PARSER)                   \
  if (checkParametrizedPassName(Name, NAME))                                   \
    return true;
#define FUNCTION_ANALYSIS(NAME, CREATE_PASS)                                   \
  if (Name == "require<" NAME ">" || Name == "invalidate<" NAME ">")           \
    return true;
#include "PassRegistry.def"

  return callbacksAcceptPassName<FunctionPassManager>(Name, Callbacks);
}

template <typename CallbacksT>
static bool isLoopPassName(StringRef Name, CallbacksT &Callbacks) {
  // Explicitly handle pass manager names.
  if (Name == "loop" || Name == "loop-mssa")
    return true;

  // Explicitly handle custom-parsed pass names.
  if (parseRepeatPassName(Name))
    return true;

#define LOOP_PASS(NAME, CREATE_PASS)                                           \
  if (Name == NAME)                                                            \
    return true;
#define LOOP_PASS_WITH_PARAMS(NAME, CREATE_PASS, PARSER)                       \
  if (checkParametrizedPassName(Name, NAME))                                   \
    return true;
#define LOOP_ANALYSIS(NAME, CREATE_PASS)                                       \
  if (Name == "require<" NAME ">" || Name == "invalidate<" NAME ">")           \
    return true;
#include "PassRegistry.def"

  return callbacksAcceptPassName<LoopPassManager>(Name, Callbacks);
}

Optional<std::vector<PassBuilder::PipelineElement>>
PassBuilder::parsePipelineText(StringRef Text) {
  std::vector<PipelineElement> ResultPipeline;

  SmallVector<std::vector<PipelineElement> *, 4> PipelineStack = {
      &ResultPipeline};
  for (;;) {
    std::vector<PipelineElement> &Pipeline = *PipelineStack.back();
    size_t Pos = Text.find_first_of(",()");
    Pipeline.push_back({Text.substr(0, Pos), {}});

    // If we have a single terminating name, we're done.
    if (Pos == Text.npos)
      break;

    char Sep = Text[Pos];
    Text = Text.substr(Pos + 1);
    if (Sep == ',')
      // Just a name ending in a comma, continue.
      continue;

    if (Sep == '(') {
      // Push the inner pipeline onto the stack to continue processing.
      PipelineStack.push_back(&Pipeline.back().InnerPipeline);
      continue;
    }

    assert(Sep == ')' && "Bogus separator!");
    // When handling the close parenthesis, we greedily consume them to avoid
    // empty strings in the pipeline.
    do {
      // If we try to pop the outer pipeline we have unbalanced parentheses.
      if (PipelineStack.size() == 1)
        return None;

      PipelineStack.pop_back();
    } while (Text.consume_front(")"));

    // Check if we've finished parsing.
    if (Text.empty())
      break;

    // Otherwise, the end of an inner pipeline always has to be followed by
    // a comma, and then we can continue.
    if (!Text.consume_front(","))
      return None;
  }

  if (PipelineStack.size() > 1)
    // Unbalanced paretheses.
    return None;

  assert(PipelineStack.back() == &ResultPipeline &&
         "Wrong pipeline at the bottom of the stack!");
  return {std::move(ResultPipeline)};
}

Error PassBuilder::parseModulePass(ModulePassManager &MPM,
                                   const PipelineElement &E) {
  auto &Name = E.Name;
  auto &InnerPipeline = E.InnerPipeline;

  // First handle complex passes like the pass managers which carry pipelines.
  if (!InnerPipeline.empty()) {
    if (Name == "module") {
      ModulePassManager NestedMPM(DebugLogging);
      if (auto Err = parseModulePassPipeline(NestedMPM, InnerPipeline))
        return Err;
      MPM.addPass(std::move(NestedMPM));
      return Error::success();
    }
    if (Name == "cgscc") {
      CGSCCPassManager CGPM(DebugLogging);
      if (auto Err = parseCGSCCPassPipeline(CGPM, InnerPipeline))
        return Err;
      MPM.addPass(createModuleToPostOrderCGSCCPassAdaptor(std::move(CGPM)));
      return Error::success();
    }
    if (Name == "function") {
      FunctionPassManager FPM(DebugLogging);
      if (auto Err = parseFunctionPassPipeline(FPM, InnerPipeline))
        return Err;
      MPM.addPass(createModuleToFunctionPassAdaptor(std::move(FPM)));
      return Error::success();
    }
    if (auto Count = parseRepeatPassName(Name)) {
      ModulePassManager NestedMPM(DebugLogging);
      if (auto Err = parseModulePassPipeline(NestedMPM, InnerPipeline))
        return Err;
      MPM.addPass(createRepeatedPass(*Count, std::move(NestedMPM)));
      return Error::success();
    }

    for (auto &C : ModulePipelineParsingCallbacks)
      if (C(Name, MPM, InnerPipeline))
        return Error::success();

    // Normal passes can't have pipelines.
    return make_error<StringError>(
        formatv("invalid use of '{0}' pass as module pipeline", Name).str(),
        inconvertibleErrorCode());
    ;
  }

  // Manually handle aliases for pre-configured pipeline fragments.
  if (startsWithDefaultPipelineAliasPrefix(Name)) {
    SmallVector<StringRef, 3> Matches;
    if (!DefaultAliasRegex.match(Name, &Matches))
      return make_error<StringError>(
          formatv("unknown default pipeline alias '{0}'", Name).str(),
          inconvertibleErrorCode());

    assert(Matches.size() == 3 && "Must capture two matched strings!");

    OptimizationLevel L = StringSwitch<OptimizationLevel>(Matches[2])
                              .Case("O0", OptimizationLevel::O0)
                              .Case("O1", OptimizationLevel::O1)
                              .Case("O2", OptimizationLevel::O2)
                              .Case("O3", OptimizationLevel::O3)
                              .Case("Os", OptimizationLevel::Os)
                              .Case("Oz", OptimizationLevel::Oz);
    if (L == OptimizationLevel::O0 && Matches[1] != "thinlto" &&
        Matches[1] != "lto") {
      MPM.addPass(buildO0DefaultPipeline(L, Matches[1] == "thinlto-pre-link" ||
                                                Matches[1] == "lto-pre-link"));
      return Error::success();
    }

    // This is consistent with old pass manager invoked via opt, but
    // inconsistent with clang. Clang doesn't enable loop vectorization
    // but does enable slp vectorization at Oz.
    PTO.LoopVectorization =
        L.getSpeedupLevel() > 1 && L != OptimizationLevel::Oz;
    PTO.SLPVectorization =
        L.getSpeedupLevel() > 1 && L != OptimizationLevel::Oz;

    if (Matches[1] == "default") {
      MPM.addPass(buildPerModuleDefaultPipeline(L));
    } else if (Matches[1] == "thinlto-pre-link") {
      MPM.addPass(buildThinLTOPreLinkDefaultPipeline(L));
    } else if (Matches[1] == "thinlto") {
      MPM.addPass(buildThinLTODefaultPipeline(L, nullptr));
    } else if (Matches[1] == "lto-pre-link") {
      MPM.addPass(buildLTOPreLinkDefaultPipeline(L));
    } else {
      assert(Matches[1] == "lto" && "Not one of the matched options!");
      MPM.addPass(buildLTODefaultPipeline(L, nullptr));
    }
    return Error::success();
  }

  // Finally expand the basic registered passes from the .inc file.
#define MODULE_PASS(NAME, CREATE_PASS)                                         \
  if (Name == NAME) {                                                          \
    MPM.addPass(CREATE_PASS);                                                  \
    return Error::success();                                                   \
  }
#define MODULE_ANALYSIS(NAME, CREATE_PASS)                                     \
  if (Name == "require<" NAME ">") {                                           \
    MPM.addPass(                                                               \
        RequireAnalysisPass<                                                   \
            std::remove_reference<decltype(CREATE_PASS)>::type, Module>());    \
    return Error::success();                                                   \
  }                                                                            \
  if (Name == "invalidate<" NAME ">") {                                        \
    MPM.addPass(InvalidateAnalysisPass<                                        \
                std::remove_reference<decltype(CREATE_PASS)>::type>());        \
    return Error::success();                                                   \
  }
#define CGSCC_PASS(NAME, CREATE_PASS)                                          \
  if (Name == NAME) {                                                          \
    MPM.addPass(createModuleToPostOrderCGSCCPassAdaptor(CREATE_PASS));         \
    return Error::success();                                                   \
  }
#define FUNCTION_PASS(NAME, CREATE_PASS)                                       \
  if (Name == NAME) {                                                          \
    MPM.addPass(createModuleToFunctionPassAdaptor(CREATE_PASS));               \
    return Error::success();                                                   \
  }
#define FUNCTION_PASS_WITH_PARAMS(NAME, CREATE_PASS, PARSER)                   \
  if (checkParametrizedPassName(Name, NAME)) {                                 \
    auto Params = parsePassParameters(PARSER, Name, NAME);                     \
    if (!Params)                                                               \
      return Params.takeError();                                               \
    MPM.addPass(createModuleToFunctionPassAdaptor(CREATE_PASS(Params.get()))); \
    return Error::success();                                                   \
  }
#define LOOP_PASS(NAME, CREATE_PASS)                                           \
  if (Name == NAME) {                                                          \
    MPM.addPass(                                                               \
        createModuleToFunctionPassAdaptor(createFunctionToLoopPassAdaptor(     \
            CREATE_PASS, false, false, DebugLogging)));                        \
    return Error::success();                                                   \
  }
#define LOOP_PASS_WITH_PARAMS(NAME, CREATE_PASS, PARSER)                       \
  if (checkParametrizedPassName(Name, NAME)) {                                 \
    auto Params = parsePassParameters(PARSER, Name, NAME);                     \
    if (!Params)                                                               \
      return Params.takeError();                                               \
    MPM.addPass(                                                               \
        createModuleToFunctionPassAdaptor(createFunctionToLoopPassAdaptor(     \
            CREATE_PASS(Params.get()), false, false, DebugLogging)));          \
    return Error::success();                                                   \
  }
#include "PassRegistry.def"

  for (auto &C : ModulePipelineParsingCallbacks)
    if (C(Name, MPM, InnerPipeline))
      return Error::success();
  return make_error<StringError>(
      formatv("unknown module pass '{0}'", Name).str(),
      inconvertibleErrorCode());
}

Error PassBuilder::parseCGSCCPass(CGSCCPassManager &CGPM,
                                  const PipelineElement &E) {
  auto &Name = E.Name;
  auto &InnerPipeline = E.InnerPipeline;

  // First handle complex passes like the pass managers which carry pipelines.
  if (!InnerPipeline.empty()) {
    if (Name == "cgscc") {
      CGSCCPassManager NestedCGPM(DebugLogging);
      if (auto Err = parseCGSCCPassPipeline(NestedCGPM, InnerPipeline))
        return Err;
      // Add the nested pass manager with the appropriate adaptor.
      CGPM.addPass(std::move(NestedCGPM));
      return Error::success();
    }
    if (Name == "function") {
      FunctionPassManager FPM(DebugLogging);
      if (auto Err = parseFunctionPassPipeline(FPM, InnerPipeline))
        return Err;
      // Add the nested pass manager with the appropriate adaptor.
      CGPM.addPass(createCGSCCToFunctionPassAdaptor(std::move(FPM)));
      return Error::success();
    }
    if (auto Count = parseRepeatPassName(Name)) {
      CGSCCPassManager NestedCGPM(DebugLogging);
      if (auto Err = parseCGSCCPassPipeline(NestedCGPM, InnerPipeline))
        return Err;
      CGPM.addPass(createRepeatedPass(*Count, std::move(NestedCGPM)));
      return Error::success();
    }
    if (auto MaxRepetitions = parseDevirtPassName(Name)) {
      CGSCCPassManager NestedCGPM(DebugLogging);
      if (auto Err = parseCGSCCPassPipeline(NestedCGPM, InnerPipeline))
        return Err;
      CGPM.addPass(
          createDevirtSCCRepeatedPass(std::move(NestedCGPM), *MaxRepetitions));
      return Error::success();
    }

    for (auto &C : CGSCCPipelineParsingCallbacks)
      if (C(Name, CGPM, InnerPipeline))
        return Error::success();

    // Normal passes can't have pipelines.
    return make_error<StringError>(
        formatv("invalid use of '{0}' pass as cgscc pipeline", Name).str(),
        inconvertibleErrorCode());
  }

// Now expand the basic registered passes from the .inc file.
#define CGSCC_PASS(NAME, CREATE_PASS)                                          \
  if (Name == NAME) {                                                          \
    CGPM.addPass(CREATE_PASS);                                                 \
    return Error::success();                                                   \
  }
#define CGSCC_ANALYSIS(NAME, CREATE_PASS)                                      \
  if (Name == "require<" NAME ">") {                                           \
    CGPM.addPass(RequireAnalysisPass<                                          \
                 std::remove_reference<decltype(CREATE_PASS)>::type,           \
                 LazyCallGraph::SCC, CGSCCAnalysisManager, LazyCallGraph &,    \
                 CGSCCUpdateResult &>());                                      \
    return Error::success();                                                   \
  }                                                                            \
  if (Name == "invalidate<" NAME ">") {                                        \
    CGPM.addPass(InvalidateAnalysisPass<                                       \
                 std::remove_reference<decltype(CREATE_PASS)>::type>());       \
    return Error::success();                                                   \
  }
#define FUNCTION_PASS(NAME, CREATE_PASS)                                       \
  if (Name == NAME) {                                                          \
    CGPM.addPass(createCGSCCToFunctionPassAdaptor(CREATE_PASS));               \
    return Error::success();                                                   \
  }
#define FUNCTION_PASS_WITH_PARAMS(NAME, CREATE_PASS, PARSER)                   \
  if (checkParametrizedPassName(Name, NAME)) {                                 \
    auto Params = parsePassParameters(PARSER, Name, NAME);                     \
    if (!Params)                                                               \
      return Params.takeError();                                               \
    CGPM.addPass(createCGSCCToFunctionPassAdaptor(CREATE_PASS(Params.get()))); \
    return Error::success();                                                   \
  }
#define LOOP_PASS(NAME, CREATE_PASS)                                           \
  if (Name == NAME) {                                                          \
    CGPM.addPass(                                                              \
        createCGSCCToFunctionPassAdaptor(createFunctionToLoopPassAdaptor(      \
            CREATE_PASS, false, false, DebugLogging)));                        \
    return Error::success();                                                   \
  }
#define LOOP_PASS_WITH_PARAMS(NAME, CREATE_PASS, PARSER)                       \
  if (checkParametrizedPassName(Name, NAME)) {                                 \
    auto Params = parsePassParameters(PARSER, Name, NAME);                     \
    if (!Params)                                                               \
      return Params.takeError();                                               \
    CGPM.addPass(                                                              \
        createCGSCCToFunctionPassAdaptor(createFunctionToLoopPassAdaptor(      \
            CREATE_PASS(Params.get()), false, false, DebugLogging)));          \
    return Error::success();                                                   \
  }
#include "PassRegistry.def"

  for (auto &C : CGSCCPipelineParsingCallbacks)
    if (C(Name, CGPM, InnerPipeline))
      return Error::success();
  return make_error<StringError>(
      formatv("unknown cgscc pass '{0}'", Name).str(),
      inconvertibleErrorCode());
}

Error PassBuilder::parseFunctionPass(FunctionPassManager &FPM,
                                     const PipelineElement &E) {
  auto &Name = E.Name;
  auto &InnerPipeline = E.InnerPipeline;

  // First handle complex passes like the pass managers which carry pipelines.
  if (!InnerPipeline.empty()) {
    if (Name == "function") {
      FunctionPassManager NestedFPM(DebugLogging);
      if (auto Err = parseFunctionPassPipeline(NestedFPM, InnerPipeline))
        return Err;
      // Add the nested pass manager with the appropriate adaptor.
      FPM.addPass(std::move(NestedFPM));
      return Error::success();
    }
    if (Name == "loop" || Name == "loop-mssa") {
      LoopPassManager LPM(DebugLogging);
      if (auto Err = parseLoopPassPipeline(LPM, InnerPipeline))
        return Err;
      // Add the nested pass manager with the appropriate adaptor.
      bool UseMemorySSA = (Name == "loop-mssa");
      bool UseBFI =
          std::any_of(InnerPipeline.begin(), InnerPipeline.end(),
                      [](auto Pipeline) { return Pipeline.Name == "licm"; });
      FPM.addPass(createFunctionToLoopPassAdaptor(std::move(LPM), UseMemorySSA,
                                                  UseBFI, DebugLogging));
      return Error::success();
    }
    if (auto Count = parseRepeatPassName(Name)) {
      FunctionPassManager NestedFPM(DebugLogging);
      if (auto Err = parseFunctionPassPipeline(NestedFPM, InnerPipeline))
        return Err;
      FPM.addPass(createRepeatedPass(*Count, std::move(NestedFPM)));
      return Error::success();
    }

    for (auto &C : FunctionPipelineParsingCallbacks)
      if (C(Name, FPM, InnerPipeline))
        return Error::success();

    // Normal passes can't have pipelines.
    return make_error<StringError>(
        formatv("invalid use of '{0}' pass as function pipeline", Name).str(),
        inconvertibleErrorCode());
  }

// Now expand the basic registered passes from the .inc file.
#define FUNCTION_PASS(NAME, CREATE_PASS)                                       \
  if (Name == NAME) {                                                          \
    FPM.addPass(CREATE_PASS);                                                  \
    return Error::success();                                                   \
  }
#define FUNCTION_PASS_WITH_PARAMS(NAME, CREATE_PASS, PARSER)                   \
  if (checkParametrizedPassName(Name, NAME)) {                                 \
    auto Params = parsePassParameters(PARSER, Name, NAME);                     \
    if (!Params)                                                               \
      return Params.takeError();                                               \
    FPM.addPass(CREATE_PASS(Params.get()));                                    \
    return Error::success();                                                   \
  }
#define FUNCTION_ANALYSIS(NAME, CREATE_PASS)                                   \
  if (Name == "require<" NAME ">") {                                           \
    FPM.addPass(                                                               \
        RequireAnalysisPass<                                                   \
            std::remove_reference<decltype(CREATE_PASS)>::type, Function>());  \
    return Error::success();                                                   \
  }                                                                            \
  if (Name == "invalidate<" NAME ">") {                                        \
    FPM.addPass(InvalidateAnalysisPass<                                        \
                std::remove_reference<decltype(CREATE_PASS)>::type>());        \
    return Error::success();                                                   \
  }
// FIXME: UseMemorySSA is set to false. Maybe we could do things like:
//        bool UseMemorySSA = !("canon-freeze" || "loop-predication" ||
//                              "guard-widening");
//        The risk is that it may become obsolete if we're not careful.
#define LOOP_PASS(NAME, CREATE_PASS)                                           \
  if (Name == NAME) {                                                          \
    FPM.addPass(createFunctionToLoopPassAdaptor(CREATE_PASS, false, false,     \
                                                DebugLogging));                \
    return Error::success();                                                   \
  }
#define LOOP_PASS_WITH_PARAMS(NAME, CREATE_PASS, PARSER)                       \
  if (checkParametrizedPassName(Name, NAME)) {                                 \
    auto Params = parsePassParameters(PARSER, Name, NAME);                     \
    if (!Params)                                                               \
      return Params.takeError();                                               \
    FPM.addPass(createFunctionToLoopPassAdaptor(CREATE_PASS(Params.get()),     \
                                                false, false, DebugLogging));  \
    return Error::success();                                                   \
  }
#include "PassRegistry.def"

  for (auto &C : FunctionPipelineParsingCallbacks)
    if (C(Name, FPM, InnerPipeline))
      return Error::success();
  return make_error<StringError>(
      formatv("unknown function pass '{0}'", Name).str(),
      inconvertibleErrorCode());
}

Error PassBuilder::parseLoopPass(LoopPassManager &LPM,
                                 const PipelineElement &E) {
  StringRef Name = E.Name;
  auto &InnerPipeline = E.InnerPipeline;

  // First handle complex passes like the pass managers which carry pipelines.
  if (!InnerPipeline.empty()) {
    if (Name == "loop") {
      LoopPassManager NestedLPM(DebugLogging);
      if (auto Err = parseLoopPassPipeline(NestedLPM, InnerPipeline))
        return Err;
      // Add the nested pass manager with the appropriate adaptor.
      LPM.addPass(std::move(NestedLPM));
      return Error::success();
    }
    if (auto Count = parseRepeatPassName(Name)) {
      LoopPassManager NestedLPM(DebugLogging);
      if (auto Err = parseLoopPassPipeline(NestedLPM, InnerPipeline))
        return Err;
      LPM.addPass(createRepeatedPass(*Count, std::move(NestedLPM)));
      return Error::success();
    }

    for (auto &C : LoopPipelineParsingCallbacks)
      if (C(Name, LPM, InnerPipeline))
        return Error::success();

    // Normal passes can't have pipelines.
    return make_error<StringError>(
        formatv("invalid use of '{0}' pass as loop pipeline", Name).str(),
        inconvertibleErrorCode());
  }

// Now expand the basic registered passes from the .inc file.
#define LOOP_PASS(NAME, CREATE_PASS)                                           \
  if (Name == NAME) {                                                          \
    LPM.addPass(CREATE_PASS);                                                  \
    return Error::success();                                                   \
  }
#define LOOP_PASS_WITH_PARAMS(NAME, CREATE_PASS, PARSER)                       \
  if (checkParametrizedPassName(Name, NAME)) {                                 \
    auto Params = parsePassParameters(PARSER, Name, NAME);                     \
    if (!Params)                                                               \
      return Params.takeError();                                               \
    LPM.addPass(CREATE_PASS(Params.get()));                                    \
    return Error::success();                                                   \
  }
#define LOOP_ANALYSIS(NAME, CREATE_PASS)                                       \
  if (Name == "require<" NAME ">") {                                           \
    LPM.addPass(RequireAnalysisPass<                                           \
                std::remove_reference<decltype(CREATE_PASS)>::type, Loop,      \
                LoopAnalysisManager, LoopStandardAnalysisResults &,            \
                LPMUpdater &>());                                              \
    return Error::success();                                                   \
  }                                                                            \
  if (Name == "invalidate<" NAME ">") {                                        \
    LPM.addPass(InvalidateAnalysisPass<                                        \
                std::remove_reference<decltype(CREATE_PASS)>::type>());        \
    return Error::success();                                                   \
  }
#include "PassRegistry.def"

  for (auto &C : LoopPipelineParsingCallbacks)
    if (C(Name, LPM, InnerPipeline))
      return Error::success();
  return make_error<StringError>(formatv("unknown loop pass '{0}'", Name).str(),
                                 inconvertibleErrorCode());
}

bool PassBuilder::parseAAPassName(AAManager &AA, StringRef Name) {
#define MODULE_ALIAS_ANALYSIS(NAME, CREATE_PASS)                               \
  if (Name == NAME) {                                                          \
    AA.registerModuleAnalysis<                                                 \
        std::remove_reference<decltype(CREATE_PASS)>::type>();                 \
    return true;                                                               \
  }
#define FUNCTION_ALIAS_ANALYSIS(NAME, CREATE_PASS)                             \
  if (Name == NAME) {                                                          \
    AA.registerFunctionAnalysis<                                               \
        std::remove_reference<decltype(CREATE_PASS)>::type>();                 \
    return true;                                                               \
  }
#include "PassRegistry.def"

  for (auto &C : AAParsingCallbacks)
    if (C(Name, AA))
      return true;
  return false;
}

Error PassBuilder::parseLoopPassPipeline(LoopPassManager &LPM,
                                         ArrayRef<PipelineElement> Pipeline) {
  for (const auto &Element : Pipeline) {
    if (auto Err = parseLoopPass(LPM, Element))
      return Err;
  }
  return Error::success();
}

Error PassBuilder::parseFunctionPassPipeline(
    FunctionPassManager &FPM, ArrayRef<PipelineElement> Pipeline) {
  for (const auto &Element : Pipeline) {
    if (auto Err = parseFunctionPass(FPM, Element))
      return Err;
  }
  return Error::success();
}

Error PassBuilder::parseCGSCCPassPipeline(CGSCCPassManager &CGPM,
                                          ArrayRef<PipelineElement> Pipeline) {
  for (const auto &Element : Pipeline) {
    if (auto Err = parseCGSCCPass(CGPM, Element))
      return Err;
  }
  return Error::success();
}

void PassBuilder::crossRegisterProxies(LoopAnalysisManager &LAM,
                                       FunctionAnalysisManager &FAM,
                                       CGSCCAnalysisManager &CGAM,
                                       ModuleAnalysisManager &MAM) {
  MAM.registerPass([&] { return FunctionAnalysisManagerModuleProxy(FAM); });
  MAM.registerPass([&] { return CGSCCAnalysisManagerModuleProxy(CGAM); });
  CGAM.registerPass([&] { return ModuleAnalysisManagerCGSCCProxy(MAM); });
  FAM.registerPass([&] { return CGSCCAnalysisManagerFunctionProxy(CGAM); });
  FAM.registerPass([&] { return ModuleAnalysisManagerFunctionProxy(MAM); });
  FAM.registerPass([&] { return LoopAnalysisManagerFunctionProxy(LAM); });
  LAM.registerPass([&] { return FunctionAnalysisManagerLoopProxy(FAM); });
}

Error PassBuilder::parseModulePassPipeline(ModulePassManager &MPM,
                                           ArrayRef<PipelineElement> Pipeline) {
  for (const auto &Element : Pipeline) {
    if (auto Err = parseModulePass(MPM, Element))
      return Err;
  }
  return Error::success();
}

// Primary pass pipeline description parsing routine for a \c ModulePassManager
// FIXME: Should this routine accept a TargetMachine or require the caller to
// pre-populate the analysis managers with target-specific stuff?
Error PassBuilder::parsePassPipeline(ModulePassManager &MPM,
                                     StringRef PipelineText) {
  auto Pipeline = parsePipelineText(PipelineText);
  if (!Pipeline || Pipeline->empty())
    return make_error<StringError>(
        formatv("invalid pipeline '{0}'", PipelineText).str(),
        inconvertibleErrorCode());

  // If the first name isn't at the module layer, wrap the pipeline up
  // automatically.
  StringRef FirstName = Pipeline->front().Name;

  if (!isModulePassName(FirstName, ModulePipelineParsingCallbacks)) {
    if (isCGSCCPassName(FirstName, CGSCCPipelineParsingCallbacks)) {
      Pipeline = {{"cgscc", std::move(*Pipeline)}};
    } else if (isFunctionPassName(FirstName,
                                  FunctionPipelineParsingCallbacks)) {
      Pipeline = {{"function", std::move(*Pipeline)}};
    } else if (isLoopPassName(FirstName, LoopPipelineParsingCallbacks)) {
      Pipeline = {{"function", {{"loop", std::move(*Pipeline)}}}};
    } else {
      for (auto &C : TopLevelPipelineParsingCallbacks)
        if (C(MPM, *Pipeline, DebugLogging))
          return Error::success();

      // Unknown pass or pipeline name!
      auto &InnerPipeline = Pipeline->front().InnerPipeline;
      return make_error<StringError>(
          formatv("unknown {0} name '{1}'",
                  (InnerPipeline.empty() ? "pass" : "pipeline"), FirstName)
              .str(),
          inconvertibleErrorCode());
    }
  }

  if (auto Err = parseModulePassPipeline(MPM, *Pipeline))
    return Err;
  return Error::success();
}

// Primary pass pipeline description parsing routine for a \c CGSCCPassManager
Error PassBuilder::parsePassPipeline(CGSCCPassManager &CGPM,
                                     StringRef PipelineText) {
  auto Pipeline = parsePipelineText(PipelineText);
  if (!Pipeline || Pipeline->empty())
    return make_error<StringError>(
        formatv("invalid pipeline '{0}'", PipelineText).str(),
        inconvertibleErrorCode());

  StringRef FirstName = Pipeline->front().Name;
  if (!isCGSCCPassName(FirstName, CGSCCPipelineParsingCallbacks))
    return make_error<StringError>(
        formatv("unknown cgscc pass '{0}' in pipeline '{1}'", FirstName,
                PipelineText)
            .str(),
        inconvertibleErrorCode());

  if (auto Err = parseCGSCCPassPipeline(CGPM, *Pipeline))
    return Err;
  return Error::success();
}

// Primary pass pipeline description parsing routine for a \c
// FunctionPassManager
Error PassBuilder::parsePassPipeline(FunctionPassManager &FPM,
                                     StringRef PipelineText) {
  auto Pipeline = parsePipelineText(PipelineText);
  if (!Pipeline || Pipeline->empty())
    return make_error<StringError>(
        formatv("invalid pipeline '{0}'", PipelineText).str(),
        inconvertibleErrorCode());

  StringRef FirstName = Pipeline->front().Name;
  if (!isFunctionPassName(FirstName, FunctionPipelineParsingCallbacks))
    return make_error<StringError>(
        formatv("unknown function pass '{0}' in pipeline '{1}'", FirstName,
                PipelineText)
            .str(),
        inconvertibleErrorCode());

  if (auto Err = parseFunctionPassPipeline(FPM, *Pipeline))
    return Err;
  return Error::success();
}

// Primary pass pipeline description parsing routine for a \c LoopPassManager
Error PassBuilder::parsePassPipeline(LoopPassManager &CGPM,
                                     StringRef PipelineText) {
  auto Pipeline = parsePipelineText(PipelineText);
  if (!Pipeline || Pipeline->empty())
    return make_error<StringError>(
        formatv("invalid pipeline '{0}'", PipelineText).str(),
        inconvertibleErrorCode());

  if (auto Err = parseLoopPassPipeline(CGPM, *Pipeline))
    return Err;

  return Error::success();
}

Error PassBuilder::parseAAPipeline(AAManager &AA, StringRef PipelineText) {
  // If the pipeline just consists of the word 'default' just replace the AA
  // manager with our default one.
  if (PipelineText == "default") {
    AA = buildDefaultAAPipeline();
    return Error::success();
  }

  while (!PipelineText.empty()) {
    StringRef Name;
    std::tie(Name, PipelineText) = PipelineText.split(',');
    if (!parseAAPassName(AA, Name))
      return make_error<StringError>(
          formatv("unknown alias analysis name '{0}'", Name).str(),
          inconvertibleErrorCode());
  }

  return Error::success();
}

bool PassBuilder::isAAPassName(StringRef PassName) {
#define MODULE_ALIAS_ANALYSIS(NAME, CREATE_PASS)                               \
  if (PassName == NAME)                                                        \
    return true;
#define FUNCTION_ALIAS_ANALYSIS(NAME, CREATE_PASS)                             \
  if (PassName == NAME)                                                        \
    return true;
#include "PassRegistry.def"
  return false;
}

bool PassBuilder::isAnalysisPassName(StringRef PassName) {
#define MODULE_ANALYSIS(NAME, CREATE_PASS)                                     \
  if (PassName == NAME)                                                        \
    return true;
#define FUNCTION_ANALYSIS(NAME, CREATE_PASS)                                   \
  if (PassName == NAME)                                                        \
    return true;
#define LOOP_ANALYSIS(NAME, CREATE_PASS)                                       \
  if (PassName == NAME)                                                        \
    return true;
#define CGSCC_ANALYSIS(NAME, CREATE_PASS)                                      \
  if (PassName == NAME)                                                        \
    return true;
#define MODULE_ALIAS_ANALYSIS(NAME, CREATE_PASS)                               \
  if (PassName == NAME)                                                        \
    return true;
#define FUNCTION_ALIAS_ANALYSIS(NAME, CREATE_PASS)                             \
  if (PassName == NAME)                                                        \
    return true;
#include "PassRegistry.def"
  return false;
}

void PassBuilder::registerParseTopLevelPipelineCallback(
    const std::function<bool(ModulePassManager &, ArrayRef<PipelineElement>,
                             bool DebugLogging)> &C) {
  TopLevelPipelineParsingCallbacks.push_back(C);
}<|MERGE_RESOLUTION|>--- conflicted
+++ resolved
@@ -1198,16 +1198,12 @@
 }
 
 ModuleInlinerWrapperPass
-<<<<<<< HEAD
 #if INTEL_CUSTOMIZATION
 PassBuilder::buildInlinerPipeline(OptimizationLevel Level, ThinLTOPhase Phase,
+                                  bool MandatoryOnly,
                                   // Intel: Add InlP paramter.
                                   InlinerPass *InlP) {
 #endif // INTEL_CUSTOMIZATION
-=======
-PassBuilder::buildInlinerPipeline(OptimizationLevel Level, ThinLTOPhase Phase,
-                                  bool MandatoryOnly) {
->>>>>>> 5fe10263
   InlineParams IP = getInlineParamsFromOptLevel(Level);
   if (Phase == PassBuilder::ThinLTOPhase::PreLink && PGOOpt &&
       PGOOpt->Action == PGOOptions::SampleUse)
@@ -1216,18 +1212,13 @@
   if (PGOOpt)
     IP.EnableDeferral = EnablePGOInlineDeferral;
 
-<<<<<<< HEAD
-  ModuleInlinerWrapperPass MIWP(IP, DebugLogging, UseInlineAdvisor,
-                                MaxDevirtIterations, InlP);
-=======
   ModuleInlinerWrapperPass MIWP(
       IP, DebugLogging,
       (MandatoryOnly ? InliningAdvisorMode::MandatoryOnly : UseInlineAdvisor),
-      MaxDevirtIterations);
+      MaxDevirtIterations, InlP); // INTEL
 
   if (MandatoryOnly)
     return MIWP;
->>>>>>> 5fe10263
 
   // Require the GlobalsAA analysis for the module so we can query it within
   // the CGSCC pipeline.
@@ -1437,20 +1428,18 @@
   if (EnableSyntheticCounts && !PGOOpt)
     MPM.addPass(SyntheticCountsPropagation());
 
-<<<<<<< HEAD
 #if INTEL_CUSTOMIZATION
   // Parse -[no]inline-list option and set corresponding attributes.
   MPM.addPass(InlineListsPass());
 #endif // INTEL_CUSTOMIZATION
 
 #if INTEL_CUSTOMIZATION
-  MPM.addPass(buildInlinerPipeline(Level, Phase, &InlPass));
-#endif // INTEL_CUSTOMIZATION
-=======
   if (PerformMandatoryInliningsFirst)
-    MPM.addPass(buildInlinerPipeline(Level, Phase, /*MandatoryOnly=*/true));
-  MPM.addPass(buildInlinerPipeline(Level, Phase, /*MandatoryOnly=*/false));
->>>>>>> 5fe10263
+    MPM.addPass(
+        buildInlinerPipeline(Level, Phase, /*MandatoryOnly=*/true, &InlPass));
+  MPM.addPass(
+      buildInlinerPipeline(Level, Phase, /*MandatoryOnly=*/false, &InlPass));
+#endif // INTEL_CUSTOMIZATION
 
   if (EnableMemProfiler && Phase != ThinLTOPhase::PreLink) {
     MPM.addPass(createModuleToFunctionPassAdaptor(MemProfilerPass()));
@@ -2099,7 +2088,6 @@
 
   MPM.addPass(createModuleToFunctionPassAdaptor(std::move(PeepholeFPM)));
 
-<<<<<<< HEAD
 #if INTEL_CUSTOMIZATION
 
 #if INTEL_INCLUDE_DTRANS
@@ -2134,11 +2122,12 @@
   if (EnableInlineAggAnalysis) {
     MPM.addPass(AggInlinerPass());
   }
-=======
+
   MPM.addPass(ModuleInlinerWrapperPass(getInlineParamsFromOptLevel(Level),
                                        DebugLogging,
-                                       InliningAdvisorMode::MandatoryOnly));
->>>>>>> 5fe10263
+                                       InliningAdvisorMode::MandatoryOnly,
+                                       0 /*MaxDevirtIterations*/,    // INTEL
+                                       &InlPass));                   // INTEL
   // Note: historically, the PruneEH pass was run first to deduce nounwind and
   // generally clean up exception handling overhead. It isn't clear this is
   // valuable as the inliner doesn't currently care whether it is inlining an
