//===- Parsing, selection, and construction of pass pipelines -------------===//
//
// Part of the LLVM Project, under the Apache License v2.0 with LLVM Exceptions.
// See https://llvm.org/LICENSE.txt for license information.
// SPDX-License-Identifier: Apache-2.0 WITH LLVM-exception
//
//===----------------------------------------------------------------------===//
/// \file
///
/// This file provides the implementation of the PassBuilder based on our
/// static pass registry as well as related functionality. It also provides
/// helpers to aid in analyzing, debugging, and testing passes and pass
/// pipelines.
///
//===----------------------------------------------------------------------===//

#include "llvm/Passes/PassBuilder.h"
#include "llvm/ADT/StringSwitch.h"
#include "llvm/Analysis/AliasAnalysis.h"
#include "llvm/Analysis/AliasAnalysisEvaluator.h"
#include "llvm/Analysis/AssumptionCache.h"
#include "llvm/Analysis/BasicAliasAnalysis.h"
#include "llvm/Analysis/BlockFrequencyInfo.h"
#include "llvm/Analysis/BranchProbabilityInfo.h"
#include "llvm/Analysis/CFGPrinter.h"
#include "llvm/Analysis/CFLAndersAliasAnalysis.h"
#include "llvm/Analysis/CFLSteensAliasAnalysis.h"
#include "llvm/Analysis/CGSCCPassManager.h"
#include "llvm/Analysis/CallGraph.h"
#include "llvm/Analysis/DemandedBits.h"
#include "llvm/Analysis/DependenceAnalysis.h"
#include "llvm/Analysis/DominanceFrontier.h"
#include "llvm/Analysis/GlobalsModRef.h"
#if INTEL_CUSTOMIZATION
#include "llvm/Analysis/Intel_Andersens.h"
#include "llvm/Analysis/Intel_StdContainerAA.h"
#include "llvm/Analysis/Intel_WP.h"
#endif // INTEL_CUSTOMIZATION
#include "llvm/Analysis/IVUsers.h"
#include "llvm/Analysis/LazyCallGraph.h"
#include "llvm/Analysis/LazyValueInfo.h"
#include "llvm/Analysis/LoopAccessAnalysis.h"
#include "llvm/Analysis/LoopInfo.h"
#include "llvm/Analysis/MemoryDependenceAnalysis.h"
#include "llvm/Analysis/MemorySSA.h"
#include "llvm/Analysis/ModuleSummaryAnalysis.h"
#include "llvm/Analysis/OptimizationRemarkEmitter.h"
#include "llvm/Analysis/PhiValues.h"
#include "llvm/Analysis/PostDominators.h"
#include "llvm/Analysis/ProfileSummaryInfo.h"
#include "llvm/Analysis/RegionInfo.h"
#include "llvm/Analysis/ScalarEvolution.h"
#include "llvm/Analysis/ScalarEvolutionAliasAnalysis.h"
#include "llvm/Analysis/ScopedNoAliasAA.h"
#include "llvm/Analysis/StackSafetyAnalysis.h"
#include "llvm/Analysis/TargetLibraryInfo.h"
#include "llvm/Analysis/TargetTransformInfo.h"
#include "llvm/Analysis/TypeBasedAliasAnalysis.h"
#include "llvm/CodeGen/PreISelIntrinsicLowering.h"
#include "llvm/CodeGen/UnreachableBlockElim.h"
#include "llvm/IR/Dominators.h"
#include "llvm/IR/IRPrintingPasses.h"
#include "llvm/IR/PassManager.h"
#include "llvm/IR/Verifier.h"
#include "llvm/Support/Debug.h"
#include "llvm/Support/FormatVariadic.h"
#include "llvm/Support/Regex.h"
#include "llvm/Target/TargetMachine.h"
#include "llvm/Transforms/AggressiveInstCombine/AggressiveInstCombine.h"
#include "llvm/Transforms/Instrumentation/Intel_FunctionSplitting.h" // INTEL
#include "llvm/Transforms/IPO/AlwaysInliner.h"
#include "llvm/Transforms/IPO/ArgumentPromotion.h"
#include "llvm/Transforms/IPO/CalledValuePropagation.h"
#include "llvm/Transforms/IPO/ConstantMerge.h"
#include "llvm/Transforms/IPO/CrossDSOCFI.h"
#include "llvm/Transforms/IPO/DeadArgumentElimination.h"
#include "llvm/Transforms/IPO/ElimAvailExtern.h"
#include "llvm/Transforms/IPO/ForceFunctionAttrs.h"
#include "llvm/Transforms/IPO/FunctionAttrs.h"
#include "llvm/Transforms/IPO/FunctionImport.h"
#include "llvm/Transforms/IPO/GlobalDCE.h"
#include "llvm/Transforms/IPO/GlobalOpt.h"
#include "llvm/Transforms/IPO/GlobalSplit.h"
#include "llvm/Transforms/IPO/HotColdSplitting.h"
#include "llvm/Transforms/IPO/InferFunctionAttrs.h"
#include "llvm/Transforms/IPO/Inliner.h"
#include "llvm/Transforms/IPO/Intel_CallTreeCloning.h" // INTEL
#include "llvm/Transforms/IPO/Intel_InlineLists.h"       // INTEL
#include "llvm/Transforms/IPO/Intel_IPCloning.h"       // INTEL
#include "llvm/Transforms/IPO/Intel_OptimizeDynamicCasts.h"   //INTEL
#include "llvm/Transforms/IPO/Intel_PartialInline.h" // INTEL
#include "llvm/Transforms/IPO/Internalize.h"
#include "llvm/Transforms/IPO/LowerTypeTests.h"
#include "llvm/Transforms/IPO/PartialInlining.h"
#include "llvm/Transforms/IPO/SCCP.h"
#include "llvm/Transforms/IPO/SampleProfile.h"
#include "llvm/Transforms/IPO/StripDeadPrototypes.h"
#include "llvm/Transforms/IPO/SyntheticCountsPropagation.h"
#include "llvm/Transforms/IPO/WholeProgramDevirt.h"
#include "llvm/Transforms/InstCombine/InstCombine.h"
#include "llvm/Transforms/Instrumentation.h"
#include "llvm/Transforms/Instrumentation/AddressSanitizer.h"
#include "llvm/Transforms/Instrumentation/BoundsChecking.h"
#include "llvm/Transforms/Instrumentation/CGProfile.h"
#include "llvm/Transforms/Instrumentation/ControlHeightReduction.h"
#include "llvm/Transforms/Instrumentation/GCOVProfiler.h"
#include "llvm/Transforms/Instrumentation/InstrOrderFile.h"
#include "llvm/Transforms/Instrumentation/InstrProfiling.h"
#include "llvm/Transforms/Instrumentation/MemorySanitizer.h"
#include "llvm/Transforms/Instrumentation/PGOInstrumentation.h"
#include "llvm/Transforms/Intel_OpenCLTransforms/FMASplitter.h" // INTEL
#include "llvm/Transforms/Instrumentation/ThreadSanitizer.h"
#include "llvm/Transforms/Scalar/ADCE.h"
#include "llvm/Transforms/Scalar/AlignmentFromAssumptions.h"
#include "llvm/Transforms/Scalar/BDCE.h"
#include "llvm/Transforms/Scalar/CallSiteSplitting.h"
#include "llvm/Transforms/Scalar/ConstantHoisting.h"
#include "llvm/Transforms/Scalar/CorrelatedValuePropagation.h"
#include "llvm/Transforms/Scalar/DCE.h"
#include "llvm/Transforms/Scalar/DeadStoreElimination.h"
#include "llvm/Transforms/Scalar/DivRemPairs.h"
#include "llvm/Transforms/Scalar/EarlyCSE.h"
#include "llvm/Transforms/Scalar/Float2Int.h"
#include "llvm/Transforms/Scalar/GVN.h"
#include "llvm/Transforms/Scalar/GuardWidening.h"
#include "llvm/Transforms/Scalar/IVUsersPrinter.h"
#include "llvm/Transforms/Scalar/IndVarSimplify.h"
#include "llvm/Transforms/Scalar/Intel_AggInlAA.h"          // INTEL
#include "llvm/Transforms/Scalar/Intel_GlobalOpt.h"         // INTEL
#include "llvm/Transforms/Scalar/Intel_IndirectCallConv.h"  // INTEL
#include "llvm/Transforms/Scalar/Intel_LowerSubscriptIntrinsic.h" // INTEL
#include "llvm/Transforms/Scalar/Intel_TbaaMDPropagation.h" // INTEL
#include "llvm/Transforms/Scalar/InductiveRangeCheckElimination.h"
#include "llvm/Transforms/Scalar/InstSimplifyPass.h"
#include "llvm/Transforms/Scalar/JumpThreading.h"
#include "llvm/Transforms/Scalar/LICM.h"
#include "llvm/Transforms/Scalar/LoopAccessAnalysisPrinter.h"
#include "llvm/Transforms/Scalar/LoopDataPrefetch.h"
#include "llvm/Transforms/Scalar/LoopDeletion.h"
#include "llvm/Transforms/Scalar/LoopDistribute.h"
#include "llvm/Transforms/Scalar/LoopIdiomRecognize.h"
#include "llvm/Transforms/Scalar/LoopInstSimplify.h"
#include "llvm/Transforms/Scalar/LoopLoadElimination.h"
#include "llvm/Transforms/Scalar/LoopPassManager.h"
#include "llvm/Transforms/Scalar/LoopPredication.h"
#include "llvm/Transforms/Scalar/LoopRotation.h"
#include "llvm/Transforms/Scalar/LoopSimplifyCFG.h"
#include "llvm/Transforms/Scalar/LoopSink.h"
#include "llvm/Transforms/Scalar/LoopStrengthReduce.h"
#include "llvm/Transforms/Scalar/LoopUnrollAndJamPass.h"
#include "llvm/Transforms/Scalar/LoopUnrollPass.h"
#include "llvm/Transforms/Scalar/LowerAtomic.h"
#include "llvm/Transforms/Scalar/LowerExpectIntrinsic.h"
#include "llvm/Transforms/Scalar/LowerGuardIntrinsic.h"
#include "llvm/Transforms/Scalar/LowerWidenableCondition.h"
#include "llvm/Transforms/Scalar/MakeGuardsExplicit.h"
#include "llvm/Transforms/Scalar/MemCpyOptimizer.h"
#include "llvm/Transforms/Scalar/MergedLoadStoreMotion.h"
#include "llvm/Transforms/Scalar/NaryReassociate.h"
#include "llvm/Transforms/Scalar/NewGVN.h"
#include "llvm/Transforms/Scalar/PartiallyInlineLibCalls.h"
#include "llvm/Transforms/Scalar/Reassociate.h"
#include "llvm/Transforms/Scalar/RewriteStatepointsForGC.h"
#include "llvm/Transforms/Scalar/SCCP.h"
#include "llvm/Transforms/Scalar/SROA.h"
#include "llvm/Transforms/Scalar/Scalarizer.h"
#include "llvm/Transforms/Scalar/SimpleLoopUnswitch.h"
#include "llvm/Transforms/Scalar/SimplifyCFG.h"
#include "llvm/Transforms/Scalar/Sink.h"
#include "llvm/Transforms/Scalar/SpeculateAroundPHIs.h"
#include "llvm/Transforms/Scalar/SpeculativeExecution.h"
#include "llvm/Transforms/Scalar/TailRecursionElimination.h"
#include "llvm/Transforms/Scalar/WarnMissedTransforms.h"
#include "llvm/Transforms/Utils/AddDiscriminators.h"
#include "llvm/Transforms/Utils/BreakCriticalEdges.h"
#include "llvm/Transforms/Utils/CanonicalizeAliases.h"
#include "llvm/Transforms/Utils/EntryExitInstrumenter.h"
#include "llvm/Transforms/Utils/LCSSA.h"
#include "llvm/Transforms/Utils/LibCallsShrinkWrap.h"
#include "llvm/Transforms/Utils/LoopSimplify.h"
#include "llvm/Transforms/Utils/LowerInvoke.h"
#include "llvm/Transforms/Utils/Mem2Reg.h"
#include "llvm/Transforms/Utils/NameAnonGlobals.h"
#include "llvm/Transforms/Utils/SymbolRewriter.h"
#include "llvm/Transforms/Vectorize/LoadStoreVectorizer.h"
#include "llvm/Transforms/Vectorize/LoopVectorize.h"
#include "llvm/Transforms/Vectorize/SLPVectorizer.h"

#if INTEL_CUSTOMIZATION
#include "llvm/Analysis/Intel_XmainOptLevelPass.h"
#include "llvm/Analysis/Intel_OptReport/OptReportOptionsPass.h"
#include "llvm/Transforms/Scalar/Intel_LoopOptReportEmitter.h"
#include "llvm/Transforms/Scalar/Intel_AddSubReassociate.h"
#include "llvm/Transforms/Scalar/Intel_LoopCarriedCSE.h"
#include "llvm/Transforms/Vectorize/Intel_LoadCoalescing.h"

// Intel Loop Optimization framework
// Framework passes
#include "llvm/Transforms/Intel_LoopTransforms/HIRSSADeconstruction.h"
#include "llvm/Analysis/Intel_LoopAnalysis/Framework/HIRRegionIdentification.h"
#include "llvm/Analysis/Intel_LoopAnalysis/Framework/HIRSCCFormation.h"
#include "llvm/Analysis/Intel_LoopAnalysis/Framework/HIRFramework.h"
#include "llvm/Transforms/Intel_LoopTransforms/HIROptReportEmitter.h"
#include "llvm/Transforms/Intel_LoopTransforms/HIRCodeGen.h"

// Analysis passes
#include "llvm/Analysis/Intel_LoopAnalysis/Analysis/HIRDDAnalysis.h"
#include "llvm/Analysis/Intel_LoopAnalysis/Analysis/HIRLocalityAnalysis.h"
#include "llvm/Analysis/Intel_LoopAnalysis/Analysis/HIRLoopResource.h"
#include "llvm/Analysis/Intel_LoopAnalysis/Analysis/HIRLoopStatistics.h"
#include "llvm/Analysis/Intel_LoopAnalysis/Analysis/HIRParVecAnalysis.h"
#include "llvm/Analysis/Intel_LoopAnalysis/Analysis/HIRSafeReductionAnalysis.h"
#include "llvm/Analysis/Intel_LoopAnalysis/Analysis/HIRSparseArrayReductionAnalysis.h"

// Transformation passes
#include "llvm/Transforms/Intel_LoopTransforms/HIRArrayTranspose.h"
#include "llvm/Transforms/Intel_LoopTransforms/HIRGeneralUnroll.h"
#include "llvm/Transforms/Intel_LoopTransforms/HIRIdiomRecognition.h"
#include "llvm/Transforms/Intel_LoopTransforms/HIRLMM.h"
#include "llvm/Transforms/Intel_LoopTransforms/HIRLoopCollapse.h"
#include "llvm/Transforms/Intel_LoopTransforms/HIRLoopConcatenation.h"
#include "llvm/Transforms/Intel_LoopTransforms/HIRTempCleanup.h"
#include "llvm/Transforms/Intel_LoopTransforms/HIRLoopConcatenation.h"
#include "llvm/Transforms/Intel_LoopTransforms/HIRLoopDistributionForLoopNest.h"
#include "llvm/Transforms/Intel_LoopTransforms/HIRLoopDistributionForMemRec.h"
#include "llvm/Transforms/Intel_LoopTransforms/HIRLoopBlocking.h"
#include "llvm/Transforms/Intel_LoopTransforms/HIRDeadStoreElimination.h"
#include "llvm/Transforms/Intel_LoopTransforms/HIRLoopFusion.h"
#include "llvm/Transforms/Intel_LoopTransforms/HIRLoopInterchange.h"
#include "llvm/Transforms/Intel_LoopTransforms/HIRLoopReversal.h"
#include "llvm/Transforms/Intel_LoopTransforms/HIRLoopReroll.h"
#include "llvm/Transforms/Intel_LoopTransforms/HIRMVForConstUB.h"
#include "llvm/Transforms/Intel_LoopTransforms/HIROptPredicate.h"
#include "llvm/Transforms/Intel_LoopTransforms/HIROptVarPredicate.h"
#include "llvm/Transforms/Intel_LoopTransforms/HIRPostVecCompleteUnroll.h"
#include "llvm/Transforms/Intel_LoopTransforms/HIRPreVecCompleteUnroll.h"
#include "llvm/Transforms/Intel_LoopTransforms/HIRRuntimeDD.h"
#include "llvm/Transforms/Intel_LoopTransforms/HIRScalarReplArray.h"
#include "llvm/Transforms/Intel_LoopTransforms/HIRUnrollAndJam.h"
#include "llvm/Transforms/Intel_LoopTransforms/HIRSymbolicTripCountCompleteUnrollPass.h"
#include "llvm/Transforms/Intel_LoopTransforms/HIRLastValueComputation.h"
#include "llvm/Transforms/Intel_LoopTransforms/HIRPropagateCastedIV.h"
#include "llvm/Transforms/Intel_LoopTransforms/HIRMultiExitLoopReroll.h"
#include "llvm/Transforms/Intel_LoopTransforms/HIRRecognizeParLoop.h"

// Intel VPO
#include "llvm/Analysis/Intel_VPO/WRegionInfo/WRegionCollection.h"
#include "llvm/Analysis/Intel_VPO/WRegionInfo/WRegionInfo.h"
#include "llvm/Transforms/Intel_VPO/Paropt/VPOParopt.h"
#include "llvm/Transforms/Intel_VPO/Paropt/VPOParoptPrepare.h"
#include "llvm/Transforms/Intel_VPO/Paropt/VPOParoptTpv.h"
#include "llvm/Transforms/Intel_VPO/Utils/CFGRestructuring.h"

#if INTEL_INCLUDE_DTRANS
#include "Intel_DTrans/DTransCommon.h"
#endif // INTEL_INCLUDE_DTRANS
#endif // INTEL_CUSTOMIZATION

using namespace llvm;

static cl::opt<unsigned> MaxDevirtIterations("pm-max-devirt-iterations",
                                             cl::ReallyHidden, cl::init(4));
static cl::opt<bool>
    RunPartialInlining("enable-npm-partial-inlining", cl::init(false),
                       cl::Hidden, cl::ZeroOrMore,
                       cl::desc("Run Partial inlinining pass"));
#if INTEL_CUSTOMIZATION
// Enable the partial inlining during LTO
static cl::opt<bool>
    RunLTOPartialInlining("enable-npm-lto-partial-inlining", cl::init(true),
                       cl::Hidden, cl::ZeroOrMore,
                       cl::desc("Run LTO Partial inlinining pass"));
#endif // INTEL_CUSTOMIZATION

static cl::opt<bool>
    RunNewGVN("enable-npm-newgvn", cl::init(false),
              cl::Hidden, cl::ZeroOrMore,
              cl::desc("Run NewGVN instead of GVN"));

static cl::opt<bool> EnableEarlyCSEMemSSA(
    "enable-npm-earlycse-memssa", cl::init(true), cl::Hidden,
    cl::desc("Enable the EarlyCSE w/ MemorySSA pass for the new PM (default = on)"));

static cl::opt<bool> EnableGVNHoist(
    "enable-npm-gvn-hoist", cl::init(false), cl::Hidden,
    cl::desc("Enable the GVN hoisting pass for the new PM (default = off)"));

static cl::opt<bool> EnableGVNSink(
    "enable-npm-gvn-sink", cl::init(false), cl::Hidden,
    cl::desc("Enable the GVN hoisting pass for the new PM (default = off)"));

static cl::opt<bool> EnableUnrollAndJam(
    "enable-npm-unroll-and-jam", cl::init(false), cl::Hidden,
    cl::desc("Enable the Unroll and Jam pass for the new PM (default = off)"));

static cl::opt<bool> EnableSyntheticCounts(
    "enable-npm-synthetic-counts", cl::init(false), cl::Hidden, cl::ZeroOrMore,
    cl::desc("Run synthetic function entry count generation "
             "pass"));
#if INTEL_CUSTOMIZATION
// Andersen AliasAnalysis
static cl::opt<bool> EnableAndersen("enable-npm-andersen", cl::init(true),
    cl::Hidden, cl::desc("Enable AndersensAA for the new PM (default = on)"));

// Inline Aggressive Analysis
static cl::opt<bool> EnableInlineAggAnalysis(
    "enable-npm-inline-aggressive-analysis", cl::init(true), cl::Hidden,
    cl::desc("Enable Inline Aggressive Analysis for the new PM (default = on)"));

// IP Cloning
static cl::opt<bool> EnableIPCloning(
    "enable-npm-ip-cloning", cl::init(true), cl::Hidden,
    cl::desc("Enable IP Cloning for the new PM (default = on)"));

// Indirect call Conv
static cl::opt<bool> EnableIndirectCallConv("enable-npm-ind-call-conv",
    cl::init(true), cl::Hidden,
    cl::desc("Enable Indirect Call Conv for the new PM (default = on)"));
#endif // INTEL_CUSTOMIZATION

static Regex DefaultAliasRegex(
    "^(default|thinlto-pre-link|thinlto|lto-pre-link|lto)<(O[0123sz])>$");

static cl::opt<bool>
    EnableCHR("enable-chr-npm", cl::init(true), cl::Hidden,
              cl::desc("Enable control height reduction optimization (CHR)"));
#if INTEL_CUSTOMIZATION
#if INTEL_INCLUDE_DTRANS
// DTrans optimizations -- this is a placeholder for future work.
static cl::opt<bool> EnableDTrans("enable-npm-dtrans",
    cl::init(false), cl::Hidden,
    cl::desc("Enable DTrans optimizations"));

// Partial inlining for simple functions
static cl::opt<bool>
    EnableIntelPI("enable-npm-intel-pi", cl::init(true), cl::Hidden,
                cl::desc("Enable the partial inlining for simple functions"));
#endif // INTEL_INCLUDE_DTRANS
#endif // INTEL_CUSTOMIZATION

extern cl::opt<bool> EnableHotColdSplit;
extern cl::opt<bool> EnableOrderFileInstrumentation;

extern cl::opt<bool> FlattenedProfileUsed;

static bool isOptimizingForSize(PassBuilder::OptimizationLevel Level) {
  switch (Level) {
  case PassBuilder::O0:
  case PassBuilder::O1:
  case PassBuilder::O2:
  case PassBuilder::O3:
    return false;

  case PassBuilder::Os:
  case PassBuilder::Oz:
    return true;
  }
  llvm_unreachable("Invalid optimization level!");
}

namespace {

/// No-op module pass which does nothing.
struct NoOpModulePass {
  PreservedAnalyses run(Module &M, ModuleAnalysisManager &) {
    return PreservedAnalyses::all();
  }
  static StringRef name() { return "NoOpModulePass"; }
};

/// No-op module analysis.
class NoOpModuleAnalysis : public AnalysisInfoMixin<NoOpModuleAnalysis> {
  friend AnalysisInfoMixin<NoOpModuleAnalysis>;
  static AnalysisKey Key;

public:
  struct Result {};
  Result run(Module &, ModuleAnalysisManager &) { return Result(); }
  static StringRef name() { return "NoOpModuleAnalysis"; }
};

/// No-op CGSCC pass which does nothing.
struct NoOpCGSCCPass {
  PreservedAnalyses run(LazyCallGraph::SCC &C, CGSCCAnalysisManager &,
                        LazyCallGraph &, CGSCCUpdateResult &UR) {
    return PreservedAnalyses::all();
  }
  static StringRef name() { return "NoOpCGSCCPass"; }
};

/// No-op CGSCC analysis.
class NoOpCGSCCAnalysis : public AnalysisInfoMixin<NoOpCGSCCAnalysis> {
  friend AnalysisInfoMixin<NoOpCGSCCAnalysis>;
  static AnalysisKey Key;

public:
  struct Result {};
  Result run(LazyCallGraph::SCC &, CGSCCAnalysisManager &, LazyCallGraph &G) {
    return Result();
  }
  static StringRef name() { return "NoOpCGSCCAnalysis"; }
};

/// No-op function pass which does nothing.
struct NoOpFunctionPass {
  PreservedAnalyses run(Function &F, FunctionAnalysisManager &) {
    return PreservedAnalyses::all();
  }
  static StringRef name() { return "NoOpFunctionPass"; }
};

/// No-op function analysis.
class NoOpFunctionAnalysis : public AnalysisInfoMixin<NoOpFunctionAnalysis> {
  friend AnalysisInfoMixin<NoOpFunctionAnalysis>;
  static AnalysisKey Key;

public:
  struct Result {};
  Result run(Function &, FunctionAnalysisManager &) { return Result(); }
  static StringRef name() { return "NoOpFunctionAnalysis"; }
};

/// No-op loop pass which does nothing.
struct NoOpLoopPass {
  PreservedAnalyses run(Loop &L, LoopAnalysisManager &,
                        LoopStandardAnalysisResults &, LPMUpdater &) {
    return PreservedAnalyses::all();
  }
  static StringRef name() { return "NoOpLoopPass"; }
};

/// No-op loop analysis.
class NoOpLoopAnalysis : public AnalysisInfoMixin<NoOpLoopAnalysis> {
  friend AnalysisInfoMixin<NoOpLoopAnalysis>;
  static AnalysisKey Key;

public:
  struct Result {};
  Result run(Loop &, LoopAnalysisManager &, LoopStandardAnalysisResults &) {
    return Result();
  }
  static StringRef name() { return "NoOpLoopAnalysis"; }
};

AnalysisKey NoOpModuleAnalysis::Key;
AnalysisKey NoOpCGSCCAnalysis::Key;
AnalysisKey NoOpFunctionAnalysis::Key;
AnalysisKey NoOpLoopAnalysis::Key;

} // End anonymous namespace.

void PassBuilder::invokePeepholeEPCallbacks(
    FunctionPassManager &FPM, PassBuilder::OptimizationLevel Level) {
  for (auto &C : PeepholeEPCallbacks)
    C(FPM, Level);
}

void PassBuilder::registerModuleAnalyses(ModuleAnalysisManager &MAM) {
#define MODULE_ANALYSIS(NAME, CREATE_PASS)                                     \
  MAM.registerPass([&] { return CREATE_PASS; });
#include "PassRegistry.def"

  for (auto &C : ModuleAnalysisRegistrationCallbacks)
    C(MAM);
}

void PassBuilder::registerCGSCCAnalyses(CGSCCAnalysisManager &CGAM) {
#define CGSCC_ANALYSIS(NAME, CREATE_PASS)                                      \
  CGAM.registerPass([&] { return CREATE_PASS; });
#include "PassRegistry.def"

  for (auto &C : CGSCCAnalysisRegistrationCallbacks)
    C(CGAM);
}

void PassBuilder::registerFunctionAnalyses(FunctionAnalysisManager &FAM) {
#define FUNCTION_ANALYSIS(NAME, CREATE_PASS)                                   \
  FAM.registerPass([&] { return CREATE_PASS; });
#include "PassRegistry.def"

  for (auto &C : FunctionAnalysisRegistrationCallbacks)
    C(FAM);
}

void PassBuilder::registerLoopAnalyses(LoopAnalysisManager &LAM) {
#define LOOP_ANALYSIS(NAME, CREATE_PASS)                                       \
  LAM.registerPass([&] { return CREATE_PASS; });
#include "PassRegistry.def"

  for (auto &C : LoopAnalysisRegistrationCallbacks)
    C(LAM);
}

FunctionPassManager
PassBuilder::buildFunctionSimplificationPipeline(OptimizationLevel Level,
                                                 ThinLTOPhase Phase,
                                                 bool DebugLogging) {
  assert(Level != O0 && "Must request optimizations!");
  FunctionPassManager FPM(DebugLogging);

#if INTEL_CUSTOMIZATION
  // Propagate TBAA information before SROA so that we can remove mid-function
  // fakeload intrinsics which would block SROA.
  FPM.addPass(TbaaMDPropagationPass());
  // Run OptReportOptionsPass early so that it is available to all users.
  FPM.addPass(RequireAnalysisPass<OptReportOptionsAnalysis, Function>());
#endif // INTEL_CUSTOMIZATION

  // Form SSA out of local memory accesses after breaking apart aggregates into
  // scalars.
  FPM.addPass(SROA());

  // Catch trivial redundancies
  FPM.addPass(EarlyCSEPass(EnableEarlyCSEMemSSA));

  // Hoisting of scalars and load expressions.
  if (EnableGVNHoist)
    FPM.addPass(GVNHoistPass());

  // Global value numbering based sinking.
  if (EnableGVNSink) {
    FPM.addPass(GVNSinkPass());
    FPM.addPass(SimplifyCFGPass());
  }

  // Speculative execution if the target has divergent branches; otherwise nop.
  FPM.addPass(SpeculativeExecutionPass());

  // Optimize based on known information about branches, and cleanup afterward.
  FPM.addPass(JumpThreadingPass());
  FPM.addPass(CorrelatedValuePropagationPass());
  FPM.addPass(SimplifyCFGPass());
  if (Level == O3)
    FPM.addPass(AggressiveInstCombinePass());
  FPM.addPass(InstCombinePass());

  if (!isOptimizingForSize(Level))
    FPM.addPass(LibCallsShrinkWrapPass());

  invokePeepholeEPCallbacks(FPM, Level);

  // For PGO use pipeline, try to optimize memory intrinsics such as memcpy
  // using the size value profile. Don't perform this when optimizing for size.
  if (PGOOpt && PGOOpt->Action == PGOOptions::IRUse &&
      !isOptimizingForSize(Level))
    FPM.addPass(PGOMemOPSizeOpt());

#if INTEL_CUSTOMIZATION
#if INTEL_INCLUDE_DTRANS
  bool SkipRecProgression = PrepareForLTO && EnableDTrans;
#else
  bool SkipRecProgression = false;
#endif // INTEL_INCLUDE_DTRANS
  FPM.addPass(TailCallElimPass(SkipRecProgression));
                                              // Eliminate tail calls
#endif // INTEL_CUSTOMIZATION
  FPM.addPass(SimplifyCFGPass());

  // Form canonically associated expression trees, and simplify the trees using
  // basic mathematical properties. For example, this will form (nearly)
  // minimal multiplication trees.
  FPM.addPass(ReassociatePass());

  // Add the primary loop simplification pipeline.
  // FIXME: Currently this is split into two loop pass pipelines because we run
  // some function passes in between them. These can and should be removed
  // and/or replaced by scheduling the loop pass equivalents in the correct
  // positions. But those equivalent passes aren't powerful enough yet.
  // Specifically, `SimplifyCFGPass` and `InstCombinePass` are currently still
  // used. We have `LoopSimplifyCFGPass` which isn't yet powerful enough yet to
  // fully replace `SimplifyCFGPass`, and the closest to the other we have is
  // `LoopInstSimplify`.
  LoopPassManager LPM1(DebugLogging), LPM2(DebugLogging);

  // Simplify the loop body. We do this initially to clean up after other loop
  // passes run, either when iterating on a loop or on inner loops with
  // implications on the outer loop.
  LPM1.addPass(LoopInstSimplifyPass());
  LPM1.addPass(LoopSimplifyCFGPass());

  // Rotate Loop - disable header duplication at -Oz
  LPM1.addPass(LoopRotatePass(Level != Oz));
  LPM1.addPass(LICMPass());
  LPM1.addPass(SimpleLoopUnswitchPass());
  LPM2.addPass(IndVarSimplifyPass());
  LPM2.addPass(LoopIdiomRecognizePass());

  for (auto &C : LateLoopOptimizationsEPCallbacks)
    C(LPM2, Level);

  LPM2.addPass(LoopDeletionPass());
  // Do not enable unrolling in PreLinkThinLTO phase during sample PGO
  // because it changes IR to makes profile annotation in back compile
  // inaccurate.
  if (Phase != ThinLTOPhase::PreLink || !PGOOpt ||
      PGOOpt->Action != PGOOptions::SampleUse)
    LPM2.addPass(LoopFullUnrollPass(Level));

  for (auto &C : LoopOptimizerEndEPCallbacks)
    C(LPM2, Level);

  // We provide the opt remark emitter pass for LICM to use. We only need to do
  // this once as it is immutable.
  FPM.addPass(RequireAnalysisPass<OptimizationRemarkEmitterAnalysis, Function>());
  FPM.addPass(createFunctionToLoopPassAdaptor(std::move(LPM1), DebugLogging));
  FPM.addPass(SimplifyCFGPass());
  FPM.addPass(InstCombinePass());
  FPM.addPass(createFunctionToLoopPassAdaptor(std::move(LPM2), DebugLogging));

  // Eliminate redundancies.
  if (Level != O1) {
    // These passes add substantial compile time so skip them at O1.
    FPM.addPass(MergedLoadStoreMotionPass());
    if (RunNewGVN)
      FPM.addPass(NewGVNPass());
    else
      FPM.addPass(GVN());
  }

  // Specially optimize memory movement as it doesn't look like dataflow in SSA.
  FPM.addPass(MemCpyOptPass());

  // Sparse conditional constant propagation.
  // FIXME: It isn't clear why we do this *after* loop passes rather than
  // before...
  FPM.addPass(SCCPPass());

  // Delete dead bit computations (instcombine runs after to fold away the dead
  // computations, and then ADCE will run later to exploit any new DCE
  // opportunities that creates).
  FPM.addPass(BDCEPass());

  // Run instcombine after redundancy and dead bit elimination to exploit
  // opportunities opened up by them.
  FPM.addPass(InstCombinePass());
  invokePeepholeEPCallbacks(FPM, Level);

  // Re-consider control flow based optimizations after redundancy elimination,
  // redo DCE, etc.
  FPM.addPass(JumpThreadingPass());
  FPM.addPass(CorrelatedValuePropagationPass());
  FPM.addPass(DSEPass());
  FPM.addPass(createFunctionToLoopPassAdaptor(LICMPass(), DebugLogging));

  for (auto &C : ScalarOptimizerLateEPCallbacks)
    C(FPM, Level);

  // Finally, do an expensive DCE pass to catch all the dead code exposed by
  // the simplifications and basic cleanup after all the simplifications.
  FPM.addPass(ADCEPass());
  FPM.addPass(SimplifyCFGPass());
  FPM.addPass(InstCombinePass());
  invokePeepholeEPCallbacks(FPM, Level);

  if (EnableCHR && Level == O3 && PGOOpt &&
      (PGOOpt->Action == PGOOptions::IRUse ||
       PGOOpt->Action == PGOOptions::SampleUse))
    FPM.addPass(ControlHeightReductionPass());

  return FPM;
}

void PassBuilder::addPGOInstrPasses(ModulePassManager &MPM, bool DebugLogging,
                                    PassBuilder::OptimizationLevel Level,
                                    bool RunProfileGen, bool IsCS,
                                    std::string ProfileFile,
                                    std::string ProfileRemappingFile) {
  // Generally running simplification passes and the inliner with an high
  // threshold results in smaller executables, but there may be cases where
  // the size grows, so let's be conservative here and skip this simplification
  // at -Os/Oz. We will not do this  inline for context sensistive PGO (when
  // IsCS is true).
  if (!isOptimizingForSize(Level) && !IsCS) {
    InlineParams IP;

    // In the old pass manager, this is a cl::opt. Should still this be one?
    IP.DefaultThreshold = 75;

    // FIXME: The hint threshold has the same value used by the regular inliner.
    // This should probably be lowered after performance testing.
    // FIXME: this comment is cargo culted from the old pass manager, revisit).
    IP.HintThreshold = 325;

#if INTEL_CUSTOMIZATION
    // Parse -[no]inline-list option and set corresponding attributes.
    MPM.addPass(InlineListsPass());
#endif //INTEL_CUSTOMIZATION

    CGSCCPassManager CGPipeline(DebugLogging);

    CGPipeline.addPass(InlinerPass(IP));

    FunctionPassManager FPM;
    FPM.addPass(SROA());
    FPM.addPass(EarlyCSEPass());    // Catch trivial redundancies.
    FPM.addPass(SimplifyCFGPass()); // Merge & remove basic blocks.
    FPM.addPass(InstCombinePass()); // Combine silly sequences.
    invokePeepholeEPCallbacks(FPM, Level);

    CGPipeline.addPass(createCGSCCToFunctionPassAdaptor(std::move(FPM)));

    MPM.addPass(createModuleToPostOrderCGSCCPassAdaptor(std::move(CGPipeline)));
  }

  // Delete anything that is now dead to make sure that we don't instrument
  // dead code. Instrumentation can end up keeping dead code around and
  // dramatically increase code size.
  MPM.addPass(GlobalDCEPass());

  if (RunProfileGen) {
    MPM.addPass(PGOInstrumentationGen(IsCS));

    FunctionPassManager FPM;
    FPM.addPass(
        createFunctionToLoopPassAdaptor(LoopRotatePass(), DebugLogging));
    MPM.addPass(createModuleToFunctionPassAdaptor(std::move(FPM)));

    // Add the profile lowering pass.
    InstrProfOptions Options;
    if (!ProfileFile.empty())
      Options.InstrProfileOutput = ProfileFile;
    Options.DoCounterPromotion = true;
    Options.UseBFIInPromotion = IsCS;
    MPM.addPass(InstrProfiling(Options, IsCS));
  } else if (!ProfileFile.empty())
    MPM.addPass(PGOInstrumentationUse(ProfileFile, ProfileRemappingFile, IsCS));
}

static InlineParams
getInlineParamsFromOptLevel(PassBuilder::OptimizationLevel Level) {
  auto O3 = PassBuilder::O3;
  unsigned OptLevel = Level > O3 ? 2 : Level;
  unsigned SizeLevel = Level > O3 ? Level - O3 : 0;
  return getInlineParams(OptLevel, SizeLevel);
}

ModulePassManager
PassBuilder::buildModuleSimplificationPipeline(OptimizationLevel Level,
                                               ThinLTOPhase Phase,
                                               bool DebugLogging) {
  ModulePassManager MPM(DebugLogging);

  bool HasSampleProfile = PGOOpt && (PGOOpt->Action == PGOOptions::SampleUse);

  // In ThinLTO mode, when flattened profile is used, all the available
  // profile information will be annotated in PreLink phase so there is
  // no need to load the profile again in PostLink.
  bool LoadSampleProfile =
      HasSampleProfile &&
      !(FlattenedProfileUsed && Phase == ThinLTOPhase::PostLink);

  // During the ThinLTO backend phase we perform early indirect call promotion
  // here, before globalopt. Otherwise imported available_externally functions
  // look unreferenced and are removed. If we are going to load the sample
  // profile then defer until later.
  // TODO: See if we can move later and consolidate with the location where
  // we perform ICP when we are loading a sample profile.
  // TODO: We pass HasSampleProfile (whether there was a sample profile file
  // passed to the compile) to the SamplePGO flag of ICP. This is used to
  // determine whether the new direct calls are annotated with prof metadata.
  // Ideally this should be determined from whether the IR is annotated with
  // sample profile, and not whether the a sample profile was provided on the
  // command line. E.g. for flattened profiles where we will not be reloading
  // the sample profile in the ThinLTO backend, we ideally shouldn't have to
  // provide the sample profile file.
  if (Phase == ThinLTOPhase::PostLink && !LoadSampleProfile)
    MPM.addPass(PGOIndirectCallPromotion(true /* InLTO */, HasSampleProfile));

  // Do basic inference of function attributes from known properties of system
  // libraries and other oracles.
  MPM.addPass(InferFunctionAttrsPass());

  // Create an early function pass manager to cleanup the output of the
  // frontend.
  FunctionPassManager EarlyFPM(DebugLogging);
  EarlyFPM.addPass(SimplifyCFGPass());
  EarlyFPM.addPass(SROA());
  EarlyFPM.addPass(EarlyCSEPass());
  EarlyFPM.addPass(LowerExpectIntrinsicPass());
  if (Level == O3)
    EarlyFPM.addPass(CallSiteSplittingPass());

  // In SamplePGO ThinLTO backend, we need instcombine before profile annotation
  // to convert bitcast to direct calls so that they can be inlined during the
  // profile annotation prepration step.
  // More details about SamplePGO design can be found in:
  // https://research.google.com/pubs/pub45290.html
  // FIXME: revisit how SampleProfileLoad/Inliner/ICP is structured.
  if (LoadSampleProfile)
    EarlyFPM.addPass(InstCombinePass());
  MPM.addPass(createModuleToFunctionPassAdaptor(std::move(EarlyFPM)));

  if (LoadSampleProfile) {
    // Annotate sample profile right after early FPM to ensure freshness of
    // the debug info.
    MPM.addPass(SampleProfileLoaderPass(PGOOpt->ProfileFile,
                                        PGOOpt->ProfileRemappingFile,
                                        Phase == ThinLTOPhase::PreLink));
    // Do not invoke ICP in the ThinLTOPrelink phase as it makes it hard
    // for the profile annotation to be accurate in the ThinLTO backend.
    if (Phase != ThinLTOPhase::PreLink)
      // We perform early indirect call promotion here, before globalopt.
      // This is important for the ThinLTO backend phase because otherwise
      // imported available_externally functions look unreferenced and are
      // removed.
      MPM.addPass(PGOIndirectCallPromotion(Phase == ThinLTOPhase::PostLink,
                                           true /* SamplePGO */));
  }

  // Interprocedural constant propagation now that basic cleanup has occurred
  // and prior to optimizing globals.
  // FIXME: This position in the pipeline hasn't been carefully considered in
  // years, it should be re-analyzed.
  MPM.addPass(IPSCCPPass());

  // Attach metadata to indirect call sites indicating the set of functions
  // they may target at run-time. This should follow IPSCCP.
  MPM.addPass(CalledValuePropagationPass());

  // Optimize globals to try and fold them into constants.
  MPM.addPass(GlobalOptPass());

  // Promote any localized globals to SSA registers.
  // FIXME: Should this instead by a run of SROA?
  // FIXME: We should probably run instcombine and simplify-cfg afterward to
  // delete control flows that are dead once globals have been folded to
  // constants.
  MPM.addPass(createModuleToFunctionPassAdaptor(PromotePass()));

  // Remove any dead arguments exposed by cleanups and constand folding
  // globals.
  MPM.addPass(DeadArgumentEliminationPass());

  // Create a small function pass pipeline to cleanup after all the global
  // optimizations.
  FunctionPassManager GlobalCleanupPM(DebugLogging);
  GlobalCleanupPM.addPass(InstCombinePass());
  invokePeepholeEPCallbacks(GlobalCleanupPM, Level);

  GlobalCleanupPM.addPass(SimplifyCFGPass());
  MPM.addPass(createModuleToFunctionPassAdaptor(std::move(GlobalCleanupPM)));

  // Add all the requested passes for instrumentation PGO, if requested.
  if (PGOOpt && Phase != ThinLTOPhase::PostLink &&
      (PGOOpt->Action == PGOOptions::IRInstr ||
       PGOOpt->Action == PGOOptions::IRUse)) {
    addPGOInstrPasses(MPM, DebugLogging, Level,
                      /* RunProfileGen */ PGOOpt->Action == PGOOptions::IRInstr,
                      /* IsCS */ false, PGOOpt->ProfileFile,
                      PGOOpt->ProfileRemappingFile);
    MPM.addPass(PGOIndirectCallPromotion(false, false));
  }
  if (PGOOpt && Phase != ThinLTOPhase::PostLink &&
      PGOOpt->CSAction == PGOOptions::CSIRInstr)
    MPM.addPass(PGOInstrumentationGenCreateVar(PGOOpt->CSProfileGenFile));

  // Synthesize function entry counts for non-PGO compilation.
  if (EnableSyntheticCounts && !PGOOpt)
    MPM.addPass(SyntheticCountsPropagation());

  // Require the GlobalsAA analysis for the module so we can query it within
  // the CGSCC pipeline.
  MPM.addPass(RequireAnalysisPass<GlobalsAA, Module>());

  // Require the ProfileSummaryAnalysis for the module so we can query it within
  // the inliner pass.
  MPM.addPass(RequireAnalysisPass<ProfileSummaryAnalysis, Module>());
#if INTEL_CUSTOMIZATION
  // Parse -[no]inline-list option and set corresponding attributes.
  MPM.addPass(InlineListsPass());
#endif //INTEL_CUSTOMIZATION
  // Now begin the main postorder CGSCC pipeline.
  // FIXME: The current CGSCC pipeline has its origins in the legacy pass
  // manager and trying to emulate its precise behavior. Much of this doesn't
  // make a lot of sense and we should revisit the core CGSCC structure.
  CGSCCPassManager MainCGPipeline(DebugLogging);

  // Note: historically, the PruneEH pass was run first to deduce nounwind and
  // generally clean up exception handling overhead. It isn't clear this is
  // valuable as the inliner doesn't currently care whether it is inlining an
  // invoke or a call.

  // Run the inliner first. The theory is that we are walking bottom-up and so
  // the callees have already been fully optimized, and we want to inline them
  // into the callers so that our optimizations can reflect that.
  // For PreLinkThinLTO pass, we disable hot-caller heuristic for sample PGO
  // because it makes profile annotation in the backend inaccurate.
  InlineParams IP = getInlineParamsFromOptLevel(Level);
  if (Phase == ThinLTOPhase::PreLink && PGOOpt &&
      PGOOpt->Action == PGOOptions::SampleUse)
    IP.HotCallSiteThreshold = 0;
  MainCGPipeline.addPass(InlinerPass(IP));

  // Now deduce any function attributes based in the current code.
  MainCGPipeline.addPass(PostOrderFunctionAttrsPass());

  // When at O3 add argument promotion to the pass pipeline.
  // FIXME: It isn't at all clear why this should be limited to O3.
  if (Level == O3)
    MainCGPipeline.addPass(ArgumentPromotionPass());

  // Lastly, add the core function simplification pipeline nested inside the
  // CGSCC walk.
  MainCGPipeline.addPass(createCGSCCToFunctionPassAdaptor(
      buildFunctionSimplificationPipeline(Level, Phase, DebugLogging)));

  for (auto &C : CGSCCOptimizerLateEPCallbacks)
    C(MainCGPipeline, Level);

  // We wrap the CGSCC pipeline in a devirtualization repeater. This will try
  // to detect when we devirtualize indirect calls and iterate the SCC passes
  // in that case to try and catch knock-on inlining or function attrs
  // opportunities. Then we add it to the module pipeline by walking the SCCs
  // in postorder (or bottom-up).
  MPM.addPass(
      createModuleToPostOrderCGSCCPassAdaptor(createDevirtSCCRepeatedPass(
          std::move(MainCGPipeline), MaxDevirtIterations)));

  return MPM;
}

ModulePassManager PassBuilder::buildModuleOptimizationPipeline(
    OptimizationLevel Level, bool DebugLogging, bool LTOPreLink) {
  ModulePassManager MPM(DebugLogging);

  // Optimize globals now that the module is fully simplified.
  MPM.addPass(GlobalOptPass());
  MPM.addPass(GlobalDCEPass());

  // Run partial inlining pass to partially inline functions that have
  // large bodies.
  if (RunPartialInlining)
    MPM.addPass(PartialInlinerPass());

#if INTEL_CUSTOMIZATION
  MPM.addPass(createModuleToFunctionPassAdaptor(CleanupFakeLoadsPass()));
#endif // INTEL_CUSTOMIZATION

  // Remove avail extern fns and globals definitions since we aren't compiling
  // an object file for later LTO. For LTO we want to preserve these so they
  // are eligible for inlining at link-time. Note if they are unreferenced they
  // will be removed by GlobalDCE later, so this only impacts referenced
  // available externally globals. Eventually they will be suppressed during
  // codegen, but eliminating here enables more opportunity for GlobalDCE as it
  // may make globals referenced by available external functions dead and saves
  // running remaining passes on the eliminated functions.
  MPM.addPass(EliminateAvailableExternallyPass());

  if (EnableOrderFileInstrumentation)
    MPM.addPass(InstrOrderFilePass());

  // Do RPO function attribute inference across the module to forward-propagate
  // attributes where applicable.
  // FIXME: Is this really an optimization rather than a canonicalization?
  MPM.addPass(ReversePostOrderFunctionAttrsPass());

<<<<<<< HEAD
#if INTEL_CUSTOMIZATION
  if (EnableAndersen) {
    // Andersen's IP alias analysis
    MPM.addPass(RequireAnalysisPass<AndersensAA, Module>());
  }
#endif // INTEL_CUSTOMIZATION
=======
  // Do a post inline PGO instrumentation and use pass. This is a context
  // sensitive PGO pass. We don't want to do this in LTOPreLink phrase as
  // cross-module inline has not been done yet. The context sensitive
  // instrumentation is after all the inlines are done.
  if (!LTOPreLink && PGOOpt) {
    if (PGOOpt->CSAction == PGOOptions::CSIRInstr)
      addPGOInstrPasses(MPM, DebugLogging, Level, /* RunProfileGen */ true,
                        /* IsCS */ true, PGOOpt->CSProfileGenFile,
                        PGOOpt->ProfileRemappingFile);
    else if (PGOOpt->CSAction == PGOOptions::CSIRUse)
      addPGOInstrPasses(MPM, DebugLogging, Level, /* RunProfileGen */ false,
                        /* IsCS */ true, PGOOpt->ProfileFile,
                        PGOOpt->ProfileRemappingFile);
  }
>>>>>>> 0125e448

  // Re-require GloblasAA here prior to function passes. This is particularly
  // useful as the above will have inlined, DCE'ed, and function-attr
  // propagated everything. We should at this point have a reasonably minimal
  // and richly annotated call graph. By computing aliasing and mod/ref
  // information for all local globals here, the late loop passes and notably
  // the vectorizer will be able to use them to help recognize vectorizable
  // memory operations.
  MPM.addPass(RequireAnalysisPass<GlobalsAA, Module>());

  FunctionPassManager OptimizePM(DebugLogging);
  OptimizePM.addPass(Float2IntPass());
  // FIXME: We need to run some loop optimizations to re-rotate loops after
  // simplify-cfg and others undo their rotation.

  // Optimize the loop execution. These passes operate on entire loop nests
  // rather than on each loop in an inside-out manner, and so they are actually
  // function passes.

  for (auto &C : VectorizerStartEPCallbacks)
    C(OptimizePM, Level);

  // First rotate loops that may have been un-rotated by prior passes.
  OptimizePM.addPass(
      createFunctionToLoopPassAdaptor(LoopRotatePass(), DebugLogging));

  // Distribute loops to allow partial vectorization.  I.e. isolate dependences
  // into separate loop that would otherwise inhibit vectorization.  This is
  // currently only performed for loops marked with the metadata
  // llvm.loop.distribute=true or when -enable-loop-distribute is specified.
  OptimizePM.addPass(LoopDistributePass());

  // Now run the core loop vectorizer.
  OptimizePM.addPass(LoopVectorizePass());

  // Eliminate loads by forwarding stores from the previous iteration to loads
  // of the current iteration.
  OptimizePM.addPass(LoopLoadEliminationPass());

  // Cleanup after the loop optimization passes.
  OptimizePM.addPass(InstCombinePass());

  // Now that we've formed fast to execute loop structures, we do further
  // optimizations. These are run afterward as they might block doing complex
  // analyses and transforms such as what are needed for loop vectorization.

  // Cleanup after loop vectorization, etc. Simplification passes like CVP and
  // GVN, loop transforms, and others have already run, so it's now better to
  // convert to more optimized IR using more aggressive simplify CFG options.
  // The extra sinking transform can create larger basic blocks, so do this
  // before SLP vectorization.
  OptimizePM.addPass(SimplifyCFGPass(SimplifyCFGOptions().
                                     forwardSwitchCondToPhi(true).
                                     convertSwitchToLookupTable(true).
                                     needCanonicalLoops(false).
                                     sinkCommonInsts(true)));

  // Optimize parallel scalar instruction chains into SIMD instructions.
  OptimizePM.addPass(SLPVectorizerPass());

  OptimizePM.addPass(InstCombinePass());

  // Unroll small loops to hide loop backedge latency and saturate any parallel
  // execution resources of an out-of-order processor. We also then need to
  // clean up redundancies and loop invariant code.
  // FIXME: It would be really good to use a loop-integrated instruction
  // combiner for cleanup here so that the unrolling and LICM can be pipelined
  // across the loop nests.
  // We do UnrollAndJam in a separate LPM to ensure it happens before unroll
  if (EnableUnrollAndJam) {
    OptimizePM.addPass(
        createFunctionToLoopPassAdaptor(LoopUnrollAndJamPass(Level)));
  }
  OptimizePM.addPass(LoopUnrollPass(LoopUnrollOptions(Level)));
  OptimizePM.addPass(WarnMissedTransformationsPass());
  OptimizePM.addPass(InstCombinePass());
  OptimizePM.addPass(RequireAnalysisPass<OptimizationRemarkEmitterAnalysis, Function>());
  OptimizePM.addPass(createFunctionToLoopPassAdaptor(LICMPass(), DebugLogging));

  // Now that we've vectorized and unrolled loops, we may have more refined
  // alignment information, try to re-derive it here.
  OptimizePM.addPass(AlignmentFromAssumptionsPass());

  // Split out cold code. Splitting is done late to avoid hiding context from
  // other optimizations and inadvertently regressing performance. The tradeoff
  // is that this has a higher code size cost than splitting early.
  if (EnableHotColdSplit && !LTOPreLink)
    MPM.addPass(HotColdSplittingPass());

  // LoopSink pass sinks instructions hoisted by LICM, which serves as a
  // canonicalization pass that enables other optimizations. As a result,
  // LoopSink pass needs to be a very late IR pass to avoid undoing LICM
  // result too early.
  OptimizePM.addPass(LoopSinkPass());

  // And finally clean up LCSSA form before generating code.
  OptimizePM.addPass(InstSimplifyPass());

  // This hoists/decomposes div/rem ops. It should run after other sink/hoist
  // passes to avoid re-sinking, but before SimplifyCFG because it can allow
  // flattening of blocks.
  OptimizePM.addPass(DivRemPairsPass());

  // LoopSink (and other loop passes since the last simplifyCFG) might have
  // resulted in single-entry-single-exit or empty blocks. Clean up the CFG.
  OptimizePM.addPass(SimplifyCFGPass());

  // Optimize PHIs by speculating around them when profitable. Note that this
  // pass needs to be run after any PRE or similar pass as it is essentially
  // inserting redudnancies into the progrem. This even includes SimplifyCFG.
  OptimizePM.addPass(SpeculateAroundPHIsPass());

  for (auto &C : OptimizerLastEPCallbacks)
    C(OptimizePM, Level);

  // Add the core optimizing pipeline.
  MPM.addPass(createModuleToFunctionPassAdaptor(std::move(OptimizePM)));

  MPM.addPass(CGProfilePass());

  // Now we need to do some global optimization transforms.
  // FIXME: It would seem like these should come first in the optimization
  // pipeline and maybe be the bottom of the canonicalization pipeline? Weird
  // ordering here.
  MPM.addPass(GlobalDCEPass());
  MPM.addPass(ConstantMergePass());

  return MPM;
}

ModulePassManager
PassBuilder::buildPerModuleDefaultPipeline(OptimizationLevel Level,
                                           bool DebugLogging, bool LTOPreLink) {
  assert(Level != O0 && "Must request optimizations for the default pipeline!");

  ModulePassManager MPM(DebugLogging);

  // Force any function attributes we want the rest of the pipeline to observe.
  MPM.addPass(ForceFunctionAttrsPass());

  // Apply module pipeline start EP callback.
  for (auto &C : PipelineStartEPCallbacks)
    C(MPM);

  if (PGOOpt && PGOOpt->SamplePGOSupport)
    MPM.addPass(createModuleToFunctionPassAdaptor(AddDiscriminatorsPass()));

  // Add the core simplification pipeline.
  MPM.addPass(buildModuleSimplificationPipeline(Level, ThinLTOPhase::None,
                                                DebugLogging));

  // Now add the optimization pipeline.
  MPM.addPass(buildModuleOptimizationPipeline(Level, DebugLogging, LTOPreLink));

  return MPM;
}

ModulePassManager
PassBuilder::buildThinLTOPreLinkDefaultPipeline(OptimizationLevel Level,
                                                bool DebugLogging) {
  assert(Level != O0 && "Must request optimizations for the default pipeline!");

  ModulePassManager MPM(DebugLogging);

  // Force any function attributes we want the rest of the pipeline to observe.
  MPM.addPass(ForceFunctionAttrsPass());

  if (PGOOpt && PGOOpt->SamplePGOSupport)
    MPM.addPass(createModuleToFunctionPassAdaptor(AddDiscriminatorsPass()));

  // Apply module pipeline start EP callback.
  for (auto &C : PipelineStartEPCallbacks)
    C(MPM);

  // If we are planning to perform ThinLTO later, we don't bloat the code with
  // unrolling/vectorization/... now. Just simplify the module as much as we
  // can.
  MPM.addPass(buildModuleSimplificationPipeline(Level, ThinLTOPhase::PreLink,
                                                DebugLogging));

  // Run partial inlining pass to partially inline functions that have
  // large bodies.
  // FIXME: It isn't clear whether this is really the right place to run this
  // in ThinLTO. Because there is another canonicalization and simplification
  // phase that will run after the thin link, running this here ends up with
  // less information than will be available later and it may grow functions in
  // ways that aren't beneficial.
  if (RunPartialInlining)
    MPM.addPass(PartialInlinerPass());

  // Reduce the size of the IR as much as possible.
  MPM.addPass(GlobalOptPass());

  return MPM;
}

ModulePassManager PassBuilder::buildThinLTODefaultPipeline(
    OptimizationLevel Level, bool DebugLogging,
    const ModuleSummaryIndex *ImportSummary) {
  ModulePassManager MPM(DebugLogging);

  if (ImportSummary) {
    // These passes import type identifier resolutions for whole-program
    // devirtualization and CFI. They must run early because other passes may
    // disturb the specific instruction patterns that these passes look for,
    // creating dependencies on resolutions that may not appear in the summary.
    //
    // For example, GVN may transform the pattern assume(type.test) appearing in
    // two basic blocks into assume(phi(type.test, type.test)), which would
    // transform a dependency on a WPD resolution into a dependency on a type
    // identifier resolution for CFI.
    //
    // Also, WPD has access to more precise information than ICP and can
    // devirtualize more effectively, so it should operate on the IR first.
    MPM.addPass(WholeProgramDevirtPass(nullptr, ImportSummary));
    MPM.addPass(LowerTypeTestsPass(nullptr, ImportSummary));
  }

  // Force any function attributes we want the rest of the pipeline to observe.
  MPM.addPass(ForceFunctionAttrsPass());

  // Add the core simplification pipeline.
  MPM.addPass(buildModuleSimplificationPipeline(Level, ThinLTOPhase::PostLink,
                                                DebugLogging));

  // Now add the optimization pipeline.
  MPM.addPass(buildModuleOptimizationPipeline(Level, DebugLogging));

  return MPM;
}

ModulePassManager
PassBuilder::buildLTOPreLinkDefaultPipeline(OptimizationLevel Level,
                                            bool DebugLogging) {
  assert(Level != O0 && "Must request optimizations for the default pipeline!");
  // FIXME: We should use a customized pre-link pipeline!
<<<<<<< HEAD
#if INTEL_CUSTOMIZATION
  PrepareForLTO = true;
  auto RV = buildPerModuleDefaultPipeline(Level, DebugLogging,
                                          /*LTOPreLink=*/true);
  PrepareForLTO = false;
  return RV;
#endif // INTEL_CUSTOMIZATION
=======
  return buildPerModuleDefaultPipeline(Level, DebugLogging,
                                       /* LTOPreLink */true);
>>>>>>> 0125e448
}

ModulePassManager
PassBuilder::buildLTODefaultPipeline(OptimizationLevel Level, bool DebugLogging,
                                     ModuleSummaryIndex *ExportSummary) {
  assert(Level != O0 && "Must request optimizations for the default pipeline!");
  ModulePassManager MPM(DebugLogging);

  if (PGOOpt && PGOOpt->Action == PGOOptions::SampleUse) {
    // Load sample profile before running the LTO optimization pipeline.
    MPM.addPass(SampleProfileLoaderPass(PGOOpt->ProfileFile,
                                        PGOOpt->ProfileRemappingFile,
                                        false /* ThinLTOPhase::PreLink */));
  }

  // Remove unused virtual tables to improve the quality of code generated by
  // whole-program devirtualization and bitset lowering.
  MPM.addPass(GlobalDCEPass());

#if INTEL_CUSTOMIZATION
  if (EnableIPCloning) {
#if INTEL_INCLUDE_DTRANS
    // This pass is being added under DTRANS only at this point, because a
    // particular benchmark needs it to prove that the period of a recursive
    // progression is constant. We can remove the test for EnableDTrans if
    // we find IPSCCP to be generally useful here and we are willing to
    // tolerate the additional compile time.
    if (EnableDTrans)
      MPM.addPass(IPSCCPPass());
#endif // INTEL_INCLUDE_DTRANS
    MPM.addPass(IPCloningPass(/*AfterInl*/ false));
  }
#endif // INTEL_CUSTOMIZATION

  // Force any function attributes we want the rest of the pipeline to observe.
  MPM.addPass(ForceFunctionAttrsPass());

  // Do basic inference of function attributes from known properties of system
  // libraries and other oracles.
  MPM.addPass(InferFunctionAttrsPass());

  if (Level > 1) {
    FunctionPassManager EarlyFPM(DebugLogging);
    EarlyFPM.addPass(CallSiteSplittingPass());
    MPM.addPass(createModuleToFunctionPassAdaptor(std::move(EarlyFPM)));

    // Indirect call promotion. This should promote all the targets that are
    // left by the earlier promotion pass that promotes intra-module targets.
    // This two-step promotion is to save the compile time. For LTO, it should
    // produce the same result as if we only do promotion here.
    MPM.addPass(PGOIndirectCallPromotion(
        true /* InLTO */, PGOOpt && PGOOpt->Action == PGOOptions::SampleUse));
    // Propagate constants at call sites into the functions they call.  This
    // opens opportunities for globalopt (and inlining) by substituting function
    // pointers passed as arguments to direct uses of functions.
   MPM.addPass(IPSCCPPass());

   // Attach metadata to indirect call sites indicating the set of functions
   // they may target at run-time. This should follow IPSCCP.
   MPM.addPass(CalledValuePropagationPass());
  }

  // Now deduce any function attributes based in the current code.
  MPM.addPass(createModuleToPostOrderCGSCCPassAdaptor(
              PostOrderFunctionAttrsPass()));

  // Do RPO function attribute inference across the module to forward-propagate
  // attributes where applicable.
  // FIXME: Is this really an optimization rather than a canonicalization?
  MPM.addPass(ReversePostOrderFunctionAttrsPass());

<<<<<<< HEAD
#if INTEL_CUSTOMIZATION
#if INTEL_INCLUDE_DTRANS
  if (EnableDTrans) {
    // These passes get the IR into a form that DTrans is able to analyze.
    MPM.addPass(createModuleToFunctionPassAdaptor(InstSimplifyPass()));
    MPM.addPass(createModuleToFunctionPassAdaptor(SimplifyCFGPass()));
    // This call adds the DTrans passes.
    addDTransPasses(MPM);
  }
#endif // INTEL_INCLUDE_DTRANS
  // Optimize some dynamic_cast calls.
  MPM.addPass(OptimizeDynamicCastsPass());
#endif // INTEL_CUSTOMIZATION

  // Use inragne annotations on GEP indices to split globals where beneficial.
=======
  // Use in-range annotations on GEP indices to split globals where beneficial.
>>>>>>> 0125e448
  MPM.addPass(GlobalSplitPass());

  // Run whole program optimization of virtual call when the list of callees
  // is fixed.
  MPM.addPass(WholeProgramDevirtPass(ExportSummary, nullptr));

  // Stop here at -O1.
  if (Level == 1) {
    // The LowerTypeTestsPass needs to run to lower type metadata and the
    // type.test intrinsics. The pass does nothing if CFI is disabled.
    MPM.addPass(LowerTypeTestsPass(ExportSummary, nullptr));
    return MPM;
  }

  // Optimize globals to try and fold them into constants.
  MPM.addPass(GlobalOptPass());

  // Promote any localized globals to SSA registers.
  MPM.addPass(createModuleToFunctionPassAdaptor(PromotePass()));

  // Linking modules together can lead to duplicate global constant, only
  // keep one copy of each constant.
  MPM.addPass(ConstantMergePass());

  // Remove unused arguments from functions.
  MPM.addPass(DeadArgumentEliminationPass());

#if INTEL_CUSTOMIZATION
#if INTEL_INCLUDE_DTRANS
  if (EnableDTrans) {
    addLateDTransPasses(MPM);
    if (EnableIndirectCallConv) {
       MPM.addPass(RequireAnalysisPass<DTransAnalysis, Module>());
       MPM.addPass(createModuleToFunctionPassAdaptor(
           IndirectCallConvPass(false /* EnableAndersen */,
                                true /* EnableDTrans */)));
    }
  }
#endif // INTEL_INCLUDE_DTRANS
#endif // INTEL_CUSTOMIZATION

  // Reduce the code after globalopt and ipsccp.  Both can open up significant
  // simplification opportunities, and both can propagate functions through
  // function pointers.  When this happens, we often have to resolve varargs
  // calls, etc, so let instcombine do this.
  FunctionPassManager PeepholeFPM(DebugLogging);
  if (Level == O3)
    PeepholeFPM.addPass(AggressiveInstCombinePass());
  PeepholeFPM.addPass(InstCombinePass());
  invokePeepholeEPCallbacks(PeepholeFPM, Level);

  MPM.addPass(createModuleToFunctionPassAdaptor(std::move(PeepholeFPM)));

#if INTEL_CUSTOMIZATION

#if INTEL_INCLUDE_DTRANS
  bool EnableIntelPartialInlining = EnableIntelPI && EnableDTrans;
#else
  bool EnableIntelPartialInlining = false;
#endif // INTEL_INCLUDE_DTRANS

  // Partially inline small functions
  if (EnableIntelPartialInlining)
    MPM.addPass(IntelPartialInlinePass());

  // Parse -[no]inline-list option and set corresponding attributes.
  MPM.addPass(InlineListsPass());
  if (EnableAndersen) {
    MPM.addPass(RequireAnalysisPass<AndersensAA, Module>());
  }
  // Indirect to direct call conversion.
  if (EnableIndirectCallConv && EnableAndersen)
    MPM.addPass(createModuleToFunctionPassAdaptor(
        IndirectCallConvPass(true /* EnableAndersen */,
                             false /* EnableDTrans */)));

  // Require the InlineAggAnalysis for the module so we can query it within
  // the inliner and AggInlAAPass.
  if (EnableInlineAggAnalysis) {
    MPM.addPass(RequireAnalysisPass<InlineAggAnalysis, Module>());
  }
#endif // INTEL_CUSTOMIZATION
  // Note: historically, the PruneEH pass was run first to deduce nounwind and
  // generally clean up exception handling overhead. It isn't clear this is
  // valuable as the inliner doesn't currently care whether it is inlining an
  // invoke or a call.
  // Run the inliner now.
  MPM.addPass(createModuleToPostOrderCGSCCPassAdaptor(
      InlinerPass(getInlineParamsFromOptLevel(Level))));

  // Optimize globals again after we ran the inliner.
  MPM.addPass(GlobalOptPass());

#if INTEL_CUSTOMIZATION
  if (RunLTOPartialInlining)
    MPM.addPass(PartialInlinerPass(true /*RunLTOPartialInline*/));

  if (EnableIPCloning)
    MPM.addPass(IPCloningPass(/*AfterInl*/ true));
#endif // INTEL_CUSTOMIZATION

  // Garbage collect dead functions.
  // FIXME: Add ArgumentPromotion pass after once it's ported.
  MPM.addPass(GlobalDCEPass());

  FunctionPassManager FPM(DebugLogging);
  // The IPO Passes may leave cruft around. Clean up after them.
  FPM.addPass(InstCombinePass());
  invokePeepholeEPCallbacks(FPM, Level);

  FPM.addPass(JumpThreadingPass());

  // Do a post inline PGO instrumentation and use pass. This is a context
  // sensitive PGO pass.
  if (PGOOpt) {
    if (PGOOpt->CSAction == PGOOptions::CSIRInstr)
      addPGOInstrPasses(MPM, DebugLogging, Level, /* RunProfileGen */ true,
                        /* IsCS */ true, PGOOpt->CSProfileGenFile,
                        PGOOpt->ProfileRemappingFile);
    else if (PGOOpt->CSAction == PGOOptions::CSIRUse)
      addPGOInstrPasses(MPM, DebugLogging, Level, /* RunProfileGen */ false,
                        /* IsCS */ true, PGOOpt->ProfileFile,
                        PGOOpt->ProfileRemappingFile);
  }

  // Break up allocas
  FPM.addPass(SROA());

<<<<<<< HEAD
#if INTEL_CUSTOMIZATION
  if (EnableInlineAggAnalysis) {
    FPM.addPass(AggInlAAPass());
  }
#endif // INTEL_CUSTOMIZATION
=======
  // LTO provides additional opportunities for tailcall elimination due to
  // link-time inlining, and visibility of nocapture attribute.
  FPM.addPass(TailCallElimPass());
>>>>>>> 0125e448

  // Run a few AA driver optimizations here and now to cleanup the code.
  MPM.addPass(createModuleToFunctionPassAdaptor(std::move(FPM)));

  MPM.addPass(createModuleToPostOrderCGSCCPassAdaptor(
              PostOrderFunctionAttrsPass()));
  // FIXME: here we run IP alias analysis in the legacy PM.

  FunctionPassManager MainFPM;

  // FIXME: once we fix LoopPass Manager, add LICM here.
  // FIXME: once we provide support for enabling MLSM, add it here.
  // FIXME: once we provide support for enabling NewGVN, add it here.
  if (RunNewGVN)
    MainFPM.addPass(NewGVNPass());
  else
    MainFPM.addPass(GVN());

  // Remove dead memcpy()'s.
  MainFPM.addPass(MemCpyOptPass());

  // Nuke dead stores.
  MainFPM.addPass(DSEPass());

  // FIXME: at this point, we run a bunch of loop passes:
  // indVarSimplify, loopDeletion, loopInterchange, loopUnrool,
  // loopVectorize. Enable them once the remaining issue with LPM
  // are sorted out.

  MainFPM.addPass(InstCombinePass());
  MainFPM.addPass(SimplifyCFGPass());
  MainFPM.addPass(SCCPPass());
  MainFPM.addPass(InstCombinePass());
  MainFPM.addPass(BDCEPass());

  // FIXME: We may want to run SLPVectorizer here.
  // After vectorization, assume intrinsics may tell us more
  // about pointer alignments.
#if 0
  MainFPM.add(AlignmentFromAssumptionsPass());
#endif

  // FIXME: Conditionally run LoadCombine here, after it's ported
  // (in case we still have this pass, given its questionable usefulness).

  MainFPM.addPass(InstCombinePass());
  invokePeepholeEPCallbacks(MainFPM, Level);
  MainFPM.addPass(JumpThreadingPass());
  MPM.addPass(createModuleToFunctionPassAdaptor(std::move(MainFPM)));

  // Create a function that performs CFI checks for cross-DSO calls with
  // targets in the current module.
  MPM.addPass(CrossDSOCFIPass());

  // Lower type metadata and the type.test intrinsic. This pass supports
  // clang's control flow integrity mechanisms (-fsanitize=cfi*) and needs
  // to be run at link time if CFI is enabled. This pass does nothing if
  // CFI is disabled.
  MPM.addPass(LowerTypeTestsPass(ExportSummary, nullptr));

  // Enable splitting late in the FullLTO post-link pipeline. This is done in
  // the same stage in the old pass manager (\ref addLateLTOOptimizationPasses).
  if (EnableHotColdSplit)
    MPM.addPass(HotColdSplittingPass());

  // Add late LTO optimization passes.
  // Delete basic blocks, which optimization passes may have killed.
  MPM.addPass(createModuleToFunctionPassAdaptor(SimplifyCFGPass()));

  // Drop bodies of available eternally objects to improve GlobalDCE.
  MPM.addPass(EliminateAvailableExternallyPass());

  // Now that we have optimized the program, discard unreachable functions.
  MPM.addPass(GlobalDCEPass());

  // FIXME: Enable MergeFuncs, conditionally, after ported, maybe.
  return MPM;
}

AAManager PassBuilder::buildDefaultAAPipeline() {
  AAManager AA;

  // The order in which these are registered determines their priority when
  // being queried.

  // First we register the basic alias analysis that provides the majority of
  // per-function local AA logic. This is a stateless, on-demand local set of
  // AA techniques.
  AA.registerFunctionAnalysis<BasicAA>();

  // Next we query fast, specialized alias analyses that wrap IR-embedded
  // information about aliasing.
  AA.registerFunctionAnalysis<ScopedNoAliasAA>();
  AA.registerFunctionAnalysis<TypeBasedAA>();

#if INTEL_CUSTOMIZATION
  AA.registerFunctionAnalysis<StdContainerAA>();
#endif // INTEL_CUSTOMIZATION

  // Add support for querying global aliasing information when available.
  // Because the `AAManager` is a function analysis and `GlobalsAA` is a module
  // analysis, all that the `AAManager` can do is query for any *cached*
  // results from `GlobalsAA` through a readonly proxy.
  AA.registerModuleAnalysis<GlobalsAA>();

  return AA;
}

static Optional<int> parseRepeatPassName(StringRef Name) {
  if (!Name.consume_front("repeat<") || !Name.consume_back(">"))
    return None;
  int Count;
  if (Name.getAsInteger(0, Count) || Count <= 0)
    return None;
  return Count;
}

static Optional<int> parseDevirtPassName(StringRef Name) {
  if (!Name.consume_front("devirt<") || !Name.consume_back(">"))
    return None;
  int Count;
  if (Name.getAsInteger(0, Count) || Count <= 0)
    return None;
  return Count;
}

static bool checkParametrizedPassName(StringRef Name, StringRef PassName) {
  if (!Name.consume_front(PassName))
    return false;
  // normal pass name w/o parameters == default parameters
  if (Name.empty())
    return true;
  return Name.startswith("<") && Name.endswith(">");
}

namespace {

/// This performs customized parsing of pass name with parameters.
///
/// We do not need parametrization of passes in textual pipeline very often,
/// yet on a rare occasion ability to specify parameters right there can be
/// useful.
///
/// \p Name - parameterized specification of a pass from a textual pipeline
/// is a string in a form of :
///      PassName '<' parameter-list '>'
///
/// Parameter list is being parsed by the parser callable argument, \p Parser,
/// It takes a string-ref of parameters and returns either StringError or a
/// parameter list in a form of a custom parameters type, all wrapped into
/// Expected<> template class.
///
template <typename ParametersParseCallableT>
auto parsePassParameters(ParametersParseCallableT &&Parser, StringRef Name,
                         StringRef PassName) -> decltype(Parser(StringRef{})) {
  using ParametersT = typename decltype(Parser(StringRef{}))::value_type;

  StringRef Params = Name;
  if (!Params.consume_front(PassName)) {
    assert(false &&
           "unable to strip pass name from parametrized pass specification");
  }
  if (Params.empty())
    return ParametersT{};
  if (!Params.consume_front("<") || !Params.consume_back(">")) {
    assert(false && "invalid format for parametrized pass name");
  }

  Expected<ParametersT> Result = Parser(Params);
  assert((Result || Result.template errorIsA<StringError>()) &&
         "Pass parameter parser can only return StringErrors.");
  return std::move(Result);
}

/// Parser of parameters for LoopUnroll pass.
Expected<LoopUnrollOptions> parseLoopUnrollOptions(StringRef Params) {
  LoopUnrollOptions UnrollOpts;
  while (!Params.empty()) {
    StringRef ParamName;
    std::tie(ParamName, Params) = Params.split(';');
    int OptLevel = StringSwitch<int>(ParamName)
                       .Case("O0", 0)
                       .Case("O1", 1)
                       .Case("O2", 2)
                       .Case("O3", 3)
                       .Default(-1);
    if (OptLevel >= 0) {
      UnrollOpts.setOptLevel(OptLevel);
      continue;
    }

    bool Enable = !ParamName.consume_front("no-");
    if (ParamName == "partial") {
      UnrollOpts.setPartial(Enable);
    } else if (ParamName == "peeling") {
      UnrollOpts.setPeeling(Enable);
    } else if (ParamName == "runtime") {
      UnrollOpts.setRuntime(Enable);
    } else if (ParamName == "upperbound") {
      UnrollOpts.setUpperBound(Enable);
    } else {
      return make_error<StringError>(
          formatv("invalid LoopUnrollPass parameter '{0}' ", ParamName).str(),
          inconvertibleErrorCode());
    }
  }
  return UnrollOpts;
}

Expected<MemorySanitizerOptions> parseMSanPassOptions(StringRef Params) {
  MemorySanitizerOptions Result;
  while (!Params.empty()) {
    StringRef ParamName;
    std::tie(ParamName, Params) = Params.split(';');

    if (ParamName == "recover") {
      Result.Recover = true;
    } else if (ParamName == "kernel") {
      Result.Kernel = true;
    } else if (ParamName.consume_front("track-origins=")) {
      if (ParamName.getAsInteger(0, Result.TrackOrigins))
        return make_error<StringError>(
            formatv("invalid argument to MemorySanitizer pass track-origins "
                    "parameter: '{0}' ",
                    ParamName)
                .str(),
            inconvertibleErrorCode());
    } else {
      return make_error<StringError>(
          formatv("invalid MemorySanitizer pass parameter '{0}' ", ParamName)
              .str(),
          inconvertibleErrorCode());
    }
  }
  return Result;
}

} // namespace

/// Tests whether a pass name starts with a valid prefix for a default pipeline
/// alias.
static bool startsWithDefaultPipelineAliasPrefix(StringRef Name) {
  return Name.startswith("default") || Name.startswith("thinlto") ||
         Name.startswith("lto");
}

/// Tests whether registered callbacks will accept a given pass name.
///
/// When parsing a pipeline text, the type of the outermost pipeline may be
/// omitted, in which case the type is automatically determined from the first
/// pass name in the text. This may be a name that is handled through one of the
/// callbacks. We check this through the oridinary parsing callbacks by setting
/// up a dummy PassManager in order to not force the client to also handle this
/// type of query.
template <typename PassManagerT, typename CallbacksT>
static bool callbacksAcceptPassName(StringRef Name, CallbacksT &Callbacks) {
  if (!Callbacks.empty()) {
    PassManagerT DummyPM;
    for (auto &CB : Callbacks)
      if (CB(Name, DummyPM, {}))
        return true;
  }
  return false;
}

template <typename CallbacksT>
static bool isModulePassName(StringRef Name, CallbacksT &Callbacks) {
  // Manually handle aliases for pre-configured pipeline fragments.
  if (startsWithDefaultPipelineAliasPrefix(Name))
    return DefaultAliasRegex.match(Name);

  // Explicitly handle pass manager names.
  if (Name == "module")
    return true;
  if (Name == "cgscc")
    return true;
  if (Name == "function")
    return true;

  // Explicitly handle custom-parsed pass names.
  if (parseRepeatPassName(Name))
    return true;

#define MODULE_PASS(NAME, CREATE_PASS)                                         \
  if (Name == NAME)                                                            \
    return true;
#define MODULE_ANALYSIS(NAME, CREATE_PASS)                                     \
  if (Name == "require<" NAME ">" || Name == "invalidate<" NAME ">")           \
    return true;
#include "PassRegistry.def"

  return callbacksAcceptPassName<ModulePassManager>(Name, Callbacks);
}

template <typename CallbacksT>
static bool isCGSCCPassName(StringRef Name, CallbacksT &Callbacks) {
  // Explicitly handle pass manager names.
  if (Name == "cgscc")
    return true;
  if (Name == "function")
    return true;

  // Explicitly handle custom-parsed pass names.
  if (parseRepeatPassName(Name))
    return true;
  if (parseDevirtPassName(Name))
    return true;

#define CGSCC_PASS(NAME, CREATE_PASS)                                          \
  if (Name == NAME)                                                            \
    return true;
#define CGSCC_ANALYSIS(NAME, CREATE_PASS)                                      \
  if (Name == "require<" NAME ">" || Name == "invalidate<" NAME ">")           \
    return true;
#include "PassRegistry.def"

  return callbacksAcceptPassName<CGSCCPassManager>(Name, Callbacks);
}

template <typename CallbacksT>
static bool isFunctionPassName(StringRef Name, CallbacksT &Callbacks) {
  // Explicitly handle pass manager names.
  if (Name == "function")
    return true;
  if (Name == "loop")
    return true;

  // Explicitly handle custom-parsed pass names.
  if (parseRepeatPassName(Name))
    return true;

#define FUNCTION_PASS(NAME, CREATE_PASS)                                       \
  if (Name == NAME)                                                            \
    return true;
#define FUNCTION_PASS_WITH_PARAMS(NAME, CREATE_PASS, PARSER)                   \
  if (checkParametrizedPassName(Name, NAME))                                   \
    return true;
#define FUNCTION_ANALYSIS(NAME, CREATE_PASS)                                   \
  if (Name == "require<" NAME ">" || Name == "invalidate<" NAME ">")           \
    return true;
#include "PassRegistry.def"

  return callbacksAcceptPassName<FunctionPassManager>(Name, Callbacks);
}

template <typename CallbacksT>
static bool isLoopPassName(StringRef Name, CallbacksT &Callbacks) {
  // Explicitly handle pass manager names.
  if (Name == "loop")
    return true;

  // Explicitly handle custom-parsed pass names.
  if (parseRepeatPassName(Name))
    return true;

#define LOOP_PASS(NAME, CREATE_PASS)                                           \
  if (Name == NAME)                                                            \
    return true;
#define LOOP_ANALYSIS(NAME, CREATE_PASS)                                       \
  if (Name == "require<" NAME ">" || Name == "invalidate<" NAME ">")           \
    return true;
#include "PassRegistry.def"

  return callbacksAcceptPassName<LoopPassManager>(Name, Callbacks);
}

Optional<std::vector<PassBuilder::PipelineElement>>
PassBuilder::parsePipelineText(StringRef Text) {
  std::vector<PipelineElement> ResultPipeline;

  SmallVector<std::vector<PipelineElement> *, 4> PipelineStack = {
      &ResultPipeline};
  for (;;) {
    std::vector<PipelineElement> &Pipeline = *PipelineStack.back();
    size_t Pos = Text.find_first_of(",()");
    Pipeline.push_back({Text.substr(0, Pos), {}});

    // If we have a single terminating name, we're done.
    if (Pos == Text.npos)
      break;

    char Sep = Text[Pos];
    Text = Text.substr(Pos + 1);
    if (Sep == ',')
      // Just a name ending in a comma, continue.
      continue;

    if (Sep == '(') {
      // Push the inner pipeline onto the stack to continue processing.
      PipelineStack.push_back(&Pipeline.back().InnerPipeline);
      continue;
    }

    assert(Sep == ')' && "Bogus separator!");
    // When handling the close parenthesis, we greedily consume them to avoid
    // empty strings in the pipeline.
    do {
      // If we try to pop the outer pipeline we have unbalanced parentheses.
      if (PipelineStack.size() == 1)
        return None;

      PipelineStack.pop_back();
    } while (Text.consume_front(")"));

    // Check if we've finished parsing.
    if (Text.empty())
      break;

    // Otherwise, the end of an inner pipeline always has to be followed by
    // a comma, and then we can continue.
    if (!Text.consume_front(","))
      return None;
  }

  if (PipelineStack.size() > 1)
    // Unbalanced paretheses.
    return None;

  assert(PipelineStack.back() == &ResultPipeline &&
         "Wrong pipeline at the bottom of the stack!");
  return {std::move(ResultPipeline)};
}

Error PassBuilder::parseModulePass(ModulePassManager &MPM,
                                   const PipelineElement &E,
                                   bool VerifyEachPass, bool DebugLogging) {
  auto &Name = E.Name;
  auto &InnerPipeline = E.InnerPipeline;

  // First handle complex passes like the pass managers which carry pipelines.
  if (!InnerPipeline.empty()) {
    if (Name == "module") {
      ModulePassManager NestedMPM(DebugLogging);
      if (auto Err = parseModulePassPipeline(NestedMPM, InnerPipeline,
                                             VerifyEachPass, DebugLogging))
        return Err;
      MPM.addPass(std::move(NestedMPM));
      return Error::success();
    }
    if (Name == "cgscc") {
      CGSCCPassManager CGPM(DebugLogging);
      if (auto Err = parseCGSCCPassPipeline(CGPM, InnerPipeline, VerifyEachPass,
                                            DebugLogging))
        return Err;
      MPM.addPass(createModuleToPostOrderCGSCCPassAdaptor(std::move(CGPM)));
      return Error::success();
    }
    if (Name == "function") {
      FunctionPassManager FPM(DebugLogging);
      if (auto Err = parseFunctionPassPipeline(FPM, InnerPipeline,
                                               VerifyEachPass, DebugLogging))
        return Err;
      MPM.addPass(createModuleToFunctionPassAdaptor(std::move(FPM)));
      return Error::success();
    }
    if (auto Count = parseRepeatPassName(Name)) {
      ModulePassManager NestedMPM(DebugLogging);
      if (auto Err = parseModulePassPipeline(NestedMPM, InnerPipeline,
                                             VerifyEachPass, DebugLogging))
        return Err;
      MPM.addPass(createRepeatedPass(*Count, std::move(NestedMPM)));
      return Error::success();
    }

    for (auto &C : ModulePipelineParsingCallbacks)
      if (C(Name, MPM, InnerPipeline))
        return Error::success();

    // Normal passes can't have pipelines.
    return make_error<StringError>(
        formatv("invalid use of '{0}' pass as module pipeline", Name).str(),
        inconvertibleErrorCode());
    ;
  }

  // Manually handle aliases for pre-configured pipeline fragments.
  if (startsWithDefaultPipelineAliasPrefix(Name)) {
    SmallVector<StringRef, 3> Matches;
    if (!DefaultAliasRegex.match(Name, &Matches))
      return make_error<StringError>(
          formatv("unknown default pipeline alias '{0}'", Name).str(),
          inconvertibleErrorCode());

    assert(Matches.size() == 3 && "Must capture two matched strings!");

    OptimizationLevel L = StringSwitch<OptimizationLevel>(Matches[2])
                              .Case("O0", O0)
                              .Case("O1", O1)
                              .Case("O2", O2)
                              .Case("O3", O3)
                              .Case("Os", Os)
                              .Case("Oz", Oz);
    if (L == O0)
      // At O0 we do nothing at all!
      return Error::success();

    if (Matches[1] == "default") {
      MPM.addPass(buildPerModuleDefaultPipeline(L, DebugLogging));
    } else if (Matches[1] == "thinlto-pre-link") {
      MPM.addPass(buildThinLTOPreLinkDefaultPipeline(L, DebugLogging));
    } else if (Matches[1] == "thinlto") {
      MPM.addPass(buildThinLTODefaultPipeline(L, DebugLogging, nullptr));
    } else if (Matches[1] == "lto-pre-link") {
      MPM.addPass(buildLTOPreLinkDefaultPipeline(L, DebugLogging));
    } else {
      assert(Matches[1] == "lto" && "Not one of the matched options!");
      MPM.addPass(buildLTODefaultPipeline(L, DebugLogging, nullptr));
    }
    return Error::success();
  }

  // Finally expand the basic registered passes from the .inc file.
#define MODULE_PASS(NAME, CREATE_PASS)                                         \
  if (Name == NAME) {                                                          \
    MPM.addPass(CREATE_PASS);                                                  \
    return Error::success();                                                   \
  }
#define MODULE_ANALYSIS(NAME, CREATE_PASS)                                     \
  if (Name == "require<" NAME ">") {                                           \
    MPM.addPass(                                                               \
        RequireAnalysisPass<                                                   \
            std::remove_reference<decltype(CREATE_PASS)>::type, Module>());    \
    return Error::success();                                                   \
  }                                                                            \
  if (Name == "invalidate<" NAME ">") {                                        \
    MPM.addPass(InvalidateAnalysisPass<                                        \
                std::remove_reference<decltype(CREATE_PASS)>::type>());        \
    return Error::success();                                                   \
  }
#include "PassRegistry.def"

  for (auto &C : ModulePipelineParsingCallbacks)
    if (C(Name, MPM, InnerPipeline))
      return Error::success();
  return make_error<StringError>(
      formatv("unknown module pass '{0}'", Name).str(),
      inconvertibleErrorCode());
}

Error PassBuilder::parseCGSCCPass(CGSCCPassManager &CGPM,
                                  const PipelineElement &E, bool VerifyEachPass,
                                  bool DebugLogging) {
  auto &Name = E.Name;
  auto &InnerPipeline = E.InnerPipeline;

  // First handle complex passes like the pass managers which carry pipelines.
  if (!InnerPipeline.empty()) {
    if (Name == "cgscc") {
      CGSCCPassManager NestedCGPM(DebugLogging);
      if (auto Err = parseCGSCCPassPipeline(NestedCGPM, InnerPipeline,
                                            VerifyEachPass, DebugLogging))
        return Err;
      // Add the nested pass manager with the appropriate adaptor.
      CGPM.addPass(std::move(NestedCGPM));
      return Error::success();
    }
    if (Name == "function") {
      FunctionPassManager FPM(DebugLogging);
      if (auto Err = parseFunctionPassPipeline(FPM, InnerPipeline,
                                               VerifyEachPass, DebugLogging))
        return Err;
      // Add the nested pass manager with the appropriate adaptor.
      CGPM.addPass(createCGSCCToFunctionPassAdaptor(std::move(FPM)));
      return Error::success();
    }
    if (auto Count = parseRepeatPassName(Name)) {
      CGSCCPassManager NestedCGPM(DebugLogging);
      if (auto Err = parseCGSCCPassPipeline(NestedCGPM, InnerPipeline,
                                            VerifyEachPass, DebugLogging))
        return Err;
      CGPM.addPass(createRepeatedPass(*Count, std::move(NestedCGPM)));
      return Error::success();
    }
    if (auto MaxRepetitions = parseDevirtPassName(Name)) {
      CGSCCPassManager NestedCGPM(DebugLogging);
      if (auto Err = parseCGSCCPassPipeline(NestedCGPM, InnerPipeline,
                                            VerifyEachPass, DebugLogging))
        return Err;
      CGPM.addPass(
          createDevirtSCCRepeatedPass(std::move(NestedCGPM), *MaxRepetitions));
      return Error::success();
    }

    for (auto &C : CGSCCPipelineParsingCallbacks)
      if (C(Name, CGPM, InnerPipeline))
        return Error::success();

    // Normal passes can't have pipelines.
    return make_error<StringError>(
        formatv("invalid use of '{0}' pass as cgscc pipeline", Name).str(),
        inconvertibleErrorCode());
  }

// Now expand the basic registered passes from the .inc file.
#define CGSCC_PASS(NAME, CREATE_PASS)                                          \
  if (Name == NAME) {                                                          \
    CGPM.addPass(CREATE_PASS);                                                 \
    return Error::success();                                                   \
  }
#define CGSCC_ANALYSIS(NAME, CREATE_PASS)                                      \
  if (Name == "require<" NAME ">") {                                           \
    CGPM.addPass(RequireAnalysisPass<                                          \
                 std::remove_reference<decltype(CREATE_PASS)>::type,           \
                 LazyCallGraph::SCC, CGSCCAnalysisManager, LazyCallGraph &,    \
                 CGSCCUpdateResult &>());                                      \
    return Error::success();                                                   \
  }                                                                            \
  if (Name == "invalidate<" NAME ">") {                                        \
    CGPM.addPass(InvalidateAnalysisPass<                                       \
                 std::remove_reference<decltype(CREATE_PASS)>::type>());       \
    return Error::success();                                                   \
  }
#include "PassRegistry.def"

  for (auto &C : CGSCCPipelineParsingCallbacks)
    if (C(Name, CGPM, InnerPipeline))
      return Error::success();
  return make_error<StringError>(
      formatv("unknown cgscc pass '{0}'", Name).str(),
      inconvertibleErrorCode());
}

Error PassBuilder::parseFunctionPass(FunctionPassManager &FPM,
                                     const PipelineElement &E,
                                     bool VerifyEachPass, bool DebugLogging) {
  auto &Name = E.Name;
  auto &InnerPipeline = E.InnerPipeline;

  // First handle complex passes like the pass managers which carry pipelines.
  if (!InnerPipeline.empty()) {
    if (Name == "function") {
      FunctionPassManager NestedFPM(DebugLogging);
      if (auto Err = parseFunctionPassPipeline(NestedFPM, InnerPipeline,
                                               VerifyEachPass, DebugLogging))
        return Err;
      // Add the nested pass manager with the appropriate adaptor.
      FPM.addPass(std::move(NestedFPM));
      return Error::success();
    }
    if (Name == "loop") {
      LoopPassManager LPM(DebugLogging);
      if (auto Err = parseLoopPassPipeline(LPM, InnerPipeline, VerifyEachPass,
                                           DebugLogging))
        return Err;
      // Add the nested pass manager with the appropriate adaptor.
      FPM.addPass(
          createFunctionToLoopPassAdaptor(std::move(LPM), DebugLogging));
      return Error::success();
    }
    if (auto Count = parseRepeatPassName(Name)) {
      FunctionPassManager NestedFPM(DebugLogging);
      if (auto Err = parseFunctionPassPipeline(NestedFPM, InnerPipeline,
                                               VerifyEachPass, DebugLogging))
        return Err;
      FPM.addPass(createRepeatedPass(*Count, std::move(NestedFPM)));
      return Error::success();
    }

    for (auto &C : FunctionPipelineParsingCallbacks)
      if (C(Name, FPM, InnerPipeline))
        return Error::success();

    // Normal passes can't have pipelines.
    return make_error<StringError>(
        formatv("invalid use of '{0}' pass as function pipeline", Name).str(),
        inconvertibleErrorCode());
  }

// Now expand the basic registered passes from the .inc file.
#define FUNCTION_PASS(NAME, CREATE_PASS)                                       \
  if (Name == NAME) {                                                          \
    FPM.addPass(CREATE_PASS);                                                  \
    return Error::success();                                                   \
  }
#define FUNCTION_PASS_WITH_PARAMS(NAME, CREATE_PASS, PARSER)                   \
  if (checkParametrizedPassName(Name, NAME)) {                                 \
    auto Params = parsePassParameters(PARSER, Name, NAME);                     \
    if (!Params)                                                               \
      return Params.takeError();                                               \
    FPM.addPass(CREATE_PASS(Params.get()));                                    \
    return Error::success();                                                   \
  }
#define FUNCTION_ANALYSIS(NAME, CREATE_PASS)                                   \
  if (Name == "require<" NAME ">") {                                           \
    FPM.addPass(                                                               \
        RequireAnalysisPass<                                                   \
            std::remove_reference<decltype(CREATE_PASS)>::type, Function>());  \
    return Error::success();                                                   \
  }                                                                            \
  if (Name == "invalidate<" NAME ">") {                                        \
    FPM.addPass(InvalidateAnalysisPass<                                        \
                std::remove_reference<decltype(CREATE_PASS)>::type>());        \
    return Error::success();                                                   \
  }
#include "PassRegistry.def"

  for (auto &C : FunctionPipelineParsingCallbacks)
    if (C(Name, FPM, InnerPipeline))
      return Error::success();
  return make_error<StringError>(
      formatv("unknown function pass '{0}'", Name).str(),
      inconvertibleErrorCode());
}

Error PassBuilder::parseLoopPass(LoopPassManager &LPM, const PipelineElement &E,
                                 bool VerifyEachPass, bool DebugLogging) {
  StringRef Name = E.Name;
  auto &InnerPipeline = E.InnerPipeline;

  // First handle complex passes like the pass managers which carry pipelines.
  if (!InnerPipeline.empty()) {
    if (Name == "loop") {
      LoopPassManager NestedLPM(DebugLogging);
      if (auto Err = parseLoopPassPipeline(NestedLPM, InnerPipeline,
                                           VerifyEachPass, DebugLogging))
        return Err;
      // Add the nested pass manager with the appropriate adaptor.
      LPM.addPass(std::move(NestedLPM));
      return Error::success();
    }
    if (auto Count = parseRepeatPassName(Name)) {
      LoopPassManager NestedLPM(DebugLogging);
      if (auto Err = parseLoopPassPipeline(NestedLPM, InnerPipeline,
                                           VerifyEachPass, DebugLogging))
        return Err;
      LPM.addPass(createRepeatedPass(*Count, std::move(NestedLPM)));
      return Error::success();
    }

    for (auto &C : LoopPipelineParsingCallbacks)
      if (C(Name, LPM, InnerPipeline))
        return Error::success();

    // Normal passes can't have pipelines.
    return make_error<StringError>(
        formatv("invalid use of '{0}' pass as loop pipeline", Name).str(),
        inconvertibleErrorCode());
  }

// Now expand the basic registered passes from the .inc file.
#define LOOP_PASS(NAME, CREATE_PASS)                                           \
  if (Name == NAME) {                                                          \
    LPM.addPass(CREATE_PASS);                                                  \
    return Error::success();                                                   \
  }
#define LOOP_ANALYSIS(NAME, CREATE_PASS)                                       \
  if (Name == "require<" NAME ">") {                                           \
    LPM.addPass(RequireAnalysisPass<                                           \
                std::remove_reference<decltype(CREATE_PASS)>::type, Loop,      \
                LoopAnalysisManager, LoopStandardAnalysisResults &,            \
                LPMUpdater &>());                                              \
    return Error::success();                                                   \
  }                                                                            \
  if (Name == "invalidate<" NAME ">") {                                        \
    LPM.addPass(InvalidateAnalysisPass<                                        \
                std::remove_reference<decltype(CREATE_PASS)>::type>());        \
    return Error::success();                                                   \
  }
#include "PassRegistry.def"

  for (auto &C : LoopPipelineParsingCallbacks)
    if (C(Name, LPM, InnerPipeline))
      return Error::success();
  return make_error<StringError>(formatv("unknown loop pass '{0}'", Name).str(),
                                 inconvertibleErrorCode());
}

bool PassBuilder::parseAAPassName(AAManager &AA, StringRef Name) {
#define MODULE_ALIAS_ANALYSIS(NAME, CREATE_PASS)                               \
  if (Name == NAME) {                                                          \
    AA.registerModuleAnalysis<                                                 \
        std::remove_reference<decltype(CREATE_PASS)>::type>();                 \
    return true;                                                               \
  }
#define FUNCTION_ALIAS_ANALYSIS(NAME, CREATE_PASS)                             \
  if (Name == NAME) {                                                          \
    AA.registerFunctionAnalysis<                                               \
        std::remove_reference<decltype(CREATE_PASS)>::type>();                 \
    return true;                                                               \
  }
#include "PassRegistry.def"

  for (auto &C : AAParsingCallbacks)
    if (C(Name, AA))
      return true;
  return false;
}

Error PassBuilder::parseLoopPassPipeline(LoopPassManager &LPM,
                                         ArrayRef<PipelineElement> Pipeline,
                                         bool VerifyEachPass,
                                         bool DebugLogging) {
  for (const auto &Element : Pipeline) {
    if (auto Err = parseLoopPass(LPM, Element, VerifyEachPass, DebugLogging))
      return Err;
    // FIXME: No verifier support for Loop passes!
  }
  return Error::success();
}

Error PassBuilder::parseFunctionPassPipeline(FunctionPassManager &FPM,
                                             ArrayRef<PipelineElement> Pipeline,
                                             bool VerifyEachPass,
                                             bool DebugLogging) {
  for (const auto &Element : Pipeline) {
    if (auto Err =
            parseFunctionPass(FPM, Element, VerifyEachPass, DebugLogging))
      return Err;
    if (VerifyEachPass)
      FPM.addPass(VerifierPass());
  }
  return Error::success();
}

Error PassBuilder::parseCGSCCPassPipeline(CGSCCPassManager &CGPM,
                                          ArrayRef<PipelineElement> Pipeline,
                                          bool VerifyEachPass,
                                          bool DebugLogging) {
  for (const auto &Element : Pipeline) {
    if (auto Err = parseCGSCCPass(CGPM, Element, VerifyEachPass, DebugLogging))
      return Err;
    // FIXME: No verifier support for CGSCC passes!
  }
  return Error::success();
}

void PassBuilder::crossRegisterProxies(LoopAnalysisManager &LAM,
                                       FunctionAnalysisManager &FAM,
                                       CGSCCAnalysisManager &CGAM,
                                       ModuleAnalysisManager &MAM) {
  MAM.registerPass([&] { return FunctionAnalysisManagerModuleProxy(FAM); });
  MAM.registerPass([&] { return CGSCCAnalysisManagerModuleProxy(CGAM); });
  CGAM.registerPass([&] { return ModuleAnalysisManagerCGSCCProxy(MAM); });
  FAM.registerPass([&] { return CGSCCAnalysisManagerFunctionProxy(CGAM); });
  FAM.registerPass([&] { return ModuleAnalysisManagerFunctionProxy(MAM); });
  FAM.registerPass([&] { return LoopAnalysisManagerFunctionProxy(LAM); });
  LAM.registerPass([&] { return FunctionAnalysisManagerLoopProxy(FAM); });
}

Error PassBuilder::parseModulePassPipeline(ModulePassManager &MPM,
                                           ArrayRef<PipelineElement> Pipeline,
                                           bool VerifyEachPass,
                                           bool DebugLogging) {
  for (const auto &Element : Pipeline) {
    if (auto Err = parseModulePass(MPM, Element, VerifyEachPass, DebugLogging))
      return Err;
    if (VerifyEachPass)
      MPM.addPass(VerifierPass());
  }
  return Error::success();
}

// Primary pass pipeline description parsing routine for a \c ModulePassManager
// FIXME: Should this routine accept a TargetMachine or require the caller to
// pre-populate the analysis managers with target-specific stuff?
Error PassBuilder::parsePassPipeline(ModulePassManager &MPM,
                                     StringRef PipelineText,
                                     bool VerifyEachPass, bool DebugLogging) {
  auto Pipeline = parsePipelineText(PipelineText);
  if (!Pipeline || Pipeline->empty())
    return make_error<StringError>(
        formatv("invalid pipeline '{0}'", PipelineText).str(),
        inconvertibleErrorCode());

  // If the first name isn't at the module layer, wrap the pipeline up
  // automatically.
  StringRef FirstName = Pipeline->front().Name;

  if (!isModulePassName(FirstName, ModulePipelineParsingCallbacks)) {
    if (isCGSCCPassName(FirstName, CGSCCPipelineParsingCallbacks)) {
      Pipeline = {{"cgscc", std::move(*Pipeline)}};
    } else if (isFunctionPassName(FirstName,
                                  FunctionPipelineParsingCallbacks)) {
      Pipeline = {{"function", std::move(*Pipeline)}};
    } else if (isLoopPassName(FirstName, LoopPipelineParsingCallbacks)) {
      Pipeline = {{"function", {{"loop", std::move(*Pipeline)}}}};
    } else {
      for (auto &C : TopLevelPipelineParsingCallbacks)
        if (C(MPM, *Pipeline, VerifyEachPass, DebugLogging))
          return Error::success();

      // Unknown pass or pipeline name!
      auto &InnerPipeline = Pipeline->front().InnerPipeline;
      return make_error<StringError>(
          formatv("unknown {0} name '{1}'",
                  (InnerPipeline.empty() ? "pass" : "pipeline"), FirstName)
              .str(),
          inconvertibleErrorCode());
    }
  }

  if (auto Err =
          parseModulePassPipeline(MPM, *Pipeline, VerifyEachPass, DebugLogging))
    return Err;
  return Error::success();
}

// Primary pass pipeline description parsing routine for a \c CGSCCPassManager
Error PassBuilder::parsePassPipeline(CGSCCPassManager &CGPM,
                                     StringRef PipelineText,
                                     bool VerifyEachPass, bool DebugLogging) {
  auto Pipeline = parsePipelineText(PipelineText);
  if (!Pipeline || Pipeline->empty())
    return make_error<StringError>(
        formatv("invalid pipeline '{0}'", PipelineText).str(),
        inconvertibleErrorCode());

  StringRef FirstName = Pipeline->front().Name;
  if (!isCGSCCPassName(FirstName, CGSCCPipelineParsingCallbacks))
    return make_error<StringError>(
        formatv("unknown cgscc pass '{0}' in pipeline '{1}'", FirstName,
                PipelineText)
            .str(),
        inconvertibleErrorCode());

  if (auto Err =
          parseCGSCCPassPipeline(CGPM, *Pipeline, VerifyEachPass, DebugLogging))
    return Err;
  return Error::success();
}

// Primary pass pipeline description parsing routine for a \c
// FunctionPassManager
Error PassBuilder::parsePassPipeline(FunctionPassManager &FPM,
                                     StringRef PipelineText,
                                     bool VerifyEachPass, bool DebugLogging) {
  auto Pipeline = parsePipelineText(PipelineText);
  if (!Pipeline || Pipeline->empty())
    return make_error<StringError>(
        formatv("invalid pipeline '{0}'", PipelineText).str(),
        inconvertibleErrorCode());

  StringRef FirstName = Pipeline->front().Name;
  if (!isFunctionPassName(FirstName, FunctionPipelineParsingCallbacks))
    return make_error<StringError>(
        formatv("unknown function pass '{0}' in pipeline '{1}'", FirstName,
                PipelineText)
            .str(),
        inconvertibleErrorCode());

  if (auto Err = parseFunctionPassPipeline(FPM, *Pipeline, VerifyEachPass,
                                           DebugLogging))
    return Err;
  return Error::success();
}

// Primary pass pipeline description parsing routine for a \c LoopPassManager
Error PassBuilder::parsePassPipeline(LoopPassManager &CGPM,
                                     StringRef PipelineText,
                                     bool VerifyEachPass, bool DebugLogging) {
  auto Pipeline = parsePipelineText(PipelineText);
  if (!Pipeline || Pipeline->empty())
    return make_error<StringError>(
        formatv("invalid pipeline '{0}'", PipelineText).str(),
        inconvertibleErrorCode());

  if (auto Err =
          parseLoopPassPipeline(CGPM, *Pipeline, VerifyEachPass, DebugLogging))
    return Err;

  return Error::success();
}

Error PassBuilder::parseAAPipeline(AAManager &AA, StringRef PipelineText) {
  // If the pipeline just consists of the word 'default' just replace the AA
  // manager with our default one.
  if (PipelineText == "default") {
    AA = buildDefaultAAPipeline();
    return Error::success();
  }

  while (!PipelineText.empty()) {
    StringRef Name;
    std::tie(Name, PipelineText) = PipelineText.split(',');
    if (!parseAAPassName(AA, Name))
      return make_error<StringError>(
          formatv("unknown alias analysis name '{0}'", Name).str(),
          inconvertibleErrorCode());
  }

  return Error::success();
}<|MERGE_RESOLUTION|>--- conflicted
+++ resolved
@@ -954,14 +954,6 @@
   // FIXME: Is this really an optimization rather than a canonicalization?
   MPM.addPass(ReversePostOrderFunctionAttrsPass());
 
-<<<<<<< HEAD
-#if INTEL_CUSTOMIZATION
-  if (EnableAndersen) {
-    // Andersen's IP alias analysis
-    MPM.addPass(RequireAnalysisPass<AndersensAA, Module>());
-  }
-#endif // INTEL_CUSTOMIZATION
-=======
   // Do a post inline PGO instrumentation and use pass. This is a context
   // sensitive PGO pass. We don't want to do this in LTOPreLink phrase as
   // cross-module inline has not been done yet. The context sensitive
@@ -976,8 +968,13 @@
                         /* IsCS */ true, PGOOpt->ProfileFile,
                         PGOOpt->ProfileRemappingFile);
   }
->>>>>>> 0125e448
-
+
+#if INTEL_CUSTOMIZATION
+  if (EnableAndersen) {
+    // Andersen's IP alias analysis
+    MPM.addPass(RequireAnalysisPass<AndersensAA, Module>());
+  }
+#endif // INTEL_CUSTOMIZATION
   // Re-require GloblasAA here prior to function passes. This is particularly
   // useful as the above will have inlined, DCE'ed, and function-attr
   // propagated everything. We should at this point have a reasonably minimal
@@ -1213,7 +1210,6 @@
                                             bool DebugLogging) {
   assert(Level != O0 && "Must request optimizations for the default pipeline!");
   // FIXME: We should use a customized pre-link pipeline!
-<<<<<<< HEAD
 #if INTEL_CUSTOMIZATION
   PrepareForLTO = true;
   auto RV = buildPerModuleDefaultPipeline(Level, DebugLogging,
@@ -1221,10 +1217,6 @@
   PrepareForLTO = false;
   return RV;
 #endif // INTEL_CUSTOMIZATION
-=======
-  return buildPerModuleDefaultPipeline(Level, DebugLogging,
-                                       /* LTOPreLink */true);
->>>>>>> 0125e448
 }
 
 ModulePassManager
@@ -1296,7 +1288,6 @@
   // FIXME: Is this really an optimization rather than a canonicalization?
   MPM.addPass(ReversePostOrderFunctionAttrsPass());
 
-<<<<<<< HEAD
 #if INTEL_CUSTOMIZATION
 #if INTEL_INCLUDE_DTRANS
   if (EnableDTrans) {
@@ -1311,10 +1302,7 @@
   MPM.addPass(OptimizeDynamicCastsPass());
 #endif // INTEL_CUSTOMIZATION
 
-  // Use inragne annotations on GEP indices to split globals where beneficial.
-=======
   // Use in-range annotations on GEP indices to split globals where beneficial.
->>>>>>> 0125e448
   MPM.addPass(GlobalSplitPass());
 
   // Run whole program optimization of virtual call when the list of callees
@@ -1443,17 +1431,14 @@
   // Break up allocas
   FPM.addPass(SROA());
 
-<<<<<<< HEAD
 #if INTEL_CUSTOMIZATION
   if (EnableInlineAggAnalysis) {
     FPM.addPass(AggInlAAPass());
   }
 #endif // INTEL_CUSTOMIZATION
-=======
   // LTO provides additional opportunities for tailcall elimination due to
   // link-time inlining, and visibility of nocapture attribute.
   FPM.addPass(TailCallElimPass());
->>>>>>> 0125e448
 
   // Run a few AA driver optimizations here and now to cleanup the code.
   MPM.addPass(createModuleToFunctionPassAdaptor(std::move(FPM)));
