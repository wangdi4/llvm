--- conflicted
+++ resolved
@@ -530,18 +530,17 @@
   CallGraphProfile = true;
   MergeFunctions = false;
 }
-<<<<<<< HEAD
-=======
 #if INTEL_CUSTOMIZATION
 extern cl::opt<bool> ConvertToSubs;
+#endif // INTEL_CUSTOMIZATION
+namespace llvm {
+#if INTEL_CUSTOMIZATION
 extern cl::opt<bool> RunLoopOptFrameworkOnly;
 enum class LoopOptMode { None, LightWeight, Full };
 extern cl::opt<LoopOptMode> RunLoopOpts;
 #endif // INTEL_CUSTOMIZATION
 extern cl::opt<bool> ExtraVectorizerPasses;
->>>>>>> c0eafa38
-
-namespace llvm {
+
 extern cl::opt<unsigned> MaxDevirtIterations;
 extern cl::opt<bool> EnableConstraintElimination;
 extern cl::opt<bool> EnableGVNHoist;
