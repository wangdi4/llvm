--- conflicted
+++ resolved
@@ -406,9 +406,6 @@
 using namespace llvm;
 using namespace llvm::llvm_intel_wp_analysis;  // INTEL
 
-<<<<<<< HEAD
-extern cl::opt<unsigned> MaxDevirtIterations;
-
 #if INTEL_CUSTOMIZATION
 // Enable the partial inlining during LTO
 static cl::opt<bool>
@@ -417,8 +414,6 @@
                        cl::desc("Run LTO Partial inlinining pass"));
 #endif // INTEL_CUSTOMIZATION
 
-=======
->>>>>>> d8aba75a
 static cl::opt<InliningAdvisorMode> UseInlineAdvisor(
     "enable-ml-inliner", cl::init(InliningAdvisorMode::Default), cl::Hidden,
     cl::desc("Enable ML policy for inliner. Currently trained for -Oz only"),
