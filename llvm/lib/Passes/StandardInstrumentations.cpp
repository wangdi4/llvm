//===- Standard pass instrumentations handling ----------------*- C++ -*--===//
//
//                     The LLVM Compiler Infrastructure
//
// This file is distributed under the University of Illinois Open Source
// License. See LICENSE.TXT for details.
//
//===----------------------------------------------------------------------===//
/// \file
///
/// This file defines IR-printing pass instrumentation callbacks as well as
/// StandardInstrumentations class that manages standard pass instrumentations.
///
//===----------------------------------------------------------------------===//

#include "llvm/Passes/StandardInstrumentations.h"
#include "llvm/ADT/Optional.h"
#include "llvm/Analysis/CallGraphSCCPass.h"
#include "llvm/Analysis/LazyCallGraph.h"
#include "llvm/Analysis/LoopInfo.h"
#include "llvm/IR/Function.h"
#include "llvm/IR/IRPrintingPasses.h"
#include "llvm/IR/Module.h"
#include "llvm/IR/PassInstrumentation.h"
#include "llvm/Support/Debug.h"
#include "llvm/Support/FormatVariadic.h"
#include "llvm/Support/raw_ostream.h"

using namespace llvm;

namespace {

/// Extracting Module out of \p IR unit. Also fills a textual description
/// of \p IR for use in header when printing.
Optional<std::pair<const Module *, std::string>> unwrapModule(Any IR) {
  if (any_isa<const Module *>(IR))
    return std::make_pair(any_cast<const Module *>(IR), std::string());

<<<<<<< HEAD
/// Generic IR-printing helper that unpacks a pointer to IRUnit wrapped into
/// llvm::Any and does actual print job.
void unwrapAndPrint(StringRef Banner, Any IR) {
#if !defined(NDEBUG) || defined(LLVM_ENABLE_DUMP) // INTEL
  SmallString<40> Extra{"\n"};
  const Module *M = nullptr;
  if (any_isa<const Module *>(IR)) {
    M = any_cast<const Module *>(IR);
  } else if (any_isa<const Function *>(IR)) {
=======
  if (any_isa<const Function *>(IR)) {
>>>>>>> 6bc98ad7
    const Function *F = any_cast<const Function *>(IR);
    if (!llvm::isFunctionInPrintList(F->getName()))
      return None;
    const Module *M = F->getParent();
    return std::make_pair(M, formatv(" (function: {0})", F->getName()).str());
  }

  if (any_isa<const LazyCallGraph::SCC *>(IR)) {
    const LazyCallGraph::SCC *C = any_cast<const LazyCallGraph::SCC *>(IR);
    for (const LazyCallGraph::Node &N : *C) {
      const Function &F = N.getFunction();
      if (!F.isDeclaration() && isFunctionInPrintList(F.getName())) {
        const Module *M = F.getParent();
        return std::make_pair(M, formatv(" (scc: {0})", C->getName()).str());
      }
    }
    return None;
  }

  if (any_isa<const Loop *>(IR)) {
    const Loop *L = any_cast<const Loop *>(IR);
    const Function *F = L->getHeader()->getParent();
    if (!isFunctionInPrintList(F->getName()))
      return None;
    const Module *M = F->getParent();
    std::string LoopName;
    raw_string_ostream ss(LoopName);
    L->getHeader()->printAsOperand(ss, false);
    return std::make_pair(M, formatv(" (loop: {0})", ss.str()).str());
  }

  llvm_unreachable("Unknown IR unit");
}

void printIR(const Module *M, StringRef Banner, StringRef Extra = StringRef()) {
  dbgs() << Banner << Extra << "\n";
  M->print(dbgs(), nullptr, false);
}
void printIR(const Function *F, StringRef Banner,
             StringRef Extra = StringRef()) {
  if (!llvm::isFunctionInPrintList(F->getName()))
    return;
  dbgs() << Banner << Extra << "\n" << static_cast<const Value &>(*F);
}
void printIR(const LazyCallGraph::SCC *C, StringRef Banner,
             StringRef Extra = StringRef()) {
  bool BannerPrinted = false;
  for (const LazyCallGraph::Node &N : *C) {
    const Function &F = N.getFunction();
    if (!F.isDeclaration() && llvm::isFunctionInPrintList(F.getName())) {
      if (!BannerPrinted) {
        dbgs() << Banner << Extra << "\n";
        BannerPrinted = true;
      }
      F.print(dbgs());
    }
  }
}
void printIR(const Loop *L, StringRef Banner) {
  const Function *F = L->getHeader()->getParent();
  if (!llvm::isFunctionInPrintList(F->getName()))
    return;
  llvm::printLoop(const_cast<Loop &>(*L), dbgs(), Banner);
}

/// Generic IR-printing helper that unpacks a pointer to IRUnit wrapped into
/// llvm::Any and does actual print job.
void unwrapAndPrint(Any IR, StringRef Banner, bool ForceModule = false) {
  if (ForceModule) {
    if (auto UnwrappedModule = unwrapModule(IR))
      printIR(UnwrappedModule->first, Banner, UnwrappedModule->second);
    return;
  }
<<<<<<< HEAD
#endif //!defined(NDEBUG) || defined(LLVM_ENABLE_DUMP) // INTEL
}

bool printBeforePass(StringRef PassID, Any IR) {
#if !defined(NDEBUG) || defined(LLVM_ENABLE_DUMP) // INTEL
  if (!llvm::shouldPrintBeforePass(PassID))
    return true;
=======

  if (any_isa<const Module *>(IR)) {
    const Module *M = any_cast<const Module *>(IR);
    assert(M && "module should be valid for printing");
    printIR(M, Banner);
    return;
  }

  if (any_isa<const Function *>(IR)) {
    const Function *F = any_cast<const Function *>(IR);
    assert(F && "function should be valid for printing");
    printIR(F, Banner);
    return;
  }

  if (any_isa<const LazyCallGraph::SCC *>(IR)) {
    const LazyCallGraph::SCC *C = any_cast<const LazyCallGraph::SCC *>(IR);
    assert(C && "scc should be valid for printing");
    std::string Extra = formatv(" (scc: {0})", C->getName());
    printIR(C, Banner, Extra);
    return;
  }

  if (any_isa<const Loop *>(IR)) {
    const Loop *L = any_cast<const Loop *>(IR);
    assert(L && "Loop should be valid for printing");
    printIR(L, Banner);
    return;
  }
  llvm_unreachable("Unknown wrapped IR type");
}

} // namespace
>>>>>>> 6bc98ad7

PrintIRInstrumentation::~PrintIRInstrumentation() {
  assert(ModuleDescStack.empty() && "ModuleDescStack is not empty at exit");
}

void PrintIRInstrumentation::pushModuleDesc(StringRef PassID, Any IR) {
  assert(StoreModuleDesc);
  const Module *M = nullptr;
  std::string Extra;
  if (auto UnwrappedModule = unwrapModule(IR))
    std::tie(M, Extra) = UnwrappedModule.getValue();
  ModuleDescStack.emplace_back(M, Extra, PassID);
}

PrintIRInstrumentation::PrintModuleDesc
PrintIRInstrumentation::popModuleDesc(StringRef PassID) {
  assert(!ModuleDescStack.empty() && "empty ModuleDescStack");
  PrintModuleDesc ModuleDesc = ModuleDescStack.pop_back_val();
  assert(std::get<2>(ModuleDesc).equals(PassID) && "malformed ModuleDescStack");
  return ModuleDesc;
}

bool PrintIRInstrumentation::printBeforePass(StringRef PassID, Any IR) {
  if (PassID.startswith("PassManager<") || PassID.contains("PassAdaptor<"))
    return true;

  // Saving Module for AfterPassInvalidated operations.
  // Note: here we rely on a fact that we do not change modules while
  // traversing the pipeline, so the latest captured module is good
  // for all print operations that has not happen yet.
  if (StoreModuleDesc && llvm::shouldPrintAfterPass(PassID))
    pushModuleDesc(PassID, IR);

  if (!llvm::shouldPrintBeforePass(PassID))
    return true;

  SmallString<20> Banner = formatv("*** IR Dump Before {0} ***", PassID);
<<<<<<< HEAD
  unwrapAndPrint(Banner, IR);
#endif //!defined(NDEBUG) || defined(LLVM_ENABLE_DUMP) // INTEL
  return true;
}

void printAfterPass(StringRef PassID, Any IR) {
#if !defined(NDEBUG) || defined(LLVM_ENABLE_DUMP) // INTEL
=======
  unwrapAndPrint(IR, Banner, llvm::forcePrintModuleIR());
  return true;
}

void PrintIRInstrumentation::printAfterPass(StringRef PassID, Any IR) {
  if (PassID.startswith("PassManager<") || PassID.contains("PassAdaptor<"))
    return;

>>>>>>> 6bc98ad7
  if (!llvm::shouldPrintAfterPass(PassID))
    return;

  if (StoreModuleDesc)
    popModuleDesc(PassID);

  SmallString<20> Banner = formatv("*** IR Dump After {0} ***", PassID);
  unwrapAndPrint(IR, Banner, llvm::forcePrintModuleIR());
}

void PrintIRInstrumentation::printAfterPassInvalidated(StringRef PassID) {
  if (!StoreModuleDesc || !llvm::shouldPrintAfterPass(PassID))
    return;

  if (PassID.startswith("PassManager<") || PassID.contains("PassAdaptor<"))
    return;

<<<<<<< HEAD
  SmallString<20> Banner = formatv("*** IR Dump After {0} ***", PassID);
  unwrapAndPrint(Banner, IR);
  return;
#endif //!defined(NDEBUG) || defined(LLVM_ENABLE_DUMP) // INTEL
=======
  const Module *M;
  std::string Extra;
  StringRef StoredPassID;
  std::tie(M, Extra, StoredPassID) = popModuleDesc(PassID);
  // Additional filtering (e.g. -filter-print-func) can lead to module
  // printing being skipped.
  if (!M)
    return;

  SmallString<20> Banner =
      formatv("*** IR Dump After {0} *** invalidated: ", PassID);
  printIR(M, Banner, Extra);
}

void PrintIRInstrumentation::registerCallbacks(
    PassInstrumentationCallbacks &PIC) {
  // BeforePass callback is not just for printing, it also saves a Module
  // for later use in AfterPassInvalidated.
  StoreModuleDesc = llvm::forcePrintModuleIR() && llvm::shouldPrintAfterPass();
  if (llvm::shouldPrintBeforePass() || StoreModuleDesc)
    PIC.registerBeforePassCallback(
        [this](StringRef P, Any IR) { return this->printBeforePass(P, IR); });

  if (llvm::shouldPrintAfterPass()) {
    PIC.registerAfterPassCallback(
        [this](StringRef P, Any IR) { this->printAfterPass(P, IR); });
    PIC.registerAfterPassInvalidatedCallback(
        [this](StringRef P) { this->printAfterPassInvalidated(P); });
  }
>>>>>>> 6bc98ad7
}

void StandardInstrumentations::registerCallbacks(
    PassInstrumentationCallbacks &PIC) {
<<<<<<< HEAD
#if !defined(NDEBUG) || defined(LLVM_ENABLE_DUMP) // INTEL
  if (llvm::shouldPrintBeforePass())
    PIC.registerBeforePassCallback(PrintIR::printBeforePass);
  if (llvm::shouldPrintAfterPass())
    PIC.registerAfterPassCallback(PrintIR::printAfterPass);
#endif //!defined(NDEBUG) || defined(LLVM_ENABLE_DUMP) // INTEL
=======
  PrintIR.registerCallbacks(PIC);
>>>>>>> 6bc98ad7
  TimePasses.registerCallbacks(PIC);
}<|MERGE_RESOLUTION|>--- conflicted
+++ resolved
@@ -33,22 +33,11 @@
 /// Extracting Module out of \p IR unit. Also fills a textual description
 /// of \p IR for use in header when printing.
 Optional<std::pair<const Module *, std::string>> unwrapModule(Any IR) {
+#if !defined(NDEBUG) || defined(LLVM_ENABLE_DUMP) // INTEL
   if (any_isa<const Module *>(IR))
     return std::make_pair(any_cast<const Module *>(IR), std::string());
 
-<<<<<<< HEAD
-/// Generic IR-printing helper that unpacks a pointer to IRUnit wrapped into
-/// llvm::Any and does actual print job.
-void unwrapAndPrint(StringRef Banner, Any IR) {
-#if !defined(NDEBUG) || defined(LLVM_ENABLE_DUMP) // INTEL
-  SmallString<40> Extra{"\n"};
-  const Module *M = nullptr;
-  if (any_isa<const Module *>(IR)) {
-    M = any_cast<const Module *>(IR);
-  } else if (any_isa<const Function *>(IR)) {
-=======
   if (any_isa<const Function *>(IR)) {
->>>>>>> 6bc98ad7
     const Function *F = any_cast<const Function *>(IR);
     if (!llvm::isFunctionInPrintList(F->getName()))
       return None;
@@ -79,22 +68,28 @@
     L->getHeader()->printAsOperand(ss, false);
     return std::make_pair(M, formatv(" (loop: {0})", ss.str()).str());
   }
+#endif //!defined(NDEBUG) || defined(LLVM_ENABLE_DUMP) // INTEL
 
   llvm_unreachable("Unknown IR unit");
 }
 
 void printIR(const Module *M, StringRef Banner, StringRef Extra = StringRef()) {
+#if !defined(NDEBUG) || defined(LLVM_ENABLE_DUMP) // INTEL
   dbgs() << Banner << Extra << "\n";
   M->print(dbgs(), nullptr, false);
+#endif //!defined(NDEBUG) || defined(LLVM_ENABLE_DUMP) // INTEL
 }
 void printIR(const Function *F, StringRef Banner,
              StringRef Extra = StringRef()) {
+#if !defined(NDEBUG) || defined(LLVM_ENABLE_DUMP) // INTEL
   if (!llvm::isFunctionInPrintList(F->getName()))
     return;
   dbgs() << Banner << Extra << "\n" << static_cast<const Value &>(*F);
+#endif //!defined(NDEBUG) || defined(LLVM_ENABLE_DUMP) // INTEL
 }
 void printIR(const LazyCallGraph::SCC *C, StringRef Banner,
              StringRef Extra = StringRef()) {
+#if !defined(NDEBUG) || defined(LLVM_ENABLE_DUMP) // INTEL
   bool BannerPrinted = false;
   for (const LazyCallGraph::Node &N : *C) {
     const Function &F = N.getFunction();
@@ -106,31 +101,26 @@
       F.print(dbgs());
     }
   }
+#endif //!defined(NDEBUG) || defined(LLVM_ENABLE_DUMP) // INTEL
 }
 void printIR(const Loop *L, StringRef Banner) {
+#if !defined(NDEBUG) || defined(LLVM_ENABLE_DUMP) // INTEL
   const Function *F = L->getHeader()->getParent();
   if (!llvm::isFunctionInPrintList(F->getName()))
     return;
   llvm::printLoop(const_cast<Loop &>(*L), dbgs(), Banner);
+#endif //!defined(NDEBUG) || defined(LLVM_ENABLE_DUMP) // INTEL
 }
 
 /// Generic IR-printing helper that unpacks a pointer to IRUnit wrapped into
 /// llvm::Any and does actual print job.
 void unwrapAndPrint(Any IR, StringRef Banner, bool ForceModule = false) {
+#if !defined(NDEBUG) || defined(LLVM_ENABLE_DUMP) // INTEL
   if (ForceModule) {
     if (auto UnwrappedModule = unwrapModule(IR))
       printIR(UnwrappedModule->first, Banner, UnwrappedModule->second);
     return;
   }
-<<<<<<< HEAD
-#endif //!defined(NDEBUG) || defined(LLVM_ENABLE_DUMP) // INTEL
-}
-
-bool printBeforePass(StringRef PassID, Any IR) {
-#if !defined(NDEBUG) || defined(LLVM_ENABLE_DUMP) // INTEL
-  if (!llvm::shouldPrintBeforePass(PassID))
-    return true;
-=======
 
   if (any_isa<const Module *>(IR)) {
     const Module *M = any_cast<const Module *>(IR);
@@ -161,33 +151,42 @@
     return;
   }
   llvm_unreachable("Unknown wrapped IR type");
+#endif //!defined(NDEBUG) || defined(LLVM_ENABLE_DUMP) // INTEL
 }
 
 } // namespace
->>>>>>> 6bc98ad7
 
 PrintIRInstrumentation::~PrintIRInstrumentation() {
+#if !defined(NDEBUG) || defined(LLVM_ENABLE_DUMP) // INTEL
   assert(ModuleDescStack.empty() && "ModuleDescStack is not empty at exit");
+#endif //!defined(NDEBUG) || defined(LLVM_ENABLE_DUMP) // INTEL
 }
 
 void PrintIRInstrumentation::pushModuleDesc(StringRef PassID, Any IR) {
+#if !defined(NDEBUG) || defined(LLVM_ENABLE_DUMP) // INTEL
   assert(StoreModuleDesc);
   const Module *M = nullptr;
   std::string Extra;
   if (auto UnwrappedModule = unwrapModule(IR))
     std::tie(M, Extra) = UnwrappedModule.getValue();
   ModuleDescStack.emplace_back(M, Extra, PassID);
+#endif //!defined(NDEBUG) || defined(LLVM_ENABLE_DUMP) // INTEL
 }
 
 PrintIRInstrumentation::PrintModuleDesc
 PrintIRInstrumentation::popModuleDesc(StringRef PassID) {
+#if !defined(NDEBUG) || defined(LLVM_ENABLE_DUMP) // INTEL
   assert(!ModuleDescStack.empty() && "empty ModuleDescStack");
+#endif //!defined(NDEBUG) || defined(LLVM_ENABLE_DUMP) // INTEL
   PrintModuleDesc ModuleDesc = ModuleDescStack.pop_back_val();
+#if !defined(NDEBUG) || defined(LLVM_ENABLE_DUMP) // INTEL
   assert(std::get<2>(ModuleDesc).equals(PassID) && "malformed ModuleDescStack");
+#endif //!defined(NDEBUG) || defined(LLVM_ENABLE_DUMP) // INTEL
   return ModuleDesc;
 }
 
 bool PrintIRInstrumentation::printBeforePass(StringRef PassID, Any IR) {
+#if !defined(NDEBUG) || defined(LLVM_ENABLE_DUMP) // INTEL
   if (PassID.startswith("PassManager<") || PassID.contains("PassAdaptor<"))
     return true;
 
@@ -202,24 +201,16 @@
     return true;
 
   SmallString<20> Banner = formatv("*** IR Dump Before {0} ***", PassID);
-<<<<<<< HEAD
-  unwrapAndPrint(Banner, IR);
+  unwrapAndPrint(IR, Banner, llvm::forcePrintModuleIR());
 #endif //!defined(NDEBUG) || defined(LLVM_ENABLE_DUMP) // INTEL
   return true;
 }
 
-void printAfterPass(StringRef PassID, Any IR) {
-#if !defined(NDEBUG) || defined(LLVM_ENABLE_DUMP) // INTEL
-=======
-  unwrapAndPrint(IR, Banner, llvm::forcePrintModuleIR());
-  return true;
-}
-
 void PrintIRInstrumentation::printAfterPass(StringRef PassID, Any IR) {
+#if !defined(NDEBUG) || defined(LLVM_ENABLE_DUMP) // INTEL
   if (PassID.startswith("PassManager<") || PassID.contains("PassAdaptor<"))
     return;
 
->>>>>>> 6bc98ad7
   if (!llvm::shouldPrintAfterPass(PassID))
     return;
 
@@ -228,21 +219,17 @@
 
   SmallString<20> Banner = formatv("*** IR Dump After {0} ***", PassID);
   unwrapAndPrint(IR, Banner, llvm::forcePrintModuleIR());
+#endif //!defined(NDEBUG) || defined(LLVM_ENABLE_DUMP) // INTEL
 }
 
 void PrintIRInstrumentation::printAfterPassInvalidated(StringRef PassID) {
+#if !defined(NDEBUG) || defined(LLVM_ENABLE_DUMP) // INTEL
   if (!StoreModuleDesc || !llvm::shouldPrintAfterPass(PassID))
     return;
 
   if (PassID.startswith("PassManager<") || PassID.contains("PassAdaptor<"))
     return;
 
-<<<<<<< HEAD
-  SmallString<20> Banner = formatv("*** IR Dump After {0} ***", PassID);
-  unwrapAndPrint(Banner, IR);
-  return;
-#endif //!defined(NDEBUG) || defined(LLVM_ENABLE_DUMP) // INTEL
-=======
   const Module *M;
   std::string Extra;
   StringRef StoredPassID;
@@ -255,10 +242,12 @@
   SmallString<20> Banner =
       formatv("*** IR Dump After {0} *** invalidated: ", PassID);
   printIR(M, Banner, Extra);
+#endif //!defined(NDEBUG) || defined(LLVM_ENABLE_DUMP) // INTEL
 }
 
 void PrintIRInstrumentation::registerCallbacks(
     PassInstrumentationCallbacks &PIC) {
+#if !defined(NDEBUG) || defined(LLVM_ENABLE_DUMP) // INTEL
   // BeforePass callback is not just for printing, it also saves a Module
   // for later use in AfterPassInvalidated.
   StoreModuleDesc = llvm::forcePrintModuleIR() && llvm::shouldPrintAfterPass();
@@ -272,20 +261,13 @@
     PIC.registerAfterPassInvalidatedCallback(
         [this](StringRef P) { this->printAfterPassInvalidated(P); });
   }
->>>>>>> 6bc98ad7
+#endif //!defined(NDEBUG) || defined(LLVM_ENABLE_DUMP) // INTEL
 }
 
 void StandardInstrumentations::registerCallbacks(
     PassInstrumentationCallbacks &PIC) {
-<<<<<<< HEAD
-#if !defined(NDEBUG) || defined(LLVM_ENABLE_DUMP) // INTEL
-  if (llvm::shouldPrintBeforePass())
-    PIC.registerBeforePassCallback(PrintIR::printBeforePass);
-  if (llvm::shouldPrintAfterPass())
-    PIC.registerAfterPassCallback(PrintIR::printAfterPass);
-#endif //!defined(NDEBUG) || defined(LLVM_ENABLE_DUMP) // INTEL
-=======
+#if !defined(NDEBUG) || defined(LLVM_ENABLE_DUMP) // INTEL
   PrintIR.registerCallbacks(PIC);
->>>>>>> 6bc98ad7
+#endif //!defined(NDEBUG) || defined(LLVM_ENABLE_DUMP) // INTEL
   TimePasses.registerCallbacks(PIC);
 }