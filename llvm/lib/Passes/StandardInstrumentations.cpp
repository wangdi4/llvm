--- conflicted
+++ resolved
@@ -62,15 +62,6 @@
 using namespace llvm;
 
 #if INTEL_PRODUCT_RELEASE
-<<<<<<< HEAD
-extern cl::opt<bool> EnableDTrans;
-#endif // INTEL_PRODUCT_RELEASE
-
-cl::opt<bool> PreservedCFGCheckerInstrumentation::VerifyPreservedCFG(
-    "verify-cfg-preserved", cl::Hidden,
-#ifdef NDEBUG
-    cl::init(false)
-=======
 #if INTEL_FEATURE_SW_DTRANS
 extern cl::opt<bool> EnableDTrans;
 #endif // INTEL_FEATURE_SW_DTRANS
@@ -79,7 +70,6 @@
                                                 cl::Hidden,
 #ifdef EXPENSIVE_CHECKS
                                                 cl::init(true)
->>>>>>> 5a805999
 #else
                                                 cl::init(false)
 #endif
@@ -961,17 +951,11 @@
 
 bool OptPassGateInstrumentation::shouldRun(StringRef PassName, Any IR) {
 #if INTEL_PRODUCT_RELEASE
-<<<<<<< HEAD
-  // opt-bisect is disabled when DTrans is enabled.
-  if (EnableDTrans)
-    return true;
-=======
 #if INTEL_FEATURE_SW_DTRANS
   // opt-bisect is disabled when DTrans is enabled.
   if (EnableDTrans)
     return true;
 #endif // INTEL_FEATURE_SW_DTRANS
->>>>>>> 5a805999
 #endif // INTEL_PRODUCT_RELEASE
 
   if (isIgnored(PassName))
