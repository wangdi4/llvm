--- conflicted
+++ resolved
@@ -1215,21 +1215,16 @@
 StandardInstrumentations::StandardInstrumentations(bool DebugLogging,
                                                    bool VerifyEach)
     : PrintPass(DebugLogging), OptNone(DebugLogging),
-<<<<<<< HEAD
 #if INTEL_CUSTOMIZATION
 #if !defined(NDEBUG) || defined(LLVM_ENABLE_DUMP)
-      PrintChangedIR(PrintChanged != PrintChangedQuiet),
+      PrintChangedIR(PrintChanged != ChangePrinter::PrintChangedQuiet),
+      PrintChangedDiff(PrintChanged != ChangePrinter::PrintChangedDiffQuiet),
 #else //!defined(NDEBUG) || defined(LLVM_ENABLE_DUMP)
       PrintChangedIR(false),
+      PrintChangedDiff(false),
 #endif //!defined(NDEBUG) || defined(LLVM_ENABLE_DUMP)
-      Verify(DebugLogging),
 #endif // INTEL_CUSTOMIZATION
-      VerifyEach(VerifyEach) {}
-=======
-      PrintChangedIR(PrintChanged == ChangePrinter::PrintChangedVerbose),
-      PrintChangedDiff(PrintChanged == ChangePrinter::PrintChangedDiffVerbose),
       Verify(DebugLogging), VerifyEach(VerifyEach) {}
->>>>>>> 4b661b40
 
 void StandardInstrumentations::registerCallbacks(
     PassInstrumentationCallbacks &PIC) {
