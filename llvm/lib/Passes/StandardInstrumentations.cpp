//===- Standard pass instrumentations handling ----------------*- C++ -*--===//
//
// Part of the LLVM Project, under the Apache License v2.0 with LLVM Exceptions.
// See https://llvm.org/LICENSE.txt for license information.
// SPDX-License-Identifier: Apache-2.0 WITH LLVM-exception
//
//===----------------------------------------------------------------------===//
/// \file
///
/// This file defines IR-printing pass instrumentation callbacks as well as
/// StandardInstrumentations class that manages standard pass instrumentations.
///
//===----------------------------------------------------------------------===//

#include "llvm/Passes/StandardInstrumentations.h"
#include "llvm/ADT/Any.h"
#include "llvm/ADT/Optional.h"
#include "llvm/ADT/StringRef.h"
#include "llvm/Analysis/CallGraphSCCPass.h"
#include "llvm/Analysis/LazyCallGraph.h"
#include "llvm/Analysis/LoopInfo.h"
#include "llvm/IR/Function.h"
#include "llvm/IR/LegacyPassManager.h"
#include "llvm/IR/Module.h"
#include "llvm/IR/PassInstrumentation.h"
#include "llvm/IR/PassManager.h"
#include "llvm/IR/PrintPasses.h"
#include "llvm/IR/Verifier.h"
#include "llvm/Support/CommandLine.h"
#include "llvm/Support/Debug.h"
#include "llvm/Support/FormatVariadic.h"
#include "llvm/Support/MemoryBuffer.h"
#include "llvm/Support/Program.h"
#include "llvm/Support/raw_ostream.h"
#include <unordered_set>
#include <vector>

using namespace llvm;

cl::opt<bool> PreservedCFGCheckerInstrumentation::VerifyPreservedCFG(
    "verify-cfg-preserved", cl::Hidden,
#ifdef NDEBUG
    cl::init(false));
#else
    cl::init(true));
#endif

// FIXME: Change `-debug-pass-manager` from boolean to enum type. Similar to
// `-debug-pass` in legacy PM.
static cl::opt<bool>
    DebugPMVerbose("debug-pass-manager-verbose", cl::Hidden, cl::init(false),
                   cl::desc("Print all pass management debugging information. "
                            "`-debug-pass-manager` must also be specified"));

<<<<<<< HEAD
#if !defined(NDEBUG) || defined(LLVM_ENABLE_DUMP) // INTEL
=======
static cl::opt<bool>
    DebugPassStructure("debug-pass-structure", cl::Hidden, cl::init(false),
                       cl::desc("Print pass structure information."));

>>>>>>> 6a0283d0
// An option that prints out the IR after passes, similar to
// -print-after-all except that it only prints the IR after passes that
// change the IR.  Those passes that do not make changes to the IR are
// reported as not making any changes.  In addition, the initial IR is
// also reported.  Other hidden options affect the output from this
// option.  -filter-passes will limit the output to the named passes
// that actually change the IR and other passes are reported as filtered out.
// The specified passes will either be reported as making no changes (with
// no IR reported) or the changed IR will be reported.  Also, the
// -filter-print-funcs and -print-module-scope options will do similar
// filtering based on function name, reporting changed IRs as functions(or
// modules if -print-module-scope is specified) for a particular function
// or indicating that the IR has been filtered out.  The extra options
// can be combined, allowing only changed IRs for certain passes on certain
// functions to be reported in different formats, with the rest being
// reported as filtered out.  The -print-before-changed option will print
// the IR as it was before each pass that changed it.  The optional
// value of quiet will only report when the IR changes, suppressing
// all other messages, including the initial IR.  The values "diff" and
// "diff-quiet" will present the changes in a form similar to a patch, in
// either verbose or quiet mode, respectively.  The lines that are removed
// and added are prefixed with '-' and '+', respectively.  The
// -filter-print-funcs and -filter-passes can be used to filter the output.
// This reporter relies on the linux diff utility to do comparisons and
// insert the prefixes.  For systems that do not have the necessary
// facilities, the error message will be shown in place of the expected output.
//
enum class ChangePrinter {
  NoChangePrinter,
  PrintChangedVerbose,
  PrintChangedQuiet,
  PrintChangedDiffVerbose,
  PrintChangedDiffQuiet,
  PrintChangedColourDiffVerbose,
  PrintChangedColourDiffQuiet
};
static cl::opt<ChangePrinter> PrintChanged(
    "print-changed", cl::desc("Print changed IRs"), cl::Hidden,
    cl::ValueOptional, cl::init(ChangePrinter::NoChangePrinter),
    cl::values(
        clEnumValN(ChangePrinter::PrintChangedQuiet, "quiet",
                   "Run in quiet mode"),
        clEnumValN(ChangePrinter::PrintChangedDiffVerbose, "diff",
                   "Display patch-like changes"),
        clEnumValN(ChangePrinter::PrintChangedDiffQuiet, "diff-quiet",
                   "Display patch-like changes in quiet mode"),
        clEnumValN(ChangePrinter::PrintChangedColourDiffVerbose, "cdiff",
                   "Display patch-like changes with color"),
        clEnumValN(ChangePrinter::PrintChangedColourDiffQuiet, "cdiff-quiet",
                   "Display patch-like changes in quiet mode with color"),
        // Sentinel value for unspecified option.
        clEnumValN(ChangePrinter::PrintChangedVerbose, "", "")));

// An option that supports the -print-changed option.  See
// the description for -print-changed for an explanation of the use
// of this option.  Note that this option has no effect without -print-changed.
static cl::list<std::string>
    PrintPassesList("filter-passes", cl::value_desc("pass names"),
                    cl::desc("Only consider IR changes for passes whose names "
                             "match for the print-changed option"),
                    cl::CommaSeparated, cl::Hidden);
// An option that supports the -print-changed option.  See
// the description for -print-changed for an explanation of the use
// of this option.  Note that this option has no effect without -print-changed.
static cl::opt<bool>
    PrintChangedBefore("print-before-changed",
                       cl::desc("Print before passes that change them"),
                       cl::init(false), cl::Hidden);

// An option for specifying the diff used by print-changed=[diff | diff-quiet]
static cl::opt<std::string>
    DiffBinary("print-changed-diff-path", cl::Hidden, cl::init("diff"),
               cl::desc("system diff used by change reporters"));

namespace {

// Perform a system based diff between \p Before and \p After, using
// \p OldLineFormat, \p NewLineFormat, and \p UnchangedLineFormat
// to control the formatting of the output.  Return an error message
// for any failures instead of the diff.
std::string doSystemDiff(StringRef Before, StringRef After,
                         StringRef OldLineFormat, StringRef NewLineFormat,
                         StringRef UnchangedLineFormat) {
  StringRef SR[2]{Before, After};
  // Store the 2 bodies into temporary files and call diff on them
  // to get the body of the node.
  const unsigned NumFiles = 3;
  std::string FileName[NumFiles];
  int FD[NumFiles]{-1, -1, -1};
  for (unsigned I = 0; I < NumFiles; ++I) {
    if (FD[I] == -1) {
      SmallVector<char, 200> SV;
      std::error_code EC =
          sys::fs::createTemporaryFile("tmpdiff", "txt", FD[I], SV);
      if (EC)
        return "Unable to create temporary file.";
      FileName[I] = Twine(SV).str();
    }
    // The third file is used as the result of the diff.
    if (I == NumFiles - 1)
      break;

    std::error_code EC = sys::fs::openFileForWrite(FileName[I], FD[I]);
    if (EC)
      return "Unable to open temporary file for writing.";

    raw_fd_ostream OutStream(FD[I], /*shouldClose=*/true);
    if (FD[I] == -1)
      return "Error opening file for writing.";
    OutStream << SR[I];
  }

  static ErrorOr<std::string> DiffExe = sys::findProgramByName(DiffBinary);
  if (!DiffExe)
    return "Unable to find diff executable.";

  SmallString<128> OLF = formatv("--old-line-format={0}", OldLineFormat);
  SmallString<128> NLF = formatv("--new-line-format={0}", NewLineFormat);
  SmallString<128> ULF =
      formatv("--unchanged-line-format={0}", UnchangedLineFormat);

  StringRef Args[] = {"-w", "-d", OLF, NLF, ULF, FileName[0], FileName[1]};
  Optional<StringRef> Redirects[] = {None, StringRef(FileName[2]), None};
  int Result = sys::ExecuteAndWait(*DiffExe, Args, None, Redirects);
  if (Result < 0)
    return "Error executing system diff.";
  std::string Diff;
  auto B = MemoryBuffer::getFile(FileName[2]);
  if (B && *B)
    Diff = (*B)->getBuffer().str();
  else
    return "Unable to read result.";

  // Clean up.
  for (unsigned I = 0; I < NumFiles; ++I) {
    std::error_code EC = sys::fs::remove(FileName[I]);
    if (EC)
      return "Unable to remove temporary file.";
  }
  return Diff;
}

/// Extract Module out of \p IR unit. May return nullptr if \p IR does not match
/// certain global filters. Will never return nullptr if \p Force is true.
const Module *unwrapModule(Any IR, bool Force = false) {
  if (any_isa<const Module *>(IR))
    return any_cast<const Module *>(IR);

  if (any_isa<const Function *>(IR)) {
    const Function *F = any_cast<const Function *>(IR);
    if (!Force && !isFunctionInPrintList(F->getName()))
      return nullptr;

    return F->getParent();
  }

  if (any_isa<const LazyCallGraph::SCC *>(IR)) {
    const LazyCallGraph::SCC *C = any_cast<const LazyCallGraph::SCC *>(IR);
    for (const LazyCallGraph::Node &N : *C) {
      const Function &F = N.getFunction();
      if (Force || (!F.isDeclaration() && isFunctionInPrintList(F.getName()))) {
        return F.getParent();
      }
    }
    assert(!Force && "Expected a module");
    return nullptr;
  }

  if (any_isa<const Loop *>(IR)) {
    const Loop *L = any_cast<const Loop *>(IR);
    const Function *F = L->getHeader()->getParent();
    if (!Force && !isFunctionInPrintList(F->getName()))
      return nullptr;
    return F->getParent();
  }

  llvm_unreachable("Unknown IR unit");
}

void printIR(raw_ostream &OS, const Function *F) {
  if (!isFunctionInPrintList(F->getName()))
    return;
  OS << *F;
}

void printIR(raw_ostream &OS, const Module *M,
             bool ShouldPreserveUseListOrder = false) {
  if (isFunctionInPrintList("*") || forcePrintModuleIR()) {
    M->print(OS, nullptr, ShouldPreserveUseListOrder);
  } else {
    for (const auto &F : M->functions()) {
      printIR(OS, &F);
    }
  }
}

void printIR(raw_ostream &OS, const LazyCallGraph::SCC *C) {
  for (const LazyCallGraph::Node &N : *C) {
    const Function &F = N.getFunction();
    if (!F.isDeclaration() && isFunctionInPrintList(F.getName())) {
      F.print(OS);
    }
  }
}

void printIR(raw_ostream &OS, const Loop *L) {
  const Function *F = L->getHeader()->getParent();
  if (!isFunctionInPrintList(F->getName()))
    return;
  printLoop(const_cast<Loop &>(*L), OS);
}

std::string getIRName(Any IR) {
  if (any_isa<const Module *>(IR))
    return "[module]";

  if (any_isa<const Function *>(IR)) {
    const Function *F = any_cast<const Function *>(IR);
    return F->getName().str();
  }

  if (any_isa<const LazyCallGraph::SCC *>(IR)) {
    const LazyCallGraph::SCC *C = any_cast<const LazyCallGraph::SCC *>(IR);
    return C->getName();
  }

  if (any_isa<const Loop *>(IR)) {
    const Loop *L = any_cast<const Loop *>(IR);
    std::string S;
    raw_string_ostream OS(S);
    L->print(OS, /*Verbose*/ false, /*PrintNested*/ false);
    return OS.str();
  }

  llvm_unreachable("Unknown wrapped IR type");
}

bool moduleContainsFilterPrintFunc(const Module &M) {
  return any_of(M.functions(),
                [](const Function &F) {
                  return isFunctionInPrintList(F.getName());
                }) ||
         isFunctionInPrintList("*");
}

bool sccContainsFilterPrintFunc(const LazyCallGraph::SCC &C) {
  return any_of(C,
                [](const LazyCallGraph::Node &N) {
                  return isFunctionInPrintList(N.getName());
                }) ||
         isFunctionInPrintList("*");
}

bool shouldPrintIR(Any IR) {
  if (any_isa<const Module *>(IR)) {
    const Module *M = any_cast<const Module *>(IR);
    return moduleContainsFilterPrintFunc(*M);
  }

  if (any_isa<const Function *>(IR)) {
    const Function *F = any_cast<const Function *>(IR);
    return isFunctionInPrintList(F->getName());
  }

  if (any_isa<const LazyCallGraph::SCC *>(IR)) {
    const LazyCallGraph::SCC *C = any_cast<const LazyCallGraph::SCC *>(IR);
    return sccContainsFilterPrintFunc(*C);
  }

  if (any_isa<const Loop *>(IR)) {
    const Loop *L = any_cast<const Loop *>(IR);
    return isFunctionInPrintList(L->getHeader()->getParent()->getName());
  }
  llvm_unreachable("Unknown wrapped IR type");
}

/// Generic IR-printing helper that unpacks a pointer to IRUnit wrapped into
/// llvm::Any and does actual print job.
void unwrapAndPrint(raw_ostream &OS, Any IR,
                    bool ShouldPreserveUseListOrder = false) {
  if (!shouldPrintIR(IR))
    return;

  if (forcePrintModuleIR()) {
    auto *M = unwrapModule(IR);
    assert(M && "should have unwrapped module");
    printIR(OS, M, ShouldPreserveUseListOrder);
    return;
  }

  if (any_isa<const Module *>(IR)) {
    const Module *M = any_cast<const Module *>(IR);
    printIR(OS, M, ShouldPreserveUseListOrder);
    return;
  }

  if (any_isa<const Function *>(IR)) {
    const Function *F = any_cast<const Function *>(IR);
    printIR(OS, F);
    return;
  }

  if (any_isa<const LazyCallGraph::SCC *>(IR)) {
    const LazyCallGraph::SCC *C = any_cast<const LazyCallGraph::SCC *>(IR);
    printIR(OS, C);
    return;
  }

  if (any_isa<const Loop *>(IR)) {
    const Loop *L = any_cast<const Loop *>(IR);
    printIR(OS, L);
    return;
  }
  llvm_unreachable("Unknown wrapped IR type");
}

// Return true when this is a pass for which changes should be ignored
bool isIgnored(StringRef PassID) {
  return isSpecialPass(PassID,
                       {"PassManager", "PassAdaptor", "AnalysisManagerProxy",
                        "DevirtSCCRepeatedPass", "ModuleInlinerWrapperPass"});
}

} // namespace

template <typename IRUnitT>
ChangeReporter<IRUnitT>::~ChangeReporter<IRUnitT>() {
  assert(BeforeStack.empty() && "Problem with Change Printer stack.");
}

template <typename IRUnitT>
bool ChangeReporter<IRUnitT>::isInterestingFunction(const Function &F) {
  return isFunctionInPrintList(F.getName());
}

template <typename IRUnitT>
bool ChangeReporter<IRUnitT>::isInterestingPass(StringRef PassID) {
  if (isIgnored(PassID))
    return false;

  static std::unordered_set<std::string> PrintPassNames(PrintPassesList.begin(),
                                                        PrintPassesList.end());
  return PrintPassNames.empty() || PrintPassNames.count(PassID.str());
}

// Return true when this is a pass on IR for which printing
// of changes is desired.
template <typename IRUnitT>
bool ChangeReporter<IRUnitT>::isInteresting(Any IR, StringRef PassID) {
  if (!isInterestingPass(PassID))
    return false;
  if (any_isa<const Function *>(IR))
    return isInterestingFunction(*any_cast<const Function *>(IR));
  return true;
}

template <typename IRUnitT>
void ChangeReporter<IRUnitT>::saveIRBeforePass(Any IR, StringRef PassID) {
  // Always need to place something on the stack because invalidated passes
  // are not given the IR so it cannot be determined whether the pass was for
  // something that was filtered out.
  BeforeStack.emplace_back();

  if (!isInteresting(IR, PassID))
    return;
  // Is this the initial IR?
  if (InitialIR) {
    InitialIR = false;
    if (VerboseMode)
      handleInitialIR(IR);
  }

  // Save the IR representation on the stack.
  IRUnitT &Data = BeforeStack.back();
  generateIRRepresentation(IR, PassID, Data);
}

template <typename IRUnitT>
void ChangeReporter<IRUnitT>::handleIRAfterPass(Any IR, StringRef PassID) {
  assert(!BeforeStack.empty() && "Unexpected empty stack encountered.");

  std::string Name = getIRName(IR);

  if (isIgnored(PassID)) {
    if (VerboseMode)
      handleIgnored(PassID, Name);
  } else if (!isInteresting(IR, PassID)) {
    if (VerboseMode)
      handleFiltered(PassID, Name);
  } else {
    // Get the before rep from the stack
    IRUnitT &Before = BeforeStack.back();
    // Create the after rep
    IRUnitT After;
    generateIRRepresentation(IR, PassID, After);

    // Was there a change in IR?
    if (same(Before, After)) {
      if (VerboseMode)
        omitAfter(PassID, Name);
    } else
      handleAfter(PassID, Name, Before, After, IR);
  }
  BeforeStack.pop_back();
}

template <typename IRUnitT>
void ChangeReporter<IRUnitT>::handleInvalidatedPass(StringRef PassID) {
  assert(!BeforeStack.empty() && "Unexpected empty stack encountered.");

  // Always flag it as invalidated as we cannot determine when
  // a pass for a filtered function is invalidated since we do not
  // get the IR in the call.  Also, the output is just alternate
  // forms of the banner anyway.
  if (VerboseMode)
    handleInvalidated(PassID);
  BeforeStack.pop_back();
}

template <typename IRUnitT>
void ChangeReporter<IRUnitT>::registerRequiredCallbacks(
    PassInstrumentationCallbacks &PIC) {
  PIC.registerBeforeNonSkippedPassCallback(
      [this](StringRef P, Any IR) { saveIRBeforePass(IR, P); });

  PIC.registerAfterPassCallback(
      [this](StringRef P, Any IR, const PreservedAnalyses &) {
        handleIRAfterPass(IR, P);
      });
  PIC.registerAfterPassInvalidatedCallback(
      [this](StringRef P, const PreservedAnalyses &) {
        handleInvalidatedPass(P);
      });
}

ChangedBlockData::ChangedBlockData(const BasicBlock &B)
    : Label(B.getName().str()) {
  raw_string_ostream SS(Body);
  B.print(SS, nullptr, true, true);
}

template <typename IRUnitT>
TextChangeReporter<IRUnitT>::TextChangeReporter(bool Verbose)
    : ChangeReporter<IRUnitT>(Verbose), Out(dbgs()) {}

template <typename IRUnitT>
void TextChangeReporter<IRUnitT>::handleInitialIR(Any IR) {
  // Always print the module.
  // Unwrap and print directly to avoid filtering problems in general routines.
  auto *M = unwrapModule(IR, /*Force=*/true);
  assert(M && "Expected module to be unwrapped when forced.");
  Out << "*** IR Dump At Start ***\n";
  M->print(Out, nullptr,
           /*ShouldPreserveUseListOrder=*/true);
}

template <typename IRUnitT>
void TextChangeReporter<IRUnitT>::omitAfter(StringRef PassID,
                                            std::string &Name) {
  Out << formatv("*** IR Dump After {0} on {1} omitted because no change ***\n",
                 PassID, Name);
}

template <typename IRUnitT>
void TextChangeReporter<IRUnitT>::handleInvalidated(StringRef PassID) {
  Out << formatv("*** IR Pass {0} invalidated ***\n", PassID);
}

template <typename IRUnitT>
void TextChangeReporter<IRUnitT>::handleFiltered(StringRef PassID,
                                                 std::string &Name) {
  SmallString<20> Banner =
      formatv("*** IR Dump After {0} on {1} filtered out ***\n", PassID, Name);
  Out << Banner;
}

template <typename IRUnitT>
void TextChangeReporter<IRUnitT>::handleIgnored(StringRef PassID,
                                                std::string &Name) {
  Out << formatv("*** IR Pass {0} on {1} ignored ***\n", PassID, Name);
}

IRChangedPrinter::~IRChangedPrinter() {}

void IRChangedPrinter::registerCallbacks(PassInstrumentationCallbacks &PIC) {
  if (PrintChanged == ChangePrinter::PrintChangedVerbose ||
      PrintChanged == ChangePrinter::PrintChangedQuiet)
    TextChangeReporter<std::string>::registerRequiredCallbacks(PIC);
}

void IRChangedPrinter::generateIRRepresentation(Any IR, StringRef PassID,
                                                std::string &Output) {
  raw_string_ostream OS(Output);
  unwrapAndPrint(OS, IR,
                 /*ShouldPreserveUseListOrder=*/true);
  OS.str();
}

void IRChangedPrinter::handleAfter(StringRef PassID, std::string &Name,
                                   const std::string &Before,
                                   const std::string &After, Any) {
  // Report the IR before the changes when requested.
  if (PrintChangedBefore)
    Out << "*** IR Dump Before " << PassID << " on " << Name << " ***\n"
        << Before;

  // We might not get anything to print if we only want to print a specific
  // function but it gets deleted.
  if (After.empty()) {
    Out << "*** IR Deleted After " << PassID << " on " << Name << " ***\n";
    return;
  }

  Out << "*** IR Dump After " << PassID << " on " << Name << " ***\n" << After;
}

bool IRChangedPrinter::same(const std::string &S1, const std::string &S2) {
  return S1 == S2;
}

template <typename IRData>
void OrderedChangedData<IRData>::report(
    const OrderedChangedData &Before, const OrderedChangedData &After,
    function_ref<void(const IRData *, const IRData *)> HandlePair) {
  const auto &BFD = Before.getData();
  const auto &AFD = After.getData();
  std::vector<std::string>::const_iterator BI = Before.getOrder().begin();
  std::vector<std::string>::const_iterator BE = Before.getOrder().end();
  std::vector<std::string>::const_iterator AI = After.getOrder().begin();
  std::vector<std::string>::const_iterator AE = After.getOrder().end();

  auto handlePotentiallyRemovedIRData = [&](std::string S) {
    // The order in LLVM may have changed so check if still exists.
    if (!AFD.count(S)) {
      // This has been removed.
      HandlePair(&BFD.find(*BI)->getValue(), nullptr);
    }
  };
  auto handleNewIRData = [&](std::vector<const IRData *> &Q) {
    // Print out any queued up new sections
    for (const IRData *NBI : Q)
      HandlePair(nullptr, NBI);
    Q.clear();
  };

  // Print out the IRData in the after order, with before ones interspersed
  // appropriately (ie, somewhere near where they were in the before list).
  // Start at the beginning of both lists.  Loop through the
  // after list.  If an element is common, then advance in the before list
  // reporting the removed ones until the common one is reached.  Report any
  // queued up new ones and then report the common one.  If an element is not
  // common, then enqueue it for reporting.  When the after list is exhausted,
  // loop through the before list, reporting any removed ones.  Finally,
  // report the rest of the enqueued new ones.
  std::vector<const IRData *> NewIRDataQueue;
  while (AI != AE) {
    if (!BFD.count(*AI)) {
      // This section is new so place it in the queue.  This will cause it
      // to be reported after deleted sections.
      NewIRDataQueue.emplace_back(&AFD.find(*AI)->getValue());
      ++AI;
      continue;
    }
    // This section is in both; advance and print out any before-only
    // until we get to it.
    while (*BI != *AI) {
      handlePotentiallyRemovedIRData(*BI);
      ++BI;
    }
    // Report any new sections that were queued up and waiting.
    handleNewIRData(NewIRDataQueue);

    const IRData &AData = AFD.find(*AI)->getValue();
    const IRData &BData = BFD.find(*AI)->getValue();
    HandlePair(&BData, &AData);
    ++BI;
    ++AI;
  }

  // Check any remaining before sections to see if they have been removed
  while (BI != BE) {
    handlePotentiallyRemovedIRData(*BI);
    ++BI;
  }

  handleNewIRData(NewIRDataQueue);
}

void ChangedIRComparer::compare(Any IR, StringRef Prefix, StringRef PassID,
                                StringRef Name) {
  if (!getModuleForComparison(IR)) {
    // Not a module so just handle the single function.
    assert(Before.getData().size() == 1 && "Expected only one function.");
    assert(After.getData().size() == 1 && "Expected only one function.");
    handleFunctionCompare(Name, Prefix, PassID, false,
                          Before.getData().begin()->getValue(),
                          After.getData().begin()->getValue());
    return;
  }

  ChangedIRData::report(
      Before, After, [&](const ChangedFuncData *B, const ChangedFuncData *A) {
        ChangedFuncData Missing;
        if (!B)
          B = &Missing;
        else if (!A)
          A = &Missing;
        assert(B != &Missing && A != &Missing &&
               "Both functions cannot be missing.");
        handleFunctionCompare(Name, Prefix, PassID, true, *B, *A);
      });
}

void ChangedIRComparer::analyzeIR(Any IR, ChangedIRData &Data) {
  if (const Module *M = getModuleForComparison(IR)) {
    // Create data for each existing/interesting function in the module.
    for (const Function &F : *M)
      generateFunctionData(Data, F);
    return;
  }

  const Function *F = nullptr;
  if (any_isa<const Function *>(IR))
    F = any_cast<const Function *>(IR);
  else {
    assert(any_isa<const Loop *>(IR) && "Unknown IR unit.");
    const Loop *L = any_cast<const Loop *>(IR);
    F = L->getHeader()->getParent();
  }
  assert(F && "Unknown IR unit.");
  generateFunctionData(Data, *F);
}

const Module *ChangedIRComparer::getModuleForComparison(Any IR) {
  if (any_isa<const Module *>(IR))
    return any_cast<const Module *>(IR);
  if (any_isa<const LazyCallGraph::SCC *>(IR))
    return any_cast<const LazyCallGraph::SCC *>(IR)
        ->begin()
        ->getFunction()
        .getParent();
  return nullptr;
}

bool ChangedIRComparer::generateFunctionData(ChangedIRData &Data,
                                             const Function &F) {
  if (!F.isDeclaration() && isFunctionInPrintList(F.getName())) {
    ChangedFuncData CFD;
    for (const auto &B : F) {
      CFD.getOrder().emplace_back(B.getName());
      CFD.getData().insert({B.getName(), B});
    }
    Data.getOrder().emplace_back(F.getName());
    Data.getData().insert({F.getName(), CFD});
    return true;
  }
  return false;
}

PrintIRInstrumentation::~PrintIRInstrumentation() {
  assert(ModuleDescStack.empty() && "ModuleDescStack is not empty at exit");
}

void PrintIRInstrumentation::pushModuleDesc(StringRef PassID, Any IR) {
  assert(StoreModuleDesc);
  const Module *M = unwrapModule(IR);
  ModuleDescStack.emplace_back(M, getIRName(IR), PassID);
}

PrintIRInstrumentation::PrintModuleDesc
PrintIRInstrumentation::popModuleDesc(StringRef PassID) {
  assert(!ModuleDescStack.empty() && "empty ModuleDescStack");
  PrintModuleDesc ModuleDesc = ModuleDescStack.pop_back_val();
  assert(std::get<2>(ModuleDesc).equals(PassID) && "malformed ModuleDescStack");
  return ModuleDesc;
}

void PrintIRInstrumentation::printBeforePass(StringRef PassID, Any IR) {
  if (isIgnored(PassID))
    return;

  // Saving Module for AfterPassInvalidated operations.
  // Note: here we rely on a fact that we do not change modules while
  // traversing the pipeline, so the latest captured module is good
  // for all print operations that has not happen yet.
  if (StoreModuleDesc && shouldPrintAfterPass(PassID))
    pushModuleDesc(PassID, IR);

  if (!shouldPrintBeforePass(PassID))
    return;

  if (!shouldPrintIR(IR))
    return;

  dbgs() << "*** IR Dump Before " << PassID << " on " << getIRName(IR)
         << " ***\n";
  unwrapAndPrint(dbgs(), IR);
}

void PrintIRInstrumentation::printAfterPass(StringRef PassID, Any IR) {
  if (isIgnored(PassID))
    return;

  if (!shouldPrintAfterPass(PassID))
    return;

  if (StoreModuleDesc) {
    const Module *M;
    std::string IRName;
    StringRef StoredPassID;
    std::tie(M, IRName, StoredPassID) = popModuleDesc(PassID);
    assert(StoredPassID == PassID && "mismatched PassID");
  }

  if (!shouldPrintIR(IR))
    return;

  dbgs() << "*** IR Dump After " << PassID << " on " << getIRName(IR)
         << " ***\n";
  unwrapAndPrint(dbgs(), IR);
}

void PrintIRInstrumentation::printAfterPassInvalidated(StringRef PassID) {
  StringRef PassName = PIC->getPassNameForClassName(PassID);
  if (!StoreModuleDesc || !shouldPrintAfterPass(PassName))
    return;

  if (isIgnored(PassID))
    return;

  const Module *M;
  std::string IRName;
  StringRef StoredPassID;
  std::tie(M, IRName, StoredPassID) = popModuleDesc(PassID);
  assert(StoredPassID == PassID && "mismatched PassID");
  // Additional filtering (e.g. -filter-print-func) can lead to module
  // printing being skipped.
  if (!M)
    return;

  SmallString<20> Banner =
      formatv("*** IR Dump After {0} on {1} (invalidated) ***", PassID, IRName);
  dbgs() << Banner << "\n";
  printIR(dbgs(), M);
}

#if INTEL_CUSTOMIZATION
// Returns true if this an HIR related pass.
static bool isHIRPass(StringRef PassName) {
  return PassName.contains("HIR");
}
// Returns true if we want to print HIR instead of LLVM IR.
static bool isHIRPrintNeeded(StringRef PassName) {
  return isHIRPass(PassName) && !PassName.contains("HIRSSADeconstruction") &&
         !PassName.contains("HIRCodeGen");
}
#endif // INTEL_CUSTOMIZATION
bool PrintIRInstrumentation::shouldPrintBeforePass(StringRef PassID) {
#if INTEL_CUSTOMIZATION
  // HIR is printed using a different mechansim in HIRTRansformPass.h
  if (isHIRPrintNeeded(PassID))
    return false;
#endif // INTEL_CUSTOMIZATION

  if (shouldPrintBeforeAll())
    return true;

#if INTEL_CUSTOMIZATION
  if (shouldHIRPrintBeforeAll() && isHIRPass(PassID))
    return true;
#endif // INTEL_CUSTOMIZATION

  StringRef PassName = PIC->getPassNameForClassName(PassID);
  return llvm::is_contained(printBeforePasses(), PassName);
}

bool PrintIRInstrumentation::shouldPrintAfterPass(StringRef PassID) {
#if INTEL_CUSTOMIZATION
  // HIR is printed using a different mechansim in HIRTRansformPass.h
  if (isHIRPrintNeeded(PassID))
    return false;
#endif // INTEL_CUSTOMIZATION

  if (shouldPrintAfterAll())
    return true;

#if INTEL_CUSTOMIZATION
  if (shouldHIRPrintAfterAll() && isHIRPass(PassID))
    return true;
#endif // INTEL_CUSTOMIZATION

  StringRef PassName = PIC->getPassNameForClassName(PassID);
  return llvm::is_contained(printAfterPasses(), PassName);
}

void PrintIRInstrumentation::registerCallbacks(
    PassInstrumentationCallbacks &PIC) {
  this->PIC = &PIC;

  // BeforePass callback is not just for printing, it also saves a Module
  // for later use in AfterPassInvalidated.
  StoreModuleDesc = forcePrintModuleIR() && shouldPrintAfterSomePass();
  if (shouldPrintBeforeSomePass() || StoreModuleDesc)
    PIC.registerBeforeNonSkippedPassCallback(
        [this](StringRef P, Any IR) { this->printBeforePass(P, IR); });

  if (shouldPrintAfterSomePass()) {
    PIC.registerAfterPassCallback(
        [this](StringRef P, Any IR, const PreservedAnalyses &) {
          this->printAfterPass(P, IR);
        });
    PIC.registerAfterPassInvalidatedCallback(
        [this](StringRef P, const PreservedAnalyses &) {
          this->printAfterPassInvalidated(P);
        });
  }
}
#else // !defined(NDEBUG) || defined(LLVM_ENABLE_DUMP) // INTEL
#if INTEL_CUSTOMIZATION
template <typename IRUnitT>
ChangeReporter<IRUnitT>::~ChangeReporter<IRUnitT>() {}
template <typename IRUnitT>
TextChangeReporter<IRUnitT>::TextChangeReporter(bool Verbose)
    : ChangeReporter<IRUnitT>(Verbose), Out(dbgs()) {}
template <typename IRUnitT>
void TextChangeReporter<IRUnitT>::handleInitialIR(Any) {}
template <typename IRUnitT>
void TextChangeReporter<IRUnitT>::omitAfter(StringRef PassID, std::string &) {}
template <typename IRUnitT>
void TextChangeReporter<IRUnitT>::handleInvalidated(StringRef) {}
template <typename IRUnitT>
void TextChangeReporter<IRUnitT>::handleFiltered(StringRef, std::string &) {}
template <typename IRUnitT>
void TextChangeReporter<IRUnitT>::handleIgnored(StringRef, std::string &) {}
IRChangedPrinter::~IRChangedPrinter() {}
void IRChangedPrinter::registerCallbacks(PassInstrumentationCallbacks &) {}
void IRChangedPrinter::generateIRRepresentation(Any, StringRef, std::string &) {}
void IRChangedPrinter::handleAfter(StringRef PassID, std::string &,
                                  const std::string &, const std::string &,
                                  Any) {}
bool IRChangedPrinter::same(const std::string &, const std::string &) {
  return true;
}
PrintIRInstrumentation::~PrintIRInstrumentation() {}
void PrintIRInstrumentation::pushModuleDesc(StringRef, Any) {}
PrintIRInstrumentation::PrintModuleDesc
PrintIRInstrumentation::popModuleDesc(StringRef) {
  return {};
}
void PrintIRInstrumentation::printBeforePass(StringRef, Any) {}
void PrintIRInstrumentation::printAfterPass(StringRef, Any) {}
void PrintIRInstrumentation::printAfterPassInvalidated(StringRef) {}
void PrintIRInstrumentation::registerCallbacks(PassInstrumentationCallbacks &) {
}
// Return true when this is a pass for which changes should be ignored
bool isIgnored(StringRef PassID) {
  return isSpecialPass(PassID,
                       {"PassManager", "PassAdaptor", "AnalysisManagerProxy"});
}
#endif // INTEL_CUSTOMIZATION
#endif // !defined(NDEBUG) || defined(LLVM_ENABLE_DUMP) // INTEL

void OptNoneInstrumentation::registerCallbacks(
    PassInstrumentationCallbacks &PIC) {
  PIC.registerShouldRunOptionalPassCallback(
      [this](StringRef P, Any IR) { return this->shouldRun(P, IR); });
}

bool OptNoneInstrumentation::shouldRun(StringRef PassID, Any IR) {
  const Function *F = nullptr;
  if (any_isa<const Function *>(IR)) {
    F = any_cast<const Function *>(IR);
  } else if (any_isa<const Loop *>(IR)) {
    F = any_cast<const Loop *>(IR)->getHeader()->getParent();
  }
  bool ShouldRun = !(F && F->hasOptNone());
  if (!ShouldRun && DebugLogging) {
    errs() << "Skipping pass " << PassID << " on " << F->getName()
           << " due to optnone attribute\n";
  }
  return ShouldRun;
}

#if !defined(NDEBUG) || defined(LLVM_ENABLE_DUMP) // INTEL
void OptBisectInstrumentation::registerCallbacks(
    PassInstrumentationCallbacks &PIC) {
  if (!OptBisector->isEnabled())
    return;
  PIC.registerShouldRunOptionalPassCallback([](StringRef PassID, Any IR) {
    return isIgnored(PassID) || OptBisector->checkPass(PassID, getIRName(IR));
  });
}

void PrintPassInstrumentation::registerCallbacks(
    PassInstrumentationCallbacks &PIC) {
  if (!DebugLogging)
    return;

  std::vector<StringRef> SpecialPasses = {"PassManager"};
  if (!DebugPMVerbose)
    SpecialPasses.emplace_back("PassAdaptor");

  PIC.registerBeforeSkippedPassCallback(
      [SpecialPasses](StringRef PassID, Any IR) {
        assert(!isSpecialPass(PassID, SpecialPasses) &&
               "Unexpectedly skipping special pass");

        dbgs() << "Skipping pass: " << PassID << " on " << getIRName(IR)
               << "\n";
      });

  PIC.registerBeforeNonSkippedPassCallback(
      [SpecialPasses](StringRef PassID, Any IR) {
        if (isSpecialPass(PassID, SpecialPasses))
          return;

        dbgs() << "Running pass: " << PassID << " on " << getIRName(IR) << "\n";
      });

  PIC.registerBeforeAnalysisCallback([](StringRef PassID, Any IR) {
    dbgs() << "Running analysis: " << PassID << " on " << getIRName(IR) << "\n";
  });
}
#else //!defined(NDEBUG) || defined(LLVM_ENABLE_DUMP) // INTEL
void PrintPassInstrumentation::registerCallbacks(
    PassInstrumentationCallbacks &) {}
#endif //!defined(NDEBUG) || defined(LLVM_ENABLE_DUMP) // INTEL

void PassStructurePrinter::printWithIdent(bool Expand, const Twine &Msg) {
  if (!Msg.isTriviallyEmpty())
    dbgs().indent(Ident) << Msg << "\n";
  Ident = Expand ? Ident + 2 : Ident - 2;
  assert(Ident >= 0);
}

void PassStructurePrinter::registerCallbacks(
    PassInstrumentationCallbacks &PIC) {
  if (!DebugPassStructure)
    return;

  PIC.registerBeforeNonSkippedPassCallback([this](StringRef PassID, Any IR) {
    printWithIdent(true, PassID + " on " + getIRName(IR));
  });
  PIC.registerAfterPassCallback(
      [this](StringRef PassID, Any IR, const PreservedAnalyses &) {
        printWithIdent(false, Twine());
      });

  PIC.registerAfterPassInvalidatedCallback(
      [this](StringRef PassID, const PreservedAnalyses &) {
        printWithIdent(false, Twine());
      });

  PIC.registerBeforeAnalysisCallback([this](StringRef PassID, Any IR) {
    printWithIdent(true, PassID + " analysis on " + getIRName(IR));
  });
  PIC.registerAfterAnalysisCallback(
      [this](StringRef PassID, Any IR) { printWithIdent(false, Twine()); });
}

PreservedCFGCheckerInstrumentation::CFG::CFG(const Function *F,
                                             bool TrackBBLifetime) {
  if (TrackBBLifetime)
    BBGuards = DenseMap<intptr_t, BBGuard>(F->size());
  for (const auto &BB : *F) {
    if (BBGuards)
      BBGuards->try_emplace(intptr_t(&BB), &BB);
    for (auto *Succ : successors(&BB)) {
      Graph[&BB][Succ]++;
      if (BBGuards)
        BBGuards->try_emplace(intptr_t(Succ), Succ);
    }
  }
}

static void printBBName(raw_ostream &out, const BasicBlock *BB) {
  if (BB->hasName()) {
    out << BB->getName() << "<" << BB << ">";
    return;
  }

  if (!BB->getParent()) {
    out << "unnamed_removed<" << BB << ">";
    return;
  }

  if (BB == &BB->getParent()->getEntryBlock()) {
    out << "entry"
        << "<" << BB << ">";
    return;
  }

  unsigned FuncOrderBlockNum = 0;
  for (auto &FuncBB : *BB->getParent()) {
    if (&FuncBB == BB)
      break;
    FuncOrderBlockNum++;
  }
  out << "unnamed_" << FuncOrderBlockNum << "<" << BB << ">";
}

#if !defined(NDEBUG) || defined(LLVM_ENABLE_DUMP) // INTEL
void PreservedCFGCheckerInstrumentation::CFG::printDiff(raw_ostream &out,
                                                        const CFG &Before,
                                                        const CFG &After) {
  assert(!After.isPoisoned());
  if (Before.isPoisoned()) {
    out << "Some blocks were deleted\n";
    return;
  }

  // Find and print graph differences.
  if (Before.Graph.size() != After.Graph.size())
    out << "Different number of non-leaf basic blocks: before="
        << Before.Graph.size() << ", after=" << After.Graph.size() << "\n";

  for (auto &BB : Before.Graph) {
    auto BA = After.Graph.find(BB.first);
    if (BA == After.Graph.end()) {
      out << "Non-leaf block ";
      printBBName(out, BB.first);
      out << " is removed (" << BB.second.size() << " successors)\n";
    }
  }

  for (auto &BA : After.Graph) {
    auto BB = Before.Graph.find(BA.first);
    if (BB == Before.Graph.end()) {
      out << "Non-leaf block ";
      printBBName(out, BA.first);
      out << " is added (" << BA.second.size() << " successors)\n";
      continue;
    }

    if (BB->second == BA.second)
      continue;

    out << "Different successors of block ";
    printBBName(out, BA.first);
    out << " (unordered):\n";
    out << "- before (" << BB->second.size() << "): ";
    for (auto &SuccB : BB->second) {
      printBBName(out, SuccB.first);
      if (SuccB.second != 1)
        out << "(" << SuccB.second << "), ";
      else
        out << ", ";
    }
    out << "\n";
    out << "- after (" << BA.second.size() << "): ";
    for (auto &SuccA : BA.second) {
      printBBName(out, SuccA.first);
      if (SuccA.second != 1)
        out << "(" << SuccA.second << "), ";
      else
        out << ", ";
    }
    out << "\n";
  }
}
#else //!defined(NDEBUG) || defined(LLVM_ENABLE_DUMP) // INTEL
void PreservedCFGCheckerInstrumentation::CFG::printDiff(raw_ostream &,
                                                        const CFG &,
                                                        const CFG &) {
  // TODO: Implement the comparison but do not print the actual diff?
}
#endif //!defined(NDEBUG) || defined(LLVM_ENABLE_DUMP) // INTEL

// PreservedCFGCheckerInstrumentation uses PreservedCFGCheckerAnalysis to check
// passes, that reported they kept CFG analyses up-to-date, did not actually
// change CFG. This check is done as follows. Before every functional pass in
// BeforeNonSkippedPassCallback a CFG snapshot (an instance of
// PreservedCFGCheckerInstrumentation::CFG) is requested from
// FunctionAnalysisManager as a result of PreservedCFGCheckerAnalysis. When the
// functional pass finishes and reports that CFGAnalyses or AllAnalyses are
// up-to-date then the cached result of PreservedCFGCheckerAnalysis (if
// available) is checked to be equal to a freshly created CFG snapshot.
struct PreservedCFGCheckerAnalysis
    : public AnalysisInfoMixin<PreservedCFGCheckerAnalysis> {
  friend AnalysisInfoMixin<PreservedCFGCheckerAnalysis>;

  static AnalysisKey Key;

public:
  /// Provide the result type for this analysis pass.
  using Result = PreservedCFGCheckerInstrumentation::CFG;

  /// Run the analysis pass over a function and produce CFG.
  Result run(Function &F, FunctionAnalysisManager &FAM) {
    return Result(&F, /* TrackBBLifetime */ true);
  }
};

AnalysisKey PreservedCFGCheckerAnalysis::Key;

bool PreservedCFGCheckerInstrumentation::CFG::invalidate(
    Function &F, const PreservedAnalyses &PA,
    FunctionAnalysisManager::Invalidator &) {
  auto PAC = PA.getChecker<PreservedCFGCheckerAnalysis>();
  return !(PAC.preserved() || PAC.preservedSet<AllAnalysesOn<Function>>() ||
           PAC.preservedSet<CFGAnalyses>());
}

void PreservedCFGCheckerInstrumentation::registerCallbacks(
    PassInstrumentationCallbacks &PIC, FunctionAnalysisManager &FAM) {
  if (!VerifyPreservedCFG)
    return;

  FAM.registerPass([&] { return PreservedCFGCheckerAnalysis(); });

  auto checkCFG = [](StringRef Pass, StringRef FuncName, const CFG &GraphBefore,
                     const CFG &GraphAfter) {
    if (GraphAfter == GraphBefore)
      return;

    dbgs() << "Error: " << Pass
           << " does not invalidate CFG analyses but CFG changes detected in "
              "function @"
           << FuncName << ":\n";
    CFG::printDiff(dbgs(), GraphBefore, GraphAfter);
    report_fatal_error(Twine("CFG unexpectedly changed by ", Pass));
  };

  PIC.registerBeforeNonSkippedPassCallback(
      [this, &FAM](StringRef P, Any IR) {
        assert(&PassStack.emplace_back(P));
        (void)this;
        if (!any_isa<const Function *>(IR))
          return;

        const auto *F = any_cast<const Function *>(IR);
        // Make sure a fresh CFG snapshot is available before the pass.
        FAM.getResult<PreservedCFGCheckerAnalysis>(*const_cast<Function *>(F));
      });

  PIC.registerAfterPassInvalidatedCallback(
      [this](StringRef P, const PreservedAnalyses &PassPA) {
        assert(PassStack.pop_back_val() == P &&
               "Before and After callbacks must correspond");
        (void)this;
      });

  PIC.registerAfterPassCallback([this, &FAM,
                                 checkCFG](StringRef P, Any IR,
                                           const PreservedAnalyses &PassPA) {
    assert(PassStack.pop_back_val() == P &&
           "Before and After callbacks must correspond");
    (void)this;

    if (!any_isa<const Function *>(IR))
      return;

    if (!PassPA.allAnalysesInSetPreserved<CFGAnalyses>() &&
        !PassPA.allAnalysesInSetPreserved<AllAnalysesOn<Function>>())
      return;

    const auto *F = any_cast<const Function *>(IR);
    if (auto *GraphBefore = FAM.getCachedResult<PreservedCFGCheckerAnalysis>(
            *const_cast<Function *>(F)))
      checkCFG(P, F->getName(), *GraphBefore,
               CFG(F, /* TrackBBLifetime */ false));
  });
}

void VerifyInstrumentation::registerCallbacks(
    PassInstrumentationCallbacks &PIC) {
  PIC.registerAfterPassCallback(
      [this](StringRef P, Any IR, const PreservedAnalyses &PassPA) {
        if (isIgnored(P) || P == "VerifierPass")
          return;
        if (any_isa<const Function *>(IR) || any_isa<const Loop *>(IR)) {
          const Function *F;
          if (any_isa<const Loop *>(IR))
            F = any_cast<const Loop *>(IR)->getHeader()->getParent();
          else
            F = any_cast<const Function *>(IR);
          if (DebugLogging)
            dbgs() << "Verifying function " << F->getName() << "\n";

          if (verifyFunction(*F))
            report_fatal_error("Broken function found, compilation aborted!");
        } else if (any_isa<const Module *>(IR) ||
                   any_isa<const LazyCallGraph::SCC *>(IR)) {
          const Module *M;
          if (any_isa<const LazyCallGraph::SCC *>(IR))
            M = any_cast<const LazyCallGraph::SCC *>(IR)
                    ->begin()
                    ->getFunction()
                    .getParent();
          else
            M = any_cast<const Module *>(IR);
          if (DebugLogging)
            dbgs() << "Verifying module " << M->getName() << "\n";

          if (verifyModule(*M))
            report_fatal_error("Broken module found, compilation aborted!");
        }
      });
}

InLineChangePrinter::~InLineChangePrinter() {}

void InLineChangePrinter::generateIRRepresentation(Any IR, StringRef PassID,
                                                   ChangedIRData &D) {
#if INTEL_CUSTOMIZATION
#if !defined(NDEBUG) || defined(LLVM_ENABLE_DUMP)
  ChangedIRComparer::analyzeIR(IR, D);
#endif // !defined(NDEBUG) || defined(LLVM_ENABLE_DUMP)
#endif // INTEL_CUSTOMIZATION
}

void InLineChangePrinter::handleAfter(StringRef PassID, std::string &Name,
                                      const ChangedIRData &Before,
                                      const ChangedIRData &After, Any IR) {
  SmallString<20> Banner =
      formatv("*** IR Dump After {0} on {1} ***\n", PassID, Name);
  Out << Banner;
#if INTEL_CUSTOMIZATION
#if !defined(NDEBUG) || defined(LLVM_ENABLE_DUMP)
      ChangedIRComparer(Out, Before, After, UseColour)
          .compare(IR, "", PassID, Name);
#endif // !defined(NDEBUG) || defined(LLVM_ENABLE_DUMP)
#endif // INTEL_CUSTOMIZATION
  Out << "\n";
}

bool InLineChangePrinter::same(const ChangedIRData &D1,
                               const ChangedIRData &D2) {
  return D1 == D2;
}

void ChangedIRComparer::handleFunctionCompare(StringRef Name, StringRef Prefix,
                                              StringRef PassID, bool InModule,
                                              const ChangedFuncData &Before,
                                              const ChangedFuncData &After) {
  // Print a banner when this is being shown in the context of a module
  if (InModule)
    Out << "\n*** IR for function " << Name << " ***\n";

#if INTEL_CUSTOMIZATION
#if !defined(NDEBUG) || defined(LLVM_ENABLE_DUMP)
  ChangedFuncData::report(
      Before, After, [&](const ChangedBlockData *B, const ChangedBlockData *A) {
        StringRef BStr = B ? B->getBody() : "\n";
        StringRef AStr = A ? A->getBody() : "\n";
        const std::string Removed =
            UseColour ? "\033[31m-%l\033[0m\n" : "-%l\n";
        const std::string Added = UseColour ? "\033[32m+%l\033[0m\n" : "+%l\n";
        const std::string NoChange = " %l\n";
        Out << doSystemDiff(BStr, AStr, Removed, Added, NoChange);
      });
#endif // !defined(NDEBUG) || defined(LLVM_ENABLE_DUMP)
#endif // INTEL_CUSTOMIZATION
}

void InLineChangePrinter::registerCallbacks(PassInstrumentationCallbacks &PIC) {
#if INTEL_CUSTOMIZATION
#if !defined(NDEBUG) || defined(LLVM_ENABLE_DUMP)
  if (PrintChanged == ChangePrinter::PrintChangedDiffVerbose ||
      PrintChanged == ChangePrinter::PrintChangedDiffQuiet ||
      PrintChanged == ChangePrinter::PrintChangedColourDiffVerbose ||
      PrintChanged == ChangePrinter::PrintChangedColourDiffQuiet)
    TextChangeReporter<ChangedIRData>::registerRequiredCallbacks(PIC);
#endif // !defined(NDEBUG) || defined(LLVM_ENABLE_DUMP)
#endif // INTEL_CUSTOMIZATION
}

StandardInstrumentations::StandardInstrumentations(bool DebugLogging,
                                                   bool VerifyEach)
    : PrintPass(DebugLogging), OptNone(DebugLogging),
#if INTEL_CUSTOMIZATION
    // The Intel customization here is only to exclude the IR printing
    // in release builds. The upstream code in the "!defined(NDEBUG)"
    // block should be accepted when it changes.
#if !defined(NDEBUG) || defined(LLVM_ENABLE_DUMP)
      PrintChangedIR(PrintChanged == ChangePrinter::PrintChangedVerbose),
      PrintChangedDiff(
          PrintChanged == ChangePrinter::PrintChangedDiffVerbose ||
              PrintChanged == ChangePrinter::PrintChangedColourDiffVerbose,
          PrintChanged == ChangePrinter::PrintChangedColourDiffVerbose ||
              PrintChanged == ChangePrinter::PrintChangedColourDiffQuiet),
#else //!defined(NDEBUG) || defined(LLVM_ENABLE_DUMP)
      PrintChangedIR(false),
      PrintChangedDiff(false, false),
#endif //!defined(NDEBUG) || defined(LLVM_ENABLE_DUMP)
#endif // INTEL_CUSTOMIZATION
      Verify(DebugLogging), VerifyEach(VerifyEach) {}

void StandardInstrumentations::registerCallbacks(
    PassInstrumentationCallbacks &PIC, FunctionAnalysisManager *FAM) {
  PrintIR.registerCallbacks(PIC);
  PrintPass.registerCallbacks(PIC);
  StructurePrinter.registerCallbacks(PIC);
  TimePasses.registerCallbacks(PIC);
  OptNone.registerCallbacks(PIC);
#if !defined(NDEBUG) || defined(LLVM_ENABLE_DUMP)
  OptBisect.registerCallbacks(PIC);
#endif //!defined(NDEBUG) || defined(LLVM_ENABLE_DUMP)
  if (FAM)
    PreservedCFGChecker.registerCallbacks(PIC, *FAM);
  PrintChangedIR.registerCallbacks(PIC);
  PseudoProbeVerification.registerCallbacks(PIC);
  if (VerifyEach)
    Verify.registerCallbacks(PIC);
  PrintChangedDiff.registerCallbacks(PIC);
}

namespace llvm {

template class ChangeReporter<std::string>;
template class TextChangeReporter<std::string>;

template class ChangeReporter<ChangedIRData>;
template class TextChangeReporter<ChangedIRData>;

} // namespace llvm<|MERGE_RESOLUTION|>--- conflicted
+++ resolved
@@ -52,14 +52,11 @@
                    cl::desc("Print all pass management debugging information. "
                             "`-debug-pass-manager` must also be specified"));
 
-<<<<<<< HEAD
-#if !defined(NDEBUG) || defined(LLVM_ENABLE_DUMP) // INTEL
-=======
 static cl::opt<bool>
     DebugPassStructure("debug-pass-structure", cl::Hidden, cl::init(false),
                        cl::desc("Print pass structure information."));
 
->>>>>>> 6a0283d0
+#if !defined(NDEBUG) || defined(LLVM_ENABLE_DUMP) // INTEL
 // An option that prints out the IR after passes, similar to
 // -print-after-all except that it only prints the IR after passes that
 // change the IR.  Those passes that do not make changes to the IR are
@@ -1001,7 +998,9 @@
     return;
 
   PIC.registerBeforeNonSkippedPassCallback([this](StringRef PassID, Any IR) {
+#if !defined(NDEBUG) || defined(LLVM_ENABLE_DUMP) // INTEL
     printWithIdent(true, PassID + " on " + getIRName(IR));
+#endif //! defined(NDEBUG) || defined(LLVM_ENABLE_DUMP) // INTEL
   });
   PIC.registerAfterPassCallback(
       [this](StringRef PassID, Any IR, const PreservedAnalyses &) {
@@ -1014,7 +1013,9 @@
       });
 
   PIC.registerBeforeAnalysisCallback([this](StringRef PassID, Any IR) {
+#if !defined(NDEBUG) || defined(LLVM_ENABLE_DUMP) // INTEL
     printWithIdent(true, PassID + " analysis on " + getIRName(IR));
+#endif //! defined(NDEBUG) || defined(LLVM_ENABLE_DUMP) // INTEL
   });
   PIC.registerAfterAnalysisCallback(
       [this](StringRef PassID, Any IR) { printWithIdent(false, Twine()); });
