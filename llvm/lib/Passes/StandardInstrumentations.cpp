--- conflicted
+++ resolved
@@ -1214,16 +1214,12 @@
   SmallString<20> Banner =
       formatv("*** IR Dump After {0} ***{1}\n", PassID, Name);
   Out << Banner;
-<<<<<<< HEAD
 #if INTEL_CUSTOMIZATION
 #if !defined(NDEBUG) || defined(LLVM_ENABLE_DUMP)
-  ChangedIRComparer(Out, Before, After).compare(IR, "", PassID, Name);
+      ChangedIRComparer(Out, Before, After, UseColour)
+          .compare(IR, "", PassID, Name);
 #endif // !defined(NDEBUG) || defined(LLVM_ENABLE_DUMP)
 #endif // INTEL_CUSTOMIZATION
-=======
-  ChangedIRComparer(Out, Before, After, UseColour)
-      .compare(IR, "", PassID, Name);
->>>>>>> 7f2ae3d5
   Out << "\n";
 }
 
@@ -1271,7 +1267,6 @@
 StandardInstrumentations::StandardInstrumentations(bool DebugLogging,
                                                    bool VerifyEach)
     : PrintPass(DebugLogging), OptNone(DebugLogging),
-<<<<<<< HEAD
 #if INTEL_CUSTOMIZATION
 #if !defined(NDEBUG) || defined(LLVM_ENABLE_DUMP)
       PrintChangedIR(PrintChanged != ChangePrinter::PrintChangedQuiet),
@@ -1281,14 +1276,6 @@
       PrintChangedDiff(false),
 #endif //!defined(NDEBUG) || defined(LLVM_ENABLE_DUMP)
 #endif // INTEL_CUSTOMIZATION
-=======
-      PrintChangedIR(PrintChanged == ChangePrinter::PrintChangedVerbose),
-      PrintChangedDiff(
-          PrintChanged == ChangePrinter::PrintChangedDiffVerbose ||
-              PrintChanged == ChangePrinter::PrintChangedColourDiffVerbose,
-          PrintChanged == ChangePrinter::PrintChangedColourDiffVerbose ||
-              PrintChanged == ChangePrinter::PrintChangedColourDiffQuiet),
->>>>>>> 7f2ae3d5
       Verify(DebugLogging), VerifyEach(VerifyEach) {}
 
 void StandardInstrumentations::registerCallbacks(
