--- conflicted
+++ resolved
@@ -1288,16 +1288,12 @@
         GV.getDLLStorageClass() != GlobalValue::DefaultStorageClass ||
         GV.hasComdat() ||
         GV.hasAttributes() ||
-<<<<<<< HEAD
 #if INTEL_COLLAB
         GV.isThreadPrivate() ||
         GV.isTargetDeclare() ||
 #endif // INTEL_COLLAB
-        GV.isDSOLocal()) {
-=======
         GV.isDSOLocal() ||
         GV.hasPartition()) {
->>>>>>> 2f94203e
       Vals.push_back(getEncodedVisibility(GV));
       Vals.push_back(getEncodedThreadLocalMode(GV));
       Vals.push_back(getEncodedUnnamedAddr(GV));
@@ -1309,15 +1305,12 @@
       Vals.push_back(VE.getAttributeListID(AL));
 
       Vals.push_back(GV.isDSOLocal());
-<<<<<<< HEAD
+      Vals.push_back(addToStrtab(GV.getPartition()));
+      Vals.push_back(GV.getPartition().size());
 #if INTEL_COLLAB
       Vals.push_back(GV.isThreadPrivate());
       Vals.push_back(GV.isTargetDeclare());
 #endif // INTEL_COLLAB
-=======
-      Vals.push_back(addToStrtab(GV.getPartition()));
-      Vals.push_back(GV.getPartition().size());
->>>>>>> 2f94203e
     } else {
       AbbrevToUse = SimpleGVarAbbrev;
     }
