--- conflicted
+++ resolved
@@ -68,7 +68,7 @@
   OM.index(V);
 }
 
-static OrderMap orderModule(const Module *M) {
+static OrderMap orderModule(const Module &M) {
   // This needs to match the order used by ValueEnumerator::ValueEnumerator()
   // and ValueEnumerator::incorporateFunction().
   OrderMap OM;
@@ -78,17 +78,21 @@
   // directly in predictValueUseListOrderImpl(), just assign IDs to
   // initializers of GlobalValues before GlobalValues themselves to model this
   // implicitly.
-  for (const GlobalVariable &G : M->globals())
+  for (const GlobalVariable &G : M.globals())
     if (G.hasInitializer())
       if (!isa<GlobalValue>(G.getInitializer()))
         orderValue(G.getInitializer(), OM);
-  for (const GlobalAlias &A : M->aliases())
+  for (const GlobalAlias &A : M.aliases())
     if (!isa<GlobalValue>(A.getAliasee()))
       orderValue(A.getAliasee(), OM);
-  for (const Function &F : *M)
+  for (const Function &F : M) {
     if (F.hasPrefixData())
       if (!isa<GlobalValue>(F.getPrefixData()))
         orderValue(F.getPrefixData(), OM);
+    if (F.hasPrologueData())
+      if (!isa<GlobalValue>(F.getPrologueData()))
+        orderValue(F.getPrologueData(), OM);
+  }
   OM.LastGlobalConstantID = OM.size();
 
   // Initializers of GlobalValues are processed in
@@ -99,15 +103,15 @@
   // Since GlobalValues never reference each other directly (just through
   // initializers), their relative IDs only matter for determining order of
   // uses in their initializers.
-  for (const Function &F : *M)
+  for (const Function &F : M)
     orderValue(&F, OM);
-  for (const GlobalAlias &A : M->aliases())
+  for (const GlobalAlias &A : M.aliases())
     orderValue(&A, OM);
-  for (const GlobalVariable &G : M->globals())
+  for (const GlobalVariable &G : M.globals())
     orderValue(&G, OM);
   OM.LastGlobalValueID = OM.size();
 
-  for (const Function &F : *M) {
+  for (const Function &F : M) {
     if (F.isDeclaration())
       continue;
     // Here we need to match the union of ValueEnumerator::incorporateFunction()
@@ -220,7 +224,7 @@
           predictValueUseListOrder(Op, F, OM, Stack);
 }
 
-static UseListOrderStack predictUseListOrder(const Module *M) {
+static UseListOrderStack predictUseListOrder(const Module &M) {
   OrderMap OM = orderModule(M);
 
   // Use-list orders need to be serialized after all the users have been added
@@ -233,7 +237,7 @@
   // We want to visit the functions backward now so we can list function-local
   // constants in the last Function they're used in.  Module-level constants
   // have already been visited above.
-  for (auto I = M->rbegin(), E = M->rend(); I != E; ++I) {
+  for (auto I = M.rbegin(), E = M.rend(); I != E; ++I) {
     const Function &F = *I;
     if (F.isDeclaration())
       continue;
@@ -253,20 +257,23 @@
 
   // Visit globals last, since the module-level use-list block will be seen
   // before the function bodies are processed.
-  for (const GlobalVariable &G : M->globals())
+  for (const GlobalVariable &G : M.globals())
     predictValueUseListOrder(&G, nullptr, OM, Stack);
-  for (const Function &F : *M)
+  for (const Function &F : M)
     predictValueUseListOrder(&F, nullptr, OM, Stack);
-  for (const GlobalAlias &A : M->aliases())
+  for (const GlobalAlias &A : M.aliases())
     predictValueUseListOrder(&A, nullptr, OM, Stack);
-  for (const GlobalVariable &G : M->globals())
+  for (const GlobalVariable &G : M.globals())
     if (G.hasInitializer())
       predictValueUseListOrder(G.getInitializer(), nullptr, OM, Stack);
-  for (const GlobalAlias &A : M->aliases())
+  for (const GlobalAlias &A : M.aliases())
     predictValueUseListOrder(A.getAliasee(), nullptr, OM, Stack);
-  for (const Function &F : *M)
+  for (const Function &F : M) {
     if (F.hasPrefixData())
       predictValueUseListOrder(F.getPrefixData(), nullptr, OM, Stack);
+    if (F.hasPrologueData())
+      predictValueUseListOrder(F.getPrologueData(), nullptr, OM, Stack);
+  }
 
   return Stack;
 }
@@ -275,30 +282,24 @@
   return V.first->getType()->isIntOrIntVectorTy();
 }
 
-<<<<<<< HEAD
-/// ValueEnumerator - Enumerate module-level information.
-ValueEnumerator::ValueEnumerator(const Module *M) {
-=======
 ValueEnumerator::ValueEnumerator(const Module &M)
     : HasMDString(false), HasMDLocation(false) {
->>>>>>> 41cb3da2
   if (shouldPreserveBitcodeUseListOrder())
     UseListOrders = predictUseListOrder(M);
 
   // Enumerate the global variables.
-  for (Module::const_global_iterator I = M->global_begin(),
-
-         E = M->global_end(); I != E; ++I)
+  for (Module::const_global_iterator I = M.global_begin(), E = M.global_end();
+       I != E; ++I)
     EnumerateValue(I);
 
   // Enumerate the functions.
-  for (Module::const_iterator I = M->begin(), E = M->end(); I != E; ++I) {
+  for (Module::const_iterator I = M.begin(), E = M.end(); I != E; ++I) {
     EnumerateValue(I);
     EnumerateAttributes(cast<Function>(I)->getAttributes());
   }
 
   // Enumerate the aliases.
-  for (Module::const_alias_iterator I = M->alias_begin(), E = M->alias_end();
+  for (Module::const_alias_iterator I = M.alias_begin(), E = M.alias_end();
        I != E; ++I)
     EnumerateValue(I);
 
@@ -306,23 +307,21 @@
   unsigned FirstConstant = Values.size();
 
   // Enumerate the global variable initializers.
-  for (Module::const_global_iterator I = M->global_begin(),
-         E = M->global_end(); I != E; ++I)
+  for (Module::const_global_iterator I = M.global_begin(), E = M.global_end();
+       I != E; ++I)
     if (I->hasInitializer())
       EnumerateValue(I->getInitializer());
 
   // Enumerate the aliasees.
-  for (Module::const_alias_iterator I = M->alias_begin(), E = M->alias_end();
+  for (Module::const_alias_iterator I = M.alias_begin(), E = M.alias_end();
        I != E; ++I)
     EnumerateValue(I->getAliasee());
 
   // Enumerate the prefix data constants.
-  for (Module::const_iterator I = M->begin(), E = M->end(); I != E; ++I)
+  for (Module::const_iterator I = M.begin(), E = M.end(); I != E; ++I)
     if (I->hasPrefixData())
       EnumerateValue(I->getPrefixData());
 
-<<<<<<< HEAD
-=======
   // Enumerate the prologue data constants.
   for (Module::const_iterator I = M.begin(), E = M.end(); I != E; ++I)
     if (I->hasPrologueData())
@@ -334,16 +333,15 @@
   // only encodes the metadata type when it's used as a value.
   EnumerateType(Type::getMetadataTy(M.getContext()));
 
->>>>>>> 41cb3da2
   // Insert constants and metadata that are named at module level into the slot
   // pool so that the module symbol table can refer to them...
-  EnumerateValueSymbolTable(M->getValueSymbolTable());
+  EnumerateValueSymbolTable(M.getValueSymbolTable());
   EnumerateNamedMetadata(M);
 
-  SmallVector<std::pair<unsigned, MDNode*>, 8> MDs;
+  SmallVector<std::pair<unsigned, MDNode *>, 8> MDs;
 
   // Enumerate types used by function bodies and argument lists.
-  for (const Function &F : *M) {
+  for (const Function &F : M) {
     for (const Argument &A : F.args())
       EnumerateType(A.getType());
 
@@ -505,11 +503,12 @@
     EnumerateValue(VI->getValue());
 }
 
-/// EnumerateNamedMetadata - Insert all of the values referenced by
-/// named metadata in the specified module.
-void ValueEnumerator::EnumerateNamedMetadata(const Module *M) {
-  for (Module::const_named_metadata_iterator I = M->named_metadata_begin(),
-       E = M->named_metadata_end(); I != E; ++I)
+/// Insert all of the values referenced by named metadata in the specified
+/// module.
+void ValueEnumerator::EnumerateNamedMetadata(const Module &M) {
+  for (Module::const_named_metadata_iterator I = M.named_metadata_begin(),
+                                             E = M.named_metadata_end();
+       I != E; ++I)
     EnumerateNamedMDNode(I);
 }
 
@@ -530,43 +529,18 @@
   }
 }
 
-<<<<<<< HEAD
-void ValueEnumerator::EnumerateMetadata(const Value *MD) {
-  assert((isa<MDNode>(MD) || isa<MDString>(MD)) && "Invalid metadata kind");
-
-  // Enumerate the type of this value.
-  EnumerateType(MD->getType());
-
-  const MDNode *N = dyn_cast<MDNode>(MD);
-
-  // In the module-level pass, skip function-local nodes themselves, but
-  // do walk their operands.
-  if (N && N->isFunctionLocal() && N->getFunction()) {
-    EnumerateMDNodeOperands(N);
-    return;
-  }
-=======
 void ValueEnumerator::EnumerateMetadata(const Metadata *MD) {
   assert(
       (isa<MDNode>(MD) || isa<MDString>(MD) || isa<ConstantAsMetadata>(MD)) &&
       "Invalid metadata kind");
->>>>>>> 41cb3da2
-
-  // Check to see if it's already in!
-  unsigned &MDValueID = MDValueMap[MD];
-  if (MDValueID) {
-    // Increment use count.
-    MDValues[MDValueID-1].second++;
-    return;
-  }
-  MDValues.push_back(std::make_pair(MD, 1U));
-  MDValueID = MDValues.size();
-
-<<<<<<< HEAD
-  // Enumerate all non-function-local operands.
-  if (N)
-    EnumerateMDNodeOperands(N);
-=======
+
+  // Insert a dummy ID to block the co-recursive call to
+  // EnumerateMDNodeOperands() from re-visiting MD in a cyclic graph.
+  //
+  // Return early if there's already an ID.
+  if (!MDValueMap.insert(std::make_pair(MD, 0)).second)
+    return;
+
   // Visit operands first to minimize RAUW.
   if (auto *N = dyn_cast<MDNode>(MD))
     EnumerateMDNodeOperands(N);
@@ -580,7 +554,6 @@
   // have changed by inserting operands, so we need a fresh lookup here.
   MDs.push_back(MD);
   MDValueMap[MD] = MDs.size();
->>>>>>> 41cb3da2
 }
 
 /// EnumerateFunctionLocalMetadataa - Incorporate function-local metadata
@@ -588,34 +561,12 @@
 void ValueEnumerator::EnumerateFunctionLocalMetadata(
     const LocalAsMetadata *Local) {
   // Check to see if it's already in!
-<<<<<<< HEAD
-  unsigned &MDValueID = MDValueMap[N];
-  if (MDValueID) {
-    // Increment use count.
-    MDValues[MDValueID-1].second++;
-    return;
-  }
-  MDValues.push_back(std::make_pair(N, 1U));
-  MDValueID = MDValues.size();
-
-  // To incoroporate function-local information visit all function-local
-  // MDNodes and all function-local values they reference.
-  for (unsigned i = 0, e = N->getNumOperands(); i != e; ++i)
-    if (Value *V = N->getOperand(i)) {
-      if (MDNode *O = dyn_cast<MDNode>(V)) {
-        if (O->isFunctionLocal() && O->getFunction())
-          EnumerateFunctionLocalMetadata(O);
-      } else if (isa<Instruction>(V) || isa<Argument>(V))
-        EnumerateValue(V);
-    }
-=======
   unsigned &MDValueID = MDValueMap[Local];
   if (MDValueID)
     return;
 
   MDs.push_back(Local);
   MDValueID = MDs.size();
->>>>>>> 41cb3da2
 
   EnumerateValue(Local->getValue());
 
@@ -689,9 +640,8 @@
 
   // Enumerate all of the subtypes before we enumerate this type.  This ensures
   // that the type will be enumerated in an order that can be directly built.
-  for (Type::subtype_iterator I = Ty->subtype_begin(), E = Ty->subtype_end();
-       I != E; ++I)
-    EnumerateType(*I);
+  for (Type *SubTy : Ty->subtypes())
+    EnumerateType(SubTy);
 
   // Refresh the TypeID pointer in case the table rehashed.
   TypeID = &TypeMap[Ty];
@@ -811,19 +761,7 @@
         if (auto *MD = dyn_cast<MetadataAsValue>(&*OI))
           if (auto *Local = dyn_cast<LocalAsMetadata>(MD->getMetadata()))
             // Enumerate metadata after the instructions they might refer to.
-<<<<<<< HEAD
-            FnLocalMDVector.push_back(MD);
-      }
-
-      SmallVector<std::pair<unsigned, MDNode*>, 8> MDs;
-      I->getAllMetadataOtherThanDebugLoc(MDs);
-      for (unsigned i = 0, e = MDs.size(); i != e; ++i) {
-        MDNode *N = MDs[i].second;
-        if (N->isFunctionLocal() && N->getFunction())
-          FnLocalMDVector.push_back(N);
-=======
             FnLocalMDVector.push_back(Local);
->>>>>>> 41cb3da2
       }
 
       if (!I->getType()->isVoidTy())
@@ -840,13 +778,8 @@
   /// Remove purged values from the ValueMap.
   for (unsigned i = NumModuleValues, e = Values.size(); i != e; ++i)
     ValueMap.erase(Values[i].first);
-<<<<<<< HEAD
-  for (unsigned i = NumModuleMDValues, e = MDValues.size(); i != e; ++i)
-    MDValueMap.erase(MDValues[i].first);
-=======
   for (unsigned i = NumModuleMDs, e = MDs.size(); i != e; ++i)
     MDValueMap.erase(MDs[i]);
->>>>>>> 41cb3da2
   for (unsigned i = 0, e = BasicBlocks.size(); i != e; ++i)
     ValueMap.erase(BasicBlocks[i]);
 
