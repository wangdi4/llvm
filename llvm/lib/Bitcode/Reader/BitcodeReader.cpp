//===- BitcodeReader.cpp - Internal BitcodeReader implementation ----------===//
//
//                     The LLVM Compiler Infrastructure
//
// This file is distributed under the University of Illinois Open Source
// License. See LICENSE.TXT for details.
//
//===----------------------------------------------------------------------===//

#include "llvm/Bitcode/BitcodeReader.h"
#include "MetadataLoader.h"
#include "ValueList.h"
#include "llvm/ADT/APFloat.h"
#include "llvm/ADT/APInt.h"
#include "llvm/ADT/ArrayRef.h"
#include "llvm/ADT/DenseMap.h"
#include "llvm/ADT/Optional.h"
#include "llvm/ADT/STLExtras.h"
#include "llvm/ADT/SmallString.h"
#include "llvm/ADT/SmallVector.h"
#include "llvm/ADT/StringRef.h"
#include "llvm/ADT/Triple.h"
#include "llvm/ADT/Twine.h"
#include "llvm/Bitcode/BitstreamReader.h"
#include "llvm/Bitcode/LLVMBitCodes.h"
#include "llvm/Config/llvm-config.h"
#include "llvm/IR/Argument.h"
#include "llvm/IR/Attributes.h"
#include "llvm/IR/AutoUpgrade.h"
#include "llvm/IR/BasicBlock.h"
#include "llvm/IR/CallSite.h"
#include "llvm/IR/CallingConv.h"
#include "llvm/IR/Comdat.h"
#include "llvm/IR/Constant.h"
#include "llvm/IR/Constants.h"
#include "llvm/IR/DataLayout.h"
#include "llvm/IR/DebugInfo.h"
#include "llvm/IR/DebugInfoMetadata.h"
#include "llvm/IR/DebugLoc.h"
#include "llvm/IR/DerivedTypes.h"
#include "llvm/IR/Function.h"
#include "llvm/IR/GVMaterializer.h"
#include "llvm/IR/GlobalAlias.h"
#include "llvm/IR/GlobalIFunc.h"
#include "llvm/IR/GlobalIndirectSymbol.h"
#include "llvm/IR/GlobalObject.h"
#include "llvm/IR/GlobalValue.h"
#include "llvm/IR/GlobalVariable.h"
#include "llvm/IR/InlineAsm.h"
#include "llvm/IR/InstIterator.h"
#include "llvm/IR/InstrTypes.h"
#include "llvm/IR/Instruction.h"
#include "llvm/IR/Instructions.h"
#include "llvm/IR/Intrinsics.h"
#include "llvm/IR/LLVMContext.h"
#include "llvm/IR/Metadata.h"
#include "llvm/IR/Module.h"
#include "llvm/IR/ModuleSummaryIndex.h"
#include "llvm/IR/Operator.h"
#include "llvm/IR/Type.h"
#include "llvm/IR/Value.h"
#include "llvm/IR/Verifier.h"
#include "llvm/Support/AtomicOrdering.h"
#include "llvm/Support/Casting.h"
#include "llvm/Support/CommandLine.h"
#include "llvm/Support/Compiler.h"
#include "llvm/Support/Debug.h"
#include "llvm/Support/Error.h"
#include "llvm/Support/ErrorHandling.h"
#include "llvm/Support/ErrorOr.h"
#include "llvm/Support/ManagedStatic.h"
#include "llvm/Support/MathExtras.h"
#include "llvm/Support/MemoryBuffer.h"
#include "llvm/Support/raw_ostream.h"
#include <algorithm>
#include <cassert>
#include <cstddef>
#include <cstdint>
#include <deque>
#include <map>
#include <memory>
#include <set>
#include <string>
#include <system_error>
#include <tuple>
#include <utility>
#include <vector>

using namespace llvm;

static cl::opt<bool> PrintSummaryGUIDs(
    "print-summary-global-ids", cl::init(false), cl::Hidden,
    cl::desc(
        "Print the global id for each value when reading the module summary"));

namespace {

enum {
  SWITCH_INST_MAGIC = 0x4B5 // May 2012 => 1205 => Hex
};

} // end anonymous namespace

static Error error(const Twine &Message) {
  return make_error<StringError>(
      Message, make_error_code(BitcodeError::CorruptedBitcode));
}

/// Helper to read the header common to all bitcode files.
static bool hasValidBitcodeHeader(BitstreamCursor &Stream) {
  // Sniff for the signature.
  if (!Stream.canSkipToPos(4) ||
      Stream.Read(8) != 'B' ||
      Stream.Read(8) != 'C' ||
      Stream.Read(4) != 0x0 ||
      Stream.Read(4) != 0xC ||
      Stream.Read(4) != 0xE ||
      Stream.Read(4) != 0xD)
    return false;
  return true;
}

static Expected<BitstreamCursor> initStream(MemoryBufferRef Buffer) {
  const unsigned char *BufPtr = (const unsigned char *)Buffer.getBufferStart();
  const unsigned char *BufEnd = BufPtr + Buffer.getBufferSize();

  if (Buffer.getBufferSize() & 3)
    return error("Invalid bitcode signature");

  // If we have a wrapper header, parse it and ignore the non-bc file contents.
  // The magic number is 0x0B17C0DE stored in little endian.
  if (isBitcodeWrapper(BufPtr, BufEnd))
    if (SkipBitcodeWrapperHeader(BufPtr, BufEnd, true))
      return error("Invalid bitcode wrapper header");

  BitstreamCursor Stream(ArrayRef<uint8_t>(BufPtr, BufEnd));
  if (!hasValidBitcodeHeader(Stream))
    return error("Invalid bitcode signature");

  return std::move(Stream);
}

/// Convert a string from a record into an std::string, return true on failure.
template <typename StrTy>
static bool convertToString(ArrayRef<uint64_t> Record, unsigned Idx,
                            StrTy &Result) {
  if (Idx > Record.size())
    return true;

  for (unsigned i = Idx, e = Record.size(); i != e; ++i)
    Result += (char)Record[i];
  return false;
}

// Strip all the TBAA attachment for the module.
static void stripTBAA(Module *M) {
  for (auto &F : *M) {
    if (F.isMaterializable())
      continue;
    for (auto &I : instructions(F))
      I.setMetadata(LLVMContext::MD_tbaa, nullptr);
  }
}

/// Read the "IDENTIFICATION_BLOCK_ID" block, do some basic enforcement on the
/// "epoch" encoded in the bitcode, and return the producer name if any.
static Expected<std::string> readIdentificationBlock(BitstreamCursor &Stream) {
  if (Stream.EnterSubBlock(bitc::IDENTIFICATION_BLOCK_ID))
    return error("Invalid record");

  // Read all the records.
  SmallVector<uint64_t, 64> Record;

  std::string ProducerIdentification;

  while (true) {
    BitstreamEntry Entry = Stream.advance();

    switch (Entry.Kind) {
    default:
    case BitstreamEntry::Error:
      return error("Malformed block");
    case BitstreamEntry::EndBlock:
      return ProducerIdentification;
    case BitstreamEntry::Record:
      // The interesting case.
      break;
    }

    // Read a record.
    Record.clear();
    unsigned BitCode = Stream.readRecord(Entry.ID, Record);
    switch (BitCode) {
    default: // Default behavior: reject
      return error("Invalid value");
    case bitc::IDENTIFICATION_CODE_STRING: // IDENTIFICATION: [strchr x N]
      convertToString(Record, 0, ProducerIdentification);
      break;
    case bitc::IDENTIFICATION_CODE_EPOCH: { // EPOCH: [epoch#]
      unsigned epoch = (unsigned)Record[0];
      if (epoch != bitc::BITCODE_CURRENT_EPOCH) {
        return error(
          Twine("Incompatible epoch: Bitcode '") + Twine(epoch) +
          "' vs current: '" + Twine(bitc::BITCODE_CURRENT_EPOCH) + "'");
      }
    }
    }
  }
}

static Expected<std::string> readIdentificationCode(BitstreamCursor &Stream) {
  // We expect a number of well-defined blocks, though we don't necessarily
  // need to understand them all.
  while (true) {
    if (Stream.AtEndOfStream())
      return "";

    BitstreamEntry Entry = Stream.advance();
    switch (Entry.Kind) {
    case BitstreamEntry::EndBlock:
    case BitstreamEntry::Error:
      return error("Malformed block");

    case BitstreamEntry::SubBlock:
      if (Entry.ID == bitc::IDENTIFICATION_BLOCK_ID)
        return readIdentificationBlock(Stream);

      // Ignore other sub-blocks.
      if (Stream.SkipBlock())
        return error("Malformed block");
      continue;
    case BitstreamEntry::Record:
      Stream.skipRecord(Entry.ID);
      continue;
    }
  }
}

static Expected<bool> hasObjCCategoryInModule(BitstreamCursor &Stream) {
  if (Stream.EnterSubBlock(bitc::MODULE_BLOCK_ID))
    return error("Invalid record");

  SmallVector<uint64_t, 64> Record;
  // Read all the records for this module.

  while (true) {
    BitstreamEntry Entry = Stream.advanceSkippingSubblocks();

    switch (Entry.Kind) {
    case BitstreamEntry::SubBlock: // Handled for us already.
    case BitstreamEntry::Error:
      return error("Malformed block");
    case BitstreamEntry::EndBlock:
      return false;
    case BitstreamEntry::Record:
      // The interesting case.
      break;
    }

    // Read a record.
    switch (Stream.readRecord(Entry.ID, Record)) {
    default:
      break; // Default behavior, ignore unknown content.
    case bitc::MODULE_CODE_SECTIONNAME: { // SECTIONNAME: [strchr x N]
      std::string S;
      if (convertToString(Record, 0, S))
        return error("Invalid record");
      // Check for the i386 and other (x86_64, ARM) conventions
      if (S.find("__DATA,__objc_catlist") != std::string::npos ||
          S.find("__OBJC,__category") != std::string::npos)
        return true;
      break;
    }
    }
    Record.clear();
  }
  llvm_unreachable("Exit infinite loop");
}

static Expected<bool> hasObjCCategory(BitstreamCursor &Stream) {
  // We expect a number of well-defined blocks, though we don't necessarily
  // need to understand them all.
  while (true) {
    BitstreamEntry Entry = Stream.advance();

    switch (Entry.Kind) {
    case BitstreamEntry::Error:
      return error("Malformed block");
    case BitstreamEntry::EndBlock:
      return false;

    case BitstreamEntry::SubBlock:
      if (Entry.ID == bitc::MODULE_BLOCK_ID)
        return hasObjCCategoryInModule(Stream);

      // Ignore other sub-blocks.
      if (Stream.SkipBlock())
        return error("Malformed block");
      continue;

    case BitstreamEntry::Record:
      Stream.skipRecord(Entry.ID);
      continue;
    }
  }
}

static Expected<std::string> readModuleTriple(BitstreamCursor &Stream) {
  if (Stream.EnterSubBlock(bitc::MODULE_BLOCK_ID))
    return error("Invalid record");

  SmallVector<uint64_t, 64> Record;

  std::string Triple;

  // Read all the records for this module.
  while (true) {
    BitstreamEntry Entry = Stream.advanceSkippingSubblocks();

    switch (Entry.Kind) {
    case BitstreamEntry::SubBlock: // Handled for us already.
    case BitstreamEntry::Error:
      return error("Malformed block");
    case BitstreamEntry::EndBlock:
      return Triple;
    case BitstreamEntry::Record:
      // The interesting case.
      break;
    }

    // Read a record.
    switch (Stream.readRecord(Entry.ID, Record)) {
    default: break;  // Default behavior, ignore unknown content.
    case bitc::MODULE_CODE_TRIPLE: {  // TRIPLE: [strchr x N]
      std::string S;
      if (convertToString(Record, 0, S))
        return error("Invalid record");
      Triple = S;
      break;
    }
    }
    Record.clear();
  }
  llvm_unreachable("Exit infinite loop");
}

static Expected<std::string> readTriple(BitstreamCursor &Stream) {
  // We expect a number of well-defined blocks, though we don't necessarily
  // need to understand them all.
  while (true) {
    BitstreamEntry Entry = Stream.advance();

    switch (Entry.Kind) {
    case BitstreamEntry::Error:
      return error("Malformed block");
    case BitstreamEntry::EndBlock:
      return "";

    case BitstreamEntry::SubBlock:
      if (Entry.ID == bitc::MODULE_BLOCK_ID)
        return readModuleTriple(Stream);

      // Ignore other sub-blocks.
      if (Stream.SkipBlock())
        return error("Malformed block");
      continue;

    case BitstreamEntry::Record:
      Stream.skipRecord(Entry.ID);
      continue;
    }
  }
}

namespace {

class BitcodeReaderBase {
protected:
  BitcodeReaderBase(BitstreamCursor Stream, StringRef Strtab)
      : Stream(std::move(Stream)), Strtab(Strtab) {
    this->Stream.setBlockInfo(&BlockInfo);
  }

  BitstreamBlockInfo BlockInfo;
  BitstreamCursor Stream;
  StringRef Strtab;

  /// In version 2 of the bitcode we store names of global values and comdats in
  /// a string table rather than in the VST.
  bool UseStrtab = false;

  Expected<unsigned> parseVersionRecord(ArrayRef<uint64_t> Record);

  /// If this module uses a string table, pop the reference to the string table
  /// and return the referenced string and the rest of the record. Otherwise
  /// just return the record itself.
  std::pair<StringRef, ArrayRef<uint64_t>>
  readNameFromStrtab(ArrayRef<uint64_t> Record);

  bool readBlockInfo();

  // Contains an arbitrary and optional string identifying the bitcode producer
  std::string ProducerIdentification;

  Error error(const Twine &Message);
};

} // end anonymous namespace

Error BitcodeReaderBase::error(const Twine &Message) {
  std::string FullMsg = Message.str();
  if (!ProducerIdentification.empty())
    FullMsg += " (Producer: '" + ProducerIdentification + "' Reader: 'LLVM " +
               LLVM_VERSION_STRING "')";
  return ::error(FullMsg);
}

Expected<unsigned>
BitcodeReaderBase::parseVersionRecord(ArrayRef<uint64_t> Record) {
  if (Record.empty())
    return error("Invalid record");
  unsigned ModuleVersion = Record[0];
  if (ModuleVersion > 2)
    return error("Invalid value");
  UseStrtab = ModuleVersion >= 2;
  return ModuleVersion;
}

std::pair<StringRef, ArrayRef<uint64_t>>
BitcodeReaderBase::readNameFromStrtab(ArrayRef<uint64_t> Record) {
  if (!UseStrtab)
    return {"", Record};
  // Invalid reference. Let the caller complain about the record being empty.
  if (Record[0] + Record[1] > Strtab.size())
    return {"", {}};
  return {StringRef(Strtab.data() + Record[0], Record[1]), Record.slice(2)};
}

namespace {

class BitcodeReader : public BitcodeReaderBase, public GVMaterializer {
  LLVMContext &Context;
  Module *TheModule = nullptr;
  // Next offset to start scanning for lazy parsing of function bodies.
  uint64_t NextUnreadBit = 0;
  // Last function offset found in the VST.
  uint64_t LastFunctionBlockBit = 0;
  bool SeenValueSymbolTable = false;
  uint64_t VSTOffset = 0;

  std::vector<std::string> SectionTable;
  std::vector<std::string> GCTable;

  std::vector<Type*> TypeList;
  BitcodeReaderValueList ValueList;
  Optional<MetadataLoader> MDLoader;
  std::vector<Comdat *> ComdatList;
  SmallVector<Instruction *, 64> InstructionList;

  std::vector<std::pair<GlobalVariable *, unsigned>> GlobalInits;
  std::vector<std::pair<GlobalIndirectSymbol *, unsigned>> IndirectSymbolInits;
  std::vector<std::pair<Function *, unsigned>> FunctionPrefixes;
  std::vector<std::pair<Function *, unsigned>> FunctionPrologues;
  std::vector<std::pair<Function *, unsigned>> FunctionPersonalityFns;

  /// The set of attributes by index.  Index zero in the file is for null, and
  /// is thus not represented here.  As such all indices are off by one.
  std::vector<AttributeList> MAttributes;

  /// The set of attribute groups.
  std::map<unsigned, AttributeList> MAttributeGroups;

  /// While parsing a function body, this is a list of the basic blocks for the
  /// function.
  std::vector<BasicBlock*> FunctionBBs;

  // When reading the module header, this list is populated with functions that
  // have bodies later in the file.
  std::vector<Function*> FunctionsWithBodies;

  // When intrinsic functions are encountered which require upgrading they are
  // stored here with their replacement function.
  using UpdatedIntrinsicMap = DenseMap<Function *, Function *>;
  UpdatedIntrinsicMap UpgradedIntrinsics;
  // Intrinsics which were remangled because of types rename
  UpdatedIntrinsicMap RemangledIntrinsics;

  // Several operations happen after the module header has been read, but
  // before function bodies are processed. This keeps track of whether
  // we've done this yet.
  bool SeenFirstFunctionBody = false;

  /// When function bodies are initially scanned, this map contains info about
  /// where to find deferred function body in the stream.
  DenseMap<Function*, uint64_t> DeferredFunctionInfo;

  /// When Metadata block is initially scanned when parsing the module, we may
  /// choose to defer parsing of the metadata. This vector contains info about
  /// which Metadata blocks are deferred.
  std::vector<uint64_t> DeferredMetadataInfo;

  /// These are basic blocks forward-referenced by block addresses.  They are
  /// inserted lazily into functions when they're loaded.  The basic block ID is
  /// its index into the vector.
  DenseMap<Function *, std::vector<BasicBlock *>> BasicBlockFwdRefs;
  std::deque<Function *> BasicBlockFwdRefQueue;

  /// Indicates that we are using a new encoding for instruction operands where
  /// most operands in the current FUNCTION_BLOCK are encoded relative to the
  /// instruction number, for a more compact encoding.  Some instruction
  /// operands are not relative to the instruction ID: basic block numbers, and
  /// types. Once the old style function blocks have been phased out, we would
  /// not need this flag.
  bool UseRelativeIDs = false;

  /// True if all functions will be materialized, negating the need to process
  /// (e.g.) blockaddress forward references.
  bool WillMaterializeAllForwardRefs = false;

  bool StripDebugInfo = false;
  TBAAVerifier TBAAVerifyHelper;

  std::vector<std::string> BundleTags;
  SmallVector<SyncScope::ID, 8> SSIDs;

public:
  BitcodeReader(BitstreamCursor Stream, StringRef Strtab,
                StringRef ProducerIdentification, LLVMContext &Context);

  Error materializeForwardReferencedFunctions();

  Error materialize(GlobalValue *GV) override;
  Error materializeModule() override;
  std::vector<StructType *> getIdentifiedStructTypes() const override;

  /// Main interface to parsing a bitcode buffer.
  /// \returns true if an error occurred.
  Error parseBitcodeInto(Module *M, bool ShouldLazyLoadMetadata = false,
                         bool IsImporting = false);

  static uint64_t decodeSignRotatedValue(uint64_t V);

  /// Materialize any deferred Metadata block.
  Error materializeMetadata() override;

  void setStripDebugInfo() override;

private:
  std::vector<StructType *> IdentifiedStructTypes;
  StructType *createIdentifiedStructType(LLVMContext &Context, StringRef Name);
  StructType *createIdentifiedStructType(LLVMContext &Context);

  Type *getTypeByID(unsigned ID);

  Value *getFnValueByID(unsigned ID, Type *Ty) {
    if (Ty && Ty->isMetadataTy())
      return MetadataAsValue::get(Ty->getContext(), getFnMetadataByID(ID));
    return ValueList.getValueFwdRef(ID, Ty);
  }

  Metadata *getFnMetadataByID(unsigned ID) {
    return MDLoader->getMetadataFwdRefOrLoad(ID);
  }

  BasicBlock *getBasicBlock(unsigned ID) const {
    if (ID >= FunctionBBs.size()) return nullptr; // Invalid ID
    return FunctionBBs[ID];
  }

  AttributeList getAttributes(unsigned i) const {
    if (i-1 < MAttributes.size())
      return MAttributes[i-1];
    return AttributeList();
  }

  /// Read a value/type pair out of the specified record from slot 'Slot'.
  /// Increment Slot past the number of slots used in the record. Return true on
  /// failure.
  bool getValueTypePair(SmallVectorImpl<uint64_t> &Record, unsigned &Slot,
                        unsigned InstNum, Value *&ResVal) {
    if (Slot == Record.size()) return true;
    unsigned ValNo = (unsigned)Record[Slot++];
    // Adjust the ValNo, if it was encoded relative to the InstNum.
    if (UseRelativeIDs)
      ValNo = InstNum - ValNo;
    if (ValNo < InstNum) {
      // If this is not a forward reference, just return the value we already
      // have.
      ResVal = getFnValueByID(ValNo, nullptr);
      return ResVal == nullptr;
    }
    if (Slot == Record.size())
      return true;

    unsigned TypeNo = (unsigned)Record[Slot++];
    ResVal = getFnValueByID(ValNo, getTypeByID(TypeNo));
    return ResVal == nullptr;
  }

  /// Read a value out of the specified record from slot 'Slot'. Increment Slot
  /// past the number of slots used by the value in the record. Return true if
  /// there is an error.
  bool popValue(SmallVectorImpl<uint64_t> &Record, unsigned &Slot,
                unsigned InstNum, Type *Ty, Value *&ResVal) {
    if (getValue(Record, Slot, InstNum, Ty, ResVal))
      return true;
    // All values currently take a single record slot.
    ++Slot;
    return false;
  }

  /// Like popValue, but does not increment the Slot number.
  bool getValue(SmallVectorImpl<uint64_t> &Record, unsigned Slot,
                unsigned InstNum, Type *Ty, Value *&ResVal) {
    ResVal = getValue(Record, Slot, InstNum, Ty);
    return ResVal == nullptr;
  }

  /// Version of getValue that returns ResVal directly, or 0 if there is an
  /// error.
  Value *getValue(SmallVectorImpl<uint64_t> &Record, unsigned Slot,
                  unsigned InstNum, Type *Ty) {
    if (Slot == Record.size()) return nullptr;
    unsigned ValNo = (unsigned)Record[Slot];
    // Adjust the ValNo, if it was encoded relative to the InstNum.
    if (UseRelativeIDs)
      ValNo = InstNum - ValNo;
    return getFnValueByID(ValNo, Ty);
  }

  /// Like getValue, but decodes signed VBRs.
  Value *getValueSigned(SmallVectorImpl<uint64_t> &Record, unsigned Slot,
                        unsigned InstNum, Type *Ty) {
    if (Slot == Record.size()) return nullptr;
    unsigned ValNo = (unsigned)decodeSignRotatedValue(Record[Slot]);
    // Adjust the ValNo, if it was encoded relative to the InstNum.
    if (UseRelativeIDs)
      ValNo = InstNum - ValNo;
    return getFnValueByID(ValNo, Ty);
  }

  /// Converts alignment exponent (i.e. power of two (or zero)) to the
  /// corresponding alignment to use. If alignment is too large, returns
  /// a corresponding error code.
  Error parseAlignmentValue(uint64_t Exponent, unsigned &Alignment);
  Error parseAttrKind(uint64_t Code, Attribute::AttrKind *Kind);
  Error parseModule(uint64_t ResumeBit, bool ShouldLazyLoadMetadata = false);

  Error parseComdatRecord(ArrayRef<uint64_t> Record);
  Error parseGlobalVarRecord(ArrayRef<uint64_t> Record);
  Error parseFunctionRecord(ArrayRef<uint64_t> Record);
  Error parseGlobalIndirectSymbolRecord(unsigned BitCode,
                                        ArrayRef<uint64_t> Record);

  Error parseAttributeBlock();
  Error parseAttributeGroupBlock();
  Error parseTypeTable();
  Error parseTypeTableBody();
  Error parseOperandBundleTags();
  Error parseSyncScopeNames();

  Expected<Value *> recordValue(SmallVectorImpl<uint64_t> &Record,
                                unsigned NameIndex, Triple &TT);
  void setDeferredFunctionInfo(unsigned FuncBitcodeOffsetDelta, Function *F,
                               ArrayRef<uint64_t> Record);
  Error parseValueSymbolTable(uint64_t Offset = 0);
  Error parseGlobalValueSymbolTable();
  Error parseConstants();
  Error rememberAndSkipFunctionBodies();
  Error rememberAndSkipFunctionBody();
  /// Save the positions of the Metadata blocks and skip parsing the blocks.
  Error rememberAndSkipMetadata();
  Error typeCheckLoadStoreInst(Type *ValType, Type *PtrType);
  Error parseFunctionBody(Function *F);
  Error globalCleanup();
  Error resolveGlobalAndIndirectSymbolInits();
  Error parseUseLists();
  Error findFunctionInStream(
      Function *F,
      DenseMap<Function *, uint64_t>::iterator DeferredFunctionInfoIterator);

  SyncScope::ID getDecodedSyncScopeID(unsigned Val);
};

/// Class to manage reading and parsing function summary index bitcode
/// files/sections.
class ModuleSummaryIndexBitcodeReader : public BitcodeReaderBase {
  /// The module index built during parsing.
  ModuleSummaryIndex &TheIndex;

  /// Indicates whether we have encountered a global value summary section
  /// yet during parsing.
  bool SeenGlobalValSummary = false;

  /// Indicates whether we have already parsed the VST, used for error checking.
  bool SeenValueSymbolTable = false;

  /// Set to the offset of the VST recorded in the MODULE_CODE_VSTOFFSET record.
  /// Used to enable on-demand parsing of the VST.
  uint64_t VSTOffset = 0;

  // Map to save ValueId to ValueInfo association that was recorded in the
  // ValueSymbolTable. It is used after the VST is parsed to convert
  // call graph edges read from the function summary from referencing
  // callees by their ValueId to using the ValueInfo instead, which is how
  // they are recorded in the summary index being built.
  // We save a GUID which refers to the same global as the ValueInfo, but
  // ignoring the linkage, i.e. for values other than local linkage they are
  // identical.
  DenseMap<unsigned, std::pair<ValueInfo, GlobalValue::GUID>>
      ValueIdToValueInfoMap;

  /// Map populated during module path string table parsing, from the
  /// module ID to a string reference owned by the index's module
  /// path string table, used to correlate with combined index
  /// summary records.
  DenseMap<uint64_t, StringRef> ModuleIdMap;

  /// Original source file name recorded in a bitcode record.
  std::string SourceFileName;

  /// The string identifier given to this module by the client, normally the
  /// path to the bitcode file.
  StringRef ModulePath;

  /// For per-module summary indexes, the unique numerical identifier given to
  /// this module by the client.
  unsigned ModuleId;

public:
  ModuleSummaryIndexBitcodeReader(BitstreamCursor Stream, StringRef Strtab,
                                  ModuleSummaryIndex &TheIndex,
                                  StringRef ModulePath, unsigned ModuleId);

  Error parseModule();

private:
  void setValueGUID(uint64_t ValueID, StringRef ValueName,
                    GlobalValue::LinkageTypes Linkage,
                    StringRef SourceFileName);
  Error parseValueSymbolTable(
      uint64_t Offset,
      DenseMap<unsigned, GlobalValue::LinkageTypes> &ValueIdToLinkageMap);
  std::vector<ValueInfo> makeRefList(ArrayRef<uint64_t> Record);
  std::vector<FunctionSummary::EdgeTy> makeCallList(ArrayRef<uint64_t> Record,
                                                    bool IsOldProfileFormat,
                                                    bool HasProfile,
                                                    bool HasRelBF);
  Error parseEntireSummary(unsigned ID);
  Error parseModuleStringTable();

  std::pair<ValueInfo, GlobalValue::GUID>
  getValueInfoFromValueId(unsigned ValueId);

  void addThisModule();
  ModuleSummaryIndex::ModuleInfo *getThisModule();
};

} // end anonymous namespace

std::error_code llvm::errorToErrorCodeAndEmitErrors(LLVMContext &Ctx,
                                                    Error Err) {
  if (Err) {
    std::error_code EC;
    handleAllErrors(std::move(Err), [&](ErrorInfoBase &EIB) {
      EC = EIB.convertToErrorCode();
      Ctx.emitError(EIB.message());
    });
    return EC;
  }
  return std::error_code();
}

BitcodeReader::BitcodeReader(BitstreamCursor Stream, StringRef Strtab,
                             StringRef ProducerIdentification,
                             LLVMContext &Context)
    : BitcodeReaderBase(std::move(Stream), Strtab), Context(Context),
      ValueList(Context) {
  this->ProducerIdentification = ProducerIdentification;
}

Error BitcodeReader::materializeForwardReferencedFunctions() {
  if (WillMaterializeAllForwardRefs)
    return Error::success();

  // Prevent recursion.
  WillMaterializeAllForwardRefs = true;

  while (!BasicBlockFwdRefQueue.empty()) {
    Function *F = BasicBlockFwdRefQueue.front();
    BasicBlockFwdRefQueue.pop_front();
    assert(F && "Expected valid function");
    if (!BasicBlockFwdRefs.count(F))
      // Already materialized.
      continue;

    // Check for a function that isn't materializable to prevent an infinite
    // loop.  When parsing a blockaddress stored in a global variable, there
    // isn't a trivial way to check if a function will have a body without a
    // linear search through FunctionsWithBodies, so just check it here.
    if (!F->isMaterializable())
      return error("Never resolved function from blockaddress");

    // Try to materialize F.
    if (Error Err = materialize(F))
      return Err;
  }
  assert(BasicBlockFwdRefs.empty() && "Function missing from queue");

  // Reset state.
  WillMaterializeAllForwardRefs = false;
  return Error::success();
}

//===----------------------------------------------------------------------===//
//  Helper functions to implement forward reference resolution, etc.
//===----------------------------------------------------------------------===//

static bool hasImplicitComdat(size_t Val) {
  switch (Val) {
  default:
    return false;
  case 1:  // Old WeakAnyLinkage
  case 4:  // Old LinkOnceAnyLinkage
  case 10: // Old WeakODRLinkage
  case 11: // Old LinkOnceODRLinkage
    return true;
  }
}

static GlobalValue::LinkageTypes getDecodedLinkage(unsigned Val) {
  switch (Val) {
  default: // Map unknown/new linkages to external
  case 0:
    return GlobalValue::ExternalLinkage;
  case 2:
    return GlobalValue::AppendingLinkage;
  case 3:
    return GlobalValue::InternalLinkage;
  case 5:
    return GlobalValue::ExternalLinkage; // Obsolete DLLImportLinkage
  case 6:
    return GlobalValue::ExternalLinkage; // Obsolete DLLExportLinkage
  case 7:
    return GlobalValue::ExternalWeakLinkage;
  case 8:
    return GlobalValue::CommonLinkage;
  case 9:
    return GlobalValue::PrivateLinkage;
  case 12:
    return GlobalValue::AvailableExternallyLinkage;
  case 13:
    return GlobalValue::PrivateLinkage; // Obsolete LinkerPrivateLinkage
  case 14:
    return GlobalValue::PrivateLinkage; // Obsolete LinkerPrivateWeakLinkage
  case 15:
    return GlobalValue::ExternalLinkage; // Obsolete LinkOnceODRAutoHideLinkage
  case 1: // Old value with implicit comdat.
  case 16:
    return GlobalValue::WeakAnyLinkage;
  case 10: // Old value with implicit comdat.
  case 17:
    return GlobalValue::WeakODRLinkage;
  case 4: // Old value with implicit comdat.
  case 18:
    return GlobalValue::LinkOnceAnyLinkage;
  case 11: // Old value with implicit comdat.
  case 19:
    return GlobalValue::LinkOnceODRLinkage;
  }
}

static FunctionSummary::FFlags getDecodedFFlags(uint64_t RawFlags) {
  FunctionSummary::FFlags Flags;
  Flags.ReadNone = RawFlags & 0x1;
  Flags.ReadOnly = (RawFlags >> 1) & 0x1;
  Flags.NoRecurse = (RawFlags >> 2) & 0x1;
  Flags.ReturnDoesNotAlias = (RawFlags >> 3) & 0x1;
  return Flags;
}

/// Decode the flags for GlobalValue in the summary.
static GlobalValueSummary::GVFlags getDecodedGVSummaryFlags(uint64_t RawFlags,
                                                            uint64_t Version) {
  // Summary were not emitted before LLVM 3.9, we don't need to upgrade Linkage
  // like getDecodedLinkage() above. Any future change to the linkage enum and
  // to getDecodedLinkage() will need to be taken into account here as above.
  auto Linkage = GlobalValue::LinkageTypes(RawFlags & 0xF); // 4 bits
  RawFlags = RawFlags >> 4;
  bool NotEligibleToImport = (RawFlags & 0x1) || Version < 3;
  // The Live flag wasn't introduced until version 3. For dead stripping
  // to work correctly on earlier versions, we must conservatively treat all
  // values as live.
  bool Live = (RawFlags & 0x2) || Version < 3;
  bool Local = (RawFlags & 0x4);

  return GlobalValueSummary::GVFlags(Linkage, NotEligibleToImport, Live, Local);
}

static GlobalValue::VisibilityTypes getDecodedVisibility(unsigned Val) {
  switch (Val) {
  default: // Map unknown visibilities to default.
  case 0: return GlobalValue::DefaultVisibility;
  case 1: return GlobalValue::HiddenVisibility;
  case 2: return GlobalValue::ProtectedVisibility;
  }
}

static GlobalValue::DLLStorageClassTypes
getDecodedDLLStorageClass(unsigned Val) {
  switch (Val) {
  default: // Map unknown values to default.
  case 0: return GlobalValue::DefaultStorageClass;
  case 1: return GlobalValue::DLLImportStorageClass;
  case 2: return GlobalValue::DLLExportStorageClass;
  }
}

static bool getDecodedDSOLocal(unsigned Val) {
  switch(Val) {
  default: // Map unknown values to preemptable.
  case 0:  return false;
  case 1:  return true;
  }
}

static GlobalVariable::ThreadLocalMode getDecodedThreadLocalMode(unsigned Val) {
  switch (Val) {
    case 0: return GlobalVariable::NotThreadLocal;
    default: // Map unknown non-zero value to general dynamic.
    case 1: return GlobalVariable::GeneralDynamicTLSModel;
    case 2: return GlobalVariable::LocalDynamicTLSModel;
    case 3: return GlobalVariable::InitialExecTLSModel;
    case 4: return GlobalVariable::LocalExecTLSModel;
  }
}

static GlobalVariable::UnnamedAddr getDecodedUnnamedAddrType(unsigned Val) {
  switch (Val) {
    default: // Map unknown to UnnamedAddr::None.
    case 0: return GlobalVariable::UnnamedAddr::None;
    case 1: return GlobalVariable::UnnamedAddr::Global;
    case 2: return GlobalVariable::UnnamedAddr::Local;
  }
}

static int getDecodedCastOpcode(unsigned Val) {
  switch (Val) {
  default: return -1;
  case bitc::CAST_TRUNC   : return Instruction::Trunc;
  case bitc::CAST_ZEXT    : return Instruction::ZExt;
  case bitc::CAST_SEXT    : return Instruction::SExt;
  case bitc::CAST_FPTOUI  : return Instruction::FPToUI;
  case bitc::CAST_FPTOSI  : return Instruction::FPToSI;
  case bitc::CAST_UITOFP  : return Instruction::UIToFP;
  case bitc::CAST_SITOFP  : return Instruction::SIToFP;
  case bitc::CAST_FPTRUNC : return Instruction::FPTrunc;
  case bitc::CAST_FPEXT   : return Instruction::FPExt;
  case bitc::CAST_PTRTOINT: return Instruction::PtrToInt;
  case bitc::CAST_INTTOPTR: return Instruction::IntToPtr;
  case bitc::CAST_BITCAST : return Instruction::BitCast;
  case bitc::CAST_ADDRSPACECAST: return Instruction::AddrSpaceCast;
  }
}

static int getDecodedBinaryOpcode(unsigned Val, Type *Ty) {
  bool IsFP = Ty->isFPOrFPVectorTy();
  // BinOps are only valid for int/fp or vector of int/fp types
  if (!IsFP && !Ty->isIntOrIntVectorTy())
    return -1;

  switch (Val) {
  default:
    return -1;
  case bitc::BINOP_ADD:
    return IsFP ? Instruction::FAdd : Instruction::Add;
  case bitc::BINOP_SUB:
    return IsFP ? Instruction::FSub : Instruction::Sub;
  case bitc::BINOP_MUL:
    return IsFP ? Instruction::FMul : Instruction::Mul;
  case bitc::BINOP_UDIV:
    return IsFP ? -1 : Instruction::UDiv;
  case bitc::BINOP_SDIV:
    return IsFP ? Instruction::FDiv : Instruction::SDiv;
  case bitc::BINOP_UREM:
    return IsFP ? -1 : Instruction::URem;
  case bitc::BINOP_SREM:
    return IsFP ? Instruction::FRem : Instruction::SRem;
  case bitc::BINOP_SHL:
    return IsFP ? -1 : Instruction::Shl;
  case bitc::BINOP_LSHR:
    return IsFP ? -1 : Instruction::LShr;
  case bitc::BINOP_ASHR:
    return IsFP ? -1 : Instruction::AShr;
  case bitc::BINOP_AND:
    return IsFP ? -1 : Instruction::And;
  case bitc::BINOP_OR:
    return IsFP ? -1 : Instruction::Or;
  case bitc::BINOP_XOR:
    return IsFP ? -1 : Instruction::Xor;
  }
}

static AtomicRMWInst::BinOp getDecodedRMWOperation(unsigned Val) {
  switch (Val) {
  default: return AtomicRMWInst::BAD_BINOP;
  case bitc::RMW_XCHG: return AtomicRMWInst::Xchg;
  case bitc::RMW_ADD: return AtomicRMWInst::Add;
  case bitc::RMW_SUB: return AtomicRMWInst::Sub;
  case bitc::RMW_AND: return AtomicRMWInst::And;
  case bitc::RMW_NAND: return AtomicRMWInst::Nand;
  case bitc::RMW_OR: return AtomicRMWInst::Or;
  case bitc::RMW_XOR: return AtomicRMWInst::Xor;
  case bitc::RMW_MAX: return AtomicRMWInst::Max;
  case bitc::RMW_MIN: return AtomicRMWInst::Min;
  case bitc::RMW_UMAX: return AtomicRMWInst::UMax;
  case bitc::RMW_UMIN: return AtomicRMWInst::UMin;
  }
}

static AtomicOrdering getDecodedOrdering(unsigned Val) {
  switch (Val) {
  case bitc::ORDERING_NOTATOMIC: return AtomicOrdering::NotAtomic;
  case bitc::ORDERING_UNORDERED: return AtomicOrdering::Unordered;
  case bitc::ORDERING_MONOTONIC: return AtomicOrdering::Monotonic;
  case bitc::ORDERING_ACQUIRE: return AtomicOrdering::Acquire;
  case bitc::ORDERING_RELEASE: return AtomicOrdering::Release;
  case bitc::ORDERING_ACQREL: return AtomicOrdering::AcquireRelease;
  default: // Map unknown orderings to sequentially-consistent.
  case bitc::ORDERING_SEQCST: return AtomicOrdering::SequentiallyConsistent;
  }
}

static Comdat::SelectionKind getDecodedComdatSelectionKind(unsigned Val) {
  switch (Val) {
  default: // Map unknown selection kinds to any.
  case bitc::COMDAT_SELECTION_KIND_ANY:
    return Comdat::Any;
  case bitc::COMDAT_SELECTION_KIND_EXACT_MATCH:
    return Comdat::ExactMatch;
  case bitc::COMDAT_SELECTION_KIND_LARGEST:
    return Comdat::Largest;
  case bitc::COMDAT_SELECTION_KIND_NO_DUPLICATES:
    return Comdat::NoDuplicates;
  case bitc::COMDAT_SELECTION_KIND_SAME_SIZE:
    return Comdat::SameSize;
  }
}

static FastMathFlags getDecodedFastMathFlags(unsigned Val) {
  FastMathFlags FMF;
  if (0 != (Val & bitc::UnsafeAlgebra))
    FMF.setFast();
  if (0 != (Val & bitc::AllowReassoc))
    FMF.setAllowReassoc();
  if (0 != (Val & bitc::NoNaNs))
    FMF.setNoNaNs();
  if (0 != (Val & bitc::NoInfs))
    FMF.setNoInfs();
  if (0 != (Val & bitc::NoSignedZeros))
    FMF.setNoSignedZeros();
  if (0 != (Val & bitc::AllowReciprocal))
    FMF.setAllowReciprocal();
  if (0 != (Val & bitc::AllowContract))
    FMF.setAllowContract(true);
  if (0 != (Val & bitc::ApproxFunc))
    FMF.setApproxFunc();
  return FMF;
}

static void upgradeDLLImportExportLinkage(GlobalValue *GV, unsigned Val) {
  switch (Val) {
  case 5: GV->setDLLStorageClass(GlobalValue::DLLImportStorageClass); break;
  case 6: GV->setDLLStorageClass(GlobalValue::DLLExportStorageClass); break;
  }
}

Type *BitcodeReader::getTypeByID(unsigned ID) {
  // The type table size is always specified correctly.
  if (ID >= TypeList.size())
    return nullptr;

  if (Type *Ty = TypeList[ID])
    return Ty;

  // If we have a forward reference, the only possible case is when it is to a
  // named struct.  Just create a placeholder for now.
  return TypeList[ID] = createIdentifiedStructType(Context);
}

StructType *BitcodeReader::createIdentifiedStructType(LLVMContext &Context,
                                                      StringRef Name) {
  auto *Ret = StructType::create(Context, Name);
  IdentifiedStructTypes.push_back(Ret);
  return Ret;
}

StructType *BitcodeReader::createIdentifiedStructType(LLVMContext &Context) {
  auto *Ret = StructType::create(Context);
  IdentifiedStructTypes.push_back(Ret);
  return Ret;
}

//===----------------------------------------------------------------------===//
//  Functions for parsing blocks from the bitcode file
//===----------------------------------------------------------------------===//

static uint64_t getRawAttributeMask(Attribute::AttrKind Val) {
  switch (Val) {
  case Attribute::EndAttrKinds:
    llvm_unreachable("Synthetic enumerators which should never get here");

  case Attribute::None:            return 0;
  case Attribute::ZExt:            return 1 << 0;
  case Attribute::SExt:            return 1 << 1;
  case Attribute::NoReturn:        return 1 << 2;
  case Attribute::InReg:           return 1 << 3;
  case Attribute::StructRet:       return 1 << 4;
  case Attribute::NoUnwind:        return 1 << 5;
  case Attribute::NoAlias:         return 1 << 6;
  case Attribute::ByVal:           return 1 << 7;
  case Attribute::Nest:            return 1 << 8;
  case Attribute::ReadNone:        return 1 << 9;
  case Attribute::ReadOnly:        return 1 << 10;
  case Attribute::NoInline:        return 1 << 11;
  case Attribute::AlwaysInline:    return 1 << 12;
  case Attribute::OptimizeForSize: return 1 << 13;
  case Attribute::StackProtect:    return 1 << 14;
  case Attribute::StackProtectReq: return 1 << 15;
  case Attribute::Alignment:       return 31 << 16;
  case Attribute::NoCapture:       return 1 << 21;
  case Attribute::NoRedZone:       return 1 << 22;
  case Attribute::NoImplicitFloat: return 1 << 23;
  case Attribute::Naked:           return 1 << 24;
  case Attribute::InlineHint:      return 1 << 25;
  case Attribute::StackAlignment:  return 7 << 26;
  case Attribute::ReturnsTwice:    return 1 << 29;
  case Attribute::UWTable:         return 1 << 30;
  case Attribute::NonLazyBind:     return 1U << 31;
  case Attribute::SanitizeAddress: return 1ULL << 32;
  case Attribute::MinSize:         return 1ULL << 33;
  case Attribute::NoDuplicate:     return 1ULL << 34;
  case Attribute::StackProtectStrong: return 1ULL << 35;
  case Attribute::SanitizeThread:  return 1ULL << 36;
  case Attribute::SanitizeMemory:  return 1ULL << 37;
  case Attribute::NoBuiltin:       return 1ULL << 38;
  case Attribute::Returned:        return 1ULL << 39;
  case Attribute::Cold:            return 1ULL << 40;
  case Attribute::Builtin:         return 1ULL << 41;
  case Attribute::OptimizeNone:    return 1ULL << 42;
  case Attribute::InAlloca:        return 1ULL << 43;
  case Attribute::NonNull:         return 1ULL << 44;
  case Attribute::JumpTable:       return 1ULL << 45;
  case Attribute::Convergent:      return 1ULL << 46;
  case Attribute::SafeStack:       return 1ULL << 47;
  case Attribute::NoRecurse:       return 1ULL << 48;
  case Attribute::InaccessibleMemOnly:         return 1ULL << 49;
  case Attribute::InaccessibleMemOrArgMemOnly: return 1ULL << 50;
  case Attribute::SwiftSelf:       return 1ULL << 51;
  case Attribute::SwiftError:      return 1ULL << 52;
  case Attribute::WriteOnly:       return 1ULL << 53;
  case Attribute::Speculatable:    return 1ULL << 54;
  case Attribute::StrictFP:        return 1ULL << 55;
  case Attribute::SanitizeHWAddress: return 1ULL << 56;
  case Attribute::NoCfCheck:       return 1ULL << 57;
  case Attribute::OptForFuzzing:   return 1ULL << 58;
  case Attribute::ShadowCallStack: return 1ULL << 59;
<<<<<<< HEAD
#if INTEL_CUSTOMIZATION
  case Attribute::AlwaysInlineRecursive: return 1ULL << 62;
  case Attribute::InlineHintRecursive:   return 1ULL << 63;
#endif // INTEL_CUSTOMIZATION
=======
  case Attribute::SpeculativeLoadHardening:
    return 1ULL << 60;
>>>>>>> 801394a3
  case Attribute::Dereferenceable:
    llvm_unreachable("dereferenceable attribute not supported in raw format");
    break;
  case Attribute::DereferenceableOrNull:
    llvm_unreachable("dereferenceable_or_null attribute not supported in raw "
                     "format");
    break;
  case Attribute::ArgMemOnly:
    llvm_unreachable("argmemonly attribute not supported in raw format");
    break;
  case Attribute::AllocSize:
    llvm_unreachable("allocsize not supported in raw format");
    break;
  }
  llvm_unreachable("Unsupported attribute type");
}

static void addRawAttributeValue(AttrBuilder &B, uint64_t Val) {
  if (!Val) return;

  for (Attribute::AttrKind I = Attribute::None; I != Attribute::EndAttrKinds;
       I = Attribute::AttrKind(I + 1)) {
    if (I == Attribute::Dereferenceable ||
        I == Attribute::DereferenceableOrNull ||
        I == Attribute::ArgMemOnly ||
        I == Attribute::AllocSize)
      continue;
    if (uint64_t A = (Val & getRawAttributeMask(I))) {
      if (I == Attribute::Alignment)
        B.addAlignmentAttr(1ULL << ((A >> 16) - 1));
      else if (I == Attribute::StackAlignment)
        B.addStackAlignmentAttr(1ULL << ((A >> 26)-1));
      else
        B.addAttribute(I);
    }
  }
}

/// This fills an AttrBuilder object with the LLVM attributes that have
/// been decoded from the given integer. This function must stay in sync with
/// 'encodeLLVMAttributesForBitcode'.
static void decodeLLVMAttributesForBitcode(AttrBuilder &B,
                                           uint64_t EncodedAttrs) {
  // FIXME: Remove in 4.0.

  // The alignment is stored as a 16-bit raw value from bits 31--16.  We shift
  // the bits above 31 down by 11 bits.
  unsigned Alignment = (EncodedAttrs & (0xffffULL << 16)) >> 16;
  assert((!Alignment || isPowerOf2_32(Alignment)) &&
         "Alignment must be a power of two.");

  if (Alignment)
    B.addAlignmentAttr(Alignment);
  addRawAttributeValue(B, ((EncodedAttrs & (0xfffffULL << 32)) >> 11) |
                          (EncodedAttrs & 0xffff));
}

Error BitcodeReader::parseAttributeBlock() {
  if (Stream.EnterSubBlock(bitc::PARAMATTR_BLOCK_ID))
    return error("Invalid record");

  if (!MAttributes.empty())
    return error("Invalid multiple blocks");

  SmallVector<uint64_t, 64> Record;

  SmallVector<AttributeList, 8> Attrs;

  // Read all the records.
  while (true) {
    BitstreamEntry Entry = Stream.advanceSkippingSubblocks();

    switch (Entry.Kind) {
    case BitstreamEntry::SubBlock: // Handled for us already.
    case BitstreamEntry::Error:
      return error("Malformed block");
    case BitstreamEntry::EndBlock:
      return Error::success();
    case BitstreamEntry::Record:
      // The interesting case.
      break;
    }

    // Read a record.
    Record.clear();
    switch (Stream.readRecord(Entry.ID, Record)) {
    default:  // Default behavior: ignore.
      break;
    case bitc::PARAMATTR_CODE_ENTRY_OLD: // ENTRY: [paramidx0, attr0, ...]
      // FIXME: Remove in 4.0.
      if (Record.size() & 1)
        return error("Invalid record");

      for (unsigned i = 0, e = Record.size(); i != e; i += 2) {
        AttrBuilder B;
        decodeLLVMAttributesForBitcode(B, Record[i+1]);
        Attrs.push_back(AttributeList::get(Context, Record[i], B));
      }

      MAttributes.push_back(AttributeList::get(Context, Attrs));
      Attrs.clear();
      break;
    case bitc::PARAMATTR_CODE_ENTRY: // ENTRY: [attrgrp0, attrgrp1, ...]
      for (unsigned i = 0, e = Record.size(); i != e; ++i)
        Attrs.push_back(MAttributeGroups[Record[i]]);

      MAttributes.push_back(AttributeList::get(Context, Attrs));
      Attrs.clear();
      break;
    }
  }
}

// Returns Attribute::None on unrecognized codes.
static Attribute::AttrKind getAttrFromCode(uint64_t Code) {
  switch (Code) {
  default:
    return Attribute::None;
  case bitc::ATTR_KIND_ALIGNMENT:
    return Attribute::Alignment;
  case bitc::ATTR_KIND_ALWAYS_INLINE:
    return Attribute::AlwaysInline;
  case bitc::ATTR_KIND_ARGMEMONLY:
    return Attribute::ArgMemOnly;
  case bitc::ATTR_KIND_BUILTIN:
    return Attribute::Builtin;
  case bitc::ATTR_KIND_BY_VAL:
    return Attribute::ByVal;
  case bitc::ATTR_KIND_IN_ALLOCA:
    return Attribute::InAlloca;
  case bitc::ATTR_KIND_COLD:
    return Attribute::Cold;
  case bitc::ATTR_KIND_CONVERGENT:
    return Attribute::Convergent;
  case bitc::ATTR_KIND_INACCESSIBLEMEM_ONLY:
    return Attribute::InaccessibleMemOnly;
  case bitc::ATTR_KIND_INACCESSIBLEMEM_OR_ARGMEMONLY:
    return Attribute::InaccessibleMemOrArgMemOnly;
  case bitc::ATTR_KIND_INLINE_HINT:
    return Attribute::InlineHint;
  case bitc::ATTR_KIND_IN_REG:
    return Attribute::InReg;
  case bitc::ATTR_KIND_JUMP_TABLE:
    return Attribute::JumpTable;
  case bitc::ATTR_KIND_MIN_SIZE:
    return Attribute::MinSize;
  case bitc::ATTR_KIND_NAKED:
    return Attribute::Naked;
  case bitc::ATTR_KIND_NEST:
    return Attribute::Nest;
  case bitc::ATTR_KIND_NO_ALIAS:
    return Attribute::NoAlias;
  case bitc::ATTR_KIND_NO_BUILTIN:
    return Attribute::NoBuiltin;
  case bitc::ATTR_KIND_NO_CAPTURE:
    return Attribute::NoCapture;
  case bitc::ATTR_KIND_NO_DUPLICATE:
    return Attribute::NoDuplicate;
  case bitc::ATTR_KIND_NO_IMPLICIT_FLOAT:
    return Attribute::NoImplicitFloat;
  case bitc::ATTR_KIND_NO_INLINE:
    return Attribute::NoInline;
  case bitc::ATTR_KIND_NO_RECURSE:
    return Attribute::NoRecurse;
  case bitc::ATTR_KIND_NON_LAZY_BIND:
    return Attribute::NonLazyBind;
  case bitc::ATTR_KIND_NON_NULL:
    return Attribute::NonNull;
  case bitc::ATTR_KIND_DEREFERENCEABLE:
    return Attribute::Dereferenceable;
  case bitc::ATTR_KIND_DEREFERENCEABLE_OR_NULL:
    return Attribute::DereferenceableOrNull;
  case bitc::ATTR_KIND_ALLOC_SIZE:
    return Attribute::AllocSize;
  case bitc::ATTR_KIND_NO_RED_ZONE:
    return Attribute::NoRedZone;
  case bitc::ATTR_KIND_NO_RETURN:
    return Attribute::NoReturn;
  case bitc::ATTR_KIND_NOCF_CHECK:
    return Attribute::NoCfCheck;
  case bitc::ATTR_KIND_NO_UNWIND:
    return Attribute::NoUnwind;
  case bitc::ATTR_KIND_OPT_FOR_FUZZING:
    return Attribute::OptForFuzzing;
  case bitc::ATTR_KIND_OPTIMIZE_FOR_SIZE:
    return Attribute::OptimizeForSize;
  case bitc::ATTR_KIND_OPTIMIZE_NONE:
    return Attribute::OptimizeNone;
  case bitc::ATTR_KIND_READ_NONE:
    return Attribute::ReadNone;
  case bitc::ATTR_KIND_READ_ONLY:
    return Attribute::ReadOnly;
  case bitc::ATTR_KIND_RETURNED:
    return Attribute::Returned;
  case bitc::ATTR_KIND_RETURNS_TWICE:
    return Attribute::ReturnsTwice;
  case bitc::ATTR_KIND_S_EXT:
    return Attribute::SExt;
  case bitc::ATTR_KIND_SPECULATABLE:
    return Attribute::Speculatable;
  case bitc::ATTR_KIND_STACK_ALIGNMENT:
    return Attribute::StackAlignment;
  case bitc::ATTR_KIND_STACK_PROTECT:
    return Attribute::StackProtect;
  case bitc::ATTR_KIND_STACK_PROTECT_REQ:
    return Attribute::StackProtectReq;
  case bitc::ATTR_KIND_STACK_PROTECT_STRONG:
    return Attribute::StackProtectStrong;
  case bitc::ATTR_KIND_SAFESTACK:
    return Attribute::SafeStack;
  case bitc::ATTR_KIND_SHADOWCALLSTACK:
    return Attribute::ShadowCallStack;
  case bitc::ATTR_KIND_STRICT_FP:
    return Attribute::StrictFP;
  case bitc::ATTR_KIND_STRUCT_RET:
    return Attribute::StructRet;
  case bitc::ATTR_KIND_SANITIZE_ADDRESS:
    return Attribute::SanitizeAddress;
  case bitc::ATTR_KIND_SANITIZE_HWADDRESS:
    return Attribute::SanitizeHWAddress;
  case bitc::ATTR_KIND_SANITIZE_THREAD:
    return Attribute::SanitizeThread;
  case bitc::ATTR_KIND_SANITIZE_MEMORY:
    return Attribute::SanitizeMemory;
  case bitc::ATTR_KIND_SPECULATIVE_LOAD_HARDENING:
    return Attribute::SpeculativeLoadHardening;
  case bitc::ATTR_KIND_SWIFT_ERROR:
    return Attribute::SwiftError;
  case bitc::ATTR_KIND_SWIFT_SELF:
    return Attribute::SwiftSelf;
  case bitc::ATTR_KIND_UW_TABLE:
    return Attribute::UWTable;
  case bitc::ATTR_KIND_WRITEONLY:
    return Attribute::WriteOnly;
  case bitc::ATTR_KIND_Z_EXT:
    return Attribute::ZExt;
#if INTEL_CUSTOMIZATION
  case bitc::ATTR_KIND_ALWAYS_INLINE_RECURSIVE:
    return Attribute::AlwaysInlineRecursive;
  case bitc::ATTR_KIND_INLINE_HINT_RECURSIVE:
    return Attribute::InlineHintRecursive;
#endif // INTEL_CUSTOMIZATION
  }
}

Error BitcodeReader::parseAlignmentValue(uint64_t Exponent,
                                         unsigned &Alignment) {
  // Note: Alignment in bitcode files is incremented by 1, so that zero
  // can be used for default alignment.
  if (Exponent > Value::MaxAlignmentExponent + 1)
    return error("Invalid alignment value");
  Alignment = (1 << static_cast<unsigned>(Exponent)) >> 1;
  return Error::success();
}

Error BitcodeReader::parseAttrKind(uint64_t Code, Attribute::AttrKind *Kind) {
  *Kind = getAttrFromCode(Code);
  if (*Kind == Attribute::None)
    return error("Unknown attribute kind (" + Twine(Code) + ")");
  return Error::success();
}

Error BitcodeReader::parseAttributeGroupBlock() {
  if (Stream.EnterSubBlock(bitc::PARAMATTR_GROUP_BLOCK_ID))
    return error("Invalid record");

  if (!MAttributeGroups.empty())
    return error("Invalid multiple blocks");

  SmallVector<uint64_t, 64> Record;

  // Read all the records.
  while (true) {
    BitstreamEntry Entry = Stream.advanceSkippingSubblocks();

    switch (Entry.Kind) {
    case BitstreamEntry::SubBlock: // Handled for us already.
    case BitstreamEntry::Error:
      return error("Malformed block");
    case BitstreamEntry::EndBlock:
      return Error::success();
    case BitstreamEntry::Record:
      // The interesting case.
      break;
    }

    // Read a record.
    Record.clear();
    switch (Stream.readRecord(Entry.ID, Record)) {
    default:  // Default behavior: ignore.
      break;
    case bitc::PARAMATTR_GRP_CODE_ENTRY: { // ENTRY: [grpid, idx, a0, a1, ...]
      if (Record.size() < 3)
        return error("Invalid record");

      uint64_t GrpID = Record[0];
      uint64_t Idx = Record[1]; // Index of the object this attribute refers to.

      AttrBuilder B;
      for (unsigned i = 2, e = Record.size(); i != e; ++i) {
        if (Record[i] == 0) {        // Enum attribute
          Attribute::AttrKind Kind;
          if (Error Err = parseAttrKind(Record[++i], &Kind))
            return Err;

          B.addAttribute(Kind);
        } else if (Record[i] == 1) { // Integer attribute
          Attribute::AttrKind Kind;
          if (Error Err = parseAttrKind(Record[++i], &Kind))
            return Err;
          if (Kind == Attribute::Alignment)
            B.addAlignmentAttr(Record[++i]);
          else if (Kind == Attribute::StackAlignment)
            B.addStackAlignmentAttr(Record[++i]);
          else if (Kind == Attribute::Dereferenceable)
            B.addDereferenceableAttr(Record[++i]);
          else if (Kind == Attribute::DereferenceableOrNull)
            B.addDereferenceableOrNullAttr(Record[++i]);
          else if (Kind == Attribute::AllocSize)
            B.addAllocSizeAttrFromRawRepr(Record[++i]);
        } else {                     // String attribute
          assert((Record[i] == 3 || Record[i] == 4) &&
                 "Invalid attribute group entry");
          bool HasValue = (Record[i++] == 4);
          SmallString<64> KindStr;
          SmallString<64> ValStr;

          while (Record[i] != 0 && i != e)
            KindStr += Record[i++];
          assert(Record[i] == 0 && "Kind string not null terminated");

          if (HasValue) {
            // Has a value associated with it.
            ++i; // Skip the '0' that terminates the "kind" string.
            while (Record[i] != 0 && i != e)
              ValStr += Record[i++];
            assert(Record[i] == 0 && "Value string not null terminated");
          }

          B.addAttribute(KindStr.str(), ValStr.str());
        }
      }

      MAttributeGroups[GrpID] = AttributeList::get(Context, Idx, B);
      break;
    }
    }
  }
}

Error BitcodeReader::parseTypeTable() {
  if (Stream.EnterSubBlock(bitc::TYPE_BLOCK_ID_NEW))
    return error("Invalid record");

  return parseTypeTableBody();
}

Error BitcodeReader::parseTypeTableBody() {
  if (!TypeList.empty())
    return error("Invalid multiple blocks");

  SmallVector<uint64_t, 64> Record;
  unsigned NumRecords = 0;

  SmallString<64> TypeName;

  // Read all the records for this type table.
  while (true) {
    BitstreamEntry Entry = Stream.advanceSkippingSubblocks();

    switch (Entry.Kind) {
    case BitstreamEntry::SubBlock: // Handled for us already.
    case BitstreamEntry::Error:
      return error("Malformed block");
    case BitstreamEntry::EndBlock:
      if (NumRecords != TypeList.size())
        return error("Malformed block");
      return Error::success();
    case BitstreamEntry::Record:
      // The interesting case.
      break;
    }

    // Read a record.
    Record.clear();
    Type *ResultTy = nullptr;
    switch (Stream.readRecord(Entry.ID, Record)) {
    default:
      return error("Invalid value");
    case bitc::TYPE_CODE_NUMENTRY: // TYPE_CODE_NUMENTRY: [numentries]
      // TYPE_CODE_NUMENTRY contains a count of the number of types in the
      // type list.  This allows us to reserve space.
      if (Record.size() < 1)
        return error("Invalid record");
      TypeList.resize(Record[0]);
      continue;
    case bitc::TYPE_CODE_VOID:      // VOID
      ResultTy = Type::getVoidTy(Context);
      break;
    case bitc::TYPE_CODE_HALF:     // HALF
      ResultTy = Type::getHalfTy(Context);
      break;
    case bitc::TYPE_CODE_FLOAT:     // FLOAT
      ResultTy = Type::getFloatTy(Context);
      break;
    case bitc::TYPE_CODE_DOUBLE:    // DOUBLE
      ResultTy = Type::getDoubleTy(Context);
      break;
    case bitc::TYPE_CODE_X86_FP80:  // X86_FP80
      ResultTy = Type::getX86_FP80Ty(Context);
      break;
    case bitc::TYPE_CODE_FP128:     // FP128
      ResultTy = Type::getFP128Ty(Context);
      break;
    case bitc::TYPE_CODE_PPC_FP128: // PPC_FP128
      ResultTy = Type::getPPC_FP128Ty(Context);
      break;
    case bitc::TYPE_CODE_LABEL:     // LABEL
      ResultTy = Type::getLabelTy(Context);
      break;
    case bitc::TYPE_CODE_METADATA:  // METADATA
      ResultTy = Type::getMetadataTy(Context);
      break;
    case bitc::TYPE_CODE_X86_MMX:   // X86_MMX
      ResultTy = Type::getX86_MMXTy(Context);
      break;
    case bitc::TYPE_CODE_TOKEN:     // TOKEN
      ResultTy = Type::getTokenTy(Context);
      break;
    case bitc::TYPE_CODE_INTEGER: { // INTEGER: [width]
      if (Record.size() < 1)
        return error("Invalid record");

      uint64_t NumBits = Record[0];
      if (NumBits < IntegerType::MIN_INT_BITS ||
          NumBits > IntegerType::MAX_INT_BITS)
        return error("Bitwidth for integer type out of range");
      ResultTy = IntegerType::get(Context, NumBits);
      break;
    }
    case bitc::TYPE_CODE_POINTER: { // POINTER: [pointee type] or
                                    //          [pointee type, address space]
      if (Record.size() < 1)
        return error("Invalid record");
      unsigned AddressSpace = 0;
      if (Record.size() == 2)
        AddressSpace = Record[1];
      ResultTy = getTypeByID(Record[0]);
      if (!ResultTy ||
          !PointerType::isValidElementType(ResultTy))
        return error("Invalid type");
      ResultTy = PointerType::get(ResultTy, AddressSpace);
      break;
    }
    case bitc::TYPE_CODE_FUNCTION_OLD: {
      // FIXME: attrid is dead, remove it in LLVM 4.0
      // FUNCTION: [vararg, attrid, retty, paramty x N]
      if (Record.size() < 3)
        return error("Invalid record");
      SmallVector<Type*, 8> ArgTys;
      for (unsigned i = 3, e = Record.size(); i != e; ++i) {
        if (Type *T = getTypeByID(Record[i]))
          ArgTys.push_back(T);
        else
          break;
      }

      ResultTy = getTypeByID(Record[2]);
      if (!ResultTy || ArgTys.size() < Record.size()-3)
        return error("Invalid type");

      ResultTy = FunctionType::get(ResultTy, ArgTys, Record[0]);
      break;
    }
    case bitc::TYPE_CODE_FUNCTION: {
      // FUNCTION: [vararg, retty, paramty x N]
      if (Record.size() < 2)
        return error("Invalid record");
      SmallVector<Type*, 8> ArgTys;
      for (unsigned i = 2, e = Record.size(); i != e; ++i) {
        if (Type *T = getTypeByID(Record[i])) {
          if (!FunctionType::isValidArgumentType(T))
            return error("Invalid function argument type");
          ArgTys.push_back(T);
        }
        else
          break;
      }

      ResultTy = getTypeByID(Record[1]);
      if (!ResultTy || ArgTys.size() < Record.size()-2)
        return error("Invalid type");

      ResultTy = FunctionType::get(ResultTy, ArgTys, Record[0]);
      break;
    }
    case bitc::TYPE_CODE_STRUCT_ANON: {  // STRUCT: [ispacked, eltty x N]
      if (Record.size() < 1)
        return error("Invalid record");
      SmallVector<Type*, 8> EltTys;
      for (unsigned i = 1, e = Record.size(); i != e; ++i) {
        if (Type *T = getTypeByID(Record[i]))
          EltTys.push_back(T);
        else
          break;
      }
      if (EltTys.size() != Record.size()-1)
        return error("Invalid type");
      ResultTy = StructType::get(Context, EltTys, Record[0]);
      break;
    }
    case bitc::TYPE_CODE_STRUCT_NAME:   // STRUCT_NAME: [strchr x N]
      if (convertToString(Record, 0, TypeName))
        return error("Invalid record");
      continue;

    case bitc::TYPE_CODE_STRUCT_NAMED: { // STRUCT: [ispacked, eltty x N]
      if (Record.size() < 1)
        return error("Invalid record");

      if (NumRecords >= TypeList.size())
        return error("Invalid TYPE table");

      // Check to see if this was forward referenced, if so fill in the temp.
      StructType *Res = cast_or_null<StructType>(TypeList[NumRecords]);
      if (Res) {
        Res->setName(TypeName);
        TypeList[NumRecords] = nullptr;
      } else  // Otherwise, create a new struct.
        Res = createIdentifiedStructType(Context, TypeName);
      TypeName.clear();

      SmallVector<Type*, 8> EltTys;
      for (unsigned i = 1, e = Record.size(); i != e; ++i) {
        if (Type *T = getTypeByID(Record[i]))
          EltTys.push_back(T);
        else
          break;
      }
      if (EltTys.size() != Record.size()-1)
        return error("Invalid record");
      Res->setBody(EltTys, Record[0]);
      ResultTy = Res;
      break;
    }
    case bitc::TYPE_CODE_OPAQUE: {       // OPAQUE: []
      if (Record.size() != 1)
        return error("Invalid record");

      if (NumRecords >= TypeList.size())
        return error("Invalid TYPE table");

      // Check to see if this was forward referenced, if so fill in the temp.
      StructType *Res = cast_or_null<StructType>(TypeList[NumRecords]);
      if (Res) {
        Res->setName(TypeName);
        TypeList[NumRecords] = nullptr;
      } else  // Otherwise, create a new struct with no body.
        Res = createIdentifiedStructType(Context, TypeName);
      TypeName.clear();
      ResultTy = Res;
      break;
    }
    case bitc::TYPE_CODE_ARRAY:     // ARRAY: [numelts, eltty]
      if (Record.size() < 2)
        return error("Invalid record");
      ResultTy = getTypeByID(Record[1]);
      if (!ResultTy || !ArrayType::isValidElementType(ResultTy))
        return error("Invalid type");
      ResultTy = ArrayType::get(ResultTy, Record[0]);
      break;
    case bitc::TYPE_CODE_VECTOR:    // VECTOR: [numelts, eltty]
      if (Record.size() < 2)
        return error("Invalid record");
      if (Record[0] == 0)
        return error("Invalid vector length");
      ResultTy = getTypeByID(Record[1]);
      if (!ResultTy || !StructType::isValidElementType(ResultTy))
        return error("Invalid type");
      ResultTy = VectorType::get(ResultTy, Record[0]);
      break;
    }

    if (NumRecords >= TypeList.size())
      return error("Invalid TYPE table");
    if (TypeList[NumRecords])
      return error(
          "Invalid TYPE table: Only named structs can be forward referenced");
    assert(ResultTy && "Didn't read a type?");
    TypeList[NumRecords++] = ResultTy;
  }
}

Error BitcodeReader::parseOperandBundleTags() {
  if (Stream.EnterSubBlock(bitc::OPERAND_BUNDLE_TAGS_BLOCK_ID))
    return error("Invalid record");

  if (!BundleTags.empty())
    return error("Invalid multiple blocks");

  SmallVector<uint64_t, 64> Record;

  while (true) {
    BitstreamEntry Entry = Stream.advanceSkippingSubblocks();

    switch (Entry.Kind) {
    case BitstreamEntry::SubBlock: // Handled for us already.
    case BitstreamEntry::Error:
      return error("Malformed block");
    case BitstreamEntry::EndBlock:
      return Error::success();
    case BitstreamEntry::Record:
      // The interesting case.
      break;
    }

    // Tags are implicitly mapped to integers by their order.

    if (Stream.readRecord(Entry.ID, Record) != bitc::OPERAND_BUNDLE_TAG)
      return error("Invalid record");

    // OPERAND_BUNDLE_TAG: [strchr x N]
    BundleTags.emplace_back();
    if (convertToString(Record, 0, BundleTags.back()))
      return error("Invalid record");
    Record.clear();
  }
}

Error BitcodeReader::parseSyncScopeNames() {
  if (Stream.EnterSubBlock(bitc::SYNC_SCOPE_NAMES_BLOCK_ID))
    return error("Invalid record");

  if (!SSIDs.empty())
    return error("Invalid multiple synchronization scope names blocks");

  SmallVector<uint64_t, 64> Record;
  while (true) {
    BitstreamEntry Entry = Stream.advanceSkippingSubblocks();
    switch (Entry.Kind) {
    case BitstreamEntry::SubBlock: // Handled for us already.
    case BitstreamEntry::Error:
      return error("Malformed block");
    case BitstreamEntry::EndBlock:
      if (SSIDs.empty())
        return error("Invalid empty synchronization scope names block");
      return Error::success();
    case BitstreamEntry::Record:
      // The interesting case.
      break;
    }

    // Synchronization scope names are implicitly mapped to synchronization
    // scope IDs by their order.

    if (Stream.readRecord(Entry.ID, Record) != bitc::SYNC_SCOPE_NAME)
      return error("Invalid record");

    SmallString<16> SSN;
    if (convertToString(Record, 0, SSN))
      return error("Invalid record");

    SSIDs.push_back(Context.getOrInsertSyncScopeID(SSN));
    Record.clear();
  }
}

/// Associate a value with its name from the given index in the provided record.
Expected<Value *> BitcodeReader::recordValue(SmallVectorImpl<uint64_t> &Record,
                                             unsigned NameIndex, Triple &TT) {
  SmallString<128> ValueName;
  if (convertToString(Record, NameIndex, ValueName))
    return error("Invalid record");
  unsigned ValueID = Record[0];
  if (ValueID >= ValueList.size() || !ValueList[ValueID])
    return error("Invalid record");
  Value *V = ValueList[ValueID];

  StringRef NameStr(ValueName.data(), ValueName.size());
  if (NameStr.find_first_of(0) != StringRef::npos)
    return error("Invalid value name");
  V->setName(NameStr);
  auto *GO = dyn_cast<GlobalObject>(V);
  if (GO) {
    if (GO->getComdat() == reinterpret_cast<Comdat *>(1)) {
      if (TT.supportsCOMDAT())
        GO->setComdat(TheModule->getOrInsertComdat(V->getName()));
      else
        GO->setComdat(nullptr);
    }
  }
  return V;
}

/// Helper to note and return the current location, and jump to the given
/// offset.
static uint64_t jumpToValueSymbolTable(uint64_t Offset,
                                       BitstreamCursor &Stream) {
  // Save the current parsing location so we can jump back at the end
  // of the VST read.
  uint64_t CurrentBit = Stream.GetCurrentBitNo();
  Stream.JumpToBit(Offset * 32);
#ifndef NDEBUG
  // Do some checking if we are in debug mode.
  BitstreamEntry Entry = Stream.advance();
  assert(Entry.Kind == BitstreamEntry::SubBlock);
  assert(Entry.ID == bitc::VALUE_SYMTAB_BLOCK_ID);
#else
  // In NDEBUG mode ignore the output so we don't get an unused variable
  // warning.
  Stream.advance();
#endif
  return CurrentBit;
}

void BitcodeReader::setDeferredFunctionInfo(unsigned FuncBitcodeOffsetDelta,
                                            Function *F,
                                            ArrayRef<uint64_t> Record) {
  // Note that we subtract 1 here because the offset is relative to one word
  // before the start of the identification or module block, which was
  // historically always the start of the regular bitcode header.
  uint64_t FuncWordOffset = Record[1] - 1;
  uint64_t FuncBitOffset = FuncWordOffset * 32;
  DeferredFunctionInfo[F] = FuncBitOffset + FuncBitcodeOffsetDelta;
  // Set the LastFunctionBlockBit to point to the last function block.
  // Later when parsing is resumed after function materialization,
  // we can simply skip that last function block.
  if (FuncBitOffset > LastFunctionBlockBit)
    LastFunctionBlockBit = FuncBitOffset;
}

/// Read a new-style GlobalValue symbol table.
Error BitcodeReader::parseGlobalValueSymbolTable() {
  unsigned FuncBitcodeOffsetDelta =
      Stream.getAbbrevIDWidth() + bitc::BlockIDWidth;

  if (Stream.EnterSubBlock(bitc::VALUE_SYMTAB_BLOCK_ID))
    return error("Invalid record");

  SmallVector<uint64_t, 64> Record;
  while (true) {
    BitstreamEntry Entry = Stream.advanceSkippingSubblocks();

    switch (Entry.Kind) {
    case BitstreamEntry::SubBlock:
    case BitstreamEntry::Error:
      return error("Malformed block");
    case BitstreamEntry::EndBlock:
      return Error::success();
    case BitstreamEntry::Record:
      break;
    }

    Record.clear();
    switch (Stream.readRecord(Entry.ID, Record)) {
    case bitc::VST_CODE_FNENTRY: // [valueid, offset]
      setDeferredFunctionInfo(FuncBitcodeOffsetDelta,
                              cast<Function>(ValueList[Record[0]]), Record);
      break;
    }
  }
}

/// Parse the value symbol table at either the current parsing location or
/// at the given bit offset if provided.
Error BitcodeReader::parseValueSymbolTable(uint64_t Offset) {
  uint64_t CurrentBit;
  // Pass in the Offset to distinguish between calling for the module-level
  // VST (where we want to jump to the VST offset) and the function-level
  // VST (where we don't).
  if (Offset > 0) {
    CurrentBit = jumpToValueSymbolTable(Offset, Stream);
    // If this module uses a string table, read this as a module-level VST.
    if (UseStrtab) {
      if (Error Err = parseGlobalValueSymbolTable())
        return Err;
      Stream.JumpToBit(CurrentBit);
      return Error::success();
    }
    // Otherwise, the VST will be in a similar format to a function-level VST,
    // and will contain symbol names.
  }

  // Compute the delta between the bitcode indices in the VST (the word offset
  // to the word-aligned ENTER_SUBBLOCK for the function block, and that
  // expected by the lazy reader. The reader's EnterSubBlock expects to have
  // already read the ENTER_SUBBLOCK code (size getAbbrevIDWidth) and BlockID
  // (size BlockIDWidth). Note that we access the stream's AbbrevID width here
  // just before entering the VST subblock because: 1) the EnterSubBlock
  // changes the AbbrevID width; 2) the VST block is nested within the same
  // outer MODULE_BLOCK as the FUNCTION_BLOCKs and therefore have the same
  // AbbrevID width before calling EnterSubBlock; and 3) when we want to
  // jump to the FUNCTION_BLOCK using this offset later, we don't want
  // to rely on the stream's AbbrevID width being that of the MODULE_BLOCK.
  unsigned FuncBitcodeOffsetDelta =
      Stream.getAbbrevIDWidth() + bitc::BlockIDWidth;

  if (Stream.EnterSubBlock(bitc::VALUE_SYMTAB_BLOCK_ID))
    return error("Invalid record");

  SmallVector<uint64_t, 64> Record;

  Triple TT(TheModule->getTargetTriple());

  // Read all the records for this value table.
  SmallString<128> ValueName;

  while (true) {
    BitstreamEntry Entry = Stream.advanceSkippingSubblocks();

    switch (Entry.Kind) {
    case BitstreamEntry::SubBlock: // Handled for us already.
    case BitstreamEntry::Error:
      return error("Malformed block");
    case BitstreamEntry::EndBlock:
      if (Offset > 0)
        Stream.JumpToBit(CurrentBit);
      return Error::success();
    case BitstreamEntry::Record:
      // The interesting case.
      break;
    }

    // Read a record.
    Record.clear();
    switch (Stream.readRecord(Entry.ID, Record)) {
    default:  // Default behavior: unknown type.
      break;
    case bitc::VST_CODE_ENTRY: {  // VST_CODE_ENTRY: [valueid, namechar x N]
      Expected<Value *> ValOrErr = recordValue(Record, 1, TT);
      if (Error Err = ValOrErr.takeError())
        return Err;
      ValOrErr.get();
      break;
    }
    case bitc::VST_CODE_FNENTRY: {
      // VST_CODE_FNENTRY: [valueid, offset, namechar x N]
      Expected<Value *> ValOrErr = recordValue(Record, 2, TT);
      if (Error Err = ValOrErr.takeError())
        return Err;
      Value *V = ValOrErr.get();

      // Ignore function offsets emitted for aliases of functions in older
      // versions of LLVM.
      if (auto *F = dyn_cast<Function>(V))
        setDeferredFunctionInfo(FuncBitcodeOffsetDelta, F, Record);
      break;
    }
    case bitc::VST_CODE_BBENTRY: {
      if (convertToString(Record, 1, ValueName))
        return error("Invalid record");
      BasicBlock *BB = getBasicBlock(Record[0]);
      if (!BB)
        return error("Invalid record");

      BB->setName(StringRef(ValueName.data(), ValueName.size()));
      ValueName.clear();
      break;
    }
    }
  }
}

/// Decode a signed value stored with the sign bit in the LSB for dense VBR
/// encoding.
uint64_t BitcodeReader::decodeSignRotatedValue(uint64_t V) {
  if ((V & 1) == 0)
    return V >> 1;
  if (V != 1)
    return -(V >> 1);
  // There is no such thing as -0 with integers.  "-0" really means MININT.
  return 1ULL << 63;
}

/// Resolve all of the initializers for global values and aliases that we can.
Error BitcodeReader::resolveGlobalAndIndirectSymbolInits() {
  std::vector<std::pair<GlobalVariable *, unsigned>> GlobalInitWorklist;
  std::vector<std::pair<GlobalIndirectSymbol *, unsigned>>
      IndirectSymbolInitWorklist;
  std::vector<std::pair<Function *, unsigned>> FunctionPrefixWorklist;
  std::vector<std::pair<Function *, unsigned>> FunctionPrologueWorklist;
  std::vector<std::pair<Function *, unsigned>> FunctionPersonalityFnWorklist;

  GlobalInitWorklist.swap(GlobalInits);
  IndirectSymbolInitWorklist.swap(IndirectSymbolInits);
  FunctionPrefixWorklist.swap(FunctionPrefixes);
  FunctionPrologueWorklist.swap(FunctionPrologues);
  FunctionPersonalityFnWorklist.swap(FunctionPersonalityFns);

  while (!GlobalInitWorklist.empty()) {
    unsigned ValID = GlobalInitWorklist.back().second;
    if (ValID >= ValueList.size()) {
      // Not ready to resolve this yet, it requires something later in the file.
      GlobalInits.push_back(GlobalInitWorklist.back());
    } else {
      if (Constant *C = dyn_cast_or_null<Constant>(ValueList[ValID]))
        GlobalInitWorklist.back().first->setInitializer(C);
      else
        return error("Expected a constant");
    }
    GlobalInitWorklist.pop_back();
  }

  while (!IndirectSymbolInitWorklist.empty()) {
    unsigned ValID = IndirectSymbolInitWorklist.back().second;
    if (ValID >= ValueList.size()) {
      IndirectSymbolInits.push_back(IndirectSymbolInitWorklist.back());
    } else {
      Constant *C = dyn_cast_or_null<Constant>(ValueList[ValID]);
      if (!C)
        return error("Expected a constant");
      GlobalIndirectSymbol *GIS = IndirectSymbolInitWorklist.back().first;
      if (isa<GlobalAlias>(GIS) && C->getType() != GIS->getType())
        return error("Alias and aliasee types don't match");
      GIS->setIndirectSymbol(C);
    }
    IndirectSymbolInitWorklist.pop_back();
  }

  while (!FunctionPrefixWorklist.empty()) {
    unsigned ValID = FunctionPrefixWorklist.back().second;
    if (ValID >= ValueList.size()) {
      FunctionPrefixes.push_back(FunctionPrefixWorklist.back());
    } else {
      if (Constant *C = dyn_cast_or_null<Constant>(ValueList[ValID]))
        FunctionPrefixWorklist.back().first->setPrefixData(C);
      else
        return error("Expected a constant");
    }
    FunctionPrefixWorklist.pop_back();
  }

  while (!FunctionPrologueWorklist.empty()) {
    unsigned ValID = FunctionPrologueWorklist.back().second;
    if (ValID >= ValueList.size()) {
      FunctionPrologues.push_back(FunctionPrologueWorklist.back());
    } else {
      if (Constant *C = dyn_cast_or_null<Constant>(ValueList[ValID]))
        FunctionPrologueWorklist.back().first->setPrologueData(C);
      else
        return error("Expected a constant");
    }
    FunctionPrologueWorklist.pop_back();
  }

  while (!FunctionPersonalityFnWorklist.empty()) {
    unsigned ValID = FunctionPersonalityFnWorklist.back().second;
    if (ValID >= ValueList.size()) {
      FunctionPersonalityFns.push_back(FunctionPersonalityFnWorklist.back());
    } else {
      if (Constant *C = dyn_cast_or_null<Constant>(ValueList[ValID]))
        FunctionPersonalityFnWorklist.back().first->setPersonalityFn(C);
      else
        return error("Expected a constant");
    }
    FunctionPersonalityFnWorklist.pop_back();
  }

  return Error::success();
}

static APInt readWideAPInt(ArrayRef<uint64_t> Vals, unsigned TypeBits) {
  SmallVector<uint64_t, 8> Words(Vals.size());
  transform(Vals, Words.begin(),
                 BitcodeReader::decodeSignRotatedValue);

  return APInt(TypeBits, Words);
}

Error BitcodeReader::parseConstants() {
  if (Stream.EnterSubBlock(bitc::CONSTANTS_BLOCK_ID))
    return error("Invalid record");

  SmallVector<uint64_t, 64> Record;

  // Read all the records for this value table.
  Type *CurTy = Type::getInt32Ty(Context);
  unsigned NextCstNo = ValueList.size();

  while (true) {
    BitstreamEntry Entry = Stream.advanceSkippingSubblocks();

    switch (Entry.Kind) {
    case BitstreamEntry::SubBlock: // Handled for us already.
    case BitstreamEntry::Error:
      return error("Malformed block");
    case BitstreamEntry::EndBlock:
      if (NextCstNo != ValueList.size())
        return error("Invalid constant reference");

      // Once all the constants have been read, go through and resolve forward
      // references.
      ValueList.resolveConstantForwardRefs();
      return Error::success();
    case BitstreamEntry::Record:
      // The interesting case.
      break;
    }

    // Read a record.
    Record.clear();
    Type *VoidType = Type::getVoidTy(Context);
    Value *V = nullptr;
    unsigned BitCode = Stream.readRecord(Entry.ID, Record);
    switch (BitCode) {
    default:  // Default behavior: unknown constant
    case bitc::CST_CODE_UNDEF:     // UNDEF
      V = UndefValue::get(CurTy);
      break;
    case bitc::CST_CODE_SETTYPE:   // SETTYPE: [typeid]
      if (Record.empty())
        return error("Invalid record");
      if (Record[0] >= TypeList.size() || !TypeList[Record[0]])
        return error("Invalid record");
      if (TypeList[Record[0]] == VoidType)
        return error("Invalid constant type");
      CurTy = TypeList[Record[0]];
      continue;  // Skip the ValueList manipulation.
    case bitc::CST_CODE_NULL:      // NULL
      V = Constant::getNullValue(CurTy);
      break;
    case bitc::CST_CODE_INTEGER:   // INTEGER: [intval]
      if (!CurTy->isIntegerTy() || Record.empty())
        return error("Invalid record");
      V = ConstantInt::get(CurTy, decodeSignRotatedValue(Record[0]));
      break;
    case bitc::CST_CODE_WIDE_INTEGER: {// WIDE_INTEGER: [n x intval]
      if (!CurTy->isIntegerTy() || Record.empty())
        return error("Invalid record");

      APInt VInt =
          readWideAPInt(Record, cast<IntegerType>(CurTy)->getBitWidth());
      V = ConstantInt::get(Context, VInt);

      break;
    }
    case bitc::CST_CODE_FLOAT: {    // FLOAT: [fpval]
      if (Record.empty())
        return error("Invalid record");
      if (CurTy->isHalfTy())
        V = ConstantFP::get(Context, APFloat(APFloat::IEEEhalf(),
                                             APInt(16, (uint16_t)Record[0])));
      else if (CurTy->isFloatTy())
        V = ConstantFP::get(Context, APFloat(APFloat::IEEEsingle(),
                                             APInt(32, (uint32_t)Record[0])));
      else if (CurTy->isDoubleTy())
        V = ConstantFP::get(Context, APFloat(APFloat::IEEEdouble(),
                                             APInt(64, Record[0])));
      else if (CurTy->isX86_FP80Ty()) {
        // Bits are not stored the same way as a normal i80 APInt, compensate.
        uint64_t Rearrange[2];
        Rearrange[0] = (Record[1] & 0xffffLL) | (Record[0] << 16);
        Rearrange[1] = Record[0] >> 48;
        V = ConstantFP::get(Context, APFloat(APFloat::x87DoubleExtended(),
                                             APInt(80, Rearrange)));
      } else if (CurTy->isFP128Ty())
        V = ConstantFP::get(Context, APFloat(APFloat::IEEEquad(),
                                             APInt(128, Record)));
      else if (CurTy->isPPC_FP128Ty())
        V = ConstantFP::get(Context, APFloat(APFloat::PPCDoubleDouble(),
                                             APInt(128, Record)));
      else
        V = UndefValue::get(CurTy);
      break;
    }

    case bitc::CST_CODE_AGGREGATE: {// AGGREGATE: [n x value number]
      if (Record.empty())
        return error("Invalid record");

      unsigned Size = Record.size();
      SmallVector<Constant*, 16> Elts;

      if (StructType *STy = dyn_cast<StructType>(CurTy)) {
        for (unsigned i = 0; i != Size; ++i)
          Elts.push_back(ValueList.getConstantFwdRef(Record[i],
                                                     STy->getElementType(i)));
        V = ConstantStruct::get(STy, Elts);
      } else if (ArrayType *ATy = dyn_cast<ArrayType>(CurTy)) {
        Type *EltTy = ATy->getElementType();
        for (unsigned i = 0; i != Size; ++i)
          Elts.push_back(ValueList.getConstantFwdRef(Record[i], EltTy));
        V = ConstantArray::get(ATy, Elts);
      } else if (VectorType *VTy = dyn_cast<VectorType>(CurTy)) {
        Type *EltTy = VTy->getElementType();
        for (unsigned i = 0; i != Size; ++i)
          Elts.push_back(ValueList.getConstantFwdRef(Record[i], EltTy));
        V = ConstantVector::get(Elts);
      } else {
        V = UndefValue::get(CurTy);
      }
      break;
    }
    case bitc::CST_CODE_STRING:    // STRING: [values]
    case bitc::CST_CODE_CSTRING: { // CSTRING: [values]
      if (Record.empty())
        return error("Invalid record");

      SmallString<16> Elts(Record.begin(), Record.end());
      V = ConstantDataArray::getString(Context, Elts,
                                       BitCode == bitc::CST_CODE_CSTRING);
      break;
    }
    case bitc::CST_CODE_DATA: {// DATA: [n x value]
      if (Record.empty())
        return error("Invalid record");

      Type *EltTy = cast<SequentialType>(CurTy)->getElementType();
      if (EltTy->isIntegerTy(8)) {
        SmallVector<uint8_t, 16> Elts(Record.begin(), Record.end());
        if (isa<VectorType>(CurTy))
          V = ConstantDataVector::get(Context, Elts);
        else
          V = ConstantDataArray::get(Context, Elts);
      } else if (EltTy->isIntegerTy(16)) {
        SmallVector<uint16_t, 16> Elts(Record.begin(), Record.end());
        if (isa<VectorType>(CurTy))
          V = ConstantDataVector::get(Context, Elts);
        else
          V = ConstantDataArray::get(Context, Elts);
      } else if (EltTy->isIntegerTy(32)) {
        SmallVector<uint32_t, 16> Elts(Record.begin(), Record.end());
        if (isa<VectorType>(CurTy))
          V = ConstantDataVector::get(Context, Elts);
        else
          V = ConstantDataArray::get(Context, Elts);
      } else if (EltTy->isIntegerTy(64)) {
        SmallVector<uint64_t, 16> Elts(Record.begin(), Record.end());
        if (isa<VectorType>(CurTy))
          V = ConstantDataVector::get(Context, Elts);
        else
          V = ConstantDataArray::get(Context, Elts);
      } else if (EltTy->isHalfTy()) {
        SmallVector<uint16_t, 16> Elts(Record.begin(), Record.end());
        if (isa<VectorType>(CurTy))
          V = ConstantDataVector::getFP(Context, Elts);
        else
          V = ConstantDataArray::getFP(Context, Elts);
      } else if (EltTy->isFloatTy()) {
        SmallVector<uint32_t, 16> Elts(Record.begin(), Record.end());
        if (isa<VectorType>(CurTy))
          V = ConstantDataVector::getFP(Context, Elts);
        else
          V = ConstantDataArray::getFP(Context, Elts);
      } else if (EltTy->isDoubleTy()) {
        SmallVector<uint64_t, 16> Elts(Record.begin(), Record.end());
        if (isa<VectorType>(CurTy))
          V = ConstantDataVector::getFP(Context, Elts);
        else
          V = ConstantDataArray::getFP(Context, Elts);
      } else {
        return error("Invalid type for value");
      }
      break;
    }
    case bitc::CST_CODE_CE_BINOP: {  // CE_BINOP: [opcode, opval, opval]
      if (Record.size() < 3)
        return error("Invalid record");
      int Opc = getDecodedBinaryOpcode(Record[0], CurTy);
      if (Opc < 0) {
        V = UndefValue::get(CurTy);  // Unknown binop.
      } else {
        Constant *LHS = ValueList.getConstantFwdRef(Record[1], CurTy);
        Constant *RHS = ValueList.getConstantFwdRef(Record[2], CurTy);
        unsigned Flags = 0;
        if (Record.size() >= 4) {
          if (Opc == Instruction::Add ||
              Opc == Instruction::Sub ||
              Opc == Instruction::Mul ||
              Opc == Instruction::Shl) {
            if (Record[3] & (1 << bitc::OBO_NO_SIGNED_WRAP))
              Flags |= OverflowingBinaryOperator::NoSignedWrap;
            if (Record[3] & (1 << bitc::OBO_NO_UNSIGNED_WRAP))
              Flags |= OverflowingBinaryOperator::NoUnsignedWrap;
          } else if (Opc == Instruction::SDiv ||
                     Opc == Instruction::UDiv ||
                     Opc == Instruction::LShr ||
                     Opc == Instruction::AShr) {
            if (Record[3] & (1 << bitc::PEO_EXACT))
              Flags |= SDivOperator::IsExact;
          }
        }
        V = ConstantExpr::get(Opc, LHS, RHS, Flags);
      }
      break;
    }
    case bitc::CST_CODE_CE_CAST: {  // CE_CAST: [opcode, opty, opval]
      if (Record.size() < 3)
        return error("Invalid record");
      int Opc = getDecodedCastOpcode(Record[0]);
      if (Opc < 0) {
        V = UndefValue::get(CurTy);  // Unknown cast.
      } else {
        Type *OpTy = getTypeByID(Record[1]);
        if (!OpTy)
          return error("Invalid record");
        Constant *Op = ValueList.getConstantFwdRef(Record[2], OpTy);
        V = UpgradeBitCastExpr(Opc, Op, CurTy);
        if (!V) V = ConstantExpr::getCast(Opc, Op, CurTy);
      }
      break;
    }
    case bitc::CST_CODE_CE_INBOUNDS_GEP: // [ty, n x operands]
    case bitc::CST_CODE_CE_GEP: // [ty, n x operands]
    case bitc::CST_CODE_CE_GEP_WITH_INRANGE_INDEX: { // [ty, flags, n x
                                                     // operands]
      unsigned OpNum = 0;
      Type *PointeeType = nullptr;
      if (BitCode == bitc::CST_CODE_CE_GEP_WITH_INRANGE_INDEX ||
          Record.size() % 2)
        PointeeType = getTypeByID(Record[OpNum++]);

      bool InBounds = false;
      Optional<unsigned> InRangeIndex;
      if (BitCode == bitc::CST_CODE_CE_GEP_WITH_INRANGE_INDEX) {
        uint64_t Op = Record[OpNum++];
        InBounds = Op & 1;
        InRangeIndex = Op >> 1;
      } else if (BitCode == bitc::CST_CODE_CE_INBOUNDS_GEP)
        InBounds = true;

      SmallVector<Constant*, 16> Elts;
      while (OpNum != Record.size()) {
        Type *ElTy = getTypeByID(Record[OpNum++]);
        if (!ElTy)
          return error("Invalid record");
        Elts.push_back(ValueList.getConstantFwdRef(Record[OpNum++], ElTy));
      }

      if (PointeeType &&
          PointeeType !=
              cast<PointerType>(Elts[0]->getType()->getScalarType())
                  ->getElementType())
        return error("Explicit gep operator type does not match pointee type "
                     "of pointer operand");

      if (Elts.size() < 1)
        return error("Invalid gep with no operands");

      ArrayRef<Constant *> Indices(Elts.begin() + 1, Elts.end());
      V = ConstantExpr::getGetElementPtr(PointeeType, Elts[0], Indices,
                                         InBounds, InRangeIndex);
      break;
    }
    case bitc::CST_CODE_CE_SELECT: {  // CE_SELECT: [opval#, opval#, opval#]
      if (Record.size() < 3)
        return error("Invalid record");

      Type *SelectorTy = Type::getInt1Ty(Context);

      // The selector might be an i1 or an <n x i1>
      // Get the type from the ValueList before getting a forward ref.
      if (VectorType *VTy = dyn_cast<VectorType>(CurTy))
        if (Value *V = ValueList[Record[0]])
          if (SelectorTy != V->getType())
            SelectorTy = VectorType::get(SelectorTy, VTy->getNumElements());

      V = ConstantExpr::getSelect(ValueList.getConstantFwdRef(Record[0],
                                                              SelectorTy),
                                  ValueList.getConstantFwdRef(Record[1],CurTy),
                                  ValueList.getConstantFwdRef(Record[2],CurTy));
      break;
    }
    case bitc::CST_CODE_CE_EXTRACTELT
        : { // CE_EXTRACTELT: [opty, opval, opty, opval]
      if (Record.size() < 3)
        return error("Invalid record");
      VectorType *OpTy =
        dyn_cast_or_null<VectorType>(getTypeByID(Record[0]));
      if (!OpTy)
        return error("Invalid record");
      Constant *Op0 = ValueList.getConstantFwdRef(Record[1], OpTy);
      Constant *Op1 = nullptr;
      if (Record.size() == 4) {
        Type *IdxTy = getTypeByID(Record[2]);
        if (!IdxTy)
          return error("Invalid record");
        Op1 = ValueList.getConstantFwdRef(Record[3], IdxTy);
      } else // TODO: Remove with llvm 4.0
        Op1 = ValueList.getConstantFwdRef(Record[2], Type::getInt32Ty(Context));
      if (!Op1)
        return error("Invalid record");
      V = ConstantExpr::getExtractElement(Op0, Op1);
      break;
    }
    case bitc::CST_CODE_CE_INSERTELT
        : { // CE_INSERTELT: [opval, opval, opty, opval]
      VectorType *OpTy = dyn_cast<VectorType>(CurTy);
      if (Record.size() < 3 || !OpTy)
        return error("Invalid record");
      Constant *Op0 = ValueList.getConstantFwdRef(Record[0], OpTy);
      Constant *Op1 = ValueList.getConstantFwdRef(Record[1],
                                                  OpTy->getElementType());
      Constant *Op2 = nullptr;
      if (Record.size() == 4) {
        Type *IdxTy = getTypeByID(Record[2]);
        if (!IdxTy)
          return error("Invalid record");
        Op2 = ValueList.getConstantFwdRef(Record[3], IdxTy);
      } else // TODO: Remove with llvm 4.0
        Op2 = ValueList.getConstantFwdRef(Record[2], Type::getInt32Ty(Context));
      if (!Op2)
        return error("Invalid record");
      V = ConstantExpr::getInsertElement(Op0, Op1, Op2);
      break;
    }
    case bitc::CST_CODE_CE_SHUFFLEVEC: { // CE_SHUFFLEVEC: [opval, opval, opval]
      VectorType *OpTy = dyn_cast<VectorType>(CurTy);
      if (Record.size() < 3 || !OpTy)
        return error("Invalid record");
      Constant *Op0 = ValueList.getConstantFwdRef(Record[0], OpTy);
      Constant *Op1 = ValueList.getConstantFwdRef(Record[1], OpTy);
      Type *ShufTy = VectorType::get(Type::getInt32Ty(Context),
                                                 OpTy->getNumElements());
      Constant *Op2 = ValueList.getConstantFwdRef(Record[2], ShufTy);
      V = ConstantExpr::getShuffleVector(Op0, Op1, Op2);
      break;
    }
    case bitc::CST_CODE_CE_SHUFVEC_EX: { // [opty, opval, opval, opval]
      VectorType *RTy = dyn_cast<VectorType>(CurTy);
      VectorType *OpTy =
        dyn_cast_or_null<VectorType>(getTypeByID(Record[0]));
      if (Record.size() < 4 || !RTy || !OpTy)
        return error("Invalid record");
      Constant *Op0 = ValueList.getConstantFwdRef(Record[1], OpTy);
      Constant *Op1 = ValueList.getConstantFwdRef(Record[2], OpTy);
      Type *ShufTy = VectorType::get(Type::getInt32Ty(Context),
                                                 RTy->getNumElements());
      Constant *Op2 = ValueList.getConstantFwdRef(Record[3], ShufTy);
      V = ConstantExpr::getShuffleVector(Op0, Op1, Op2);
      break;
    }
    case bitc::CST_CODE_CE_CMP: {     // CE_CMP: [opty, opval, opval, pred]
      if (Record.size() < 4)
        return error("Invalid record");
      Type *OpTy = getTypeByID(Record[0]);
      if (!OpTy)
        return error("Invalid record");
      Constant *Op0 = ValueList.getConstantFwdRef(Record[1], OpTy);
      Constant *Op1 = ValueList.getConstantFwdRef(Record[2], OpTy);

      if (OpTy->isFPOrFPVectorTy())
        V = ConstantExpr::getFCmp(Record[3], Op0, Op1);
      else
        V = ConstantExpr::getICmp(Record[3], Op0, Op1);
      break;
    }
    // This maintains backward compatibility, pre-asm dialect keywords.
    // FIXME: Remove with the 4.0 release.
    case bitc::CST_CODE_INLINEASM_OLD: {
      if (Record.size() < 2)
        return error("Invalid record");
      std::string AsmStr, ConstrStr;
      bool HasSideEffects = Record[0] & 1;
      bool IsAlignStack = Record[0] >> 1;
      unsigned AsmStrSize = Record[1];
      if (2+AsmStrSize >= Record.size())
        return error("Invalid record");
      unsigned ConstStrSize = Record[2+AsmStrSize];
      if (3+AsmStrSize+ConstStrSize > Record.size())
        return error("Invalid record");

      for (unsigned i = 0; i != AsmStrSize; ++i)
        AsmStr += (char)Record[2+i];
      for (unsigned i = 0; i != ConstStrSize; ++i)
        ConstrStr += (char)Record[3+AsmStrSize+i];
      PointerType *PTy = cast<PointerType>(CurTy);
      UpgradeInlineAsmString(&AsmStr);
      V = InlineAsm::get(cast<FunctionType>(PTy->getElementType()),
                         AsmStr, ConstrStr, HasSideEffects, IsAlignStack);
      break;
    }
    // This version adds support for the asm dialect keywords (e.g.,
    // inteldialect).
    case bitc::CST_CODE_INLINEASM: {
      if (Record.size() < 2)
        return error("Invalid record");
      std::string AsmStr, ConstrStr;
      bool HasSideEffects = Record[0] & 1;
      bool IsAlignStack = (Record[0] >> 1) & 1;
      unsigned AsmDialect = Record[0] >> 2;
      unsigned AsmStrSize = Record[1];
      if (2+AsmStrSize >= Record.size())
        return error("Invalid record");
      unsigned ConstStrSize = Record[2+AsmStrSize];
      if (3+AsmStrSize+ConstStrSize > Record.size())
        return error("Invalid record");

      for (unsigned i = 0; i != AsmStrSize; ++i)
        AsmStr += (char)Record[2+i];
      for (unsigned i = 0; i != ConstStrSize; ++i)
        ConstrStr += (char)Record[3+AsmStrSize+i];
      PointerType *PTy = cast<PointerType>(CurTy);
      UpgradeInlineAsmString(&AsmStr);
      V = InlineAsm::get(cast<FunctionType>(PTy->getElementType()),
                         AsmStr, ConstrStr, HasSideEffects, IsAlignStack,
                         InlineAsm::AsmDialect(AsmDialect));
      break;
    }
    case bitc::CST_CODE_BLOCKADDRESS:{
      if (Record.size() < 3)
        return error("Invalid record");
      Type *FnTy = getTypeByID(Record[0]);
      if (!FnTy)
        return error("Invalid record");
      Function *Fn =
        dyn_cast_or_null<Function>(ValueList.getConstantFwdRef(Record[1],FnTy));
      if (!Fn)
        return error("Invalid record");

      // If the function is already parsed we can insert the block address right
      // away.
      BasicBlock *BB;
      unsigned BBID = Record[2];
      if (!BBID)
        // Invalid reference to entry block.
        return error("Invalid ID");
      if (!Fn->empty()) {
        Function::iterator BBI = Fn->begin(), BBE = Fn->end();
        for (size_t I = 0, E = BBID; I != E; ++I) {
          if (BBI == BBE)
            return error("Invalid ID");
          ++BBI;
        }
        BB = &*BBI;
      } else {
        // Otherwise insert a placeholder and remember it so it can be inserted
        // when the function is parsed.
        auto &FwdBBs = BasicBlockFwdRefs[Fn];
        if (FwdBBs.empty())
          BasicBlockFwdRefQueue.push_back(Fn);
        if (FwdBBs.size() < BBID + 1)
          FwdBBs.resize(BBID + 1);
        if (!FwdBBs[BBID])
          FwdBBs[BBID] = BasicBlock::Create(Context);
        BB = FwdBBs[BBID];
      }
      V = BlockAddress::get(Fn, BB);
      break;
    }
    }

    ValueList.assignValue(V, NextCstNo);
    ++NextCstNo;
  }
}

Error BitcodeReader::parseUseLists() {
  if (Stream.EnterSubBlock(bitc::USELIST_BLOCK_ID))
    return error("Invalid record");

  // Read all the records.
  SmallVector<uint64_t, 64> Record;

  while (true) {
    BitstreamEntry Entry = Stream.advanceSkippingSubblocks();

    switch (Entry.Kind) {
    case BitstreamEntry::SubBlock: // Handled for us already.
    case BitstreamEntry::Error:
      return error("Malformed block");
    case BitstreamEntry::EndBlock:
      return Error::success();
    case BitstreamEntry::Record:
      // The interesting case.
      break;
    }

    // Read a use list record.
    Record.clear();
    bool IsBB = false;
    switch (Stream.readRecord(Entry.ID, Record)) {
    default:  // Default behavior: unknown type.
      break;
    case bitc::USELIST_CODE_BB:
      IsBB = true;
      LLVM_FALLTHROUGH;
    case bitc::USELIST_CODE_DEFAULT: {
      unsigned RecordLength = Record.size();
      if (RecordLength < 3)
        // Records should have at least an ID and two indexes.
        return error("Invalid record");
      unsigned ID = Record.back();
      Record.pop_back();

      Value *V;
      if (IsBB) {
        assert(ID < FunctionBBs.size() && "Basic block not found");
        V = FunctionBBs[ID];
      } else
        V = ValueList[ID];
      unsigned NumUses = 0;
      SmallDenseMap<const Use *, unsigned, 16> Order;
      for (const Use &U : V->materialized_uses()) {
        if (++NumUses > Record.size())
          break;
        Order[&U] = Record[NumUses - 1];
      }
      if (Order.size() != Record.size() || NumUses > Record.size())
        // Mismatches can happen if the functions are being materialized lazily
        // (out-of-order), or a value has been upgraded.
        break;

      V->sortUseList([&](const Use &L, const Use &R) {
        return Order.lookup(&L) < Order.lookup(&R);
      });
      break;
    }
    }
  }
}

/// When we see the block for metadata, remember where it is and then skip it.
/// This lets us lazily deserialize the metadata.
Error BitcodeReader::rememberAndSkipMetadata() {
  // Save the current stream state.
  uint64_t CurBit = Stream.GetCurrentBitNo();
  DeferredMetadataInfo.push_back(CurBit);

  // Skip over the block for now.
  if (Stream.SkipBlock())
    return error("Invalid record");
  return Error::success();
}

Error BitcodeReader::materializeMetadata() {
  for (uint64_t BitPos : DeferredMetadataInfo) {
    // Move the bit stream to the saved position.
    Stream.JumpToBit(BitPos);
    if (Error Err = MDLoader->parseModuleMetadata())
      return Err;
  }

  // Upgrade "Linker Options" module flag to "llvm.linker.options" module-level
  // metadata.
  if (Metadata *Val = TheModule->getModuleFlag("Linker Options")) {
    NamedMDNode *LinkerOpts =
        TheModule->getOrInsertNamedMetadata("llvm.linker.options");
    for (const MDOperand &MDOptions : cast<MDNode>(Val)->operands())
      LinkerOpts->addOperand(cast<MDNode>(MDOptions));
  }

  DeferredMetadataInfo.clear();
  return Error::success();
}

void BitcodeReader::setStripDebugInfo() { StripDebugInfo = true; }

/// When we see the block for a function body, remember where it is and then
/// skip it.  This lets us lazily deserialize the functions.
Error BitcodeReader::rememberAndSkipFunctionBody() {
  // Get the function we are talking about.
  if (FunctionsWithBodies.empty())
    return error("Insufficient function protos");

  Function *Fn = FunctionsWithBodies.back();
  FunctionsWithBodies.pop_back();

  // Save the current stream state.
  uint64_t CurBit = Stream.GetCurrentBitNo();
  assert(
      (DeferredFunctionInfo[Fn] == 0 || DeferredFunctionInfo[Fn] == CurBit) &&
      "Mismatch between VST and scanned function offsets");
  DeferredFunctionInfo[Fn] = CurBit;

  // Skip over the function block for now.
  if (Stream.SkipBlock())
    return error("Invalid record");
  return Error::success();
}

Error BitcodeReader::globalCleanup() {
  // Patch the initializers for globals and aliases up.
  if (Error Err = resolveGlobalAndIndirectSymbolInits())
    return Err;
  if (!GlobalInits.empty() || !IndirectSymbolInits.empty())
    return error("Malformed global initializer set");

  // Look for intrinsic functions which need to be upgraded at some point
  for (Function &F : *TheModule) {
    MDLoader->upgradeDebugIntrinsics(F);
    Function *NewFn;
    if (UpgradeIntrinsicFunction(&F, NewFn))
      UpgradedIntrinsics[&F] = NewFn;
    else if (auto Remangled = Intrinsic::remangleIntrinsicFunction(&F))
      // Some types could be renamed during loading if several modules are
      // loaded in the same LLVMContext (LTO scenario). In this case we should
      // remangle intrinsics names as well.
      RemangledIntrinsics[&F] = Remangled.getValue();
  }

  // Look for global variables which need to be renamed.
  for (GlobalVariable &GV : TheModule->globals())
    UpgradeGlobalVariable(&GV);

  // Force deallocation of memory for these vectors to favor the client that
  // want lazy deserialization.
  std::vector<std::pair<GlobalVariable *, unsigned>>().swap(GlobalInits);
  std::vector<std::pair<GlobalIndirectSymbol *, unsigned>>().swap(
      IndirectSymbolInits);
  return Error::success();
}

/// Support for lazy parsing of function bodies. This is required if we
/// either have an old bitcode file without a VST forward declaration record,
/// or if we have an anonymous function being materialized, since anonymous
/// functions do not have a name and are therefore not in the VST.
Error BitcodeReader::rememberAndSkipFunctionBodies() {
  Stream.JumpToBit(NextUnreadBit);

  if (Stream.AtEndOfStream())
    return error("Could not find function in stream");

  if (!SeenFirstFunctionBody)
    return error("Trying to materialize functions before seeing function blocks");

  // An old bitcode file with the symbol table at the end would have
  // finished the parse greedily.
  assert(SeenValueSymbolTable);

  SmallVector<uint64_t, 64> Record;

  while (true) {
    BitstreamEntry Entry = Stream.advance();
    switch (Entry.Kind) {
    default:
      return error("Expect SubBlock");
    case BitstreamEntry::SubBlock:
      switch (Entry.ID) {
      default:
        return error("Expect function block");
      case bitc::FUNCTION_BLOCK_ID:
        if (Error Err = rememberAndSkipFunctionBody())
          return Err;
        NextUnreadBit = Stream.GetCurrentBitNo();
        return Error::success();
      }
    }
  }
}

bool BitcodeReaderBase::readBlockInfo() {
  Optional<BitstreamBlockInfo> NewBlockInfo = Stream.ReadBlockInfoBlock();
  if (!NewBlockInfo)
    return true;
  BlockInfo = std::move(*NewBlockInfo);
  return false;
}

Error BitcodeReader::parseComdatRecord(ArrayRef<uint64_t> Record) {
  // v1: [selection_kind, name]
  // v2: [strtab_offset, strtab_size, selection_kind]
  StringRef Name;
  std::tie(Name, Record) = readNameFromStrtab(Record);

  if (Record.empty())
    return error("Invalid record");
  Comdat::SelectionKind SK = getDecodedComdatSelectionKind(Record[0]);
  std::string OldFormatName;
  if (!UseStrtab) {
    if (Record.size() < 2)
      return error("Invalid record");
    unsigned ComdatNameSize = Record[1];
    OldFormatName.reserve(ComdatNameSize);
    for (unsigned i = 0; i != ComdatNameSize; ++i)
      OldFormatName += (char)Record[2 + i];
    Name = OldFormatName;
  }
  Comdat *C = TheModule->getOrInsertComdat(Name);
  C->setSelectionKind(SK);
  ComdatList.push_back(C);
  return Error::success();
}

static void inferDSOLocal(GlobalValue *GV) {
  // infer dso_local from linkage and visibility if it is not encoded.
  if (GV->hasLocalLinkage() ||
      (!GV->hasDefaultVisibility() && !GV->hasExternalWeakLinkage()))
    GV->setDSOLocal(true);
}

Error BitcodeReader::parseGlobalVarRecord(ArrayRef<uint64_t> Record) {
  // v1: [pointer type, isconst, initid, linkage, alignment, section,
  // visibility, threadlocal, unnamed_addr, externally_initialized,
  // dllstorageclass, comdat, attributes, preemption specifier] (name in VST)
  // v2: [strtab_offset, strtab_size, v1]
  StringRef Name;
  std::tie(Name, Record) = readNameFromStrtab(Record);

  if (Record.size() < 6)
    return error("Invalid record");
  Type *Ty = getTypeByID(Record[0]);
  if (!Ty)
    return error("Invalid record");
  bool isConstant = Record[1] & 1;
  bool explicitType = Record[1] & 2;
  unsigned AddressSpace;
  if (explicitType) {
    AddressSpace = Record[1] >> 2;
  } else {
    if (!Ty->isPointerTy())
      return error("Invalid type for value");
    AddressSpace = cast<PointerType>(Ty)->getAddressSpace();
    Ty = cast<PointerType>(Ty)->getElementType();
  }

  uint64_t RawLinkage = Record[3];
  GlobalValue::LinkageTypes Linkage = getDecodedLinkage(RawLinkage);
  unsigned Alignment;
  if (Error Err = parseAlignmentValue(Record[4], Alignment))
    return Err;
  std::string Section;
  if (Record[5]) {
    if (Record[5] - 1 >= SectionTable.size())
      return error("Invalid ID");
    Section = SectionTable[Record[5] - 1];
  }
  GlobalValue::VisibilityTypes Visibility = GlobalValue::DefaultVisibility;
  // Local linkage must have default visibility.
  if (Record.size() > 6 && !GlobalValue::isLocalLinkage(Linkage))
    // FIXME: Change to an error if non-default in 4.0.
    Visibility = getDecodedVisibility(Record[6]);

  GlobalVariable::ThreadLocalMode TLM = GlobalVariable::NotThreadLocal;
  if (Record.size() > 7)
    TLM = getDecodedThreadLocalMode(Record[7]);

  GlobalValue::UnnamedAddr UnnamedAddr = GlobalValue::UnnamedAddr::None;
  if (Record.size() > 8)
    UnnamedAddr = getDecodedUnnamedAddrType(Record[8]);

  bool ExternallyInitialized = false;
  if (Record.size() > 9)
    ExternallyInitialized = Record[9];

  GlobalVariable *NewGV =
      new GlobalVariable(*TheModule, Ty, isConstant, Linkage, nullptr, Name,
                         nullptr, TLM, AddressSpace, ExternallyInitialized);
  NewGV->setAlignment(Alignment);
  if (!Section.empty())
    NewGV->setSection(Section);
  NewGV->setVisibility(Visibility);
  NewGV->setUnnamedAddr(UnnamedAddr);

  if (Record.size() > 10)
    NewGV->setDLLStorageClass(getDecodedDLLStorageClass(Record[10]));
  else
    upgradeDLLImportExportLinkage(NewGV, RawLinkage);

  ValueList.push_back(NewGV);

  // Remember which value to use for the global initializer.
  if (unsigned InitID = Record[2])
    GlobalInits.push_back(std::make_pair(NewGV, InitID - 1));

  if (Record.size() > 11) {
    if (unsigned ComdatID = Record[11]) {
      if (ComdatID > ComdatList.size())
        return error("Invalid global variable comdat ID");
      NewGV->setComdat(ComdatList[ComdatID - 1]);
    }
  } else if (hasImplicitComdat(RawLinkage)) {
    NewGV->setComdat(reinterpret_cast<Comdat *>(1));
  }

  if (Record.size() > 12) {
    auto AS = getAttributes(Record[12]).getFnAttributes();
    NewGV->setAttributes(AS);
  }

  if (Record.size() > 13) {
    NewGV->setDSOLocal(getDecodedDSOLocal(Record[13]));
  }
  inferDSOLocal(NewGV);

  return Error::success();
}

Error BitcodeReader::parseFunctionRecord(ArrayRef<uint64_t> Record) {
  // v1: [type, callingconv, isproto, linkage, paramattr, alignment, section,
  // visibility, gc, unnamed_addr, prologuedata, dllstorageclass, comdat,
  // prefixdata,  personalityfn, preemption specifier, addrspace] (name in VST)
  // v2: [strtab_offset, strtab_size, v1]
  StringRef Name;
  std::tie(Name, Record) = readNameFromStrtab(Record);

  if (Record.size() < 8)
    return error("Invalid record");
  Type *Ty = getTypeByID(Record[0]);
  if (!Ty)
    return error("Invalid record");
  if (auto *PTy = dyn_cast<PointerType>(Ty))
    Ty = PTy->getElementType();
  auto *FTy = dyn_cast<FunctionType>(Ty);
  if (!FTy)
    return error("Invalid type for value");
  auto CC = static_cast<CallingConv::ID>(Record[1]);
  if (CC & ~CallingConv::MaxID)
    return error("Invalid calling convention ID");

  unsigned AddrSpace = TheModule->getDataLayout().getProgramAddressSpace();
  if (Record.size() > 16)
    AddrSpace = Record[16];

  Function *Func = Function::Create(FTy, GlobalValue::ExternalLinkage,
                                    AddrSpace, Name, TheModule);

  Func->setCallingConv(CC);
  bool isProto = Record[2];
  uint64_t RawLinkage = Record[3];
  Func->setLinkage(getDecodedLinkage(RawLinkage));
  Func->setAttributes(getAttributes(Record[4]));

  unsigned Alignment;
  if (Error Err = parseAlignmentValue(Record[5], Alignment))
    return Err;
  Func->setAlignment(Alignment);
  if (Record[6]) {
    if (Record[6] - 1 >= SectionTable.size())
      return error("Invalid ID");
    Func->setSection(SectionTable[Record[6] - 1]);
  }
  // Local linkage must have default visibility.
  if (!Func->hasLocalLinkage())
    // FIXME: Change to an error if non-default in 4.0.
    Func->setVisibility(getDecodedVisibility(Record[7]));
  if (Record.size() > 8 && Record[8]) {
    if (Record[8] - 1 >= GCTable.size())
      return error("Invalid ID");
    Func->setGC(GCTable[Record[8] - 1]);
  }
  GlobalValue::UnnamedAddr UnnamedAddr = GlobalValue::UnnamedAddr::None;
  if (Record.size() > 9)
    UnnamedAddr = getDecodedUnnamedAddrType(Record[9]);
  Func->setUnnamedAddr(UnnamedAddr);
  if (Record.size() > 10 && Record[10] != 0)
    FunctionPrologues.push_back(std::make_pair(Func, Record[10] - 1));

  if (Record.size() > 11)
    Func->setDLLStorageClass(getDecodedDLLStorageClass(Record[11]));
  else
    upgradeDLLImportExportLinkage(Func, RawLinkage);

  if (Record.size() > 12) {
    if (unsigned ComdatID = Record[12]) {
      if (ComdatID > ComdatList.size())
        return error("Invalid function comdat ID");
      Func->setComdat(ComdatList[ComdatID - 1]);
    }
  } else if (hasImplicitComdat(RawLinkage)) {
    Func->setComdat(reinterpret_cast<Comdat *>(1));
  }

  if (Record.size() > 13 && Record[13] != 0)
    FunctionPrefixes.push_back(std::make_pair(Func, Record[13] - 1));

  if (Record.size() > 14 && Record[14] != 0)
    FunctionPersonalityFns.push_back(std::make_pair(Func, Record[14] - 1));

  if (Record.size() > 15) {
    Func->setDSOLocal(getDecodedDSOLocal(Record[15]));
  }
  inferDSOLocal(Func);

  ValueList.push_back(Func);

  // If this is a function with a body, remember the prototype we are
  // creating now, so that we can match up the body with them later.
  if (!isProto) {
    Func->setIsMaterializable(true);
    FunctionsWithBodies.push_back(Func);
    DeferredFunctionInfo[Func] = 0;
  }
  return Error::success();
}

Error BitcodeReader::parseGlobalIndirectSymbolRecord(
    unsigned BitCode, ArrayRef<uint64_t> Record) {
  // v1 ALIAS_OLD: [alias type, aliasee val#, linkage] (name in VST)
  // v1 ALIAS: [alias type, addrspace, aliasee val#, linkage, visibility,
  // dllstorageclass, threadlocal, unnamed_addr,
  // preemption specifier] (name in VST)
  // v1 IFUNC: [alias type, addrspace, aliasee val#, linkage,
  // visibility, dllstorageclass, threadlocal, unnamed_addr,
  // preemption specifier] (name in VST)
  // v2: [strtab_offset, strtab_size, v1]
  StringRef Name;
  std::tie(Name, Record) = readNameFromStrtab(Record);

  bool NewRecord = BitCode != bitc::MODULE_CODE_ALIAS_OLD;
  if (Record.size() < (3 + (unsigned)NewRecord))
    return error("Invalid record");
  unsigned OpNum = 0;
  Type *Ty = getTypeByID(Record[OpNum++]);
  if (!Ty)
    return error("Invalid record");

  unsigned AddrSpace;
  if (!NewRecord) {
    auto *PTy = dyn_cast<PointerType>(Ty);
    if (!PTy)
      return error("Invalid type for value");
    Ty = PTy->getElementType();
    AddrSpace = PTy->getAddressSpace();
  } else {
    AddrSpace = Record[OpNum++];
  }

  auto Val = Record[OpNum++];
  auto Linkage = Record[OpNum++];
  GlobalIndirectSymbol *NewGA;
  if (BitCode == bitc::MODULE_CODE_ALIAS ||
      BitCode == bitc::MODULE_CODE_ALIAS_OLD)
    NewGA = GlobalAlias::create(Ty, AddrSpace, getDecodedLinkage(Linkage), Name,
                                TheModule);
  else
    NewGA = GlobalIFunc::create(Ty, AddrSpace, getDecodedLinkage(Linkage), Name,
                                nullptr, TheModule);
  // Old bitcode files didn't have visibility field.
  // Local linkage must have default visibility.
  if (OpNum != Record.size()) {
    auto VisInd = OpNum++;
    if (!NewGA->hasLocalLinkage())
      // FIXME: Change to an error if non-default in 4.0.
      NewGA->setVisibility(getDecodedVisibility(Record[VisInd]));
  }
  if (BitCode == bitc::MODULE_CODE_ALIAS ||
      BitCode == bitc::MODULE_CODE_ALIAS_OLD) {
    if (OpNum != Record.size())
      NewGA->setDLLStorageClass(getDecodedDLLStorageClass(Record[OpNum++]));
    else
      upgradeDLLImportExportLinkage(NewGA, Linkage);
    if (OpNum != Record.size())
      NewGA->setThreadLocalMode(getDecodedThreadLocalMode(Record[OpNum++]));
    if (OpNum != Record.size())
      NewGA->setUnnamedAddr(getDecodedUnnamedAddrType(Record[OpNum++]));
  }
  if (OpNum != Record.size())
    NewGA->setDSOLocal(getDecodedDSOLocal(Record[OpNum++]));
  inferDSOLocal(NewGA);

  ValueList.push_back(NewGA);
  IndirectSymbolInits.push_back(std::make_pair(NewGA, Val));
  return Error::success();
}

Error BitcodeReader::parseModule(uint64_t ResumeBit,
                                 bool ShouldLazyLoadMetadata) {
  if (ResumeBit)
    Stream.JumpToBit(ResumeBit);
  else if (Stream.EnterSubBlock(bitc::MODULE_BLOCK_ID))
    return error("Invalid record");

  SmallVector<uint64_t, 64> Record;

  // Read all the records for this module.
  while (true) {
    BitstreamEntry Entry = Stream.advance();

    switch (Entry.Kind) {
    case BitstreamEntry::Error:
      return error("Malformed block");
    case BitstreamEntry::EndBlock:
      return globalCleanup();

    case BitstreamEntry::SubBlock:
      switch (Entry.ID) {
      default:  // Skip unknown content.
        if (Stream.SkipBlock())
          return error("Invalid record");
        break;
      case bitc::BLOCKINFO_BLOCK_ID:
        if (readBlockInfo())
          return error("Malformed block");
        break;
      case bitc::PARAMATTR_BLOCK_ID:
        if (Error Err = parseAttributeBlock())
          return Err;
        break;
      case bitc::PARAMATTR_GROUP_BLOCK_ID:
        if (Error Err = parseAttributeGroupBlock())
          return Err;
        break;
      case bitc::TYPE_BLOCK_ID_NEW:
        if (Error Err = parseTypeTable())
          return Err;
        break;
      case bitc::VALUE_SYMTAB_BLOCK_ID:
        if (!SeenValueSymbolTable) {
          // Either this is an old form VST without function index and an
          // associated VST forward declaration record (which would have caused
          // the VST to be jumped to and parsed before it was encountered
          // normally in the stream), or there were no function blocks to
          // trigger an earlier parsing of the VST.
          assert(VSTOffset == 0 || FunctionsWithBodies.empty());
          if (Error Err = parseValueSymbolTable())
            return Err;
          SeenValueSymbolTable = true;
        } else {
          // We must have had a VST forward declaration record, which caused
          // the parser to jump to and parse the VST earlier.
          assert(VSTOffset > 0);
          if (Stream.SkipBlock())
            return error("Invalid record");
        }
        break;
      case bitc::CONSTANTS_BLOCK_ID:
        if (Error Err = parseConstants())
          return Err;
        if (Error Err = resolveGlobalAndIndirectSymbolInits())
          return Err;
        break;
      case bitc::METADATA_BLOCK_ID:
        if (ShouldLazyLoadMetadata) {
          if (Error Err = rememberAndSkipMetadata())
            return Err;
          break;
        }
        assert(DeferredMetadataInfo.empty() && "Unexpected deferred metadata");
        if (Error Err = MDLoader->parseModuleMetadata())
          return Err;
        break;
      case bitc::METADATA_KIND_BLOCK_ID:
        if (Error Err = MDLoader->parseMetadataKinds())
          return Err;
        break;
      case bitc::FUNCTION_BLOCK_ID:
        // If this is the first function body we've seen, reverse the
        // FunctionsWithBodies list.
        if (!SeenFirstFunctionBody) {
          std::reverse(FunctionsWithBodies.begin(), FunctionsWithBodies.end());
          if (Error Err = globalCleanup())
            return Err;
          SeenFirstFunctionBody = true;
        }

        if (VSTOffset > 0) {
          // If we have a VST forward declaration record, make sure we
          // parse the VST now if we haven't already. It is needed to
          // set up the DeferredFunctionInfo vector for lazy reading.
          if (!SeenValueSymbolTable) {
            if (Error Err = BitcodeReader::parseValueSymbolTable(VSTOffset))
              return Err;
            SeenValueSymbolTable = true;
            // Fall through so that we record the NextUnreadBit below.
            // This is necessary in case we have an anonymous function that
            // is later materialized. Since it will not have a VST entry we
            // need to fall back to the lazy parse to find its offset.
          } else {
            // If we have a VST forward declaration record, but have already
            // parsed the VST (just above, when the first function body was
            // encountered here), then we are resuming the parse after
            // materializing functions. The ResumeBit points to the
            // start of the last function block recorded in the
            // DeferredFunctionInfo map. Skip it.
            if (Stream.SkipBlock())
              return error("Invalid record");
            continue;
          }
        }

        // Support older bitcode files that did not have the function
        // index in the VST, nor a VST forward declaration record, as
        // well as anonymous functions that do not have VST entries.
        // Build the DeferredFunctionInfo vector on the fly.
        if (Error Err = rememberAndSkipFunctionBody())
          return Err;

        // Suspend parsing when we reach the function bodies. Subsequent
        // materialization calls will resume it when necessary. If the bitcode
        // file is old, the symbol table will be at the end instead and will not
        // have been seen yet. In this case, just finish the parse now.
        if (SeenValueSymbolTable) {
          NextUnreadBit = Stream.GetCurrentBitNo();
          // After the VST has been parsed, we need to make sure intrinsic name
          // are auto-upgraded.
          return globalCleanup();
        }
        break;
      case bitc::USELIST_BLOCK_ID:
        if (Error Err = parseUseLists())
          return Err;
        break;
      case bitc::OPERAND_BUNDLE_TAGS_BLOCK_ID:
        if (Error Err = parseOperandBundleTags())
          return Err;
        break;
      case bitc::SYNC_SCOPE_NAMES_BLOCK_ID:
        if (Error Err = parseSyncScopeNames())
          return Err;
        break;
      }
      continue;

    case BitstreamEntry::Record:
      // The interesting case.
      break;
    }

    // Read a record.
    auto BitCode = Stream.readRecord(Entry.ID, Record);
    switch (BitCode) {
    default: break;  // Default behavior, ignore unknown content.
    case bitc::MODULE_CODE_VERSION: {
      Expected<unsigned> VersionOrErr = parseVersionRecord(Record);
      if (!VersionOrErr)
        return VersionOrErr.takeError();
      UseRelativeIDs = *VersionOrErr >= 1;
      break;
    }
    case bitc::MODULE_CODE_TRIPLE: {  // TRIPLE: [strchr x N]
      std::string S;
      if (convertToString(Record, 0, S))
        return error("Invalid record");
      TheModule->setTargetTriple(S);
      break;
    }
#if INTEL_COLLAB
    case bitc::MODULE_CODE_DEVICES: { // TRIPLE: [strchr x N, ..., strchr x N]
      std::string S;
      if (convertToString(Record, 0, S))
        return error("Invalid record");
      TheModule->setTargetDevices(S);
      break;
    }
#endif // INTEL_COLLAB
    case bitc::MODULE_CODE_DATALAYOUT: {  // DATALAYOUT: [strchr x N]
      std::string S;
      if (convertToString(Record, 0, S))
        return error("Invalid record");
      TheModule->setDataLayout(S);
      break;
    }
    case bitc::MODULE_CODE_ASM: {  // ASM: [strchr x N]
      std::string S;
      if (convertToString(Record, 0, S))
        return error("Invalid record");
      TheModule->setModuleInlineAsm(S);
      break;
    }
    case bitc::MODULE_CODE_DEPLIB: {  // DEPLIB: [strchr x N]
      // FIXME: Remove in 4.0.
      std::string S;
      if (convertToString(Record, 0, S))
        return error("Invalid record");
      // Ignore value.
      break;
    }
    case bitc::MODULE_CODE_SECTIONNAME: {  // SECTIONNAME: [strchr x N]
      std::string S;
      if (convertToString(Record, 0, S))
        return error("Invalid record");
      SectionTable.push_back(S);
      break;
    }
    case bitc::MODULE_CODE_GCNAME: {  // SECTIONNAME: [strchr x N]
      std::string S;
      if (convertToString(Record, 0, S))
        return error("Invalid record");
      GCTable.push_back(S);
      break;
    }
    case bitc::MODULE_CODE_COMDAT:
      if (Error Err = parseComdatRecord(Record))
        return Err;
      break;
    case bitc::MODULE_CODE_GLOBALVAR:
      if (Error Err = parseGlobalVarRecord(Record))
        return Err;
      break;
    case bitc::MODULE_CODE_FUNCTION:
      if (Error Err = parseFunctionRecord(Record))
        return Err;
      break;
    case bitc::MODULE_CODE_IFUNC:
    case bitc::MODULE_CODE_ALIAS:
    case bitc::MODULE_CODE_ALIAS_OLD:
      if (Error Err = parseGlobalIndirectSymbolRecord(BitCode, Record))
        return Err;
      break;
    /// MODULE_CODE_VSTOFFSET: [offset]
    case bitc::MODULE_CODE_VSTOFFSET:
      if (Record.size() < 1)
        return error("Invalid record");
      // Note that we subtract 1 here because the offset is relative to one word
      // before the start of the identification or module block, which was
      // historically always the start of the regular bitcode header.
      VSTOffset = Record[0] - 1;
      break;
    /// MODULE_CODE_SOURCE_FILENAME: [namechar x N]
    case bitc::MODULE_CODE_SOURCE_FILENAME:
      SmallString<128> ValueName;
      if (convertToString(Record, 0, ValueName))
        return error("Invalid record");
      TheModule->setSourceFileName(ValueName);
      break;
    }
    Record.clear();
  }
}

Error BitcodeReader::parseBitcodeInto(Module *M, bool ShouldLazyLoadMetadata,
                                      bool IsImporting) {
  TheModule = M;
  MDLoader = MetadataLoader(Stream, *M, ValueList, IsImporting,
                            [&](unsigned ID) { return getTypeByID(ID); });
  return parseModule(0, ShouldLazyLoadMetadata);
}

Error BitcodeReader::typeCheckLoadStoreInst(Type *ValType, Type *PtrType) {
  if (!isa<PointerType>(PtrType))
    return error("Load/Store operand is not a pointer type");
  Type *ElemType = cast<PointerType>(PtrType)->getElementType();

  if (ValType && ValType != ElemType)
    return error("Explicit load/store type does not match pointee "
                 "type of pointer operand");
  if (!PointerType::isLoadableOrStorableType(ElemType))
    return error("Cannot load/store from pointer");
  return Error::success();
}

/// Lazily parse the specified function body block.
Error BitcodeReader::parseFunctionBody(Function *F) {
  if (Stream.EnterSubBlock(bitc::FUNCTION_BLOCK_ID))
    return error("Invalid record");

  // Unexpected unresolved metadata when parsing function.
  if (MDLoader->hasFwdRefs())
    return error("Invalid function metadata: incoming forward references");

  InstructionList.clear();
  unsigned ModuleValueListSize = ValueList.size();
  unsigned ModuleMDLoaderSize = MDLoader->size();

  // Add all the function arguments to the value table.
  for (Argument &I : F->args())
    ValueList.push_back(&I);

  unsigned NextValueNo = ValueList.size();
  BasicBlock *CurBB = nullptr;
  unsigned CurBBNo = 0;

  DebugLoc LastLoc;
  auto getLastInstruction = [&]() -> Instruction * {
    if (CurBB && !CurBB->empty())
      return &CurBB->back();
    else if (CurBBNo && FunctionBBs[CurBBNo - 1] &&
             !FunctionBBs[CurBBNo - 1]->empty())
      return &FunctionBBs[CurBBNo - 1]->back();
    return nullptr;
  };

  std::vector<OperandBundleDef> OperandBundles;

  // Read all the records.
  SmallVector<uint64_t, 64> Record;

  while (true) {
    BitstreamEntry Entry = Stream.advance();

    switch (Entry.Kind) {
    case BitstreamEntry::Error:
      return error("Malformed block");
    case BitstreamEntry::EndBlock:
      goto OutOfRecordLoop;

    case BitstreamEntry::SubBlock:
      switch (Entry.ID) {
      default:  // Skip unknown content.
        if (Stream.SkipBlock())
          return error("Invalid record");
        break;
      case bitc::CONSTANTS_BLOCK_ID:
        if (Error Err = parseConstants())
          return Err;
        NextValueNo = ValueList.size();
        break;
      case bitc::VALUE_SYMTAB_BLOCK_ID:
        if (Error Err = parseValueSymbolTable())
          return Err;
        break;
      case bitc::METADATA_ATTACHMENT_ID:
        if (Error Err = MDLoader->parseMetadataAttachment(*F, InstructionList))
          return Err;
        break;
      case bitc::METADATA_BLOCK_ID:
        assert(DeferredMetadataInfo.empty() &&
               "Must read all module-level metadata before function-level");
        if (Error Err = MDLoader->parseFunctionMetadata())
          return Err;
        break;
      case bitc::USELIST_BLOCK_ID:
        if (Error Err = parseUseLists())
          return Err;
        break;
      }
      continue;

    case BitstreamEntry::Record:
      // The interesting case.
      break;
    }

    // Read a record.
    Record.clear();
    Instruction *I = nullptr;
    unsigned BitCode = Stream.readRecord(Entry.ID, Record);
    switch (BitCode) {
    default: // Default behavior: reject
      return error("Invalid value");
    case bitc::FUNC_CODE_DECLAREBLOCKS: {   // DECLAREBLOCKS: [nblocks]
      if (Record.size() < 1 || Record[0] == 0)
        return error("Invalid record");
      // Create all the basic blocks for the function.
      FunctionBBs.resize(Record[0]);

      // See if anything took the address of blocks in this function.
      auto BBFRI = BasicBlockFwdRefs.find(F);
      if (BBFRI == BasicBlockFwdRefs.end()) {
        for (unsigned i = 0, e = FunctionBBs.size(); i != e; ++i)
          FunctionBBs[i] = BasicBlock::Create(Context, "", F);
      } else {
        auto &BBRefs = BBFRI->second;
        // Check for invalid basic block references.
        if (BBRefs.size() > FunctionBBs.size())
          return error("Invalid ID");
        assert(!BBRefs.empty() && "Unexpected empty array");
        assert(!BBRefs.front() && "Invalid reference to entry block");
        for (unsigned I = 0, E = FunctionBBs.size(), RE = BBRefs.size(); I != E;
             ++I)
          if (I < RE && BBRefs[I]) {
            BBRefs[I]->insertInto(F);
            FunctionBBs[I] = BBRefs[I];
          } else {
            FunctionBBs[I] = BasicBlock::Create(Context, "", F);
          }

        // Erase from the table.
        BasicBlockFwdRefs.erase(BBFRI);
      }

      CurBB = FunctionBBs[0];
      continue;
    }

    case bitc::FUNC_CODE_DEBUG_LOC_AGAIN:  // DEBUG_LOC_AGAIN
      // This record indicates that the last instruction is at the same
      // location as the previous instruction with a location.
      I = getLastInstruction();

      if (!I)
        return error("Invalid record");
      I->setDebugLoc(LastLoc);
      I = nullptr;
      continue;

    case bitc::FUNC_CODE_DEBUG_LOC: {      // DEBUG_LOC: [line, col, scope, ia]
      I = getLastInstruction();
      if (!I || Record.size() < 4)
        return error("Invalid record");

      unsigned Line = Record[0], Col = Record[1];
      unsigned ScopeID = Record[2], IAID = Record[3];

      MDNode *Scope = nullptr, *IA = nullptr;
      if (ScopeID) {
        Scope = MDLoader->getMDNodeFwdRefOrNull(ScopeID - 1);
        if (!Scope)
          return error("Invalid record");
      }
      if (IAID) {
        IA = MDLoader->getMDNodeFwdRefOrNull(IAID - 1);
        if (!IA)
          return error("Invalid record");
      }
      LastLoc = DebugLoc::get(Line, Col, Scope, IA);
      I->setDebugLoc(LastLoc);
      I = nullptr;
      continue;
    }

    case bitc::FUNC_CODE_INST_BINOP: {    // BINOP: [opval, ty, opval, opcode]
      unsigned OpNum = 0;
      Value *LHS, *RHS;
      if (getValueTypePair(Record, OpNum, NextValueNo, LHS) ||
          popValue(Record, OpNum, NextValueNo, LHS->getType(), RHS) ||
          OpNum+1 > Record.size())
        return error("Invalid record");

      int Opc = getDecodedBinaryOpcode(Record[OpNum++], LHS->getType());
      if (Opc == -1)
        return error("Invalid record");
      I = BinaryOperator::Create((Instruction::BinaryOps)Opc, LHS, RHS);
      InstructionList.push_back(I);
      if (OpNum < Record.size()) {
        if (Opc == Instruction::Add ||
            Opc == Instruction::Sub ||
            Opc == Instruction::Mul ||
            Opc == Instruction::Shl) {
          if (Record[OpNum] & (1 << bitc::OBO_NO_SIGNED_WRAP))
            cast<BinaryOperator>(I)->setHasNoSignedWrap(true);
          if (Record[OpNum] & (1 << bitc::OBO_NO_UNSIGNED_WRAP))
            cast<BinaryOperator>(I)->setHasNoUnsignedWrap(true);
        } else if (Opc == Instruction::SDiv ||
                   Opc == Instruction::UDiv ||
                   Opc == Instruction::LShr ||
                   Opc == Instruction::AShr) {
          if (Record[OpNum] & (1 << bitc::PEO_EXACT))
            cast<BinaryOperator>(I)->setIsExact(true);
        } else if (isa<FPMathOperator>(I)) {
          FastMathFlags FMF = getDecodedFastMathFlags(Record[OpNum]);
          if (FMF.any())
            I->setFastMathFlags(FMF);
        }

      }
      break;
    }
    case bitc::FUNC_CODE_INST_CAST: {    // CAST: [opval, opty, destty, castopc]
      unsigned OpNum = 0;
      Value *Op;
      if (getValueTypePair(Record, OpNum, NextValueNo, Op) ||
          OpNum+2 != Record.size())
        return error("Invalid record");

      Type *ResTy = getTypeByID(Record[OpNum]);
      int Opc = getDecodedCastOpcode(Record[OpNum + 1]);
      if (Opc == -1 || !ResTy)
        return error("Invalid record");
      Instruction *Temp = nullptr;
      if ((I = UpgradeBitCastInst(Opc, Op, ResTy, Temp))) {
        if (Temp) {
          InstructionList.push_back(Temp);
          CurBB->getInstList().push_back(Temp);
        }
      } else {
        auto CastOp = (Instruction::CastOps)Opc;
        if (!CastInst::castIsValid(CastOp, Op, ResTy))
          return error("Invalid cast");
        I = CastInst::Create(CastOp, Op, ResTy);
      }
      InstructionList.push_back(I);
      break;
    }
    case bitc::FUNC_CODE_INST_INBOUNDS_GEP_OLD:
    case bitc::FUNC_CODE_INST_GEP_OLD:
    case bitc::FUNC_CODE_INST_GEP: { // GEP: type, [n x operands]
      unsigned OpNum = 0;

      Type *Ty;
      bool InBounds;

      if (BitCode == bitc::FUNC_CODE_INST_GEP) {
        InBounds = Record[OpNum++];
        Ty = getTypeByID(Record[OpNum++]);
      } else {
        InBounds = BitCode == bitc::FUNC_CODE_INST_INBOUNDS_GEP_OLD;
        Ty = nullptr;
      }

      Value *BasePtr;
      if (getValueTypePair(Record, OpNum, NextValueNo, BasePtr))
        return error("Invalid record");

      if (!Ty)
        Ty = cast<PointerType>(BasePtr->getType()->getScalarType())
                 ->getElementType();
      else if (Ty !=
               cast<PointerType>(BasePtr->getType()->getScalarType())
                   ->getElementType())
        return error(
            "Explicit gep type does not match pointee type of pointer operand");

      SmallVector<Value*, 16> GEPIdx;
      while (OpNum != Record.size()) {
        Value *Op;
        if (getValueTypePair(Record, OpNum, NextValueNo, Op))
          return error("Invalid record");
        GEPIdx.push_back(Op);
      }

      I = GetElementPtrInst::Create(Ty, BasePtr, GEPIdx);

      InstructionList.push_back(I);
      if (InBounds)
        cast<GetElementPtrInst>(I)->setIsInBounds(true);
      break;
    }

    case bitc::FUNC_CODE_INST_EXTRACTVAL: {
                                       // EXTRACTVAL: [opty, opval, n x indices]
      unsigned OpNum = 0;
      Value *Agg;
      if (getValueTypePair(Record, OpNum, NextValueNo, Agg))
        return error("Invalid record");

      unsigned RecSize = Record.size();
      if (OpNum == RecSize)
        return error("EXTRACTVAL: Invalid instruction with 0 indices");

      SmallVector<unsigned, 4> EXTRACTVALIdx;
      Type *CurTy = Agg->getType();
      for (; OpNum != RecSize; ++OpNum) {
        bool IsArray = CurTy->isArrayTy();
        bool IsStruct = CurTy->isStructTy();
        uint64_t Index = Record[OpNum];

        if (!IsStruct && !IsArray)
          return error("EXTRACTVAL: Invalid type");
        if ((unsigned)Index != Index)
          return error("Invalid value");
        if (IsStruct && Index >= CurTy->subtypes().size())
          return error("EXTRACTVAL: Invalid struct index");
        if (IsArray && Index >= CurTy->getArrayNumElements())
          return error("EXTRACTVAL: Invalid array index");
        EXTRACTVALIdx.push_back((unsigned)Index);

        if (IsStruct)
          CurTy = CurTy->subtypes()[Index];
        else
          CurTy = CurTy->subtypes()[0];
      }

      I = ExtractValueInst::Create(Agg, EXTRACTVALIdx);
      InstructionList.push_back(I);
      break;
    }

    case bitc::FUNC_CODE_INST_INSERTVAL: {
                           // INSERTVAL: [opty, opval, opty, opval, n x indices]
      unsigned OpNum = 0;
      Value *Agg;
      if (getValueTypePair(Record, OpNum, NextValueNo, Agg))
        return error("Invalid record");
      Value *Val;
      if (getValueTypePair(Record, OpNum, NextValueNo, Val))
        return error("Invalid record");

      unsigned RecSize = Record.size();
      if (OpNum == RecSize)
        return error("INSERTVAL: Invalid instruction with 0 indices");

      SmallVector<unsigned, 4> INSERTVALIdx;
      Type *CurTy = Agg->getType();
      for (; OpNum != RecSize; ++OpNum) {
        bool IsArray = CurTy->isArrayTy();
        bool IsStruct = CurTy->isStructTy();
        uint64_t Index = Record[OpNum];

        if (!IsStruct && !IsArray)
          return error("INSERTVAL: Invalid type");
        if ((unsigned)Index != Index)
          return error("Invalid value");
        if (IsStruct && Index >= CurTy->subtypes().size())
          return error("INSERTVAL: Invalid struct index");
        if (IsArray && Index >= CurTy->getArrayNumElements())
          return error("INSERTVAL: Invalid array index");

        INSERTVALIdx.push_back((unsigned)Index);
        if (IsStruct)
          CurTy = CurTy->subtypes()[Index];
        else
          CurTy = CurTy->subtypes()[0];
      }

      if (CurTy != Val->getType())
        return error("Inserted value type doesn't match aggregate type");

      I = InsertValueInst::Create(Agg, Val, INSERTVALIdx);
      InstructionList.push_back(I);
      break;
    }

    case bitc::FUNC_CODE_INST_SELECT: { // SELECT: [opval, ty, opval, opval]
      // obsolete form of select
      // handles select i1 ... in old bitcode
      unsigned OpNum = 0;
      Value *TrueVal, *FalseVal, *Cond;
      if (getValueTypePair(Record, OpNum, NextValueNo, TrueVal) ||
          popValue(Record, OpNum, NextValueNo, TrueVal->getType(), FalseVal) ||
          popValue(Record, OpNum, NextValueNo, Type::getInt1Ty(Context), Cond))
        return error("Invalid record");

      I = SelectInst::Create(Cond, TrueVal, FalseVal);
      InstructionList.push_back(I);
      break;
    }

    case bitc::FUNC_CODE_INST_VSELECT: {// VSELECT: [ty,opval,opval,predty,pred]
      // new form of select
      // handles select i1 or select [N x i1]
      unsigned OpNum = 0;
      Value *TrueVal, *FalseVal, *Cond;
      if (getValueTypePair(Record, OpNum, NextValueNo, TrueVal) ||
          popValue(Record, OpNum, NextValueNo, TrueVal->getType(), FalseVal) ||
          getValueTypePair(Record, OpNum, NextValueNo, Cond))
        return error("Invalid record");

      // select condition can be either i1 or [N x i1]
      if (VectorType* vector_type =
          dyn_cast<VectorType>(Cond->getType())) {
        // expect <n x i1>
        if (vector_type->getElementType() != Type::getInt1Ty(Context))
          return error("Invalid type for value");
      } else {
        // expect i1
        if (Cond->getType() != Type::getInt1Ty(Context))
          return error("Invalid type for value");
      }

      I = SelectInst::Create(Cond, TrueVal, FalseVal);
      InstructionList.push_back(I);
      break;
    }

    case bitc::FUNC_CODE_INST_EXTRACTELT: { // EXTRACTELT: [opty, opval, opval]
      unsigned OpNum = 0;
      Value *Vec, *Idx;
      if (getValueTypePair(Record, OpNum, NextValueNo, Vec) ||
          getValueTypePair(Record, OpNum, NextValueNo, Idx))
        return error("Invalid record");
      if (!Vec->getType()->isVectorTy())
        return error("Invalid type for value");
      I = ExtractElementInst::Create(Vec, Idx);
      InstructionList.push_back(I);
      break;
    }

    case bitc::FUNC_CODE_INST_INSERTELT: { // INSERTELT: [ty, opval,opval,opval]
      unsigned OpNum = 0;
      Value *Vec, *Elt, *Idx;
      if (getValueTypePair(Record, OpNum, NextValueNo, Vec))
        return error("Invalid record");
      if (!Vec->getType()->isVectorTy())
        return error("Invalid type for value");
      if (popValue(Record, OpNum, NextValueNo,
                   cast<VectorType>(Vec->getType())->getElementType(), Elt) ||
          getValueTypePair(Record, OpNum, NextValueNo, Idx))
        return error("Invalid record");
      I = InsertElementInst::Create(Vec, Elt, Idx);
      InstructionList.push_back(I);
      break;
    }

    case bitc::FUNC_CODE_INST_SHUFFLEVEC: {// SHUFFLEVEC: [opval,ty,opval,opval]
      unsigned OpNum = 0;
      Value *Vec1, *Vec2, *Mask;
      if (getValueTypePair(Record, OpNum, NextValueNo, Vec1) ||
          popValue(Record, OpNum, NextValueNo, Vec1->getType(), Vec2))
        return error("Invalid record");

      if (getValueTypePair(Record, OpNum, NextValueNo, Mask))
        return error("Invalid record");
      if (!Vec1->getType()->isVectorTy() || !Vec2->getType()->isVectorTy())
        return error("Invalid type for value");
      I = new ShuffleVectorInst(Vec1, Vec2, Mask);
      InstructionList.push_back(I);
      break;
    }

    case bitc::FUNC_CODE_INST_CMP:   // CMP: [opty, opval, opval, pred]
      // Old form of ICmp/FCmp returning bool
      // Existed to differentiate between icmp/fcmp and vicmp/vfcmp which were
      // both legal on vectors but had different behaviour.
    case bitc::FUNC_CODE_INST_CMP2: { // CMP2: [opty, opval, opval, pred]
      // FCmp/ICmp returning bool or vector of bool

      unsigned OpNum = 0;
      Value *LHS, *RHS;
      if (getValueTypePair(Record, OpNum, NextValueNo, LHS) ||
          popValue(Record, OpNum, NextValueNo, LHS->getType(), RHS))
        return error("Invalid record");

      unsigned PredVal = Record[OpNum];
      bool IsFP = LHS->getType()->isFPOrFPVectorTy();
      FastMathFlags FMF;
      if (IsFP && Record.size() > OpNum+1)
        FMF = getDecodedFastMathFlags(Record[++OpNum]);

      if (OpNum+1 != Record.size())
        return error("Invalid record");

      if (LHS->getType()->isFPOrFPVectorTy())
        I = new FCmpInst((FCmpInst::Predicate)PredVal, LHS, RHS);
      else
        I = new ICmpInst((ICmpInst::Predicate)PredVal, LHS, RHS);

      if (FMF.any())
        I->setFastMathFlags(FMF);
      InstructionList.push_back(I);
      break;
    }

    case bitc::FUNC_CODE_INST_RET: // RET: [opty,opval<optional>]
      {
        unsigned Size = Record.size();
        if (Size == 0) {
          I = ReturnInst::Create(Context);
          InstructionList.push_back(I);
          break;
        }

        unsigned OpNum = 0;
        Value *Op = nullptr;
        if (getValueTypePair(Record, OpNum, NextValueNo, Op))
          return error("Invalid record");
        if (OpNum != Record.size())
          return error("Invalid record");

        I = ReturnInst::Create(Context, Op);
        InstructionList.push_back(I);
        break;
      }
    case bitc::FUNC_CODE_INST_BR: { // BR: [bb#, bb#, opval] or [bb#]
      if (Record.size() != 1 && Record.size() != 3)
        return error("Invalid record");
      BasicBlock *TrueDest = getBasicBlock(Record[0]);
      if (!TrueDest)
        return error("Invalid record");

      if (Record.size() == 1) {
        I = BranchInst::Create(TrueDest);
        InstructionList.push_back(I);
      }
      else {
        BasicBlock *FalseDest = getBasicBlock(Record[1]);
        Value *Cond = getValue(Record, 2, NextValueNo,
                               Type::getInt1Ty(Context));
        if (!FalseDest || !Cond)
          return error("Invalid record");
        I = BranchInst::Create(TrueDest, FalseDest, Cond);
        InstructionList.push_back(I);
      }
      break;
    }
    case bitc::FUNC_CODE_INST_CLEANUPRET: { // CLEANUPRET: [val] or [val,bb#]
      if (Record.size() != 1 && Record.size() != 2)
        return error("Invalid record");
      unsigned Idx = 0;
      Value *CleanupPad =
          getValue(Record, Idx++, NextValueNo, Type::getTokenTy(Context));
      if (!CleanupPad)
        return error("Invalid record");
      BasicBlock *UnwindDest = nullptr;
      if (Record.size() == 2) {
        UnwindDest = getBasicBlock(Record[Idx++]);
        if (!UnwindDest)
          return error("Invalid record");
      }

      I = CleanupReturnInst::Create(CleanupPad, UnwindDest);
      InstructionList.push_back(I);
      break;
    }
    case bitc::FUNC_CODE_INST_CATCHRET: { // CATCHRET: [val,bb#]
      if (Record.size() != 2)
        return error("Invalid record");
      unsigned Idx = 0;
      Value *CatchPad =
          getValue(Record, Idx++, NextValueNo, Type::getTokenTy(Context));
      if (!CatchPad)
        return error("Invalid record");
      BasicBlock *BB = getBasicBlock(Record[Idx++]);
      if (!BB)
        return error("Invalid record");

      I = CatchReturnInst::Create(CatchPad, BB);
      InstructionList.push_back(I);
      break;
    }
    case bitc::FUNC_CODE_INST_CATCHSWITCH: { // CATCHSWITCH: [tok,num,(bb)*,bb?]
      // We must have, at minimum, the outer scope and the number of arguments.
      if (Record.size() < 2)
        return error("Invalid record");

      unsigned Idx = 0;

      Value *ParentPad =
          getValue(Record, Idx++, NextValueNo, Type::getTokenTy(Context));

      unsigned NumHandlers = Record[Idx++];

      SmallVector<BasicBlock *, 2> Handlers;
      for (unsigned Op = 0; Op != NumHandlers; ++Op) {
        BasicBlock *BB = getBasicBlock(Record[Idx++]);
        if (!BB)
          return error("Invalid record");
        Handlers.push_back(BB);
      }

      BasicBlock *UnwindDest = nullptr;
      if (Idx + 1 == Record.size()) {
        UnwindDest = getBasicBlock(Record[Idx++]);
        if (!UnwindDest)
          return error("Invalid record");
      }

      if (Record.size() != Idx)
        return error("Invalid record");

      auto *CatchSwitch =
          CatchSwitchInst::Create(ParentPad, UnwindDest, NumHandlers);
      for (BasicBlock *Handler : Handlers)
        CatchSwitch->addHandler(Handler);
      I = CatchSwitch;
      InstructionList.push_back(I);
      break;
    }
    case bitc::FUNC_CODE_INST_CATCHPAD:
    case bitc::FUNC_CODE_INST_CLEANUPPAD: { // [tok,num,(ty,val)*]
      // We must have, at minimum, the outer scope and the number of arguments.
      if (Record.size() < 2)
        return error("Invalid record");

      unsigned Idx = 0;

      Value *ParentPad =
          getValue(Record, Idx++, NextValueNo, Type::getTokenTy(Context));

      unsigned NumArgOperands = Record[Idx++];

      SmallVector<Value *, 2> Args;
      for (unsigned Op = 0; Op != NumArgOperands; ++Op) {
        Value *Val;
        if (getValueTypePair(Record, Idx, NextValueNo, Val))
          return error("Invalid record");
        Args.push_back(Val);
      }

      if (Record.size() != Idx)
        return error("Invalid record");

      if (BitCode == bitc::FUNC_CODE_INST_CLEANUPPAD)
        I = CleanupPadInst::Create(ParentPad, Args);
      else
        I = CatchPadInst::Create(ParentPad, Args);
      InstructionList.push_back(I);
      break;
    }
    case bitc::FUNC_CODE_INST_SWITCH: { // SWITCH: [opty, op0, op1, ...]
      // Check magic
      if ((Record[0] >> 16) == SWITCH_INST_MAGIC) {
        // "New" SwitchInst format with case ranges. The changes to write this
        // format were reverted but we still recognize bitcode that uses it.
        // Hopefully someday we will have support for case ranges and can use
        // this format again.

        Type *OpTy = getTypeByID(Record[1]);
        unsigned ValueBitWidth = cast<IntegerType>(OpTy)->getBitWidth();

        Value *Cond = getValue(Record, 2, NextValueNo, OpTy);
        BasicBlock *Default = getBasicBlock(Record[3]);
        if (!OpTy || !Cond || !Default)
          return error("Invalid record");

        unsigned NumCases = Record[4];

        SwitchInst *SI = SwitchInst::Create(Cond, Default, NumCases);
        InstructionList.push_back(SI);

        unsigned CurIdx = 5;
        for (unsigned i = 0; i != NumCases; ++i) {
          SmallVector<ConstantInt*, 1> CaseVals;
          unsigned NumItems = Record[CurIdx++];
          for (unsigned ci = 0; ci != NumItems; ++ci) {
            bool isSingleNumber = Record[CurIdx++];

            APInt Low;
            unsigned ActiveWords = 1;
            if (ValueBitWidth > 64)
              ActiveWords = Record[CurIdx++];
            Low = readWideAPInt(makeArrayRef(&Record[CurIdx], ActiveWords),
                                ValueBitWidth);
            CurIdx += ActiveWords;

            if (!isSingleNumber) {
              ActiveWords = 1;
              if (ValueBitWidth > 64)
                ActiveWords = Record[CurIdx++];
              APInt High = readWideAPInt(
                  makeArrayRef(&Record[CurIdx], ActiveWords), ValueBitWidth);
              CurIdx += ActiveWords;

              // FIXME: It is not clear whether values in the range should be
              // compared as signed or unsigned values. The partially
              // implemented changes that used this format in the past used
              // unsigned comparisons.
              for ( ; Low.ule(High); ++Low)
                CaseVals.push_back(ConstantInt::get(Context, Low));
            } else
              CaseVals.push_back(ConstantInt::get(Context, Low));
          }
          BasicBlock *DestBB = getBasicBlock(Record[CurIdx++]);
          for (SmallVector<ConstantInt*, 1>::iterator cvi = CaseVals.begin(),
                 cve = CaseVals.end(); cvi != cve; ++cvi)
            SI->addCase(*cvi, DestBB);
        }
        I = SI;
        break;
      }

      // Old SwitchInst format without case ranges.

      if (Record.size() < 3 || (Record.size() & 1) == 0)
        return error("Invalid record");
      Type *OpTy = getTypeByID(Record[0]);
      Value *Cond = getValue(Record, 1, NextValueNo, OpTy);
      BasicBlock *Default = getBasicBlock(Record[2]);
      if (!OpTy || !Cond || !Default)
        return error("Invalid record");
      unsigned NumCases = (Record.size()-3)/2;
      SwitchInst *SI = SwitchInst::Create(Cond, Default, NumCases);
      InstructionList.push_back(SI);
      for (unsigned i = 0, e = NumCases; i != e; ++i) {
        ConstantInt *CaseVal =
          dyn_cast_or_null<ConstantInt>(getFnValueByID(Record[3+i*2], OpTy));
        BasicBlock *DestBB = getBasicBlock(Record[1+3+i*2]);
        if (!CaseVal || !DestBB) {
          delete SI;
          return error("Invalid record");
        }
        SI->addCase(CaseVal, DestBB);
      }
      I = SI;
      break;
    }
    case bitc::FUNC_CODE_INST_INDIRECTBR: { // INDIRECTBR: [opty, op0, op1, ...]
      if (Record.size() < 2)
        return error("Invalid record");
      Type *OpTy = getTypeByID(Record[0]);
      Value *Address = getValue(Record, 1, NextValueNo, OpTy);
      if (!OpTy || !Address)
        return error("Invalid record");
      unsigned NumDests = Record.size()-2;
      IndirectBrInst *IBI = IndirectBrInst::Create(Address, NumDests);
      InstructionList.push_back(IBI);
      for (unsigned i = 0, e = NumDests; i != e; ++i) {
        if (BasicBlock *DestBB = getBasicBlock(Record[2+i])) {
          IBI->addDestination(DestBB);
        } else {
          delete IBI;
          return error("Invalid record");
        }
      }
      I = IBI;
      break;
    }

    case bitc::FUNC_CODE_INST_INVOKE: {
      // INVOKE: [attrs, cc, normBB, unwindBB, fnty, op0,op1,op2, ...]
      if (Record.size() < 4)
        return error("Invalid record");
      unsigned OpNum = 0;
      AttributeList PAL = getAttributes(Record[OpNum++]);
      unsigned CCInfo = Record[OpNum++];
      BasicBlock *NormalBB = getBasicBlock(Record[OpNum++]);
      BasicBlock *UnwindBB = getBasicBlock(Record[OpNum++]);

      FunctionType *FTy = nullptr;
      if (CCInfo >> 13 & 1 &&
          !(FTy = dyn_cast<FunctionType>(getTypeByID(Record[OpNum++]))))
        return error("Explicit invoke type is not a function type");

      Value *Callee;
      if (getValueTypePair(Record, OpNum, NextValueNo, Callee))
        return error("Invalid record");

      PointerType *CalleeTy = dyn_cast<PointerType>(Callee->getType());
      if (!CalleeTy)
        return error("Callee is not a pointer");
      if (!FTy) {
        FTy = dyn_cast<FunctionType>(CalleeTy->getElementType());
        if (!FTy)
          return error("Callee is not of pointer to function type");
      } else if (CalleeTy->getElementType() != FTy)
        return error("Explicit invoke type does not match pointee type of "
                     "callee operand");
      if (Record.size() < FTy->getNumParams() + OpNum)
        return error("Insufficient operands to call");

      SmallVector<Value*, 16> Ops;
      for (unsigned i = 0, e = FTy->getNumParams(); i != e; ++i, ++OpNum) {
        Ops.push_back(getValue(Record, OpNum, NextValueNo,
                               FTy->getParamType(i)));
        if (!Ops.back())
          return error("Invalid record");
      }

      if (!FTy->isVarArg()) {
        if (Record.size() != OpNum)
          return error("Invalid record");
      } else {
        // Read type/value pairs for varargs params.
        while (OpNum != Record.size()) {
          Value *Op;
          if (getValueTypePair(Record, OpNum, NextValueNo, Op))
            return error("Invalid record");
          Ops.push_back(Op);
        }
      }

      I = InvokeInst::Create(Callee, NormalBB, UnwindBB, Ops, OperandBundles);
      OperandBundles.clear();
      InstructionList.push_back(I);
      cast<InvokeInst>(I)->setCallingConv(
          static_cast<CallingConv::ID>(CallingConv::MaxID & CCInfo));
      cast<InvokeInst>(I)->setAttributes(PAL);
      break;
    }
    case bitc::FUNC_CODE_INST_RESUME: { // RESUME: [opval]
      unsigned Idx = 0;
      Value *Val = nullptr;
      if (getValueTypePair(Record, Idx, NextValueNo, Val))
        return error("Invalid record");
      I = ResumeInst::Create(Val);
      InstructionList.push_back(I);
      break;
    }
    case bitc::FUNC_CODE_INST_UNREACHABLE: // UNREACHABLE
      I = new UnreachableInst(Context);
      InstructionList.push_back(I);
      break;
    case bitc::FUNC_CODE_INST_PHI: { // PHI: [ty, val0,bb0, ...]
      if (Record.size() < 1 || ((Record.size()-1)&1))
        return error("Invalid record");
      Type *Ty = getTypeByID(Record[0]);
      if (!Ty)
        return error("Invalid record");

      PHINode *PN = PHINode::Create(Ty, (Record.size()-1)/2);
      InstructionList.push_back(PN);

      for (unsigned i = 0, e = Record.size()-1; i != e; i += 2) {
        Value *V;
        // With the new function encoding, it is possible that operands have
        // negative IDs (for forward references).  Use a signed VBR
        // representation to keep the encoding small.
        if (UseRelativeIDs)
          V = getValueSigned(Record, 1+i, NextValueNo, Ty);
        else
          V = getValue(Record, 1+i, NextValueNo, Ty);
        BasicBlock *BB = getBasicBlock(Record[2+i]);
        if (!V || !BB)
          return error("Invalid record");
        PN->addIncoming(V, BB);
      }
      I = PN;
      break;
    }

    case bitc::FUNC_CODE_INST_LANDINGPAD:
    case bitc::FUNC_CODE_INST_LANDINGPAD_OLD: {
      // LANDINGPAD: [ty, val, val, num, (id0,val0 ...)?]
      unsigned Idx = 0;
      if (BitCode == bitc::FUNC_CODE_INST_LANDINGPAD) {
        if (Record.size() < 3)
          return error("Invalid record");
      } else {
        assert(BitCode == bitc::FUNC_CODE_INST_LANDINGPAD_OLD);
        if (Record.size() < 4)
          return error("Invalid record");
      }
      Type *Ty = getTypeByID(Record[Idx++]);
      if (!Ty)
        return error("Invalid record");
      if (BitCode == bitc::FUNC_CODE_INST_LANDINGPAD_OLD) {
        Value *PersFn = nullptr;
        if (getValueTypePair(Record, Idx, NextValueNo, PersFn))
          return error("Invalid record");

        if (!F->hasPersonalityFn())
          F->setPersonalityFn(cast<Constant>(PersFn));
        else if (F->getPersonalityFn() != cast<Constant>(PersFn))
          return error("Personality function mismatch");
      }

      bool IsCleanup = !!Record[Idx++];
      unsigned NumClauses = Record[Idx++];
      LandingPadInst *LP = LandingPadInst::Create(Ty, NumClauses);
      LP->setCleanup(IsCleanup);
      for (unsigned J = 0; J != NumClauses; ++J) {
        LandingPadInst::ClauseType CT =
          LandingPadInst::ClauseType(Record[Idx++]); (void)CT;
        Value *Val;

        if (getValueTypePair(Record, Idx, NextValueNo, Val)) {
          delete LP;
          return error("Invalid record");
        }

        assert((CT != LandingPadInst::Catch ||
                !isa<ArrayType>(Val->getType())) &&
               "Catch clause has a invalid type!");
        assert((CT != LandingPadInst::Filter ||
                isa<ArrayType>(Val->getType())) &&
               "Filter clause has invalid type!");
        LP->addClause(cast<Constant>(Val));
      }

      I = LP;
      InstructionList.push_back(I);
      break;
    }

    case bitc::FUNC_CODE_INST_ALLOCA: { // ALLOCA: [instty, opty, op, align]
      if (Record.size() != 4)
        return error("Invalid record");
      uint64_t AlignRecord = Record[3];
      const uint64_t InAllocaMask = uint64_t(1) << 5;
      const uint64_t ExplicitTypeMask = uint64_t(1) << 6;
      const uint64_t SwiftErrorMask = uint64_t(1) << 7;
      const uint64_t FlagMask = InAllocaMask | ExplicitTypeMask |
                                SwiftErrorMask;
      bool InAlloca = AlignRecord & InAllocaMask;
      bool SwiftError = AlignRecord & SwiftErrorMask;
      Type *Ty = getTypeByID(Record[0]);
      if ((AlignRecord & ExplicitTypeMask) == 0) {
        auto *PTy = dyn_cast_or_null<PointerType>(Ty);
        if (!PTy)
          return error("Old-style alloca with a non-pointer type");
        Ty = PTy->getElementType();
      }
      Type *OpTy = getTypeByID(Record[1]);
      Value *Size = getFnValueByID(Record[2], OpTy);
      unsigned Align;
      if (Error Err = parseAlignmentValue(AlignRecord & ~FlagMask, Align)) {
        return Err;
      }
      if (!Ty || !Size)
        return error("Invalid record");

      // FIXME: Make this an optional field.
      const DataLayout &DL = TheModule->getDataLayout();
      unsigned AS = DL.getAllocaAddrSpace();

      AllocaInst *AI = new AllocaInst(Ty, AS, Size, Align);
      AI->setUsedWithInAlloca(InAlloca);
      AI->setSwiftError(SwiftError);
      I = AI;
      InstructionList.push_back(I);
      break;
    }
    case bitc::FUNC_CODE_INST_LOAD: { // LOAD: [opty, op, align, vol]
      unsigned OpNum = 0;
      Value *Op;
      if (getValueTypePair(Record, OpNum, NextValueNo, Op) ||
          (OpNum + 2 != Record.size() && OpNum + 3 != Record.size()))
        return error("Invalid record");

      Type *Ty = nullptr;
      if (OpNum + 3 == Record.size())
        Ty = getTypeByID(Record[OpNum++]);
      if (Error Err = typeCheckLoadStoreInst(Ty, Op->getType()))
        return Err;
      if (!Ty)
        Ty = cast<PointerType>(Op->getType())->getElementType();

      unsigned Align;
      if (Error Err = parseAlignmentValue(Record[OpNum], Align))
        return Err;
      I = new LoadInst(Ty, Op, "", Record[OpNum + 1], Align);

      InstructionList.push_back(I);
      break;
    }
    case bitc::FUNC_CODE_INST_LOADATOMIC: {
       // LOADATOMIC: [opty, op, align, vol, ordering, ssid]
      unsigned OpNum = 0;
      Value *Op;
      if (getValueTypePair(Record, OpNum, NextValueNo, Op) ||
          (OpNum + 4 != Record.size() && OpNum + 5 != Record.size()))
        return error("Invalid record");

      Type *Ty = nullptr;
      if (OpNum + 5 == Record.size())
        Ty = getTypeByID(Record[OpNum++]);
      if (Error Err = typeCheckLoadStoreInst(Ty, Op->getType()))
        return Err;
      if (!Ty)
        Ty = cast<PointerType>(Op->getType())->getElementType();

      AtomicOrdering Ordering = getDecodedOrdering(Record[OpNum + 2]);
      if (Ordering == AtomicOrdering::NotAtomic ||
          Ordering == AtomicOrdering::Release ||
          Ordering == AtomicOrdering::AcquireRelease)
        return error("Invalid record");
      if (Ordering != AtomicOrdering::NotAtomic && Record[OpNum] == 0)
        return error("Invalid record");
      SyncScope::ID SSID = getDecodedSyncScopeID(Record[OpNum + 3]);

      unsigned Align;
      if (Error Err = parseAlignmentValue(Record[OpNum], Align))
        return Err;
      I = new LoadInst(Op, "", Record[OpNum+1], Align, Ordering, SSID);

      InstructionList.push_back(I);
      break;
    }
    case bitc::FUNC_CODE_INST_STORE:
    case bitc::FUNC_CODE_INST_STORE_OLD: { // STORE2:[ptrty, ptr, val, align, vol]
      unsigned OpNum = 0;
      Value *Val, *Ptr;
      if (getValueTypePair(Record, OpNum, NextValueNo, Ptr) ||
          (BitCode == bitc::FUNC_CODE_INST_STORE
               ? getValueTypePair(Record, OpNum, NextValueNo, Val)
               : popValue(Record, OpNum, NextValueNo,
                          cast<PointerType>(Ptr->getType())->getElementType(),
                          Val)) ||
          OpNum + 2 != Record.size())
        return error("Invalid record");

      if (Error Err = typeCheckLoadStoreInst(Val->getType(), Ptr->getType()))
        return Err;
      unsigned Align;
      if (Error Err = parseAlignmentValue(Record[OpNum], Align))
        return Err;
      I = new StoreInst(Val, Ptr, Record[OpNum+1], Align);
      InstructionList.push_back(I);
      break;
    }
    case bitc::FUNC_CODE_INST_STOREATOMIC:
    case bitc::FUNC_CODE_INST_STOREATOMIC_OLD: {
      // STOREATOMIC: [ptrty, ptr, val, align, vol, ordering, ssid]
      unsigned OpNum = 0;
      Value *Val, *Ptr;
      if (getValueTypePair(Record, OpNum, NextValueNo, Ptr) ||
          !isa<PointerType>(Ptr->getType()) ||
          (BitCode == bitc::FUNC_CODE_INST_STOREATOMIC
               ? getValueTypePair(Record, OpNum, NextValueNo, Val)
               : popValue(Record, OpNum, NextValueNo,
                          cast<PointerType>(Ptr->getType())->getElementType(),
                          Val)) ||
          OpNum + 4 != Record.size())
        return error("Invalid record");

      if (Error Err = typeCheckLoadStoreInst(Val->getType(), Ptr->getType()))
        return Err;
      AtomicOrdering Ordering = getDecodedOrdering(Record[OpNum + 2]);
      if (Ordering == AtomicOrdering::NotAtomic ||
          Ordering == AtomicOrdering::Acquire ||
          Ordering == AtomicOrdering::AcquireRelease)
        return error("Invalid record");
      SyncScope::ID SSID = getDecodedSyncScopeID(Record[OpNum + 3]);
      if (Ordering != AtomicOrdering::NotAtomic && Record[OpNum] == 0)
        return error("Invalid record");

      unsigned Align;
      if (Error Err = parseAlignmentValue(Record[OpNum], Align))
        return Err;
      I = new StoreInst(Val, Ptr, Record[OpNum+1], Align, Ordering, SSID);
      InstructionList.push_back(I);
      break;
    }
    case bitc::FUNC_CODE_INST_CMPXCHG_OLD:
    case bitc::FUNC_CODE_INST_CMPXCHG: {
      // CMPXCHG:[ptrty, ptr, cmp, new, vol, successordering, ssid,
      //          failureordering?, isweak?]
      unsigned OpNum = 0;
      Value *Ptr, *Cmp, *New;
      if (getValueTypePair(Record, OpNum, NextValueNo, Ptr) ||
          (BitCode == bitc::FUNC_CODE_INST_CMPXCHG
               ? getValueTypePair(Record, OpNum, NextValueNo, Cmp)
               : popValue(Record, OpNum, NextValueNo,
                          cast<PointerType>(Ptr->getType())->getElementType(),
                          Cmp)) ||
          popValue(Record, OpNum, NextValueNo, Cmp->getType(), New) ||
          Record.size() < OpNum + 3 || Record.size() > OpNum + 5)
        return error("Invalid record");
      AtomicOrdering SuccessOrdering = getDecodedOrdering(Record[OpNum + 1]);
      if (SuccessOrdering == AtomicOrdering::NotAtomic ||
          SuccessOrdering == AtomicOrdering::Unordered)
        return error("Invalid record");
      SyncScope::ID SSID = getDecodedSyncScopeID(Record[OpNum + 2]);

      if (Error Err = typeCheckLoadStoreInst(Cmp->getType(), Ptr->getType()))
        return Err;
      AtomicOrdering FailureOrdering;
      if (Record.size() < 7)
        FailureOrdering =
            AtomicCmpXchgInst::getStrongestFailureOrdering(SuccessOrdering);
      else
        FailureOrdering = getDecodedOrdering(Record[OpNum + 3]);

      I = new AtomicCmpXchgInst(Ptr, Cmp, New, SuccessOrdering, FailureOrdering,
                                SSID);
      cast<AtomicCmpXchgInst>(I)->setVolatile(Record[OpNum]);

      if (Record.size() < 8) {
        // Before weak cmpxchgs existed, the instruction simply returned the
        // value loaded from memory, so bitcode files from that era will be
        // expecting the first component of a modern cmpxchg.
        CurBB->getInstList().push_back(I);
        I = ExtractValueInst::Create(I, 0);
      } else {
        cast<AtomicCmpXchgInst>(I)->setWeak(Record[OpNum+4]);
      }

      InstructionList.push_back(I);
      break;
    }
    case bitc::FUNC_CODE_INST_ATOMICRMW: {
      // ATOMICRMW:[ptrty, ptr, val, op, vol, ordering, ssid]
      unsigned OpNum = 0;
      Value *Ptr, *Val;
      if (getValueTypePair(Record, OpNum, NextValueNo, Ptr) ||
          !isa<PointerType>(Ptr->getType()) ||
          popValue(Record, OpNum, NextValueNo,
                    cast<PointerType>(Ptr->getType())->getElementType(), Val) ||
          OpNum+4 != Record.size())
        return error("Invalid record");
      AtomicRMWInst::BinOp Operation = getDecodedRMWOperation(Record[OpNum]);
      if (Operation < AtomicRMWInst::FIRST_BINOP ||
          Operation > AtomicRMWInst::LAST_BINOP)
        return error("Invalid record");
      AtomicOrdering Ordering = getDecodedOrdering(Record[OpNum + 2]);
      if (Ordering == AtomicOrdering::NotAtomic ||
          Ordering == AtomicOrdering::Unordered)
        return error("Invalid record");
      SyncScope::ID SSID = getDecodedSyncScopeID(Record[OpNum + 3]);
      I = new AtomicRMWInst(Operation, Ptr, Val, Ordering, SSID);
      cast<AtomicRMWInst>(I)->setVolatile(Record[OpNum+1]);
      InstructionList.push_back(I);
      break;
    }
    case bitc::FUNC_CODE_INST_FENCE: { // FENCE:[ordering, ssid]
      if (2 != Record.size())
        return error("Invalid record");
      AtomicOrdering Ordering = getDecodedOrdering(Record[0]);
      if (Ordering == AtomicOrdering::NotAtomic ||
          Ordering == AtomicOrdering::Unordered ||
          Ordering == AtomicOrdering::Monotonic)
        return error("Invalid record");
      SyncScope::ID SSID = getDecodedSyncScopeID(Record[1]);
      I = new FenceInst(Context, Ordering, SSID);
      InstructionList.push_back(I);
      break;
    }
    case bitc::FUNC_CODE_INST_CALL: {
      // CALL: [paramattrs, cc, fmf, fnty, fnid, arg0, arg1...]
      if (Record.size() < 3)
        return error("Invalid record");

      unsigned OpNum = 0;
      AttributeList PAL = getAttributes(Record[OpNum++]);
      unsigned CCInfo = Record[OpNum++];

      FastMathFlags FMF;
      if ((CCInfo >> bitc::CALL_FMF) & 1) {
        FMF = getDecodedFastMathFlags(Record[OpNum++]);
        if (!FMF.any())
          return error("Fast math flags indicator set for call with no FMF");
      }

      FunctionType *FTy = nullptr;
      if (CCInfo >> bitc::CALL_EXPLICIT_TYPE & 1 &&
          !(FTy = dyn_cast<FunctionType>(getTypeByID(Record[OpNum++]))))
        return error("Explicit call type is not a function type");

      Value *Callee;
      if (getValueTypePair(Record, OpNum, NextValueNo, Callee))
        return error("Invalid record");

      PointerType *OpTy = dyn_cast<PointerType>(Callee->getType());
      if (!OpTy)
        return error("Callee is not a pointer type");
      if (!FTy) {
        FTy = dyn_cast<FunctionType>(OpTy->getElementType());
        if (!FTy)
          return error("Callee is not of pointer to function type");
      } else if (OpTy->getElementType() != FTy)
        return error("Explicit call type does not match pointee type of "
                     "callee operand");
      if (Record.size() < FTy->getNumParams() + OpNum)
        return error("Insufficient operands to call");

      SmallVector<Value*, 16> Args;
      // Read the fixed params.
      for (unsigned i = 0, e = FTy->getNumParams(); i != e; ++i, ++OpNum) {
        if (FTy->getParamType(i)->isLabelTy())
          Args.push_back(getBasicBlock(Record[OpNum]));
        else
          Args.push_back(getValue(Record, OpNum, NextValueNo,
                                  FTy->getParamType(i)));
        if (!Args.back())
          return error("Invalid record");
      }

      // Read type/value pairs for varargs params.
      if (!FTy->isVarArg()) {
        if (OpNum != Record.size())
          return error("Invalid record");
      } else {
        while (OpNum != Record.size()) {
          Value *Op;
          if (getValueTypePair(Record, OpNum, NextValueNo, Op))
            return error("Invalid record");
          Args.push_back(Op);
        }
      }

      I = CallInst::Create(FTy, Callee, Args, OperandBundles);
      OperandBundles.clear();
      InstructionList.push_back(I);
      cast<CallInst>(I)->setCallingConv(
          static_cast<CallingConv::ID>((0x7ff & CCInfo) >> bitc::CALL_CCONV));
      CallInst::TailCallKind TCK = CallInst::TCK_None;
      if (CCInfo & 1 << bitc::CALL_TAIL)
        TCK = CallInst::TCK_Tail;
      if (CCInfo & (1 << bitc::CALL_MUSTTAIL))
        TCK = CallInst::TCK_MustTail;
      if (CCInfo & (1 << bitc::CALL_NOTAIL))
        TCK = CallInst::TCK_NoTail;
      cast<CallInst>(I)->setTailCallKind(TCK);
      cast<CallInst>(I)->setAttributes(PAL);
      if (FMF.any()) {
        if (!isa<FPMathOperator>(I))
          return error("Fast-math-flags specified for call without "
                       "floating-point scalar or vector return type");
        I->setFastMathFlags(FMF);
      }
      break;
    }
    case bitc::FUNC_CODE_INST_VAARG: { // VAARG: [valistty, valist, instty]
      if (Record.size() < 3)
        return error("Invalid record");
      Type *OpTy = getTypeByID(Record[0]);
      Value *Op = getValue(Record, 1, NextValueNo, OpTy);
      Type *ResTy = getTypeByID(Record[2]);
      if (!OpTy || !Op || !ResTy)
        return error("Invalid record");
      I = new VAArgInst(Op, ResTy);
      InstructionList.push_back(I);
      break;
    }

    case bitc::FUNC_CODE_OPERAND_BUNDLE: {
      // A call or an invoke can be optionally prefixed with some variable
      // number of operand bundle blocks.  These blocks are read into
      // OperandBundles and consumed at the next call or invoke instruction.

      if (Record.size() < 1 || Record[0] >= BundleTags.size())
        return error("Invalid record");

      std::vector<Value *> Inputs;

      unsigned OpNum = 1;
      while (OpNum != Record.size()) {
        Value *Op;
        if (getValueTypePair(Record, OpNum, NextValueNo, Op))
          return error("Invalid record");
        Inputs.push_back(Op);
      }

      OperandBundles.emplace_back(BundleTags[Record[0]], std::move(Inputs));
      continue;
    }
    }

    // Add instruction to end of current BB.  If there is no current BB, reject
    // this file.
    if (!CurBB) {
      I->deleteValue();
      return error("Invalid instruction with no BB");
    }
    if (!OperandBundles.empty()) {
      I->deleteValue();
      return error("Operand bundles found with no consumer");
    }
    CurBB->getInstList().push_back(I);

    // If this was a terminator instruction, move to the next block.
    if (I->isTerminator()) {
      ++CurBBNo;
      CurBB = CurBBNo < FunctionBBs.size() ? FunctionBBs[CurBBNo] : nullptr;
    }

    // Non-void values get registered in the value table for future use.
    if (I && !I->getType()->isVoidTy())
      ValueList.assignValue(I, NextValueNo++);
  }

OutOfRecordLoop:

  if (!OperandBundles.empty())
    return error("Operand bundles found with no consumer");

  // Check the function list for unresolved values.
  if (Argument *A = dyn_cast<Argument>(ValueList.back())) {
    if (!A->getParent()) {
      // We found at least one unresolved value.  Nuke them all to avoid leaks.
      for (unsigned i = ModuleValueListSize, e = ValueList.size(); i != e; ++i){
        if ((A = dyn_cast_or_null<Argument>(ValueList[i])) && !A->getParent()) {
          A->replaceAllUsesWith(UndefValue::get(A->getType()));
          delete A;
        }
      }
      return error("Never resolved value found in function");
    }
  }

  // Unexpected unresolved metadata about to be dropped.
  if (MDLoader->hasFwdRefs())
    return error("Invalid function metadata: outgoing forward refs");

  // Trim the value list down to the size it was before we parsed this function.
  ValueList.shrinkTo(ModuleValueListSize);
  MDLoader->shrinkTo(ModuleMDLoaderSize);
  std::vector<BasicBlock*>().swap(FunctionBBs);
  return Error::success();
}

/// Find the function body in the bitcode stream
Error BitcodeReader::findFunctionInStream(
    Function *F,
    DenseMap<Function *, uint64_t>::iterator DeferredFunctionInfoIterator) {
  while (DeferredFunctionInfoIterator->second == 0) {
    // This is the fallback handling for the old format bitcode that
    // didn't contain the function index in the VST, or when we have
    // an anonymous function which would not have a VST entry.
    // Assert that we have one of those two cases.
    assert(VSTOffset == 0 || !F->hasName());
    // Parse the next body in the stream and set its position in the
    // DeferredFunctionInfo map.
    if (Error Err = rememberAndSkipFunctionBodies())
      return Err;
  }
  return Error::success();
}

SyncScope::ID BitcodeReader::getDecodedSyncScopeID(unsigned Val) {
  if (Val == SyncScope::SingleThread || Val == SyncScope::System)
    return SyncScope::ID(Val);
  if (Val >= SSIDs.size())
    return SyncScope::System; // Map unknown synchronization scopes to system.
  return SSIDs[Val];
}

//===----------------------------------------------------------------------===//
// GVMaterializer implementation
//===----------------------------------------------------------------------===//

Error BitcodeReader::materialize(GlobalValue *GV) {
  Function *F = dyn_cast<Function>(GV);
  // If it's not a function or is already material, ignore the request.
  if (!F || !F->isMaterializable())
    return Error::success();

  DenseMap<Function*, uint64_t>::iterator DFII = DeferredFunctionInfo.find(F);
  assert(DFII != DeferredFunctionInfo.end() && "Deferred function not found!");
  // If its position is recorded as 0, its body is somewhere in the stream
  // but we haven't seen it yet.
  if (DFII->second == 0)
    if (Error Err = findFunctionInStream(F, DFII))
      return Err;

  // Materialize metadata before parsing any function bodies.
  if (Error Err = materializeMetadata())
    return Err;

  // Move the bit stream to the saved position of the deferred function body.
  Stream.JumpToBit(DFII->second);

  if (Error Err = parseFunctionBody(F))
    return Err;
  F->setIsMaterializable(false);

  if (StripDebugInfo)
    stripDebugInfo(*F);

  // Upgrade any old intrinsic calls in the function.
  for (auto &I : UpgradedIntrinsics) {
    for (auto UI = I.first->materialized_user_begin(), UE = I.first->user_end();
         UI != UE;) {
      User *U = *UI;
      ++UI;
      if (CallInst *CI = dyn_cast<CallInst>(U))
        UpgradeIntrinsicCall(CI, I.second);
    }
  }

  // Update calls to the remangled intrinsics
  for (auto &I : RemangledIntrinsics)
    for (auto UI = I.first->materialized_user_begin(), UE = I.first->user_end();
         UI != UE;)
      // Don't expect any other users than call sites
      CallSite(*UI++).setCalledFunction(I.second);

  // Finish fn->subprogram upgrade for materialized functions.
  if (DISubprogram *SP = MDLoader->lookupSubprogramForFunction(F))
    F->setSubprogram(SP);

  // Check if the TBAA Metadata are valid, otherwise we will need to strip them.
  if (!MDLoader->isStrippingTBAA()) {
    for (auto &I : instructions(F)) {
      MDNode *TBAA = I.getMetadata(LLVMContext::MD_tbaa);
      if (!TBAA || TBAAVerifyHelper.visitTBAAMetadata(I, TBAA))
        continue;
      MDLoader->setStripTBAA(true);
      stripTBAA(F->getParent());
    }
  }

  // Bring in any functions that this function forward-referenced via
  // blockaddresses.
  return materializeForwardReferencedFunctions();
}

Error BitcodeReader::materializeModule() {
  if (Error Err = materializeMetadata())
    return Err;

  // Promise to materialize all forward references.
  WillMaterializeAllForwardRefs = true;

  // Iterate over the module, deserializing any functions that are still on
  // disk.
  for (Function &F : *TheModule) {
    if (Error Err = materialize(&F))
      return Err;
  }
  // At this point, if there are any function bodies, parse the rest of
  // the bits in the module past the last function block we have recorded
  // through either lazy scanning or the VST.
  if (LastFunctionBlockBit || NextUnreadBit)
    if (Error Err = parseModule(LastFunctionBlockBit > NextUnreadBit
                                    ? LastFunctionBlockBit
                                    : NextUnreadBit))
      return Err;

  // Check that all block address forward references got resolved (as we
  // promised above).
  if (!BasicBlockFwdRefs.empty())
    return error("Never resolved function from blockaddress");

  // Upgrade any intrinsic calls that slipped through (should not happen!) and
  // delete the old functions to clean up. We can't do this unless the entire
  // module is materialized because there could always be another function body
  // with calls to the old function.
  for (auto &I : UpgradedIntrinsics) {
    for (auto *U : I.first->users()) {
      if (CallInst *CI = dyn_cast<CallInst>(U))
        UpgradeIntrinsicCall(CI, I.second);
    }
    if (!I.first->use_empty())
      I.first->replaceAllUsesWith(I.second);
    I.first->eraseFromParent();
  }
  UpgradedIntrinsics.clear();
  // Do the same for remangled intrinsics
  for (auto &I : RemangledIntrinsics) {
    I.first->replaceAllUsesWith(I.second);
    I.first->eraseFromParent();
  }
  RemangledIntrinsics.clear();

  UpgradeDebugInfo(*TheModule);

  UpgradeModuleFlags(*TheModule);

  UpgradeRetainReleaseMarker(*TheModule);

  return Error::success();
}

std::vector<StructType *> BitcodeReader::getIdentifiedStructTypes() const {
  return IdentifiedStructTypes;
}

ModuleSummaryIndexBitcodeReader::ModuleSummaryIndexBitcodeReader(
    BitstreamCursor Cursor, StringRef Strtab, ModuleSummaryIndex &TheIndex,
    StringRef ModulePath, unsigned ModuleId)
    : BitcodeReaderBase(std::move(Cursor), Strtab), TheIndex(TheIndex),
      ModulePath(ModulePath), ModuleId(ModuleId) {}

void ModuleSummaryIndexBitcodeReader::addThisModule() {
  TheIndex.addModule(ModulePath, ModuleId);
}

ModuleSummaryIndex::ModuleInfo *
ModuleSummaryIndexBitcodeReader::getThisModule() {
  return TheIndex.getModule(ModulePath);
}

std::pair<ValueInfo, GlobalValue::GUID>
ModuleSummaryIndexBitcodeReader::getValueInfoFromValueId(unsigned ValueId) {
  auto VGI = ValueIdToValueInfoMap[ValueId];
  assert(VGI.first);
  return VGI;
}

void ModuleSummaryIndexBitcodeReader::setValueGUID(
    uint64_t ValueID, StringRef ValueName, GlobalValue::LinkageTypes Linkage,
    StringRef SourceFileName) {
  std::string GlobalId =
      GlobalValue::getGlobalIdentifier(ValueName, Linkage, SourceFileName);
  auto ValueGUID = GlobalValue::getGUID(GlobalId);
  auto OriginalNameID = ValueGUID;
  if (GlobalValue::isLocalLinkage(Linkage))
    OriginalNameID = GlobalValue::getGUID(ValueName);
  if (PrintSummaryGUIDs)
    dbgs() << "GUID " << ValueGUID << "(" << OriginalNameID << ") is "
           << ValueName << "\n";

  // UseStrtab is false for legacy summary formats and value names are
  // created on stack. In that case we save the name in a string saver in
  // the index so that the value name can be recorded.
  ValueIdToValueInfoMap[ValueID] = std::make_pair(
      TheIndex.getOrInsertValueInfo(
          ValueGUID,
          UseStrtab ? ValueName : TheIndex.saveString(ValueName.str())),
      OriginalNameID);
}

// Specialized value symbol table parser used when reading module index
// blocks where we don't actually create global values. The parsed information
// is saved in the bitcode reader for use when later parsing summaries.
Error ModuleSummaryIndexBitcodeReader::parseValueSymbolTable(
    uint64_t Offset,
    DenseMap<unsigned, GlobalValue::LinkageTypes> &ValueIdToLinkageMap) {
  // With a strtab the VST is not required to parse the summary.
  if (UseStrtab)
    return Error::success();

  assert(Offset > 0 && "Expected non-zero VST offset");
  uint64_t CurrentBit = jumpToValueSymbolTable(Offset, Stream);

  if (Stream.EnterSubBlock(bitc::VALUE_SYMTAB_BLOCK_ID))
    return error("Invalid record");

  SmallVector<uint64_t, 64> Record;

  // Read all the records for this value table.
  SmallString<128> ValueName;

  while (true) {
    BitstreamEntry Entry = Stream.advanceSkippingSubblocks();

    switch (Entry.Kind) {
    case BitstreamEntry::SubBlock: // Handled for us already.
    case BitstreamEntry::Error:
      return error("Malformed block");
    case BitstreamEntry::EndBlock:
      // Done parsing VST, jump back to wherever we came from.
      Stream.JumpToBit(CurrentBit);
      return Error::success();
    case BitstreamEntry::Record:
      // The interesting case.
      break;
    }

    // Read a record.
    Record.clear();
    switch (Stream.readRecord(Entry.ID, Record)) {
    default: // Default behavior: ignore (e.g. VST_CODE_BBENTRY records).
      break;
    case bitc::VST_CODE_ENTRY: { // VST_CODE_ENTRY: [valueid, namechar x N]
      if (convertToString(Record, 1, ValueName))
        return error("Invalid record");
      unsigned ValueID = Record[0];
      assert(!SourceFileName.empty());
      auto VLI = ValueIdToLinkageMap.find(ValueID);
      assert(VLI != ValueIdToLinkageMap.end() &&
             "No linkage found for VST entry?");
      auto Linkage = VLI->second;
      setValueGUID(ValueID, ValueName, Linkage, SourceFileName);
      ValueName.clear();
      break;
    }
    case bitc::VST_CODE_FNENTRY: {
      // VST_CODE_FNENTRY: [valueid, offset, namechar x N]
      if (convertToString(Record, 2, ValueName))
        return error("Invalid record");
      unsigned ValueID = Record[0];
      assert(!SourceFileName.empty());
      auto VLI = ValueIdToLinkageMap.find(ValueID);
      assert(VLI != ValueIdToLinkageMap.end() &&
             "No linkage found for VST entry?");
      auto Linkage = VLI->second;
      setValueGUID(ValueID, ValueName, Linkage, SourceFileName);
      ValueName.clear();
      break;
    }
    case bitc::VST_CODE_COMBINED_ENTRY: {
      // VST_CODE_COMBINED_ENTRY: [valueid, refguid]
      unsigned ValueID = Record[0];
      GlobalValue::GUID RefGUID = Record[1];
      // The "original name", which is the second value of the pair will be
      // overriden later by a FS_COMBINED_ORIGINAL_NAME in the combined index.
      ValueIdToValueInfoMap[ValueID] =
          std::make_pair(TheIndex.getOrInsertValueInfo(RefGUID), RefGUID);
      break;
    }
    }
  }
}

// Parse just the blocks needed for building the index out of the module.
// At the end of this routine the module Index is populated with a map
// from global value id to GlobalValueSummary objects.
Error ModuleSummaryIndexBitcodeReader::parseModule() {
  if (Stream.EnterSubBlock(bitc::MODULE_BLOCK_ID))
    return error("Invalid record");

  SmallVector<uint64_t, 64> Record;
  DenseMap<unsigned, GlobalValue::LinkageTypes> ValueIdToLinkageMap;
  unsigned ValueId = 0;

  // Read the index for this module.
  while (true) {
    BitstreamEntry Entry = Stream.advance();

    switch (Entry.Kind) {
    case BitstreamEntry::Error:
      return error("Malformed block");
    case BitstreamEntry::EndBlock:
      return Error::success();

    case BitstreamEntry::SubBlock:
      switch (Entry.ID) {
      default: // Skip unknown content.
        if (Stream.SkipBlock())
          return error("Invalid record");
        break;
      case bitc::BLOCKINFO_BLOCK_ID:
        // Need to parse these to get abbrev ids (e.g. for VST)
        if (readBlockInfo())
          return error("Malformed block");
        break;
      case bitc::VALUE_SYMTAB_BLOCK_ID:
        // Should have been parsed earlier via VSTOffset, unless there
        // is no summary section.
        assert(((SeenValueSymbolTable && VSTOffset > 0) ||
                !SeenGlobalValSummary) &&
               "Expected early VST parse via VSTOffset record");
        if (Stream.SkipBlock())
          return error("Invalid record");
        break;
      case bitc::GLOBALVAL_SUMMARY_BLOCK_ID:
      case bitc::FULL_LTO_GLOBALVAL_SUMMARY_BLOCK_ID:
        // Add the module if it is a per-module index (has a source file name).
        if (!SourceFileName.empty())
          addThisModule();
        assert(!SeenValueSymbolTable &&
               "Already read VST when parsing summary block?");
        // We might not have a VST if there were no values in the
        // summary. An empty summary block generated when we are
        // performing ThinLTO compiles so we don't later invoke
        // the regular LTO process on them.
        if (VSTOffset > 0) {
          if (Error Err = parseValueSymbolTable(VSTOffset, ValueIdToLinkageMap))
            return Err;
          SeenValueSymbolTable = true;
        }
        SeenGlobalValSummary = true;
        if (Error Err = parseEntireSummary(Entry.ID))
          return Err;
        break;
      case bitc::MODULE_STRTAB_BLOCK_ID:
        if (Error Err = parseModuleStringTable())
          return Err;
        break;
      }
      continue;

    case BitstreamEntry::Record: {
        Record.clear();
        auto BitCode = Stream.readRecord(Entry.ID, Record);
        switch (BitCode) {
        default:
          break; // Default behavior, ignore unknown content.
        case bitc::MODULE_CODE_VERSION: {
          if (Error Err = parseVersionRecord(Record).takeError())
            return Err;
          break;
        }
        /// MODULE_CODE_SOURCE_FILENAME: [namechar x N]
        case bitc::MODULE_CODE_SOURCE_FILENAME: {
          SmallString<128> ValueName;
          if (convertToString(Record, 0, ValueName))
            return error("Invalid record");
          SourceFileName = ValueName.c_str();
          break;
        }
        /// MODULE_CODE_HASH: [5*i32]
        case bitc::MODULE_CODE_HASH: {
          if (Record.size() != 5)
            return error("Invalid hash length " + Twine(Record.size()).str());
          auto &Hash = getThisModule()->second.second;
          int Pos = 0;
          for (auto &Val : Record) {
            assert(!(Val >> 32) && "Unexpected high bits set");
            Hash[Pos++] = Val;
          }
          break;
        }
        /// MODULE_CODE_VSTOFFSET: [offset]
        case bitc::MODULE_CODE_VSTOFFSET:
          if (Record.size() < 1)
            return error("Invalid record");
          // Note that we subtract 1 here because the offset is relative to one
          // word before the start of the identification or module block, which
          // was historically always the start of the regular bitcode header.
          VSTOffset = Record[0] - 1;
          break;
        // v1 GLOBALVAR: [pointer type, isconst,     initid,       linkage, ...]
        // v1 FUNCTION:  [type,         callingconv, isproto,      linkage, ...]
        // v1 ALIAS:     [alias type,   addrspace,   aliasee val#, linkage, ...]
        // v2: [strtab offset, strtab size, v1]
        case bitc::MODULE_CODE_GLOBALVAR:
        case bitc::MODULE_CODE_FUNCTION:
        case bitc::MODULE_CODE_ALIAS: {
          StringRef Name;
          ArrayRef<uint64_t> GVRecord;
          std::tie(Name, GVRecord) = readNameFromStrtab(Record);
          if (GVRecord.size() <= 3)
            return error("Invalid record");
          uint64_t RawLinkage = GVRecord[3];
          GlobalValue::LinkageTypes Linkage = getDecodedLinkage(RawLinkage);
          if (!UseStrtab) {
            ValueIdToLinkageMap[ValueId++] = Linkage;
            break;
          }

          setValueGUID(ValueId++, Name, Linkage, SourceFileName);
          break;
        }
        }
      }
      continue;
    }
  }
}

std::vector<ValueInfo>
ModuleSummaryIndexBitcodeReader::makeRefList(ArrayRef<uint64_t> Record) {
  std::vector<ValueInfo> Ret;
  Ret.reserve(Record.size());
  for (uint64_t RefValueId : Record)
    Ret.push_back(getValueInfoFromValueId(RefValueId).first);
  return Ret;
}

std::vector<FunctionSummary::EdgeTy>
ModuleSummaryIndexBitcodeReader::makeCallList(ArrayRef<uint64_t> Record,
                                              bool IsOldProfileFormat,
                                              bool HasProfile, bool HasRelBF) {
  std::vector<FunctionSummary::EdgeTy> Ret;
  Ret.reserve(Record.size());
  for (unsigned I = 0, E = Record.size(); I != E; ++I) {
    CalleeInfo::HotnessType Hotness = CalleeInfo::HotnessType::Unknown;
    uint64_t RelBF = 0;
    ValueInfo Callee = getValueInfoFromValueId(Record[I]).first;
    if (IsOldProfileFormat) {
      I += 1; // Skip old callsitecount field
      if (HasProfile)
        I += 1; // Skip old profilecount field
    } else if (HasProfile)
      Hotness = static_cast<CalleeInfo::HotnessType>(Record[++I]);
    else if (HasRelBF)
      RelBF = Record[++I];
    Ret.push_back(FunctionSummary::EdgeTy{Callee, CalleeInfo(Hotness, RelBF)});
  }
  return Ret;
}

static void
parseWholeProgramDevirtResolutionByArg(ArrayRef<uint64_t> Record, size_t &Slot,
                                       WholeProgramDevirtResolution &Wpd) {
  uint64_t ArgNum = Record[Slot++];
  WholeProgramDevirtResolution::ByArg &B =
      Wpd.ResByArg[{Record.begin() + Slot, Record.begin() + Slot + ArgNum}];
  Slot += ArgNum;

  B.TheKind =
      static_cast<WholeProgramDevirtResolution::ByArg::Kind>(Record[Slot++]);
  B.Info = Record[Slot++];
  B.Byte = Record[Slot++];
  B.Bit = Record[Slot++];
}

static void parseWholeProgramDevirtResolution(ArrayRef<uint64_t> Record,
                                              StringRef Strtab, size_t &Slot,
                                              TypeIdSummary &TypeId) {
  uint64_t Id = Record[Slot++];
  WholeProgramDevirtResolution &Wpd = TypeId.WPDRes[Id];

  Wpd.TheKind = static_cast<WholeProgramDevirtResolution::Kind>(Record[Slot++]);
  Wpd.SingleImplName = {Strtab.data() + Record[Slot],
                        static_cast<size_t>(Record[Slot + 1])};
  Slot += 2;

  uint64_t ResByArgNum = Record[Slot++];
  for (uint64_t I = 0; I != ResByArgNum; ++I)
    parseWholeProgramDevirtResolutionByArg(Record, Slot, Wpd);
}

static void parseTypeIdSummaryRecord(ArrayRef<uint64_t> Record,
                                     StringRef Strtab,
                                     ModuleSummaryIndex &TheIndex) {
  size_t Slot = 0;
  TypeIdSummary &TypeId = TheIndex.getOrInsertTypeIdSummary(
      {Strtab.data() + Record[Slot], static_cast<size_t>(Record[Slot + 1])});
  Slot += 2;

  TypeId.TTRes.TheKind = static_cast<TypeTestResolution::Kind>(Record[Slot++]);
  TypeId.TTRes.SizeM1BitWidth = Record[Slot++];
  TypeId.TTRes.AlignLog2 = Record[Slot++];
  TypeId.TTRes.SizeM1 = Record[Slot++];
  TypeId.TTRes.BitMask = Record[Slot++];
  TypeId.TTRes.InlineBits = Record[Slot++];

  while (Slot < Record.size())
    parseWholeProgramDevirtResolution(Record, Strtab, Slot, TypeId);
}

// Eagerly parse the entire summary block. This populates the GlobalValueSummary
// objects in the index.
Error ModuleSummaryIndexBitcodeReader::parseEntireSummary(unsigned ID) {
  if (Stream.EnterSubBlock(ID))
    return error("Invalid record");
  SmallVector<uint64_t, 64> Record;

  // Parse version
  {
    BitstreamEntry Entry = Stream.advanceSkippingSubblocks();
    if (Entry.Kind != BitstreamEntry::Record)
      return error("Invalid Summary Block: record for version expected");
    if (Stream.readRecord(Entry.ID, Record) != bitc::FS_VERSION)
      return error("Invalid Summary Block: version expected");
  }
  const uint64_t Version = Record[0];
  const bool IsOldProfileFormat = Version == 1;
  if (Version < 1 || Version > 4)
    return error("Invalid summary version " + Twine(Version) +
                 ", 1, 2, 3 or 4 expected");
  Record.clear();

  // Keep around the last seen summary to be used when we see an optional
  // "OriginalName" attachement.
  GlobalValueSummary *LastSeenSummary = nullptr;
  GlobalValue::GUID LastSeenGUID = 0;

  // We can expect to see any number of type ID information records before
  // each function summary records; these variables store the information
  // collected so far so that it can be used to create the summary object.
  std::vector<GlobalValue::GUID> PendingTypeTests;
  std::vector<FunctionSummary::VFuncId> PendingTypeTestAssumeVCalls,
      PendingTypeCheckedLoadVCalls;
  std::vector<FunctionSummary::ConstVCall> PendingTypeTestAssumeConstVCalls,
      PendingTypeCheckedLoadConstVCalls;

  while (true) {
    BitstreamEntry Entry = Stream.advanceSkippingSubblocks();

    switch (Entry.Kind) {
    case BitstreamEntry::SubBlock: // Handled for us already.
    case BitstreamEntry::Error:
      return error("Malformed block");
    case BitstreamEntry::EndBlock:
      return Error::success();
    case BitstreamEntry::Record:
      // The interesting case.
      break;
    }

    // Read a record. The record format depends on whether this
    // is a per-module index or a combined index file. In the per-module
    // case the records contain the associated value's ID for correlation
    // with VST entries. In the combined index the correlation is done
    // via the bitcode offset of the summary records (which were saved
    // in the combined index VST entries). The records also contain
    // information used for ThinLTO renaming and importing.
    Record.clear();
    auto BitCode = Stream.readRecord(Entry.ID, Record);
    switch (BitCode) {
    default: // Default behavior: ignore.
      break;
    case bitc::FS_FLAGS: {  // [flags]
      uint64_t Flags = Record[0];
      // Scan flags (set only on the combined index).
      assert(Flags <= 0x3 && "Unexpected bits in flag");

      // 1 bit: WithGlobalValueDeadStripping flag.
      if (Flags & 0x1)
        TheIndex.setWithGlobalValueDeadStripping();
      // 1 bit: SkipModuleByDistributedBackend flag.
      if (Flags & 0x2)
        TheIndex.setSkipModuleByDistributedBackend();
      break;
    }
    case bitc::FS_VALUE_GUID: { // [valueid, refguid]
      uint64_t ValueID = Record[0];
      GlobalValue::GUID RefGUID = Record[1];
      ValueIdToValueInfoMap[ValueID] =
          std::make_pair(TheIndex.getOrInsertValueInfo(RefGUID), RefGUID);
      break;
    }
    // FS_PERMODULE: [valueid, flags, instcount, fflags, numrefs,
    //                numrefs x valueid, n x (valueid)]
    // FS_PERMODULE_PROFILE: [valueid, flags, instcount, fflags, numrefs,
    //                        numrefs x valueid,
    //                        n x (valueid, hotness)]
    // FS_PERMODULE_RELBF: [valueid, flags, instcount, fflags, numrefs,
    //                      numrefs x valueid,
    //                      n x (valueid, relblockfreq)]
    case bitc::FS_PERMODULE:
    case bitc::FS_PERMODULE_RELBF:
    case bitc::FS_PERMODULE_PROFILE: {
      unsigned ValueID = Record[0];
      uint64_t RawFlags = Record[1];
      unsigned InstCount = Record[2];
      uint64_t RawFunFlags = 0;
      unsigned NumRefs = Record[3];
      int RefListStartIndex = 4;
      if (Version >= 4) {
        RawFunFlags = Record[3];
        NumRefs = Record[4];
        RefListStartIndex = 5;
      }

      auto Flags = getDecodedGVSummaryFlags(RawFlags, Version);
      // The module path string ref set in the summary must be owned by the
      // index's module string table. Since we don't have a module path
      // string table section in the per-module index, we create a single
      // module path string table entry with an empty (0) ID to take
      // ownership.
      int CallGraphEdgeStartIndex = RefListStartIndex + NumRefs;
      assert(Record.size() >= RefListStartIndex + NumRefs &&
             "Record size inconsistent with number of references");
      std::vector<ValueInfo> Refs = makeRefList(
          ArrayRef<uint64_t>(Record).slice(RefListStartIndex, NumRefs));
      bool HasProfile = (BitCode == bitc::FS_PERMODULE_PROFILE);
      bool HasRelBF = (BitCode == bitc::FS_PERMODULE_RELBF);
      std::vector<FunctionSummary::EdgeTy> Calls = makeCallList(
          ArrayRef<uint64_t>(Record).slice(CallGraphEdgeStartIndex),
          IsOldProfileFormat, HasProfile, HasRelBF);
      auto FS = llvm::make_unique<FunctionSummary>(
          Flags, InstCount, getDecodedFFlags(RawFunFlags), std::move(Refs),
          std::move(Calls), std::move(PendingTypeTests),
          std::move(PendingTypeTestAssumeVCalls),
          std::move(PendingTypeCheckedLoadVCalls),
          std::move(PendingTypeTestAssumeConstVCalls),
          std::move(PendingTypeCheckedLoadConstVCalls));
      PendingTypeTests.clear();
      PendingTypeTestAssumeVCalls.clear();
      PendingTypeCheckedLoadVCalls.clear();
      PendingTypeTestAssumeConstVCalls.clear();
      PendingTypeCheckedLoadConstVCalls.clear();
      auto VIAndOriginalGUID = getValueInfoFromValueId(ValueID);
      FS->setModulePath(getThisModule()->first());
      FS->setOriginalName(VIAndOriginalGUID.second);
      TheIndex.addGlobalValueSummary(VIAndOriginalGUID.first, std::move(FS));
      break;
    }
    // FS_ALIAS: [valueid, flags, valueid]
    // Aliases must be emitted (and parsed) after all FS_PERMODULE entries, as
    // they expect all aliasee summaries to be available.
    case bitc::FS_ALIAS: {
      unsigned ValueID = Record[0];
      uint64_t RawFlags = Record[1];
      unsigned AliaseeID = Record[2];
      auto Flags = getDecodedGVSummaryFlags(RawFlags, Version);
      auto AS = llvm::make_unique<AliasSummary>(Flags);
      // The module path string ref set in the summary must be owned by the
      // index's module string table. Since we don't have a module path
      // string table section in the per-module index, we create a single
      // module path string table entry with an empty (0) ID to take
      // ownership.
      AS->setModulePath(getThisModule()->first());

      GlobalValue::GUID AliaseeGUID =
          getValueInfoFromValueId(AliaseeID).first.getGUID();
      auto AliaseeInModule =
          TheIndex.findSummaryInModule(AliaseeGUID, ModulePath);
      if (!AliaseeInModule)
        return error("Alias expects aliasee summary to be parsed");
      AS->setAliasee(AliaseeInModule);
      AS->setAliaseeGUID(AliaseeGUID);

      auto GUID = getValueInfoFromValueId(ValueID);
      AS->setOriginalName(GUID.second);
      TheIndex.addGlobalValueSummary(GUID.first, std::move(AS));
      break;
    }
    // FS_PERMODULE_GLOBALVAR_INIT_REFS: [valueid, flags, n x valueid]
    case bitc::FS_PERMODULE_GLOBALVAR_INIT_REFS: {
      unsigned ValueID = Record[0];
      uint64_t RawFlags = Record[1];
      auto Flags = getDecodedGVSummaryFlags(RawFlags, Version);
      std::vector<ValueInfo> Refs =
          makeRefList(ArrayRef<uint64_t>(Record).slice(2));
      auto FS = llvm::make_unique<GlobalVarSummary>(Flags, std::move(Refs));
      FS->setModulePath(getThisModule()->first());
      auto GUID = getValueInfoFromValueId(ValueID);
      FS->setOriginalName(GUID.second);
      TheIndex.addGlobalValueSummary(GUID.first, std::move(FS));
      break;
    }
    // FS_COMBINED: [valueid, modid, flags, instcount, fflags, numrefs,
    //               numrefs x valueid, n x (valueid)]
    // FS_COMBINED_PROFILE: [valueid, modid, flags, instcount, fflags, numrefs,
    //                       numrefs x valueid, n x (valueid, hotness)]
    case bitc::FS_COMBINED:
    case bitc::FS_COMBINED_PROFILE: {
      unsigned ValueID = Record[0];
      uint64_t ModuleId = Record[1];
      uint64_t RawFlags = Record[2];
      unsigned InstCount = Record[3];
      uint64_t RawFunFlags = 0;
      unsigned NumRefs = Record[4];
      int RefListStartIndex = 5;

      if (Version >= 4) {
        RawFunFlags = Record[4];
        NumRefs = Record[5];
        RefListStartIndex = 6;
      }

      auto Flags = getDecodedGVSummaryFlags(RawFlags, Version);
      int CallGraphEdgeStartIndex = RefListStartIndex + NumRefs;
      assert(Record.size() >= RefListStartIndex + NumRefs &&
             "Record size inconsistent with number of references");
      std::vector<ValueInfo> Refs = makeRefList(
          ArrayRef<uint64_t>(Record).slice(RefListStartIndex, NumRefs));
      bool HasProfile = (BitCode == bitc::FS_COMBINED_PROFILE);
      std::vector<FunctionSummary::EdgeTy> Edges = makeCallList(
          ArrayRef<uint64_t>(Record).slice(CallGraphEdgeStartIndex),
          IsOldProfileFormat, HasProfile, false);
      ValueInfo VI = getValueInfoFromValueId(ValueID).first;
      auto FS = llvm::make_unique<FunctionSummary>(
          Flags, InstCount, getDecodedFFlags(RawFunFlags), std::move(Refs),
          std::move(Edges), std::move(PendingTypeTests),
          std::move(PendingTypeTestAssumeVCalls),
          std::move(PendingTypeCheckedLoadVCalls),
          std::move(PendingTypeTestAssumeConstVCalls),
          std::move(PendingTypeCheckedLoadConstVCalls));
      PendingTypeTests.clear();
      PendingTypeTestAssumeVCalls.clear();
      PendingTypeCheckedLoadVCalls.clear();
      PendingTypeTestAssumeConstVCalls.clear();
      PendingTypeCheckedLoadConstVCalls.clear();
      LastSeenSummary = FS.get();
      LastSeenGUID = VI.getGUID();
      FS->setModulePath(ModuleIdMap[ModuleId]);
      TheIndex.addGlobalValueSummary(VI, std::move(FS));
      break;
    }
    // FS_COMBINED_ALIAS: [valueid, modid, flags, valueid]
    // Aliases must be emitted (and parsed) after all FS_COMBINED entries, as
    // they expect all aliasee summaries to be available.
    case bitc::FS_COMBINED_ALIAS: {
      unsigned ValueID = Record[0];
      uint64_t ModuleId = Record[1];
      uint64_t RawFlags = Record[2];
      unsigned AliaseeValueId = Record[3];
      auto Flags = getDecodedGVSummaryFlags(RawFlags, Version);
      auto AS = llvm::make_unique<AliasSummary>(Flags);
      LastSeenSummary = AS.get();
      AS->setModulePath(ModuleIdMap[ModuleId]);

      auto AliaseeGUID =
          getValueInfoFromValueId(AliaseeValueId).first.getGUID();
      auto AliaseeInModule =
          TheIndex.findSummaryInModule(AliaseeGUID, AS->modulePath());
      AS->setAliasee(AliaseeInModule);
      AS->setAliaseeGUID(AliaseeGUID);

      ValueInfo VI = getValueInfoFromValueId(ValueID).first;
      LastSeenGUID = VI.getGUID();
      TheIndex.addGlobalValueSummary(VI, std::move(AS));
      break;
    }
    // FS_COMBINED_GLOBALVAR_INIT_REFS: [valueid, modid, flags, n x valueid]
    case bitc::FS_COMBINED_GLOBALVAR_INIT_REFS: {
      unsigned ValueID = Record[0];
      uint64_t ModuleId = Record[1];
      uint64_t RawFlags = Record[2];
      auto Flags = getDecodedGVSummaryFlags(RawFlags, Version);
      std::vector<ValueInfo> Refs =
          makeRefList(ArrayRef<uint64_t>(Record).slice(3));
      auto FS = llvm::make_unique<GlobalVarSummary>(Flags, std::move(Refs));
      LastSeenSummary = FS.get();
      FS->setModulePath(ModuleIdMap[ModuleId]);
      ValueInfo VI = getValueInfoFromValueId(ValueID).first;
      LastSeenGUID = VI.getGUID();
      TheIndex.addGlobalValueSummary(VI, std::move(FS));
      break;
    }
    // FS_COMBINED_ORIGINAL_NAME: [original_name]
    case bitc::FS_COMBINED_ORIGINAL_NAME: {
      uint64_t OriginalName = Record[0];
      if (!LastSeenSummary)
        return error("Name attachment that does not follow a combined record");
      LastSeenSummary->setOriginalName(OriginalName);
      TheIndex.addOriginalName(LastSeenGUID, OriginalName);
      // Reset the LastSeenSummary
      LastSeenSummary = nullptr;
      LastSeenGUID = 0;
      break;
    }
    case bitc::FS_TYPE_TESTS:
      assert(PendingTypeTests.empty());
      PendingTypeTests.insert(PendingTypeTests.end(), Record.begin(),
                              Record.end());
      break;

    case bitc::FS_TYPE_TEST_ASSUME_VCALLS:
      assert(PendingTypeTestAssumeVCalls.empty());
      for (unsigned I = 0; I != Record.size(); I += 2)
        PendingTypeTestAssumeVCalls.push_back({Record[I], Record[I+1]});
      break;

    case bitc::FS_TYPE_CHECKED_LOAD_VCALLS:
      assert(PendingTypeCheckedLoadVCalls.empty());
      for (unsigned I = 0; I != Record.size(); I += 2)
        PendingTypeCheckedLoadVCalls.push_back({Record[I], Record[I+1]});
      break;

    case bitc::FS_TYPE_TEST_ASSUME_CONST_VCALL:
      PendingTypeTestAssumeConstVCalls.push_back(
          {{Record[0], Record[1]}, {Record.begin() + 2, Record.end()}});
      break;

    case bitc::FS_TYPE_CHECKED_LOAD_CONST_VCALL:
      PendingTypeCheckedLoadConstVCalls.push_back(
          {{Record[0], Record[1]}, {Record.begin() + 2, Record.end()}});
      break;

    case bitc::FS_CFI_FUNCTION_DEFS: {
      std::set<std::string> &CfiFunctionDefs = TheIndex.cfiFunctionDefs();
      for (unsigned I = 0; I != Record.size(); I += 2)
        CfiFunctionDefs.insert(
            {Strtab.data() + Record[I], static_cast<size_t>(Record[I + 1])});
      break;
    }

    case bitc::FS_CFI_FUNCTION_DECLS: {
      std::set<std::string> &CfiFunctionDecls = TheIndex.cfiFunctionDecls();
      for (unsigned I = 0; I != Record.size(); I += 2)
        CfiFunctionDecls.insert(
            {Strtab.data() + Record[I], static_cast<size_t>(Record[I + 1])});
      break;
    }

    case bitc::FS_TYPE_ID:
      parseTypeIdSummaryRecord(Record, Strtab, TheIndex);
      break;
    }
  }
  llvm_unreachable("Exit infinite loop");
}

// Parse the  module string table block into the Index.
// This populates the ModulePathStringTable map in the index.
Error ModuleSummaryIndexBitcodeReader::parseModuleStringTable() {
  if (Stream.EnterSubBlock(bitc::MODULE_STRTAB_BLOCK_ID))
    return error("Invalid record");

  SmallVector<uint64_t, 64> Record;

  SmallString<128> ModulePath;
  ModuleSummaryIndex::ModuleInfo *LastSeenModule = nullptr;

  while (true) {
    BitstreamEntry Entry = Stream.advanceSkippingSubblocks();

    switch (Entry.Kind) {
    case BitstreamEntry::SubBlock: // Handled for us already.
    case BitstreamEntry::Error:
      return error("Malformed block");
    case BitstreamEntry::EndBlock:
      return Error::success();
    case BitstreamEntry::Record:
      // The interesting case.
      break;
    }

    Record.clear();
    switch (Stream.readRecord(Entry.ID, Record)) {
    default: // Default behavior: ignore.
      break;
    case bitc::MST_CODE_ENTRY: {
      // MST_ENTRY: [modid, namechar x N]
      uint64_t ModuleId = Record[0];

      if (convertToString(Record, 1, ModulePath))
        return error("Invalid record");

      LastSeenModule = TheIndex.addModule(ModulePath, ModuleId);
      ModuleIdMap[ModuleId] = LastSeenModule->first();

      ModulePath.clear();
      break;
    }
    /// MST_CODE_HASH: [5*i32]
    case bitc::MST_CODE_HASH: {
      if (Record.size() != 5)
        return error("Invalid hash length " + Twine(Record.size()).str());
      if (!LastSeenModule)
        return error("Invalid hash that does not follow a module path");
      int Pos = 0;
      for (auto &Val : Record) {
        assert(!(Val >> 32) && "Unexpected high bits set");
        LastSeenModule->second.second[Pos++] = Val;
      }
      // Reset LastSeenModule to avoid overriding the hash unexpectedly.
      LastSeenModule = nullptr;
      break;
    }
    }
  }
  llvm_unreachable("Exit infinite loop");
}

namespace {

// FIXME: This class is only here to support the transition to llvm::Error. It
// will be removed once this transition is complete. Clients should prefer to
// deal with the Error value directly, rather than converting to error_code.
class BitcodeErrorCategoryType : public std::error_category {
  const char *name() const noexcept override {
    return "llvm.bitcode";
  }

  std::string message(int IE) const override {
    BitcodeError E = static_cast<BitcodeError>(IE);
    switch (E) {
    case BitcodeError::CorruptedBitcode:
      return "Corrupted bitcode";
    }
    llvm_unreachable("Unknown error type!");
  }
};

} // end anonymous namespace

static ManagedStatic<BitcodeErrorCategoryType> ErrorCategory;

const std::error_category &llvm::BitcodeErrorCategory() {
  return *ErrorCategory;
}

static Expected<StringRef> readBlobInRecord(BitstreamCursor &Stream,
                                            unsigned Block, unsigned RecordID) {
  if (Stream.EnterSubBlock(Block))
    return error("Invalid record");

  StringRef Strtab;
  while (true) {
    BitstreamEntry Entry = Stream.advance();
    switch (Entry.Kind) {
    case BitstreamEntry::EndBlock:
      return Strtab;

    case BitstreamEntry::Error:
      return error("Malformed block");

    case BitstreamEntry::SubBlock:
      if (Stream.SkipBlock())
        return error("Malformed block");
      break;

    case BitstreamEntry::Record:
      StringRef Blob;
      SmallVector<uint64_t, 1> Record;
      if (Stream.readRecord(Entry.ID, Record, &Blob) == RecordID)
        Strtab = Blob;
      break;
    }
  }
}

//===----------------------------------------------------------------------===//
// External interface
//===----------------------------------------------------------------------===//

Expected<std::vector<BitcodeModule>>
llvm::getBitcodeModuleList(MemoryBufferRef Buffer) {
  auto FOrErr = getBitcodeFileContents(Buffer);
  if (!FOrErr)
    return FOrErr.takeError();
  return std::move(FOrErr->Mods);
}

Expected<BitcodeFileContents>
llvm::getBitcodeFileContents(MemoryBufferRef Buffer) {
  Expected<BitstreamCursor> StreamOrErr = initStream(Buffer);
  if (!StreamOrErr)
    return StreamOrErr.takeError();
  BitstreamCursor &Stream = *StreamOrErr;

  BitcodeFileContents F;
  while (true) {
    uint64_t BCBegin = Stream.getCurrentByteNo();

    // We may be consuming bitcode from a client that leaves garbage at the end
    // of the bitcode stream (e.g. Apple's ar tool). If we are close enough to
    // the end that there cannot possibly be another module, stop looking.
    if (BCBegin + 8 >= Stream.getBitcodeBytes().size())
      return F;

    BitstreamEntry Entry = Stream.advance();
    switch (Entry.Kind) {
    case BitstreamEntry::EndBlock:
    case BitstreamEntry::Error:
      return error("Malformed block");

    case BitstreamEntry::SubBlock: {
      uint64_t IdentificationBit = -1ull;
      if (Entry.ID == bitc::IDENTIFICATION_BLOCK_ID) {
        IdentificationBit = Stream.GetCurrentBitNo() - BCBegin * 8;
        if (Stream.SkipBlock())
          return error("Malformed block");

        Entry = Stream.advance();
        if (Entry.Kind != BitstreamEntry::SubBlock ||
            Entry.ID != bitc::MODULE_BLOCK_ID)
          return error("Malformed block");
      }

      if (Entry.ID == bitc::MODULE_BLOCK_ID) {
        uint64_t ModuleBit = Stream.GetCurrentBitNo() - BCBegin * 8;
        if (Stream.SkipBlock())
          return error("Malformed block");

        F.Mods.push_back({Stream.getBitcodeBytes().slice(
                              BCBegin, Stream.getCurrentByteNo() - BCBegin),
                          Buffer.getBufferIdentifier(), IdentificationBit,
                          ModuleBit});
        continue;
      }

      if (Entry.ID == bitc::STRTAB_BLOCK_ID) {
        Expected<StringRef> Strtab =
            readBlobInRecord(Stream, bitc::STRTAB_BLOCK_ID, bitc::STRTAB_BLOB);
        if (!Strtab)
          return Strtab.takeError();
        // This string table is used by every preceding bitcode module that does
        // not have its own string table. A bitcode file may have multiple
        // string tables if it was created by binary concatenation, for example
        // with "llvm-cat -b".
        for (auto I = F.Mods.rbegin(), E = F.Mods.rend(); I != E; ++I) {
          if (!I->Strtab.empty())
            break;
          I->Strtab = *Strtab;
        }
        // Similarly, the string table is used by every preceding symbol table;
        // normally there will be just one unless the bitcode file was created
        // by binary concatenation.
        if (!F.Symtab.empty() && F.StrtabForSymtab.empty())
          F.StrtabForSymtab = *Strtab;
        continue;
      }

      if (Entry.ID == bitc::SYMTAB_BLOCK_ID) {
        Expected<StringRef> SymtabOrErr =
            readBlobInRecord(Stream, bitc::SYMTAB_BLOCK_ID, bitc::SYMTAB_BLOB);
        if (!SymtabOrErr)
          return SymtabOrErr.takeError();

        // We can expect the bitcode file to have multiple symbol tables if it
        // was created by binary concatenation. In that case we silently
        // ignore any subsequent symbol tables, which is fine because this is a
        // low level function. The client is expected to notice that the number
        // of modules in the symbol table does not match the number of modules
        // in the input file and regenerate the symbol table.
        if (F.Symtab.empty())
          F.Symtab = *SymtabOrErr;
        continue;
      }

      if (Stream.SkipBlock())
        return error("Malformed block");
      continue;
    }
    case BitstreamEntry::Record:
      Stream.skipRecord(Entry.ID);
      continue;
    }
  }
}

/// Get a lazy one-at-time loading module from bitcode.
///
/// This isn't always used in a lazy context.  In particular, it's also used by
/// \a parseModule().  If this is truly lazy, then we need to eagerly pull
/// in forward-referenced functions from block address references.
///
/// \param[in] MaterializeAll Set to \c true if we should materialize
/// everything.
Expected<std::unique_ptr<Module>>
BitcodeModule::getModuleImpl(LLVMContext &Context, bool MaterializeAll,
                             bool ShouldLazyLoadMetadata, bool IsImporting) {
  BitstreamCursor Stream(Buffer);

  std::string ProducerIdentification;
  if (IdentificationBit != -1ull) {
    Stream.JumpToBit(IdentificationBit);
    Expected<std::string> ProducerIdentificationOrErr =
        readIdentificationBlock(Stream);
    if (!ProducerIdentificationOrErr)
      return ProducerIdentificationOrErr.takeError();

    ProducerIdentification = *ProducerIdentificationOrErr;
  }

  Stream.JumpToBit(ModuleBit);
  auto *R = new BitcodeReader(std::move(Stream), Strtab, ProducerIdentification,
                              Context);

  std::unique_ptr<Module> M =
      llvm::make_unique<Module>(ModuleIdentifier, Context);
  M->setMaterializer(R);

  // Delay parsing Metadata if ShouldLazyLoadMetadata is true.
  if (Error Err =
          R->parseBitcodeInto(M.get(), ShouldLazyLoadMetadata, IsImporting))
    return std::move(Err);

  if (MaterializeAll) {
    // Read in the entire module, and destroy the BitcodeReader.
    if (Error Err = M->materializeAll())
      return std::move(Err);
  } else {
    // Resolve forward references from blockaddresses.
    if (Error Err = R->materializeForwardReferencedFunctions())
      return std::move(Err);
  }
  return std::move(M);
}

Expected<std::unique_ptr<Module>>
BitcodeModule::getLazyModule(LLVMContext &Context, bool ShouldLazyLoadMetadata,
                             bool IsImporting) {
  return getModuleImpl(Context, false, ShouldLazyLoadMetadata, IsImporting);
}

// Parse the specified bitcode buffer and merge the index into CombinedIndex.
// We don't use ModuleIdentifier here because the client may need to control the
// module path used in the combined summary (e.g. when reading summaries for
// regular LTO modules).
Error BitcodeModule::readSummary(ModuleSummaryIndex &CombinedIndex,
                                 StringRef ModulePath, uint64_t ModuleId) {
  BitstreamCursor Stream(Buffer);
  Stream.JumpToBit(ModuleBit);

  ModuleSummaryIndexBitcodeReader R(std::move(Stream), Strtab, CombinedIndex,
                                    ModulePath, ModuleId);
  return R.parseModule();
}

// Parse the specified bitcode buffer, returning the function info index.
Expected<std::unique_ptr<ModuleSummaryIndex>> BitcodeModule::getSummary() {
  BitstreamCursor Stream(Buffer);
  Stream.JumpToBit(ModuleBit);

  auto Index = llvm::make_unique<ModuleSummaryIndex>(/*HaveGVs=*/false);
  ModuleSummaryIndexBitcodeReader R(std::move(Stream), Strtab, *Index,
                                    ModuleIdentifier, 0);

  if (Error Err = R.parseModule())
    return std::move(Err);

  return std::move(Index);
}

// Check if the given bitcode buffer contains a global value summary block.
Expected<BitcodeLTOInfo> BitcodeModule::getLTOInfo() {
  BitstreamCursor Stream(Buffer);
  Stream.JumpToBit(ModuleBit);

  if (Stream.EnterSubBlock(bitc::MODULE_BLOCK_ID))
    return error("Invalid record");

  while (true) {
    BitstreamEntry Entry = Stream.advance();

    switch (Entry.Kind) {
    case BitstreamEntry::Error:
      return error("Malformed block");
    case BitstreamEntry::EndBlock:
      return BitcodeLTOInfo{/*IsThinLTO=*/false, /*HasSummary=*/false};

    case BitstreamEntry::SubBlock:
      if (Entry.ID == bitc::GLOBALVAL_SUMMARY_BLOCK_ID)
        return BitcodeLTOInfo{/*IsThinLTO=*/true, /*HasSummary=*/true};

      if (Entry.ID == bitc::FULL_LTO_GLOBALVAL_SUMMARY_BLOCK_ID)
        return BitcodeLTOInfo{/*IsThinLTO=*/false, /*HasSummary=*/true};

      // Ignore other sub-blocks.
      if (Stream.SkipBlock())
        return error("Malformed block");
      continue;

    case BitstreamEntry::Record:
      Stream.skipRecord(Entry.ID);
      continue;
    }
  }
}

static Expected<BitcodeModule> getSingleModule(MemoryBufferRef Buffer) {
  Expected<std::vector<BitcodeModule>> MsOrErr = getBitcodeModuleList(Buffer);
  if (!MsOrErr)
    return MsOrErr.takeError();

  if (MsOrErr->size() != 1)
    return error("Expected a single module");

  return (*MsOrErr)[0];
}

Expected<std::unique_ptr<Module>>
llvm::getLazyBitcodeModule(MemoryBufferRef Buffer, LLVMContext &Context,
                           bool ShouldLazyLoadMetadata, bool IsImporting) {
  Expected<BitcodeModule> BM = getSingleModule(Buffer);
  if (!BM)
    return BM.takeError();

  return BM->getLazyModule(Context, ShouldLazyLoadMetadata, IsImporting);
}

Expected<std::unique_ptr<Module>> llvm::getOwningLazyBitcodeModule(
    std::unique_ptr<MemoryBuffer> &&Buffer, LLVMContext &Context,
    bool ShouldLazyLoadMetadata, bool IsImporting) {
  auto MOrErr = getLazyBitcodeModule(*Buffer, Context, ShouldLazyLoadMetadata,
                                     IsImporting);
  if (MOrErr)
    (*MOrErr)->setOwnedMemoryBuffer(std::move(Buffer));
  return MOrErr;
}

Expected<std::unique_ptr<Module>>
BitcodeModule::parseModule(LLVMContext &Context) {
  return getModuleImpl(Context, true, false, false);
  // TODO: Restore the use-lists to the in-memory state when the bitcode was
  // written.  We must defer until the Module has been fully materialized.
}

Expected<std::unique_ptr<Module>> llvm::parseBitcodeFile(MemoryBufferRef Buffer,
                                                         LLVMContext &Context) {
  Expected<BitcodeModule> BM = getSingleModule(Buffer);
  if (!BM)
    return BM.takeError();

  return BM->parseModule(Context);
}

Expected<std::string> llvm::getBitcodeTargetTriple(MemoryBufferRef Buffer) {
  Expected<BitstreamCursor> StreamOrErr = initStream(Buffer);
  if (!StreamOrErr)
    return StreamOrErr.takeError();

  return readTriple(*StreamOrErr);
}

Expected<bool> llvm::isBitcodeContainingObjCCategory(MemoryBufferRef Buffer) {
  Expected<BitstreamCursor> StreamOrErr = initStream(Buffer);
  if (!StreamOrErr)
    return StreamOrErr.takeError();

  return hasObjCCategory(*StreamOrErr);
}

Expected<std::string> llvm::getBitcodeProducerString(MemoryBufferRef Buffer) {
  Expected<BitstreamCursor> StreamOrErr = initStream(Buffer);
  if (!StreamOrErr)
    return StreamOrErr.takeError();

  return readIdentificationCode(*StreamOrErr);
}

Error llvm::readModuleSummaryIndex(MemoryBufferRef Buffer,
                                   ModuleSummaryIndex &CombinedIndex,
                                   uint64_t ModuleId) {
  Expected<BitcodeModule> BM = getSingleModule(Buffer);
  if (!BM)
    return BM.takeError();

  return BM->readSummary(CombinedIndex, BM->getModuleIdentifier(), ModuleId);
}

Expected<std::unique_ptr<ModuleSummaryIndex>>
llvm::getModuleSummaryIndex(MemoryBufferRef Buffer) {
  Expected<BitcodeModule> BM = getSingleModule(Buffer);
  if (!BM)
    return BM.takeError();

  return BM->getSummary();
}

Expected<BitcodeLTOInfo> llvm::getBitcodeLTOInfo(MemoryBufferRef Buffer) {
  Expected<BitcodeModule> BM = getSingleModule(Buffer);
  if (!BM)
    return BM.takeError();

  return BM->getLTOInfo();
}

Expected<std::unique_ptr<ModuleSummaryIndex>>
llvm::getModuleSummaryIndexForFile(StringRef Path,
                                   bool IgnoreEmptyThinLTOIndexFile) {
  ErrorOr<std::unique_ptr<MemoryBuffer>> FileOrErr =
      MemoryBuffer::getFileOrSTDIN(Path);
  if (!FileOrErr)
    return errorCodeToError(FileOrErr.getError());
  if (IgnoreEmptyThinLTOIndexFile && !(*FileOrErr)->getBufferSize())
    return nullptr;
  return getModuleSummaryIndex(**FileOrErr);
}<|MERGE_RESOLUTION|>--- conflicted
+++ resolved
@@ -1165,15 +1165,12 @@
   case Attribute::NoCfCheck:       return 1ULL << 57;
   case Attribute::OptForFuzzing:   return 1ULL << 58;
   case Attribute::ShadowCallStack: return 1ULL << 59;
-<<<<<<< HEAD
+  case Attribute::SpeculativeLoadHardening:
+    return 1ULL << 60;
 #if INTEL_CUSTOMIZATION
   case Attribute::AlwaysInlineRecursive: return 1ULL << 62;
   case Attribute::InlineHintRecursive:   return 1ULL << 63;
 #endif // INTEL_CUSTOMIZATION
-=======
-  case Attribute::SpeculativeLoadHardening:
-    return 1ULL << 60;
->>>>>>> 801394a3
   case Attribute::Dereferenceable:
     llvm_unreachable("dereferenceable attribute not supported in raw format");
     break;
