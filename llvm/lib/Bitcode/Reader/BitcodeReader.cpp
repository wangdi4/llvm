--- conflicted
+++ resolved
@@ -2948,17 +2948,13 @@
 Error BitcodeReader::parseGlobalVarRecord(ArrayRef<uint64_t> Record) {
   // v1: [pointer type, isconst, initid, linkage, alignment, section,
   // visibility, threadlocal, unnamed_addr, externally_initialized,
-<<<<<<< HEAD
+  // dllstorageclass, comdat, attributes, preemption specifier,
 #if INTEL_COLLAB
-  // dllstorageclass, comdat, attributes, preemption specifier,
+  // partition strtab offset, partition strtab size,
   // thread_private, target_declare] (name in VST)
 #else // INTEL_COLLAB
-  // dllstorageclass, comdat, attributes, preemption specifier] (name in VST)
+  // partition strtab offset, partition strtab size] (name in VST)
 #endif // INTEL_COLLAB
-=======
-  // dllstorageclass, comdat, attributes, preemption specifier,
-  // partition strtab offset, partition strtab size] (name in VST)
->>>>>>> 2f94203e
   // v2: [strtab_offset, strtab_size, v1]
   StringRef Name;
   std::tie(Name, Record) = readNameFromStrtab(Record);
@@ -3049,23 +3045,20 @@
   }
   inferDSOLocal(NewGV);
 
-<<<<<<< HEAD
-#if INTEL_COLLAB
-  if (Record.size() > 14) {
-    NewGV->setThreadPrivate(getDecodedThreadPrivate(Record[14]));
-  }
-
-  if (Record.size() > 15) {
-    NewGV->setTargetDeclare(getDecodedTargetDeclare(Record[15]));
-  }
-
-#endif // INTEL_COLLAB
-=======
   // Check whether we have enough values to read a partition name.
   if (Record.size() > 15)
     NewGV->setPartition(StringRef(Strtab.data() + Record[14], Record[15]));
 
->>>>>>> 2f94203e
+#if INTEL_COLLAB
+  if (Record.size() > 16) {
+    NewGV->setThreadPrivate(getDecodedThreadPrivate(Record[16]));
+  }
+
+  if (Record.size() > 17) {
+    NewGV->setTargetDeclare(getDecodedTargetDeclare(Record[17]));
+  }
+#endif // INTEL_COLLAB
+
   return Error::success();
 }
 
