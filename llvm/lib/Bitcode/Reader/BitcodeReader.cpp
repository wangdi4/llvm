//===- BitcodeReader.cpp - Internal BitcodeReader implementation ----------===//
//
//                     The LLVM Compiler Infrastructure
//
// This file is distributed under the University of Illinois Open Source
// License. See LICENSE.TXT for details.
//
//===----------------------------------------------------------------------===//

#include "llvm/Bitcode/BitcodeReader.h"
#include "MetadataLoader.h"
#include "ValueList.h"
#include "llvm/ADT/APFloat.h"
#include "llvm/ADT/APInt.h"
#include "llvm/ADT/ArrayRef.h"
#include "llvm/ADT/DenseMap.h"
#include "llvm/ADT/Optional.h"
#include "llvm/ADT/STLExtras.h"
#include "llvm/ADT/SmallString.h"
#include "llvm/ADT/SmallVector.h"
#include "llvm/ADT/StringRef.h"
#include "llvm/ADT/Triple.h"
#include "llvm/ADT/Twine.h"
#include "llvm/Bitcode/BitstreamReader.h"
#include "llvm/Bitcode/LLVMBitCodes.h"
#include "llvm/IR/Argument.h"
#include "llvm/IR/Attributes.h"
#include "llvm/IR/AutoUpgrade.h"
#include "llvm/IR/BasicBlock.h"
#include "llvm/IR/CallSite.h"
#include "llvm/IR/CallingConv.h"
#include "llvm/IR/Comdat.h"
#include "llvm/IR/Constant.h"
#include "llvm/IR/Constants.h"
#include "llvm/IR/DataLayout.h"
#include "llvm/IR/DebugInfo.h"
#include "llvm/IR/DebugInfoMetadata.h"
#include "llvm/IR/DebugLoc.h"
#include "llvm/IR/DerivedTypes.h"
#include "llvm/IR/Function.h"
#include "llvm/IR/GVMaterializer.h"
#include "llvm/IR/GlobalAlias.h"
#include "llvm/IR/GlobalIFunc.h"
#include "llvm/IR/GlobalIndirectSymbol.h"
#include "llvm/IR/GlobalObject.h"
#include "llvm/IR/GlobalValue.h"
#include "llvm/IR/GlobalVariable.h"
#include "llvm/IR/InlineAsm.h"
#include "llvm/IR/InstIterator.h"
#include "llvm/IR/InstrTypes.h"
#include "llvm/IR/Instruction.h"
#include "llvm/IR/Instructions.h"
#include "llvm/IR/Intrinsics.h"
#include "llvm/IR/LLVMContext.h"
#include "llvm/IR/Metadata.h"
#include "llvm/IR/Module.h"
#include "llvm/IR/ModuleSummaryIndex.h"
#include "llvm/IR/Operator.h"
#include "llvm/IR/Type.h"
#include "llvm/IR/Value.h"
#include "llvm/IR/Verifier.h"
#include "llvm/Support/AtomicOrdering.h"
#include "llvm/Support/Casting.h"
#include "llvm/Support/CommandLine.h"
#include "llvm/Support/Compiler.h"
#include "llvm/Support/Debug.h"
#include "llvm/Support/Error.h"
#include "llvm/Support/ErrorHandling.h"
#include "llvm/Support/ErrorOr.h"
#include "llvm/Support/ManagedStatic.h"
#include "llvm/Support/MathExtras.h"
#include "llvm/Support/MemoryBuffer.h"
#include "llvm/Support/raw_ostream.h"
#include <algorithm>
#include <cassert>
#include <cstddef>
#include <cstdint>
#include <deque>
#include <map>
#include <memory>
#include <set>
#include <string>
#include <system_error>
#include <tuple>
#include <utility>
#include <vector>

using namespace llvm;

static cl::opt<bool> PrintSummaryGUIDs(
    "print-summary-global-ids", cl::init(false), cl::Hidden,
    cl::desc(
        "Print the global id for each value when reading the module summary"));

namespace {

enum {
  SWITCH_INST_MAGIC = 0x4B5 // May 2012 => 1205 => Hex
};

} // end anonymous namespace

static Error error(const Twine &Message) {
  return make_error<StringError>(
      Message, make_error_code(BitcodeError::CorruptedBitcode));
}

/// Helper to read the header common to all bitcode files.
static bool hasValidBitcodeHeader(BitstreamCursor &Stream) {
  // Sniff for the signature.
  if (!Stream.canSkipToPos(4) ||
      Stream.Read(8) != 'B' ||
      Stream.Read(8) != 'C' ||
      Stream.Read(4) != 0x0 ||
      Stream.Read(4) != 0xC ||
      Stream.Read(4) != 0xE ||
      Stream.Read(4) != 0xD)
    return false;
  return true;
}

static Expected<BitstreamCursor> initStream(MemoryBufferRef Buffer) {
  const unsigned char *BufPtr = (const unsigned char *)Buffer.getBufferStart();
  const unsigned char *BufEnd = BufPtr + Buffer.getBufferSize();

  if (Buffer.getBufferSize() & 3)
    return error("Invalid bitcode signature");

  // If we have a wrapper header, parse it and ignore the non-bc file contents.
  // The magic number is 0x0B17C0DE stored in little endian.
  if (isBitcodeWrapper(BufPtr, BufEnd))
    if (SkipBitcodeWrapperHeader(BufPtr, BufEnd, true))
      return error("Invalid bitcode wrapper header");

  BitstreamCursor Stream(ArrayRef<uint8_t>(BufPtr, BufEnd));
  if (!hasValidBitcodeHeader(Stream))
    return error("Invalid bitcode signature");

  return std::move(Stream);
}

/// Convert a string from a record into an std::string, return true on failure.
template <typename StrTy>
static bool convertToString(ArrayRef<uint64_t> Record, unsigned Idx,
                            StrTy &Result) {
  if (Idx > Record.size())
    return true;

  for (unsigned i = Idx, e = Record.size(); i != e; ++i)
    Result += (char)Record[i];
  return false;
}

// Strip all the TBAA attachment for the module.
static void stripTBAA(Module *M) {
  for (auto &F : *M) {
    if (F.isMaterializable())
      continue;
    for (auto &I : instructions(F))
      I.setMetadata(LLVMContext::MD_tbaa, nullptr);
  }
}

/// Read the "IDENTIFICATION_BLOCK_ID" block, do some basic enforcement on the
/// "epoch" encoded in the bitcode, and return the producer name if any.
static Expected<std::string> readIdentificationBlock(BitstreamCursor &Stream) {
  if (Stream.EnterSubBlock(bitc::IDENTIFICATION_BLOCK_ID))
    return error("Invalid record");

  // Read all the records.
  SmallVector<uint64_t, 64> Record;

  std::string ProducerIdentification;

  while (true) {
    BitstreamEntry Entry = Stream.advance();

    switch (Entry.Kind) {
    default:
    case BitstreamEntry::Error:
      return error("Malformed block");
    case BitstreamEntry::EndBlock:
      return ProducerIdentification;
    case BitstreamEntry::Record:
      // The interesting case.
      break;
    }

    // Read a record.
    Record.clear();
    unsigned BitCode = Stream.readRecord(Entry.ID, Record);
    switch (BitCode) {
    default: // Default behavior: reject
      return error("Invalid value");
    case bitc::IDENTIFICATION_CODE_STRING: // IDENTIFICATION: [strchr x N]
      convertToString(Record, 0, ProducerIdentification);
      break;
    case bitc::IDENTIFICATION_CODE_EPOCH: { // EPOCH: [epoch#]
      unsigned epoch = (unsigned)Record[0];
      if (epoch != bitc::BITCODE_CURRENT_EPOCH) {
        return error(
          Twine("Incompatible epoch: Bitcode '") + Twine(epoch) +
          "' vs current: '" + Twine(bitc::BITCODE_CURRENT_EPOCH) + "'");
      }
    }
    }
  }
}

static Expected<std::string> readIdentificationCode(BitstreamCursor &Stream) {
  // We expect a number of well-defined blocks, though we don't necessarily
  // need to understand them all.
  while (true) {
    if (Stream.AtEndOfStream())
      return "";

    BitstreamEntry Entry = Stream.advance();
    switch (Entry.Kind) {
    case BitstreamEntry::EndBlock:
    case BitstreamEntry::Error:
      return error("Malformed block");

    case BitstreamEntry::SubBlock:
      if (Entry.ID == bitc::IDENTIFICATION_BLOCK_ID)
        return readIdentificationBlock(Stream);

      // Ignore other sub-blocks.
      if (Stream.SkipBlock())
        return error("Malformed block");
      continue;
    case BitstreamEntry::Record:
      Stream.skipRecord(Entry.ID);
      continue;
    }
  }
}

static Expected<bool> hasObjCCategoryInModule(BitstreamCursor &Stream) {
  if (Stream.EnterSubBlock(bitc::MODULE_BLOCK_ID))
    return error("Invalid record");

  SmallVector<uint64_t, 64> Record;
  // Read all the records for this module.

  while (true) {
    BitstreamEntry Entry = Stream.advanceSkippingSubblocks();

    switch (Entry.Kind) {
    case BitstreamEntry::SubBlock: // Handled for us already.
    case BitstreamEntry::Error:
      return error("Malformed block");
    case BitstreamEntry::EndBlock:
      return false;
    case BitstreamEntry::Record:
      // The interesting case.
      break;
    }

    // Read a record.
    switch (Stream.readRecord(Entry.ID, Record)) {
    default:
      break; // Default behavior, ignore unknown content.
    case bitc::MODULE_CODE_SECTIONNAME: { // SECTIONNAME: [strchr x N]
      std::string S;
      if (convertToString(Record, 0, S))
        return error("Invalid record");
      // Check for the i386 and other (x86_64, ARM) conventions
      if (S.find("__DATA,__objc_catlist") != std::string::npos ||
          S.find("__OBJC,__category") != std::string::npos)
        return true;
      break;
    }
    }
    Record.clear();
  }
  llvm_unreachable("Exit infinite loop");
}

static Expected<bool> hasObjCCategory(BitstreamCursor &Stream) {
  // We expect a number of well-defined blocks, though we don't necessarily
  // need to understand them all.
  while (true) {
    BitstreamEntry Entry = Stream.advance();

    switch (Entry.Kind) {
    case BitstreamEntry::Error:
      return error("Malformed block");
    case BitstreamEntry::EndBlock:
      return false;

    case BitstreamEntry::SubBlock:
      if (Entry.ID == bitc::MODULE_BLOCK_ID)
        return hasObjCCategoryInModule(Stream);

      // Ignore other sub-blocks.
      if (Stream.SkipBlock())
        return error("Malformed block");
      continue;

    case BitstreamEntry::Record:
      Stream.skipRecord(Entry.ID);
      continue;
    }
  }
}

static Expected<std::string> readModuleTriple(BitstreamCursor &Stream) {
  if (Stream.EnterSubBlock(bitc::MODULE_BLOCK_ID))
    return error("Invalid record");

  SmallVector<uint64_t, 64> Record;

  std::string Triple;

  // Read all the records for this module.
  while (true) {
    BitstreamEntry Entry = Stream.advanceSkippingSubblocks();

    switch (Entry.Kind) {
    case BitstreamEntry::SubBlock: // Handled for us already.
    case BitstreamEntry::Error:
      return error("Malformed block");
    case BitstreamEntry::EndBlock:
      return Triple;
    case BitstreamEntry::Record:
      // The interesting case.
      break;
    }

    // Read a record.
    switch (Stream.readRecord(Entry.ID, Record)) {
    default: break;  // Default behavior, ignore unknown content.
    case bitc::MODULE_CODE_TRIPLE: {  // TRIPLE: [strchr x N]
      std::string S;
      if (convertToString(Record, 0, S))
        return error("Invalid record");
      Triple = S;
      break;
    }
    }
    Record.clear();
  }
  llvm_unreachable("Exit infinite loop");
}

static Expected<std::string> readTriple(BitstreamCursor &Stream) {
  // We expect a number of well-defined blocks, though we don't necessarily
  // need to understand them all.
  while (true) {
    BitstreamEntry Entry = Stream.advance();

    switch (Entry.Kind) {
    case BitstreamEntry::Error:
      return error("Malformed block");
    case BitstreamEntry::EndBlock:
      return "";

    case BitstreamEntry::SubBlock:
      if (Entry.ID == bitc::MODULE_BLOCK_ID)
        return readModuleTriple(Stream);

      // Ignore other sub-blocks.
      if (Stream.SkipBlock())
        return error("Malformed block");
      continue;

    case BitstreamEntry::Record:
      Stream.skipRecord(Entry.ID);
      continue;
    }
  }
}

namespace {

class BitcodeReaderBase {
protected:
  BitcodeReaderBase(BitstreamCursor Stream, StringRef Strtab)
      : Stream(std::move(Stream)), Strtab(Strtab) {
    this->Stream.setBlockInfo(&BlockInfo);
  }

  BitstreamBlockInfo BlockInfo;
  BitstreamCursor Stream;
  StringRef Strtab;

  /// In version 2 of the bitcode we store names of global values and comdats in
  /// a string table rather than in the VST.
  bool UseStrtab = false;

  Expected<unsigned> parseVersionRecord(ArrayRef<uint64_t> Record);

  /// If this module uses a string table, pop the reference to the string table
  /// and return the referenced string and the rest of the record. Otherwise
  /// just return the record itself.
  std::pair<StringRef, ArrayRef<uint64_t>>
  readNameFromStrtab(ArrayRef<uint64_t> Record);

  bool readBlockInfo();

  // Contains an arbitrary and optional string identifying the bitcode producer
  std::string ProducerIdentification;

  Error error(const Twine &Message);
};

} // end anonymous namespace

Error BitcodeReaderBase::error(const Twine &Message) {
  std::string FullMsg = Message.str();
  if (!ProducerIdentification.empty())
    FullMsg += " (Producer: '" + ProducerIdentification + "' Reader: 'LLVM " +
               LLVM_VERSION_STRING "')";
  return ::error(FullMsg);
}

Expected<unsigned>
BitcodeReaderBase::parseVersionRecord(ArrayRef<uint64_t> Record) {
  if (Record.empty())
    return error("Invalid record");
  unsigned ModuleVersion = Record[0];
  if (ModuleVersion > 2)
    return error("Invalid value");
  UseStrtab = ModuleVersion >= 2;
  return ModuleVersion;
}

std::pair<StringRef, ArrayRef<uint64_t>>
BitcodeReaderBase::readNameFromStrtab(ArrayRef<uint64_t> Record) {
  if (!UseStrtab)
    return {"", Record};
  // Invalid reference. Let the caller complain about the record being empty.
  if (Record[0] + Record[1] > Strtab.size())
    return {"", {}};
  return {StringRef(Strtab.data() + Record[0], Record[1]), Record.slice(2)};
}

namespace {

class BitcodeReader : public BitcodeReaderBase, public GVMaterializer {
  LLVMContext &Context;
  Module *TheModule = nullptr;
  // Next offset to start scanning for lazy parsing of function bodies.
  uint64_t NextUnreadBit = 0;
  // Last function offset found in the VST.
  uint64_t LastFunctionBlockBit = 0;
  bool SeenValueSymbolTable = false;
  uint64_t VSTOffset = 0;

  std::vector<std::string> SectionTable;
  std::vector<std::string> GCTable;

  std::vector<Type*> TypeList;
  BitcodeReaderValueList ValueList;
  Optional<MetadataLoader> MDLoader;
  std::vector<Comdat *> ComdatList;
  SmallVector<Instruction *, 64> InstructionList;

  std::vector<std::pair<GlobalVariable *, unsigned>> GlobalInits;
  std::vector<std::pair<GlobalIndirectSymbol *, unsigned>> IndirectSymbolInits;
  std::vector<std::pair<Function *, unsigned>> FunctionPrefixes;
  std::vector<std::pair<Function *, unsigned>> FunctionPrologues;
  std::vector<std::pair<Function *, unsigned>> FunctionPersonalityFns;

  /// The set of attributes by index.  Index zero in the file is for null, and
  /// is thus not represented here.  As such all indices are off by one.
  std::vector<AttributeList> MAttributes;

  /// The set of attribute groups.
  std::map<unsigned, AttributeList> MAttributeGroups;

  /// While parsing a function body, this is a list of the basic blocks for the
  /// function.
  std::vector<BasicBlock*> FunctionBBs;

  // When reading the module header, this list is populated with functions that
  // have bodies later in the file.
  std::vector<Function*> FunctionsWithBodies;

  // When intrinsic functions are encountered which require upgrading they are
  // stored here with their replacement function.
  using UpdatedIntrinsicMap = DenseMap<Function *, Function *>;
  UpdatedIntrinsicMap UpgradedIntrinsics;
  // Intrinsics which were remangled because of types rename
  UpdatedIntrinsicMap RemangledIntrinsics;

  // Several operations happen after the module header has been read, but
  // before function bodies are processed. This keeps track of whether
  // we've done this yet.
  bool SeenFirstFunctionBody = false;

  /// When function bodies are initially scanned, this map contains info about
  /// where to find deferred function body in the stream.
  DenseMap<Function*, uint64_t> DeferredFunctionInfo;

  /// When Metadata block is initially scanned when parsing the module, we may
  /// choose to defer parsing of the metadata. This vector contains info about
  /// which Metadata blocks are deferred.
  std::vector<uint64_t> DeferredMetadataInfo;

  /// These are basic blocks forward-referenced by block addresses.  They are
  /// inserted lazily into functions when they're loaded.  The basic block ID is
  /// its index into the vector.
  DenseMap<Function *, std::vector<BasicBlock *>> BasicBlockFwdRefs;
  std::deque<Function *> BasicBlockFwdRefQueue;

  /// Indicates that we are using a new encoding for instruction operands where
  /// most operands in the current FUNCTION_BLOCK are encoded relative to the
  /// instruction number, for a more compact encoding.  Some instruction
  /// operands are not relative to the instruction ID: basic block numbers, and
  /// types. Once the old style function blocks have been phased out, we would
  /// not need this flag.
  bool UseRelativeIDs = false;

  /// True if all functions will be materialized, negating the need to process
  /// (e.g.) blockaddress forward references.
  bool WillMaterializeAllForwardRefs = false;

  bool StripDebugInfo = false;
  TBAAVerifier TBAAVerifyHelper;

  std::vector<std::string> BundleTags;
  SmallVector<SyncScope::ID, 8> SSIDs;

public:
  BitcodeReader(BitstreamCursor Stream, StringRef Strtab,
                StringRef ProducerIdentification, LLVMContext &Context);

  Error materializeForwardReferencedFunctions();

  Error materialize(GlobalValue *GV) override;
  Error materializeModule() override;
  std::vector<StructType *> getIdentifiedStructTypes() const override;

  /// \brief Main interface to parsing a bitcode buffer.
  /// \returns true if an error occurred.
  Error parseBitcodeInto(Module *M, bool ShouldLazyLoadMetadata = false,
                         bool IsImporting = false);

  static uint64_t decodeSignRotatedValue(uint64_t V);

  /// Materialize any deferred Metadata block.
  Error materializeMetadata() override;

  void setStripDebugInfo() override;

private:
  std::vector<StructType *> IdentifiedStructTypes;
  StructType *createIdentifiedStructType(LLVMContext &Context, StringRef Name);
  StructType *createIdentifiedStructType(LLVMContext &Context);

  Type *getTypeByID(unsigned ID);

  Value *getFnValueByID(unsigned ID, Type *Ty) {
    if (Ty && Ty->isMetadataTy())
      return MetadataAsValue::get(Ty->getContext(), getFnMetadataByID(ID));
    return ValueList.getValueFwdRef(ID, Ty);
  }

  Metadata *getFnMetadataByID(unsigned ID) {
    return MDLoader->getMetadataFwdRefOrLoad(ID);
  }

  BasicBlock *getBasicBlock(unsigned ID) const {
    if (ID >= FunctionBBs.size()) return nullptr; // Invalid ID
    return FunctionBBs[ID];
  }

  AttributeList getAttributes(unsigned i) const {
    if (i-1 < MAttributes.size())
      return MAttributes[i-1];
    return AttributeList();
  }

  /// Read a value/type pair out of the specified record from slot 'Slot'.
  /// Increment Slot past the number of slots used in the record. Return true on
  /// failure.
  bool getValueTypePair(SmallVectorImpl<uint64_t> &Record, unsigned &Slot,
                        unsigned InstNum, Value *&ResVal) {
    if (Slot == Record.size()) return true;
    unsigned ValNo = (unsigned)Record[Slot++];
    // Adjust the ValNo, if it was encoded relative to the InstNum.
    if (UseRelativeIDs)
      ValNo = InstNum - ValNo;
    if (ValNo < InstNum) {
      // If this is not a forward reference, just return the value we already
      // have.
      ResVal = getFnValueByID(ValNo, nullptr);
      return ResVal == nullptr;
    }
    if (Slot == Record.size())
      return true;

    unsigned TypeNo = (unsigned)Record[Slot++];
    ResVal = getFnValueByID(ValNo, getTypeByID(TypeNo));
    return ResVal == nullptr;
  }

  /// Read a value out of the specified record from slot 'Slot'. Increment Slot
  /// past the number of slots used by the value in the record. Return true if
  /// there is an error.
  bool popValue(SmallVectorImpl<uint64_t> &Record, unsigned &Slot,
                unsigned InstNum, Type *Ty, Value *&ResVal) {
    if (getValue(Record, Slot, InstNum, Ty, ResVal))
      return true;
    // All values currently take a single record slot.
    ++Slot;
    return false;
  }

  /// Like popValue, but does not increment the Slot number.
  bool getValue(SmallVectorImpl<uint64_t> &Record, unsigned Slot,
                unsigned InstNum, Type *Ty, Value *&ResVal) {
    ResVal = getValue(Record, Slot, InstNum, Ty);
    return ResVal == nullptr;
  }

  /// Version of getValue that returns ResVal directly, or 0 if there is an
  /// error.
  Value *getValue(SmallVectorImpl<uint64_t> &Record, unsigned Slot,
                  unsigned InstNum, Type *Ty) {
    if (Slot == Record.size()) return nullptr;
    unsigned ValNo = (unsigned)Record[Slot];
    // Adjust the ValNo, if it was encoded relative to the InstNum.
    if (UseRelativeIDs)
      ValNo = InstNum - ValNo;
    return getFnValueByID(ValNo, Ty);
  }

  /// Like getValue, but decodes signed VBRs.
  Value *getValueSigned(SmallVectorImpl<uint64_t> &Record, unsigned Slot,
                        unsigned InstNum, Type *Ty) {
    if (Slot == Record.size()) return nullptr;
    unsigned ValNo = (unsigned)decodeSignRotatedValue(Record[Slot]);
    // Adjust the ValNo, if it was encoded relative to the InstNum.
    if (UseRelativeIDs)
      ValNo = InstNum - ValNo;
    return getFnValueByID(ValNo, Ty);
  }

  /// Converts alignment exponent (i.e. power of two (or zero)) to the
  /// corresponding alignment to use. If alignment is too large, returns
  /// a corresponding error code.
  Error parseAlignmentValue(uint64_t Exponent, unsigned &Alignment);
  Error parseAttrKind(uint64_t Code, Attribute::AttrKind *Kind);
  Error parseModule(uint64_t ResumeBit, bool ShouldLazyLoadMetadata = false);

  Error parseComdatRecord(ArrayRef<uint64_t> Record);
  Error parseGlobalVarRecord(ArrayRef<uint64_t> Record);
  Error parseFunctionRecord(ArrayRef<uint64_t> Record);
  Error parseGlobalIndirectSymbolRecord(unsigned BitCode,
                                        ArrayRef<uint64_t> Record);

  Error parseAttributeBlock();
  Error parseAttributeGroupBlock();
  Error parseTypeTable();
  Error parseTypeTableBody();
  Error parseOperandBundleTags();
  Error parseSyncScopeNames();

  Expected<Value *> recordValue(SmallVectorImpl<uint64_t> &Record,
                                unsigned NameIndex, Triple &TT);
  void setDeferredFunctionInfo(unsigned FuncBitcodeOffsetDelta, Function *F,
                               ArrayRef<uint64_t> Record);
  Error parseValueSymbolTable(uint64_t Offset = 0);
  Error parseGlobalValueSymbolTable();
  Error parseConstants();
  Error rememberAndSkipFunctionBodies();
  Error rememberAndSkipFunctionBody();
  /// Save the positions of the Metadata blocks and skip parsing the blocks.
  Error rememberAndSkipMetadata();
  Error typeCheckLoadStoreInst(Type *ValType, Type *PtrType);
  Error parseFunctionBody(Function *F);
  Error globalCleanup();
  Error resolveGlobalAndIndirectSymbolInits();
  Error parseUseLists();
  Error findFunctionInStream(
      Function *F,
      DenseMap<Function *, uint64_t>::iterator DeferredFunctionInfoIterator);

  SyncScope::ID getDecodedSyncScopeID(unsigned Val);
};

/// Class to manage reading and parsing function summary index bitcode
/// files/sections.
class ModuleSummaryIndexBitcodeReader : public BitcodeReaderBase {
  /// The module index built during parsing.
  ModuleSummaryIndex &TheIndex;

  /// Indicates whether we have encountered a global value summary section
  /// yet during parsing.
  bool SeenGlobalValSummary = false;

  /// Indicates whether we have already parsed the VST, used for error checking.
  bool SeenValueSymbolTable = false;

  /// Set to the offset of the VST recorded in the MODULE_CODE_VSTOFFSET record.
  /// Used to enable on-demand parsing of the VST.
  uint64_t VSTOffset = 0;

  // Map to save ValueId to ValueInfo association that was recorded in the
  // ValueSymbolTable. It is used after the VST is parsed to convert
  // call graph edges read from the function summary from referencing
  // callees by their ValueId to using the ValueInfo instead, which is how
  // they are recorded in the summary index being built.
  // We save a GUID which refers to the same global as the ValueInfo, but
  // ignoring the linkage, i.e. for values other than local linkage they are
  // identical.
  DenseMap<unsigned, std::pair<ValueInfo, GlobalValue::GUID>>
      ValueIdToValueInfoMap;

  /// Map populated during module path string table parsing, from the
  /// module ID to a string reference owned by the index's module
  /// path string table, used to correlate with combined index
  /// summary records.
  DenseMap<uint64_t, StringRef> ModuleIdMap;

  /// Original source file name recorded in a bitcode record.
  std::string SourceFileName;

  /// The string identifier given to this module by the client, normally the
  /// path to the bitcode file.
  StringRef ModulePath;

  /// For per-module summary indexes, the unique numerical identifier given to
  /// this module by the client.
  unsigned ModuleId;

public:
  ModuleSummaryIndexBitcodeReader(BitstreamCursor Stream, StringRef Strtab,
                                  ModuleSummaryIndex &TheIndex,
                                  StringRef ModulePath, unsigned ModuleId);

  Error parseModule();

private:
  void setValueGUID(uint64_t ValueID, StringRef ValueName,
                    GlobalValue::LinkageTypes Linkage,
                    StringRef SourceFileName);
  Error parseValueSymbolTable(
      uint64_t Offset,
      DenseMap<unsigned, GlobalValue::LinkageTypes> &ValueIdToLinkageMap);
  std::vector<ValueInfo> makeRefList(ArrayRef<uint64_t> Record);
  std::vector<FunctionSummary::EdgeTy> makeCallList(ArrayRef<uint64_t> Record,
                                                    bool IsOldProfileFormat,
                                                    bool HasProfile,
                                                    bool HasRelBF);
  Error parseEntireSummary(unsigned ID);
  Error parseModuleStringTable();

  std::pair<ValueInfo, GlobalValue::GUID>
  getValueInfoFromValueId(unsigned ValueId);

  ModuleSummaryIndex::ModuleInfo *addThisModule();
};

} // end anonymous namespace

std::error_code llvm::errorToErrorCodeAndEmitErrors(LLVMContext &Ctx,
                                                    Error Err) {
  if (Err) {
    std::error_code EC;
    handleAllErrors(std::move(Err), [&](ErrorInfoBase &EIB) {
      EC = EIB.convertToErrorCode();
      Ctx.emitError(EIB.message());
    });
    return EC;
  }
  return std::error_code();
}

BitcodeReader::BitcodeReader(BitstreamCursor Stream, StringRef Strtab,
                             StringRef ProducerIdentification,
                             LLVMContext &Context)
    : BitcodeReaderBase(std::move(Stream), Strtab), Context(Context),
      ValueList(Context) {
  this->ProducerIdentification = ProducerIdentification;
}

Error BitcodeReader::materializeForwardReferencedFunctions() {
  if (WillMaterializeAllForwardRefs)
    return Error::success();

  // Prevent recursion.
  WillMaterializeAllForwardRefs = true;

  while (!BasicBlockFwdRefQueue.empty()) {
    Function *F = BasicBlockFwdRefQueue.front();
    BasicBlockFwdRefQueue.pop_front();
    assert(F && "Expected valid function");
    if (!BasicBlockFwdRefs.count(F))
      // Already materialized.
      continue;

    // Check for a function that isn't materializable to prevent an infinite
    // loop.  When parsing a blockaddress stored in a global variable, there
    // isn't a trivial way to check if a function will have a body without a
    // linear search through FunctionsWithBodies, so just check it here.
    if (!F->isMaterializable())
      return error("Never resolved function from blockaddress");

    // Try to materialize F.
    if (Error Err = materialize(F))
      return Err;
  }
  assert(BasicBlockFwdRefs.empty() && "Function missing from queue");

  // Reset state.
  WillMaterializeAllForwardRefs = false;
  return Error::success();
}

//===----------------------------------------------------------------------===//
//  Helper functions to implement forward reference resolution, etc.
//===----------------------------------------------------------------------===//

static bool hasImplicitComdat(size_t Val) {
  switch (Val) {
  default:
    return false;
  case 1:  // Old WeakAnyLinkage
  case 4:  // Old LinkOnceAnyLinkage
  case 10: // Old WeakODRLinkage
  case 11: // Old LinkOnceODRLinkage
    return true;
  }
}

static GlobalValue::LinkageTypes getDecodedLinkage(unsigned Val) {
  switch (Val) {
  default: // Map unknown/new linkages to external
  case 0:
    return GlobalValue::ExternalLinkage;
  case 2:
    return GlobalValue::AppendingLinkage;
  case 3:
    return GlobalValue::InternalLinkage;
  case 5:
    return GlobalValue::ExternalLinkage; // Obsolete DLLImportLinkage
  case 6:
    return GlobalValue::ExternalLinkage; // Obsolete DLLExportLinkage
  case 7:
    return GlobalValue::ExternalWeakLinkage;
  case 8:
    return GlobalValue::CommonLinkage;
  case 9:
    return GlobalValue::PrivateLinkage;
  case 12:
    return GlobalValue::AvailableExternallyLinkage;
  case 13:
    return GlobalValue::PrivateLinkage; // Obsolete LinkerPrivateLinkage
  case 14:
    return GlobalValue::PrivateLinkage; // Obsolete LinkerPrivateWeakLinkage
  case 15:
    return GlobalValue::ExternalLinkage; // Obsolete LinkOnceODRAutoHideLinkage
  case 1: // Old value with implicit comdat.
  case 16:
    return GlobalValue::WeakAnyLinkage;
  case 10: // Old value with implicit comdat.
  case 17:
    return GlobalValue::WeakODRLinkage;
  case 4: // Old value with implicit comdat.
  case 18:
    return GlobalValue::LinkOnceAnyLinkage;
  case 11: // Old value with implicit comdat.
  case 19:
    return GlobalValue::LinkOnceODRLinkage;
  }
}

static FunctionSummary::FFlags getDecodedFFlags(uint64_t RawFlags) {
  FunctionSummary::FFlags Flags;
  Flags.ReadNone = RawFlags & 0x1;
  Flags.ReadOnly = (RawFlags >> 1) & 0x1;
  Flags.NoRecurse = (RawFlags >> 2) & 0x1;
  Flags.ReturnDoesNotAlias = (RawFlags >> 3) & 0x1;
  return Flags;
}

/// Decode the flags for GlobalValue in the summary.
static GlobalValueSummary::GVFlags getDecodedGVSummaryFlags(uint64_t RawFlags,
                                                            uint64_t Version) {
  // Summary were not emitted before LLVM 3.9, we don't need to upgrade Linkage
  // like getDecodedLinkage() above. Any future change to the linkage enum and
  // to getDecodedLinkage() will need to be taken into account here as above.
  auto Linkage = GlobalValue::LinkageTypes(RawFlags & 0xF); // 4 bits
  RawFlags = RawFlags >> 4;
  bool NotEligibleToImport = (RawFlags & 0x1) || Version < 3;
  // The Live flag wasn't introduced until version 3. For dead stripping
  // to work correctly on earlier versions, we must conservatively treat all
  // values as live.
  bool Live = (RawFlags & 0x2) || Version < 3;
  bool Local = (RawFlags & 0x4);

  return GlobalValueSummary::GVFlags(Linkage, NotEligibleToImport, Live, Local);
}

static GlobalValue::VisibilityTypes getDecodedVisibility(unsigned Val) {
  switch (Val) {
  default: // Map unknown visibilities to default.
  case 0: return GlobalValue::DefaultVisibility;
  case 1: return GlobalValue::HiddenVisibility;
  case 2: return GlobalValue::ProtectedVisibility;
  }
}

static GlobalValue::DLLStorageClassTypes
getDecodedDLLStorageClass(unsigned Val) {
  switch (Val) {
  default: // Map unknown values to default.
  case 0: return GlobalValue::DefaultStorageClass;
  case 1: return GlobalValue::DLLImportStorageClass;
  case 2: return GlobalValue::DLLExportStorageClass;
  }
}

static bool getDecodedDSOLocal(unsigned Val) {
  switch(Val) {
  default: // Map unknown values to preemptable.
  case 0:  return false;
  case 1:  return true;
  }
}

static GlobalVariable::ThreadLocalMode getDecodedThreadLocalMode(unsigned Val) {
  switch (Val) {
    case 0: return GlobalVariable::NotThreadLocal;
    default: // Map unknown non-zero value to general dynamic.
    case 1: return GlobalVariable::GeneralDynamicTLSModel;
    case 2: return GlobalVariable::LocalDynamicTLSModel;
    case 3: return GlobalVariable::InitialExecTLSModel;
    case 4: return GlobalVariable::LocalExecTLSModel;
  }
}

static GlobalVariable::UnnamedAddr getDecodedUnnamedAddrType(unsigned Val) {
  switch (Val) {
    default: // Map unknown to UnnamedAddr::None.
    case 0: return GlobalVariable::UnnamedAddr::None;
    case 1: return GlobalVariable::UnnamedAddr::Global;
    case 2: return GlobalVariable::UnnamedAddr::Local;
  }
}

static int getDecodedCastOpcode(unsigned Val) {
  switch (Val) {
  default: return -1;
  case bitc::CAST_TRUNC   : return Instruction::Trunc;
  case bitc::CAST_ZEXT    : return Instruction::ZExt;
  case bitc::CAST_SEXT    : return Instruction::SExt;
  case bitc::CAST_FPTOUI  : return Instruction::FPToUI;
  case bitc::CAST_FPTOSI  : return Instruction::FPToSI;
  case bitc::CAST_UITOFP  : return Instruction::UIToFP;
  case bitc::CAST_SITOFP  : return Instruction::SIToFP;
  case bitc::CAST_FPTRUNC : return Instruction::FPTrunc;
  case bitc::CAST_FPEXT   : return Instruction::FPExt;
  case bitc::CAST_PTRTOINT: return Instruction::PtrToInt;
  case bitc::CAST_INTTOPTR: return Instruction::IntToPtr;
  case bitc::CAST_BITCAST : return Instruction::BitCast;
  case bitc::CAST_ADDRSPACECAST: return Instruction::AddrSpaceCast;
  }
}

static int getDecodedBinaryOpcode(unsigned Val, Type *Ty) {
  bool IsFP = Ty->isFPOrFPVectorTy();
  // BinOps are only valid for int/fp or vector of int/fp types
  if (!IsFP && !Ty->isIntOrIntVectorTy())
    return -1;

  switch (Val) {
  default:
    return -1;
  case bitc::BINOP_ADD:
    return IsFP ? Instruction::FAdd : Instruction::Add;
  case bitc::BINOP_SUB:
    return IsFP ? Instruction::FSub : Instruction::Sub;
  case bitc::BINOP_MUL:
    return IsFP ? Instruction::FMul : Instruction::Mul;
  case bitc::BINOP_UDIV:
    return IsFP ? -1 : Instruction::UDiv;
  case bitc::BINOP_SDIV:
    return IsFP ? Instruction::FDiv : Instruction::SDiv;
  case bitc::BINOP_UREM:
    return IsFP ? -1 : Instruction::URem;
  case bitc::BINOP_SREM:
    return IsFP ? Instruction::FRem : Instruction::SRem;
  case bitc::BINOP_SHL:
    return IsFP ? -1 : Instruction::Shl;
  case bitc::BINOP_LSHR:
    return IsFP ? -1 : Instruction::LShr;
  case bitc::BINOP_ASHR:
    return IsFP ? -1 : Instruction::AShr;
  case bitc::BINOP_AND:
    return IsFP ? -1 : Instruction::And;
  case bitc::BINOP_OR:
    return IsFP ? -1 : Instruction::Or;
  case bitc::BINOP_XOR:
    return IsFP ? -1 : Instruction::Xor;
  }
}

static AtomicRMWInst::BinOp getDecodedRMWOperation(unsigned Val) {
  switch (Val) {
  default: return AtomicRMWInst::BAD_BINOP;
  case bitc::RMW_XCHG: return AtomicRMWInst::Xchg;
  case bitc::RMW_ADD: return AtomicRMWInst::Add;
  case bitc::RMW_SUB: return AtomicRMWInst::Sub;
  case bitc::RMW_AND: return AtomicRMWInst::And;
  case bitc::RMW_NAND: return AtomicRMWInst::Nand;
  case bitc::RMW_OR: return AtomicRMWInst::Or;
  case bitc::RMW_XOR: return AtomicRMWInst::Xor;
  case bitc::RMW_MAX: return AtomicRMWInst::Max;
  case bitc::RMW_MIN: return AtomicRMWInst::Min;
  case bitc::RMW_UMAX: return AtomicRMWInst::UMax;
  case bitc::RMW_UMIN: return AtomicRMWInst::UMin;
  }
}

static AtomicOrdering getDecodedOrdering(unsigned Val) {
  switch (Val) {
  case bitc::ORDERING_NOTATOMIC: return AtomicOrdering::NotAtomic;
  case bitc::ORDERING_UNORDERED: return AtomicOrdering::Unordered;
  case bitc::ORDERING_MONOTONIC: return AtomicOrdering::Monotonic;
  case bitc::ORDERING_ACQUIRE: return AtomicOrdering::Acquire;
  case bitc::ORDERING_RELEASE: return AtomicOrdering::Release;
  case bitc::ORDERING_ACQREL: return AtomicOrdering::AcquireRelease;
  default: // Map unknown orderings to sequentially-consistent.
  case bitc::ORDERING_SEQCST: return AtomicOrdering::SequentiallyConsistent;
  }
}

static Comdat::SelectionKind getDecodedComdatSelectionKind(unsigned Val) {
  switch (Val) {
  default: // Map unknown selection kinds to any.
  case bitc::COMDAT_SELECTION_KIND_ANY:
    return Comdat::Any;
  case bitc::COMDAT_SELECTION_KIND_EXACT_MATCH:
    return Comdat::ExactMatch;
  case bitc::COMDAT_SELECTION_KIND_LARGEST:
    return Comdat::Largest;
  case bitc::COMDAT_SELECTION_KIND_NO_DUPLICATES:
    return Comdat::NoDuplicates;
  case bitc::COMDAT_SELECTION_KIND_SAME_SIZE:
    return Comdat::SameSize;
  }
}

static FastMathFlags getDecodedFastMathFlags(unsigned Val) {
  FastMathFlags FMF;
  if (0 != (Val & bitc::UnsafeAlgebra))
    FMF.setFast();
  if (0 != (Val & bitc::AllowReassoc))
    FMF.setAllowReassoc();
  if (0 != (Val & bitc::NoNaNs))
    FMF.setNoNaNs();
  if (0 != (Val & bitc::NoInfs))
    FMF.setNoInfs();
  if (0 != (Val & bitc::NoSignedZeros))
    FMF.setNoSignedZeros();
  if (0 != (Val & bitc::AllowReciprocal))
    FMF.setAllowReciprocal();
  if (0 != (Val & bitc::AllowContract))
    FMF.setAllowContract(true);
  if (0 != (Val & bitc::ApproxFunc))
    FMF.setApproxFunc();
  return FMF;
}

static void upgradeDLLImportExportLinkage(GlobalValue *GV, unsigned Val) {
  switch (Val) {
  case 5: GV->setDLLStorageClass(GlobalValue::DLLImportStorageClass); break;
  case 6: GV->setDLLStorageClass(GlobalValue::DLLExportStorageClass); break;
  }
}

Type *BitcodeReader::getTypeByID(unsigned ID) {
  // The type table size is always specified correctly.
  if (ID >= TypeList.size())
    return nullptr;

  if (Type *Ty = TypeList[ID])
    return Ty;

  // If we have a forward reference, the only possible case is when it is to a
  // named struct.  Just create a placeholder for now.
  return TypeList[ID] = createIdentifiedStructType(Context);
}

StructType *BitcodeReader::createIdentifiedStructType(LLVMContext &Context,
                                                      StringRef Name) {
  auto *Ret = StructType::create(Context, Name);
  IdentifiedStructTypes.push_back(Ret);
  return Ret;
}

StructType *BitcodeReader::createIdentifiedStructType(LLVMContext &Context) {
  auto *Ret = StructType::create(Context);
  IdentifiedStructTypes.push_back(Ret);
  return Ret;
}

//===----------------------------------------------------------------------===//
//  Functions for parsing blocks from the bitcode file
//===----------------------------------------------------------------------===//

static uint64_t getRawAttributeMask(Attribute::AttrKind Val) {
  switch (Val) {
  case Attribute::EndAttrKinds:
    llvm_unreachable("Synthetic enumerators which should never get here");

  case Attribute::None:            return 0;
  case Attribute::ZExt:            return 1 << 0;
  case Attribute::SExt:            return 1 << 1;
  case Attribute::NoReturn:        return 1 << 2;
  case Attribute::InReg:           return 1 << 3;
  case Attribute::StructRet:       return 1 << 4;
  case Attribute::NoUnwind:        return 1 << 5;
  case Attribute::NoAlias:         return 1 << 6;
  case Attribute::ByVal:           return 1 << 7;
  case Attribute::Nest:            return 1 << 8;
  case Attribute::ReadNone:        return 1 << 9;
  case Attribute::ReadOnly:        return 1 << 10;
  case Attribute::NoInline:        return 1 << 11;
  case Attribute::AlwaysInline:    return 1 << 12;
  case Attribute::OptimizeForSize: return 1 << 13;
  case Attribute::StackProtect:    return 1 << 14;
  case Attribute::StackProtectReq: return 1 << 15;
  case Attribute::Alignment:       return 31 << 16;
  case Attribute::NoCapture:       return 1 << 21;
  case Attribute::NoRedZone:       return 1 << 22;
  case Attribute::NoImplicitFloat: return 1 << 23;
  case Attribute::Naked:           return 1 << 24;
  case Attribute::InlineHint:      return 1 << 25;
  case Attribute::StackAlignment:  return 7 << 26;
  case Attribute::ReturnsTwice:    return 1 << 29;
  case Attribute::UWTable:         return 1 << 30;
  case Attribute::NonLazyBind:     return 1U << 31;
  case Attribute::SanitizeAddress: return 1ULL << 32;
  case Attribute::MinSize:         return 1ULL << 33;
  case Attribute::NoDuplicate:     return 1ULL << 34;
  case Attribute::StackProtectStrong: return 1ULL << 35;
  case Attribute::SanitizeThread:  return 1ULL << 36;
  case Attribute::SanitizeMemory:  return 1ULL << 37;
  case Attribute::NoBuiltin:       return 1ULL << 38;
  case Attribute::Returned:        return 1ULL << 39;
  case Attribute::Cold:            return 1ULL << 40;
  case Attribute::Builtin:         return 1ULL << 41;
  case Attribute::OptimizeNone:    return 1ULL << 42;
  case Attribute::InAlloca:        return 1ULL << 43;
  case Attribute::NonNull:         return 1ULL << 44;
  case Attribute::JumpTable:       return 1ULL << 45;
  case Attribute::Convergent:      return 1ULL << 46;
  case Attribute::SafeStack:       return 1ULL << 47;
  case Attribute::NoRecurse:       return 1ULL << 48;
  case Attribute::InaccessibleMemOnly:         return 1ULL << 49;
  case Attribute::InaccessibleMemOrArgMemOnly: return 1ULL << 50;
  case Attribute::SwiftSelf:       return 1ULL << 51;
  case Attribute::SwiftError:      return 1ULL << 52;
  case Attribute::WriteOnly:       return 1ULL << 53;
  case Attribute::Speculatable:    return 1ULL << 54;
  case Attribute::StrictFP:        return 1ULL << 55;
  case Attribute::SanitizeHWAddress: return 1ULL << 56;
<<<<<<< HEAD
#if INTEL_CUSTOMIZATION
  case Attribute::AlwaysInlineRecursive: return 1ULL << 57;
  case Attribute::InlineHintRecursive:   return 1ULL << 58;
#endif // INTEL_CUSTOMIZATION
=======
  case Attribute::NoCfCheck:       return 1ULL << 57;
>>>>>>> 87d2f746
  case Attribute::Dereferenceable:
    llvm_unreachable("dereferenceable attribute not supported in raw format");
    break;
  case Attribute::DereferenceableOrNull:
    llvm_unreachable("dereferenceable_or_null attribute not supported in raw "
                     "format");
    break;
  case Attribute::ArgMemOnly:
    llvm_unreachable("argmemonly attribute not supported in raw format");
    break;
  case Attribute::AllocSize:
    llvm_unreachable("allocsize not supported in raw format");
    break;
  }
  llvm_unreachable("Unsupported attribute type");
}

static void addRawAttributeValue(AttrBuilder &B, uint64_t Val) {
  if (!Val) return;

  for (Attribute::AttrKind I = Attribute::None; I != Attribute::EndAttrKinds;
       I = Attribute::AttrKind(I + 1)) {
    if (I == Attribute::Dereferenceable ||
        I == Attribute::DereferenceableOrNull ||
        I == Attribute::ArgMemOnly ||
        I == Attribute::AllocSize)
      continue;
    if (uint64_t A = (Val & getRawAttributeMask(I))) {
      if (I == Attribute::Alignment)
        B.addAlignmentAttr(1ULL << ((A >> 16) - 1));
      else if (I == Attribute::StackAlignment)
        B.addStackAlignmentAttr(1ULL << ((A >> 26)-1));
      else
        B.addAttribute(I);
    }
  }
}

/// \brief This fills an AttrBuilder object with the LLVM attributes that have
/// been decoded from the given integer. This function must stay in sync with
/// 'encodeLLVMAttributesForBitcode'.
static void decodeLLVMAttributesForBitcode(AttrBuilder &B,
                                           uint64_t EncodedAttrs) {
  // FIXME: Remove in 4.0.

  // The alignment is stored as a 16-bit raw value from bits 31--16.  We shift
  // the bits above 31 down by 11 bits.
  unsigned Alignment = (EncodedAttrs & (0xffffULL << 16)) >> 16;
  assert((!Alignment || isPowerOf2_32(Alignment)) &&
         "Alignment must be a power of two.");

  if (Alignment)
    B.addAlignmentAttr(Alignment);
  addRawAttributeValue(B, ((EncodedAttrs & (0xfffffULL << 32)) >> 11) |
                          (EncodedAttrs & 0xffff));
}

Error BitcodeReader::parseAttributeBlock() {
  if (Stream.EnterSubBlock(bitc::PARAMATTR_BLOCK_ID))
    return error("Invalid record");

  if (!MAttributes.empty())
    return error("Invalid multiple blocks");

  SmallVector<uint64_t, 64> Record;

  SmallVector<AttributeList, 8> Attrs;

  // Read all the records.
  while (true) {
    BitstreamEntry Entry = Stream.advanceSkippingSubblocks();

    switch (Entry.Kind) {
    case BitstreamEntry::SubBlock: // Handled for us already.
    case BitstreamEntry::Error:
      return error("Malformed block");
    case BitstreamEntry::EndBlock:
      return Error::success();
    case BitstreamEntry::Record:
      // The interesting case.
      break;
    }

    // Read a record.
    Record.clear();
    switch (Stream.readRecord(Entry.ID, Record)) {
    default:  // Default behavior: ignore.
      break;
    case bitc::PARAMATTR_CODE_ENTRY_OLD: // ENTRY: [paramidx0, attr0, ...]
      // FIXME: Remove in 4.0.
      if (Record.size() & 1)
        return error("Invalid record");

      for (unsigned i = 0, e = Record.size(); i != e; i += 2) {
        AttrBuilder B;
        decodeLLVMAttributesForBitcode(B, Record[i+1]);
        Attrs.push_back(AttributeList::get(Context, Record[i], B));
      }

      MAttributes.push_back(AttributeList::get(Context, Attrs));
      Attrs.clear();
      break;
    case bitc::PARAMATTR_CODE_ENTRY: // ENTRY: [attrgrp0, attrgrp1, ...]
      for (unsigned i = 0, e = Record.size(); i != e; ++i)
        Attrs.push_back(MAttributeGroups[Record[i]]);

      MAttributes.push_back(AttributeList::get(Context, Attrs));
      Attrs.clear();
      break;
    }
  }
}

// Returns Attribute::None on unrecognized codes.
static Attribute::AttrKind getAttrFromCode(uint64_t Code) {
  switch (Code) {
  default:
    return Attribute::None;
  case bitc::ATTR_KIND_ALIGNMENT:
    return Attribute::Alignment;
  case bitc::ATTR_KIND_ALWAYS_INLINE:
    return Attribute::AlwaysInline;
  case bitc::ATTR_KIND_ARGMEMONLY:
    return Attribute::ArgMemOnly;
  case bitc::ATTR_KIND_BUILTIN:
    return Attribute::Builtin;
  case bitc::ATTR_KIND_BY_VAL:
    return Attribute::ByVal;
  case bitc::ATTR_KIND_IN_ALLOCA:
    return Attribute::InAlloca;
  case bitc::ATTR_KIND_COLD:
    return Attribute::Cold;
  case bitc::ATTR_KIND_CONVERGENT:
    return Attribute::Convergent;
  case bitc::ATTR_KIND_INACCESSIBLEMEM_ONLY:
    return Attribute::InaccessibleMemOnly;
  case bitc::ATTR_KIND_INACCESSIBLEMEM_OR_ARGMEMONLY:
    return Attribute::InaccessibleMemOrArgMemOnly;
  case bitc::ATTR_KIND_INLINE_HINT:
    return Attribute::InlineHint;
  case bitc::ATTR_KIND_IN_REG:
    return Attribute::InReg;
  case bitc::ATTR_KIND_JUMP_TABLE:
    return Attribute::JumpTable;
  case bitc::ATTR_KIND_MIN_SIZE:
    return Attribute::MinSize;
  case bitc::ATTR_KIND_NAKED:
    return Attribute::Naked;
  case bitc::ATTR_KIND_NEST:
    return Attribute::Nest;
  case bitc::ATTR_KIND_NO_ALIAS:
    return Attribute::NoAlias;
  case bitc::ATTR_KIND_NO_BUILTIN:
    return Attribute::NoBuiltin;
  case bitc::ATTR_KIND_NO_CAPTURE:
    return Attribute::NoCapture;
  case bitc::ATTR_KIND_NO_DUPLICATE:
    return Attribute::NoDuplicate;
  case bitc::ATTR_KIND_NO_IMPLICIT_FLOAT:
    return Attribute::NoImplicitFloat;
  case bitc::ATTR_KIND_NO_INLINE:
    return Attribute::NoInline;
  case bitc::ATTR_KIND_NO_RECURSE:
    return Attribute::NoRecurse;
  case bitc::ATTR_KIND_NON_LAZY_BIND:
    return Attribute::NonLazyBind;
  case bitc::ATTR_KIND_NON_NULL:
    return Attribute::NonNull;
  case bitc::ATTR_KIND_DEREFERENCEABLE:
    return Attribute::Dereferenceable;
  case bitc::ATTR_KIND_DEREFERENCEABLE_OR_NULL:
    return Attribute::DereferenceableOrNull;
  case bitc::ATTR_KIND_ALLOC_SIZE:
    return Attribute::AllocSize;
  case bitc::ATTR_KIND_NO_RED_ZONE:
    return Attribute::NoRedZone;
  case bitc::ATTR_KIND_NO_RETURN:
    return Attribute::NoReturn;
  case bitc::ATTR_KIND_NOCF_CHECK:
    return Attribute::NoCfCheck;
  case bitc::ATTR_KIND_NO_UNWIND:
    return Attribute::NoUnwind;
  case bitc::ATTR_KIND_OPTIMIZE_FOR_SIZE:
    return Attribute::OptimizeForSize;
  case bitc::ATTR_KIND_OPTIMIZE_NONE:
    return Attribute::OptimizeNone;
  case bitc::ATTR_KIND_READ_NONE:
    return Attribute::ReadNone;
  case bitc::ATTR_KIND_READ_ONLY:
    return Attribute::ReadOnly;
  case bitc::ATTR_KIND_RETURNED:
    return Attribute::Returned;
  case bitc::ATTR_KIND_RETURNS_TWICE:
    return Attribute::ReturnsTwice;
  case bitc::ATTR_KIND_S_EXT:
    return Attribute::SExt;
  case bitc::ATTR_KIND_SPECULATABLE:
    return Attribute::Speculatable;
  case bitc::ATTR_KIND_STACK_ALIGNMENT:
    return Attribute::StackAlignment;
  case bitc::ATTR_KIND_STACK_PROTECT:
    return Attribute::StackProtect;
  case bitc::ATTR_KIND_STACK_PROTECT_REQ:
    return Attribute::StackProtectReq;
  case bitc::ATTR_KIND_STACK_PROTECT_STRONG:
    return Attribute::StackProtectStrong;
  case bitc::ATTR_KIND_SAFESTACK:
    return Attribute::SafeStack;
  case bitc::ATTR_KIND_STRICT_FP:
    return Attribute::StrictFP;
  case bitc::ATTR_KIND_STRUCT_RET:
    return Attribute::StructRet;
  case bitc::ATTR_KIND_SANITIZE_ADDRESS:
    return Attribute::SanitizeAddress;
  case bitc::ATTR_KIND_SANITIZE_HWADDRESS:
    return Attribute::SanitizeHWAddress;
  case bitc::ATTR_KIND_SANITIZE_THREAD:
    return Attribute::SanitizeThread;
  case bitc::ATTR_KIND_SANITIZE_MEMORY:
    return Attribute::SanitizeMemory;
  case bitc::ATTR_KIND_SWIFT_ERROR:
    return Attribute::SwiftError;
  case bitc::ATTR_KIND_SWIFT_SELF:
    return Attribute::SwiftSelf;
  case bitc::ATTR_KIND_UW_TABLE:
    return Attribute::UWTable;
  case bitc::ATTR_KIND_WRITEONLY:
    return Attribute::WriteOnly;
  case bitc::ATTR_KIND_Z_EXT:
    return Attribute::ZExt;
#if INTEL_CUSTOMIZATION
  case bitc::ATTR_KIND_ALWAYS_INLINE_RECURSIVE:
    return Attribute::AlwaysInlineRecursive;
  case bitc::ATTR_KIND_INLINE_HINT_RECURSIVE:
    return Attribute::InlineHintRecursive;
#endif // INTEL_CUSTOMIZATION
  }
}

Error BitcodeReader::parseAlignmentValue(uint64_t Exponent,
                                         unsigned &Alignment) {
  // Note: Alignment in bitcode files is incremented by 1, so that zero
  // can be used for default alignment.
  if (Exponent > Value::MaxAlignmentExponent + 1)
    return error("Invalid alignment value");
  Alignment = (1 << static_cast<unsigned>(Exponent)) >> 1;
  return Error::success();
}

Error BitcodeReader::parseAttrKind(uint64_t Code, Attribute::AttrKind *Kind) {
  *Kind = getAttrFromCode(Code);
  if (*Kind == Attribute::None)
    return error("Unknown attribute kind (" + Twine(Code) + ")");
  return Error::success();
}

Error BitcodeReader::parseAttributeGroupBlock() {
  if (Stream.EnterSubBlock(bitc::PARAMATTR_GROUP_BLOCK_ID))
    return error("Invalid record");

  if (!MAttributeGroups.empty())
    return error("Invalid multiple blocks");

  SmallVector<uint64_t, 64> Record;

  // Read all the records.
  while (true) {
    BitstreamEntry Entry = Stream.advanceSkippingSubblocks();

    switch (Entry.Kind) {
    case BitstreamEntry::SubBlock: // Handled for us already.
    case BitstreamEntry::Error:
      return error("Malformed block");
    case BitstreamEntry::EndBlock:
      return Error::success();
    case BitstreamEntry::Record:
      // The interesting case.
      break;
    }

    // Read a record.
    Record.clear();
    switch (Stream.readRecord(Entry.ID, Record)) {
    default:  // Default behavior: ignore.
      break;
    case bitc::PARAMATTR_GRP_CODE_ENTRY: { // ENTRY: [grpid, idx, a0, a1, ...]
      if (Record.size() < 3)
        return error("Invalid record");

      uint64_t GrpID = Record[0];
      uint64_t Idx = Record[1]; // Index of the object this attribute refers to.

      AttrBuilder B;
      for (unsigned i = 2, e = Record.size(); i != e; ++i) {
        if (Record[i] == 0) {        // Enum attribute
          Attribute::AttrKind Kind;
          if (Error Err = parseAttrKind(Record[++i], &Kind))
            return Err;

          B.addAttribute(Kind);
        } else if (Record[i] == 1) { // Integer attribute
          Attribute::AttrKind Kind;
          if (Error Err = parseAttrKind(Record[++i], &Kind))
            return Err;
          if (Kind == Attribute::Alignment)
            B.addAlignmentAttr(Record[++i]);
          else if (Kind == Attribute::StackAlignment)
            B.addStackAlignmentAttr(Record[++i]);
          else if (Kind == Attribute::Dereferenceable)
            B.addDereferenceableAttr(Record[++i]);
          else if (Kind == Attribute::DereferenceableOrNull)
            B.addDereferenceableOrNullAttr(Record[++i]);
          else if (Kind == Attribute::AllocSize)
            B.addAllocSizeAttrFromRawRepr(Record[++i]);
        } else {                     // String attribute
          assert((Record[i] == 3 || Record[i] == 4) &&
                 "Invalid attribute group entry");
          bool HasValue = (Record[i++] == 4);
          SmallString<64> KindStr;
          SmallString<64> ValStr;

          while (Record[i] != 0 && i != e)
            KindStr += Record[i++];
          assert(Record[i] == 0 && "Kind string not null terminated");

          if (HasValue) {
            // Has a value associated with it.
            ++i; // Skip the '0' that terminates the "kind" string.
            while (Record[i] != 0 && i != e)
              ValStr += Record[i++];
            assert(Record[i] == 0 && "Value string not null terminated");
          }

          B.addAttribute(KindStr.str(), ValStr.str());
        }
      }

      MAttributeGroups[GrpID] = AttributeList::get(Context, Idx, B);
      break;
    }
    }
  }
}

Error BitcodeReader::parseTypeTable() {
  if (Stream.EnterSubBlock(bitc::TYPE_BLOCK_ID_NEW))
    return error("Invalid record");

  return parseTypeTableBody();
}

Error BitcodeReader::parseTypeTableBody() {
  if (!TypeList.empty())
    return error("Invalid multiple blocks");

  SmallVector<uint64_t, 64> Record;
  unsigned NumRecords = 0;

  SmallString<64> TypeName;

  // Read all the records for this type table.
  while (true) {
    BitstreamEntry Entry = Stream.advanceSkippingSubblocks();

    switch (Entry.Kind) {
    case BitstreamEntry::SubBlock: // Handled for us already.
    case BitstreamEntry::Error:
      return error("Malformed block");
    case BitstreamEntry::EndBlock:
      if (NumRecords != TypeList.size())
        return error("Malformed block");
      return Error::success();
    case BitstreamEntry::Record:
      // The interesting case.
      break;
    }

    // Read a record.
    Record.clear();
    Type *ResultTy = nullptr;
    switch (Stream.readRecord(Entry.ID, Record)) {
    default:
      return error("Invalid value");
    case bitc::TYPE_CODE_NUMENTRY: // TYPE_CODE_NUMENTRY: [numentries]
      // TYPE_CODE_NUMENTRY contains a count of the number of types in the
      // type list.  This allows us to reserve space.
      if (Record.size() < 1)
        return error("Invalid record");
      TypeList.resize(Record[0]);
      continue;
    case bitc::TYPE_CODE_VOID:      // VOID
      ResultTy = Type::getVoidTy(Context);
      break;
    case bitc::TYPE_CODE_HALF:     // HALF
      ResultTy = Type::getHalfTy(Context);
      break;
    case bitc::TYPE_CODE_FLOAT:     // FLOAT
      ResultTy = Type::getFloatTy(Context);
      break;
    case bitc::TYPE_CODE_DOUBLE:    // DOUBLE
      ResultTy = Type::getDoubleTy(Context);
      break;
    case bitc::TYPE_CODE_X86_FP80:  // X86_FP80
      ResultTy = Type::getX86_FP80Ty(Context);
      break;
    case bitc::TYPE_CODE_FP128:     // FP128
      ResultTy = Type::getFP128Ty(Context);
      break;
    case bitc::TYPE_CODE_PPC_FP128: // PPC_FP128
      ResultTy = Type::getPPC_FP128Ty(Context);
      break;
    case bitc::TYPE_CODE_LABEL:     // LABEL
      ResultTy = Type::getLabelTy(Context);
      break;
    case bitc::TYPE_CODE_METADATA:  // METADATA
      ResultTy = Type::getMetadataTy(Context);
      break;
    case bitc::TYPE_CODE_X86_MMX:   // X86_MMX
      ResultTy = Type::getX86_MMXTy(Context);
      break;
    case bitc::TYPE_CODE_TOKEN:     // TOKEN
      ResultTy = Type::getTokenTy(Context);
      break;
    case bitc::TYPE_CODE_INTEGER: { // INTEGER: [width]
      if (Record.size() < 1)
        return error("Invalid record");

      uint64_t NumBits = Record[0];
      if (NumBits < IntegerType::MIN_INT_BITS ||
          NumBits > IntegerType::MAX_INT_BITS)
        return error("Bitwidth for integer type out of range");
      ResultTy = IntegerType::get(Context, NumBits);
      break;
    }
    case bitc::TYPE_CODE_POINTER: { // POINTER: [pointee type] or
                                    //          [pointee type, address space]
      if (Record.size() < 1)
        return error("Invalid record");
      unsigned AddressSpace = 0;
      if (Record.size() == 2)
        AddressSpace = Record[1];
      ResultTy = getTypeByID(Record[0]);
      if (!ResultTy ||
          !PointerType::isValidElementType(ResultTy))
        return error("Invalid type");
      ResultTy = PointerType::get(ResultTy, AddressSpace);
      break;
    }
    case bitc::TYPE_CODE_FUNCTION_OLD: {
      // FIXME: attrid is dead, remove it in LLVM 4.0
      // FUNCTION: [vararg, attrid, retty, paramty x N]
      if (Record.size() < 3)
        return error("Invalid record");
      SmallVector<Type*, 8> ArgTys;
      for (unsigned i = 3, e = Record.size(); i != e; ++i) {
        if (Type *T = getTypeByID(Record[i]))
          ArgTys.push_back(T);
        else
          break;
      }

      ResultTy = getTypeByID(Record[2]);
      if (!ResultTy || ArgTys.size() < Record.size()-3)
        return error("Invalid type");

      ResultTy = FunctionType::get(ResultTy, ArgTys, Record[0]);
      break;
    }
    case bitc::TYPE_CODE_FUNCTION: {
      // FUNCTION: [vararg, retty, paramty x N]
      if (Record.size() < 2)
        return error("Invalid record");
      SmallVector<Type*, 8> ArgTys;
      for (unsigned i = 2, e = Record.size(); i != e; ++i) {
        if (Type *T = getTypeByID(Record[i])) {
          if (!FunctionType::isValidArgumentType(T))
            return error("Invalid function argument type");
          ArgTys.push_back(T);
        }
        else
          break;
      }

      ResultTy = getTypeByID(Record[1]);
      if (!ResultTy || ArgTys.size() < Record.size()-2)
        return error("Invalid type");

      ResultTy = FunctionType::get(ResultTy, ArgTys, Record[0]);
      break;
    }
    case bitc::TYPE_CODE_STRUCT_ANON: {  // STRUCT: [ispacked, eltty x N]
      if (Record.size() < 1)
        return error("Invalid record");
      SmallVector<Type*, 8> EltTys;
      for (unsigned i = 1, e = Record.size(); i != e; ++i) {
        if (Type *T = getTypeByID(Record[i]))
          EltTys.push_back(T);
        else
          break;
      }
      if (EltTys.size() != Record.size()-1)
        return error("Invalid type");
      ResultTy = StructType::get(Context, EltTys, Record[0]);
      break;
    }
    case bitc::TYPE_CODE_STRUCT_NAME:   // STRUCT_NAME: [strchr x N]
      if (convertToString(Record, 0, TypeName))
        return error("Invalid record");
      continue;

    case bitc::TYPE_CODE_STRUCT_NAMED: { // STRUCT: [ispacked, eltty x N]
      if (Record.size() < 1)
        return error("Invalid record");

      if (NumRecords >= TypeList.size())
        return error("Invalid TYPE table");

      // Check to see if this was forward referenced, if so fill in the temp.
      StructType *Res = cast_or_null<StructType>(TypeList[NumRecords]);
      if (Res) {
        Res->setName(TypeName);
        TypeList[NumRecords] = nullptr;
      } else  // Otherwise, create a new struct.
        Res = createIdentifiedStructType(Context, TypeName);
      TypeName.clear();

      SmallVector<Type*, 8> EltTys;
      for (unsigned i = 1, e = Record.size(); i != e; ++i) {
        if (Type *T = getTypeByID(Record[i]))
          EltTys.push_back(T);
        else
          break;
      }
      if (EltTys.size() != Record.size()-1)
        return error("Invalid record");
      Res->setBody(EltTys, Record[0]);
      ResultTy = Res;
      break;
    }
    case bitc::TYPE_CODE_OPAQUE: {       // OPAQUE: []
      if (Record.size() != 1)
        return error("Invalid record");

      if (NumRecords >= TypeList.size())
        return error("Invalid TYPE table");

      // Check to see if this was forward referenced, if so fill in the temp.
      StructType *Res = cast_or_null<StructType>(TypeList[NumRecords]);
      if (Res) {
        Res->setName(TypeName);
        TypeList[NumRecords] = nullptr;
      } else  // Otherwise, create a new struct with no body.
        Res = createIdentifiedStructType(Context, TypeName);
      TypeName.clear();
      ResultTy = Res;
      break;
    }
    case bitc::TYPE_CODE_ARRAY:     // ARRAY: [numelts, eltty]
      if (Record.size() < 2)
        return error("Invalid record");
      ResultTy = getTypeByID(Record[1]);
      if (!ResultTy || !ArrayType::isValidElementType(ResultTy))
        return error("Invalid type");
      ResultTy = ArrayType::get(ResultTy, Record[0]);
      break;
    case bitc::TYPE_CODE_VECTOR:    // VECTOR: [numelts, eltty]
      if (Record.size() < 2)
        return error("Invalid record");
      if (Record[0] == 0)
        return error("Invalid vector length");
      ResultTy = getTypeByID(Record[1]);
      if (!ResultTy || !StructType::isValidElementType(ResultTy))
        return error("Invalid type");
      ResultTy = VectorType::get(ResultTy, Record[0]);
      break;
    }

    if (NumRecords >= TypeList.size())
      return error("Invalid TYPE table");
    if (TypeList[NumRecords])
      return error(
          "Invalid TYPE table: Only named structs can be forward referenced");
    assert(ResultTy && "Didn't read a type?");
    TypeList[NumRecords++] = ResultTy;
  }
}

Error BitcodeReader::parseOperandBundleTags() {
  if (Stream.EnterSubBlock(bitc::OPERAND_BUNDLE_TAGS_BLOCK_ID))
    return error("Invalid record");

  if (!BundleTags.empty())
    return error("Invalid multiple blocks");

  SmallVector<uint64_t, 64> Record;

  while (true) {
    BitstreamEntry Entry = Stream.advanceSkippingSubblocks();

    switch (Entry.Kind) {
    case BitstreamEntry::SubBlock: // Handled for us already.
    case BitstreamEntry::Error:
      return error("Malformed block");
    case BitstreamEntry::EndBlock:
      return Error::success();
    case BitstreamEntry::Record:
      // The interesting case.
      break;
    }

    // Tags are implicitly mapped to integers by their order.

    if (Stream.readRecord(Entry.ID, Record) != bitc::OPERAND_BUNDLE_TAG)
      return error("Invalid record");

    // OPERAND_BUNDLE_TAG: [strchr x N]
    BundleTags.emplace_back();
    if (convertToString(Record, 0, BundleTags.back()))
      return error("Invalid record");
    Record.clear();
  }
}

Error BitcodeReader::parseSyncScopeNames() {
  if (Stream.EnterSubBlock(bitc::SYNC_SCOPE_NAMES_BLOCK_ID))
    return error("Invalid record");

  if (!SSIDs.empty())
    return error("Invalid multiple synchronization scope names blocks");

  SmallVector<uint64_t, 64> Record;
  while (true) {
    BitstreamEntry Entry = Stream.advanceSkippingSubblocks();
    switch (Entry.Kind) {
    case BitstreamEntry::SubBlock: // Handled for us already.
    case BitstreamEntry::Error:
      return error("Malformed block");
    case BitstreamEntry::EndBlock:
      if (SSIDs.empty())
        return error("Invalid empty synchronization scope names block");
      return Error::success();
    case BitstreamEntry::Record:
      // The interesting case.
      break;
    }

    // Synchronization scope names are implicitly mapped to synchronization
    // scope IDs by their order.

    if (Stream.readRecord(Entry.ID, Record) != bitc::SYNC_SCOPE_NAME)
      return error("Invalid record");

    SmallString<16> SSN;
    if (convertToString(Record, 0, SSN))
      return error("Invalid record");

    SSIDs.push_back(Context.getOrInsertSyncScopeID(SSN));
    Record.clear();
  }
}

/// Associate a value with its name from the given index in the provided record.
Expected<Value *> BitcodeReader::recordValue(SmallVectorImpl<uint64_t> &Record,
                                             unsigned NameIndex, Triple &TT) {
  SmallString<128> ValueName;
  if (convertToString(Record, NameIndex, ValueName))
    return error("Invalid record");
  unsigned ValueID = Record[0];
  if (ValueID >= ValueList.size() || !ValueList[ValueID])
    return error("Invalid record");
  Value *V = ValueList[ValueID];

  StringRef NameStr(ValueName.data(), ValueName.size());
  if (NameStr.find_first_of(0) != StringRef::npos)
    return error("Invalid value name");
  V->setName(NameStr);
  auto *GO = dyn_cast<GlobalObject>(V);
  if (GO) {
    if (GO->getComdat() == reinterpret_cast<Comdat *>(1)) {
      if (TT.supportsCOMDAT())
        GO->setComdat(TheModule->getOrInsertComdat(V->getName()));
      else
        GO->setComdat(nullptr);
    }
  }
  return V;
}

/// Helper to note and return the current location, and jump to the given
/// offset.
static uint64_t jumpToValueSymbolTable(uint64_t Offset,
                                       BitstreamCursor &Stream) {
  // Save the current parsing location so we can jump back at the end
  // of the VST read.
  uint64_t CurrentBit = Stream.GetCurrentBitNo();
  Stream.JumpToBit(Offset * 32);
#ifndef NDEBUG
  // Do some checking if we are in debug mode.
  BitstreamEntry Entry = Stream.advance();
  assert(Entry.Kind == BitstreamEntry::SubBlock);
  assert(Entry.ID == bitc::VALUE_SYMTAB_BLOCK_ID);
#else
  // In NDEBUG mode ignore the output so we don't get an unused variable
  // warning.
  Stream.advance();
#endif
  return CurrentBit;
}

void BitcodeReader::setDeferredFunctionInfo(unsigned FuncBitcodeOffsetDelta,
                                            Function *F,
                                            ArrayRef<uint64_t> Record) {
  // Note that we subtract 1 here because the offset is relative to one word
  // before the start of the identification or module block, which was
  // historically always the start of the regular bitcode header.
  uint64_t FuncWordOffset = Record[1] - 1;
  uint64_t FuncBitOffset = FuncWordOffset * 32;
  DeferredFunctionInfo[F] = FuncBitOffset + FuncBitcodeOffsetDelta;
  // Set the LastFunctionBlockBit to point to the last function block.
  // Later when parsing is resumed after function materialization,
  // we can simply skip that last function block.
  if (FuncBitOffset > LastFunctionBlockBit)
    LastFunctionBlockBit = FuncBitOffset;
}

/// Read a new-style GlobalValue symbol table.
Error BitcodeReader::parseGlobalValueSymbolTable() {
  unsigned FuncBitcodeOffsetDelta =
      Stream.getAbbrevIDWidth() + bitc::BlockIDWidth;

  if (Stream.EnterSubBlock(bitc::VALUE_SYMTAB_BLOCK_ID))
    return error("Invalid record");

  SmallVector<uint64_t, 64> Record;
  while (true) {
    BitstreamEntry Entry = Stream.advanceSkippingSubblocks();

    switch (Entry.Kind) {
    case BitstreamEntry::SubBlock:
    case BitstreamEntry::Error:
      return error("Malformed block");
    case BitstreamEntry::EndBlock:
      return Error::success();
    case BitstreamEntry::Record:
      break;
    }

    Record.clear();
    switch (Stream.readRecord(Entry.ID, Record)) {
    case bitc::VST_CODE_FNENTRY: // [valueid, offset]
      setDeferredFunctionInfo(FuncBitcodeOffsetDelta,
                              cast<Function>(ValueList[Record[0]]), Record);
      break;
    }
  }
}

/// Parse the value symbol table at either the current parsing location or
/// at the given bit offset if provided.
Error BitcodeReader::parseValueSymbolTable(uint64_t Offset) {
  uint64_t CurrentBit;
  // Pass in the Offset to distinguish between calling for the module-level
  // VST (where we want to jump to the VST offset) and the function-level
  // VST (where we don't).
  if (Offset > 0) {
    CurrentBit = jumpToValueSymbolTable(Offset, Stream);
    // If this module uses a string table, read this as a module-level VST.
    if (UseStrtab) {
      if (Error Err = parseGlobalValueSymbolTable())
        return Err;
      Stream.JumpToBit(CurrentBit);
      return Error::success();
    }
    // Otherwise, the VST will be in a similar format to a function-level VST,
    // and will contain symbol names.
  }

  // Compute the delta between the bitcode indices in the VST (the word offset
  // to the word-aligned ENTER_SUBBLOCK for the function block, and that
  // expected by the lazy reader. The reader's EnterSubBlock expects to have
  // already read the ENTER_SUBBLOCK code (size getAbbrevIDWidth) and BlockID
  // (size BlockIDWidth). Note that we access the stream's AbbrevID width here
  // just before entering the VST subblock because: 1) the EnterSubBlock
  // changes the AbbrevID width; 2) the VST block is nested within the same
  // outer MODULE_BLOCK as the FUNCTION_BLOCKs and therefore have the same
  // AbbrevID width before calling EnterSubBlock; and 3) when we want to
  // jump to the FUNCTION_BLOCK using this offset later, we don't want
  // to rely on the stream's AbbrevID width being that of the MODULE_BLOCK.
  unsigned FuncBitcodeOffsetDelta =
      Stream.getAbbrevIDWidth() + bitc::BlockIDWidth;

  if (Stream.EnterSubBlock(bitc::VALUE_SYMTAB_BLOCK_ID))
    return error("Invalid record");

  SmallVector<uint64_t, 64> Record;

  Triple TT(TheModule->getTargetTriple());

  // Read all the records for this value table.
  SmallString<128> ValueName;

  while (true) {
    BitstreamEntry Entry = Stream.advanceSkippingSubblocks();

    switch (Entry.Kind) {
    case BitstreamEntry::SubBlock: // Handled for us already.
    case BitstreamEntry::Error:
      return error("Malformed block");
    case BitstreamEntry::EndBlock:
      if (Offset > 0)
        Stream.JumpToBit(CurrentBit);
      return Error::success();
    case BitstreamEntry::Record:
      // The interesting case.
      break;
    }

    // Read a record.
    Record.clear();
    switch (Stream.readRecord(Entry.ID, Record)) {
    default:  // Default behavior: unknown type.
      break;
    case bitc::VST_CODE_ENTRY: {  // VST_CODE_ENTRY: [valueid, namechar x N]
      Expected<Value *> ValOrErr = recordValue(Record, 1, TT);
      if (Error Err = ValOrErr.takeError())
        return Err;
      ValOrErr.get();
      break;
    }
    case bitc::VST_CODE_FNENTRY: {
      // VST_CODE_FNENTRY: [valueid, offset, namechar x N]
      Expected<Value *> ValOrErr = recordValue(Record, 2, TT);
      if (Error Err = ValOrErr.takeError())
        return Err;
      Value *V = ValOrErr.get();

      // Ignore function offsets emitted for aliases of functions in older
      // versions of LLVM.
      if (auto *F = dyn_cast<Function>(V))
        setDeferredFunctionInfo(FuncBitcodeOffsetDelta, F, Record);
      break;
    }
    case bitc::VST_CODE_BBENTRY: {
      if (convertToString(Record, 1, ValueName))
        return error("Invalid record");
      BasicBlock *BB = getBasicBlock(Record[0]);
      if (!BB)
        return error("Invalid record");

      BB->setName(StringRef(ValueName.data(), ValueName.size()));
      ValueName.clear();
      break;
    }
    }
  }
}

/// Decode a signed value stored with the sign bit in the LSB for dense VBR
/// encoding.
uint64_t BitcodeReader::decodeSignRotatedValue(uint64_t V) {
  if ((V & 1) == 0)
    return V >> 1;
  if (V != 1)
    return -(V >> 1);
  // There is no such thing as -0 with integers.  "-0" really means MININT.
  return 1ULL << 63;
}

/// Resolve all of the initializers for global values and aliases that we can.
Error BitcodeReader::resolveGlobalAndIndirectSymbolInits() {
  std::vector<std::pair<GlobalVariable *, unsigned>> GlobalInitWorklist;
  std::vector<std::pair<GlobalIndirectSymbol *, unsigned>>
      IndirectSymbolInitWorklist;
  std::vector<std::pair<Function *, unsigned>> FunctionPrefixWorklist;
  std::vector<std::pair<Function *, unsigned>> FunctionPrologueWorklist;
  std::vector<std::pair<Function *, unsigned>> FunctionPersonalityFnWorklist;

  GlobalInitWorklist.swap(GlobalInits);
  IndirectSymbolInitWorklist.swap(IndirectSymbolInits);
  FunctionPrefixWorklist.swap(FunctionPrefixes);
  FunctionPrologueWorklist.swap(FunctionPrologues);
  FunctionPersonalityFnWorklist.swap(FunctionPersonalityFns);

  while (!GlobalInitWorklist.empty()) {
    unsigned ValID = GlobalInitWorklist.back().second;
    if (ValID >= ValueList.size()) {
      // Not ready to resolve this yet, it requires something later in the file.
      GlobalInits.push_back(GlobalInitWorklist.back());
    } else {
      if (Constant *C = dyn_cast_or_null<Constant>(ValueList[ValID]))
        GlobalInitWorklist.back().first->setInitializer(C);
      else
        return error("Expected a constant");
    }
    GlobalInitWorklist.pop_back();
  }

  while (!IndirectSymbolInitWorklist.empty()) {
    unsigned ValID = IndirectSymbolInitWorklist.back().second;
    if (ValID >= ValueList.size()) {
      IndirectSymbolInits.push_back(IndirectSymbolInitWorklist.back());
    } else {
      Constant *C = dyn_cast_or_null<Constant>(ValueList[ValID]);
      if (!C)
        return error("Expected a constant");
      GlobalIndirectSymbol *GIS = IndirectSymbolInitWorklist.back().first;
      if (isa<GlobalAlias>(GIS) && C->getType() != GIS->getType())
        return error("Alias and aliasee types don't match");
      GIS->setIndirectSymbol(C);
    }
    IndirectSymbolInitWorklist.pop_back();
  }

  while (!FunctionPrefixWorklist.empty()) {
    unsigned ValID = FunctionPrefixWorklist.back().second;
    if (ValID >= ValueList.size()) {
      FunctionPrefixes.push_back(FunctionPrefixWorklist.back());
    } else {
      if (Constant *C = dyn_cast_or_null<Constant>(ValueList[ValID]))
        FunctionPrefixWorklist.back().first->setPrefixData(C);
      else
        return error("Expected a constant");
    }
    FunctionPrefixWorklist.pop_back();
  }

  while (!FunctionPrologueWorklist.empty()) {
    unsigned ValID = FunctionPrologueWorklist.back().second;
    if (ValID >= ValueList.size()) {
      FunctionPrologues.push_back(FunctionPrologueWorklist.back());
    } else {
      if (Constant *C = dyn_cast_or_null<Constant>(ValueList[ValID]))
        FunctionPrologueWorklist.back().first->setPrologueData(C);
      else
        return error("Expected a constant");
    }
    FunctionPrologueWorklist.pop_back();
  }

  while (!FunctionPersonalityFnWorklist.empty()) {
    unsigned ValID = FunctionPersonalityFnWorklist.back().second;
    if (ValID >= ValueList.size()) {
      FunctionPersonalityFns.push_back(FunctionPersonalityFnWorklist.back());
    } else {
      if (Constant *C = dyn_cast_or_null<Constant>(ValueList[ValID]))
        FunctionPersonalityFnWorklist.back().first->setPersonalityFn(C);
      else
        return error("Expected a constant");
    }
    FunctionPersonalityFnWorklist.pop_back();
  }

  return Error::success();
}

static APInt readWideAPInt(ArrayRef<uint64_t> Vals, unsigned TypeBits) {
  SmallVector<uint64_t, 8> Words(Vals.size());
  transform(Vals, Words.begin(),
                 BitcodeReader::decodeSignRotatedValue);

  return APInt(TypeBits, Words);
}

Error BitcodeReader::parseConstants() {
  if (Stream.EnterSubBlock(bitc::CONSTANTS_BLOCK_ID))
    return error("Invalid record");

  SmallVector<uint64_t, 64> Record;

  // Read all the records for this value table.
  Type *CurTy = Type::getInt32Ty(Context);
  unsigned NextCstNo = ValueList.size();

  while (true) {
    BitstreamEntry Entry = Stream.advanceSkippingSubblocks();

    switch (Entry.Kind) {
    case BitstreamEntry::SubBlock: // Handled for us already.
    case BitstreamEntry::Error:
      return error("Malformed block");
    case BitstreamEntry::EndBlock:
      if (NextCstNo != ValueList.size())
        return error("Invalid constant reference");

      // Once all the constants have been read, go through and resolve forward
      // references.
      ValueList.resolveConstantForwardRefs();
      return Error::success();
    case BitstreamEntry::Record:
      // The interesting case.
      break;
    }

    // Read a record.
    Record.clear();
    Type *VoidType = Type::getVoidTy(Context);
    Value *V = nullptr;
    unsigned BitCode = Stream.readRecord(Entry.ID, Record);
    switch (BitCode) {
    default:  // Default behavior: unknown constant
    case bitc::CST_CODE_UNDEF:     // UNDEF
      V = UndefValue::get(CurTy);
      break;
    case bitc::CST_CODE_SETTYPE:   // SETTYPE: [typeid]
      if (Record.empty())
        return error("Invalid record");
      if (Record[0] >= TypeList.size() || !TypeList[Record[0]])
        return error("Invalid record");
      if (TypeList[Record[0]] == VoidType)
        return error("Invalid constant type");
      CurTy = TypeList[Record[0]];
      continue;  // Skip the ValueList manipulation.
    case bitc::CST_CODE_NULL:      // NULL
      V = Constant::getNullValue(CurTy);
      break;
    case bitc::CST_CODE_INTEGER:   // INTEGER: [intval]
      if (!CurTy->isIntegerTy() || Record.empty())
        return error("Invalid record");
      V = ConstantInt::get(CurTy, decodeSignRotatedValue(Record[0]));
      break;
    case bitc::CST_CODE_WIDE_INTEGER: {// WIDE_INTEGER: [n x intval]
      if (!CurTy->isIntegerTy() || Record.empty())
        return error("Invalid record");

      APInt VInt =
          readWideAPInt(Record, cast<IntegerType>(CurTy)->getBitWidth());
      V = ConstantInt::get(Context, VInt);

      break;
    }
    case bitc::CST_CODE_FLOAT: {    // FLOAT: [fpval]
      if (Record.empty())
        return error("Invalid record");
      if (CurTy->isHalfTy())
        V = ConstantFP::get(Context, APFloat(APFloat::IEEEhalf(),
                                             APInt(16, (uint16_t)Record[0])));
      else if (CurTy->isFloatTy())
        V = ConstantFP::get(Context, APFloat(APFloat::IEEEsingle(),
                                             APInt(32, (uint32_t)Record[0])));
      else if (CurTy->isDoubleTy())
        V = ConstantFP::get(Context, APFloat(APFloat::IEEEdouble(),
                                             APInt(64, Record[0])));
      else if (CurTy->isX86_FP80Ty()) {
        // Bits are not stored the same way as a normal i80 APInt, compensate.
        uint64_t Rearrange[2];
        Rearrange[0] = (Record[1] & 0xffffLL) | (Record[0] << 16);
        Rearrange[1] = Record[0] >> 48;
        V = ConstantFP::get(Context, APFloat(APFloat::x87DoubleExtended(),
                                             APInt(80, Rearrange)));
      } else if (CurTy->isFP128Ty())
        V = ConstantFP::get(Context, APFloat(APFloat::IEEEquad(),
                                             APInt(128, Record)));
      else if (CurTy->isPPC_FP128Ty())
        V = ConstantFP::get(Context, APFloat(APFloat::PPCDoubleDouble(),
                                             APInt(128, Record)));
      else
        V = UndefValue::get(CurTy);
      break;
    }

    case bitc::CST_CODE_AGGREGATE: {// AGGREGATE: [n x value number]
      if (Record.empty())
        return error("Invalid record");

      unsigned Size = Record.size();
      SmallVector<Constant*, 16> Elts;

      if (StructType *STy = dyn_cast<StructType>(CurTy)) {
        for (unsigned i = 0; i != Size; ++i)
          Elts.push_back(ValueList.getConstantFwdRef(Record[i],
                                                     STy->getElementType(i)));
        V = ConstantStruct::get(STy, Elts);
      } else if (ArrayType *ATy = dyn_cast<ArrayType>(CurTy)) {
        Type *EltTy = ATy->getElementType();
        for (unsigned i = 0; i != Size; ++i)
          Elts.push_back(ValueList.getConstantFwdRef(Record[i], EltTy));
        V = ConstantArray::get(ATy, Elts);
      } else if (VectorType *VTy = dyn_cast<VectorType>(CurTy)) {
        Type *EltTy = VTy->getElementType();
        for (unsigned i = 0; i != Size; ++i)
          Elts.push_back(ValueList.getConstantFwdRef(Record[i], EltTy));
        V = ConstantVector::get(Elts);
      } else {
        V = UndefValue::get(CurTy);
      }
      break;
    }
    case bitc::CST_CODE_STRING:    // STRING: [values]
    case bitc::CST_CODE_CSTRING: { // CSTRING: [values]
      if (Record.empty())
        return error("Invalid record");

      SmallString<16> Elts(Record.begin(), Record.end());
      V = ConstantDataArray::getString(Context, Elts,
                                       BitCode == bitc::CST_CODE_CSTRING);
      break;
    }
    case bitc::CST_CODE_DATA: {// DATA: [n x value]
      if (Record.empty())
        return error("Invalid record");

      Type *EltTy = cast<SequentialType>(CurTy)->getElementType();
      if (EltTy->isIntegerTy(8)) {
        SmallVector<uint8_t, 16> Elts(Record.begin(), Record.end());
        if (isa<VectorType>(CurTy))
          V = ConstantDataVector::get(Context, Elts);
        else
          V = ConstantDataArray::get(Context, Elts);
      } else if (EltTy->isIntegerTy(16)) {
        SmallVector<uint16_t, 16> Elts(Record.begin(), Record.end());
        if (isa<VectorType>(CurTy))
          V = ConstantDataVector::get(Context, Elts);
        else
          V = ConstantDataArray::get(Context, Elts);
      } else if (EltTy->isIntegerTy(32)) {
        SmallVector<uint32_t, 16> Elts(Record.begin(), Record.end());
        if (isa<VectorType>(CurTy))
          V = ConstantDataVector::get(Context, Elts);
        else
          V = ConstantDataArray::get(Context, Elts);
      } else if (EltTy->isIntegerTy(64)) {
        SmallVector<uint64_t, 16> Elts(Record.begin(), Record.end());
        if (isa<VectorType>(CurTy))
          V = ConstantDataVector::get(Context, Elts);
        else
          V = ConstantDataArray::get(Context, Elts);
      } else if (EltTy->isHalfTy()) {
        SmallVector<uint16_t, 16> Elts(Record.begin(), Record.end());
        if (isa<VectorType>(CurTy))
          V = ConstantDataVector::getFP(Context, Elts);
        else
          V = ConstantDataArray::getFP(Context, Elts);
      } else if (EltTy->isFloatTy()) {
        SmallVector<uint32_t, 16> Elts(Record.begin(), Record.end());
        if (isa<VectorType>(CurTy))
          V = ConstantDataVector::getFP(Context, Elts);
        else
          V = ConstantDataArray::getFP(Context, Elts);
      } else if (EltTy->isDoubleTy()) {
        SmallVector<uint64_t, 16> Elts(Record.begin(), Record.end());
        if (isa<VectorType>(CurTy))
          V = ConstantDataVector::getFP(Context, Elts);
        else
          V = ConstantDataArray::getFP(Context, Elts);
      } else {
        return error("Invalid type for value");
      }
      break;
    }
    case bitc::CST_CODE_CE_BINOP: {  // CE_BINOP: [opcode, opval, opval]
      if (Record.size() < 3)
        return error("Invalid record");
      int Opc = getDecodedBinaryOpcode(Record[0], CurTy);
      if (Opc < 0) {
        V = UndefValue::get(CurTy);  // Unknown binop.
      } else {
        Constant *LHS = ValueList.getConstantFwdRef(Record[1], CurTy);
        Constant *RHS = ValueList.getConstantFwdRef(Record[2], CurTy);
        unsigned Flags = 0;
        if (Record.size() >= 4) {
          if (Opc == Instruction::Add ||
              Opc == Instruction::Sub ||
              Opc == Instruction::Mul ||
              Opc == Instruction::Shl) {
            if (Record[3] & (1 << bitc::OBO_NO_SIGNED_WRAP))
              Flags |= OverflowingBinaryOperator::NoSignedWrap;
            if (Record[3] & (1 << bitc::OBO_NO_UNSIGNED_WRAP))
              Flags |= OverflowingBinaryOperator::NoUnsignedWrap;
          } else if (Opc == Instruction::SDiv ||
                     Opc == Instruction::UDiv ||
                     Opc == Instruction::LShr ||
                     Opc == Instruction::AShr) {
            if (Record[3] & (1 << bitc::PEO_EXACT))
              Flags |= SDivOperator::IsExact;
          }
        }
        V = ConstantExpr::get(Opc, LHS, RHS, Flags);
      }
      break;
    }
    case bitc::CST_CODE_CE_CAST: {  // CE_CAST: [opcode, opty, opval]
      if (Record.size() < 3)
        return error("Invalid record");
      int Opc = getDecodedCastOpcode(Record[0]);
      if (Opc < 0) {
        V = UndefValue::get(CurTy);  // Unknown cast.
      } else {
        Type *OpTy = getTypeByID(Record[1]);
        if (!OpTy)
          return error("Invalid record");
        Constant *Op = ValueList.getConstantFwdRef(Record[2], OpTy);
        V = UpgradeBitCastExpr(Opc, Op, CurTy);
        if (!V) V = ConstantExpr::getCast(Opc, Op, CurTy);
      }
      break;
    }
    case bitc::CST_CODE_CE_INBOUNDS_GEP: // [ty, n x operands]
    case bitc::CST_CODE_CE_GEP: // [ty, n x operands]
    case bitc::CST_CODE_CE_GEP_WITH_INRANGE_INDEX: { // [ty, flags, n x
                                                     // operands]
      unsigned OpNum = 0;
      Type *PointeeType = nullptr;
      if (BitCode == bitc::CST_CODE_CE_GEP_WITH_INRANGE_INDEX ||
          Record.size() % 2)
        PointeeType = getTypeByID(Record[OpNum++]);

      bool InBounds = false;
      Optional<unsigned> InRangeIndex;
      if (BitCode == bitc::CST_CODE_CE_GEP_WITH_INRANGE_INDEX) {
        uint64_t Op = Record[OpNum++];
        InBounds = Op & 1;
        InRangeIndex = Op >> 1;
      } else if (BitCode == bitc::CST_CODE_CE_INBOUNDS_GEP)
        InBounds = true;

      SmallVector<Constant*, 16> Elts;
      while (OpNum != Record.size()) {
        Type *ElTy = getTypeByID(Record[OpNum++]);
        if (!ElTy)
          return error("Invalid record");
        Elts.push_back(ValueList.getConstantFwdRef(Record[OpNum++], ElTy));
      }

      if (PointeeType &&
          PointeeType !=
              cast<PointerType>(Elts[0]->getType()->getScalarType())
                  ->getElementType())
        return error("Explicit gep operator type does not match pointee type "
                     "of pointer operand");

      if (Elts.size() < 1)
        return error("Invalid gep with no operands");

      ArrayRef<Constant *> Indices(Elts.begin() + 1, Elts.end());
      V = ConstantExpr::getGetElementPtr(PointeeType, Elts[0], Indices,
                                         InBounds, InRangeIndex);
      break;
    }
    case bitc::CST_CODE_CE_SELECT: {  // CE_SELECT: [opval#, opval#, opval#]
      if (Record.size() < 3)
        return error("Invalid record");

      Type *SelectorTy = Type::getInt1Ty(Context);

      // The selector might be an i1 or an <n x i1>
      // Get the type from the ValueList before getting a forward ref.
      if (VectorType *VTy = dyn_cast<VectorType>(CurTy))
        if (Value *V = ValueList[Record[0]])
          if (SelectorTy != V->getType())
            SelectorTy = VectorType::get(SelectorTy, VTy->getNumElements());

      V = ConstantExpr::getSelect(ValueList.getConstantFwdRef(Record[0],
                                                              SelectorTy),
                                  ValueList.getConstantFwdRef(Record[1],CurTy),
                                  ValueList.getConstantFwdRef(Record[2],CurTy));
      break;
    }
    case bitc::CST_CODE_CE_EXTRACTELT
        : { // CE_EXTRACTELT: [opty, opval, opty, opval]
      if (Record.size() < 3)
        return error("Invalid record");
      VectorType *OpTy =
        dyn_cast_or_null<VectorType>(getTypeByID(Record[0]));
      if (!OpTy)
        return error("Invalid record");
      Constant *Op0 = ValueList.getConstantFwdRef(Record[1], OpTy);
      Constant *Op1 = nullptr;
      if (Record.size() == 4) {
        Type *IdxTy = getTypeByID(Record[2]);
        if (!IdxTy)
          return error("Invalid record");
        Op1 = ValueList.getConstantFwdRef(Record[3], IdxTy);
      } else // TODO: Remove with llvm 4.0
        Op1 = ValueList.getConstantFwdRef(Record[2], Type::getInt32Ty(Context));
      if (!Op1)
        return error("Invalid record");
      V = ConstantExpr::getExtractElement(Op0, Op1);
      break;
    }
    case bitc::CST_CODE_CE_INSERTELT
        : { // CE_INSERTELT: [opval, opval, opty, opval]
      VectorType *OpTy = dyn_cast<VectorType>(CurTy);
      if (Record.size() < 3 || !OpTy)
        return error("Invalid record");
      Constant *Op0 = ValueList.getConstantFwdRef(Record[0], OpTy);
      Constant *Op1 = ValueList.getConstantFwdRef(Record[1],
                                                  OpTy->getElementType());
      Constant *Op2 = nullptr;
      if (Record.size() == 4) {
        Type *IdxTy = getTypeByID(Record[2]);
        if (!IdxTy)
          return error("Invalid record");
        Op2 = ValueList.getConstantFwdRef(Record[3], IdxTy);
      } else // TODO: Remove with llvm 4.0
        Op2 = ValueList.getConstantFwdRef(Record[2], Type::getInt32Ty(Context));
      if (!Op2)
        return error("Invalid record");
      V = ConstantExpr::getInsertElement(Op0, Op1, Op2);
      break;
    }
    case bitc::CST_CODE_CE_SHUFFLEVEC: { // CE_SHUFFLEVEC: [opval, opval, opval]
      VectorType *OpTy = dyn_cast<VectorType>(CurTy);
      if (Record.size() < 3 || !OpTy)
        return error("Invalid record");
      Constant *Op0 = ValueList.getConstantFwdRef(Record[0], OpTy);
      Constant *Op1 = ValueList.getConstantFwdRef(Record[1], OpTy);
      Type *ShufTy = VectorType::get(Type::getInt32Ty(Context),
                                                 OpTy->getNumElements());
      Constant *Op2 = ValueList.getConstantFwdRef(Record[2], ShufTy);
      V = ConstantExpr::getShuffleVector(Op0, Op1, Op2);
      break;
    }
    case bitc::CST_CODE_CE_SHUFVEC_EX: { // [opty, opval, opval, opval]
      VectorType *RTy = dyn_cast<VectorType>(CurTy);
      VectorType *OpTy =
        dyn_cast_or_null<VectorType>(getTypeByID(Record[0]));
      if (Record.size() < 4 || !RTy || !OpTy)
        return error("Invalid record");
      Constant *Op0 = ValueList.getConstantFwdRef(Record[1], OpTy);
      Constant *Op1 = ValueList.getConstantFwdRef(Record[2], OpTy);
      Type *ShufTy = VectorType::get(Type::getInt32Ty(Context),
                                                 RTy->getNumElements());
      Constant *Op2 = ValueList.getConstantFwdRef(Record[3], ShufTy);
      V = ConstantExpr::getShuffleVector(Op0, Op1, Op2);
      break;
    }
    case bitc::CST_CODE_CE_CMP: {     // CE_CMP: [opty, opval, opval, pred]
      if (Record.size() < 4)
        return error("Invalid record");
      Type *OpTy = getTypeByID(Record[0]);
      if (!OpTy)
        return error("Invalid record");
      Constant *Op0 = ValueList.getConstantFwdRef(Record[1], OpTy);
      Constant *Op1 = ValueList.getConstantFwdRef(Record[2], OpTy);

      if (OpTy->isFPOrFPVectorTy())
        V = ConstantExpr::getFCmp(Record[3], Op0, Op1);
      else
        V = ConstantExpr::getICmp(Record[3], Op0, Op1);
      break;
    }
    // This maintains backward compatibility, pre-asm dialect keywords.
    // FIXME: Remove with the 4.0 release.
    case bitc::CST_CODE_INLINEASM_OLD: {
      if (Record.size() < 2)
        return error("Invalid record");
      std::string AsmStr, ConstrStr;
      bool HasSideEffects = Record[0] & 1;
      bool IsAlignStack = Record[0] >> 1;
      unsigned AsmStrSize = Record[1];
      if (2+AsmStrSize >= Record.size())
        return error("Invalid record");
      unsigned ConstStrSize = Record[2+AsmStrSize];
      if (3+AsmStrSize+ConstStrSize > Record.size())
        return error("Invalid record");

      for (unsigned i = 0; i != AsmStrSize; ++i)
        AsmStr += (char)Record[2+i];
      for (unsigned i = 0; i != ConstStrSize; ++i)
        ConstrStr += (char)Record[3+AsmStrSize+i];
      PointerType *PTy = cast<PointerType>(CurTy);
      V = InlineAsm::get(cast<FunctionType>(PTy->getElementType()),
                         AsmStr, ConstrStr, HasSideEffects, IsAlignStack);
      break;
    }
    // This version adds support for the asm dialect keywords (e.g.,
    // inteldialect).
    case bitc::CST_CODE_INLINEASM: {
      if (Record.size() < 2)
        return error("Invalid record");
      std::string AsmStr, ConstrStr;
      bool HasSideEffects = Record[0] & 1;
      bool IsAlignStack = (Record[0] >> 1) & 1;
      unsigned AsmDialect = Record[0] >> 2;
      unsigned AsmStrSize = Record[1];
      if (2+AsmStrSize >= Record.size())
        return error("Invalid record");
      unsigned ConstStrSize = Record[2+AsmStrSize];
      if (3+AsmStrSize+ConstStrSize > Record.size())
        return error("Invalid record");

      for (unsigned i = 0; i != AsmStrSize; ++i)
        AsmStr += (char)Record[2+i];
      for (unsigned i = 0; i != ConstStrSize; ++i)
        ConstrStr += (char)Record[3+AsmStrSize+i];
      PointerType *PTy = cast<PointerType>(CurTy);
      V = InlineAsm::get(cast<FunctionType>(PTy->getElementType()),
                         AsmStr, ConstrStr, HasSideEffects, IsAlignStack,
                         InlineAsm::AsmDialect(AsmDialect));
      break;
    }
    case bitc::CST_CODE_BLOCKADDRESS:{
      if (Record.size() < 3)
        return error("Invalid record");
      Type *FnTy = getTypeByID(Record[0]);
      if (!FnTy)
        return error("Invalid record");
      Function *Fn =
        dyn_cast_or_null<Function>(ValueList.getConstantFwdRef(Record[1],FnTy));
      if (!Fn)
        return error("Invalid record");

      // If the function is already parsed we can insert the block address right
      // away.
      BasicBlock *BB;
      unsigned BBID = Record[2];
      if (!BBID)
        // Invalid reference to entry block.
        return error("Invalid ID");
      if (!Fn->empty()) {
        Function::iterator BBI = Fn->begin(), BBE = Fn->end();
        for (size_t I = 0, E = BBID; I != E; ++I) {
          if (BBI == BBE)
            return error("Invalid ID");
          ++BBI;
        }
        BB = &*BBI;
      } else {
        // Otherwise insert a placeholder and remember it so it can be inserted
        // when the function is parsed.
        auto &FwdBBs = BasicBlockFwdRefs[Fn];
        if (FwdBBs.empty())
          BasicBlockFwdRefQueue.push_back(Fn);
        if (FwdBBs.size() < BBID + 1)
          FwdBBs.resize(BBID + 1);
        if (!FwdBBs[BBID])
          FwdBBs[BBID] = BasicBlock::Create(Context);
        BB = FwdBBs[BBID];
      }
      V = BlockAddress::get(Fn, BB);
      break;
    }
    }

    ValueList.assignValue(V, NextCstNo);
    ++NextCstNo;
  }
}

Error BitcodeReader::parseUseLists() {
  if (Stream.EnterSubBlock(bitc::USELIST_BLOCK_ID))
    return error("Invalid record");

  // Read all the records.
  SmallVector<uint64_t, 64> Record;

  while (true) {
    BitstreamEntry Entry = Stream.advanceSkippingSubblocks();

    switch (Entry.Kind) {
    case BitstreamEntry::SubBlock: // Handled for us already.
    case BitstreamEntry::Error:
      return error("Malformed block");
    case BitstreamEntry::EndBlock:
      return Error::success();
    case BitstreamEntry::Record:
      // The interesting case.
      break;
    }

    // Read a use list record.
    Record.clear();
    bool IsBB = false;
    switch (Stream.readRecord(Entry.ID, Record)) {
    default:  // Default behavior: unknown type.
      break;
    case bitc::USELIST_CODE_BB:
      IsBB = true;
      LLVM_FALLTHROUGH;
    case bitc::USELIST_CODE_DEFAULT: {
      unsigned RecordLength = Record.size();
      if (RecordLength < 3)
        // Records should have at least an ID and two indexes.
        return error("Invalid record");
      unsigned ID = Record.back();
      Record.pop_back();

      Value *V;
      if (IsBB) {
        assert(ID < FunctionBBs.size() && "Basic block not found");
        V = FunctionBBs[ID];
      } else
        V = ValueList[ID];
      unsigned NumUses = 0;
      SmallDenseMap<const Use *, unsigned, 16> Order;
      for (const Use &U : V->materialized_uses()) {
        if (++NumUses > Record.size())
          break;
        Order[&U] = Record[NumUses - 1];
      }
      if (Order.size() != Record.size() || NumUses > Record.size())
        // Mismatches can happen if the functions are being materialized lazily
        // (out-of-order), or a value has been upgraded.
        break;

      V->sortUseList([&](const Use &L, const Use &R) {
        return Order.lookup(&L) < Order.lookup(&R);
      });
      break;
    }
    }
  }
}

/// When we see the block for metadata, remember where it is and then skip it.
/// This lets us lazily deserialize the metadata.
Error BitcodeReader::rememberAndSkipMetadata() {
  // Save the current stream state.
  uint64_t CurBit = Stream.GetCurrentBitNo();
  DeferredMetadataInfo.push_back(CurBit);

  // Skip over the block for now.
  if (Stream.SkipBlock())
    return error("Invalid record");
  return Error::success();
}

Error BitcodeReader::materializeMetadata() {
  for (uint64_t BitPos : DeferredMetadataInfo) {
    // Move the bit stream to the saved position.
    Stream.JumpToBit(BitPos);
    if (Error Err = MDLoader->parseModuleMetadata())
      return Err;
  }

  // Upgrade "Linker Options" module flag to "llvm.linker.options" module-level
  // metadata.
  if (Metadata *Val = TheModule->getModuleFlag("Linker Options")) {
    NamedMDNode *LinkerOpts =
        TheModule->getOrInsertNamedMetadata("llvm.linker.options");
    for (const MDOperand &MDOptions : cast<MDNode>(Val)->operands())
      LinkerOpts->addOperand(cast<MDNode>(MDOptions));
  }

  DeferredMetadataInfo.clear();
  return Error::success();
}

void BitcodeReader::setStripDebugInfo() { StripDebugInfo = true; }

/// When we see the block for a function body, remember where it is and then
/// skip it.  This lets us lazily deserialize the functions.
Error BitcodeReader::rememberAndSkipFunctionBody() {
  // Get the function we are talking about.
  if (FunctionsWithBodies.empty())
    return error("Insufficient function protos");

  Function *Fn = FunctionsWithBodies.back();
  FunctionsWithBodies.pop_back();

  // Save the current stream state.
  uint64_t CurBit = Stream.GetCurrentBitNo();
  assert(
      (DeferredFunctionInfo[Fn] == 0 || DeferredFunctionInfo[Fn] == CurBit) &&
      "Mismatch between VST and scanned function offsets");
  DeferredFunctionInfo[Fn] = CurBit;

  // Skip over the function block for now.
  if (Stream.SkipBlock())
    return error("Invalid record");
  return Error::success();
}

Error BitcodeReader::globalCleanup() {
  // Patch the initializers for globals and aliases up.
  if (Error Err = resolveGlobalAndIndirectSymbolInits())
    return Err;
  if (!GlobalInits.empty() || !IndirectSymbolInits.empty())
    return error("Malformed global initializer set");

  // Look for intrinsic functions which need to be upgraded at some point
  for (Function &F : *TheModule) {
    MDLoader->upgradeDebugIntrinsics(F);
    Function *NewFn;
    if (UpgradeIntrinsicFunction(&F, NewFn))
      UpgradedIntrinsics[&F] = NewFn;
    else if (auto Remangled = Intrinsic::remangleIntrinsicFunction(&F))
      // Some types could be renamed during loading if several modules are
      // loaded in the same LLVMContext (LTO scenario). In this case we should
      // remangle intrinsics names as well.
      RemangledIntrinsics[&F] = Remangled.getValue();
  }

  // Look for global variables which need to be renamed.
  for (GlobalVariable &GV : TheModule->globals())
    UpgradeGlobalVariable(&GV);

  // Force deallocation of memory for these vectors to favor the client that
  // want lazy deserialization.
  std::vector<std::pair<GlobalVariable *, unsigned>>().swap(GlobalInits);
  std::vector<std::pair<GlobalIndirectSymbol *, unsigned>>().swap(
      IndirectSymbolInits);
  return Error::success();
}

/// Support for lazy parsing of function bodies. This is required if we
/// either have an old bitcode file without a VST forward declaration record,
/// or if we have an anonymous function being materialized, since anonymous
/// functions do not have a name and are therefore not in the VST.
Error BitcodeReader::rememberAndSkipFunctionBodies() {
  Stream.JumpToBit(NextUnreadBit);

  if (Stream.AtEndOfStream())
    return error("Could not find function in stream");

  if (!SeenFirstFunctionBody)
    return error("Trying to materialize functions before seeing function blocks");

  // An old bitcode file with the symbol table at the end would have
  // finished the parse greedily.
  assert(SeenValueSymbolTable);

  SmallVector<uint64_t, 64> Record;

  while (true) {
    BitstreamEntry Entry = Stream.advance();
    switch (Entry.Kind) {
    default:
      return error("Expect SubBlock");
    case BitstreamEntry::SubBlock:
      switch (Entry.ID) {
      default:
        return error("Expect function block");
      case bitc::FUNCTION_BLOCK_ID:
        if (Error Err = rememberAndSkipFunctionBody())
          return Err;
        NextUnreadBit = Stream.GetCurrentBitNo();
        return Error::success();
      }
    }
  }
}

bool BitcodeReaderBase::readBlockInfo() {
  Optional<BitstreamBlockInfo> NewBlockInfo = Stream.ReadBlockInfoBlock();
  if (!NewBlockInfo)
    return true;
  BlockInfo = std::move(*NewBlockInfo);
  return false;
}

Error BitcodeReader::parseComdatRecord(ArrayRef<uint64_t> Record) {
  // v1: [selection_kind, name]
  // v2: [strtab_offset, strtab_size, selection_kind]
  StringRef Name;
  std::tie(Name, Record) = readNameFromStrtab(Record);

  if (Record.empty())
    return error("Invalid record");
  Comdat::SelectionKind SK = getDecodedComdatSelectionKind(Record[0]);
  std::string OldFormatName;
  if (!UseStrtab) {
    if (Record.size() < 2)
      return error("Invalid record");
    unsigned ComdatNameSize = Record[1];
    OldFormatName.reserve(ComdatNameSize);
    for (unsigned i = 0; i != ComdatNameSize; ++i)
      OldFormatName += (char)Record[2 + i];
    Name = OldFormatName;
  }
  Comdat *C = TheModule->getOrInsertComdat(Name);
  C->setSelectionKind(SK);
  ComdatList.push_back(C);
  return Error::success();
}

Error BitcodeReader::parseGlobalVarRecord(ArrayRef<uint64_t> Record) {
  // v1: [pointer type, isconst, initid, linkage, alignment, section,
  // visibility, threadlocal, unnamed_addr, externally_initialized,
  // dllstorageclass, comdat, attributes, preemption specifier] (name in VST)
  // v2: [strtab_offset, strtab_size, v1]
  StringRef Name;
  std::tie(Name, Record) = readNameFromStrtab(Record);

  if (Record.size() < 6)
    return error("Invalid record");
  Type *Ty = getTypeByID(Record[0]);
  if (!Ty)
    return error("Invalid record");
  bool isConstant = Record[1] & 1;
  bool explicitType = Record[1] & 2;
  unsigned AddressSpace;
  if (explicitType) {
    AddressSpace = Record[1] >> 2;
  } else {
    if (!Ty->isPointerTy())
      return error("Invalid type for value");
    AddressSpace = cast<PointerType>(Ty)->getAddressSpace();
    Ty = cast<PointerType>(Ty)->getElementType();
  }

  uint64_t RawLinkage = Record[3];
  GlobalValue::LinkageTypes Linkage = getDecodedLinkage(RawLinkage);
  unsigned Alignment;
  if (Error Err = parseAlignmentValue(Record[4], Alignment))
    return Err;
  std::string Section;
  if (Record[5]) {
    if (Record[5] - 1 >= SectionTable.size())
      return error("Invalid ID");
    Section = SectionTable[Record[5] - 1];
  }
  GlobalValue::VisibilityTypes Visibility = GlobalValue::DefaultVisibility;
  // Local linkage must have default visibility.
  if (Record.size() > 6 && !GlobalValue::isLocalLinkage(Linkage))
    // FIXME: Change to an error if non-default in 4.0.
    Visibility = getDecodedVisibility(Record[6]);

  GlobalVariable::ThreadLocalMode TLM = GlobalVariable::NotThreadLocal;
  if (Record.size() > 7)
    TLM = getDecodedThreadLocalMode(Record[7]);

  GlobalValue::UnnamedAddr UnnamedAddr = GlobalValue::UnnamedAddr::None;
  if (Record.size() > 8)
    UnnamedAddr = getDecodedUnnamedAddrType(Record[8]);

  bool ExternallyInitialized = false;
  if (Record.size() > 9)
    ExternallyInitialized = Record[9];

  GlobalVariable *NewGV =
      new GlobalVariable(*TheModule, Ty, isConstant, Linkage, nullptr, Name,
                         nullptr, TLM, AddressSpace, ExternallyInitialized);
  NewGV->setAlignment(Alignment);
  if (!Section.empty())
    NewGV->setSection(Section);
  NewGV->setVisibility(Visibility);
  NewGV->setUnnamedAddr(UnnamedAddr);

  if (Record.size() > 10)
    NewGV->setDLLStorageClass(getDecodedDLLStorageClass(Record[10]));
  else
    upgradeDLLImportExportLinkage(NewGV, RawLinkage);

  ValueList.push_back(NewGV);

  // Remember which value to use for the global initializer.
  if (unsigned InitID = Record[2])
    GlobalInits.push_back(std::make_pair(NewGV, InitID - 1));

  if (Record.size() > 11) {
    if (unsigned ComdatID = Record[11]) {
      if (ComdatID > ComdatList.size())
        return error("Invalid global variable comdat ID");
      NewGV->setComdat(ComdatList[ComdatID - 1]);
    }
  } else if (hasImplicitComdat(RawLinkage)) {
    NewGV->setComdat(reinterpret_cast<Comdat *>(1));
  }

  if (Record.size() > 12) {
    auto AS = getAttributes(Record[12]).getFnAttributes();
    NewGV->setAttributes(AS);
  }

  if (Record.size() > 13) {
    NewGV->setDSOLocal(getDecodedDSOLocal(Record[13]));
  }

  return Error::success();
}

Error BitcodeReader::parseFunctionRecord(ArrayRef<uint64_t> Record) {
  // v1: [type, callingconv, isproto, linkage, paramattr, alignment, section,
  // visibility, gc, unnamed_addr, prologuedata, dllstorageclass, comdat,
  // prefixdata,  personalityfn, preemption specifier] (name in VST)
  // v2: [strtab_offset, strtab_size, v1]
  StringRef Name;
  std::tie(Name, Record) = readNameFromStrtab(Record);

  if (Record.size() < 8)
    return error("Invalid record");
  Type *Ty = getTypeByID(Record[0]);
  if (!Ty)
    return error("Invalid record");
  if (auto *PTy = dyn_cast<PointerType>(Ty))
    Ty = PTy->getElementType();
  auto *FTy = dyn_cast<FunctionType>(Ty);
  if (!FTy)
    return error("Invalid type for value");
  auto CC = static_cast<CallingConv::ID>(Record[1]);
  if (CC & ~CallingConv::MaxID)
    return error("Invalid calling convention ID");

  Function *Func =
      Function::Create(FTy, GlobalValue::ExternalLinkage, Name, TheModule);

  Func->setCallingConv(CC);
  bool isProto = Record[2];
  uint64_t RawLinkage = Record[3];
  Func->setLinkage(getDecodedLinkage(RawLinkage));
  Func->setAttributes(getAttributes(Record[4]));

  unsigned Alignment;
  if (Error Err = parseAlignmentValue(Record[5], Alignment))
    return Err;
  Func->setAlignment(Alignment);
  if (Record[6]) {
    if (Record[6] - 1 >= SectionTable.size())
      return error("Invalid ID");
    Func->setSection(SectionTable[Record[6] - 1]);
  }
  // Local linkage must have default visibility.
  if (!Func->hasLocalLinkage())
    // FIXME: Change to an error if non-default in 4.0.
    Func->setVisibility(getDecodedVisibility(Record[7]));
  if (Record.size() > 8 && Record[8]) {
    if (Record[8] - 1 >= GCTable.size())
      return error("Invalid ID");
    Func->setGC(GCTable[Record[8] - 1]);
  }
  GlobalValue::UnnamedAddr UnnamedAddr = GlobalValue::UnnamedAddr::None;
  if (Record.size() > 9)
    UnnamedAddr = getDecodedUnnamedAddrType(Record[9]);
  Func->setUnnamedAddr(UnnamedAddr);
  if (Record.size() > 10 && Record[10] != 0)
    FunctionPrologues.push_back(std::make_pair(Func, Record[10] - 1));

  if (Record.size() > 11)
    Func->setDLLStorageClass(getDecodedDLLStorageClass(Record[11]));
  else
    upgradeDLLImportExportLinkage(Func, RawLinkage);

  if (Record.size() > 12) {
    if (unsigned ComdatID = Record[12]) {
      if (ComdatID > ComdatList.size())
        return error("Invalid function comdat ID");
      Func->setComdat(ComdatList[ComdatID - 1]);
    }
  } else if (hasImplicitComdat(RawLinkage)) {
    Func->setComdat(reinterpret_cast<Comdat *>(1));
  }

  if (Record.size() > 13 && Record[13] != 0)
    FunctionPrefixes.push_back(std::make_pair(Func, Record[13] - 1));

  if (Record.size() > 14 && Record[14] != 0)
    FunctionPersonalityFns.push_back(std::make_pair(Func, Record[14] - 1));

  if (Record.size() > 15) {
    Func->setDSOLocal(getDecodedDSOLocal(Record[15]));
  }

  ValueList.push_back(Func);

  // If this is a function with a body, remember the prototype we are
  // creating now, so that we can match up the body with them later.
  if (!isProto) {
    Func->setIsMaterializable(true);
    FunctionsWithBodies.push_back(Func);
    DeferredFunctionInfo[Func] = 0;
  }
  return Error::success();
}

Error BitcodeReader::parseGlobalIndirectSymbolRecord(
    unsigned BitCode, ArrayRef<uint64_t> Record) {
  // v1 ALIAS_OLD: [alias type, aliasee val#, linkage] (name in VST)
  // v1 ALIAS: [alias type, addrspace, aliasee val#, linkage, visibility,
  // dllstorageclass, threadlocal, unnamed_addr,
  // preemption specifier] (name in VST)
  // v1 IFUNC: [alias type, addrspace, aliasee val#, linkage,
  // visibility, dllstorageclass, threadlocal, unnamed_addr,
  // preemption specifier] (name in VST)
  // v2: [strtab_offset, strtab_size, v1]
  StringRef Name;
  std::tie(Name, Record) = readNameFromStrtab(Record);

  bool NewRecord = BitCode != bitc::MODULE_CODE_ALIAS_OLD;
  if (Record.size() < (3 + (unsigned)NewRecord))
    return error("Invalid record");
  unsigned OpNum = 0;
  Type *Ty = getTypeByID(Record[OpNum++]);
  if (!Ty)
    return error("Invalid record");

  unsigned AddrSpace;
  if (!NewRecord) {
    auto *PTy = dyn_cast<PointerType>(Ty);
    if (!PTy)
      return error("Invalid type for value");
    Ty = PTy->getElementType();
    AddrSpace = PTy->getAddressSpace();
  } else {
    AddrSpace = Record[OpNum++];
  }

  auto Val = Record[OpNum++];
  auto Linkage = Record[OpNum++];
  GlobalIndirectSymbol *NewGA;
  if (BitCode == bitc::MODULE_CODE_ALIAS ||
      BitCode == bitc::MODULE_CODE_ALIAS_OLD)
    NewGA = GlobalAlias::create(Ty, AddrSpace, getDecodedLinkage(Linkage), Name,
                                TheModule);
  else
    NewGA = GlobalIFunc::create(Ty, AddrSpace, getDecodedLinkage(Linkage), Name,
                                nullptr, TheModule);
  // Old bitcode files didn't have visibility field.
  // Local linkage must have default visibility.
  if (OpNum != Record.size()) {
    auto VisInd = OpNum++;
    if (!NewGA->hasLocalLinkage())
      // FIXME: Change to an error if non-default in 4.0.
      NewGA->setVisibility(getDecodedVisibility(Record[VisInd]));
  }
  if (BitCode == bitc::MODULE_CODE_ALIAS ||
      BitCode == bitc::MODULE_CODE_ALIAS_OLD) {
    if (OpNum != Record.size())
      NewGA->setDLLStorageClass(getDecodedDLLStorageClass(Record[OpNum++]));
    else
      upgradeDLLImportExportLinkage(NewGA, Linkage);
    if (OpNum != Record.size())
      NewGA->setThreadLocalMode(getDecodedThreadLocalMode(Record[OpNum++]));
    if (OpNum != Record.size())
      NewGA->setUnnamedAddr(getDecodedUnnamedAddrType(Record[OpNum++]));
  }
  if (OpNum != Record.size())
    NewGA->setDSOLocal(getDecodedDSOLocal(Record[OpNum++]));
  ValueList.push_back(NewGA);
  IndirectSymbolInits.push_back(std::make_pair(NewGA, Val));
  return Error::success();
}

Error BitcodeReader::parseModule(uint64_t ResumeBit,
                                 bool ShouldLazyLoadMetadata) {
  if (ResumeBit)
    Stream.JumpToBit(ResumeBit);
  else if (Stream.EnterSubBlock(bitc::MODULE_BLOCK_ID))
    return error("Invalid record");

  SmallVector<uint64_t, 64> Record;

  // Read all the records for this module.
  while (true) {
    BitstreamEntry Entry = Stream.advance();

    switch (Entry.Kind) {
    case BitstreamEntry::Error:
      return error("Malformed block");
    case BitstreamEntry::EndBlock:
      return globalCleanup();

    case BitstreamEntry::SubBlock:
      switch (Entry.ID) {
      default:  // Skip unknown content.
        if (Stream.SkipBlock())
          return error("Invalid record");
        break;
      case bitc::BLOCKINFO_BLOCK_ID:
        if (readBlockInfo())
          return error("Malformed block");
        break;
      case bitc::PARAMATTR_BLOCK_ID:
        if (Error Err = parseAttributeBlock())
          return Err;
        break;
      case bitc::PARAMATTR_GROUP_BLOCK_ID:
        if (Error Err = parseAttributeGroupBlock())
          return Err;
        break;
      case bitc::TYPE_BLOCK_ID_NEW:
        if (Error Err = parseTypeTable())
          return Err;
        break;
      case bitc::VALUE_SYMTAB_BLOCK_ID:
        if (!SeenValueSymbolTable) {
          // Either this is an old form VST without function index and an
          // associated VST forward declaration record (which would have caused
          // the VST to be jumped to and parsed before it was encountered
          // normally in the stream), or there were no function blocks to
          // trigger an earlier parsing of the VST.
          assert(VSTOffset == 0 || FunctionsWithBodies.empty());
          if (Error Err = parseValueSymbolTable())
            return Err;
          SeenValueSymbolTable = true;
        } else {
          // We must have had a VST forward declaration record, which caused
          // the parser to jump to and parse the VST earlier.
          assert(VSTOffset > 0);
          if (Stream.SkipBlock())
            return error("Invalid record");
        }
        break;
      case bitc::CONSTANTS_BLOCK_ID:
        if (Error Err = parseConstants())
          return Err;
        if (Error Err = resolveGlobalAndIndirectSymbolInits())
          return Err;
        break;
      case bitc::METADATA_BLOCK_ID:
        if (ShouldLazyLoadMetadata) {
          if (Error Err = rememberAndSkipMetadata())
            return Err;
          break;
        }
        assert(DeferredMetadataInfo.empty() && "Unexpected deferred metadata");
        if (Error Err = MDLoader->parseModuleMetadata())
          return Err;
        break;
      case bitc::METADATA_KIND_BLOCK_ID:
        if (Error Err = MDLoader->parseMetadataKinds())
          return Err;
        break;
      case bitc::FUNCTION_BLOCK_ID:
        // If this is the first function body we've seen, reverse the
        // FunctionsWithBodies list.
        if (!SeenFirstFunctionBody) {
          std::reverse(FunctionsWithBodies.begin(), FunctionsWithBodies.end());
          if (Error Err = globalCleanup())
            return Err;
          SeenFirstFunctionBody = true;
        }

        if (VSTOffset > 0) {
          // If we have a VST forward declaration record, make sure we
          // parse the VST now if we haven't already. It is needed to
          // set up the DeferredFunctionInfo vector for lazy reading.
          if (!SeenValueSymbolTable) {
            if (Error Err = BitcodeReader::parseValueSymbolTable(VSTOffset))
              return Err;
            SeenValueSymbolTable = true;
            // Fall through so that we record the NextUnreadBit below.
            // This is necessary in case we have an anonymous function that
            // is later materialized. Since it will not have a VST entry we
            // need to fall back to the lazy parse to find its offset.
          } else {
            // If we have a VST forward declaration record, but have already
            // parsed the VST (just above, when the first function body was
            // encountered here), then we are resuming the parse after
            // materializing functions. The ResumeBit points to the
            // start of the last function block recorded in the
            // DeferredFunctionInfo map. Skip it.
            if (Stream.SkipBlock())
              return error("Invalid record");
            continue;
          }
        }

        // Support older bitcode files that did not have the function
        // index in the VST, nor a VST forward declaration record, as
        // well as anonymous functions that do not have VST entries.
        // Build the DeferredFunctionInfo vector on the fly.
        if (Error Err = rememberAndSkipFunctionBody())
          return Err;

        // Suspend parsing when we reach the function bodies. Subsequent
        // materialization calls will resume it when necessary. If the bitcode
        // file is old, the symbol table will be at the end instead and will not
        // have been seen yet. In this case, just finish the parse now.
        if (SeenValueSymbolTable) {
          NextUnreadBit = Stream.GetCurrentBitNo();
          // After the VST has been parsed, we need to make sure intrinsic name
          // are auto-upgraded.
          return globalCleanup();
        }
        break;
      case bitc::USELIST_BLOCK_ID:
        if (Error Err = parseUseLists())
          return Err;
        break;
      case bitc::OPERAND_BUNDLE_TAGS_BLOCK_ID:
        if (Error Err = parseOperandBundleTags())
          return Err;
        break;
      case bitc::SYNC_SCOPE_NAMES_BLOCK_ID:
        if (Error Err = parseSyncScopeNames())
          return Err;
        break;
      }
      continue;

    case BitstreamEntry::Record:
      // The interesting case.
      break;
    }

    // Read a record.
    auto BitCode = Stream.readRecord(Entry.ID, Record);
    switch (BitCode) {
    default: break;  // Default behavior, ignore unknown content.
    case bitc::MODULE_CODE_VERSION: {
      Expected<unsigned> VersionOrErr = parseVersionRecord(Record);
      if (!VersionOrErr)
        return VersionOrErr.takeError();
      UseRelativeIDs = *VersionOrErr >= 1;
      break;
    }
    case bitc::MODULE_CODE_TRIPLE: {  // TRIPLE: [strchr x N]
      std::string S;
      if (convertToString(Record, 0, S))
        return error("Invalid record");
      TheModule->setTargetTriple(S);
      break;
    }
#if INTEL_CUSTOMIZATION
    case bitc::MODULE_CODE_DEVICES: { // TRIPLE: [strchr x N, ..., strchr x N]
      std::string S;
      if (convertToString(Record, 0, S))
        return error("Invalid record");
      TheModule->setTargetDevices(S);
      break;
    }
#endif // INTEL_CUSTOMIZATION
    case bitc::MODULE_CODE_DATALAYOUT: {  // DATALAYOUT: [strchr x N]
      std::string S;
      if (convertToString(Record, 0, S))
        return error("Invalid record");
      TheModule->setDataLayout(S);
      break;
    }
    case bitc::MODULE_CODE_ASM: {  // ASM: [strchr x N]
      std::string S;
      if (convertToString(Record, 0, S))
        return error("Invalid record");
      TheModule->setModuleInlineAsm(S);
      break;
    }
    case bitc::MODULE_CODE_DEPLIB: {  // DEPLIB: [strchr x N]
      // FIXME: Remove in 4.0.
      std::string S;
      if (convertToString(Record, 0, S))
        return error("Invalid record");
      // Ignore value.
      break;
    }
    case bitc::MODULE_CODE_SECTIONNAME: {  // SECTIONNAME: [strchr x N]
      std::string S;
      if (convertToString(Record, 0, S))
        return error("Invalid record");
      SectionTable.push_back(S);
      break;
    }
    case bitc::MODULE_CODE_GCNAME: {  // SECTIONNAME: [strchr x N]
      std::string S;
      if (convertToString(Record, 0, S))
        return error("Invalid record");
      GCTable.push_back(S);
      break;
    }
    case bitc::MODULE_CODE_COMDAT:
      if (Error Err = parseComdatRecord(Record))
        return Err;
      break;
    case bitc::MODULE_CODE_GLOBALVAR:
      if (Error Err = parseGlobalVarRecord(Record))
        return Err;
      break;
    case bitc::MODULE_CODE_FUNCTION:
      if (Error Err = parseFunctionRecord(Record))
        return Err;
      break;
    case bitc::MODULE_CODE_IFUNC:
    case bitc::MODULE_CODE_ALIAS:
    case bitc::MODULE_CODE_ALIAS_OLD:
      if (Error Err = parseGlobalIndirectSymbolRecord(BitCode, Record))
        return Err;
      break;
    /// MODULE_CODE_VSTOFFSET: [offset]
    case bitc::MODULE_CODE_VSTOFFSET:
      if (Record.size() < 1)
        return error("Invalid record");
      // Note that we subtract 1 here because the offset is relative to one word
      // before the start of the identification or module block, which was
      // historically always the start of the regular bitcode header.
      VSTOffset = Record[0] - 1;
      break;
    /// MODULE_CODE_SOURCE_FILENAME: [namechar x N]
    case bitc::MODULE_CODE_SOURCE_FILENAME:
      SmallString<128> ValueName;
      if (convertToString(Record, 0, ValueName))
        return error("Invalid record");
      TheModule->setSourceFileName(ValueName);
      break;
    }
    Record.clear();
  }
}

Error BitcodeReader::parseBitcodeInto(Module *M, bool ShouldLazyLoadMetadata,
                                      bool IsImporting) {
  TheModule = M;
  MDLoader = MetadataLoader(Stream, *M, ValueList, IsImporting,
                            [&](unsigned ID) { return getTypeByID(ID); });
  return parseModule(0, ShouldLazyLoadMetadata);
}

Error BitcodeReader::typeCheckLoadStoreInst(Type *ValType, Type *PtrType) {
  if (!isa<PointerType>(PtrType))
    return error("Load/Store operand is not a pointer type");
  Type *ElemType = cast<PointerType>(PtrType)->getElementType();

  if (ValType && ValType != ElemType)
    return error("Explicit load/store type does not match pointee "
                 "type of pointer operand");
  if (!PointerType::isLoadableOrStorableType(ElemType))
    return error("Cannot load/store from pointer");
  return Error::success();
}

/// Lazily parse the specified function body block.
Error BitcodeReader::parseFunctionBody(Function *F) {
  if (Stream.EnterSubBlock(bitc::FUNCTION_BLOCK_ID))
    return error("Invalid record");

  // Unexpected unresolved metadata when parsing function.
  if (MDLoader->hasFwdRefs())
    return error("Invalid function metadata: incoming forward references");

  InstructionList.clear();
  unsigned ModuleValueListSize = ValueList.size();
  unsigned ModuleMDLoaderSize = MDLoader->size();

  // Add all the function arguments to the value table.
  for (Argument &I : F->args())
    ValueList.push_back(&I);

  unsigned NextValueNo = ValueList.size();
  BasicBlock *CurBB = nullptr;
  unsigned CurBBNo = 0;

  DebugLoc LastLoc;
  auto getLastInstruction = [&]() -> Instruction * {
    if (CurBB && !CurBB->empty())
      return &CurBB->back();
    else if (CurBBNo && FunctionBBs[CurBBNo - 1] &&
             !FunctionBBs[CurBBNo - 1]->empty())
      return &FunctionBBs[CurBBNo - 1]->back();
    return nullptr;
  };

  std::vector<OperandBundleDef> OperandBundles;

  // Read all the records.
  SmallVector<uint64_t, 64> Record;

  while (true) {
    BitstreamEntry Entry = Stream.advance();

    switch (Entry.Kind) {
    case BitstreamEntry::Error:
      return error("Malformed block");
    case BitstreamEntry::EndBlock:
      goto OutOfRecordLoop;

    case BitstreamEntry::SubBlock:
      switch (Entry.ID) {
      default:  // Skip unknown content.
        if (Stream.SkipBlock())
          return error("Invalid record");
        break;
      case bitc::CONSTANTS_BLOCK_ID:
        if (Error Err = parseConstants())
          return Err;
        NextValueNo = ValueList.size();
        break;
      case bitc::VALUE_SYMTAB_BLOCK_ID:
        if (Error Err = parseValueSymbolTable())
          return Err;
        break;
      case bitc::METADATA_ATTACHMENT_ID:
        if (Error Err = MDLoader->parseMetadataAttachment(*F, InstructionList))
          return Err;
        break;
      case bitc::METADATA_BLOCK_ID:
        assert(DeferredMetadataInfo.empty() &&
               "Must read all module-level metadata before function-level");
        if (Error Err = MDLoader->parseFunctionMetadata())
          return Err;
        break;
      case bitc::USELIST_BLOCK_ID:
        if (Error Err = parseUseLists())
          return Err;
        break;
      }
      continue;

    case BitstreamEntry::Record:
      // The interesting case.
      break;
    }

    // Read a record.
    Record.clear();
    Instruction *I = nullptr;
    unsigned BitCode = Stream.readRecord(Entry.ID, Record);
    switch (BitCode) {
    default: // Default behavior: reject
      return error("Invalid value");
    case bitc::FUNC_CODE_DECLAREBLOCKS: {   // DECLAREBLOCKS: [nblocks]
      if (Record.size() < 1 || Record[0] == 0)
        return error("Invalid record");
      // Create all the basic blocks for the function.
      FunctionBBs.resize(Record[0]);

      // See if anything took the address of blocks in this function.
      auto BBFRI = BasicBlockFwdRefs.find(F);
      if (BBFRI == BasicBlockFwdRefs.end()) {
        for (unsigned i = 0, e = FunctionBBs.size(); i != e; ++i)
          FunctionBBs[i] = BasicBlock::Create(Context, "", F);
      } else {
        auto &BBRefs = BBFRI->second;
        // Check for invalid basic block references.
        if (BBRefs.size() > FunctionBBs.size())
          return error("Invalid ID");
        assert(!BBRefs.empty() && "Unexpected empty array");
        assert(!BBRefs.front() && "Invalid reference to entry block");
        for (unsigned I = 0, E = FunctionBBs.size(), RE = BBRefs.size(); I != E;
             ++I)
          if (I < RE && BBRefs[I]) {
            BBRefs[I]->insertInto(F);
            FunctionBBs[I] = BBRefs[I];
          } else {
            FunctionBBs[I] = BasicBlock::Create(Context, "", F);
          }

        // Erase from the table.
        BasicBlockFwdRefs.erase(BBFRI);
      }

      CurBB = FunctionBBs[0];
      continue;
    }

    case bitc::FUNC_CODE_DEBUG_LOC_AGAIN:  // DEBUG_LOC_AGAIN
      // This record indicates that the last instruction is at the same
      // location as the previous instruction with a location.
      I = getLastInstruction();

      if (!I)
        return error("Invalid record");
      I->setDebugLoc(LastLoc);
      I = nullptr;
      continue;

    case bitc::FUNC_CODE_DEBUG_LOC: {      // DEBUG_LOC: [line, col, scope, ia]
      I = getLastInstruction();
      if (!I || Record.size() < 4)
        return error("Invalid record");

      unsigned Line = Record[0], Col = Record[1];
      unsigned ScopeID = Record[2], IAID = Record[3];

      MDNode *Scope = nullptr, *IA = nullptr;
      if (ScopeID) {
        Scope = MDLoader->getMDNodeFwdRefOrNull(ScopeID - 1);
        if (!Scope)
          return error("Invalid record");
      }
      if (IAID) {
        IA = MDLoader->getMDNodeFwdRefOrNull(IAID - 1);
        if (!IA)
          return error("Invalid record");
      }
      LastLoc = DebugLoc::get(Line, Col, Scope, IA);
      I->setDebugLoc(LastLoc);
      I = nullptr;
      continue;
    }

    case bitc::FUNC_CODE_INST_BINOP: {    // BINOP: [opval, ty, opval, opcode]
      unsigned OpNum = 0;
      Value *LHS, *RHS;
      if (getValueTypePair(Record, OpNum, NextValueNo, LHS) ||
          popValue(Record, OpNum, NextValueNo, LHS->getType(), RHS) ||
          OpNum+1 > Record.size())
        return error("Invalid record");

      int Opc = getDecodedBinaryOpcode(Record[OpNum++], LHS->getType());
      if (Opc == -1)
        return error("Invalid record");
      I = BinaryOperator::Create((Instruction::BinaryOps)Opc, LHS, RHS);
      InstructionList.push_back(I);
      if (OpNum < Record.size()) {
        if (Opc == Instruction::Add ||
            Opc == Instruction::Sub ||
            Opc == Instruction::Mul ||
            Opc == Instruction::Shl) {
          if (Record[OpNum] & (1 << bitc::OBO_NO_SIGNED_WRAP))
            cast<BinaryOperator>(I)->setHasNoSignedWrap(true);
          if (Record[OpNum] & (1 << bitc::OBO_NO_UNSIGNED_WRAP))
            cast<BinaryOperator>(I)->setHasNoUnsignedWrap(true);
        } else if (Opc == Instruction::SDiv ||
                   Opc == Instruction::UDiv ||
                   Opc == Instruction::LShr ||
                   Opc == Instruction::AShr) {
          if (Record[OpNum] & (1 << bitc::PEO_EXACT))
            cast<BinaryOperator>(I)->setIsExact(true);
        } else if (isa<FPMathOperator>(I)) {
          FastMathFlags FMF = getDecodedFastMathFlags(Record[OpNum]);
          if (FMF.any())
            I->setFastMathFlags(FMF);
        }

      }
      break;
    }
    case bitc::FUNC_CODE_INST_CAST: {    // CAST: [opval, opty, destty, castopc]
      unsigned OpNum = 0;
      Value *Op;
      if (getValueTypePair(Record, OpNum, NextValueNo, Op) ||
          OpNum+2 != Record.size())
        return error("Invalid record");

      Type *ResTy = getTypeByID(Record[OpNum]);
      int Opc = getDecodedCastOpcode(Record[OpNum + 1]);
      if (Opc == -1 || !ResTy)
        return error("Invalid record");
      Instruction *Temp = nullptr;
      if ((I = UpgradeBitCastInst(Opc, Op, ResTy, Temp))) {
        if (Temp) {
          InstructionList.push_back(Temp);
          CurBB->getInstList().push_back(Temp);
        }
      } else {
        auto CastOp = (Instruction::CastOps)Opc;
        if (!CastInst::castIsValid(CastOp, Op, ResTy))
          return error("Invalid cast");
        I = CastInst::Create(CastOp, Op, ResTy);
      }
      InstructionList.push_back(I);
      break;
    }
    case bitc::FUNC_CODE_INST_INBOUNDS_GEP_OLD:
    case bitc::FUNC_CODE_INST_GEP_OLD:
    case bitc::FUNC_CODE_INST_GEP: { // GEP: type, [n x operands]
      unsigned OpNum = 0;

      Type *Ty;
      bool InBounds;

      if (BitCode == bitc::FUNC_CODE_INST_GEP) {
        InBounds = Record[OpNum++];
        Ty = getTypeByID(Record[OpNum++]);
      } else {
        InBounds = BitCode == bitc::FUNC_CODE_INST_INBOUNDS_GEP_OLD;
        Ty = nullptr;
      }

      Value *BasePtr;
      if (getValueTypePair(Record, OpNum, NextValueNo, BasePtr))
        return error("Invalid record");

      if (!Ty)
        Ty = cast<PointerType>(BasePtr->getType()->getScalarType())
                 ->getElementType();
      else if (Ty !=
               cast<PointerType>(BasePtr->getType()->getScalarType())
                   ->getElementType())
        return error(
            "Explicit gep type does not match pointee type of pointer operand");

      SmallVector<Value*, 16> GEPIdx;
      while (OpNum != Record.size()) {
        Value *Op;
        if (getValueTypePair(Record, OpNum, NextValueNo, Op))
          return error("Invalid record");
        GEPIdx.push_back(Op);
      }

      I = GetElementPtrInst::Create(Ty, BasePtr, GEPIdx);

      InstructionList.push_back(I);
      if (InBounds)
        cast<GetElementPtrInst>(I)->setIsInBounds(true);
      break;
    }

    case bitc::FUNC_CODE_INST_EXTRACTVAL: {
                                       // EXTRACTVAL: [opty, opval, n x indices]
      unsigned OpNum = 0;
      Value *Agg;
      if (getValueTypePair(Record, OpNum, NextValueNo, Agg))
        return error("Invalid record");

      unsigned RecSize = Record.size();
      if (OpNum == RecSize)
        return error("EXTRACTVAL: Invalid instruction with 0 indices");

      SmallVector<unsigned, 4> EXTRACTVALIdx;
      Type *CurTy = Agg->getType();
      for (; OpNum != RecSize; ++OpNum) {
        bool IsArray = CurTy->isArrayTy();
        bool IsStruct = CurTy->isStructTy();
        uint64_t Index = Record[OpNum];

        if (!IsStruct && !IsArray)
          return error("EXTRACTVAL: Invalid type");
        if ((unsigned)Index != Index)
          return error("Invalid value");
        if (IsStruct && Index >= CurTy->subtypes().size())
          return error("EXTRACTVAL: Invalid struct index");
        if (IsArray && Index >= CurTy->getArrayNumElements())
          return error("EXTRACTVAL: Invalid array index");
        EXTRACTVALIdx.push_back((unsigned)Index);

        if (IsStruct)
          CurTy = CurTy->subtypes()[Index];
        else
          CurTy = CurTy->subtypes()[0];
      }

      I = ExtractValueInst::Create(Agg, EXTRACTVALIdx);
      InstructionList.push_back(I);
      break;
    }

    case bitc::FUNC_CODE_INST_INSERTVAL: {
                           // INSERTVAL: [opty, opval, opty, opval, n x indices]
      unsigned OpNum = 0;
      Value *Agg;
      if (getValueTypePair(Record, OpNum, NextValueNo, Agg))
        return error("Invalid record");
      Value *Val;
      if (getValueTypePair(Record, OpNum, NextValueNo, Val))
        return error("Invalid record");

      unsigned RecSize = Record.size();
      if (OpNum == RecSize)
        return error("INSERTVAL: Invalid instruction with 0 indices");

      SmallVector<unsigned, 4> INSERTVALIdx;
      Type *CurTy = Agg->getType();
      for (; OpNum != RecSize; ++OpNum) {
        bool IsArray = CurTy->isArrayTy();
        bool IsStruct = CurTy->isStructTy();
        uint64_t Index = Record[OpNum];

        if (!IsStruct && !IsArray)
          return error("INSERTVAL: Invalid type");
        if ((unsigned)Index != Index)
          return error("Invalid value");
        if (IsStruct && Index >= CurTy->subtypes().size())
          return error("INSERTVAL: Invalid struct index");
        if (IsArray && Index >= CurTy->getArrayNumElements())
          return error("INSERTVAL: Invalid array index");

        INSERTVALIdx.push_back((unsigned)Index);
        if (IsStruct)
          CurTy = CurTy->subtypes()[Index];
        else
          CurTy = CurTy->subtypes()[0];
      }

      if (CurTy != Val->getType())
        return error("Inserted value type doesn't match aggregate type");

      I = InsertValueInst::Create(Agg, Val, INSERTVALIdx);
      InstructionList.push_back(I);
      break;
    }

    case bitc::FUNC_CODE_INST_SELECT: { // SELECT: [opval, ty, opval, opval]
      // obsolete form of select
      // handles select i1 ... in old bitcode
      unsigned OpNum = 0;
      Value *TrueVal, *FalseVal, *Cond;
      if (getValueTypePair(Record, OpNum, NextValueNo, TrueVal) ||
          popValue(Record, OpNum, NextValueNo, TrueVal->getType(), FalseVal) ||
          popValue(Record, OpNum, NextValueNo, Type::getInt1Ty(Context), Cond))
        return error("Invalid record");

      I = SelectInst::Create(Cond, TrueVal, FalseVal);
      InstructionList.push_back(I);
      break;
    }

    case bitc::FUNC_CODE_INST_VSELECT: {// VSELECT: [ty,opval,opval,predty,pred]
      // new form of select
      // handles select i1 or select [N x i1]
      unsigned OpNum = 0;
      Value *TrueVal, *FalseVal, *Cond;
      if (getValueTypePair(Record, OpNum, NextValueNo, TrueVal) ||
          popValue(Record, OpNum, NextValueNo, TrueVal->getType(), FalseVal) ||
          getValueTypePair(Record, OpNum, NextValueNo, Cond))
        return error("Invalid record");

      // select condition can be either i1 or [N x i1]
      if (VectorType* vector_type =
          dyn_cast<VectorType>(Cond->getType())) {
        // expect <n x i1>
        if (vector_type->getElementType() != Type::getInt1Ty(Context))
          return error("Invalid type for value");
      } else {
        // expect i1
        if (Cond->getType() != Type::getInt1Ty(Context))
          return error("Invalid type for value");
      }

      I = SelectInst::Create(Cond, TrueVal, FalseVal);
      InstructionList.push_back(I);
      break;
    }

    case bitc::FUNC_CODE_INST_EXTRACTELT: { // EXTRACTELT: [opty, opval, opval]
      unsigned OpNum = 0;
      Value *Vec, *Idx;
      if (getValueTypePair(Record, OpNum, NextValueNo, Vec) ||
          getValueTypePair(Record, OpNum, NextValueNo, Idx))
        return error("Invalid record");
      if (!Vec->getType()->isVectorTy())
        return error("Invalid type for value");
      I = ExtractElementInst::Create(Vec, Idx);
      InstructionList.push_back(I);
      break;
    }

    case bitc::FUNC_CODE_INST_INSERTELT: { // INSERTELT: [ty, opval,opval,opval]
      unsigned OpNum = 0;
      Value *Vec, *Elt, *Idx;
      if (getValueTypePair(Record, OpNum, NextValueNo, Vec))
        return error("Invalid record");
      if (!Vec->getType()->isVectorTy())
        return error("Invalid type for value");
      if (popValue(Record, OpNum, NextValueNo,
                   cast<VectorType>(Vec->getType())->getElementType(), Elt) ||
          getValueTypePair(Record, OpNum, NextValueNo, Idx))
        return error("Invalid record");
      I = InsertElementInst::Create(Vec, Elt, Idx);
      InstructionList.push_back(I);
      break;
    }

    case bitc::FUNC_CODE_INST_SHUFFLEVEC: {// SHUFFLEVEC: [opval,ty,opval,opval]
      unsigned OpNum = 0;
      Value *Vec1, *Vec2, *Mask;
      if (getValueTypePair(Record, OpNum, NextValueNo, Vec1) ||
          popValue(Record, OpNum, NextValueNo, Vec1->getType(), Vec2))
        return error("Invalid record");

      if (getValueTypePair(Record, OpNum, NextValueNo, Mask))
        return error("Invalid record");
      if (!Vec1->getType()->isVectorTy() || !Vec2->getType()->isVectorTy())
        return error("Invalid type for value");
      I = new ShuffleVectorInst(Vec1, Vec2, Mask);
      InstructionList.push_back(I);
      break;
    }

    case bitc::FUNC_CODE_INST_CMP:   // CMP: [opty, opval, opval, pred]
      // Old form of ICmp/FCmp returning bool
      // Existed to differentiate between icmp/fcmp and vicmp/vfcmp which were
      // both legal on vectors but had different behaviour.
    case bitc::FUNC_CODE_INST_CMP2: { // CMP2: [opty, opval, opval, pred]
      // FCmp/ICmp returning bool or vector of bool

      unsigned OpNum = 0;
      Value *LHS, *RHS;
      if (getValueTypePair(Record, OpNum, NextValueNo, LHS) ||
          popValue(Record, OpNum, NextValueNo, LHS->getType(), RHS))
        return error("Invalid record");

      unsigned PredVal = Record[OpNum];
      bool IsFP = LHS->getType()->isFPOrFPVectorTy();
      FastMathFlags FMF;
      if (IsFP && Record.size() > OpNum+1)
        FMF = getDecodedFastMathFlags(Record[++OpNum]);

      if (OpNum+1 != Record.size())
        return error("Invalid record");

      if (LHS->getType()->isFPOrFPVectorTy())
        I = new FCmpInst((FCmpInst::Predicate)PredVal, LHS, RHS);
      else
        I = new ICmpInst((ICmpInst::Predicate)PredVal, LHS, RHS);

      if (FMF.any())
        I->setFastMathFlags(FMF);
      InstructionList.push_back(I);
      break;
    }

    case bitc::FUNC_CODE_INST_RET: // RET: [opty,opval<optional>]
      {
        unsigned Size = Record.size();
        if (Size == 0) {
          I = ReturnInst::Create(Context);
          InstructionList.push_back(I);
          break;
        }

        unsigned OpNum = 0;
        Value *Op = nullptr;
        if (getValueTypePair(Record, OpNum, NextValueNo, Op))
          return error("Invalid record");
        if (OpNum != Record.size())
          return error("Invalid record");

        I = ReturnInst::Create(Context, Op);
        InstructionList.push_back(I);
        break;
      }
    case bitc::FUNC_CODE_INST_BR: { // BR: [bb#, bb#, opval] or [bb#]
      if (Record.size() != 1 && Record.size() != 3)
        return error("Invalid record");
      BasicBlock *TrueDest = getBasicBlock(Record[0]);
      if (!TrueDest)
        return error("Invalid record");

      if (Record.size() == 1) {
        I = BranchInst::Create(TrueDest);
        InstructionList.push_back(I);
      }
      else {
        BasicBlock *FalseDest = getBasicBlock(Record[1]);
        Value *Cond = getValue(Record, 2, NextValueNo,
                               Type::getInt1Ty(Context));
        if (!FalseDest || !Cond)
          return error("Invalid record");
        I = BranchInst::Create(TrueDest, FalseDest, Cond);
        InstructionList.push_back(I);
      }
      break;
    }
    case bitc::FUNC_CODE_INST_CLEANUPRET: { // CLEANUPRET: [val] or [val,bb#]
      if (Record.size() != 1 && Record.size() != 2)
        return error("Invalid record");
      unsigned Idx = 0;
      Value *CleanupPad =
          getValue(Record, Idx++, NextValueNo, Type::getTokenTy(Context));
      if (!CleanupPad)
        return error("Invalid record");
      BasicBlock *UnwindDest = nullptr;
      if (Record.size() == 2) {
        UnwindDest = getBasicBlock(Record[Idx++]);
        if (!UnwindDest)
          return error("Invalid record");
      }

      I = CleanupReturnInst::Create(CleanupPad, UnwindDest);
      InstructionList.push_back(I);
      break;
    }
    case bitc::FUNC_CODE_INST_CATCHRET: { // CATCHRET: [val,bb#]
      if (Record.size() != 2)
        return error("Invalid record");
      unsigned Idx = 0;
      Value *CatchPad =
          getValue(Record, Idx++, NextValueNo, Type::getTokenTy(Context));
      if (!CatchPad)
        return error("Invalid record");
      BasicBlock *BB = getBasicBlock(Record[Idx++]);
      if (!BB)
        return error("Invalid record");

      I = CatchReturnInst::Create(CatchPad, BB);
      InstructionList.push_back(I);
      break;
    }
    case bitc::FUNC_CODE_INST_CATCHSWITCH: { // CATCHSWITCH: [tok,num,(bb)*,bb?]
      // We must have, at minimum, the outer scope and the number of arguments.
      if (Record.size() < 2)
        return error("Invalid record");

      unsigned Idx = 0;

      Value *ParentPad =
          getValue(Record, Idx++, NextValueNo, Type::getTokenTy(Context));

      unsigned NumHandlers = Record[Idx++];

      SmallVector<BasicBlock *, 2> Handlers;
      for (unsigned Op = 0; Op != NumHandlers; ++Op) {
        BasicBlock *BB = getBasicBlock(Record[Idx++]);
        if (!BB)
          return error("Invalid record");
        Handlers.push_back(BB);
      }

      BasicBlock *UnwindDest = nullptr;
      if (Idx + 1 == Record.size()) {
        UnwindDest = getBasicBlock(Record[Idx++]);
        if (!UnwindDest)
          return error("Invalid record");
      }

      if (Record.size() != Idx)
        return error("Invalid record");

      auto *CatchSwitch =
          CatchSwitchInst::Create(ParentPad, UnwindDest, NumHandlers);
      for (BasicBlock *Handler : Handlers)
        CatchSwitch->addHandler(Handler);
      I = CatchSwitch;
      InstructionList.push_back(I);
      break;
    }
    case bitc::FUNC_CODE_INST_CATCHPAD:
    case bitc::FUNC_CODE_INST_CLEANUPPAD: { // [tok,num,(ty,val)*]
      // We must have, at minimum, the outer scope and the number of arguments.
      if (Record.size() < 2)
        return error("Invalid record");

      unsigned Idx = 0;

      Value *ParentPad =
          getValue(Record, Idx++, NextValueNo, Type::getTokenTy(Context));

      unsigned NumArgOperands = Record[Idx++];

      SmallVector<Value *, 2> Args;
      for (unsigned Op = 0; Op != NumArgOperands; ++Op) {
        Value *Val;
        if (getValueTypePair(Record, Idx, NextValueNo, Val))
          return error("Invalid record");
        Args.push_back(Val);
      }

      if (Record.size() != Idx)
        return error("Invalid record");

      if (BitCode == bitc::FUNC_CODE_INST_CLEANUPPAD)
        I = CleanupPadInst::Create(ParentPad, Args);
      else
        I = CatchPadInst::Create(ParentPad, Args);
      InstructionList.push_back(I);
      break;
    }
    case bitc::FUNC_CODE_INST_SWITCH: { // SWITCH: [opty, op0, op1, ...]
      // Check magic
      if ((Record[0] >> 16) == SWITCH_INST_MAGIC) {
        // "New" SwitchInst format with case ranges. The changes to write this
        // format were reverted but we still recognize bitcode that uses it.
        // Hopefully someday we will have support for case ranges and can use
        // this format again.

        Type *OpTy = getTypeByID(Record[1]);
        unsigned ValueBitWidth = cast<IntegerType>(OpTy)->getBitWidth();

        Value *Cond = getValue(Record, 2, NextValueNo, OpTy);
        BasicBlock *Default = getBasicBlock(Record[3]);
        if (!OpTy || !Cond || !Default)
          return error("Invalid record");

        unsigned NumCases = Record[4];

        SwitchInst *SI = SwitchInst::Create(Cond, Default, NumCases);
        InstructionList.push_back(SI);

        unsigned CurIdx = 5;
        for (unsigned i = 0; i != NumCases; ++i) {
          SmallVector<ConstantInt*, 1> CaseVals;
          unsigned NumItems = Record[CurIdx++];
          for (unsigned ci = 0; ci != NumItems; ++ci) {
            bool isSingleNumber = Record[CurIdx++];

            APInt Low;
            unsigned ActiveWords = 1;
            if (ValueBitWidth > 64)
              ActiveWords = Record[CurIdx++];
            Low = readWideAPInt(makeArrayRef(&Record[CurIdx], ActiveWords),
                                ValueBitWidth);
            CurIdx += ActiveWords;

            if (!isSingleNumber) {
              ActiveWords = 1;
              if (ValueBitWidth > 64)
                ActiveWords = Record[CurIdx++];
              APInt High = readWideAPInt(
                  makeArrayRef(&Record[CurIdx], ActiveWords), ValueBitWidth);
              CurIdx += ActiveWords;

              // FIXME: It is not clear whether values in the range should be
              // compared as signed or unsigned values. The partially
              // implemented changes that used this format in the past used
              // unsigned comparisons.
              for ( ; Low.ule(High); ++Low)
                CaseVals.push_back(ConstantInt::get(Context, Low));
            } else
              CaseVals.push_back(ConstantInt::get(Context, Low));
          }
          BasicBlock *DestBB = getBasicBlock(Record[CurIdx++]);
          for (SmallVector<ConstantInt*, 1>::iterator cvi = CaseVals.begin(),
                 cve = CaseVals.end(); cvi != cve; ++cvi)
            SI->addCase(*cvi, DestBB);
        }
        I = SI;
        break;
      }

      // Old SwitchInst format without case ranges.

      if (Record.size() < 3 || (Record.size() & 1) == 0)
        return error("Invalid record");
      Type *OpTy = getTypeByID(Record[0]);
      Value *Cond = getValue(Record, 1, NextValueNo, OpTy);
      BasicBlock *Default = getBasicBlock(Record[2]);
      if (!OpTy || !Cond || !Default)
        return error("Invalid record");
      unsigned NumCases = (Record.size()-3)/2;
      SwitchInst *SI = SwitchInst::Create(Cond, Default, NumCases);
      InstructionList.push_back(SI);
      for (unsigned i = 0, e = NumCases; i != e; ++i) {
        ConstantInt *CaseVal =
          dyn_cast_or_null<ConstantInt>(getFnValueByID(Record[3+i*2], OpTy));
        BasicBlock *DestBB = getBasicBlock(Record[1+3+i*2]);
        if (!CaseVal || !DestBB) {
          delete SI;
          return error("Invalid record");
        }
        SI->addCase(CaseVal, DestBB);
      }
      I = SI;
      break;
    }
    case bitc::FUNC_CODE_INST_INDIRECTBR: { // INDIRECTBR: [opty, op0, op1, ...]
      if (Record.size() < 2)
        return error("Invalid record");
      Type *OpTy = getTypeByID(Record[0]);
      Value *Address = getValue(Record, 1, NextValueNo, OpTy);
      if (!OpTy || !Address)
        return error("Invalid record");
      unsigned NumDests = Record.size()-2;
      IndirectBrInst *IBI = IndirectBrInst::Create(Address, NumDests);
      InstructionList.push_back(IBI);
      for (unsigned i = 0, e = NumDests; i != e; ++i) {
        if (BasicBlock *DestBB = getBasicBlock(Record[2+i])) {
          IBI->addDestination(DestBB);
        } else {
          delete IBI;
          return error("Invalid record");
        }
      }
      I = IBI;
      break;
    }

    case bitc::FUNC_CODE_INST_INVOKE: {
      // INVOKE: [attrs, cc, normBB, unwindBB, fnty, op0,op1,op2, ...]
      if (Record.size() < 4)
        return error("Invalid record");
      unsigned OpNum = 0;
      AttributeList PAL = getAttributes(Record[OpNum++]);
      unsigned CCInfo = Record[OpNum++];
      BasicBlock *NormalBB = getBasicBlock(Record[OpNum++]);
      BasicBlock *UnwindBB = getBasicBlock(Record[OpNum++]);

      FunctionType *FTy = nullptr;
      if (CCInfo >> 13 & 1 &&
          !(FTy = dyn_cast<FunctionType>(getTypeByID(Record[OpNum++]))))
        return error("Explicit invoke type is not a function type");

      Value *Callee;
      if (getValueTypePair(Record, OpNum, NextValueNo, Callee))
        return error("Invalid record");

      PointerType *CalleeTy = dyn_cast<PointerType>(Callee->getType());
      if (!CalleeTy)
        return error("Callee is not a pointer");
      if (!FTy) {
        FTy = dyn_cast<FunctionType>(CalleeTy->getElementType());
        if (!FTy)
          return error("Callee is not of pointer to function type");
      } else if (CalleeTy->getElementType() != FTy)
        return error("Explicit invoke type does not match pointee type of "
                     "callee operand");
      if (Record.size() < FTy->getNumParams() + OpNum)
        return error("Insufficient operands to call");

      SmallVector<Value*, 16> Ops;
      for (unsigned i = 0, e = FTy->getNumParams(); i != e; ++i, ++OpNum) {
        Ops.push_back(getValue(Record, OpNum, NextValueNo,
                               FTy->getParamType(i)));
        if (!Ops.back())
          return error("Invalid record");
      }

      if (!FTy->isVarArg()) {
        if (Record.size() != OpNum)
          return error("Invalid record");
      } else {
        // Read type/value pairs for varargs params.
        while (OpNum != Record.size()) {
          Value *Op;
          if (getValueTypePair(Record, OpNum, NextValueNo, Op))
            return error("Invalid record");
          Ops.push_back(Op);
        }
      }

      I = InvokeInst::Create(Callee, NormalBB, UnwindBB, Ops, OperandBundles);
      OperandBundles.clear();
      InstructionList.push_back(I);
      cast<InvokeInst>(I)->setCallingConv(
          static_cast<CallingConv::ID>(CallingConv::MaxID & CCInfo));
      cast<InvokeInst>(I)->setAttributes(PAL);
      break;
    }
    case bitc::FUNC_CODE_INST_RESUME: { // RESUME: [opval]
      unsigned Idx = 0;
      Value *Val = nullptr;
      if (getValueTypePair(Record, Idx, NextValueNo, Val))
        return error("Invalid record");
      I = ResumeInst::Create(Val);
      InstructionList.push_back(I);
      break;
    }
    case bitc::FUNC_CODE_INST_UNREACHABLE: // UNREACHABLE
      I = new UnreachableInst(Context);
      InstructionList.push_back(I);
      break;
    case bitc::FUNC_CODE_INST_PHI: { // PHI: [ty, val0,bb0, ...]
      if (Record.size() < 1 || ((Record.size()-1)&1))
        return error("Invalid record");
      Type *Ty = getTypeByID(Record[0]);
      if (!Ty)
        return error("Invalid record");

      PHINode *PN = PHINode::Create(Ty, (Record.size()-1)/2);
      InstructionList.push_back(PN);

      for (unsigned i = 0, e = Record.size()-1; i != e; i += 2) {
        Value *V;
        // With the new function encoding, it is possible that operands have
        // negative IDs (for forward references).  Use a signed VBR
        // representation to keep the encoding small.
        if (UseRelativeIDs)
          V = getValueSigned(Record, 1+i, NextValueNo, Ty);
        else
          V = getValue(Record, 1+i, NextValueNo, Ty);
        BasicBlock *BB = getBasicBlock(Record[2+i]);
        if (!V || !BB)
          return error("Invalid record");
        PN->addIncoming(V, BB);
      }
      I = PN;
      break;
    }

    case bitc::FUNC_CODE_INST_LANDINGPAD:
    case bitc::FUNC_CODE_INST_LANDINGPAD_OLD: {
      // LANDINGPAD: [ty, val, val, num, (id0,val0 ...)?]
      unsigned Idx = 0;
      if (BitCode == bitc::FUNC_CODE_INST_LANDINGPAD) {
        if (Record.size() < 3)
          return error("Invalid record");
      } else {
        assert(BitCode == bitc::FUNC_CODE_INST_LANDINGPAD_OLD);
        if (Record.size() < 4)
          return error("Invalid record");
      }
      Type *Ty = getTypeByID(Record[Idx++]);
      if (!Ty)
        return error("Invalid record");
      if (BitCode == bitc::FUNC_CODE_INST_LANDINGPAD_OLD) {
        Value *PersFn = nullptr;
        if (getValueTypePair(Record, Idx, NextValueNo, PersFn))
          return error("Invalid record");

        if (!F->hasPersonalityFn())
          F->setPersonalityFn(cast<Constant>(PersFn));
        else if (F->getPersonalityFn() != cast<Constant>(PersFn))
          return error("Personality function mismatch");
      }

      bool IsCleanup = !!Record[Idx++];
      unsigned NumClauses = Record[Idx++];
      LandingPadInst *LP = LandingPadInst::Create(Ty, NumClauses);
      LP->setCleanup(IsCleanup);
      for (unsigned J = 0; J != NumClauses; ++J) {
        LandingPadInst::ClauseType CT =
          LandingPadInst::ClauseType(Record[Idx++]); (void)CT;
        Value *Val;

        if (getValueTypePair(Record, Idx, NextValueNo, Val)) {
          delete LP;
          return error("Invalid record");
        }

        assert((CT != LandingPadInst::Catch ||
                !isa<ArrayType>(Val->getType())) &&
               "Catch clause has a invalid type!");
        assert((CT != LandingPadInst::Filter ||
                isa<ArrayType>(Val->getType())) &&
               "Filter clause has invalid type!");
        LP->addClause(cast<Constant>(Val));
      }

      I = LP;
      InstructionList.push_back(I);
      break;
    }

    case bitc::FUNC_CODE_INST_ALLOCA: { // ALLOCA: [instty, opty, op, align]
      if (Record.size() != 4)
        return error("Invalid record");
      uint64_t AlignRecord = Record[3];
      const uint64_t InAllocaMask = uint64_t(1) << 5;
      const uint64_t ExplicitTypeMask = uint64_t(1) << 6;
      const uint64_t SwiftErrorMask = uint64_t(1) << 7;
      const uint64_t FlagMask = InAllocaMask | ExplicitTypeMask |
                                SwiftErrorMask;
      bool InAlloca = AlignRecord & InAllocaMask;
      bool SwiftError = AlignRecord & SwiftErrorMask;
      Type *Ty = getTypeByID(Record[0]);
      if ((AlignRecord & ExplicitTypeMask) == 0) {
        auto *PTy = dyn_cast_or_null<PointerType>(Ty);
        if (!PTy)
          return error("Old-style alloca with a non-pointer type");
        Ty = PTy->getElementType();
      }
      Type *OpTy = getTypeByID(Record[1]);
      Value *Size = getFnValueByID(Record[2], OpTy);
      unsigned Align;
      if (Error Err = parseAlignmentValue(AlignRecord & ~FlagMask, Align)) {
        return Err;
      }
      if (!Ty || !Size)
        return error("Invalid record");

      // FIXME: Make this an optional field.
      const DataLayout &DL = TheModule->getDataLayout();
      unsigned AS = DL.getAllocaAddrSpace();

      AllocaInst *AI = new AllocaInst(Ty, AS, Size, Align);
      AI->setUsedWithInAlloca(InAlloca);
      AI->setSwiftError(SwiftError);
      I = AI;
      InstructionList.push_back(I);
      break;
    }
    case bitc::FUNC_CODE_INST_LOAD: { // LOAD: [opty, op, align, vol]
      unsigned OpNum = 0;
      Value *Op;
      if (getValueTypePair(Record, OpNum, NextValueNo, Op) ||
          (OpNum + 2 != Record.size() && OpNum + 3 != Record.size()))
        return error("Invalid record");

      Type *Ty = nullptr;
      if (OpNum + 3 == Record.size())
        Ty = getTypeByID(Record[OpNum++]);
      if (Error Err = typeCheckLoadStoreInst(Ty, Op->getType()))
        return Err;
      if (!Ty)
        Ty = cast<PointerType>(Op->getType())->getElementType();

      unsigned Align;
      if (Error Err = parseAlignmentValue(Record[OpNum], Align))
        return Err;
      I = new LoadInst(Ty, Op, "", Record[OpNum + 1], Align);

      InstructionList.push_back(I);
      break;
    }
    case bitc::FUNC_CODE_INST_LOADATOMIC: {
       // LOADATOMIC: [opty, op, align, vol, ordering, ssid]
      unsigned OpNum = 0;
      Value *Op;
      if (getValueTypePair(Record, OpNum, NextValueNo, Op) ||
          (OpNum + 4 != Record.size() && OpNum + 5 != Record.size()))
        return error("Invalid record");

      Type *Ty = nullptr;
      if (OpNum + 5 == Record.size())
        Ty = getTypeByID(Record[OpNum++]);
      if (Error Err = typeCheckLoadStoreInst(Ty, Op->getType()))
        return Err;
      if (!Ty)
        Ty = cast<PointerType>(Op->getType())->getElementType();

      AtomicOrdering Ordering = getDecodedOrdering(Record[OpNum + 2]);
      if (Ordering == AtomicOrdering::NotAtomic ||
          Ordering == AtomicOrdering::Release ||
          Ordering == AtomicOrdering::AcquireRelease)
        return error("Invalid record");
      if (Ordering != AtomicOrdering::NotAtomic && Record[OpNum] == 0)
        return error("Invalid record");
      SyncScope::ID SSID = getDecodedSyncScopeID(Record[OpNum + 3]);

      unsigned Align;
      if (Error Err = parseAlignmentValue(Record[OpNum], Align))
        return Err;
      I = new LoadInst(Op, "", Record[OpNum+1], Align, Ordering, SSID);

      InstructionList.push_back(I);
      break;
    }
    case bitc::FUNC_CODE_INST_STORE:
    case bitc::FUNC_CODE_INST_STORE_OLD: { // STORE2:[ptrty, ptr, val, align, vol]
      unsigned OpNum = 0;
      Value *Val, *Ptr;
      if (getValueTypePair(Record, OpNum, NextValueNo, Ptr) ||
          (BitCode == bitc::FUNC_CODE_INST_STORE
               ? getValueTypePair(Record, OpNum, NextValueNo, Val)
               : popValue(Record, OpNum, NextValueNo,
                          cast<PointerType>(Ptr->getType())->getElementType(),
                          Val)) ||
          OpNum + 2 != Record.size())
        return error("Invalid record");

      if (Error Err = typeCheckLoadStoreInst(Val->getType(), Ptr->getType()))
        return Err;
      unsigned Align;
      if (Error Err = parseAlignmentValue(Record[OpNum], Align))
        return Err;
      I = new StoreInst(Val, Ptr, Record[OpNum+1], Align);
      InstructionList.push_back(I);
      break;
    }
    case bitc::FUNC_CODE_INST_STOREATOMIC:
    case bitc::FUNC_CODE_INST_STOREATOMIC_OLD: {
      // STOREATOMIC: [ptrty, ptr, val, align, vol, ordering, ssid]
      unsigned OpNum = 0;
      Value *Val, *Ptr;
      if (getValueTypePair(Record, OpNum, NextValueNo, Ptr) ||
          !isa<PointerType>(Ptr->getType()) ||
          (BitCode == bitc::FUNC_CODE_INST_STOREATOMIC
               ? getValueTypePair(Record, OpNum, NextValueNo, Val)
               : popValue(Record, OpNum, NextValueNo,
                          cast<PointerType>(Ptr->getType())->getElementType(),
                          Val)) ||
          OpNum + 4 != Record.size())
        return error("Invalid record");

      if (Error Err = typeCheckLoadStoreInst(Val->getType(), Ptr->getType()))
        return Err;
      AtomicOrdering Ordering = getDecodedOrdering(Record[OpNum + 2]);
      if (Ordering == AtomicOrdering::NotAtomic ||
          Ordering == AtomicOrdering::Acquire ||
          Ordering == AtomicOrdering::AcquireRelease)
        return error("Invalid record");
      SyncScope::ID SSID = getDecodedSyncScopeID(Record[OpNum + 3]);
      if (Ordering != AtomicOrdering::NotAtomic && Record[OpNum] == 0)
        return error("Invalid record");

      unsigned Align;
      if (Error Err = parseAlignmentValue(Record[OpNum], Align))
        return Err;
      I = new StoreInst(Val, Ptr, Record[OpNum+1], Align, Ordering, SSID);
      InstructionList.push_back(I);
      break;
    }
    case bitc::FUNC_CODE_INST_CMPXCHG_OLD:
    case bitc::FUNC_CODE_INST_CMPXCHG: {
      // CMPXCHG:[ptrty, ptr, cmp, new, vol, successordering, ssid,
      //          failureordering?, isweak?]
      unsigned OpNum = 0;
      Value *Ptr, *Cmp, *New;
      if (getValueTypePair(Record, OpNum, NextValueNo, Ptr) ||
          (BitCode == bitc::FUNC_CODE_INST_CMPXCHG
               ? getValueTypePair(Record, OpNum, NextValueNo, Cmp)
               : popValue(Record, OpNum, NextValueNo,
                          cast<PointerType>(Ptr->getType())->getElementType(),
                          Cmp)) ||
          popValue(Record, OpNum, NextValueNo, Cmp->getType(), New) ||
          Record.size() < OpNum + 3 || Record.size() > OpNum + 5)
        return error("Invalid record");
      AtomicOrdering SuccessOrdering = getDecodedOrdering(Record[OpNum + 1]);
      if (SuccessOrdering == AtomicOrdering::NotAtomic ||
          SuccessOrdering == AtomicOrdering::Unordered)
        return error("Invalid record");
      SyncScope::ID SSID = getDecodedSyncScopeID(Record[OpNum + 2]);

      if (Error Err = typeCheckLoadStoreInst(Cmp->getType(), Ptr->getType()))
        return Err;
      AtomicOrdering FailureOrdering;
      if (Record.size() < 7)
        FailureOrdering =
            AtomicCmpXchgInst::getStrongestFailureOrdering(SuccessOrdering);
      else
        FailureOrdering = getDecodedOrdering(Record[OpNum + 3]);

      I = new AtomicCmpXchgInst(Ptr, Cmp, New, SuccessOrdering, FailureOrdering,
                                SSID);
      cast<AtomicCmpXchgInst>(I)->setVolatile(Record[OpNum]);

      if (Record.size() < 8) {
        // Before weak cmpxchgs existed, the instruction simply returned the
        // value loaded from memory, so bitcode files from that era will be
        // expecting the first component of a modern cmpxchg.
        CurBB->getInstList().push_back(I);
        I = ExtractValueInst::Create(I, 0);
      } else {
        cast<AtomicCmpXchgInst>(I)->setWeak(Record[OpNum+4]);
      }

      InstructionList.push_back(I);
      break;
    }
    case bitc::FUNC_CODE_INST_ATOMICRMW: {
      // ATOMICRMW:[ptrty, ptr, val, op, vol, ordering, ssid]
      unsigned OpNum = 0;
      Value *Ptr, *Val;
      if (getValueTypePair(Record, OpNum, NextValueNo, Ptr) ||
          !isa<PointerType>(Ptr->getType()) ||
          popValue(Record, OpNum, NextValueNo,
                    cast<PointerType>(Ptr->getType())->getElementType(), Val) ||
          OpNum+4 != Record.size())
        return error("Invalid record");
      AtomicRMWInst::BinOp Operation = getDecodedRMWOperation(Record[OpNum]);
      if (Operation < AtomicRMWInst::FIRST_BINOP ||
          Operation > AtomicRMWInst::LAST_BINOP)
        return error("Invalid record");
      AtomicOrdering Ordering = getDecodedOrdering(Record[OpNum + 2]);
      if (Ordering == AtomicOrdering::NotAtomic ||
          Ordering == AtomicOrdering::Unordered)
        return error("Invalid record");
      SyncScope::ID SSID = getDecodedSyncScopeID(Record[OpNum + 3]);
      I = new AtomicRMWInst(Operation, Ptr, Val, Ordering, SSID);
      cast<AtomicRMWInst>(I)->setVolatile(Record[OpNum+1]);
      InstructionList.push_back(I);
      break;
    }
    case bitc::FUNC_CODE_INST_FENCE: { // FENCE:[ordering, ssid]
      if (2 != Record.size())
        return error("Invalid record");
      AtomicOrdering Ordering = getDecodedOrdering(Record[0]);
      if (Ordering == AtomicOrdering::NotAtomic ||
          Ordering == AtomicOrdering::Unordered ||
          Ordering == AtomicOrdering::Monotonic)
        return error("Invalid record");
      SyncScope::ID SSID = getDecodedSyncScopeID(Record[1]);
      I = new FenceInst(Context, Ordering, SSID);
      InstructionList.push_back(I);
      break;
    }
    case bitc::FUNC_CODE_INST_CALL: {
      // CALL: [paramattrs, cc, fmf, fnty, fnid, arg0, arg1...]
      if (Record.size() < 3)
        return error("Invalid record");

      unsigned OpNum = 0;
      AttributeList PAL = getAttributes(Record[OpNum++]);
      unsigned CCInfo = Record[OpNum++];

      FastMathFlags FMF;
      if ((CCInfo >> bitc::CALL_FMF) & 1) {
        FMF = getDecodedFastMathFlags(Record[OpNum++]);
        if (!FMF.any())
          return error("Fast math flags indicator set for call with no FMF");
      }

      FunctionType *FTy = nullptr;
      if (CCInfo >> bitc::CALL_EXPLICIT_TYPE & 1 &&
          !(FTy = dyn_cast<FunctionType>(getTypeByID(Record[OpNum++]))))
        return error("Explicit call type is not a function type");

      Value *Callee;
      if (getValueTypePair(Record, OpNum, NextValueNo, Callee))
        return error("Invalid record");

      PointerType *OpTy = dyn_cast<PointerType>(Callee->getType());
      if (!OpTy)
        return error("Callee is not a pointer type");
      if (!FTy) {
        FTy = dyn_cast<FunctionType>(OpTy->getElementType());
        if (!FTy)
          return error("Callee is not of pointer to function type");
      } else if (OpTy->getElementType() != FTy)
        return error("Explicit call type does not match pointee type of "
                     "callee operand");
      if (Record.size() < FTy->getNumParams() + OpNum)
        return error("Insufficient operands to call");

      SmallVector<Value*, 16> Args;
      // Read the fixed params.
      for (unsigned i = 0, e = FTy->getNumParams(); i != e; ++i, ++OpNum) {
        if (FTy->getParamType(i)->isLabelTy())
          Args.push_back(getBasicBlock(Record[OpNum]));
        else
          Args.push_back(getValue(Record, OpNum, NextValueNo,
                                  FTy->getParamType(i)));
        if (!Args.back())
          return error("Invalid record");
      }

      // Read type/value pairs for varargs params.
      if (!FTy->isVarArg()) {
        if (OpNum != Record.size())
          return error("Invalid record");
      } else {
        while (OpNum != Record.size()) {
          Value *Op;
          if (getValueTypePair(Record, OpNum, NextValueNo, Op))
            return error("Invalid record");
          Args.push_back(Op);
        }
      }

      I = CallInst::Create(FTy, Callee, Args, OperandBundles);
      OperandBundles.clear();
      InstructionList.push_back(I);
      cast<CallInst>(I)->setCallingConv(
          static_cast<CallingConv::ID>((0x7ff & CCInfo) >> bitc::CALL_CCONV));
      CallInst::TailCallKind TCK = CallInst::TCK_None;
      if (CCInfo & 1 << bitc::CALL_TAIL)
        TCK = CallInst::TCK_Tail;
      if (CCInfo & (1 << bitc::CALL_MUSTTAIL))
        TCK = CallInst::TCK_MustTail;
      if (CCInfo & (1 << bitc::CALL_NOTAIL))
        TCK = CallInst::TCK_NoTail;
      cast<CallInst>(I)->setTailCallKind(TCK);
      cast<CallInst>(I)->setAttributes(PAL);
      if (FMF.any()) {
        if (!isa<FPMathOperator>(I))
          return error("Fast-math-flags specified for call without "
                       "floating-point scalar or vector return type");
        I->setFastMathFlags(FMF);
      }
      break;
    }
    case bitc::FUNC_CODE_INST_VAARG: { // VAARG: [valistty, valist, instty]
      if (Record.size() < 3)
        return error("Invalid record");
      Type *OpTy = getTypeByID(Record[0]);
      Value *Op = getValue(Record, 1, NextValueNo, OpTy);
      Type *ResTy = getTypeByID(Record[2]);
      if (!OpTy || !Op || !ResTy)
        return error("Invalid record");
      I = new VAArgInst(Op, ResTy);
      InstructionList.push_back(I);
      break;
    }

    case bitc::FUNC_CODE_OPERAND_BUNDLE: {
      // A call or an invoke can be optionally prefixed with some variable
      // number of operand bundle blocks.  These blocks are read into
      // OperandBundles and consumed at the next call or invoke instruction.

      if (Record.size() < 1 || Record[0] >= BundleTags.size())
        return error("Invalid record");

      std::vector<Value *> Inputs;

      unsigned OpNum = 1;
      while (OpNum != Record.size()) {
        Value *Op;
        if (getValueTypePair(Record, OpNum, NextValueNo, Op))
          return error("Invalid record");
        Inputs.push_back(Op);
      }

      OperandBundles.emplace_back(BundleTags[Record[0]], std::move(Inputs));
      continue;
    }
    }

    // Add instruction to end of current BB.  If there is no current BB, reject
    // this file.
    if (!CurBB) {
      I->deleteValue();
      return error("Invalid instruction with no BB");
    }
    if (!OperandBundles.empty()) {
      I->deleteValue();
      return error("Operand bundles found with no consumer");
    }
    CurBB->getInstList().push_back(I);

    // If this was a terminator instruction, move to the next block.
    if (isa<TerminatorInst>(I)) {
      ++CurBBNo;
      CurBB = CurBBNo < FunctionBBs.size() ? FunctionBBs[CurBBNo] : nullptr;
    }

    // Non-void values get registered in the value table for future use.
    if (I && !I->getType()->isVoidTy())
      ValueList.assignValue(I, NextValueNo++);
  }

OutOfRecordLoop:

  if (!OperandBundles.empty())
    return error("Operand bundles found with no consumer");

  // Check the function list for unresolved values.
  if (Argument *A = dyn_cast<Argument>(ValueList.back())) {
    if (!A->getParent()) {
      // We found at least one unresolved value.  Nuke them all to avoid leaks.
      for (unsigned i = ModuleValueListSize, e = ValueList.size(); i != e; ++i){
        if ((A = dyn_cast_or_null<Argument>(ValueList[i])) && !A->getParent()) {
          A->replaceAllUsesWith(UndefValue::get(A->getType()));
          delete A;
        }
      }
      return error("Never resolved value found in function");
    }
  }

  // Unexpected unresolved metadata about to be dropped.
  if (MDLoader->hasFwdRefs())
    return error("Invalid function metadata: outgoing forward refs");

  // Trim the value list down to the size it was before we parsed this function.
  ValueList.shrinkTo(ModuleValueListSize);
  MDLoader->shrinkTo(ModuleMDLoaderSize);
  std::vector<BasicBlock*>().swap(FunctionBBs);
  return Error::success();
}

/// Find the function body in the bitcode stream
Error BitcodeReader::findFunctionInStream(
    Function *F,
    DenseMap<Function *, uint64_t>::iterator DeferredFunctionInfoIterator) {
  while (DeferredFunctionInfoIterator->second == 0) {
    // This is the fallback handling for the old format bitcode that
    // didn't contain the function index in the VST, or when we have
    // an anonymous function which would not have a VST entry.
    // Assert that we have one of those two cases.
    assert(VSTOffset == 0 || !F->hasName());
    // Parse the next body in the stream and set its position in the
    // DeferredFunctionInfo map.
    if (Error Err = rememberAndSkipFunctionBodies())
      return Err;
  }
  return Error::success();
}

SyncScope::ID BitcodeReader::getDecodedSyncScopeID(unsigned Val) {
  if (Val == SyncScope::SingleThread || Val == SyncScope::System)
    return SyncScope::ID(Val);
  if (Val >= SSIDs.size())
    return SyncScope::System; // Map unknown synchronization scopes to system.
  return SSIDs[Val];
}

//===----------------------------------------------------------------------===//
// GVMaterializer implementation
//===----------------------------------------------------------------------===//

Error BitcodeReader::materialize(GlobalValue *GV) {
  Function *F = dyn_cast<Function>(GV);
  // If it's not a function or is already material, ignore the request.
  if (!F || !F->isMaterializable())
    return Error::success();

  DenseMap<Function*, uint64_t>::iterator DFII = DeferredFunctionInfo.find(F);
  assert(DFII != DeferredFunctionInfo.end() && "Deferred function not found!");
  // If its position is recorded as 0, its body is somewhere in the stream
  // but we haven't seen it yet.
  if (DFII->second == 0)
    if (Error Err = findFunctionInStream(F, DFII))
      return Err;

  // Materialize metadata before parsing any function bodies.
  if (Error Err = materializeMetadata())
    return Err;

  // Move the bit stream to the saved position of the deferred function body.
  Stream.JumpToBit(DFII->second);

  if (Error Err = parseFunctionBody(F))
    return Err;
  F->setIsMaterializable(false);

  if (StripDebugInfo)
    stripDebugInfo(*F);

  // Upgrade any old intrinsic calls in the function.
  for (auto &I : UpgradedIntrinsics) {
    for (auto UI = I.first->materialized_user_begin(), UE = I.first->user_end();
         UI != UE;) {
      User *U = *UI;
      ++UI;
      if (CallInst *CI = dyn_cast<CallInst>(U))
        UpgradeIntrinsicCall(CI, I.second);
    }
  }

  // Update calls to the remangled intrinsics
  for (auto &I : RemangledIntrinsics)
    for (auto UI = I.first->materialized_user_begin(), UE = I.first->user_end();
         UI != UE;)
      // Don't expect any other users than call sites
      CallSite(*UI++).setCalledFunction(I.second);

  // Finish fn->subprogram upgrade for materialized functions.
  if (DISubprogram *SP = MDLoader->lookupSubprogramForFunction(F))
    F->setSubprogram(SP);

  // Check if the TBAA Metadata are valid, otherwise we will need to strip them.
  if (!MDLoader->isStrippingTBAA()) {
    for (auto &I : instructions(F)) {
      MDNode *TBAA = I.getMetadata(LLVMContext::MD_tbaa);
      if (!TBAA || TBAAVerifyHelper.visitTBAAMetadata(I, TBAA))
        continue;
      MDLoader->setStripTBAA(true);
      stripTBAA(F->getParent());
    }
  }

  // Bring in any functions that this function forward-referenced via
  // blockaddresses.
  return materializeForwardReferencedFunctions();
}

Error BitcodeReader::materializeModule() {
  if (Error Err = materializeMetadata())
    return Err;

  // Promise to materialize all forward references.
  WillMaterializeAllForwardRefs = true;

  // Iterate over the module, deserializing any functions that are still on
  // disk.
  for (Function &F : *TheModule) {
    if (Error Err = materialize(&F))
      return Err;
  }
  // At this point, if there are any function bodies, parse the rest of
  // the bits in the module past the last function block we have recorded
  // through either lazy scanning or the VST.
  if (LastFunctionBlockBit || NextUnreadBit)
    if (Error Err = parseModule(LastFunctionBlockBit > NextUnreadBit
                                    ? LastFunctionBlockBit
                                    : NextUnreadBit))
      return Err;

  // Check that all block address forward references got resolved (as we
  // promised above).
  if (!BasicBlockFwdRefs.empty())
    return error("Never resolved function from blockaddress");

  // Upgrade any intrinsic calls that slipped through (should not happen!) and
  // delete the old functions to clean up. We can't do this unless the entire
  // module is materialized because there could always be another function body
  // with calls to the old function.
  for (auto &I : UpgradedIntrinsics) {
    for (auto *U : I.first->users()) {
      if (CallInst *CI = dyn_cast<CallInst>(U))
        UpgradeIntrinsicCall(CI, I.second);
    }
    if (!I.first->use_empty())
      I.first->replaceAllUsesWith(I.second);
    I.first->eraseFromParent();
  }
  UpgradedIntrinsics.clear();
  // Do the same for remangled intrinsics
  for (auto &I : RemangledIntrinsics) {
    I.first->replaceAllUsesWith(I.second);
    I.first->eraseFromParent();
  }
  RemangledIntrinsics.clear();

  UpgradeDebugInfo(*TheModule);

  UpgradeModuleFlags(*TheModule);
  return Error::success();
}

std::vector<StructType *> BitcodeReader::getIdentifiedStructTypes() const {
  return IdentifiedStructTypes;
}

ModuleSummaryIndexBitcodeReader::ModuleSummaryIndexBitcodeReader(
    BitstreamCursor Cursor, StringRef Strtab, ModuleSummaryIndex &TheIndex,
    StringRef ModulePath, unsigned ModuleId)
    : BitcodeReaderBase(std::move(Cursor), Strtab), TheIndex(TheIndex),
      ModulePath(ModulePath), ModuleId(ModuleId) {}

ModuleSummaryIndex::ModuleInfo *
ModuleSummaryIndexBitcodeReader::addThisModule() {
  return TheIndex.addModule(ModulePath, ModuleId);
}

std::pair<ValueInfo, GlobalValue::GUID>
ModuleSummaryIndexBitcodeReader::getValueInfoFromValueId(unsigned ValueId) {
  auto VGI = ValueIdToValueInfoMap[ValueId];
  assert(VGI.first);
  return VGI;
}

void ModuleSummaryIndexBitcodeReader::setValueGUID(
    uint64_t ValueID, StringRef ValueName, GlobalValue::LinkageTypes Linkage,
    StringRef SourceFileName) {
  std::string GlobalId =
      GlobalValue::getGlobalIdentifier(ValueName, Linkage, SourceFileName);
  auto ValueGUID = GlobalValue::getGUID(GlobalId);
  auto OriginalNameID = ValueGUID;
  if (GlobalValue::isLocalLinkage(Linkage))
    OriginalNameID = GlobalValue::getGUID(ValueName);
  if (PrintSummaryGUIDs)
    dbgs() << "GUID " << ValueGUID << "(" << OriginalNameID << ") is "
           << ValueName << "\n";
  
  // UseStrtab is false for legacy summary formats and value names are
  // created on stack. We can't use them outside of parseValueSymbolTable.
  ValueIdToValueInfoMap[ValueID] = std::make_pair(
      TheIndex.getOrInsertValueInfo(ValueGUID, UseStrtab ? ValueName : ""),
      OriginalNameID);
}

// Specialized value symbol table parser used when reading module index
// blocks where we don't actually create global values. The parsed information
// is saved in the bitcode reader for use when later parsing summaries.
Error ModuleSummaryIndexBitcodeReader::parseValueSymbolTable(
    uint64_t Offset,
    DenseMap<unsigned, GlobalValue::LinkageTypes> &ValueIdToLinkageMap) {
  // With a strtab the VST is not required to parse the summary.
  if (UseStrtab)
    return Error::success();

  assert(Offset > 0 && "Expected non-zero VST offset");
  uint64_t CurrentBit = jumpToValueSymbolTable(Offset, Stream);

  if (Stream.EnterSubBlock(bitc::VALUE_SYMTAB_BLOCK_ID))
    return error("Invalid record");

  SmallVector<uint64_t, 64> Record;

  // Read all the records for this value table.
  SmallString<128> ValueName;

  while (true) {
    BitstreamEntry Entry = Stream.advanceSkippingSubblocks();

    switch (Entry.Kind) {
    case BitstreamEntry::SubBlock: // Handled for us already.
    case BitstreamEntry::Error:
      return error("Malformed block");
    case BitstreamEntry::EndBlock:
      // Done parsing VST, jump back to wherever we came from.
      Stream.JumpToBit(CurrentBit);
      return Error::success();
    case BitstreamEntry::Record:
      // The interesting case.
      break;
    }

    // Read a record.
    Record.clear();
    switch (Stream.readRecord(Entry.ID, Record)) {
    default: // Default behavior: ignore (e.g. VST_CODE_BBENTRY records).
      break;
    case bitc::VST_CODE_ENTRY: { // VST_CODE_ENTRY: [valueid, namechar x N]
      if (convertToString(Record, 1, ValueName))
        return error("Invalid record");
      unsigned ValueID = Record[0];
      assert(!SourceFileName.empty());
      auto VLI = ValueIdToLinkageMap.find(ValueID);
      assert(VLI != ValueIdToLinkageMap.end() &&
             "No linkage found for VST entry?");
      auto Linkage = VLI->second;
      setValueGUID(ValueID, ValueName, Linkage, SourceFileName);
      ValueName.clear();
      break;
    }
    case bitc::VST_CODE_FNENTRY: {
      // VST_CODE_FNENTRY: [valueid, offset, namechar x N]
      if (convertToString(Record, 2, ValueName))
        return error("Invalid record");
      unsigned ValueID = Record[0];
      assert(!SourceFileName.empty());
      auto VLI = ValueIdToLinkageMap.find(ValueID);
      assert(VLI != ValueIdToLinkageMap.end() &&
             "No linkage found for VST entry?");
      auto Linkage = VLI->second;
      setValueGUID(ValueID, ValueName, Linkage, SourceFileName);
      ValueName.clear();
      break;
    }
    case bitc::VST_CODE_COMBINED_ENTRY: {
      // VST_CODE_COMBINED_ENTRY: [valueid, refguid]
      unsigned ValueID = Record[0];
      GlobalValue::GUID RefGUID = Record[1];
      // The "original name", which is the second value of the pair will be
      // overriden later by a FS_COMBINED_ORIGINAL_NAME in the combined index.
      ValueIdToValueInfoMap[ValueID] =
          std::make_pair(TheIndex.getOrInsertValueInfo(RefGUID), RefGUID);
      break;
    }
    }
  }
}

// Parse just the blocks needed for building the index out of the module.
// At the end of this routine the module Index is populated with a map
// from global value id to GlobalValueSummary objects.
Error ModuleSummaryIndexBitcodeReader::parseModule() {
  if (Stream.EnterSubBlock(bitc::MODULE_BLOCK_ID))
    return error("Invalid record");

  SmallVector<uint64_t, 64> Record;
  DenseMap<unsigned, GlobalValue::LinkageTypes> ValueIdToLinkageMap;
  unsigned ValueId = 0;

  // Read the index for this module.
  while (true) {
    BitstreamEntry Entry = Stream.advance();

    switch (Entry.Kind) {
    case BitstreamEntry::Error:
      return error("Malformed block");
    case BitstreamEntry::EndBlock:
      return Error::success();

    case BitstreamEntry::SubBlock:
      switch (Entry.ID) {
      default: // Skip unknown content.
        if (Stream.SkipBlock())
          return error("Invalid record");
        break;
      case bitc::BLOCKINFO_BLOCK_ID:
        // Need to parse these to get abbrev ids (e.g. for VST)
        if (readBlockInfo())
          return error("Malformed block");
        break;
      case bitc::VALUE_SYMTAB_BLOCK_ID:
        // Should have been parsed earlier via VSTOffset, unless there
        // is no summary section.
        assert(((SeenValueSymbolTable && VSTOffset > 0) ||
                !SeenGlobalValSummary) &&
               "Expected early VST parse via VSTOffset record");
        if (Stream.SkipBlock())
          return error("Invalid record");
        break;
      case bitc::GLOBALVAL_SUMMARY_BLOCK_ID:
      case bitc::FULL_LTO_GLOBALVAL_SUMMARY_BLOCK_ID:
        assert(!SeenValueSymbolTable &&
               "Already read VST when parsing summary block?");
        // We might not have a VST if there were no values in the
        // summary. An empty summary block generated when we are
        // performing ThinLTO compiles so we don't later invoke
        // the regular LTO process on them.
        if (VSTOffset > 0) {
          if (Error Err = parseValueSymbolTable(VSTOffset, ValueIdToLinkageMap))
            return Err;
          SeenValueSymbolTable = true;
        }
        SeenGlobalValSummary = true;
        if (Error Err = parseEntireSummary(Entry.ID))
          return Err;
        break;
      case bitc::MODULE_STRTAB_BLOCK_ID:
        if (Error Err = parseModuleStringTable())
          return Err;
        break;
      }
      continue;

    case BitstreamEntry::Record: {
        Record.clear();
        auto BitCode = Stream.readRecord(Entry.ID, Record);
        switch (BitCode) {
        default:
          break; // Default behavior, ignore unknown content.
        case bitc::MODULE_CODE_VERSION: {
          if (Error Err = parseVersionRecord(Record).takeError())
            return Err;
          break;
        }
        /// MODULE_CODE_SOURCE_FILENAME: [namechar x N]
        case bitc::MODULE_CODE_SOURCE_FILENAME: {
          SmallString<128> ValueName;
          if (convertToString(Record, 0, ValueName))
            return error("Invalid record");
          SourceFileName = ValueName.c_str();
          break;
        }
        /// MODULE_CODE_HASH: [5*i32]
        case bitc::MODULE_CODE_HASH: {
          if (Record.size() != 5)
            return error("Invalid hash length " + Twine(Record.size()).str());
          auto &Hash = addThisModule()->second.second;
          int Pos = 0;
          for (auto &Val : Record) {
            assert(!(Val >> 32) && "Unexpected high bits set");
            Hash[Pos++] = Val;
          }
          break;
        }
        /// MODULE_CODE_VSTOFFSET: [offset]
        case bitc::MODULE_CODE_VSTOFFSET:
          if (Record.size() < 1)
            return error("Invalid record");
          // Note that we subtract 1 here because the offset is relative to one
          // word before the start of the identification or module block, which
          // was historically always the start of the regular bitcode header.
          VSTOffset = Record[0] - 1;
          break;
        // v1 GLOBALVAR: [pointer type, isconst,     initid,       linkage, ...]
        // v1 FUNCTION:  [type,         callingconv, isproto,      linkage, ...]
        // v1 ALIAS:     [alias type,   addrspace,   aliasee val#, linkage, ...]
        // v2: [strtab offset, strtab size, v1]
        case bitc::MODULE_CODE_GLOBALVAR:
        case bitc::MODULE_CODE_FUNCTION:
        case bitc::MODULE_CODE_ALIAS: {
          StringRef Name;
          ArrayRef<uint64_t> GVRecord;
          std::tie(Name, GVRecord) = readNameFromStrtab(Record);
          if (GVRecord.size() <= 3)
            return error("Invalid record");
          uint64_t RawLinkage = GVRecord[3];
          GlobalValue::LinkageTypes Linkage = getDecodedLinkage(RawLinkage);
          if (!UseStrtab) {
            ValueIdToLinkageMap[ValueId++] = Linkage;
            break;
          }

          setValueGUID(ValueId++, Name, Linkage, SourceFileName);
          break;
        }
        }
      }
      continue;
    }
  }
}

std::vector<ValueInfo>
ModuleSummaryIndexBitcodeReader::makeRefList(ArrayRef<uint64_t> Record) {
  std::vector<ValueInfo> Ret;
  Ret.reserve(Record.size());
  for (uint64_t RefValueId : Record)
    Ret.push_back(getValueInfoFromValueId(RefValueId).first);
  return Ret;
}

std::vector<FunctionSummary::EdgeTy>
ModuleSummaryIndexBitcodeReader::makeCallList(ArrayRef<uint64_t> Record,
                                              bool IsOldProfileFormat,
                                              bool HasProfile, bool HasRelBF) {
  std::vector<FunctionSummary::EdgeTy> Ret;
  Ret.reserve(Record.size());
  for (unsigned I = 0, E = Record.size(); I != E; ++I) {
    CalleeInfo::HotnessType Hotness = CalleeInfo::HotnessType::Unknown;
    uint64_t RelBF = 0;
    ValueInfo Callee = getValueInfoFromValueId(Record[I]).first;
    if (IsOldProfileFormat) {
      I += 1; // Skip old callsitecount field
      if (HasProfile)
        I += 1; // Skip old profilecount field
    } else if (HasProfile)
      Hotness = static_cast<CalleeInfo::HotnessType>(Record[++I]);
    else if (HasRelBF)
      RelBF = Record[++I];
    Ret.push_back(FunctionSummary::EdgeTy{Callee, CalleeInfo(Hotness, RelBF)});
  }
  return Ret;
}

static void
parseWholeProgramDevirtResolutionByArg(ArrayRef<uint64_t> Record, size_t &Slot,
                                       WholeProgramDevirtResolution &Wpd) {
  uint64_t ArgNum = Record[Slot++];
  WholeProgramDevirtResolution::ByArg &B =
      Wpd.ResByArg[{Record.begin() + Slot, Record.begin() + Slot + ArgNum}];
  Slot += ArgNum;

  B.TheKind =
      static_cast<WholeProgramDevirtResolution::ByArg::Kind>(Record[Slot++]);
  B.Info = Record[Slot++];
  B.Byte = Record[Slot++];
  B.Bit = Record[Slot++];
}

static void parseWholeProgramDevirtResolution(ArrayRef<uint64_t> Record,
                                              StringRef Strtab, size_t &Slot,
                                              TypeIdSummary &TypeId) {
  uint64_t Id = Record[Slot++];
  WholeProgramDevirtResolution &Wpd = TypeId.WPDRes[Id];

  Wpd.TheKind = static_cast<WholeProgramDevirtResolution::Kind>(Record[Slot++]);
  Wpd.SingleImplName = {Strtab.data() + Record[Slot],
                        static_cast<size_t>(Record[Slot + 1])};
  Slot += 2;

  uint64_t ResByArgNum = Record[Slot++];
  for (uint64_t I = 0; I != ResByArgNum; ++I)
    parseWholeProgramDevirtResolutionByArg(Record, Slot, Wpd);
}

static void parseTypeIdSummaryRecord(ArrayRef<uint64_t> Record,
                                     StringRef Strtab,
                                     ModuleSummaryIndex &TheIndex) {
  size_t Slot = 0;
  TypeIdSummary &TypeId = TheIndex.getOrInsertTypeIdSummary(
      {Strtab.data() + Record[Slot], static_cast<size_t>(Record[Slot + 1])});
  Slot += 2;

  TypeId.TTRes.TheKind = static_cast<TypeTestResolution::Kind>(Record[Slot++]);
  TypeId.TTRes.SizeM1BitWidth = Record[Slot++];
  TypeId.TTRes.AlignLog2 = Record[Slot++];
  TypeId.TTRes.SizeM1 = Record[Slot++];
  TypeId.TTRes.BitMask = Record[Slot++];
  TypeId.TTRes.InlineBits = Record[Slot++];

  while (Slot < Record.size())
    parseWholeProgramDevirtResolution(Record, Strtab, Slot, TypeId);
}

// Eagerly parse the entire summary block. This populates the GlobalValueSummary
// objects in the index.
Error ModuleSummaryIndexBitcodeReader::parseEntireSummary(unsigned ID) {
  if (Stream.EnterSubBlock(ID))
    return error("Invalid record");
  SmallVector<uint64_t, 64> Record;

  // Parse version
  {
    BitstreamEntry Entry = Stream.advanceSkippingSubblocks();
    if (Entry.Kind != BitstreamEntry::Record)
      return error("Invalid Summary Block: record for version expected");
    if (Stream.readRecord(Entry.ID, Record) != bitc::FS_VERSION)
      return error("Invalid Summary Block: version expected");
  }
  const uint64_t Version = Record[0];
  const bool IsOldProfileFormat = Version == 1;
  if (Version < 1 || Version > 4)
    return error("Invalid summary version " + Twine(Version) +
                 ", 1, 2, 3 or 4 expected");
  Record.clear();

  // Keep around the last seen summary to be used when we see an optional
  // "OriginalName" attachement.
  GlobalValueSummary *LastSeenSummary = nullptr;
  GlobalValue::GUID LastSeenGUID = 0;

  // We can expect to see any number of type ID information records before
  // each function summary records; these variables store the information
  // collected so far so that it can be used to create the summary object.
  std::vector<GlobalValue::GUID> PendingTypeTests;
  std::vector<FunctionSummary::VFuncId> PendingTypeTestAssumeVCalls,
      PendingTypeCheckedLoadVCalls;
  std::vector<FunctionSummary::ConstVCall> PendingTypeTestAssumeConstVCalls,
      PendingTypeCheckedLoadConstVCalls;

  while (true) {
    BitstreamEntry Entry = Stream.advanceSkippingSubblocks();

    switch (Entry.Kind) {
    case BitstreamEntry::SubBlock: // Handled for us already.
    case BitstreamEntry::Error:
      return error("Malformed block");
    case BitstreamEntry::EndBlock:
      return Error::success();
    case BitstreamEntry::Record:
      // The interesting case.
      break;
    }

    // Read a record. The record format depends on whether this
    // is a per-module index or a combined index file. In the per-module
    // case the records contain the associated value's ID for correlation
    // with VST entries. In the combined index the correlation is done
    // via the bitcode offset of the summary records (which were saved
    // in the combined index VST entries). The records also contain
    // information used for ThinLTO renaming and importing.
    Record.clear();
    auto BitCode = Stream.readRecord(Entry.ID, Record);
    switch (BitCode) {
    default: // Default behavior: ignore.
      break;
    case bitc::FS_FLAGS: {  // [flags]
      uint64_t Flags = Record[0];
      // Scan flags (set only on the combined index).
      assert(Flags <= 0x3 && "Unexpected bits in flag");

      // 1 bit: WithGlobalValueDeadStripping flag.
      if (Flags & 0x1)
        TheIndex.setWithGlobalValueDeadStripping();
      // 1 bit: SkipModuleByDistributedBackend flag.
      if (Flags & 0x2)
        TheIndex.setSkipModuleByDistributedBackend();
      break;
    }
    case bitc::FS_VALUE_GUID: { // [valueid, refguid]
      uint64_t ValueID = Record[0];
      GlobalValue::GUID RefGUID = Record[1];
      ValueIdToValueInfoMap[ValueID] =
          std::make_pair(TheIndex.getOrInsertValueInfo(RefGUID), RefGUID);
      break;
    }
    // FS_PERMODULE: [valueid, flags, instcount, fflags, numrefs,
    //                numrefs x valueid, n x (valueid)]
    // FS_PERMODULE_PROFILE: [valueid, flags, instcount, fflags, numrefs,
    //                        numrefs x valueid,
    //                        n x (valueid, hotness)]
    // FS_PERMODULE_RELBF: [valueid, flags, instcount, fflags, numrefs,
    //                      numrefs x valueid,
    //                      n x (valueid, relblockfreq)]
    case bitc::FS_PERMODULE:
    case bitc::FS_PERMODULE_RELBF:
    case bitc::FS_PERMODULE_PROFILE: {
      unsigned ValueID = Record[0];
      uint64_t RawFlags = Record[1];
      unsigned InstCount = Record[2];
      uint64_t RawFunFlags = 0;
      unsigned NumRefs = Record[3];
      int RefListStartIndex = 4;
      if (Version >= 4) {
        RawFunFlags = Record[3];
        NumRefs = Record[4];
        RefListStartIndex = 5;
      }

      auto Flags = getDecodedGVSummaryFlags(RawFlags, Version);
      // The module path string ref set in the summary must be owned by the
      // index's module string table. Since we don't have a module path
      // string table section in the per-module index, we create a single
      // module path string table entry with an empty (0) ID to take
      // ownership.
      int CallGraphEdgeStartIndex = RefListStartIndex + NumRefs;
      assert(Record.size() >= RefListStartIndex + NumRefs &&
             "Record size inconsistent with number of references");
      std::vector<ValueInfo> Refs = makeRefList(
          ArrayRef<uint64_t>(Record).slice(RefListStartIndex, NumRefs));
      bool HasProfile = (BitCode == bitc::FS_PERMODULE_PROFILE);
      bool HasRelBF = (BitCode == bitc::FS_PERMODULE_RELBF);
      std::vector<FunctionSummary::EdgeTy> Calls = makeCallList(
          ArrayRef<uint64_t>(Record).slice(CallGraphEdgeStartIndex),
          IsOldProfileFormat, HasProfile, HasRelBF);
      auto FS = llvm::make_unique<FunctionSummary>(
          Flags, InstCount, getDecodedFFlags(RawFunFlags), std::move(Refs),
          std::move(Calls), std::move(PendingTypeTests),
          std::move(PendingTypeTestAssumeVCalls),
          std::move(PendingTypeCheckedLoadVCalls),
          std::move(PendingTypeTestAssumeConstVCalls),
          std::move(PendingTypeCheckedLoadConstVCalls));
      PendingTypeTests.clear();
      PendingTypeTestAssumeVCalls.clear();
      PendingTypeCheckedLoadVCalls.clear();
      PendingTypeTestAssumeConstVCalls.clear();
      PendingTypeCheckedLoadConstVCalls.clear();
      auto VIAndOriginalGUID = getValueInfoFromValueId(ValueID);
      FS->setModulePath(addThisModule()->first());
      FS->setOriginalName(VIAndOriginalGUID.second);
      TheIndex.addGlobalValueSummary(VIAndOriginalGUID.first, std::move(FS));
      break;
    }
    // FS_ALIAS: [valueid, flags, valueid]
    // Aliases must be emitted (and parsed) after all FS_PERMODULE entries, as
    // they expect all aliasee summaries to be available.
    case bitc::FS_ALIAS: {
      unsigned ValueID = Record[0];
      uint64_t RawFlags = Record[1];
      unsigned AliaseeID = Record[2];
      auto Flags = getDecodedGVSummaryFlags(RawFlags, Version);
      auto AS = llvm::make_unique<AliasSummary>(Flags);
      // The module path string ref set in the summary must be owned by the
      // index's module string table. Since we don't have a module path
      // string table section in the per-module index, we create a single
      // module path string table entry with an empty (0) ID to take
      // ownership.
      AS->setModulePath(addThisModule()->first());

      GlobalValue::GUID AliaseeGUID =
          getValueInfoFromValueId(AliaseeID).first.getGUID();
      auto AliaseeInModule =
          TheIndex.findSummaryInModule(AliaseeGUID, ModulePath);
      if (!AliaseeInModule)
        return error("Alias expects aliasee summary to be parsed");
      AS->setAliasee(AliaseeInModule);
      AS->setAliaseeGUID(AliaseeGUID);

      auto GUID = getValueInfoFromValueId(ValueID);
      AS->setOriginalName(GUID.second);
      TheIndex.addGlobalValueSummary(GUID.first, std::move(AS));
      break;
    }
    // FS_PERMODULE_GLOBALVAR_INIT_REFS: [valueid, flags, n x valueid]
    case bitc::FS_PERMODULE_GLOBALVAR_INIT_REFS: {
      unsigned ValueID = Record[0];
      uint64_t RawFlags = Record[1];
      auto Flags = getDecodedGVSummaryFlags(RawFlags, Version);
      std::vector<ValueInfo> Refs =
          makeRefList(ArrayRef<uint64_t>(Record).slice(2));
      auto FS = llvm::make_unique<GlobalVarSummary>(Flags, std::move(Refs));
      FS->setModulePath(addThisModule()->first());
      auto GUID = getValueInfoFromValueId(ValueID);
      FS->setOriginalName(GUID.second);
      TheIndex.addGlobalValueSummary(GUID.first, std::move(FS));
      break;
    }
    // FS_COMBINED: [valueid, modid, flags, instcount, fflags, numrefs,
    //               numrefs x valueid, n x (valueid)]
    // FS_COMBINED_PROFILE: [valueid, modid, flags, instcount, fflags, numrefs,
    //                       numrefs x valueid, n x (valueid, hotness)]
    case bitc::FS_COMBINED:
    case bitc::FS_COMBINED_PROFILE: {
      unsigned ValueID = Record[0];
      uint64_t ModuleId = Record[1];
      uint64_t RawFlags = Record[2];
      unsigned InstCount = Record[3];
      uint64_t RawFunFlags = 0;
      unsigned NumRefs = Record[4];
      int RefListStartIndex = 5;

      if (Version >= 4) {
        RawFunFlags = Record[4];
        NumRefs = Record[5];
        RefListStartIndex = 6;
      }

      auto Flags = getDecodedGVSummaryFlags(RawFlags, Version);
      int CallGraphEdgeStartIndex = RefListStartIndex + NumRefs;
      assert(Record.size() >= RefListStartIndex + NumRefs &&
             "Record size inconsistent with number of references");
      std::vector<ValueInfo> Refs = makeRefList(
          ArrayRef<uint64_t>(Record).slice(RefListStartIndex, NumRefs));
      bool HasProfile = (BitCode == bitc::FS_COMBINED_PROFILE);
      std::vector<FunctionSummary::EdgeTy> Edges = makeCallList(
          ArrayRef<uint64_t>(Record).slice(CallGraphEdgeStartIndex),
          IsOldProfileFormat, HasProfile, false);
      ValueInfo VI = getValueInfoFromValueId(ValueID).first;
      auto FS = llvm::make_unique<FunctionSummary>(
          Flags, InstCount, getDecodedFFlags(RawFunFlags), std::move(Refs),
          std::move(Edges), std::move(PendingTypeTests),
          std::move(PendingTypeTestAssumeVCalls),
          std::move(PendingTypeCheckedLoadVCalls),
          std::move(PendingTypeTestAssumeConstVCalls),
          std::move(PendingTypeCheckedLoadConstVCalls));
      PendingTypeTests.clear();
      PendingTypeTestAssumeVCalls.clear();
      PendingTypeCheckedLoadVCalls.clear();
      PendingTypeTestAssumeConstVCalls.clear();
      PendingTypeCheckedLoadConstVCalls.clear();
      LastSeenSummary = FS.get();
      LastSeenGUID = VI.getGUID();
      FS->setModulePath(ModuleIdMap[ModuleId]);
      TheIndex.addGlobalValueSummary(VI, std::move(FS));
      break;
    }
    // FS_COMBINED_ALIAS: [valueid, modid, flags, valueid]
    // Aliases must be emitted (and parsed) after all FS_COMBINED entries, as
    // they expect all aliasee summaries to be available.
    case bitc::FS_COMBINED_ALIAS: {
      unsigned ValueID = Record[0];
      uint64_t ModuleId = Record[1];
      uint64_t RawFlags = Record[2];
      unsigned AliaseeValueId = Record[3];
      auto Flags = getDecodedGVSummaryFlags(RawFlags, Version);
      auto AS = llvm::make_unique<AliasSummary>(Flags);
      LastSeenSummary = AS.get();
      AS->setModulePath(ModuleIdMap[ModuleId]);

      auto AliaseeGUID =
          getValueInfoFromValueId(AliaseeValueId).first.getGUID();
      auto AliaseeInModule =
          TheIndex.findSummaryInModule(AliaseeGUID, AS->modulePath());
      AS->setAliasee(AliaseeInModule);
      AS->setAliaseeGUID(AliaseeGUID);

      ValueInfo VI = getValueInfoFromValueId(ValueID).first;
      LastSeenGUID = VI.getGUID();
      TheIndex.addGlobalValueSummary(VI, std::move(AS));
      break;
    }
    // FS_COMBINED_GLOBALVAR_INIT_REFS: [valueid, modid, flags, n x valueid]
    case bitc::FS_COMBINED_GLOBALVAR_INIT_REFS: {
      unsigned ValueID = Record[0];
      uint64_t ModuleId = Record[1];
      uint64_t RawFlags = Record[2];
      auto Flags = getDecodedGVSummaryFlags(RawFlags, Version);
      std::vector<ValueInfo> Refs =
          makeRefList(ArrayRef<uint64_t>(Record).slice(3));
      auto FS = llvm::make_unique<GlobalVarSummary>(Flags, std::move(Refs));
      LastSeenSummary = FS.get();
      FS->setModulePath(ModuleIdMap[ModuleId]);
      ValueInfo VI = getValueInfoFromValueId(ValueID).first;
      LastSeenGUID = VI.getGUID();
      TheIndex.addGlobalValueSummary(VI, std::move(FS));
      break;
    }
    // FS_COMBINED_ORIGINAL_NAME: [original_name]
    case bitc::FS_COMBINED_ORIGINAL_NAME: {
      uint64_t OriginalName = Record[0];
      if (!LastSeenSummary)
        return error("Name attachment that does not follow a combined record");
      LastSeenSummary->setOriginalName(OriginalName);
      TheIndex.addOriginalName(LastSeenGUID, OriginalName);
      // Reset the LastSeenSummary
      LastSeenSummary = nullptr;
      LastSeenGUID = 0;
      break;
    }
    case bitc::FS_TYPE_TESTS:
      assert(PendingTypeTests.empty());
      PendingTypeTests.insert(PendingTypeTests.end(), Record.begin(),
                              Record.end());
      break;

    case bitc::FS_TYPE_TEST_ASSUME_VCALLS:
      assert(PendingTypeTestAssumeVCalls.empty());
      for (unsigned I = 0; I != Record.size(); I += 2)
        PendingTypeTestAssumeVCalls.push_back({Record[I], Record[I+1]});
      break;

    case bitc::FS_TYPE_CHECKED_LOAD_VCALLS:
      assert(PendingTypeCheckedLoadVCalls.empty());
      for (unsigned I = 0; I != Record.size(); I += 2)
        PendingTypeCheckedLoadVCalls.push_back({Record[I], Record[I+1]});
      break;

    case bitc::FS_TYPE_TEST_ASSUME_CONST_VCALL:
      PendingTypeTestAssumeConstVCalls.push_back(
          {{Record[0], Record[1]}, {Record.begin() + 2, Record.end()}});
      break;

    case bitc::FS_TYPE_CHECKED_LOAD_CONST_VCALL:
      PendingTypeCheckedLoadConstVCalls.push_back(
          {{Record[0], Record[1]}, {Record.begin() + 2, Record.end()}});
      break;

    case bitc::FS_CFI_FUNCTION_DEFS: {
      std::set<std::string> &CfiFunctionDefs = TheIndex.cfiFunctionDefs();
      for (unsigned I = 0; I != Record.size(); I += 2)
        CfiFunctionDefs.insert(
            {Strtab.data() + Record[I], static_cast<size_t>(Record[I + 1])});
      break;
    }

    case bitc::FS_CFI_FUNCTION_DECLS: {
      std::set<std::string> &CfiFunctionDecls = TheIndex.cfiFunctionDecls();
      for (unsigned I = 0; I != Record.size(); I += 2)
        CfiFunctionDecls.insert(
            {Strtab.data() + Record[I], static_cast<size_t>(Record[I + 1])});
      break;
    }

    case bitc::FS_TYPE_ID:
      parseTypeIdSummaryRecord(Record, Strtab, TheIndex);
      break;
    }
  }
  llvm_unreachable("Exit infinite loop");
}

// Parse the  module string table block into the Index.
// This populates the ModulePathStringTable map in the index.
Error ModuleSummaryIndexBitcodeReader::parseModuleStringTable() {
  if (Stream.EnterSubBlock(bitc::MODULE_STRTAB_BLOCK_ID))
    return error("Invalid record");

  SmallVector<uint64_t, 64> Record;

  SmallString<128> ModulePath;
  ModuleSummaryIndex::ModuleInfo *LastSeenModule = nullptr;

  while (true) {
    BitstreamEntry Entry = Stream.advanceSkippingSubblocks();

    switch (Entry.Kind) {
    case BitstreamEntry::SubBlock: // Handled for us already.
    case BitstreamEntry::Error:
      return error("Malformed block");
    case BitstreamEntry::EndBlock:
      return Error::success();
    case BitstreamEntry::Record:
      // The interesting case.
      break;
    }

    Record.clear();
    switch (Stream.readRecord(Entry.ID, Record)) {
    default: // Default behavior: ignore.
      break;
    case bitc::MST_CODE_ENTRY: {
      // MST_ENTRY: [modid, namechar x N]
      uint64_t ModuleId = Record[0];

      if (convertToString(Record, 1, ModulePath))
        return error("Invalid record");

      LastSeenModule = TheIndex.addModule(ModulePath, ModuleId);
      ModuleIdMap[ModuleId] = LastSeenModule->first();

      ModulePath.clear();
      break;
    }
    /// MST_CODE_HASH: [5*i32]
    case bitc::MST_CODE_HASH: {
      if (Record.size() != 5)
        return error("Invalid hash length " + Twine(Record.size()).str());
      if (!LastSeenModule)
        return error("Invalid hash that does not follow a module path");
      int Pos = 0;
      for (auto &Val : Record) {
        assert(!(Val >> 32) && "Unexpected high bits set");
        LastSeenModule->second.second[Pos++] = Val;
      }
      // Reset LastSeenModule to avoid overriding the hash unexpectedly.
      LastSeenModule = nullptr;
      break;
    }
    }
  }
  llvm_unreachable("Exit infinite loop");
}

namespace {

// FIXME: This class is only here to support the transition to llvm::Error. It
// will be removed once this transition is complete. Clients should prefer to
// deal with the Error value directly, rather than converting to error_code.
class BitcodeErrorCategoryType : public std::error_category {
  const char *name() const noexcept override {
    return "llvm.bitcode";
  }

  std::string message(int IE) const override {
    BitcodeError E = static_cast<BitcodeError>(IE);
    switch (E) {
    case BitcodeError::CorruptedBitcode:
      return "Corrupted bitcode";
    }
    llvm_unreachable("Unknown error type!");
  }
};

} // end anonymous namespace

static ManagedStatic<BitcodeErrorCategoryType> ErrorCategory;

const std::error_category &llvm::BitcodeErrorCategory() {
  return *ErrorCategory;
}

static Expected<StringRef> readBlobInRecord(BitstreamCursor &Stream,
                                            unsigned Block, unsigned RecordID) {
  if (Stream.EnterSubBlock(Block))
    return error("Invalid record");

  StringRef Strtab;
  while (true) {
    BitstreamEntry Entry = Stream.advance();
    switch (Entry.Kind) {
    case BitstreamEntry::EndBlock:
      return Strtab;

    case BitstreamEntry::Error:
      return error("Malformed block");

    case BitstreamEntry::SubBlock:
      if (Stream.SkipBlock())
        return error("Malformed block");
      break;

    case BitstreamEntry::Record:
      StringRef Blob;
      SmallVector<uint64_t, 1> Record;
      if (Stream.readRecord(Entry.ID, Record, &Blob) == RecordID)
        Strtab = Blob;
      break;
    }
  }
}

//===----------------------------------------------------------------------===//
// External interface
//===----------------------------------------------------------------------===//

Expected<std::vector<BitcodeModule>>
llvm::getBitcodeModuleList(MemoryBufferRef Buffer) {
  auto FOrErr = getBitcodeFileContents(Buffer);
  if (!FOrErr)
    return FOrErr.takeError();
  return std::move(FOrErr->Mods);
}

Expected<BitcodeFileContents>
llvm::getBitcodeFileContents(MemoryBufferRef Buffer) {
  Expected<BitstreamCursor> StreamOrErr = initStream(Buffer);
  if (!StreamOrErr)
    return StreamOrErr.takeError();
  BitstreamCursor &Stream = *StreamOrErr;

  BitcodeFileContents F;
  while (true) {
    uint64_t BCBegin = Stream.getCurrentByteNo();

    // We may be consuming bitcode from a client that leaves garbage at the end
    // of the bitcode stream (e.g. Apple's ar tool). If we are close enough to
    // the end that there cannot possibly be another module, stop looking.
    if (BCBegin + 8 >= Stream.getBitcodeBytes().size())
      return F;

    BitstreamEntry Entry = Stream.advance();
    switch (Entry.Kind) {
    case BitstreamEntry::EndBlock:
    case BitstreamEntry::Error:
      return error("Malformed block");

    case BitstreamEntry::SubBlock: {
      uint64_t IdentificationBit = -1ull;
      if (Entry.ID == bitc::IDENTIFICATION_BLOCK_ID) {
        IdentificationBit = Stream.GetCurrentBitNo() - BCBegin * 8;
        if (Stream.SkipBlock())
          return error("Malformed block");

        Entry = Stream.advance();
        if (Entry.Kind != BitstreamEntry::SubBlock ||
            Entry.ID != bitc::MODULE_BLOCK_ID)
          return error("Malformed block");
      }

      if (Entry.ID == bitc::MODULE_BLOCK_ID) {
        uint64_t ModuleBit = Stream.GetCurrentBitNo() - BCBegin * 8;
        if (Stream.SkipBlock())
          return error("Malformed block");

        F.Mods.push_back({Stream.getBitcodeBytes().slice(
                              BCBegin, Stream.getCurrentByteNo() - BCBegin),
                          Buffer.getBufferIdentifier(), IdentificationBit,
                          ModuleBit});
        continue;
      }

      if (Entry.ID == bitc::STRTAB_BLOCK_ID) {
        Expected<StringRef> Strtab =
            readBlobInRecord(Stream, bitc::STRTAB_BLOCK_ID, bitc::STRTAB_BLOB);
        if (!Strtab)
          return Strtab.takeError();
        // This string table is used by every preceding bitcode module that does
        // not have its own string table. A bitcode file may have multiple
        // string tables if it was created by binary concatenation, for example
        // with "llvm-cat -b".
        for (auto I = F.Mods.rbegin(), E = F.Mods.rend(); I != E; ++I) {
          if (!I->Strtab.empty())
            break;
          I->Strtab = *Strtab;
        }
        // Similarly, the string table is used by every preceding symbol table;
        // normally there will be just one unless the bitcode file was created
        // by binary concatenation.
        if (!F.Symtab.empty() && F.StrtabForSymtab.empty())
          F.StrtabForSymtab = *Strtab;
        continue;
      }

      if (Entry.ID == bitc::SYMTAB_BLOCK_ID) {
        Expected<StringRef> SymtabOrErr =
            readBlobInRecord(Stream, bitc::SYMTAB_BLOCK_ID, bitc::SYMTAB_BLOB);
        if (!SymtabOrErr)
          return SymtabOrErr.takeError();

        // We can expect the bitcode file to have multiple symbol tables if it
        // was created by binary concatenation. In that case we silently
        // ignore any subsequent symbol tables, which is fine because this is a
        // low level function. The client is expected to notice that the number
        // of modules in the symbol table does not match the number of modules
        // in the input file and regenerate the symbol table.
        if (F.Symtab.empty())
          F.Symtab = *SymtabOrErr;
        continue;
      }

      if (Stream.SkipBlock())
        return error("Malformed block");
      continue;
    }
    case BitstreamEntry::Record:
      Stream.skipRecord(Entry.ID);
      continue;
    }
  }
}

/// \brief Get a lazy one-at-time loading module from bitcode.
///
/// This isn't always used in a lazy context.  In particular, it's also used by
/// \a parseModule().  If this is truly lazy, then we need to eagerly pull
/// in forward-referenced functions from block address references.
///
/// \param[in] MaterializeAll Set to \c true if we should materialize
/// everything.
Expected<std::unique_ptr<Module>>
BitcodeModule::getModuleImpl(LLVMContext &Context, bool MaterializeAll,
                             bool ShouldLazyLoadMetadata, bool IsImporting) {
  BitstreamCursor Stream(Buffer);

  std::string ProducerIdentification;
  if (IdentificationBit != -1ull) {
    Stream.JumpToBit(IdentificationBit);
    Expected<std::string> ProducerIdentificationOrErr =
        readIdentificationBlock(Stream);
    if (!ProducerIdentificationOrErr)
      return ProducerIdentificationOrErr.takeError();

    ProducerIdentification = *ProducerIdentificationOrErr;
  }

  Stream.JumpToBit(ModuleBit);
  auto *R = new BitcodeReader(std::move(Stream), Strtab, ProducerIdentification,
                              Context);

  std::unique_ptr<Module> M =
      llvm::make_unique<Module>(ModuleIdentifier, Context);
  M->setMaterializer(R);

  // Delay parsing Metadata if ShouldLazyLoadMetadata is true.
  if (Error Err =
          R->parseBitcodeInto(M.get(), ShouldLazyLoadMetadata, IsImporting))
    return std::move(Err);

  if (MaterializeAll) {
    // Read in the entire module, and destroy the BitcodeReader.
    if (Error Err = M->materializeAll())
      return std::move(Err);
  } else {
    // Resolve forward references from blockaddresses.
    if (Error Err = R->materializeForwardReferencedFunctions())
      return std::move(Err);
  }
  return std::move(M);
}

Expected<std::unique_ptr<Module>>
BitcodeModule::getLazyModule(LLVMContext &Context, bool ShouldLazyLoadMetadata,
                             bool IsImporting) {
  return getModuleImpl(Context, false, ShouldLazyLoadMetadata, IsImporting);
}

// Parse the specified bitcode buffer and merge the index into CombinedIndex.
// We don't use ModuleIdentifier here because the client may need to control the
// module path used in the combined summary (e.g. when reading summaries for
// regular LTO modules).
Error BitcodeModule::readSummary(ModuleSummaryIndex &CombinedIndex,
                                 StringRef ModulePath, uint64_t ModuleId) {
  BitstreamCursor Stream(Buffer);
  Stream.JumpToBit(ModuleBit);

  ModuleSummaryIndexBitcodeReader R(std::move(Stream), Strtab, CombinedIndex,
                                    ModulePath, ModuleId);
  return R.parseModule();
}

// Parse the specified bitcode buffer, returning the function info index.
Expected<std::unique_ptr<ModuleSummaryIndex>> BitcodeModule::getSummary() {
  BitstreamCursor Stream(Buffer);
  Stream.JumpToBit(ModuleBit);

  auto Index =
      llvm::make_unique<ModuleSummaryIndex>(/*IsPerformingAnalysis=*/false);
  ModuleSummaryIndexBitcodeReader R(std::move(Stream), Strtab, *Index,
                                    ModuleIdentifier, 0);

  if (Error Err = R.parseModule())
    return std::move(Err);

  return std::move(Index);
}

// Check if the given bitcode buffer contains a global value summary block.
Expected<BitcodeLTOInfo> BitcodeModule::getLTOInfo() {
  BitstreamCursor Stream(Buffer);
  Stream.JumpToBit(ModuleBit);

  if (Stream.EnterSubBlock(bitc::MODULE_BLOCK_ID))
    return error("Invalid record");

  while (true) {
    BitstreamEntry Entry = Stream.advance();

    switch (Entry.Kind) {
    case BitstreamEntry::Error:
      return error("Malformed block");
    case BitstreamEntry::EndBlock:
      return BitcodeLTOInfo{/*IsThinLTO=*/false, /*HasSummary=*/false};

    case BitstreamEntry::SubBlock:
      if (Entry.ID == bitc::GLOBALVAL_SUMMARY_BLOCK_ID)
        return BitcodeLTOInfo{/*IsThinLTO=*/true, /*HasSummary=*/true};

      if (Entry.ID == bitc::FULL_LTO_GLOBALVAL_SUMMARY_BLOCK_ID)
        return BitcodeLTOInfo{/*IsThinLTO=*/false, /*HasSummary=*/true};

      // Ignore other sub-blocks.
      if (Stream.SkipBlock())
        return error("Malformed block");
      continue;

    case BitstreamEntry::Record:
      Stream.skipRecord(Entry.ID);
      continue;
    }
  }
}

static Expected<BitcodeModule> getSingleModule(MemoryBufferRef Buffer) {
  Expected<std::vector<BitcodeModule>> MsOrErr = getBitcodeModuleList(Buffer);
  if (!MsOrErr)
    return MsOrErr.takeError();

  if (MsOrErr->size() != 1)
    return error("Expected a single module");

  return (*MsOrErr)[0];
}

Expected<std::unique_ptr<Module>>
llvm::getLazyBitcodeModule(MemoryBufferRef Buffer, LLVMContext &Context,
                           bool ShouldLazyLoadMetadata, bool IsImporting) {
  Expected<BitcodeModule> BM = getSingleModule(Buffer);
  if (!BM)
    return BM.takeError();

  return BM->getLazyModule(Context, ShouldLazyLoadMetadata, IsImporting);
}

Expected<std::unique_ptr<Module>> llvm::getOwningLazyBitcodeModule(
    std::unique_ptr<MemoryBuffer> &&Buffer, LLVMContext &Context,
    bool ShouldLazyLoadMetadata, bool IsImporting) {
  auto MOrErr = getLazyBitcodeModule(*Buffer, Context, ShouldLazyLoadMetadata,
                                     IsImporting);
  if (MOrErr)
    (*MOrErr)->setOwnedMemoryBuffer(std::move(Buffer));
  return MOrErr;
}

Expected<std::unique_ptr<Module>>
BitcodeModule::parseModule(LLVMContext &Context) {
  return getModuleImpl(Context, true, false, false);
  // TODO: Restore the use-lists to the in-memory state when the bitcode was
  // written.  We must defer until the Module has been fully materialized.
}

Expected<std::unique_ptr<Module>> llvm::parseBitcodeFile(MemoryBufferRef Buffer,
                                                         LLVMContext &Context) {
  Expected<BitcodeModule> BM = getSingleModule(Buffer);
  if (!BM)
    return BM.takeError();

  return BM->parseModule(Context);
}

Expected<std::string> llvm::getBitcodeTargetTriple(MemoryBufferRef Buffer) {
  Expected<BitstreamCursor> StreamOrErr = initStream(Buffer);
  if (!StreamOrErr)
    return StreamOrErr.takeError();

  return readTriple(*StreamOrErr);
}

Expected<bool> llvm::isBitcodeContainingObjCCategory(MemoryBufferRef Buffer) {
  Expected<BitstreamCursor> StreamOrErr = initStream(Buffer);
  if (!StreamOrErr)
    return StreamOrErr.takeError();

  return hasObjCCategory(*StreamOrErr);
}

Expected<std::string> llvm::getBitcodeProducerString(MemoryBufferRef Buffer) {
  Expected<BitstreamCursor> StreamOrErr = initStream(Buffer);
  if (!StreamOrErr)
    return StreamOrErr.takeError();

  return readIdentificationCode(*StreamOrErr);
}

Error llvm::readModuleSummaryIndex(MemoryBufferRef Buffer,
                                   ModuleSummaryIndex &CombinedIndex,
                                   uint64_t ModuleId) {
  Expected<BitcodeModule> BM = getSingleModule(Buffer);
  if (!BM)
    return BM.takeError();

  return BM->readSummary(CombinedIndex, BM->getModuleIdentifier(), ModuleId);
}

Expected<std::unique_ptr<ModuleSummaryIndex>>
llvm::getModuleSummaryIndex(MemoryBufferRef Buffer) {
  Expected<BitcodeModule> BM = getSingleModule(Buffer);
  if (!BM)
    return BM.takeError();

  return BM->getSummary();
}

Expected<BitcodeLTOInfo> llvm::getBitcodeLTOInfo(MemoryBufferRef Buffer) {
  Expected<BitcodeModule> BM = getSingleModule(Buffer);
  if (!BM)
    return BM.takeError();

  return BM->getLTOInfo();
}

Expected<std::unique_ptr<ModuleSummaryIndex>>
llvm::getModuleSummaryIndexForFile(StringRef Path,
                                   bool IgnoreEmptyThinLTOIndexFile) {
  ErrorOr<std::unique_ptr<MemoryBuffer>> FileOrErr =
      MemoryBuffer::getFileOrSTDIN(Path);
  if (!FileOrErr)
    return errorCodeToError(FileOrErr.getError());
  if (IgnoreEmptyThinLTOIndexFile && !(*FileOrErr)->getBufferSize())
    return nullptr;
  return getModuleSummaryIndex(**FileOrErr);
}<|MERGE_RESOLUTION|>--- conflicted
+++ resolved
@@ -1160,14 +1160,11 @@
   case Attribute::Speculatable:    return 1ULL << 54;
   case Attribute::StrictFP:        return 1ULL << 55;
   case Attribute::SanitizeHWAddress: return 1ULL << 56;
-<<<<<<< HEAD
+  case Attribute::NoCfCheck:       return 1ULL << 57;
 #if INTEL_CUSTOMIZATION
-  case Attribute::AlwaysInlineRecursive: return 1ULL << 57;
-  case Attribute::InlineHintRecursive:   return 1ULL << 58;
+  case Attribute::AlwaysInlineRecursive: return 1ULL << 62;
+  case Attribute::InlineHintRecursive:   return 1ULL << 63;
 #endif // INTEL_CUSTOMIZATION
-=======
-  case Attribute::NoCfCheck:       return 1ULL << 57;
->>>>>>> 87d2f746
   case Attribute::Dereferenceable:
     llvm_unreachable("dereferenceable attribute not supported in raw format");
     break;
