--- conflicted
+++ resolved
@@ -1303,15 +1303,8 @@
     return 1ULL << 60;
   case Attribute::ImmArg:
     return 1ULL << 61;
-<<<<<<< HEAD
-#if INTEL_CUSTOMIZATION
-  case Attribute::AlwaysInlineRecursive: return 1ULL << 62;
-  case Attribute::InlineHintRecursive:   return 1ULL << 63;
-#endif // INTEL_CUSTOMIZATION
-=======
   case Attribute::WillReturn:
     return 1ULL << 62;
->>>>>>> 65841093
   case Attribute::Dereferenceable:
     llvm_unreachable("dereferenceable attribute not supported in raw format");
     break;
@@ -1558,12 +1551,6 @@
     return Attribute::ZExt;
   case bitc::ATTR_KIND_IMMARG:
     return Attribute::ImmArg;
-#if INTEL_CUSTOMIZATION
-  case bitc::ATTR_KIND_ALWAYS_INLINE_RECURSIVE:
-    return Attribute::AlwaysInlineRecursive;
-  case bitc::ATTR_KIND_INLINE_HINT_RECURSIVE:
-    return Attribute::InlineHintRecursive;
-#endif // INTEL_CUSTOMIZATION
   }
 }
 
