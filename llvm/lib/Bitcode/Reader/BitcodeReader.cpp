//===- BitcodeReader.cpp - Internal BitcodeReader implementation ----------===//
// INTEL_CUSTOMIZATION
//
// INTEL CONFIDENTIAL
//
// Modifications, Copyright (C) 2021 Intel Corporation
//
// This software and the related documents are Intel copyrighted materials, and
// your use of them is governed by the express license under which they were
// provided to you ("License"). Unless the License provides otherwise, you may not
// use, modify, copy, publish, distribute, disclose or transmit this software or
// the related documents without Intel's prior written permission.
//
// This software and the related documents are provided as is, with no express
// or implied warranties, other than those that are expressly stated in the
// License.
//
// end INTEL_CUSTOMIZATION
//
// Part of the LLVM Project, under the Apache License v2.0 with LLVM Exceptions.
// See https://llvm.org/LICENSE.txt for license information.
// SPDX-License-Identifier: Apache-2.0 WITH LLVM-exception
//
//===----------------------------------------------------------------------===//

#include "llvm/Bitcode/BitcodeReader.h"
#include "MetadataLoader.h"
#include "ValueList.h"
#include "llvm/ADT/APFloat.h"
#include "llvm/ADT/APInt.h"
#include "llvm/ADT/ArrayRef.h"
#include "llvm/ADT/DenseMap.h"
#include "llvm/ADT/Optional.h"
#include "llvm/ADT/STLExtras.h"
#include "llvm/ADT/SmallString.h"
#include "llvm/ADT/SmallVector.h"
#include "llvm/ADT/StringRef.h"
#include "llvm/ADT/Triple.h"
#include "llvm/ADT/Twine.h"
#include "llvm/Bitcode/BitcodeCommon.h"
#include "llvm/Bitcode/LLVMBitCodes.h"
#include "llvm/Bitstream/BitstreamReader.h"
#include "llvm/Config/dpcpp.version.info.h" // INTEL
#include "llvm/Config/llvm-config.h"
#include "llvm/IR/Argument.h"
#include "llvm/IR/Attributes.h"
#include "llvm/IR/AutoUpgrade.h"
#include "llvm/IR/BasicBlock.h"
#include "llvm/IR/CallingConv.h"
#include "llvm/IR/Comdat.h"
#include "llvm/IR/Constant.h"
#include "llvm/IR/Constants.h"
#include "llvm/IR/DataLayout.h"
#include "llvm/IR/DebugInfo.h"
#include "llvm/IR/DebugInfoMetadata.h"
#include "llvm/IR/DebugLoc.h"
#include "llvm/IR/DerivedTypes.h"
#include "llvm/IR/Function.h"
#include "llvm/IR/GVMaterializer.h"
#include "llvm/IR/GetElementPtrTypeIterator.h"
#include "llvm/IR/GlobalAlias.h"
#include "llvm/IR/GlobalIFunc.h"
#include "llvm/IR/GlobalObject.h"
#include "llvm/IR/GlobalValue.h"
#include "llvm/IR/GlobalVariable.h"
#include "llvm/IR/InlineAsm.h"
#include "llvm/IR/InstIterator.h"
#include "llvm/IR/InstrTypes.h"
#include "llvm/IR/Instruction.h"
#include "llvm/IR/Instructions.h"
#include "llvm/IR/Intrinsics.h"
#include "llvm/IR/IntrinsicsAArch64.h"
#include "llvm/IR/IntrinsicsARM.h"
#include "llvm/IR/LLVMContext.h"
#include "llvm/IR/Metadata.h"
#include "llvm/IR/Module.h"
#include "llvm/IR/ModuleSummaryIndex.h"
#include "llvm/IR/Operator.h"
#include "llvm/IR/Type.h"
#include "llvm/IR/Value.h"
#include "llvm/IR/Verifier.h"
#include "llvm/Support/AtomicOrdering.h"
#include "llvm/Support/Casting.h"
#include "llvm/Support/CommandLine.h"
#include "llvm/Support/Compiler.h"
#include "llvm/Support/Debug.h"
#include "llvm/Support/Error.h"
#include "llvm/Support/ErrorHandling.h"
#include "llvm/Support/ErrorOr.h"
#include "llvm/Support/ManagedStatic.h"
#include "llvm/Support/MathExtras.h"
#include "llvm/Support/MemoryBuffer.h"
#include "llvm/Support/raw_ostream.h"
#include <algorithm>
#include <cassert>
#include <cstddef>
#include <cstdint>
#include <deque>
#include <map>
#include <memory>
#include <set>
#include <string>
#include <system_error>
#include <tuple>
#include <utility>
#include <vector>

using namespace llvm;

static cl::opt<bool> PrintSummaryGUIDs(
    "print-summary-global-ids", cl::init(false), cl::Hidden,
    cl::desc(
        "Print the global id for each value when reading the module summary"));

static cl::opt<bool> ExpandConstantExprs(
    "expand-constant-exprs", cl::Hidden,
    cl::desc(
        "Expand constant expressions to instructions for testing purposes"));

namespace {

enum {
  SWITCH_INST_MAGIC = 0x4B5 // May 2012 => 1205 => Hex
};

} // end anonymous namespace

static Error error(const Twine &Message) {
  return make_error<StringError>(
      Message, make_error_code(BitcodeError::CorruptedBitcode));
}

static Error hasInvalidBitcodeHeader(BitstreamCursor &Stream) {
  if (!Stream.canSkipToPos(4))
    return createStringError(std::errc::illegal_byte_sequence,
                             "file too small to contain bitcode header");
  for (unsigned C : {'B', 'C'})
    if (Expected<SimpleBitstreamCursor::word_t> Res = Stream.Read(8)) {
      if (Res.get() != C)
        return createStringError(std::errc::illegal_byte_sequence,
                                 "file doesn't start with bitcode header");
    } else
      return Res.takeError();
  for (unsigned C : {0x0, 0xC, 0xE, 0xD})
    if (Expected<SimpleBitstreamCursor::word_t> Res = Stream.Read(4)) {
      if (Res.get() != C)
        return createStringError(std::errc::illegal_byte_sequence,
                                 "file doesn't start with bitcode header");
    } else
      return Res.takeError();
  return Error::success();
}

static Expected<BitstreamCursor> initStream(MemoryBufferRef Buffer) {
  const unsigned char *BufPtr = (const unsigned char *)Buffer.getBufferStart();
  const unsigned char *BufEnd = BufPtr + Buffer.getBufferSize();

  if (Buffer.getBufferSize() & 3)
    return error("Invalid bitcode signature");

  // If we have a wrapper header, parse it and ignore the non-bc file contents.
  // The magic number is 0x0B17C0DE stored in little endian.
  if (isBitcodeWrapper(BufPtr, BufEnd))
    if (SkipBitcodeWrapperHeader(BufPtr, BufEnd, true))
      return error("Invalid bitcode wrapper header");

  BitstreamCursor Stream(ArrayRef<uint8_t>(BufPtr, BufEnd));
  if (Error Err = hasInvalidBitcodeHeader(Stream))
    return std::move(Err);

  return std::move(Stream);
}

/// Convert a string from a record into an std::string, return true on failure.
template <typename StrTy>
static bool convertToString(ArrayRef<uint64_t> Record, unsigned Idx,
                            StrTy &Result) {
  if (Idx > Record.size())
    return true;

  Result.append(Record.begin() + Idx, Record.end());
  return false;
}

// Strip all the TBAA attachment for the module.
static void stripTBAA(Module *M) {
  for (auto &F : *M) {
    if (F.isMaterializable())
      continue;
    for (auto &I : instructions(F))
      I.setMetadata(LLVMContext::MD_tbaa, nullptr);
  }
}

/// Read the "IDENTIFICATION_BLOCK_ID" block, do some basic enforcement on the
/// "epoch" encoded in the bitcode, and return the producer name if any.
static Expected<std::string> readIdentificationBlock(BitstreamCursor &Stream) {
  if (Error Err = Stream.EnterSubBlock(bitc::IDENTIFICATION_BLOCK_ID))
    return std::move(Err);

  // Read all the records.
  SmallVector<uint64_t, 64> Record;

  std::string ProducerIdentification;

  while (true) {
    BitstreamEntry Entry;
    if (Error E = Stream.advance().moveInto(Entry))
      return std::move(E);

    switch (Entry.Kind) {
    default:
    case BitstreamEntry::Error:
      return error("Malformed block");
    case BitstreamEntry::EndBlock:
      return ProducerIdentification;
    case BitstreamEntry::Record:
      // The interesting case.
      break;
    }

    // Read a record.
    Record.clear();
    Expected<unsigned> MaybeBitCode = Stream.readRecord(Entry.ID, Record);
    if (!MaybeBitCode)
      return MaybeBitCode.takeError();
    switch (MaybeBitCode.get()) {
    default: // Default behavior: reject
      return error("Invalid value");
    case bitc::IDENTIFICATION_CODE_STRING: // IDENTIFICATION: [strchr x N]
      convertToString(Record, 0, ProducerIdentification);
      break;
    case bitc::IDENTIFICATION_CODE_EPOCH: { // EPOCH: [epoch#]
      unsigned epoch = (unsigned)Record[0];
      if (epoch != bitc::BITCODE_CURRENT_EPOCH) {
        return error(
          Twine("Incompatible epoch: Bitcode '") + Twine(epoch) +
          "' vs current: '" + Twine(bitc::BITCODE_CURRENT_EPOCH) + "'");
      }
    }
    }
  }
}

static Expected<std::string> readIdentificationCode(BitstreamCursor &Stream) {
  // We expect a number of well-defined blocks, though we don't necessarily
  // need to understand them all.
  while (true) {
    if (Stream.AtEndOfStream())
      return "";

    BitstreamEntry Entry;
    if (Error E = Stream.advance().moveInto(Entry))
      return std::move(E);

    switch (Entry.Kind) {
    case BitstreamEntry::EndBlock:
    case BitstreamEntry::Error:
      return error("Malformed block");

    case BitstreamEntry::SubBlock:
      if (Entry.ID == bitc::IDENTIFICATION_BLOCK_ID)
        return readIdentificationBlock(Stream);

      // Ignore other sub-blocks.
      if (Error Err = Stream.SkipBlock())
        return std::move(Err);
      continue;
    case BitstreamEntry::Record:
      if (Error E = Stream.skipRecord(Entry.ID).takeError())
        return std::move(E);
      continue;
    }
  }
}

static Expected<bool> hasObjCCategoryInModule(BitstreamCursor &Stream) {
  if (Error Err = Stream.EnterSubBlock(bitc::MODULE_BLOCK_ID))
    return std::move(Err);

  SmallVector<uint64_t, 64> Record;
  // Read all the records for this module.

  while (true) {
    Expected<BitstreamEntry> MaybeEntry = Stream.advanceSkippingSubblocks();
    if (!MaybeEntry)
      return MaybeEntry.takeError();
    BitstreamEntry Entry = MaybeEntry.get();

    switch (Entry.Kind) {
    case BitstreamEntry::SubBlock: // Handled for us already.
    case BitstreamEntry::Error:
      return error("Malformed block");
    case BitstreamEntry::EndBlock:
      return false;
    case BitstreamEntry::Record:
      // The interesting case.
      break;
    }

    // Read a record.
    Expected<unsigned> MaybeRecord = Stream.readRecord(Entry.ID, Record);
    if (!MaybeRecord)
      return MaybeRecord.takeError();
    switch (MaybeRecord.get()) {
    default:
      break; // Default behavior, ignore unknown content.
    case bitc::MODULE_CODE_SECTIONNAME: { // SECTIONNAME: [strchr x N]
      std::string S;
      if (convertToString(Record, 0, S))
        return error("Invalid section name record");
      // Check for the i386 and other (x86_64, ARM) conventions
      if (S.find("__DATA,__objc_catlist") != std::string::npos ||
          S.find("__OBJC,__category") != std::string::npos)
        return true;
      break;
    }
    }
    Record.clear();
  }
  llvm_unreachable("Exit infinite loop");
}

static Expected<bool> hasObjCCategory(BitstreamCursor &Stream) {
  // We expect a number of well-defined blocks, though we don't necessarily
  // need to understand them all.
  while (true) {
    BitstreamEntry Entry;
    if (Error E = Stream.advance().moveInto(Entry))
      return std::move(E);

    switch (Entry.Kind) {
    case BitstreamEntry::Error:
      return error("Malformed block");
    case BitstreamEntry::EndBlock:
      return false;

    case BitstreamEntry::SubBlock:
      if (Entry.ID == bitc::MODULE_BLOCK_ID)
        return hasObjCCategoryInModule(Stream);

      // Ignore other sub-blocks.
      if (Error Err = Stream.SkipBlock())
        return std::move(Err);
      continue;

    case BitstreamEntry::Record:
      if (Error E = Stream.skipRecord(Entry.ID).takeError())
        return std::move(E);
      continue;
    }
  }
}

static Expected<std::string> readModuleTriple(BitstreamCursor &Stream) {
  if (Error Err = Stream.EnterSubBlock(bitc::MODULE_BLOCK_ID))
    return std::move(Err);

  SmallVector<uint64_t, 64> Record;

  std::string Triple;

  // Read all the records for this module.
  while (true) {
    Expected<BitstreamEntry> MaybeEntry = Stream.advanceSkippingSubblocks();
    if (!MaybeEntry)
      return MaybeEntry.takeError();
    BitstreamEntry Entry = MaybeEntry.get();

    switch (Entry.Kind) {
    case BitstreamEntry::SubBlock: // Handled for us already.
    case BitstreamEntry::Error:
      return error("Malformed block");
    case BitstreamEntry::EndBlock:
      return Triple;
    case BitstreamEntry::Record:
      // The interesting case.
      break;
    }

    // Read a record.
    Expected<unsigned> MaybeRecord = Stream.readRecord(Entry.ID, Record);
    if (!MaybeRecord)
      return MaybeRecord.takeError();
    switch (MaybeRecord.get()) {
    default: break;  // Default behavior, ignore unknown content.
    case bitc::MODULE_CODE_TRIPLE: {  // TRIPLE: [strchr x N]
      std::string S;
      if (convertToString(Record, 0, S))
        return error("Invalid triple record");
      Triple = S;
      break;
    }
    }
    Record.clear();
  }
  llvm_unreachable("Exit infinite loop");
}

static Expected<std::string> readTriple(BitstreamCursor &Stream) {
  // We expect a number of well-defined blocks, though we don't necessarily
  // need to understand them all.
  while (true) {
    Expected<BitstreamEntry> MaybeEntry = Stream.advance();
    if (!MaybeEntry)
      return MaybeEntry.takeError();
    BitstreamEntry Entry = MaybeEntry.get();

    switch (Entry.Kind) {
    case BitstreamEntry::Error:
      return error("Malformed block");
    case BitstreamEntry::EndBlock:
      return "";

    case BitstreamEntry::SubBlock:
      if (Entry.ID == bitc::MODULE_BLOCK_ID)
        return readModuleTriple(Stream);

      // Ignore other sub-blocks.
      if (Error Err = Stream.SkipBlock())
        return std::move(Err);
      continue;

    case BitstreamEntry::Record:
      if (llvm::Expected<unsigned> Skipped = Stream.skipRecord(Entry.ID))
        continue;
      else
        return Skipped.takeError();
    }
  }
}

namespace {

class BitcodeReaderBase {
protected:
  BitcodeReaderBase(BitstreamCursor Stream, StringRef Strtab)
      : Stream(std::move(Stream)), Strtab(Strtab) {
    this->Stream.setBlockInfo(&BlockInfo);
  }

  BitstreamBlockInfo BlockInfo;
  BitstreamCursor Stream;
  StringRef Strtab;

  /// In version 2 of the bitcode we store names of global values and comdats in
  /// a string table rather than in the VST.
  bool UseStrtab = false;

  Expected<unsigned> parseVersionRecord(ArrayRef<uint64_t> Record);

  /// If this module uses a string table, pop the reference to the string table
  /// and return the referenced string and the rest of the record. Otherwise
  /// just return the record itself.
  std::pair<StringRef, ArrayRef<uint64_t>>
  readNameFromStrtab(ArrayRef<uint64_t> Record);

  Error readBlockInfo();

  // Contains an arbitrary and optional string identifying the bitcode producer
  std::string ProducerIdentification;

  Error error(const Twine &Message);
};

} // end anonymous namespace

Error BitcodeReaderBase::error(const Twine &Message) {
  std::string FullMsg = Message.str();
#if INTEL_CUSTOMIZATION
  if (!ProducerIdentification.empty())
    FullMsg += " (Producer: '" + ProducerIdentification + "' Reader: '" +
               DPCPP_BITCODE_PRODUCER_STR "')";
#endif // INTEL_CUSTOMIZATION
  return ::error(FullMsg);
}

Expected<unsigned>
BitcodeReaderBase::parseVersionRecord(ArrayRef<uint64_t> Record) {
  if (Record.empty())
    return error("Invalid version record");
  unsigned ModuleVersion = Record[0];
  if (ModuleVersion > 2)
    return error("Invalid value");
  UseStrtab = ModuleVersion >= 2;
  return ModuleVersion;
}

std::pair<StringRef, ArrayRef<uint64_t>>
BitcodeReaderBase::readNameFromStrtab(ArrayRef<uint64_t> Record) {
  if (!UseStrtab)
    return {"", Record};
  // Invalid reference. Let the caller complain about the record being empty.
  if (Record[0] + Record[1] > Strtab.size())
    return {"", {}};
  return {StringRef(Strtab.data() + Record[0], Record[1]), Record.slice(2)};
}

namespace {

/// This represents a constant expression or constant aggregate using a custom
/// structure internal to the bitcode reader. Later, this structure will be
/// expanded by materializeValue() either into a constant expression/aggregate,
/// or into an instruction sequence at the point of use. This allows us to
/// upgrade bitcode using constant expressions even if this kind of constant
/// expression is no longer supported.
class BitcodeConstant final : public Value,
                              TrailingObjects<BitcodeConstant, unsigned> {
  friend TrailingObjects;

  // Value subclass ID: Pick largest possible value to avoid any clashes.
  static constexpr uint8_t SubclassID = 255;

public:
  // Opcodes used for non-expressions. This includes constant aggregates
  // (struct, array, vector) that might need expansion, as well as non-leaf
  // constants that don't need expansion (no_cfi, dso_local, blockaddress),
  // but still go through BitcodeConstant to avoid different uselist orders
  // between the two cases.
  static constexpr uint8_t ConstantStructOpcode = 255;
  static constexpr uint8_t ConstantArrayOpcode = 254;
  static constexpr uint8_t ConstantVectorOpcode = 253;
  static constexpr uint8_t NoCFIOpcode = 252;
  static constexpr uint8_t DSOLocalEquivalentOpcode = 251;
  static constexpr uint8_t BlockAddressOpcode = 250;
  static constexpr uint8_t FirstSpecialOpcode = BlockAddressOpcode;

  // Separate struct to make passing different number of parameters to
  // BitcodeConstant::create() more convenient.
  struct ExtraInfo {
    uint8_t Opcode;
    uint8_t Flags;
    unsigned Extra;
    Type *SrcElemTy;

    ExtraInfo(uint8_t Opcode, uint8_t Flags = 0, unsigned Extra = 0,
              Type *SrcElemTy = nullptr)
        : Opcode(Opcode), Flags(Flags), Extra(Extra), SrcElemTy(SrcElemTy) {}
  };

  uint8_t Opcode;
  uint8_t Flags;
  unsigned NumOperands;
  unsigned Extra;  // GEP inrange index or blockaddress BB id.
  Type *SrcElemTy; // GEP source element type.

private:
  BitcodeConstant(Type *Ty, const ExtraInfo &Info, ArrayRef<unsigned> OpIDs)
      : Value(Ty, SubclassID), Opcode(Info.Opcode), Flags(Info.Flags),
        NumOperands(OpIDs.size()), Extra(Info.Extra),
        SrcElemTy(Info.SrcElemTy) {
    std::uninitialized_copy(OpIDs.begin(), OpIDs.end(),
                            getTrailingObjects<unsigned>());
  }

  BitcodeConstant &operator=(const BitcodeConstant &) = delete;

public:
  static BitcodeConstant *create(BumpPtrAllocator &A, Type *Ty,
                                 const ExtraInfo &Info,
                                 ArrayRef<unsigned> OpIDs) {
    void *Mem = A.Allocate(totalSizeToAlloc<unsigned>(OpIDs.size()),
                           alignof(BitcodeConstant));
    return new (Mem) BitcodeConstant(Ty, Info, OpIDs);
  }

  static bool classof(const Value *V) { return V->getValueID() == SubclassID; }

  ArrayRef<unsigned> getOperandIDs() const {
    return makeArrayRef(getTrailingObjects<unsigned>(), NumOperands);
  }

  Optional<unsigned> getInRangeIndex() const {
    assert(Opcode == Instruction::GetElementPtr);
    if (Extra == (unsigned)-1)
      return None;
    return Extra;
  }

  const char *getOpcodeName() const {
    return Instruction::getOpcodeName(Opcode);
  }
};

class BitcodeReader : public BitcodeReaderBase, public GVMaterializer {
  LLVMContext &Context;
  Module *TheModule = nullptr;
  // Next offset to start scanning for lazy parsing of function bodies.
  uint64_t NextUnreadBit = 0;
  // Last function offset found in the VST.
  uint64_t LastFunctionBlockBit = 0;
  bool SeenValueSymbolTable = false;
  uint64_t VSTOffset = 0;

  std::vector<std::string> SectionTable;
  std::vector<std::string> GCTable;

  std::vector<Type *> TypeList;
  /// Track type IDs of contained types. Order is the same as the contained
  /// types of a Type*. This is used during upgrades of typed pointer IR in
  /// opaque pointer mode.
  DenseMap<unsigned, SmallVector<unsigned, 1>> ContainedTypeIDs;
  /// In some cases, we need to create a type ID for a type that was not
  /// explicitly encoded in the bitcode, or we don't know about at the current
  /// point. For example, a global may explicitly encode the value type ID, but
  /// not have a type ID for the pointer to value type, for which we create a
  /// virtual type ID instead. This map stores the new type ID that was created
  /// for the given pair of Type and contained type ID.
  DenseMap<std::pair<Type *, unsigned>, unsigned> VirtualTypeIDs;
  DenseMap<Function *, unsigned> FunctionTypeIDs;
  /// Allocator for BitcodeConstants. This should come before ValueList,
  /// because the ValueList might hold ValueHandles to these constants, so
  /// ValueList must be destroyed before Alloc.
  BumpPtrAllocator Alloc;
  BitcodeReaderValueList ValueList;
  Optional<MetadataLoader> MDLoader;
  std::vector<Comdat *> ComdatList;
  DenseSet<GlobalObject *> ImplicitComdatObjects;
  SmallVector<Instruction *, 64> InstructionList;

  std::vector<std::pair<GlobalVariable *, unsigned>> GlobalInits;
  std::vector<std::pair<GlobalValue *, unsigned>> IndirectSymbolInits;

  struct FunctionOperandInfo {
    Function *F;
    unsigned PersonalityFn;
    unsigned Prefix;
    unsigned Prologue;
  };
  std::vector<FunctionOperandInfo> FunctionOperands;

  /// The set of attributes by index.  Index zero in the file is for null, and
  /// is thus not represented here.  As such all indices are off by one.
  std::vector<AttributeList> MAttributes;

  /// The set of attribute groups.
  std::map<unsigned, AttributeList> MAttributeGroups;

  /// While parsing a function body, this is a list of the basic blocks for the
  /// function.
  std::vector<BasicBlock*> FunctionBBs;

  // When reading the module header, this list is populated with functions that
  // have bodies later in the file.
  std::vector<Function*> FunctionsWithBodies;

  // When intrinsic functions are encountered which require upgrading they are
  // stored here with their replacement function.
  using UpdatedIntrinsicMap = DenseMap<Function *, Function *>;
  UpdatedIntrinsicMap UpgradedIntrinsics;
  // Intrinsics which were remangled because of types rename
  UpdatedIntrinsicMap RemangledIntrinsics;

  // Several operations happen after the module header has been read, but
  // before function bodies are processed. This keeps track of whether
  // we've done this yet.
  bool SeenFirstFunctionBody = false;

  /// When function bodies are initially scanned, this map contains info about
  /// where to find deferred function body in the stream.
  DenseMap<Function*, uint64_t> DeferredFunctionInfo;

  /// When Metadata block is initially scanned when parsing the module, we may
  /// choose to defer parsing of the metadata. This vector contains info about
  /// which Metadata blocks are deferred.
  std::vector<uint64_t> DeferredMetadataInfo;

  /// These are basic blocks forward-referenced by block addresses.  They are
  /// inserted lazily into functions when they're loaded.  The basic block ID is
  /// its index into the vector.
  DenseMap<Function *, std::vector<BasicBlock *>> BasicBlockFwdRefs;
  std::deque<Function *> BasicBlockFwdRefQueue;

  /// These are Functions that contain BlockAddresses which refer a different
  /// Function. When parsing the different Function, queue Functions that refer
  /// to the different Function. Those Functions must be materialized in order
  /// to resolve their BlockAddress constants before the different Function
  /// gets moved into another Module.
  std::vector<Function *> BackwardRefFunctions;

  /// Indicates that we are using a new encoding for instruction operands where
  /// most operands in the current FUNCTION_BLOCK are encoded relative to the
  /// instruction number, for a more compact encoding.  Some instruction
  /// operands are not relative to the instruction ID: basic block numbers, and
  /// types. Once the old style function blocks have been phased out, we would
  /// not need this flag.
  bool UseRelativeIDs = false;

  /// True if all functions will be materialized, negating the need to process
  /// (e.g.) blockaddress forward references.
  bool WillMaterializeAllForwardRefs = false;

  bool StripDebugInfo = false;
  TBAAVerifier TBAAVerifyHelper;

  std::vector<std::string> BundleTags;
  SmallVector<SyncScope::ID, 8> SSIDs;

public:
  BitcodeReader(BitstreamCursor Stream, StringRef Strtab,
                StringRef ProducerIdentification, LLVMContext &Context);

  Error materializeForwardReferencedFunctions();

  Error materialize(GlobalValue *GV) override;
  Error materializeModule() override;
  std::vector<StructType *> getIdentifiedStructTypes() const override;

  /// Main interface to parsing a bitcode buffer.
  /// \returns true if an error occurred.
  Error parseBitcodeInto(
      Module *M, bool ShouldLazyLoadMetadata, bool IsImporting,
      DataLayoutCallbackTy DataLayoutCallback);

  static uint64_t decodeSignRotatedValue(uint64_t V);

  /// Materialize any deferred Metadata block.
  Error materializeMetadata() override;

  void setStripDebugInfo() override;

private:
  std::vector<StructType *> IdentifiedStructTypes;
  StructType *createIdentifiedStructType(LLVMContext &Context, StringRef Name);
  StructType *createIdentifiedStructType(LLVMContext &Context);

  static constexpr unsigned InvalidTypeID = ~0u;

  Type *getTypeByID(unsigned ID);
  Type *getPtrElementTypeByID(unsigned ID);
  unsigned getContainedTypeID(unsigned ID, unsigned Idx = 0);
  unsigned getVirtualTypeID(Type *Ty, ArrayRef<unsigned> ContainedTypeIDs = {});

  Expected<Value *> materializeValue(unsigned ValID, BasicBlock *InsertBB);
  Expected<Constant *> getValueForInitializer(unsigned ID);

  Value *getFnValueByID(unsigned ID, Type *Ty, unsigned TyID,
                        BasicBlock *ConstExprInsertBB) {
    if (Ty && Ty->isMetadataTy())
      return MetadataAsValue::get(Ty->getContext(), getFnMetadataByID(ID));
    return ValueList.getValueFwdRef(ID, Ty, TyID, ConstExprInsertBB);
  }

  Metadata *getFnMetadataByID(unsigned ID) {
    return MDLoader->getMetadataFwdRefOrLoad(ID);
  }

  BasicBlock *getBasicBlock(unsigned ID) const {
    if (ID >= FunctionBBs.size()) return nullptr; // Invalid ID
    return FunctionBBs[ID];
  }

  AttributeList getAttributes(unsigned i) const {
    if (i-1 < MAttributes.size())
      return MAttributes[i-1];
    return AttributeList();
  }

  /// Read a value/type pair out of the specified record from slot 'Slot'.
  /// Increment Slot past the number of slots used in the record. Return true on
  /// failure.
  bool getValueTypePair(const SmallVectorImpl<uint64_t> &Record, unsigned &Slot,
                        unsigned InstNum, Value *&ResVal, unsigned &TypeID,
                        BasicBlock *ConstExprInsertBB) {
    if (Slot == Record.size()) return true;
    unsigned ValNo = (unsigned)Record[Slot++];
    // Adjust the ValNo, if it was encoded relative to the InstNum.
    if (UseRelativeIDs)
      ValNo = InstNum - ValNo;
    if (ValNo < InstNum) {
      // If this is not a forward reference, just return the value we already
      // have.
      TypeID = ValueList.getTypeID(ValNo);
      ResVal = getFnValueByID(ValNo, nullptr, TypeID, ConstExprInsertBB);
      assert((!ResVal || ResVal->getType() == getTypeByID(TypeID)) &&
             "Incorrect type ID stored for value");
      return ResVal == nullptr;
    }
    if (Slot == Record.size())
      return true;

    TypeID = (unsigned)Record[Slot++];
    ResVal = getFnValueByID(ValNo, getTypeByID(TypeID), TypeID,
                            ConstExprInsertBB);
    return ResVal == nullptr;
  }

  /// Read a value out of the specified record from slot 'Slot'. Increment Slot
  /// past the number of slots used by the value in the record. Return true if
  /// there is an error.
  bool popValue(const SmallVectorImpl<uint64_t> &Record, unsigned &Slot,
                unsigned InstNum, Type *Ty, unsigned TyID, Value *&ResVal,
                BasicBlock *ConstExprInsertBB) {
    if (getValue(Record, Slot, InstNum, Ty, TyID, ResVal, ConstExprInsertBB))
      return true;
    // All values currently take a single record slot.
    ++Slot;
    return false;
  }

  /// Like popValue, but does not increment the Slot number.
  bool getValue(const SmallVectorImpl<uint64_t> &Record, unsigned Slot,
                unsigned InstNum, Type *Ty, unsigned TyID, Value *&ResVal,
                BasicBlock *ConstExprInsertBB) {
    ResVal = getValue(Record, Slot, InstNum, Ty, TyID, ConstExprInsertBB);
    return ResVal == nullptr;
  }

  /// Version of getValue that returns ResVal directly, or 0 if there is an
  /// error.
  Value *getValue(const SmallVectorImpl<uint64_t> &Record, unsigned Slot,
                  unsigned InstNum, Type *Ty, unsigned TyID,
                  BasicBlock *ConstExprInsertBB) {
    if (Slot == Record.size()) return nullptr;
    unsigned ValNo = (unsigned)Record[Slot];
    // Adjust the ValNo, if it was encoded relative to the InstNum.
    if (UseRelativeIDs)
      ValNo = InstNum - ValNo;
    return getFnValueByID(ValNo, Ty, TyID, ConstExprInsertBB);
  }

  /// Like getValue, but decodes signed VBRs.
  Value *getValueSigned(const SmallVectorImpl<uint64_t> &Record, unsigned Slot,
                        unsigned InstNum, Type *Ty, unsigned TyID,
                        BasicBlock *ConstExprInsertBB) {
    if (Slot == Record.size()) return nullptr;
    unsigned ValNo = (unsigned)decodeSignRotatedValue(Record[Slot]);
    // Adjust the ValNo, if it was encoded relative to the InstNum.
    if (UseRelativeIDs)
      ValNo = InstNum - ValNo;
    return getFnValueByID(ValNo, Ty, TyID, ConstExprInsertBB);
  }

  /// Upgrades old-style typeless byval/sret/inalloca attributes by adding the
  /// corresponding argument's pointee type. Also upgrades intrinsics that now
  /// require an elementtype attribute.
  Error propagateAttributeTypes(CallBase *CB, ArrayRef<unsigned> ArgsTys);

  /// Converts alignment exponent (i.e. power of two (or zero)) to the
  /// corresponding alignment to use. If alignment is too large, returns
  /// a corresponding error code.
  Error parseAlignmentValue(uint64_t Exponent, MaybeAlign &Alignment);
  Error parseAttrKind(uint64_t Code, Attribute::AttrKind *Kind);
  Error parseModule(
      uint64_t ResumeBit, bool ShouldLazyLoadMetadata = false,
      DataLayoutCallbackTy DataLayoutCallback = [](StringRef) { return None; });

  Error parseComdatRecord(ArrayRef<uint64_t> Record);
  Error parseGlobalVarRecord(ArrayRef<uint64_t> Record);
  Error parseFunctionRecord(ArrayRef<uint64_t> Record);
  Error parseGlobalIndirectSymbolRecord(unsigned BitCode,
                                        ArrayRef<uint64_t> Record);

  Error parseAttributeBlock();
  Error parseAttributeGroupBlock();
  Error parseTypeTable();
  Error parseTypeTableBody();
  Error parseOperandBundleTags();
  Error parseSyncScopeNames();

  Expected<Value *> recordValue(SmallVectorImpl<uint64_t> &Record,
                                unsigned NameIndex, Triple &TT);
  void setDeferredFunctionInfo(unsigned FuncBitcodeOffsetDelta, Function *F,
                               ArrayRef<uint64_t> Record);
  Error parseValueSymbolTable(uint64_t Offset = 0);
  Error parseGlobalValueSymbolTable();
  Error parseConstants();
  Error rememberAndSkipFunctionBodies();
  Error rememberAndSkipFunctionBody();
  /// Save the positions of the Metadata blocks and skip parsing the blocks.
  Error rememberAndSkipMetadata();
  Error typeCheckLoadStoreInst(Type *ValType, Type *PtrType);
  Error parseFunctionBody(Function *F);
  Error globalCleanup();
  Error resolveGlobalAndIndirectSymbolInits();
  Error parseUseLists();
  Error findFunctionInStream(
      Function *F,
      DenseMap<Function *, uint64_t>::iterator DeferredFunctionInfoIterator);

  SyncScope::ID getDecodedSyncScopeID(unsigned Val);
};

/// Class to manage reading and parsing function summary index bitcode
/// files/sections.
class ModuleSummaryIndexBitcodeReader : public BitcodeReaderBase {
  /// The module index built during parsing.
  ModuleSummaryIndex &TheIndex;

  /// Indicates whether we have encountered a global value summary section
  /// yet during parsing.
  bool SeenGlobalValSummary = false;

  /// Indicates whether we have already parsed the VST, used for error checking.
  bool SeenValueSymbolTable = false;

  /// Set to the offset of the VST recorded in the MODULE_CODE_VSTOFFSET record.
  /// Used to enable on-demand parsing of the VST.
  uint64_t VSTOffset = 0;

  // Map to save ValueId to ValueInfo association that was recorded in the
  // ValueSymbolTable. It is used after the VST is parsed to convert
  // call graph edges read from the function summary from referencing
  // callees by their ValueId to using the ValueInfo instead, which is how
  // they are recorded in the summary index being built.
  // We save a GUID which refers to the same global as the ValueInfo, but
  // ignoring the linkage, i.e. for values other than local linkage they are
  // identical.
  DenseMap<unsigned, std::pair<ValueInfo, GlobalValue::GUID>>
      ValueIdToValueInfoMap;

  /// Map populated during module path string table parsing, from the
  /// module ID to a string reference owned by the index's module
  /// path string table, used to correlate with combined index
  /// summary records.
  DenseMap<uint64_t, StringRef> ModuleIdMap;

  /// Original source file name recorded in a bitcode record.
  std::string SourceFileName;

  /// The string identifier given to this module by the client, normally the
  /// path to the bitcode file.
  StringRef ModulePath;

  /// For per-module summary indexes, the unique numerical identifier given to
  /// this module by the client.
  unsigned ModuleId;

public:
  ModuleSummaryIndexBitcodeReader(BitstreamCursor Stream, StringRef Strtab,
                                  ModuleSummaryIndex &TheIndex,
                                  StringRef ModulePath, unsigned ModuleId);

  Error parseModule();

private:
  void setValueGUID(uint64_t ValueID, StringRef ValueName,
                    GlobalValue::LinkageTypes Linkage,
                    StringRef SourceFileName);
  Error parseValueSymbolTable(
      uint64_t Offset,
      DenseMap<unsigned, GlobalValue::LinkageTypes> &ValueIdToLinkageMap);
  std::vector<ValueInfo> makeRefList(ArrayRef<uint64_t> Record);
  std::vector<FunctionSummary::EdgeTy> makeCallList(ArrayRef<uint64_t> Record,
                                                    bool IsOldProfileFormat,
                                                    bool HasProfile,
                                                    bool HasRelBF);
  Error parseEntireSummary(unsigned ID);
  Error parseModuleStringTable();
  void parseTypeIdCompatibleVtableSummaryRecord(ArrayRef<uint64_t> Record);
  void parseTypeIdCompatibleVtableInfo(ArrayRef<uint64_t> Record, size_t &Slot,
                                       TypeIdCompatibleVtableInfo &TypeId);
  std::vector<FunctionSummary::ParamAccess>
  parseParamAccesses(ArrayRef<uint64_t> Record);

  std::pair<ValueInfo, GlobalValue::GUID>
  getValueInfoFromValueId(unsigned ValueId);

  void addThisModule();
  ModuleSummaryIndex::ModuleInfo *getThisModule();
};

} // end anonymous namespace

std::error_code llvm::errorToErrorCodeAndEmitErrors(LLVMContext &Ctx,
                                                    Error Err) {
  if (Err) {
    std::error_code EC;
    handleAllErrors(std::move(Err), [&](ErrorInfoBase &EIB) {
      EC = EIB.convertToErrorCode();
      Ctx.emitError(EIB.message());
    });
    return EC;
  }
  return std::error_code();
}

BitcodeReader::BitcodeReader(BitstreamCursor Stream, StringRef Strtab,
                             StringRef ProducerIdentification,
                             LLVMContext &Context)
    : BitcodeReaderBase(std::move(Stream), Strtab), Context(Context),
      ValueList(this->Stream.SizeInBytes(),
                [this](unsigned ValID, BasicBlock *InsertBB) {
                  return materializeValue(ValID, InsertBB);
                }) {
  this->ProducerIdentification = std::string(ProducerIdentification);
}

Error BitcodeReader::materializeForwardReferencedFunctions() {
  if (WillMaterializeAllForwardRefs)
    return Error::success();

  // Prevent recursion.
  WillMaterializeAllForwardRefs = true;

  while (!BasicBlockFwdRefQueue.empty()) {
    Function *F = BasicBlockFwdRefQueue.front();
    BasicBlockFwdRefQueue.pop_front();
    assert(F && "Expected valid function");
    if (!BasicBlockFwdRefs.count(F))
      // Already materialized.
      continue;

    // Check for a function that isn't materializable to prevent an infinite
    // loop.  When parsing a blockaddress stored in a global variable, there
    // isn't a trivial way to check if a function will have a body without a
    // linear search through FunctionsWithBodies, so just check it here.
    if (!F->isMaterializable())
      return error("Never resolved function from blockaddress");

    // Try to materialize F.
    if (Error Err = materialize(F))
      return Err;
  }
  assert(BasicBlockFwdRefs.empty() && "Function missing from queue");

  for (Function *F : BackwardRefFunctions)
    if (Error Err = materialize(F))
      return Err;
  BackwardRefFunctions.clear();

  // Reset state.
  WillMaterializeAllForwardRefs = false;
  return Error::success();
}

//===----------------------------------------------------------------------===//
//  Helper functions to implement forward reference resolution, etc.
//===----------------------------------------------------------------------===//

static bool hasImplicitComdat(size_t Val) {
  switch (Val) {
  default:
    return false;
  case 1:  // Old WeakAnyLinkage
  case 4:  // Old LinkOnceAnyLinkage
  case 10: // Old WeakODRLinkage
  case 11: // Old LinkOnceODRLinkage
    return true;
  }
}

static GlobalValue::LinkageTypes getDecodedLinkage(unsigned Val) {
  switch (Val) {
  default: // Map unknown/new linkages to external
  case 0:
    return GlobalValue::ExternalLinkage;
  case 2:
    return GlobalValue::AppendingLinkage;
  case 3:
    return GlobalValue::InternalLinkage;
  case 5:
    return GlobalValue::ExternalLinkage; // Obsolete DLLImportLinkage
  case 6:
    return GlobalValue::ExternalLinkage; // Obsolete DLLExportLinkage
  case 7:
    return GlobalValue::ExternalWeakLinkage;
  case 8:
    return GlobalValue::CommonLinkage;
  case 9:
    return GlobalValue::PrivateLinkage;
  case 12:
    return GlobalValue::AvailableExternallyLinkage;
  case 13:
    return GlobalValue::PrivateLinkage; // Obsolete LinkerPrivateLinkage
  case 14:
    return GlobalValue::PrivateLinkage; // Obsolete LinkerPrivateWeakLinkage
  case 15:
    return GlobalValue::ExternalLinkage; // Obsolete LinkOnceODRAutoHideLinkage
  case 1: // Old value with implicit comdat.
  case 16:
    return GlobalValue::WeakAnyLinkage;
  case 10: // Old value with implicit comdat.
  case 17:
    return GlobalValue::WeakODRLinkage;
  case 4: // Old value with implicit comdat.
  case 18:
    return GlobalValue::LinkOnceAnyLinkage;
  case 11: // Old value with implicit comdat.
  case 19:
    return GlobalValue::LinkOnceODRLinkage;
  }
}

static FunctionSummary::FFlags getDecodedFFlags(uint64_t RawFlags) {
  FunctionSummary::FFlags Flags;
  Flags.ReadNone = RawFlags & 0x1;
  Flags.ReadOnly = (RawFlags >> 1) & 0x1;
  Flags.NoRecurse = (RawFlags >> 2) & 0x1;
  Flags.ReturnDoesNotAlias = (RawFlags >> 3) & 0x1;
  Flags.NoInline = (RawFlags >> 4) & 0x1;
  Flags.AlwaysInline = (RawFlags >> 5) & 0x1;
  Flags.NoUnwind = (RawFlags >> 6) & 0x1;
  Flags.MayThrow = (RawFlags >> 7) & 0x1;
  Flags.HasUnknownCall = (RawFlags >> 8) & 0x1;
  Flags.MustBeUnreachable = (RawFlags >> 9) & 0x1;
  return Flags;
}

// Decode the flags for GlobalValue in the summary. The bits for each attribute:
//
// linkage: [0,4), notEligibleToImport: 4, live: 5, local: 6, canAutoHide: 7,
// visibility: [8, 10).
static GlobalValueSummary::GVFlags getDecodedGVSummaryFlags(uint64_t RawFlags,
                                                            uint64_t Version) {
  // Summary were not emitted before LLVM 3.9, we don't need to upgrade Linkage
  // like getDecodedLinkage() above. Any future change to the linkage enum and
  // to getDecodedLinkage() will need to be taken into account here as above.
  auto Linkage = GlobalValue::LinkageTypes(RawFlags & 0xF); // 4 bits
  auto Visibility = GlobalValue::VisibilityTypes((RawFlags >> 8) & 3); // 2 bits
  RawFlags = RawFlags >> 4;
  bool NotEligibleToImport = (RawFlags & 0x1) || Version < 3;
  // The Live flag wasn't introduced until version 3. For dead stripping
  // to work correctly on earlier versions, we must conservatively treat all
  // values as live.
  bool Live = (RawFlags & 0x2) || Version < 3;
  bool Local = (RawFlags & 0x4);
  bool AutoHide = (RawFlags & 0x8);

  return GlobalValueSummary::GVFlags(Linkage, Visibility, NotEligibleToImport,
                                     Live, Local, AutoHide);
}

// Decode the flags for GlobalVariable in the summary
static GlobalVarSummary::GVarFlags getDecodedGVarFlags(uint64_t RawFlags) {
  return GlobalVarSummary::GVarFlags(
      (RawFlags & 0x1) ? true : false, (RawFlags & 0x2) ? true : false,
      (RawFlags & 0x4) ? true : false,
      (GlobalObject::VCallVisibility)(RawFlags >> 3));
}

static GlobalValue::VisibilityTypes getDecodedVisibility(unsigned Val) {
  switch (Val) {
  default: // Map unknown visibilities to default.
  case 0: return GlobalValue::DefaultVisibility;
  case 1: return GlobalValue::HiddenVisibility;
  case 2: return GlobalValue::ProtectedVisibility;
  }
}

static GlobalValue::DLLStorageClassTypes
getDecodedDLLStorageClass(unsigned Val) {
  switch (Val) {
  default: // Map unknown values to default.
  case 0: return GlobalValue::DefaultStorageClass;
  case 1: return GlobalValue::DLLImportStorageClass;
  case 2: return GlobalValue::DLLExportStorageClass;
  }
}

#if INTEL_COLLAB
// Return \b true if Val==1; else return \b false.
static bool getDecodedUnsignedToBool(unsigned Val) {
  switch(Val) {
  default: // Map unknown values to false
  case 0:  return false;
  case 1:  return true;
  }
}

static bool getDecodedDSOLocal(unsigned Val) {
  // Map unknown values to preemptable.
  return getDecodedUnsignedToBool(Val);
}

static bool getDecodedThreadPrivate(unsigned Val) {
  // Map unknown values to false.
  return getDecodedUnsignedToBool(Val);
}

static bool getDecodedTargetDeclare(unsigned Val) {
  // Map unknown values to false.
  return getDecodedUnsignedToBool(Val);
}

#else // INTEL_COLLAB
static bool getDecodedDSOLocal(unsigned Val) {
  switch(Val) {
  default: // Map unknown values to preemptable.
  case 0:  return false;
  case 1:  return true;
  }
}

#endif // INTEL_COLLAB
static GlobalVariable::ThreadLocalMode getDecodedThreadLocalMode(unsigned Val) {
  switch (Val) {
    case 0: return GlobalVariable::NotThreadLocal;
    default: // Map unknown non-zero value to general dynamic.
    case 1: return GlobalVariable::GeneralDynamicTLSModel;
    case 2: return GlobalVariable::LocalDynamicTLSModel;
    case 3: return GlobalVariable::InitialExecTLSModel;
    case 4: return GlobalVariable::LocalExecTLSModel;
  }
}

static GlobalVariable::UnnamedAddr getDecodedUnnamedAddrType(unsigned Val) {
  switch (Val) {
    default: // Map unknown to UnnamedAddr::None.
    case 0: return GlobalVariable::UnnamedAddr::None;
    case 1: return GlobalVariable::UnnamedAddr::Global;
    case 2: return GlobalVariable::UnnamedAddr::Local;
  }
}

static int getDecodedCastOpcode(unsigned Val) {
  switch (Val) {
  default: return -1;
  case bitc::CAST_TRUNC   : return Instruction::Trunc;
  case bitc::CAST_ZEXT    : return Instruction::ZExt;
  case bitc::CAST_SEXT    : return Instruction::SExt;
  case bitc::CAST_FPTOUI  : return Instruction::FPToUI;
  case bitc::CAST_FPTOSI  : return Instruction::FPToSI;
  case bitc::CAST_UITOFP  : return Instruction::UIToFP;
  case bitc::CAST_SITOFP  : return Instruction::SIToFP;
  case bitc::CAST_FPTRUNC : return Instruction::FPTrunc;
  case bitc::CAST_FPEXT   : return Instruction::FPExt;
  case bitc::CAST_PTRTOINT: return Instruction::PtrToInt;
  case bitc::CAST_INTTOPTR: return Instruction::IntToPtr;
  case bitc::CAST_BITCAST : return Instruction::BitCast;
  case bitc::CAST_ADDRSPACECAST: return Instruction::AddrSpaceCast;
  }
}

static int getDecodedUnaryOpcode(unsigned Val, Type *Ty) {
  bool IsFP = Ty->isFPOrFPVectorTy();
  // UnOps are only valid for int/fp or vector of int/fp types
  if (!IsFP && !Ty->isIntOrIntVectorTy())
    return -1;

  switch (Val) {
  default:
    return -1;
  case bitc::UNOP_FNEG:
    return IsFP ? Instruction::FNeg : -1;
  }
}

static int getDecodedBinaryOpcode(unsigned Val, Type *Ty) {
  bool IsFP = Ty->isFPOrFPVectorTy();
  // BinOps are only valid for int/fp or vector of int/fp types
  if (!IsFP && !Ty->isIntOrIntVectorTy())
    return -1;

  switch (Val) {
  default:
    return -1;
  case bitc::BINOP_ADD:
    return IsFP ? Instruction::FAdd : Instruction::Add;
  case bitc::BINOP_SUB:
    return IsFP ? Instruction::FSub : Instruction::Sub;
  case bitc::BINOP_MUL:
    return IsFP ? Instruction::FMul : Instruction::Mul;
  case bitc::BINOP_UDIV:
    return IsFP ? -1 : Instruction::UDiv;
  case bitc::BINOP_SDIV:
    return IsFP ? Instruction::FDiv : Instruction::SDiv;
  case bitc::BINOP_UREM:
    return IsFP ? -1 : Instruction::URem;
  case bitc::BINOP_SREM:
    return IsFP ? Instruction::FRem : Instruction::SRem;
  case bitc::BINOP_SHL:
    return IsFP ? -1 : Instruction::Shl;
  case bitc::BINOP_LSHR:
    return IsFP ? -1 : Instruction::LShr;
  case bitc::BINOP_ASHR:
    return IsFP ? -1 : Instruction::AShr;
  case bitc::BINOP_AND:
    return IsFP ? -1 : Instruction::And;
  case bitc::BINOP_OR:
    return IsFP ? -1 : Instruction::Or;
  case bitc::BINOP_XOR:
    return IsFP ? -1 : Instruction::Xor;
  }
}

static AtomicRMWInst::BinOp getDecodedRMWOperation(unsigned Val) {
  switch (Val) {
  default: return AtomicRMWInst::BAD_BINOP;
  case bitc::RMW_XCHG: return AtomicRMWInst::Xchg;
  case bitc::RMW_ADD: return AtomicRMWInst::Add;
  case bitc::RMW_SUB: return AtomicRMWInst::Sub;
  case bitc::RMW_AND: return AtomicRMWInst::And;
  case bitc::RMW_NAND: return AtomicRMWInst::Nand;
  case bitc::RMW_OR: return AtomicRMWInst::Or;
  case bitc::RMW_XOR: return AtomicRMWInst::Xor;
  case bitc::RMW_MAX: return AtomicRMWInst::Max;
  case bitc::RMW_MIN: return AtomicRMWInst::Min;
  case bitc::RMW_UMAX: return AtomicRMWInst::UMax;
  case bitc::RMW_UMIN: return AtomicRMWInst::UMin;
  case bitc::RMW_FADD: return AtomicRMWInst::FAdd;
  case bitc::RMW_FSUB: return AtomicRMWInst::FSub;
  }
}

static AtomicOrdering getDecodedOrdering(unsigned Val) {
  switch (Val) {
  case bitc::ORDERING_NOTATOMIC: return AtomicOrdering::NotAtomic;
  case bitc::ORDERING_UNORDERED: return AtomicOrdering::Unordered;
  case bitc::ORDERING_MONOTONIC: return AtomicOrdering::Monotonic;
  case bitc::ORDERING_ACQUIRE: return AtomicOrdering::Acquire;
  case bitc::ORDERING_RELEASE: return AtomicOrdering::Release;
  case bitc::ORDERING_ACQREL: return AtomicOrdering::AcquireRelease;
  default: // Map unknown orderings to sequentially-consistent.
  case bitc::ORDERING_SEQCST: return AtomicOrdering::SequentiallyConsistent;
  }
}

static Comdat::SelectionKind getDecodedComdatSelectionKind(unsigned Val) {
  switch (Val) {
  default: // Map unknown selection kinds to any.
  case bitc::COMDAT_SELECTION_KIND_ANY:
    return Comdat::Any;
  case bitc::COMDAT_SELECTION_KIND_EXACT_MATCH:
    return Comdat::ExactMatch;
  case bitc::COMDAT_SELECTION_KIND_LARGEST:
    return Comdat::Largest;
  case bitc::COMDAT_SELECTION_KIND_NO_DUPLICATES:
    return Comdat::NoDeduplicate;
  case bitc::COMDAT_SELECTION_KIND_SAME_SIZE:
    return Comdat::SameSize;
  }
}

static FastMathFlags getDecodedFastMathFlags(unsigned Val) {
  FastMathFlags FMF;
  if (0 != (Val & bitc::UnsafeAlgebra))
    FMF.setFast();
  if (0 != (Val & bitc::AllowReassoc))
    FMF.setAllowReassoc();
  if (0 != (Val & bitc::NoNaNs))
    FMF.setNoNaNs();
  if (0 != (Val & bitc::NoInfs))
    FMF.setNoInfs();
  if (0 != (Val & bitc::NoSignedZeros))
    FMF.setNoSignedZeros();
  if (0 != (Val & bitc::AllowReciprocal))
    FMF.setAllowReciprocal();
  if (0 != (Val & bitc::AllowContract))
    FMF.setAllowContract(true);
  if (0 != (Val & bitc::ApproxFunc))
    FMF.setApproxFunc();
  return FMF;
}

static void upgradeDLLImportExportLinkage(GlobalValue *GV, unsigned Val) {
  switch (Val) {
  case 5: GV->setDLLStorageClass(GlobalValue::DLLImportStorageClass); break;
  case 6: GV->setDLLStorageClass(GlobalValue::DLLExportStorageClass); break;
  }
}

Type *BitcodeReader::getTypeByID(unsigned ID) {
  // The type table size is always specified correctly.
  if (ID >= TypeList.size())
    return nullptr;

  if (Type *Ty = TypeList[ID])
    return Ty;

  // If we have a forward reference, the only possible case is when it is to a
  // named struct.  Just create a placeholder for now.
  return TypeList[ID] = createIdentifiedStructType(Context);
}

unsigned BitcodeReader::getContainedTypeID(unsigned ID, unsigned Idx) {
  auto It = ContainedTypeIDs.find(ID);
  if (It == ContainedTypeIDs.end())
    return InvalidTypeID;

  if (Idx >= It->second.size())
    return InvalidTypeID;

  return It->second[Idx];
}

Type *BitcodeReader::getPtrElementTypeByID(unsigned ID) {
  if (ID >= TypeList.size())
    return nullptr;

  Type *Ty = TypeList[ID];
  if (!Ty->isPointerTy())
    return nullptr;

  Type *ElemTy = getTypeByID(getContainedTypeID(ID, 0));
  if (!ElemTy)
    return nullptr;

  assert(cast<PointerType>(Ty)->isOpaqueOrPointeeTypeMatches(ElemTy) &&
         "Incorrect element type");
  return ElemTy;
}

unsigned BitcodeReader::getVirtualTypeID(Type *Ty,
                                         ArrayRef<unsigned> ChildTypeIDs) {
  unsigned ChildTypeID = ChildTypeIDs.empty() ? InvalidTypeID : ChildTypeIDs[0];
  auto CacheKey = std::make_pair(Ty, ChildTypeID);
  auto It = VirtualTypeIDs.find(CacheKey);
  if (It != VirtualTypeIDs.end()) {
    // The cmpxchg return value is the only place we need more than one
    // contained type ID, however the second one will always be the same (i1),
    // so we don't need to include it in the cache key. This asserts that the
    // contained types are indeed as expected and there are no collisions.
    assert((ChildTypeIDs.empty() ||
            ContainedTypeIDs[It->second] == ChildTypeIDs) &&
           "Incorrect cached contained type IDs");
    return It->second;
  }

#ifndef NDEBUG
  if (!Ty->isOpaquePointerTy()) {
    assert(Ty->getNumContainedTypes() == ChildTypeIDs.size() &&
           "Wrong number of contained types");
    for (auto Pair : zip(Ty->subtypes(), ChildTypeIDs)) {
      assert(std::get<0>(Pair) == getTypeByID(std::get<1>(Pair)) &&
             "Incorrect contained type ID");
    }
  }
#endif

  unsigned TypeID = TypeList.size();
  TypeList.push_back(Ty);
  if (!ChildTypeIDs.empty())
    append_range(ContainedTypeIDs[TypeID], ChildTypeIDs);
  VirtualTypeIDs.insert({CacheKey, TypeID});
  return TypeID;
}

static bool isConstExprSupported(uint8_t Opcode) {
  // These are not real constant expressions, always consider them supported.
  if (Opcode >= BitcodeConstant::FirstSpecialOpcode)
    return true;

  return !ExpandConstantExprs;
}

Expected<Value *> BitcodeReader::materializeValue(unsigned StartValID,
                                                  BasicBlock *InsertBB) {
  // Quickly handle the case where there is no BitcodeConstant to resolve.
  if (StartValID < ValueList.size() && ValueList[StartValID] &&
      !isa<BitcodeConstant>(ValueList[StartValID]))
    return ValueList[StartValID];

  SmallDenseMap<unsigned, Value *> MaterializedValues;
  SmallVector<unsigned> Worklist;
  Worklist.push_back(StartValID);
  while (!Worklist.empty()) {
    unsigned ValID = Worklist.back();
    if (MaterializedValues.count(ValID)) {
      // Duplicate expression that was already handled.
      Worklist.pop_back();
      continue;
    }

    if (ValID >= ValueList.size() || !ValueList[ValID])
      return error("Invalid value ID");

    Value *V = ValueList[ValID];
    auto *BC = dyn_cast<BitcodeConstant>(V);
    if (!BC) {
      MaterializedValues.insert({ValID, V});
      Worklist.pop_back();
      continue;
    }

    // Iterate in reverse, so values will get popped from the worklist in
    // expected order.
    SmallVector<Value *> Ops;
    for (unsigned OpID : reverse(BC->getOperandIDs())) {
      auto It = MaterializedValues.find(OpID);
      if (It != MaterializedValues.end())
        Ops.push_back(It->second);
      else
        Worklist.push_back(OpID);
    }

    // Some expressions have not been resolved yet, handle them first and then
    // revisit this one.
    if (Ops.size() != BC->getOperandIDs().size())
      continue;
    std::reverse(Ops.begin(), Ops.end());

    SmallVector<Constant *> ConstOps;
    for (Value *Op : Ops)
      if (auto *C = dyn_cast<Constant>(Op))
        ConstOps.push_back(C);

    // Materialize as constant expression if possible.
    if (isConstExprSupported(BC->Opcode) && ConstOps.size() == Ops.size()) {
      Constant *C;
      if (Instruction::isCast(BC->Opcode)) {
<<<<<<< HEAD
        C = ConstantExpr::getCast(BC->Opcode, ConstOps[0], BC->getType());
=======
        C = UpgradeBitCastExpr(BC->Opcode, ConstOps[0], BC->getType());
        if (!C)
          C = ConstantExpr::getCast(BC->Opcode, ConstOps[0], BC->getType());
>>>>>>> 27214f60
      } else if (Instruction::isUnaryOp(BC->Opcode)) {
        C = ConstantExpr::get(BC->Opcode, ConstOps[0], BC->Flags);
      } else if (Instruction::isBinaryOp(BC->Opcode)) {
        C = ConstantExpr::get(BC->Opcode, ConstOps[0], ConstOps[1], BC->Flags);
      } else {
        switch (BC->Opcode) {
        case BitcodeConstant::NoCFIOpcode: {
          auto *GV = dyn_cast<GlobalValue>(ConstOps[0]);
          if (!GV)
            return error("no_cfi operand must be GlobalValue");
          C = NoCFIValue::get(GV);
          break;
        }
        case BitcodeConstant::DSOLocalEquivalentOpcode: {
          auto *GV = dyn_cast<GlobalValue>(ConstOps[0]);
          if (!GV)
            return error("dso_local operand must be GlobalValue");
          C = DSOLocalEquivalent::get(GV);
          break;
        }
        case BitcodeConstant::BlockAddressOpcode: {
          Function *Fn = dyn_cast<Function>(ConstOps[0]);
          if (!Fn)
            return error("blockaddress operand must be a function");

          // If the function is already parsed we can insert the block address
          // right away.
          BasicBlock *BB;
          unsigned BBID = BC->Extra;
          if (!BBID)
            // Invalid reference to entry block.
            return error("Invalid ID");
          if (!Fn->empty()) {
            Function::iterator BBI = Fn->begin(), BBE = Fn->end();
            for (size_t I = 0, E = BBID; I != E; ++I) {
              if (BBI == BBE)
                return error("Invalid ID");
              ++BBI;
            }
            BB = &*BBI;
          } else {
            // Otherwise insert a placeholder and remember it so it can be
            // inserted when the function is parsed.
            auto &FwdBBs = BasicBlockFwdRefs[Fn];
            if (FwdBBs.empty())
              BasicBlockFwdRefQueue.push_back(Fn);
            if (FwdBBs.size() < BBID + 1)
              FwdBBs.resize(BBID + 1);
            if (!FwdBBs[BBID])
              FwdBBs[BBID] = BasicBlock::Create(Context);
            BB = FwdBBs[BBID];
          }
          C = BlockAddress::get(Fn, BB);
          break;
        }
        case BitcodeConstant::ConstantStructOpcode:
          C = ConstantStruct::get(cast<StructType>(BC->getType()), ConstOps);
          break;
        case BitcodeConstant::ConstantArrayOpcode:
          C = ConstantArray::get(cast<ArrayType>(BC->getType()), ConstOps);
          break;
        case BitcodeConstant::ConstantVectorOpcode:
          C = ConstantVector::get(ConstOps);
          break;
        case Instruction::ICmp:
        case Instruction::FCmp:
          C = ConstantExpr::getCompare(BC->Flags, ConstOps[0], ConstOps[1]);
          break;
        case Instruction::GetElementPtr:
          C = ConstantExpr::getGetElementPtr(
              BC->SrcElemTy, ConstOps[0], makeArrayRef(ConstOps).drop_front(),
              BC->Flags, BC->getInRangeIndex());
          break;
        case Instruction::Select:
          C = ConstantExpr::getSelect(ConstOps[0], ConstOps[1], ConstOps[2]);
          break;
        case Instruction::ExtractElement:
          C = ConstantExpr::getExtractElement(ConstOps[0], ConstOps[1]);
          break;
        case Instruction::InsertElement:
          C = ConstantExpr::getInsertElement(ConstOps[0], ConstOps[1],
                                             ConstOps[2]);
          break;
        case Instruction::ShuffleVector: {
          SmallVector<int, 16> Mask;
          ShuffleVectorInst::getShuffleMask(ConstOps[2], Mask);
          C = ConstantExpr::getShuffleVector(ConstOps[0], ConstOps[1], Mask);
          break;
        }
        default:
          llvm_unreachable("Unhandled bitcode constant");
        }
      }

      // Cache resolved constant.
      ValueList.replaceValueWithoutRAUW(ValID, C);
      MaterializedValues.insert({ValID, C});
      Worklist.pop_back();
      continue;
    }

    if (!InsertBB)
      return error(Twine("Value referenced by initializer is an unsupported "
                         "constant expression of type ") +
                   BC->getOpcodeName());

    // Materialize as instructions if necessary.
    Instruction *I;
    if (Instruction::isCast(BC->Opcode)) {
      I = CastInst::Create((Instruction::CastOps)BC->Opcode, Ops[0],
                           BC->getType(), "constexpr", InsertBB);
    } else if (Instruction::isUnaryOp(BC->Opcode)) {
      I = UnaryOperator::Create((Instruction::UnaryOps)BC->Opcode, Ops[0],
                                "constexpr", InsertBB);
    } else if (Instruction::isBinaryOp(BC->Opcode)) {
      I = BinaryOperator::Create((Instruction::BinaryOps)BC->Opcode, Ops[0],
                                 Ops[1], "constexpr", InsertBB);
      if (isa<OverflowingBinaryOperator>(I)) {
        if (BC->Flags & OverflowingBinaryOperator::NoSignedWrap)
          I->setHasNoSignedWrap();
        if (BC->Flags & OverflowingBinaryOperator::NoUnsignedWrap)
          I->setHasNoUnsignedWrap();
      }
      if (isa<PossiblyExactOperator>(I) &&
          (BC->Flags & PossiblyExactOperator::IsExact))
        I->setIsExact();
    } else {
      switch (BC->Opcode) {
      case BitcodeConstant::ConstantStructOpcode:
      case BitcodeConstant::ConstantArrayOpcode:
      case BitcodeConstant::ConstantVectorOpcode: {
        Type *IdxTy = Type::getInt32Ty(BC->getContext());
        Value *V = PoisonValue::get(BC->getType());
        for (auto Pair : enumerate(Ops)) {
          Value *Idx = ConstantInt::get(IdxTy, Pair.index());
          V = InsertElementInst::Create(V, Pair.value(), Idx, "constexpr.ins",
                                        InsertBB);
        }
        I = cast<Instruction>(V);
        break;
      }
      case Instruction::ICmp:
      case Instruction::FCmp:
        I = CmpInst::Create((Instruction::OtherOps)BC->Opcode,
                            (CmpInst::Predicate)BC->Flags, Ops[0], Ops[1],
                            "constexpr", InsertBB);
        break;
      case Instruction::GetElementPtr:
        I = GetElementPtrInst::Create(BC->SrcElemTy, Ops[0],
                                      makeArrayRef(Ops).drop_front(),
                                      "constexpr", InsertBB);
        if (BC->Flags)
          cast<GetElementPtrInst>(I)->setIsInBounds();
        break;
      case Instruction::Select:
        I = SelectInst::Create(Ops[0], Ops[1], Ops[2], "constexpr", InsertBB);
        break;
      case Instruction::ExtractElement:
        I = ExtractElementInst::Create(Ops[0], Ops[1], "constexpr", InsertBB);
        break;
      case Instruction::InsertElement:
        I = InsertElementInst::Create(Ops[0], Ops[1], Ops[2], "constexpr",
                                      InsertBB);
        break;
      case Instruction::ShuffleVector:
        I = new ShuffleVectorInst(Ops[0], Ops[1], Ops[2], "constexpr",
                                  InsertBB);
        break;
      default:
        llvm_unreachable("Unhandled bitcode constant");
      }
    }

    MaterializedValues.insert({ValID, I});
    Worklist.pop_back();
  }

  return MaterializedValues[StartValID];
}

Expected<Constant *> BitcodeReader::getValueForInitializer(unsigned ID) {
  Expected<Value *> MaybeV = materializeValue(ID, /* InsertBB */ nullptr);
  if (!MaybeV)
    return MaybeV.takeError();

  // Result must be Constant if InsertBB is nullptr.
  return cast<Constant>(MaybeV.get());
}

StructType *BitcodeReader::createIdentifiedStructType(LLVMContext &Context,
                                                      StringRef Name) {
  auto *Ret = StructType::create(Context, Name);
  IdentifiedStructTypes.push_back(Ret);
  return Ret;
}

StructType *BitcodeReader::createIdentifiedStructType(LLVMContext &Context) {
  auto *Ret = StructType::create(Context);
  IdentifiedStructTypes.push_back(Ret);
  return Ret;
}

//===----------------------------------------------------------------------===//
//  Functions for parsing blocks from the bitcode file
//===----------------------------------------------------------------------===//

static uint64_t getRawAttributeMask(Attribute::AttrKind Val) {
  switch (Val) {
  case Attribute::EndAttrKinds:
  case Attribute::EmptyKey:
  case Attribute::TombstoneKey:
    llvm_unreachable("Synthetic enumerators which should never get here");

  case Attribute::None:            return 0;
  case Attribute::ZExt:            return 1 << 0;
  case Attribute::SExt:            return 1 << 1;
  case Attribute::NoReturn:        return 1 << 2;
  case Attribute::InReg:           return 1 << 3;
  case Attribute::StructRet:       return 1 << 4;
  case Attribute::NoUnwind:        return 1 << 5;
  case Attribute::NoAlias:         return 1 << 6;
  case Attribute::ByVal:           return 1 << 7;
  case Attribute::Nest:            return 1 << 8;
  case Attribute::ReadNone:        return 1 << 9;
  case Attribute::ReadOnly:        return 1 << 10;
  case Attribute::NoInline:        return 1 << 11;
  case Attribute::AlwaysInline:    return 1 << 12;
  case Attribute::OptimizeForSize: return 1 << 13;
  case Attribute::StackProtect:    return 1 << 14;
  case Attribute::StackProtectReq: return 1 << 15;
  case Attribute::Alignment:       return 31 << 16;
  case Attribute::NoCapture:       return 1 << 21;
  case Attribute::NoRedZone:       return 1 << 22;
  case Attribute::NoImplicitFloat: return 1 << 23;
  case Attribute::Naked:           return 1 << 24;
  case Attribute::InlineHint:      return 1 << 25;
  case Attribute::StackAlignment:  return 7 << 26;
  case Attribute::ReturnsTwice:    return 1 << 29;
  case Attribute::UWTable:         return 1 << 30;
  case Attribute::NonLazyBind:     return 1U << 31;
  case Attribute::SanitizeAddress: return 1ULL << 32;
  case Attribute::MinSize:         return 1ULL << 33;
  case Attribute::NoDuplicate:     return 1ULL << 34;
  case Attribute::StackProtectStrong: return 1ULL << 35;
  case Attribute::SanitizeThread:  return 1ULL << 36;
  case Attribute::SanitizeMemory:  return 1ULL << 37;
  case Attribute::NoBuiltin:       return 1ULL << 38;
  case Attribute::Returned:        return 1ULL << 39;
  case Attribute::Cold:            return 1ULL << 40;
  case Attribute::Builtin:         return 1ULL << 41;
  case Attribute::OptimizeNone:    return 1ULL << 42;
  case Attribute::InAlloca:        return 1ULL << 43;
  case Attribute::NonNull:         return 1ULL << 44;
  case Attribute::JumpTable:       return 1ULL << 45;
  case Attribute::Convergent:      return 1ULL << 46;
  case Attribute::SafeStack:       return 1ULL << 47;
  case Attribute::NoRecurse:       return 1ULL << 48;
  case Attribute::InaccessibleMemOnly:         return 1ULL << 49;
  case Attribute::InaccessibleMemOrArgMemOnly: return 1ULL << 50;
  case Attribute::SwiftSelf:       return 1ULL << 51;
  case Attribute::SwiftError:      return 1ULL << 52;
  case Attribute::WriteOnly:       return 1ULL << 53;
  case Attribute::Speculatable:    return 1ULL << 54;
  case Attribute::StrictFP:        return 1ULL << 55;
  case Attribute::SanitizeHWAddress: return 1ULL << 56;
  case Attribute::NoCfCheck:       return 1ULL << 57;
  case Attribute::OptForFuzzing:   return 1ULL << 58;
  case Attribute::ShadowCallStack: return 1ULL << 59;
  case Attribute::SpeculativeLoadHardening:
    return 1ULL << 60;
  case Attribute::ImmArg:
    return 1ULL << 61;
  case Attribute::WillReturn:
    return 1ULL << 62;
  case Attribute::NoFree:
    return 1ULL << 63;
  default:
    // Other attributes are not supported in the raw format,
    // as we ran out of space.
    return 0;
  }
  llvm_unreachable("Unsupported attribute type");
}

static void addRawAttributeValue(AttrBuilder &B, uint64_t Val) {
  if (!Val) return;

  for (Attribute::AttrKind I = Attribute::None; I != Attribute::EndAttrKinds;
       I = Attribute::AttrKind(I + 1)) {
    if (uint64_t A = (Val & getRawAttributeMask(I))) {
      if (I == Attribute::Alignment)
        B.addAlignmentAttr(1ULL << ((A >> 16) - 1));
      else if (I == Attribute::StackAlignment)
        B.addStackAlignmentAttr(1ULL << ((A >> 26)-1));
      else if (Attribute::isTypeAttrKind(I))
        B.addTypeAttr(I, nullptr); // Type will be auto-upgraded.
      else
        B.addAttribute(I);
    }
  }
}

/// This fills an AttrBuilder object with the LLVM attributes that have
/// been decoded from the given integer. This function must stay in sync with
/// 'encodeLLVMAttributesForBitcode'.
static void decodeLLVMAttributesForBitcode(AttrBuilder &B,
                                           uint64_t EncodedAttrs) {
  // The alignment is stored as a 16-bit raw value from bits 31--16.  We shift
  // the bits above 31 down by 11 bits.
  unsigned Alignment = (EncodedAttrs & (0xffffULL << 16)) >> 16;
  assert((!Alignment || isPowerOf2_32(Alignment)) &&
         "Alignment must be a power of two.");

  if (Alignment)
    B.addAlignmentAttr(Alignment);
  addRawAttributeValue(B, ((EncodedAttrs & (0xfffffULL << 32)) >> 11) |
                          (EncodedAttrs & 0xffff));
}

Error BitcodeReader::parseAttributeBlock() {
  if (Error Err = Stream.EnterSubBlock(bitc::PARAMATTR_BLOCK_ID))
    return Err;

  if (!MAttributes.empty())
    return error("Invalid multiple blocks");

  SmallVector<uint64_t, 64> Record;

  SmallVector<AttributeList, 8> Attrs;

  // Read all the records.
  while (true) {
    Expected<BitstreamEntry> MaybeEntry = Stream.advanceSkippingSubblocks();
    if (!MaybeEntry)
      return MaybeEntry.takeError();
    BitstreamEntry Entry = MaybeEntry.get();

    switch (Entry.Kind) {
    case BitstreamEntry::SubBlock: // Handled for us already.
    case BitstreamEntry::Error:
      return error("Malformed block");
    case BitstreamEntry::EndBlock:
      return Error::success();
    case BitstreamEntry::Record:
      // The interesting case.
      break;
    }

    // Read a record.
    Record.clear();
    Expected<unsigned> MaybeRecord = Stream.readRecord(Entry.ID, Record);
    if (!MaybeRecord)
      return MaybeRecord.takeError();
    switch (MaybeRecord.get()) {
    default:  // Default behavior: ignore.
      break;
    case bitc::PARAMATTR_CODE_ENTRY_OLD: // ENTRY: [paramidx0, attr0, ...]
      // Deprecated, but still needed to read old bitcode files.
      if (Record.size() & 1)
        return error("Invalid parameter attribute record");

      for (unsigned i = 0, e = Record.size(); i != e; i += 2) {
        AttrBuilder B(Context);
        decodeLLVMAttributesForBitcode(B, Record[i+1]);
        Attrs.push_back(AttributeList::get(Context, Record[i], B));
      }

      MAttributes.push_back(AttributeList::get(Context, Attrs));
      Attrs.clear();
      break;
    case bitc::PARAMATTR_CODE_ENTRY: // ENTRY: [attrgrp0, attrgrp1, ...]
      for (unsigned i = 0, e = Record.size(); i != e; ++i)
        Attrs.push_back(MAttributeGroups[Record[i]]);

      MAttributes.push_back(AttributeList::get(Context, Attrs));
      Attrs.clear();
      break;
    }
  }
}

// Returns Attribute::None on unrecognized codes.
static Attribute::AttrKind getAttrFromCode(uint64_t Code) {
  switch (Code) {
  default:
    return Attribute::None;
  case bitc::ATTR_KIND_ALIGNMENT:
    return Attribute::Alignment;
  case bitc::ATTR_KIND_ALWAYS_INLINE:
    return Attribute::AlwaysInline;
  case bitc::ATTR_KIND_ARGMEMONLY:
    return Attribute::ArgMemOnly;
  case bitc::ATTR_KIND_BUILTIN:
    return Attribute::Builtin;
  case bitc::ATTR_KIND_BY_VAL:
    return Attribute::ByVal;
  case bitc::ATTR_KIND_IN_ALLOCA:
    return Attribute::InAlloca;
  case bitc::ATTR_KIND_COLD:
    return Attribute::Cold;
  case bitc::ATTR_KIND_CONVERGENT:
    return Attribute::Convergent;
  case bitc::ATTR_KIND_DISABLE_SANITIZER_INSTRUMENTATION:
    return Attribute::DisableSanitizerInstrumentation;
  case bitc::ATTR_KIND_ELEMENTTYPE:
    return Attribute::ElementType;
  case bitc::ATTR_KIND_INACCESSIBLEMEM_ONLY:
    return Attribute::InaccessibleMemOnly;
  case bitc::ATTR_KIND_INACCESSIBLEMEM_OR_ARGMEMONLY:
    return Attribute::InaccessibleMemOrArgMemOnly;
  case bitc::ATTR_KIND_INLINE_HINT:
    return Attribute::InlineHint;
  case bitc::ATTR_KIND_IN_REG:
    return Attribute::InReg;
  case bitc::ATTR_KIND_JUMP_TABLE:
    return Attribute::JumpTable;
  case bitc::ATTR_KIND_MIN_SIZE:
    return Attribute::MinSize;
  case bitc::ATTR_KIND_NAKED:
    return Attribute::Naked;
  case bitc::ATTR_KIND_NEST:
    return Attribute::Nest;
  case bitc::ATTR_KIND_NO_ALIAS:
    return Attribute::NoAlias;
  case bitc::ATTR_KIND_NO_BUILTIN:
    return Attribute::NoBuiltin;
  case bitc::ATTR_KIND_NO_CALLBACK:
    return Attribute::NoCallback;
  case bitc::ATTR_KIND_NO_CAPTURE:
    return Attribute::NoCapture;
  case bitc::ATTR_KIND_NO_DUPLICATE:
    return Attribute::NoDuplicate;
  case bitc::ATTR_KIND_NOFREE:
    return Attribute::NoFree;
  case bitc::ATTR_KIND_NO_IMPLICIT_FLOAT:
    return Attribute::NoImplicitFloat;
  case bitc::ATTR_KIND_NO_INLINE:
    return Attribute::NoInline;
  case bitc::ATTR_KIND_NO_RECURSE:
    return Attribute::NoRecurse;
  case bitc::ATTR_KIND_NO_MERGE:
    return Attribute::NoMerge;
  case bitc::ATTR_KIND_NON_LAZY_BIND:
    return Attribute::NonLazyBind;
  case bitc::ATTR_KIND_NON_NULL:
    return Attribute::NonNull;
  case bitc::ATTR_KIND_DEREFERENCEABLE:
    return Attribute::Dereferenceable;
  case bitc::ATTR_KIND_DEREFERENCEABLE_OR_NULL:
    return Attribute::DereferenceableOrNull;
  case bitc::ATTR_KIND_ALLOC_ALIGN:
    return Attribute::AllocAlign;
  case bitc::ATTR_KIND_ALLOC_KIND:
    return Attribute::AllocKind;
  case bitc::ATTR_KIND_ALLOC_SIZE:
    return Attribute::AllocSize;
  case bitc::ATTR_KIND_ALLOCATED_POINTER:
    return Attribute::AllocatedPointer;
  case bitc::ATTR_KIND_NO_RED_ZONE:
    return Attribute::NoRedZone;
  case bitc::ATTR_KIND_NO_RETURN:
    return Attribute::NoReturn;
  case bitc::ATTR_KIND_NOSYNC:
    return Attribute::NoSync;
  case bitc::ATTR_KIND_NOCF_CHECK:
    return Attribute::NoCfCheck;
  case bitc::ATTR_KIND_NO_PROFILE:
    return Attribute::NoProfile;
  case bitc::ATTR_KIND_NO_UNWIND:
    return Attribute::NoUnwind;
  case bitc::ATTR_KIND_NO_SANITIZE_BOUNDS:
    return Attribute::NoSanitizeBounds;
  case bitc::ATTR_KIND_NO_SANITIZE_COVERAGE:
    return Attribute::NoSanitizeCoverage;
  case bitc::ATTR_KIND_NULL_POINTER_IS_VALID:
    return Attribute::NullPointerIsValid;
  case bitc::ATTR_KIND_OPT_FOR_FUZZING:
    return Attribute::OptForFuzzing;
  case bitc::ATTR_KIND_OPTIMIZE_FOR_SIZE:
    return Attribute::OptimizeForSize;
  case bitc::ATTR_KIND_OPTIMIZE_NONE:
    return Attribute::OptimizeNone;
  case bitc::ATTR_KIND_READ_NONE:
    return Attribute::ReadNone;
  case bitc::ATTR_KIND_READ_ONLY:
    return Attribute::ReadOnly;
  case bitc::ATTR_KIND_RETURNED:
    return Attribute::Returned;
  case bitc::ATTR_KIND_RETURNS_TWICE:
    return Attribute::ReturnsTwice;
  case bitc::ATTR_KIND_S_EXT:
    return Attribute::SExt;
  case bitc::ATTR_KIND_SPECULATABLE:
    return Attribute::Speculatable;
  case bitc::ATTR_KIND_STACK_ALIGNMENT:
    return Attribute::StackAlignment;
  case bitc::ATTR_KIND_STACK_PROTECT:
    return Attribute::StackProtect;
  case bitc::ATTR_KIND_STACK_PROTECT_REQ:
    return Attribute::StackProtectReq;
  case bitc::ATTR_KIND_STACK_PROTECT_STRONG:
    return Attribute::StackProtectStrong;
  case bitc::ATTR_KIND_SAFESTACK:
    return Attribute::SafeStack;
  case bitc::ATTR_KIND_SHADOWCALLSTACK:
    return Attribute::ShadowCallStack;
  case bitc::ATTR_KIND_STRICT_FP:
    return Attribute::StrictFP;
  case bitc::ATTR_KIND_STRUCT_RET:
    return Attribute::StructRet;
  case bitc::ATTR_KIND_SANITIZE_ADDRESS:
    return Attribute::SanitizeAddress;
  case bitc::ATTR_KIND_SANITIZE_HWADDRESS:
    return Attribute::SanitizeHWAddress;
  case bitc::ATTR_KIND_SANITIZE_THREAD:
    return Attribute::SanitizeThread;
  case bitc::ATTR_KIND_SANITIZE_MEMORY:
    return Attribute::SanitizeMemory;
  case bitc::ATTR_KIND_SPECULATIVE_LOAD_HARDENING:
    return Attribute::SpeculativeLoadHardening;
  case bitc::ATTR_KIND_SWIFT_ERROR:
    return Attribute::SwiftError;
  case bitc::ATTR_KIND_SWIFT_SELF:
    return Attribute::SwiftSelf;
  case bitc::ATTR_KIND_SWIFT_ASYNC:
    return Attribute::SwiftAsync;
  case bitc::ATTR_KIND_UW_TABLE:
    return Attribute::UWTable;
  case bitc::ATTR_KIND_VSCALE_RANGE:
    return Attribute::VScaleRange;
  case bitc::ATTR_KIND_WILLRETURN:
    return Attribute::WillReturn;
  case bitc::ATTR_KIND_WRITEONLY:
    return Attribute::WriteOnly;
  case bitc::ATTR_KIND_Z_EXT:
    return Attribute::ZExt;
  case bitc::ATTR_KIND_IMMARG:
    return Attribute::ImmArg;
  case bitc::ATTR_KIND_SANITIZE_MEMTAG:
    return Attribute::SanitizeMemTag;
  case bitc::ATTR_KIND_PREALLOCATED:
    return Attribute::Preallocated;
  case bitc::ATTR_KIND_NOUNDEF:
    return Attribute::NoUndef;
  case bitc::ATTR_KIND_BYREF:
    return Attribute::ByRef;
  case bitc::ATTR_KIND_MUSTPROGRESS:
    return Attribute::MustProgress;
  case bitc::ATTR_KIND_HOT:
    return Attribute::Hot;
#if INTEL_CUSTOMIZATION
  case bitc::ATTR_KIND_ALWAYS_INLINE_RECURSIVE:
    return Attribute::AlwaysInlineRecursive;
  case bitc::ATTR_KIND_INLINE_HINT_RECURSIVE:
    return Attribute::InlineHintRecursive;
#endif // INTEL_CUSTOMIZATION
  case bitc::ATTR_KIND_PRESPLIT_COROUTINE:
    return Attribute::PresplitCoroutine;
  }
}

Error BitcodeReader::parseAlignmentValue(uint64_t Exponent,
                                         MaybeAlign &Alignment) {
  // Note: Alignment in bitcode files is incremented by 1, so that zero
  // can be used for default alignment.
  if (Exponent > Value::MaxAlignmentExponent + 1)
    return error("Invalid alignment value");
  Alignment = decodeMaybeAlign(Exponent);
  return Error::success();
}

Error BitcodeReader::parseAttrKind(uint64_t Code, Attribute::AttrKind *Kind) {
  *Kind = getAttrFromCode(Code);
  if (*Kind == Attribute::None)
    return error("Unknown attribute kind (" + Twine(Code) + ")");
  return Error::success();
}

Error BitcodeReader::parseAttributeGroupBlock() {
  if (Error Err = Stream.EnterSubBlock(bitc::PARAMATTR_GROUP_BLOCK_ID))
    return Err;

  if (!MAttributeGroups.empty())
    return error("Invalid multiple blocks");

  SmallVector<uint64_t, 64> Record;

  // Read all the records.
  while (true) {
    Expected<BitstreamEntry> MaybeEntry = Stream.advanceSkippingSubblocks();
    if (!MaybeEntry)
      return MaybeEntry.takeError();
    BitstreamEntry Entry = MaybeEntry.get();

    switch (Entry.Kind) {
    case BitstreamEntry::SubBlock: // Handled for us already.
    case BitstreamEntry::Error:
      return error("Malformed block");
    case BitstreamEntry::EndBlock:
      return Error::success();
    case BitstreamEntry::Record:
      // The interesting case.
      break;
    }

    // Read a record.
    Record.clear();
    Expected<unsigned> MaybeRecord = Stream.readRecord(Entry.ID, Record);
    if (!MaybeRecord)
      return MaybeRecord.takeError();
    switch (MaybeRecord.get()) {
    default:  // Default behavior: ignore.
      break;
    case bitc::PARAMATTR_GRP_CODE_ENTRY: { // ENTRY: [grpid, idx, a0, a1, ...]
      if (Record.size() < 3)
        return error("Invalid grp record");

      uint64_t GrpID = Record[0];
      uint64_t Idx = Record[1]; // Index of the object this attribute refers to.

      AttrBuilder B(Context);
      for (unsigned i = 2, e = Record.size(); i != e; ++i) {
        if (Record[i] == 0) {        // Enum attribute
          Attribute::AttrKind Kind;
          if (Error Err = parseAttrKind(Record[++i], &Kind))
            return Err;

          // Upgrade old-style byval attribute to one with a type, even if it's
          // nullptr. We will have to insert the real type when we associate
          // this AttributeList with a function.
          if (Kind == Attribute::ByVal)
            B.addByValAttr(nullptr);
          else if (Kind == Attribute::StructRet)
            B.addStructRetAttr(nullptr);
          else if (Kind == Attribute::InAlloca)
            B.addInAllocaAttr(nullptr);
          else if (Kind == Attribute::UWTable)
            B.addUWTableAttr(UWTableKind::Default);
          else if (Attribute::isEnumAttrKind(Kind))
            B.addAttribute(Kind);
          else
            return error("Not an enum attribute");
        } else if (Record[i] == 1) { // Integer attribute
          Attribute::AttrKind Kind;
          if (Error Err = parseAttrKind(Record[++i], &Kind))
            return Err;
          if (!Attribute::isIntAttrKind(Kind))
            return error("Not an int attribute");
          if (Kind == Attribute::Alignment)
            B.addAlignmentAttr(Record[++i]);
          else if (Kind == Attribute::StackAlignment)
            B.addStackAlignmentAttr(Record[++i]);
          else if (Kind == Attribute::Dereferenceable)
            B.addDereferenceableAttr(Record[++i]);
          else if (Kind == Attribute::DereferenceableOrNull)
            B.addDereferenceableOrNullAttr(Record[++i]);
          else if (Kind == Attribute::AllocSize)
            B.addAllocSizeAttrFromRawRepr(Record[++i]);
          else if (Kind == Attribute::VScaleRange)
            B.addVScaleRangeAttrFromRawRepr(Record[++i]);
          else if (Kind == Attribute::UWTable)
            B.addUWTableAttr(UWTableKind(Record[++i]));
          else if (Kind == Attribute::AllocKind)
            B.addAllocKindAttr(static_cast<AllocFnKind>(Record[++i]));
        } else if (Record[i] == 3 || Record[i] == 4) { // String attribute
          bool HasValue = (Record[i++] == 4);
          SmallString<64> KindStr;
          SmallString<64> ValStr;

          while (Record[i] != 0 && i != e)
            KindStr += Record[i++];
          assert(Record[i] == 0 && "Kind string not null terminated");

          if (HasValue) {
            // Has a value associated with it.
            ++i; // Skip the '0' that terminates the "kind" string.
            while (Record[i] != 0 && i != e)
              ValStr += Record[i++];
            assert(Record[i] == 0 && "Value string not null terminated");
          }

          B.addAttribute(KindStr.str(), ValStr.str());
        } else if (Record[i] == 5 || Record[i] == 6) {
          bool HasType = Record[i] == 6;
          Attribute::AttrKind Kind;
          if (Error Err = parseAttrKind(Record[++i], &Kind))
            return Err;
          if (!Attribute::isTypeAttrKind(Kind))
            return error("Not a type attribute");

          B.addTypeAttr(Kind, HasType ? getTypeByID(Record[++i]) : nullptr);
        } else {
          return error("Invalid attribute group entry");
        }
      }

      UpgradeAttributes(B);
      MAttributeGroups[GrpID] = AttributeList::get(Context, Idx, B);
      break;
    }
    }
  }
}

Error BitcodeReader::parseTypeTable() {
  if (Error Err = Stream.EnterSubBlock(bitc::TYPE_BLOCK_ID_NEW))
    return Err;

  return parseTypeTableBody();
}

Error BitcodeReader::parseTypeTableBody() {
  if (!TypeList.empty())
    return error("Invalid multiple blocks");

  SmallVector<uint64_t, 64> Record;
  unsigned NumRecords = 0;

  SmallString<64> TypeName;

  // Read all the records for this type table.
  while (true) {
    Expected<BitstreamEntry> MaybeEntry = Stream.advanceSkippingSubblocks();
    if (!MaybeEntry)
      return MaybeEntry.takeError();
    BitstreamEntry Entry = MaybeEntry.get();

    switch (Entry.Kind) {
    case BitstreamEntry::SubBlock: // Handled for us already.
    case BitstreamEntry::Error:
      return error("Malformed block");
    case BitstreamEntry::EndBlock:
      if (NumRecords != TypeList.size())
        return error("Malformed block");
      return Error::success();
    case BitstreamEntry::Record:
      // The interesting case.
      break;
    }

    // Read a record.
    Record.clear();
    Type *ResultTy = nullptr;
    SmallVector<unsigned> ContainedIDs;
    Expected<unsigned> MaybeRecord = Stream.readRecord(Entry.ID, Record);
    if (!MaybeRecord)
      return MaybeRecord.takeError();
    switch (MaybeRecord.get()) {
    default:
      return error("Invalid value");
    case bitc::TYPE_CODE_NUMENTRY: // TYPE_CODE_NUMENTRY: [numentries]
      // TYPE_CODE_NUMENTRY contains a count of the number of types in the
      // type list.  This allows us to reserve space.
      if (Record.empty())
        return error("Invalid numentry record");
      TypeList.resize(Record[0]);
      continue;
    case bitc::TYPE_CODE_VOID:      // VOID
      ResultTy = Type::getVoidTy(Context);
      break;
    case bitc::TYPE_CODE_HALF:     // HALF
      ResultTy = Type::getHalfTy(Context);
      break;
    case bitc::TYPE_CODE_BFLOAT:    // BFLOAT
      ResultTy = Type::getBFloatTy(Context);
      break;
    case bitc::TYPE_CODE_FLOAT:     // FLOAT
      ResultTy = Type::getFloatTy(Context);
      break;
    case bitc::TYPE_CODE_DOUBLE:    // DOUBLE
      ResultTy = Type::getDoubleTy(Context);
      break;
    case bitc::TYPE_CODE_X86_FP80:  // X86_FP80
      ResultTy = Type::getX86_FP80Ty(Context);
      break;
    case bitc::TYPE_CODE_FP128:     // FP128
      ResultTy = Type::getFP128Ty(Context);
      break;
    case bitc::TYPE_CODE_PPC_FP128: // PPC_FP128
      ResultTy = Type::getPPC_FP128Ty(Context);
      break;
    case bitc::TYPE_CODE_LABEL:     // LABEL
      ResultTy = Type::getLabelTy(Context);
      break;
    case bitc::TYPE_CODE_METADATA:  // METADATA
      ResultTy = Type::getMetadataTy(Context);
      break;
    case bitc::TYPE_CODE_X86_MMX:   // X86_MMX
      ResultTy = Type::getX86_MMXTy(Context);
      break;
    case bitc::TYPE_CODE_X86_AMX:   // X86_AMX
      ResultTy = Type::getX86_AMXTy(Context);
      break;
    case bitc::TYPE_CODE_TOKEN:     // TOKEN
      ResultTy = Type::getTokenTy(Context);
      break;
    case bitc::TYPE_CODE_INTEGER: { // INTEGER: [width]
      if (Record.empty())
        return error("Invalid integer record");

      uint64_t NumBits = Record[0];
      if (NumBits < IntegerType::MIN_INT_BITS ||
          NumBits > IntegerType::MAX_INT_BITS)
        return error("Bitwidth for integer type out of range");
      ResultTy = IntegerType::get(Context, NumBits);
      break;
    }
    case bitc::TYPE_CODE_POINTER: { // POINTER: [pointee type] or
                                    //          [pointee type, address space]
      if (Record.empty())
        return error("Invalid pointer record");
      unsigned AddressSpace = 0;
      if (Record.size() == 2)
        AddressSpace = Record[1];
      ResultTy = getTypeByID(Record[0]);
      if (!ResultTy ||
          !PointerType::isValidElementType(ResultTy))
        return error("Invalid type");
      if (LLVM_UNLIKELY(!Context.hasSetOpaquePointersValue()))
        Context.setOpaquePointers(false);
      ContainedIDs.push_back(Record[0]);
      ResultTy = PointerType::get(ResultTy, AddressSpace);
      break;
    }
    case bitc::TYPE_CODE_OPAQUE_POINTER: { // OPAQUE_POINTER: [addrspace]
      if (Record.size() != 1)
        return error("Invalid opaque pointer record");
      if (LLVM_UNLIKELY(!Context.hasSetOpaquePointersValue())) {
        Context.setOpaquePointers(true);
      } else if (Context.supportsTypedPointers())
        return error(
            "Opaque pointers are only supported in -opaque-pointers mode");
      unsigned AddressSpace = Record[0];
      ResultTy = PointerType::get(Context, AddressSpace);
      break;
    }
    case bitc::TYPE_CODE_FUNCTION_OLD: {
      // Deprecated, but still needed to read old bitcode files.
      // FUNCTION: [vararg, attrid, retty, paramty x N]
      if (Record.size() < 3)
        return error("Invalid function record");
      SmallVector<Type*, 8> ArgTys;
      for (unsigned i = 3, e = Record.size(); i != e; ++i) {
        if (Type *T = getTypeByID(Record[i]))
          ArgTys.push_back(T);
        else
          break;
      }

      ResultTy = getTypeByID(Record[2]);
      if (!ResultTy || ArgTys.size() < Record.size()-3)
        return error("Invalid type");

      ContainedIDs.append(Record.begin() + 2, Record.end());
      ResultTy = FunctionType::get(ResultTy, ArgTys, Record[0]);
      break;
    }
    case bitc::TYPE_CODE_FUNCTION: {
      // FUNCTION: [vararg, retty, paramty x N]
      if (Record.size() < 2)
        return error("Invalid function record");
      SmallVector<Type*, 8> ArgTys;
      for (unsigned i = 2, e = Record.size(); i != e; ++i) {
        if (Type *T = getTypeByID(Record[i])) {
          if (!FunctionType::isValidArgumentType(T))
            return error("Invalid function argument type");
          ArgTys.push_back(T);
        }
        else
          break;
      }

      ResultTy = getTypeByID(Record[1]);
      if (!ResultTy || ArgTys.size() < Record.size()-2)
        return error("Invalid type");

      ContainedIDs.append(Record.begin() + 1, Record.end());
      ResultTy = FunctionType::get(ResultTy, ArgTys, Record[0]);
      break;
    }
    case bitc::TYPE_CODE_STRUCT_ANON: {  // STRUCT: [ispacked, eltty x N]
      if (Record.empty())
        return error("Invalid anon struct record");
      SmallVector<Type*, 8> EltTys;
      for (unsigned i = 1, e = Record.size(); i != e; ++i) {
        if (Type *T = getTypeByID(Record[i]))
          EltTys.push_back(T);
        else
          break;
      }
      if (EltTys.size() != Record.size()-1)
        return error("Invalid type");
      ContainedIDs.append(Record.begin() + 1, Record.end());
      ResultTy = StructType::get(Context, EltTys, Record[0]);
      break;
    }
    case bitc::TYPE_CODE_STRUCT_NAME:   // STRUCT_NAME: [strchr x N]
      if (convertToString(Record, 0, TypeName))
        return error("Invalid struct name record");
      continue;

    case bitc::TYPE_CODE_STRUCT_NAMED: { // STRUCT: [ispacked, eltty x N]
      if (Record.empty())
        return error("Invalid named struct record");

      if (NumRecords >= TypeList.size())
        return error("Invalid TYPE table");

      // Check to see if this was forward referenced, if so fill in the temp.
      StructType *Res = cast_or_null<StructType>(TypeList[NumRecords]);
      if (Res) {
        Res->setName(TypeName);
        TypeList[NumRecords] = nullptr;
      } else  // Otherwise, create a new struct.
        Res = createIdentifiedStructType(Context, TypeName);
      TypeName.clear();

      SmallVector<Type*, 8> EltTys;
      for (unsigned i = 1, e = Record.size(); i != e; ++i) {
        if (Type *T = getTypeByID(Record[i]))
          EltTys.push_back(T);
        else
          break;
      }
      if (EltTys.size() != Record.size()-1)
        return error("Invalid named struct record");
      Res->setBody(EltTys, Record[0]);
      ContainedIDs.append(Record.begin() + 1, Record.end());
      ResultTy = Res;
      break;
    }
    case bitc::TYPE_CODE_OPAQUE: {       // OPAQUE: []
      if (Record.size() != 1)
        return error("Invalid opaque type record");

      if (NumRecords >= TypeList.size())
        return error("Invalid TYPE table");

      // Check to see if this was forward referenced, if so fill in the temp.
      StructType *Res = cast_or_null<StructType>(TypeList[NumRecords]);
      if (Res) {
        Res->setName(TypeName);
        TypeList[NumRecords] = nullptr;
      } else  // Otherwise, create a new struct with no body.
        Res = createIdentifiedStructType(Context, TypeName);
      TypeName.clear();
      ResultTy = Res;
      break;
    }
    case bitc::TYPE_CODE_ARRAY:     // ARRAY: [numelts, eltty]
      if (Record.size() < 2)
        return error("Invalid array type record");
      ResultTy = getTypeByID(Record[1]);
      if (!ResultTy || !ArrayType::isValidElementType(ResultTy))
        return error("Invalid type");
      ContainedIDs.push_back(Record[1]);
      ResultTy = ArrayType::get(ResultTy, Record[0]);
      break;
    case bitc::TYPE_CODE_VECTOR:    // VECTOR: [numelts, eltty] or
                                    //         [numelts, eltty, scalable]
      if (Record.size() < 2)
        return error("Invalid vector type record");
      if (Record[0] == 0)
        return error("Invalid vector length");
      ResultTy = getTypeByID(Record[1]);
      if (!ResultTy || !VectorType::isValidElementType(ResultTy))
        return error("Invalid type");
      bool Scalable = Record.size() > 2 ? Record[2] : false;
      ContainedIDs.push_back(Record[1]);
      ResultTy = VectorType::get(ResultTy, Record[0], Scalable);
      break;
    }

    if (NumRecords >= TypeList.size())
      return error("Invalid TYPE table");
    if (TypeList[NumRecords])
      return error(
          "Invalid TYPE table: Only named structs can be forward referenced");
    assert(ResultTy && "Didn't read a type?");
    TypeList[NumRecords] = ResultTy;
    if (!ContainedIDs.empty())
      ContainedTypeIDs[NumRecords] = std::move(ContainedIDs);
    ++NumRecords;
  }
}

Error BitcodeReader::parseOperandBundleTags() {
  if (Error Err = Stream.EnterSubBlock(bitc::OPERAND_BUNDLE_TAGS_BLOCK_ID))
    return Err;

  if (!BundleTags.empty())
    return error("Invalid multiple blocks");

  SmallVector<uint64_t, 64> Record;

  while (true) {
    Expected<BitstreamEntry> MaybeEntry = Stream.advanceSkippingSubblocks();
    if (!MaybeEntry)
      return MaybeEntry.takeError();
    BitstreamEntry Entry = MaybeEntry.get();

    switch (Entry.Kind) {
    case BitstreamEntry::SubBlock: // Handled for us already.
    case BitstreamEntry::Error:
      return error("Malformed block");
    case BitstreamEntry::EndBlock:
      return Error::success();
    case BitstreamEntry::Record:
      // The interesting case.
      break;
    }

    // Tags are implicitly mapped to integers by their order.

    Expected<unsigned> MaybeRecord = Stream.readRecord(Entry.ID, Record);
    if (!MaybeRecord)
      return MaybeRecord.takeError();
    if (MaybeRecord.get() != bitc::OPERAND_BUNDLE_TAG)
      return error("Invalid operand bundle record");

    // OPERAND_BUNDLE_TAG: [strchr x N]
    BundleTags.emplace_back();
    if (convertToString(Record, 0, BundleTags.back()))
      return error("Invalid operand bundle record");
    Record.clear();
  }
}

Error BitcodeReader::parseSyncScopeNames() {
  if (Error Err = Stream.EnterSubBlock(bitc::SYNC_SCOPE_NAMES_BLOCK_ID))
    return Err;

  if (!SSIDs.empty())
    return error("Invalid multiple synchronization scope names blocks");

  SmallVector<uint64_t, 64> Record;
  while (true) {
    Expected<BitstreamEntry> MaybeEntry = Stream.advanceSkippingSubblocks();
    if (!MaybeEntry)
      return MaybeEntry.takeError();
    BitstreamEntry Entry = MaybeEntry.get();

    switch (Entry.Kind) {
    case BitstreamEntry::SubBlock: // Handled for us already.
    case BitstreamEntry::Error:
      return error("Malformed block");
    case BitstreamEntry::EndBlock:
      if (SSIDs.empty())
        return error("Invalid empty synchronization scope names block");
      return Error::success();
    case BitstreamEntry::Record:
      // The interesting case.
      break;
    }

    // Synchronization scope names are implicitly mapped to synchronization
    // scope IDs by their order.

    Expected<unsigned> MaybeRecord = Stream.readRecord(Entry.ID, Record);
    if (!MaybeRecord)
      return MaybeRecord.takeError();
    if (MaybeRecord.get() != bitc::SYNC_SCOPE_NAME)
      return error("Invalid sync scope record");

    SmallString<16> SSN;
    if (convertToString(Record, 0, SSN))
      return error("Invalid sync scope record");

    SSIDs.push_back(Context.getOrInsertSyncScopeID(SSN));
    Record.clear();
  }
}

/// Associate a value with its name from the given index in the provided record.
Expected<Value *> BitcodeReader::recordValue(SmallVectorImpl<uint64_t> &Record,
                                             unsigned NameIndex, Triple &TT) {
  SmallString<128> ValueName;
  if (convertToString(Record, NameIndex, ValueName))
    return error("Invalid record");
  unsigned ValueID = Record[0];
  if (ValueID >= ValueList.size() || !ValueList[ValueID])
    return error("Invalid record");
  Value *V = ValueList[ValueID];

  StringRef NameStr(ValueName.data(), ValueName.size());
  if (NameStr.find_first_of(0) != StringRef::npos)
    return error("Invalid value name");
  V->setName(NameStr);
  auto *GO = dyn_cast<GlobalObject>(V);
  if (GO && ImplicitComdatObjects.contains(GO) && TT.supportsCOMDAT())
    GO->setComdat(TheModule->getOrInsertComdat(V->getName()));
  return V;
}

/// Helper to note and return the current location, and jump to the given
/// offset.
static Expected<uint64_t> jumpToValueSymbolTable(uint64_t Offset,
                                                 BitstreamCursor &Stream) {
  // Save the current parsing location so we can jump back at the end
  // of the VST read.
  uint64_t CurrentBit = Stream.GetCurrentBitNo();
  if (Error JumpFailed = Stream.JumpToBit(Offset * 32))
    return std::move(JumpFailed);
  Expected<BitstreamEntry> MaybeEntry = Stream.advance();
  if (!MaybeEntry)
    return MaybeEntry.takeError();
  if (MaybeEntry.get().Kind != BitstreamEntry::SubBlock ||
      MaybeEntry.get().ID != bitc::VALUE_SYMTAB_BLOCK_ID)
    return error("Expected value symbol table subblock");
  return CurrentBit;
}

void BitcodeReader::setDeferredFunctionInfo(unsigned FuncBitcodeOffsetDelta,
                                            Function *F,
                                            ArrayRef<uint64_t> Record) {
  // Note that we subtract 1 here because the offset is relative to one word
  // before the start of the identification or module block, which was
  // historically always the start of the regular bitcode header.
  uint64_t FuncWordOffset = Record[1] - 1;
  uint64_t FuncBitOffset = FuncWordOffset * 32;
  DeferredFunctionInfo[F] = FuncBitOffset + FuncBitcodeOffsetDelta;
  // Set the LastFunctionBlockBit to point to the last function block.
  // Later when parsing is resumed after function materialization,
  // we can simply skip that last function block.
  if (FuncBitOffset > LastFunctionBlockBit)
    LastFunctionBlockBit = FuncBitOffset;
}

/// Read a new-style GlobalValue symbol table.
Error BitcodeReader::parseGlobalValueSymbolTable() {
  unsigned FuncBitcodeOffsetDelta =
      Stream.getAbbrevIDWidth() + bitc::BlockIDWidth;

  if (Error Err = Stream.EnterSubBlock(bitc::VALUE_SYMTAB_BLOCK_ID))
    return Err;

  SmallVector<uint64_t, 64> Record;
  while (true) {
    Expected<BitstreamEntry> MaybeEntry = Stream.advanceSkippingSubblocks();
    if (!MaybeEntry)
      return MaybeEntry.takeError();
    BitstreamEntry Entry = MaybeEntry.get();

    switch (Entry.Kind) {
    case BitstreamEntry::SubBlock:
    case BitstreamEntry::Error:
      return error("Malformed block");
    case BitstreamEntry::EndBlock:
      return Error::success();
    case BitstreamEntry::Record:
      break;
    }

    Record.clear();
    Expected<unsigned> MaybeRecord = Stream.readRecord(Entry.ID, Record);
    if (!MaybeRecord)
      return MaybeRecord.takeError();
    switch (MaybeRecord.get()) {
    case bitc::VST_CODE_FNENTRY: { // [valueid, offset]
      unsigned ValueID = Record[0];
      if (ValueID >= ValueList.size() || !ValueList[ValueID])
        return error("Invalid value reference in symbol table");
      setDeferredFunctionInfo(FuncBitcodeOffsetDelta,
                              cast<Function>(ValueList[ValueID]), Record);
      break;
    }
    }
  }
}

/// Parse the value symbol table at either the current parsing location or
/// at the given bit offset if provided.
Error BitcodeReader::parseValueSymbolTable(uint64_t Offset) {
  uint64_t CurrentBit;
  // Pass in the Offset to distinguish between calling for the module-level
  // VST (where we want to jump to the VST offset) and the function-level
  // VST (where we don't).
  if (Offset > 0) {
    Expected<uint64_t> MaybeCurrentBit = jumpToValueSymbolTable(Offset, Stream);
    if (!MaybeCurrentBit)
      return MaybeCurrentBit.takeError();
    CurrentBit = MaybeCurrentBit.get();
    // If this module uses a string table, read this as a module-level VST.
    if (UseStrtab) {
      if (Error Err = parseGlobalValueSymbolTable())
        return Err;
      if (Error JumpFailed = Stream.JumpToBit(CurrentBit))
        return JumpFailed;
      return Error::success();
    }
    // Otherwise, the VST will be in a similar format to a function-level VST,
    // and will contain symbol names.
  }

  // Compute the delta between the bitcode indices in the VST (the word offset
  // to the word-aligned ENTER_SUBBLOCK for the function block, and that
  // expected by the lazy reader. The reader's EnterSubBlock expects to have
  // already read the ENTER_SUBBLOCK code (size getAbbrevIDWidth) and BlockID
  // (size BlockIDWidth). Note that we access the stream's AbbrevID width here
  // just before entering the VST subblock because: 1) the EnterSubBlock
  // changes the AbbrevID width; 2) the VST block is nested within the same
  // outer MODULE_BLOCK as the FUNCTION_BLOCKs and therefore have the same
  // AbbrevID width before calling EnterSubBlock; and 3) when we want to
  // jump to the FUNCTION_BLOCK using this offset later, we don't want
  // to rely on the stream's AbbrevID width being that of the MODULE_BLOCK.
  unsigned FuncBitcodeOffsetDelta =
      Stream.getAbbrevIDWidth() + bitc::BlockIDWidth;

  if (Error Err = Stream.EnterSubBlock(bitc::VALUE_SYMTAB_BLOCK_ID))
    return Err;

  SmallVector<uint64_t, 64> Record;

  Triple TT(TheModule->getTargetTriple());

  // Read all the records for this value table.
  SmallString<128> ValueName;

  while (true) {
    Expected<BitstreamEntry> MaybeEntry = Stream.advanceSkippingSubblocks();
    if (!MaybeEntry)
      return MaybeEntry.takeError();
    BitstreamEntry Entry = MaybeEntry.get();

    switch (Entry.Kind) {
    case BitstreamEntry::SubBlock: // Handled for us already.
    case BitstreamEntry::Error:
      return error("Malformed block");
    case BitstreamEntry::EndBlock:
      if (Offset > 0)
        if (Error JumpFailed = Stream.JumpToBit(CurrentBit))
          return JumpFailed;
      return Error::success();
    case BitstreamEntry::Record:
      // The interesting case.
      break;
    }

    // Read a record.
    Record.clear();
    Expected<unsigned> MaybeRecord = Stream.readRecord(Entry.ID, Record);
    if (!MaybeRecord)
      return MaybeRecord.takeError();
    switch (MaybeRecord.get()) {
    default:  // Default behavior: unknown type.
      break;
    case bitc::VST_CODE_ENTRY: {  // VST_CODE_ENTRY: [valueid, namechar x N]
      Expected<Value *> ValOrErr = recordValue(Record, 1, TT);
      if (Error Err = ValOrErr.takeError())
        return Err;
      ValOrErr.get();
      break;
    }
    case bitc::VST_CODE_FNENTRY: {
      // VST_CODE_FNENTRY: [valueid, offset, namechar x N]
      Expected<Value *> ValOrErr = recordValue(Record, 2, TT);
      if (Error Err = ValOrErr.takeError())
        return Err;
      Value *V = ValOrErr.get();

      // Ignore function offsets emitted for aliases of functions in older
      // versions of LLVM.
      if (auto *F = dyn_cast<Function>(V))
        setDeferredFunctionInfo(FuncBitcodeOffsetDelta, F, Record);
      break;
    }
    case bitc::VST_CODE_BBENTRY: {
      if (convertToString(Record, 1, ValueName))
        return error("Invalid bbentry record");
      BasicBlock *BB = getBasicBlock(Record[0]);
      if (!BB)
        return error("Invalid bbentry record");

      BB->setName(StringRef(ValueName.data(), ValueName.size()));
      ValueName.clear();
      break;
    }
    }
  }
}

/// Decode a signed value stored with the sign bit in the LSB for dense VBR
/// encoding.
uint64_t BitcodeReader::decodeSignRotatedValue(uint64_t V) {
  if ((V & 1) == 0)
    return V >> 1;
  if (V != 1)
    return -(V >> 1);
  // There is no such thing as -0 with integers.  "-0" really means MININT.
  return 1ULL << 63;
}

/// Resolve all of the initializers for global values and aliases that we can.
Error BitcodeReader::resolveGlobalAndIndirectSymbolInits() {
  std::vector<std::pair<GlobalVariable *, unsigned>> GlobalInitWorklist;
  std::vector<std::pair<GlobalValue *, unsigned>> IndirectSymbolInitWorklist;
  std::vector<FunctionOperandInfo> FunctionOperandWorklist;

  GlobalInitWorklist.swap(GlobalInits);
  IndirectSymbolInitWorklist.swap(IndirectSymbolInits);
  FunctionOperandWorklist.swap(FunctionOperands);

  while (!GlobalInitWorklist.empty()) {
    unsigned ValID = GlobalInitWorklist.back().second;
    if (ValID >= ValueList.size()) {
      // Not ready to resolve this yet, it requires something later in the file.
      GlobalInits.push_back(GlobalInitWorklist.back());
    } else {
      Expected<Constant *> MaybeC = getValueForInitializer(ValID);
      if (!MaybeC)
        return MaybeC.takeError();
      GlobalInitWorklist.back().first->setInitializer(MaybeC.get());
    }
    GlobalInitWorklist.pop_back();
  }

  while (!IndirectSymbolInitWorklist.empty()) {
    unsigned ValID = IndirectSymbolInitWorklist.back().second;
    if (ValID >= ValueList.size()) {
      IndirectSymbolInits.push_back(IndirectSymbolInitWorklist.back());
    } else {
      Expected<Constant *> MaybeC = getValueForInitializer(ValID);
      if (!MaybeC)
        return MaybeC.takeError();
      Constant *C = MaybeC.get();
      GlobalValue *GV = IndirectSymbolInitWorklist.back().first;
      if (auto *GA = dyn_cast<GlobalAlias>(GV)) {
        if (C->getType() != GV->getType())
          return error("Alias and aliasee types don't match");
        GA->setAliasee(C);
      } else if (auto *GI = dyn_cast<GlobalIFunc>(GV)) {
        Type *ResolverFTy =
            GlobalIFunc::getResolverFunctionType(GI->getValueType());
        // Transparently fix up the type for compatiblity with older bitcode
        GI->setResolver(
            ConstantExpr::getBitCast(C, ResolverFTy->getPointerTo()));
      } else {
        return error("Expected an alias or an ifunc");
      }
    }
    IndirectSymbolInitWorklist.pop_back();
  }

  while (!FunctionOperandWorklist.empty()) {
    FunctionOperandInfo &Info = FunctionOperandWorklist.back();
    if (Info.PersonalityFn) {
      unsigned ValID = Info.PersonalityFn - 1;
      if (ValID < ValueList.size()) {
        Expected<Constant *> MaybeC = getValueForInitializer(ValID);
        if (!MaybeC)
          return MaybeC.takeError();
        Info.F->setPersonalityFn(MaybeC.get());
        Info.PersonalityFn = 0;
      }
    }
    if (Info.Prefix) {
      unsigned ValID = Info.Prefix - 1;
      if (ValID < ValueList.size()) {
        Expected<Constant *> MaybeC = getValueForInitializer(ValID);
        if (!MaybeC)
          return MaybeC.takeError();
        Info.F->setPrefixData(MaybeC.get());
        Info.Prefix = 0;
      }
    }
    if (Info.Prologue) {
      unsigned ValID = Info.Prologue - 1;
      if (ValID < ValueList.size()) {
        Expected<Constant *> MaybeC = getValueForInitializer(ValID);
        if (!MaybeC)
          return MaybeC.takeError();
        Info.F->setPrologueData(MaybeC.get());
        Info.Prologue = 0;
      }
    }
    if (Info.PersonalityFn || Info.Prefix || Info.Prologue)
      FunctionOperands.push_back(Info);
    FunctionOperandWorklist.pop_back();
  }

  return Error::success();
}

APInt llvm::readWideAPInt(ArrayRef<uint64_t> Vals, unsigned TypeBits) {
  SmallVector<uint64_t, 8> Words(Vals.size());
  transform(Vals, Words.begin(),
                 BitcodeReader::decodeSignRotatedValue);

  return APInt(TypeBits, Words);
}

Error BitcodeReader::parseConstants() {
  if (Error Err = Stream.EnterSubBlock(bitc::CONSTANTS_BLOCK_ID))
    return Err;

  SmallVector<uint64_t, 64> Record;

  // Read all the records for this value table.
  Type *CurTy = Type::getInt32Ty(Context);
  unsigned Int32TyID = getVirtualTypeID(CurTy);
  unsigned CurTyID = Int32TyID;
  Type *CurElemTy = nullptr;
  unsigned NextCstNo = ValueList.size();

  while (true) {
    Expected<BitstreamEntry> MaybeEntry = Stream.advanceSkippingSubblocks();
    if (!MaybeEntry)
      return MaybeEntry.takeError();
    BitstreamEntry Entry = MaybeEntry.get();

    switch (Entry.Kind) {
    case BitstreamEntry::SubBlock: // Handled for us already.
    case BitstreamEntry::Error:
      return error("Malformed block");
    case BitstreamEntry::EndBlock:
      if (NextCstNo != ValueList.size())
        return error("Invalid constant reference");
      return Error::success();
    case BitstreamEntry::Record:
      // The interesting case.
      break;
    }

    // Read a record.
    Record.clear();
    Type *VoidType = Type::getVoidTy(Context);
    Value *V = nullptr;
    Expected<unsigned> MaybeBitCode = Stream.readRecord(Entry.ID, Record);
    if (!MaybeBitCode)
      return MaybeBitCode.takeError();
    switch (unsigned BitCode = MaybeBitCode.get()) {
    default:  // Default behavior: unknown constant
    case bitc::CST_CODE_UNDEF:     // UNDEF
      V = UndefValue::get(CurTy);
      break;
    case bitc::CST_CODE_POISON:    // POISON
      V = PoisonValue::get(CurTy);
      break;
    case bitc::CST_CODE_SETTYPE:   // SETTYPE: [typeid]
      if (Record.empty())
        return error("Invalid settype record");
      if (Record[0] >= TypeList.size() || !TypeList[Record[0]])
        return error("Invalid settype record");
      if (TypeList[Record[0]] == VoidType)
        return error("Invalid constant type");
      CurTyID = Record[0];
      CurTy = TypeList[CurTyID];
      CurElemTy = getPtrElementTypeByID(CurTyID);
      continue;  // Skip the ValueList manipulation.
    case bitc::CST_CODE_NULL:      // NULL
      if (CurTy->isVoidTy() || CurTy->isFunctionTy() || CurTy->isLabelTy())
        return error("Invalid type for a constant null value");
      V = Constant::getNullValue(CurTy);
      break;
    case bitc::CST_CODE_INTEGER:   // INTEGER: [intval]
      if (!CurTy->isIntegerTy() || Record.empty())
        return error("Invalid integer const record");
      V = ConstantInt::get(CurTy, decodeSignRotatedValue(Record[0]));
      break;
    case bitc::CST_CODE_WIDE_INTEGER: {// WIDE_INTEGER: [n x intval]
      if (!CurTy->isIntegerTy() || Record.empty())
        return error("Invalid wide integer const record");

      APInt VInt =
          readWideAPInt(Record, cast<IntegerType>(CurTy)->getBitWidth());
      V = ConstantInt::get(Context, VInt);

      break;
    }
    case bitc::CST_CODE_FLOAT: {    // FLOAT: [fpval]
      if (Record.empty())
        return error("Invalid float const record");
      if (CurTy->isHalfTy())
        V = ConstantFP::get(Context, APFloat(APFloat::IEEEhalf(),
                                             APInt(16, (uint16_t)Record[0])));
      else if (CurTy->isBFloatTy())
        V = ConstantFP::get(Context, APFloat(APFloat::BFloat(),
                                             APInt(16, (uint32_t)Record[0])));
      else if (CurTy->isFloatTy())
        V = ConstantFP::get(Context, APFloat(APFloat::IEEEsingle(),
                                             APInt(32, (uint32_t)Record[0])));
      else if (CurTy->isDoubleTy())
        V = ConstantFP::get(Context, APFloat(APFloat::IEEEdouble(),
                                             APInt(64, Record[0])));
      else if (CurTy->isX86_FP80Ty()) {
        // Bits are not stored the same way as a normal i80 APInt, compensate.
        uint64_t Rearrange[2];
        Rearrange[0] = (Record[1] & 0xffffLL) | (Record[0] << 16);
        Rearrange[1] = Record[0] >> 48;
        V = ConstantFP::get(Context, APFloat(APFloat::x87DoubleExtended(),
                                             APInt(80, Rearrange)));
      } else if (CurTy->isFP128Ty())
        V = ConstantFP::get(Context, APFloat(APFloat::IEEEquad(),
                                             APInt(128, Record)));
      else if (CurTy->isPPC_FP128Ty())
        V = ConstantFP::get(Context, APFloat(APFloat::PPCDoubleDouble(),
                                             APInt(128, Record)));
      else
        V = UndefValue::get(CurTy);
      break;
    }

    case bitc::CST_CODE_AGGREGATE: {// AGGREGATE: [n x value number]
      if (Record.empty())
        return error("Invalid aggregate record");

      unsigned Size = Record.size();
      SmallVector<unsigned, 16> Elts;
      for (unsigned i = 0; i != Size; ++i)
        Elts.push_back(Record[i]);

      if (isa<StructType>(CurTy)) {
        V = BitcodeConstant::create(
            Alloc, CurTy, BitcodeConstant::ConstantStructOpcode, Elts);
      } else if (isa<ArrayType>(CurTy)) {
        V = BitcodeConstant::create(Alloc, CurTy,
                                    BitcodeConstant::ConstantArrayOpcode, Elts);
      } else if (isa<VectorType>(CurTy)) {
        V = BitcodeConstant::create(
            Alloc, CurTy, BitcodeConstant::ConstantVectorOpcode, Elts);
      } else {
        V = UndefValue::get(CurTy);
      }
      break;
    }
    case bitc::CST_CODE_STRING:    // STRING: [values]
    case bitc::CST_CODE_CSTRING: { // CSTRING: [values]
      if (Record.empty())
        return error("Invalid string record");

      SmallString<16> Elts(Record.begin(), Record.end());
      V = ConstantDataArray::getString(Context, Elts,
                                       BitCode == bitc::CST_CODE_CSTRING);
      break;
    }
    case bitc::CST_CODE_DATA: {// DATA: [n x value]
      if (Record.empty())
        return error("Invalid data record");

      Type *EltTy;
      if (auto *Array = dyn_cast<ArrayType>(CurTy))
        EltTy = Array->getElementType();
      else
        EltTy = cast<VectorType>(CurTy)->getElementType();
      if (EltTy->isIntegerTy(8)) {
        SmallVector<uint8_t, 16> Elts(Record.begin(), Record.end());
        if (isa<VectorType>(CurTy))
          V = ConstantDataVector::get(Context, Elts);
        else
          V = ConstantDataArray::get(Context, Elts);
      } else if (EltTy->isIntegerTy(16)) {
        SmallVector<uint16_t, 16> Elts(Record.begin(), Record.end());
        if (isa<VectorType>(CurTy))
          V = ConstantDataVector::get(Context, Elts);
        else
          V = ConstantDataArray::get(Context, Elts);
      } else if (EltTy->isIntegerTy(32)) {
        SmallVector<uint32_t, 16> Elts(Record.begin(), Record.end());
        if (isa<VectorType>(CurTy))
          V = ConstantDataVector::get(Context, Elts);
        else
          V = ConstantDataArray::get(Context, Elts);
      } else if (EltTy->isIntegerTy(64)) {
        SmallVector<uint64_t, 16> Elts(Record.begin(), Record.end());
        if (isa<VectorType>(CurTy))
          V = ConstantDataVector::get(Context, Elts);
        else
          V = ConstantDataArray::get(Context, Elts);
      } else if (EltTy->isHalfTy()) {
        SmallVector<uint16_t, 16> Elts(Record.begin(), Record.end());
        if (isa<VectorType>(CurTy))
          V = ConstantDataVector::getFP(EltTy, Elts);
        else
          V = ConstantDataArray::getFP(EltTy, Elts);
      } else if (EltTy->isBFloatTy()) {
        SmallVector<uint16_t, 16> Elts(Record.begin(), Record.end());
        if (isa<VectorType>(CurTy))
          V = ConstantDataVector::getFP(EltTy, Elts);
        else
          V = ConstantDataArray::getFP(EltTy, Elts);
      } else if (EltTy->isFloatTy()) {
        SmallVector<uint32_t, 16> Elts(Record.begin(), Record.end());
        if (isa<VectorType>(CurTy))
          V = ConstantDataVector::getFP(EltTy, Elts);
        else
          V = ConstantDataArray::getFP(EltTy, Elts);
      } else if (EltTy->isDoubleTy()) {
        SmallVector<uint64_t, 16> Elts(Record.begin(), Record.end());
        if (isa<VectorType>(CurTy))
          V = ConstantDataVector::getFP(EltTy, Elts);
        else
          V = ConstantDataArray::getFP(EltTy, Elts);
      } else {
        return error("Invalid type for value");
      }
      break;
    }
    case bitc::CST_CODE_CE_UNOP: {  // CE_UNOP: [opcode, opval]
      if (Record.size() < 2)
        return error("Invalid unary op constexpr record");
      int Opc = getDecodedUnaryOpcode(Record[0], CurTy);
      if (Opc < 0) {
        V = UndefValue::get(CurTy);  // Unknown unop.
      } else {
        V = BitcodeConstant::create(Alloc, CurTy, Opc, (unsigned)Record[1]);
      }
      break;
    }
    case bitc::CST_CODE_CE_BINOP: {  // CE_BINOP: [opcode, opval, opval]
      if (Record.size() < 3)
        return error("Invalid binary op constexpr record");
      int Opc = getDecodedBinaryOpcode(Record[0], CurTy);
      if (Opc < 0) {
        V = UndefValue::get(CurTy);  // Unknown binop.
      } else {
        uint8_t Flags = 0;
        if (Record.size() >= 4) {
          if (Opc == Instruction::Add ||
              Opc == Instruction::Sub ||
              Opc == Instruction::Mul ||
              Opc == Instruction::Shl) {
            if (Record[3] & (1 << bitc::OBO_NO_SIGNED_WRAP))
              Flags |= OverflowingBinaryOperator::NoSignedWrap;
            if (Record[3] & (1 << bitc::OBO_NO_UNSIGNED_WRAP))
              Flags |= OverflowingBinaryOperator::NoUnsignedWrap;
          } else if (Opc == Instruction::SDiv ||
                     Opc == Instruction::UDiv ||
                     Opc == Instruction::LShr ||
                     Opc == Instruction::AShr) {
            if (Record[3] & (1 << bitc::PEO_EXACT))
              Flags |= SDivOperator::IsExact;
          }
        }
        V = BitcodeConstant::create(Alloc, CurTy, {(uint8_t)Opc, Flags},
                                    {(unsigned)Record[1], (unsigned)Record[2]});
      }
      break;
    }
    case bitc::CST_CODE_CE_CAST: {  // CE_CAST: [opcode, opty, opval]
      if (Record.size() < 3)
        return error("Invalid cast constexpr record");
      int Opc = getDecodedCastOpcode(Record[0]);
      if (Opc < 0) {
        V = UndefValue::get(CurTy);  // Unknown cast.
      } else {
        unsigned OpTyID = Record[1];
        Type *OpTy = getTypeByID(OpTyID);
        if (!OpTy)
          return error("Invalid cast constexpr record");
        V = BitcodeConstant::create(Alloc, CurTy, Opc, (unsigned)Record[2]);
      }
      break;
    }
    case bitc::CST_CODE_CE_INBOUNDS_GEP: // [ty, n x operands]
    case bitc::CST_CODE_CE_GEP: // [ty, n x operands]
    case bitc::CST_CODE_CE_GEP_WITH_INRANGE_INDEX: { // [ty, flags, n x
                                                     // operands]
      if (Record.size() < 2)
        return error("Constant GEP record must have at least two elements");
      unsigned OpNum = 0;
      Type *PointeeType = nullptr;
      if (BitCode == bitc::CST_CODE_CE_GEP_WITH_INRANGE_INDEX ||
          Record.size() % 2)
        PointeeType = getTypeByID(Record[OpNum++]);

      bool InBounds = false;
      Optional<unsigned> InRangeIndex;
      if (BitCode == bitc::CST_CODE_CE_GEP_WITH_INRANGE_INDEX) {
        uint64_t Op = Record[OpNum++];
        InBounds = Op & 1;
        InRangeIndex = Op >> 1;
      } else if (BitCode == bitc::CST_CODE_CE_INBOUNDS_GEP)
        InBounds = true;

      SmallVector<unsigned, 16> Elts;
      unsigned BaseTypeID = Record[OpNum];
      while (OpNum != Record.size()) {
        unsigned ElTyID = Record[OpNum++];
        Type *ElTy = getTypeByID(ElTyID);
        if (!ElTy)
          return error("Invalid getelementptr constexpr record");
        Elts.push_back(Record[OpNum++]);
      }

      if (Elts.size() < 1)
        return error("Invalid gep with no operands");

      Type *BaseType = getTypeByID(BaseTypeID);
      if (isa<VectorType>(BaseType)) {
        BaseTypeID = getContainedTypeID(BaseTypeID, 0);
        BaseType = getTypeByID(BaseTypeID);
      }

      PointerType *OrigPtrTy = dyn_cast_or_null<PointerType>(BaseType);
      if (!OrigPtrTy)
        return error("GEP base operand must be pointer or vector of pointer");

      if (!PointeeType) {
        PointeeType = getPtrElementTypeByID(BaseTypeID);
        if (!PointeeType)
          return error("Missing element type for old-style constant GEP");
      } else if (!OrigPtrTy->isOpaqueOrPointeeTypeMatches(PointeeType))
        return error("Explicit gep operator type does not match pointee type "
                     "of pointer operand");

      V = BitcodeConstant::create(
          Alloc, CurTy,
          {Instruction::GetElementPtr, InBounds, InRangeIndex.getValueOr(-1),
           PointeeType},
          Elts);
      break;
    }
    case bitc::CST_CODE_CE_SELECT: {  // CE_SELECT: [opval#, opval#, opval#]
      if (Record.size() < 3)
        return error("Invalid select constexpr record");

      V = BitcodeConstant::create(
          Alloc, CurTy, Instruction::Select,
          {(unsigned)Record[0], (unsigned)Record[1], (unsigned)Record[2]});
      break;
    }
    case bitc::CST_CODE_CE_EXTRACTELT
        : { // CE_EXTRACTELT: [opty, opval, opty, opval]
      if (Record.size() < 3)
        return error("Invalid extractelement constexpr record");
      unsigned OpTyID = Record[0];
      VectorType *OpTy =
        dyn_cast_or_null<VectorType>(getTypeByID(OpTyID));
      if (!OpTy)
        return error("Invalid extractelement constexpr record");
      unsigned IdxRecord;
      if (Record.size() == 4) {
        unsigned IdxTyID = Record[2];
        Type *IdxTy = getTypeByID(IdxTyID);
        if (!IdxTy)
          return error("Invalid extractelement constexpr record");
        IdxRecord = Record[3];
      } else {
        // Deprecated, but still needed to read old bitcode files.
        IdxRecord = Record[2];
      }
      V = BitcodeConstant::create(Alloc, CurTy, Instruction::ExtractElement,
                                  {(unsigned)Record[1], IdxRecord});
      break;
    }
    case bitc::CST_CODE_CE_INSERTELT
        : { // CE_INSERTELT: [opval, opval, opty, opval]
      VectorType *OpTy = dyn_cast<VectorType>(CurTy);
      if (Record.size() < 3 || !OpTy)
        return error("Invalid insertelement constexpr record");
      unsigned IdxRecord;
      if (Record.size() == 4) {
        unsigned IdxTyID = Record[2];
        Type *IdxTy = getTypeByID(IdxTyID);
        if (!IdxTy)
          return error("Invalid insertelement constexpr record");
        IdxRecord = Record[3];
      } else {
        // Deprecated, but still needed to read old bitcode files.
        IdxRecord = Record[2];
      }
      V = BitcodeConstant::create(
          Alloc, CurTy, Instruction::InsertElement,
          {(unsigned)Record[0], (unsigned)Record[1], IdxRecord});
      break;
    }
    case bitc::CST_CODE_CE_SHUFFLEVEC: { // CE_SHUFFLEVEC: [opval, opval, opval]
      VectorType *OpTy = dyn_cast<VectorType>(CurTy);
      if (Record.size() < 3 || !OpTy)
        return error("Invalid shufflevector constexpr record");
      V = BitcodeConstant::create(
          Alloc, CurTy, Instruction::ShuffleVector,
          {(unsigned)Record[0], (unsigned)Record[1], (unsigned)Record[2]});
      break;
    }
    case bitc::CST_CODE_CE_SHUFVEC_EX: { // [opty, opval, opval, opval]
      VectorType *RTy = dyn_cast<VectorType>(CurTy);
      VectorType *OpTy =
        dyn_cast_or_null<VectorType>(getTypeByID(Record[0]));
      if (Record.size() < 4 || !RTy || !OpTy)
        return error("Invalid shufflevector constexpr record");
      V = BitcodeConstant::create(
          Alloc, CurTy, Instruction::ShuffleVector,
          {(unsigned)Record[1], (unsigned)Record[2], (unsigned)Record[3]});
      break;
    }
    case bitc::CST_CODE_CE_CMP: {     // CE_CMP: [opty, opval, opval, pred]
      if (Record.size() < 4)
        return error("Invalid cmp constexpt record");
      unsigned OpTyID = Record[0];
      Type *OpTy = getTypeByID(OpTyID);
      if (!OpTy)
        return error("Invalid cmp constexpr record");
      V = BitcodeConstant::create(
          Alloc, CurTy,
          {(uint8_t)(OpTy->isFPOrFPVectorTy() ? Instruction::FCmp
                                              : Instruction::ICmp),
           (uint8_t)Record[3]},
          {(unsigned)Record[1], (unsigned)Record[2]});
      break;
    }
    // This maintains backward compatibility, pre-asm dialect keywords.
    // Deprecated, but still needed to read old bitcode files.
    case bitc::CST_CODE_INLINEASM_OLD: {
      if (Record.size() < 2)
        return error("Invalid inlineasm record");
      std::string AsmStr, ConstrStr;
      bool HasSideEffects = Record[0] & 1;
      bool IsAlignStack = Record[0] >> 1;
      unsigned AsmStrSize = Record[1];
      if (2+AsmStrSize >= Record.size())
        return error("Invalid inlineasm record");
      unsigned ConstStrSize = Record[2+AsmStrSize];
      if (3+AsmStrSize+ConstStrSize > Record.size())
        return error("Invalid inlineasm record");

      for (unsigned i = 0; i != AsmStrSize; ++i)
        AsmStr += (char)Record[2+i];
      for (unsigned i = 0; i != ConstStrSize; ++i)
        ConstrStr += (char)Record[3+AsmStrSize+i];
      UpgradeInlineAsmString(&AsmStr);
      if (!CurElemTy)
        return error("Missing element type for old-style inlineasm");
      V = InlineAsm::get(cast<FunctionType>(CurElemTy), AsmStr, ConstrStr,
                         HasSideEffects, IsAlignStack);
      break;
    }
    // This version adds support for the asm dialect keywords (e.g.,
    // inteldialect).
    case bitc::CST_CODE_INLINEASM_OLD2: {
      if (Record.size() < 2)
        return error("Invalid inlineasm record");
      std::string AsmStr, ConstrStr;
      bool HasSideEffects = Record[0] & 1;
      bool IsAlignStack = (Record[0] >> 1) & 1;
      unsigned AsmDialect = Record[0] >> 2;
      unsigned AsmStrSize = Record[1];
      if (2+AsmStrSize >= Record.size())
        return error("Invalid inlineasm record");
      unsigned ConstStrSize = Record[2+AsmStrSize];
      if (3+AsmStrSize+ConstStrSize > Record.size())
        return error("Invalid inlineasm record");

      for (unsigned i = 0; i != AsmStrSize; ++i)
        AsmStr += (char)Record[2+i];
      for (unsigned i = 0; i != ConstStrSize; ++i)
        ConstrStr += (char)Record[3+AsmStrSize+i];
      UpgradeInlineAsmString(&AsmStr);
      if (!CurElemTy)
        return error("Missing element type for old-style inlineasm");
      V = InlineAsm::get(cast<FunctionType>(CurElemTy), AsmStr, ConstrStr,
                         HasSideEffects, IsAlignStack,
                         InlineAsm::AsmDialect(AsmDialect));
      break;
    }
    // This version adds support for the unwind keyword.
    case bitc::CST_CODE_INLINEASM_OLD3: {
      if (Record.size() < 2)
        return error("Invalid inlineasm record");
      unsigned OpNum = 0;
      std::string AsmStr, ConstrStr;
      bool HasSideEffects = Record[OpNum] & 1;
      bool IsAlignStack = (Record[OpNum] >> 1) & 1;
      unsigned AsmDialect = (Record[OpNum] >> 2) & 1;
      bool CanThrow = (Record[OpNum] >> 3) & 1;
      ++OpNum;
      unsigned AsmStrSize = Record[OpNum];
      ++OpNum;
      if (OpNum + AsmStrSize >= Record.size())
        return error("Invalid inlineasm record");
      unsigned ConstStrSize = Record[OpNum + AsmStrSize];
      if (OpNum + 1 + AsmStrSize + ConstStrSize > Record.size())
        return error("Invalid inlineasm record");

      for (unsigned i = 0; i != AsmStrSize; ++i)
        AsmStr += (char)Record[OpNum + i];
      ++OpNum;
      for (unsigned i = 0; i != ConstStrSize; ++i)
        ConstrStr += (char)Record[OpNum + AsmStrSize + i];
      UpgradeInlineAsmString(&AsmStr);
      if (!CurElemTy)
        return error("Missing element type for old-style inlineasm");
      V = InlineAsm::get(cast<FunctionType>(CurElemTy), AsmStr, ConstrStr,
                         HasSideEffects, IsAlignStack,
                         InlineAsm::AsmDialect(AsmDialect), CanThrow);
      break;
    }
    // This version adds explicit function type.
    case bitc::CST_CODE_INLINEASM: {
      if (Record.size() < 3)
        return error("Invalid inlineasm record");
      unsigned OpNum = 0;
      auto *FnTy = dyn_cast_or_null<FunctionType>(getTypeByID(Record[OpNum]));
      ++OpNum;
      if (!FnTy)
        return error("Invalid inlineasm record");
      std::string AsmStr, ConstrStr;
      bool HasSideEffects = Record[OpNum] & 1;
      bool IsAlignStack = (Record[OpNum] >> 1) & 1;
      unsigned AsmDialect = (Record[OpNum] >> 2) & 1;
      bool CanThrow = (Record[OpNum] >> 3) & 1;
      ++OpNum;
      unsigned AsmStrSize = Record[OpNum];
      ++OpNum;
      if (OpNum + AsmStrSize >= Record.size())
        return error("Invalid inlineasm record");
      unsigned ConstStrSize = Record[OpNum + AsmStrSize];
      if (OpNum + 1 + AsmStrSize + ConstStrSize > Record.size())
        return error("Invalid inlineasm record");

      for (unsigned i = 0; i != AsmStrSize; ++i)
        AsmStr += (char)Record[OpNum + i];
      ++OpNum;
      for (unsigned i = 0; i != ConstStrSize; ++i)
        ConstrStr += (char)Record[OpNum + AsmStrSize + i];
      UpgradeInlineAsmString(&AsmStr);
      V = InlineAsm::get(FnTy, AsmStr, ConstrStr, HasSideEffects, IsAlignStack,
                         InlineAsm::AsmDialect(AsmDialect), CanThrow);
      break;
    }
    case bitc::CST_CODE_BLOCKADDRESS:{
      if (Record.size() < 3)
        return error("Invalid blockaddress record");
      unsigned FnTyID = Record[0];
      Type *FnTy = getTypeByID(FnTyID);
      if (!FnTy)
        return error("Invalid blockaddress record");
      V = BitcodeConstant::create(
          Alloc, CurTy,
          {BitcodeConstant::BlockAddressOpcode, 0, (unsigned)Record[2]},
          Record[1]);
      break;
    }
    case bitc::CST_CODE_DSO_LOCAL_EQUIVALENT: {
      if (Record.size() < 2)
        return error("Invalid dso_local record");
      unsigned GVTyID = Record[0];
      Type *GVTy = getTypeByID(GVTyID);
      if (!GVTy)
        return error("Invalid dso_local record");
      V = BitcodeConstant::create(
          Alloc, CurTy, BitcodeConstant::DSOLocalEquivalentOpcode, Record[1]);
      break;
    }
    case bitc::CST_CODE_NO_CFI_VALUE: {
      if (Record.size() < 2)
        return error("Invalid no_cfi record");
      unsigned GVTyID = Record[0];
      Type *GVTy = getTypeByID(GVTyID);
      if (!GVTy)
        return error("Invalid no_cfi record");
      V = BitcodeConstant::create(Alloc, CurTy, BitcodeConstant::NoCFIOpcode,
                                  Record[1]);
      break;
    }
    }

    assert(V->getType() == getTypeByID(CurTyID) && "Incorrect result type ID");
    if (Error Err = ValueList.assignValue(NextCstNo, V, CurTyID))
      return Err;
    ++NextCstNo;
  }
}

Error BitcodeReader::parseUseLists() {
  if (Error Err = Stream.EnterSubBlock(bitc::USELIST_BLOCK_ID))
    return Err;

  // Read all the records.
  SmallVector<uint64_t, 64> Record;

  while (true) {
    Expected<BitstreamEntry> MaybeEntry = Stream.advanceSkippingSubblocks();
    if (!MaybeEntry)
      return MaybeEntry.takeError();
    BitstreamEntry Entry = MaybeEntry.get();

    switch (Entry.Kind) {
    case BitstreamEntry::SubBlock: // Handled for us already.
    case BitstreamEntry::Error:
      return error("Malformed block");
    case BitstreamEntry::EndBlock:
      return Error::success();
    case BitstreamEntry::Record:
      // The interesting case.
      break;
    }

    // Read a use list record.
    Record.clear();
    bool IsBB = false;
    Expected<unsigned> MaybeRecord = Stream.readRecord(Entry.ID, Record);
    if (!MaybeRecord)
      return MaybeRecord.takeError();
    switch (MaybeRecord.get()) {
    default:  // Default behavior: unknown type.
      break;
    case bitc::USELIST_CODE_BB:
      IsBB = true;
      LLVM_FALLTHROUGH;
    case bitc::USELIST_CODE_DEFAULT: {
      unsigned RecordLength = Record.size();
      if (RecordLength < 3)
        // Records should have at least an ID and two indexes.
        return error("Invalid record");
      unsigned ID = Record.pop_back_val();

      Value *V;
      if (IsBB) {
        assert(ID < FunctionBBs.size() && "Basic block not found");
        V = FunctionBBs[ID];
      } else
        V = ValueList[ID];
      unsigned NumUses = 0;
      SmallDenseMap<const Use *, unsigned, 16> Order;
      for (const Use &U : V->materialized_uses()) {
        if (++NumUses > Record.size())
          break;
        Order[&U] = Record[NumUses - 1];
      }
      if (Order.size() != Record.size() || NumUses > Record.size())
        // Mismatches can happen if the functions are being materialized lazily
        // (out-of-order), or a value has been upgraded.
        break;

      V->sortUseList([&](const Use &L, const Use &R) {
        return Order.lookup(&L) < Order.lookup(&R);
      });
      break;
    }
    }
  }
}

/// When we see the block for metadata, remember where it is and then skip it.
/// This lets us lazily deserialize the metadata.
Error BitcodeReader::rememberAndSkipMetadata() {
  // Save the current stream state.
  uint64_t CurBit = Stream.GetCurrentBitNo();
  DeferredMetadataInfo.push_back(CurBit);

  // Skip over the block for now.
  if (Error Err = Stream.SkipBlock())
    return Err;
  return Error::success();
}

Error BitcodeReader::materializeMetadata() {
  for (uint64_t BitPos : DeferredMetadataInfo) {
    // Move the bit stream to the saved position.
    if (Error JumpFailed = Stream.JumpToBit(BitPos))
      return JumpFailed;
    if (Error Err = MDLoader->parseModuleMetadata())
      return Err;
  }

  // Upgrade "Linker Options" module flag to "llvm.linker.options" module-level
  // metadata. Only upgrade if the new option doesn't exist to avoid upgrade
  // multiple times.
  if (!TheModule->getNamedMetadata("llvm.linker.options")) {
    if (Metadata *Val = TheModule->getModuleFlag("Linker Options")) {
      NamedMDNode *LinkerOpts =
          TheModule->getOrInsertNamedMetadata("llvm.linker.options");
      for (const MDOperand &MDOptions : cast<MDNode>(Val)->operands())
        LinkerOpts->addOperand(cast<MDNode>(MDOptions));
    }
  }

  DeferredMetadataInfo.clear();
  return Error::success();
}

void BitcodeReader::setStripDebugInfo() { StripDebugInfo = true; }

/// When we see the block for a function body, remember where it is and then
/// skip it.  This lets us lazily deserialize the functions.
Error BitcodeReader::rememberAndSkipFunctionBody() {
  // Get the function we are talking about.
  if (FunctionsWithBodies.empty())
    return error("Insufficient function protos");

  Function *Fn = FunctionsWithBodies.back();
  FunctionsWithBodies.pop_back();

  // Save the current stream state.
  uint64_t CurBit = Stream.GetCurrentBitNo();
  assert(
      (DeferredFunctionInfo[Fn] == 0 || DeferredFunctionInfo[Fn] == CurBit) &&
      "Mismatch between VST and scanned function offsets");
  DeferredFunctionInfo[Fn] = CurBit;

  // Skip over the function block for now.
  if (Error Err = Stream.SkipBlock())
    return Err;
  return Error::success();
}

Error BitcodeReader::globalCleanup() {
  // Patch the initializers for globals and aliases up.
  if (Error Err = resolveGlobalAndIndirectSymbolInits())
    return Err;
  if (!GlobalInits.empty() || !IndirectSymbolInits.empty())
    return error("Malformed global initializer set");

  // Look for intrinsic functions which need to be upgraded at some point
  // and functions that need to have their function attributes upgraded.
  for (Function &F : *TheModule) {
    MDLoader->upgradeDebugIntrinsics(F);
    Function *NewFn;
    if (UpgradeIntrinsicFunction(&F, NewFn))
      UpgradedIntrinsics[&F] = NewFn;
    else if (auto Remangled = Intrinsic::remangleIntrinsicFunction(&F))
      // Some types could be renamed during loading if several modules are
      // loaded in the same LLVMContext (LTO scenario). In this case we should
      // remangle intrinsics names as well.
      RemangledIntrinsics[&F] = *Remangled;
    // Look for functions that rely on old function attribute behavior.
    UpgradeFunctionAttributes(F);
  }

  // Look for global variables which need to be renamed.
  std::vector<std::pair<GlobalVariable *, GlobalVariable *>> UpgradedVariables;
  for (GlobalVariable &GV : TheModule->globals())
    if (GlobalVariable *Upgraded = UpgradeGlobalVariable(&GV))
      UpgradedVariables.emplace_back(&GV, Upgraded);
  for (auto &Pair : UpgradedVariables) {
    Pair.first->eraseFromParent();
    TheModule->getGlobalList().push_back(Pair.second);
  }

  // Force deallocation of memory for these vectors to favor the client that
  // want lazy deserialization.
  std::vector<std::pair<GlobalVariable *, unsigned>>().swap(GlobalInits);
  std::vector<std::pair<GlobalValue *, unsigned>>().swap(IndirectSymbolInits);
  return Error::success();
}

/// Support for lazy parsing of function bodies. This is required if we
/// either have an old bitcode file without a VST forward declaration record,
/// or if we have an anonymous function being materialized, since anonymous
/// functions do not have a name and are therefore not in the VST.
Error BitcodeReader::rememberAndSkipFunctionBodies() {
  if (Error JumpFailed = Stream.JumpToBit(NextUnreadBit))
    return JumpFailed;

  if (Stream.AtEndOfStream())
    return error("Could not find function in stream");

  if (!SeenFirstFunctionBody)
    return error("Trying to materialize functions before seeing function blocks");

  // An old bitcode file with the symbol table at the end would have
  // finished the parse greedily.
  assert(SeenValueSymbolTable);

  SmallVector<uint64_t, 64> Record;

  while (true) {
    Expected<llvm::BitstreamEntry> MaybeEntry = Stream.advance();
    if (!MaybeEntry)
      return MaybeEntry.takeError();
    llvm::BitstreamEntry Entry = MaybeEntry.get();

    switch (Entry.Kind) {
    default:
      return error("Expect SubBlock");
    case BitstreamEntry::SubBlock:
      switch (Entry.ID) {
      default:
        return error("Expect function block");
      case bitc::FUNCTION_BLOCK_ID:
        if (Error Err = rememberAndSkipFunctionBody())
          return Err;
        NextUnreadBit = Stream.GetCurrentBitNo();
        return Error::success();
      }
    }
  }
}

Error BitcodeReaderBase::readBlockInfo() {
  Expected<Optional<BitstreamBlockInfo>> MaybeNewBlockInfo =
      Stream.ReadBlockInfoBlock();
  if (!MaybeNewBlockInfo)
    return MaybeNewBlockInfo.takeError();
  Optional<BitstreamBlockInfo> NewBlockInfo =
      std::move(MaybeNewBlockInfo.get());
  if (!NewBlockInfo)
    return error("Malformed block");
  BlockInfo = std::move(*NewBlockInfo);
  return Error::success();
}

Error BitcodeReader::parseComdatRecord(ArrayRef<uint64_t> Record) {
  // v1: [selection_kind, name]
  // v2: [strtab_offset, strtab_size, selection_kind]
  StringRef Name;
  std::tie(Name, Record) = readNameFromStrtab(Record);

  if (Record.empty())
    return error("Invalid record");
  Comdat::SelectionKind SK = getDecodedComdatSelectionKind(Record[0]);
  std::string OldFormatName;
  if (!UseStrtab) {
    if (Record.size() < 2)
      return error("Invalid record");
    unsigned ComdatNameSize = Record[1];
    if (ComdatNameSize > Record.size() - 2)
      return error("Comdat name size too large");
    OldFormatName.reserve(ComdatNameSize);
    for (unsigned i = 0; i != ComdatNameSize; ++i)
      OldFormatName += (char)Record[2 + i];
    Name = OldFormatName;
  }
  Comdat *C = TheModule->getOrInsertComdat(Name);
  C->setSelectionKind(SK);
  ComdatList.push_back(C);
  return Error::success();
}

static void inferDSOLocal(GlobalValue *GV) {
  // infer dso_local from linkage and visibility if it is not encoded.
  if (GV->hasLocalLinkage() ||
      (!GV->hasDefaultVisibility() && !GV->hasExternalWeakLinkage()))
    GV->setDSOLocal(true);
}

GlobalValue::SanitizerMetadata deserializeSanitizerMetadata(unsigned V) {
  GlobalValue::SanitizerMetadata Meta;
  if (V & (1 << 0))
    Meta.NoAddress = true;
  if (V & (1 << 1))
    Meta.NoHWAddress = true;
  if (V & (1 << 2))
    Meta.NoMemtag = true;
  if (V & (1 << 3))
    Meta.IsDynInit = true;
  return Meta;
}

Error BitcodeReader::parseGlobalVarRecord(ArrayRef<uint64_t> Record) {
  // v1: [pointer type, isconst, initid, linkage, alignment, section,
  // visibility, threadlocal, unnamed_addr, externally_initialized,
  // dllstorageclass, comdat, attributes, preemption specifier,
#if INTEL_COLLAB
  // partition strtab offset, partition strtab size,
  // thread_private, target_declare] (name in VST)
#else // INTEL_COLLAB
  // partition strtab offset, partition strtab size] (name in VST)
#endif // INTEL_COLLAB
  // v2: [strtab_offset, strtab_size, v1]
  StringRef Name;
  std::tie(Name, Record) = readNameFromStrtab(Record);

  if (Record.size() < 6)
    return error("Invalid record");
  unsigned TyID = Record[0];
  Type *Ty = getTypeByID(TyID);
  if (!Ty)
    return error("Invalid record");
  bool isConstant = Record[1] & 1;
  bool explicitType = Record[1] & 2;
  unsigned AddressSpace;
  if (explicitType) {
    AddressSpace = Record[1] >> 2;
  } else {
    if (!Ty->isPointerTy())
      return error("Invalid type for value");
    AddressSpace = cast<PointerType>(Ty)->getAddressSpace();
    TyID = getContainedTypeID(TyID);
    Ty = getTypeByID(TyID);
    if (!Ty)
      return error("Missing element type for old-style global");
  }

  uint64_t RawLinkage = Record[3];
  GlobalValue::LinkageTypes Linkage = getDecodedLinkage(RawLinkage);
  MaybeAlign Alignment;
  if (Error Err = parseAlignmentValue(Record[4], Alignment))
    return Err;
  std::string Section;
  if (Record[5]) {
    if (Record[5] - 1 >= SectionTable.size())
      return error("Invalid ID");
    Section = SectionTable[Record[5] - 1];
  }
  GlobalValue::VisibilityTypes Visibility = GlobalValue::DefaultVisibility;
  // Local linkage must have default visibility.
  // auto-upgrade `hidden` and `protected` for old bitcode.
  if (Record.size() > 6 && !GlobalValue::isLocalLinkage(Linkage))
    Visibility = getDecodedVisibility(Record[6]);

  GlobalVariable::ThreadLocalMode TLM = GlobalVariable::NotThreadLocal;
  if (Record.size() > 7)
    TLM = getDecodedThreadLocalMode(Record[7]);

  GlobalValue::UnnamedAddr UnnamedAddr = GlobalValue::UnnamedAddr::None;
  if (Record.size() > 8)
    UnnamedAddr = getDecodedUnnamedAddrType(Record[8]);

  bool ExternallyInitialized = false;
  if (Record.size() > 9)
    ExternallyInitialized = Record[9];

  GlobalVariable *NewGV =
      new GlobalVariable(*TheModule, Ty, isConstant, Linkage, nullptr, Name,
                         nullptr, TLM, AddressSpace, ExternallyInitialized);
  NewGV->setAlignment(Alignment);
  if (!Section.empty())
    NewGV->setSection(Section);
  NewGV->setVisibility(Visibility);
  NewGV->setUnnamedAddr(UnnamedAddr);

  if (Record.size() > 10)
    NewGV->setDLLStorageClass(getDecodedDLLStorageClass(Record[10]));
  else
    upgradeDLLImportExportLinkage(NewGV, RawLinkage);

  ValueList.push_back(NewGV, getVirtualTypeID(NewGV->getType(), TyID));

  // Remember which value to use for the global initializer.
  if (unsigned InitID = Record[2])
    GlobalInits.push_back(std::make_pair(NewGV, InitID - 1));

  if (Record.size() > 11) {
    if (unsigned ComdatID = Record[11]) {
      if (ComdatID > ComdatList.size())
        return error("Invalid global variable comdat ID");
      NewGV->setComdat(ComdatList[ComdatID - 1]);
    }
  } else if (hasImplicitComdat(RawLinkage)) {
    ImplicitComdatObjects.insert(NewGV);
  }

  if (Record.size() > 12) {
    auto AS = getAttributes(Record[12]).getFnAttrs();
    NewGV->setAttributes(AS);
  }

  if (Record.size() > 13) {
    NewGV->setDSOLocal(getDecodedDSOLocal(Record[13]));
  }
  inferDSOLocal(NewGV);

  // Check whether we have enough values to read a partition name.
  if (Record.size() > 15)
    NewGV->setPartition(StringRef(Strtab.data() + Record[14], Record[15]));

  if (Record.size() > 16 && Record[16]) {
    llvm::GlobalValue::SanitizerMetadata Meta =
        deserializeSanitizerMetadata(Record[16]);
    NewGV->setSanitizerMetadata(Meta);
  }

#if INTEL_COLLAB
  if (Record.size() > 17) {
    NewGV->setThreadPrivate(getDecodedThreadPrivate(Record[17]));
  }

  if (Record.size() > 18) {
    NewGV->setTargetDeclare(getDecodedTargetDeclare(Record[18]));
  }
#endif // INTEL_COLLAB

  return Error::success();
}

Error BitcodeReader::parseFunctionRecord(ArrayRef<uint64_t> Record) {
  // v1: [type, callingconv, isproto, linkage, paramattr, alignment, section,
  // visibility, gc, unnamed_addr, prologuedata, dllstorageclass, comdat,
  // prefixdata,  personalityfn, preemption specifier, addrspace] (name in VST)
  // v2: [strtab_offset, strtab_size, v1]
  StringRef Name;
  std::tie(Name, Record) = readNameFromStrtab(Record);

  if (Record.size() < 8)
    return error("Invalid record");
  unsigned FTyID = Record[0];
  Type *FTy = getTypeByID(FTyID);
  if (!FTy)
    return error("Invalid record");
  if (isa<PointerType>(FTy)) {
    FTyID = getContainedTypeID(FTyID, 0);
    FTy = getTypeByID(FTyID);
    if (!FTy)
      return error("Missing element type for old-style function");
  }

  if (!isa<FunctionType>(FTy))
    return error("Invalid type for value");
  auto CC = static_cast<CallingConv::ID>(Record[1]);
  if (CC & ~CallingConv::MaxID)
    return error("Invalid calling convention ID");

  unsigned AddrSpace = TheModule->getDataLayout().getProgramAddressSpace();
  if (Record.size() > 16)
    AddrSpace = Record[16];

  Function *Func =
      Function::Create(cast<FunctionType>(FTy), GlobalValue::ExternalLinkage,
                       AddrSpace, Name, TheModule);

  assert(Func->getFunctionType() == FTy &&
         "Incorrect fully specified type provided for function");
  FunctionTypeIDs[Func] = FTyID;

  Func->setCallingConv(CC);
  bool isProto = Record[2];
  uint64_t RawLinkage = Record[3];
  Func->setLinkage(getDecodedLinkage(RawLinkage));
  Func->setAttributes(getAttributes(Record[4]));

  // Upgrade any old-style byval or sret without a type by propagating the
  // argument's pointee type. There should be no opaque pointers where the byval
  // type is implicit.
  for (unsigned i = 0; i != Func->arg_size(); ++i) {
    for (Attribute::AttrKind Kind : {Attribute::ByVal, Attribute::StructRet,
                                     Attribute::InAlloca}) {
      if (!Func->hasParamAttribute(i, Kind))
        continue;

      if (Func->getParamAttribute(i, Kind).getValueAsType())
        continue;

      Func->removeParamAttr(i, Kind);

      unsigned ParamTypeID = getContainedTypeID(FTyID, i + 1);
      Type *PtrEltTy = getPtrElementTypeByID(ParamTypeID);
      if (!PtrEltTy)
        return error("Missing param element type for attribute upgrade");

      Attribute NewAttr;
      switch (Kind) {
      case Attribute::ByVal:
        NewAttr = Attribute::getWithByValType(Context, PtrEltTy);
        break;
      case Attribute::StructRet:
        NewAttr = Attribute::getWithStructRetType(Context, PtrEltTy);
        break;
      case Attribute::InAlloca:
        NewAttr = Attribute::getWithInAllocaType(Context, PtrEltTy);
        break;
      default:
        llvm_unreachable("not an upgraded type attribute");
      }

      Func->addParamAttr(i, NewAttr);
    }
  }

  if (Func->getCallingConv() == CallingConv::X86_INTR &&
      !Func->arg_empty() && !Func->hasParamAttribute(0, Attribute::ByVal)) {
    unsigned ParamTypeID = getContainedTypeID(FTyID, 1);
    Type *ByValTy = getPtrElementTypeByID(ParamTypeID);
    if (!ByValTy)
      return error("Missing param element type for x86_intrcc upgrade");
    Attribute NewAttr = Attribute::getWithByValType(Context, ByValTy);
    Func->addParamAttr(0, NewAttr);
  }

  MaybeAlign Alignment;
  if (Error Err = parseAlignmentValue(Record[5], Alignment))
    return Err;
  Func->setAlignment(Alignment);
  if (Record[6]) {
    if (Record[6] - 1 >= SectionTable.size())
      return error("Invalid ID");
    Func->setSection(SectionTable[Record[6] - 1]);
  }
  // Local linkage must have default visibility.
  // auto-upgrade `hidden` and `protected` for old bitcode.
  if (!Func->hasLocalLinkage())
    Func->setVisibility(getDecodedVisibility(Record[7]));
  if (Record.size() > 8 && Record[8]) {
    if (Record[8] - 1 >= GCTable.size())
      return error("Invalid ID");
    Func->setGC(GCTable[Record[8] - 1]);
  }
  GlobalValue::UnnamedAddr UnnamedAddr = GlobalValue::UnnamedAddr::None;
  if (Record.size() > 9)
    UnnamedAddr = getDecodedUnnamedAddrType(Record[9]);
  Func->setUnnamedAddr(UnnamedAddr);

  FunctionOperandInfo OperandInfo = {Func, 0, 0, 0};
  if (Record.size() > 10)
    OperandInfo.Prologue = Record[10];

  if (Record.size() > 11)
    Func->setDLLStorageClass(getDecodedDLLStorageClass(Record[11]));
  else
    upgradeDLLImportExportLinkage(Func, RawLinkage);

  if (Record.size() > 12) {
    if (unsigned ComdatID = Record[12]) {
      if (ComdatID > ComdatList.size())
        return error("Invalid function comdat ID");
      Func->setComdat(ComdatList[ComdatID - 1]);
    }
  } else if (hasImplicitComdat(RawLinkage)) {
    ImplicitComdatObjects.insert(Func);
  }

  if (Record.size() > 13)
    OperandInfo.Prefix = Record[13];

  if (Record.size() > 14)
    OperandInfo.PersonalityFn = Record[14];

  if (Record.size() > 15) {
    Func->setDSOLocal(getDecodedDSOLocal(Record[15]));
  }
  inferDSOLocal(Func);

  // Record[16] is the address space number.

  // Check whether we have enough values to read a partition name. Also make
  // sure Strtab has enough values.
  if (Record.size() > 18 && Strtab.data() &&
      Record[17] + Record[18] <= Strtab.size()) {
    Func->setPartition(StringRef(Strtab.data() + Record[17], Record[18]));
  }

  ValueList.push_back(Func, getVirtualTypeID(Func->getType(), FTyID));

  if (OperandInfo.PersonalityFn || OperandInfo.Prefix || OperandInfo.Prologue)
    FunctionOperands.push_back(OperandInfo);

  // If this is a function with a body, remember the prototype we are
  // creating now, so that we can match up the body with them later.
  if (!isProto) {
    Func->setIsMaterializable(true);
    FunctionsWithBodies.push_back(Func);
    DeferredFunctionInfo[Func] = 0;
  }
  return Error::success();
}

Error BitcodeReader::parseGlobalIndirectSymbolRecord(
    unsigned BitCode, ArrayRef<uint64_t> Record) {
  // v1 ALIAS_OLD: [alias type, aliasee val#, linkage] (name in VST)
  // v1 ALIAS: [alias type, addrspace, aliasee val#, linkage, visibility,
  // dllstorageclass, threadlocal, unnamed_addr,
  // preemption specifier] (name in VST)
  // v1 IFUNC: [alias type, addrspace, aliasee val#, linkage,
  // visibility, dllstorageclass, threadlocal, unnamed_addr,
  // preemption specifier] (name in VST)
  // v2: [strtab_offset, strtab_size, v1]
  StringRef Name;
  std::tie(Name, Record) = readNameFromStrtab(Record);

  bool NewRecord = BitCode != bitc::MODULE_CODE_ALIAS_OLD;
  if (Record.size() < (3 + (unsigned)NewRecord))
    return error("Invalid record");
  unsigned OpNum = 0;
  unsigned TypeID = Record[OpNum++];
  Type *Ty = getTypeByID(TypeID);
  if (!Ty)
    return error("Invalid record");

  unsigned AddrSpace;
  if (!NewRecord) {
    auto *PTy = dyn_cast<PointerType>(Ty);
    if (!PTy)
      return error("Invalid type for value");
    AddrSpace = PTy->getAddressSpace();
    TypeID = getContainedTypeID(TypeID);
    Ty = getTypeByID(TypeID);
    if (!Ty)
      return error("Missing element type for old-style indirect symbol");
  } else {
    AddrSpace = Record[OpNum++];
  }

  auto Val = Record[OpNum++];
  auto Linkage = Record[OpNum++];
  GlobalValue *NewGA;
  if (BitCode == bitc::MODULE_CODE_ALIAS ||
      BitCode == bitc::MODULE_CODE_ALIAS_OLD)
    NewGA = GlobalAlias::create(Ty, AddrSpace, getDecodedLinkage(Linkage), Name,
                                TheModule);
  else
    NewGA = GlobalIFunc::create(Ty, AddrSpace, getDecodedLinkage(Linkage), Name,
                                nullptr, TheModule);

  // Local linkage must have default visibility.
  // auto-upgrade `hidden` and `protected` for old bitcode.
  if (OpNum != Record.size()) {
    auto VisInd = OpNum++;
    if (!NewGA->hasLocalLinkage())
      NewGA->setVisibility(getDecodedVisibility(Record[VisInd]));
  }
  if (BitCode == bitc::MODULE_CODE_ALIAS ||
      BitCode == bitc::MODULE_CODE_ALIAS_OLD) {
    if (OpNum != Record.size())
      NewGA->setDLLStorageClass(getDecodedDLLStorageClass(Record[OpNum++]));
    else
      upgradeDLLImportExportLinkage(NewGA, Linkage);
    if (OpNum != Record.size())
      NewGA->setThreadLocalMode(getDecodedThreadLocalMode(Record[OpNum++]));
    if (OpNum != Record.size())
      NewGA->setUnnamedAddr(getDecodedUnnamedAddrType(Record[OpNum++]));
  }
  if (OpNum != Record.size())
    NewGA->setDSOLocal(getDecodedDSOLocal(Record[OpNum++]));
  inferDSOLocal(NewGA);

  // Check whether we have enough values to read a partition name.
  if (OpNum + 1 < Record.size()) {
    NewGA->setPartition(
        StringRef(Strtab.data() + Record[OpNum], Record[OpNum + 1]));
    OpNum += 2;
  }

  ValueList.push_back(NewGA, getVirtualTypeID(NewGA->getType(), TypeID));
  IndirectSymbolInits.push_back(std::make_pair(NewGA, Val));
  return Error::success();
}

Error BitcodeReader::parseModule(uint64_t ResumeBit,
                                 bool ShouldLazyLoadMetadata,
                                 DataLayoutCallbackTy DataLayoutCallback) {
  if (ResumeBit) {
    if (Error JumpFailed = Stream.JumpToBit(ResumeBit))
      return JumpFailed;
  } else if (Error Err = Stream.EnterSubBlock(bitc::MODULE_BLOCK_ID))
    return Err;

  SmallVector<uint64_t, 64> Record;

  // Parts of bitcode parsing depend on the datalayout.  Make sure we
  // finalize the datalayout before we run any of that code.
  bool ResolvedDataLayout = false;
  auto ResolveDataLayout = [&] {
    if (ResolvedDataLayout)
      return;

    // datalayout and triple can't be parsed after this point.
    ResolvedDataLayout = true;

    // Upgrade data layout string.
    std::string DL = llvm::UpgradeDataLayoutString(
        TheModule->getDataLayoutStr(), TheModule->getTargetTriple());
    TheModule->setDataLayout(DL);

    if (auto LayoutOverride =
            DataLayoutCallback(TheModule->getTargetTriple()))
      TheModule->setDataLayout(*LayoutOverride);
  };

  // Read all the records for this module.
  while (true) {
    Expected<llvm::BitstreamEntry> MaybeEntry = Stream.advance();
    if (!MaybeEntry)
      return MaybeEntry.takeError();
    llvm::BitstreamEntry Entry = MaybeEntry.get();

    switch (Entry.Kind) {
    case BitstreamEntry::Error:
      return error("Malformed block");
    case BitstreamEntry::EndBlock:
      ResolveDataLayout();
      return globalCleanup();

    case BitstreamEntry::SubBlock:
      switch (Entry.ID) {
      default:  // Skip unknown content.
        if (Error Err = Stream.SkipBlock())
          return Err;
        break;
      case bitc::BLOCKINFO_BLOCK_ID:
        if (Error Err = readBlockInfo())
          return Err;
        break;
      case bitc::PARAMATTR_BLOCK_ID:
        if (Error Err = parseAttributeBlock())
          return Err;
        break;
      case bitc::PARAMATTR_GROUP_BLOCK_ID:
        if (Error Err = parseAttributeGroupBlock())
          return Err;
        break;
      case bitc::TYPE_BLOCK_ID_NEW:
        if (Error Err = parseTypeTable())
          return Err;
        break;
      case bitc::VALUE_SYMTAB_BLOCK_ID:
        if (!SeenValueSymbolTable) {
          // Either this is an old form VST without function index and an
          // associated VST forward declaration record (which would have caused
          // the VST to be jumped to and parsed before it was encountered
          // normally in the stream), or there were no function blocks to
          // trigger an earlier parsing of the VST.
          assert(VSTOffset == 0 || FunctionsWithBodies.empty());
          if (Error Err = parseValueSymbolTable())
            return Err;
          SeenValueSymbolTable = true;
        } else {
          // We must have had a VST forward declaration record, which caused
          // the parser to jump to and parse the VST earlier.
          assert(VSTOffset > 0);
          if (Error Err = Stream.SkipBlock())
            return Err;
        }
        break;
      case bitc::CONSTANTS_BLOCK_ID:
        if (Error Err = parseConstants())
          return Err;
        if (Error Err = resolveGlobalAndIndirectSymbolInits())
          return Err;
        break;
      case bitc::METADATA_BLOCK_ID:
        if (ShouldLazyLoadMetadata) {
          if (Error Err = rememberAndSkipMetadata())
            return Err;
          break;
        }
        assert(DeferredMetadataInfo.empty() && "Unexpected deferred metadata");
        if (Error Err = MDLoader->parseModuleMetadata())
          return Err;
        break;
      case bitc::METADATA_KIND_BLOCK_ID:
        if (Error Err = MDLoader->parseMetadataKinds())
          return Err;
        break;
      case bitc::FUNCTION_BLOCK_ID:
        ResolveDataLayout();

        // If this is the first function body we've seen, reverse the
        // FunctionsWithBodies list.
        if (!SeenFirstFunctionBody) {
          std::reverse(FunctionsWithBodies.begin(), FunctionsWithBodies.end());
          if (Error Err = globalCleanup())
            return Err;
          SeenFirstFunctionBody = true;
        }

        if (VSTOffset > 0) {
          // If we have a VST forward declaration record, make sure we
          // parse the VST now if we haven't already. It is needed to
          // set up the DeferredFunctionInfo vector for lazy reading.
          if (!SeenValueSymbolTable) {
            if (Error Err = BitcodeReader::parseValueSymbolTable(VSTOffset))
              return Err;
            SeenValueSymbolTable = true;
            // Fall through so that we record the NextUnreadBit below.
            // This is necessary in case we have an anonymous function that
            // is later materialized. Since it will not have a VST entry we
            // need to fall back to the lazy parse to find its offset.
          } else {
            // If we have a VST forward declaration record, but have already
            // parsed the VST (just above, when the first function body was
            // encountered here), then we are resuming the parse after
            // materializing functions. The ResumeBit points to the
            // start of the last function block recorded in the
            // DeferredFunctionInfo map. Skip it.
            if (Error Err = Stream.SkipBlock())
              return Err;
            continue;
          }
        }

        // Support older bitcode files that did not have the function
        // index in the VST, nor a VST forward declaration record, as
        // well as anonymous functions that do not have VST entries.
        // Build the DeferredFunctionInfo vector on the fly.
        if (Error Err = rememberAndSkipFunctionBody())
          return Err;

        // Suspend parsing when we reach the function bodies. Subsequent
        // materialization calls will resume it when necessary. If the bitcode
        // file is old, the symbol table will be at the end instead and will not
        // have been seen yet. In this case, just finish the parse now.
        if (SeenValueSymbolTable) {
          NextUnreadBit = Stream.GetCurrentBitNo();
          // After the VST has been parsed, we need to make sure intrinsic name
          // are auto-upgraded.
          return globalCleanup();
        }
        break;
      case bitc::USELIST_BLOCK_ID:
        if (Error Err = parseUseLists())
          return Err;
        break;
      case bitc::OPERAND_BUNDLE_TAGS_BLOCK_ID:
        if (Error Err = parseOperandBundleTags())
          return Err;
        break;
      case bitc::SYNC_SCOPE_NAMES_BLOCK_ID:
        if (Error Err = parseSyncScopeNames())
          return Err;
        break;
      }
      continue;

    case BitstreamEntry::Record:
      // The interesting case.
      break;
    }

    // Read a record.
    Expected<unsigned> MaybeBitCode = Stream.readRecord(Entry.ID, Record);
    if (!MaybeBitCode)
      return MaybeBitCode.takeError();
    switch (unsigned BitCode = MaybeBitCode.get()) {
    default: break;  // Default behavior, ignore unknown content.
    case bitc::MODULE_CODE_VERSION: {
      Expected<unsigned> VersionOrErr = parseVersionRecord(Record);
      if (!VersionOrErr)
        return VersionOrErr.takeError();
      UseRelativeIDs = *VersionOrErr >= 1;
      break;
    }
    case bitc::MODULE_CODE_TRIPLE: {  // TRIPLE: [strchr x N]
      if (ResolvedDataLayout)
        return error("target triple too late in module");
      std::string S;
      if (convertToString(Record, 0, S))
        return error("Invalid record");
      TheModule->setTargetTriple(S);
      break;
    }
#if INTEL_COLLAB
    case bitc::MODULE_CODE_DEVICES: { // TRIPLE: [strchr x N, ..., strchr x N]
      std::string S;
      if (convertToString(Record, 0, S))
        return error("Invalid record");
      TheModule->setTargetDevices(S);
      break;
    }
#endif // INTEL_COLLAB
    case bitc::MODULE_CODE_DATALAYOUT: {  // DATALAYOUT: [strchr x N]
      if (ResolvedDataLayout)
        return error("datalayout too late in module");
      std::string S;
      if (convertToString(Record, 0, S))
        return error("Invalid record");
      Expected<DataLayout> MaybeDL = DataLayout::parse(S);
      if (!MaybeDL)
        return MaybeDL.takeError();
      TheModule->setDataLayout(MaybeDL.get());
      break;
    }
    case bitc::MODULE_CODE_ASM: {  // ASM: [strchr x N]
      std::string S;
      if (convertToString(Record, 0, S))
        return error("Invalid record");
      TheModule->setModuleInlineAsm(S);
      break;
    }
    case bitc::MODULE_CODE_DEPLIB: {  // DEPLIB: [strchr x N]
      // Deprecated, but still needed to read old bitcode files.
      std::string S;
      if (convertToString(Record, 0, S))
        return error("Invalid record");
      // Ignore value.
      break;
    }
    case bitc::MODULE_CODE_SECTIONNAME: {  // SECTIONNAME: [strchr x N]
      std::string S;
      if (convertToString(Record, 0, S))
        return error("Invalid record");
      SectionTable.push_back(S);
      break;
    }
    case bitc::MODULE_CODE_GCNAME: {  // SECTIONNAME: [strchr x N]
      std::string S;
      if (convertToString(Record, 0, S))
        return error("Invalid record");
      GCTable.push_back(S);
      break;
    }
    case bitc::MODULE_CODE_COMDAT:
      if (Error Err = parseComdatRecord(Record))
        return Err;
      break;
    // FIXME: BitcodeReader should handle {GLOBALVAR, FUNCTION, ALIAS, IFUNC}
    // written by ThinLinkBitcodeWriter. See
    // `ThinLinkBitcodeWriter::writeSimplifiedModuleInfo` for the format of each
    // record
    // (https://github.com/llvm/llvm-project/blob/b6a93967d9c11e79802b5e75cec1584d6c8aa472/llvm/lib/Bitcode/Writer/BitcodeWriter.cpp#L4714)
    case bitc::MODULE_CODE_GLOBALVAR:
      if (Error Err = parseGlobalVarRecord(Record))
        return Err;
      break;
    case bitc::MODULE_CODE_FUNCTION:
      ResolveDataLayout();
      if (Error Err = parseFunctionRecord(Record))
        return Err;
      break;
    case bitc::MODULE_CODE_IFUNC:
    case bitc::MODULE_CODE_ALIAS:
    case bitc::MODULE_CODE_ALIAS_OLD:
      if (Error Err = parseGlobalIndirectSymbolRecord(BitCode, Record))
        return Err;
      break;
    /// MODULE_CODE_VSTOFFSET: [offset]
    case bitc::MODULE_CODE_VSTOFFSET:
      if (Record.empty())
        return error("Invalid record");
      // Note that we subtract 1 here because the offset is relative to one word
      // before the start of the identification or module block, which was
      // historically always the start of the regular bitcode header.
      VSTOffset = Record[0] - 1;
      break;
    /// MODULE_CODE_SOURCE_FILENAME: [namechar x N]
    case bitc::MODULE_CODE_SOURCE_FILENAME:
      SmallString<128> ValueName;
      if (convertToString(Record, 0, ValueName))
        return error("Invalid record");
      TheModule->setSourceFileName(ValueName);
      break;
    }
    Record.clear();
  }
}

Error BitcodeReader::parseBitcodeInto(Module *M, bool ShouldLazyLoadMetadata,
                                      bool IsImporting,
                                      DataLayoutCallbackTy DataLayoutCallback) {
  TheModule = M;
  MDLoader = MetadataLoader(Stream, *M, ValueList, IsImporting,
                            [&](unsigned ID) { return getTypeByID(ID); });
  return parseModule(0, ShouldLazyLoadMetadata, DataLayoutCallback);
}

Error BitcodeReader::typeCheckLoadStoreInst(Type *ValType, Type *PtrType) {
  if (!isa<PointerType>(PtrType))
    return error("Load/Store operand is not a pointer type");

  if (!cast<PointerType>(PtrType)->isOpaqueOrPointeeTypeMatches(ValType))
    return error("Explicit load/store type does not match pointee "
                 "type of pointer operand");
  if (!PointerType::isLoadableOrStorableType(ValType))
    return error("Cannot load/store from pointer");
  return Error::success();
}

Error BitcodeReader::propagateAttributeTypes(CallBase *CB,
                                             ArrayRef<unsigned> ArgTyIDs) {
  AttributeList Attrs = CB->getAttributes();
  for (unsigned i = 0; i != CB->arg_size(); ++i) {
    for (Attribute::AttrKind Kind : {Attribute::ByVal, Attribute::StructRet,
                                     Attribute::InAlloca}) {
      if (!Attrs.hasParamAttr(i, Kind) ||
          Attrs.getParamAttr(i, Kind).getValueAsType())
        continue;

      Type *PtrEltTy = getPtrElementTypeByID(ArgTyIDs[i]);
      if (!PtrEltTy)
        return error("Missing element type for typed attribute upgrade");

      Attribute NewAttr;
      switch (Kind) {
      case Attribute::ByVal:
        NewAttr = Attribute::getWithByValType(Context, PtrEltTy);
        break;
      case Attribute::StructRet:
        NewAttr = Attribute::getWithStructRetType(Context, PtrEltTy);
        break;
      case Attribute::InAlloca:
        NewAttr = Attribute::getWithInAllocaType(Context, PtrEltTy);
        break;
      default:
        llvm_unreachable("not an upgraded type attribute");
      }

      Attrs = Attrs.addParamAttribute(Context, i, NewAttr);
    }
  }

  if (CB->isInlineAsm()) {
    const InlineAsm *IA = cast<InlineAsm>(CB->getCalledOperand());
    unsigned ArgNo = 0;
    for (const InlineAsm::ConstraintInfo &CI : IA->ParseConstraints()) {
      if (!CI.hasArg())
        continue;

      if (CI.isIndirect && !Attrs.getParamElementType(ArgNo)) {
        Type *ElemTy = getPtrElementTypeByID(ArgTyIDs[ArgNo]);
        if (!ElemTy)
          return error("Missing element type for inline asm upgrade");
        Attrs = Attrs.addParamAttribute(
            Context, ArgNo,
            Attribute::get(Context, Attribute::ElementType, ElemTy));
      }

      ArgNo++;
    }
  }

  switch (CB->getIntrinsicID()) {
  case Intrinsic::preserve_array_access_index:
  case Intrinsic::preserve_struct_access_index:
  case Intrinsic::aarch64_ldaxr:
  case Intrinsic::aarch64_ldxr:
  case Intrinsic::aarch64_stlxr:
  case Intrinsic::aarch64_stxr:
  case Intrinsic::arm_ldaex:
  case Intrinsic::arm_ldrex:
  case Intrinsic::arm_stlex:
  case Intrinsic::arm_strex: {
    unsigned ArgNo;
    switch (CB->getIntrinsicID()) {
    case Intrinsic::aarch64_stlxr:
    case Intrinsic::aarch64_stxr:
    case Intrinsic::arm_stlex:
    case Intrinsic::arm_strex:
      ArgNo = 1;
      break;
    default:
      ArgNo = 0;
      break;
    }
    if (!Attrs.getParamElementType(ArgNo)) {
      Type *ElTy = getPtrElementTypeByID(ArgTyIDs[ArgNo]);
      if (!ElTy)
        return error("Missing element type for elementtype upgrade");
      Attribute NewAttr = Attribute::get(Context, Attribute::ElementType, ElTy);
      Attrs = Attrs.addParamAttribute(Context, ArgNo, NewAttr);
    }
    break;
  }
  default:
    break;
  }

  CB->setAttributes(Attrs);
  return Error::success();
}

/// Lazily parse the specified function body block.
Error BitcodeReader::parseFunctionBody(Function *F) {
  if (Error Err = Stream.EnterSubBlock(bitc::FUNCTION_BLOCK_ID))
    return Err;

  // Unexpected unresolved metadata when parsing function.
  if (MDLoader->hasFwdRefs())
    return error("Invalid function metadata: incoming forward references");

  InstructionList.clear();
  unsigned ModuleValueListSize = ValueList.size();
  unsigned ModuleMDLoaderSize = MDLoader->size();

  // Add all the function arguments to the value table.
  unsigned ArgNo = 0;
  unsigned FTyID = FunctionTypeIDs[F];
  for (Argument &I : F->args()) {
    unsigned ArgTyID = getContainedTypeID(FTyID, ArgNo + 1);
    assert(I.getType() == getTypeByID(ArgTyID) &&
           "Incorrect fully specified type for Function Argument");
    ValueList.push_back(&I, ArgTyID);
    ++ArgNo;
  }
  unsigned NextValueNo = ValueList.size();
  BasicBlock *CurBB = nullptr;
  unsigned CurBBNo = 0;
  // Block into which constant expressions from phi nodes are materialized.
  BasicBlock *PhiConstExprBB = nullptr;
  // Edge blocks for phi nodes into which constant expressions have been
  // expanded.
  SmallMapVector<std::pair<BasicBlock *, BasicBlock *>, BasicBlock *, 4>
    ConstExprEdgeBBs;

  DebugLoc LastLoc;
  auto getLastInstruction = [&]() -> Instruction * {
    if (CurBB && !CurBB->empty())
      return &CurBB->back();
    else if (CurBBNo && FunctionBBs[CurBBNo - 1] &&
             !FunctionBBs[CurBBNo - 1]->empty())
      return &FunctionBBs[CurBBNo - 1]->back();
    return nullptr;
  };

  std::vector<OperandBundleDef> OperandBundles;

  // Read all the records.
  SmallVector<uint64_t, 64> Record;

  while (true) {
    Expected<llvm::BitstreamEntry> MaybeEntry = Stream.advance();
    if (!MaybeEntry)
      return MaybeEntry.takeError();
    llvm::BitstreamEntry Entry = MaybeEntry.get();

    switch (Entry.Kind) {
    case BitstreamEntry::Error:
      return error("Malformed block");
    case BitstreamEntry::EndBlock:
      goto OutOfRecordLoop;

    case BitstreamEntry::SubBlock:
      switch (Entry.ID) {
      default:  // Skip unknown content.
        if (Error Err = Stream.SkipBlock())
          return Err;
        break;
      case bitc::CONSTANTS_BLOCK_ID:
        if (Error Err = parseConstants())
          return Err;
        NextValueNo = ValueList.size();
        break;
      case bitc::VALUE_SYMTAB_BLOCK_ID:
        if (Error Err = parseValueSymbolTable())
          return Err;
        break;
      case bitc::METADATA_ATTACHMENT_ID:
        if (Error Err = MDLoader->parseMetadataAttachment(*F, InstructionList))
          return Err;
        break;
      case bitc::METADATA_BLOCK_ID:
        assert(DeferredMetadataInfo.empty() &&
               "Must read all module-level metadata before function-level");
        if (Error Err = MDLoader->parseFunctionMetadata())
          return Err;
        break;
      case bitc::USELIST_BLOCK_ID:
        if (Error Err = parseUseLists())
          return Err;
        break;
      }
      continue;

    case BitstreamEntry::Record:
      // The interesting case.
      break;
    }

    // Read a record.
    Record.clear();
    Instruction *I = nullptr;
    unsigned ResTypeID = InvalidTypeID;
    Expected<unsigned> MaybeBitCode = Stream.readRecord(Entry.ID, Record);
    if (!MaybeBitCode)
      return MaybeBitCode.takeError();
    switch (unsigned BitCode = MaybeBitCode.get()) {
    default: // Default behavior: reject
      return error("Invalid value");
    case bitc::FUNC_CODE_DECLAREBLOCKS: {   // DECLAREBLOCKS: [nblocks]
      if (Record.empty() || Record[0] == 0)
        return error("Invalid record");
      // Create all the basic blocks for the function.
      FunctionBBs.resize(Record[0]);

      // See if anything took the address of blocks in this function.
      auto BBFRI = BasicBlockFwdRefs.find(F);
      if (BBFRI == BasicBlockFwdRefs.end()) {
        for (BasicBlock *&BB : FunctionBBs)
          BB = BasicBlock::Create(Context, "", F);
      } else {
        auto &BBRefs = BBFRI->second;
        // Check for invalid basic block references.
        if (BBRefs.size() > FunctionBBs.size())
          return error("Invalid ID");
        assert(!BBRefs.empty() && "Unexpected empty array");
        assert(!BBRefs.front() && "Invalid reference to entry block");
        for (unsigned I = 0, E = FunctionBBs.size(), RE = BBRefs.size(); I != E;
             ++I)
          if (I < RE && BBRefs[I]) {
            BBRefs[I]->insertInto(F);
            FunctionBBs[I] = BBRefs[I];
          } else {
            FunctionBBs[I] = BasicBlock::Create(Context, "", F);
          }

        // Erase from the table.
        BasicBlockFwdRefs.erase(BBFRI);
      }

      CurBB = FunctionBBs[0];
      continue;
    }

    case bitc::FUNC_CODE_BLOCKADDR_USERS: // BLOCKADDR_USERS: [vals...]
      // The record should not be emitted if it's an empty list.
      if (Record.empty())
        return error("Invalid record");
      // When we have the RARE case of a BlockAddress Constant that is not
      // scoped to the Function it refers to, we need to conservatively
      // materialize the referred to Function, regardless of whether or not
      // that Function will ultimately be linked, otherwise users of
      // BitcodeReader might start splicing out Function bodies such that we
      // might no longer be able to materialize the BlockAddress since the
      // BasicBlock (and entire body of the Function) the BlockAddress refers
      // to may have been moved. In the case that the user of BitcodeReader
      // decides ultimately not to link the Function body, materializing here
      // could be considered wasteful, but it's better than a deserialization
      // failure as described. This keeps BitcodeReader unaware of complex
      // linkage policy decisions such as those use by LTO, leaving those
      // decisions "one layer up."
      for (uint64_t ValID : Record)
        if (auto *F = dyn_cast<Function>(ValueList[ValID]))
          BackwardRefFunctions.push_back(F);
        else
          return error("Invalid record");

      continue;

    case bitc::FUNC_CODE_DEBUG_LOC_AGAIN:  // DEBUG_LOC_AGAIN
      // This record indicates that the last instruction is at the same
      // location as the previous instruction with a location.
      I = getLastInstruction();

      if (!I)
        return error("Invalid record");
      I->setDebugLoc(LastLoc);
      I = nullptr;
      continue;

    case bitc::FUNC_CODE_DEBUG_LOC: {      // DEBUG_LOC: [line, col, scope, ia]
      I = getLastInstruction();
      if (!I || Record.size() < 4)
        return error("Invalid record");

      unsigned Line = Record[0], Col = Record[1];
      unsigned ScopeID = Record[2], IAID = Record[3];
      bool isImplicitCode = Record.size() == 5 && Record[4];

      MDNode *Scope = nullptr, *IA = nullptr;
      if (ScopeID) {
        Scope = dyn_cast_or_null<MDNode>(
            MDLoader->getMetadataFwdRefOrLoad(ScopeID - 1));
        if (!Scope)
          return error("Invalid record");
      }
      if (IAID) {
        IA = dyn_cast_or_null<MDNode>(
            MDLoader->getMetadataFwdRefOrLoad(IAID - 1));
        if (!IA)
          return error("Invalid record");
      }
      LastLoc = DILocation::get(Scope->getContext(), Line, Col, Scope, IA,
                                isImplicitCode);
      I->setDebugLoc(LastLoc);
      I = nullptr;
      continue;
    }
    case bitc::FUNC_CODE_INST_UNOP: {    // UNOP: [opval, ty, opcode]
      unsigned OpNum = 0;
      Value *LHS;
      unsigned TypeID;
      if (getValueTypePair(Record, OpNum, NextValueNo, LHS, TypeID, CurBB) ||
          OpNum+1 > Record.size())
        return error("Invalid record");

      int Opc = getDecodedUnaryOpcode(Record[OpNum++], LHS->getType());
      if (Opc == -1)
        return error("Invalid record");
      I = UnaryOperator::Create((Instruction::UnaryOps)Opc, LHS);
      ResTypeID = TypeID;
      InstructionList.push_back(I);
      if (OpNum < Record.size()) {
        if (isa<FPMathOperator>(I)) {
          FastMathFlags FMF = getDecodedFastMathFlags(Record[OpNum]);
          if (FMF.any())
            I->setFastMathFlags(FMF);
        }
      }
      break;
    }
    case bitc::FUNC_CODE_INST_BINOP: {    // BINOP: [opval, ty, opval, opcode]
      unsigned OpNum = 0;
      Value *LHS, *RHS;
      unsigned TypeID;
      if (getValueTypePair(Record, OpNum, NextValueNo, LHS, TypeID, CurBB) ||
          popValue(Record, OpNum, NextValueNo, LHS->getType(), TypeID, RHS,
                   CurBB) ||
          OpNum+1 > Record.size())
        return error("Invalid record");

      int Opc = getDecodedBinaryOpcode(Record[OpNum++], LHS->getType());
      if (Opc == -1)
        return error("Invalid record");
      I = BinaryOperator::Create((Instruction::BinaryOps)Opc, LHS, RHS);
      ResTypeID = TypeID;
      InstructionList.push_back(I);
      if (OpNum < Record.size()) {
        if (Opc == Instruction::Add ||
            Opc == Instruction::Sub ||
            Opc == Instruction::Mul ||
            Opc == Instruction::Shl) {
          if (Record[OpNum] & (1 << bitc::OBO_NO_SIGNED_WRAP))
            cast<BinaryOperator>(I)->setHasNoSignedWrap(true);
          if (Record[OpNum] & (1 << bitc::OBO_NO_UNSIGNED_WRAP))
            cast<BinaryOperator>(I)->setHasNoUnsignedWrap(true);
        } else if (Opc == Instruction::SDiv ||
                   Opc == Instruction::UDiv ||
                   Opc == Instruction::LShr ||
                   Opc == Instruction::AShr) {
          if (Record[OpNum] & (1 << bitc::PEO_EXACT))
            cast<BinaryOperator>(I)->setIsExact(true);
        } else if (isa<FPMathOperator>(I)) {
          FastMathFlags FMF = getDecodedFastMathFlags(Record[OpNum]);
          if (FMF.any())
            I->setFastMathFlags(FMF);
        }

      }
      break;
    }
    case bitc::FUNC_CODE_INST_CAST: {    // CAST: [opval, opty, destty, castopc]
      unsigned OpNum = 0;
      Value *Op;
      unsigned OpTypeID;
      if (getValueTypePair(Record, OpNum, NextValueNo, Op, OpTypeID, CurBB) ||
          OpNum+2 != Record.size())
        return error("Invalid record");

      ResTypeID = Record[OpNum];
      Type *ResTy = getTypeByID(ResTypeID);
      int Opc = getDecodedCastOpcode(Record[OpNum + 1]);
      if (Opc == -1 || !ResTy)
        return error("Invalid record");
      Instruction *Temp = nullptr;
      if ((I = UpgradeBitCastInst(Opc, Op, ResTy, Temp))) {
        if (Temp) {
          InstructionList.push_back(Temp);
          assert(CurBB && "No current BB?");
          CurBB->getInstList().push_back(Temp);
        }
      } else {
        auto CastOp = (Instruction::CastOps)Opc;
        if (!CastInst::castIsValid(CastOp, Op, ResTy))
          return error("Invalid cast");
        I = CastInst::Create(CastOp, Op, ResTy);
      }
      InstructionList.push_back(I);
      break;
    }
    case bitc::FUNC_CODE_INST_INBOUNDS_GEP_OLD:
    case bitc::FUNC_CODE_INST_GEP_OLD:
    case bitc::FUNC_CODE_INST_GEP: { // GEP: type, [n x operands]
      unsigned OpNum = 0;

      unsigned TyID;
      Type *Ty;
      bool InBounds;

      if (BitCode == bitc::FUNC_CODE_INST_GEP) {
        InBounds = Record[OpNum++];
        TyID = Record[OpNum++];
        Ty = getTypeByID(TyID);
      } else {
        InBounds = BitCode == bitc::FUNC_CODE_INST_INBOUNDS_GEP_OLD;
        TyID = InvalidTypeID;
        Ty = nullptr;
      }

      Value *BasePtr;
      unsigned BasePtrTypeID;
      if (getValueTypePair(Record, OpNum, NextValueNo, BasePtr, BasePtrTypeID,
                           CurBB))
        return error("Invalid record");

      if (!Ty) {
        TyID = getContainedTypeID(BasePtrTypeID);
        if (BasePtr->getType()->isVectorTy())
          TyID = getContainedTypeID(TyID);
        Ty = getTypeByID(TyID);
      } else if (!cast<PointerType>(BasePtr->getType()->getScalarType())
                      ->isOpaqueOrPointeeTypeMatches(Ty)) {
        return error(
            "Explicit gep type does not match pointee type of pointer operand");
      }

      SmallVector<Value*, 16> GEPIdx;
      while (OpNum != Record.size()) {
        Value *Op;
        unsigned OpTypeID;
        if (getValueTypePair(Record, OpNum, NextValueNo, Op, OpTypeID, CurBB))
          return error("Invalid record");
        GEPIdx.push_back(Op);
      }

      I = GetElementPtrInst::Create(Ty, BasePtr, GEPIdx);

      ResTypeID = TyID;
      if (cast<GEPOperator>(I)->getNumIndices() != 0) {
        auto GTI = std::next(gep_type_begin(I));
        for (Value *Idx : drop_begin(cast<GEPOperator>(I)->indices())) {
          unsigned SubType = 0;
          if (GTI.isStruct()) {
            ConstantInt *IdxC =
                Idx->getType()->isVectorTy()
                    ? cast<ConstantInt>(cast<Constant>(Idx)->getSplatValue())
                    : cast<ConstantInt>(Idx);
            SubType = IdxC->getZExtValue();
          }
          ResTypeID = getContainedTypeID(ResTypeID, SubType);
          ++GTI;
        }
      }

      // At this point ResTypeID is the result element type. We need a pointer
      // or vector of pointer to it.
      ResTypeID = getVirtualTypeID(I->getType()->getScalarType(), ResTypeID);
      if (I->getType()->isVectorTy())
        ResTypeID = getVirtualTypeID(I->getType(), ResTypeID);

      InstructionList.push_back(I);
      if (InBounds)
        cast<GetElementPtrInst>(I)->setIsInBounds(true);
      break;
    }

    case bitc::FUNC_CODE_INST_EXTRACTVAL: {
                                       // EXTRACTVAL: [opty, opval, n x indices]
      unsigned OpNum = 0;
      Value *Agg;
      unsigned AggTypeID;
      if (getValueTypePair(Record, OpNum, NextValueNo, Agg, AggTypeID, CurBB))
        return error("Invalid record");
      Type *Ty = Agg->getType();

      unsigned RecSize = Record.size();
      if (OpNum == RecSize)
        return error("EXTRACTVAL: Invalid instruction with 0 indices");

      SmallVector<unsigned, 4> EXTRACTVALIdx;
      ResTypeID = AggTypeID;
      for (; OpNum != RecSize; ++OpNum) {
        bool IsArray = Ty->isArrayTy();
        bool IsStruct = Ty->isStructTy();
        uint64_t Index = Record[OpNum];

        if (!IsStruct && !IsArray)
          return error("EXTRACTVAL: Invalid type");
        if ((unsigned)Index != Index)
          return error("Invalid value");
        if (IsStruct && Index >= Ty->getStructNumElements())
          return error("EXTRACTVAL: Invalid struct index");
        if (IsArray && Index >= Ty->getArrayNumElements())
          return error("EXTRACTVAL: Invalid array index");
        EXTRACTVALIdx.push_back((unsigned)Index);

        if (IsStruct) {
          Ty = Ty->getStructElementType(Index);
          ResTypeID = getContainedTypeID(ResTypeID, Index);
        } else {
          Ty = Ty->getArrayElementType();
          ResTypeID = getContainedTypeID(ResTypeID);
        }
      }

      I = ExtractValueInst::Create(Agg, EXTRACTVALIdx);
      InstructionList.push_back(I);
      break;
    }

    case bitc::FUNC_CODE_INST_INSERTVAL: {
                           // INSERTVAL: [opty, opval, opty, opval, n x indices]
      unsigned OpNum = 0;
      Value *Agg;
      unsigned AggTypeID;
      if (getValueTypePair(Record, OpNum, NextValueNo, Agg, AggTypeID, CurBB))
        return error("Invalid record");
      Value *Val;
      unsigned ValTypeID;
      if (getValueTypePair(Record, OpNum, NextValueNo, Val, ValTypeID, CurBB))
        return error("Invalid record");

      unsigned RecSize = Record.size();
      if (OpNum == RecSize)
        return error("INSERTVAL: Invalid instruction with 0 indices");

      SmallVector<unsigned, 4> INSERTVALIdx;
      Type *CurTy = Agg->getType();
      for (; OpNum != RecSize; ++OpNum) {
        bool IsArray = CurTy->isArrayTy();
        bool IsStruct = CurTy->isStructTy();
        uint64_t Index = Record[OpNum];

        if (!IsStruct && !IsArray)
          return error("INSERTVAL: Invalid type");
        if ((unsigned)Index != Index)
          return error("Invalid value");
        if (IsStruct && Index >= CurTy->getStructNumElements())
          return error("INSERTVAL: Invalid struct index");
        if (IsArray && Index >= CurTy->getArrayNumElements())
          return error("INSERTVAL: Invalid array index");

        INSERTVALIdx.push_back((unsigned)Index);
        if (IsStruct)
          CurTy = CurTy->getStructElementType(Index);
        else
          CurTy = CurTy->getArrayElementType();
      }

      if (CurTy != Val->getType())
        return error("Inserted value type doesn't match aggregate type");

      I = InsertValueInst::Create(Agg, Val, INSERTVALIdx);
      ResTypeID = AggTypeID;
      InstructionList.push_back(I);
      break;
    }

    case bitc::FUNC_CODE_INST_SELECT: { // SELECT: [opval, ty, opval, opval]
      // obsolete form of select
      // handles select i1 ... in old bitcode
      unsigned OpNum = 0;
      Value *TrueVal, *FalseVal, *Cond;
      unsigned TypeID;
      Type *CondType = Type::getInt1Ty(Context);
      if (getValueTypePair(Record, OpNum, NextValueNo, TrueVal, TypeID,
                           CurBB) ||
          popValue(Record, OpNum, NextValueNo, TrueVal->getType(), TypeID,
                   FalseVal, CurBB) ||
          popValue(Record, OpNum, NextValueNo, CondType,
                   getVirtualTypeID(CondType), Cond, CurBB))
        return error("Invalid record");

      I = SelectInst::Create(Cond, TrueVal, FalseVal);
      ResTypeID = TypeID;
      InstructionList.push_back(I);
      break;
    }

    case bitc::FUNC_CODE_INST_VSELECT: {// VSELECT: [ty,opval,opval,predty,pred]
      // new form of select
      // handles select i1 or select [N x i1]
      unsigned OpNum = 0;
      Value *TrueVal, *FalseVal, *Cond;
      unsigned ValTypeID, CondTypeID;
      if (getValueTypePair(Record, OpNum, NextValueNo, TrueVal, ValTypeID,
                           CurBB) ||
          popValue(Record, OpNum, NextValueNo, TrueVal->getType(), ValTypeID,
                   FalseVal, CurBB) ||
          getValueTypePair(Record, OpNum, NextValueNo, Cond, CondTypeID, CurBB))
        return error("Invalid record");

      // select condition can be either i1 or [N x i1]
      if (VectorType* vector_type =
          dyn_cast<VectorType>(Cond->getType())) {
        // expect <n x i1>
        if (vector_type->getElementType() != Type::getInt1Ty(Context))
          return error("Invalid type for value");
      } else {
        // expect i1
        if (Cond->getType() != Type::getInt1Ty(Context))
          return error("Invalid type for value");
      }

      I = SelectInst::Create(Cond, TrueVal, FalseVal);
      ResTypeID = ValTypeID;
      InstructionList.push_back(I);
      if (OpNum < Record.size() && isa<FPMathOperator>(I)) {
        FastMathFlags FMF = getDecodedFastMathFlags(Record[OpNum]);
        if (FMF.any())
          I->setFastMathFlags(FMF);
      }
      break;
    }

    case bitc::FUNC_CODE_INST_EXTRACTELT: { // EXTRACTELT: [opty, opval, opval]
      unsigned OpNum = 0;
      Value *Vec, *Idx;
      unsigned VecTypeID, IdxTypeID;
      if (getValueTypePair(Record, OpNum, NextValueNo, Vec, VecTypeID, CurBB) ||
          getValueTypePair(Record, OpNum, NextValueNo, Idx, IdxTypeID, CurBB))
        return error("Invalid record");
      if (!Vec->getType()->isVectorTy())
        return error("Invalid type for value");
      I = ExtractElementInst::Create(Vec, Idx);
      ResTypeID = getContainedTypeID(VecTypeID);
      InstructionList.push_back(I);
      break;
    }

    case bitc::FUNC_CODE_INST_INSERTELT: { // INSERTELT: [ty, opval,opval,opval]
      unsigned OpNum = 0;
      Value *Vec, *Elt, *Idx;
      unsigned VecTypeID, IdxTypeID;
      if (getValueTypePair(Record, OpNum, NextValueNo, Vec, VecTypeID, CurBB))
        return error("Invalid record");
      if (!Vec->getType()->isVectorTy())
        return error("Invalid type for value");
      if (popValue(Record, OpNum, NextValueNo,
                   cast<VectorType>(Vec->getType())->getElementType(),
                   getContainedTypeID(VecTypeID), Elt, CurBB) ||
          getValueTypePair(Record, OpNum, NextValueNo, Idx, IdxTypeID, CurBB))
        return error("Invalid record");
      I = InsertElementInst::Create(Vec, Elt, Idx);
      ResTypeID = VecTypeID;
      InstructionList.push_back(I);
      break;
    }

    case bitc::FUNC_CODE_INST_SHUFFLEVEC: {// SHUFFLEVEC: [opval,ty,opval,opval]
      unsigned OpNum = 0;
      Value *Vec1, *Vec2, *Mask;
      unsigned Vec1TypeID;
      if (getValueTypePair(Record, OpNum, NextValueNo, Vec1, Vec1TypeID,
                           CurBB) ||
          popValue(Record, OpNum, NextValueNo, Vec1->getType(), Vec1TypeID,
                   Vec2, CurBB))
        return error("Invalid record");

      unsigned MaskTypeID;
      if (getValueTypePair(Record, OpNum, NextValueNo, Mask, MaskTypeID, CurBB))
        return error("Invalid record");
      if (!Vec1->getType()->isVectorTy() || !Vec2->getType()->isVectorTy())
        return error("Invalid type for value");

      I = new ShuffleVectorInst(Vec1, Vec2, Mask);
      ResTypeID =
          getVirtualTypeID(I->getType(), getContainedTypeID(Vec1TypeID));
      InstructionList.push_back(I);
      break;
    }

    case bitc::FUNC_CODE_INST_CMP:   // CMP: [opty, opval, opval, pred]
      // Old form of ICmp/FCmp returning bool
      // Existed to differentiate between icmp/fcmp and vicmp/vfcmp which were
      // both legal on vectors but had different behaviour.
    case bitc::FUNC_CODE_INST_CMP2: { // CMP2: [opty, opval, opval, pred]
      // FCmp/ICmp returning bool or vector of bool

      unsigned OpNum = 0;
      Value *LHS, *RHS;
      unsigned LHSTypeID;
      if (getValueTypePair(Record, OpNum, NextValueNo, LHS, LHSTypeID, CurBB) ||
          popValue(Record, OpNum, NextValueNo, LHS->getType(), LHSTypeID, RHS,
                   CurBB))
        return error("Invalid record");

      if (OpNum >= Record.size())
        return error(
            "Invalid record: operand number exceeded available operands");

      unsigned PredVal = Record[OpNum];
      bool IsFP = LHS->getType()->isFPOrFPVectorTy();
      FastMathFlags FMF;
      if (IsFP && Record.size() > OpNum+1)
        FMF = getDecodedFastMathFlags(Record[++OpNum]);

      if (OpNum+1 != Record.size())
        return error("Invalid record");

      if (LHS->getType()->isFPOrFPVectorTy())
        I = new FCmpInst((FCmpInst::Predicate)PredVal, LHS, RHS);
      else
        I = new ICmpInst((ICmpInst::Predicate)PredVal, LHS, RHS);

      ResTypeID = getVirtualTypeID(I->getType()->getScalarType());
      if (LHS->getType()->isVectorTy())
        ResTypeID = getVirtualTypeID(I->getType(), ResTypeID);

      if (FMF.any())
        I->setFastMathFlags(FMF);
      InstructionList.push_back(I);
      break;
    }

    case bitc::FUNC_CODE_INST_RET: // RET: [opty,opval<optional>]
      {
        unsigned Size = Record.size();
        if (Size == 0) {
          I = ReturnInst::Create(Context);
          InstructionList.push_back(I);
          break;
        }

        unsigned OpNum = 0;
        Value *Op = nullptr;
        unsigned OpTypeID;
        if (getValueTypePair(Record, OpNum, NextValueNo, Op, OpTypeID, CurBB))
          return error("Invalid record");
        if (OpNum != Record.size())
          return error("Invalid record");

        I = ReturnInst::Create(Context, Op);
        InstructionList.push_back(I);
        break;
      }
    case bitc::FUNC_CODE_INST_BR: { // BR: [bb#, bb#, opval] or [bb#]
      if (Record.size() != 1 && Record.size() != 3)
        return error("Invalid record");
      BasicBlock *TrueDest = getBasicBlock(Record[0]);
      if (!TrueDest)
        return error("Invalid record");

      if (Record.size() == 1) {
        I = BranchInst::Create(TrueDest);
        InstructionList.push_back(I);
      }
      else {
        BasicBlock *FalseDest = getBasicBlock(Record[1]);
        Type *CondType = Type::getInt1Ty(Context);
        Value *Cond = getValue(Record, 2, NextValueNo, CondType,
                               getVirtualTypeID(CondType), CurBB);
        if (!FalseDest || !Cond)
          return error("Invalid record");
        I = BranchInst::Create(TrueDest, FalseDest, Cond);
        InstructionList.push_back(I);
      }
      break;
    }
    case bitc::FUNC_CODE_INST_CLEANUPRET: { // CLEANUPRET: [val] or [val,bb#]
      if (Record.size() != 1 && Record.size() != 2)
        return error("Invalid record");
      unsigned Idx = 0;
      Type *TokenTy = Type::getTokenTy(Context);
      Value *CleanupPad = getValue(Record, Idx++, NextValueNo, TokenTy,
                                   getVirtualTypeID(TokenTy), CurBB);
      if (!CleanupPad)
        return error("Invalid record");
      BasicBlock *UnwindDest = nullptr;
      if (Record.size() == 2) {
        UnwindDest = getBasicBlock(Record[Idx++]);
        if (!UnwindDest)
          return error("Invalid record");
      }

      I = CleanupReturnInst::Create(CleanupPad, UnwindDest);
      InstructionList.push_back(I);
      break;
    }
    case bitc::FUNC_CODE_INST_CATCHRET: { // CATCHRET: [val,bb#]
      if (Record.size() != 2)
        return error("Invalid record");
      unsigned Idx = 0;
      Type *TokenTy = Type::getTokenTy(Context);
      Value *CatchPad = getValue(Record, Idx++, NextValueNo, TokenTy,
                                 getVirtualTypeID(TokenTy), CurBB);
      if (!CatchPad)
        return error("Invalid record");
      BasicBlock *BB = getBasicBlock(Record[Idx++]);
      if (!BB)
        return error("Invalid record");

      I = CatchReturnInst::Create(CatchPad, BB);
      InstructionList.push_back(I);
      break;
    }
    case bitc::FUNC_CODE_INST_CATCHSWITCH: { // CATCHSWITCH: [tok,num,(bb)*,bb?]
      // We must have, at minimum, the outer scope and the number of arguments.
      if (Record.size() < 2)
        return error("Invalid record");

      unsigned Idx = 0;

      Type *TokenTy = Type::getTokenTy(Context);
      Value *ParentPad = getValue(Record, Idx++, NextValueNo, TokenTy,
                                  getVirtualTypeID(TokenTy), CurBB);

      unsigned NumHandlers = Record[Idx++];

      SmallVector<BasicBlock *, 2> Handlers;
      for (unsigned Op = 0; Op != NumHandlers; ++Op) {
        BasicBlock *BB = getBasicBlock(Record[Idx++]);
        if (!BB)
          return error("Invalid record");
        Handlers.push_back(BB);
      }

      BasicBlock *UnwindDest = nullptr;
      if (Idx + 1 == Record.size()) {
        UnwindDest = getBasicBlock(Record[Idx++]);
        if (!UnwindDest)
          return error("Invalid record");
      }

      if (Record.size() != Idx)
        return error("Invalid record");

      auto *CatchSwitch =
          CatchSwitchInst::Create(ParentPad, UnwindDest, NumHandlers);
      for (BasicBlock *Handler : Handlers)
        CatchSwitch->addHandler(Handler);
      I = CatchSwitch;
      ResTypeID = getVirtualTypeID(I->getType());
      InstructionList.push_back(I);
      break;
    }
    case bitc::FUNC_CODE_INST_CATCHPAD:
    case bitc::FUNC_CODE_INST_CLEANUPPAD: { // [tok,num,(ty,val)*]
      // We must have, at minimum, the outer scope and the number of arguments.
      if (Record.size() < 2)
        return error("Invalid record");

      unsigned Idx = 0;

      Type *TokenTy = Type::getTokenTy(Context);
      Value *ParentPad = getValue(Record, Idx++, NextValueNo, TokenTy,
                                  getVirtualTypeID(TokenTy), CurBB);

      unsigned NumArgOperands = Record[Idx++];

      SmallVector<Value *, 2> Args;
      for (unsigned Op = 0; Op != NumArgOperands; ++Op) {
        Value *Val;
        unsigned ValTypeID;
        if (getValueTypePair(Record, Idx, NextValueNo, Val, ValTypeID, nullptr))
          return error("Invalid record");
        Args.push_back(Val);
      }

      if (Record.size() != Idx)
        return error("Invalid record");

      if (BitCode == bitc::FUNC_CODE_INST_CLEANUPPAD)
        I = CleanupPadInst::Create(ParentPad, Args);
      else
        I = CatchPadInst::Create(ParentPad, Args);
      ResTypeID = getVirtualTypeID(I->getType());
      InstructionList.push_back(I);
      break;
    }
    case bitc::FUNC_CODE_INST_SWITCH: { // SWITCH: [opty, op0, op1, ...]
      // Check magic
      if ((Record[0] >> 16) == SWITCH_INST_MAGIC) {
        // "New" SwitchInst format with case ranges. The changes to write this
        // format were reverted but we still recognize bitcode that uses it.
        // Hopefully someday we will have support for case ranges and can use
        // this format again.

        unsigned OpTyID = Record[1];
        Type *OpTy = getTypeByID(OpTyID);
        unsigned ValueBitWidth = cast<IntegerType>(OpTy)->getBitWidth();

        Value *Cond = getValue(Record, 2, NextValueNo, OpTy, OpTyID, CurBB);
        BasicBlock *Default = getBasicBlock(Record[3]);
        if (!OpTy || !Cond || !Default)
          return error("Invalid record");

        unsigned NumCases = Record[4];

        SwitchInst *SI = SwitchInst::Create(Cond, Default, NumCases);
        InstructionList.push_back(SI);

        unsigned CurIdx = 5;
        for (unsigned i = 0; i != NumCases; ++i) {
          SmallVector<ConstantInt*, 1> CaseVals;
          unsigned NumItems = Record[CurIdx++];
          for (unsigned ci = 0; ci != NumItems; ++ci) {
            bool isSingleNumber = Record[CurIdx++];

            APInt Low;
            unsigned ActiveWords = 1;
            if (ValueBitWidth > 64)
              ActiveWords = Record[CurIdx++];
            Low = readWideAPInt(makeArrayRef(&Record[CurIdx], ActiveWords),
                                ValueBitWidth);
            CurIdx += ActiveWords;

            if (!isSingleNumber) {
              ActiveWords = 1;
              if (ValueBitWidth > 64)
                ActiveWords = Record[CurIdx++];
              APInt High = readWideAPInt(
                  makeArrayRef(&Record[CurIdx], ActiveWords), ValueBitWidth);
              CurIdx += ActiveWords;

              // FIXME: It is not clear whether values in the range should be
              // compared as signed or unsigned values. The partially
              // implemented changes that used this format in the past used
              // unsigned comparisons.
              for ( ; Low.ule(High); ++Low)
                CaseVals.push_back(ConstantInt::get(Context, Low));
            } else
              CaseVals.push_back(ConstantInt::get(Context, Low));
          }
          BasicBlock *DestBB = getBasicBlock(Record[CurIdx++]);
          for (ConstantInt *Cst : CaseVals)
            SI->addCase(Cst, DestBB);
        }
        I = SI;
        break;
      }

      // Old SwitchInst format without case ranges.

      if (Record.size() < 3 || (Record.size() & 1) == 0)
        return error("Invalid record");
      unsigned OpTyID = Record[0];
      Type *OpTy = getTypeByID(OpTyID);
      Value *Cond = getValue(Record, 1, NextValueNo, OpTy, OpTyID, CurBB);
      BasicBlock *Default = getBasicBlock(Record[2]);
      if (!OpTy || !Cond || !Default)
        return error("Invalid record");
      unsigned NumCases = (Record.size()-3)/2;
      SwitchInst *SI = SwitchInst::Create(Cond, Default, NumCases);
      InstructionList.push_back(SI);
      for (unsigned i = 0, e = NumCases; i != e; ++i) {
        ConstantInt *CaseVal = dyn_cast_or_null<ConstantInt>(
            getFnValueByID(Record[3+i*2], OpTy, OpTyID, nullptr));
        BasicBlock *DestBB = getBasicBlock(Record[1+3+i*2]);
        if (!CaseVal || !DestBB) {
          delete SI;
          return error("Invalid record");
        }
        SI->addCase(CaseVal, DestBB);
      }
      I = SI;
      break;
    }
    case bitc::FUNC_CODE_INST_INDIRECTBR: { // INDIRECTBR: [opty, op0, op1, ...]
      if (Record.size() < 2)
        return error("Invalid record");
      unsigned OpTyID = Record[0];
      Type *OpTy = getTypeByID(OpTyID);
      Value *Address = getValue(Record, 1, NextValueNo, OpTy, OpTyID, CurBB);
      if (!OpTy || !Address)
        return error("Invalid record");
      unsigned NumDests = Record.size()-2;
      IndirectBrInst *IBI = IndirectBrInst::Create(Address, NumDests);
      InstructionList.push_back(IBI);
      for (unsigned i = 0, e = NumDests; i != e; ++i) {
        if (BasicBlock *DestBB = getBasicBlock(Record[2+i])) {
          IBI->addDestination(DestBB);
        } else {
          delete IBI;
          return error("Invalid record");
        }
      }
      I = IBI;
      break;
    }

    case bitc::FUNC_CODE_INST_INVOKE: {
      // INVOKE: [attrs, cc, normBB, unwindBB, fnty, op0,op1,op2, ...]
      if (Record.size() < 4)
        return error("Invalid record");
      unsigned OpNum = 0;
      AttributeList PAL = getAttributes(Record[OpNum++]);
      unsigned CCInfo = Record[OpNum++];
      BasicBlock *NormalBB = getBasicBlock(Record[OpNum++]);
      BasicBlock *UnwindBB = getBasicBlock(Record[OpNum++]);

      unsigned FTyID = InvalidTypeID;
      FunctionType *FTy = nullptr;
      if ((CCInfo >> 13) & 1) {
        FTyID = Record[OpNum++];
        FTy = dyn_cast<FunctionType>(getTypeByID(FTyID));
        if (!FTy)
          return error("Explicit invoke type is not a function type");
      }

      Value *Callee;
      unsigned CalleeTypeID;
      if (getValueTypePair(Record, OpNum, NextValueNo, Callee, CalleeTypeID,
                           CurBB))
        return error("Invalid record");

      PointerType *CalleeTy = dyn_cast<PointerType>(Callee->getType());
      if (!CalleeTy)
        return error("Callee is not a pointer");
      if (!FTy) {
        FTyID = getContainedTypeID(CalleeTypeID);
        FTy = dyn_cast_or_null<FunctionType>(getTypeByID(FTyID));
        if (!FTy)
          return error("Callee is not of pointer to function type");
      } else if (!CalleeTy->isOpaqueOrPointeeTypeMatches(FTy))
        return error("Explicit invoke type does not match pointee type of "
                     "callee operand");
      if (Record.size() < FTy->getNumParams() + OpNum)
        return error("Insufficient operands to call");

      SmallVector<Value*, 16> Ops;
      SmallVector<unsigned, 16> ArgTyIDs;
      for (unsigned i = 0, e = FTy->getNumParams(); i != e; ++i, ++OpNum) {
        unsigned ArgTyID = getContainedTypeID(FTyID, i + 1);
        Ops.push_back(getValue(Record, OpNum, NextValueNo, FTy->getParamType(i),
                               ArgTyID, CurBB));
        ArgTyIDs.push_back(ArgTyID);
        if (!Ops.back())
          return error("Invalid record");
      }

      if (!FTy->isVarArg()) {
        if (Record.size() != OpNum)
          return error("Invalid record");
      } else {
        // Read type/value pairs for varargs params.
        while (OpNum != Record.size()) {
          Value *Op;
          unsigned OpTypeID;
          if (getValueTypePair(Record, OpNum, NextValueNo, Op, OpTypeID, CurBB))
            return error("Invalid record");
          Ops.push_back(Op);
          ArgTyIDs.push_back(OpTypeID);
        }
      }

      // Upgrade the bundles if needed.
      if (!OperandBundles.empty())
        UpgradeOperandBundles(OperandBundles);

      I = InvokeInst::Create(FTy, Callee, NormalBB, UnwindBB, Ops,
                             OperandBundles);
      ResTypeID = getContainedTypeID(FTyID);
      OperandBundles.clear();
      InstructionList.push_back(I);
      cast<InvokeInst>(I)->setCallingConv(
          static_cast<CallingConv::ID>(CallingConv::MaxID & CCInfo));
      cast<InvokeInst>(I)->setAttributes(PAL);
      if (Error Err = propagateAttributeTypes(cast<CallBase>(I), ArgTyIDs)) {
        I->deleteValue();
        return Err;
      }

      break;
    }
    case bitc::FUNC_CODE_INST_RESUME: { // RESUME: [opval]
      unsigned Idx = 0;
      Value *Val = nullptr;
      unsigned ValTypeID;
      if (getValueTypePair(Record, Idx, NextValueNo, Val, ValTypeID, CurBB))
        return error("Invalid record");
      I = ResumeInst::Create(Val);
      InstructionList.push_back(I);
      break;
    }
    case bitc::FUNC_CODE_INST_CALLBR: {
      // CALLBR: [attr, cc, norm, transfs, fty, fnid, args]
      unsigned OpNum = 0;
      AttributeList PAL = getAttributes(Record[OpNum++]);
      unsigned CCInfo = Record[OpNum++];

      BasicBlock *DefaultDest = getBasicBlock(Record[OpNum++]);
      unsigned NumIndirectDests = Record[OpNum++];
      SmallVector<BasicBlock *, 16> IndirectDests;
      for (unsigned i = 0, e = NumIndirectDests; i != e; ++i)
        IndirectDests.push_back(getBasicBlock(Record[OpNum++]));

      unsigned FTyID = InvalidTypeID;
      FunctionType *FTy = nullptr;
      if ((CCInfo >> bitc::CALL_EXPLICIT_TYPE) & 1) {
        FTyID = Record[OpNum++];
        FTy = dyn_cast_or_null<FunctionType>(getTypeByID(FTyID));
        if (!FTy)
          return error("Explicit call type is not a function type");
      }

      Value *Callee;
      unsigned CalleeTypeID;
      if (getValueTypePair(Record, OpNum, NextValueNo, Callee, CalleeTypeID,
                           CurBB))
        return error("Invalid record");

      PointerType *OpTy = dyn_cast<PointerType>(Callee->getType());
      if (!OpTy)
        return error("Callee is not a pointer type");
      if (!FTy) {
        FTyID = getContainedTypeID(CalleeTypeID);
        FTy = dyn_cast_or_null<FunctionType>(getTypeByID(FTyID));
        if (!FTy)
          return error("Callee is not of pointer to function type");
      } else if (!OpTy->isOpaqueOrPointeeTypeMatches(FTy))
        return error("Explicit call type does not match pointee type of "
                     "callee operand");
      if (Record.size() < FTy->getNumParams() + OpNum)
        return error("Insufficient operands to call");

      SmallVector<Value*, 16> Args;
      SmallVector<unsigned, 16> ArgTyIDs;
      // Read the fixed params.
      for (unsigned i = 0, e = FTy->getNumParams(); i != e; ++i, ++OpNum) {
        Value *Arg;
        unsigned ArgTyID = getContainedTypeID(FTyID, i + 1);
        if (FTy->getParamType(i)->isLabelTy())
          Arg = getBasicBlock(Record[OpNum]);
        else
          Arg = getValue(Record, OpNum, NextValueNo, FTy->getParamType(i),
                         ArgTyID, CurBB);
        if (!Arg)
          return error("Invalid record");
        Args.push_back(Arg);
        ArgTyIDs.push_back(ArgTyID);
      }

      // Read type/value pairs for varargs params.
      if (!FTy->isVarArg()) {
        if (OpNum != Record.size())
          return error("Invalid record");
      } else {
        while (OpNum != Record.size()) {
          Value *Op;
          unsigned OpTypeID;
          if (getValueTypePair(Record, OpNum, NextValueNo, Op, OpTypeID, CurBB))
            return error("Invalid record");
          Args.push_back(Op);
          ArgTyIDs.push_back(OpTypeID);
        }
      }

      // Upgrade the bundles if needed.
      if (!OperandBundles.empty())
        UpgradeOperandBundles(OperandBundles);

      I = CallBrInst::Create(FTy, Callee, DefaultDest, IndirectDests, Args,
                             OperandBundles);
      ResTypeID = getContainedTypeID(FTyID);
      OperandBundles.clear();
      InstructionList.push_back(I);
      cast<CallBrInst>(I)->setCallingConv(
          static_cast<CallingConv::ID>((0x7ff & CCInfo) >> bitc::CALL_CCONV));
      cast<CallBrInst>(I)->setAttributes(PAL);
      if (Error Err = propagateAttributeTypes(cast<CallBase>(I), ArgTyIDs)) {
        I->deleteValue();
        return Err;
      }
      break;
    }
    case bitc::FUNC_CODE_INST_UNREACHABLE: // UNREACHABLE
      I = new UnreachableInst(Context);
      InstructionList.push_back(I);
      break;
    case bitc::FUNC_CODE_INST_PHI: { // PHI: [ty, val0,bb0, ...]
      if (Record.empty())
        return error("Invalid phi record");
      // The first record specifies the type.
      unsigned TyID = Record[0];
      Type *Ty = getTypeByID(TyID);
      if (!Ty)
        return error("Invalid phi record");

      // Phi arguments are pairs of records of [value, basic block].
      // There is an optional final record for fast-math-flags if this phi has a
      // floating-point type.
      size_t NumArgs = (Record.size() - 1) / 2;
      PHINode *PN = PHINode::Create(Ty, NumArgs);
      if ((Record.size() - 1) % 2 == 1 && !isa<FPMathOperator>(PN)) {
        PN->deleteValue();
        return error("Invalid phi record");
      }
      InstructionList.push_back(PN);

      SmallDenseMap<BasicBlock *, Value *> Args;
      for (unsigned i = 0; i != NumArgs; i++) {
        BasicBlock *BB = getBasicBlock(Record[i * 2 + 2]);
        if (!BB) {
          PN->deleteValue();
          return error("Invalid phi BB");
        }

        // Phi nodes may contain the same predecessor multiple times, in which
        // case the incoming value must be identical. Directly reuse the already
        // seen value here, to avoid expanding a constant expression multiple
        // times.
        auto It = Args.find(BB);
        if (It != Args.end()) {
          PN->addIncoming(It->second, BB);
          continue;
        }

        // If there already is a block for this edge (from a different phi),
        // use it.
        BasicBlock *EdgeBB = ConstExprEdgeBBs.lookup({BB, CurBB});
        if (!EdgeBB) {
          // Otherwise, use a temporary block (that we will discard if it
          // turns out to be unnecessary).
          if (!PhiConstExprBB)
            PhiConstExprBB = BasicBlock::Create(Context, "phi.constexpr", F);
          EdgeBB = PhiConstExprBB;
        }

        // With the new function encoding, it is possible that operands have
        // negative IDs (for forward references).  Use a signed VBR
        // representation to keep the encoding small.
        Value *V;
        if (UseRelativeIDs)
          V = getValueSigned(Record, i * 2 + 1, NextValueNo, Ty, TyID, EdgeBB);
        else
          V = getValue(Record, i * 2 + 1, NextValueNo, Ty, TyID, EdgeBB);
        if (!V) {
          PN->deleteValue();
          PhiConstExprBB->eraseFromParent();
          return error("Invalid phi record");
        }

        if (EdgeBB == PhiConstExprBB && !EdgeBB->empty()) {
          ConstExprEdgeBBs.insert({{BB, CurBB}, EdgeBB});
          PhiConstExprBB = nullptr;
        }
        PN->addIncoming(V, BB);
        Args.insert({BB, V});
      }
      I = PN;
      ResTypeID = TyID;

      // If there are an even number of records, the final record must be FMF.
      if (Record.size() % 2 == 0) {
        assert(isa<FPMathOperator>(I) && "Unexpected phi type");
        FastMathFlags FMF = getDecodedFastMathFlags(Record[Record.size() - 1]);
        if (FMF.any())
          I->setFastMathFlags(FMF);
      }

      break;
    }

    case bitc::FUNC_CODE_INST_LANDINGPAD:
    case bitc::FUNC_CODE_INST_LANDINGPAD_OLD: {
      // LANDINGPAD: [ty, val, val, num, (id0,val0 ...)?]
      unsigned Idx = 0;
      if (BitCode == bitc::FUNC_CODE_INST_LANDINGPAD) {
        if (Record.size() < 3)
          return error("Invalid record");
      } else {
        assert(BitCode == bitc::FUNC_CODE_INST_LANDINGPAD_OLD);
        if (Record.size() < 4)
          return error("Invalid record");
      }
      ResTypeID = Record[Idx++];
      Type *Ty = getTypeByID(ResTypeID);
      if (!Ty)
        return error("Invalid record");
      if (BitCode == bitc::FUNC_CODE_INST_LANDINGPAD_OLD) {
        Value *PersFn = nullptr;
        unsigned PersFnTypeID;
        if (getValueTypePair(Record, Idx, NextValueNo, PersFn, PersFnTypeID,
                             nullptr))
          return error("Invalid record");

        if (!F->hasPersonalityFn())
          F->setPersonalityFn(cast<Constant>(PersFn));
        else if (F->getPersonalityFn() != cast<Constant>(PersFn))
          return error("Personality function mismatch");
      }

      bool IsCleanup = !!Record[Idx++];
      unsigned NumClauses = Record[Idx++];
      LandingPadInst *LP = LandingPadInst::Create(Ty, NumClauses);
      LP->setCleanup(IsCleanup);
      for (unsigned J = 0; J != NumClauses; ++J) {
        LandingPadInst::ClauseType CT =
          LandingPadInst::ClauseType(Record[Idx++]); (void)CT;
        Value *Val;
        unsigned ValTypeID;

        if (getValueTypePair(Record, Idx, NextValueNo, Val, ValTypeID,
                             nullptr)) {
          delete LP;
          return error("Invalid record");
        }

        assert((CT != LandingPadInst::Catch ||
                !isa<ArrayType>(Val->getType())) &&
               "Catch clause has a invalid type!");
        assert((CT != LandingPadInst::Filter ||
                isa<ArrayType>(Val->getType())) &&
               "Filter clause has invalid type!");
        LP->addClause(cast<Constant>(Val));
      }

      I = LP;
      InstructionList.push_back(I);
      break;
    }

    case bitc::FUNC_CODE_INST_ALLOCA: { // ALLOCA: [instty, opty, op, align]
      if (Record.size() != 4 && Record.size() != 5)
        return error("Invalid record");
      using APV = AllocaPackedValues;
      const uint64_t Rec = Record[3];
      const bool InAlloca = Bitfield::get<APV::UsedWithInAlloca>(Rec);
      const bool SwiftError = Bitfield::get<APV::SwiftError>(Rec);
      unsigned TyID = Record[0];
      Type *Ty = getTypeByID(TyID);
      if (!Bitfield::get<APV::ExplicitType>(Rec)) {
        TyID = getContainedTypeID(TyID);
        Ty = getTypeByID(TyID);
        if (!Ty)
          return error("Missing element type for old-style alloca");
      }
      unsigned OpTyID = Record[1];
      Type *OpTy = getTypeByID(OpTyID);
      Value *Size = getFnValueByID(Record[2], OpTy, OpTyID, CurBB);
      MaybeAlign Align;
      uint64_t AlignExp =
          Bitfield::get<APV::AlignLower>(Rec) |
          (Bitfield::get<APV::AlignUpper>(Rec) << APV::AlignLower::Bits);
      if (Error Err = parseAlignmentValue(AlignExp, Align)) {
        return Err;
      }
      if (!Ty || !Size)
        return error("Invalid record");

      const DataLayout &DL = TheModule->getDataLayout();
      unsigned AS = Record.size() == 5 ? Record[4] : DL.getAllocaAddrSpace();

      SmallPtrSet<Type *, 4> Visited;
      if (!Align && !Ty->isSized(&Visited))
        return error("alloca of unsized type");
      if (!Align)
        Align = DL.getPrefTypeAlign(Ty);

      AllocaInst *AI = new AllocaInst(Ty, AS, Size, *Align);
      AI->setUsedWithInAlloca(InAlloca);
      AI->setSwiftError(SwiftError);
      I = AI;
      ResTypeID = getVirtualTypeID(AI->getType(), TyID);
      InstructionList.push_back(I);
      break;
    }
    case bitc::FUNC_CODE_INST_LOAD: { // LOAD: [opty, op, align, vol]
      unsigned OpNum = 0;
      Value *Op;
      unsigned OpTypeID;
      if (getValueTypePair(Record, OpNum, NextValueNo, Op, OpTypeID, CurBB) ||
          (OpNum + 2 != Record.size() && OpNum + 3 != Record.size()))
        return error("Invalid record");

      if (!isa<PointerType>(Op->getType()))
        return error("Load operand is not a pointer type");

      Type *Ty = nullptr;
      if (OpNum + 3 == Record.size()) {
        ResTypeID = Record[OpNum++];
        Ty = getTypeByID(ResTypeID);
      } else {
        ResTypeID = getContainedTypeID(OpTypeID);
        Ty = getTypeByID(ResTypeID);
        if (!Ty)
          return error("Missing element type for old-style load");
      }

      if (Error Err = typeCheckLoadStoreInst(Ty, Op->getType()))
        return Err;

      MaybeAlign Align;
      if (Error Err = parseAlignmentValue(Record[OpNum], Align))
        return Err;
      SmallPtrSet<Type *, 4> Visited;
      if (!Align && !Ty->isSized(&Visited))
        return error("load of unsized type");
      if (!Align)
        Align = TheModule->getDataLayout().getABITypeAlign(Ty);
      I = new LoadInst(Ty, Op, "", Record[OpNum + 1], *Align);
      InstructionList.push_back(I);
      break;
    }
    case bitc::FUNC_CODE_INST_LOADATOMIC: {
       // LOADATOMIC: [opty, op, align, vol, ordering, ssid]
      unsigned OpNum = 0;
      Value *Op;
      unsigned OpTypeID;
      if (getValueTypePair(Record, OpNum, NextValueNo, Op, OpTypeID, CurBB) ||
          (OpNum + 4 != Record.size() && OpNum + 5 != Record.size()))
        return error("Invalid record");

      if (!isa<PointerType>(Op->getType()))
        return error("Load operand is not a pointer type");

      Type *Ty = nullptr;
      if (OpNum + 5 == Record.size()) {
        ResTypeID = Record[OpNum++];
        Ty = getTypeByID(ResTypeID);
      } else {
        ResTypeID = getContainedTypeID(OpTypeID);
        Ty = getTypeByID(ResTypeID);
        if (!Ty)
          return error("Missing element type for old style atomic load");
      }

      if (Error Err = typeCheckLoadStoreInst(Ty, Op->getType()))
        return Err;

      AtomicOrdering Ordering = getDecodedOrdering(Record[OpNum + 2]);
      if (Ordering == AtomicOrdering::NotAtomic ||
          Ordering == AtomicOrdering::Release ||
          Ordering == AtomicOrdering::AcquireRelease)
        return error("Invalid record");
      if (Ordering != AtomicOrdering::NotAtomic && Record[OpNum] == 0)
        return error("Invalid record");
      SyncScope::ID SSID = getDecodedSyncScopeID(Record[OpNum + 3]);

      MaybeAlign Align;
      if (Error Err = parseAlignmentValue(Record[OpNum], Align))
        return Err;
      if (!Align)
        return error("Alignment missing from atomic load");
      I = new LoadInst(Ty, Op, "", Record[OpNum + 1], *Align, Ordering, SSID);
      InstructionList.push_back(I);
      break;
    }
    case bitc::FUNC_CODE_INST_STORE:
    case bitc::FUNC_CODE_INST_STORE_OLD: { // STORE2:[ptrty, ptr, val, align, vol]
      unsigned OpNum = 0;
      Value *Val, *Ptr;
      unsigned PtrTypeID, ValTypeID;
      if (getValueTypePair(Record, OpNum, NextValueNo, Ptr, PtrTypeID, CurBB))
        return error("Invalid record");

      if (BitCode == bitc::FUNC_CODE_INST_STORE) {
        if (getValueTypePair(Record, OpNum, NextValueNo, Val, ValTypeID, CurBB))
          return error("Invalid record");
      } else {
        ValTypeID = getContainedTypeID(PtrTypeID);
        if (popValue(Record, OpNum, NextValueNo, getTypeByID(ValTypeID),
                     ValTypeID, Val, CurBB))
          return error("Invalid record");
      }

      if (OpNum + 2 != Record.size())
        return error("Invalid record");

      if (Error Err = typeCheckLoadStoreInst(Val->getType(), Ptr->getType()))
        return Err;
      MaybeAlign Align;
      if (Error Err = parseAlignmentValue(Record[OpNum], Align))
        return Err;
      SmallPtrSet<Type *, 4> Visited;
      if (!Align && !Val->getType()->isSized(&Visited))
        return error("store of unsized type");
      if (!Align)
        Align = TheModule->getDataLayout().getABITypeAlign(Val->getType());
      I = new StoreInst(Val, Ptr, Record[OpNum + 1], *Align);
      InstructionList.push_back(I);
      break;
    }
    case bitc::FUNC_CODE_INST_STOREATOMIC:
    case bitc::FUNC_CODE_INST_STOREATOMIC_OLD: {
      // STOREATOMIC: [ptrty, ptr, val, align, vol, ordering, ssid]
      unsigned OpNum = 0;
      Value *Val, *Ptr;
      unsigned PtrTypeID, ValTypeID;
      if (getValueTypePair(Record, OpNum, NextValueNo, Ptr, PtrTypeID, CurBB) ||
          !isa<PointerType>(Ptr->getType()))
        return error("Invalid record");
      if (BitCode == bitc::FUNC_CODE_INST_STOREATOMIC) {
        if (getValueTypePair(Record, OpNum, NextValueNo, Val, ValTypeID, CurBB))
          return error("Invalid record");
      } else {
        ValTypeID = getContainedTypeID(PtrTypeID);
        if (popValue(Record, OpNum, NextValueNo, getTypeByID(ValTypeID),
                     ValTypeID, Val, CurBB))
          return error("Invalid record");
      }

      if (OpNum + 4 != Record.size())
        return error("Invalid record");

      if (Error Err = typeCheckLoadStoreInst(Val->getType(), Ptr->getType()))
        return Err;
      AtomicOrdering Ordering = getDecodedOrdering(Record[OpNum + 2]);
      if (Ordering == AtomicOrdering::NotAtomic ||
          Ordering == AtomicOrdering::Acquire ||
          Ordering == AtomicOrdering::AcquireRelease)
        return error("Invalid record");
      SyncScope::ID SSID = getDecodedSyncScopeID(Record[OpNum + 3]);
      if (Ordering != AtomicOrdering::NotAtomic && Record[OpNum] == 0)
        return error("Invalid record");

      MaybeAlign Align;
      if (Error Err = parseAlignmentValue(Record[OpNum], Align))
        return Err;
      if (!Align)
        return error("Alignment missing from atomic store");
      I = new StoreInst(Val, Ptr, Record[OpNum + 1], *Align, Ordering, SSID);
      InstructionList.push_back(I);
      break;
    }
    case bitc::FUNC_CODE_INST_CMPXCHG_OLD: {
      // CMPXCHG_OLD: [ptrty, ptr, cmp, val, vol, ordering, synchscope,
      // failure_ordering?, weak?]
      const size_t NumRecords = Record.size();
      unsigned OpNum = 0;
      Value *Ptr = nullptr;
      unsigned PtrTypeID;
      if (getValueTypePair(Record, OpNum, NextValueNo, Ptr, PtrTypeID, CurBB))
        return error("Invalid record");

      if (!isa<PointerType>(Ptr->getType()))
        return error("Cmpxchg operand is not a pointer type");

      Value *Cmp = nullptr;
      unsigned CmpTypeID = getContainedTypeID(PtrTypeID);
      if (popValue(Record, OpNum, NextValueNo, getTypeByID(CmpTypeID),
                   CmpTypeID, Cmp, CurBB))
        return error("Invalid record");

      Value *New = nullptr;
      if (popValue(Record, OpNum, NextValueNo, Cmp->getType(), CmpTypeID,
                   New, CurBB) ||
          NumRecords < OpNum + 3 || NumRecords > OpNum + 5)
        return error("Invalid record");

      const AtomicOrdering SuccessOrdering =
          getDecodedOrdering(Record[OpNum + 1]);
      if (SuccessOrdering == AtomicOrdering::NotAtomic ||
          SuccessOrdering == AtomicOrdering::Unordered)
        return error("Invalid record");

      const SyncScope::ID SSID = getDecodedSyncScopeID(Record[OpNum + 2]);

      if (Error Err = typeCheckLoadStoreInst(Cmp->getType(), Ptr->getType()))
        return Err;

      const AtomicOrdering FailureOrdering =
          NumRecords < 7
              ? AtomicCmpXchgInst::getStrongestFailureOrdering(SuccessOrdering)
              : getDecodedOrdering(Record[OpNum + 3]);

      if (FailureOrdering == AtomicOrdering::NotAtomic ||
          FailureOrdering == AtomicOrdering::Unordered)
        return error("Invalid record");

      const Align Alignment(
          TheModule->getDataLayout().getTypeStoreSize(Cmp->getType()));

      I = new AtomicCmpXchgInst(Ptr, Cmp, New, Alignment, SuccessOrdering,
                                FailureOrdering, SSID);
      cast<AtomicCmpXchgInst>(I)->setVolatile(Record[OpNum]);

      if (NumRecords < 8) {
        // Before weak cmpxchgs existed, the instruction simply returned the
        // value loaded from memory, so bitcode files from that era will be
        // expecting the first component of a modern cmpxchg.
        CurBB->getInstList().push_back(I);
        I = ExtractValueInst::Create(I, 0);
        ResTypeID = CmpTypeID;
      } else {
        cast<AtomicCmpXchgInst>(I)->setWeak(Record[OpNum + 4]);
        unsigned I1TypeID = getVirtualTypeID(Type::getInt1Ty(Context));
        ResTypeID = getVirtualTypeID(I->getType(), {CmpTypeID, I1TypeID});
      }

      InstructionList.push_back(I);
      break;
    }
    case bitc::FUNC_CODE_INST_CMPXCHG: {
      // CMPXCHG: [ptrty, ptr, cmp, val, vol, success_ordering, synchscope,
      // failure_ordering, weak, align?]
      const size_t NumRecords = Record.size();
      unsigned OpNum = 0;
      Value *Ptr = nullptr;
      unsigned PtrTypeID;
      if (getValueTypePair(Record, OpNum, NextValueNo, Ptr, PtrTypeID, CurBB))
        return error("Invalid record");

      if (!isa<PointerType>(Ptr->getType()))
        return error("Cmpxchg operand is not a pointer type");

      Value *Cmp = nullptr;
      unsigned CmpTypeID;
      if (getValueTypePair(Record, OpNum, NextValueNo, Cmp, CmpTypeID, CurBB))
        return error("Invalid record");

      Value *Val = nullptr;
      if (popValue(Record, OpNum, NextValueNo, Cmp->getType(), CmpTypeID, Val,
                   CurBB))
        return error("Invalid record");

      if (NumRecords < OpNum + 3 || NumRecords > OpNum + 6)
        return error("Invalid record");

      const bool IsVol = Record[OpNum];

      const AtomicOrdering SuccessOrdering =
          getDecodedOrdering(Record[OpNum + 1]);
      if (!AtomicCmpXchgInst::isValidSuccessOrdering(SuccessOrdering))
        return error("Invalid cmpxchg success ordering");

      const SyncScope::ID SSID = getDecodedSyncScopeID(Record[OpNum + 2]);

      if (Error Err = typeCheckLoadStoreInst(Cmp->getType(), Ptr->getType()))
        return Err;

      const AtomicOrdering FailureOrdering =
          getDecodedOrdering(Record[OpNum + 3]);
      if (!AtomicCmpXchgInst::isValidFailureOrdering(FailureOrdering))
        return error("Invalid cmpxchg failure ordering");

      const bool IsWeak = Record[OpNum + 4];

      MaybeAlign Alignment;

      if (NumRecords == (OpNum + 6)) {
        if (Error Err = parseAlignmentValue(Record[OpNum + 5], Alignment))
          return Err;
      }
      if (!Alignment)
        Alignment =
            Align(TheModule->getDataLayout().getTypeStoreSize(Cmp->getType()));

      I = new AtomicCmpXchgInst(Ptr, Cmp, Val, *Alignment, SuccessOrdering,
                                FailureOrdering, SSID);
      cast<AtomicCmpXchgInst>(I)->setVolatile(IsVol);
      cast<AtomicCmpXchgInst>(I)->setWeak(IsWeak);

      unsigned I1TypeID = getVirtualTypeID(Type::getInt1Ty(Context));
      ResTypeID = getVirtualTypeID(I->getType(), {CmpTypeID, I1TypeID});

      InstructionList.push_back(I);
      break;
    }
    case bitc::FUNC_CODE_INST_ATOMICRMW_OLD:
    case bitc::FUNC_CODE_INST_ATOMICRMW: {
      // ATOMICRMW_OLD: [ptrty, ptr, val, op, vol, ordering, ssid, align?]
      // ATOMICRMW: [ptrty, ptr, valty, val, op, vol, ordering, ssid, align?]
      const size_t NumRecords = Record.size();
      unsigned OpNum = 0;

      Value *Ptr = nullptr;
      unsigned PtrTypeID;
      if (getValueTypePair(Record, OpNum, NextValueNo, Ptr, PtrTypeID, CurBB))
        return error("Invalid record");

      if (!isa<PointerType>(Ptr->getType()))
        return error("Invalid record");

      Value *Val = nullptr;
      unsigned ValTypeID = InvalidTypeID;
      if (BitCode == bitc::FUNC_CODE_INST_ATOMICRMW_OLD) {
        ValTypeID = getContainedTypeID(PtrTypeID);
        if (popValue(Record, OpNum, NextValueNo,
                     getTypeByID(ValTypeID), ValTypeID, Val, CurBB))
          return error("Invalid record");
      } else {
        if (getValueTypePair(Record, OpNum, NextValueNo, Val, ValTypeID, CurBB))
          return error("Invalid record");
      }

      if (!(NumRecords == (OpNum + 4) || NumRecords == (OpNum + 5)))
        return error("Invalid record");

      const AtomicRMWInst::BinOp Operation =
          getDecodedRMWOperation(Record[OpNum]);
      if (Operation < AtomicRMWInst::FIRST_BINOP ||
          Operation > AtomicRMWInst::LAST_BINOP)
        return error("Invalid record");

      const bool IsVol = Record[OpNum + 1];

      const AtomicOrdering Ordering = getDecodedOrdering(Record[OpNum + 2]);
      if (Ordering == AtomicOrdering::NotAtomic ||
          Ordering == AtomicOrdering::Unordered)
        return error("Invalid record");

      const SyncScope::ID SSID = getDecodedSyncScopeID(Record[OpNum + 3]);

      MaybeAlign Alignment;

      if (NumRecords == (OpNum + 5)) {
        if (Error Err = parseAlignmentValue(Record[OpNum + 4], Alignment))
          return Err;
      }

      if (!Alignment)
        Alignment =
            Align(TheModule->getDataLayout().getTypeStoreSize(Val->getType()));

      I = new AtomicRMWInst(Operation, Ptr, Val, *Alignment, Ordering, SSID);
      ResTypeID = ValTypeID;
      cast<AtomicRMWInst>(I)->setVolatile(IsVol);

      InstructionList.push_back(I);
      break;
    }
    case bitc::FUNC_CODE_INST_FENCE: { // FENCE:[ordering, ssid]
      if (2 != Record.size())
        return error("Invalid record");
      AtomicOrdering Ordering = getDecodedOrdering(Record[0]);
      if (Ordering == AtomicOrdering::NotAtomic ||
          Ordering == AtomicOrdering::Unordered ||
          Ordering == AtomicOrdering::Monotonic)
        return error("Invalid record");
      SyncScope::ID SSID = getDecodedSyncScopeID(Record[1]);
      I = new FenceInst(Context, Ordering, SSID);
      InstructionList.push_back(I);
      break;
    }
    case bitc::FUNC_CODE_INST_CALL: {
      // CALL: [paramattrs, cc, fmf, fnty, fnid, arg0, arg1...]
      if (Record.size() < 3)
        return error("Invalid record");

      unsigned OpNum = 0;
      AttributeList PAL = getAttributes(Record[OpNum++]);
      unsigned CCInfo = Record[OpNum++];

      FastMathFlags FMF;
      if ((CCInfo >> bitc::CALL_FMF) & 1) {
        FMF = getDecodedFastMathFlags(Record[OpNum++]);
        if (!FMF.any())
          return error("Fast math flags indicator set for call with no FMF");
      }

      unsigned FTyID = InvalidTypeID;
      FunctionType *FTy = nullptr;
      if ((CCInfo >> bitc::CALL_EXPLICIT_TYPE) & 1) {
        FTyID = Record[OpNum++];
        FTy = dyn_cast_or_null<FunctionType>(getTypeByID(FTyID));
        if (!FTy)
          return error("Explicit call type is not a function type");
      }

      Value *Callee;
      unsigned CalleeTypeID;
      if (getValueTypePair(Record, OpNum, NextValueNo, Callee, CalleeTypeID,
                           CurBB))
        return error("Invalid record");

      PointerType *OpTy = dyn_cast<PointerType>(Callee->getType());
      if (!OpTy)
        return error("Callee is not a pointer type");
      if (!FTy) {
        FTyID = getContainedTypeID(CalleeTypeID);
        FTy = dyn_cast_or_null<FunctionType>(getTypeByID(FTyID));
        if (!FTy)
          return error("Callee is not of pointer to function type");
      } else if (!OpTy->isOpaqueOrPointeeTypeMatches(FTy))
        return error("Explicit call type does not match pointee type of "
                     "callee operand");
      if (Record.size() < FTy->getNumParams() + OpNum)
        return error("Insufficient operands to call");

      SmallVector<Value*, 16> Args;
      SmallVector<unsigned, 16> ArgTyIDs;
      // Read the fixed params.
      for (unsigned i = 0, e = FTy->getNumParams(); i != e; ++i, ++OpNum) {
        unsigned ArgTyID = getContainedTypeID(FTyID, i + 1);
        if (FTy->getParamType(i)->isLabelTy())
          Args.push_back(getBasicBlock(Record[OpNum]));
        else
          Args.push_back(getValue(Record, OpNum, NextValueNo,
                                  FTy->getParamType(i), ArgTyID, CurBB));
        ArgTyIDs.push_back(ArgTyID);
        if (!Args.back())
          return error("Invalid record");
      }

      // Read type/value pairs for varargs params.
      if (!FTy->isVarArg()) {
        if (OpNum != Record.size())
          return error("Invalid record");
      } else {
        while (OpNum != Record.size()) {
          Value *Op;
          unsigned OpTypeID;
          if (getValueTypePair(Record, OpNum, NextValueNo, Op, OpTypeID, CurBB))
            return error("Invalid record");
          Args.push_back(Op);
          ArgTyIDs.push_back(OpTypeID);
        }
      }

      // Upgrade the bundles if needed.
      if (!OperandBundles.empty())
        UpgradeOperandBundles(OperandBundles);

      I = CallInst::Create(FTy, Callee, Args, OperandBundles);
      ResTypeID = getContainedTypeID(FTyID);
      OperandBundles.clear();
      InstructionList.push_back(I);
      cast<CallInst>(I)->setCallingConv(
          static_cast<CallingConv::ID>((0x7ff & CCInfo) >> bitc::CALL_CCONV));
      CallInst::TailCallKind TCK = CallInst::TCK_None;
      if (CCInfo & 1 << bitc::CALL_TAIL)
        TCK = CallInst::TCK_Tail;
      if (CCInfo & (1 << bitc::CALL_MUSTTAIL))
        TCK = CallInst::TCK_MustTail;
      if (CCInfo & (1 << bitc::CALL_NOTAIL))
        TCK = CallInst::TCK_NoTail;
      cast<CallInst>(I)->setTailCallKind(TCK);
      cast<CallInst>(I)->setAttributes(PAL);
      if (Error Err = propagateAttributeTypes(cast<CallBase>(I), ArgTyIDs)) {
        I->deleteValue();
        return Err;
      }
      if (FMF.any()) {
        if (!isa<FPMathOperator>(I))
          return error("Fast-math-flags specified for call without "
                       "floating-point scalar or vector return type");
        I->setFastMathFlags(FMF);
      }
      break;
    }
    case bitc::FUNC_CODE_INST_VAARG: { // VAARG: [valistty, valist, instty]
      if (Record.size() < 3)
        return error("Invalid record");
      unsigned OpTyID = Record[0];
      Type *OpTy = getTypeByID(OpTyID);
      Value *Op = getValue(Record, 1, NextValueNo, OpTy, OpTyID, CurBB);
      ResTypeID = Record[2];
      Type *ResTy = getTypeByID(ResTypeID);
      if (!OpTy || !Op || !ResTy)
        return error("Invalid record");
      I = new VAArgInst(Op, ResTy);
      InstructionList.push_back(I);
      break;
    }

    case bitc::FUNC_CODE_OPERAND_BUNDLE: {
      // A call or an invoke can be optionally prefixed with some variable
      // number of operand bundle blocks.  These blocks are read into
      // OperandBundles and consumed at the next call or invoke instruction.

      if (Record.empty() || Record[0] >= BundleTags.size())
        return error("Invalid record");

      std::vector<Value *> Inputs;

      unsigned OpNum = 1;
      while (OpNum != Record.size()) {
        Value *Op;
        unsigned OpTypeID;
        if (getValueTypePair(Record, OpNum, NextValueNo, Op, OpTypeID, CurBB))
          return error("Invalid record");
        Inputs.push_back(Op);
      }

      OperandBundles.emplace_back(BundleTags[Record[0]], std::move(Inputs));
      continue;
    }

    case bitc::FUNC_CODE_INST_FREEZE: { // FREEZE: [opty,opval]
      unsigned OpNum = 0;
      Value *Op = nullptr;
      unsigned OpTypeID;
      if (getValueTypePair(Record, OpNum, NextValueNo, Op, OpTypeID, CurBB))
        return error("Invalid record");
      if (OpNum != Record.size())
        return error("Invalid record");

      I = new FreezeInst(Op);
      ResTypeID = OpTypeID;
      InstructionList.push_back(I);
      break;
    }
    }

    // Add instruction to end of current BB.  If there is no current BB, reject
    // this file.
    if (!CurBB) {
      I->deleteValue();
      return error("Invalid instruction with no BB");
    }
    if (!OperandBundles.empty()) {
      I->deleteValue();
      return error("Operand bundles found with no consumer");
    }
    CurBB->getInstList().push_back(I);

    // If this was a terminator instruction, move to the next block.
    if (I->isTerminator()) {
      ++CurBBNo;
      CurBB = CurBBNo < FunctionBBs.size() ? FunctionBBs[CurBBNo] : nullptr;
    }

    // Non-void values get registered in the value table for future use.
    if (!I->getType()->isVoidTy()) {
      assert(I->getType() == getTypeByID(ResTypeID) &&
             "Incorrect result type ID");
      if (Error Err = ValueList.assignValue(NextValueNo++, I, ResTypeID))
        return Err;
    }
  }

OutOfRecordLoop:

  if (!OperandBundles.empty())
    return error("Operand bundles found with no consumer");

  // Check the function list for unresolved values.
  if (Argument *A = dyn_cast<Argument>(ValueList.back())) {
    if (!A->getParent()) {
      // We found at least one unresolved value.  Nuke them all to avoid leaks.
      for (unsigned i = ModuleValueListSize, e = ValueList.size(); i != e; ++i){
        if ((A = dyn_cast_or_null<Argument>(ValueList[i])) && !A->getParent()) {
          A->replaceAllUsesWith(UndefValue::get(A->getType()));
          delete A;
        }
      }
      return error("Never resolved value found in function");
    }
  }

  // Unexpected unresolved metadata about to be dropped.
  if (MDLoader->hasFwdRefs())
    return error("Invalid function metadata: outgoing forward refs");

  if (PhiConstExprBB)
    PhiConstExprBB->eraseFromParent();

  for (const auto &Pair : ConstExprEdgeBBs) {
    BasicBlock *From = Pair.first.first;
    BasicBlock *To = Pair.first.second;
    BasicBlock *EdgeBB = Pair.second;
    BranchInst::Create(To, EdgeBB);
    From->getTerminator()->replaceSuccessorWith(To, EdgeBB);
    To->replacePhiUsesWith(From, EdgeBB);
    EdgeBB->moveBefore(To);
  }

  // Trim the value list down to the size it was before we parsed this function.
  ValueList.shrinkTo(ModuleValueListSize);
  MDLoader->shrinkTo(ModuleMDLoaderSize);
  std::vector<BasicBlock*>().swap(FunctionBBs);
  return Error::success();
}

/// Find the function body in the bitcode stream
Error BitcodeReader::findFunctionInStream(
    Function *F,
    DenseMap<Function *, uint64_t>::iterator DeferredFunctionInfoIterator) {
  while (DeferredFunctionInfoIterator->second == 0) {
    // This is the fallback handling for the old format bitcode that
    // didn't contain the function index in the VST, or when we have
    // an anonymous function which would not have a VST entry.
    // Assert that we have one of those two cases.
    assert(VSTOffset == 0 || !F->hasName());
    // Parse the next body in the stream and set its position in the
    // DeferredFunctionInfo map.
    if (Error Err = rememberAndSkipFunctionBodies())
      return Err;
  }
  return Error::success();
}

SyncScope::ID BitcodeReader::getDecodedSyncScopeID(unsigned Val) {
  if (Val == SyncScope::SingleThread || Val == SyncScope::System)
    return SyncScope::ID(Val);
  if (Val >= SSIDs.size())
    return SyncScope::System; // Map unknown synchronization scopes to system.
  return SSIDs[Val];
}

//===----------------------------------------------------------------------===//
// GVMaterializer implementation
//===----------------------------------------------------------------------===//

Error BitcodeReader::materialize(GlobalValue *GV) {
  Function *F = dyn_cast<Function>(GV);
  // If it's not a function or is already material, ignore the request.
  if (!F || !F->isMaterializable())
    return Error::success();

  DenseMap<Function*, uint64_t>::iterator DFII = DeferredFunctionInfo.find(F);
  assert(DFII != DeferredFunctionInfo.end() && "Deferred function not found!");
  // If its position is recorded as 0, its body is somewhere in the stream
  // but we haven't seen it yet.
  if (DFII->second == 0)
    if (Error Err = findFunctionInStream(F, DFII))
      return Err;

  // Materialize metadata before parsing any function bodies.
  if (Error Err = materializeMetadata())
    return Err;

  // Move the bit stream to the saved position of the deferred function body.
  if (Error JumpFailed = Stream.JumpToBit(DFII->second))
    return JumpFailed;
  if (Error Err = parseFunctionBody(F))
    return Err;
  F->setIsMaterializable(false);

  if (StripDebugInfo)
    stripDebugInfo(*F);

  // Upgrade any old intrinsic calls in the function.
  for (auto &I : UpgradedIntrinsics) {
    for (User *U : llvm::make_early_inc_range(I.first->materialized_users()))
      if (CallInst *CI = dyn_cast<CallInst>(U))
        UpgradeIntrinsicCall(CI, I.second);
  }

  // Update calls to the remangled intrinsics
  for (auto &I : RemangledIntrinsics)
    for (User *U : llvm::make_early_inc_range(I.first->materialized_users()))
      // Don't expect any other users than call sites
      cast<CallBase>(U)->setCalledFunction(I.second);

  // Finish fn->subprogram upgrade for materialized functions.
  if (DISubprogram *SP = MDLoader->lookupSubprogramForFunction(F))
    F->setSubprogram(SP);

  // Check if the TBAA Metadata are valid, otherwise we will need to strip them.
  if (!MDLoader->isStrippingTBAA()) {
    for (auto &I : instructions(F)) {
      MDNode *TBAA = I.getMetadata(LLVMContext::MD_tbaa);
      if (!TBAA || TBAAVerifyHelper.visitTBAAMetadata(I, TBAA))
        continue;
      MDLoader->setStripTBAA(true);
      stripTBAA(F->getParent());
    }
  }

  for (auto &I : instructions(F)) {
    // "Upgrade" older incorrect branch weights by dropping them.
    if (auto *MD = I.getMetadata(LLVMContext::MD_prof)) {
      if (MD->getOperand(0) != nullptr && isa<MDString>(MD->getOperand(0))) {
        MDString *MDS = cast<MDString>(MD->getOperand(0));
        StringRef ProfName = MDS->getString();
        // Check consistency of !prof branch_weights metadata.
        if (!ProfName.equals("branch_weights"))
          continue;
        unsigned ExpectedNumOperands = 0;
        if (BranchInst *BI = dyn_cast<BranchInst>(&I))
          ExpectedNumOperands = BI->getNumSuccessors();
        else if (SwitchInst *SI = dyn_cast<SwitchInst>(&I))
          ExpectedNumOperands = SI->getNumSuccessors();
        else if (isa<CallInst>(&I))
          ExpectedNumOperands = 1;
        else if (IndirectBrInst *IBI = dyn_cast<IndirectBrInst>(&I))
          ExpectedNumOperands = IBI->getNumDestinations();
        else if (isa<SelectInst>(&I))
          ExpectedNumOperands = 2;
        else
          continue; // ignore and continue.

        // If branch weight doesn't match, just strip branch weight.
        if (MD->getNumOperands() != 1 + ExpectedNumOperands)
          I.setMetadata(LLVMContext::MD_prof, nullptr);
      }
    }

    // Remove incompatible attributes on function calls.
    if (auto *CI = dyn_cast<CallBase>(&I)) {
      CI->removeRetAttrs(AttributeFuncs::typeIncompatible(
          CI->getFunctionType()->getReturnType()));

      for (unsigned ArgNo = 0; ArgNo < CI->arg_size(); ++ArgNo)
        CI->removeParamAttrs(ArgNo, AttributeFuncs::typeIncompatible(
                                        CI->getArgOperand(ArgNo)->getType()));
    }
  }

  // Look for functions that rely on old function attribute behavior.
  UpgradeFunctionAttributes(*F);

  // Bring in any functions that this function forward-referenced via
  // blockaddresses.
  return materializeForwardReferencedFunctions();
}

Error BitcodeReader::materializeModule() {
  if (Error Err = materializeMetadata())
    return Err;

  // Promise to materialize all forward references.
  WillMaterializeAllForwardRefs = true;

  // Iterate over the module, deserializing any functions that are still on
  // disk.
  for (Function &F : *TheModule) {
    if (Error Err = materialize(&F))
      return Err;
  }
  // At this point, if there are any function bodies, parse the rest of
  // the bits in the module past the last function block we have recorded
  // through either lazy scanning or the VST.
  if (LastFunctionBlockBit || NextUnreadBit)
    if (Error Err = parseModule(LastFunctionBlockBit > NextUnreadBit
                                    ? LastFunctionBlockBit
                                    : NextUnreadBit))
      return Err;

  // Check that all block address forward references got resolved (as we
  // promised above).
  if (!BasicBlockFwdRefs.empty())
    return error("Never resolved function from blockaddress");

  // Upgrade any intrinsic calls that slipped through (should not happen!) and
  // delete the old functions to clean up. We can't do this unless the entire
  // module is materialized because there could always be another function body
  // with calls to the old function.
  for (auto &I : UpgradedIntrinsics) {
    for (auto *U : I.first->users()) {
      if (CallInst *CI = dyn_cast<CallInst>(U))
        UpgradeIntrinsicCall(CI, I.second);
    }
    if (!I.first->use_empty())
      I.first->replaceAllUsesWith(I.second);
    I.first->eraseFromParent();
  }
  UpgradedIntrinsics.clear();
  // Do the same for remangled intrinsics
  for (auto &I : RemangledIntrinsics) {
    I.first->replaceAllUsesWith(I.second);
    I.first->eraseFromParent();
  }
  RemangledIntrinsics.clear();

  UpgradeDebugInfo(*TheModule);

  UpgradeModuleFlags(*TheModule);

  UpgradeARCRuntime(*TheModule);

  return Error::success();
}

std::vector<StructType *> BitcodeReader::getIdentifiedStructTypes() const {
  return IdentifiedStructTypes;
}

ModuleSummaryIndexBitcodeReader::ModuleSummaryIndexBitcodeReader(
    BitstreamCursor Cursor, StringRef Strtab, ModuleSummaryIndex &TheIndex,
    StringRef ModulePath, unsigned ModuleId)
    : BitcodeReaderBase(std::move(Cursor), Strtab), TheIndex(TheIndex),
      ModulePath(ModulePath), ModuleId(ModuleId) {}

void ModuleSummaryIndexBitcodeReader::addThisModule() {
  TheIndex.addModule(ModulePath, ModuleId);
}

ModuleSummaryIndex::ModuleInfo *
ModuleSummaryIndexBitcodeReader::getThisModule() {
  return TheIndex.getModule(ModulePath);
}

std::pair<ValueInfo, GlobalValue::GUID>
ModuleSummaryIndexBitcodeReader::getValueInfoFromValueId(unsigned ValueId) {
  auto VGI = ValueIdToValueInfoMap[ValueId];
  assert(VGI.first);
  return VGI;
}

void ModuleSummaryIndexBitcodeReader::setValueGUID(
    uint64_t ValueID, StringRef ValueName, GlobalValue::LinkageTypes Linkage,
    StringRef SourceFileName) {
  std::string GlobalId =
      GlobalValue::getGlobalIdentifier(ValueName, Linkage, SourceFileName);
  auto ValueGUID = GlobalValue::getGUID(GlobalId);
  auto OriginalNameID = ValueGUID;
  if (GlobalValue::isLocalLinkage(Linkage))
    OriginalNameID = GlobalValue::getGUID(ValueName);
  if (PrintSummaryGUIDs)
    dbgs() << "GUID " << ValueGUID << "(" << OriginalNameID << ") is "
           << ValueName << "\n";

  // UseStrtab is false for legacy summary formats and value names are
  // created on stack. In that case we save the name in a string saver in
  // the index so that the value name can be recorded.
  ValueIdToValueInfoMap[ValueID] = std::make_pair(
      TheIndex.getOrInsertValueInfo(
          ValueGUID,
          UseStrtab ? ValueName : TheIndex.saveString(ValueName)),
      OriginalNameID);
}

// Specialized value symbol table parser used when reading module index
// blocks where we don't actually create global values. The parsed information
// is saved in the bitcode reader for use when later parsing summaries.
Error ModuleSummaryIndexBitcodeReader::parseValueSymbolTable(
    uint64_t Offset,
    DenseMap<unsigned, GlobalValue::LinkageTypes> &ValueIdToLinkageMap) {
  // With a strtab the VST is not required to parse the summary.
  if (UseStrtab)
    return Error::success();

  assert(Offset > 0 && "Expected non-zero VST offset");
  Expected<uint64_t> MaybeCurrentBit = jumpToValueSymbolTable(Offset, Stream);
  if (!MaybeCurrentBit)
    return MaybeCurrentBit.takeError();
  uint64_t CurrentBit = MaybeCurrentBit.get();

  if (Error Err = Stream.EnterSubBlock(bitc::VALUE_SYMTAB_BLOCK_ID))
    return Err;

  SmallVector<uint64_t, 64> Record;

  // Read all the records for this value table.
  SmallString<128> ValueName;

  while (true) {
    Expected<BitstreamEntry> MaybeEntry = Stream.advanceSkippingSubblocks();
    if (!MaybeEntry)
      return MaybeEntry.takeError();
    BitstreamEntry Entry = MaybeEntry.get();

    switch (Entry.Kind) {
    case BitstreamEntry::SubBlock: // Handled for us already.
    case BitstreamEntry::Error:
      return error("Malformed block");
    case BitstreamEntry::EndBlock:
      // Done parsing VST, jump back to wherever we came from.
      if (Error JumpFailed = Stream.JumpToBit(CurrentBit))
        return JumpFailed;
      return Error::success();
    case BitstreamEntry::Record:
      // The interesting case.
      break;
    }

    // Read a record.
    Record.clear();
    Expected<unsigned> MaybeRecord = Stream.readRecord(Entry.ID, Record);
    if (!MaybeRecord)
      return MaybeRecord.takeError();
    switch (MaybeRecord.get()) {
    default: // Default behavior: ignore (e.g. VST_CODE_BBENTRY records).
      break;
    case bitc::VST_CODE_ENTRY: { // VST_CODE_ENTRY: [valueid, namechar x N]
      if (convertToString(Record, 1, ValueName))
        return error("Invalid record");
      unsigned ValueID = Record[0];
      assert(!SourceFileName.empty());
      auto VLI = ValueIdToLinkageMap.find(ValueID);
      assert(VLI != ValueIdToLinkageMap.end() &&
             "No linkage found for VST entry?");
      auto Linkage = VLI->second;
      setValueGUID(ValueID, ValueName, Linkage, SourceFileName);
      ValueName.clear();
      break;
    }
    case bitc::VST_CODE_FNENTRY: {
      // VST_CODE_FNENTRY: [valueid, offset, namechar x N]
      if (convertToString(Record, 2, ValueName))
        return error("Invalid record");
      unsigned ValueID = Record[0];
      assert(!SourceFileName.empty());
      auto VLI = ValueIdToLinkageMap.find(ValueID);
      assert(VLI != ValueIdToLinkageMap.end() &&
             "No linkage found for VST entry?");
      auto Linkage = VLI->second;
      setValueGUID(ValueID, ValueName, Linkage, SourceFileName);
      ValueName.clear();
      break;
    }
    case bitc::VST_CODE_COMBINED_ENTRY: {
      // VST_CODE_COMBINED_ENTRY: [valueid, refguid]
      unsigned ValueID = Record[0];
      GlobalValue::GUID RefGUID = Record[1];
      // The "original name", which is the second value of the pair will be
      // overriden later by a FS_COMBINED_ORIGINAL_NAME in the combined index.
      ValueIdToValueInfoMap[ValueID] =
          std::make_pair(TheIndex.getOrInsertValueInfo(RefGUID), RefGUID);
      break;
    }
    }
  }
}

// Parse just the blocks needed for building the index out of the module.
// At the end of this routine the module Index is populated with a map
// from global value id to GlobalValueSummary objects.
Error ModuleSummaryIndexBitcodeReader::parseModule() {
  if (Error Err = Stream.EnterSubBlock(bitc::MODULE_BLOCK_ID))
    return Err;

  SmallVector<uint64_t, 64> Record;
  DenseMap<unsigned, GlobalValue::LinkageTypes> ValueIdToLinkageMap;
  unsigned ValueId = 0;

  // Read the index for this module.
  while (true) {
    Expected<llvm::BitstreamEntry> MaybeEntry = Stream.advance();
    if (!MaybeEntry)
      return MaybeEntry.takeError();
    llvm::BitstreamEntry Entry = MaybeEntry.get();

    switch (Entry.Kind) {
    case BitstreamEntry::Error:
      return error("Malformed block");
    case BitstreamEntry::EndBlock:
      return Error::success();

    case BitstreamEntry::SubBlock:
      switch (Entry.ID) {
      default: // Skip unknown content.
        if (Error Err = Stream.SkipBlock())
          return Err;
        break;
      case bitc::BLOCKINFO_BLOCK_ID:
        // Need to parse these to get abbrev ids (e.g. for VST)
        if (Error Err = readBlockInfo())
          return Err;
        break;
      case bitc::VALUE_SYMTAB_BLOCK_ID:
        // Should have been parsed earlier via VSTOffset, unless there
        // is no summary section.
        assert(((SeenValueSymbolTable && VSTOffset > 0) ||
                !SeenGlobalValSummary) &&
               "Expected early VST parse via VSTOffset record");
        if (Error Err = Stream.SkipBlock())
          return Err;
        break;
      case bitc::GLOBALVAL_SUMMARY_BLOCK_ID:
      case bitc::FULL_LTO_GLOBALVAL_SUMMARY_BLOCK_ID:
        // Add the module if it is a per-module index (has a source file name).
        if (!SourceFileName.empty())
          addThisModule();
        assert(!SeenValueSymbolTable &&
               "Already read VST when parsing summary block?");
        // We might not have a VST if there were no values in the
        // summary. An empty summary block generated when we are
        // performing ThinLTO compiles so we don't later invoke
        // the regular LTO process on them.
        if (VSTOffset > 0) {
          if (Error Err = parseValueSymbolTable(VSTOffset, ValueIdToLinkageMap))
            return Err;
          SeenValueSymbolTable = true;
        }
        SeenGlobalValSummary = true;
        if (Error Err = parseEntireSummary(Entry.ID))
          return Err;
        break;
      case bitc::MODULE_STRTAB_BLOCK_ID:
        if (Error Err = parseModuleStringTable())
          return Err;
        break;
      }
      continue;

    case BitstreamEntry::Record: {
        Record.clear();
        Expected<unsigned> MaybeBitCode = Stream.readRecord(Entry.ID, Record);
        if (!MaybeBitCode)
          return MaybeBitCode.takeError();
        switch (MaybeBitCode.get()) {
        default:
          break; // Default behavior, ignore unknown content.
        case bitc::MODULE_CODE_VERSION: {
          if (Error Err = parseVersionRecord(Record).takeError())
            return Err;
          break;
        }
        /// MODULE_CODE_SOURCE_FILENAME: [namechar x N]
        case bitc::MODULE_CODE_SOURCE_FILENAME: {
          SmallString<128> ValueName;
          if (convertToString(Record, 0, ValueName))
            return error("Invalid record");
          SourceFileName = ValueName.c_str();
          break;
        }
        /// MODULE_CODE_HASH: [5*i32]
        case bitc::MODULE_CODE_HASH: {
          if (Record.size() != 5)
            return error("Invalid hash length " + Twine(Record.size()).str());
          auto &Hash = getThisModule()->second.second;
          int Pos = 0;
          for (auto &Val : Record) {
            assert(!(Val >> 32) && "Unexpected high bits set");
            Hash[Pos++] = Val;
          }
          break;
        }
        /// MODULE_CODE_VSTOFFSET: [offset]
        case bitc::MODULE_CODE_VSTOFFSET:
          if (Record.empty())
            return error("Invalid record");
          // Note that we subtract 1 here because the offset is relative to one
          // word before the start of the identification or module block, which
          // was historically always the start of the regular bitcode header.
          VSTOffset = Record[0] - 1;
          break;
        // v1 GLOBALVAR: [pointer type, isconst,     initid,       linkage, ...]
        // v1 FUNCTION:  [type,         callingconv, isproto,      linkage, ...]
        // v1 ALIAS:     [alias type,   addrspace,   aliasee val#, linkage, ...]
        // v2: [strtab offset, strtab size, v1]
        case bitc::MODULE_CODE_GLOBALVAR:
        case bitc::MODULE_CODE_FUNCTION:
#if INTEL_CUSTOMIZATION
        // This change and related changes could be ported back to the
        // community to fix CMPLRLLVM-26177.
        case bitc::MODULE_CODE_IFUNC:
#endif // INTEL_CUSTOMIZATION
        case bitc::MODULE_CODE_ALIAS: {
          StringRef Name;
          ArrayRef<uint64_t> GVRecord;
          std::tie(Name, GVRecord) = readNameFromStrtab(Record);
          if (GVRecord.size() <= 3)
            return error("Invalid record");
          uint64_t RawLinkage = GVRecord[3];
          GlobalValue::LinkageTypes Linkage = getDecodedLinkage(RawLinkage);
          if (!UseStrtab) {
            ValueIdToLinkageMap[ValueId++] = Linkage;
            break;
          }

          setValueGUID(ValueId++, Name, Linkage, SourceFileName);
          break;
        }
        }
      }
      continue;
    }
  }
}

std::vector<ValueInfo>
ModuleSummaryIndexBitcodeReader::makeRefList(ArrayRef<uint64_t> Record) {
  std::vector<ValueInfo> Ret;
  Ret.reserve(Record.size());
  for (uint64_t RefValueId : Record)
    Ret.push_back(getValueInfoFromValueId(RefValueId).first);
  return Ret;
}

std::vector<FunctionSummary::EdgeTy>
ModuleSummaryIndexBitcodeReader::makeCallList(ArrayRef<uint64_t> Record,
                                              bool IsOldProfileFormat,
                                              bool HasProfile, bool HasRelBF) {
  std::vector<FunctionSummary::EdgeTy> Ret;
  Ret.reserve(Record.size());
  for (unsigned I = 0, E = Record.size(); I != E; ++I) {
    CalleeInfo::HotnessType Hotness = CalleeInfo::HotnessType::Unknown;
    uint64_t RelBF = 0;
    ValueInfo Callee = getValueInfoFromValueId(Record[I]).first;
    if (IsOldProfileFormat) {
      I += 1; // Skip old callsitecount field
      if (HasProfile)
        I += 1; // Skip old profilecount field
    } else if (HasProfile)
      Hotness = static_cast<CalleeInfo::HotnessType>(Record[++I]);
    else if (HasRelBF)
      RelBF = Record[++I];
    Ret.push_back(FunctionSummary::EdgeTy{Callee, CalleeInfo(Hotness, RelBF)});
  }
  return Ret;
}

static void
parseWholeProgramDevirtResolutionByArg(ArrayRef<uint64_t> Record, size_t &Slot,
                                       WholeProgramDevirtResolution &Wpd) {
  uint64_t ArgNum = Record[Slot++];
  WholeProgramDevirtResolution::ByArg &B =
      Wpd.ResByArg[{Record.begin() + Slot, Record.begin() + Slot + ArgNum}];
  Slot += ArgNum;

  B.TheKind =
      static_cast<WholeProgramDevirtResolution::ByArg::Kind>(Record[Slot++]);
  B.Info = Record[Slot++];
  B.Byte = Record[Slot++];
  B.Bit = Record[Slot++];
}

static void parseWholeProgramDevirtResolution(ArrayRef<uint64_t> Record,
                                              StringRef Strtab, size_t &Slot,
                                              TypeIdSummary &TypeId) {
  uint64_t Id = Record[Slot++];
  WholeProgramDevirtResolution &Wpd = TypeId.WPDRes[Id];

  Wpd.TheKind = static_cast<WholeProgramDevirtResolution::Kind>(Record[Slot++]);
  Wpd.SingleImplName = {Strtab.data() + Record[Slot],
                        static_cast<size_t>(Record[Slot + 1])};
  Slot += 2;

  uint64_t ResByArgNum = Record[Slot++];
  for (uint64_t I = 0; I != ResByArgNum; ++I)
    parseWholeProgramDevirtResolutionByArg(Record, Slot, Wpd);
}

static void parseTypeIdSummaryRecord(ArrayRef<uint64_t> Record,
                                     StringRef Strtab,
                                     ModuleSummaryIndex &TheIndex) {
  size_t Slot = 0;
  TypeIdSummary &TypeId = TheIndex.getOrInsertTypeIdSummary(
      {Strtab.data() + Record[Slot], static_cast<size_t>(Record[Slot + 1])});
  Slot += 2;

  TypeId.TTRes.TheKind = static_cast<TypeTestResolution::Kind>(Record[Slot++]);
  TypeId.TTRes.SizeM1BitWidth = Record[Slot++];
  TypeId.TTRes.AlignLog2 = Record[Slot++];
  TypeId.TTRes.SizeM1 = Record[Slot++];
  TypeId.TTRes.BitMask = Record[Slot++];
  TypeId.TTRes.InlineBits = Record[Slot++];

  while (Slot < Record.size())
    parseWholeProgramDevirtResolution(Record, Strtab, Slot, TypeId);
}

std::vector<FunctionSummary::ParamAccess>
ModuleSummaryIndexBitcodeReader::parseParamAccesses(ArrayRef<uint64_t> Record) {
  auto ReadRange = [&]() {
    APInt Lower(FunctionSummary::ParamAccess::RangeWidth,
                BitcodeReader::decodeSignRotatedValue(Record.front()));
    Record = Record.drop_front();
    APInt Upper(FunctionSummary::ParamAccess::RangeWidth,
                BitcodeReader::decodeSignRotatedValue(Record.front()));
    Record = Record.drop_front();
    ConstantRange Range{Lower, Upper};
    assert(!Range.isFullSet());
    assert(!Range.isUpperSignWrapped());
    return Range;
  };

  std::vector<FunctionSummary::ParamAccess> PendingParamAccesses;
  while (!Record.empty()) {
    PendingParamAccesses.emplace_back();
    FunctionSummary::ParamAccess &ParamAccess = PendingParamAccesses.back();
    ParamAccess.ParamNo = Record.front();
    Record = Record.drop_front();
    ParamAccess.Use = ReadRange();
    ParamAccess.Calls.resize(Record.front());
    Record = Record.drop_front();
    for (auto &Call : ParamAccess.Calls) {
      Call.ParamNo = Record.front();
      Record = Record.drop_front();
      Call.Callee = getValueInfoFromValueId(Record.front()).first;
      Record = Record.drop_front();
      Call.Offsets = ReadRange();
    }
  }
  return PendingParamAccesses;
}

void ModuleSummaryIndexBitcodeReader::parseTypeIdCompatibleVtableInfo(
    ArrayRef<uint64_t> Record, size_t &Slot,
    TypeIdCompatibleVtableInfo &TypeId) {
  uint64_t Offset = Record[Slot++];
  ValueInfo Callee = getValueInfoFromValueId(Record[Slot++]).first;
  TypeId.push_back({Offset, Callee});
}

void ModuleSummaryIndexBitcodeReader::parseTypeIdCompatibleVtableSummaryRecord(
    ArrayRef<uint64_t> Record) {
  size_t Slot = 0;
  TypeIdCompatibleVtableInfo &TypeId =
      TheIndex.getOrInsertTypeIdCompatibleVtableSummary(
          {Strtab.data() + Record[Slot],
           static_cast<size_t>(Record[Slot + 1])});
  Slot += 2;

  while (Slot < Record.size())
    parseTypeIdCompatibleVtableInfo(Record, Slot, TypeId);
}

static void setSpecialRefs(std::vector<ValueInfo> &Refs, unsigned ROCnt,
                           unsigned WOCnt) {
  // Readonly and writeonly refs are in the end of the refs list.
  assert(ROCnt + WOCnt <= Refs.size());
  unsigned FirstWORef = Refs.size() - WOCnt;
  unsigned RefNo = FirstWORef - ROCnt;
  for (; RefNo < FirstWORef; ++RefNo)
    Refs[RefNo].setReadOnly();
  for (; RefNo < Refs.size(); ++RefNo)
    Refs[RefNo].setWriteOnly();
}

// Eagerly parse the entire summary block. This populates the GlobalValueSummary
// objects in the index.
Error ModuleSummaryIndexBitcodeReader::parseEntireSummary(unsigned ID) {
  if (Error Err = Stream.EnterSubBlock(ID))
    return Err;
  SmallVector<uint64_t, 64> Record;

  // Parse version
  {
    Expected<BitstreamEntry> MaybeEntry = Stream.advanceSkippingSubblocks();
    if (!MaybeEntry)
      return MaybeEntry.takeError();
    BitstreamEntry Entry = MaybeEntry.get();

    if (Entry.Kind != BitstreamEntry::Record)
      return error("Invalid Summary Block: record for version expected");
    Expected<unsigned> MaybeRecord = Stream.readRecord(Entry.ID, Record);
    if (!MaybeRecord)
      return MaybeRecord.takeError();
    if (MaybeRecord.get() != bitc::FS_VERSION)
      return error("Invalid Summary Block: version expected");
  }
  const uint64_t Version = Record[0];
  const bool IsOldProfileFormat = Version == 1;
  if (Version < 1 || Version > ModuleSummaryIndex::BitcodeSummaryVersion)
    return error("Invalid summary version " + Twine(Version) +
                 ". Version should be in the range [1-" +
                 Twine(ModuleSummaryIndex::BitcodeSummaryVersion) +
                 "].");
  Record.clear();

  // Keep around the last seen summary to be used when we see an optional
  // "OriginalName" attachement.
  GlobalValueSummary *LastSeenSummary = nullptr;
  GlobalValue::GUID LastSeenGUID = 0;

  // We can expect to see any number of type ID information records before
  // each function summary records; these variables store the information
  // collected so far so that it can be used to create the summary object.
  std::vector<GlobalValue::GUID> PendingTypeTests;
  std::vector<FunctionSummary::VFuncId> PendingTypeTestAssumeVCalls,
      PendingTypeCheckedLoadVCalls;
  std::vector<FunctionSummary::ConstVCall> PendingTypeTestAssumeConstVCalls,
      PendingTypeCheckedLoadConstVCalls;
  std::vector<FunctionSummary::ParamAccess> PendingParamAccesses;

  while (true) {
    Expected<BitstreamEntry> MaybeEntry = Stream.advanceSkippingSubblocks();
    if (!MaybeEntry)
      return MaybeEntry.takeError();
    BitstreamEntry Entry = MaybeEntry.get();

    switch (Entry.Kind) {
    case BitstreamEntry::SubBlock: // Handled for us already.
    case BitstreamEntry::Error:
      return error("Malformed block");
    case BitstreamEntry::EndBlock:
      return Error::success();
    case BitstreamEntry::Record:
      // The interesting case.
      break;
    }

    // Read a record. The record format depends on whether this
    // is a per-module index or a combined index file. In the per-module
    // case the records contain the associated value's ID for correlation
    // with VST entries. In the combined index the correlation is done
    // via the bitcode offset of the summary records (which were saved
    // in the combined index VST entries). The records also contain
    // information used for ThinLTO renaming and importing.
    Record.clear();
    Expected<unsigned> MaybeBitCode = Stream.readRecord(Entry.ID, Record);
    if (!MaybeBitCode)
      return MaybeBitCode.takeError();
    switch (unsigned BitCode = MaybeBitCode.get()) {
    default: // Default behavior: ignore.
      break;
    case bitc::FS_FLAGS: {  // [flags]
      TheIndex.setFlags(Record[0]);
      break;
    }
    case bitc::FS_VALUE_GUID: { // [valueid, refguid]
      uint64_t ValueID = Record[0];
      GlobalValue::GUID RefGUID = Record[1];
      ValueIdToValueInfoMap[ValueID] =
          std::make_pair(TheIndex.getOrInsertValueInfo(RefGUID), RefGUID);
      break;
    }
    // FS_PERMODULE: [valueid, flags, instcount, fflags, numrefs,
    //                numrefs x valueid, n x (valueid)]
    // FS_PERMODULE_PROFILE: [valueid, flags, instcount, fflags, numrefs,
    //                        numrefs x valueid,
    //                        n x (valueid, hotness)]
    // FS_PERMODULE_RELBF: [valueid, flags, instcount, fflags, numrefs,
    //                      numrefs x valueid,
    //                      n x (valueid, relblockfreq)]
    case bitc::FS_PERMODULE:
    case bitc::FS_PERMODULE_RELBF:
    case bitc::FS_PERMODULE_PROFILE: {
      unsigned ValueID = Record[0];
      uint64_t RawFlags = Record[1];
      unsigned InstCount = Record[2];
      uint64_t RawFunFlags = 0;
      unsigned NumRefs = Record[3];
      unsigned NumRORefs = 0, NumWORefs = 0;
      int RefListStartIndex = 4;
      if (Version >= 4) {
        RawFunFlags = Record[3];
        NumRefs = Record[4];
        RefListStartIndex = 5;
        if (Version >= 5) {
          NumRORefs = Record[5];
          RefListStartIndex = 6;
          if (Version >= 7) {
            NumWORefs = Record[6];
            RefListStartIndex = 7;
          }
        }
      }

      auto Flags = getDecodedGVSummaryFlags(RawFlags, Version);
      // The module path string ref set in the summary must be owned by the
      // index's module string table. Since we don't have a module path
      // string table section in the per-module index, we create a single
      // module path string table entry with an empty (0) ID to take
      // ownership.
      int CallGraphEdgeStartIndex = RefListStartIndex + NumRefs;
      assert(Record.size() >= RefListStartIndex + NumRefs &&
             "Record size inconsistent with number of references");
      std::vector<ValueInfo> Refs = makeRefList(
          ArrayRef<uint64_t>(Record).slice(RefListStartIndex, NumRefs));
      bool HasProfile = (BitCode == bitc::FS_PERMODULE_PROFILE);
      bool HasRelBF = (BitCode == bitc::FS_PERMODULE_RELBF);
      std::vector<FunctionSummary::EdgeTy> Calls = makeCallList(
          ArrayRef<uint64_t>(Record).slice(CallGraphEdgeStartIndex),
          IsOldProfileFormat, HasProfile, HasRelBF);
      setSpecialRefs(Refs, NumRORefs, NumWORefs);
      auto FS = std::make_unique<FunctionSummary>(
          Flags, InstCount, getDecodedFFlags(RawFunFlags), /*EntryCount=*/0,
          std::move(Refs), std::move(Calls), std::move(PendingTypeTests),
          std::move(PendingTypeTestAssumeVCalls),
          std::move(PendingTypeCheckedLoadVCalls),
          std::move(PendingTypeTestAssumeConstVCalls),
          std::move(PendingTypeCheckedLoadConstVCalls),
          std::move(PendingParamAccesses));
      auto VIAndOriginalGUID = getValueInfoFromValueId(ValueID);
      FS->setModulePath(getThisModule()->first());
      FS->setOriginalName(VIAndOriginalGUID.second);
      TheIndex.addGlobalValueSummary(VIAndOriginalGUID.first, std::move(FS));
      break;
    }
    // FS_ALIAS: [valueid, flags, valueid]
    // Aliases must be emitted (and parsed) after all FS_PERMODULE entries, as
    // they expect all aliasee summaries to be available.
    case bitc::FS_ALIAS: {
      unsigned ValueID = Record[0];
      uint64_t RawFlags = Record[1];
      unsigned AliaseeID = Record[2];
      auto Flags = getDecodedGVSummaryFlags(RawFlags, Version);
      auto AS = std::make_unique<AliasSummary>(Flags);
      // The module path string ref set in the summary must be owned by the
      // index's module string table. Since we don't have a module path
      // string table section in the per-module index, we create a single
      // module path string table entry with an empty (0) ID to take
      // ownership.
      AS->setModulePath(getThisModule()->first());

      auto AliaseeVI = getValueInfoFromValueId(AliaseeID).first;
      auto AliaseeInModule = TheIndex.findSummaryInModule(AliaseeVI, ModulePath);
      if (!AliaseeInModule)
        return error("Alias expects aliasee summary to be parsed");
      AS->setAliasee(AliaseeVI, AliaseeInModule);

      auto GUID = getValueInfoFromValueId(ValueID);
      AS->setOriginalName(GUID.second);
      TheIndex.addGlobalValueSummary(GUID.first, std::move(AS));
      break;
    }
    // FS_PERMODULE_GLOBALVAR_INIT_REFS: [valueid, flags, varflags, n x valueid]
    case bitc::FS_PERMODULE_GLOBALVAR_INIT_REFS: {
      unsigned ValueID = Record[0];
      uint64_t RawFlags = Record[1];
      unsigned RefArrayStart = 2;
      GlobalVarSummary::GVarFlags GVF(/* ReadOnly */ false,
                                      /* WriteOnly */ false,
                                      /* Constant */ false,
                                      GlobalObject::VCallVisibilityPublic);
      auto Flags = getDecodedGVSummaryFlags(RawFlags, Version);
      if (Version >= 5) {
        GVF = getDecodedGVarFlags(Record[2]);
        RefArrayStart = 3;
      }
      std::vector<ValueInfo> Refs =
          makeRefList(ArrayRef<uint64_t>(Record).slice(RefArrayStart));
      auto FS =
          std::make_unique<GlobalVarSummary>(Flags, GVF, std::move(Refs));
      FS->setModulePath(getThisModule()->first());
      auto GUID = getValueInfoFromValueId(ValueID);
      FS->setOriginalName(GUID.second);
      TheIndex.addGlobalValueSummary(GUID.first, std::move(FS));
      break;
    }
    // FS_PERMODULE_VTABLE_GLOBALVAR_INIT_REFS: [valueid, flags, varflags,
    //                        numrefs, numrefs x valueid,
    //                        n x (valueid, offset)]
    case bitc::FS_PERMODULE_VTABLE_GLOBALVAR_INIT_REFS: {
      unsigned ValueID = Record[0];
      uint64_t RawFlags = Record[1];
      GlobalVarSummary::GVarFlags GVF = getDecodedGVarFlags(Record[2]);
      unsigned NumRefs = Record[3];
      unsigned RefListStartIndex = 4;
      unsigned VTableListStartIndex = RefListStartIndex + NumRefs;
      auto Flags = getDecodedGVSummaryFlags(RawFlags, Version);
      std::vector<ValueInfo> Refs = makeRefList(
          ArrayRef<uint64_t>(Record).slice(RefListStartIndex, NumRefs));
      VTableFuncList VTableFuncs;
      for (unsigned I = VTableListStartIndex, E = Record.size(); I != E; ++I) {
        ValueInfo Callee = getValueInfoFromValueId(Record[I]).first;
        uint64_t Offset = Record[++I];
        VTableFuncs.push_back({Callee, Offset});
      }
      auto VS =
          std::make_unique<GlobalVarSummary>(Flags, GVF, std::move(Refs));
      VS->setModulePath(getThisModule()->first());
      VS->setVTableFuncs(VTableFuncs);
      auto GUID = getValueInfoFromValueId(ValueID);
      VS->setOriginalName(GUID.second);
      TheIndex.addGlobalValueSummary(GUID.first, std::move(VS));
      break;
    }
    // FS_COMBINED: [valueid, modid, flags, instcount, fflags, numrefs,
    //               numrefs x valueid, n x (valueid)]
    // FS_COMBINED_PROFILE: [valueid, modid, flags, instcount, fflags, numrefs,
    //                       numrefs x valueid, n x (valueid, hotness)]
    case bitc::FS_COMBINED:
    case bitc::FS_COMBINED_PROFILE: {
      unsigned ValueID = Record[0];
      uint64_t ModuleId = Record[1];
      uint64_t RawFlags = Record[2];
      unsigned InstCount = Record[3];
      uint64_t RawFunFlags = 0;
      uint64_t EntryCount = 0;
      unsigned NumRefs = Record[4];
      unsigned NumRORefs = 0, NumWORefs = 0;
      int RefListStartIndex = 5;

      if (Version >= 4) {
        RawFunFlags = Record[4];
        RefListStartIndex = 6;
        size_t NumRefsIndex = 5;
        if (Version >= 5) {
          unsigned NumRORefsOffset = 1;
          RefListStartIndex = 7;
          if (Version >= 6) {
            NumRefsIndex = 6;
            EntryCount = Record[5];
            RefListStartIndex = 8;
            if (Version >= 7) {
              RefListStartIndex = 9;
              NumWORefs = Record[8];
              NumRORefsOffset = 2;
            }
          }
          NumRORefs = Record[RefListStartIndex - NumRORefsOffset];
        }
        NumRefs = Record[NumRefsIndex];
      }

      auto Flags = getDecodedGVSummaryFlags(RawFlags, Version);
      int CallGraphEdgeStartIndex = RefListStartIndex + NumRefs;
      assert(Record.size() >= RefListStartIndex + NumRefs &&
             "Record size inconsistent with number of references");
      std::vector<ValueInfo> Refs = makeRefList(
          ArrayRef<uint64_t>(Record).slice(RefListStartIndex, NumRefs));
      bool HasProfile = (BitCode == bitc::FS_COMBINED_PROFILE);
      std::vector<FunctionSummary::EdgeTy> Edges = makeCallList(
          ArrayRef<uint64_t>(Record).slice(CallGraphEdgeStartIndex),
          IsOldProfileFormat, HasProfile, false);
      ValueInfo VI = getValueInfoFromValueId(ValueID).first;
      setSpecialRefs(Refs, NumRORefs, NumWORefs);
      auto FS = std::make_unique<FunctionSummary>(
          Flags, InstCount, getDecodedFFlags(RawFunFlags), EntryCount,
          std::move(Refs), std::move(Edges), std::move(PendingTypeTests),
          std::move(PendingTypeTestAssumeVCalls),
          std::move(PendingTypeCheckedLoadVCalls),
          std::move(PendingTypeTestAssumeConstVCalls),
          std::move(PendingTypeCheckedLoadConstVCalls),
          std::move(PendingParamAccesses));
      LastSeenSummary = FS.get();
      LastSeenGUID = VI.getGUID();
      FS->setModulePath(ModuleIdMap[ModuleId]);
      TheIndex.addGlobalValueSummary(VI, std::move(FS));
      break;
    }
    // FS_COMBINED_ALIAS: [valueid, modid, flags, valueid]
    // Aliases must be emitted (and parsed) after all FS_COMBINED entries, as
    // they expect all aliasee summaries to be available.
    case bitc::FS_COMBINED_ALIAS: {
      unsigned ValueID = Record[0];
      uint64_t ModuleId = Record[1];
      uint64_t RawFlags = Record[2];
      unsigned AliaseeValueId = Record[3];
      auto Flags = getDecodedGVSummaryFlags(RawFlags, Version);
      auto AS = std::make_unique<AliasSummary>(Flags);
      LastSeenSummary = AS.get();
      AS->setModulePath(ModuleIdMap[ModuleId]);

      auto AliaseeVI = getValueInfoFromValueId(AliaseeValueId).first;
      auto AliaseeInModule = TheIndex.findSummaryInModule(AliaseeVI, AS->modulePath());
      AS->setAliasee(AliaseeVI, AliaseeInModule);

      ValueInfo VI = getValueInfoFromValueId(ValueID).first;
      LastSeenGUID = VI.getGUID();
      TheIndex.addGlobalValueSummary(VI, std::move(AS));
      break;
    }
    // FS_COMBINED_GLOBALVAR_INIT_REFS: [valueid, modid, flags, n x valueid]
    case bitc::FS_COMBINED_GLOBALVAR_INIT_REFS: {
      unsigned ValueID = Record[0];
      uint64_t ModuleId = Record[1];
      uint64_t RawFlags = Record[2];
      unsigned RefArrayStart = 3;
      GlobalVarSummary::GVarFlags GVF(/* ReadOnly */ false,
                                      /* WriteOnly */ false,
                                      /* Constant */ false,
                                      GlobalObject::VCallVisibilityPublic);
      auto Flags = getDecodedGVSummaryFlags(RawFlags, Version);
      if (Version >= 5) {
        GVF = getDecodedGVarFlags(Record[3]);
        RefArrayStart = 4;
      }
      std::vector<ValueInfo> Refs =
          makeRefList(ArrayRef<uint64_t>(Record).slice(RefArrayStart));
      auto FS =
          std::make_unique<GlobalVarSummary>(Flags, GVF, std::move(Refs));
      LastSeenSummary = FS.get();
      FS->setModulePath(ModuleIdMap[ModuleId]);
      ValueInfo VI = getValueInfoFromValueId(ValueID).first;
      LastSeenGUID = VI.getGUID();
      TheIndex.addGlobalValueSummary(VI, std::move(FS));
      break;
    }
    // FS_COMBINED_ORIGINAL_NAME: [original_name]
    case bitc::FS_COMBINED_ORIGINAL_NAME: {
      uint64_t OriginalName = Record[0];
      if (!LastSeenSummary)
        return error("Name attachment that does not follow a combined record");
      LastSeenSummary->setOriginalName(OriginalName);
      TheIndex.addOriginalName(LastSeenGUID, OriginalName);
      // Reset the LastSeenSummary
      LastSeenSummary = nullptr;
      LastSeenGUID = 0;
      break;
    }
    case bitc::FS_TYPE_TESTS:
      assert(PendingTypeTests.empty());
      llvm::append_range(PendingTypeTests, Record);
      break;

    case bitc::FS_TYPE_TEST_ASSUME_VCALLS:
      assert(PendingTypeTestAssumeVCalls.empty());
      for (unsigned I = 0; I != Record.size(); I += 2)
        PendingTypeTestAssumeVCalls.push_back({Record[I], Record[I+1]});
      break;

    case bitc::FS_TYPE_CHECKED_LOAD_VCALLS:
      assert(PendingTypeCheckedLoadVCalls.empty());
      for (unsigned I = 0; I != Record.size(); I += 2)
        PendingTypeCheckedLoadVCalls.push_back({Record[I], Record[I+1]});
      break;

    case bitc::FS_TYPE_TEST_ASSUME_CONST_VCALL:
      PendingTypeTestAssumeConstVCalls.push_back(
          {{Record[0], Record[1]}, {Record.begin() + 2, Record.end()}});
      break;

    case bitc::FS_TYPE_CHECKED_LOAD_CONST_VCALL:
      PendingTypeCheckedLoadConstVCalls.push_back(
          {{Record[0], Record[1]}, {Record.begin() + 2, Record.end()}});
      break;

    case bitc::FS_CFI_FUNCTION_DEFS: {
      std::set<std::string> &CfiFunctionDefs = TheIndex.cfiFunctionDefs();
      for (unsigned I = 0; I != Record.size(); I += 2)
        CfiFunctionDefs.insert(
            {Strtab.data() + Record[I], static_cast<size_t>(Record[I + 1])});
      break;
    }

    case bitc::FS_CFI_FUNCTION_DECLS: {
      std::set<std::string> &CfiFunctionDecls = TheIndex.cfiFunctionDecls();
      for (unsigned I = 0; I != Record.size(); I += 2)
        CfiFunctionDecls.insert(
            {Strtab.data() + Record[I], static_cast<size_t>(Record[I + 1])});
      break;
    }

    case bitc::FS_TYPE_ID:
      parseTypeIdSummaryRecord(Record, Strtab, TheIndex);
      break;

    case bitc::FS_TYPE_ID_METADATA:
      parseTypeIdCompatibleVtableSummaryRecord(Record);
      break;

    case bitc::FS_BLOCK_COUNT:
      TheIndex.addBlockCount(Record[0]);
      break;

    case bitc::FS_PARAM_ACCESS: {
      PendingParamAccesses = parseParamAccesses(Record);
      break;
    }
    }
  }
  llvm_unreachable("Exit infinite loop");
}

// Parse the  module string table block into the Index.
// This populates the ModulePathStringTable map in the index.
Error ModuleSummaryIndexBitcodeReader::parseModuleStringTable() {
  if (Error Err = Stream.EnterSubBlock(bitc::MODULE_STRTAB_BLOCK_ID))
    return Err;

  SmallVector<uint64_t, 64> Record;

  SmallString<128> ModulePath;
  ModuleSummaryIndex::ModuleInfo *LastSeenModule = nullptr;

  while (true) {
    Expected<BitstreamEntry> MaybeEntry = Stream.advanceSkippingSubblocks();
    if (!MaybeEntry)
      return MaybeEntry.takeError();
    BitstreamEntry Entry = MaybeEntry.get();

    switch (Entry.Kind) {
    case BitstreamEntry::SubBlock: // Handled for us already.
    case BitstreamEntry::Error:
      return error("Malformed block");
    case BitstreamEntry::EndBlock:
      return Error::success();
    case BitstreamEntry::Record:
      // The interesting case.
      break;
    }

    Record.clear();
    Expected<unsigned> MaybeRecord = Stream.readRecord(Entry.ID, Record);
    if (!MaybeRecord)
      return MaybeRecord.takeError();
    switch (MaybeRecord.get()) {
    default: // Default behavior: ignore.
      break;
    case bitc::MST_CODE_ENTRY: {
      // MST_ENTRY: [modid, namechar x N]
      uint64_t ModuleId = Record[0];

      if (convertToString(Record, 1, ModulePath))
        return error("Invalid record");

      LastSeenModule = TheIndex.addModule(ModulePath, ModuleId);
      ModuleIdMap[ModuleId] = LastSeenModule->first();

      ModulePath.clear();
      break;
    }
    /// MST_CODE_HASH: [5*i32]
    case bitc::MST_CODE_HASH: {
      if (Record.size() != 5)
        return error("Invalid hash length " + Twine(Record.size()).str());
      if (!LastSeenModule)
        return error("Invalid hash that does not follow a module path");
      int Pos = 0;
      for (auto &Val : Record) {
        assert(!(Val >> 32) && "Unexpected high bits set");
        LastSeenModule->second.second[Pos++] = Val;
      }
      // Reset LastSeenModule to avoid overriding the hash unexpectedly.
      LastSeenModule = nullptr;
      break;
    }
    }
  }
  llvm_unreachable("Exit infinite loop");
}

namespace {

// FIXME: This class is only here to support the transition to llvm::Error. It
// will be removed once this transition is complete. Clients should prefer to
// deal with the Error value directly, rather than converting to error_code.
class BitcodeErrorCategoryType : public std::error_category {
  const char *name() const noexcept override {
    return "llvm.bitcode";
  }

  std::string message(int IE) const override {
    BitcodeError E = static_cast<BitcodeError>(IE);
    switch (E) {
    case BitcodeError::CorruptedBitcode:
      return "Corrupted bitcode";
    }
    llvm_unreachable("Unknown error type!");
  }
};

} // end anonymous namespace

static ManagedStatic<BitcodeErrorCategoryType> ErrorCategory;

const std::error_category &llvm::BitcodeErrorCategory() {
  return *ErrorCategory;
}

static Expected<StringRef> readBlobInRecord(BitstreamCursor &Stream,
                                            unsigned Block, unsigned RecordID) {
  if (Error Err = Stream.EnterSubBlock(Block))
    return std::move(Err);

  StringRef Strtab;
  while (true) {
    Expected<llvm::BitstreamEntry> MaybeEntry = Stream.advance();
    if (!MaybeEntry)
      return MaybeEntry.takeError();
    llvm::BitstreamEntry Entry = MaybeEntry.get();

    switch (Entry.Kind) {
    case BitstreamEntry::EndBlock:
      return Strtab;

    case BitstreamEntry::Error:
      return error("Malformed block");

    case BitstreamEntry::SubBlock:
      if (Error Err = Stream.SkipBlock())
        return std::move(Err);
      break;

    case BitstreamEntry::Record:
      StringRef Blob;
      SmallVector<uint64_t, 1> Record;
      Expected<unsigned> MaybeRecord =
          Stream.readRecord(Entry.ID, Record, &Blob);
      if (!MaybeRecord)
        return MaybeRecord.takeError();
      if (MaybeRecord.get() == RecordID)
        Strtab = Blob;
      break;
    }
  }
}

//===----------------------------------------------------------------------===//
// External interface
//===----------------------------------------------------------------------===//

Expected<std::vector<BitcodeModule>>
llvm::getBitcodeModuleList(MemoryBufferRef Buffer) {
  auto FOrErr = getBitcodeFileContents(Buffer);
  if (!FOrErr)
    return FOrErr.takeError();
  return std::move(FOrErr->Mods);
}

Expected<BitcodeFileContents>
llvm::getBitcodeFileContents(MemoryBufferRef Buffer) {
  Expected<BitstreamCursor> StreamOrErr = initStream(Buffer);
  if (!StreamOrErr)
    return StreamOrErr.takeError();
  BitstreamCursor &Stream = *StreamOrErr;

  BitcodeFileContents F;
  while (true) {
    uint64_t BCBegin = Stream.getCurrentByteNo();

    // We may be consuming bitcode from a client that leaves garbage at the end
    // of the bitcode stream (e.g. Apple's ar tool). If we are close enough to
    // the end that there cannot possibly be another module, stop looking.
    if (BCBegin + 8 >= Stream.getBitcodeBytes().size())
      return F;

    Expected<llvm::BitstreamEntry> MaybeEntry = Stream.advance();
    if (!MaybeEntry)
      return MaybeEntry.takeError();
    llvm::BitstreamEntry Entry = MaybeEntry.get();

    switch (Entry.Kind) {
    case BitstreamEntry::EndBlock:
    case BitstreamEntry::Error:
      return error("Malformed block");

    case BitstreamEntry::SubBlock: {
      uint64_t IdentificationBit = -1ull;
      if (Entry.ID == bitc::IDENTIFICATION_BLOCK_ID) {
        IdentificationBit = Stream.GetCurrentBitNo() - BCBegin * 8;
        if (Error Err = Stream.SkipBlock())
          return std::move(Err);

        {
          Expected<llvm::BitstreamEntry> MaybeEntry = Stream.advance();
          if (!MaybeEntry)
            return MaybeEntry.takeError();
          Entry = MaybeEntry.get();
        }

        if (Entry.Kind != BitstreamEntry::SubBlock ||
            Entry.ID != bitc::MODULE_BLOCK_ID)
          return error("Malformed block");
      }

      if (Entry.ID == bitc::MODULE_BLOCK_ID) {
        uint64_t ModuleBit = Stream.GetCurrentBitNo() - BCBegin * 8;
        if (Error Err = Stream.SkipBlock())
          return std::move(Err);

        F.Mods.push_back({Stream.getBitcodeBytes().slice(
                              BCBegin, Stream.getCurrentByteNo() - BCBegin),
                          Buffer.getBufferIdentifier(), IdentificationBit,
                          ModuleBit});
        continue;
      }

      if (Entry.ID == bitc::STRTAB_BLOCK_ID) {
        Expected<StringRef> Strtab =
            readBlobInRecord(Stream, bitc::STRTAB_BLOCK_ID, bitc::STRTAB_BLOB);
        if (!Strtab)
          return Strtab.takeError();
        // This string table is used by every preceding bitcode module that does
        // not have its own string table. A bitcode file may have multiple
        // string tables if it was created by binary concatenation, for example
        // with "llvm-cat -b".
        for (BitcodeModule &I : llvm::reverse(F.Mods)) {
          if (!I.Strtab.empty())
            break;
          I.Strtab = *Strtab;
        }
        // Similarly, the string table is used by every preceding symbol table;
        // normally there will be just one unless the bitcode file was created
        // by binary concatenation.
        if (!F.Symtab.empty() && F.StrtabForSymtab.empty())
          F.StrtabForSymtab = *Strtab;
        continue;
      }

      if (Entry.ID == bitc::SYMTAB_BLOCK_ID) {
        Expected<StringRef> SymtabOrErr =
            readBlobInRecord(Stream, bitc::SYMTAB_BLOCK_ID, bitc::SYMTAB_BLOB);
        if (!SymtabOrErr)
          return SymtabOrErr.takeError();

        // We can expect the bitcode file to have multiple symbol tables if it
        // was created by binary concatenation. In that case we silently
        // ignore any subsequent symbol tables, which is fine because this is a
        // low level function. The client is expected to notice that the number
        // of modules in the symbol table does not match the number of modules
        // in the input file and regenerate the symbol table.
        if (F.Symtab.empty())
          F.Symtab = *SymtabOrErr;
        continue;
      }

      if (Error Err = Stream.SkipBlock())
        return std::move(Err);
      continue;
    }
    case BitstreamEntry::Record:
      if (Error E = Stream.skipRecord(Entry.ID).takeError())
        return std::move(E);
      continue;
    }
  }
}

/// Get a lazy one-at-time loading module from bitcode.
///
/// This isn't always used in a lazy context.  In particular, it's also used by
/// \a parseModule().  If this is truly lazy, then we need to eagerly pull
/// in forward-referenced functions from block address references.
///
/// \param[in] MaterializeAll Set to \c true if we should materialize
/// everything.
Expected<std::unique_ptr<Module>>
BitcodeModule::getModuleImpl(LLVMContext &Context, bool MaterializeAll,
                             bool ShouldLazyLoadMetadata, bool IsImporting,
                             DataLayoutCallbackTy DataLayoutCallback) {
  BitstreamCursor Stream(Buffer);

  std::string ProducerIdentification;
  if (IdentificationBit != -1ull) {
    if (Error JumpFailed = Stream.JumpToBit(IdentificationBit))
      return std::move(JumpFailed);
    if (Error E =
            readIdentificationBlock(Stream).moveInto(ProducerIdentification))
      return std::move(E);
  }

  if (Error JumpFailed = Stream.JumpToBit(ModuleBit))
    return std::move(JumpFailed);
  auto *R = new BitcodeReader(std::move(Stream), Strtab, ProducerIdentification,
                              Context);

  std::unique_ptr<Module> M =
      std::make_unique<Module>(ModuleIdentifier, Context);
  M->setMaterializer(R);

  // Delay parsing Metadata if ShouldLazyLoadMetadata is true.
  if (Error Err = R->parseBitcodeInto(M.get(), ShouldLazyLoadMetadata,
                                      IsImporting, DataLayoutCallback))
    return std::move(Err);

  if (MaterializeAll) {
    // Read in the entire module, and destroy the BitcodeReader.
    if (Error Err = M->materializeAll())
      return std::move(Err);
  } else {
    // Resolve forward references from blockaddresses.
    if (Error Err = R->materializeForwardReferencedFunctions())
      return std::move(Err);
  }
  return std::move(M);
}

Expected<std::unique_ptr<Module>>
BitcodeModule::getLazyModule(LLVMContext &Context, bool ShouldLazyLoadMetadata,
                             bool IsImporting) {
  return getModuleImpl(Context, false, ShouldLazyLoadMetadata, IsImporting,
                       [](StringRef) { return None; });
}

// Parse the specified bitcode buffer and merge the index into CombinedIndex.
// We don't use ModuleIdentifier here because the client may need to control the
// module path used in the combined summary (e.g. when reading summaries for
// regular LTO modules).
Error BitcodeModule::readSummary(ModuleSummaryIndex &CombinedIndex,
                                 StringRef ModulePath, uint64_t ModuleId) {
  BitstreamCursor Stream(Buffer);
  if (Error JumpFailed = Stream.JumpToBit(ModuleBit))
    return JumpFailed;

  ModuleSummaryIndexBitcodeReader R(std::move(Stream), Strtab, CombinedIndex,
                                    ModulePath, ModuleId);
  return R.parseModule();
}

// Parse the specified bitcode buffer, returning the function info index.
Expected<std::unique_ptr<ModuleSummaryIndex>> BitcodeModule::getSummary() {
  BitstreamCursor Stream(Buffer);
  if (Error JumpFailed = Stream.JumpToBit(ModuleBit))
    return std::move(JumpFailed);

  auto Index = std::make_unique<ModuleSummaryIndex>(/*HaveGVs=*/false);
  ModuleSummaryIndexBitcodeReader R(std::move(Stream), Strtab, *Index,
                                    ModuleIdentifier, 0);

  if (Error Err = R.parseModule())
    return std::move(Err);

  return std::move(Index);
}

static Expected<bool> getEnableSplitLTOUnitFlag(BitstreamCursor &Stream,
                                                unsigned ID) {
  if (Error Err = Stream.EnterSubBlock(ID))
    return std::move(Err);
  SmallVector<uint64_t, 64> Record;

  while (true) {
    BitstreamEntry Entry;
    if (Error E = Stream.advanceSkippingSubblocks().moveInto(Entry))
      return std::move(E);

    switch (Entry.Kind) {
    case BitstreamEntry::SubBlock: // Handled for us already.
    case BitstreamEntry::Error:
      return error("Malformed block");
    case BitstreamEntry::EndBlock:
      // If no flags record found, conservatively return true to mimic
      // behavior before this flag was added.
      return true;
    case BitstreamEntry::Record:
      // The interesting case.
      break;
    }

    // Look for the FS_FLAGS record.
    Record.clear();
    Expected<unsigned> MaybeBitCode = Stream.readRecord(Entry.ID, Record);
    if (!MaybeBitCode)
      return MaybeBitCode.takeError();
    switch (MaybeBitCode.get()) {
    default: // Default behavior: ignore.
      break;
    case bitc::FS_FLAGS: { // [flags]
      uint64_t Flags = Record[0];
      // Scan flags.
      assert(Flags <= 0x7f && "Unexpected bits in flag");

      return Flags & 0x8;
    }
    }
  }
  llvm_unreachable("Exit infinite loop");
}

// Check if the given bitcode buffer contains a global value summary block.
Expected<BitcodeLTOInfo> BitcodeModule::getLTOInfo() {
  BitstreamCursor Stream(Buffer);
  if (Error JumpFailed = Stream.JumpToBit(ModuleBit))
    return std::move(JumpFailed);

  if (Error Err = Stream.EnterSubBlock(bitc::MODULE_BLOCK_ID))
    return std::move(Err);

  while (true) {
    llvm::BitstreamEntry Entry;
    if (Error E = Stream.advance().moveInto(Entry))
      return std::move(E);

    switch (Entry.Kind) {
    case BitstreamEntry::Error:
      return error("Malformed block");
    case BitstreamEntry::EndBlock:
      return BitcodeLTOInfo{/*IsThinLTO=*/false, /*HasSummary=*/false,
                            /*EnableSplitLTOUnit=*/false};

    case BitstreamEntry::SubBlock:
      if (Entry.ID == bitc::GLOBALVAL_SUMMARY_BLOCK_ID) {
        Expected<bool> EnableSplitLTOUnit =
            getEnableSplitLTOUnitFlag(Stream, Entry.ID);
        if (!EnableSplitLTOUnit)
          return EnableSplitLTOUnit.takeError();
        return BitcodeLTOInfo{/*IsThinLTO=*/true, /*HasSummary=*/true,
                              *EnableSplitLTOUnit};
      }

      if (Entry.ID == bitc::FULL_LTO_GLOBALVAL_SUMMARY_BLOCK_ID) {
        Expected<bool> EnableSplitLTOUnit =
            getEnableSplitLTOUnitFlag(Stream, Entry.ID);
        if (!EnableSplitLTOUnit)
          return EnableSplitLTOUnit.takeError();
        return BitcodeLTOInfo{/*IsThinLTO=*/false, /*HasSummary=*/true,
                              *EnableSplitLTOUnit};
      }

      // Ignore other sub-blocks.
      if (Error Err = Stream.SkipBlock())
        return std::move(Err);
      continue;

    case BitstreamEntry::Record:
      if (Expected<unsigned> StreamFailed = Stream.skipRecord(Entry.ID))
        continue;
      else
        return StreamFailed.takeError();
    }
  }
}

static Expected<BitcodeModule> getSingleModule(MemoryBufferRef Buffer) {
  Expected<std::vector<BitcodeModule>> MsOrErr = getBitcodeModuleList(Buffer);
  if (!MsOrErr)
    return MsOrErr.takeError();

  if (MsOrErr->size() != 1)
    return error("Expected a single module");

  return (*MsOrErr)[0];
}

Expected<std::unique_ptr<Module>>
llvm::getLazyBitcodeModule(MemoryBufferRef Buffer, LLVMContext &Context,
                           bool ShouldLazyLoadMetadata, bool IsImporting) {
  Expected<BitcodeModule> BM = getSingleModule(Buffer);
  if (!BM)
    return BM.takeError();

  return BM->getLazyModule(Context, ShouldLazyLoadMetadata, IsImporting);
}

Expected<std::unique_ptr<Module>> llvm::getOwningLazyBitcodeModule(
    std::unique_ptr<MemoryBuffer> &&Buffer, LLVMContext &Context,
    bool ShouldLazyLoadMetadata, bool IsImporting) {
  auto MOrErr = getLazyBitcodeModule(*Buffer, Context, ShouldLazyLoadMetadata,
                                     IsImporting);
  if (MOrErr)
    (*MOrErr)->setOwnedMemoryBuffer(std::move(Buffer));
  return MOrErr;
}

Expected<std::unique_ptr<Module>>
BitcodeModule::parseModule(LLVMContext &Context,
                           DataLayoutCallbackTy DataLayoutCallback) {
  return getModuleImpl(Context, true, false, false, DataLayoutCallback);
  // TODO: Restore the use-lists to the in-memory state when the bitcode was
  // written.  We must defer until the Module has been fully materialized.
}

Expected<std::unique_ptr<Module>>
llvm::parseBitcodeFile(MemoryBufferRef Buffer, LLVMContext &Context,
                       DataLayoutCallbackTy DataLayoutCallback) {
  Expected<BitcodeModule> BM = getSingleModule(Buffer);
  if (!BM)
    return BM.takeError();

  return BM->parseModule(Context, DataLayoutCallback);
}

Expected<std::string> llvm::getBitcodeTargetTriple(MemoryBufferRef Buffer) {
  Expected<BitstreamCursor> StreamOrErr = initStream(Buffer);
  if (!StreamOrErr)
    return StreamOrErr.takeError();

  return readTriple(*StreamOrErr);
}

Expected<bool> llvm::isBitcodeContainingObjCCategory(MemoryBufferRef Buffer) {
  Expected<BitstreamCursor> StreamOrErr = initStream(Buffer);
  if (!StreamOrErr)
    return StreamOrErr.takeError();

  return hasObjCCategory(*StreamOrErr);
}

Expected<std::string> llvm::getBitcodeProducerString(MemoryBufferRef Buffer) {
  Expected<BitstreamCursor> StreamOrErr = initStream(Buffer);
  if (!StreamOrErr)
    return StreamOrErr.takeError();

  return readIdentificationCode(*StreamOrErr);
}

Error llvm::readModuleSummaryIndex(MemoryBufferRef Buffer,
                                   ModuleSummaryIndex &CombinedIndex,
                                   uint64_t ModuleId) {
  Expected<BitcodeModule> BM = getSingleModule(Buffer);
  if (!BM)
    return BM.takeError();

  return BM->readSummary(CombinedIndex, BM->getModuleIdentifier(), ModuleId);
}

Expected<std::unique_ptr<ModuleSummaryIndex>>
llvm::getModuleSummaryIndex(MemoryBufferRef Buffer) {
  Expected<BitcodeModule> BM = getSingleModule(Buffer);
  if (!BM)
    return BM.takeError();

  return BM->getSummary();
}

Expected<BitcodeLTOInfo> llvm::getBitcodeLTOInfo(MemoryBufferRef Buffer) {
  Expected<BitcodeModule> BM = getSingleModule(Buffer);
  if (!BM)
    return BM.takeError();

  return BM->getLTOInfo();
}

Expected<std::unique_ptr<ModuleSummaryIndex>>
llvm::getModuleSummaryIndexForFile(StringRef Path,
                                   bool IgnoreEmptyThinLTOIndexFile) {
  ErrorOr<std::unique_ptr<MemoryBuffer>> FileOrErr =
      MemoryBuffer::getFileOrSTDIN(Path);
  if (!FileOrErr)
    return errorCodeToError(FileOrErr.getError());
  if (IgnoreEmptyThinLTOIndexFile && !(*FileOrErr)->getBufferSize())
    return nullptr;
  return getModuleSummaryIndex(**FileOrErr);
}<|MERGE_RESOLUTION|>--- conflicted
+++ resolved
@@ -1489,13 +1489,9 @@
     if (isConstExprSupported(BC->Opcode) && ConstOps.size() == Ops.size()) {
       Constant *C;
       if (Instruction::isCast(BC->Opcode)) {
-<<<<<<< HEAD
-        C = ConstantExpr::getCast(BC->Opcode, ConstOps[0], BC->getType());
-=======
         C = UpgradeBitCastExpr(BC->Opcode, ConstOps[0], BC->getType());
         if (!C)
           C = ConstantExpr::getCast(BC->Opcode, ConstOps[0], BC->getType());
->>>>>>> 27214f60
       } else if (Instruction::isUnaryOp(BC->Opcode)) {
         C = ConstantExpr::get(BC->Opcode, ConstOps[0], BC->Flags);
       } else if (Instruction::isBinaryOp(BC->Opcode)) {
