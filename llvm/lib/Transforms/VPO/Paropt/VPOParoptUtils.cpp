--- conflicted
+++ resolved
@@ -3667,100 +3667,6 @@
 
 // Create a variant version of BaseCall using  the same arguments.
 // The base and variant functions must have identical signatures.
-<<<<<<< HEAD
-// If a use_device_ptr clause is present, the call arguments are changed to use
-// the updated value of the clause operand.
-//
-// In the following examples of pseudo-code for target variant dispatch
-// code-gen, this function emits (1), (2), (3) and (4).
-//
-// If there is no PTR_TO_PTR modifier, the incoming IR won't have a
-// load from the use_device_ptr operand, but we still need to generate
-// that load to get the updated value of the operand to be used in the
-// variant call.
-//
-// -------------------------------+--------------------------------------------
-//           Before               |      After
-// -------------------------------+--------------------------------------------
-//   "USE.DEVICE.PTR" (i32* %a)   |
-//                                |
-//                                | if (__tgt_is_device_available(...) {
-//                                |   ...
-//                                |   %a.cast = bitcast i32* %a to i8*
-//                                |   store i8* %a.cast, i8** <a_gep>
-//                                |   ...
-//                                |   __tgt_data_begin(...)
-//                                |   %a.gep.cast = bitcast i8** <a_gep>
-//                                |                 to i32**
-//                                |
-//                               (1)  %a.buffer = load i32*, i32** %a.gep.cast
-//   call @foo(i32* %a)          (2)  call @foo_gpu(i32* %a.buffer)
-//                                |
-//                                |   __tgt_data_end(...)
-//                                | } else {
-//                                |   call @foo(i32* %a)
-//                                | }
-//
-// -------------------------------+--------------------------------------------
-//           Before               |      After
-// -------------------------------+--------------------------------------------
-//   "USE.DEVICE.PTR:PTR_TO_PTR"  |
-//                   (i32** %a)   |
-//                                |
-//   %a.val = load i32*, i32** %a | %a.val = load i32*, i32** %a
-//                                |
-//                                | if (__tgt_is_device_available(...) {
-//                                |   %a.load = load i32*, i32** %a
-//                                |   ...
-//                                |   %a.cast = bitcast i32* %a.load to i8*
-//                                |   store i8* %a.cast, i8** <a_gep>
-//                                |   ...
-//                                |   __tgt_data_begin(...)
-//                                |   %a.gep.cast = bitcast i8** <a_gep>
-//                                |                 to i32**
-//                                |
-//                               (3)  %a.buffer = load i32*, i32** %a.gep.cast
-//   call @foo(i32* %a.val)      (4)  call @foo_gpu(i32* %a.buffer)
-//                                |
-//                                |   __tgt_data_end(...)
-//                                | } else {
-//                                |   call @foo(i32* %a.val)
-//                                | }
-//                                |
-#if INTEL_CUSTOMIZATION
-// -------------------------------+--------------------------------------------
-//           Before               |      After
-// -------------------------------+--------------------------------------------
-//                               (5) %dv.new = alloca QNCA
-//   "USE.DEVICE.PTR:F90_DV"      |
-//                   (QNCA* %dv)  |
-//                                |
-//                                | if (__tgt_is_device_available(...) {
-//                                |   %a.addr = gep (%dv, 0, 0)
-//                                |   %a = load i32*, i32** %a.addr
-//                                |   ...
-//                                |   %a.cast = bitcast i32* %a to i8*
-//                                |   store i8* %a.cast, i8** <a_gep>
-//                                |   ...
-//                                |   __tgt_data_begin(...)
-//                                |   %a.gep.cast = bitcast i8** <a_gep>
-//                                |                 to i32**
-//                                |
-//                               (3)  %a.updated = load i32*, i32** %a.gep.cast
-//                               (6)  memcpy(%dv.new, %dv, sizeof(QNCA)
-//                               (7)  %a.addr.new = gep(%dv.new, 0, 0)
-//                               (8)  store %a.updated, %a.addr.new
-//                                |
-//   call @foo(QNCA* %dv)        (4)  call @foo_gpu(QNCA* %dv.new)
-//                                |
-//                                |   __tgt_data_end(...)
-//                                | } else {
-//                                |   call @foo(QNCA* %dv)
-//                                | }
-//                                |
-#endif // INTEL_CUSTOMIZATION
-=======
->>>>>>> 6c8b510a
 CallInst *VPOParoptUtils::genVariantCall(CallInst *BaseCall,
                                          StringRef VariantName,
                                          Value *InteropObj,
@@ -3798,63 +3704,10 @@
       FnArgTypes.push_back(Int8PtrTy);
   }
 
-<<<<<<< HEAD
-      StringRef OrigName = HostPtr->getName();
-      Value *Buffer =
-          VCBuilder.CreateLoad(TgtBufferAddr, OrigName + ".buffer"); // (1), (3)
-#if INTEL_CUSTOMIZATION
-      if (Item->getIsF90DopeVector()) {
-        const DataLayout &DL = M->getDataLayout();
-        Type *OrigElemType = Item->getOrigElemType();
-        Instruction *AllocaInsertPt =
-            VPOParoptUtils::getInsertionPtForAllocas(W, F);
-        unsigned Alignment = DL.getABITypeAlignment(OrigElemType);
-        Value *NewV =
-            genPrivatizationAlloca(OrigElemType, /*NumElements=*/nullptr,
-                                   MaybeAlign(Alignment), AllocaInsertPt,
-                                   /*IsTargetSpirv=*/false, ".new"); // (5)
-        VPOUtils::genMemcpy(NewV, HostPtr, DL, Alignment,
-                            &*VCBuilder.GetInsertPoint()); //           (6)
-        auto *Zero = VCBuilder.getInt32(0);
-        auto *Addr0GEP = VCBuilder.CreateInBoundsGEP(
-            NewV, {Zero, Zero}, NewV->getName() + ".addr0"); //         (7)
-        VCBuilder.CreateStore(Buffer, Addr0GEP); //                     (8)
-        Buffer = NewV;
-      }
-#endif // INTEL_CUSTOMIZATION
-
-      // HostPtr       type is:  SomeType** if ptr_to_ptr is present
-      //                         SomeType*  otherwise
-      // Arg           type is:  SomeType*
-      // TgtBufferAddr type is:  void**
-      // Buffer        type is:  void*
-      //
-      // To replace 'Arg' with 'Buffer' in the variant call,
-      // we must cast Buffer from void* to SomeType*
-      // Example (SomeType==float):
-      //    %buffer = load i8*, i8** %tgt.buffer
-      //    %buffer.cast = bitcast i8* %buffer23 to float*
-      //    call void @foo_gpu(..., float* %buffer.cast,... )
-      Type *HostPtrTy = HostPtr->getType();
-      assert(HostPtrTy->isPointerTy() &&
-             "HostPtrTy expected to be pointer type");
-      assert((!IsPointerToPointer ||
-              HostPtrTy->getPointerElementType()->isPointerTy()) &&
-             "HostPtr element type expected to be pointer type");
-      (void)HostPtrTy;
-      Value *BufferCast = VCBuilder.CreateBitCast(Buffer, Arg->getType());
-      BufferCast->setName(OrigName + ".buffer.cast");
-      VariantCall->replaceUsesOfWith(Arg, BufferCast);
-      break;
-    }
-  }
-  return VariantCall;
-=======
   return genCall(M, VariantName, ReturnTy, FnArgs, FnArgTypes, InsertPt, IsTail,
                  IsVarArg,
                  /*AllowMismatchingPointerArgs=*/true,
                  /*EmitErrorOnFnTypeMismatch=*/true);
->>>>>>> 6c8b510a
 }
 
 // Creates a call with no parameters
