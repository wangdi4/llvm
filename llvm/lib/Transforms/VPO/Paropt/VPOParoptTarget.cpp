--- conflicted
+++ resolved
@@ -49,8 +49,6 @@
 
 #define DEBUG_TYPE "vpo-paropt-target"
 
-<<<<<<< HEAD
-=======
 // TODO: This is temporary while we support both old and new implementations
 // of target variant dispatch for MKL. After the new implementation is fully
 // tested, we will purge the old one and remove this flag.
@@ -59,20 +57,10 @@
                cl::init(false),
                cl::desc("Use the interop_obj for target variant dispatch."));
 
-#if INTEL_CUSTOMIZATION
-#if INTEL_FEATURE_CSA
-// Temporary option which is set to true when we are emitting binary vISA.
-static cl::opt<bool> CSAvISA("csa-visa",
-                             cl::desc("Customize IR for binary vISA"),
-                             cl::init(false), cl::ReallyHidden);
-#endif // INTEL_FEATURE_CSA
-#endif // INTEL_CUSTOMIZATION
-
 static cl::opt<uint32_t> FixedSIMDWidth(
     "vpo-paropt-fixed-simd-width", cl::Hidden, cl::init(0),
     cl::desc("Fixed SIMD width for all target regions in the module."));
 
->>>>>>> 732cd2fb
 // Reset the value in the Map clause to be empty.
 //
 // Do not reset base pointers (including the item's getOrig() pointer),
