--- conflicted
+++ resolved
@@ -111,15 +111,12 @@
     "vpo-paropt-atomic-free-red-global-buf-size", cl::Hidden, cl::init(1024),
     cl::desc("Maximum number of elements (and teams) in the global buffer for "
              "atomic-free reduction"));
-<<<<<<< HEAD
-=======
 cl::opt<uint32_t> AtomicFreeRedLocalBufSize(
     "vpo-paropt-atomic-free-red-local-buf-size", cl::Hidden, cl::init(1024),
     cl::desc("Maximum number of elements (and hence workitems) in the local "
              "buffer used for tree-like local update in"
              "atomic-free reduction"));
 
->>>>>>> 8cd97e86
 
 extern cl::opt<bool> AtomicFreeReduction;
 extern cl::opt<uint32_t> AtomicFreeReductionCtrl;
@@ -370,11 +367,7 @@
 
   // Generate '<kernel-name>_kernel_info' global variable that specifies
   // whether a kernel argument is passed by value or not.
-<<<<<<< HEAD
-  // Versions 1-3 of the data structure use the following format:
-=======
   // Versions 1-4 of the data structure use the following format:
->>>>>>> 8cd97e86
   //   struct KernelInfoTy {
   //     uint32_t Version = [1 .. 2];
   //     uint32_t ArgsNum = <number of the kernel arguments>;
@@ -384,10 +377,7 @@
   //     } ArgsDesc[ArgsNum];
   //     uint64_t Attributes1; // Since version 2.
   //     uint64_t WGNum;       // Since version 3.
-<<<<<<< HEAD
-=======
   //     uint64_t WINum;       // Since version 4.
->>>>>>> 8cd97e86
   //   };
   auto GenerateKernelArgInfoVar =
       [this, &WT](const std::vector<KernelArgInfoDesc> &KernelArgInfo,
@@ -404,11 +394,7 @@
         // The current version is 3.
         KernelInfoInitMemberTypes.push_back(Type::getInt32Ty(C));
         KernelInfoInitBuffer.push_back(
-<<<<<<< HEAD
-            ConstantInt::get(Type::getInt32Ty(C), 3));
-=======
             ConstantInt::get(Type::getInt32Ty(C), 4));
->>>>>>> 8cd97e86
         // Specify the number of kernel argument.
         KernelInfoInitMemberTypes.push_back(Type::getInt32Ty(C));
         KernelInfoInitBuffer.push_back(
@@ -458,8 +444,6 @@
         KernelInfoInitBuffer.push_back(
             ConstantInt::get(Type::getInt64Ty(C), UseGPURedWGLimit));
 
-<<<<<<< HEAD
-=======
         uint64_t UseGPURedWILimit =
             (AtomicFreeReduction &&
              (AtomicFreeReductionCtrl &
@@ -471,7 +455,6 @@
         KernelInfoInitBuffer.push_back(
             ConstantInt::get(Type::getInt64Ty(C), UseGPURedWILimit));
 
->>>>>>> 8cd97e86
         KernelInfoInitTy = StructType::create(KernelInfoInitMemberTypes);
         Constant *KernelInfoInit =
           ConstantStruct::get(KernelInfoInitTy, KernelInfoInitBuffer);
@@ -2440,35 +2423,6 @@
   return true;
 }
 
-<<<<<<< HEAD
-void VPOParoptTransform::checkAtomicFreeReductionOpportunity(WRegionNode *W) {
-  if (W->getIsSections())
-    return;
-  auto *WTarget = WRegionUtils::getParentRegion(W, WRegionNode::WRNTarget);
-  if (!WTarget)
-    return;
-
-  if (W->getIsOmpLoop())
-    AtomicFreeReductionCheck[WTarget].setLoopIsOk(
-        !W->getWRNLoopInfo().isKnownNDRange());
-  if (W->getIsPar())
-    AtomicFreeReductionCheck[WTarget].setParIsOk();
-  if (W->getIsDistribute())
-    AtomicFreeReductionCheck[WTarget].setParIsOk(
-        // TODO: set WRNDistirbute inner stores pointer operands to @redbuf
-        // so that the following condition could be removed
-        // TODO: remove isKnownNDRange call here once the related clause
-        // is correctly handled in fixupKnownNDRange()
-        (isa<WRNDistributeNode>(W)
-             ? AtomicFreeReductionCheck[WTarget].getParIsOk()
-             : true) &&
-        !W->getWRNLoopInfo().isKnownNDRange());
-  if (W->getIsTeams())
-    AtomicFreeReductionCheck[WTarget].setTeamsIsOk();
-}
-
-=======
->>>>>>> 8cd97e86
 // Add globals for fast GPU reduction global buffers (one per reduction item)
 // and global teams counter (one per kernel)
 bool VPOParoptTransform::addFastGlobalRedBufMap(WRegionNode *W) {
@@ -2476,18 +2430,6 @@
 
   assert(W->getIsTarget());
 
-<<<<<<< HEAD
-  if (!AtomicFreeReductionCheck[W].isGlobalValid())
-    return false;
-
-  auto WTeamsIt =
-      std::find_if(W->getChildren().begin(), W->getChildren().end(),
-                   [](WRegionNode *SW) { return SW->getIsTeams(); });
-  assert(WTeamsIt != W->getChildren().end() &&
-         "Teams presence was promised by AtomicFreeReductionCheck");
-
-  auto *WTeams = *WTeamsIt;
-=======
   auto WTeamsIt =
       std::find_if(W->getChildren().begin(), W->getChildren().end(),
                    [](WRegionNode *SW) { return SW->getIsTeams(); });
@@ -2497,7 +2439,6 @@
   auto *WTeams = *WTeamsIt;
   if (WTeams->getRed().empty())
     return false;
->>>>>>> 8cd97e86
 
   CallInst *EntryCI = cast<CallInst>(W->getEntryDirective());
 
@@ -2525,9 +2466,6 @@
   };
   const DataLayout &DL = F->getParent()->getDataLayout();
 
-<<<<<<< HEAD
-  for (ReductionItem *RedI : RedClause.items()) {
-=======
   bool FoundProperItem = false;
 
   for (ReductionItem *RedI : RedClause.items()) {
@@ -2562,7 +2500,6 @@
     if (NumElems && !isa<ConstantInt>(NumElems))
       continue;
 
->>>>>>> 8cd97e86
     uint64_t Size = DL.getPointerSizeInBits() / 8;
     uint64_t MapType = TGT_MAP_PRIVATE;
     Value *MapTypeVal =
@@ -2571,15 +2508,6 @@
         Type::getInt64Ty(F->getContext()),
         Size * (AtomicFreeRedGlobalBufSize ? AtomicFreeRedGlobalBufSize : 1));
 
-<<<<<<< HEAD
-    Type *BufTy = nullptr;
-    std::tie(BufTy, std::ignore, std::ignore) =
-        VPOParoptUtils::getItemInfo(RedI);
-
-    auto *NewBuf = new GlobalVariable(
-        *F->getParent(), BufTy, false,
-        GlobalValue::LinkageTypes::ExternalWeakLinkage, nullptr, "red_buf",
-=======
     assert(BufTy && "Found untyped reduction item");
     if (RedI->getIsArraySection()) {
       assert(NumElems && "No elements number specified for array section");
@@ -2610,22 +2538,16 @@
     auto *NewBuf = new GlobalVariable(
         *F->getParent(), BufTy, false,
         BufLinkage, Initializer, "red_buf",
->>>>>>> 8cd97e86
         nullptr, GlobalValue::NotThreadLocal,
         isTargetSPIRV() ? vpo::ADDRESS_SPACE_GLOBAL : 0);
     NewBuf->addAttribute(VPOParoptAtomicFreeReduction::GlobalBufferAttr);
     addMapForValue(NewBuf, MapType, MapTypeVal, MapSize);
-<<<<<<< HEAD
-  }
-
-=======
     FoundProperItem = true;
   }
 
   if (!FoundProperItem)
     return false;
 
->>>>>>> 8cd97e86
   uint64_t Size = DL.getPointerSizeInBits() / 8;
   uint64_t MapType = TGT_MAP_PRIVATE | TGT_MAP_TO;
   Value *MapTypeVal =
@@ -2635,12 +2557,7 @@
   auto *GlobalCounter = new GlobalVariable(
       *(F->getParent()), Type::getInt32Ty(F->getContext()), false,
       GlobalValue::LinkageTypes::PrivateLinkage,
-<<<<<<< HEAD
-      ConstantInt::get(Type::getInt32Ty(F->getContext()), 0),
-      "teams_counter",
-=======
       ConstantInt::get(Type::getInt32Ty(F->getContext()), 0), "teams_counter",
->>>>>>> 8cd97e86
       nullptr, GlobalValue::NotThreadLocal, isTargetSPIRV() ? 1 : 0);
   GlobalCounter->addAttribute(VPOParoptAtomicFreeReduction::TeamsCounterAttr);
 
