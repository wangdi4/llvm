--- conflicted
+++ resolved
@@ -390,11 +390,6 @@
   auto InsertWorkGroupBarrier = [](Instruction *InsertPt) {
     LLVMContext &C = InsertPt->getContext();
 
-<<<<<<< HEAD
-    VPOParoptUtils::genOCLGenericCall(
-        "_Z18work_group_barrierj", Type::getVoidTy(C),
-        { ConstantInt::get(Type::getInt32Ty(C), 1) },
-=======
     // TODO: we only need global fences for side effect instructions
     //       inside "omp target" and outside of the enclosed regions.
     //       Moreover, it probably makes sense to guard such instructions
@@ -405,7 +400,6 @@
         // CLK_GLOBAL_MEM_FENCE == 2
         // CLK_IMAGE_MEM_FENCE  == 4
         { ConstantInt::get(Type::getInt32Ty(C), 1 | 2) },
->>>>>>> 2cf62a07
         InsertPt);
   };
 
