--- conflicted
+++ resolved
@@ -458,28 +458,17 @@
     BuilderThen.CreateStore(NewUB, TeamUpperBnd);
 
     Builder.SetInsertPoint(InsertPt);
-<<<<<<< HEAD
-    TeamLB = Builder.CreateLoad(TeamLowerBnd);
-    TeamUB = Builder.CreateLoad(TeamUpperBnd);
-    TeamST = Builder.CreateLoad(TeamStride);
-=======
     TeamLB = Builder.CreateLoad(TeamLowerBnd->getAllocatedType(), TeamLowerBnd);
     TeamUB = Builder.CreateLoad(TeamUpperBnd->getAllocatedType(), TeamUpperBnd);
     TeamST = Builder.CreateLoad(TeamStride->getAllocatedType(), TeamStride);
->>>>>>> 6c8b510a
     // Team distribute loop may insert minimum upper bound computation
     // between the above loads and the below stores, and update
     // TeamUpperBnd variable, so we need to reload the team bounds again
     // before initializing the loop bounds.
-<<<<<<< HEAD
-    Builder.CreateStore(Builder.CreateLoad(TeamLowerBnd), LowerBnd);
-    Builder.CreateStore(Builder.CreateLoad(TeamUpperBnd), UpperBnd);
-=======
     Builder.CreateStore(Builder.CreateLoad(
         TeamLowerBnd->getAllocatedType(), TeamLowerBnd), LowerBnd);
     Builder.CreateStore(Builder.CreateLoad(
         TeamUpperBnd->getAllocatedType(), TeamUpperBnd), UpperBnd);
->>>>>>> 6c8b510a
   }
 }
 
@@ -537,13 +526,8 @@
   DimNum += W->getWRNLoopInfo().getNDRangeStartDim();
   initArgArray(&Arg, DimNum);
 
-<<<<<<< HEAD
-  Value *LB = Builder.CreateLoad(LowerBnd);
-  Value *UB = Builder.CreateLoad(UpperBnd);
-=======
   Value *LB = Builder.CreateLoad(LowerBnd->getAllocatedType(), LowerBnd);
   Value *UB = Builder.CreateLoad(UpperBnd->getAllocatedType(), UpperBnd);
->>>>>>> 6c8b510a
 
   WRNScheduleKind SchedKind = getSchedKindForMultiLevelLoops(
       W, VPOParoptUtils::getLoopScheduleKind(W), WRNScheduleStaticEven);
@@ -1385,72 +1369,6 @@
              TempAddr->printAsOperand(dbgs()); dbgs() << "'.\n";);
 
   return true;
-}
-
-bool VPOParoptTransform::genLaunderIntrinIfPrivatizedInAncestor(
-    WRegionNode *W) {
-
-  std::unordered_set<Value *> GlobalValues;
-  std::unordered_set<Value *> ValuesToChange;
-
-  // Early bailout if W is not a nested WRegion.
-  WRegionNode *Parent = W->getParent();
-  if (Parent == nullptr)
-    return false;
-
-  // 1. Find all W clause item values that use a Global Variable and add them to
-  // GlobalValues set.
-
-  auto addValueIfGlobal = [&](Item *I) {
-    if (GeneralUtils::isOMPItemGlobalVAR(I->getOrig()))
-      GlobalValues.insert(I->getOrig());
-  };
-  // Check all clauses where a variable can be used.
-  VPOParoptUtils::executeForEachItemInClause(W->getSharedIfSupported(),
-                                             addValueIfGlobal);
-  VPOParoptUtils::executeForEachItemInClause(W->getPrivIfSupported(),
-                                             addValueIfGlobal);
-  VPOParoptUtils::executeForEachItemInClause(W->getFprivIfSupported(),
-                                             addValueIfGlobal);
-  VPOParoptUtils::executeForEachItemInClause(W->getLprivIfSupported(),
-                                             addValueIfGlobal);
-  VPOParoptUtils::executeForEachItemInClause(W->getRedIfSupported(),
-                                             addValueIfGlobal);
-  VPOParoptUtils::executeForEachItemInClause(W->getLinearIfSupported(),
-                                             addValueIfGlobal);
-  VPOParoptUtils::executeForEachItemInClause(W->getMapIfSupported(),
-                                             addValueIfGlobal);
-
-  // 2. If a value in GlobalValues is privatized by an ancestor, add it to
-  // ValuesToChange so it will be laundered.
-  while (Parent != nullptr) {
-    // If parent has any target construct, then launder all GlobalValues.
-    if (Parent->getIsTarget()) {
-      ValuesToChange = GlobalValues;
-      break;
-    }
-
-    auto AddToFinalSet = [&](Item *I) {
-      auto It = GlobalValues.find(I->getOrig());
-      if (It != GlobalValues.end())
-        ValuesToChange.insert(*It);
-    };
-
-    VPOParoptUtils::executeForEachItemInClause(Parent->getPrivIfSupported(),
-                                               AddToFinalSet);
-    VPOParoptUtils::executeForEachItemInClause(Parent->getFprivIfSupported(),
-                                               AddToFinalSet);
-    VPOParoptUtils::executeForEachItemInClause(Parent->getLprivIfSupported(),
-                                               AddToFinalSet);
-    VPOParoptUtils::executeForEachItemInClause(Parent->getRedIfSupported(),
-                                               AddToFinalSet);
-    VPOParoptUtils::executeForEachItemInClause(Parent->getLinearIfSupported(),
-                                               AddToFinalSet);
-
-    Parent = Parent->getParent();
-  }
-
-  return genGlobalPrivatizationLaunderIntrin(W, &ValuesToChange);
 }
 
 bool VPOParoptTransform::genLaunderIntrinIfPrivatizedInAncestor(
@@ -5313,12 +5231,8 @@
     // The variable is emitted into the scope tree according to the scope
     // associated with the llvm.dbg intrinsic and not the scope associated with
     // the variable. Create a new location in the region scope.
-<<<<<<< HEAD
-    DebugLoc DL = DebugLoc::get(
-=======
     DebugLoc DL = DILocation::get( // INTEL
         M->getContext(),           // INTEL
->>>>>>> 6c8b510a
         Location->getLine(),
         Location->getColumn(),
         RegionScope,
@@ -10481,180 +10395,6 @@
   VPOUtils::genAliasSet(makeArrayRef(W->bbset_begin(), W->bbset_end()), AA,
                         &(F->getParent()->getDataLayout()));
 }
-<<<<<<< HEAD
-
-bool VPOParoptTransform::privatizeSharedItems(WRegionNode *W) {
-  // This transformation should be combined with the argument promotion pass (to
-  // do a cleanup) which currently runs only at O3, therefore we limit it to O3
-  // as well.
-  if (OptLevel < 3 || !W->canHaveShared())
-    return false;
-
-  W->populateBBSet();
-
-  LLVM_DEBUG(dbgs() << "\nEnter VPOParoptTransform::privatizeSharedItems: "
-                    << W->getName() << "\n");
-
-  // Returns true if all given users are either load instructions or bitcasts
-  // that are used by the loads.
-  auto allUsersAreLoads = [W](ArrayRef<Instruction *> Users) {
-    SmallVector<Instruction *, 8u> Worklist{Users.begin(), Users.end()};
-    while (!Worklist.empty()) {
-      Instruction *I = Worklist.pop_back_val();
-      if (isa<BitCastInst>(I) || isa<GetElementPtrInst>(I)) {
-        WRegionUtils::findUsersInRegion(W, I, &Worklist, true);
-        continue;
-      }
-      if (!isa<LoadInst>(I))
-        return false;
-    }
-    return true;
-  };
-
-#ifndef NDEBUG
-  auto reportSkipped = [](Value *V, const Twine &Msg) {
-    dbgs() << "skipping '" << V->getName() << "' - " << Msg << "\n";
-  };
-#endif // NDEBUG
-
-  auto IsPrivatizationCandidate = [&](AllocaInst *AI) {
-    // Do not attempt to promote arrays or structures.
-    if (AI->isArrayAllocation() ||
-        !AI->getType()->getElementType()->isSingleValueType()) {
-      LLVM_DEBUG(reportSkipped(AI, "not a single value type"));
-      return false;
-    }
-    Optional<uint64_t> Size =
-        AI->getAllocationSizeInBits(F->getParent()->getDataLayout());
-    if (!Size) {
-      LLVM_DEBUG(reportSkipped(AI, "unknown size"));
-      return false;
-    }
-
-    // Check if item's memory is modified inside the region. If not then it
-    // should be safe to privatize it.
-    MemoryLocation Loc{AI, LocationSize::precise(*Size)};
-    if (any_of(W->blocks(), [&](const BasicBlock *BB) {
-          if (BB == W->getEntryBBlock() || BB == W->getExitBBlock())
-            return false;
-          if (!AA->canBasicBlockModify(*BB, Loc))
-            return false;
-          LLVM_DEBUG(reportSkipped(AI, "is modified in " + BB->getName()));
-          return true;
-        }))
-      return false;
-    return true;
-  };
-
-  // Find "shared" candidates that can be privatized.
-  using ItemData = std::pair<AllocaInst *, SmallVector<Instruction *, 8>>;
-  SmallVector<ItemData, 8> ToPrivatize;
-  for (SharedItem *I : W->getShared().items()) {
-    if (auto *AI = dyn_cast<AllocaInst>(I->getOrig())) {
-      if (!IsPrivatizationCandidate(AI))
-      continue;
-
-      SmallVector<Instruction *, 8> Users;
-      if (!WRegionUtils::findUsersInRegion(W, AI, &Users, true)) {
-        LLVM_DEBUG(reportSkipped(AI, "no users in the region"));
-        continue;
-      }
-
-      // Check if item has no users other than loads or bitcasts/GEPs + loads.
-      if (!allUsersAreLoads(Users)) {
-        LLVM_DEBUG(reportSkipped(AI, "address escapes"));
-        continue;
-      }
-
-      ToPrivatize.emplace_back(AI, std::move(Users));
-      continue;
-    }
-
-    // Check if shared item is a bitcasted alloca instruction that can be
-    // privatized. If so move bitcast into the work region and change shared
-    // item to alloca instruction.
-    if (auto *BCI = dyn_cast<BitCastInst>(I->getOrig()))
-      if (auto *AI = dyn_cast<AllocaInst>(BCI->getOperand(0))) {
-
-        // TODO: If the BC's region is nested, we cannot make the alloca
-        // live-into the inner region without fixing up all the outer
-        // regions with map and/or explicit shared. Just disable for now.
-        if (W->getParent() && W->needsOutlining())
-          continue;
-
-        if (!IsPrivatizationCandidate(AI))
-          continue;
-
-        SmallVector<Instruction *, 8> Users;
-        if (!WRegionUtils::findUsersInRegion(W, BCI, &Users)) {
-          LLVM_DEBUG(reportSkipped(BCI, "no users in the region"));
-          continue;
-        }
-
-        if (!allUsersAreLoads(BCI)) {
-          LLVM_DEBUG(reportSkipped(BCI, "address escapes"));
-          continue;
-        }
-
-        // Change shared value to alloca instruction.
-        auto *EntryDir = cast<IntrinsicInst>(W->getEntryDirective());
-        EntryDir->replaceUsesOfWith(BCI, AI);
-        I->setOrig(AI);
-
-        // And move bitcast into the region.
-        auto *NewBCI = cast<BitCastInst>(BCI->clone());
-        NewBCI->insertAfter(EntryDir);
-
-        for (auto *User : Users)
-          User->replaceUsesOfWith(BCI, NewBCI);
-
-        // Add alloca to the provatization list. Bitcast is the only user of
-        // alloca inside the region.
-        ToPrivatize.emplace_back(AI, SmallVector<Instruction *, 1>({NewBCI}));
-        continue;
-      }
-
-    LLVM_DEBUG(reportSkipped(I->getOrig(), "not an local pointer"));
-  }
-
-  // Clear blocks.
-  W->resetBBSet();
-
-  if (ToPrivatize.empty())
-    return false;
-
-  // Create separate block for alloca and load/store instructions.
-  BasicBlock *EntryBB = W->getEntryBBlock();
-  BasicBlock *NewBB = SplitBlock(EntryBB, EntryBB->getTerminator(), DT, LI);
-  Instruction *InsPt = NewBB->getTerminator();
-  Instruction *AllocaInsPt =
-      VPOParoptUtils::getInsertionPtForAllocas(W, F, /*OutsideRegion=*/false);
-
-  // Create private instances for variables collected earlier.
-  for (ItemData &P : ToPrivatize) {
-    AllocaInst *AI = P.first;
-
-    LLVM_DEBUG(dbgs() << "privatizing '" << AI->getName() << "'\n");
-
-    // Allocate space for the private copy.
-    auto *NewAI = cast<AllocaInst>(AI->clone());
-    NewAI->setName(AI->getName() + ".fp");
-    NewAI->insertBefore(AllocaInsPt);
-
-    // Copy variable value from the original location to the private instance.
-    new StoreInst(
-        new LoadInst(AI->getAllocatedType(), AI, AI->getName() + ".v", InsPt),
-        NewAI, InsPt);
-
-    // And replace all uses of the original variable in the region with the
-    // private one.
-    for (auto *User : P.second)
-      User->replaceUsesOfWith(AI, NewAI);
-  }
-  return true;
-}
-=======
->>>>>>> 6c8b510a
 #endif  // INTEL_CUSTOMIZATION
 
 template <typename Range>
