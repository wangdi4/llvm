#if INTEL_COLLAB
//===-- VPOParoptTransform.cpp - Transformation of WRegion for threading --===//
//
// Part of the LLVM Project, under the Apache License v2.0 with LLVM Exceptions.
// See https://llvm.org/LICENSE.txt for license information.
// SPDX-License-Identifier: Apache-2.0 WITH LLVM-exception
//
// Authors:
// --------
// Xinmin Tian (xinmin.tian@intel.com)
//
// Major Revisions:
// ----------------
// Dec 2015: Initial Implementation of MT-code generation (Xinmin Tian)
//
//===----------------------------------------------------------------------===//
///
/// \file
/// VPOParoptTransform.cpp implements the interface to outline a work
/// region formed from parallel loop/regions/tasks into a new function,
/// replacing it with a call to the threading runtime call by passing new
/// function pointer to the runtime for parallel execution.
///
//===----------------------------------------------------------------------===//

#include "llvm/Transforms/VPO/Paropt/VPOParoptModuleTransform.h"
#include "llvm/Transforms/VPO/Paropt/VPOParoptTransform.h"
#include "llvm/Transforms/VPO/Paropt/VPOParoptAtomics.h"
#include "llvm/Transforms/VPO/Paropt/VPOParopt.h"
#include "llvm/Transforms/VPO/Utils/VPOUtils.h"

#include "llvm/IR/Function.h"
#include "llvm/IR/Dominators.h"
#include "llvm/Support/Debug.h"

#include "llvm/ADT/MapVector.h"
#include "llvm/ADT/PostOrderIterator.h"
#include "llvm/Analysis/InstructionSimplify.h"
#include "llvm/Analysis/ValueTracking.h"
#include "llvm/CodeGen/Passes.h"
#include "llvm/CodeGen/TargetSubtargetInfo.h"
#include "llvm/IR/Constants.h"
#include "llvm/IR/DiagnosticPrinter.h"
#include "llvm/IR/Dominators.h"
#include "llvm/IR/InstIterator.h"
#include "llvm/IR/IRBuilder.h"
#include "llvm/IR/InstVisitor.h"
#include "llvm/IR/Instructions.h"
#include "llvm/IR/LLVMContext.h"
#include "llvm/IR/MDBuilder.h"
#include "llvm/IR/Module.h"
#include "llvm/IR/PatternMatch.h"
#include "llvm/IR/PredIteratorCache.h"
#include "llvm/Support/raw_ostream.h"
#include "llvm/Target/TargetMachine.h"
#include "llvm/Transforms/Utils/BasicBlockUtils.h"
#include "llvm/Transforms/Utils/LoopUtils.h"
#include "llvm/Transforms/Utils/SSAUpdater.h"

#include "llvm/PassAnalysisSupport.h"

#include "llvm/Analysis/ScalarEvolution.h"
#include "llvm/Analysis/ScalarEvolutionExpander.h"
#include "llvm/Analysis/ScalarEvolutionExpressions.h"

#include "llvm/Analysis/VPO/WRegionInfo/WRegion.h"
#include "llvm/Analysis/VPO/WRegionInfo/WRegionNode.h"
#include "llvm/Analysis/VPO/WRegionInfo/WRegionUtils.h"

#include "llvm/Transforms/Utils/GeneralUtils.h"
#include "llvm/Transforms/Utils/IntrinsicUtils.h"
#include "llvm/Transforms/Utils/LoopRotationUtils.h"
#include "llvm/Transforms/Utils/PromoteMemToReg.h"

#if INTEL_CUSTOMIZATION
#include "llvm/Analysis/Intel_OptReport/LoopOptReportBuilder.h"
#include "llvm/Analysis/Intel_OptReport/OptReportOptionsPass.h"
#endif  // INTEL_CUSTOMIZATION

#include <algorithm>
#include <set>
#include <vector>

using namespace llvm;
using namespace llvm::vpo;

#define DEBUG_TYPE "vpo-paropt-transform"

#if INTEL_CUSTOMIZATION
// External storage for -loopopt-use-omp-region.
bool llvm::vpo::UseOmpRegionsInLoopoptFlag;
static cl::opt<bool, true> UseOmpRegionsInLoopopt(
    "loopopt-use-omp-region", cl::desc("Handle OpenMP directives in LoopOpt"),
    cl::Hidden, cl::location(UseOmpRegionsInLoopoptFlag), cl::init(false));
#endif  // INTEL_CUSTOMIZATION

namespace {
class ParoptTransformDiagInfo : public DiagnosticInfoWithLocationBase {
  const Twine &Msg;

public:
  ParoptTransformDiagInfo(const Function &F, const DiagnosticLocation &Loc,
                          const Twine &Msg, DiagnosticSeverity DS = DS_Warning)
    : DiagnosticInfoWithLocationBase(
          static_cast<DiagnosticKind>(getNextAvailablePluginDiagnosticKind()),
          DS, F, Loc),
      Msg(Msg)
  {}

  void print(DiagnosticPrinter &DP) const override {
    if (isLocationAvailable())
      DP << getLocationStr() << ": ";
    DP << Msg;
    if (!isLocationAvailable())
      DP << " (use -g for location info)";
  }
};
} // anonymous namespace

//
// Use with the WRNVisitor class (in WRegionUtils.h) to walk the WRGraph
// (DFS) to gather all WRegion Nodes;
//
class VPOWRegionVisitor {

public:
  WRegionListTy &WRNList;
  bool &FoundNeedForTID; // found a WRN that needs TID
  bool &FoundNeedForBID; // found a WRN that needs BID

  VPOWRegionVisitor(WRegionListTy &WL, bool &T, bool &B) :
                    WRNList(WL), FoundNeedForTID(T), FoundNeedForBID(B) {}

  void preVisit(WRegionNode *W) {}

  // use DFS visiting of WRegionNode
  void postVisit(WRegionNode *W) { WRNList.push_back(W);
                                   FoundNeedForTID |= W->needsTID();
                                   FoundNeedForBID |= W->needsBID(); }

  bool quitVisit(WRegionNode *W) { return false; }
};

void VPOParoptTransform::gatherWRegionNodeList(bool &NeedTID, bool &NeedBID) {
  LLVM_DEBUG(dbgs() << "\nSTART: Gather WRegion Node List\n");

  NeedTID = NeedBID = false;
  VPOWRegionVisitor Visitor(WRegionList, NeedTID, NeedBID);
  WRegionUtils::forwardVisit(Visitor, WI->getWRGraph());

  LLVM_DEBUG(dbgs() << "\nEND: Gather WRegion Node List\n");
  return;
}

static void debugPrintHeader(WRegionNode *W, bool IsPrepare) {
  if (IsPrepare)
    LLVM_DEBUG(dbgs() << "\n\n === VPOParopt Prepare: ");
  else
    LLVM_DEBUG(dbgs() << "\n\n === VPOParopt Transform: ");

  LLVM_DEBUG(dbgs() << W->getName().upper() << " construct\n\n");
}

// Generate the placeholders for the loop lower bound and upper bound.
void VPOParoptTransform::genLoopBoundUpdatePrep(
    WRegionNode *W, unsigned Idx, AllocaInst *&LowerBnd, AllocaInst *&UpperBnd,
    AllocaInst *&SchedStride, AllocaInst *&TeamLowerBnd,
    AllocaInst *&TeamUpperBnd, AllocaInst *&TeamStride, Value *&UpperBndVal) {
  Loop *L = W->getWRNLoopInfo().getLoop(Idx);
  assert(L->isLoopSimplifyForm() &&
         "genLoopBoundUpdatePrep: Expect the loop is in SimplifyForm.");

  Type *LoopIndexType = WRegionUtils::getOmpCanonicalInductionVariable(L)
                            ->getIncomingValue(0)
                            ->getType();

  IntegerType *IndValTy = cast<IntegerType>(LoopIndexType);
  assert(IndValTy->getIntegerBitWidth() >= 32 &&
         "Omp loop index type width must be equal or greater than 32 bit");

  Value *InitVal = WRegionUtils::getOmpLoopLowerBound(L);

  Instruction *InsertPt =
      cast<Instruction>(L->getLoopPreheader()->getTerminator());

  IRBuilder<> Builder(InsertPt);
  LowerBnd = Builder.CreateAlloca(IndValTy, nullptr, "lower.bnd");

  UpperBnd = Builder.CreateAlloca(IndValTy, nullptr, "upper.bnd");

  SchedStride = Builder.CreateAlloca(IndValTy, nullptr, "sched.inc");

  bool IsDistParLoop = isa<WRNDistributeParLoopNode>(W);
  bool IsDistForLoop = isa<WRNDistributeNode>(W);

  if ((IsDistParLoop || IsDistForLoop) &&
      // No team partitioning for SPMD mode.
      !VPOParoptUtils::useSPMDMode(W)) {
    TeamLowerBnd = Builder.CreateAlloca(IndValTy, nullptr, "team.lb");

    TeamUpperBnd = Builder.CreateAlloca(IndValTy, nullptr, "team.ub");

    TeamStride = Builder.CreateAlloca(IndValTy, nullptr, "team.inc");
  }

  if (InitVal->getType()->getIntegerBitWidth() !=
      IndValTy->getIntegerBitWidth())
    InitVal = Builder.CreateSExtOrTrunc(InitVal, IndValTy);

  Builder.CreateStore(InitVal, LowerBnd);

  UpperBndVal =
      VPOParoptUtils::computeOmpUpperBound(W, InsertPt, ".for.update");

  if (UpperBndVal->getType()->getIntegerBitWidth() !=
      IndValTy->getIntegerBitWidth())
    UpperBndVal = Builder.CreateSExtOrTrunc(UpperBndVal, IndValTy);

  Builder.CreateStore(UpperBndVal, UpperBnd);
}

// Initialize the incoming array Arg with the constant Idx.
void VPOParoptTransform::initArgArray(SmallVectorImpl<Value *> *Arg,
                                      unsigned Idx) {
  LLVMContext &C = F->getContext();

  switch (Idx) {
  case 0: {
    ConstantInt *ValueZero = ConstantInt::get(Type::getInt32Ty(C), 0);
    Arg->push_back(ValueZero);
  } break;
  case 1: {
    ConstantInt *ValueOne = ConstantInt::get(Type::getInt32Ty(C), 1);
    Arg->push_back(ValueOne);
  } break;
  case 2: {
    ConstantInt *ValueTwo = ConstantInt::get(Type::getInt32Ty(C), 2);
    Arg->push_back(ValueTwo);
  } break;
  }
}

// If the user provides the clause collapse(n), where n is greater
// than 1, the utility getNormIVSize() returns the value n.
// For this case, the compiler simply sets the
// DistSchedKind to be TargetScheduleKind in order
// to simplify the transformation under OpenCL based OMP offloading.
void VPOParoptTransform::
  setSchedKindForMultiLevelLoops(WRegionNode *W,
                                 WRNScheduleKind &SchedKind,
                                 WRNScheduleKind TargetScheduleKind) {
  if (W->getWRNLoopInfo().getNormIVSize() > 1) {
    if (SchedKind != TargetScheduleKind)
      LLVM_DEBUG(dbgs() << "DistSchedKind is forced to be StaticEven."
                        << "\n");
    SchedKind = TargetScheduleKind;
  }
}

// #pragma omp target teams distribute
// for (i = lb; i <= ub; i++)
// The output of loop partitioning for dimension Idx.
// as below, where 0 <= Idx <= 2.
//
// team_chunk_size = (ub - lb + get_num_groups(Idx)) / get_num_groups(Idx);
// new_team_lb = lb + get_group_id(Idx) * team_chunk_size;
// new_team_ub = min(new_team_lb + team_chunk_size - 1, ub);
//
// for (i = new_team_lb; i <= new_team_ub; i += TeamStride)
//
// Idx -- the dimension index.
// LowerBnd -- the stack variable which holds the loop lower bound.
// UpperBnd -- the stack variable which holds the loop upper bound.
void VPOParoptTransform::genOCLDistParLoopBoundUpdateCode(
    WRegionNode *W, unsigned Idx, AllocaInst *LowerBnd, AllocaInst *UpperBnd,
    AllocaInst *TeamLowerBnd, AllocaInst *TeamUpperBnd, AllocaInst *TeamStride,
    WRNScheduleKind &DistSchedKind, Instruction *&TeamLB, Instruction *&TeamUB,
    Instruction *&TeamST) {
  if (!W->getIsDistribute() ||
      // Each iteration of the original loop is executed by a single WI,
      // and we rely on OpenCL paritioning of WIs across WGs.
      // Thus, there is no need to compute the team bounds.
      VPOParoptUtils::useSPMDMode(W))
    return;
  assert(W->getIsOmpLoop() &&
         "genOCLDistParLoopBoundUpdateCode: W is not a loop-type WRN");
  Loop *L = W->getWRNLoopInfo().getLoop(Idx);
  assert(L && "genOCLDistParLoopBoundUpdateCode: Expect non-empty loop.");
  Instruction *InsertPt =
      cast<Instruction>(L->getLoopPreheader()->getTerminator());
  IRBuilder<> Builder(InsertPt);

  // Call the function get_num_group to get the group size for dimension Idx.
  SmallVector<Value *, 3> Arg;
  initArgArray(&Arg, Idx);
  // get_num_groups() returns a value of type size_t by specification,
  // and the return value is greater than 0.
  CallInst *NumGroupsCall =
      VPOParoptUtils::genOCLGenericCall("_Z14get_num_groupsj",
                                        GeneralUtils::getSizeTTy(F),
                                        Arg, InsertPt);
  Value *LB = Builder.CreateLoad(LowerBnd);
  Value *UB = Builder.CreateLoad(UpperBnd);
  // LB and UB have the type of the canonical induction variable.
  auto *ItSpaceType = LB->getType();
  // The subtraction cannot overflow, because the normalized lower bound
  // is a non-negative value.
  Value *ItSpace = Builder.CreateSub(UB, LB);

  DistSchedKind = VPOParoptUtils::getDistLoopScheduleKind(W);

  setSchedKindForMultiLevelLoops(W, DistSchedKind,
                                 WRNScheduleDistributeStaticEven);

  // Compute team_chunk_size
  Value *Chunk = nullptr;
  Value *NumGroups = Builder.CreateZExtOrTrunc(NumGroupsCall, ItSpaceType);
  if (DistSchedKind == WRNScheduleDistributeStaticEven) {
    // FIXME: this add may actually overflow.
    Value *ItSpaceRounded = Builder.CreateAdd(ItSpace, NumGroups);
    Chunk = Builder.CreateSDiv(ItSpaceRounded, NumGroups);
  } else if (DistSchedKind == WRNScheduleDistributeStatic)
    Chunk = W->getDistSchedule().getChunkExpr();
  else
    llvm_unreachable(
        "Unsupported distribute schedule type in OpenCL based offloading!");
  Chunk = Builder.CreateSExtOrTrunc(Chunk, ItSpaceType);
  // FIXME: this multiplication may actually overflow,
  //        if big chunk size is specified in the schedule() clause.
  Value *TeamStrideVal = Builder.CreateMul(NumGroups, Chunk);
  Builder.CreateStore(TeamStrideVal, TeamStride);

  // get_group_id returns a value of type size_t by specification,
  // and the return value is non-negative.
  CallInst *GroupIdCall =
      VPOParoptUtils::genOCLGenericCall("_Z12get_group_idj",
                                        GeneralUtils::getSizeTTy(F),
                                        Arg, InsertPt);
  Value *GroupId = Builder.CreateZExtOrTrunc(GroupIdCall, ItSpaceType);

  // Compute new_team_lb
  // FIXME: this multiplication may actually overflow,
  //        if big chunk size is specified in the schedule() clause.
  Value *LBDiff = Builder.CreateMul(GroupId, Chunk);
  LB = Builder.CreateAdd(LB, LBDiff);
  Builder.CreateStore(LB, LowerBnd);
  Builder.CreateStore(LB, TeamLowerBnd);
  Builder.CreateStore(UB, TeamUpperBnd);

  // Compute new_team_ub
  ConstantInt *ValueOne = ConstantInt::get(cast<IntegerType>(ItSpaceType), 1);
  Value *Ch = Builder.CreateSub(Chunk, ValueOne);
  Value *NewUB = Builder.CreateAdd(LB, Ch);

  Value *Compare = Builder.CreateICmp(ICmpInst::ICMP_ULT, NewUB, UB);
  Instruction *ThenTerm = SplitBlockAndInsertIfThen(
      Compare, InsertPt, false,
      MDBuilder(F->getContext()).createBranchWeights(99999, 100000), DT, LI);
  BasicBlock *ThenBB = ThenTerm->getParent();
  ThenBB->setName("then.bb.");
  IRBuilder<> BuilderThen(ThenBB);
  BuilderThen.SetInsertPoint(ThenBB->getTerminator());
  BuilderThen.CreateStore(NewUB, UpperBnd);
  BuilderThen.CreateStore(NewUB, TeamUpperBnd);

  Builder.SetInsertPoint(InsertPt);
  TeamLB = Builder.CreateLoad(TeamLowerBnd);
  TeamUB = Builder.CreateLoad(TeamUpperBnd);
  TeamST = Builder.CreateLoad(TeamStride);
}

// Generate the OCL loop bound update code.
//
// #pragma omp target teams distribute
// for (i = lb; i <= ub; i++)
// The output of loop partitioning for the Idxth dimension.
// chunk_size = (new_team_ub - new_team_lb + get_local_size(Idx)) /
//              get_local_size(Idx);
// new_lb = new_team_lb + get_local_id(Idx) * chunk_size;
// new_ub = min(new_lb + chunk_size - 1, new_team_ub);
//
// for (i = new_lb; i <= new_ub; i++)
//
// Idx -- the dimension index.
// LowerBnd -- the stack variable which holds the loop lower bound.
// UpperBnd -- the stack variable which holds the loop upper bound.
void VPOParoptTransform::genOCLLoopBoundUpdateCode(WRegionNode *W, unsigned Idx,
                                                   AllocaInst *LowerBnd,
                                                   AllocaInst *UpperBnd,
                                                   AllocaInst *TeamLowerBnd,
                                                   AllocaInst *TeamUpperBnd,
                                                   AllocaInst *SchedStride) {
  assert(W->getIsOmpLoop() && "genOCLLoopBoundUpdateCode: W is not a loop-type WRN");
  assert (LowerBnd->getType() == UpperBnd->getType() &&
          "Expected LowerBnd and UpperBnd to be of same type");
  assert (LowerBnd->getType() == SchedStride->getType() &&
          "Expected LowerBnd and SchedStride to be of same type");

  Loop *L = W->getWRNLoopInfo().getLoop(Idx);
  assert(L && "genOCLLoopBoundUpdateCode: Expect non-empty loop.");
  Instruction *InsertPt =
      cast<Instruction>(L->getLoopPreheader()->getTerminator());
  IRBuilder<> Builder(InsertPt);
  SmallVector<Value *, 3> Arg;
  initArgArray(&Arg, Idx);
  bool MayHaveOMPCritical = W->mayHaveOMPCritical();

  CallInst *LocalSize = nullptr;
  if (MayHaveOMPCritical)
    // Emulate SIMD1 by executing the same code in all SIMD channels
    // of a sub-group.
    LocalSize =
        VPOParoptUtils::genOCLGenericCall("_Z18get_num_sub_groupsv",
                                          Builder.getInt32Ty(),
                                          {}, InsertPt);
  else
    LocalSize = VPOParoptUtils::genOCLGenericCall("_Z14get_local_sizej",
                                                  GeneralUtils::getSizeTTy(F),
                                                  Arg, InsertPt);

  assert(((TeamLowerBnd && TeamUpperBnd) ||
          (!TeamLowerBnd && !TeamUpperBnd)) &&
         "genOCLLoopBoundUpdateCode: team lower/upper bounds "
         "must be created together.");

  Value *LB = nullptr;
  Value *UB = nullptr;

  if (TeamLowerBnd) {
    // Update lower/upper bounds from the team bounds.
    LB = Builder.CreateLoad(TeamLowerBnd);
    Builder.CreateStore(LB, LowerBnd);
    UB = Builder.CreateLoad(TeamUpperBnd);
    Builder.CreateStore(UB, UpperBnd);
  }
  else {
    LB = Builder.CreateLoad(LowerBnd);
    UB = Builder.CreateLoad(UpperBnd);
  }

  WRNScheduleKind SchedKind = VPOParoptUtils::getLoopScheduleKind(W);

  setSchedKindForMultiLevelLoops(W, SchedKind, WRNScheduleStaticEven);

  // All operands of math expressions below will be of LBType
  auto LBType = LB->getType();
  Value *NewUB = nullptr;

  if (!VPOParoptUtils::useSPMDMode(W)) {
    Value *Chunk = nullptr;
    Value *NumThreads = Builder.CreateSExtOrTrunc(LocalSize, LBType);
    if (SchedKind == WRNScheduleStaticEven) {
      Value *ItSpace = Builder.CreateSub(UB, LB);
      Value *ItSpaceRounded = Builder.CreateAdd(ItSpace, NumThreads);
      Chunk = Builder.CreateSDiv(ItSpaceRounded, NumThreads);
    } else if (SchedKind == WRNScheduleStatic) {
      Chunk = W->getSchedule().getChunkExpr();
      Chunk = Builder.CreateSExtOrTrunc(Chunk, LBType);
    } else
      llvm_unreachable(
          "Unsupported loop schedule type in OpenCL based offloading!");

    Value *SchedStrideVal = Builder.CreateMul(NumThreads, Chunk);
    Builder.CreateStore(SchedStrideVal, SchedStride);

    CallInst *LocalId = nullptr;
    if (MayHaveOMPCritical)
      LocalId =
          VPOParoptUtils::genOCLGenericCall("_Z16get_sub_group_idv",
                                            Builder.getInt32Ty(),
                                            {}, InsertPt);
    else
      LocalId = VPOParoptUtils::genOCLGenericCall("_Z12get_local_idj",
                                                  GeneralUtils::getSizeTTy(F),
                                                  Arg, InsertPt);

    Value *LocalIdCasted = Builder.CreateSExtOrTrunc(LocalId, LBType);

    Value *LBDiff = Builder.CreateMul(LocalIdCasted, Chunk);
    LB = Builder.CreateAdd(LB, LBDiff);
    Builder.CreateStore(LB, LowerBnd);

    ConstantInt *ValueOne = ConstantInt::get(cast<IntegerType>(LBType), 1);
    Value *Ch = Builder.CreateSub(Chunk, ValueOne);
    NewUB = Builder.CreateAdd(LB, Ch);
  } else {
    // Use SPMD mode by setting lower and upper bound to get_global_id().
    // This will let each WI execute just one iteration of the loop.
    CallInst *GlobalId =
      VPOParoptUtils::genOCLGenericCall("_Z13get_global_idj",
                                        GeneralUtils::getSizeTTy(F),
                                        Arg, InsertPt);
    Value *GlobalIdCasted = Builder.CreateSExtOrTrunc(GlobalId, LBType);
    Builder.CreateStore(GlobalIdCasted, LowerBnd);
    NewUB = GlobalIdCasted;
  }

  Value *Compare = Builder.CreateICmp(ICmpInst::ICMP_ULT, NewUB, UB);
  Instruction *ThenTerm = SplitBlockAndInsertIfThen(
      Compare, InsertPt, false,
      MDBuilder(F->getContext()).createBranchWeights(99999, 100000), DT, LI);
  BasicBlock *ThenBB = ThenTerm->getParent();
  ThenBB->setName("then.bb.");
  IRBuilder<> BuilderThen(ThenBB);
  BuilderThen.SetInsertPoint(ThenBB->getTerminator());
  BuilderThen.CreateStore(NewUB, UpperBnd);
}

// Generate the GPU loop scheduling code.
void VPOParoptTransform::genOCLLoopPartitionCode(
    WRegionNode *W, unsigned Idx, AllocaInst *LowerBnd, AllocaInst *UpperBnd,
    AllocaInst *SchedStride, AllocaInst *TeamLowerBnd, AllocaInst *TeamUpperBnd,
    AllocaInst *TeamStride, Value *UpperBndVal, WRNScheduleKind DistSchedKind,
    Instruction *TeamLB, Instruction *TeamUB, Instruction *TeamST) {

  assert(W->getIsOmpLoop() && "genOCLLoopPartitionCode: W is not a loop-type WRN");

  Loop *L = W->getWRNLoopInfo().getLoop(Idx);
  assert(L && "genOCLLoopPartitionCode: Expect non-empty loop.");
  DenseMap<Value *, std::pair<Value *, BasicBlock *>> ValueToLiveinMap;
  SmallSetVector<Instruction *, 8> LiveOutVals;
  EquivalenceClasses<Value *> ECs;
  wrnUpdateSSAPreprocess(L, ValueToLiveinMap, LiveOutVals, ECs);

  Instruction *InsertPt =
      cast<Instruction>(L->getLoopPreheader()->getTerminator());
  IRBuilder<> Builder(InsertPt);

  LoadInst *LoadLB = Builder.CreateLoad(LowerBnd);
  LoadInst *LoadUB = Builder.CreateLoad(UpperBnd);

  BasicBlock *StaticInitBB = InsertPt->getParent();

  PHINode *PN = WRegionUtils::getOmpCanonicalInductionVariable(L);
  PN->removeIncomingValue(L->getLoopPreheader());
  PN->addIncoming(LoadLB, L->getLoopPreheader());

  BasicBlock *LoopExitBB = WRegionUtils::getOmpExitBlock(L);

  ICmpInst *CompInst =
      new ICmpInst(InsertPt, ICmpInst::ICMP_SLE, LoadLB, LoadUB, "");

  VPOParoptUtils::updateOmpPredicateAndUpperBound(W, LoadUB, InsertPt);

  BranchInst *PreHdrInst = cast<BranchInst>(InsertPt);
  assert(PreHdrInst->getNumSuccessors() == 1 &&
         "Expect preheader BB has one exit!");

  BasicBlock *LoopRegionExitBB =
      SplitBlock(LoopExitBB, LoopExitBB->getFirstNonPHI(), DT, LI);
  LoopRegionExitBB->setName("loop.region.exit");

  if (LoopExitBB == W->getExitBBlock())
    W->setExitBBlock(LoopRegionExitBB);

  std::swap(LoopExitBB, LoopRegionExitBB);
  Instruction *NewTermInst =
      BranchInst::Create(PreHdrInst->getSuccessor(0), LoopExitBB, CompInst);
  ReplaceInstWithInst(InsertPt, NewTermInst);

  WRNScheduleKind SchedKind = VPOParoptUtils::getLoopScheduleKind(W);

  setSchedKindForMultiLevelLoops(W, SchedKind, WRNScheduleStaticEven);

  if (SchedKind == WRNScheduleStaticEven ||
      // Default to static even scheduling, when we use SPMD mode.
      VPOParoptUtils::useSPMDMode(W)) {
    if (DT)
      DT->changeImmediateDominator(LoopExitBB, StaticInitBB);

    wrnUpdateLiveOutVals(L, LoopRegionExitBB, LiveOutVals, ECs);
    rewriteUsesOfOutInstructions(ValueToLiveinMap, LiveOutVals, ECs);
  } else if (SchedKind == WRNScheduleStatic) {
    // With "teams distribute" the workitem's loop iteration count
    // threshold is the team's upper bound, otherwise, it is
    // the original loop's upper bound.
    Loop *OuterLoop = genDispatchLoopForStatic(
        L, LoadLB, LoadUB, LowerBnd, UpperBnd,
        TeamUB ? TeamUB : UpperBndVal,
        SchedStride, LoopExitBB, StaticInitBB, LoopRegionExitBB);
    wrnUpdateLiveOutVals(OuterLoop, LoopRegionExitBB, LiveOutVals, ECs);
    wrnUpdateSSAPreprocessForOuterLoop(OuterLoop, ValueToLiveinMap, LiveOutVals,
                                       ECs);
    rewriteUsesOfOutInstructions(ValueToLiveinMap, LiveOutVals, ECs);
  } else
    llvm_unreachable(
        "Unsupported loop schedule type in OpenCL based offloading!");

  if (DistSchedKind == WRNScheduleDistributeStatic &&
      // No team paritioning for SPMD mode.
      !VPOParoptUtils::useSPMDMode(W)) {

    Loop *OuterLoop = genDispatchLoopForTeamDistirbute(
        L, TeamLB, TeamUB, TeamST, TeamLowerBnd, TeamUpperBnd, TeamStride,
        UpperBndVal, LoopExitBB, LoopRegionExitBB, TeamST->getParent(),
        LoopExitBB, nullptr);
    wrnUpdateLiveOutVals(OuterLoop, LoopRegionExitBB, LiveOutVals, ECs);
    wrnUpdateSSAPreprocessForOuterLoop(OuterLoop, ValueToLiveinMap, LiveOutVals,
                                       ECs);
    rewriteUsesOfOutInstructions(ValueToLiveinMap, LiveOutVals, ECs);
  }
}

// Generate dispatch loop for teams distriubte.
Loop *VPOParoptTransform::genDispatchLoopForTeamDistirbute(
    Loop *L, Instruction *TeamLB, Instruction *TeamUB, Instruction *TeamST,
    AllocaInst *TeamLowerBnd, AllocaInst *TeamUpperBnd, AllocaInst *TeamStride,
    Value *UpperBndVal, BasicBlock *LoopExitBB, BasicBlock *LoopRegionExitBB,
    BasicBlock *TeamInitBB, BasicBlock *TeamExitBB,
    Instruction *TeamExitBBSplit) {

  //                          |
  //                team.dispatch.header <---------------+
  //                       |       |                     |
  //                       |   team.dispatch.min.ub      |
  //                       |       |                     |
  //   +------------- team.dispatch.body                 |
  //   |                   |                             |
  //   |                   |                             |
  //   |           team.dispatch.inner.body              |
  //   |                      |                          |
  //   |                  par loop  <-------+            |
  //   |                      |             |            |
  //   |                    .....           |            |
  //   |                      |             |            |
  //   |            par loop bottom test ---+            |
  //   |                      |                          |
  //   |                      |                          |
  //   |               team.dispatch.inc                 |
  //   |                      |                          |
  //   |                      +--------------------------+
  //   |
  //   +------------> team dispatch.latch
  //                          |

  // Generate dispatch header BBlock
  BasicBlock *TeamDispHeaderBB = SplitBlock(TeamInitBB, TeamLB, DT, LI);
  TeamDispHeaderBB->setName("team.dispatch.header");

  // Generate a upper bound load instruction at top of TeamDispHeaderBB
  LoadInst *TmpUB = new LoadInst(TeamUpperBnd, "team.ub.tmp", TeamLB);

  // Generate a upper bound load instruction at top of TeamDispHeaderBB
  Value *TmpUD = UpperBndVal;

  BasicBlock *TeamDispBodyBB = SplitBlock(TeamDispHeaderBB, TeamLB, DT, LI);
  TeamDispBodyBB->setName("team.dispatch.body");

  ICmpInst *MinUB;

  Instruction *TermInst = TeamDispHeaderBB->getTerminator();

  MinUB =
      new ICmpInst(TermInst, ICmpInst::ICMP_SLE, TmpUB, TmpUD, "team.ub.min");

  StoreInst *NewUB = new StoreInst(TmpUD, TeamUpperBnd, false, TermInst);

  BasicBlock *TeamDispMinUBB = SplitBlock(TeamDispHeaderBB, NewUB, DT, LI);
  TeamDispMinUBB->setName("team.dispatch.min.ub");

  TermInst = TeamDispHeaderBB->getTerminator();

  // Generate branch for team.dispatch.cond for get MIN upper bound
  Instruction *NewTermInst =
      BranchInst::Create(TeamDispBodyBB, TeamDispMinUBB, MinUB);
  ReplaceInstWithInst(TermInst, NewTermInst);

  BasicBlock *TeamInnerBodyBB = SplitBlock(TeamDispBodyBB, TeamST, DT, LI);
  TeamInnerBodyBB->setName("team.dispatch.inner.body");

  ICmpInst *TeamTopTest;

  TermInst = TeamDispBodyBB->getTerminator();

  TeamTopTest = new ICmpInst(TermInst, ICmpInst::ICMP_SLE, TeamLB, TeamUB,
                             "team.top.test");

  // Generate branch for team.dispatch.cond for get MIN upper bound
  Instruction *TeamTopTestBI =
      BranchInst::Create(TeamInnerBodyBB, TeamExitBB, TeamTopTest);
  ReplaceInstWithInst(TermInst, TeamTopTestBI);

  // Generate dispatch chunk increment BBlock
  Instruction *SplitPoint =
      TeamExitBBSplit ?
          TeamExitBBSplit->getNextNonDebugInstruction() : &TeamExitBB->front();

  BasicBlock *TeamDispLatchBB = SplitBlock(TeamExitBB, SplitPoint, DT, LI);

  TermInst = TeamExitBB->getTerminator();
  TeamExitBB->setName("team.dispatch.inc");
  IRBuilder<> Builder(TermInst);

  LoadInst *TeamStrideVal =
      Builder.CreateLoad(TeamStride, false, "team.st.inc");

  // Generate team.inc.lb = team.new.lb + team.new.st
  BinaryOperator *IncLB =
      BinaryOperator::CreateAdd(TeamLB, TeamStrideVal, "team.inc.lb");
  IncLB->insertBefore(TermInst);

  // Generate team.inc.ub = team.new.lb + team.new.st
  BinaryOperator *IncUB =
      BinaryOperator::CreateAdd(TeamUB, TeamStrideVal, "team.inc.ub");
  IncUB->insertBefore(TermInst);

  StoreInst *NewIncLB = new StoreInst(IncLB, TeamLowerBnd, false, TermInst);
  NewIncLB->setAlignment(MaybeAlign(4));

  StoreInst *NewIncUB = new StoreInst(IncUB, TeamUpperBnd, false, TermInst);
  NewIncUB->setAlignment(MaybeAlign(4));

  TermInst->setSuccessor(0, TeamDispHeaderBB);

  TeamDispLatchBB->setName("team.dispatch.latch");

  TermInst = TeamDispBodyBB->getTerminator();

  TermInst->setSuccessor(1, TeamDispLatchBB);

  if (DT) {
    DT->changeImmediateDominator(TeamDispHeaderBB, TeamInitBB);
    DT->changeImmediateDominator(TeamDispBodyBB, TeamDispHeaderBB);
    DT->changeImmediateDominator(TeamDispMinUBB, TeamDispHeaderBB);
    DT->changeImmediateDominator(TeamInnerBodyBB, TeamDispBodyBB);
    DT->changeImmediateDominator(TeamDispLatchBB, TeamDispBodyBB);
  }
  Loop *OuterLoop = WRegionUtils::createLoop(L, L->getParentLoop(), LI);
  WRegionUtils::updateBBForLoop(TeamDispHeaderBB, OuterLoop, L->getParentLoop(),
                                LI);
  WRegionUtils::updateBBForLoop(TeamDispMinUBB, OuterLoop, L->getParentLoop(),
                                LI);
  WRegionUtils::updateBBForLoop(TeamDispBodyBB, OuterLoop, L->getParentLoop(),
                                LI);
  WRegionUtils::updateBBForLoop(TeamExitBB, OuterLoop, L->getParentLoop(), LI);
  WRegionUtils::updateBBForLoop(LoopRegionExitBB, OuterLoop, L->getParentLoop(),
                                LI);
  OuterLoop->moveToHeader(TeamDispHeaderBB);
  return OuterLoop;
}

// Generate dispatch loop for static chunk.
// FIXME: get rid of LoopExitBB and StaticInitBB parameters.
Loop *VPOParoptTransform::genDispatchLoopForStatic(
    Loop *L, LoadInst *LoadLB, LoadInst *LoadUB, AllocaInst *LowerBnd,
    AllocaInst *UpperBnd, Value *UpperBndVal, AllocaInst *SchedStride,
    BasicBlock *LoopExitBB, BasicBlock *StaticInitBB,
    BasicBlock *LoopRegionExitBB) {
  //                          |
  //                    dispatch.header <----------------+
  //                       |       |                     |
  //                       |   dispatch.min.ub           |
  //                       |       |                     |
  //   +---------------- dispatch.body                   |
  //   |                      |                          |
  //   |                  loop body <------+             |
  //   |                      |            |             |
  //   |                    .....          |             |
  //   |                      |            |             |
  //   |               loop bottom test ---+             |
  //   |                      |                          |
  //   |                      |                          |
  //   |                dispatch.inc                     |
  //   |                      |                          |
  //   |                      +--------------------------+
  //   |
  //   +--------------> dispatch.latch
  //                          |

  // LoadLB is a load instruction producing a value for ZTT generated
  // around the loop during lowering. Split its block so that
  // both LoadLB and LoadUB and the ZTT are in a new "dispatch" block.
  StaticInitBB = LoadLB->getParent();

  // Generate dispatch header BBlock
  BasicBlock *DispatchHeaderBB = SplitBlock(StaticInitBB, LoadLB, DT, LI);
  DispatchHeaderBB->setName("dispatch.header");

  // Generate a upper bound load instruction at top of DispatchHeaderBB
  LoadInst *TmpUB = new LoadInst(UpperBnd, "ub.tmp", LoadLB);

  BasicBlock *DispatchBodyBB = SplitBlock(DispatchHeaderBB, LoadLB, DT, LI);
  DispatchBodyBB->setName("dispatch.body");

  Instruction *TermInst = DispatchHeaderBB->getTerminator();

  ICmpInst *MinUB =
      new ICmpInst(TermInst, ICmpInst::ICMP_SLE, TmpUB, UpperBndVal, "ub.min");

  StoreInst *NewUB = new StoreInst(UpperBndVal, UpperBnd, false, TermInst);

  BasicBlock *DispatchMinUBB = SplitBlock(DispatchHeaderBB, NewUB, DT, LI);
  DispatchMinUBB->setName("dispatch.min.ub");

  TermInst = DispatchHeaderBB->getTerminator();

  // Generate branch for dispatch.cond for get MIN upper bound
  Instruction *NewTermInst =
      BranchInst::Create(DispatchBodyBB, DispatchMinUBB, MinUB);
  ReplaceInstWithInst(TermInst, NewTermInst);

  // Generate dispatch chunk increment BBlock
  BasicBlock *DispatchLatchBB =
      SplitBlock(LoopRegionExitBB, LoopRegionExitBB->getTerminator(), DT, LI);

  TermInst = LoopRegionExitBB->getTerminator();
  LoopRegionExitBB->setName("dispatch.inc");
  IRBuilder<> Builder(TermInst);

  // Load Stride value to st.new
  LoadInst *StrideVal = Builder.CreateLoad(SchedStride, false, "st.inc");

  // Generate inc.lb.new = lb.new + st.new
  auto IncLB =
      Builder.CreateAdd(Builder.CreateLoad(LowerBnd), StrideVal, "lb.inc");

  // Generate inc.lb.new = lb.new + st.new
  auto IncUB =
      Builder.CreateAdd(Builder.CreateLoad(UpperBnd), StrideVal, "ub.inc");

  Builder.CreateStore(IncLB, LowerBnd);
  Builder.CreateStore(IncUB, UpperBnd);

  TermInst->setSuccessor(0, DispatchHeaderBB);

  DispatchLatchBB->setName("dispatch.latch");

  // DispatchBodyBB ends with the ZTT that was originally in StaticInitBB.
  // This ZTT controls a branch to either the loop body, or the LoopExitBB.
  // Reroute the LoopExitBB edge to DispatchLatchBB.
  // Note that DispatchLatchBB now becomes the only predecessor of LoopExitBB.
  TermInst = DispatchBodyBB->getTerminator();
  TermInst->setSuccessor(1, DispatchLatchBB);

  if (DT) {
    // Some of the new blocks have correct immediate dominators set
    // by SplitBlock.  We only need to correct it for some.
    DT->changeImmediateDominator(DispatchHeaderBB, StaticInitBB);
    DT->changeImmediateDominator(DispatchBodyBB, DispatchHeaderBB);
    DT->changeImmediateDominator(DispatchLatchBB, DispatchBodyBB);
  }

  Loop *OuterLoop = WRegionUtils::createLoop(L, L->getParentLoop(), LI);
  WRegionUtils::updateBBForLoop(DispatchHeaderBB, OuterLoop, L->getParentLoop(),
                                LI);
  WRegionUtils::updateBBForLoop(DispatchMinUBB, OuterLoop, L->getParentLoop(),
                                LI);
  WRegionUtils::updateBBForLoop(DispatchBodyBB, OuterLoop, L->getParentLoop(),
                                LI);
  WRegionUtils::updateBBForLoop(LoopRegionExitBB, OuterLoop, L->getParentLoop(),
                                LI);
  OuterLoop->moveToHeader(DispatchHeaderBB);

  return OuterLoop;
}

// Generate the iteration space partitioning code based on OpenCL.
// Given a loop as follows.
//   for (i = lb; i <= ub; i++)
// The output of partitioning as below.
//   chunk_size = (ub - lb + get_local_size()) / get_local_size();
//   new_lb = lb + get_local_id * chunk_size;
//   new_ub = min(new_lb + chunk_size - 1, ub);
//   for (i = new_lb; i <= new_ub; i++)
// Here we assume the global_size is equal to local_size, which means
// there is only one workgroup.
//
bool VPOParoptTransform::genOCLParallelLoop(WRegionNode *W) {

  AllocaInst *LowerBnd, *UpperBnd, *SchedStride;
  AllocaInst *TeamLowerBnd, *TeamUpperBnd, *TeamStride;
  Value *UpperBndVal;
  WRNScheduleKind DistSchedKind;
  Instruction *TeamLB, *TeamUB, *TeamST;

  LowerBnd = nullptr;
  UpperBnd = nullptr;
  SchedStride = nullptr;
  TeamLowerBnd = nullptr;
  TeamUpperBnd = nullptr;
  TeamStride = nullptr;
  UpperBndVal = nullptr;
  TeamLB = nullptr;
  TeamUB = nullptr;
  TeamST = nullptr;

  for (unsigned I = W->getWRNLoopInfo().getNormIVSize(); I > 0; --I) {
    genLoopBoundUpdatePrep(W, I - 1, LowerBnd, UpperBnd, SchedStride,
                           TeamLowerBnd, TeamUpperBnd, TeamStride, UpperBndVal);

    genOCLDistParLoopBoundUpdateCode(W, I - 1, LowerBnd, UpperBnd, TeamLowerBnd,
                                     TeamUpperBnd, TeamStride, DistSchedKind,
                                     TeamLB, TeamUB, TeamST);

    if (isa<WRNParallelSectionsNode>(W) || isa<WRNParallelLoopNode>(W) ||
        isa<WRNDistributeParLoopNode>(W))
      genOCLLoopBoundUpdateCode(W, I - 1, LowerBnd, UpperBnd,
                                TeamLowerBnd, TeamUpperBnd, SchedStride);

    genOCLLoopPartitionCode(W, I - 1, LowerBnd, UpperBnd, SchedStride,
                            TeamLowerBnd, TeamUpperBnd, TeamStride, UpperBndVal,
                            DistSchedKind, TeamLB, TeamUB, TeamST);
  }

  W->resetBBSet(); // CFG changed; clear BBSet
  return true;
}

bool VPOParoptTransform::renameAndReplaceLibatomicCallsForSPIRV(Function *F) {
  bool Changed = false;
  for (inst_iterator II = inst_begin(F), E = inst_end(F); II != E; ++II) {
    Instruction *I = &*II;
    if (!isa<CallInst>(I))
      continue;

    auto *CI = cast<CallInst>(I);
    Function *CF = CI->getCalledFunction();
    if (!CF || !CF->hasName())
      continue;

    StringRef FName = CF->getName();
    if (FName != "__atomic_load" && FName != "__atomic_store" &&
        FName != "__atomic_compare_exchange")
      continue;

    const auto &Attributes = CF->getAttributes();
    Module *M = F->getParent();
    IRBuilder<> Builder(CI);

    Type *PtrTy =
        PointerType::get(Builder.getInt8Ty(), 4 /*ADDRESS_SPACE_GENERIC*/);
    Type *VoidTy = Builder.getVoidTy();
    Type *I32Ty = Builder.getInt32Ty();
    Type *I64Ty = Builder.getInt64Ty();
    Type *I1Ty = Builder.getInt1Ty();

    auto castArgumentToAddressSpaceGeneric = [&Builder, &PtrTy,
                                              &CI](unsigned Idx) {
      CI->setArgOperand(Idx, Builder.CreatePointerBitCastOrAddrSpaceCast(
                                 CI->getArgOperand(Idx), PtrTy));
    };

    auto castArgumentToI64 = [&Builder, &I64Ty, &CI](unsigned Idx) {
      CI->setArgOperand(
          Idx, Builder.CreateIntCast(CI->getArgOperand(Idx), I64Ty, false));
    };

    FunctionCallee NewFC;
    if (FName == "__atomic_load") {
      NewFC = M->getOrInsertFunction("__kmpc_atomic_load", Attributes, VoidTy,
                                     I64Ty, PtrTy, PtrTy, I32Ty);
      CI->setCalledFunction(NewFC);
    } else if (FName == "__atomic_store") {
      NewFC = M->getOrInsertFunction("__kmpc_atomic_store", Attributes, VoidTy,
                                     I64Ty, PtrTy, PtrTy, I32Ty);
      CI->setCalledFunction(NewFC);
    } else if (FName == "__atomic_compare_exchange") {
      NewFC = M->getOrInsertFunction("__kmpc_atomic_compare_exchange",
                                     Attributes, I1Ty, I64Ty, PtrTy, PtrTy,
                                     PtrTy, I32Ty, I32Ty);
      CI->setCalledFunction(NewFC);
      castArgumentToAddressSpaceGeneric(3);
    } else
      llvm_unreachable("Unexpected function name");

    castArgumentToI64(0); // Needed as it is I32 for __atomic* for spir target
    castArgumentToAddressSpaceGeneric(1);
    castArgumentToAddressSpaceGeneric(2);

    cast<Function>(NewFC.getCallee())->setDSOLocal(true);
    Changed = true;
  }

  return Changed;
}

// Generate this code:
//
//   %temp = alloca i1                                                  (1)
//   %0 = llvm.region.entry()[... "QUAL.OMP.JUMP.TO.END.IF" (i1* %temp) (2)
//   %temp.load = load volatile i1, i1* %temp                           (3)
//   %cmp = icmp ne i1 %temp.load, false                                (4)
//   br i1 %cmp, label %REGION.END, label %REGION.BODY                  (5)
//
//   REGION.BODY:
//   ...
//
//   REGION.END:
//   llvm.region.exit(%0)
void VPOParoptTransform::addBranchToEndDirective(WRegionNode *W) {
  assert(W && "Null WRegionNode.");
  Instruction *EntryDirective = W->getEntryDirective();

  assert(EntryDirective->hasOneUse() &&
         "More than one uses of region entry directive.");
  assert(GeneralUtils::hasNextUniqueInstruction(EntryDirective) &&
         "More than one successors of region entry directive.");

  Instruction *InsertPt = GeneralUtils::nextUniqueInstruction(EntryDirective);

  Instruction *ExitDirective =
      cast<Instruction>(*(EntryDirective->user_begin()));
  BasicBlock *ExitBB = ExitDirective->getParent();
  BasicBlock *NewExitBB = SplitBlock(ExitBB, ExitDirective, DT, LI);

  IRBuilder<> AllocaBuilder(EntryDirective);
  AllocaInst *TempAddr = AllocaBuilder.CreateAlloca(
      AllocaBuilder.getInt1Ty(), nullptr, "end.dir.temp"); //           (1)

  IRBuilder<> Builder(InsertPt);
  Value *GlobLoad = Builder.CreateLoad(TempAddr, true, "temp.load"); // (3)
  Value *CmpInst =
      Builder.CreateICmpNE(GlobLoad, Builder.getInt1(0), "cmp"); //     (4)

  SplitBlockAndInsertIfThen(CmpInst, InsertPt, false, nullptr, nullptr, nullptr,
                            NewExitBB); //                              (5)

  StringRef ClauseString =
      VPOAnalysisUtils::getClauseString(QUAL_OMP_JUMP_TO_END_IF);

  CallInst *CI = cast<CallInst>(EntryDirective);
  CI = VPOParoptUtils::addOperandBundlesInCall(
      CI, {{ClauseString, {TempAddr}}}); //                             (2)
  W->setEntryDirective(CI);

  LLVM_DEBUG(dbgs() << __FUNCTION__
                    << ": Created a branch from region.entry to region.exit "
                       "for WRegion '"
                    << W->getNumber() << "', using '";
             TempAddr->printAsOperand(dbgs()); dbgs() << "'.\n";);

  return;
}

//
// ParPrepare mode:
//   Paropt prepare transformations for lowering and privatizing
//
// ParTrans mode:
//   Paropt transformations for loop partitioning and outlining
//
bool VPOParoptTransform::paroptTransforms() {
  LLVMContext &C = F->getContext();
  bool RoutineChanged = false;

#if INTEL_CUSTOMIZATION
  // Following two variables are used when generating remarks using
  // Loop Opt Report framework (under -qopt-report).
  LoopInfo *ORLinfo = nullptr;
  Loop *ORLoop = nullptr;
#endif  // INTEL_CUSTOMIZATION

  IdentTy = VPOParoptUtils::getIdentStructType(F);

  StringRef S = F->getName();

  if (!S.compare_lower(StringRef("@main"))) {
    BasicBlock::iterator I = F->getEntryBlock().begin();
    CallInst *RI = VPOParoptUtils::genKmpcBeginCall(F, &*I, IdentTy);
    RI->insertBefore(&*I);

    for (BasicBlock &BB : *F) {
      if (isa<ReturnInst>(BB.getTerminator())) {
        Instruction *Inst = BB.getTerminator();

        CallInst *RI = VPOParoptUtils::genKmpcEndCall(F, Inst, IdentTy);
        RI->insertBefore(Inst);
      }
    }
  }

#if INTEL_CUSTOMIZATION
#if INTEL_FEATURE_CSA
  // Lower OpenMP runtime library calls for CSA in prepare pass.
  if (isTargetCSA() && (Mode & ParPrepare))
    RoutineChanged |= translateCSAOmpRtlCalls();
#endif // INTEL_FEATURE_CSA
#endif // INTEL_CUSTOMIZATION

  if (WI->WRGraphIsEmpty()) {
    LLVM_DEBUG(
        dbgs() << "\n... No WRegion Candidates for Parallelization ...\n\n");
    return RoutineChanged;
  }

  bool IsTargetSPIRV = VPOAnalysisUtils::isTargetSPIRV(F->getParent()) &&
                       hasOffloadCompilation();
  bool NeedTID, NeedBID;

  LLVM_DEBUG(dbgs()<<"\n In transform "<<IsTargetSPIRV <<" Dump the function ::"<<*F);
  if (IsTargetSPIRV && (Mode & ParPrepare))
    RoutineChanged |= renameAndReplaceLibatomicCallsForSPIRV(F);

  // Collects the list of WRNs into WRegionList, and sets NeedTID and NeedBID
  // to true/false depending on whether it finds a WRN that needs the TID or
  // BID, respectively.
  gatherWRegionNodeList(NeedTID, NeedBID);

#if INTEL_CUSTOMIZATION
#if INTEL_FEATURE_CSA
  if (isTargetCSA()) {
    NeedTID = false;
    NeedBID = false;
  }
#endif  // INTEL_FEATURE_CSA
#endif  // INTEL_CUSTOMIZATION

  Type *Int32Ty = Type::getInt32Ty(C);

  if (NeedTID)
    TidPtrHolder = F->getParent()->getOrInsertGlobal("@tid.addr", Int32Ty);

  if (NeedBID && (Mode & OmpPar) && (Mode & ParTrans))
    BidPtrHolder = F->getParent()->getOrInsertGlobal("@bid.addr", Int32Ty);

  //
  // Walk through W-Region list, the outlining / lowering is performed from
  // inner to outer
  //
  for (auto I = WRegionList.begin(), E = WRegionList.end(); I != E; ++I) {

    WRegionNode *W = *I;

    assert(W->isBBSetEmpty() &&
           "WRNs should not have BBSET populated initially");

    // Init 'Changed' to false before processing W;
    // If W is transformed, set 'Changed' to true.
    bool Changed = false;

    bool RemoveDirectives = false;
    bool HandledWithoutRemovingDirectives = false;

#if INTEL_CUSTOMIZATION
#if INTEL_FEATURE_CSA
    if (isTargetCSA() && !isSupportedOnCSA(W)) {
      if (Mode & ParPrepare)
        switch (W->getWRegionKindID()) {
          case WRegionNode::WRNAtomic:
          case WRegionNode::WRNCritical:
          case WRegionNode::WRNTaskwait:
            Changed |= removeCompilerGeneratedFences(W);
            break;
        }
      RemoveDirectives = true;
    }
    else
#endif  // INTEL_FEATURE_CSA
#endif  // INTEL_CUSTOMIZATION
    if (W->getIsOmpLoop() && !W->getIsSections()
        &&  W->getWRNLoopInfo().getLoop()==nullptr) {
      // The WRN is a loop-type construct, but the loop is missing, most likely
      // because it has been optimized away. We skip the code transforms for
      // this WRN, and simply remove its directives.
      RemoveDirectives = true;
    }
    else {
      bool IsPrepare = Mode & ParPrepare;

      switch (W->getWRegionKindID()) {

      // 1. Constructs that need to perform outlining:
      //      Parallel [for|sections], task, taskloop, etc.

      case WRegionNode::WRNTeams:
      case WRegionNode::WRNParallel:
        debugPrintHeader(W, IsPrepare);
        if (Mode & ParPrepare) {
          Changed |= canonicalizeGlobalVariableReferences(W);
          Changed |= renameOperandsUsingStoreThenLoad(W);
          Changed |= propagateCancellationPointsToIR(W);
        }
        if ((Mode & OmpPar) && (Mode & ParTrans)) {
          Changed |= clearCancellationPointAllocasFromIR(W);
          WRegionUtils::collectNonPointerValuesToBeUsedInOutlinedRegion(W);
#if INTEL_CUSTOMIZATION
#if INTEL_FEATURE_CSA
          if (isTargetCSA()) {
            improveAliasForOutlinedFunc(W);
            if (W->getIsPar())
              Changed |= genCSAParallel(W);
            else
              llvm_unreachable("Unexpected work region kind");
            RemoveDirectives = true;
            break;
          }
#endif  // INTEL_FEATURE_CSA
#endif  // INTEL_CUSTOMIZATION
          if (!IsTargetSPIRV) {
#if INTEL_CUSTOMIZATION
            improveAliasForOutlinedFunc(W);
#endif  // INTEL_CUSTOMIZATION
            // Privatization is enabled for Transform pass
            Changed |= genPrivatizationCode(W);
            Changed |= genFirstPrivatizationCode(W);
            Changed |= genReductionCode(W);
            Changed |= genCancellationBranchingCode(W);
            Changed |= genDestructorCode(W);
            Changed |= captureAndAddCollectedNonPointerValuesToSharedClause(W);
            Changed |= genMultiThreadedCode(W);

            RemoveDirectives = true;
          } else {
            // The directive gets removed, when processing the target region,
            // do not remove it here, since guardSideEffects needs the
            // parallel directive to insert barriers.
            RemoveDirectives = false;
            HandledWithoutRemovingDirectives = true;
          }

          LLVM_DEBUG(dbgs()<<"\n Parallel W-Region::"<<*W->getEntryBBlock());
        }
        break;
      case WRegionNode::WRNParallelSections:
      case WRegionNode::WRNParallelLoop:
      case WRegionNode::WRNDistributeParLoop:
        debugPrintHeader(W, IsPrepare);
        if (Mode & ParPrepare) {
          if (W->getIsParSections())
            Changed = addNormUBsToParents(W);

          Changed |= regularizeOMPLoop(W);
          Changed |= canonicalizeGlobalVariableReferences(W);
          Changed |= renameOperandsUsingStoreThenLoad(W);
          Changed |= propagateCancellationPointsToIR(W);
        }
        if ((Mode & OmpPar) && (Mode & ParTrans)) {
          setMayHaveOMPCritical(W);
          Changed |= clearCancellationPointAllocasFromIR(W);
          WRegionUtils::collectNonPointerValuesToBeUsedInOutlinedRegion(W);
          Changed |= regularizeOMPLoop(W, false);
#if INTEL_CUSTOMIZATION
          improveAliasForOutlinedFunc(W);
#endif  // INTEL_CUSTOMIZATION

          // For the case of target parallel for (OpenCL), the compiler
          // constructs a loop parameter before the target region.
          Changed |= constructNDRangeInfo(W);

#if INTEL_CUSTOMIZATION
#if INTEL_FEATURE_CSA
          if (isTargetCSA()) {
            // Generate remarks using Loop Opt Report framework
            // (under -qopt-report).
            if (isa<WRNParallelLoopNode>(W)) {
              ORLinfo = W->getWRNLoopInfo().getLoopInfo();
              ORLoop = W->getWRNLoopInfo().getLoop();
              if (ORLoop != nullptr)
                LORBuilder(*ORLoop, *ORLinfo).addRemark(OptReportVerbosity::Low,
                           "CSA: OpenMP parallel loop will be pipelined");
            }

            if (W->getIsParSections()) {
              Changed |= genCSASections(W);
              RemoveDirectives = true;
            }
            else if (W->getIsParLoop()) {
              auto Res = genCSALoop(W);
              Changed |= Res.first;
              RemoveDirectives = Res.second;
            }
            else
              llvm_unreachable("Unexpected work region kind");
            break;
          }
#endif  // INTEL_FEATURE_CSA
#endif  // INTEL_CUSTOMIZATION
          // The compiler does not need to generate the outlined function
          // for omp parallel for loop.
          if (IsTargetSPIRV) {
            Changed |= genOCLParallelLoop(W);
            Changed |= genPrivatizationCode(W);
            Changed |= genReductionCode(W);
          } else {
#if INTEL_CUSTOMIZATION
            // Generate remarks using Loop Opt Report framework (under -qopt-report).
            if (isa<WRNParallelLoopNode>(W)) {
               ORLinfo = W->getWRNLoopInfo().getLoopInfo();
               ORLoop = W->getWRNLoopInfo().getLoop();
               if (ORLoop != nullptr) {
                   LORBuilder(*ORLoop, *ORLinfo).addRemark(OptReportVerbosity::Low,
                              "OpenMP: Outlined parallel loop");

                   // Add remark to enclosing loop (if any).
                   if (ORLoop->getParentLoop() != nullptr)
                      // An enclosing loop is present.
                      LORBuilder(*(ORLoop->getParentLoop()), *ORLinfo).addRemark(OptReportVerbosity::Low,
                                 "OpenMP: Parallel loop was outlined");
                   }
               }
#endif  // INTEL_CUSTOMIZATION

            Instruction *InsertLastIterCheckBefore = nullptr;
            Instruction *OMPLBForLinearClosedForm = nullptr;
            AllocaInst *IsLastVal = nullptr;
            BasicBlock *IfLastIterBB = nullptr;
            Instruction *OMPZtt = nullptr;
            Changed |=
                genLoopSchedulingCode(W, IsLastVal, InsertLastIterCheckBefore,
                                      OMPLBForLinearClosedForm, OMPZtt);
            // Privatization is enabled for Transform pass
            Changed |= genPrivatizationCode(W);
            Changed |= genLastIterationCheck(W, IsLastVal, IfLastIterBB,
                                             InsertLastIterCheckBefore);
            Changed |= genLinearCode(W, IfLastIterBB, OMPLBForLinearClosedForm);
            // Must be in this order, if vars are both FP and LP
            Changed |= genLastPrivatizationCode(
                W, IfLastIterBB, OMPLBForLinearClosedForm,
                InsertLastIterCheckBefore, OMPZtt);
            Changed |= genFirstPrivatizationCode(W);
            Changed |= genReductionCode(W);
            Changed |= genCancellationBranchingCode(W);
            Changed |= genDestructorCode(W);
            Changed |= captureAndAddCollectedNonPointerValuesToSharedClause(W);
            Changed |= genMultiThreadedCode(W);
          }
          Changed |= sinkSIMDDirectives(W);
          RemoveDirectives = true;

          LLVM_DEBUG(dbgs()<<"\n Parallel W-Region::"<<*W->getEntryBBlock());

          if (IsTargetSPIRV) {
            // The directive gets removed, when processing the target region,
            // do not remove it here, since guardSideEffects needs the
            // parallel directive to insert barriers.
            RemoveDirectives = false;
            HandledWithoutRemovingDirectives = true;
          }
        }
        break;
      case WRegionNode::WRNTask:
        if (Mode & ParPrepare) {
          Changed |= canonicalizeGlobalVariableReferences(W);
          Changed |= renameOperandsUsingStoreThenLoad(W);
          Changed |= propagateCancellationPointsToIR(W);
        }
        if ((Mode & OmpPar) && (Mode & ParTrans)) {
          Changed |= clearCancellationPointAllocasFromIR(W);
          debugPrintHeader(W, false);
#if INTEL_CUSTOMIZATION
          improveAliasForOutlinedFunc(W);
#endif  // INTEL_CUSTOMIZATION
          StructType *KmpTaskTTWithPrivatesTy;
          StructType *KmpSharedTy;
          Value *LastIterGep;
          BasicBlock *IfLastIterBB = nullptr;
          Changed = genTaskInitCode(W, KmpTaskTTWithPrivatesTy, KmpSharedTy,
                                    LastIterGep);
          Changed |= genPrivatizationCode(W);
          Changed |= genFirstPrivatizationCode(W);
          Changed |= genBarrierForFpLpAndLinears(W);
          Changed |= genLastIterationCheck(W, LastIterGep, IfLastIterBB);
          Changed |= genLastPrivatizationCode(W, IfLastIterBB);
          Changed |= genSharedCodeForTaskGeneric(W);
          Changed |= genRedCodeForTaskGeneric(W);
          Changed |= genCancellationBranchingCode(W);
          Changed |= genTaskCode(W, KmpTaskTTWithPrivatesTy, KmpSharedTy);
          RemoveDirectives = true;
        }
        break;
      case WRegionNode::WRNTaskloop:
        debugPrintHeader(W, IsPrepare);
        if (Mode & ParPrepare) {
          Changed = regularizeOMPLoop(W);
          Changed |= canonicalizeGlobalVariableReferences(W);
          Changed |= renameOperandsUsingStoreThenLoad(W);
        }
        if ((Mode & OmpPar) && (Mode & ParTrans)) {
          Changed |= regularizeOMPLoop(W, false);
#if INTEL_CUSTOMIZATION
          improveAliasForOutlinedFunc(W);
#endif  // INTEL_CUSTOMIZATION
          StructType *KmpTaskTTWithPrivatesTy;
          StructType *KmpSharedTy;
          Value *LBPtr, *UBPtr, *STPtr, *LastIterGep;
          BasicBlock *IfLastIterBB = nullptr;
          Changed |=
              genTaskLoopInitCode(W, KmpTaskTTWithPrivatesTy, KmpSharedTy,
                                  LBPtr, UBPtr, STPtr, LastIterGep);
          Changed |= genPrivatizationCode(W);
          Changed |= genLastIterationCheck(W, LastIterGep, IfLastIterBB);
          Changed |= genLastPrivatizationCode(W, IfLastIterBB);
          Changed |= genFirstPrivatizationCode(W);
          Changed |= genSharedCodeForTaskGeneric(W);
          Changed |= genRedCodeForTaskGeneric(W);
          Changed |= genTaskGenericCode(W, KmpTaskTTWithPrivatesTy, KmpSharedTy,
                                        LBPtr, UBPtr, STPtr);
          Changed |= sinkSIMDDirectives(W);
          RemoveDirectives = true;
        }
        break;
      case WRegionNode::WRNTaskwait:
        if ((Mode & OmpPar) && (Mode & ParTrans)) {
          debugPrintHeader(W, false);
          Changed |= genTaskWaitCode(W);
          RemoveDirectives = true;
        }
        break;
      case WRegionNode::WRNTarget:
        if (DisableOffload) {
          // Ignore TARGET construct
          LLVM_DEBUG(dbgs()<<"VPO: Ignored " << W->getName() << " construct\n");
          RemoveDirectives = true;
          break;
        }
        debugPrintHeader(W, IsPrepare);
        if (Mode & ParPrepare) {
          // Override function linkage for the target compilation to prevent
          // functions with target regions from being deleted by LTO.
          if (hasOffloadCompilation())
            F->setLinkage(GlobalValue::LinkageTypes::ExternalLinkage);
          Changed |= canonicalizeGlobalVariableReferences(W);
          Changed |= renameOperandsUsingStoreThenLoad(W);
        } else if ((Mode & OmpPar) && (Mode & ParTrans)) {
          Changed |= promoteClauseArgumentUses(W);
          // The purpose is to generate place holder for global variable.
          Changed |= genGlobalPrivatizationLaunderIntrin(W);
          WRegionUtils::collectNonPointerValuesToBeUsedInOutlinedRegion(W);
#if INTEL_CUSTOMIZATION
          improveAliasForOutlinedFunc(W);
#endif  // INTEL_CUSTOMIZATION
          Changed |= genPrivatizationCode(W);
          Changed |= genFirstPrivatizationCode(W);
          Changed |= captureAndAddCollectedNonPointerValuesToSharedClause(W);
          Changed |= genTargetOffloadingCode(W);
          Changed |= clearLaunderIntrinBeforeRegion(W);
          RemoveDirectives = true;
        }
        break;
      case WRegionNode::WRNTargetEnterData:
      case WRegionNode::WRNTargetExitData:
      case WRegionNode::WRNTargetUpdate:
        if (DisableOffload) {
          // Ignore TARGET UPDATE and TARGET ENTER/EXIT DATA constructs
          LLVM_DEBUG(dbgs()<<"VPO: Ignored " << W->getName() << " construct\n");
          RemoveDirectives = true;
          break;
        }
        // These constructs do not have to be transformed during
        // the target compilation, hence, hasOffloadCompilation()
        // check below.
        debugPrintHeader(W, IsPrepare);
        if (Mode & ParPrepare) {
          if (!hasOffloadCompilation()) {
            Changed |= canonicalizeGlobalVariableReferences(W);
            Changed |= renameOperandsUsingStoreThenLoad(W);
          }
        } else if ((Mode & OmpPar) && (Mode & ParTrans)) {
          if (!hasOffloadCompilation()) {
            // The purpose is to generate place holder for global variable.
            //
            // For WRNTargetEnterData and WRNTargetExitData we may
            // avoid laundering the global variables that are declared target,
            // unless they are mapped as ALWAYS.  We do not need to pass
            // them to the target runtime library, as long as they have
            // infinite reference count, and will not require data motion.
            Changed |= genGlobalPrivatizationLaunderIntrin(W);
            Changed |= genTargetOffloadingCode(W);
            Changed |= clearLaunderIntrinBeforeRegion(W);
          }
          RemoveDirectives = true;
        }
        break;
      case WRegionNode::WRNTargetData:
        if (DisableOffload) {
          // Ignore TARGET DATA construct
          LLVM_DEBUG(dbgs()<<"VPO: Ignored " << W->getName() << " construct\n");
          RemoveDirectives = true;
          break;
        }
        // This construct does not have to be transformed during
        // the target compilation, hence, hasOffloadCompilation()
        // check below.
        debugPrintHeader(W, IsPrepare);
        if (Mode & ParPrepare) {
          if (!hasOffloadCompilation()) {
            Changed |= canonicalizeGlobalVariableReferences(W);
            Changed |= renameOperandsUsingStoreThenLoad(W);
          }
        } else if ((Mode & OmpPar) && (Mode & ParTrans)) {
          if (!hasOffloadCompilation()) {
            // The purpose is to generate place holder for global variable.
            Changed |= genGlobalPrivatizationLaunderIntrin(W);
#if INTEL_CUSTOMIZATION
            improveAliasForOutlinedFunc(W);
#endif  // INTEL_CUSTOMIZATION
            Changed |= genTargetOffloadingCode(W);
            Changed |= clearLaunderIntrinBeforeRegion(W);
          }
          RemoveDirectives = true;
        }
        break;

      // 2. Below are constructs that do not need to perform outlining.
      //    E.g., simd, taskgroup, atomic, for, sections, etc.

      case WRegionNode::WRNTargetVariant:
        if (DisableOffload) {
          // Ignore TARGET VARIANT DISPATCH construct
          LLVM_DEBUG(dbgs()<<"VPO: Ignored " << W->getName() << " construct\n");
          RemoveDirectives = true;
          break;
        }
        // The target variant dispatch construct does not need outlining so
        // it is codegen'ed during the Prepare phase of the HOST compilation
        if (Mode & ParPrepare) {
          debugPrintHeader(W, true);
          if (!hasOffloadCompilation()) // for host only
            Changed |= genTargetVariantDispatchCode(W);
          RemoveDirectives = true;
        }
        break;

      case WRegionNode::WRNTaskgroup:
        debugPrintHeader(W, IsPrepare);
        if ((Mode & OmpPar) && (Mode & ParTrans)) {
          Changed = genTaskgroupRegion(W);
          RemoveDirectives = true;
        }
        break;

      case WRegionNode::WRNVecLoop:
        if (Mode & ParPrepare) {
          Changed = regularizeOMPLoop(W);
          Changed |= canonicalizeGlobalVariableReferences(W);
          Changed |= renameOperandsUsingStoreThenLoad(W);
        }
        // Privatization is enabled for SIMD Transform passes
        if ((Mode & OmpVec) && (Mode & ParTrans)) {
          debugPrintHeader(W, false);
          Changed = regularizeOMPLoop(W, false);
          Changed |= genPrivatizationCode(W);
          if (W->getWRNLoopInfo().getNormIVSize() != 0) {
            // Code for SIMD clauses, such as lastprivate, must be inserted
            // outside of the loop. And this insertion must be coordinated
            // with code inserted for enclosing regions related to the same
            // loop. Here we only handle standalone SIMD regions.
            // Lasprivatization, linearization, etc. will be done for variables
            // during transformation of the enclosing region in case of
            // combined OpenMP constructs.
            //
            // Standalone SIMD regions will have normalized IV and UB.
            // Normalized IV and UB are not present for SIMD regions
            // combined with other loop type regions.
            //
            // Note that handling of PRIVATE does not require new code
            // (except new alloca) outside of the loop, so it can be done
            // always.
            auto *LoopExitBB = getLoopExitBB(W);
            // Last value update must happen in the loop's exit block,
            // i.e. under a ZTT check, if one was created around the loop.
//            Changed |= genLinearCode(W, LoopExitBB);
            Changed |= genLastPrivatizationCode(W, LoopExitBB);
            Changed |= genReductionCode(W);
          }
          // keep SIMD directives; will be processed by the Vectorizer
          RemoveDirectives = false;
        }
        break;
      case WRegionNode::WRNAtomic:
        if (Mode & ParPrepare) {
          debugPrintHeader(W, true);
          if (IsTargetSPIRV)
            Changed |= removeCompilerGeneratedFences(W);
          Changed = VPOParoptAtomics::handleAtomic(
              cast<WRNAtomicNode>(W), IdentTy, TidPtrHolder, IsTargetSPIRV);
          RemoveDirectives = true;
        }
        break;
      case WRegionNode::WRNWksLoop:
      case WRegionNode::WRNSections:
      case WRegionNode::WRNDistribute:
        debugPrintHeader(W, IsPrepare);
        if (Mode & ParPrepare) {
          if (W->getIsSections())
            Changed = addNormUBsToParents(W);

          Changed |= regularizeOMPLoop(W);
          Changed |= canonicalizeGlobalVariableReferences(W);
          Changed |= renameOperandsUsingStoreThenLoad(W);
          Changed |= propagateCancellationPointsToIR(W);
        }
        if ((Mode & OmpPar) && (Mode & ParTrans)) {
          setMayHaveOMPCritical(W);
          Changed |= clearCancellationPointAllocasFromIR(W);
          Changed |= regularizeOMPLoop(W, false);
#if INTEL_CUSTOMIZATION
#if INTEL_FEATURE_CSA
          if (isTargetCSA()) {
            // Generate remarks using Loop Opt Report framework (under -qopt-report).
            if (isa<WRNWksLoopNode>(W)) {
               ORLinfo = W->getWRNLoopInfo().getLoopInfo();
               ORLoop = W->getWRNLoopInfo().getLoop();
               if (ORLoop != nullptr)
                  LORBuilder(*ORLoop, *ORLinfo).addRemark(OptReportVerbosity::Low,
                             "CSA: OpenMP worksharing loop will be pipelined");
            }

            if (W->getIsSections()) {
              Changed |= genCSASections(W);
              RemoveDirectives = true;
            }
            else if (W->getIsOmpLoop()) {
              auto Res = genCSALoop(W);
              Changed |= Res.first;
              RemoveDirectives = Res.second;
            }
            else
              llvm_unreachable("Unexpected work region kind");
            break;
          }
#endif  // INTEL_FEATURE_CSA
#endif  // INTEL_CUSTOMIZATION
          Changed |= constructNDRangeInfo(W);

          if (IsTargetSPIRV) {
            Changed |= genOCLParallelLoop(W);
            Changed |= genPrivatizationCode(W);
            if (!W->getIsDistribute())
              Changed |= genReductionCode(W);
          } else {
#if INTEL_CUSTOMIZATION
            // Generate remarks using Loop Opt Report framework (under -qopt-report).
            if (isa<WRNWksLoopNode>(W)) {
               ORLinfo = W->getWRNLoopInfo().getLoopInfo();
               ORLoop = W->getWRNLoopInfo().getLoop();
               if (ORLoop != nullptr)
                  LORBuilder(*ORLoop, *ORLinfo).addRemark(OptReportVerbosity::Low,
                             "OpenMP: Worksharing loop");
            }
#endif  // INTEL_CUSTOMIZATION

            AllocaInst *IsLastVal = nullptr;
            BasicBlock *IfLastIterBB = nullptr;
            Instruction *InsertLastIterCheckBefore = nullptr;
            Instruction *OMPLBForLinearClosedForm = nullptr;
            Instruction *OMPZtt = nullptr;
            Changed |=
                genLoopSchedulingCode(W, IsLastVal, InsertLastIterCheckBefore,
                                      OMPLBForLinearClosedForm, OMPZtt);
            Changed |= genPrivatizationCode(W);
            Changed |= genLastIterationCheck(W, IsLastVal, IfLastIterBB,
                                             InsertLastIterCheckBefore);
            Changed |= genLinearCode(W, IfLastIterBB, OMPLBForLinearClosedForm);
            Changed |= genLastPrivatizationCode(
                W, IfLastIterBB, OMPLBForLinearClosedForm,
                InsertLastIterCheckBefore, OMPZtt);
            Changed |= genFirstPrivatizationCode(W);
            if (!W->getIsDistribute()) {
              Changed |= genReductionCode(W);
              Changed |= genCancellationBranchingCode(W);
            }
            Changed |= genDestructorCode(W);
            if (!W->getIsDistribute() && !W->getNowait())
              Changed |= genBarrier(W, false);
          }
          Changed |= sinkSIMDDirectives(W);
          RemoveDirectives = true;
        }
        break;
      case WRegionNode::WRNSingle:
        if (Mode & ParPrepare) {
          debugPrintHeader(W, true);
          // Changed = genPrivatizationCode(W);
          // Changed |= genFirstPrivatizationCode(W);
#if INTEL_CUSTOMIZATION
#if INTEL_FEATURE_CSA
          if (isTargetCSA()) {
            Changed |= removeCompilerGeneratedFences(W);
            Changed |= genCSASingle(W);
            RemoveDirectives = true;
            break;
          }
#endif  // INTEL_FEATURE_CSA
#endif  // INTEL_CUSTOMIZATION
          if (IsTargetSPIRV)
            Changed |= removeCompilerGeneratedFences(W);

          AllocaInst *IsSingleThread = nullptr;
          Changed = genSingleThreadCode(W, IsSingleThread);
          Changed |= genCopyPrivateCode(W, IsSingleThread);
          Changed |= genPrivatizationCode(W);
          Changed |= genFirstPrivatizationCode(W);
          // Changed |= genDestructorCode(W);
          if (!W->getNowait())
            Changed |= genBarrier(W, false);
          RemoveDirectives = true;
        }
        break;
      case WRegionNode::WRNMaster:
        if (Mode & ParPrepare) {
          debugPrintHeader(W, true);
#if INTEL_CUSTOMIZATION
#if INTEL_FEATURE_CSA
          if (isTargetCSA()) {
            Changed |= removeCompilerGeneratedFences(W);
            RemoveDirectives = true;
            break;
          }
#endif  // INTEL_FEATURE_CSA
#endif  // INTEL_CUSTOMIZATION
          if (IsTargetSPIRV)
            Changed |= removeCompilerGeneratedFences(W);
          Changed = genMasterThreadCode(W, IsTargetSPIRV);
          RemoveDirectives = true;
        }
        break;
      case WRegionNode::WRNCritical:
        if (Mode & ParPrepare) {
          debugPrintHeader(W, true);
          Changed = genCriticalCode(cast<WRNCriticalNode>(W));
          RemoveDirectives = true;
        }
        break;
      case WRegionNode::WRNOrdered:
        if (Mode & ParPrepare) {
          debugPrintHeader(W, true);
          if (W->getIsDoacross()) {
            Changed = genDoacrossWaitOrPost(cast<WRNOrderedNode>(W));
          } else {
            Changed = genOrderedThreadCode(W);
          }

          RemoveDirectives = true;
        }
        break;
      case WRegionNode::WRNBarrier:
        if (Mode & ParPrepare) {
          debugPrintHeader(W, true);
#if INTEL_CUSTOMIZATION
#if INTEL_FEATURE_CSA
          if (isTargetCSA()) {
            Changed |= removeCompilerGeneratedFences(W);
            RemoveDirectives = true;
            break;
          }
#endif  // INTEL_FEATURE_CSA
#endif  // INTEL_CUSTOMIZATION
          if (IsTargetSPIRV)
            Changed |= removeCompilerGeneratedFences(W);
          Changed = genBarrier(W, true, IsTargetSPIRV);
          RemoveDirectives = true;
        }
        break;
      case WRegionNode::WRNCancel:
        if (Mode & ParPrepare) {
          debugPrintHeader(W, true);
          Changed = genCancelCode(cast<WRNCancelNode>(W));
          RemoveDirectives = true;
        }
        break;
      case WRegionNode::WRNFlush:
        if (Mode & ParPrepare) {
          debugPrintHeader(W, true);
          Changed = genFlush(W);
          RemoveDirectives = true;
        }
        break;
      case WRegionNode::WRNGenericLoop:
        if (Mode & ParPrepare) {
          debugPrintHeader(W, true);
          Changed = replaceGenericLoop(W);
          Changed |= regularizeOMPLoop(W);
          Changed |= canonicalizeGlobalVariableReferences(W);
          Changed |= renameOperandsUsingStoreThenLoad(W);
          RemoveDirectives = false;
        }
        break;
      default:
        break;
      } // switch
    }

    // Emit opt-report remarks for handled/ignored constructs.
    if (RemoveDirectives || HandledWithoutRemovingDirectives) {
      if (Changed) {
        OptimizationRemark R("openmp", "Region", W->getEntryDirective());
        R << ore::NV("Construct", W->getName()) << " construct transformed";
        ORE.emit(R);
      } else {
        OptimizationRemarkMissed R("openmp", "Region", W->getEntryDirective());
        R << ore::NV("Construct", W->getName()) << " construct ignored";
        ORE.emit(R);
      }
    }

    // Remove calls to directive intrinsics since the LLVM back end does not
    // know how to translate them.
    if (RemoveDirectives) {
      bool DirRemoved = VPOUtils::stripDirectives(W);
      assert(DirRemoved && "Directive intrinsics not removed for WRN.\n");
      (void) DirRemoved;
    } else if (Mode & ParPrepare)
#if INTEL_CUSTOMIZATION
#if INTEL_FEATURE_CSA
  if (!isTargetCSA())
#endif  // INTEL_FEATURE_CSA
#endif  // INTEL_CUSTOMIZATION
      addBranchToEndDirective(W);

    if (Changed) { // Code transformations happened for this WRN
      RoutineChanged = true;
      LLVM_DEBUG(dbgs() << "   === WRN #" << W->getNumber()
                        << " transformed.\n\n");
    }
    else
      LLVM_DEBUG(dbgs() << "   === WRN #" << W->getNumber()
                        << " NOT transformed.\n\n");
  }

  WRegionList.clear();
  return RoutineChanged;
}

Value *VPOParoptTransform::genReductionMinMaxInit(ReductionItem *RedI,
                                                  Type *Ty, bool IsMax) {
  Value *V = nullptr;

  if (Ty->isIntOrIntVectorTy()) {
    LLVMContext &C = F->getContext();
    bool IsUnsigned = RedI->getIsUnsigned();
    V = VPOParoptUtils::getMinMaxIntVal(C, Ty, IsUnsigned, !IsMax);
#if 0
    uint64_t val = IsMax ? VPOParoptUtils::getMinInt(Ty, IsUnsigned) :
                           VPOParoptUtils::getMaxInt(Ty, IsUnsigned);
    V = ConstantInt::get(Ty, val);
#endif
  }
  else if (Ty->isFPOrFPVectorTy())
    V = IsMax ? ConstantFP::getInfinity(Ty, true) :  // max: negative inf
                ConstantFP::getInfinity(Ty, false);  // min: positive inf
  else
    llvm_unreachable("Unsupported type in OMP reduction!");

  return V;
}

// Generate the reduction intialization instructions.
Value *VPOParoptTransform::genReductionScalarInit(ReductionItem *RedI,
                                                  Type *ScalarTy) {
  Value *V = nullptr;
  switch (RedI->getType()) {
  case ReductionItem::WRNReductionAdd:
  case ReductionItem::WRNReductionSub:
    V = ScalarTy->isIntOrIntVectorTy() ? ConstantInt::get(ScalarTy, 0)
                                       : ConstantFP::get(ScalarTy, 0.0);
    break;
  case ReductionItem::WRNReductionMult:
    V = ScalarTy->isIntOrIntVectorTy() ? ConstantInt::get(ScalarTy, 1)
                                       : ConstantFP::get(ScalarTy, 1.0);
    break;
  case ReductionItem::WRNReductionAnd:
    V = ConstantInt::get(ScalarTy, 1);
    break;
  case ReductionItem::WRNReductionOr:
  case ReductionItem::WRNReductionBxor:
  case ReductionItem::WRNReductionBor:
    V = ConstantInt::get(ScalarTy, 0);
    break;
  case ReductionItem::WRNReductionBand:
    V = ConstantInt::get(ScalarTy, -1);
    break;
  case ReductionItem::WRNReductionMax:
    V = genReductionMinMaxInit(RedI, ScalarTy, true);
    break;
  case ReductionItem::WRNReductionMin:
    V = genReductionMinMaxInit(RedI, ScalarTy, false);
    break;
  default:
    llvm_unreachable("Unspported reduction operator!");
  }
  return V;
}

// Generate the reduction fini code for bool and/or.
// Given the directive pragma omp parallel reduction( +: a1 ) reduction(&&: a2
// ), here is the output for bool "and" opererator.
//
//  if.end5:                                          ; preds = %if.then4,
//  %if.end
//    %my.tid = load i32, i32* %tid, align 4
//    call void @__kmpc_critical({ i32, i32, i32, i32, i8* }* @.kmpc_loc.0.0.3,
//    i32 %my.tid, [8 x i32]* @.gomp_critical_user_.var)
//    br label %if.end5.split
//
//  if.end5.split:                                    ; preds = %if.end5
//    %1 = load i8, i8* %a1
//    %2 = load i8, i8* %a1.red
//    %3 = add i8 %1, %2
//    store i8 %3, i8* %a1
//    br label %if.end5.split.split
//
//  if.end5.split.split:                              ; preds = %if.end5.split
//    %4 = load i8, i8* %a2
//    %5 = load i8, i8* %a2.red
//    %6 = sext i8 %4 to i32
//    %tobool = icmp ne i32 %6, 0
//    br i1 %tobool, label %land.rhs, label %land.end
//
//  land.rhs:                                         ; preds =
//  %if.end5.split.split
//    %7 = sext i8 %5 to i32
//    %tobool15 = icmp ne i32 %7, 0
//    br label %land.end
//
//  land.end:                                         ; preds =
//  %if.end5.split.split, %land.rhs
//    %8 = phi i1 [ false, %if.end5.split.split ], [ %tobool15, %land.rhs ]
//    %9 = zext i1 %8 to i32
//    %10 = trunc i32 %9 to i8
//    store i8 %10, i8* %a2
//    br label %if.end5.split.split.split
//
//  if.end5.split.split.split:                        ; preds = %land.end
//    %my.tid16 = load i32, i32* %tid, align 4
//    call void @__kmpc_end_critical({ i32, i32, i32, i32, i8* }*
//    @.kmpc_loc.0.0.5, i32 %my.tid16, [8 x i32]* @.gomp_critical_user_.var)
//  br label %exitStub
//
// Similiarly, here is the output for bool "or" operator given the direcitive in
// the form of #pragma omp parallel reduction( +: a1 ) reducion( ||: a2 ).
//
//  if.end5:                                          ; preds = %if.then4,
//  %if.end
//    %my.tid = load i32, i32* %tid, align 4
//    call void @__kmpc_critical({ i32, i32, i32, i32, i8* }* @.kmpc_loc.0.0.3,
//    i32 %my.tid, [8 x i32]* @.gomp_critical_user_.var)
//    br label %if.end5.split
//
//  if.end5.split:                                    ; preds = %if.end5
//    %1 = load i8, i8* %a1
//    %2 = load i8, i8* %a1.red
//    %3 = add i8 %1, %2
//    store i8 %3, i8* %a1
//    br label %if.end5.split.split
//
//  if.end5.split.split:                              ; preds = %if.end5.split
//    %4 = load i8, i8* %a2
//    %5 = load i8, i8* %a2.red
//    %6 = sext i8 %4 to i32
//    %tobool = icmp ne i32 %6, 0
//    br i1 %tobool, label %lor.end, label %lor.rhs
//
//  lor.end:                                          ; preds =
//  %if.end5.split.split, %lor.rhs
//    %7 = phi i1 [ false, %if.end5.split.split ], [ %tobool15, %lor.rhs ]
//    %8 = zext i1 %7 to i32
//    %9 = trunc i32 %8 to i8
//    store i8 %9, i8* %a2
//    br label %if.end5.split.split.split
//
//  lor.rhs:                                          ; preds =
//  %if.end5.split.split
//    %10 = sext i8 %5 to i32
//    %tobool15 = icmp ne i32 %10, 0
//    br label %lor.end
//
//  if.end5.split.split.split:                        ; preds = %lor.end
//    %my.tid16 = load i32, i32* %tid, align 4
//    call void @__kmpc_end_critical({ i32, i32, i32, i32, i8* }*
//    @.kmpc_loc.0.0.5, i32 %my.tid16, [8 x i32]* @.gomp_critical_user_.var)
//    br label %exitStub
//
Value* VPOParoptTransform::genReductionFiniForBoolOps(ReductionItem *RedI,
                                          Value *Rhs1, Value *Rhs2,
                                          Type *ScalarTy,
                                          IRBuilder<> &Builder,
                                          bool IsAnd) {
  LLVMContext &C = F->getContext();
  // FIXME: handle FP types here, and also make sure that
  //        significant bits are not truncated before
  //        comparing the value with zero.
  auto Conv = Builder.CreateSExtOrTrunc(Rhs1, Type::getInt32Ty(C));
  ConstantInt *ValueZero = ConstantInt::get(Type::getInt32Ty(C), 0);
  auto IsTrue = Builder.CreateICmpNE(Conv, ValueZero, "tobool");
  auto EntryBB = Builder.GetInsertBlock();
  Instruction *InsertPt = &*Builder.GetInsertPoint();
  auto ContBB = SplitBlock(EntryBB, InsertPt, DT, LI);
  ContBB->setName(IsAnd ? "land.rhs" : "lor.rhs");

  auto RhsBB = SplitBlock(ContBB, ContBB->getTerminator(), DT, LI);
  RhsBB->setName(IsAnd ? "land.end" : "lor.end");

  EntryBB->getTerminator()->eraseFromParent();
  Builder.SetInsertPoint(EntryBB);
  Builder.CreateCondBr(IsTrue, IsAnd ? ContBB : RhsBB, IsAnd ? RhsBB : ContBB);

  Builder.SetInsertPoint(ContBB->getTerminator());
  auto ConvRed = Builder.CreateSExtOrTrunc(Rhs2, Type::getInt32Ty(C));
  auto IsTrueRed = Builder.CreateICmpNE(ConvRed, ValueZero, "tobool");

  Builder.SetInsertPoint(RhsBB->getTerminator());
  PHINode *PN = Builder.CreatePHI(Type::getInt1Ty(C), 2, "");
  auto PhiEntryBBVal = IsAnd ? ConstantInt::getFalse(C) :
                               ConstantInt::getTrue(C);
  PN->addIncoming(PhiEntryBBVal, EntryBB);
  PN->addIncoming(IsTrueRed, ContBB);
  auto Ext = Builder.CreateZExtOrBitCast(PN, Type::getInt32Ty(C));
  auto ConvFini = Builder.CreateSExtOrTrunc(Ext, ScalarTy);

  return ConvFini;
}

Value* VPOParoptTransform::genReductionMinMaxFini(ReductionItem *RedI,
                                                  Value *Rhs1, Value *Rhs2,
                                                  Type *ScalarTy,
                                                  IRBuilder<> &Builder,
                                                  bool IsMax) {
  Value *IsGT = nullptr; // compares Rhs1 > Rhs2

  if (ScalarTy->isIntOrIntVectorTy())
    if(RedI->getIsUnsigned())
      IsGT = Builder.CreateICmpUGT(Rhs1, Rhs2, "isUGT"); // unsigned
    else
      IsGT = Builder.CreateICmpSGT(Rhs1, Rhs2, "isSGT"); // signed
  else if (ScalarTy->isFPOrFPVectorTy())
    IsGT = Builder.CreateFCmpOGT(Rhs1, Rhs2, "isOGT");   // FP
  else
    llvm_unreachable("Unsupported type in OMP reduction!");

  Value *Op1, *Op2;
  const char* Name;

  if (IsMax) {
    Op1  = Rhs1;
    Op2  = Rhs2;
    Name = "max";
  } else {
    Op1  = Rhs2;
    Op2  = Rhs1;
    Name = "min";
  }

  Value *minmax = Builder.CreateSelect(IsGT, Op1, Op2, Name);
  return minmax;
}

// Generate the reduction update instructions.
bool VPOParoptTransform::genReductionScalarFini(
    WRegionNode *W, ReductionItem *RedI,
    Value *ReductionVar, Value *ReductionValueLoc,
    Type *ScalarTy, IRBuilder<> &Builder) {
  Value *Res = nullptr;
  auto *Rhs2 = Builder.CreateLoad(ReductionValueLoc);
  auto *Rhs1 = Builder.CreateLoad(ReductionVar);

  switch (RedI->getType()) {
  case ReductionItem::WRNReductionAdd:
  case ReductionItem::WRNReductionSub:
    Res = ScalarTy->isIntOrIntVectorTy() ? Builder.CreateAdd(Rhs1, Rhs2)
                                         : Builder.CreateFAdd(Rhs1, Rhs2);
    break;
  case ReductionItem::WRNReductionMult:
    Res = ScalarTy->isIntOrIntVectorTy() ? Builder.CreateMul(Rhs1, Rhs2)
                                         : Builder.CreateFMul(Rhs1, Rhs2);
    break;
  case ReductionItem::WRNReductionBand:
    Res = Builder.CreateAnd(Rhs1, Rhs2);
    break;
  case ReductionItem::WRNReductionBor:
    Res = Builder.CreateOr(Rhs1, Rhs2);
    break;
  case ReductionItem::WRNReductionBxor:
    Res = Builder.CreateXor(Rhs1, Rhs2);
    break;
  case ReductionItem::WRNReductionAnd:
    Res = genReductionFiniForBoolOps(RedI, Rhs1, Rhs2, ScalarTy, Builder,
                                     true);
    break;
  case ReductionItem::WRNReductionOr:
    Res = genReductionFiniForBoolOps(RedI, Rhs1, Rhs2, ScalarTy, Builder,
                                     false);
    break;
  case ReductionItem::WRNReductionMax:
    Res = genReductionMinMaxFini(RedI, Rhs1, Rhs2, ScalarTy, Builder, true);
    break;
  case ReductionItem::WRNReductionMin:
    Res = genReductionMinMaxFini(RedI, Rhs1, Rhs2, ScalarTy, Builder, false);
    break;
  default:
    llvm_unreachable("Reduction operator not yet supported!");
  }
  Instruction *Tmp0 = Builder.CreateStore(Res, ReductionVar);

  if (isa<WRNVecLoopNode>(W))
    // Reduction update does not have to be atomic for SIMD loop.
    return false;

  if (isTargetSPIRV()) {
    // This method may insert a new call before the store instruction (Tmp0)
    // and erase the store instruction, but in any case it does not invalidate
    // the IRBuilder.
    Instruction *AtomicCall = nullptr;

    if (!W->mayHaveOMPCritical())
      // For may-have-openmp-critical regions we use SIMD1 emulation,
      // but atomic_op() functions imply horizontal reduction, which
      // would produce incorrect results with SIMD1 emulation.
      // Thus we avoid atomic updates for regions that use SIMD1 emulation.
      // The final reduction update(s) will be done using __kmpc_critical.
      AtomicCall =
          VPOParoptAtomics::handleAtomicUpdateInBlock(W, Tmp0->getParent(),
                                                      nullptr, nullptr, true);

    if (AtomicCall) {
      OptimizationRemark R(DEBUG_TYPE, "ReductionAtomic", AtomicCall);
      R << ore::NV("Kind", RedI->getOpName()) << " reduction update of type " <<
        ore::NV("Type", ScalarTy) << " made atomic";
      ORE.emit(R);
      return false;
    }

    // Try to generate a horizontal (sub-group) reduction.
    // Without the horizontal reduction the generated code may be
    // incorrectly widened by the device compiler.

    // We clone the Rhs2 definition, because we have to use Rhs2 value
    // in the horizontal reduction call, and then replace all uses
    // of Rhs2 with the call's return value. The cloning just makes
    // it easier.
    //
    // Insert new instruction(s) after the definition of the private
    // reduction value.
    if (!W->mayHaveOMPCritical()) {
      // Horizontal reduction will produce incorrect results in regions
      // using SIMD1 emulation.
      auto *TempRedLoad = Rhs2->clone();
      TempRedLoad->insertAfter(Rhs2);
      TempRedLoad->takeName(Rhs2);
      auto *HRed = VPOParoptUtils::genSPIRVHorizontalReduction(
          RedI, ScalarTy, TempRedLoad, spirv::Scope::Subgroup);

      if (HRed)
        Rhs2->replaceAllUsesWith(HRed);
      else
        LLVM_DEBUG(dbgs() << __FUNCTION__ <<
                   ": SPIRV horizontal reduction is not available "
                   "for critical section reduction: " << RedI->getOpName() <<
                   " with type " << *ScalarTy << "\n");
    }

    OptimizationRemarkMissed R(DEBUG_TYPE, "ReductionAtomic", Tmp0);
    R << ore::NV("Kind", RedI->getOpName()) << " reduction update of type " <<
        ore::NV("Type", ScalarTy) << " cannot be done using atomic API";
    ORE.emit(R);
  }

  return true;
}

// Generate the reduction update code.
// Here is one example for the reduction update for the scalar.
//   sum = 4.0;
//   #pragma omp parallel for reduction(+:sum)
//   for (i=0; i < n; i++)
//     sum = sum + (a[i] * b[i]);
//
// The output of the reduction update for the variable sum
// is as follows.
//
//   /* B[%for.end15]  */
//   %my.tid = load i32, i32* %tid, align 4
//   call void @__kmpc_critical({ i32, i32, i32, i32, i8* }* @.kmpc_loc.0.0.2,
//   i32 %my.tid, [8 x i32]* @.gomp_critical_user_.var)
//   br label %for.end15.split
//
//
//   /* B[%for.end15.split]  */
//   %9 = load float, float* %sum
//   %10 = load float, float* %sum.red
//   %11 = fadd float %9, %10
//   store float %11, float* %sum, align 4
//   br label %for.end15.split.split
//
//
//   /* B[%for.end15.split.split]  */
//   %my.tid31 = load i32, i32* %tid, align 4
//   call void @__kmpc_end_critical({ i32, i32, i32, i32, i8* }*
//   @.kmpc_loc.0.0.4, i32 %my.tid31, [8 x i32]* @.gomp_critical_user_.var)
//   br label %exitStub
//
bool VPOParoptTransform::genReductionFini(WRegionNode *W,
                                          ReductionItem *RedI, Value *OldV,
                                          Instruction *InsertPt,
                                          DominatorTree *DT) {
  Value *NewAI = RedI->getNew();
  // NewAI is either AllocaInst or an AddrSpaceCastInst of AllocaInst.
  assert(GeneralUtils::isOMPItemLocalVAR(NewAI) &&
         "genReductionFini: Expect non-empty optionally casted "
         "alloca instruction.");
  Type *AllocaTy =
      GeneralUtils::getOMPItemLocalVARPointerType(NewAI)->getElementType();

  IRBuilder<> Builder(InsertPt);
  // For by-refs, do a pointer dereference to reach the actual operand.
  if (RedI->getIsByRef()) {
    OldV = Builder.CreateLoad(OldV);
  }

  bool NeedsKmpcCritical = false;

  if (RedI->getIsArraySection() ||
      AllocaTy->isArrayTy())
    NeedsKmpcCritical |=
        genRedAggregateInitOrFini(W, RedI, NewAI, OldV, InsertPt, false, DT);
  else {
    assert(VPOUtils::canBeRegisterized(
               AllocaTy, InsertPt->getModule()->getDataLayout()) &&
           "genReductionFini: Expect incoming scalar type.");
    Type *ScalarTy = AllocaTy->getScalarType();

    NeedsKmpcCritical |=
        genReductionScalarFini(W, RedI, OldV, NewAI, ScalarTy, Builder);
  }

  return NeedsKmpcCritical;
}

// Generate the reduction initialization/update for array.
// Here is one example for the reduction initialization/update for array.
// #pragma omp parallel for reduction(+:sum)
//   for (i=0; i < n; i++)
//       for (j=0;j<n;j++)
//            sum[i] = sum[i] + (a[i][j] * b[i][j]);
//
//   The output of the reduction array initialization is as follows.
//
//   /* B[%for.end16.split]  */
//   %array.begin = getelementptr inbounds [100 x float], [100 x float]*
//   %sum.red, i32 0, i32 0
//   %1 = getelementptr float, float* %array.begin, i32 100
//   %red.init.isempty = icmp eq float* %array.begin, %1
//   br i1 %red.init.isempty, label %red.init.done, label %red.init.body
//   if (%red.init.isempty == false) {
//      do {
//
//         /* B[%red.init.body]  */
//         %red.cpy.dest.ptr = phi float* [ %array.begin, %for.end16.split ], [
//         %red.cpy.dest.inc, %red.init.body ]
//         store float 0.000000e+00, float* %red.cpy.dest.ptr
//         %red.cpy.dest.inc = getelementptr float, float* %red.cpy.dest.ptr,
//         i32 1
//         %red.cpy.done = icmp eq float* %red.cpy.dest.inc, %1
//         br i1 %red.cpy.done, label %red.init.done, label %red.init.body
//
//
//      } while (%red.cpy.done == false)
//   }
//
//   /* B[%red.init.done]  */
//   br label %dir.exit
//
//   The output of the reduction array update is as follows.
//
//   /* B[%for.end44.split]  */
//   %array.begin79 = getelementptr inbounds [100 x float], [100 x float]* %sum,
//   i32 0, i32 0
//   %array.begin80 = getelementptr inbounds [100 x float], [100 x float]*
//   %sum.red, i32 0, i32 0
//   %7 = getelementptr float, float* %array.begin79, i32 100
//   %red.update.isempty = icmp eq float* %array.begin79, %7
//   br i1 %red.update.isempty, label %red.update.done, label %red.update.body
//   if (%red.update.isempty == false) {
//      do {
//
//         /* B[%red.update.body]  */
//         %red.cpy.dest.ptr82 = phi float* [ %array.begin79, %for.end44.split
//         ], [ %red.cpy.dest.inc83, %red.update.body ]
//         %red.cpy.src.ptr = phi float* [ %array.begin80, %for.end44.split ], [
//         %red.cpy.src.inc, %red.update.body ]
//         %8 = load float, float* %red.cpy.dest.ptr82
//         %9 = load float, float* %red.cpy.src.ptr
//         %10 = fadd float %8, %9
//         store float %10, float* %red.cpy.dest.ptr82, align 4
//         %red.cpy.dest.inc83 = getelementptr float, float*
//         %red.cpy.dest.ptr82, i32 1
//         %red.cpy.src.inc = getelementptr float, float* %red.cpy.src.ptr, i32
//         1
//         %red.cpy.done84 = icmp eq float* %red.cpy.dest.inc83, %7
//         br i1 %red.cpy.done84, label %red.update.done, label %red.update.body
//
//
//      } while (%red.cpy.done84 == false)
//   }
//
//   /* B[%red.update.done]  */
//   br label %for.end44.split.split
//
//
//   /* B[%for.end44.split.split]  */
//   %my.tid85 = load i32, i32* %tid, align 4
//   call void @__kmpc_end_critical({ i32, i32, i32, i32, i8* }*
//   @.kmpc_loc.0.0.5, i32 %my.tid85, [8 x i32]* @.gomp_critical_user_.var)
//   br label %exitStub
//
bool VPOParoptTransform::genRedAggregateInitOrFini(WRegionNode *W,
                                                   ReductionItem *RedI,
                                                   Value *AI, Value *OldV,
                                                   Instruction *InsertPt,
                                                   bool IsInit,
                                                   DominatorTree *DT) {

  bool NeedsKmpcCritical = false;
  IRBuilder<> Builder(InsertPt);
  auto EntryBB = Builder.GetInsertBlock();

  Type *DestElementTy = nullptr;
  Value *DestBegin = nullptr;
  Value *SrcBegin = nullptr;
  Value *NumElements = nullptr;

  if (IsInit)
    genAggrReductionInitDstInfo(*RedI, AI, InsertPt, Builder, NumElements,
                                DestBegin, DestElementTy);
  else
    genAggrReductionFiniSrcDstInfo(*RedI, AI, OldV, InsertPt, Builder,
                                   NumElements, SrcBegin, DestBegin,
                                   DestElementTy);

  assert(DestBegin && "Null destination address for reduction init/fini.");
  assert(DestElementTy && "Null element type for reduction init/fini.");
  assert(NumElements && "Null number of elements for reduction init/fini.");
  assert((IsInit || SrcBegin) && "Null source address for reduction fini.");

  auto DestEnd = Builder.CreateGEP(DestBegin, NumElements);
  auto IsEmpty = Builder.CreateICmpEQ(
      DestBegin, DestEnd, IsInit ? "red.init.isempty" : "red.update.isempty");

  auto BodyBB = SplitBlock(EntryBB, InsertPt, DT, LI);
  BodyBB->setName(IsInit ? "red.init.body" : "red.update.body");

  auto DoneBB = SplitBlock(BodyBB, BodyBB->getTerminator(), DT, LI);
  DoneBB->setName(IsInit ? "red.init.done" : "red.update.done");

  EntryBB->getTerminator()->eraseFromParent();
  Builder.SetInsertPoint(EntryBB);
  Builder.CreateCondBr(IsEmpty, DoneBB, BodyBB);

  Builder.SetInsertPoint(BodyBB);
  BodyBB->getTerminator()->eraseFromParent();
  PHINode *DestElementPHI =
      Builder.CreatePHI(DestBegin->getType(), 2, "red.cpy.dest.ptr");
  DestElementPHI->addIncoming(DestBegin, EntryBB);

  PHINode *SrcElementPHI = nullptr;
  if (!IsInit) {
    SrcElementPHI =
        Builder.CreatePHI(SrcBegin->getType(), 2, "red.cpy.src.ptr");
    SrcElementPHI->addIncoming(SrcBegin, EntryBB);
  }

  if (IsInit) {
    Value *V = genReductionScalarInit(RedI, DestElementTy);
    Builder.CreateStore(V, DestElementPHI);
  } else {
    NeedsKmpcCritical |=
        genReductionScalarFini(W, RedI, DestElementPHI, SrcElementPHI,
                               DestElementTy, Builder);
  }

  auto DestElementNext =
      Builder.CreateConstGEP1_32(DestElementPHI, 1, "red.cpy.dest.inc");
  Value *SrcElementNext = nullptr;
  if (!IsInit)
    SrcElementNext =
        Builder.CreateConstGEP1_32(SrcElementPHI, 1, "red.cpy.src.inc");

  auto Done = Builder.CreateICmpEQ(DestElementNext, DestEnd, "red.cpy.done");

  Builder.CreateCondBr(Done, DoneBB, BodyBB);
  DestElementPHI->addIncoming(DestElementNext, Builder.GetInsertBlock());
  if (!IsInit)
    SrcElementPHI->addIncoming(SrcElementNext, Builder.GetInsertBlock());

  if (DT) {
    DT->changeImmediateDominator(BodyBB, EntryBB);
    DT->changeImmediateDominator(DoneBB, EntryBB);
  }

  return NeedsKmpcCritical;
}

// Generate the firstprivate initialization code.
// Here is one example for the firstprivate initialization for the array.
// num_type    a[100];
// #pragma omp parallel for schedule( static, 1 ) firstprivate( a )
// The output of the array initialization is as follows.
//
//    %a = alloca [100 x float]
//    br label %DIR.OMP.PARALLEL.LOOP.1.split
//
// DIR.OMP.PARALLEL.LOOP.1.split:                    ; preds =
// %DIR.OMP.PARALLEL.LOOP.1
//    %1 = bitcast [100 x float]* %a to i8*
//    call void @llvm.memcpy.p0i8.p0i8.i64(i8* %1, i8* bitcast ([100 x float]*
//    @a to i8*), i64 400, i32 0, i1 false)
//
void VPOParoptTransform::genFprivInit(FirstprivateItem *FprivI,
                                      Instruction *InsertPt) {
  auto *NewV = FprivI->getNew();
  // NewV is either AllocaInst, GEP, or an AddrSpaceCastInst of AllocaInst.
  assert((GeneralUtils::isOMPItemLocalVAR(NewV) ||
          isa<GetElementPtrInst>(FprivI->getNew())) &&
         "genFprivInit: Expect valid memory pointer instruction");
  VPOParoptUtils::genCopyByAddr(NewV, FprivI->getOrig(), InsertPt,
                                FprivI->getCopyConstructor(),
                                FprivI->getIsByRef());
}

// Generate the lastprivate update code. The same mechanism is also applied
// for copyprivate.
// Here is one example for the lastprivate update for the array.
// num_type    a[100];
// #pragma omp parallel for schedule( static, 1 ) lastprivate( a )
// The output of the array update is as follows.
//
//    %a = alloca [100 x float]
//    br label %for.end
//  ...
//  for.end:                                          ; preds = %dispatch.latch,
//    %1 = bitcast [100 x float]* %a to i8*
//    call void @llvm.memcpy.p0i8.p0i8.i64(i8* bitcast ([100 x float]* @a to
//    i8*), i8* %1, i64 400, i32 0, i1 false)
//    br label %for.end.split
//
void VPOParoptTransform::genLprivFini(Value *NewV, Value *OldV,
                                      Instruction *InsertPt) {
  // NewV is either AllocaInst or an AddrSpaceCastInst of AllocaInst.
  assert(GeneralUtils::isOMPItemLocalVAR(NewV) &&
         "genLprivFini: Expect non-empty optionally casted "
         "alloca instruction.");
  // todo: copy constructor call needed?
  VPOParoptUtils::genCopyByAddr(OldV, NewV,
                                InsertPt->getParent()->getTerminator());
}

// genLprivFini interface to support nonPOD with call to CopyAssign
void VPOParoptTransform::genLprivFini(LastprivateItem *LprivI,
                                      Instruction *InsertPt) {
  Value *NewV = LprivI->getNew();
  Value *OldV = LprivI->getOrig();
  // For by-refs, do a pointer dereference to reach the actual operand.
  if (LprivI->getIsByRef())
    OldV = new LoadInst(OldV, "", InsertPt);

  if (Function *CpAssn = LprivI->getCopyAssign())
    VPOParoptUtils::genCopyAssignCall(CpAssn, OldV, NewV, InsertPt);
  else
    genLprivFini(NewV, OldV, InsertPt);
}

void VPOParoptTransform::collectStoresToLastprivateNewI(
    WRegionNode *W, LastprivateItem *LprivI,
    SmallVectorImpl<Instruction *> &LprivIStores) {
  assert(LprivI && "Null lastprivate item");
  Value *LprivINew = LprivI->getNew();

  SmallSetVector<Value *, 8> ValuesToCheck;

  // For By-refs, the store is done through the pointee of the by-ref pointer.
  if (!LprivI->getIsByRef()) {
    ValuesToCheck.insert(LprivINew);
  } else {
    // There should only be one use of the LprivINew at this point, which
    // is a store to a pointer, which in turn would be used inside the region.
    Value *LprivINewByrefPtr = nullptr;
    for (auto *LprivINewUser : LprivINew->users()) {
      if (StoreInst *LprivINewStore = dyn_cast<StoreInst>(LprivINewUser)) {
        assert(!LprivINewByrefPtr && "Unexpected number of stores of private "
                                     "copy of byref lastprivate.");
        LprivINewByrefPtr = LprivINewStore->getPointerOperand();
      }
    }

    // Now, the stores to conditional lastprivate operand would happen
    // through the byref pointer. So we need to find all loads of the
    // byref pointer, and then all stores to those loads.
    for (auto *ByrefPtrUser : LprivINewByrefPtr->users()) {
      if (auto *ByrefPtrLoad = dyn_cast<LoadInst>(ByrefPtrUser))
        ValuesToCheck.insert(ByrefPtrLoad);
    }
  }

  // Now, collect stores to all items in ValuesToCheck.
  for (unsigned I = 0; I < ValuesToCheck.size(); ++I) {
    Value *V = ValuesToCheck[I];

    SmallVector<Instruction *, 8> VUses;
    WRegionUtils::findUsersInRegion(W, V, &VUses, false);
    for (auto *VU : VUses) {
      if (isa<StoreInst>(VU) && cast<StoreInst>(VU)->getPointerOperand() == V)
        LprivIStores.push_back(VU);
      else if (isa<CastInst>(VU))
        // It is possible for there to be a bitcast or another cast to the
        // pointer, before a store is done to it. Add these casts to
        // ValuesToCheck.
        ValuesToCheck.insert(VU);
    }
  }
}

// For conditional lastprivate variables, emit code like this:
// ------------------------------------------------------------------
// For static-even scheduling:
//   int y = 0;
//   ...
//   #pragma omp for lastprivate(conditional:y)
//   for (int i = 0; i < 10; i++) {
//     if (<src_condition>) {
//       y = i;
//     }
//     ...
//   }
//
// Generated code would look like:
// ------------------------------------------------------------------
//
//   @y.global.max.idx = private global i32 0                           (1)
//   ...
//
//   %y.local.max.idx = alloca i32                                      (2)
//   store i32 0, i32* %y.local.max.idx                                 (3)
//   %y.modified.by.thread = alloca i1                                  (4)
//   store i1 false, i1* %y.modified.by.thread                          (5)
//   %y.lpriv = alloca i32                                              (6)
//   ...
//
//   call void @__kmpc_for_static_init_4(...i32* %lower.bnd...)
//
//   %lb.new = load i32, i32* %lower.bnd                                (7)
//   %omp.ztt = icmp sle i32 %lb.new, %ub.new                           (8)
//   %omp.ztt.cast = zext i1 %omp.ztt to i32                            (9)
//   %omp.lb.or.zero = mul i32 %lb.new, %omp.ztt.cast                   (10)
//   store i32 %omp.lb.or.zero, i32* %y.local.max.idx                   (11)
//
//   if (%omp.ztt) {
//     for (%omp.lb to %omp.ub) {
//       ...
//       if (<src_condition>) {
//         store i1 true, i1* %y.modified.by.thread                     (12)
//         store i32 <value_of_i>, i32* %y.lpriv
//       }
//       ...
//     }
//   }
//   call void @__kmpc_for_static_fini(...)
//   ...
//
//   %9 = load i1, i1* %y.modified.by.thread                            (13)
//   %y.written.by.thread = icmp eq i1 %9, true                         (14)
//
//   if (%y.written.by.thread) {                                        (15)
//     %11 = load i32, i32* %y.local.max.idx                            (16)
//
//     call void @__kmpc_critical(...)                                  (17)
//       %12 = load i32, i32* @y.global.max.idx                         (18)
//       %y.is.local.idx.higher = icmp uge i32 %11, %12                 (19)
//       if (%y.is.local.idx.higher) {                                  (20)
//         store i32 %11, i32* @y.global.max.idx                        (21)
//       }
//     call void @__kmpc_end_critical(...)                              (22)
//   }
//
//   call void @__kmpc_barrier(...)                                     (23)
//
//   %16 = load i32, i32* %y.local.max.idx                              (24)
//   %17 = load i32, i32* @y.global.max.idx                             (25)
//   %y.copyout.or.not = icmp eq i32 %16, %17                           (26)
//   if (%y.copyout.or.not) {                                           (27)
//     %19 = load i32, i32* %y.lpriv                                    (28)
//     store i32 %19, i32* @y                                           (29)
//   }
//
// ------------------------------------------------------------------
// For scheduling involving chunks (dynamic/static/runtime etc.):
//   int y = 0;
//   ...
//   #pragma omp for lastprivate(conditional:y) schedule(dynamic)
//   for (int i = 0; i < 10; i++) {
//     if (<src_condition>) {
//       y = i;
//     }
//     ...
//   }
//
// Generated code would look like:
// ------------------------------------------------------------------
//
//   @y.global.max.idx = private global i32 0                           (30)
//   ...
//
//   %y.local.max.idx = alloca i32                                      (31)
//   store i32 0, i32* %y.local.max.idx                                 (32)
//   %y.modified.by.thread = alloca i1                                  (33)
//   store i1 false, i1* %y.modified.by.thread                          (34)
//   %y.modified.by.chunk = alloca i1                                   (35)
//   store i1 false, i1* %y.modified.by.chunk                           (36)
//   %y.lpriv = alloca i32                                              (37)
//   %y.lpriv.local.last = alloca i32                                   (38)
//   ...
//
//   call void @__kmpc_dispatch_init_4(...)
//
//   DISPATCH_NEXT:
//   %4 = call i32 @__kmpc_dispatch_next_4(...i32* %lower.bnd...)
//   if (%4) {
//     ...
//     store i1 false, i1* %y.modified.by.chunk                         (39)
//     %lb.new = load i32, i32* %lower.bnd                              (40)
//     ...
//     if (%omp.ztt) {
//       for (%lb.new to %ub.new) {
//         ...
//         if (<src_condition>) {
//           ...
//           store i1 true, i1* %y.modified.by.chunk                    (41)
//           store i32 <value_of_i>, i32* %y.lpriv
//         }
//         ...
//       }
//
//       %10 = load i1, i1* %y.modified.by.chunk                        (42)
//       %y.modified = icmp eq i1 %10, true                             (43)
//       %11 = load i32, i32* %y.local.max.idx                          (44)
//       %y.chunk.is.higher = icmp uge i32 %lb.new, %11                 (45)
//       %y.modified.and.chunk.is.higher = and i1 %y.modified,          (46)
//                                                %y.chunk.is.higher
//       if (%y.modified.and.chunk.is.higher) {                         (47)
//         store i1 true, i1* %y.modified.by.thread                     (48)
//         store i32 %lb.new, i32* %y.local.max.idx                     (49)
//         %13 = load i32, i32* %y.lpriv                                (50)
//         store i32 %13, i32* %y.lpriv.local.last                      (51)
//       }
//       goto DISPATCH_NEXT;                                            (52)
//     }
//   }
//
//   %15 = load i1, i1* %y.modified.by.thread                           (53)
//   %y.written.by.thread = icmp eq i1 %15, true                        (54)
//
//   if (%y.written.by.thread) {                                        (55)
//     %17 = load i32, i32* %y.local.max.idx                            (56)
//     call void @__kmpc_critical(...)                                  (57)
//       %18 = load i32, i32* @y.global.max.idx                         (58)
//       %y.is.local.idx.higher = icmp uge i32 %17, %18                 (59)
//       if (%y.is.local.idx.higher) {                                  (60)
//         store i32 %17, i32* @y.global.max.idx                        (61)
//       }
//     call void @__kmpc_end_critical(...)                              (62)
//   }
//
//   call void @__kmpc_barrier(...)                                     (63)
//
//   %22 = load i32, i32* %y.local.max.idx                              (64)
//   %23 = load i32, i32* @y.global.max.idx                             (65)
//   %y.copyout.or.not = icmp eq i32 %22, %23                           (66)
//   if (%y.copyout.or.not) {                                           (67)
//     %25 = load i32, i32* %y.lpriv.local.last                         (68)
//     store i32 %25, i32* %y.lpriv                                     (69)
//     %26 = load i32, i32* %y.lpriv                                    (70)
//     store i32 %26, i32* @y                                           (71)
//   }
//
void VPOParoptTransform::genConditionalLPCode(
    WRegionNode *W, LastprivateItem *LprivI,
    Instruction *OMPLBForChunk,          // (7), (40)
    Instruction *OMPZtt,                 // (8)
    Instruction *BranchToNextChunk,      // (52)
    Instruction *ConditionalLPBarrier) { // (23), (63)

  assert(LprivI && "Null Lastprivate Item");
  assert(OMPLBForChunk && "Null OMP LB for per chunk init code.");
  assert(ConditionalLPBarrier && "Null conditional lastprivate barrier.");

  StringRef NamePrefix = LprivI->getOrig()->getName();
  Loop *L = W->getWRNLoopInfo().getLoop();
  Instruction *LoopIdx = WRegionUtils::getOmpCanonicalInductionVariable(L);
  assert(LoopIdx && "Null loop idx.");
  Type *LoopIdxTy = LoopIdx->getType();
  Instruction *LprivINew = cast<Instruction>(LprivI->getNew()); //    (6), (37)

  // Create variables that keep track of last chunk per thread that modified the
  // variable, whether a variable was ever modified in the current chunk, or
  // whether it was ever modified by the current thread.
  IRBuilder<> AllocaBuilder(LprivINew);
  Instruction *MaxLocalIndex = AllocaBuilder.CreateAlloca(
      LoopIdxTy, nullptr, NamePrefix + ".local.max.idx"); //          (2), (31)
  AllocaBuilder.CreateStore(                              //          (3), (32)
      AllocaBuilder.getIntN(LoopIdxTy->getIntegerBitWidth(), 0), MaxLocalIndex);

  Instruction *ModifiedByCurrentThread = AllocaBuilder.CreateAlloca( // (4), (5)
      AllocaBuilder.getInt1Ty(), nullptr, NamePrefix + ".modified.by.thread");
  AllocaBuilder.CreateStore(AllocaBuilder.getFalse(),
                            ModifiedByCurrentThread); //              (33), (34)

  Instruction *ValInMaxLocalIndex = nullptr;
  Instruction *ModifiedByCurrentChunk = nullptr;

  if (!BranchToNextChunk) { // Static-even scheduling. A thread executes only
                            // one chunk.
    ModifiedByCurrentChunk = ModifiedByCurrentThread;

    // Initialize MaxLocalIndex to omp.lb if omp.ztt is true, otherwise 0.
    assert(OMPZtt && "Null Omp ztt.");
    assert(OMPZtt->getType()->isIntegerTy(1) && "Unexpected type of Omp ztt.");
    IRBuilder<> MaxLocalIndexInitBuilder(OMPZtt->getParent()->getTerminator());
    auto *OMPZttCast = MaxLocalIndexInitBuilder.CreateIntCast(
        OMPZtt, LoopIdxTy, false, "omp.ztt.cast");       //           (9)
    auto *LBOrZero = MaxLocalIndexInitBuilder.CreateMul( //           (10)
        OMPLBForChunk, OMPZttCast, "omp.lb.or.zero");
    MaxLocalIndexInitBuilder.CreateStore(LBOrZero, MaxLocalIndex); // (11)
  } else {
    ValInMaxLocalIndex = LprivINew->clone(); //                       (38)
    ValInMaxLocalIndex->setName(LprivINew->getName() + ".local.last");
    ValInMaxLocalIndex->insertAfter(LprivINew);

    ModifiedByCurrentChunk = AllocaBuilder.CreateAlloca( //           (35)
        AllocaBuilder.getInt1Ty(), nullptr, NamePrefix + ".modified.by.chunk");
    AllocaBuilder.CreateStore(AllocaBuilder.getFalse(),
                              ModifiedByCurrentChunk); //             (36)

    // Generate code that is executed in the beginning of each chunk.
    IRBuilder<> ChunkInitBuilder(OMPLBForChunk);
    ChunkInitBuilder.CreateStore(ChunkInitBuilder.getFalse(),
                                 ModifiedByCurrentChunk); //          (39)
  }

  // Generate code that is executed in the End of each chunk, if needed.
  if (BranchToNextChunk) {
    IRBuilder<> ChunkFiniBuilder(BranchToNextChunk);
    Value *ModifiedByChunk =
        ChunkFiniBuilder.CreateLoad(ModifiedByCurrentChunk); //       (42)
    Value *IsModified = ChunkFiniBuilder.CreateICmpEQ(       //       (43)
        ModifiedByChunk, ChunkFiniBuilder.getTrue(), NamePrefix + ".modified");
    Value *MaxLBToModifyVarForThreadTillNow =
        ChunkFiniBuilder.CreateLoad(MaxLocalIndex); //                (44)
    Value *IsChunkLBGreaterThanMaxLocalIndex = ChunkFiniBuilder.CreateICmpUGE(
        OMPLBForChunk, MaxLBToModifyVarForThreadTillNow,
        NamePrefix + ".chunk.is.higher"); //                          (45)
    Value *ModifiedByHigherChunk = ChunkFiniBuilder.CreateAnd(
        IsModified, IsChunkLBGreaterThanMaxLocalIndex,
        NamePrefix + ".modified.and.chunk.is.higher"); //             (46)

    Instruction *IfModifiedByHigherChunkThen =
        SplitBlockAndInsertIfThen(ModifiedByHigherChunk, BranchToNextChunk,
                                  false, nullptr, DT, LI); //         (47)
    IRBuilder<> ModifiedBuilder(IfModifiedByHigherChunkThen);
    ModifiedBuilder.CreateStore(ModifiedBuilder.getTrue(),
                                ModifiedByCurrentThread);          // (48)
    ModifiedBuilder.CreateStore(OMPLBForChunk, MaxLocalIndex);     // (49)
    auto *ValueInChunk = ModifiedBuilder.CreateLoad(LprivINew);    // (50)
    ModifiedBuilder.CreateStore(ValueInChunk, ValInMaxLocalIndex); // (51)
  }

  // If there is a store to the lastprivate variable, set the flag
  // ModifiedByChunk to true.
  //
  // NOTE: This expects lastprivate code to be generated before firstprivate
  // code. Otherwise, the initialization of the local var for firstprivate would
  // count as a store making the logic incorrect. This already happens for
  // loop/parallel-loops. And conditional lastprivate doesn't work for taskloops
  // at the moment.
  SmallVector<Instruction *, 8> LprivIStores;
  collectStoresToLastprivateNewI(W, LprivI, LprivIStores);

  for (Instruction *LprivIUse : LprivIStores) {
    IRBuilder<> LPrivIModifiedBuilder(LprivIUse);
    LPrivIModifiedBuilder.CreateStore(LPrivIModifiedBuilder.getTrue(),
                                      ModifiedByCurrentChunk); //     (12), (41)
  }

  // No participation in max computation is needed if the current thread didn't
  // write to the var.
  IRBuilder<> GlobalMaxComputationBuilder(ConditionalLPBarrier);
  auto *ModifiedByCurrentThreadLoad =
      GlobalMaxComputationBuilder.CreateLoad(ModifiedByCurrentThread); //  (53)
  auto *DidThreadWriteAnything = GlobalMaxComputationBuilder.CreateICmpEQ(
      ModifiedByCurrentThreadLoad, GlobalMaxComputationBuilder.getTrue(),
      NamePrefix + ".written.by.thread"); //                               (54)
  Instruction *IfThreadWroteSomethingThen = SplitBlockAndInsertIfThen( //  (55)
      DidThreadWriteAnything, ConditionalLPBarrier, false, nullptr, DT, LI);

  // Create global variable to store the global max idx and use
  // reduction-using-critical to set it after a thread is done with all its
  // chunks.
  GlobalMaxComputationBuilder.SetInsertPoint(IfThreadWroteSomethingThen);
  GlobalVariable *MaxGlobalIndex = new GlobalVariable(
      *ConditionalLPBarrier->getModule(), LoopIdxTy, false /*not constant*/,
      GlobalValue::PrivateLinkage,
      GlobalMaxComputationBuilder.getIntN(LoopIdxTy->getIntegerBitWidth(), 0),
      NamePrefix + ".global.max.idx"); //                             (1), (30)

  auto *FinalLocalMaxIndex =
      GlobalMaxComputationBuilder.CreateLoad(MaxLocalIndex); //       (56)
  auto *GlobalMaxIndexLoad =
      GlobalMaxComputationBuilder.CreateLoad(MaxGlobalIndex); //      (58)
  auto *IsLocalGreaterThanGlobal = GlobalMaxComputationBuilder.CreateICmpUGE(
      FinalLocalMaxIndex, GlobalMaxIndexLoad,
      NamePrefix + ".is.local.idx.higher"); //                        (59)
  Instruction *IfHighestChunkIsModifiedByThreadThen = SplitBlockAndInsertIfThen(
      IsLocalGreaterThanGlobal, IfThreadWroteSomethingThen, false, nullptr, DT,
      LI); //                                                         (60)
  StoreInst *MaxStore = new StoreInst(FinalLocalMaxIndex, MaxGlobalIndex);
  MaxStore->insertBefore(IfHighestChunkIsModifiedByThreadThen); //    (61)

  // TODO: This critical section should be switched with either atomic-max
  // reduction, or atomic operation
  GlobalMaxComputationBuilder.SetInsertPoint(ConditionalLPBarrier);
  VPOParoptUtils::genKmpcCriticalSection(
      W, IdentTy, TidPtrHolder, GlobalMaxIndexLoad, IfThreadWroteSomethingThen,
      isTargetSPIRV(), (NamePrefix + ".max.lock.var").str()); //      (57), (62)

  // Now emit the final copyout code, which checks if the current thread's max
  // local index is same as the final global max index, and it actually wrote to
  // the variable, and if so, copies the final value of the lastprivate variable
  // back to the original.
  Instruction *BarrierSuccessorInst =
      GeneralUtils::nextUniqueInstruction(ConditionalLPBarrier);
  IRBuilder<> LPCopyoutBuilder(BarrierSuccessorInst);
  auto *FinalMaxLocalIndexLoad =
      LPCopyoutBuilder.CreateLoad(MaxLocalIndex); //                  (24), (64)
  auto *FinalMaxGlobalIndexLoad =
      LPCopyoutBuilder.CreateLoad(MaxGlobalIndex); //                 (25), (65)
  auto *ShouldThreadDoCopyout = LPCopyoutBuilder.CreateICmpEQ(
      FinalMaxLocalIndexLoad, FinalMaxGlobalIndexLoad,
      NamePrefix + ".copyout.or.not"); //                             (26), (66)
  Instruction *IfShouldDoCopyoutThen = SplitBlockAndInsertIfThen( //  (27), (67)
      ShouldThreadDoCopyout, BarrierSuccessorInst, false, nullptr, DT, LI);

  if (ValInMaxLocalIndex) {
    // Do copyout using ValInMaxLocalIndex instead of LprivINew.
    IRBuilder<> CopyoutBuilder(IfShouldDoCopyoutThen);
    auto *ValInMaxLocalIndexLoad =
        CopyoutBuilder.CreateLoad(ValInMaxLocalIndex); //             (68)
    CopyoutBuilder.CreateStore(ValInMaxLocalIndexLoad, LprivINew); // (69)
  }

  genLprivFini(LprivI, IfShouldDoCopyoutThen); // (28), (29), (70), (71)

  LLVM_DEBUG(dbgs() << __FUNCTION__
                    << ": Emitted Conditional Lastprivate code for '";
             LprivI->getOrig()->printAsOperand(dbgs()); dbgs() << "'.\n");

  return;
}

// Generate the reduction initialization code.
// Here is one example for the reduction initialization for scalar.
//   sum = 4.0;
//   #pragma omp parallel for reduction(+:sum)
//   for (i=0; i < n; i++)
//     sum = sum + (a[i] * b[i]);
//
// The output of the reduction initialization for the variable sum
// is as follows.
//
//    /* B[%DIR.OMP.PARALLEL.LOOP.1.split]  */
//    store float 0.000000e+00, float* %sum.red
//    br label %dir.exit
//
void VPOParoptTransform::genReductionInit(WRegionNode *W,
                                          ReductionItem *RedI,
                                          Instruction *InsertPt,
                                          DominatorTree *DT) {
  Value *AI = RedI->getNew();
  // AI is either AllocaInst or an AddrSpaceCastInst of AllocaInst.
  assert(GeneralUtils::isOMPItemLocalVAR(AI) &&
         "genReductionInit: Expect non-empty optionally casted "
         "alloca instruction.");
  Type *AllocaTy =
      GeneralUtils::getOMPItemLocalVARPointerType(AI)->getElementType();
  Type *ScalarTy = AllocaTy->getScalarType();

  IRBuilder<> Builder(InsertPt);
  if (RedI->getIsArraySection() ||
      AllocaTy->isArrayTy())
    genRedAggregateInitOrFini(W, RedI, AI, nullptr, InsertPt, true, DT);
  else {
    assert(VPOUtils::canBeRegisterized(AllocaTy,
           InsertPt->getModule()->getDataLayout()) &&
           "genReductionInit: Expect incoming scalar type.");
    Value *V = genReductionScalarInit(RedI, ScalarTy);
    Builder.CreateStore(V, AI);
  }
}

// Prepare the empty basic block for the array reduction initialization.
void VPOParoptTransform::createEmptyPrvInitBB(WRegionNode *W,
                                              BasicBlock *&PrivBB) {
  BasicBlock *EntryBB = W->getEntryBBlock();
  PrivBB = SplitBlock(EntryBB, EntryBB->getTerminator(), DT, LI);
}

// Prepare the empty basic block for the array reduction update.
void VPOParoptTransform::createEmptyPrivFiniBB(WRegionNode *W,
                                               BasicBlock *&PrivEntryBB,
                                               bool HonorZTT) {
  BasicBlock *ExitBlock = W->getExitBBlock();
  BasicBlock *PrivExitBB;
  if (W->getIsOmpLoop()) {
    // If the loop has ztt block, the compiler has to generate the lastprivate
    // update code at the exit block of the loop.
    BasicBlock *ZttBlock = W->getWRNLoopInfo().getZTTBB();

    if (ZttBlock && HonorZTT) {
      while (distance(pred_begin(ExitBlock), pred_end(ExitBlock)) == 1)
        ExitBlock = *pred_begin(ExitBlock);
      assert(distance(pred_begin(ExitBlock), pred_end(ExitBlock)) == 2 &&
             "Expect two predecessors for the omp loop region exit.");
      auto PI = pred_begin(ExitBlock);
      auto Pred1 = *PI++;
      auto Pred2 = *PI++;

      BasicBlock *LoopExitBB = nullptr;
      if (Pred1 == ZttBlock && Pred2 != ZttBlock)
        LoopExitBB = Pred2;
      else if (Pred2 == ZttBlock && Pred1 != ZttBlock)
        LoopExitBB = Pred1;
      else
        llvm_unreachable("createEmptyPrivFiniBB: unsupported exit block");
      PrivExitBB = SplitBlock(LoopExitBB, LoopExitBB->getTerminator(), DT, LI);
      PrivEntryBB = PrivExitBB;
      return;
    }
  }
  PrivExitBB = SplitBlock(ExitBlock, ExitBlock->getFirstNonPHI(), DT, LI);
  W->setExitBBlock(PrivExitBB);
  PrivEntryBB = ExitBlock;
}

// Generate the reduction code for reduction clause.
bool VPOParoptTransform::genReductionCode(WRegionNode *W) {
  bool Changed = false;
  SetVector<Value *> RedUses;

  BasicBlock *EntryBB = W->getEntryBBlock();

  LLVM_DEBUG(dbgs() << "\nEnter VPOParoptTransform::genReductionCode\n");

  ReductionClause &RedClause = W->getRed();
  if (!RedClause.empty()) {

    W->populateBBSet();

    bool NeedsKmpcCritical = false;
    BasicBlock *RedInitEntryBB = nullptr;
    BasicBlock *RedUpdateEntryBB = nullptr;
    // Insert reduction update at the region's exit block
    // for SPIRV target, so that potential __kmpc_[end_]critical
    // calls are executed the same number of times for all work
    // items. The results should be the same, as long as the reduction
    // variable is initialized at the region's entry block.
    createEmptyPrivFiniBB(W, RedUpdateEntryBB, !isTargetSPIRV());

    for (ReductionItem *RedI : RedClause.items()) {
      Value *NewRedInst;
      Value *Orig = RedI->getOrig();

/*
      assert((isa<GlobalVariable>(Orig) || isa<AllocaInst>(Orig)) &&
             "genReductionCode: Unexpected reduction variable");
*/

      Instruction *InsertPt = &EntryBB->front();

      computeArraySectionTypeOffsetSize(*RedI, InsertPt);

      NewRedInst = genPrivatizationAlloca(RedI, InsertPt, ".red");
      RedI->setNew(NewRedInst);

      Value *ReplacementVal = getClauseItemReplacementValue(RedI, InsertPt);
      genPrivatizationReplacement(W, Orig, ReplacementVal);

      createEmptyPrvInitBB(W, RedInitEntryBB);
      genReductionInit(W, RedI, RedInitEntryBB->getTerminator(), DT);

      BasicBlock *BeginBB;
      createEmptyPrivFiniBB(W, BeginBB, !isTargetSPIRV());
      NeedsKmpcCritical |= genReductionFini(W, RedI, RedI->getOrig(),
                                            BeginBB->getTerminator(), DT);

      LLVM_DEBUG(dbgs() << "genReductionCode: reduced " << *Orig << "\n");
    }

    if (NeedsKmpcCritical) {
      // Wrap the reduction fini code inside a critical region.
      // EndBB is created to be used as the insertion point for end_critical().
      //
      // This insertion point cannot be W->getExitBBlock()->begin() because
      // we don't want the END DIRECTIVE of the construct to be inside the
      // critical region
      //
      // This insertion point cannot be BeginBB->getTerminator() either, which
      // would work for scalar reduction but not for array reduction, in which
      // case the end_critical() would get emitted before the copy-out loop that
      // the critical section is trying to guard.
      BasicBlock *EndBB;
      createEmptyPrivFiniBB(W, EndBB, !isTargetSPIRV());
      VPOParoptUtils::genKmpcCriticalSection(
          W, IdentTy, TidPtrHolder,
          dyn_cast<Instruction>(RedUpdateEntryBB->begin()),
          EndBB->getTerminator(), isTargetSPIRV(), ".reduction");

      OptimizationRemark R(DEBUG_TYPE, "Reduction", &EntryBB->front());
      R << "Critical section was generated for reduction update(s)";
      ORE.emit(R);
    }

    Changed = true;
  } // if (!RedClause.empty())
  LLVM_DEBUG(dbgs() << "\nExit VPOParoptTransform::genReductionCode\n");

  W->resetBBSetIfChanged(Changed); // Clear BBSet if transformed
  return Changed;
}

// For array [section] reduction init loop, compute the base address of the
// destination array, number of elements, and destination element type.
void VPOParoptTransform::genAggrReductionInitDstInfo(
    const ReductionItem &RedI, Value *AI, Instruction *InsertPt,
    IRBuilder<> &Builder, Value *&NumElements, Value *&DestArrayBegin,
    Type *&DestElementTy) {

  bool IsArraySection = RedI.getIsArraySection();

  if (IsArraySection) {
    const ArraySectionInfo &ArrSecInfo = RedI.getArraySectionInfo();
    NumElements = ArrSecInfo.getSize();
    DestElementTy = ArrSecInfo.getElementType();
    DestArrayBegin = RedI.getNew();
  } else
    NumElements = VPOParoptUtils::genArrayLength(AI, AI, InsertPt, Builder,
                                                 DestElementTy, DestArrayBegin);

  auto *DestPointerTy = DestArrayBegin->getType();
  assert(isa<PointerType>(DestPointerTy) &&
         "Reduction destination must have pointer type.");
  DestArrayBegin = Builder.CreateBitCast(
      DestArrayBegin,
      PointerType::get(DestElementTy,
                       cast<PointerType>(DestPointerTy)->getAddressSpace()));
}

// For array [section] reduction finalization loop, compute the base address
// of the source and destination arrays, number of elements, and the type of
// destination array elements.
void VPOParoptTransform::genAggrReductionFiniSrcDstInfo(
    const ReductionItem &RedI, Value *AI, Value *OldV,
    Instruction *InsertPt, IRBuilder<> &Builder, Value *&NumElements,
    Value *&SrcArrayBegin, Value *&DestArrayBegin, Type *&DestElementTy) {

  bool IsArraySection = RedI.getIsArraySection();
  Type *SrcElementTy = nullptr;

  if (!IsArraySection) {
    NumElements = VPOParoptUtils::genArrayLength(AI, OldV, InsertPt, Builder,
                                                 DestElementTy, DestArrayBegin);
    auto *DestPointerTy = DestArrayBegin->getType();
    assert(isa<PointerType>(DestPointerTy) &&
           "Reduction destination must have pointer type.");
    DestArrayBegin = Builder.CreateBitCast(
        DestArrayBegin,
        PointerType::get(DestElementTy,
                         cast<PointerType>(DestPointerTy)->getAddressSpace()));

    VPOParoptUtils::genArrayLength(AI, AI, InsertPt, Builder, SrcElementTy,
                                   SrcArrayBegin);
    auto *SrcPointerTy = SrcArrayBegin->getType();
    assert(isa<PointerType>(SrcPointerTy) &&
           "Reduction source must have pointer type.");
    SrcArrayBegin = Builder.CreateBitCast(
        SrcArrayBegin,
        PointerType::get(SrcElementTy,
                         cast<PointerType>(SrcPointerTy)->getAddressSpace()));
    return;
  }

  // Example for an array section on a pointer to an array:
  //
  //   static int (*yarrptr)[3][4][5];
  //   #pragma omp parallel for reduction(+:yarrptr[3][1][2:2][1:3])
  //
  const ArraySectionInfo &ArrSecInfo = RedI.getArraySectionInfo();
  NumElements = ArrSecInfo.getSize();          // 6 for the above example
  DestElementTy = ArrSecInfo.getElementType(); // i32 for the above example

  SrcElementTy = DestElementTy;
  SrcArrayBegin = RedI.getNew();
  auto *SrcPointerTy = SrcArrayBegin->getType();
  assert(isa<PointerType>(SrcPointerTy) &&
         "Reduction source must have pointer type.");
  SrcArrayBegin = Builder.CreateBitCast(
      SrcArrayBegin,
      PointerType::get(SrcElementTy,
                       cast<PointerType>(SrcPointerTy)->getAddressSpace()));

  // Generated IR for destination starting address for the above example:
  //
  //   %_yarrptr.load = load [3 x [4 x [5 x i32]]]*, @_yarrptr          ; (1)
  //   %_yarrptr.load.cast = bitcast %_yarrptr.load to i32*             ; (2)
  //   %_yarrptr.load.cast.plus.offset = gep %_yarrptr.load.cast, 211   ; (3)
  //
  //   %_yarrptr.load.cast.plus.offset is the final DestArrayBegin.

  DestArrayBegin = OldV;
  bool ArraySectionBaseIsPtr = ArrSecInfo.getBaseIsPointer();
  if (ArraySectionBaseIsPtr)
    DestArrayBegin = Builder.CreateLoad(
        DestArrayBegin, DestArrayBegin->getName() + ".load"); //          (1)

  assert(DestArrayBegin && isa<PointerType>(DestArrayBegin->getType()) &&
         "Illegal Destination Array for reduction fini.");

  auto *DestPointerTy = DestArrayBegin->getType();
  assert(isa<PointerType>(DestPointerTy) &&
         "Reduction destination must have pointer type.");
  DestArrayBegin = Builder.CreateBitCast(
      DestArrayBegin,
      PointerType::get(DestElementTy,
                       cast<PointerType>(DestPointerTy)->getAddressSpace()),
      DestArrayBegin->getName() + ".cast"); //                            (2)
  DestArrayBegin =
      Builder.CreateGEP(DestArrayBegin, ArrSecInfo.getOffset(),
                        DestArrayBegin->getName() + ".plus.offset"); //   (3)
}

void VPOParoptTransform::computeArraySectionTypeOffsetSize(
    Item &CI, Instruction *InsertPt) {

  bool IsArraySection = false;
  ArraySectionInfo *ArrSecInfo = nullptr;

  if (auto *RI = dyn_cast<ReductionItem>(&CI)) {
    IsArraySection = RI->getIsArraySection();
    ArrSecInfo = &RI->getArraySectionInfo();
  } else if (auto *MI = dyn_cast<MapItem>(&CI)) {
    IsArraySection = MI->getIsArraySection();
    ArrSecInfo = &MI->getArraySectionInfo();
  } else
    llvm_unreachable("computeArraySectionTypeOffsetSize: the clause Item "
                     "must be either ReductionItem or MapItem.");

  if (!IsArraySection)
    return;

  IRBuilder<> Builder(InsertPt);

  Value *Orig = CI.getOrig();
  Type *CITy = Orig->getType();
  Type *ElemTy = cast<PointerType>(CITy)->getElementType();

  if (CI.getIsByRef())
    // Strip away one pointer for by-refs.
    ElemTy = cast<PointerType>(ElemTy)->getElementType();

  bool BaseIsPointer = false;
  if (isa<PointerType>(ElemTy)) {
    // It is possible to have an array section on a pointer. Examples:
    //
    // int *yptr, (*yarrptr)[10];
    // reduction(+:yptr[1:4], yarrptr[1][2:5])
    //
    // In these cases, the IR will have the type of the operands as `**`:
    //
    // "...REDUCTION.ADD:ARRSECT"(i32** @yptr, 1, 1, 4, 1)
    // "...REDUCTION.ADD:ARRSECT"([10 x i32]** @yarrptr, 2, 1, 1, 1, 2, 5, 1)
    //
    // In these cases, the we need to get the pointee type one extra time to
    // reach the base element type (i32 for yptr) or the array type ([10 x i32]
    // for yarrptr).
    BaseIsPointer = true;
    ElemTy = cast<PointerType>(ElemTy)->getElementType();
  }

  // At this point, ElemTy is the base element type for 1D array sections. For
  // sections with 2 or more dimensions, it should have the underlying array
  // type. If so, we need to extract the size of each dimension of that array.
  // We do that next. At the end of the following loop, ArrayDims should have
  // the size of each dimension of the underlying array from higher to lower.
  // For example, it should contain {3, 4, 5} for `[3 x [4 x [5 x i32]]]`. We
  // will use this to compute the offset in terms of an equivalent 1D array.
  Type *CurElementTy = ElemTy;
  SmallVector<uint64_t, 4> ArrayDims;
  while (auto *ArrayTy = dyn_cast<ArrayType>(CurElementTy)) {
    ArrayDims.push_back(ArrayTy->getNumElements());
    CurElementTy = ArrayTy->getElementType();
  }

  // This is the number to be multiplied to a dimension's lower bound during
  // offset computation.
  const DataLayout &DL = InsertPt->getModule()->getDataLayout();
  const unsigned PtrSz = DL.getPointerSizeInBits();

  uint64_t ArraySizeTillDim = 1;
  Value *ArrSecSize = Builder.getIntN(PtrSz, 1);
  Value *ArrSecOff = Builder.getIntN(PtrSz, 0);
  const auto &ArraySectionDims = ArrSecInfo->getArraySectionDims();
  const int NumDims = ArraySectionDims.size();

  // We go through the array section dims in the reverse order to go from lower
  // to higher dimensions. For example, in case of:
  //
  //   int (*zarrptr)[3][4][5];
  //   #pragma omp for reduction (+:zarrptr[3][1][2:2][1:3]).
  //
  // Array section size is a simple multiplication of the size of each
  // dimension, ie. 3*2*1*1 = 6. The offset and element type are computed in the
  // loop below. At the beginning of each iteration, the values will look like
  // this (note that `BaseIsPointer` is true for this case):
  //
  //  I | LB | ArraySizeTillDim | ArrSecOff | ArrayDims | ElemTy
  // ---+----+------------------+-----------+-----------+-----------------------
  //  3 | 1  | 1                | 0         | {3,4,5}   | [3 x [4 x [5 x i32 ]]]
  //  2 | 2  | 5                | 1         | {3,4}     | [4 x [5 x i32 ]]
  //  1 | 1  | 20               | 11        | {3}       | [5 x i32 ]
  //  0 | 3  | 60               | 31        | {}        | i32
  // --------+------------------+-----------+-----------+-----------------------
  // final   | 60               | 221       | {}        | i32
  //
  for (int I = NumDims - 1; I >= 0; --I) {
    auto const &Dim = ArraySectionDims[I];

    Value *DimLB = std::get<0>(Dim);
    Value *SectionDimSize = std::get<1>(Dim);

    ConstantInt *ArraySizeTillDimVal = Builder.getIntN(PtrSz, ArraySizeTillDim);

    Value *SizeXLB = Builder.CreateMul(ArraySizeTillDimVal, DimLB);
    ArrSecOff = Builder.CreateAdd(SizeXLB, ArrSecOff, "offset");
    ArrSecSize = Builder.CreateMul(ArrSecSize, SectionDimSize, "size");

    if (I == 0 && BaseIsPointer)
      continue; // If `BaseIsPointer`, getElmentType() has already been called
                // once, so we skip it in the last iteration.

    ArraySizeTillDim *= ArrayDims.pop_back_val();
    ElemTy = cast<ArrayType>(ElemTy)->getElementType();
  }

  // TODO: This assert needs to be updated when UDR support is added.
  assert(!isa<PointerType>(ElemTy) && !isa<ArrayType>(ElemTy) &&
         "Unexpected array section element type.");

  ArrSecInfo->setSize(ArrSecSize);
  ArrSecInfo->setOffset(ArrSecOff);
  ArrSecInfo->setElementType(ElemTy);
  ArrSecInfo->setBaseIsPointer(BaseIsPointer);

  LLVM_DEBUG(dbgs() << __FUNCTION__ << ": Operand '";
             Orig->printAsOperand(dbgs()); dbgs() << "':: ";
             ArrSecInfo->print(dbgs(), false); dbgs() << "\n");
}

Value *
VPOParoptTransform::getClauseItemReplacementValue(Item *ClauseI,
                                                  Instruction *InsertPt) {

  assert(ClauseI && "Null clause item.");

  Value *ReplacementVal = nullptr;
  bool IsByref = ClauseI->getIsByRef();
  bool IsArraySection = isa<ReductionItem>(ClauseI) &&
                        cast<ReductionItem>(ClauseI)->getIsArraySection();

  if (IsArraySection)
    ReplacementVal = VPOParoptTransform::getArrSecReductionItemReplacementValue(
        *(cast<ReductionItem>(ClauseI)), InsertPt);
  else if (ClauseI->getNewOnTaskStack())
    ReplacementVal = ClauseI->getNewOnTaskStack();
  else
    ReplacementVal = ClauseI->getNew();

  // For a by-ref, we need to add an extra address-of before replacing the
  // original value with the local value.
  if (IsByref) {
    IRBuilder<> Builder(InsertPt);
    AllocaInst *ByRefAddr = Builder.CreateAlloca(
        ReplacementVal->getType(), nullptr, ReplacementVal->getName() + ".ref");
    Builder.CreateStore(ReplacementVal, ByRefAddr);
    ReplacementVal = ByRefAddr;
  }

  LLVM_DEBUG(dbgs() << __FUNCTION__ << ": Replacement Value for '";
             ClauseI->getOrig()->printAsOperand(dbgs()); dbgs() << "':: ";
             ReplacementVal->printAsOperand(dbgs()); dbgs() << "\n");
  return ReplacementVal;
}

Value *VPOParoptTransform::getArrSecReductionItemReplacementValue(
    ReductionItem const &RedI, Instruction *InsertPt) {
  // For array section reduction, such as:
  //
  //   int y[10];
  //   #pragma omp for reduction(+: y[offset:5])
  //
  // The local copy of the operand is a VLA of size 5: `y.new = alloca i32, 5`
  // Accesses to `y[offset]` should point to `y.new[0]`. So, the uses of `y`
  // need to be replaced with `y.new - offset` inside the region:
  //   %y.new.minus.offset = getelementptr %y.new, -offset              ; (1)

  IRBuilder<> Builder(InsertPt);
  Value *NewRedInst = RedI.getNew();
  const ArraySectionInfo &ArrSecInfo = RedI.getArraySectionInfo();
  Value *Offset = ArrSecInfo.getOffset();
  Value *NegOffset = Builder.CreateNeg(Offset, "neg.offset");
  Value *NewMinusOffset = Builder.CreateGEP(
      NewRedInst, NegOffset, NewRedInst->getName() + ".minus.offset"); // (1)

  if (!ArrSecInfo.getBaseIsPointer()) {
    // To replace uses of original %y ( [10 x i32]* with %y.new.minus.offset
    // (i32*), we need to create a bitcast to the type of $y. For by-refs,
    // we create this cast to the pointee of the original item.
    Value *Orig = RedI.getOrig();
    Type *OrigArrayType =
        RedI.getIsByRef()
            ? cast<PointerType>(Orig->getType())->getPointerElementType()
            : Orig->getType();
    return Builder.CreateBitCast(NewMinusOffset, OrigArrayType,
                                 NewMinusOffset->getName());
  }

  // In case of array section on a pointer, like:
  //
  //   int *x;
  //   #pragma omp for reduction(+:x[1:5])
  //
  // The type of `x` in IR is `i32**`. So an access to x[1] in the IR will look
  // like:
  //
  //   %1 = load i32* %x
  //   %2 = getelementpointer %1, 1
  //
  // However, the type of the local copy `x.new` is i32*. So x needs to be
  // replaced with address of 'x.new - offset':
  //
  //   %x.new = alloca i32, 5
  //   %x.new.minus.offset = getelementpointer %x.new, -1               ; (1)
  //   %x.new.minus.offset.addr = alloca i32*                           ; (2)
  //   store %x.new.minus.offset, %x.new.minus.offset.addr              ; (3)
  //
  const DataLayout &DL = InsertPt->getModule()->getDataLayout();
  AllocaInst *NewMinusOffsetAddr = Builder.CreateAlloca(
      PointerType::get(ArrSecInfo.getElementType(), DL.getAllocaAddrSpace()),
      nullptr, NewMinusOffset->getName() + ".addr");       //             (2)
  Builder.CreateStore(NewMinusOffset, NewMinusOffsetAddr); //             (3)

  return NewMinusOffsetAddr;
}

// Extract the type and size of local Alloca to be created to privatize
// OrigValue.
void VPOParoptTransform::getItemInfoFromValue(Value *OrigValue,
                                              Type *&ElementType,    // out
                                              Value *&NumElements,   // out
                                              unsigned &AddrSpace) { // out

  assert(OrigValue && "Null input value.");

  ElementType = nullptr;
  NumElements = nullptr;

  if (AllocaInst *AI = dyn_cast<AllocaInst>(OrigValue)) {
    ElementType = AI->getAllocatedType();
    AddrSpace = AI->getType()->getAddressSpace();
    if (AI->isArrayAllocation())
      NumElements = AI->getArraySize();

    return;
  }

  if (GlobalVariable *GV = dyn_cast<GlobalVariable>(OrigValue)) {
    ElementType = GV->getValueType();
    AddrSpace = GV->getAddressSpace();
    return;
  }

  assert(
      (isa<Argument>(OrigValue) || isa<GetElementPtrInst>(OrigValue) ||
       isa<LoadInst>(OrigValue) || isa<BitCastInst>(OrigValue) ||
       GeneralUtils::isOMPItemLocalVAR(OrigValue) ||
       (isa<CallInst>(OrigValue) && isFenceCall(cast<CallInst>(OrigValue)))) &&
      "unsupported input Value");

  ElementType = cast<PointerType>(OrigValue->getType())->getElementType();
  AddrSpace = cast<PointerType>(OrigValue->getType())->getAddressSpace();
}

// Generate an AllocaInst for an array of Type ElementType, size NumElements,
// and name VarName.
Instruction *VPOParoptTransform::genPrivatizationAlloca(Type *ElementType,
                                                        Value *NumElements,
                                                        Instruction *InsertPt,
                                                        const Twine &VarName,
                                                        unsigned AddrSpace) {
  assert(ElementType && "Null element type.");
  assert(InsertPt && "Null insertion anchor.");

  Module *M = InsertPt->getModule();
  const DataLayout &DL = M->getDataLayout();
  IRBuilder<> Builder(InsertPt);

  auto AI = Builder.CreateAlloca(ElementType, DL.getAllocaAddrSpace(),
                                 NumElements, VarName);

  if (AddrSpace == 0)
    return AI;

  auto *ASCI = dyn_cast<Instruction>(
      Builder.CreateAddrSpaceCast(
          AI, AI->getAllocatedType()->getPointerTo(AddrSpace),
          AI->getName() + ".ascast"));

  assert(ASCI && "genPrivatizationAlloca: AddrSpaceCast for an AllocaInst "
         "must be an Instruction.");

  return ASCI;
}

// Extract the type and size of local Alloca to be created to privatize I.
void VPOParoptTransform::getItemInfo(Item *I,
                                     Type *&ElementType,    // out
                                     Value *&NumElements,   // out
                                     unsigned &AddrSpace) { // out
  assert(I && "Null Clause Item.");

  Value *Orig = I->getOrig();
  assert(Orig && "Null original Value in clause item.");

  auto getItemInfoIfArraySection = [I, &ElementType, &NumElements,
                                    &AddrSpace]() -> bool {
    if (ReductionItem *RedI = dyn_cast<ReductionItem>(I))
      if (RedI->getIsArraySection()) {
        const ArraySectionInfo &ArrSecInfo = RedI->getArraySectionInfo();
        ElementType = ArrSecInfo.getElementType();
        NumElements = ArrSecInfo.getSize();
        auto *ItemTy = RedI->getOrig()->getType();
        assert(isa<PointerType>(ItemTy) &&
               "Array section item has to have pointer type.");
        AddrSpace = cast<PointerType>(ItemTy)->getAddressSpace();
        return true;
      }
    return false;
  };

  if (!getItemInfoIfArraySection()) {
    getItemInfoFromValue(Orig, ElementType, NumElements, AddrSpace);
    assert(ElementType && "Failed to find element type for reduction operand.");

    if (I->getIsByRef()) {
      assert(isa<PointerType>(ElementType) &&
             "Expected a pointer type for byref operand.");
      assert(!NumElements &&
             "Unexpected number of elements for byref pointer.");

      ElementType = cast<PointerType>(ElementType)->getPointerElementType();
    }
  }
  LLVM_DEBUG(dbgs() << __FUNCTION__ << ": Local Element Info for '";
             Orig->printAsOperand(dbgs()); dbgs() << "':: Type: ";
             ElementType->print(dbgs()); if (NumElements) {
               dbgs() << ", NumElements: ";
               NumElements->printAsOperand(dbgs());
             } dbgs() << "\n");
}

// Generate an AllocaInst for the local copy of OrigValue.
Instruction *VPOParoptTransform::genPrivatizationAlloca(
    Value *OrigValue, Instruction *InsertPt, const Twine &NameSuffix,
    bool ForceDefaultAddressSpace) {

  assert(OrigValue && "genPrivatizationAlloca: Null input value.");

  Type *ElementType = nullptr;
  Value *NumElements = nullptr;
  unsigned AddrSpace = 0;

  getItemInfoFromValue(OrigValue, ElementType, NumElements, AddrSpace);
  auto *NewVal = genPrivatizationAlloca(
      ElementType, NumElements, InsertPt, OrigValue->getName() + NameSuffix,
      ForceDefaultAddressSpace ? 0 : AddrSpace);
  assert(NewVal && "Failed to create local copy.");

  LLVM_DEBUG(dbgs() << __FUNCTION__ << ": New Alloca for operand '";
             OrigValue->printAsOperand(dbgs()); dbgs() << "':: ";
             NewVal->printAsOperand(dbgs()); dbgs() << "\n");
  return NewVal;
}

// Generate an AllocaInst for the local copy of ClauseItem I for various
// data-sharing clauses.
Instruction *VPOParoptTransform::genPrivatizationAlloca(
    Item *I, Instruction *InsertPt,
    const Twine &NameSuffix,
    bool ForceDefaultAddressSpace) {
  assert(I && "Null Clause Item.");

  Value *Orig = I->getOrig();
  assert(Orig && "Null original Value in clause item.");

  Type *ElementType = nullptr;
  Value *NumElements = nullptr;
  unsigned AddrSpace = 0;

  getItemInfo(I, ElementType, NumElements, AddrSpace);
  assert(ElementType && "Could not find Type of local element.");

  auto *NewVal = genPrivatizationAlloca(
      ElementType, NumElements, InsertPt, Orig->getName() + NameSuffix,
      ForceDefaultAddressSpace ? 0 : AddrSpace);
  assert(NewVal && "Failed to create local copy.");

  LLVM_DEBUG(dbgs() << __FUNCTION__ << ": New Alloca for operand '";
             Orig->printAsOperand(dbgs()); dbgs() << "':: ";
             NewVal->printAsOperand(dbgs()); dbgs() << "\n");
  return NewVal;
}

// Replace the variable with the privatized variable
void VPOParoptTransform::genPrivatizationReplacement(WRegionNode *W,
                                                     Value *PrivValue,
                                                     Value *NewPrivValue) {

  // Find instructions in W that use V
  SmallVector<Instruction *, 8> PrivUses;
  if (!WRegionUtils::findUsersInRegion(W, PrivValue, &PrivUses, false))
    return; // Found no applicable uses of PrivValue in W's body

  // Replace all USEs of each PrivValue with its NewPrivValue in the
  // W-Region (parallel loop/region/section ... etc.)
  while (!PrivUses.empty()) {
    Instruction *UI = PrivUses.pop_back_val();
    UI->replaceUsesOfWith(PrivValue, NewPrivValue);

    if (GeneralUtils::isOMPItemGlobalVAR(PrivValue)) {
      // If PrivValue is a global, its uses could be in ConstantExprs
      SmallVector<Instruction *, 2> NewInstArr;
      GeneralUtils::breakExpressions(UI, &NewInstArr);
      for (Instruction *NewInstr : NewInstArr) {
        NewInstr->replaceUsesOfWith(PrivValue, NewPrivValue);
      }
    }
  }

  LLVM_DEBUG(dbgs() << __FUNCTION__ << ": Replaced uses of '";
             PrivValue->printAsOperand(dbgs()); dbgs() << "' with '";
             NewPrivValue->printAsOperand(dbgs()); dbgs() << "'\n");
}

// Generates code for linear variables for the WRegion W.
//
// The following needs to be done for handling a linear var:
//
//
// * (A) Create two local copies of the linear vars. One to capture the starting
// value. Another to be the local linear variable which replaces all uses of the
// original inside the region. (1), (2)
//
// * (B) Capture original value of linear vars before entering the loop. (1),
// (3), (4)
//
// * (C) Use the captured value along with the specified step to initialize the
// local linear var in each iteration of the loop. (5) - (11)
//
// * (D) At the end of the last loop iteration, copy the value of the local var
// back to the original linear var. (12), (13)
//
//  +------------EntryBB----------------+
//  |  %linear.start = alloca i16       |                            ; (1)
//  |  %y = alloca i16                  |                            ; (2)
//  +----------------+------------------+
//                   |
//  +-----------LinearInitBB------------+
//  |  %2 = load i16, i16* @y           |                            ; (3)
//  |  store i16 %2, i16* %linear.start |                            ; (4)
//  +----------------+------------------+
//                    |
//           __kmpc_barrier(...)    ; inserted by genBarrierForFpLpAndLinears()
//                   |
//         __kmpc_static_init(...)
//                   |
//  +-----------LoopBodyBB--------------+
//  |  %omp.ivi.0 = phi ...             |
//  |  %6 = load i16, i16* %linear.start|                            ; (5)
//  |  %7 = sext i16 %step to i64       |                            ; (6)
//  |  %8 = mul i64 %.omp.iv.0, i64 %7  |                            ; (7)
//  |  %9 = sext i16 %6 to i64          |                            ; (8)
//  |  %10 = add i64 %9, %8             |                            ; (9)
//  |  %11 = trunc i64 %10 to i16       |                            ; (10)
//  |  store i16 %11, i16* %y           |                            ; (11)
//  |                ...                |
//  +-----------------+-----------------+
//                    |
//         __kmpc_static_fini(...)
//                    |
//               if(%is_last)       ; inserted by genLastIterationCheck()
//                    |   \
//                   yes   no
//                    |     +---------+
//                    |               |
//     +--------LinearFiniBB------+   |
//     |   %17 = load i16, i16* %y|   |                              ; (12)
//     |   store i16 %17, i16* @y |   |                              ; (13)
//     +--------------+-----------+   |
//                    |               |
//                    |               |
//                    |  +------------+
//                    |  |
//     +--------------+--+--------+
//     |   llvm.region.exit(...)  |
//     +--------------------------+
//
bool VPOParoptTransform::genLinearCode(WRegionNode *W, BasicBlock *LinearFiniBB,
                                       Instruction *OMPLBForLinearClosedForm) {
  if (!W->canHaveLinear())
    return false;

  LinearClause &LrClause = W->getLinear();
  if (LrClause.empty())
    return false;

  assert(LinearFiniBB && "genLinearCode: Null LinearFiniBB.");

  LLVM_DEBUG(dbgs() << "\nEnter VPOParoptTransform::genLinearCode\n");

  W->populateBBSet();
  BasicBlock *EntryBB = W->getEntryBBlock();
  BasicBlock *LinearInitBB = nullptr;
  BasicBlock *LoopBodyBB = nullptr;
  Value *NewLinearVar = nullptr;
  Value *LinearStartVar = nullptr;

  // Create empty BBlocks for capturing linear operand's starting value.
  createEmptyPrvInitBB(W, LinearInitBB);
  assert(LinearInitBB && "genLinearCode: Couldn't create LinearInitBB.");
  IRBuilder<> CaptureBuilder(LinearInitBB->getTerminator());

  // Create IRBuilder for copying back local linear vars' final value to the
  // original vars.
  IRBuilder<> FiniBuilder(LinearFiniBB->getTerminator());

  // Get the First BB for the loop body. The initialization of local linear vars
  // per iteration, using the starting value, index and step will go here.
  WRNLoopInfo &WRNLI = W->getWRNLoopInfo();
  Loop *L = WRNLI.getLoop();
  assert(L && "genLinearCode: Null Loop.");
  assert(L->getNumBlocks() > 0 && "genLinearCode: No BBlocks in the loop.");
  auto *LoopBodyBBIter = L->block_begin();
  LoopBodyBB = *LoopBodyBBIter;
  assert(LoopBodyBB && "genLinearCode: Null loop body.");
  Instruction *NewLinearInsertPt = EntryBB->getFirstNonPHI();
  IRBuilder<> InitBuilder(
      OMPLBForLinearClosedForm
          ? GeneralUtils::nextUniqueInstruction(OMPLBForLinearClosedForm)
          : LoopBodyBB->getFirstNonPHI());
  Value *Index = OMPLBForLinearClosedForm
                     ? OMPLBForLinearClosedForm
                     : WRegionUtils::getOmpCanonicalInductionVariable(L);
  assert(Index && "genLinearCode: Null Loop index.");

  for (LinearItem *LinearI : LrClause.items()) {
    Value *Orig = LinearI->getOrig();
    // (A) Create private copy of the linear var to be used instead of the
    // original var inside the WRegion. (2)
    NewLinearVar = genPrivatizationAlloca(LinearI, NewLinearInsertPt,
                                          ".linear"); //                   (2)
    LinearI->setNew(NewLinearVar);

    // Create a copy of the linear variable to capture its starting value (1)
    LinearStartVar =
        genPrivatizationAlloca(LinearI, NewLinearInsertPt); //             (1)
    LinearStartVar->setName("linear.start");

    // Replace original var with the new var inside the region.
    Value *ReplacementVal =
        getClauseItemReplacementValue(LinearI, NewLinearInsertPt);
    genPrivatizationReplacement(W, Orig, ReplacementVal);

    // For by-refs, do a pointer dereference to reach the actual operand.
    if (LinearI->getIsByRef())
      Orig = new LoadInst(Orig, "", NewLinearInsertPt);

    // (B) Capture value of linear variable before entering the loop
    LoadInst *LoadOrig = CaptureBuilder.CreateLoad(Orig);               // (3)
    CaptureBuilder.CreateStore(LoadOrig, LinearStartVar);               // (4)

    // (C) Initialize the linear variable using closed form inside the loop
    // body: %y.linear = %y.linear.start + %omp.iv * %step

    Value *LinearStart = InitBuilder.CreateLoad(LinearStartVar);        // (5)
    Type *LinearTy = LinearStart->getType();

    Value *Step = LinearI->getStep();

    // If the sizes of step/index/linear var don't match, we need to create
    // some type casts when doing the closed-form computation.
    Type *IndexTy = Index->getType();
    Type *StepTy = Step->getType();
    assert(isa<IntegerType>(IndexTy) && "genLinearCode: Index is not an int.");
    assert(isa<IntegerType>(StepTy) && "genLinearCode: Step is not an int.");

    if (IndexTy->getIntegerBitWidth() < StepTy->getIntegerBitWidth())
      Index = InitBuilder.CreateIntCast(Index, StepTy, true);
    else if (IndexTy->getIntegerBitWidth() > StepTy->getIntegerBitWidth())
      Step = InitBuilder.CreateIntCast(Step, IndexTy, true);            // (6)
    auto *Mul = InitBuilder.CreateMul(Index, Step);                     // (7)

    Value *Add = nullptr;
    if (isa<PointerType>(LinearTy))
      Add = InitBuilder.CreateInBoundsGEP(LinearStart, {Mul});
    else {
      Type *MulTy = Mul->getType();

      if (LinearTy->getIntegerBitWidth() < MulTy->getIntegerBitWidth())
        LinearStart = InitBuilder.CreateIntCast(LinearStart, MulTy, true); //(8)
      else if (LinearTy->getIntegerBitWidth() > MulTy->getIntegerBitWidth())
        Mul = InitBuilder.CreateIntCast(Mul, LinearTy, true);

      Add = InitBuilder.CreateAdd(LinearStart, Mul);                    // (9)
      Add = InitBuilder.CreateIntCast(Add, LinearTy, true);             // (10)
    }

    InitBuilder.CreateStore(Add, NewLinearVar);                         // (11)

    // (D) Insert the final linear copy-out from local vars to the original.
    LoadInst *FiniLoad = FiniBuilder.CreateLoad(NewLinearVar);          // (12)
    FiniBuilder.CreateStore(FiniLoad, Orig);                            // (13)

    LLVM_DEBUG(dbgs() << "genLinearCode: generated " << *Orig << "\n");
  }

  LLVM_DEBUG(dbgs() << "\nExit VPOParoptTransform::genLinearCode\n");

  W->resetBBSet(); // CFG changed; clear BBSet
  return true;
}

bool VPOParoptTransform::genFirstPrivatizationCode(WRegionNode *W) {

  bool Changed = false;

  LLVM_DEBUG(
      dbgs() << "\nEnter VPOParoptTransform::genFirstPrivatizationCode\n");

  assert(W->canHaveFirstprivate() &&
         "genFirstPrivatizationCode: WRN doesn't take a firstprivate var");

  FirstprivateClause &FprivClause = W->getFpriv();
  if (!FprivClause.empty()) {
    auto *RegPredBlock = W->getEntryBBlock();
    W->setEntryBBlock(SplitBlock(RegPredBlock, &RegPredBlock->front(), DT, LI));
    // Force BBSet rebuild due to the entry block change.
    W->populateBBSet(true);
    BasicBlock *EntryBB = W->getEntryBBlock();
    BasicBlock *PrivInitEntryBB = nullptr;
    bool ForTask = W->getIsTask();

    for (FirstprivateItem *FprivI : FprivClause.items()) {

      if (FprivI->getInMap())
        // For some reason clang may put a variable both into map() and
        // firstprivate clause, e.g.:
        // void foo(int n) {
        //   #pragma omp target map(from:n)
        //   #pragma omp teams num_teams(n)
        //   ...
        // }
        //
        // The generated region will look like this:
        // %0 = call token @llvm.directive.region.entry() [
        //          "DIR.OMP.TARGET"(),
        //          "QUAL.OMP.OFFLOAD.ENTRY.IDX"(i32 0),
        //          "QUAL.OMP.MAP.FROM"(i32* %n.addr),
        //          "QUAL.OMP.FIRSTPRIVATE"(i32* %n.addr) ]
        //
        // We do not need to generate any special code for firstprivate()
        // clause, as long as all the data movement will be handled
        // by the map() processing.
        continue;

      Value *NewPrivInst = nullptr;
      Value *Orig = FprivI->getOrig();

      // assert((isa<GlobalVariable>(Orig) || isa<AllocaInst>(Orig)) &&
      //      "genFirstPrivatizationCode: Unexpected firstprivate variable");
      //
      LastprivateItem *LprivI = FprivI->getInLastprivate();

      if (!LprivI) {
        // Only make new storage if !LprivI.
        // If the item was lastprivate, we should use the lastprivate
        // new version as the item's storage.
        Instruction *InsertPt = EntryBB->getFirstNonPHI();
        if (!ForTask) {
          NewPrivInst = genPrivatizationAlloca(FprivI, InsertPt, ".fpriv");
          FprivI->setNewOnTaskStack(NewPrivInst);
        } else
          NewPrivInst = FprivI->getNew(); // Use the task thunk directly
        Value *ReplacementVal = getClauseItemReplacementValue(FprivI, InsertPt);
        genPrivatizationReplacement(W, Orig, ReplacementVal);
        FprivI->setNew(NewPrivInst);
      } else if (!ForTask) { // && LprivI
        // Lastprivate codegen has replaced the original var with the
        // lastprivate new version.
        // Parallel-for: Set up the firstprivate new version to point to the
        // lastprivate new version. Then the copy codegen below, will
        // copy the original var's value to that location.
        // We don't do this for tasks because the firstprivate new version
        // already has the correct data (it points to the incoming task thunk).
        LLVM_DEBUG(dbgs() << "\n  genFirstPrivatizationCode: (" << *Orig
                          << ") is also lastprivate\n");
        FprivI->setNew(LprivI->getNew());
      }

      if (!ForTask) {
        // Copy the original data to the firstprivate new version.
        // Note: We must run lastprivate codegen before firstprivate codegen.
        // Otherwise the lastprivate var replacement will mess up the
        // copy instructions.

        createEmptyPrvInitBB(W, PrivInitEntryBB);
        if (!NewPrivInst ||
            // Note that NewPrivInst will be nullptr, if the variable
            // is also lastprivate.
            FprivI->getIsByRef() ||
            !NewPrivInst->getType()->isPointerTy() ||
            !NewPrivInst->getType()->getPointerElementType()->isPointerTy())
          // Copy the firstprivate data from the original version to the
          // private copy. In the case of lastprivate, this is the lastprivate
          // copy. The lastprivate codegen will replace all original vars
          // with the lastprivate copy.
          genFprivInit(FprivI, PrivInitEntryBB->getTerminator());
        else {
          // If the firstprivate() item is a pointer to pointer,
          // then we can avoid double dereference and pass the
          // pointee's value directly.  This is not an optimization.
          // We have to do this for targets that return opaque
          // objects to libomptarget vs actual target pointers.
          // Let's consider the following example:
          // double *out = &x;
          // #pragma omp target data map(tofrom:out[0:1])
          // #pragma omp target firstprivate(out)
          //
          // "target data" will map 'out' as PTR_AND_OBJ, and libomptarget
          // will store the target counterpart of 'out' pointer into
          // the shadow location.  "target" code will load
          // the value of 'out' from the shadow location, but this may be
          // an opaque pointer, which does not make sense inside
          // the target code. By passing 'out' to the target region
          // "by value" we guarantee that it is mapped to the target
          // object created by "target data".
          // We also avoid an extra dereference, which is profitable.
          IRBuilder<> PredBuilder(RegPredBlock->getTerminator());
          auto *Load = PredBuilder.CreateLoad(Orig);
          IRBuilder<> RegBuilder(PrivInitEntryBB->getTerminator());
          RegBuilder.CreateStore(Load, FprivI->getNew());

          FprivI->setOrig(Load);
          FprivI->setIsPointer(true);
        }
      }
      else if (LprivI) { // && ForTask
        // For taskloop, the firstprivate new version already contains
        // the correct data (it points to the task thunk). Copy the
        // data to the lastprivate new version, which is the version used
        // inside the taskloop.
        createEmptyPrvInitBB(W, PrivInitEntryBB);
        VPOParoptUtils::genCopyByAddr(LprivI->getNew(), FprivI->getNew(),
                                      PrivInitEntryBB->getTerminator(),
                                      nullptr,
                                      FprivI->getIsByRef());
      }

      LLVM_DEBUG(dbgs() << __FUNCTION__ << ": firstprivatized '";
                 Orig->printAsOperand(dbgs()); dbgs() << "'\n");
    } // for
    Changed = true;
  } // if (!FprivClause.empty())

  LLVM_DEBUG(
      dbgs() << "\nExit VPOParoptTransform::genFirstPrivatizationCode\n");

  W->resetBBSetIfChanged(Changed); // Clear BBSet if transformed
  return Changed;
}

bool VPOParoptTransform::genLastPrivatizationCode(
    WRegionNode *W, BasicBlock *IfLastIterBB, Instruction *OMPLBForChunk,
    Instruction *BranchToNextChunk, Instruction *OMPZtt) {
  LLVM_DEBUG(
      dbgs() << "\nEnter VPOParoptTransform::genLastPrivatizationCode\n");

  if (!W->canHaveLastprivate())
    return false;

  Instruction *BarrierForConditionalLP = genBarrierForConditionalLP(W);

  bool Changed = false;
  LastprivateClause &LprivClause = W->getLpriv();
  if (!LprivClause.empty()) {

    BasicBlock *EntryBB = W->getEntryBBlock();

    if (isa<WRNVecLoopNode>(W))
      // Insert privatization code (e.g. allocas, constructor calls)
      // in a block preceeding the SIMD region's entry block.
      // We should minimize the code between SIMD entry/exit points
      // that is not related to the loop itself, otherwise, vectorizer
      // may complain. Note that the last value copy is still generated
      // inside the SIMD region - if this is a problem, we should run
      // sinkSIMDDirectives() for standalone SIMD regions as well.
      //
      // FIXME: if there is no parent region that will be outlined, then
      //        the allocas will remain inside the function body, and
      //        may not be handled by optimizations (e.g. promote memory
      //        to register pass). In such case we have to insert allocas
      //        inside the function's entry block. Moreover, insertion
      //        of allocas next to the SIMD region is not correct, if
      //        there is an enclosing loop - such an alloca may cause
      //        stack saturation.
      //        This is relevant to WRNWksLoop as well.
      //
      // Note that EntryBB points to the new empty block after the call
      // below.
      W->setEntryBBlock(SplitBlock(EntryBB, &EntryBB->front(), DT, LI));

    W->populateBBSet();

    bool ForTask = W->getWRegionKindID() == WRegionNode::WRNTaskloop ||
                   W->getWRegionKindID() == WRegionNode::WRNTask;
    bool IsVecLoop = isa<WRNVecLoopNode>(W);

    for (LastprivateItem *LprivI : LprivClause.items()) {
      Value *Orig = LprivI->getOrig();
      bool IsConditionalLP = LprivI->getIsConditional();
      assert((!IsConditionalLP ||
              (!LprivI->getConstructor() && !LprivI->getDestructor())) &&
             "Conditional lastprivate is expected only for scalar variables.");
      assert((!IsConditionalLP || !ForTask) &&
             "Conditional lastprivate is not yet supported for taskloops.");
      assert((IfLastIterBB || IsConditionalLP) &&
             "genLastPrivatizationCode: Null BB for last iteration check.");

      Value *NewPrivInst;
      Instruction *InsertPt = &EntryBB->front();
      if (!ForTask)
        NewPrivInst = genPrivatizationAlloca(LprivI, InsertPt, ".lpriv");
      else {
        NewPrivInst = LprivI->getNew();
        InsertPt = cast<Instruction>(NewPrivInst)->getParent()->getTerminator();
      }
      LprivI->setNew(NewPrivInst);

      Value *ReplacementVal = getClauseItemReplacementValue(LprivI, InsertPt);
      genPrivatizationReplacement(W, Orig, ReplacementVal);

      // Emit constructor call for lastprivate var if it is not also a
      // firstprivate (in which case the firstprivate init emits a cctor).
      if (LprivI->getInFirstprivate() == nullptr)
        VPOParoptUtils::genConstructorCall(LprivI->getConstructor(),
                                           NewPrivInst, NewPrivInst);
      // Generate the if-last-then-copy-out code.
      if (IsConditionalLP && !IsVecLoop)
        genConditionalLPCode(W, LprivI, OMPLBForChunk, OMPZtt,
                             BranchToNextChunk, BarrierForConditionalLP);
      else if (!ForTask)
        genLprivFini(LprivI, IfLastIterBB->getTerminator());
      else
        genLprivFiniForTaskLoop(LprivI, IfLastIterBB->getTerminator());

      // For tasks, call the destructor for the internal lastprivate var
      // at the very end (after the thread may have copied-out)
      // If the var is also firstprivate, the runtime will destruct it.
      if (ForTask && LprivI->getDestructor() &&
          LprivI->getInFirstprivate() == nullptr) {
        VPOParoptUtils::genDestructorCall(LprivI->getDestructor(),
                                          LprivI->getNew(),
                                          W->getExitBBlock()->getTerminator());
      }

      if (IsVecLoop && IsConditionalLP) {
        // For the following case:
        //   int x = 0;
        //   #pragma omp simd lastprivate(conditional: x)
        //   for (...)
        //     if (cond)
        //       x = ...;
        //
        // We generate IR equivalent to the following code:
        //   int x = 0;
        //   int x.lpriv = x;
        //   #pragma omp simd lastprivate(conditional: x.lpriv)
        //   for (...)
        //     if (cond)
        //       x.lpriv = ...;
        //   x = x.lpriv;
        //
        // Even though OpenMP specification does not seem to explicitly
        // describe the case, when (cond) is never true, we implement
        // conditional lastprivates such that the original list item ('x')
        // keeps it original (before the construct) value, if (cond)
        // is always false.
        //
        // The code below produces 'x.lpriv = x' assignment just reusing
        // the firstprivatization code.
        FirstprivateItem FprivI(Orig);
        FprivI.setNew(NewPrivInst);
        FprivI.setIsByRef(LprivI->getIsByRef());
        // We do not care about CopyConstructor of the fake firstprivate
        // item, because conditional lastprivate may only reference
        // a scalar variable (potentially, by reference).
        genFprivInit(&FprivI, EntryBB->getTerminator());
      }
    }
    Changed = true;
  } // if (!LprivClause.empty())

  LLVM_DEBUG(dbgs() << "\nExit VPOParoptTransform::genLastPrivatizationCode\n");

  W->resetBBSetIfChanged(Changed); // Clear BBSet if transformed
  return Changed;
}

// Generate destructor calls for [first|last]private variables
bool VPOParoptTransform::genDestructorCode(WRegionNode *W) {
  if (!WRegionUtils::needsDestructors(W)) {
    LLVM_DEBUG(dbgs() << "\nVPOParoptTransform::genDestructorCode: No dtors\n");
    return false;
  }

  LLVM_DEBUG(dbgs() << "\nEnter VPOParoptTransform::genDestructorCode\n");

  // Create a BB before ExitBB in which to insert dtor calls
  BasicBlock *NewBB = nullptr;
  createEmptyPrivFiniBB(W, NewBB);
  Instruction* InsertBeforePt = NewBB->getTerminator();

  // Destructors for privates
  if (W->canHavePrivate())
    for (PrivateItem *PI : W->getPriv().items())
      VPOParoptUtils::genDestructorCall(PI->getDestructor(), PI->getNew(),
                                        InsertBeforePt);
  // Destructors for firstprivates
  if (W->canHaveFirstprivate())
    for (FirstprivateItem *FI : W->getFpriv().items())
      VPOParoptUtils::genDestructorCall(FI->getDestructor(), FI->getNew(),
                                        InsertBeforePt);
  // Destructors for lastprivates (that are not also firstprivate)
  if (W->canHaveLastprivate())
    for (LastprivateItem *LI : W->getLpriv().items())
      if (LI->getInFirstprivate() == nullptr)
        VPOParoptUtils::genDestructorCall(LI->getDestructor(), LI->getNew(),
                                          InsertBeforePt);
      // else do nothing; dtor already emitted for Firstprivates above

  /* TODO: emit Dtors for UDR
  if (W->canHaveReduction())
    for (ReductionItem *RI : W->getRed().items())
      VPOParoptUtils::genDestructorCall(RI->getDestructor(), LI->getNew(),
                                        InsertBeforePt);
  */

  LLVM_DEBUG(dbgs() << "\nExit VPOParoptTransform::genDestructorCode\n");
  W->resetBBSet(); // CFG changed; clear BBSet
  return true;
}

// Create a pointer, store address of V to the pointer, and replace uses of V
// with a load from that pointer.
//
//   %v = alloca i32                          ; V
//   ...
//   %v.addr = alloca i32*                    ; (1)
//   ...
//   store i32* %v, i32** %v.addr             ; (2)
//           ; <InsertPtForStore>
//
//   +- <EntryBB>:
//   | ...
//   | %0 = llvm.region.entry() [... "PRIVATE" (i32* %v) ]
//   | ...
//   | %v1 = load i32*, i32** %v.addr          ; (3)
//   +-
//   ... Replace uses of %v with %v1
Value *VPOParoptTransform::replaceWithStoreThenLoad(
    WRegionNode *W, Value *V, Instruction *InsertPtForStore,
    bool InsertLoadInBeginningOfEntryBB) {

  // Find instructions in W that use V
  SmallVector<Instruction *, 8> Users;
  WRegionUtils::findUsersInRegion(W, V, &Users,
                                  !InsertLoadInBeginningOfEntryBB);

  Instruction *AllocaInsertPt =
      W->getEntryBBlock()->getParent()->getEntryBlock().getTerminator();
  IRBuilder<> AllocaBuilder(AllocaInsertPt);
  AllocaInst *VAddr = //                                  (1)
      AllocaBuilder.CreateAlloca(V->getType(), nullptr, V->getName() + ".addr");

  IRBuilder<> StoreBuilder(InsertPtForStore);
  StoreBuilder.CreateStore(V, VAddr); //                  (2)

  LLVM_DEBUG(dbgs() << __FUNCTION__ << ": Stored '"; V->printAsOperand(dbgs());
             dbgs() << "' to '"; VAddr->printAsOperand(dbgs());
             dbgs() << "'.\n";);

  if (Users.empty())
    return VAddr; // Nothing to replace inside the region. Just capture the
                  // address of V to VAddr and return it.

  BasicBlock *EntryBB = W->getEntryBBlock();
  Instruction *InsertPtForLoad = InsertLoadInBeginningOfEntryBB
                                     ? EntryBB->getFirstNonPHI()
                                     : EntryBB->getTerminator();
  IRBuilder<> BuilderInner(InsertPtForLoad);
  LoadInst *VRenamed = BuilderInner.CreateLoad(VAddr); // (3)
  VRenamed->setName(V->getName());

  // Replace uses of V with VRenamed
  for (Instruction * User : Users) {

    User->replaceUsesOfWith(V, VRenamed);

    // Some uses of V are in a ConstantExpr, in which case the User is the
    // instruction using the ConstantExpr. For example, the use of @u below is
    // the GEP expression (a ConstantExpr), not the instruction itself, so
    // doing User->replaceUsesOfWith(V, NewI) does not replace @u
    //
    //     %12 = load i32, i32* getelementptr inbounds (%struct.t_union_,
    //           %struct.t_union_* @u, i32 0, i32 0), align 4
    //
    // The solution is to access the ConstantExpr as instruction(s) in order to
    // do the replacement. NewInstArr below keeps such instruction(s).
    SmallVector<Instruction *, 2> NewInstArr;
    GeneralUtils::breakExpressions(User, &NewInstArr);
    for (Instruction *NewInstr : NewInstArr) {
      NewInstr->replaceUsesOfWith(V, VRenamed);
    }
  }
  LLVM_DEBUG(dbgs() << __FUNCTION__ << ": Loaded '";
             VAddr->printAsOperand(dbgs()); dbgs() << "' into '";
             VRenamed->printAsOperand(dbgs()); dbgs() << "'.\n";);
  return VAddr;
}

// Return true if the instuction is a call to
// @llvm.launder.invariant.group
CallInst*  VPOParoptTransform::isFenceCall(Instruction *I) {
  if (CallInst *CI = dyn_cast<CallInst>(I))
    if (CI->getCalledFunction() && CI->getCalledFunction()->getIntrinsicID() ==
                                       Intrinsic::launder_invariant_group)
      return CI;
  return nullptr;
}

// Transform the loop branch predicate from sle/ule to sgt/ugt in order
// to faciliate the scev based loop trip count calculation.
//
//         do {
//             %omp.iv = phi(%omp.lb, %omp.inc)
//             ...
//             %omp.inc = %omp.iv + 1;
//          }while (%omp.inc <= %omp.ub)
//          ===>
//         do {
//             %omp.iv = phi(%omp.lb, %omp.inc)
//             ...
//             %omp.inc = %omp.iv + 1;
//          }while (%omp.ub + 1 > %omp.inc)
void VPOParoptTransform::fixOmpBottomTestExpr(Loop *L) {
  BasicBlock *Backedge = L->getLoopLatch();
  Instruction *TermInst = Backedge->getTerminator();
  BranchInst *ExitBrInst = cast<BranchInst>(TermInst);
  ICmpInst *CondInst = cast<ICmpInst>(ExitBrInst->getCondition());
  assert((CondInst->getPredicate() == CmpInst::ICMP_SLE ||
         CondInst->getPredicate() == CmpInst::ICMP_ULE) &&
         "Expect incoming loop predicate is SLE or ULE");
  ICmpInst::Predicate NewPred = CondInst->getInversePredicate();
  CondInst->swapOperands();
  Value *Ub = CondInst->getOperand(0);
  IntegerType *UpperBoundTy = cast<IntegerType>(Ub->getType());
  ConstantInt *ValueOne  = ConstantInt::get(UpperBoundTy, 1);
  IRBuilder<> Builder(CondInst);
  Value* NewUb = Builder.CreateAdd(Ub, ValueOne);
  CondInst->replaceUsesOfWith(Ub, NewUb);
  CondInst->setPredicate(NewPred);
}

// Transform the given do-while loop loop into the canonical form as follows.
//         do {
//             %omp.iv = phi(%omp.lb, %omp.inc)
//             ...
//             %omp.inc = %omp.iv + 1;
//          }while (%omp.inc <= %omp.ub)
//
void VPOParoptTransform::fixOMPDoWhileLoop(WRegionNode *W, Loop *L) {

  if (WRegionUtils::isDoWhileLoop(L)) {
    fixOmpDoWhileLoopImpl(L);
    if (W->getWRegionKindID() == WRegionNode::WRNVecLoop)
      fixOmpBottomTestExpr(L);
  } else if (WRegionUtils::isWhileLoop(L))
    llvm_unreachable(
        "fixOMPLoop: Unexpected OMP while loop after the loop is rotated.");
  else
    llvm_unreachable("fixOMPLoop: Unexpected OMP loop type");
}

// Utility to transform the given do-while loop loop into the
// canonical do-while loop.
void VPOParoptTransform::fixOmpDoWhileLoopImpl(Loop *L) {

  BasicBlock *H = L->getHeader();
  BasicBlock *Backedge = L->getLoopLatch();

  for (BasicBlock::iterator I = H->begin(); isa<PHINode>(I); ++I) {
    PHINode *PN = cast<PHINode>(I);
    if (Instruction *Inc =
            dyn_cast<Instruction>(PN->getIncomingValueForBlock(Backedge))) {
      if (Inc->getOpcode() == Instruction::Add &&
          (Inc->getOperand(1) ==
               ConstantInt::get(Type::getInt32Ty(F->getContext()), 1) ||
           Inc->getOperand(1) ==
               ConstantInt::get(Type::getInt64Ty(F->getContext()), 1))) {
        Instruction *TermInst = Inc->getParent()->getTerminator();
        BranchInst *ExitBrInst = dyn_cast<BranchInst>(TermInst);
        if (!ExitBrInst)
          continue;
        ICmpInst *CondInst = dyn_cast<ICmpInst>(ExitBrInst->getCondition());
        if (!CondInst)
          continue;
        ICmpInst::Predicate Pred = CondInst->getPredicate();
        if (Pred == CmpInst::ICMP_SLE || Pred == CmpInst::ICMP_ULE) {
          Value *Operand = CondInst->getOperand(0);
          if (isa<SExtInst>(Operand) || isa<ZExtInst>(Operand))
            Operand = cast<CastInst>(Operand)->getOperand(0);

          if (Operand == Inc)
            return;
          else
            llvm_unreachable("cannot fix omp do-while loop");
        } else if (Pred == CmpInst::ICMP_SGT || Pred == CmpInst::ICMP_UGT) {
          Value *Operand = CondInst->getOperand(0);
          if (isa<SExtInst>(Operand) || isa<ZExtInst>(Operand))
            Operand = cast<CastInst>(Operand)->getOperand(0);

          if (Operand == Inc) {
            if (Pred == CmpInst::ICMP_SGT)
              CondInst->setPredicate(CmpInst::ICMP_SLE);
            else
              CondInst->setPredicate(CmpInst::ICMP_ULE);
            ExitBrInst->swapSuccessors();
            return;
          } else
            llvm_unreachable("cannot fix omp do-while loop");
        } else if (Pred == CmpInst::ICMP_SLT || Pred == CmpInst::ICMP_ULT) {
          Value *Operand = CondInst->getOperand(1);
          if (isa<SExtInst>(Operand) || isa<ZExtInst>(Operand))
            Operand = cast<CastInst>(Operand)->getOperand(0);

          if (Operand == Inc) {
            if (Pred == CmpInst::ICMP_SLT)
              CondInst->setPredicate(CmpInst::ICMP_SLE);
            else
              CondInst->setPredicate(CmpInst::ICMP_ULE);
            CondInst->swapOperands();
            ExitBrInst->swapSuccessors();
            return;
          }
        }
      }
    }
  }
}

Value *VPOParoptTransform::genRegionPrivateValue(
    WRegionNode *W, Value *V, bool IsFirstPrivate) {
  // V is either AllocaInst or an AddrSpaceCastInst of AllocaInst.
  assert(GeneralUtils::isOMPItemLocalVAR(V) &&
         "genRegionPrivateValue: Expect non-empty optionally casted "
         "alloca instruction.");

  // Create a fake firstprivate item referencing the original alloca.
  FirstprivateItem FprivI(V);
  auto *EntryBB = W->getEntryBBlock();
  auto *InsertPt = EntryBB->getFirstNonPHI();

  // Generate new alloca in the region's entry block.
  // Note that the alloca will be inserted right before the region
  // entry directive.  We tried to fix this in genPrivatizationCode(),
  // but did not succeed.  In the current use cases the generated
  // alloca will be removed by PromoteMemToReg, so it is currently
  // not a problem.
  // FIXME: we have to set ForceDefaultAddressSpace to true,
  //        because otherwise PromoteMemToReg will not be able
  //        to promote the new AllocaInst. This should be fixed
  //        in PromoteMemToReg.
  auto *NewAlloca = genPrivatizationAlloca(&FprivI, InsertPt, ".local", true);
  FprivI.setNew(NewAlloca);

  // Replace all uses of the original alloca's result with the new alloca
  // definition.
  Value *ReplacementVal = getClauseItemReplacementValue(&FprivI, InsertPt);
  genPrivatizationReplacement(W, V, ReplacementVal);

  if (IsFirstPrivate) {
    // Copy value from the original "variable" to the new one.
    // We have to create an empty block after the region entry
    // directive to simplify the insertion.
    BasicBlock *PrivInitEntryBB;
    createEmptyPrvInitBB(W, PrivInitEntryBB);
    genFprivInit(&FprivI, PrivInitEntryBB->getTerminator());
  }

  return NewAlloca;
}

bool VPOParoptTransform::sinkSIMDDirectives(WRegionNode *W) {
  // Check if there is a child SIMD region associated with
  // this region's loop.
  WRNVecLoopNode *SimdNode = WRegionUtils::getEnclosedSimdForSameLoop(W);

  if (!SimdNode)
    return false;

  // The lambda looks for OpenMP directive call inside the given
  // block. If found, it returns the call instruction,
  // nullptr - otherwise.
  auto FindDirectiveCall = [](BasicBlock *BB) -> Instruction * {
    auto DirI =
        std::find_if(BB->begin(), BB->end(),
                     [](Instruction &I) {
                       return VPOAnalysisUtils::isRegionDirective(&I);
                     });

    return (DirI != BB->end()) ? &*DirI : nullptr;
  };

  // Look for a directive call in the SIMD region's entry block.
  auto *EntryBB = SimdNode->getEntryBBlock();
  auto *EntryDir = FindDirectiveCall(EntryBB);

  // Look for a directive call in the SIMD region's exit block.
  auto *ExitBB = SimdNode->getExitBBlock();
  auto *ExitDir = FindDirectiveCall(ExitBB);

  if (!EntryDir && !ExitDir)
    // The SIMD region must have been removed.
    return false;

  // If the SIMD region was not removed, we must be able
  // to find both region's entry and exit directives.
  assert(EntryDir && ExitDir && "Malformed SIMD region.");

  // Find the loop's exit block, and find or create the loop's
  // pre-header block.
  bool Changed = false;
  auto *L = SimdNode->getWRNLoopInfo().getLoop();
  assert(L == W->getWRNLoopInfo().getLoop() &&
         "Mismatched loops for region and its SIMD child.");

  auto *LoopExitBB = WRegionUtils::getOmpExitBlock(L);
  assert(LoopExitBB && "SIMD loop with no exit block.");

  auto *PreheaderBB = L->getLoopPreheader();
  if (!PreheaderBB) {
    // Insert a pre-header.
    // FIXME: pass false for PreserveLCSSA for the time being.
    //        Pass the actual value, when it is clear, how
    //        to compute it with the new pass manager.
    PreheaderBB = InsertPreheaderForLoop(L, DT, LI, nullptr, false);
    Changed = true;
  }

  assert(PreheaderBB && "Pre-header insertion failed for SIMD loop.");

  if (PreheaderBB != EntryBB) {
    // Move the directive calls from the SIMD region's entry block
    // to the loop's pre-header block.
#ifndef NDEBUG
    // Before moving directives into the pre-header, verify that
    // the pre-header block does not contain other directives.
    // If it does, moving SIMD directives into this block will
    // break the assumption that a block may contain only
    // one set of directives.
    assert(!FindDirectiveCall(PreheaderBB) &&
           "Pre-header block already contains directives.");
#endif  // NDEBUG
    PreheaderBB->getInstList().splice(
        PreheaderBB->getTerminator()->getIterator(), EntryBB->getInstList(),
        EntryDir->getIterator(), ++(EntryDir->getIterator()));
    Changed = true;
  }

  if (LoopExitBB != ExitBB) {
    // Move the directive calls from the SIMD region's exit block
    // to the loop's exit block.
#ifndef NDEBUG
    assert(!FindDirectiveCall(LoopExitBB) &&
           "Loop exit block already contains directives.");
#endif  // NDEBUG
    LoopExitBB->getInstList().splice(LoopExitBB->begin(), ExitBB->getInstList(),
                                     ExitDir->getIterator(),
                                     ++(ExitDir->getIterator()));
    Changed = true;
  }

  W->resetBBSetIfChanged(Changed); // Clear BBSet if transformed
  return Changed;
}

// Transform the Ith level of the loop in the region W into the
// OMP canonical loop form.
void VPOParoptTransform::regularizeOMPLoopImpl(WRegionNode *W, unsigned Index) {
  Loop *L = W->getWRNLoopInfo().getLoop(Index);
  const DataLayout &DL = L->getHeader()->getModule()->getDataLayout();
  const SimplifyQuery SQ = {DL, TLI, DT, AC};
  LoopRotation(L, LI, TTI, AC, DT, SE, nullptr, SQ, true, unsigned(-1), true);
  std::vector<AllocaInst *> Allocas;
  SmallVector<std::pair<Value *, bool>, 3> LoopEssentialValues;
  if (Index < W->getWRNLoopInfo().getNormIVSize()) {
    auto *OrigAlloca = W->getWRNLoopInfo().getNormIV(Index);
    // OrigAlloca may actually be an AddrSpaceCastInst, which
    // operand is the real AllocaInst. PromoteMemToReg will not work
    // in this case, so we have to privatize the normalized induction
    // variable in the region. This is not a big deal, since
    // normalized induction variable *is* private for the region.
    auto *NewAlloca = genRegionPrivateValue(W, OrigAlloca);
    // We apply PromoteMemToReg to the private version generated
    // by genRegionPrivateValue(). We cannot apply PromoteMemToReg
    // to the original normalized induction variable.
    LoopEssentialValues.push_back(std::make_pair(NewAlloca, true));
    LoopEssentialValues.push_back(std::make_pair(OrigAlloca, false));
  }

#if INTEL_CUSTOMIZATION
#if INTEL_FEATURE_CSA
  Value *NormUB = nullptr;
#endif  // INTEL_FEATURE_CSA
#endif  // INTEL_CUSTOMIZATION

  if (Index < W->getWRNLoopInfo().getNormUBSize()) {
#if INTEL_CUSTOMIZATION
#if INTEL_FEATURE_CSA
    if (isTargetCSA()) {
      NormUB = W->getWRNLoopInfo().getNormUB(Index);
      LoopEssentialValues.push_back(std::make_pair(NormUB, true));
    } else {
#endif  // INTEL_FEATURE_CSA
#endif  // INTEL_CUSTOMIZATION
    // Create a local copy of the normalized upper bound.
    //
    // Promoting the normalized upper bound to a register may cause
    // new live-in values, which are not present in the region's
    // clauses.  At the same time, we do want to use registerized
    // upper bound in the loop so that we can canonicalize the loop.
    // We resolve this by introducing a local copy of the normalized
    // upper bound, use this local copy inside the loop and promote
    // it to a register.
    //
    // FIXME: this is a potential performance problem, because
    //        a constant normalized upper bound is not propagated
    //        into the region any more.  We need to find a way
    //        to propagate constant normalized upper bounds and
    //        do not propagate non-constant ones.
    auto *OrigAlloca = W->getWRNLoopInfo().getNormUB(Index);
    auto *NewAlloca = genRegionPrivateValue(W, OrigAlloca, true);
    // The original load/stores from/to the normalized upper bound
    // "variable" may be marked volatile, e.g.:
    //
    // entry:
    //     %orig.omp.ub = alloca i64
    //     %0 = load volatile i64, i64* %orig.omp.ub
    //     br label %region.entry
    //
    // region.entry:
    //     %1 = call token @llvm.directive.region.entry()
    //              [ "QUAL.OMP.NORMALIZED.UB"(i64* %orig.omp.ub) ]
    //     %2 = load volatile i64, i64* %orig.omp.ub
    //
    // genRegionPrivateValue() inserts a new alloca %new.omp.ub and replaces
    // all uses of %orig.omp.ub inside the region with %new.omp.ub.
    // It also generates code to copy data from *(%orig.omp.ub)
    // to *(%new.omp.ub):
    //
    // entry:
    //     %orig.omp.ub = alloca i64
    //     %0 = load volatile i64, i64* %orig.omp.ub
    //     br label %region.entry
    //
    // region.entry:
    //     %new.omp.ub = alloca i64
    //     %1 = call token @llvm.directive.region.entry()
    //              [ "QUAL.OMP.NORMALIZED.UB"(i64* %new.omp.ub) ]
    //     %3 = load i64, i64* %orig.omp.ub
    //     store i64 %3, i64* %new.omp.ub
    //     %2 = load volatile i64, i64* %new.omp.ub
    //
    // Note that %0 load in the entry block still uses %orig.omp.ub,
    // and it is volatile.  Also note that volatile %3 load is now using
    // %new.omp.ub.
    //
    // Now, we want to promote %new.omp.ub to a register.
    // Before we can do this, we need to clear its use inside
    // the QUAL.OMP.NORMALIZED.UB clause, otherwise, the promotion
    // will fail.
    //
    // Code below clears volatile from accesses via all pointers
    // in LoopEssentialValues vector.  The promotion to registers
    // is only run for %new.omp.ub and normalized-iv (added above)
    // elements of the vector (the corresponding boolean is set to
    // true for them).  Allocas that need promotion are also
    // cleared from the clauses before the promotion.
    //
    // The final code looks like this:
    //
    // entry:
    //     %orig.omp.ub = alloca i64
    //     %0 = load i64, i64* %orig.omp.ub
    //     br label %region.entry
    //
    // region.entry:
    //     %1 = call token @llvm.directive.region.entry()
    //              [ "QUAL.OMP.NORMALIZED.UB"(i64* null) ]
    //     %3 = load i64, i64* %orig.omp.ub
    //     %2 = %3
    //
    LoopEssentialValues.push_back(std::make_pair(NewAlloca, true));
    // Do not promote the original alloca to register.
    LoopEssentialValues.push_back(std::make_pair(OrigAlloca, false));
#if INTEL_CUSTOMIZATION
#if INTEL_FEATURE_CSA
    }
#endif  // INTEL_FEATURE_CSA
#endif  // INTEL_CUSTOMIZATION
  }

  for (auto &P : LoopEssentialValues) {
    auto *V = P.first;
    bool PromoteToReg = P.second;

    // V is either AllocaInst or an AddrSpaceCastInst of AllocaInst.
    assert(GeneralUtils::isOMPItemLocalVAR(V) &&
           "Expect optionally casted alloca instruction for omp_iv or omp_ub.");

    for (auto IB = V->user_begin(), IE = V->user_end(); IB != IE; ++IB) {
      if (LoadInst *LdInst = dyn_cast<LoadInst>(*IB))
        LdInst->setVolatile(false);
      if (StoreInst *StInst = dyn_cast<StoreInst>(*IB))
        StInst->setVolatile(false);
    }
    if (PromoteToReg) {
      resetValueInOmpClauseGeneric(W, V);
      // Only AllocaInst can be here.
      auto *AI = dyn_cast<AllocaInst>(V);
      assert(AI && "Trying mem-to-reg for not an AllocaInst.");
#if INTEL_CUSTOMIZATION
#if INTEL_FEATURE_CSA
      if (AI == NormUB && !isAllocaPromotable(AI))
        continue;
#endif  // INTEL_FEATURE_CSA
#endif  // INTEL_CUSTOMIZATION
      Allocas.push_back(AI);
    }
  }

  PromoteMemToReg(Allocas, *DT, AC);
  fixOMPDoWhileLoop(W, L);

  BasicBlock *ZTTBB = nullptr;
  if (auto *CmpI = WRegionUtils::getOmpLoopZeroTripTest(L, W->getEntryBBlock()))
    ZTTBB = CmpI->getParent();

  // If the loop does not have zero-trip test, then explicitly
  // set nullptr as ZTT basic block. getZTTBB() asserts that a Loop
  // has its ZTT basic block set even if it is nullptr. The assertion
  // is there to make sure that we do not miss ZTT block setup
  // for a Loop.
  W->getWRNLoopInfo().setZTTBB(ZTTBB, Index);
}

// The OMP loop is converted into bottom test loop to facilitate the
// code generation of VPOParopt transform and vectorization. This
// regularization is required for the program which is compiled at -O0
// and above.
bool VPOParoptTransform::regularizeOMPLoop(WRegionNode *W, bool First) {
  if (!W->getWRNLoopInfo().getLoop())
    return false;

  // For the case of #pragma omp parallel for simd, clang only
  // generates the bundle omp.iv for the parallel for region.
  if (W->getWRNLoopInfo().getNormIVSize() == 0)
    return false;

  W->populateBBSet();
  if (!First)
    for (unsigned I = W->getWRNLoopInfo().getNormIVSize(); I > 0; --I)
      regularizeOMPLoopImpl(W, I - 1);
  else {
    std::vector<AllocaInst *> Allocas;
    SmallVector<Value *, 2> LoopEssentialValues;
    if (W->getWRNLoopInfo().getNormIV())
      for (unsigned I = 0; I < W->getWRNLoopInfo().getNormIVSize(); ++I)
        LoopEssentialValues.push_back(W->getWRNLoopInfo().getNormIV(I));

    if (W->getWRNLoopInfo().getNormUB())
      for (unsigned I = 0; I < W->getWRNLoopInfo().getNormUBSize(); ++I)
        LoopEssentialValues.push_back(W->getWRNLoopInfo().getNormUB(I));

    for (auto V : LoopEssentialValues) {
      assert(GeneralUtils::isOMPItemLocalVAR(V) &&
             "Expect optionally casted alloca instruction "
             "for omp_iv or omp_ub.");
      for (auto IB = V->user_begin(), IE = V->user_end(); IB != IE; ++IB) {
        if (LoadInst *LdInst = dyn_cast<LoadInst>(*IB))
          LdInst->setVolatile(true);
        if (StoreInst *StInst = dyn_cast<StoreInst>(*IB))
          StInst->setVolatile(true);
      }
    }
  }
  W->resetBBSet(); // CFG changed; clear BBSet
  return true;
}

//       Before                       |     After
//  ----------------------------------+------------------------------------
//  %size.val = load i32, i32* %size (1)    %size.val = load i32, i32* %size
//  %vla = alloca i32, i32 %size.val  |     %vla = alloca i32, i32 %size.val
//  ...                               |     ...
//                                    |
//  <OldEntryBB>:                     |  <OldEntryBB>:
//                                    |
//                                   (2)    %size2 = alloca i32
//                                   (3)    store i32 %size.val, i32* size2
//                                    |
//                                    |   <NewEntryBB>:
//                                   (4)    %size.val2 = load i32, i32* size2
//  ...                               |     ...
//  %vla.private = alloca i32,        |     %vla.private = alloca i32,
//                 i32 %size.val     (5)                   i32 %size.val2
//                                    |
//                        <entry directive for W>
//  (..."DIR.OMP.PARALLEL"...)        |     (..."DIR.OMP.PARALLEL"...
//                                   (6) ;   "QUAL.OMP.SHARED" (i32* size2))
//                                    |
//                                    |  ; Note: `%size2` is added as shared to
//                                    |  ; W, but the directive is not modified
//
bool VPOParoptTransform::captureAndAddCollectedNonPointerValuesToSharedClause(
    WRegionNode *W) {

  if (!W->needsOutlining())
    return false;

  if (!isa<WRNParallelNode>(W) && !isa<WRNParallelLoopNode>(W) &&
      !isa<WRNParallelSectionsNode>(W) && !isa<WRNTargetNode>(W))
    // TODO: Remove this to enable the function for all outlined WRNs.
    return false;

  const auto &DirectlyUsedNonPointerVals = W->getDirectlyUsedNonPointerValues();
  if (DirectlyUsedNonPointerVals.empty())
    return false;

  bool Changed = false;

  // Insert an empty BBlock before EntryBB of W to insert the capturing code.
  BasicBlock *OldEntryBB = W->getEntryBBlock();
  BasicBlock *NewEntryBB =
      SplitBlock(OldEntryBB, OldEntryBB->getFirstNonPHI(), DT, LI);
  Instruction *InsertStoreBefore = OldEntryBB->getTerminator();

  W->setEntryBBlock(NewEntryBB);
  W->populateBBSet(true); // rebuild BBSet unconditionlly as EntryBB changed

  for (Value *ValToCapture : DirectlyUsedNonPointerVals) { //           (1)
    // Make the changes (2), (3), (4), (5)
    Value *CapturedValAddr = //                                         (2)
        replaceWithStoreThenLoad(W, ValToCapture, InsertStoreBefore,
                                 true); // Insert (4) in beginning of NewEntryBB
    if (!CapturedValAddr)
      continue;

    // We mark the pointer CapturedValAddr as 'shared' for non-target
    // constructs, and 'map(to)' for targets.
    if (!isa<WRNTargetNode>(W)) {
      SharedClause &ShrClause = W->getShared();
      WRegionUtils::addToClause(ShrClause, CapturedValAddr); //         (6)
    } else {
      MapClause &MpClause = W->getMap();
      WRegionUtils::addToClause(MpClause, CapturedValAddr);
      MpClause.back()->setIsMapTo();
    }
    LLVM_DEBUG(dbgs() << __FUNCTION__
                      << ": Added implicit shared/map(to) clause for: '";
               CapturedValAddr->printAsOperand(dbgs()); dbgs() << "'\n");
    Changed = true;
  }

  W->resetBBSetIfChanged(Changed); // Clear BBSet if transformed
  return Changed;
}

// Rename operands of various clauses by replacing them with a
// store-then-load.
bool VPOParoptTransform::renameOperandsUsingStoreThenLoad(WRegionNode *W) {
  bool Changed = false;
  BasicBlock *EntryBB = W->getEntryBBlock();
  BasicBlock *NewEntryBB =
      SplitBlock(EntryBB, EntryBB->getFirstNonPHI(), DT, LI);
  Instruction *InsertBefore = EntryBB->getTerminator();

  W->setEntryBBlock(NewEntryBB);
  W->populateBBSet(true); // rebuild BBSet unconditionlly as EntryBB changed

  SmallPtrSet<Value *, 16> HandledVals;
  using OpndAddrPairTy = SmallVector<Value *, 2>;
  SmallVector<OpndAddrPairTy, 16> OpndAddrPairs;
  auto rename = [&](Value *Orig, bool CheckAlreadyHandled) {
    if (CheckAlreadyHandled && HandledVals.find(Orig) != HandledVals.end())
      return false;

    HandledVals.insert(Orig);
    Value *RenamedAddr = replaceWithStoreThenLoad(W, Orig, InsertBefore);
    if (!RenamedAddr)
      return false;

    OpndAddrPairs.push_back({Orig, RenamedAddr});
    return true;
  };

  if (W->canHavePrivate()) {
    PrivateClause &PrivClause = W->getPriv();
    for (PrivateItem *PrivI : PrivClause.items())
      Changed |= rename(PrivI->getOrig(), false);
  }

  if (W->canHaveFirstprivate()) {
    FirstprivateClause &FprivClause = W->getFpriv();
    for (FirstprivateItem *FprivI : FprivClause.items())
      Changed |= rename(FprivI->getOrig(), false);
  }

  if (W->canHaveShared()) {
    SharedClause &ShaClause = W->getShared();
    for (SharedItem *ShaI : ShaClause.items())
      Changed |= rename(ShaI->getOrig(), false);
  }

  if (W->canHaveReduction()) {
    ReductionClause &RedClause = W->getRed();
    for (ReductionItem *RedI : RedClause.items())
      Changed |= rename(RedI->getOrig(), false);
  }

  if (W->canHaveLastprivate()) {
    LastprivateClause &LprivClause = W->getLpriv();
    for (LastprivateItem *LprivI : LprivClause.items())
      Changed |= rename(LprivI->getOrig(), true);
  }

  if (W->canHaveLinear()) {
    LinearClause &LrClause = W->getLinear();
    for (LinearItem *LrI : LrClause.items())
      Changed |= rename(LrI->getOrig(), true);
  }

  if (W->canHaveMap()) {
    MapClause const &MpClause = W->getMap();
    for (MapItem *MapI : MpClause.items()) {
      if (MapI->getIsMapChain()) {
        MapChainTy const &MapChain = MapI->getMapChain();
        for (unsigned I = 0; I < MapChain.size(); ++I) {
          MapAggrTy *Aggr = MapChain[I];
          Changed |= rename(Aggr->getSectionPtr(), true);
          Changed |= rename(Aggr->getBasePtr(), true);
        }
      }
      Changed |= rename(MapI->getOrig(), true);
    }
  }

  W->resetBBSetIfChanged(Changed); // Clear BBSet if transformed

  if (!Changed)
    return false;

  assert(!OpndAddrPairs.empty() && "Something changed without any renaming.");
  CallInst *CI = cast<CallInst>(W->getEntryDirective());
  SmallVector<std::pair<StringRef, ArrayRef<Value *>>, 8> BundleOpndAddrs;
  StringRef OperandAddrClauseString =
      VPOAnalysisUtils::getClauseString(QUAL_OMP_OPERAND_ADDR);
  for (auto &OpndAddrPair : OpndAddrPairs)
    BundleOpndAddrs.emplace_back(OperandAddrClauseString,
                                 makeArrayRef(OpndAddrPair));

  CI = VPOParoptUtils::addOperandBundlesInCall(CI, BundleOpndAddrs);
  W->setEntryDirective(CI);

  return true;
}

bool VPOParoptTransform::genPrivatizationCode(WRegionNode *W) {

  bool Changed = false;

  BasicBlock *EntryBB = W->getEntryBBlock();

  LLVM_DEBUG(dbgs() << "\nEnter VPOParoptTransform::genPrivatizationCode\n");

  // Process all PrivateItems in the private clause
  PrivateClause &PrivClause = W->getPriv();
  if (!PrivClause.empty()) {

    if (isa<WRNVecLoopNode>(W))
      // Insert privatization code (e.g. allocas, constructor calls)
      // in a block preceeding the SIMD region's entry block.
      // We should minimize the code between SIMD entry/exit points
      // that is not related to the loop itself, otherwise, vectorizer
      // may complain. Note that the last value copy is still generated
      // inside the SIMD region - if this is a problem, we should run
      // sinkSIMDDirectives() for standalone SIMD regions as well.
      //
      // FIXME: if there is no parent region that will be outlined, then
      //        the allocas will remain inside the function body, and
      //        may not be handled by optimizations (e.g. promote memory
      //        to register pass). In such case we have to insert allocas
      //        inside the function's entry block. Moreover, insertion
      //        of allocas next to the SIMD region is not correct, if
      //        there is an enclosing loop - such an alloca may cause
      //        stack saturation.
      //        This is relevant to WRNWksLoop as well.
      //
      // Note that EntryBB points to the new empty block after the call
      // below.
      W->setEntryBBlock(SplitBlock(EntryBB, &EntryBB->front(), DT, LI));

    W->populateBBSet();

    bool ForTask = W->getWRegionKindID() == WRegionNode::WRNTaskloop ||
                   W->getWRegionKindID() == WRegionNode::WRNTask;
    BasicBlock *DestrBlock = nullptr;
    // Walk through each PrivateItem list in the private clause to perform
    // privatization for each Value item
    for (PrivateItem *PrivI : PrivClause.items()) {
      Value *Orig = PrivI->getOrig();

      if (isa<GlobalVariable>(Orig) ||
#if INTEL_CUSTOMIZATION
#if INTEL_FEATURE_CSA
          // On CSA we also need to do privatization for function arguments
          // because parallel region are not getting outlined. Thus we have to
          // create private instances for function arguments which are
          // annotated as private to avoid modification of the original
          // argument.
          (isa<Argument>(Orig) && isTargetCSA()) ||
#endif  // INTEL_FEATURE_CSA
#endif  // INTEL_CUSTOMIZATION
          GeneralUtils::isOMPItemLocalVAR(Orig) ||
          isa<GetElementPtrInst>(Orig) || isa<BitCastInst>(Orig) ||
          (isa<CallInst>(Orig) && isFenceCall(cast<CallInst>(Orig))) ||
          (isa<LoadInst>(Orig) && isa<PointerType>(Orig->getType()))) {
        Value *NewPrivInst;

        // Insert alloca for privatization right after the BEGIN directive.
        // Note: do not hoist the following AllocaInsertPt computation out of
        // this for-loop. AllocaInsertPt may be a clause directive that is
        // removed by genPrivatizationReplacement(), so we need to recompute
        // AllocaInsertPt at every iteration of this for-loop.

#if INTEL_CUSTOMIZATION
        // For now, back out this change to AllocaInsertPt until we figure
        // out why it causes an assert in VPOCodeGen::getVectorPrivateBase
        // when running run_gf_channels (gridfusion4.3_tuned_channels).
        //
        //   Instruction *AllocaInsertPt = EntryBB->front().getNextNode();

        // TODO: Restructure this code so that the alloca is only done for
        // non-tasks. We could just use the thunk's private space pointer
        // directly in the task body.
#endif // INTEL_CUSTOMIZATION
        Instruction *AllocaInsertPt = EntryBB->getFirstNonPHI();
        NewPrivInst = genPrivatizationAlloca(PrivI, AllocaInsertPt, ".priv");
        PrivI->setNew(NewPrivInst);
        Value *ReplacementVal =
            getClauseItemReplacementValue(PrivI, AllocaInsertPt);
        genPrivatizationReplacement(W, Orig, ReplacementVal);

        // checks for constructor existence
        VPOParoptUtils::genConstructorCall(PrivI->getConstructor(), NewPrivInst,
                                           NewPrivInst);
        if (ForTask && PrivI->getDestructor()) {
          // For tasks, call the destructor at the end of the region.
          // For non-tasks, genDestructorCode takes care of this.
          if (!DestrBlock)
            createEmptyPrivFiniBB(W, DestrBlock);
          VPOParoptUtils::genDestructorCall(PrivI->getDestructor(),
                                            PrivI->getNew(),
                                            DestrBlock->getTerminator());
        }

        LLVM_DEBUG(dbgs() << __FUNCTION__ << ": privatized '";
                   Orig->printAsOperand(dbgs()); dbgs() << "'\n");
      } else
        LLVM_DEBUG(dbgs() << __FUNCTION__ << ": '";
                   Orig->printAsOperand(dbgs());
                   dbgs() << "' is already private.\n");
    } // for

    Changed = true;

    // After Privatization is done, the SCEV should be re-generated.
    // This should apply to all loop-type constructs; ie, WRNs whose
    // "IsOmpLoop" attribute is true.
    if (SE && W->getIsOmpLoop()) {
        Loop *L = W->getWRNLoopInfo().getLoop();
        SE->forgetLoop(L);
    }
  } // if (!PrivClause.empty())

  LLVM_DEBUG(dbgs() << "\nExit VPOParoptTransform::genPrivatizationCode\n");
  W->resetBBSetIfChanged(Changed); // Clear BBSet if transformed
  return Changed;
}

// Replace the live-in value of the phis at the loop header with
// the loop carried value.
void VPOParoptTransform::wrnUpdateSSAPreprocessForOuterLoop(
    Loop *L,
    DenseMap<Value *, std::pair<Value *, BasicBlock *>> &ValueToLiveinMap,
    SmallSetVector<Instruction *, 8> &LiveOutVals,
    EquivalenceClasses<Value *> &ECs) {
  BasicBlock *BB = L->getHeader();

  for (Instruction &I : *BB) {
    if (!isa<PHINode>(I))
      break;
    PHINode *PN = dyn_cast<PHINode>(&I);
    unsigned NumPHIValues = PN->getNumIncomingValues();
    unsigned II;
    Value *V = nullptr, *OV = nullptr;
    bool Match = false;
    for (II = 0; II < NumPHIValues; II++) {
      V = PN->getIncomingValue(II);
      if (!ValueToLiveinMap.count(V))
        continue;
      Instruction *UR = dyn_cast<Instruction>(V);
      if (UR) {
        Match = false;
        for (auto LI : LiveOutVals) {
          if (ECs.findLeader(UR) == ECs.findLeader(LI)) {
            Match = true;
            OV = LI;
            break;
          }
        }
        if (Match)
          break;
      }
    }
    if (Match) {
      for (unsigned I = 0; I < NumPHIValues; I++)
        if (I != II)
          PN->setIncomingValue(I, OV);
    }
  }
  for (auto SubL : L->getSubLoops())
    wrnUpdateSSAPreprocessForOuterLoop(SubL, ValueToLiveinMap, LiveOutVals,
                                       ECs);
}

// Collect the live-in values for the given loop.
void VPOParoptTransform::wrnCollectLiveInVals(
    Loop &L,
    DenseMap<Value *, std::pair<Value *, BasicBlock *>> &ValueToLiveinMap,
    EquivalenceClasses<Value *> &ECs) {
  BasicBlock *PreheaderBB = L.getLoopPreheader();
  assert(PreheaderBB && "wrnUpdateSSAPreprocess: Loop preheader not found");
  BasicBlock *BB = L.getHeader();

  for (Instruction &I : *BB) {
    if (!isa<PHINode>(I))
      break;
    PHINode *PN = cast<PHINode>(&I);
    unsigned NumPHIValues = PN->getNumIncomingValues();
    unsigned II;
    BasicBlock *InBB;
    Value *IV = nullptr;
    for (II = 0; II < NumPHIValues; ++II) {
      InBB = PN->getIncomingBlock(II);
      if (InBB == PreheaderBB) {
        IV = PN->getIncomingValue(II);
        break;
      }
    }
    if (II != NumPHIValues) {
      Value *Leader = ECs.getOrInsertLeaderValue(PN);
      for (unsigned I = 0; I < NumPHIValues; ++I) {
        BasicBlock *InBB = PN->getIncomingBlock(I);
        if (InBB != PreheaderBB) {
          Value *V = PN->getIncomingValue(I);
          ValueToLiveinMap[V] = {IV, PreheaderBB};
          ECs.unionSets(Leader, V);
        }
      }
    }
  }
}

// The utility to build the equivalence class for the value phi.
void VPOParoptTransform::AnalyzePhisECs(Loop *L, Value *PV, Value *V,
                                        EquivalenceClasses<Value *> &ECs,
                                        SmallPtrSet<PHINode *, 16> &PhiUsers) {

  if (Instruction *I = dyn_cast<Instruction>(V)) {
    if (L->contains(I->getParent())) {
      ECs.unionSets(PV, I);
      if (PHINode *PN = dyn_cast<PHINode>(I))
        if (PhiUsers.insert(PN).second)
          AnalyzePhisECs(L, PV, PN, ECs, PhiUsers);
    }
  }
}

// Build the equivalence class for the value a, b if there exists some phi node
// e.g. a = phi(b).
void VPOParoptTransform::buildECs(Loop *L, PHINode *PN,
                                  EquivalenceClasses<Value *> &ECs) {
  SmallPtrSet<PHINode *, 16> PhiUsers;
  Value *Leader = ECs.getOrInsertLeaderValue(PN);
  unsigned NumPHIValues = PN->getNumIncomingValues();
  unsigned II;
  for (II = 0; II < NumPHIValues; II++)
    AnalyzePhisECs(L, Leader, PN->getIncomingValue(II), ECs, PhiUsers);
}

// Collect the live-out value in the loop.
void VPOParoptTransform::wrnCollectLiveOutVals(
    Loop &L, SmallSetVector<Instruction *, 8> &LiveOutVals,
    EquivalenceClasses<Value *> &ECs) {
  for (Loop::block_iterator II = L.block_begin(), E = L.block_end(); II != E;
       ++II) {
    for (Instruction &I : *(*II)) {
      if (I.getType()->isTokenTy())
        continue;

      for (const Use &U : I.uses()) {
        const Instruction *UI = cast<Instruction>(U.getUser());
        const BasicBlock *UserBB = UI->getParent();
        if (const PHINode *P = dyn_cast<PHINode>(UI))
          UserBB = P->getIncomingBlock(U);

        if (!L.contains(UserBB)) {
          LiveOutVals.insert(&I);
          if (isa<PHINode>(I))
            buildECs(&L, cast<PHINode>(&I), ECs);
        }
      }
    }
  }
  // Any variable except the loop index which has loop carried dependence
  // has to be added into the live-out list.

  for (Instruction &I : *L.getLoopLatch()) {
    if (!isa<PHINode>(I))
      break;
    if (WRegionUtils::getOmpCanonicalInductionVariable(&L) == &I)
      continue;
    // If any use occurs in the loop header, the loop carried dependence
    // exists.
    bool Match = false;
    for (const Use &U : I.uses()) {
      const Instruction *UI = cast<Instruction>(U.getUser());
      const BasicBlock *UserBB = UI->getParent();
      if (UserBB == L.getHeader()) {
        Match = true;
        break;
      }
    }
    if (Match) {
      LiveOutVals.insert(&I);
      buildECs(&L, dyn_cast<PHINode>(&I), ECs);
    }
  }
}

// The utility to update the liveout set from the given BB.
void VPOParoptTransform::wrnUpdateLiveOutVals(
    Loop *L, BasicBlock *BB, SmallSetVector<Instruction *, 8> &LiveOutVals,
    EquivalenceClasses<Value *> &ECs) {
  for (auto I = BB->begin(); I != BB->end(); ++I) {
    Value *ExitVal = &*I;
    if (ExitVal->use_empty())
      continue;
    PHINode *PN = dyn_cast<PHINode>(ExitVal);
    if (!PN)
      break;
    LiveOutVals.insert(PN);
    buildECs(L, PN, ECs);
  }
}

// Collect the live-in value for the phis at the loop header.
void VPOParoptTransform::wrnUpdateSSAPreprocess(
    Loop *L,
    DenseMap<Value *, std::pair<Value *, BasicBlock *>> &ValueToLiveinMap,
    SmallSetVector<Instruction *, 8> &LiveOutVals,
    EquivalenceClasses<Value *> &ECs) {

  wrnCollectLiveInVals(*L, ValueToLiveinMap, ECs);
  wrnCollectLiveOutVals(*L, LiveOutVals, ECs);
}

// Update the SSA form after the basic block LoopExitBB's successor
// is added one more incoming edge.
void VPOParoptTransform::rewriteUsesOfOutInstructions(
    DenseMap<Value *, std::pair<Value *, BasicBlock *>> &ValueToLiveinMap,
    SmallSetVector<Instruction *, 8> &LiveOutVals,
    EquivalenceClasses<Value *> &ECs) {
  SmallVector<PHINode *, 2> InsertedPHIs;
  SSAUpdater SSA(&InsertedPHIs);

  PredIteratorCache PredCache;

  // The following code updates the value %split at the BB %omp.inner.for.end
  // by inserting a phi node at the BB %loop.region.exit
  //
  // Before the SSA update:
  // omp.inner.for.cond.omp.inner.for.end_crit_edge:
  //   %split = phi i32 [ %inc, %omp.inner.for.inc ]
  //   br label %loop.region.exit
  //
  // loop.region.exit:
  //   br label %omp.inner.for.end
  //
  // omp.inner.for.end:
  //   %l.0.lcssa = phi i32 [ %split, %loop.region.exit ],
  //                        [ 0, %DIR.OMP.LOOP.2 ]
  //   br label %omp.loop.exit
  //
  // After the SSA update:
  //
  // omp.inner.for.cond.omp.inner.for.end_crit_edge:
  //   %split = phi i32 [ %inc, %omp.inner.for.inc ]
  //   br label %loop.region.exit
  //
  // loop.region.exit:
  //   %split18 = phi i32 [ 0, %omp.inner.for.body.lr.ph ],
  //              [ %split, %omp.inner.for.cond.omp.inner.for.end_crit_edge ]
  //   br label %omp.inner.for.end
  //
  // omp.inner.for.end:
  //   %l.0.lcssa = phi i32 [ %split18, %loop.region.exit ],
  //                        [ 0, %DIR.OMP.LOOP.2 ]
  //   br label %omp.loop.exit
  //

  BasicBlock *FirstLoopExitBB;
  for (auto I : LiveOutVals) {
    Value *ExitVal = I;
    if (ExitVal->use_empty())
      continue;
    Instruction *EI = dyn_cast<Instruction>(ExitVal);
    if (!EI)
      continue;
    FirstLoopExitBB = EI->getParent();
    SSA.Initialize(ExitVal->getType(), ExitVal->getName());

    BasicBlock *OrigPreheader = nullptr;
    Value *OrigPreHeaderVal = nullptr;

    for (auto M : ValueToLiveinMap) {
      if (ECs.findLeader(M.first) == ECs.findLeader(EI)) {
        OrigPreheader = M.second.second;
        OrigPreHeaderVal = M.second.first;
        SSA.AddAvailableValue(M.second.second, M.second.first);
        break;
      }
    }
    SSA.AddAvailableValue(EI->getParent(), EI);
    // OrigPreheader can be empty since the instrution EI may not have
    // other incoming value.
    for (Value::use_iterator UI = ExitVal->use_begin(), UE = ExitVal->use_end();
         UI != UE;) {
      Use &U = *UI;
      ++UI;

      Instruction *UserInst = cast<Instruction>(U.getUser());
      if (!isa<PHINode>(UserInst)) {
        BasicBlock *UserBB = UserInst->getParent();

        if (UserBB == FirstLoopExitBB)
          continue;

        if (!OrigPreheader && UserBB == OrigPreheader) {
          U = OrigPreHeaderVal;
          continue;
        }
      }

      SSA.RewriteUse(U);
    }
  }
}

// Replace the use of OldV within region W with the value NewV.
void VPOParoptTransform::replaceUseWithinRegion(WRegionNode *W, Value *OldV,
                                                Value *NewV) {
  SmallVector<Instruction *, 8> OldUses;
  Loop *L = W->getWRNLoopInfo().getLoop();
  for (auto IB = OldV->user_begin(), IE = OldV->user_end(); IB != IE; ++IB) {
    if (Instruction *User = dyn_cast<Instruction>(*IB))
      if (L->contains(User->getParent()))
        OldUses.push_back(User);
  }

  while (!OldUses.empty()) {
    Instruction *UI = OldUses.pop_back_val();
    UI->replaceUsesOfWith(OldV, NewV);
  }
}

bool VPOParoptTransform::genLoopSchedulingCode(
    WRegionNode *W, AllocaInst *&IsLastVal,
    Instruction *&InsertLastIterCheckBeforeOut, Instruction *&NewOmpLBInstOut,
    Instruction *&NewOmpZttOut) {
  LLVM_DEBUG(dbgs() << "\nEnter VPOParoptTransform::genLoopSchedulingCode\n");

  assert(W->getIsOmpLoop() && "genLoopSchedulingCode: not a loop-type WRN");

  W->populateBBSet();

  Loop *L = W->getWRNLoopInfo().getLoop();
  assert(L && "genLoopSchedulingCode: Loop not found");
  // The following assertion guarantees that the loop has
  // a pre-header and a latch block.
  assert(L->isLoopSimplifyForm() &&
         "genLoopSchedulingCode: loop must be in normal form.");

  LLVM_DEBUG(dbgs() << "--- Parallel For LoopInfo: \n" << *L);
  LLVM_DEBUG(dbgs() << "--- Loop Preheader: " << *(L->getLoopPreheader())
                    << "\n");
  LLVM_DEBUG(dbgs() << "--- Loop Header: " << *(L->getHeader()) << "\n");
  LLVM_DEBUG(dbgs() << "--- Loop Latch: " << *(L->getLoopLatch()) << "\n\n");

  // If there is an ORDERED(n) clause, we consider this a doacross loop,
  // even though there may be no ordered constructs inside the loop.
  bool IsDoacrossLoop =
      ((isa<WRNParallelLoopNode>(W) || isa<WRNWksLoopNode>(W)) &&
       W->getOrdered() > 0);
  bool IsDistForLoop = isa<WRNDistributeNode>(W);
  bool IsDistParLoop = isa<WRNDistributeParLoopNode>(W);
  bool IsDistChunkedParLoop = false;

  LLVMContext &C = F->getContext();
  IntegerType *Int32Ty = Type::getInt32Ty(C);

  DenseMap<Value *, std::pair<Value *, BasicBlock *>> ValueToLiveinMap;
  SmallSetVector<Instruction *, 8> LiveOutVals;
  EquivalenceClasses<Value *> ECs;
  wrnUpdateSSAPreprocess(L, ValueToLiveinMap, LiveOutVals, ECs);

  //
  // This is initial implementation of parallel loop scheduling to get
  // a simple loop to work end-to-end.
  //
  // TBD: handle all loop forms: Top test loop, bottom test loop, with
  // PHI and without PHI nodes as SCEV bails out for many cases
  //
  Type *LoopIndexType =
      WRegionUtils::getOmpCanonicalInductionVariable(L)->
          getIncomingValue(0)->getType();

  IntegerType *IndValTy = cast<IntegerType>(LoopIndexType);
  assert(IndValTy->getIntegerBitWidth() >= 32 &&
         "Omp loop index type width is less than 32 bit.");

  Value *LBInitVal = WRegionUtils::getOmpLoopLowerBound(L);
  Instruction *PHTerm =
      cast<Instruction>(L->getLoopPreheader()->getTerminator());
  IRBuilder<> PHBuilder(PHTerm);

  // Insert all new alloca instructions at the region's entry block.
  // We used to insert them in the loop pre-header block and rely
  // on the code extractor to hoist them to the entry block of the
  // outlined function. But this does not work for "omp for" loop,
  // which is not oulined, so we used to end up with alloca instructions
  // in the middle of the function body.
  // FIXME: for regions that are not outlined (e.g. "omp for"),
  //        we need to insert new alloca instructions in an entry block
  //        of a parent region that will be outlined, or in the function's
  //        entry block.
  IRBuilder<> REBuilder(&(W->getEntryBBlock()->front()));

  // Create variables for the loop sharing initialization.
  // The required variables are LowerBnd, UpperBnd, Stride and UpperD.
  // The last one is only need for distribute loop.
  IsLastVal = REBuilder.CreateAlloca(Int32Ty, nullptr, "is.last");
  IsLastVal->setAlignment(MaybeAlign(4));
  // Initialize %is.last with zero.
  REBuilder.CreateAlignedStore(REBuilder.getInt32(0), IsLastVal, 4);

  AllocaInst *LowerBnd = REBuilder.CreateAlloca(IndValTy, nullptr, "lower.bnd");
  LowerBnd->setAlignment(MaybeAlign(4));

  AllocaInst *UpperBnd = REBuilder.CreateAlloca(IndValTy, nullptr, "upper.bnd");
  UpperBnd->setAlignment(MaybeAlign(4));

  AllocaInst *Stride = REBuilder.CreateAlloca(IndValTy, nullptr, "stride");
  Stride->setAlignment(MaybeAlign(4));

  // UpperD is for distribute loop
  AllocaInst *UpperD = REBuilder.CreateAlloca(IndValTy, nullptr, "upperD");
  UpperD->setAlignment(MaybeAlign(4));

  // Get Schedule kind and chunk information from W-Region node
  // Default: static_even.
  WRNScheduleKind SchedKind = VPOParoptUtils::getLoopScheduleKind(W);
  ConstantInt *SchedType = REBuilder.getInt32(SchedKind);
  Value *DistChunkVal = REBuilder.getInt32(1);

  if (IsDistParLoop || IsDistForLoop) {
    // Get dist_schedule kind and chunk information from W-Region node
    // Default: DistributeStaticEven.
    if (VPOParoptUtils::getDistLoopScheduleKind(W) ==
        WRNScheduleDistributeStatic) {
      DistChunkVal = W->getDistSchedule().getChunkExpr();
#if 0
      // FIXME: enable this back, when FE starts capturing dist_schedule
      //        chunk size.
      if (!isa<Constant>(DistChunkVal)) {
        resetValueInOmpClauseGeneric(W, DistChunkVal);
        DistChunkVal =
            VPOParoptUtils::cloneInstructions(DistChunkVal, PHTerm);
        PHBuilder.SetInsertPoint(PHTerm);
      }
#endif
      IsDistChunkedParLoop = IsDistParLoop;
    }
  }

  // Initialize arguments for loop sharing init call.
  LoadInst *LoadTid = PHBuilder.CreateAlignedLoad(TidPtrHolder, 4, "my.tid");

  // Cast the original lower bound value to the type of the induction
  // variable.
  if (LBInitVal->getType()->getIntegerBitWidth() !=
      IndValTy->getIntegerBitWidth())
    LBInitVal = PHBuilder.CreateSExtOrTrunc(LBInitVal, IndValTy);

  PHBuilder.CreateAlignedStore(LBInitVal, LowerBnd, 4);

  Value *UpperBndVal =
      VPOParoptUtils::computeOmpUpperBound(W, PHTerm, ".for.scheduling");
  assert(UpperBndVal &&
         "genLoopSchedulingCode: Expect non-empty loop upper bound");
  PHBuilder.SetInsertPoint(PHTerm);

  if (UpperBndVal->getType()->getIntegerBitWidth() !=
      IndValTy->getIntegerBitWidth())
    UpperBndVal = PHBuilder.CreateSExtOrTrunc(UpperBndVal, IndValTy);

  PHBuilder.CreateAlignedStore(UpperBndVal, UpperBnd, 4);

  bool IsNegStride;
  Value *StrideVal = WRegionUtils::getOmpLoopStride(L, IsNegStride);
  StrideVal = VPOParoptUtils::cloneInstructions(StrideVal, PHTerm);
  PHBuilder.SetInsertPoint(PHTerm);

  if (IsNegStride)
    StrideVal = PHBuilder.CreateSub(ConstantInt::get(IndValTy, 0), StrideVal);

  if (StrideVal->getType()->getIntegerBitWidth() !=
      IndValTy->getIntegerBitWidth())
    StrideVal = PHBuilder.CreateSExtOrTrunc(StrideVal, IndValTy);

  PHBuilder.CreateAlignedStore(StrideVal, Stride, 4);
  PHBuilder.CreateAlignedStore(UpperBndVal, UpperD, 4);

  ICmpInst* LoopBottomTest = WRegionUtils::getOmpLoopBottomTest(L);

  bool IsUnsigned = LoopBottomTest->isUnsigned();
  // FIXME: this variable is not needed, because we can always compute
  //        the size in the routines it is passed to.
  int Size = IndValTy->getIntegerBitWidth();

  Value *ChunkVal =
      (SchedKind == WRNScheduleStaticEven ||
       SchedKind == WRNScheduleOrderedStaticEven) ?
          ConstantInt::get(IndValTy, 1) : W->getSchedule().getChunkExpr();

  if (!isa<Constant>(ChunkVal) && !isa<WRNWksLoopNode>(W)) {
    resetValueInOmpClauseGeneric(W, ChunkVal);
    ChunkVal = VPOParoptUtils::cloneInstructions(ChunkVal, PHTerm);
    PHBuilder.SetInsertPoint(PHTerm);
  }

  LLVM_DEBUG(dbgs() << "--- Schedule Chunk Value: " << *ChunkVal << "\n\n");

  AllocaInst *TeamIsLast = nullptr;
  AllocaInst *TeamLowerBnd = nullptr;
  AllocaInst *TeamUpperBnd = nullptr;
  AllocaInst *TeamStride = nullptr;
  AllocaInst *TeamUpperD = nullptr;
  CallInst *KmpcTeamInitCI = nullptr;
  LoadInst *TeamLB = nullptr;
  LoadInst *TeamUB = nullptr;
  LoadInst *TeamST = nullptr;

  if (IsDistChunkedParLoop) {
    // Create variables for the team distribution initialization.
    // Insert alloca instructions in the region's entry block.
    TeamIsLast = REBuilder.CreateAlloca(Int32Ty, nullptr, "team.is.last");
    TeamIsLast->setAlignment(MaybeAlign(4));
    // Initialize %team.is.last with zero.
    REBuilder.CreateAlignedStore(REBuilder.getInt32(0), TeamIsLast, 4);

    TeamLowerBnd = REBuilder.CreateAlloca(IndValTy, nullptr, "team.lower.bnd");
    TeamLowerBnd->setAlignment(MaybeAlign(4));

    TeamUpperBnd = REBuilder.CreateAlloca(IndValTy, nullptr, "team.upper.bnd");
    TeamUpperBnd->setAlignment(MaybeAlign(4));

    TeamStride = REBuilder.CreateAlloca(IndValTy, nullptr, "team.stride");
    TeamStride->setAlignment(MaybeAlign(4));

    TeamUpperD = REBuilder.CreateAlloca(IndValTy, nullptr, "team.upperD");
    TeamUpperD->setAlignment(MaybeAlign(4));

    // Initialize arguments for team distribution init call.
    // Insert store instructions and the call in the loop pre-header block.
    PHBuilder.CreateAlignedStore(LBInitVal, TeamLowerBnd, 4);
    PHBuilder.CreateAlignedStore(UpperBndVal, TeamUpperBnd, 4);
    PHBuilder.CreateAlignedStore(StrideVal, TeamStride, 4);
    PHBuilder.CreateAlignedStore(UpperBndVal, TeamUpperD, 4);

    // Generate __kmpc_team_static_init_4{u}/8{u} Call Instruction
    // FIXME: we'd better pass the builder instead of the PHTerm.
    KmpcTeamInitCI = VPOParoptUtils::genKmpcTeamStaticInit(W, IdentTy,
                               LoadTid, TeamIsLast, TeamLowerBnd,
                               TeamUpperBnd, TeamStride, StrideVal,
                               DistChunkVal, Size, IsUnsigned, PHTerm);
    // FIXME: we'd better pass PHBuilder to genKmpcTeamStaticInit,
    //        and avoid potential PHBuilder invalidation.
    PHBuilder.SetInsertPoint(PHTerm);

    // If we generate dispatch loop for team distribute, TeamLB
    // will be the splitting point, where the team dispatch header
    // will start.
    TeamLB = PHBuilder.CreateAlignedLoad(TeamLowerBnd, 4, "team.new.lb");
    TeamUB = PHBuilder.CreateAlignedLoad(TeamUpperBnd, 4, "team.new.ub");
    TeamST = PHBuilder.CreateAlignedLoad(TeamStride, 4, "team.new.st");
    auto *TeamUD = PHBuilder.CreateAlignedLoad(TeamUpperBnd, 4, "team.new.ud");

    // Store the team bounds as the loop's initial bounds
    // for further work sharing.
    PHBuilder.CreateAlignedStore(TeamLB, LowerBnd, 4);
    PHBuilder.CreateAlignedStore(TeamUB, UpperBnd, 4);
    PHBuilder.CreateAlignedStore(TeamST, Stride, 4);
    PHBuilder.CreateAlignedStore(TeamUD, UpperD, 4);
  }

  CallInst *KmpcInitCI = nullptr;
  CallInst *KmpcNextCI = nullptr;

  // Worksharing-loop with ORDERED clause requires dispatching - in this case
  // the schedule kind will be one of the Ordered.
  // When scheduling is static or static-even, the dispatching
  // is not required.  Note that static-even is the default
  // for distribute-for loops (WRNDistributeNode), which also do not
  // require dispatching.  Thus, we do not check for distribute-for
  // loops here, and rely on SchedKind instead.
  bool DoesNotRequireDispatch =
    (SchedKind == WRNScheduleStatic || SchedKind == WRNScheduleStaticEven);

  if (DoesNotRequireDispatch) {
    // Generate either __kmpc_for_static_init or __kmpc_dist_for_static_init
    // call instruction at the end of the loop's pre-header.
    KmpcInitCI =
        VPOParoptUtils::genKmpcStaticInit(
            W, IdentTy, LoadTid, IsLastVal,
            LowerBnd, UpperBnd, UpperD,
            Stride, StrideVal,
            IsDistForLoop ? DistChunkVal : ChunkVal,
            IsUnsigned, PHTerm);

    if (isa<WRNDistributeParLoopNode>(W) &&
        VPOParoptUtils::getDistLoopScheduleKind(W) ==
        WRNScheduleDistributeStaticEven) {
      // For "distribute parallel for schedule(static, N)" we need to take
      // minimum between the upper bound and the upper bound of the dist_chunk
      // returned by __kmpc_dist_for_static_init.  Update UpperBndVal with
      // the value of upperD returned by the run-time.  It will be used
      // by genDispatchLoopForStatic() below.
      PHBuilder.SetInsertPoint(PHTerm);
      UpperBndVal = PHBuilder.CreateAlignedLoad(UpperD, 4, "static.upperD");
    }
  } else {
    // Generate __kmpc_dispatch_init_4{u}/8{u} Call Instruction

    // If team distribution is involved, then we need to call initialize
    // with the team's bounds.  We could have used TeamLB and TeamUB
    // here directly, but having the explicit loads makes unit testing
    // easier.
    auto *DispInitLB = PHBuilder.CreateAlignedLoad(LowerBnd, 4, "disp.init.lb");
    auto *DispInitUB = PHBuilder.CreateAlignedLoad(UpperBnd, 4, "disp.init.ub");
    KmpcInitCI =
        VPOParoptUtils::genKmpcDispatchInit(W, IdentTy, LoadTid, SchedType,
                                            IsLastVal, DispInitLB, DispInitUB,
                                            StrideVal, ChunkVal, Size,
                                            IsUnsigned, PHTerm);

    // Generate __kmpc_dispatch_next_4{u}/8{u} Call Instruction
    KmpcNextCI =
        VPOParoptUtils::genKmpcDispatchNext(W, IdentTy, LoadTid, IsLastVal,
                                            LowerBnd, UpperBnd, Stride, Size,
                                            IsUnsigned, PHTerm);
  }

  // Add implicit barrier for FP+LP/Linear variables before the init call.
  genBarrierForFpLpAndLinears(W, KmpcInitCI);

  // Insert doacross_init call for ordered(n)
  if (IsDoacrossLoop)
    VPOParoptUtils::genKmpcDoacrossInit(W, IdentTy, LoadTid, KmpcInitCI,
                                        W->getOrderedTripCounts());

  // Update the PHBuilder after the above calls.
  // FIXME: we should actually pass the builder to these functions.
  PHBuilder.SetInsertPoint(PHTerm);

  // Generate zero trip-count check for the bounds computed
  // by the run-time init call.  The insertion point is
  // the end of the loop's pre-header block.

  // First, load the bounds initialized with run-time values.
  // NOTE: LoadLB is used as a split point for dispatch.
  LoadInst *LoadLB = PHBuilder.CreateAlignedLoad(LowerBnd, 4, "lb.new");
  LoadInst *LoadUB = PHBuilder.CreateAlignedLoad(UpperBnd, 4, "ub.new");

  // Fixup the induction variable's PHI to take the initial value
  // from the value of the lower bound returned by the run-time init.
  PHINode *PN = WRegionUtils::getOmpCanonicalInductionVariable(L);
  PN->removeIncomingValue(L->getLoopPreheader());
  PN->addIncoming(LoadLB, L->getLoopPreheader());

  // We have the loop's structure intact so far.
  // Now we start chaging CFG, so it is hard to use IRBuilder below.
  //
  // Currently we have the following:
  //   if (optional_original_ztt) {
  //   loop_preheader:
  //     <static init code>
  //
  //     do { // loop_header
  //       <loop body>
  //     } while (lb < ub);
  //
  //   loop_exit_block:
  //   } // optional
  //
  //   region_exit_block:
  //
  assert(isa<BranchInst>(PHTerm) && PHTerm->getNumSuccessors() == 1 &&
         "Expect preheader BB has one exit!");

  bool IsLeft;
  CmpInst::Predicate PD =
      VPOParoptUtils::computeOmpPredicate(
          WRegionUtils::getOmpPredicate(L, IsLeft));
  auto *NewZTTCompInst =
      PHBuilder.CreateICmp(PD, LoadLB, LoadUB, "omp.ztt");
  NewOmpLBInstOut = cast<Instruction>(LoadLB);
  NewOmpZttOut = cast<Instruction>(NewZTTCompInst);

  // Update the loop's predicate to use LoadUB value for the upper
  // bound.
  VPOParoptUtils::updateOmpPredicateAndUpperBound(W, LoadUB, PHTerm);

  // Split the loop's exit block to simplify further CFG manipulations.
  BasicBlock *LoopExitBB = WRegionUtils::getOmpExitBlock(L);

  BasicBlock *LoopRegionExitBB =
      SplitBlock(LoopExitBB, LoopExitBB->getFirstNonPHI(), DT, LI);
  LoopRegionExitBB->setName("loop.region.exit");

  // Update the region's exit block pointer, if needed.
  if (LoopExitBB == W->getExitBBlock())
    W->setExitBBlock(LoopRegionExitBB);

  //  auto *NewLoopExitBB = LoopExitBB;
  //  auto *NewLoopRegionExitBB = LoopRegionExitBB;

  std::swap(LoopExitBB, LoopRegionExitBB);
  Instruction *NewTermInst =
      BranchInst::Create(PHTerm->getSuccessor(0), LoopExitBB, NewZTTCompInst);
  ReplaceInstWithInst(PHTerm, NewTermInst);

  if (DT)
    DT->changeImmediateDominator(LoopExitBB, NewTermInst->getParent());

  // We have the following now:
  //   if (optional_original_ztt) {
  //   loop_preheader:
  //     <static init code>
  //     if (new_ztt) {
  //       do { // loop_header
  //         <loop body>
  //       } while (lb < ub);
  //
  //     loop_region_exit_block:
  //       <optional PHIs>
  //     }
  //   loop_exit_block:
  //     <...>
  //   } // optional
  //
  //   region_exit_block:

  CallInst *KmpcFiniCI = nullptr;

  if (DoesNotRequireDispatch) {
    if (SchedKind == WRNScheduleStaticEven) {

      // Insert fini call so that it is paired with the static init call.
      // The LoopExitBB may be split after the fini calls for team
      // distribution loop.
      auto *FiniInsertPt = &LoopExitBB->front();

      KmpcFiniCI =
          VPOParoptUtils::genKmpcStaticFini(W, IdentTy, LoadTid,
                                            FiniInsertPt);

      // Insert doacross_fini call for ordered(n) after the fini call.
      if (IsDoacrossLoop)
        KmpcFiniCI =
            VPOParoptUtils::genKmpcDoacrossFini(W, IdentTy, LoadTid,
                                                FiniInsertPt);

      // Since we inserted a new ZTT branch, we need to update SSA for
      // values living out of the loop_region_exit_block.
      wrnUpdateLiveOutVals(L, LoopRegionExitBB, LiveOutVals, ECs);
      rewriteUsesOfOutInstructions(ValueToLiveinMap, LiveOutVals, ECs);

    } else if (SchedKind == WRNScheduleStatic) {

      // Insert fini call so that it is paired with the static init call.
      // The LoopExitBB may be split after the fini calls for team
      // distribution loop.
      auto *FiniInsertPt = &LoopExitBB->front();

      KmpcFiniCI =
          VPOParoptUtils::genKmpcStaticFini(W, IdentTy, LoadTid,
                                            FiniInsertPt);

      // Insert doacross_fini call for ordered(n) after the fini call.
      if (IsDoacrossLoop)
        KmpcFiniCI =
            VPOParoptUtils::genKmpcDoacrossFini(W, IdentTy, LoadTid,
                                                FiniInsertPt);

      // Generate a loop to iterate over chunks computed by the run-time.
      BasicBlock *StaticInitBB = KmpcInitCI->getParent();
      Loop *OuterLoop = genDispatchLoopForStatic(
          L, LoadLB, LoadUB, LowerBnd, UpperBnd, UpperBndVal, Stride,
          LoopExitBB, StaticInitBB, LoopRegionExitBB);

      // Do linear, lpriv copyout before incrementing lb/ub for the next chunk.
      // This is needed because otherwise, linear copyout would use the value
      // from the closed-form computation using 'lb + stride` after the end of
      // the last chunk.
      InsertLastIterCheckBeforeOut = LoopRegionExitBB->getFirstNonPHI();

      // Update SSA to account values living out of the loop_region_exit_block
      // (note that we did not introduce new live outs, even though we added
      // a dispatch latch block after loop_region_exit_block), and also
      // the new loop created.
      wrnUpdateLiveOutVals(OuterLoop, LoopRegionExitBB, LiveOutVals, ECs);
      wrnUpdateSSAPreprocessForOuterLoop(OuterLoop, ValueToLiveinMap,
                                         LiveOutVals, ECs);
      rewriteUsesOfOutInstructions(ValueToLiveinMap, LiveOutVals, ECs);
    } else
      llvm_unreachable("Unexpected scheduling kind.");
  } else {
    //                |
    //      Disptach Loop HeaderBB <-----------+
    //             lb < ub                     |
    //              | |                        |
    //        +-----+ |                        |
    //        |       |                        |
    //        |   Loop HeaderBB: <--+          |
    //        |  i = phi(lb,i')     |          |
    //        |    /  |  ...        |          |
    //        |   /   |  ...        |          |
    //        |  |    |             |  <Lastpivate copyout>
    //        |   \   |             |          |
    //        |    i' = i + 1 ------+          |
    //        |     i' < ub                    |
    //        |       |                        |
    //        |       |                        |
    //        |  Dispatch Loop Latch           |
    //        |       |                        |
    //        |       |------------------------+
    //        |       |
    //        +-->Loop ExitBB
    //                |

    // FIXME: isolate this code into an utility routine.
    if (isa<WRNWksLoopNode>(W) && W->getOrdered() == 0)
      // Dispatch fini must be emitted inside the loop,
      // so that it is executed on every iteration.
      VPOParoptUtils::genKmpcDispatchFini(W, IdentTy, LoadTid, Size,
                                          IsUnsigned,
                                          LoopBottomTest);

    // Insert doacross_fini call for ordered(n)
    if (IsDoacrossLoop)
      VPOParoptUtils::genKmpcDoacrossFini(W, IdentTy, LoadTid,
                                          &LoopExitBB->front());

    BasicBlock *DispatchInitBB = KmpcNextCI->getParent();

    BasicBlock *DispatchHeaderBB =
        SplitBlock(DispatchInitBB, KmpcNextCI, DT, LI);
    DispatchHeaderBB->setName("dispatch.header" + Twine(W->getNumber()));

    BasicBlock *DispatchBodyBB = SplitBlock(DispatchHeaderBB, LoadLB, DT, LI);
    DispatchBodyBB->setName("dispatch.body" + Twine(W->getNumber()));

    Instruction *TermInst = DispatchHeaderBB->getTerminator();

    ICmpInst* CondInst =
        new ICmpInst(TermInst, ICmpInst::ICMP_NE,
                     KmpcNextCI, ConstantInt::getSigned(Int32Ty, 0),
                     "dispatch.cond" + Twine(W->getNumber()));

    Instruction *NewTermInst = BranchInst::Create(DispatchBodyBB,
                                                  LoopExitBB, CondInst);
    ReplaceInstWithInst(TermInst, NewTermInst);

    TermInst = LoopRegionExitBB->getTerminator();
    TermInst->setSuccessor(0, DispatchHeaderBB);

    // To support non-monotonic scheduling, lastprivate copyout should happen
    // before the jump back to the dispatch_next call.
    InsertLastIterCheckBeforeOut = TermInst;

    // Update Dispatch Header BB Branch instruction
    TermInst = DispatchHeaderBB->getTerminator();
    TermInst->setSuccessor(1, LoopExitBB);

    if (DT) {
      DT->changeImmediateDominator(DispatchHeaderBB, DispatchInitBB);
      DT->changeImmediateDominator(DispatchBodyBB, DispatchHeaderBB);

      DT->changeImmediateDominator(LoopExitBB, DispatchHeaderBB);
    }
    Loop *OuterLoop = WRegionUtils::createLoop(L, L->getParentLoop(), LI);
    WRegionUtils::updateBBForLoop(DispatchHeaderBB, OuterLoop,
                                  L->getParentLoop(), LI);
    WRegionUtils::updateBBForLoop(DispatchBodyBB, OuterLoop, L->getParentLoop(),
                                  LI);
    WRegionUtils::updateBBForLoop(LoopRegionExitBB, OuterLoop,
                                  L->getParentLoop(), LI);
    OuterLoop->moveToHeader(DispatchHeaderBB);

    wrnUpdateLiveOutVals(OuterLoop, LoopRegionExitBB, LiveOutVals, ECs);
    wrnUpdateSSAPreprocessForOuterLoop(OuterLoop, ValueToLiveinMap, LiveOutVals,
                                       ECs);
    rewriteUsesOfOutInstructions(ValueToLiveinMap, LiveOutVals, ECs);
  }

  if (IsDistChunkedParLoop) {
    // FIXME: clean-up this function's parameters.
    Loop *OuterLoop = genDispatchLoopForTeamDistirbute(
        L, TeamLB, TeamUB, TeamST, TeamLowerBnd, TeamUpperBnd, TeamStride,
        UpperBndVal, LoopExitBB, LoopRegionExitBB, KmpcTeamInitCI->getParent(),
        LoopExitBB, KmpcFiniCI);
    wrnUpdateLiveOutVals(OuterLoop, LoopRegionExitBB, LiveOutVals, ECs);
    wrnUpdateSSAPreprocessForOuterLoop(OuterLoop, ValueToLiveinMap, LiveOutVals,
                                       ECs);
    rewriteUsesOfOutInstructions(ValueToLiveinMap, LiveOutVals, ECs);

    //// LLVM_DEBUG(dbgs() << "After distribute par Loop scheduling: "
    ////                   << *TeamInitBB->getParent() << "\n\n");
  }

  LLVM_DEBUG(dbgs() << "\nExit VPOParoptTransform::genLoopSchedulingCode\n");

  // There are new BBlocks generated, so we need to reset BBSet
  W->resetBBSet();
  return true;
}

// Collects the alloc stack variables where the tid stores.
void VPOParoptTransform::getAllocFromTid(CallInst *Tid) {
  Instruction *User;
  for (auto IB = Tid->user_begin(), IE = Tid->user_end();
       IB != IE; IB++) {
    User = dyn_cast<Instruction>(*IB);
    if (User) {
      StoreInst *S0 = dyn_cast<StoreInst>(User);
      if (S0) {
        assert(S0->isSimple() && "Expect non-volatile store instruction.");
        Value *V = S0->getPointerOperand();
        AllocaInst *AI = dyn_cast<AllocaInst>(V);
        if (AI)
          TidAndBidInstructions.insert(AI);
        else
          llvm_unreachable("Expect the stack alloca instruction.");
      }
    }
  }
}

bool VPOParoptTransform::genMultiThreadedCode(WRegionNode *W) {
  LLVM_DEBUG(dbgs() << "\nEnter VPOParoptTransform::genMultiThreadedCode\n");

  W->populateBBSet();

  // Remove references from num_teams/thread_limit or num_threads
  // clauses so that they do not appear as live-ins for the code extractor.
  resetValueInNumTeamsAndThreadsClause(W);

  // Set up Fn Attr for the new function
  Function *NewF = VPOParoptUtils::genOutlineFunction(*W, DT, AC);
  if (hasParentTarget(W))
    NewF->addFnAttr("target.declare", "true");

  CallInst *NewCall = cast<CallInst>(NewF->user_back());
  CallSite CS(NewCall);

  unsigned int TidArgNo = 0;
  bool IsTidArg = false;

  for (auto I = CS.arg_begin(), E = CS.arg_end(); I != E; ++I) {
    if (*I == TidPtrHolder) {
      IsTidArg = true;
      LLVM_DEBUG(dbgs() << " NewF Tid Argument: " << *(*I) << "\n");
      break;
    }
    ++TidArgNo;
  }

  // Finalized multithreaded Function declaration and definition
  Function *MTFn = finalizeExtractedMTFunction(W, NewF, IsTidArg, TidArgNo);

  std::vector<Value *> MTFnArgs;

  // Pass tid and bid arguments.
  MTFnArgs.push_back(TidPtrHolder);
  MTFnArgs.push_back(BidPtrHolder);
  genThreadedEntryActualParmList(W, MTFnArgs);

  LLVM_DEBUG(dbgs() << " New Call to MTFn: " << *NewCall << "\n");
  // Pass all the same arguments of the extracted function.
  for (auto I = CS.arg_begin(), E = CS.arg_end(); I != E; ++I) {
    if (*I != TidPtrHolder) {
      LLVM_DEBUG(dbgs() << " NewF Arguments: " << *(*I) << "\n");
      MTFnArgs.push_back((*I));
    }
  }

  CallInst *MTFnCI = CallInst::Create(MTFn, MTFnArgs, "", NewCall);
  MTFnCI->setCallingConv(CS.getCallingConv());

  // Copy isTailCall attribute
  if (NewCall->isTailCall())
    MTFnCI->setTailCall();

  MTFnCI->setDebugLoc(NewCall->getDebugLoc());

  // MTFnArgs.clear();

  if (!NewCall->use_empty())
    NewCall->replaceAllUsesWith(MTFnCI);

  // Keep the orginal extraced function name after finalization
  MTFnCI->takeName(NewCall);
  BasicBlock *MTFnBB = MTFnCI->getParent();

  if (GeneralUtils::hasNextUniqueInstruction(MTFnCI)) {
    Instruction* NextI = GeneralUtils::nextUniqueInstruction(MTFnCI);
    SplitBlock(MTFnBB, NextI, DT, LI);
  }

  // Remove the orginal serial call to extracted NewF from the program,
  // reducing the use-count of NewF
  NewCall->eraseFromParent();

  // Finally, nuke the original extracted function.
  NewF->eraseFromParent();

  // Generate __kmpc_fork_call for multithreaded execution of MTFn call
  CallInst* ForkCI = genForkCallInst(W, MTFnCI);

  // Generate __kmpc_ok_to_fork test Call Instruction
  CallInst* ForkTestCI = VPOParoptUtils::genKmpcForkTest(W, IdentTy, ForkCI);

  //
  // Genrerate __kmpc_ok_to_fork test for taking either __kmpc_fork_call
  // or serial call branch, and update CFG and DomTree
  //
  //  ForkTestBB(codeRepl)
  //         /       \
  //        /         \
  // ThenForkBB   ElseCallBB
  //        \       /
  //         \     /
  //  SuccessorOfThenForkBB
  //
  BasicBlock *ForkTestBB = ForkTestCI->getParent();

  BasicBlock *ForkBB = ForkCI->getParent();

  BasicBlock *ThenForkBB = SplitBlock(ForkBB, ForkCI, DT, LI);
  ThenForkBB->setName("if.then.fork." + Twine(W->getNumber()));

  BasicBlock *CallBB = MTFnCI->getParent();

  BasicBlock *ElseCallBB = SplitBlock(CallBB, MTFnCI, DT, LI);
  ElseCallBB->setName("if.else.call." + Twine(W->getNumber()));

  Function *F = ForkTestBB->getParent();
  LLVMContext &C = F->getContext();

  ConstantInt *ValueZero = ConstantInt::get(Type::getInt32Ty(C), 0);

  Instruction *TermInst = ForkTestBB->getTerminator();

  Value *IfClauseValue = nullptr;

  if (!W->getIsTeams())
    IfClauseValue = W->getIf();

  ICmpInst* CondInst = nullptr;

  if (IfClauseValue) {
    IRBuilder<> Builder(TermInst);

    // FE may generate if() condition as a boolean value,
    // so we need to cast it to the type of __kmpc_ok_to_fork().
    IfClauseValue = Builder.CreateZExtOrTrunc(IfClauseValue,
                                              ForkTestCI->getType());
    auto *IfAndForkTestCI =
        Builder.CreateAnd(IfClauseValue, ForkTestCI, "and.if.clause");
    cast<Instruction>(IfAndForkTestCI)->setDebugLoc(TermInst->getDebugLoc());
    CondInst = new ICmpInst(TermInst, ICmpInst::ICMP_NE,
                            IfAndForkTestCI, ValueZero, "if.fork.test");
  }
  else
    CondInst = new ICmpInst(TermInst, ICmpInst::ICMP_NE,
                            ForkTestCI, ValueZero, "fork.test");

  Instruction *NewTermInst = BranchInst::Create(ThenForkBB, ElseCallBB,
                                                CondInst);
  ReplaceInstWithInst(TermInst, NewTermInst);

  Instruction *NewForkBI = BranchInst::Create(
                               ElseCallBB->getTerminator()->getSuccessor(0));

  ReplaceInstWithInst(ThenForkBB->getTerminator(), NewForkBI);

  DT->changeImmediateDominator(ThenForkBB, ForkTestCI->getParent());
  DT->changeImmediateDominator(ElseCallBB, ForkTestCI->getParent());
  DT->changeImmediateDominator(ThenForkBB->getTerminator()->getSuccessor(0),
                               ForkTestCI->getParent());

  // Generate __kmpc_push_num_threads(...) Call Instruction
  Value *NumThreads = nullptr;
  Value *NumTeams = nullptr;
  if (W->getIsTeams()) {
    NumTeams = W->getNumTeams();
    assert((!VPOParoptUtils::useSPMDMode(W) || !NumTeams) &&
           "SPMD mode cannot be used with num_teams.");
    NumThreads = W->getThreadLimit();
  } else
    NumThreads = W->getNumThreads();

  if (NumThreads || NumTeams) {
    LoadInst *Tid = new LoadInst(TidPtrHolder, "my.tid", ForkCI);
    Tid->setAlignment(MaybeAlign(4));
    if (W->getIsTeams())
      VPOParoptUtils::genKmpcPushNumTeams(W, IdentTy, Tid, NumTeams,
                                          NumThreads, ForkCI);
    else
      VPOParoptUtils::genKmpcPushNumThreads(W, IdentTy, Tid, NumThreads,
                                            ForkCI);
  }

  // Remove the serial call to MTFn function from the program, reducing
  // the use-count of MTFn
  // MTFnCI->eraseFromParent();

  LLVM_DEBUG(dbgs() << "\nExit VPOParoptTransform::genMultiThreadedCode\n");

  W->resetBBSet(); // CFG changed; clear BBSet
  return true;
}

FunctionType *VPOParoptTransform::getKmpcMicroTaskPointerTy() {
  if (!KmpcMicroTaskTy) {
    LLVMContext &C = F->getContext();
    Type *MicroParams[] = {PointerType::getUnqual(Type::getInt32Ty(C)),
                           PointerType::getUnqual(Type::getInt32Ty(C))};
    KmpcMicroTaskTy = FunctionType::get(Type::getVoidTy(C),
                                    MicroParams, true);
  }
  return KmpcMicroTaskTy;
}

CallInst* VPOParoptTransform::genForkCallInst(WRegionNode *W, CallInst *CI) {
  Module *M = F->getParent();
  LLVMContext &C = F->getContext();

  // Get MicroTask Function for __kmpc_fork_call
  Function *MicroTaskFn = CI->getCalledFunction();
  assert(MicroTaskFn && "genForkCallInst: Expect non-empty function.");
  FunctionType *MicroTaskFnTy = getKmpcMicroTaskPointerTy();
  //MicroTaskFn->getFunctionType();

  // Get MicroTask Function for __kmpc_fork_call
  //
  // Need to add global_tid and bound_tid to Micro Task Function,
  // finalizeExtractedMTFunction is implemented for adding Tid and Bid
  // arguments :
  //   void (*kmpc_micro)(kmp_int32 global_tid, kmp_int32 bound_tid,...)
  //
  // geneate void __kmpc_fork_call(ident_t *loc,
  //                               kmp_int32 argc, (*kmpc_microtask)(), ...);
  //
  Type *ForkParams[] = {PointerType::getUnqual(IdentTy), Type::getInt32Ty(C),
                        PointerType::getUnqual(MicroTaskFnTy)};

  FunctionType *FnTy = FunctionType::get(Type::getVoidTy(C), ForkParams, true);

  Function *ForkCallFn = (!isa<WRNTeamsNode>(W)) ?
                         M->getFunction("__kmpc_fork_call") :
                         M->getFunction("__kmpc_fork_teams");

  if (!ForkCallFn) {
    if (isa<WRNTeamsNode>(W))
      ForkCallFn = Function::Create(FnTy, GlobalValue::ExternalLinkage,
                                    "__kmpc_fork_teams", M);
    else
      ForkCallFn = Function::Create(FnTy, GlobalValue::ExternalLinkage,
                                    "__kmpc_fork_call", M);

    ForkCallFn->setCallingConv(CallingConv::C);
  }

  AttributeList ForkCallFnAttr;
  SmallVector<AttributeList, 4> Attrs;

  AttributeList FnAttrSet;
  AttrBuilder B;
  FnAttrSet = AttributeList::get(C, ~0U, B);

  Attrs.push_back(FnAttrSet);
  ForkCallFnAttr = AttributeList::get(C, Attrs);

  ForkCallFn->setAttributes(ForkCallFnAttr);

  // get source location information from DebugLoc
  BasicBlock *EntryBB = W->getEntryBBlock();
  BasicBlock *ExitBB = W->getExitBBlock();

  GlobalVariable *KmpcLoc = VPOParoptUtils::genKmpcLocfromDebugLoc(
      F, CI, IdentTy, KMP_IDENT_KMPC, EntryBB, ExitBB);

  CallSite CS(CI);
  ConstantInt *NumArgs = ConstantInt::get(Type::getInt32Ty(C),
                                          CS.getNumArgOperands()-2);

  std::vector<Value *> Params;
  Params.push_back(KmpcLoc);
  Params.push_back(NumArgs);
  IRBuilder<> Builder(EntryBB);
  Value *Cast =Builder.CreateBitCast(MicroTaskFn,
                           PointerType::getUnqual(MicroTaskFnTy));
  Params.push_back(Cast);

  auto InitArg = CS.arg_begin(); ++InitArg; ++InitArg;

  for (auto I = InitArg, E = CS.arg_end(); I != E; ++I) {
    Params.push_back((*I));
  }

  CallInst *ForkCallInst = CallInst::Create(ForkCallFn, Params, "", CI);

  // CI->replaceAllUsesWith(NewCI);

  ForkCallInst->setCallingConv(CallingConv::C);
  ForkCallInst->setTailCall(false);

  return ForkCallInst;
}

// Generates the actual parameters in the outlined function for
// copyin variables.
void VPOParoptTransform::genThreadedEntryActualParmList(
    WRegionNode *W, std::vector<Value *> &MTFnArgs) {
  if (!W->canHaveCopyin())
    return;
  CopyinClause &CP = W->getCopyin();
  for (auto C : CP.items())
    MTFnArgs.push_back(C->getOrig());
}

// Generates the formal parameters in the outlined function for
// copyin variables. It can be extended for other variables including
// firstprivate, shared, etc.
void VPOParoptTransform::genThreadedEntryFormalParmList(
    WRegionNode *W, std::vector<Type *> &ParamsTy) {
  if (!W->canHaveCopyin())
    return;
  CopyinClause &CP = W->getCopyin();
  for (auto C : CP.items())
    ParamsTy.push_back(C->getOrig()->getType());
}

// Fix the name of copyin formal parameters for outlined function.
void VPOParoptTransform::fixThreadedEntryFormalParmName(WRegionNode *W,
                                                        Function *NFn) {
  if (!W->canHaveCopyin())
    return;
  CopyinClause &CP = W->getCopyin();
  if (!CP.empty()) {
    Function::arg_iterator NewArgI = NFn->arg_begin();
    ++NewArgI;
    ++NewArgI;
    for (auto C : CP.items()) {
      NewArgI->setName("tpv_"+C->getOrig()->getName());
      ++NewArgI;
    }
  }
}

// Emit the code for copyin variable. One example is as follows.
//   %0 = ptrtoint i32* %tpv_a to i64
//   %1 = icmp ne i64 %0, ptrtoint (i32* @a to i64)
//   br i1 %1, label %copyin.not.master, label %copyin.not.master.end
//
// copyin.not.master:                                ; preds = %newFuncRoot
//   %2 = bitcast i32* %tpv_a to i8*
//   call void @llvm.memcpy.p0i8.p0i8.i32(i8*
//                bitcast (i32* @a to i8*), i8* %2, i32 4, i32 4, i1 false)
//   br label %copyin.not.master.end
//
// copyin.not.master.end:       ; preds = %newFuncRoot, %copyin.not.master
//
void VPOParoptTransform::genTpvCopyIn(WRegionNode *W,
                                      Function *NFn) {
  if (!W->canHaveCopyin())
    return;
  CopyinClause &CP = W->getCopyin();
  if (!CP.empty()) {
    Function::arg_iterator NewArgI = NFn->arg_begin();
    Value *FirstArgOfOutlineFunc = &*NewArgI;
    ++NewArgI;
    ++NewArgI;
    const DataLayout NDL=NFn->getParent()->getDataLayout();
    bool FirstArg = true;

    for (auto C : CP.items()) {
      Instruction *Term;
      if (FirstArg) {
        FirstArg = false;

        IRBuilder<> Builder(&NFn->getEntryBlock());
        Builder.SetInsertPoint(NFn->getEntryBlock().getTerminator());

        // The instruction to cast the tpv pointer to int for later comparison
        // instruction. One example is as follows.
        //   %0 = ptrtoint i32* %tpv_a to i64
        Value *TpvArg = Builder.CreatePtrToInt(
                                        &*NewArgI,Builder.getIntPtrTy(NDL));
        Value *OldTpv = Builder.CreatePtrToInt(
                                        C->getOrig(),Builder.getIntPtrTy(NDL));

        // The instruction to compare between the address of tpv formal
        // arugment and the tpv accessed in the outlined function.
        // One example is as follows.
        //   %1 = icmp ne i64 %0, ptrtoint (i32* @a to i64)
        Value *PtrCompare = Builder.CreateICmpNE(TpvArg, OldTpv);
        Term = SplitBlockAndInsertIfThen(PtrCompare,
                                         NFn->getEntryBlock().getTerminator(),
                                         false, nullptr, DT, LI);

        // Set the name for the newly generated basic blocks.
        Term->getParent()->setName("copyin.not.master");
        BasicBlock *CopyinEndBB = NFn->getEntryBlock().getTerminator()
            ->getSuccessor(1);
        CopyinEndBB->setName("copyin.not.master.end");
        // Emit a barrier after copyin code for threadprivate variable.
        VPOParoptUtils::genKmpcBarrier(W, FirstArgOfOutlineFunc,
           CopyinEndBB->getTerminator(), IdentTy, true);

      }
      VPOUtils::genMemcpy(
          C->getOrig(), &*NewArgI, NDL,
          dyn_cast<GlobalVariable>(C->getOrig())->getAlignment(),
          Term->getParent());

      ++NewArgI;
    }
  }
}

Function *VPOParoptTransform::finalizeExtractedMTFunction(WRegionNode *W,
                                                          Function *Fn,
                                                          bool IsTidArg,
                                                          unsigned int TidArgNo,
                                                          bool hasBid) {

  LLVMContext &C = Fn->getContext();

  // Computing a new prototype for the function, which is the same as
  // the old function with two new parameters for passing tid and bid
  // required by OpenMP runtime library.
  FunctionType *FnTy = Fn->getFunctionType();

  std::vector<Type *> ParamsTy;

  if (hasBid) {
    ParamsTy.push_back(PointerType::getUnqual(Type::getInt32Ty(C)));
    ParamsTy.push_back(PointerType::getUnqual(Type::getInt32Ty(C)));
  } else
    ParamsTy.push_back(Type::getInt32Ty(C));

  genThreadedEntryFormalParmList(W, ParamsTy);

  unsigned int TidParmNo = 0;
  for (auto ArgTyI = FnTy->param_begin(), ArgTyE = FnTy->param_end();
       ArgTyI != ArgTyE; ++ArgTyI) {

    // Matching formal argument and actual argument for Thread ID
    if (!IsTidArg || TidParmNo != TidArgNo)
      ParamsTy.push_back(*ArgTyI);

    ++TidParmNo;
  }

  Type *RetTy = FnTy->getReturnType();
  FunctionType *NFnTy = FunctionType::get(RetTy, ParamsTy, false);

  // Create the new function body and insert it into the module...
  Function *NFn = Function::Create(NFnTy, Fn->getLinkage());

  NFn->copyAttributesFrom(Fn);
  if (W->getWRegionKindID() == WRegionNode::WRNTaskloop ||
      W->getWRegionKindID() == WRegionNode::WRNTask)
    NFn->addFnAttr("task-mt-func", "true");
  else
    NFn->addFnAttr("mt-func", "true");

  Fn->getParent()->getFunctionList().insert(Fn->getIterator(), NFn);
  NFn->takeName(Fn);

  // Since we have now created the new function, splice the body of the old
  // function right into the new function, leaving the old rotting hulk of
  // the function empty.
  NFn->getBasicBlockList().splice(NFn->begin(), Fn->getBasicBlockList());

  // Loop over the argument list, transferring uses of the old arguments over
  // to the new arguments, also transferring over the names as well.
  Function::arg_iterator NewArgI = NFn->arg_begin();


  // The first argument is *tid - thread id argument
  NewArgI->setName("tid");
  ++NewArgI;

  // The second argument is *bid - binding thread id argument
  if (hasBid) {
    NewArgI->setName("bid");
    ++NewArgI;
  }

  fixThreadedEntryFormalParmName(W, NFn);
  genTpvCopyIn(W, NFn);

  if (W->canHaveCopyin()) {
    unsigned Cnt =  W->getCopyin().size();
    NewArgI += Cnt;
  }

  // For each argument, move the name and users over to the new version.
  TidParmNo = 0;
  for (Function::arg_iterator I = Fn->arg_begin(),
                              E = Fn->arg_end(); I != E; ++I) {
    // Matching formal argument and actual argument for Thread ID
    if (IsTidArg && TidParmNo == TidArgNo) {
      Function::arg_iterator TidArgI = NFn->arg_begin();
      I->replaceAllUsesWith(&*TidArgI);
      TidArgI->takeName(&*I);
    } else {
      I->replaceAllUsesWith(&*NewArgI);
      NewArgI->takeName(&*I);
      ++NewArgI;
    }
    ++TidParmNo;
  }

  DenseMap<const Function *, DISubprogram *> FunctionDIs;

  // Patch the pointer to LLVM function in debug info descriptor.
  auto DI = FunctionDIs.find(Fn);
  if (DI != FunctionDIs.end()) {
    DISubprogram *SP = DI->second;
    // SP->replaceFunction(NFn);

    // Ensure the map is updated so it can be reused on non-varargs argument
    // eliminations of the same function.
    FunctionDIs.erase(DI);
    FunctionDIs[NFn] = SP;
  }
  return NFn;
}

// Generate code for master/end master construct and update LLVM control-flow
// and dominator tree accordingly
bool VPOParoptTransform::genMasterThreadCode(WRegionNode *W,
                                             bool IsTargetSPIRV) {
  LLVM_DEBUG(dbgs() << "\nEnter VPOParoptTransform::genMasterThreadCode\n");
  BasicBlock *EntryBB = W->getEntryBBlock();
  BasicBlock *ExitBB = W->getExitBBlock();

  Instruction *InsertPt = EntryBB->getTerminator();

  // Generate __kmpc_master Call Instruction
  CallInst *MasterCI = VPOParoptUtils::genKmpcMasterOrEndMasterCall(
      W, IdentTy, TidPtrHolder, InsertPt, true, IsTargetSPIRV);
  MasterCI->insertBefore(InsertPt);

  // LLVM_DEBUG(dbgs() << " MasterCI: " << *MasterCI << "\n\n");

  Instruction *InsertEndPt = ExitBB->getTerminator();

  // Generate __kmpc_end_master Call Instruction
  CallInst *EndMasterCI = VPOParoptUtils::genKmpcMasterOrEndMasterCall(
      W, IdentTy, TidPtrHolder, InsertEndPt, false, IsTargetSPIRV);
  EndMasterCI->insertBefore(InsertEndPt);

  // Generate (int)__kmpc_master(&loc, tid) test for executing code using
  // Master thread.
  //
  // __kmpc_master return: 1: master thread, 0: non master thread
  //
  //      MasterBBTest
  //         /    \
  //        /      \
  //   MasterBB   emptyBB
  //        \      /
  //         \    /
  //   SuccessorOfMasterBB
  //
  BasicBlock *MasterTestBB = MasterCI->getParent();
  BasicBlock *MasterBB = EndMasterCI->getParent();

  BasicBlock *ThenMasterBB = MasterTestBB->getTerminator()->getSuccessor(0);
  BasicBlock *SuccEndMasterBB = MasterBB->getTerminator()->getSuccessor(0);

  ThenMasterBB->setName("if.then.master." + Twine(W->getNumber()));

  Function *F = MasterTestBB->getParent();
  LLVMContext &C = F->getContext();

  ConstantInt *ValueOne = ConstantInt::get(Type::getInt32Ty(C), 1);

  Instruction *TermInst = MasterTestBB->getTerminator();

  ICmpInst* CondInst = new ICmpInst(TermInst, ICmpInst::ICMP_EQ,
                                    MasterCI, ValueOne, "");

  Instruction *NewTermInst = BranchInst::Create(ThenMasterBB,
                                                   SuccEndMasterBB, CondInst);
  ReplaceInstWithInst(TermInst, NewTermInst);

  DT->changeImmediateDominator(ThenMasterBB,
                               MasterCI->getParent());
  DT->changeImmediateDominator(ThenMasterBB->getTerminator()->getSuccessor(0),
                               MasterCI->getParent());

  W->resetBBSet(); // Invalidate BBSet
  LLVM_DEBUG(dbgs() << "\nExit VPOParoptTransform::genMasterThreadCode\n");
  return true; // Changed
}

// Generate code for single/end single construct and update LLVM control-flow
// and dominator tree accordingly
bool VPOParoptTransform::genSingleThreadCode(WRegionNode *W,
                                             AllocaInst *&IsSingleThread) {
  LLVM_DEBUG(dbgs() << "\nEnter VPOParoptTransform::genSingleThreadCode\n");
  W->populateBBSet();
  BasicBlock *EntryBB = W->getEntryBBlock();

  Instruction *InsertPt = EntryBB->getTerminator();
  CopyprivateClause &CprivClause = W->getCpriv();

  IRBuilder<> Builder(InsertPt);
  if (!CprivClause.empty()) {
    IsSingleThread = Builder.CreateAlloca(Type::getInt32Ty(F->getContext()),
                                          nullptr, "is.single.thread");
    Builder.CreateStore(
        ConstantInt::getSigned(Type::getInt32Ty(F->getContext()), 0),
        IsSingleThread);
  }

  // Generate __kmpc_single Call Instruction
  CallInst *SingleCI = VPOParoptUtils::genKmpcSingleOrEndSingleCall(
      W, IdentTy, TidPtrHolder, InsertPt, true);
  SingleCI->insertBefore(InsertPt);

  // InsertEndPt should be right before ExitBB->begin(), so create a new BB
  // that is split from the ExitBB to be used as InsertEndPt.
  // Reuse the util that does this for Reduction and Lastprivate fini code.
  //
  // Note: InsertEndPt should not be ExitBB->rbegin() because the
  // _kmpc_end_single() should be emitted above the END SINGLE directive, not
  // after it.
  BasicBlock *NewBB = nullptr;
  createEmptyPrivFiniBB(W, NewBB);
  Instruction *InsertEndPt = NewBB->getTerminator();

  if (!CprivClause.empty()) {
    Builder.SetInsertPoint(InsertEndPt);
    Builder.CreateStore(
        ConstantInt::getSigned(Type::getInt32Ty(F->getContext()), 1),
        IsSingleThread);
  }

  // Generate __kmpc_end_single Call Instruction
  CallInst *EndSingleCI = VPOParoptUtils::genKmpcSingleOrEndSingleCall(
      W, IdentTy, TidPtrHolder, InsertEndPt, false);
  EndSingleCI->insertBefore(InsertEndPt);

  // Generate (int)__kmpc_single(&loc, tid) test for executing code using
  // Single thread, the  __kmpc_single return:
  //
  //    1: the single region can be executed by the current encounting
  //       thread in the team.
  //
  //    0: the single region can not be executed by the current encounting
  //       thread, as it has been executed by another thread in the team.
  //
  //      SingleBBTest
  //         /    \
  //        /      \
  //   SingleBB   emptyBB
  //        \      /
  //         \    /
  //   SuccessorOfSingleBB
  //
  BasicBlock *SingleTestBB = SingleCI->getParent();
  BasicBlock *EndSingleBB = EndSingleCI->getParent();

  BasicBlock *ThenSingleBB = SingleTestBB->getTerminator()->getSuccessor(0);
  BasicBlock *EndSingleSuccBB = EndSingleBB->getTerminator()->getSuccessor(0);

  ThenSingleBB->setName("if.then.single." + Twine(W->getNumber()));

  Function *F = SingleTestBB->getParent();
  LLVMContext &C = F->getContext();

  ConstantInt *ValueOne = ConstantInt::get(Type::getInt32Ty(C), 1);

  Instruction *TermInst = SingleTestBB->getTerminator();

  ICmpInst* CondInst = new ICmpInst(TermInst, ICmpInst::ICMP_EQ,
                                    SingleCI, ValueOne, "");

  Instruction *NewTermInst = BranchInst::Create(ThenSingleBB,
                                                   EndSingleSuccBB, CondInst);
  ReplaceInstWithInst(TermInst, NewTermInst);

  DT->changeImmediateDominator(ThenSingleBB, SingleCI->getParent());
  DT->changeImmediateDominator(ThenSingleBB->getTerminator()->getSuccessor(0),
                               SingleCI->getParent());

  LLVM_DEBUG(dbgs() << "\nExit VPOParoptTransform::genSingleThreadCode\n");

  W->resetBBSet(); // Invalidate BBSet
  return true;  // Changed
}

// Generate code for ordered/end ordered construct for preserving ordered
// region execution order
bool VPOParoptTransform::genOrderedThreadCode(WRegionNode *W) {
  LLVM_DEBUG(dbgs() << "\nEnter VPOParoptTransform::genOrderedThreadCode\n");
  BasicBlock *EntryBB = W->getEntryBBlock();
  BasicBlock *ExitBB = W->getExitBBlock();

  // Generate (void)__kmpc_ordered(&loc, tid) and
  //          (void)__kmpc_end_ordered(&loc, tid) calls
  // for executing the ordered code region
  //
  //       OrderedBB
  //         /    \
  //        /      \
  //       BB ...  BB
  //        \      /
  //         \    /
  //      EndOrderedBB

  Instruction *InsertPt = EntryBB->getTerminator();

  // Generate __kmpc_ordered Call Instruction
  CallInst *OrderedCI = VPOParoptUtils::genKmpcOrderedOrEndOrderedCall(
      W, IdentTy, TidPtrHolder, InsertPt, true);
  OrderedCI->insertBefore(InsertPt);

  Instruction *InsertEndPt = ExitBB->getTerminator();

  // Generate __kmpc_end_ordered Call Instruction
  CallInst *EndOrderedCI = VPOParoptUtils::genKmpcOrderedOrEndOrderedCall(
      W, IdentTy, TidPtrHolder, InsertEndPt, false);
  EndOrderedCI->insertBefore(InsertEndPt);

  // BasicBlock *OrderedBB = OrderedCI->getParent();
  // LLVM_DEBUG(dbgs() << " Ordered Entry BBlock: " << *OrderedBB << "\n\n");

  // BasicBlock *EndOrderedBB = EndOrderedCI->getParent();
  // LLVM_DEBUG(dbgs() << " Ordered Exit BBlock: " << *EndOrderedBB << "\n\n");

  W->resetBBSet(); // Invalidate BBSet
  LLVM_DEBUG(dbgs() << "\nExit VPOParoptTransform::genOrderedThreadCode\n");
  return true;  // Changed
}

// Emit __kmpc_doacross_post/wait call for an 'ordered depend(source/sink)'
// construct.
bool VPOParoptTransform::genDoacrossWaitOrPost(WRNOrderedNode *W) {
  assert(W &&"genDoacrossWaitOrPost: Null WRN");
  LLVM_DEBUG(dbgs() << "\nEnter VPOParoptTransform::genDoacrossWaitOrPost\n");
  BasicBlock *EntryBB = W->getEntryBBlock();
  Instruction *InsertPt = EntryBB->getTerminator();

  auto *WParent = W->getParent();
  (void)WParent;
  assert(WParent && "Orphaned ordered depend source/sink construct.");
  assert(WParent->getIsOmpLoop() && "Parent is not a loop-type WRN");

  // Emit doacross post call for 'depend(source)'
  if (!W->getDepSource().empty()) {
    assert(W->getDepSource().size() == 1 && "More than one depend(source)");
    DepSourceItem *DSI = W->getDepSource().back();
    // Generate __kmpc_doacross_post call
    CallInst *DoacrossPostCI = VPOParoptUtils::genDoacrossWaitOrPostCall(
        W, IdentTy, TidPtrHolder, InsertPt, DSI->getDepExprs(),
        true); // 'depend (source)'
    (void)DoacrossPostCI;
    assert(DoacrossPostCI && "Failed to emit doacross_post call.");
  }

  // Emit doacross wait call(s) for 'depend(sink:...)'
  for (DepSinkItem *DSI : W->getDepSink().items()) {
    // Generate __kmpc_doacross_wait call
    CallInst *DoacrossWaitCI = VPOParoptUtils::genDoacrossWaitOrPostCall(
        W, IdentTy, TidPtrHolder, InsertPt, DSI->getDepExprs(),
        false); // 'depend (sink:...)'
    (void)DoacrossWaitCI;
    assert(DoacrossWaitCI && "Failed to emit doacross_wait call.");
  }

  W->resetBBSet(); // Invalidate BBSet
  LLVM_DEBUG(dbgs() << "\nExit VPOParoptTransform::genDoacrossWaitOrPost\n");
  return true; // Changed
}

// Generates code for the OpenMP critical construct.
bool VPOParoptTransform::genCriticalCode(WRNCriticalNode *CriticalNode) {
<<<<<<< HEAD
  if (isTargetSPIRV()) {
    F->getContext().diagnose(ParoptTransformDiagInfo(*F,
        CriticalNode->getEntryDirective()->getDebugLoc(),
        "OpenMP critical is not supported"));
    return removeCompilerGeneratedFences(CriticalNode);
  }
=======
  bool Changed = false;
>>>>>>> 442c5a85

  LLVM_DEBUG(dbgs() << "\nEnter VPOParoptTransform::genCriticalCode\n");
  assert(CriticalNode != nullptr && "Critical node is null.");

  assert(IdentTy != nullptr && "IdentTy is null.");
  assert(TidPtrHolder != nullptr && "TidPtr is null.");

  if (isTargetSPIRV())
    Changed = removeCompilerGeneratedFences(CriticalNode);

  // genKmpcCriticalSection() needs BBSet for error checking only;
  // In the future consider getting rid of this call to populateBBSet.
  CriticalNode->populateBBSet();

  StringRef LockNameSuffix = CriticalNode->getUserLockName();

  bool CriticalCallsInserted =
      LockNameSuffix.empty()
          ? VPOParoptUtils::genKmpcCriticalSection(CriticalNode, IdentTy,
                                                   TidPtrHolder,
                                                   isTargetSPIRV())
          : VPOParoptUtils::genKmpcCriticalSection(
                CriticalNode, IdentTy, TidPtrHolder, isTargetSPIRV(),
                LockNameSuffix);

  LLVM_DEBUG(dbgs() << __FUNCTION__ << ": Handling of Critical Node: "
                    << (CriticalCallsInserted ? "Successful" : "Failed")
                    << ".\n");

  assert(CriticalCallsInserted && "Failed to create critical section. \n");

  CriticalNode->resetBBSet(); // Invalidate BBSet
  LLVM_DEBUG(dbgs() << "\nExit VPOParoptTransform::genCriticalCode\n");
  return Changed || CriticalCallsInserted;
}

// Emits an implicit barrier at the end of WRgion W if W contains
// variables that are linear, or both firstprivate-lastprivate. e.g.
//
//   #pragma omp for firstprivate(x) lastprivate(x) nowait
//
// Emitted pseudocode:
//
//   %x.local = @x                         ; (1) firstpricate copyin
//   __kmpc_static_init(...)
//   ...
//   __kmpc_static_fini(...)
//
//   __kmpc_barrier(...)                   ; (2)
//   @x = %x.local                         ; (3) lastprivate copyout
//
//  The barrier (2) is needed to prevent a race between (1) and (3), which
//  read/write to/from @x.
//
//  For supporting non-monotonic scheduling of loops, the barrier needs to
//  be inserted before the init call shown , which is done by passing in
//  the insert point as InsertBefore.
bool VPOParoptTransform::genBarrierForFpLpAndLinears(
    WRegionNode *W, Instruction *InsertBefore) {

  // A barrier is needed for capturing the initial value of linear
  // variables.
  bool BarrierNeeded = W->canHaveLinear() && !((W->getLinear()).empty());

  // A barrier is also needed if a variable is marked as both firstprivate and
  // non-conditional lastprivate.
  if (!BarrierNeeded && (W->canHaveLastprivate() && W->canHaveFirstprivate())) {
    LastprivateClause &LprivClause = W->getLpriv();
    for (LastprivateItem *LprivI : LprivClause.items()) {
      if (LprivI->getIsConditional())
        continue;
      if (LprivI->getInFirstprivate()) {
        BarrierNeeded = true;
        break;
      }
    }
  }

  if (!BarrierNeeded)
    return false;

  LLVM_DEBUG(
      dbgs()
      << __FUNCTION__
      << ": Emitting implicit barrier for FP-LP/Linear clause operands.\n");

  genBarrier(W, false /*IsExplicit*/, false /*IsTargetSPIRV*/, InsertBefore);

  W->resetBBSet(); // CFG changed; clear BBSet
  return true;
}

Instruction *VPOParoptTransform::genBarrierForConditionalLP(WRegionNode *W) {

  if (!W->getIsOmpLoop() || W->getIsTask() || isa<WRNVecLoopNode>(W))
    // Conditional lastprivate is either not supported, or doesn't need a
    // barrier.
    return nullptr;

  LastprivateClause &LprivClause = W->getLpriv();

  bool BarrierNeeded =
      !LprivClause.empty() &&
      std::any_of(LprivClause.items().begin(), LprivClause.items().end(),
                  [](LastprivateItem *LI) { return LI->getIsConditional(); });

  if (!BarrierNeeded)
    return nullptr;

  LLVM_DEBUG(
      dbgs()
      << __FUNCTION__
      << ": Emitting implicit barrier for conditional LP clause operands.\n");

  Instruction *Barrier = nullptr;
  genBarrier(W, false /*IsExplicit*/, false /*IsTargetSPIRV*/, nullptr,
             &Barrier);

  W->resetBBSet(); // CFG changed; clear BBSet
  return Barrier;
}

// Emits an if-then branch using IsLastVal and sets IfLastIterOut to
// the if-then BBlock. This is used for emitting the final copy-out code for
// linear and lastprivate clause operands.
//
// Code generated looks like:
//
//                          |
//                         (1)  %15 = load i32, i32* %is.last
//                         (2)  %16 = icmp ne i32 %15, 0
//                          |   br i1 %16, label %last.then, label %last.done
//                          |
//                          |   last.then:        ; IfLastIterOut
//                          |   ...
//                          |   br last.done
//                          |
//                          |   last.done:
//                          |   br exit.BB.predecessor
//                          |
//                         (3)  exit.BB.predecessor:
//                          |   br exit.BB
//                          |
// exit.BB:                 |   exit.BB:
// llvm.region.exit(...)    |   llvm.region.exit(...)
//                          |
bool VPOParoptTransform::genLastIterationCheck(
    WRegionNode *W, Value *IsLastVal, BasicBlock *&IfLastIterOut,
    Instruction *InsertBefore) {

  // No need to emit the branch if W doesn't have any linear or non-conditional
  // lastprivate var.
  if ((!W->canHaveLastprivate() || (W->getLpriv()).empty() ||
       std::all_of(
           W->getLpriv().items().begin(), W->getLpriv().items().end(),
           [](LastprivateItem *LI) { return LI->getIsConditional(); })) &&
      (!W->canHaveLinear() || (W->getLinear()).empty()))
    return false;

  assert(IsLastVal && "genLastIterationCheck: IsLastVal is null.");

  if (!InsertBefore) {
    BasicBlock *ExitBBPredecessor = nullptr;
    // First, create an empty predecessor BBlock for ExitBB of the WRegion.  (3)
    createEmptyPrivFiniBB(W, ExitBBPredecessor);
    assert(ExitBBPredecessor && "genLoopLastIterationCheck: Couldn't create "
                                "empty BBlock before the exit BB.");
    InsertBefore = ExitBBPredecessor->getTerminator();
  }

  // Next, we insert the branching code before InsertBefore.
  IRBuilder<> Builder(InsertBefore);

  LoadInst *LastLoad = Builder.CreateLoad(IsLastVal);                   // (1)
  ConstantInt *ValueZero =
      ConstantInt::getSigned(Type::getInt32Ty(F->getContext()), 0);
  Value *LastCompare = Builder.CreateICmpNE(LastLoad, ValueZero);       // (2)

  Instruction *Term = SplitBlockAndInsertIfThen(LastCompare, InsertBefore,
                                                false, nullptr, DT, LI);
  Term->getParent()->setName("last.then");
  InsertBefore->getParent()->setName("last.done");

  IfLastIterOut = Term->getParent();

  LLVM_DEBUG(
      dbgs() << __FUNCTION__
             << ": Emitted if-then branch for checking last iteration.\n");

  W->resetBBSet(); // CFG changed; clear BBSet
  return true;
}

// Insert a call to __kmpc_barrier() at the end of the construct (or before
// InsertBefore).
bool VPOParoptTransform::genBarrier(WRegionNode *W, bool IsExplicit,
                                    bool IsTargetSPIRV,
                                    Instruction *InsertBefore,
                                    Instruction **BarrierOut) {

  LLVM_DEBUG(dbgs() << "\nEnter VPOParoptTransform::genBarrier [explicit="
                    << IsExplicit << "]\n");

  bool InsertPtProvided = (InsertBefore != nullptr);

  if (!InsertPtProvided) {
    // Create a new BB split from W's ExitBB to be used as InsertPt.
    // Reuse the util that does this for Reduction and Lastprivate fini code.
    BasicBlock *NewBB = nullptr;
    createEmptyPrivFiniBB(W, NewBB);
    InsertBefore = NewBB->getTerminator();
  }

  Instruction *Barrier = VPOParoptUtils::genKmpcBarrier(
      W, TidPtrHolder, InsertBefore, IdentTy, IsExplicit, IsTargetSPIRV);
  if (BarrierOut)
    *BarrierOut = Barrier;

  LLVM_DEBUG(dbgs() << "\nExit VPOParoptTransform::genBarrier\n");

  if (!InsertPtProvided)
    W->resetBBSet(); // CFG changed because of NewBB; clear BBSet
  return true;
}

// Create a __kmpc_flush() call and insert it into W's EntryBB
bool VPOParoptTransform::genFlush(WRegionNode *W) {

  LLVM_DEBUG(dbgs() << "\nEnter VPOParoptTransform::genFlush\n");

  BasicBlock *EntryBB = W->getEntryBBlock();
  Instruction *InsertPt = EntryBB->getTerminator();
  VPOParoptUtils::genKmpcFlush(W, IdentTy, InsertPt);

  LLVM_DEBUG(dbgs() << "\nExit VPOParoptTransform::genFlush\n");
  return true;
}

// Insert a call to __kmpc_cancel/__kmpc_cancellation_point at the end of the
// construct
bool VPOParoptTransform::genCancelCode(WRNCancelNode *W) {

  LLVM_DEBUG(dbgs() << "\nEnter VPOParoptTransform::genCancelCode\n");

  BasicBlock *EntryBB = W->getEntryBBlock();
  Instruction *InsertPt = EntryBB->getTerminator();

  auto *IfExpr = W->getIf();
  if (IfExpr) {
    assert(!W->getIsCancellationPoint() && "IF expr on a Cancellation Point.");

    // If the construct has an 'IF' clause, we need to generate code like:
    // if (if_expr != 0) {
    //   %1 = __kmpc_cancel(...);
    // } else {
    //   %2 = __kmpc_cancellationpoint(...);
    // }
    Function *F = EntryBB->getParent();
    LLVMContext &C = F->getContext();
    ConstantInt *ValueZero = ConstantInt::get(Type::getInt32Ty(C), 0);

    auto *CondInst = new ICmpInst(InsertPt, ICmpInst::ICMP_NE, IfExpr,
                                  ValueZero, "cancel.if");

    Instruction *IfCancelThen = nullptr;
    Instruction *IfCancelElse = nullptr;

    SplitBlockAndInsertIfThenElse(CondInst, InsertPt, &IfCancelThen,
                                  &IfCancelElse);
    assert(IfCancelThen && "genCancelCode: Null Then Inst for Cancel If");
    assert(IfCancelElse && "genCancelCode: Null Else Inst for Cancel If");

    IfCancelThen->getParent()->setName(CondInst->getName() + ".then");
    IfCancelElse->getParent()->setName(CondInst->getName() + ".else");

    LLVM_DEBUG(
        dbgs() << "genCancelCode: Emitted If-Then-Else for IF EXPR: if (";
        IfExpr->printAsOperand(dbgs());
        dbgs() << ") then <%x = __kmpc_cancel>; else <%y = "
                  "__kmpc_cancellationpoint>;.\n");

    // Insert the __kmpc_cancellationpoint for the ELSE branch here.
    CallInst *ElseCPCall = VPOParoptUtils::genKmpcCancelOrCancellationPointCall(
        W, IdentTy, TidPtrHolder, IfCancelElse, W->getCancelKind(), true);
    (void)ElseCPCall;
    assert(ElseCPCall && "genCancelCode: Failed to emit cancellationpoint call "
                         "for cancel 'if'.");

    // Set the insert point for the __kmpc_cancel call.
    InsertPt = IfCancelThen;
  }

  CallInst *CancelCall = VPOParoptUtils::genKmpcCancelOrCancellationPointCall(
      W, IdentTy, TidPtrHolder, InsertPt, W->getCancelKind(),
      W->getIsCancellationPoint());

  (void)CancelCall;
  assert(CancelCall && "genCancelCode: Failed to emit call");

  LLVM_DEBUG(dbgs() << "\nExit VPOParoptTransform::genCancelCode\n");

  W->resetBBSet(); // CFG changed; clear BBSet
  return true;
}

// Propagate all cancellation points from the body of W, to the 'region.entry'
// directive for the region.
bool VPOParoptTransform::propagateCancellationPointsToIR(WRegionNode *W) {

  if (!W->canHaveCancellationPoints())
    return false;

  auto &CancellationPoints = W->getCancellationPoints();
  if (CancellationPoints.empty())
    return false;

  // Find the region.entry() directive intrinsic.
  BasicBlock *EntryBB = W->getEntryBBlock();
  Instruction *Inst = EntryBB->getFirstNonPHI();
  CallInst *CI = dyn_cast<CallInst>(Inst);

  assert(CI && "propagateCancellationPointsToIR: Exit BBlocks's first "
               "non-PHI Instruction is not a Call");
  assert(
      VPOAnalysisUtils::isOpenMPDirective(CI) &&
      "propagateCancellationPointsToIR: Cannot find region.exit() directive");

  // We first create Allocas to store the return values of the runtime calls.
  // The allocas (e.g. '%cp') are used in the region entry directive to provide
  // a handle on the cancellation points (e.g. '%1') inside the region. The
  // alloca '%cp' is needed because:
  //   (i) '%1' is defined after the region entry directive.
  //   (ii) Adding '%1' to the region exit directive needs 'polluting' the IR
  //   with unnecessary PHIs.
  //
  // So %cp is used in the directive, and %1 is stored to '%cp'.
  //
  // The IR after propagateCancellationPointsToIR will look like:
  //
  //    %cp = alloca i32                                              ; (1)
  //    ...
  //    region.entry(..., %cp, ...)                                   ; (2)
  //    ...
  //    %1 = call i32 __kmpc_cancel_barrier(...)                      ; (3)
  //    store i32 %1, i32* %cp                                        ; (4)
  //    ...
  SmallVector<Value *, 2> CancellationPointAllocas;
  Function *F = EntryBB->getParent();
  LLVMContext &C = F->getContext();
  Type *I32Type = Type::getInt32Ty(C);

  BasicBlock &FunctionEntry = F->getEntryBlock();
  IRBuilder<> AllocaBuilder(FunctionEntry.getFirstNonPHI());

  for (auto *CancellationPoint : CancellationPoints) {               // (3)
    AllocaInst *CPAlloca =
        AllocaBuilder.CreateAlloca(I32Type, nullptr, "cp");          // (1)

    StoreInst *CPStore = new StoreInst(CancellationPoint, CPAlloca); // (4)
    CPStore->insertAfter(CancellationPoint);
    CancellationPointAllocas.push_back(CPAlloca);
  }

  // (2) Add the list of allocas where cancellation points' return values are
  // stored, as an operand bundle in the region.entry() directive.
  CI = VPOParoptUtils::addOperandBundlesInCall(
      CI, {{"QUAL.OMP.CANCELLATION.POINTS", CancellationPointAllocas}});

  LLVM_DEBUG(dbgs() << "propagateCancellationPointsToIR: Added "
                    << CancellationPoints.size()
                    << " Cancellation Points to: " << *CI << ".\n");

  W->setEntryDirective(CI);
  W->resetBBSet(); // CFG changed; clear BBSet
  return true;
}

// Removes from IR, the allocas and stores created by
// propagateCancellationPointsToIR(). This is done in the vpo-paropt
// transformation pass after the information has already been consumed. The
// function also removes these allocas from the "QUAL.OMP.CANCELLATION.POINTS"
// clause on the region.entry intrinsic.
bool VPOParoptTransform::clearCancellationPointAllocasFromIR(WRegionNode *W) {
  if (!W->canHaveCancellationPoints())
    return false;

  auto &CancellationPointAllocas = W->getCancellationPointAllocas();
  if (CancellationPointAllocas.empty())
    return false;

  LLVM_DEBUG(
      dbgs()
      << "\nEnter VPOParoptTransform::clearCancellationPointAllocasFromIR\n");

  bool Changed = false;

  // The IR at this point looks like:
  //
  //    %cp = alloca i32                                              ; (1)
  //    ...
  //    region.entry(..., %cp, ...)                                   ; (2)
  //    ...
  //    %1 = call i32 __kmpc_cancel_barrier(...)
  //    store i32 %1, i32* %cp                                        ; (3)
  //    ...
  for (AllocaInst *CPAlloca : CancellationPointAllocas) {            // (1)

    // The only uses of CPAlloca (1) should be in the intrinsic (2) and the
    // store (3), and maybe some bitcasts used in lifetime begin/end markers
    // for the variable that the inliner may insert.

    IntrinsicInst *RegionEntry = nullptr;                            // (2)
    SmallVector<Instruction *, 4> CPAllocaUsersToDelete;

    for (auto It = CPAlloca->user_begin(), IE = CPAlloca->user_end(); It != IE;
         ++It) {
      if (IntrinsicInst *Intrinsic = dyn_cast<IntrinsicInst>(*It))
        RegionEntry = Intrinsic;
      else if (StoreInst *CPStore = dyn_cast<StoreInst>(*It)) { //      (3)
        CPAllocaUsersToDelete.push_back(CPStore);
      } else if (auto *CastI = dyn_cast<CastInst>(*It)) {
        for (User *CastUser : CastI->users()) {
          assert(isa<IntrinsicInst>(CastUser) &&
                 (cast<IntrinsicInst>(CastUser)->getIntrinsicID() ==
                      Intrinsic::lifetime_start ||
                  cast<IntrinsicInst>(CastUser)->getIntrinsicID() ==
                      Intrinsic::lifetime_end) &&
                 "Unexpected cast on cancellation point alloca.");
          CPAllocaUsersToDelete.push_back(cast<Instruction>(CastUser));
        }
        CPAllocaUsersToDelete.push_back(CastI);
      } else
        llvm_unreachable("Unexpected user of cancellation point alloca.");
    }

    assert(RegionEntry &&
           "Unable to find intrinsic using cancellation point alloca.");
    assert(VPOAnalysisUtils::isOpenMPDirective(RegionEntry) &&
           "Unexpected user of cancellation point alloca.");

    LLVMContext &C = F->getContext();

    // Remove the cancellation point alloca from the `region.entry` directive.
    //    region.entry(..., null, ...)                                  ; (2)
    RegionEntry->replaceUsesOfWith(
        CPAlloca, ConstantPointerNull::get(Type::getInt8PtrTy(C)));

    // Next, we delete (1), (3), and any other users of CPAlloca. Now, CPStore
    // may have been removed by some dead-code elimination optimization. e.g.
    //
    //   if (expr) {
    //     %1 = __kmpc_cancel(...)
    //     store %1, %cp
    //   }
    //
    // 'expr' may be always false, and %1 and the store can be optimized away.
    for (auto *CPAU : CPAllocaUsersToDelete)
      CPAU->eraseFromParent();

    CPAlloca->eraseFromParent();
    Changed = true;
  }

  LLVM_DEBUG(
      dbgs()
      << "\nExit VPOParoptTransform::clearCancellationPointAllocasFromIR\n");

  W->resetBBSetIfChanged(Changed); // Clear BBSet if transformed
  return Changed;
}

// Insert If-Then-Else branches from each Cancellation Point in W, to
// jump to the end of W if the Cancellation Point is non-zero.
bool VPOParoptTransform::genCancellationBranchingCode(WRegionNode *W) {

  if (!W->canHaveCancellationPoints())
    return false;

  auto &CancellationPoints = W->getCancellationPoints();
  if (CancellationPoints.empty())
    return false;

  LLVM_DEBUG(
      dbgs() << "\nEnter VPOParoptTransform::genCancellationBranchingCode\n");

  W->populateBBSet();

  Function *F = W->getEntryBBlock()->getParent();
  LLVMContext &C = F->getContext();
  ConstantInt *ValueZero = ConstantInt::get(Type::getInt32Ty(C), 0);
  bool DTNeedsRecalculation = false;

  // For a loop construct with static [even] scheduling,
  // __kmpc_static_fini(...) call should be made even if the construt is
  // cancelled.
  bool NeedStaticFiniCall =
      (W->getIsOmpLoop() &&
       (W->getIsSections() ||
        (VPOParoptUtils::getLoopScheduleKind(W) == WRNScheduleStaticEven ||
         VPOParoptUtils::getLoopScheduleKind(W) == WRNScheduleStatic)));

  auto isCancelBarrier = [](Instruction *I) {
    return cast<CallInst>(I)->getCalledFunction()->getName() ==
           "__kmpc_cancel_barrier";
  };

  // For a parallel construct, 'kmpc_cancel' and 'kmpc_cancellationpoint', when
  // cancelled, should call '__kmpc_cancel_barrier'. This is needed to free up
  // threads that are waiting at existing 'kmpc_cancel_barrier's.
  //
  //
  //   T1              T2             T3             T4
  //    |              |              |              |
  //    |    <cancellationpoint>      |              |
  //    |               \             |              |
  //    |                \            |              |
  // <cancel>             |           |              |
  //    \                 |           |              |
  //     \                |           |              |
  //      |               |           |              |
  // -----|---------------|-----------+--------------+-- <cancelbarrier>
  //     /               /            \              \
  //    /               /              \              \
  //    |               |               |              |
  // ---+---------------+---------------|--------------|- <cancelbarrier for
  //    |               |              /              /    cancel[lationpoint]>
  //    |               |             /              /
  //    |               |             |              |
  // ---+---------------+-------------+--------------+--- <fork/join barrier>
  //

  bool NeedCancelBarrierForNonBarriers =
      isa<WRNParallelNode>(W) &&
      std::any_of(CancellationPoints.begin(), CancellationPoints.end(),
                  isCancelBarrier);

  assert((!NeedStaticFiniCall || !NeedCancelBarrierForNonBarriers) &&
         "genCancellationBranchingCode: Cannot need both kmpc_static_fini and "
         "kmpc_cancel_barrier calls in cancelled BB.");

  BasicBlock *CancelExitBBWithStaticFini = nullptr;

  //           +--CancelExitBB--+
  //           +-------+--------+
  //                   |
  //           +-------+--------+
  //           |  region.exit() |
  //           +----------------+
  BasicBlock *CancelExitBB = nullptr;
  createEmptyPrivFiniBB(W, CancelExitBB);

  assert(CancelExitBB &&
         "genCancellationBranchingCode: Failed to create Cancel Exit BB");
  LLVM_DEBUG(dbgs() << "genCancellationBranchingCode: Created CancelExitBB: [";
             CancelExitBB->printAsOperand(dbgs()); dbgs() << "]\n");

  BasicBlock *CancelExitBBForNonBarriers = nullptr;

  for (auto &CancellationPoint : CancellationPoints) {
    assert(CancellationPoint &&
           "genCancellationBranchingCode: Illegal cancellation point");

    bool CancellationPointIsBarrier = isCancelBarrier(CancellationPoint);

    // At this point, IR looks like:
    //
    //    +--------OrgBB----------+
    //    | %x = kmpc_cancel(...) |           ; CancellationPoint
    //    | <NextI>               |
    //    | ...                   |
    //    +-----------+-----------+
    //                |
    //                |
    //    +------CancelExitBB-----+
    //    +-----------+-----------+
    //                |
    //    +-----------+-----------+
    //    | region.exit(...)      |
    //    +-----------------------+
    BasicBlock *OrgBB = CancellationPoint->getParent();

    assert(GeneralUtils::hasNextUniqueInstruction(CancellationPoint) &&
           "genCancellationBranchingCode: Cannot find successor of "
           "Cancellation Point");
    auto *NextI = GeneralUtils::nextUniqueInstruction(CancellationPoint);

    auto *CondInst = new ICmpInst(NextI, ICmpInst::ICMP_NE, CancellationPoint,
                                  ValueZero, "cancel.check");

    BasicBlock *NotCancelledBB = SplitBlock(OrgBB, NextI, DT, LI);
    assert(
        NotCancelledBB &&
        "genCancellationBranchingCode: Cannot split BB at Cancellation Point");

    BasicBlock *CurrentCancelExitBB =
        (CancelExitBBForNonBarriers && !CancellationPointIsBarrier)
            ? CancelExitBBForNonBarriers
            : CancelExitBB;

    OrgBB = CancellationPoint->getParent();
    Instruction *TermInst = OrgBB->getTerminator();
    Instruction *NewTermInst =
        BranchInst::Create(CurrentCancelExitBB, NotCancelledBB, CondInst);
    ReplaceInstWithInst(TermInst, NewTermInst);

    LLVM_DEBUG(
        auto &OS = dbgs();
        OS << "genCancellationBranchingCode: Inserted If-Then-Else: if (";
        CancellationPoint->printAsOperand(OS); OS << ") then [";
        OrgBB->printAsOperand(OS); OS << "] --> [";
        CurrentCancelExitBB->printAsOperand(OS); OS << "], else [";
        OrgBB->printAsOperand(OS); OS << "] --> [";
        NotCancelledBB->printAsOperand(OS); OS << "].\n");

    // The IR now looks like:
    //
    //    +------------OrgBB--------------+
    //    | %x = kmpc_cancel(...)         |           ; CancellationPoint
    //    | %cancel.check = icmp ne %x, 0 |           ; CondInst
    //    +--------------+---+------------+
    //                 0 |   | 1
    //                   |   +-----------------+
    //                   |                     |
    //    +---------NotCancelledBB--------+    |
    //    | <NextI>                       |    |
    //    | ...                           |    |
    //    +--------------+----------------+    |
    //                   |                     |
    //                   |   +-----------------+
    //    +---------CancelExitBB----------+
    //    +--------------+----------------+
    //                   |
    //    +--------------+----------------+
    //    | region.exit(...)              |
    //    +-------------------------------+
    //

    if (DT) {
      // There can be multiple CancellationPoints. We need to update the
      // immediate dominator of CancelExitBB when emitting code for each.
      //
      //               ...
      //                | \
      //                |  \
      //                |   \
      //               ... OrgBB1
      //                |    / |
      //                |   /  |
      //                |  /0  |1
      //                | /    |
      //               ...     |
      //                |      |
      //              OrgBB2   |
      //                |  \   |
      //              0 |  1\  |
      //                |    \ |
      //               ...   CancelExitBB
      //

      if (!DT->getNode(CurrentCancelExitBB))
        // It is spossible for the user program to have code like:
        //   #pragma omp parallel for
        //   while (true) {
        //     #pragma omp cancel if (...)
        //   }
        //
        // In cases like this, ExitBB for the WRegion for the parallel-for is
        // unreachable (as there is an infinite loop before it). So when we try
        // to make it reachable by adding a branch from the cancellation check,
        // DT won't be able to handle the update. So, we need to re-build it
        // from scratch.
        DTNeedsRecalculation = true;
      else {
        auto *CancelExitBBDominator =
            DT->findNearestCommonDominator(CurrentCancelExitBB, OrgBB);
        DT->changeImmediateDominator(CurrentCancelExitBB,
                                     CancelExitBBDominator);
      }
    }

    if (NeedStaticFiniCall && !CancelExitBBWithStaticFini) {
      // If we need a `__kmpc_static_fini` call before CancelExitBB, we create a
      // separate BBlock with the call. This happens only when handling the
      // first CancellationPoint. We use the new CancelExitBBWithStaticFini in
      // place of CancelExitBB as the target of `cancel.check` branches for
      // subsequent CancellationPoints.
      //
      //               OrgBB
      //               0 |   | 1
      //                 |   +----------------------+
      //                 |                          |
      //                ...            +--CancelExitBBWithStaticFini--+
      //           NotCancelledBB      |   __kmpc_static_fini(...)    |
      //                ...            +------------------------------+
      //                 |                          |
      //                 |   +----------------------+
      //           CancelExitBB
      //
      CancelExitBBWithStaticFini = SplitEdge(OrgBB, CancelExitBB, DT, LI);
      auto *InsertPt = CancelExitBBWithStaticFini->getTerminator();

      LoadInst *LoadTid = new LoadInst(TidPtrHolder, "my.tid", InsertPt);
      LoadTid->setAlignment(MaybeAlign(4));
      VPOParoptUtils::genKmpcStaticFini(W, IdentTy, LoadTid, InsertPt);

      CancelExitBB = CancelExitBBWithStaticFini;

      LLVM_DEBUG(
          dbgs() << "genCancellationBranchingCode: Created predecessor of "
                    "CancelExitBB: [";
          CancelExitBBWithStaticFini->printAsOperand(dbgs());
          dbgs() << "] containing '__kmpc_static_fini' call.\n");
    }

    if (NeedCancelBarrierForNonBarriers && !CancelExitBBForNonBarriers &&
        !CancellationPointIsBarrier) {

      // If we need a `__kmpc_cancel_barrier` call for branches to CancelExitBB
      // from __kmpc_cancel and __kmpc_cancellationpoint calls, we create a
      // separate BBlock with the call. This happens only when handling the
      // first non-barrier CancellationPoint. We use the new
      // CancelExitBBForNonBarriers in place of CancelExitBB as the target of
      // `cancel.check` branches for subsequent non-barrier CancellationPoints.
      //
      //                                            %2 = kmpc_cancellationpoint
      //                           %1 = kmpc_cancel            /1
      //                                      |1              /
      //    %3 = kmpc_cancel_barrier          |              /
      //         |   \                        |             /
      //        0|  1 \              +-CancelExitBBForNonBarriers-+
      //        ...    \             |  %1 =  kmpc_cancel_barrier |
      //                \            +/---------------------------+
      //                 \           /
      //                  \         /
      //                   \       /
      //                    \     /
      //                 CancelExitBB
      //
      CancelExitBBForNonBarriers = SplitEdge(OrgBB, CancelExitBB, DT, LI);
      auto *InsertPt = CancelExitBBForNonBarriers->getTerminator();

      VPOParoptUtils::genKmpcBarrierImpl(W, TidPtrHolder, InsertPt, IdentTy,
                                         false /*not explicit*/,
                                         true /*cancel barrrier*/);

      LLVM_DEBUG(dbgs() << "genCancellationBranchingCode: Created BB for "
                           "non-barrier cancellation points: [";
                 CancelExitBBForNonBarriers->printAsOperand(dbgs());
                 dbgs() << "] containing '__kmpc_cancel_barrier' call.\n");
    } // if
  } // for

  LLVM_DEBUG(
      dbgs() << "\nExit VPOParoptTransform::genCancellationBranchingCode\n");

  W->resetBBSet(); // CFG changed; clear BBSet
  if (DTNeedsRecalculation) {
    DT->recalculate(*F);
    LLVM_DEBUG(dbgs() << __FUNCTION__ << ": Recalculating DT.\n");
  }
  return true;
}

// Propagate NormUBs of sections to parent constructs to be outlined
bool VPOParoptTransform::addNormUBsToParents(WRegionNode* W) {

  WRegionNode *P = W;

  assert(P && "Null WRegionNode.");

  if (!isa<WRNParallelSectionsNode>(P) && !isa<WRNSectionsNode>(P))
    return false;

  auto &LI = P->getWRNLoopInfo();

  if (LI.getNormUBSize() <= 0)
    return false;

  SmallVector <Value*,2> NormUBs;

  for (unsigned I = 0; I < LI.getNormUBSize(); ++I)
    NormUBs.push_back(LI.getNormUB(I));

  bool Changed = false;
  while ((P = P->getParent())) {
    if (isa<WRNParallelNode>(P)) {
      SharedClause &ShrClause = P->getShared();

      for (Value *V: NormUBs)
        WRegionUtils::addToClause(ShrClause, V);

      StringRef ClauseString =
          VPOAnalysisUtils::getClauseString(QUAL_OMP_SHARED);

      CallInst *CI = cast<CallInst>(P->getEntryDirective());
      CI = VPOParoptUtils::addOperandBundlesInCall(CI,
                                                   {{ClauseString, {NormUBs}}});
      P->setEntryDirective(CI);
      Changed = true;

    } else if (isa<WRNTargetNode>(P)) {
      MapClause &MpClause = P->getMap();

      for (Value *V: NormUBs)
        WRegionUtils::addToClause(MpClause, V);

      MpClause.back()->setIsMapTo();
      StringRef ClauseString =
          VPOAnalysisUtils::getClauseString(QUAL_OMP_MAP_TO);

      CallInst *CI = cast<CallInst>(P->getEntryDirective());
      CI = VPOParoptUtils::addOperandBundlesInCall(CI,
                                                   {{ClauseString, {NormUBs}}});
      P->setEntryDirective(CI);
      Changed = true;
    }
  }

  return Changed;
}

// Set the values in the private clause to be empty.
void VPOParoptTransform::resetValueInPrivateClause(WRegionNode *W) {

  if (!W->canHavePrivate())
    return;

  PrivateClause &PrivClause = W->getPriv();

  if (PrivClause.empty())
    return;

  for (auto *I : PrivClause.items()) {
    resetValueInOmpClauseGeneric(W, I->getOrig());
  }
}

// Set the the operands V of OpenMP clauses in W to be empty.
void VPOParoptTransform::resetValueInOmpClauseGeneric(WRegionNode *W,
                                                        Value *V) {
  if (!V)
    return;

  // The WRegionNode::contains() method requires BBSet to be computed.
  W->populateBBSet();

  SmallVector<Instruction *, 8> IfUses;
  for (auto IB = V->user_begin(), IE = V->user_end(); IB != IE; ++IB) {
    if (Instruction *User = dyn_cast<Instruction>(*IB))
      if (W->contains(User->getParent()))
        IfUses.push_back(User);
  }

  while (!IfUses.empty()) {
    Instruction *UI = IfUses.pop_back_val();
    if (VPOAnalysisUtils::isOpenMPDirective(UI)) {
      LLVMContext &C = F->getContext();
      UI->replaceUsesOfWith(V, ConstantPointerNull::get(Type::getInt8PtrTy(C)));
      break;
    }
  }

  // This routine doesn't change the CFG so no need to invalidate the BBSet
  // before returning.
}

// Generate the copyprivate code. Here is one example.
// #pragma omp single copyprivate ( a,b )
// LLVM IR output:
//     %copyprivate.agg.5 = alloca %__struct.kmp_copy_privates_t, align 8
//     %14 = bitcast %__struct.kmp_copy_privates_t* %copyprivate.agg.5 to i8**
//     store i8* %.0, i8** %14, align 8
//     %15 = getelementptr inbounds %__struct.kmp_copy_privates_t,
//           %__struct.kmp_copy_privates_t* %copyprivate.agg.5, i64 0, i32 1
//     store float* %b.fpriv, float** %15, align 8
//     %16 = load i32, i32* %tid, align 4
//     %17 = bitcast %__struct.kmp_copy_privates_t* %copyprivate.agg.5 to i8*
//     call void @__kmpc_copyprivate({ i32, i32, i32, i32, i8* }*
//          nonnull @.kmpc_loc.0.0.16, i32 %16, i32 16, i8* nonnull %17,
//          i8* bitcast (void (%__struct.kmp_copy_privates_t*,
//          %__struct.kmp_copy_privates_t*)* @test_copy_priv_5 to i8*), i32 %13)
//          #11
//
bool VPOParoptTransform::genCopyPrivateCode(WRegionNode *W,
                                            AllocaInst *IsSingleThread) {
  CopyprivateClause &CprivClause = W->getCpriv();
  if (CprivClause.empty())
    return false;

  W->populateBBSet();
  Instruction *InsertPt = W->getExitBBlock()->getTerminator();
  IRBuilder<> Builder(InsertPt);

  SmallVector<Type *, 4> KmpCopyPrivatesVars;
  for (CopyprivateItem *CprivI : CprivClause.items()) {
    Value *Orig = CprivI->getOrig();
    KmpCopyPrivatesVars.push_back(Orig->getType());
  }

  LLVMContext &C = F->getContext();
  StructType *KmpCopyPrivateTy = StructType::create(
      C, makeArrayRef(KmpCopyPrivatesVars.begin(), KmpCopyPrivatesVars.end()),
      "__struct.kmp_copy_privates_t", false);

  AllocaInst *CopyPrivateBase = Builder.CreateAlloca(
      KmpCopyPrivateTy, nullptr, "copyprivate.agg." + Twine(W->getNumber()));
  SmallVector<Value *, 4> Indices;

  unsigned cnt = 0;
  for (CopyprivateItem *CprivI : CprivClause.items()) {
    Indices.clear();
    Indices.push_back(Builder.getInt32(0));
    Indices.push_back(Builder.getInt32(cnt++));
    Value *Gep =
        Builder.CreateInBoundsGEP(KmpCopyPrivateTy, CopyPrivateBase, Indices);
    Builder.CreateStore(CprivI->getOrig(), Gep);
  }

  Function *FnCopyPriv = genCopyPrivateFunc(W, KmpCopyPrivateTy);
  assert(isa<PointerType>(CopyPrivateBase->getType()) &&
           "genCopyPrivateCode: Expect non-empty pointer type");
  PointerType *PtrTy = cast<PointerType>(CopyPrivateBase->getType());
  const DataLayout &DL = F->getParent()->getDataLayout();
  uint64_t Size = DL.getTypeAllocSize(PtrTy->getElementType());
  VPOParoptUtils::genKmpcCopyPrivate(
      W, IdentTy, TidPtrHolder, Size, CopyPrivateBase, FnCopyPriv,
      Builder.CreateLoad(IsSingleThread), InsertPt);

  W->resetBBSet(); // CFG changed; clear BBSet
  return true;
}
// Generate the helper function for copying the copyprivate data.
// TODO: nonPOD support
Function *VPOParoptTransform::genCopyPrivateFunc(WRegionNode *W,
                                                 StructType *KmpCopyPrivateTy) {
  LLVMContext &C = F->getContext();
  Module *M = F->getParent();

  Type *CopyPrivParams[] = {PointerType::getUnqual(KmpCopyPrivateTy),
                            PointerType::getUnqual(KmpCopyPrivateTy)};
  FunctionType *CopyPrivFnTy =
      FunctionType::get(Type::getVoidTy(C), CopyPrivParams, false);

  Function *FnCopyPriv =
      Function::Create(CopyPrivFnTy, GlobalValue::InternalLinkage,
                       F->getName() + "_copy_priv_" + Twine(W->getNumber()), M);
  FnCopyPriv->setCallingConv(CallingConv::C);

  auto I = FnCopyPriv->arg_begin();
  Value *DstArg = &*I;
  I++;
  Value *SrcArg = &*I;

  BasicBlock *EntryBB = BasicBlock::Create(C, "entry", FnCopyPriv);

  DominatorTree DT;
  DT.recalculate(*FnCopyPriv);

  IRBuilder<> Builder(EntryBB);
  Builder.CreateRetVoid();

  Builder.SetInsertPoint(EntryBB->getTerminator());

  unsigned cnt = 0;
  CopyprivateClause &CprivClause = W->getCpriv();
  SmallVector<Value *, 4> Indices;
  for (CopyprivateItem *CprivI : CprivClause.items()) {
    StringRef OrigName = CprivI->getOrig()->getName();
    Indices.clear();
    Indices.push_back(Builder.getInt32(0));
    Indices.push_back(Builder.getInt32(cnt++));
    Value *SrcGep = Builder.CreateInBoundsGEP(KmpCopyPrivateTy, SrcArg, Indices,
                                              OrigName + ".src.gep");
    Value *DstGep = Builder.CreateInBoundsGEP(KmpCopyPrivateTy, DstArg, Indices,
                                              OrigName + ".dst.gep");
    LoadInst *SrcLoad = Builder.CreateLoad(SrcGep, OrigName + ".src");
    LoadInst *DstLoad = Builder.CreateLoad(DstGep, OrigName + ".dst");
    Value *NewCopyPrivInst =
        genPrivatizationAlloca(CprivI, EntryBB->getTerminator(), ".cp.priv");
    genLprivFini(NewCopyPrivInst, DstLoad, EntryBB->getTerminator());
    NewCopyPrivInst->replaceAllUsesWith(SrcLoad);
    cast<AllocaInst>(NewCopyPrivInst)->eraseFromParent();
  }

  return FnCopyPriv;
}
#if INTEL_CUSTOMIZATION

// Add alias_scope and no_alias metadata to improve the alias
// results in the outlined function.
void VPOParoptTransform::improveAliasForOutlinedFunc(WRegionNode *W) {
  if (OptLevel < 2)
    return;
  W->populateBBSet();
  VPOUtils::genAliasSet(makeArrayRef(W->bbset_begin(), W->bbset_end()), AA,
                        &(F->getParent()->getDataLayout()));
}
#endif  // INTEL_CUSTOMIZATION

template <typename Range>
static bool removeFirstFence(Range &&R, AtomicOrdering AO) {
  for (auto &I : R)
    if (auto *Fence = dyn_cast<FenceInst>(&I)) {
      if (Fence->getOrdering() == AO) {
        Fence->eraseFromParent();
        return true;
      }
      break;
    }
  return false;
}

bool VPOParoptTransform::removeCompilerGeneratedFences(WRegionNode *W) {
  bool Changed = false;
  switch (W->getWRegionKindID()) {
  case WRegionNode::WRNAtomic:
  case WRegionNode::WRNCritical:
  case WRegionNode::WRNMaster:
  case WRegionNode::WRNSingle:
    if (auto *BB = W->getEntryBBlock()->getSingleSuccessor())
      Changed |= removeFirstFence(make_range(BB->begin(), BB->end()),
                                  AtomicOrdering::Acquire);
    if (auto *BB = W->getExitBBlock()->getSinglePredecessor())
      Changed |= removeFirstFence(make_range(BB->rbegin(), BB->rend()),
                                  AtomicOrdering::Release);
    break;
  case WRegionNode::WRNBarrier:
  case WRegionNode::WRNTaskwait:
    if (auto *BB = W->getEntryBBlock()->getSingleSuccessor())
      Changed |= removeFirstFence(make_range(BB->begin(), BB->end()),
                                  AtomicOrdering::AcquireRelease);
    break;
  default:
    llvm_unreachable("unexpected work region kind");
  }
  W->resetBBSetIfChanged(Changed); // Clear BBSet if transformed
  return Changed;
}

BasicBlock *VPOParoptTransform::getLoopExitBB(WRegionNode *W, unsigned Idx) {
  assert(W->getIsOmpLoop() && "getLoopExitBB: not a loop-type region.");
  auto *L = W->getWRNLoopInfo().getLoop(Idx);
  assert(L && "getLoopExitBB: failed to find Loop.");
  auto *LoopExitBB = WRegionUtils::getOmpExitBlock(L);
  assert(LoopExitBB && "getLoopExitBB: failed to find the loop's exit block.");
  return LoopExitBB;
}

// Initial Implementation for loop construct in OpenMP 5.0
//   The loop construct will be mapped to underlying loop scheme according to
//   binding rules and parent region/directive. See details in mapLoopScheme
//   function.
bool VPOParoptTransform::replaceGenericLoop(WRegionNode *W) {
  WRNGenericLoopNode *WL = cast<WRNGenericLoopNode>(W);

  // Map loop construct to underlying loop scheme
  bool Changed = WL->mapLoopScheme();
  assert(Changed &&
         "Loop directive must be mapped to right parallization scheme.");

  // replace entry directive with the mapped directive
  StringRef MappedEntryDir =
      VPOAnalysisUtils::getDirectiveString(WL->getMappedDir());
  LLVM_DEBUG(dbgs() << "Entry Directive: " << W->getEntryDirective()
                    << " maps to Directive: " << MappedEntryDir << "\n");

  CallInst *EntryCI = cast<CallInst>(W->getEntryDirective());

  SmallVector<OperandBundleDef, 8> OpBundles;
  EntryCI->getOperandBundlesAsDefs(OpBundles);
  for (unsigned i = 0; i < OpBundles.size(); i++) {
    EntryCI = VPOParoptUtils::removeOperandBundlesFromCall(
        EntryCI, OpBundles[i].getTag());
  }
  SmallVector<std::pair<StringRef, ArrayRef<Value *>>, 8> OpBundlesToAdd;
  OpBundlesToAdd.emplace_back(MappedEntryDir, ArrayRef<Value *>{});
  for (unsigned i = 1; i < OpBundles.size(); i++) {
    // Skip bind clause since it's used for loop contruct
    if (VPOAnalysisUtils::isBindClause(OpBundles[i].getTag()))
      continue;
    OpBundlesToAdd.emplace_back(OpBundles[i].getTag(), OpBundles[i].inputs());
  }
  EntryCI = VPOParoptUtils::addOperandBundlesInCall(EntryCI, OpBundlesToAdd);
  W->setEntryDirective(EntryCI);

  // replace exit directive accordingly
  CallInst *ExitCI =
      dyn_cast<CallInst>(VPOAnalysisUtils::getEndRegionDir(EntryCI));
  StringRef ExitDir = VPOAnalysisUtils::getDirectiveString(ExitCI);

  StringRef MappedExitDir = VPOAnalysisUtils::getDirectiveString(
      VPOAnalysisUtils::getMatchingEndDirective(WL->getMappedDir()));
  LLVM_DEBUG(dbgs() << "Exit Directive: " << ExitDir
                    << " maps to directive: " << MappedExitDir << "\n");

  ExitCI = VPOParoptUtils::removeOperandBundlesFromCall(ExitCI, {ExitDir});
  ExitCI = VPOParoptUtils::addOperandBundlesInCall(
      ExitCI, {{MappedExitDir, ArrayRef<Value *>{}}});

  return Changed;
}

// Targets that support non-default address spaces may have the following
// representation for global variables referenced in OpenMP clauses:
//   %4 = call token @llvm.directive.region.entry() [ "DIR.OMP.TARGET"(),
//       "QUAL.OMP.MAP.TOFROM"([1000 x float] addrspace(4)*
//           addrspacecast ([1000 x float] addrspace(1)* @global_var
//               to [1000 x float] addrspace(4)*)) ]
//
// At the same time, references of the same global variable inside
// the region may look differently (e.g. due to constant folding):
//   %9 = getelementptr inbounds float,
//       float addrspace(4)* addrspacecast (
//           float addrspace(1)* getelementptr inbounds (
//               [1000 x float],
//               [1000 x float] addrspace(1)* @global_var,
//               i32 0, i32 0)
//       to float addrspace(4)*), i64 %8
//
// Different places in Paropt rely on finding the original (source code)
// references of the global variable by just looking for users
// of the clause item (which is addrspacecast ConstantExpr).
// In this example, the region refers @global_var via getelementptr
// ConstantExpr, which prevents correct handling of the clause item.
//
// This routine fixes up the clauses (in IR) and the corresponding
// parsed representation (Orig members of Item), so that
// a clause item used for finding the references is always
// the global variable itself, e.g. this routine will transform
// the region's entry call to the following:
//   %4 = call token @llvm.directive.region.entry() [ "DIR.OMP.TARGET"(),
//       "QUAL.OMP.MAP.TOFROM"([1000 x float] addrspace(1)* @global_var) ]
bool VPOParoptTransform::canonicalizeGlobalVariableReferences(WRegionNode *W) {
  if (!isTargetSPIRV())
    return false;

  SmallPtrSet<Value *, 16> HandledASCasts;

  auto getGlobalVarItem = [](Value *Orig) {
    GlobalVariable *GVar = nullptr;

    if (GeneralUtils::isOMPItemGlobalVAR(Orig))
      // isOMPItemGlobalVAR() is an optionally addrspacecasted
      // GlobalVariable. The GlobalVariable must be in the global
      // address space.
      if (auto *CE = dyn_cast<ConstantExpr>(Orig))
        if (CE->getOpcode() == Instruction::AddrSpaceCast) {
          GVar = dyn_cast<GlobalVariable>(CE->getOperand(0));
          assert(GVar &&
                 GVar->getAddressSpace() == vpo::ADDRESS_SPACE_GLOBAL &&
                 "Unexpected form of global variable item.");
        }

    return GVar;
  };

  auto rename = [&getGlobalVarItem, &HandledASCasts](Item *I) {
    auto *Orig = I->getOrig();
    if (auto *GVar = getGlobalVarItem(Orig)) {
      HandledASCasts.insert(Orig);
      I->setOrig(GVar);
    }
  };

  // Look at the clauses and update Orig items, if they
  // refer an addrspacecast of a GlobalVariable.
  if (W->canHavePrivate())
    for (PrivateItem *PrivI : W->getPriv().items())
      rename(PrivI);

  if (W->canHaveFirstprivate())
    for (FirstprivateItem *FprivI : W->getFpriv().items())
      rename(FprivI);

  if (W->canHaveShared())
    for (SharedItem *ShaI : W->getShared().items())
      rename(ShaI);

  if (W->canHaveReduction())
    for (ReductionItem *RedI : W->getRed().items())
      rename(RedI);

  if (W->canHaveLastprivate())
    for (LastprivateItem *LprivI : W->getLpriv().items())
      rename(LprivI);

  if (W->canHaveLinear())
    for (LinearItem *LrI : W->getLinear().items())
      rename(LrI);

  if (W->canHaveIsDevicePtr())
    for (IsDevicePtrItem *DPtrI : W->getIsDevicePtr().items())
      rename(DPtrI);

  if (W->canHaveMap()) {
    for (MapItem *MapI : W->getMap().items()) {
      if (MapI->getIsMapChain()) {
        MapChainTy const &MapChain = MapI->getMapChain();
        for (unsigned I = 0, IE = MapChain.size(); I < IE; ++I) {
          MapAggrTy *Aggr = MapChain[I];
          // It is not strictly necessary to transform section pointer
          // and the base pointer, because they will not be used
          // for references replacements. At the same time,
          // we will fix all references of an addrspacecast
          // of a GlobalVariable in the IR, so we'd rather
          // have consistency between IR and the parsed representation.
          if (auto *GVar = getGlobalVarItem(Aggr->getSectionPtr())) {
            HandledASCasts.insert(Aggr->getSectionPtr());
            Aggr->setSectionPtr(GVar);
          }
          if (auto *GVar = getGlobalVarItem(Aggr->getBasePtr())) {
            HandledASCasts.insert(Aggr->getBasePtr());
            Aggr->setBasePtr(GVar);
          }
        }
      }

      rename(MapI);
    }
  }

  // Fixup the region's entry call in IR.
  CallInst *CI = cast<CallInst>(W->getEntryDirective());
  for (auto *ASCast : HandledASCasts) {
    auto *GVar = getGlobalVarItem(ASCast);
    assert(GVar && "Invalid element in HandledASCasts.");
    CI->replaceUsesOfWith(ASCast, GVar);
  }

  return !HandledASCasts.empty();
}
<<<<<<< HEAD
=======

bool VPOParoptTransform::constructNDRangeInfo(WRegionNode *W) {
  if (VPOParoptUtils::getSPIRExecutionScheme() != spirv::ImplicitSIMDSPMDES)
    return false;

  if (!deviceTriplesHasSPIRV())
    return false;

  WRegionNode *WTarget =
      WRegionUtils::getParentRegion(W, WRegionNode::WRNTarget);

  if (!WTarget) {
    if (isTargetSPIRV())
      // Emit warning only during SPIR compilation.
      F->getContext().diagnose(ParoptDiagInfo(*F,
          W->getEntryDirective()->getDebugLoc(),
          Twine("'") + Twine(spirv::ExecutionSchemeOptionName) +
          Twine("' option ignored for OpenMP region, since ") +
          Twine("no enclosing 'target' region was found")));
    return false;
  }

  // It is not really necessary to generate ND-range parameter
  // during SPIR compilation, because it is only used in host code
  // for passing to libomptarget. At the same time, we have to
  // call setParLoopNdInfoAlloca() with some non-null value below,
  // so we just do it for both host and target compilations.
  auto *NDInfoAI = genTgtLoopParameter(WTarget, W);

  if (!NDInfoAI)
    return false;

  // NDInfoAI is not null here, so we've made some changed to IR
  // inside genTgtLoopParameter().

  // Check if there is an inclosing teams region with num_teams() clause.
  // num_teams() overrules ImplicitSIMDSPMDES mode.
  WRegionNode *WTeams = WRegionUtils::getParentRegion(W, WRegionNode::WRNTeams);

  if (WTeams && WTeams->getNumTeams()) {
    if (isTargetSPIRV())
      // Emit warning only during SPIR compilation.
      F->getContext().diagnose(ParoptDiagInfo(*F,
          W->getEntryDirective()->getDebugLoc(),
          Twine("'") + Twine(spirv::ExecutionSchemeOptionName) +
          Twine("' option ignored for OpenMP region, since ") +
          Twine("the enclosing teams region specifies num_teams.")));
    return true;
  }

  // Finally set ND-range info for the target region.
  WTarget->setParLoopNdInfoAlloca(NDInfoAI);
  return true;
}

void VPOParoptTransform::setMayHaveOMPCritical(WRegionNode *W) const {
  if (!isTargetSPIRV())
    return;

  W->populateBBSet();
  for (auto *BB : make_range(W->bbset_begin(), W->bbset_end())) {
    for (auto &I : *BB) {
      const auto *CI = dyn_cast<const CallInst>(&I);
      if (!CI)
        continue;
      auto *CalledF =
          dyn_cast<Function>(CI->getCalledOperand()->stripPointerCasts());
      // Check if it is an indirect call or call of a Function marked
      // may-have-openmp-critical.
      if (!CalledF ||
          MT->mayHaveOMPCritical(CalledF)) {
        W->setMayHaveOMPCritical();
        LLVM_DEBUG(dbgs() << __FUNCTION__ <<
                   ": region marked as may-have-openmp-critical: " <<
                   *W->getEntryDirective() << "\n");
        return;
      }
    }
  }
}
>>>>>>> 442c5a85
#endif // INTEL_COLLAB<|MERGE_RESOLUTION|>--- conflicted
+++ resolved
@@ -40,7 +40,6 @@
 #include "llvm/CodeGen/Passes.h"
 #include "llvm/CodeGen/TargetSubtargetInfo.h"
 #include "llvm/IR/Constants.h"
-#include "llvm/IR/DiagnosticPrinter.h"
 #include "llvm/IR/Dominators.h"
 #include "llvm/IR/InstIterator.h"
 #include "llvm/IR/IRBuilder.h"
@@ -93,29 +92,6 @@
     "loopopt-use-omp-region", cl::desc("Handle OpenMP directives in LoopOpt"),
     cl::Hidden, cl::location(UseOmpRegionsInLoopoptFlag), cl::init(false));
 #endif  // INTEL_CUSTOMIZATION
-
-namespace {
-class ParoptTransformDiagInfo : public DiagnosticInfoWithLocationBase {
-  const Twine &Msg;
-
-public:
-  ParoptTransformDiagInfo(const Function &F, const DiagnosticLocation &Loc,
-                          const Twine &Msg, DiagnosticSeverity DS = DS_Warning)
-    : DiagnosticInfoWithLocationBase(
-          static_cast<DiagnosticKind>(getNextAvailablePluginDiagnosticKind()),
-          DS, F, Loc),
-      Msg(Msg)
-  {}
-
-  void print(DiagnosticPrinter &DP) const override {
-    if (isLocationAvailable())
-      DP << getLocationStr() << ": ";
-    DP << Msg;
-    if (!isLocationAvailable())
-      DP << " (use -g for location info)";
-  }
-};
-} // anonymous namespace
 
 //
 // Use with the WRNVisitor class (in WRegionUtils.h) to walk the WRGraph
@@ -6569,16 +6545,7 @@
 
 // Generates code for the OpenMP critical construct.
 bool VPOParoptTransform::genCriticalCode(WRNCriticalNode *CriticalNode) {
-<<<<<<< HEAD
-  if (isTargetSPIRV()) {
-    F->getContext().diagnose(ParoptTransformDiagInfo(*F,
-        CriticalNode->getEntryDirective()->getDebugLoc(),
-        "OpenMP critical is not supported"));
-    return removeCompilerGeneratedFences(CriticalNode);
-  }
-=======
   bool Changed = false;
->>>>>>> 442c5a85
 
   LLVM_DEBUG(dbgs() << "\nEnter VPOParoptTransform::genCriticalCode\n");
   assert(CriticalNode != nullptr && "Critical node is null.");
@@ -7810,8 +7777,6 @@
 
   return !HandledASCasts.empty();
 }
-<<<<<<< HEAD
-=======
 
 bool VPOParoptTransform::constructNDRangeInfo(WRegionNode *W) {
   if (VPOParoptUtils::getSPIRExecutionScheme() != spirv::ImplicitSIMDSPMDES)
@@ -7892,5 +7857,4 @@
     }
   }
 }
->>>>>>> 442c5a85
 #endif // INTEL_COLLAB