--- conflicted
+++ resolved
@@ -1695,8 +1695,7 @@
         break;
       case WRegionNode::WRNCritical:
         if (Mode & ParPrepare) {
-<<<<<<< HEAD
-          debugPrintHeader(W, true);
+          debugPrintHeader(W, Mode);
 #if INTEL_CUSTOMIZATION
 #if INTEL_FEATURE_CSA
           if (isTargetCSA()) {
@@ -1707,11 +1706,7 @@
           }
 #endif  // INTEL_FEATURE_CSA
 #endif  // INTEL_CUSTOMIZATION
-          Changed = genCriticalCode(cast<WRNCriticalNode>(W));
-=======
-          debugPrintHeader(W, Mode);
           Changed |= genCriticalCode(cast<WRNCriticalNode>(W));
->>>>>>> ca8e5da5
           RemoveDirectives = true;
         }
         break;
