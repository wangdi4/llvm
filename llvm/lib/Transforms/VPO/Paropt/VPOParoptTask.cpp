#if INTEL_COLLAB
//===------ VPOParoptTask.cpp - Transformation of WRegion for tasking -----===//
//
// Part of the LLVM Project, under the Apache License v2.0 with LLVM Exceptions.
// See https://llvm.org/LICENSE.txt for license information.
// SPDX-License-Identifier: Apache-2.0 WITH LLVM-exception
//
//===----------------------------------------------------------------------===//
///
/// \file
/// VPOParoptTask.cpp implements the omp task and taskloop feature.
///
//===----------------------------------------------------------------------===//

#include "llvm/Transforms/VPO/Paropt/VPOParopt.h"
#include "llvm/Transforms/VPO/Paropt/VPOParoptTransform.h"
#include "llvm/Transforms/VPO/Paropt/VPOParoptUtils.h"
#include "llvm/Transforms/VPO/Utils/VPOUtils.h"

#include "llvm/IR/Dominators.h"
#include "llvm/IR/Function.h"
#include "llvm/Support/Debug.h"

#include "llvm/CodeGen/Passes.h"
#include "llvm/IR/Constants.h"
#include "llvm/IR/Dominators.h"
#include "llvm/IR/InstVisitor.h"
#include "llvm/IR/Instructions.h"
#include "llvm/IR/LLVMContext.h"
#include "llvm/IR/MDBuilder.h"
#include "llvm/IR/Module.h"
#include "llvm/Support/raw_ostream.h"
#include "llvm/Transforms/Utils/BasicBlockUtils.h"

#include "llvm/Analysis/VPO/WRegionInfo/WRegion.h"
#include "llvm/Analysis/VPO/WRegionInfo/WRegionNode.h"
#include "llvm/Analysis/VPO/WRegionInfo/WRegionUtils.h"

#include "llvm/Transforms/Utils/GeneralUtils.h"
#include "llvm/Transforms/Utils/IntrinsicUtils.h"

using namespace llvm;
using namespace llvm::vpo;

#define DEBUG_TYPE "vpo-paropt-task"

// Replace the reduction variable reference with the dereference of
// the return pointer __kmpc_task_reduction_get_th_data. It handles
// both reduction and inreduction clause.
bool VPOParoptTransform::genRedCodeForTaskGeneric(WRegionNode *W) {

  bool Changed = false;

  LLVM_DEBUG(
      dbgs() << "\nEnter VPOParoptTransform::genRedCodeForTaskGeneric\n");

  // Utility to replace the reduction variable specified in
  // the reduction/inreduction clause with the return value of
  // function __kmpc_task_reduction_get_th_data.
  auto replaceReductionVarInTask = [&](WRegionNode *W,
                                       ReductionClause &RedClause) {
    W->populateBBSet();

    for (ReductionItem *RedI : RedClause.items()) {

      Value *Orig = RedI->getOrig();

      if (!isa<GlobalVariable>(Orig) && !isa<AllocaInst>(Orig))
          continue;

      Instruction *InsertPt = GeneralUtils::nextUniqueInstruction(
          cast<Instruction>(RedI->getNew()));
      auto *NewPrivInst = getClauseItemReplacementValue(RedI, InsertPt);
      genPrivatizationReplacement(W, Orig, NewPrivInst);
    }
  };

  if (W->canHaveReduction()) {
    ReductionClause &RedClause = W->getRed();
    if (!RedClause.empty()) {
      replaceReductionVarInTask(W, RedClause);
      Changed = true;
      W->resetBBSet(); // Invalidate BBSet after transformations
    }
  }

  if (W->canHaveInReduction()) {
    ReductionClause &RedClause = W->getInRed();
    if (!RedClause.empty()) {
      replaceReductionVarInTask(W, RedClause);
      Changed = true;
      W->resetBBSet(); // Invalidate BBSet after transformations
    }
  }
  LLVM_DEBUG(dbgs() << "\nExit VPOParoptTransform::genRedCodeForTaskGeneric\n");
  return Changed;
}

// Generate the destructor thunk for task firstprivate data.
// int32_t destr(int32_t gtid, char *taskThunk)
// This thunk is stored in the kmp_task_t structure which is passed to the
// task/taskloop creation call.
//
// This is required if a firstprivate object has a destructor, and:
// 1) The task executes a cancellation, *or*
// 2) It is a taskloop construct.
// Currently the thunk is passed to all tasks, so the firstprivates and their
// copies are always destructed from a destructor thunk.
Function *VPOParoptTransform::genTaskDestructorThunk(
    WRegionNode *W, StructType *KmpTaskTTWithPrivatesTy) {
  // First check if we need this thunk.
  if (!W->canHaveFirstprivate())
    return nullptr;
  bool hasDestr = false;
  for (FirstprivateItem *FI : W->getFpriv().items())
    if (FI->getDestructor()) {
      hasDestr = true;
      break;
    }
  if (!hasDestr)
    return nullptr;

  LLVMContext &C = F->getContext();
  Module *M = F->getParent();
  Type *DestThunkParams[] = {Type::getIntNTy(C, 32),
                             PointerType::getUnqual(Type::getIntNTy(C, 8))};
  FunctionType *DestThunkTy =
      FunctionType::get(Type::getIntNTy(C, 32), DestThunkParams, false);
  Function *DestThunk = Function::Create(
      DestThunkTy, GlobalValue::InternalLinkage,
      F->getName() + "_dtor_thunk_" + Twine(W->getNumber()), M);
  DestThunk->setCallingConv(CallingConv::C);
  BasicBlock *EntryBB = BasicBlock::Create(C, "entry", DestThunk);

  DominatorTree DT;
  DT.recalculate(*DestThunk);
  auto *ArgIter = DestThunk->arg_begin();
  // 2nd arg is the pointer to the task thunk.
  ArgIter++;
  IRBuilder<> Builder(EntryBB);

  Type *TaskThunkPtrType = PointerType::getUnqual(KmpTaskTTWithPrivatesTy);
  // The task thunk was passed in as char*. Cast it to the task thunk type.
  auto *TaskThunkPtr = Builder.CreateBitCast(&*ArgIter, TaskThunkPtrType);

  // Create the block terminator. This return value is unused.
  auto *RetInst = Builder.CreateRet(Builder.getInt32(0));

  // Insert the next sequences before the return.
  Builder.SetInsertPoint(RetInst);

  // Now call all the destructors on all firstprivate objects.
  SmallVector<Value *, 4> Indices;
  for (FirstprivateItem *FI : W->getFpriv().items()) {
    if (!FI->getDestructor())
      continue;
    // The firstprivate objects are stored whole, in the private area of the
    // task thunk.
    // %__struct.kmp_task_t_with_privates =
    //     type { %__struct.kmp_task_t, %__struct.kmp_privates.t }
    // %__struct.kmp_privates.t = type { %class.foo, %class.foo, i64, i32 }
    // Each FI is represented by a GEP from the start of the private area.
    // This was set up by firstprivate codegen.
    // We have a kmp_task_t_with_privates, so first GEP to kmp_privates_t
    // and then add the FI's GEP index.
    //
    // If firstprivate codegen is later changed to use local vars instead
    // of thunk references, we will need to find the indices a different way.
    assert(isa<GetElementPtrInst>(FI->getNew()) &&
      "Firstprivate item must have a GEP pointing to local storage");

    auto *FIGEP = cast<GetElementPtrInst>(FI->getNew());
    // a struct GEP should have 2 indices: 0 then the real index
    assert(FIGEP->getNumIndices() == 2);
    Indices.clear();
    // 0 == struct reference
    Indices.push_back(Builder.getInt32(0));
    // 1 == index of private area in kmp_task_t_with_privates
    Indices.push_back(Builder.getInt32(1));
    // GEP index from FI
    Indices.push_back(FIGEP->getOperand(2));
    Value *DestrGEP = Builder.CreateInBoundsGEP(KmpTaskTTWithPrivatesTy,
                                                TaskThunkPtr, Indices);
    // Call the destructor. Insert the call before the return inst.
    // The gencall will verify that the GEP type matches the destructor
    // parameter.
    if (auto *Dtor = FI->getDestructor())
      genPrivatizationInitOrFini(FI, Dtor, FK_Dtor, DestrGEP, nullptr, RetInst,
                                 &DT);
  }

  return DestThunk;
}

// Generate the code to update the last privates for taskloop.
void VPOParoptTransform::genLprivFiniForTaskLoop(LastprivateItem *LprivI,
                                                 Instruction *InsertPt) {
  Type *ItemTy = nullptr;
  Value *NumElements = nullptr;
  std::tie(ItemTy, NumElements, std::ignore) =
      VPOParoptUtils::getItemInfo(LprivI);

  Value *Src = LprivI->getNew();
  Value *Dst = LprivI->getOrigGEP();
  if (LprivI->getIsByRef())
    Dst = new LoadInst(Src->getType(), Dst, "", InsertPt);

#if INTEL_CUSTOMIZATION
  if (LprivI->getIsF90DopeVector()) {
    VPOParoptUtils::genF90DVLastprivateCopyCall(Src, Dst, InsertPt);
    return;
  }

#endif // INTEL_CUSTOMIZATION
  const DataLayout &DL = InsertPt->getModule()->getDataLayout();

  IRBuilder<> Builder(InsertPt);

  if (LprivI->getIsVla()) {
    MaybeAlign Align(DL.getABITypeAlignment(ItemTy));
    Builder.CreateMemCpy(Dst, Align, Src, Align,
                         LprivI->getNewThunkBufferSize());
  } else if (!VPOUtils::canBeRegisterized(ItemTy, DL) ||
             NumElements) {
    uint64_t Size = DL.getTypeAllocSize(ItemTy);
    if (NumElements) {
      auto *CI = dyn_cast<ConstantInt>(NumElements);
      assert(CI && "Lastprivate item should have been classified as VLA.");
      Size *= CI->getZExtValue();
    }
    VPOUtils::genMemcpy(Dst, Src, Size, DL.getABITypeAlignment(ItemTy),
                        Builder);
  } else {
    LoadInst *Load = Builder.CreateLoad(ItemTy, Src);
    Builder.CreateStore(Load, Dst);
  }
}

// Replace the shared variable reference with the thunk field
// derefernce
bool VPOParoptTransform::genSharedCodeForTaskGeneric(WRegionNode *W) {

  bool Changed = false;

  LLVM_DEBUG(
      dbgs() << "\nEnter VPOParoptTransform::genSharedCodeForTaskGeneric\n");

  SharedClause &ShaClause = W->getShared();
  if (!ShaClause.empty()) {

    W->populateBBSet();

    for (SharedItem *ShaI : ShaClause.items()) {

      Value *Orig = ShaI->getOrig();
      resetValueInOmpClauseGeneric(W, Orig);

      Value *NewPrivInst = nullptr;
      NewPrivInst = ShaI->getNew();
      genPrivatizationReplacement(W, Orig, NewPrivInst);
    }

    Changed = true;
  } // if

  LLVM_DEBUG(
      dbgs() << "\nExit VPOParoptTransform::genSharedCodeForTaskGeneric\n");

  W->resetBBSetIfChanged(Changed); // Clear BBSet if transformed
  return Changed;
}

// Build typedef kmp_int32 (* kmp_routine_entry_t)(kmp_int32, void *);
void VPOParoptTransform::genKmpRoutineEntryT() {
  if (!KmpRoutineEntryPtrTy) {
    LLVMContext &C = F->getContext();
    IntegerType *Int32Ty = Type::getInt32Ty(C);
    Type *KmpRoutineEntryTyArgs[] = {Int32Ty, Type::getInt8PtrTy(C)};
    FunctionType *KmpRoutineEntryTy =
        FunctionType::get(Int32Ty, KmpRoutineEntryTyArgs, false);
    KmpRoutineEntryPtrTy = PointerType::getUnqual(KmpRoutineEntryTy);
  }
}

// internal structure for reduction data item related info
//
// typedef struct kmp_taskred_input {
//   void *reduce_shar; // shared between tasks item to reduce into
//   void *reduce_orig; // original reduction item used for initialization
//   size_t reduce_size; // size of data item
//   // three compiler-generated routines (init, fini are optional):
//   void *reduce_init; // data initialization routine (two parameters)
//   void *reduce_fini; // data finalization routine
//   void *reduce_comb; // data combiner routine
//   kmp_taskred_flags_t flags; // flags for additional info from compiler
// } kmp_taskred_input_t;
//
// Or if Mode is OmpTbb (uses old API):
//
// typedef struct kmp_task_red_input {
//    void       *reduce_shar; // shared reduction item
//    size_t      reduce_size; // size of data item
//    void       *reduce_init; // data initialization routine
//    void       *reduce_fini; // data finalization routine
//    void       *reduce_comb; // data combiner routine
//    kmp_task_red_flags_t flags; // flags for additional info from compiler
// } kmp_task_red_input_t;
//
void VPOParoptTransform::genTaskTRedType() {
  if (KmpTaskTRedTy)
    return;

  LLVMContext &C = F->getContext();
  IntegerType *Int32Ty = Type::getInt32Ty(C);
  IntegerType *Int64Ty = Type::getInt64Ty(C);
  PointerType *Int8PtrTy = Type::getInt8PtrTy(C);

  if (Mode & OmpTbb)
    KmpTaskTRedTy = VPOParoptUtils::getOrCreateStructType(
        F, "__struct.kmp_task_t_red_item",
        {Int8PtrTy, Int64Ty, Int8PtrTy, Int8PtrTy, Int8PtrTy, Int32Ty});
  else
    KmpTaskTRedTy = VPOParoptUtils::getOrCreateStructType(
        F, "__struct.kmp_taskred_input_t",
        {Int8PtrTy, Int8PtrTy, Int64Ty, Int8PtrTy, Int8PtrTy, Int8PtrTy,
         Int32Ty});
}

// internal structure for dependInfo
//
// struct kmp_depend_info {
//   size_t arg_addr;
//   size_t arg_size;
//   char   depend_type;
// };
void VPOParoptTransform::genKmpTaskDependInfo() {
  if (KmpTaskDependInfoTy)
    return;

  LLVMContext &C = F->getContext();

  IntegerType *IntTy;
  const DataLayout &DL = F->getParent()->getDataLayout();

  if (DL.getIntPtrType(Type::getInt8PtrTy(C))->getIntegerBitWidth() == 64)
    IntTy = Type::getInt64Ty(C);
  else
    IntTy = Type::getInt32Ty(C);

  Type *KmpTaskDependTyArgs[] = {IntTy, IntTy, Type::getInt8Ty(C)};

  KmpTaskDependInfoTy = VPOParoptUtils::getOrCreateStructType(
      F, "__struct.kmp_depend_info", KmpTaskDependTyArgs);
}

// Build struct kmp_task_t {
//            void *              shareds;
//            kmp_routine_entry_t routine;
//            kmp_int32           part_id;
//            kmp_routine_entry_t destr;   // was kmp_cmplrdata_t data1;
//            IntPtrTy            priority // was kmp_cmplrdata_t data2;
//   For taskloops additional fields:
//            kmp_uint64          lb;
//            kmp_uint64          ub;
//            kmp_int64           st;
//            kmp_int32           liter;
//          };
// In kmp.h, kmp_cmplrdata_t is defined as the union of kmp_routine_entry_t
// (for destr thunk) and kmp_int32 (for priority). In Paropt we simplify the
// implementation by not using a union. Instead, we change it like this:
//            kmp_cmplrdata_t data1   becomes   kmp_routine_entry_t destr
//            kmp_cmplrdata_t data2   becomes   IntPtrTy            priority
// Both kmp_routine_entry_t and IntPtr have the same size (= pointer size).
void VPOParoptTransform::genKmpTaskTRecordDecl() {
  if (KmpTaskTTy)
    return;

  LLVMContext &C = F->getContext();
  IntegerType *Int32Ty = Type::getInt32Ty(C);
  IntegerType *Int64Ty = Type::getInt64Ty(C);
  Type *IntPtrTy = GeneralUtils::getSizeTTy(F); // i32/i64 matching ptr size

  Type *KmpTaskTyArgs[] = {Type::getInt8PtrTy(C),
                           KmpRoutineEntryPtrTy,
                           Int32Ty,
                           KmpRoutineEntryPtrTy,
                           IntPtrTy,
                           Int64Ty,
                           Int64Ty,
                           Int64Ty,
                           Int32Ty};

  KmpTaskTTy = VPOParoptUtils::getOrCreateStructType(F, "__struct.kmp_task_t",
                                                     KmpTaskTyArgs);
}

// Generate the struct type kmpc_task_t as well as its private data
// area. One example is as follows.
// %struct.kmp_task_t_with_privates = type { %struct.kmp_task_t,
// %struct..kmp_privates.t }
// %struct.kmp_task_t = type { i8*, i32 (i32, i8*)*, i32,
// %union.kmp_cmplrdata_t, %union.kmp_cmplrdata_t, i64, i64, i64, i32}
// %struct..kmp_privates.t = type { i64, i64, i32 }
StructType *VPOParoptTransform::genKmpTaskTWithPrivatesRecordDecl(
    WRegionNode *W, StructType *&KmpSharedTy, StructType *&KmpPrivatesTy,
    Instruction *InsertBefore) {
  LLVMContext &C = F->getContext();
  SmallVector<Type *, 4> KmpTaksTWithPrivatesTyArgs;
  KmpTaksTWithPrivatesTyArgs.push_back(KmpTaskTTy);

  SmallVector<Type *, 4> PrivateThunkTypes;
  SmallVector<Type *, 4> SharedThunkTypes;
  IRBuilder<> Builder(InsertBefore);
  Type *SizeTTy = GeneralUtils::getSizeTTy(InsertBefore->getFunction());
  unsigned SizeTBitWidth = SizeTTy->getIntegerBitWidth();

  unsigned PrivateCount = 0;
  unsigned SharedCount = 0;
#if INTEL_CUSTOMIZATION

  auto reserveExtraFieldsForF90DVInPrivateThunk = [&](Item *I) {
    if (!I->getIsF90DopeVector())
      return;

    // For F90 DVs, similar to VLAs, we allocate three spaces in the
    // privates thunk, corresponding to the local copy of the DV, array size
    // in bytes, and offset to the actual array in the task thunk buffer.
    PrivateCount += 2;
    PrivateThunkTypes.push_back(SizeTTy);
    PrivateThunkTypes.push_back(SizeTTy);

    StringRef NamePrefix = I->getOrig()->getName();
    Value *ArraySizeInBytes =
        VPOParoptUtils::genF90DVSizeCall(I->getOrig(), InsertBefore);
    ArraySizeInBytes->setName(NamePrefix + ".array.size.in.bytes");
    I->setThunkBufferSize(ArraySizeInBytes);
  };
#endif // INTEL_CUSTOMIZATION

  auto reserveFieldsForItemInPrivateThunk = [&](Item *I) {
    Type *ElementTy = nullptr;
    Value *NumElements = nullptr;
    std::tie(ElementTy, NumElements, std::ignore) =
        VPOParoptUtils::getItemInfo(I);
    if (!NumElements) {
      PrivateThunkTypes.push_back(ElementTy);
      I->setPrivateThunkIdx(PrivateCount++);
#if INTEL_CUSTOMIZATION
      reserveExtraFieldsForF90DVInPrivateThunk(I);
#endif // INTEL_CUSTOMIZATION
      return;
    }

#if INTEL_CUSTOMIZATION
    assert(!I->getIsF90DopeVector() && "Unexpected: array of dope vectors");

#endif // INTEL_CUSTOMIZATION
    if (isa<ConstantInt>(NumElements)) {
      PrivateThunkTypes.push_back(ArrayType::get(
          ElementTy, cast<ConstantInt>(NumElements)->getZExtValue()));
      I->setPrivateThunkIdx(PrivateCount++);
      return;
    }

    StringRef NamePrefix = I->getOrig()->getName();
    I->setIsVla(true);

    Value *ElementSize =
        Builder.getIntN(SizeTBitWidth, ElementTy->getScalarSizeInBits() / 8);
    Value *ArraySizeInBytes =
        Builder.CreateMul(Builder.CreateBitCast(NumElements, SizeTTy),
                          ElementSize, NamePrefix + ".array.size.in.bytes");
    I->setThunkBufferSize(ArraySizeInBytes);

    // For VLAs, we allocate three spaces in the privates thunk. For the pointer
    // corresponding to the local copy of the item, array size, and offset for
    // the actual array which is allocated in a buffer at the end of the task
    // thunk.
    I->setPrivateThunkIdx(PrivateCount);
    PrivateCount += 3;
    PrivateThunkTypes.push_back(PointerType::getUnqual(ElementTy));
    PrivateThunkTypes.push_back(SizeTTy);
    PrivateThunkTypes.push_back(SizeTTy);
  };

  for (FirstprivateItem *FprivI : W->getFpriv().items())
    reserveFieldsForItemInPrivateThunk(FprivI);

  if (W->canHaveLastprivate()) {
    for (LastprivateItem *LprivI : W->getLpriv().items()) {
      if (FirstprivateItem *FprivI = LprivI->getInFirstprivate()) {
        LprivI->setPrivateThunkIdx(FprivI->getPrivateThunkIdx());
        LprivI->setIsVla(FprivI->getIsVla());
        LprivI->setThunkBufferSize(FprivI->getThunkBufferSize());
      } else
        reserveFieldsForItemInPrivateThunk(LprivI);

      auto PT = dyn_cast<PointerType>(LprivI->getOrig()->getType());
      assert(PT && "genKmpTaskTWithPrivatesRecordDecl: Expect last private "
                   "pointer argument");
      SharedThunkTypes.push_back(PT);
      LprivI->setSharedThunkIdx(SharedCount++);
    }
  }

  for (PrivateItem *PrivI : W->getPriv().items())
    reserveFieldsForItemInPrivateThunk(PrivI);

  // Utility to add fields in the thunk for the reduction variables.
  auto AddRedVarInThunk = [](ReductionClause &RedClause,
                              SmallVectorImpl<Type *> &SharedThunkTypes,
                              unsigned &SharedCount) {
    if (!RedClause.empty()) {
      for (ReductionItem *RedI : RedClause.items()) {
        Value *Orig = RedI->getOrig();
        auto PT = dyn_cast<PointerType>(Orig->getType());
        assert(PT && "genKmpTaskTWithPrivatesRecordDecl: Expect reduction "
                     "pointer argument");
        SharedThunkTypes.push_back(PT);
        RedI->setSharedThunkIdx(SharedCount++);
      }
    }
  };

  if (W->canHaveReduction()) {
    ReductionClause &RedClause = W->getRed();
    AddRedVarInThunk(RedClause, SharedThunkTypes, SharedCount);
  }

  if (W->canHaveInReduction()) {
    ReductionClause &RedClause = W->getInRed();
    AddRedVarInThunk(RedClause, SharedThunkTypes, SharedCount);
  }

  SharedClause &ShaClause = W->getShared();
  if (!ShaClause.empty()) {
    for (SharedItem *ShaI : ShaClause.items()) {
      Value *Orig = ShaI->getOrig();
      auto PT = dyn_cast<PointerType>(Orig->getType());
      assert(PT && "genKmpTaskTWithPrivatesRecordDecl: Expect shared "
                   "pointer argument");
      SharedThunkTypes.push_back(PT);
      ShaI->setSharedThunkIdx(SharedCount++);
    }
  }

  KmpPrivatesTy = StructType::create(C, PrivateThunkTypes,
                                     "__struct.kmp_privates.t", false);

  KmpSharedTy =
      StructType::create(C, SharedThunkTypes, "__struct.shared.t", false);

  KmpTaksTWithPrivatesTyArgs.push_back(KmpPrivatesTy);

  StructType *KmpTaskTTWithPrivatesTy =
      StructType::create(C,
                         makeArrayRef(KmpTaksTWithPrivatesTyArgs.begin(),
                                      KmpTaksTWithPrivatesTyArgs.end()),
                         "__struct.kmp_task_t_with_privates", false);

  LLVM_DEBUG(dbgs() << __FUNCTION__ << ": Task thunk type for privates: '"
                    << *KmpPrivatesTy << "', shareds: '" << *KmpSharedTy
                    << "'.\n");
  return KmpTaskTTWithPrivatesTy;
}

bool VPOParoptTransform::genTaskInitCode(WRegionNode *W,
                                         StructType *&KmpTaskTTWithPrivatesTy,
                                         StructType *&KmpSharedTy,
                                         Value *&LastIterGep) {

  AllocaInst *LBPtr, *UBPtr, *STPtr;

  return genTaskLoopInitCode(W, KmpTaskTTWithPrivatesTy, KmpSharedTy, LBPtr,
                             UBPtr, STPtr, LastIterGep, false);
}

// If an item has buffer space allocated for it at end of the thunk, make its
// New field point to that buffer space.
void VPOParoptTransform::linkPrivateItemToBufferAtEndOfThunkIfApplicable(
    Item *I, StructType *KmpPrivatesTy, Value *PrivatesGep,
    Value *TaskTWithPrivates, IRBuilder<> &Builder) {
  if (!I->getIsVla())
#if INTEL_CUSTOMIZATION
    if (!I->getIsF90DopeVector())
#endif // INTEL_CUSTOMIZATION
    return;

  StringRef OrigName = I->getOrig()->getName();
  Value *Zero = Builder.getInt32(0);

  int NewVIdx = I->getPrivateThunkIdx();
  Value *NewVGep = Builder.CreateInBoundsGEP(KmpPrivatesTy, PrivatesGep,
                                             {Zero, Builder.getInt32(NewVIdx)},
                                             OrigName + ".gep");

  // Create an if-then branch to check whether there is any space allocated
  // for NewV's data.
  Value *NewVDataSizeGep = Builder.CreateInBoundsGEP(
      KmpPrivatesTy, PrivatesGep, {Zero, Builder.getInt32(NewVIdx + 1)},
      OrigName + ".data.size.gep");
  Value *DataSize = Builder.CreateLoad(
      cast<GEPOperator>(NewVDataSizeGep)->getResultElementType(),
      NewVDataSizeGep, OrigName + ".data.size");

  Value *ZeroSize =
      Builder.getIntN(DataSize->getType()->getIntegerBitWidth(), 0);
  Value *IsSizeNonZero =
      Builder.CreateICmpNE(DataSize, ZeroSize, "is.size.non.zero");

  Instruction *BranchPt = &*Builder.GetInsertPoint();

  Instruction *ThenTerm = SplitBlockAndInsertIfThen(
      IsSizeNonZero, BranchPt, false,
      MDBuilder(Builder.getContext()).createBranchWeights(4, 1), DT, LI);
  BasicBlock *ThenBB = ThenTerm->getParent();
  ThenBB->setName("size.is.non.zero.then");

  Builder.SetInsertPoint(ThenTerm);

  // Now, inside the if-then branch, link the allocated data to the "new" field.
  Value *NewVDataOffsetGep = Builder.CreateInBoundsGEP(
      KmpPrivatesTy, PrivatesGep, {Zero, Builder.getInt32(NewVIdx + 2)},
      OrigName + ".data.offset.gep");
  Value *NewVDataOffset = Builder.CreateLoad(
      cast<GEPOperator>(NewVDataOffsetGep)->getResultElementType(),
      NewVDataOffsetGep, OrigName + ".data.offset");

  Type *Int8Ty = Builder.getInt8Ty();
  Type *Int8PtrTy = Builder.getInt8PtrTy();
  Value *TaskThunkBasePtr = Builder.CreateBitCast(TaskTWithPrivates, Int8PtrTy,
                                                  ".taskt.withprivates.base");
  Value *NewVData = Builder.CreateGEP(Int8Ty, TaskThunkBasePtr, NewVDataOffset,
                                      OrigName + ".priv.data");

  Builder.CreateStore(NewVData, Builder.CreateBitCast(
                                    NewVGep, PointerType::getUnqual(Int8PtrTy),
                                    OrigName + ".priv.gep.cast"));

  Builder.SetInsertPoint(BranchPt);
}

// Generate the code to replace the variables in the task loop with
// the thunk field dereferences
bool VPOParoptTransform::genTaskLoopInitCode(
    WRegionNode *W, StructType *&KmpTaskTTWithPrivatesTy,
    StructType *&KmpSharedTy, AllocaInst *&LBPtr, AllocaInst *&UBPtr,
    AllocaInst *&STPtr, Value *&LastIterGep, bool isLoop) {

  LLVM_DEBUG(dbgs() << "\nEnter VPOParoptTransform::genTaskLoopInitCode\n");

  Loop *L;
  if (isLoop) {
    L = W->getWRNLoopInfo().getLoop();
    assert(L && "genTaskLoopInitCode: Loop not found");
    genLoopInitCodeForTaskLoop(W, LBPtr, UBPtr, STPtr);
  }

  // Build type kmp_task_t
  genKmpRoutineEntryT();
  genKmpTaskTRecordDecl();

  KmpSharedTy = nullptr;
  StructType *KmpPrivatesTy = nullptr;
  Instruction *InsertBefore = F->getEntryBlock().getTerminator();
  KmpTaskTTWithPrivatesTy = genKmpTaskTWithPrivatesRecordDecl(
      W, KmpSharedTy, KmpPrivatesTy, InsertBefore);

  IRBuilder<> Builder(InsertBefore);
  Value *Zero = Builder.getInt32(0);

  Instruction *DummyTaskTWithPrivates = Builder.CreateAlloca(
      KmpTaskTTWithPrivatesTy, nullptr, "taskt.withprivates");

  if (isTargetSPIRV()) {
    // Pointers passed to the target function must be in generic space.
    DummyTaskTWithPrivates = cast<Instruction>(Builder.CreateAddrSpaceCast(
        DummyTaskTWithPrivates,
        KmpTaskTTWithPrivatesTy->getPointerTo(vpo::ADDRESS_SPACE_GENERIC)));
  }

  Builder.SetInsertPoint(W->getEntryBBlock()->getTerminator());
  Value *BaseTaskTGep =
      Builder.CreateInBoundsGEP(KmpTaskTTWithPrivatesTy, DummyTaskTWithPrivates,
                                {Zero, Zero}, ".taskt.base");
  // Value *PartIdGep = Builder.CreateInBoundsGEP(
  //     KmpTaskTTy, BaseTaskTGep, {Zero, Builder.getInt32(2)}, ".part.id");

  Value *SharedGep =
      Builder.CreateInBoundsGEP(KmpTaskTTy, BaseTaskTGep, {Zero, Zero});
  Value *SharedLoad = Builder.CreateLoad(
      cast<GEPOperator>(SharedGep)->getResultElementType(), SharedGep);
  Value *SharedCast = Builder.CreateBitCast(
      SharedLoad, PointerType::getUnqual(KmpSharedTy), ".shareds");

  Value *PrivatesGep =
      Builder.CreateInBoundsGEP(KmpTaskTTWithPrivatesTy, DummyTaskTWithPrivates,
                                {Zero, Builder.getInt32(1)}, ".privates");

  Value *LowerBoundGep = Builder.CreateInBoundsGEP(
      KmpTaskTTy, BaseTaskTGep, {Zero, Builder.getInt32(5)}, ".lb.gep");
  Value *LowerBoundLd = Builder.CreateLoad(
      cast<GEPOperator>(LowerBoundGep)->getResultElementType(),
      LowerBoundGep, ".lb");

  Value *UpperBoundGep = Builder.CreateInBoundsGEP(
      KmpTaskTTy, BaseTaskTGep, {Zero, Builder.getInt32(6)}, ".ub.gep");
  Value *UpperBoundLd = Builder.CreateLoad(
      cast<GEPOperator>(UpperBoundGep)->getResultElementType(),
      UpperBoundGep, ".ub");

  /*The stride does not need to change since the loop is normalized by the clang
  Value *StrideGep = Builder.CreateInBoundsGEP(
      KmpTaskTTy, BaseTaskTGep, {Zero, Builder.getInt32(7)}, ".stride.gep");
  Value *StrideLd = Builder.CreateLoad(StrideGep, ".stride");
  */

  LastIterGep = Builder.CreateInBoundsGEP(
      KmpTaskTTy, BaseTaskTGep, {Zero, Builder.getInt32(8)}, ".last.iter.gep");

  if (isLoop) {
    Type *IndValTy = WRegionUtils::getOmpCanonicalInductionVariable(L)
                         ->getIncomingValue(0)
                         ->getType();

    PHINode *PN = WRegionUtils::getOmpCanonicalInductionVariable(L);
    PN->removeIncomingValue(L->getLoopPreheader());

    if (LowerBoundLd->getType()->getIntegerBitWidth() !=
        IndValTy->getIntegerBitWidth())
      LowerBoundLd = Builder.CreateSExtOrTrunc(LowerBoundLd, IndValTy);

    PN->addIncoming(LowerBoundLd, L->getLoopPreheader());

    if (UpperBoundLd->getType()->getIntegerBitWidth() !=
        IndValTy->getIntegerBitWidth())
      UpperBoundLd = Builder.CreateSExtOrTrunc(UpperBoundLd, IndValTy);
    VPOParoptUtils::updateOmpPredicateAndUpperBound(W, 0, UpperBoundLd,
                                                    &*Builder.GetInsertPoint());
  }

  // Update the New and NewThunkBufferSize fields for the clause item.
  auto setNewForItemFromPrivateThunk = [&Builder, &KmpPrivatesTy, &PrivatesGep,
                                        &Zero](Item *I) {
    StringRef OrigName = I->getOrig()->getName();

    int NewVIdx = I->getPrivateThunkIdx();
    Value *NewVGep = Builder.CreateInBoundsGEP(
        KmpPrivatesTy, PrivatesGep, {Zero, Builder.getInt32(NewVIdx)},
        OrigName + ".gep");
    if (!I->getIsVla()) {
      I->setNew(NewVGep);
      return;
    }
    I->setNew(Builder.CreateLoad(
        cast<GEPOperator>(NewVGep)->getResultElementType(), NewVGep, OrigName));

    Value *NewVDataSizeGep = Builder.CreateInBoundsGEP(
        KmpPrivatesTy, PrivatesGep, {Zero, Builder.getInt32(NewVIdx + 1)},
        OrigName + ".data.size.gep");
    I->setNewThunkBufferSize(Builder.CreateLoad(
        cast<GEPOperator>(NewVDataSizeGep)->getResultElementType(),
        NewVDataSizeGep, OrigName + ".data.size"));
  };

  for (PrivateItem *PrivI : W->getPriv().items()) {
    linkPrivateItemToBufferAtEndOfThunkIfApplicable(
        PrivI, KmpPrivatesTy, PrivatesGep, DummyTaskTWithPrivates, Builder);
    setNewForItemFromPrivateThunk(PrivI);
  }

  for (FirstprivateItem *FprivI : W->getFpriv().items()) {
    linkPrivateItemToBufferAtEndOfThunkIfApplicable(
        FprivI, KmpPrivatesTy, PrivatesGep, DummyTaskTWithPrivates, Builder);
    setNewForItemFromPrivateThunk(FprivI);
  }

  if (W->canHaveLastprivate()) {
    for (LastprivateItem *LprivI : W->getLpriv().items()) {
      if (FirstprivateItem *FprivI = LprivI->getInFirstprivate()) {
        LprivI->setNew(FprivI->getNew());
        LprivI->setNewThunkBufferSize(FprivI->getNewThunkBufferSize());
      } else {
        linkPrivateItemToBufferAtEndOfThunkIfApplicable(
            LprivI, KmpPrivatesTy, PrivatesGep, DummyTaskTWithPrivates, Builder);
        setNewForItemFromPrivateThunk(LprivI);
      }

      StringRef OrigName = LprivI->getOrig()->getName();
      Value *ThunkSharedGep = Builder.CreateInBoundsGEP(
          KmpSharedTy, SharedCast,
          {Zero, Builder.getInt32(LprivI->getSharedThunkIdx())},
          OrigName + ".shr.gep");
      Value *ThunkSharedVal = Builder.CreateLoad(
          cast<GEPOperator>(ThunkSharedGep)->getResultElementType(),
          ThunkSharedGep, OrigName + ".shr");
      // Parm is used to record the address of last private in the compiler
      // shared variables in the thunk.
      LprivI->setOrigGEP(ThunkSharedVal);
    }
  }

  // Utility to generate the new reference from the call KmpcRedGetNthData
  // for the reduction variables.
  auto GenRefForRedVarsInTask = [&] (ReductionClause &RedClause,
                                     IRBuilder<> &Builder) {
    if (!RedClause.empty()) {
      for (ReductionItem *RedI : RedClause.items()) {
        computeArraySectionTypeOffsetSize(W, *RedI, &*Builder.GetInsertPoint());

        StringRef OrigName = RedI->getOrig()->getName();
        Value *ThunkSharedGep = Builder.CreateInBoundsGEP(
            KmpSharedTy, SharedCast,
            {Zero, Builder.getInt32(RedI->getSharedThunkIdx())},
            OrigName + ".shr.gep");
        Value *ThunkSharedVal = Builder.CreateLoad(
            cast<GEPOperator>(ThunkSharedGep)->getResultElementType(),
            ThunkSharedGep, OrigName + ".shr");

        // The __kmpc_task_reduction_get_th_data call needs the pointer to the
        // actual data being reduced, after any pointer dereferences or offset
        // additions.
        Type *ElementType = nullptr;
        std::tie(ElementType, std::ignore, std::ignore) =
            VPOParoptUtils::getItemInfo(RedI);

        if (RedI->getIsByRef())
          ThunkSharedVal = Builder.CreateLoad(
              ElementType->getPointerTo(
                  isTargetSPIRV() ? vpo::ADDRESS_SPACE_GENERIC : 0),
              ThunkSharedVal, OrigName + ".shr.deref");

        if (RedI->getIsArraySection()) {
          const ArraySectionInfo &ArrSecInfo = RedI->getArraySectionInfo();
          ThunkSharedVal = genBasePlusOffsetGEPForArraySection(
              ThunkSharedVal, ArrSecInfo, &*Builder.GetInsertPoint());
        }

        Value *RedRes = VPOParoptUtils::genKmpcRedGetNthData(
            W, TidPtrHolder, ThunkSharedVal, &*Builder.GetInsertPoint(),
            Mode & OmpTbb);
        RedRes->setName(OrigName + ".red");

<<<<<<< HEAD
        Type *ElementType = nullptr;
        std::tie(ElementType, std::ignore, std::ignore) =
            VPOParoptUtils::getItemInfo(RedI);

=======
>>>>>>> 8cd97e86
        Type *RedNewTy = PointerType::getUnqual(ElementType);
        Value *RedResCast =
            Builder.CreateBitCast(RedRes, RedNewTy, OrigName + ".red.cast");
        RedI->setNew(RedResCast);
      }
    }
  };

  if (W->canHaveReduction()) {
    ReductionClause &RedClause = W->getRed();
    GenRefForRedVarsInTask(RedClause, Builder);
  }

  if (W->canHaveInReduction()) {
    ReductionClause &RedClause = W->getInRed();
    GenRefForRedVarsInTask(RedClause, Builder);
  }

  SharedClause &ShaClause = W->getShared();
  if (!ShaClause.empty()) {
    for (SharedItem *ShaI : ShaClause.items()) {
      StringRef OrigName = ShaI->getOrig()->getName();
      Value *ThunkSharedGep = Builder.CreateInBoundsGEP(
          KmpSharedTy, SharedCast,
          {Zero, Builder.getInt32(ShaI->getSharedThunkIdx())},
          OrigName + ".shr.gep");
      Value *ThunkSharedVal = Builder.CreateLoad(
          cast<GEPOperator>(ThunkSharedGep)->getResultElementType(),
          ThunkSharedGep, OrigName + ".shr");
      ShaI->setNew(ThunkSharedVal);
    }
  }

  LLVM_DEBUG(dbgs() << "\nExit VPOParoptTransform::genTaskLoopInitCode\n");

  W->resetBBSet(); // CFG changed; clear BBSet
  return true;
}

// Create a struct to contain all shared data for the task. This is allocated in
// the caller of the task, and is populated with pointers to shared variables,
// reduction variables, and lastprivate variables.
AllocaInst *
VPOParoptTransform::genAndPopulateTaskSharedStruct(WRegionNode *W,
                                                   StructType *KmpSharedTy) {

  BasicBlock *EntryPredecessor = W->getEntryBBlock()->getSinglePredecessor();
  assert(EntryPredecessor && "Single pre-task block not created.");

  // Split the predecessor BBlock before inserting code in it. This is
  // needed because the predecessor itself might be an entry/exit BBlock
  // of another WRegion, in which case inserting code in it would deform
  // that WRegion.
  EntryPredecessor = SplitBlock(EntryPredecessor,
                                &*(EntryPredecessor->getTerminator()), DT, LI);
  Instruction *InsertPt = EntryPredecessor->getTerminator();
  IRBuilder<> Builder(InsertPt);
  Value *Zero = Builder.getInt32(0);
  AllocaInst *TaskSharedBase =
      Builder.CreateAlloca(KmpSharedTy, nullptr, "taskt.shared.agg");

  if (W->canHaveLastprivate()) {
    LastprivateClause &LprivClause = W->getLpriv();
    if (!LprivClause.empty()) {
      for (LastprivateItem *LprivI : LprivClause.items()) {
        Value *Gep = Builder.CreateInBoundsGEP(
            KmpSharedTy, TaskSharedBase,
            {Zero, Builder.getInt32(LprivI->getSharedThunkIdx())},
            LprivI->getOrig()->getName() + ".shr.gep");
        // storing pointer value to task base
        Builder.CreateStore(LprivI->getOrig(), Gep);
      }
    }
  }

  // Utility to generate the gep instructions for the reduction variables.
  auto GenGepForRedVarsInTask = [&](ReductionClause &RedClause,
                                    IRBuilder<> &Builder) {
    if (!RedClause.empty()) {
      for (ReductionItem *RedI : RedClause.items()) {
        Value *Gep = Builder.CreateInBoundsGEP(
            KmpSharedTy, TaskSharedBase,
            {Zero, Builder.getInt32(RedI->getSharedThunkIdx())},
            RedI->getOrig()->getName() + ".shr.gep");
        Builder.CreateStore(RedI->getOrig(), Gep);
      }
    }
  };

  if (W->canHaveReduction()) {
    ReductionClause &RedClause = W->getRed();
    GenGepForRedVarsInTask(RedClause, Builder);
  }

  if (W->canHaveInReduction()) {
    ReductionClause &RedClause = W->getInRed();
    GenGepForRedVarsInTask(RedClause, Builder);
  }

  SharedClause &ShaClause = W->getShared();
  if (!ShaClause.empty()) {
    for (SharedItem *ShaI : ShaClause.items()) {
      Value *Gep = Builder.CreateInBoundsGEP(
          KmpSharedTy, TaskSharedBase,
          {Zero, Builder.getInt32(ShaI->getSharedThunkIdx())},
          ShaI->getOrig()->getName() + ".shr.gep");
      Builder.CreateStore(ShaI->getOrig(), Gep);
    }
  }

  return TaskSharedBase;
}

// Initialize the shared data area inside the thunk for task/taskloop.
// Fields 0, 3, and 4 in kmp_task_t may be initialized in this routine:
// struct kmp_task_t {
//   (idx=0)  void *              Shareds;
//   (idx=1)  kmp_routine_entry_t Routine;
//   (idx=2)  kmp_int32           PartId;
//   (idx=3)  kmp_routine_entry_t DestrThunk;
//   (idx=4)  IntPtrTy            Priority;
void VPOParoptTransform::copySharedStructToTaskThunk(
    WRegionNode *W, AllocaInst *Src, Value *Dst, StructType *KmpSharedTy,
    StructType *KmpTaskTTWithPrivatesTy, Function *DestrThunk,
    Instruction *InsertPt) {

  if (KmpSharedTy->getNumElements() == 0 && !DestrThunk && !W->getPriority())
    return;

  IRBuilder<> Builder(InsertPt);
  Value *Zero = Builder.getInt32(0);

  Value *Cast = Builder.CreateBitCast(
      Dst, PointerType::getUnqual(KmpTaskTTWithPrivatesTy),
      ".taskt.with.privates");

  Value *TaskTTyGep = Builder.CreateInBoundsGEP(KmpTaskTTWithPrivatesTy, Cast,
                                                {Zero, Zero}, ".taskt");

  StructType *KmpTaskTTy =
      dyn_cast<StructType>(KmpTaskTTWithPrivatesTy->getElementType(0));

  if (KmpSharedTy->getNumElements()) {
    Value *SharedTyGep = Builder.CreateInBoundsGEP(KmpTaskTTy, TaskTTyGep,
                                                   {Zero, Zero}, ".sharedptr");

    Value *LI = Builder.CreateLoad(
        cast<GEPOperator>(SharedTyGep)->getResultElementType(), SharedTyGep,
        ".shareds");

    LLVMContext &C = F->getContext();
    Value *SrcCast = Builder.CreateBitCast(Src, Type::getInt8PtrTy(C));

    Value *Size;

    const DataLayout DL = F->getParent()->getDataLayout();
    if (DL.getIntPtrType(Builder.getInt8PtrTy())->getIntegerBitWidth() == 64)
      Size = Builder.getInt64(
          DL.getTypeAllocSize(Src->getAllocatedType()));
    else
      Size = Builder.getInt32(
          DL.getTypeAllocSize(Src->getAllocatedType()));

    MaybeAlign Align(DL.getABITypeAlignment(Src->getAllocatedType()));
    Builder.CreateMemCpy(LI, Align, SrcCast, Align, Size);
  }

  if (DestrThunk) {
    Value *DestrGep = Builder.CreateInBoundsGEP(
        KmpTaskTTy, TaskTTyGep, {Zero, Builder.getInt32(3)}, ".destr.gep");
    Builder.CreateStore(DestrThunk, DestrGep);
  }

  if (W->getPriority()) {
    Value *PriorityGep = Builder.CreateInBoundsGEP(
        KmpTaskTTy, TaskTTyGep, {Zero, Builder.getInt32(4)}, ".priority.gep");
    Type *IntPtrTy = GeneralUtils::getSizeTTy(F);
    Value *Cast = Builder.CreateZExtOrBitCast(W->getPriority(), IntPtrTy,
                                              ".priority.cast");
    Builder.CreateStore(Cast, PriorityGep);
  }
}

Value *VPOParoptTransform::computeExtraBufferSpaceNeededAfterEndOfTaskThunk(
    WRegionNode *W, int TaskThunkWithPrivatesSize, Instruction *InsertBefore) {
  assert(TaskThunkWithPrivatesSize > 0 && "Unexpected size of task thunk.");

  IRBuilder<> Builder(InsertBefore);
  unsigned SizeTBitWidth = GeneralUtils::getSizeTTy(InsertBefore->getFunction())
                               ->getIntegerBitWidth();
  Value *CurrentOffset =
      Builder.getIntN(SizeTBitWidth, TaskThunkWithPrivatesSize);

  auto computeOffsetForItem = [&CurrentOffset, &Builder](Item *I) {
    if (!I->getIsVla())
#if INTEL_CUSTOMIZATION
      if (!I->getIsF90DopeVector())
#endif // INTEL_CUSTOMIZATION
      return;

    StringRef NamePrefix = I->getOrig()->getName();
    CurrentOffset->setName(NamePrefix + ".array.offset");
    I->setThunkBufferOffset(CurrentOffset);

    // next item's offset = current offset + current item's data size
    CurrentOffset = Builder.CreateAdd(CurrentOffset, I->getThunkBufferSize());
  };

  for (PrivateItem *PrivI : W->getPriv().items())
    computeOffsetForItem(PrivI);

  for (FirstprivateItem *FprivI : W->getFpriv().items())
    computeOffsetForItem(FprivI);

  if (W->canHaveLastprivate()) {
    for (LastprivateItem *LprivI : W->getLpriv().items())
      if (FirstprivateItem *FprivI = LprivI->getInFirstprivate())
        LprivI->setThunkBufferOffset(FprivI->getThunkBufferOffset());
      else
        computeOffsetForItem(LprivI);
  }
  CurrentOffset->setName("sizeof.taskt.with.privates.and.buffer");
  return CurrentOffset;
}

void VPOParoptTransform::saveVLASizeAndOffsetToPrivatesThunk(
    WRegionNode *W, Value *KmpPrivatesGep, StructType *KmpPrivatesTy,
    Instruction *InsertBefore) {

  IRBuilder<> Builder(InsertBefore);
  Value *Zero = Builder.getInt32(0);

  auto saveSizeAndOffsetForItem = [&](Item *I) {
    if (!I->getIsVla())
#if INTEL_CUSTOMIZATION
      if (!I->getIsF90DopeVector())
#endif // INTEL_CUSTOMIZATION
      return;

    StringRef OrigName = I->getOrig()->getName();
    int NewVIdx = I->getPrivateThunkIdx();

    // The privates thunk contains NewV, size and offset in three
    // consecutive locations beginning from the PrivateThunkIdx. Here we save
    // size and offset to the corresponding locations.
    Value *NewVDataSizeGep = Builder.CreateInBoundsGEP(
        KmpPrivatesTy, KmpPrivatesGep, {Zero, Builder.getInt32(NewVIdx + 1)},
        OrigName + ".priv.data.size.gep");
    Builder.CreateStore(I->getThunkBufferSize(), NewVDataSizeGep);

    Value *NewVDataOffsetGep = Builder.CreateInBoundsGEP(
        KmpPrivatesTy, KmpPrivatesGep, {Zero, Builder.getInt32(NewVIdx + 2)},
        OrigName + ".priv.data.offset.gep");
    Builder.CreateStore(I->getThunkBufferOffset(), NewVDataOffsetGep);
  };

  for (PrivateItem *PrivI : W->getPriv().items())
    saveSizeAndOffsetForItem(PrivI);

  for (FirstprivateItem *FprivI : W->getFpriv().items())
    saveSizeAndOffsetForItem(FprivI);

  if (W->canHaveLastprivate())
    for (LastprivateItem *LprivI : W->getLpriv().items()) {
      if (LprivI->getInFirstprivate())
        continue;
      saveSizeAndOffsetForItem(LprivI);
    }
}

Value *
VPOParoptTransform::genPrivatesGepForTask(Value *KmpTaskTTWithPrivates,
                                          StructType *KmpTaskTTWithPrivatesTy,
                                          Instruction *InsertBefore) {
  IRBuilder<> Builder(InsertBefore);
  Value *Zero = Builder.getInt32(0);
  Value *Cast = Builder.CreateBitCast(
      KmpTaskTTWithPrivates, PointerType::getUnqual(KmpTaskTTWithPrivatesTy),
      ".taskt.with.privates");

  return Builder.CreateInBoundsGEP(KmpTaskTTWithPrivatesTy, Cast,
                                   {Zero, Builder.getInt32(1)}, ".privates");
}

void VPOParoptTransform::genFprivInitForTask(WRegionNode *W,
                                             Value *KmpTaskTTWithPrivates,
                                             Value *KmpPrivatesGEP,
                                             StructType *KmpPrivatesTy,
                                             Instruction *InsertBefore) {

  FirstprivateClause &FprivClause = W->getFpriv();
  if (FprivClause.empty())
    return;

  IRBuilder<> Builder(InsertBefore);
  const DataLayout &DL = InsertBefore->getModule()->getDataLayout();

  for (FirstprivateItem *FprivI : FprivClause.items()) {

    assert(!FprivI->getThunkBufferOffset() ||
           !FprivI->getIsByRef() && "Unexpected Byref + VLA operand.");

    Value *OrigV = FprivI->getOrig();
    StringRef NamePrefix = OrigV->getName();

    // CodeExtractor may have moved the firstprivate value's definition into
    // the extractee, if it was totally unused in the parent.
    if ((isa<Instruction>(OrigV) && cast<Instruction>(OrigV)->getFunction() !=
                                        InsertBefore->getFunction()) ||
        (isa<Argument>(OrigV) &&
         cast<Argument>(OrigV)->getParent() != InsertBefore->getFunction())) {
      LLVM_DEBUG(dbgs() << __FUNCTION__ << ": Skipping firstprivate init for '";
                 OrigV->printAsOperand(dbgs());
                 dbgs() << "' as it's no longer in the current function.\n");
      continue;
    }

    if (FprivI->getIsVla()) {
      Type *Int8Ty = Builder.getInt8Ty();
      Type *Int8PtrTy = Builder.getInt8PtrTy();
      Value *TaskThunkBasePtr = Builder.CreateBitCast(
          KmpTaskTTWithPrivates, Int8PtrTy, ".taskt.with.privates.base");

      Value *NewData = Builder.CreateGEP(Int8Ty, TaskThunkBasePtr,
                                         FprivI->getThunkBufferOffset(),
                                         NamePrefix + ".priv.data");

      Value *OrigCast =
          Builder.CreateBitCast(OrigV, Int8PtrTy, NamePrefix + ".cast");

      Type *ItemTy = nullptr;
      std::tie(ItemTy, std::ignore, std::ignore) =
          VPOParoptUtils::getItemInfo(FprivI);

      MaybeAlign Align(DL.getABITypeAlignment(ItemTy));

      Builder.CreateMemCpy(NewData, Align, OrigCast, Align,
                           FprivI->getThunkBufferSize());
      continue;
    }

    Value *NewVGep = Builder.CreateInBoundsGEP(
        KmpPrivatesTy, KmpPrivatesGEP,
        {Builder.getInt32(0), Builder.getInt32(FprivI->getPrivateThunkIdx())},
        NamePrefix + ".priv.gep");
#if INTEL_CUSTOMIZATION

    if (FprivI->getIsF90DopeVector()) {
      // We first link the private dope vector to the data buffer allocated for
      // it, so that we can call f90_firstprivate_copy on it.
      linkPrivateItemToBufferAtEndOfThunkIfApplicable(
          FprivI, KmpPrivatesTy, KmpPrivatesGEP, KmpTaskTTWithPrivates,
          Builder);

      VPOParoptUtils::genF90DVFirstprivateCopyCall(NewVGep, OrigV,
                                                   InsertBefore);
      continue;
    }
#endif // INTEL_CUSTOMIZATION

    genCopyByAddr(FprivI, NewVGep, OrigV, InsertBefore,
                  FprivI->getCopyConstructor(), FprivI->getIsByRef());
  }
}

// Save the loop lower upper bound, upper bound and stride for the use
// by the call __kmpc_taskloop
void VPOParoptTransform::genLoopInitCodeForTaskLoop(WRegionNode *W,
                                                    AllocaInst *&LBPtr,
                                                    AllocaInst *&UBPtr,
                                                    AllocaInst *&STPtr) {
  BasicBlock *EntryBB = W->getEntryBBlock();
  BasicBlock *NewEntryBB = SplitBlock(EntryBB, &*(EntryBB->begin()), DT, LI);
  W->setEntryBBlock(NewEntryBB);
  IRBuilder<> Builder(EntryBB->getTerminator());
  Loop *L = W->getWRNLoopInfo().getLoop();
  Type *IndValTy = WRegionUtils::getOmpCanonicalInductionVariable(L)
                       ->getIncomingValue(0)
                       ->getType();

  AllocaInst *LowerBnd = Builder.CreateAlloca(IndValTy, nullptr, "lower.bnd");
  Value *InitVal = WRegionUtils::getOmpLoopLowerBound(L);

  InitVal = VPOParoptUtils::cloneInstructions(InitVal, &*(EntryBB->begin()));
  assert(InitVal &&
          "genLoopInitCodeForTaskLoop: Expect non-empty loop lower bound");

  if (InitVal->getType()->getIntegerBitWidth() !=
      IndValTy->getIntegerBitWidth())
    InitVal = Builder.CreateSExtOrTrunc(InitVal, IndValTy);
  Builder.CreateStore(InitVal, LowerBnd);
  LBPtr = LowerBnd;

  AllocaInst *UpperBnd = Builder.CreateAlloca(IndValTy, nullptr, "upper.bnd");
  Value *UpperBndVal =
      VPOParoptUtils::computeOmpUpperBound(W, 0, EntryBB->getTerminator(),
                                           ".for.taskloop.init");

  if (UpperBndVal->getType()->getIntegerBitWidth() !=
      IndValTy->getIntegerBitWidth())
    UpperBndVal = Builder.CreateSExtOrTrunc(UpperBndVal, IndValTy);
  Builder.CreateStore(UpperBndVal, UpperBnd);
  UBPtr = UpperBnd;

  AllocaInst *Stride = Builder.CreateAlloca(IndValTy, nullptr, "stride");
  bool IsNegStride;
  Value *StrideVal = WRegionUtils::getOmpLoopStride(L, IsNegStride);
  StrideVal =
      VPOParoptUtils::cloneInstructions(StrideVal, &*(EntryBB->begin()));
  assert(StrideVal &&
         "genLoopInitCodeForTaskLoop: Expect non-empty loop stride.");

  if (StrideVal->getType()->getIntegerBitWidth() !=
      IndValTy->getIntegerBitWidth())
    StrideVal = Builder.CreateSExtOrTrunc(StrideVal, IndValTy);

  Builder.CreateStore(StrideVal, Stride);
  STPtr = Stride;
}

// Generate the outline function to be used as the reduce_init callback.
// The callback function has two arguments by default (for
// kmpc_taskred_init):
//   void reduce_init(&omp_priv, &omp_orig)
//
// For OmpTbb Mode (which uses the older task_reduction_init library function),
// the callback has one argument:
//   void reduce_init(&omp_priv)
Function *VPOParoptTransform::genTaskLoopRedInitFunc(WRegionNode *W,
                                                     ReductionItem *RedI) {
  LLVMContext &C = F->getContext();
  Module *M = F->getParent();

  Type *ElementType = nullptr;
  std::tie(ElementType, std::ignore, std::ignore) =
      VPOParoptUtils::getItemInfo(RedI);
  Type *ElementPtrType = PointerType::getUnqual(ElementType);

  SmallVector<Type *, 2> TaskLoopRedInitParams{ElementPtrType};
  if (!(Mode & OmpTbb))
    TaskLoopRedInitParams.push_back(ElementPtrType);

  FunctionType *TaskLoopRedInitFnTy =
      FunctionType::get(Type::getVoidTy(C), TaskLoopRedInitParams, false);

  Function *FnTaskLoopRedInit = Function::Create(
      TaskLoopRedInitFnTy, GlobalValue::InternalLinkage,
      F->getName() + "_task_red_init_" + Twine(W->getNumber()), M);
  FnTaskLoopRedInit->setCallingConv(CallingConv::C);

  Value *PrivArg = FnTaskLoopRedInit->getArg(0);
  Value *OrigArg = Mode & OmpTbb ? nullptr : FnTaskLoopRedInit->getArg(1);

  BasicBlock *EntryBB = BasicBlock::Create(C, "entry", FnTaskLoopRedInit);

  // Since the function RedInit is created from scratch, the compiler
  // needs to declare a new DominatorTree.
  DominatorTree DT;
  DT.recalculate(*FnTaskLoopRedInit);

  IRBuilder<> Builder(EntryBB);
  Builder.CreateRetVoid();
  Value *NewRedInst =
      genPrivatizationAlloca(RedI, EntryBB->getFirstNonPHI(), ".red");

  RedI->setNew(NewRedInst);
  RedI->setTaskRedInitOrigArg(OrigArg);
  genReductionInit(W, RedI, EntryBB->getTerminator(), &DT);

  NewRedInst->replaceAllUsesWith(PrivArg);

  return FnTaskLoopRedInit;
}

// Generate the outline function for the reduction update
Function *VPOParoptTransform::genTaskLoopRedCombFunc(WRegionNode *W,
                                                     ReductionItem *RedI) {
  LLVMContext &C = F->getContext();
  Module *M = F->getParent();

  Type *ElementType = nullptr;
  std::tie(ElementType, std::ignore, std::ignore) =
      VPOParoptUtils::getItemInfo(RedI);

  Type *TaskLoopRedInitParams[] = {PointerType::getUnqual(ElementType),
                                   PointerType::getUnqual(ElementType)};
  FunctionType *TaskLoopRedInitFnTy =
      FunctionType::get(Type::getVoidTy(C), TaskLoopRedInitParams, false);

  Function *FnTaskLoopRedComb = Function::Create(
      TaskLoopRedInitFnTy, GlobalValue::InternalLinkage,
      F->getName() + "_task_red_comb_" + Twine(W->getNumber()), M);
  FnTaskLoopRedComb->setCallingConv(CallingConv::C);

  auto I = FnTaskLoopRedComb->arg_begin();
  Value *DstArg = &*I;
  I++;
  Value *SrcArg = &*I;

  BasicBlock *EntryBB = BasicBlock::Create(C, "entry", FnTaskLoopRedComb);

  DominatorTree DT;
  DT.recalculate(*FnTaskLoopRedComb);

  IRBuilder<> Builder(EntryBB);
  Builder.CreateRetVoid();

  Value *NewRedInst = RedI->getNew();

  genReductionFini(
      W, RedI, DstArg, EntryBB->getTerminator(), &DT,
      true); // There is no need for extra dereference/offset computation on the
             // destination arg in the reduction combiner for tasks.

  NewRedInst->replaceAllUsesWith(SrcArg);

  cast<Instruction>(NewRedInst)->eraseFromParent();

  return FnTaskLoopRedComb;
}

// Generate the taskdup function for the first and last privates.
// void task_dup(%__struct.kmp_task_t_with_privates* dst,
//               %__struct.kmp_task_t_with_privates* src,
//               i32 last_iter_flag)
//
// Firstprivates: If a firstprivate var has a copy constructor, call the copy
// constructor to copy the data from src to dst.
// Lastprivates: Store the value of the last_iter_flag parameter, to the
// last_iter field of dst.
Function *
VPOParoptTransform::genFLPrivateTaskDup(WRegionNode *W,
                                        StructType *KmpTaskTTWithPrivatesTy) {
  // We only need the taskdup if there is a lastprivate, or a firstprivate
  // with a copy constructor.
  LastprivateClause &LprivClause = W->getLpriv();
  FirstprivateClause &FprivClause = W->getFpriv();
  if (LprivClause.empty()) {
    if (FprivClause.empty())
      return nullptr;
    bool hasCtor = false;
    for (FirstprivateItem *FI : FprivClause.items())
      if (FI->getCopyConstructor()) {
        hasCtor = true;
        break;
      }
    if (!hasCtor)
      return nullptr;
  }

  LLVMContext &C = F->getContext();
  Module *M = F->getParent();

  Type *TaskDupParams[] = {PointerType::getUnqual(KmpTaskTTWithPrivatesTy),
                           PointerType::getUnqual(KmpTaskTTWithPrivatesTy),
                           Type::getInt32Ty(C)};
  FunctionType *TaskDupFnTy =
      FunctionType::get(Type::getVoidTy(C), TaskDupParams, false);

  Function *FnTaskDup =
      Function::Create(TaskDupFnTy, GlobalValue::InternalLinkage,
                       F->getName() + "_task_dup_" + Twine(W->getNumber()), M);
  FnTaskDup->setCallingConv(CallingConv::C);

  auto I = FnTaskDup->arg_begin();
  // Arg1: dst
  Value *Arg1 = &*I;
  I++;
  // Arg2: src
  Value *Arg2 = &*I;
  I++;
  // Arg3: last_iter flag
  Value *Arg3 = &*I;

  BasicBlock *EntryBB = BasicBlock::Create(C, "entry", FnTaskDup);

  DominatorTree DT;
  DT.recalculate(*FnTaskDup);

  IRBuilder<> Builder(EntryBB);

  SmallVector<Value *, 4> Indices;
  if (!LprivClause.empty()) {
    Indices.push_back(Builder.getInt32(0));
    Indices.push_back(Builder.getInt32(0));
    Value *BaseTaskTGep =
        Builder.CreateInBoundsGEP(KmpTaskTTWithPrivatesTy, Arg1, Indices);

    StructType *KmpTaskTTy =
        dyn_cast<StructType>(KmpTaskTTWithPrivatesTy->getElementType(0));

    Indices.clear();
    // Index of last_iter flag in dst.
    Indices.push_back(Builder.getInt32(0));
    Indices.push_back(Builder.getInt32(8));
    Value *LastIterGep =
        Builder.CreateInBoundsGEP(KmpTaskTTy, BaseTaskTGep, Indices);

    // Store last_iter flag value to dst.
    Builder.CreateStore(Arg3, LastIterGep);
  }
  auto *RetInst = Builder.CreateRetVoid();

  if (FprivClause.empty())
    return FnTaskDup;

  // Generate the copy constructor calls for the firstprivate items.
  Builder.SetInsertPoint(RetInst);
  for (FirstprivateItem *FI : FprivClause.items()) {
    if (!FI->getCopyConstructor())
      continue;

    // kmp_task_t_with_privates { kmp_task_t, kmp_privates_t }
    // kmp_privates_t { object_1, object_2, ... }
    // Assume each FI is represented by a GEP from kmp_privates_t.
    // area. We have a pointer to kmp_task_t_with_privates, so we will GEP
    // to kmp_privates_t and then add the FI's GEP index.
    //
    // If firstprivate codegen is later changed to use local vars instead
    // of thunk references, we will need to find the indices a different way.
    auto *FIGEP = cast<GetElementPtrInst>(FI->getNew());
    // a struct GEP should have 2 indices: 0 then the real index
    assert(FIGEP->getNumIndices() == 2);
    Indices.clear();
    // 0 == struct reference
    Indices.push_back(Builder.getInt32(0));
    // 1 == index of private area in kmp_task_t_with_privates
    Indices.push_back(Builder.getInt32(1));
    // GEP index from FI
    Indices.push_back(FIGEP->getOperand(2));
    Value *DstGEP =
        Builder.CreateInBoundsGEP(KmpTaskTTWithPrivatesTy, Arg1, Indices);
    Value *SrcGEP =
        Builder.CreateInBoundsGEP(KmpTaskTTWithPrivatesTy, Arg2, Indices);
    genCopyByAddr(FI, DstGEP, SrcGEP, RetInst, FI->getCopyConstructor(),
                  FI->getIsByRef());
    Builder.SetInsertPoint(RetInst);
  }
  return FnTaskDup;
}

// Generate the initialization code for task depend clauses. For each task
// depend clause, the compiler initializes the pointer, the size and the
// dependce type in the struct task_dep_info_type.
AllocaInst *
VPOParoptTransform::genDependInitForTask(WRegionNode *W,
                                         Instruction *InsertBefore) {
  if (!W->canHaveDepend())
    return nullptr;

  SmallVector<Type *, 4> KmpTaskTDependVecTyArgs;

  DependClause const &DepClause = W->getDepend();
  if (DepClause.empty())
    return nullptr;

  genKmpTaskDependInfo();

  LLVMContext &C = F->getContext();

  for (int I = 0; I < DepClause.size(); I++)
    KmpTaskTDependVecTyArgs.push_back(KmpTaskDependInfoTy);

  StructType *KmpTaskTDependVecTy =
      StructType::create(C,
                         makeArrayRef(KmpTaskTDependVecTyArgs.begin(),
                                      KmpTaskTDependVecTyArgs.end()),
                         "__struct.kmp_task_depend_vec", false);

  IRBuilder<> Builder(InsertBefore);
  AllocaInst *DummyTaskTDependVec =
      Builder.CreateAlloca(KmpTaskTDependVecTy, nullptr, "task.depend.vec");

  const DataLayout DL = F->getParent()->getDataLayout();
  unsigned Count = 0;
  for (DependItem *DepI : DepClause.items()) {
    Value *Orig = DepI->getOrig();
    Value *Size = nullptr;
    Value *BasePtr = Orig;
    Type *IntPtrTy = Builder.getIntPtrTy(DL);

    // If the dep value is output-only with no uses, outlining may have
    // wrapped it. Make a replacement alloca.
    if (auto *AI = dyn_cast<AllocaInst>(Orig))
      if (AI->getFunction() != InsertBefore->getFunction()) {
        Orig = Builder.CreateAlloca(Orig->getType(), nullptr, AI->getName());
        BasePtr = Orig;
      }

<<<<<<< HEAD
    // TODO: Paropt doesn't support code generation for non-contiguous sections,
    // the plan is for the frontend to send us an array section in this form:
    // "(0, i64 %number_of_elements_from_start_to_end, 1)
    // %gep_with_starting_offset".
    computeArraySectionTypeOffsetSize(W, Orig, DepI->getArraySectionInfo(),
                                      DepI->getIsByRef(), InsertBefore);
=======
    // Paropt does not support code generation for non-contiguous sections.
    // When FE generates TYPED form of the clause it passes all the required
    // information in the clause itself:
    //   "(ptr %base, <element type specifier>,
    //     i64 %number.of.elements, i64 %offset.in.elements)"
    //
    // For TYPED clauses the array section info is populated during parsing,
    // so we do not need to call computeArraySectionTypeOffsetSize() here.
    if (!DepI->getIsTyped())
      computeArraySectionTypeOffsetSize(W, Orig, DepI->getArraySectionInfo(),
                                        DepI->getIsByRef(), InsertBefore);
>>>>>>> 8cd97e86

    Value *BaseTaskTDependGep = Builder.CreateInBoundsGEP(
        KmpTaskTDependVecTy, DummyTaskTDependVec,
        {Builder.getInt32(0), Builder.getInt32(Count++)}, ".dep.struct");

    if (DepI->getIsArraySection()) {
      const ArraySectionInfo &ArrSecInfo = DepI->getArraySectionInfo();
      BasePtr =
          genBasePlusOffsetGEPForArraySection(Orig, ArrSecInfo, InsertBefore);
      Value *NumElements = ArrSecInfo.getSize();
      Value *ElementSize = Builder.getIntN(
          DL.getPointerSizeInBits(),
          DL.getTypeSizeInBits(ArrSecInfo.getElementType()) / 8);
      Size = Builder.CreateMul(NumElements, ElementSize,
                               Orig->getName() + ".size.in.bytes");
    } else {
      if (DepI->getIsTyped()) {
        Size = Builder.getIntN(
            DL.getPointerSizeInBits(),
            DL.getTypeAllocSize(DepI->getOrigItemElementTypeFromIR()));
        if (Value *NumElements = DepI->getNumElements()) {
          NumElements = Builder.CreateZExtOrTrunc(NumElements, Size->getType());
          Size = Builder.CreateMul(Size, NumElements);
        }
      } else {
        // OPAQUEPOINTER: this should be unreachable with opaque pointers.
        if (!cast<PointerType>(Orig->getType())->isOpaque())
          Size = Builder.getIntN(
              DL.getPointerSizeInBits(),
              DL.getTypeAllocSize(Orig->getType()->getPointerElementType()));
        else
          llvm_unreachable("use DEPEND:TYPED with opaque pointers.");
      }
    }

    Value *Gep = Builder.CreateInBoundsGEP(
        KmpTaskDependInfoTy, BaseTaskTDependGep,
        {Builder.getInt32(0), Builder.getInt32(0)}, ".dep.base.ptr");
    Builder.CreateStore(Builder.CreatePtrToInt(BasePtr, IntPtrTy), Gep);

    Gep = Builder.CreateInBoundsGEP(KmpTaskDependInfoTy, BaseTaskTDependGep,
                                    {Builder.getInt32(0), Builder.getInt32(1)},
                                    ".dep.num.bytes");
    Builder.CreateStore(Size, Gep);

    Gep = Builder.CreateInBoundsGEP(KmpTaskDependInfoTy, BaseTaskTDependGep,
                                    {Builder.getInt32(0), Builder.getInt32(2)},
                                    ".dep.flags");
    Builder.CreateStore(Builder.getInt8(DepI->getIsIn() ? 0x1 : 0x3), Gep);
  }

  return DummyTaskTDependVec;
}
// Generate the call __kmpc_task_reduction_init and the corresponding
// preparation.
void VPOParoptTransform::genRedInitForTask(WRegionNode *W,
                                           Instruction *InsertBefore) {

  LLVM_DEBUG(dbgs() << "\nEnter VPOParoptTransform::genRedInitForTask\n");

  genTaskTRedType();

  SmallVector<Type *, 4> KmpTaskTRedRecTyArgs;

  if (!W->canHaveReduction())
    return; // in case this is a task instead of taskloop

  ReductionClause &RedClause = W->getRed();
  if (RedClause.empty())
    return;
  LLVMContext &C = F->getContext();

  for (int I = 0; I < RedClause.size(); I++)
    KmpTaskTRedRecTyArgs.push_back(KmpTaskTRedTy);

  StructType *KmpTaskTTRedRecTy = StructType::create(
      C, KmpTaskTRedRecTyArgs, "__struct.kmp_task_t_red_rec", false);

  IRBuilder<> Builder(InsertBefore);
  Value *Zero = Builder.getInt32(0);

  AllocaInst *DummyTaskTRedRec =
      Builder.CreateAlloca(KmpTaskTTRedRecTy, nullptr, "taskt.red.rec");

  const DataLayout DL = F->getParent()->getDataLayout();
  unsigned Count = 0;
  unsigned Idx = 0;
  for (ReductionItem *RedI : RedClause.items()) {

    // For non-taskgroups, computeArraySectionTypeOffsetSize is called as part
    // of genTaskInitCode/genTaskLoopInitCode.
    if (isa<WRNTaskgroupNode>(W) && RedI->getIsArraySection())
      computeArraySectionTypeOffsetSize(W, *RedI, InsertBefore);

    StringRef NamePrefix = RedI->getOrig()->getName();

    Value *BaseTaskTRedGep = Builder.CreateInBoundsGEP(
        KmpTaskTTRedRecTy, DummyTaskTRedRec, {Zero, Builder.getInt32(Count++)},
        NamePrefix + ".red.struct");

    Value *Gep = Builder.CreateInBoundsGEP(KmpTaskTRedTy, BaseTaskTRedGep,
                                           {Zero, Builder.getInt32(Idx++)},
                                           NamePrefix + ".red.item");

    // The reduction item struct needs to store the starting address of the
    // actual data to be reduced (after any offset computation, or  dereference
    // for by-refs etc.)
    Value *RedIBase = RedI->getOrig();
    Type *ElementType = nullptr;
    Value *NumElements = nullptr;
    std::tie(ElementType, NumElements, std::ignore) =
        VPOParoptUtils::getItemInfo(RedI);

    if (RedI->getIsByRef())
      RedIBase = Builder.CreateLoad(
          ElementType->getPointerTo(
              isTargetSPIRV() ? vpo::ADDRESS_SPACE_GENERIC : 0),
          RedIBase, NamePrefix + Twine(".orig.deref"));

    if (RedI->getIsArraySection()) {
      const ArraySectionInfo &ArrSecInfo = RedI->getArraySectionInfo();
      RedIBase = genBasePlusOffsetGEPForArraySection(RedIBase, ArrSecInfo,
                                                     InsertBefore);
    }
    Builder.CreateStore(Builder.CreateBitCast(RedIBase, Type::getInt8PtrTy(C)),
                        Gep);

    if (!(Mode & OmpTbb)) {
      // The new task reduction API (kmpc_taskred_init) allows keeping a pointer
      // to the original reduction item in the second field, in case it is
      // needed in a call to the reduction init function for UDR.
      Gep = Builder.CreateInBoundsGEP(KmpTaskTRedTy, BaseTaskTRedGep,
                                      {Zero, Builder.getInt32(Idx++)},
                                      NamePrefix + ".red.orig");
      Builder.CreateStore(
          Builder.CreateBitCast(RedIBase, Type::getInt8PtrTy(C)), Gep);
    }

    Gep = Builder.CreateInBoundsGEP(KmpTaskTRedTy, BaseTaskTRedGep,
                                    {Zero, Builder.getInt32(Idx++)},
                                    NamePrefix + ".red.size");

<<<<<<< HEAD
    Type *ElementType = nullptr;
    Value *NumElements = nullptr;
    std::tie(ElementType, NumElements, std::ignore) =
        VPOParoptUtils::getItemInfo(RedI);

=======
>>>>>>> 8cd97e86
    Value *ElementSize = Builder.getInt64(DL.getTypeAllocSize(ElementType));

    Value *Size = nullptr;
    Size = NumElements ? Builder.CreateMul(ElementSize, NumElements,
                                           NamePrefix + ".red.size")
                       : ElementSize;
    Builder.CreateStore(Size, Gep);

    Function *RedInitFunc = genTaskLoopRedInitFunc(W, RedI);
    Gep = Builder.CreateInBoundsGEP(KmpTaskTRedTy, BaseTaskTRedGep,
                                    {Zero, Builder.getInt32(Idx++)},
                                    NamePrefix + ".red.init");
    Builder.CreateStore(
        Builder.CreateBitCast(RedInitFunc, Type::getInt8PtrTy(C)), Gep);

    Gep = Builder.CreateInBoundsGEP(KmpTaskTRedTy, BaseTaskTRedGep,
                                    {Zero, Builder.getInt32(Idx++)},
                                    NamePrefix + ".red.fini");
    Builder.CreateStore(ConstantPointerNull::get(Type::getInt8PtrTy(C)), Gep);

    Function *RedCombFunc = genTaskLoopRedCombFunc(W, RedI);
    Gep = Builder.CreateInBoundsGEP(KmpTaskTRedTy, BaseTaskTRedGep,
                                    {Zero, Builder.getInt32(Idx++)},
                                    NamePrefix + ".red.comb");
    Builder.CreateStore(
        Builder.CreateBitCast(RedCombFunc, Type::getInt8PtrTy(C)), Gep);

    Gep = Builder.CreateInBoundsGEP(KmpTaskTRedTy, BaseTaskTRedGep,
                                    {Zero, Builder.getInt32(Idx++)},
                                    NamePrefix + ".red.flags");
    Builder.CreateStore(Builder.getInt32(0), Gep);
  }
  VPOParoptUtils::genKmpcTaskReductionInit(
      W, TidPtrHolder, Count, DummyTaskTRedRec, &*Builder.GetInsertPoint(),
      Mode & OmpTbb);
  LLVM_DEBUG(dbgs() << "\nExit VPOParoptTransform::genRedInitForTask\n");
}

bool VPOParoptTransform::genTaskCode(WRegionNode *W,
                                     StructType *KmpTaskTTWithPrivatesTy,
                                     StructType *KmpSharedTy) {
  return genTaskGenericCode(W, KmpTaskTTWithPrivatesTy, KmpSharedTy, nullptr,
                            nullptr, nullptr, false);
}

// Set the the arguments in the depend clause to be empty.
void VPOParoptTransform::resetValueInTaskDependClause(WRegionNode *W) {
  if (!W->canHaveDepend())
    return;

  DependClause const &DepClause = W->getDepend();
  if (DepClause.empty())
    return;
  for (DependItem *DepI : DepClause.items()) {
    resetValueInOmpClauseGeneric(W, DepI->getOrig());
    if (DepI->getIsArraySection()) {
      const auto &ArraySectionDims =
          DepI->getArraySectionInfo().getArraySectionDims();

      for (const auto &Dim : ArraySectionDims) {
        resetValueInOmpClauseGeneric(W, std::get<0>(Dim));
        resetValueInOmpClauseGeneric(W, std::get<1>(Dim));
        resetValueInOmpClauseGeneric(W, std::get<2>(Dim));
      }
    }
  }
}

// The wrapper routine to generate the call __kmpc_omp_task_with_deps
void VPOParoptTransform::genTaskDeps(WRegionNode *W, StructType *IdentTy,
                                     Value *TidPtr, Value *TaskAlloc,
                                     AllocaInst *DummyTaskTDependRec,
                                     Instruction *InsertPt, bool IsTaskWait) {
  IRBuilder<> Builder(InsertPt);

  Value *BaseTaskTDependGep = Builder.CreateInBoundsGEP(
      DummyTaskTDependRec->getAllocatedType(), DummyTaskTDependRec,
      {Builder.getInt32(0), Builder.getInt32(0)});
  LLVMContext &C = F->getContext();
  Value *Dep = Builder.CreateBitCast(BaseTaskTDependGep, Type::getInt8PtrTy(C));
  DependClause const &DepClause = W->getDepend();

  if (!IsTaskWait)
    VPOParoptUtils::genKmpcTaskWithDeps(W, IdentTy, TidPtr, TaskAlloc, Dep,
                                        DepClause.size(), InsertPt);
  else
    VPOParoptUtils::genKmpcTaskWaitDeps(W, IdentTy, TidPtr, Dep,
                                        DepClause.size(), InsertPt);
}

// Generate the call __kmpc_omp_task_alloc, __kmpc_taskloop or
// __kmpc_omp_task and the corresponding outlined function
//
// Based on the presence/absence of the IF and the DEPEND clauses,
// there are four different codegen for tasks:
//
// 1. "IF(expr)" absent, "DEPEND" absent:
//
//    __kmpc_omp_task(&loc, GTID, thunk_temp)
//
//
// 2. "IF(expr)" absent, "DEPEND" present:
//
//     __kmpc_omp_task_with_deps(&loc,GTID,thunk_temp, n,dep_list, 0,0)
//
//
// 3. "IF(expr)" present, "DEPEND" absent:
//
//  if (expr != 0) {
//    __kmpc_omp_task(&loc, GTID, thunk_temp)
//  } else {
//    __kmpc_omp_task_begin_if0(&loc, GTID, thunk_temp)
//    call task_outline_func(GTID, thunk_temp)
//    __kmpc_omp_task_complete_if0(&loc, GTID, thunk_temp)
//  }
//
//
// 4. "IF(expr)" present, "DEPEND" present:
//
//  if (expr != 0) {
//    __kmpc_omp_task_with_deps(&loc,GTID,thunk_temp, n,dep_list, 0,0)
//  } else {
//    __kmpc_omp_wait_deps(&loc,GTID, n,dep_list, 0,0)
//    __kmpc_omp_task_begin_if0(&loc, GTID, thunk_temp)
//    call task_outline_func(GTID, thunk_temp)
//    __kmpc_omp_task_complete_if0(&loc, GTID, thunk_temp)
//  }
//
bool VPOParoptTransform::genTaskGenericCode(WRegionNode *W,
                                            StructType *KmpTaskTTWithPrivatesTy,
                                            StructType *KmpSharedTy,
                                            AllocaInst *LBPtr,
                                            AllocaInst *UBPtr,
                                            AllocaInst *STPtr, bool isLoop) {

  LLVM_DEBUG(dbgs() << "\nEnter VPOParoptTransform::genTaskGenericCode\n");

  assert(W->getIsTask() && "genTaskGenericCode() expected a task or taskloop");

  W->populateBBSet();

  resetValueInOmpClauseGeneric(W, W->getIf());
  resetValueInOmpClauseGeneric(W, W->getFinal());
  resetValueInOmpClauseGeneric(W, W->getPriority());
  resetValueInTaskDependClause(W);
  if (isa<WRNTaskloopNode>(W)) {
    resetValueInOmpClauseGeneric(W, W->getNumTasks());
    resetValueInOmpClauseGeneric(W, W->getGrainsize());
  }

  AllocaInst *SharedAggrStruct = genAndPopulateTaskSharedStruct(W, KmpSharedTy);

  // Set up Fn Attr for the new function
  Function *NewF = VPOParoptUtils::genOutlineFunction(*W, DT, AC);

  CallInst *NewCall = cast<CallInst>(NewF->user_back());

  // TidArgNo parameter is unused, if IsTidArg is false.
  Function *MTFn = finalizeExtractedMTFunction(W, NewF, false, -1U, false);

#if INTEL_CUSTOMIZATION
  // Uncomment after the JIRA CMPLRLLVM-21925 is fixed.
  // assert(MTFn->arg_size() <= 2 &&
  //       "Outlined function for TaskLoop cannot have more than 2 arguments.");
#endif // INTEL_CUSTOMIZATION

  std::vector<Value *> MTFnArgs;

  LLVMContext &C = NewF->getContext();
  IntegerType *Int32Ty = Type::getInt32Ty(C);
  ConstantInt *ValueZero = ConstantInt::getSigned(Int32Ty, 0);
  MTFnArgs.push_back(ValueZero);
  genThreadedEntryActualParmList(W, MTFnArgs);

  for (auto I = NewCall->arg_begin(), E = NewCall->arg_end(); I != E; ++I) {
    MTFnArgs.push_back((*I));
  }
  CallInst *MTFnCI =
      CallInst::Create(MTFn->getFunctionType(), MTFn, MTFnArgs, "", NewCall);
  MTFnCI->setCallingConv(NewCall->getCallingConv());

  // Copy isTailCall attribute
  if (NewCall->isTailCall())
    MTFnCI->setTailCall();

  MTFnCI->setDebugLoc(NewCall->getDebugLoc());

  if (!NewCall->use_empty())
    NewCall->replaceAllUsesWith(MTFnCI);

  // Keep the orginal extracted function name after finalization
  MTFnCI->takeName(NewCall);

  genRedInitForTask(W, NewCall);

  AllocaInst *DummyTaskTDependRec = genDependInitForTask(W, NewCall);

  const DataLayout DL = NewF->getParent()->getDataLayout();
  int KmpTaskTTWithPrivatesTySz =
      DL.getTypeAllocSize(KmpTaskTTWithPrivatesTy);
  int KmpSharedTySz = DL.getTypeAllocSize(KmpSharedTy);
  assert(MTFnCI->getCalledFunction() &&
         "genTaskGenericCode: Expect non-empty function.");

  Value *TotalTaskTTWithPrivatesSize =
      computeExtraBufferSpaceNeededAfterEndOfTaskThunk(
          W, KmpTaskTTWithPrivatesTySz, NewCall);

  Function *DestrThunk = genTaskDestructorThunk(W, KmpTaskTTWithPrivatesTy);
  if (DestrThunk)
    W->setTaskFlag(W->getTaskFlag() | WRNTaskFlag::DtorThunk);     // 0x08

  if (W->getPriority())
    W->setTaskFlag(W->getTaskFlag() | WRNTaskFlag::PriorityUsed);  // 0x20

  CallInst *TaskAllocCI = VPOParoptUtils::genKmpcTaskAlloc(
      W, IdentTy, TidPtrHolder, DT, TotalTaskTTWithPrivatesSize, KmpSharedTySz,
      KmpRoutineEntryPtrTy, MTFnCI->getCalledFunction(), NewCall,
      Mode & OmpTbb);
  TaskAllocCI->setName(".task.alloc");

  copySharedStructToTaskThunk(W, SharedAggrStruct, TaskAllocCI, KmpSharedTy,
                              KmpTaskTTWithPrivatesTy, DestrThunk, NewCall);

  StructType *KmpPrivatesTy =
      dyn_cast<StructType>(KmpTaskTTWithPrivatesTy->getElementType(1));
  Value *PrivatesGep =
      genPrivatesGepForTask(TaskAllocCI, KmpTaskTTWithPrivatesTy, NewCall);

  saveVLASizeAndOffsetToPrivatesThunk(W, PrivatesGep, KmpPrivatesTy, NewCall);
#if INTEL_CUSTOMIZATION
  VPOParoptUtils::genF90DVInitForItemsInTaskPrivatesThunk(
      W, PrivatesGep, KmpPrivatesTy, NewCall);
#endif // INTEL_CUSTOMIZATION
  genFprivInitForTask(W, TaskAllocCI, PrivatesGep, KmpPrivatesTy, NewCall);

  IRBuilder<> Builder(NewCall);

  Value *VIf = W->getIf();
  Value *Cmp = nullptr;
  if (VIf)
    Cmp = Builder.CreateICmpNE(VIf, ConstantInt::get(VIf->getType(), 0));
  if (isLoop) {
    VPOParoptUtils::genKmpcTaskLoop(
        W, IdentTy, TidPtrHolder, TaskAllocCI, Cmp, LBPtr, UBPtr, STPtr,
        KmpTaskTTWithPrivatesTy, NewCall, Mode & OmpTbb,
        genFLPrivateTaskDup(W, KmpTaskTTWithPrivatesTy));
  } else {
    if (!VIf) {
      if (!DummyTaskTDependRec)
        VPOParoptUtils::genKmpcTask(W, IdentTy, TidPtrHolder, TaskAllocCI,
                                    NewCall);
      else
        genTaskDeps(W, IdentTy, TidPtrHolder, TaskAllocCI,
                    DummyTaskTDependRec, NewCall, false);
    } else {

      Instruction *ThenTerm, *ElseTerm;

      VPOParoptUtils::buildCFGForIfClause(Cmp, ThenTerm, ElseTerm, NewCall, DT);
      IRBuilder<> ElseBuilder(ElseTerm);
      if (!DummyTaskTDependRec)
        VPOParoptUtils::genKmpcTask(W, IdentTy, TidPtrHolder, TaskAllocCI,
                                    ThenTerm);
      else {
        genTaskDeps(W, IdentTy, TidPtrHolder, TaskAllocCI,
                    DummyTaskTDependRec, ThenTerm, false);
        genTaskDeps(W, IdentTy, TidPtrHolder, TaskAllocCI,
                    DummyTaskTDependRec, ElseTerm, true);
      }
      VPOParoptUtils::genKmpcTaskBeginIf0(W, IdentTy, TidPtrHolder,
                                          TaskAllocCI, ElseTerm);
      MTFnArgs.clear();
      MTFnArgs.push_back(ElseBuilder.CreateLoad(Int32Ty, TidPtrHolder));
      if (isTargetSPIRV())
        MTFnArgs.push_back(ElseBuilder.CreateAddrSpaceCast(
            TaskAllocCI, PointerType::get(KmpTaskTTWithPrivatesTy,
                                          vpo::ADDRESS_SPACE_GENERIC)));
      else
        MTFnArgs.push_back(ElseBuilder.CreateBitCast(
            TaskAllocCI, PointerType::getUnqual(KmpTaskTTWithPrivatesTy)));
      CallInst *SeqCI = CallInst::Create(MTFn->getFunctionType(), MTFn,
                                         MTFnArgs, "", ElseTerm);
      SeqCI->setCallingConv(NewCall->getCallingConv());
      SeqCI->takeName(NewCall);
      SeqCI->setDebugLoc(NewCall->getDebugLoc());
      VPOParoptUtils::genKmpcTaskCompleteIf0(W, IdentTy, TidPtrHolder,
                                             TaskAllocCI, ElseTerm);
    }
  }

  NewCall->eraseFromParent();
  NewF->eraseFromParent();
  MTFnCI->eraseFromParent();

  LLVM_DEBUG(dbgs() << "\nExit VPOParoptTransform::genTaskGenericCode\n");

  W->resetBBSet(); // Invalidate BBSet after transformations
  return true;
}

bool VPOParoptTransform::genTaskWaitCode(WRegionNode *W) {
  LLVM_DEBUG(dbgs() << "\nEnter VPOParoptTransform::genTaskWaitCode\n");

  DependClause const &DepClause = W->getDepend();
  Instruction *InsertPt = W->getEntryBBlock()->getTerminator();
  IRBuilder<> Builder(InsertPt);

  if (!DepClause.empty()) {
    AllocaInst *DummyTaskTDependRec = genDependInitForTask(W, InsertPt);

    Value *BaseTaskTDependGep = Builder.CreateInBoundsGEP(
        DummyTaskTDependRec->getAllocatedType(), DummyTaskTDependRec,
        {Builder.getInt32(0), Builder.getInt32(0)});
    LLVMContext &C = F->getContext();
    Value *Dep =
        Builder.CreateBitCast(BaseTaskTDependGep, Type::getInt8PtrTy(C));

    VPOParoptUtils::genKmpcTaskWaitDeps(W, IdentTy, TidPtrHolder, Dep,
                                        DepClause.size(), InsertPt);
  }

  VPOParoptUtils::genKmpcTaskWait(W, IdentTy, TidPtrHolder,
                                  W->getEntryBBlock()->getTerminator());
  return true;
}

// Generate code for OMP taskgroup construct.
//   #pragma omp taskgroup
bool VPOParoptTransform::genTaskgroupRegion(WRegionNode *W) {
  LLVM_DEBUG(dbgs() << "\nEnter VPOParoptTransform::genTaskgroupRegion\n");

  W->populateBBSet();
  BasicBlock *EntryBB = W->getEntryBBlock();
  BasicBlock *ExitBB = W->getExitBBlock();

  Instruction *InsertPt = EntryBB->getTerminator();

  CallInst *TaskgroupCI =
      VPOParoptUtils::genKmpcTaskgroupCall(W, IdentTy, TidPtrHolder, InsertPt);
  TaskgroupCI->insertBefore(InsertPt);
  genRedInitForTask(W, InsertPt);
  VPOParoptUtils::addFuncletOperandBundle(TaskgroupCI, W->getDT());

  Instruction *InsertEndPt = ExitBB->getTerminator();

  CallInst *EndTaskgroupCI = VPOParoptUtils::genKmpcEndTaskgroupCall(
      W, IdentTy, TidPtrHolder, InsertEndPt);
  EndTaskgroupCI->insertBefore(InsertEndPt);
  VPOParoptUtils::addFuncletOperandBundle(EndTaskgroupCI, W->getDT());

  W->resetBBSet();
  return true;
}
#endif // INTEL_COLLAB<|MERGE_RESOLUTION|>--- conflicted
+++ resolved
@@ -841,13 +841,6 @@
             Mode & OmpTbb);
         RedRes->setName(OrigName + ".red");
 
-<<<<<<< HEAD
-        Type *ElementType = nullptr;
-        std::tie(ElementType, std::ignore, std::ignore) =
-            VPOParoptUtils::getItemInfo(RedI);
-
-=======
->>>>>>> 8cd97e86
         Type *RedNewTy = PointerType::getUnqual(ElementType);
         Value *RedResCast =
             Builder.CreateBitCast(RedRes, RedNewTy, OrigName + ".red.cast");
@@ -1537,14 +1530,6 @@
         BasePtr = Orig;
       }
 
-<<<<<<< HEAD
-    // TODO: Paropt doesn't support code generation for non-contiguous sections,
-    // the plan is for the frontend to send us an array section in this form:
-    // "(0, i64 %number_of_elements_from_start_to_end, 1)
-    // %gep_with_starting_offset".
-    computeArraySectionTypeOffsetSize(W, Orig, DepI->getArraySectionInfo(),
-                                      DepI->getIsByRef(), InsertBefore);
-=======
     // Paropt does not support code generation for non-contiguous sections.
     // When FE generates TYPED form of the clause it passes all the required
     // information in the clause itself:
@@ -1556,7 +1541,6 @@
     if (!DepI->getIsTyped())
       computeArraySectionTypeOffsetSize(W, Orig, DepI->getArraySectionInfo(),
                                         DepI->getIsByRef(), InsertBefore);
->>>>>>> 8cd97e86
 
     Value *BaseTaskTDependGep = Builder.CreateInBoundsGEP(
         KmpTaskTDependVecTy, DummyTaskTDependVec,
@@ -1699,14 +1683,6 @@
                                     {Zero, Builder.getInt32(Idx++)},
                                     NamePrefix + ".red.size");
 
-<<<<<<< HEAD
-    Type *ElementType = nullptr;
-    Value *NumElements = nullptr;
-    std::tie(ElementType, NumElements, std::ignore) =
-        VPOParoptUtils::getItemInfo(RedI);
-
-=======
->>>>>>> 8cd97e86
     Value *ElementSize = Builder.getInt64(DL.getTypeAllocSize(ElementType));
 
     Value *Size = nullptr;
