//===----------- HIRPrefetching.cpp Implements Prefetching class ---------===//
//
// Copyright (C) 2019-2020 Intel Corporation. All rights reserved.
//
// The information and source code contained herein is the exclusive
// property of Intel Corporation and may not be disclosed, examined
// or reproduced in whole or in part without explicit written authorization
// from the company.
//
//===----------------------------------------------------------------------===//
//
// This pass implements software prefetching, when the number of memrefs exceeds
// the threshold in the loop. It prefetches the memref by the intrinsic calls at
// the end of the loop.
//
// Prefetching pragma directives can be supported in this pass.
// Pragma info for prefetching contains information for variable, hint and
// distance.
//
// Example 1:
// #pragma noprefetch
// Do I = 1..N
//    A[I] = B[I-1];
// ENDDO
//
// Example 1 issues no prefetches for all variables.
//
// Example 2:
// #pragama noprefetch C
// #pragma prefetch A:1:16
// #pragma prefetch B
// Do I = 1..N
//    A[I] = B[I] + C[I];
// ENDDO
//
// Example 2 issues no prefetch for C, issues prefetching from L1
// cache for A with a distance of 16 iterations ahead, and issues prefetching
// B. The cost model determines which cache and distance are used.
//
// Example 3:
// #pragama prefetch *:1:40
// Do I = 1..N
//    A[I] = B[I] + C[I];
// ENDDO
//
// Example 3 issues prefetching all variables with hint 1 and distance 40.
//===----------------------------------------------------------------------===//
#include "llvm/Analysis/Intel_LoopAnalysis/Analysis/HIRLocalityAnalysis.h"
#include "llvm/Analysis/Intel_LoopAnalysis/Framework/HIRFramework.h"
#include "llvm/Analysis/Intel_LoopAnalysis/Utils/HIRInvalidationUtils.h"
#include "llvm/Analysis/TargetTransformInfo.h"
#include "llvm/InitializePasses.h"
#include "llvm/Pass.h"
#include "llvm/Support/CommandLine.h"
#include "llvm/Transforms/Intel_LoopTransforms/HIRPrefetchingPass.h"
#include "llvm/Transforms/Intel_LoopTransforms/HIRTransformPass.h"

#define OPT_SWITCH "hir-prefetching"
#define OPT_DESC "HIR Prefetching"
#define DEBUG_TYPE OPT_SWITCH

using namespace llvm;
using namespace llvm::loopopt;

typedef DDRefGrouping::RefGroupTy<const RegDDRef *> RefGroupTy;
typedef DDRefGrouping::RefGroupVecTy<const RegDDRef *> RefGroupVecTy;

static cl::opt<bool> DisablePass("disable-" OPT_SWITCH, cl::init(false),
                                 cl::Hidden,
                                 cl::desc("Disable " OPT_DESC " pass"));

// Threshold for min allowed number of cachelines
static cl::opt<uint64_t>
    NumCachelinesThreshold("hir-prefetching-num-cachelines-threshold",
                           cl::init(8192), cl::Hidden,
                           cl::desc("Threshold for number of cachelines"));

// Threshold for min allowed number of memory streams
static cl::opt<unsigned> NumMemoryStreamsThreshold(
    "hir-prefetching-num-memory-streams-threshold", cl::init(15), cl::Hidden,
    cl::desc("Threshold for number of memory streams"));

// Threshold for min allowed number of trip count
static cl::opt<uint64_t>
    TripCountThreshold("hir-prefetching-trip-count-threshold", cl::init(10000),
                       cl::Hidden, cl::desc("Threshold for trip count"));

static cl::opt<unsigned> ForceIterationDistance(
    "hir-prefetching-iteration-distance", cl::init(6), cl::Hidden,
    cl::desc("Iteration distance for prefetching distance computation"));

// Pragma prefetch hint specifies the type of prefetch. Possible values:
// 1: For integer data that will be reused
// 2: For integer and floating point data that will be reused from L2 cache
// 3: For data that will be reused from L3 cache
// 4: For data that will not be reused
// However, prefetch intrinsic's locality is a temporal locality specifier
// ranging from (0) - no locality, to (3) - extremely local keep in cache. Thus,
// we need to transfer pragma prefetch hint to prefetch intrinsic's locality
// using (4 - PrefetchHint)
static cl::opt<unsigned>
    ForceHint("hir-prefetching-hint", cl::init(1), cl::Hidden,
              cl::desc("Prefetching hint to specify the type of prefetch"));

static cl::opt<unsigned>
    AssumedMemPrefetchLatency("hir-prefetching-assumed-mem-prefetch-latency",
                              cl::init(840), cl::Hidden,
                              cl::desc("Assumed Memory Prefetch Latency"));

static cl::opt<bool>
    SkipNonModifiedRegions("hir-prefetching-skip-non-modified-regions",
                           cl::init(true), cl::Hidden,
                           cl::desc("Skip non-modified regions"));

static cl::opt<bool>
    SkipNumMemoryStreamsCheck("hir-prefetching-skip-num-memory-streams-check",
                              cl::init(false), cl::Hidden,
                              cl::desc("Skip number of memory streams check"));
static cl::opt<bool>
    SkipAVX2Check("hir-prefetching-skip-AVX2-check", cl::init(false),
                  cl::Hidden, cl::desc("Skip AVX2 and above processor check"));

namespace {

struct PragmaInfo {
  unsigned BasePtrSB;
  int Hint;
  int Dist;

  PragmaInfo(unsigned BasePtrSB, int Hint, int Dist)
      : BasePtrSB(BasePtrSB), Hint(Hint), Dist(Dist) {}
};

class HIRPrefetching {
  HIRFramework &HIRF;
  HIRLoopLocality &LA;
  HIRLoopResource &HLR;
  const TargetTransformInfo &TTI;

public:
  HIRPrefetching(HIRFramework &HIRF, HIRLoopLocality &LA, HIRLoopResource &HLR,
                 const TargetTransformInfo &TTI)
      : HIRF(HIRF), LA(LA), HLR(HLR), TTI(TTI) {}

  bool run();

private:
  bool doPrefetching(
      HLLoop *Lp,
      SmallVectorImpl<PrefetchingPragmaInfo> &PrefetchCandidateVarsDistsHints,
      bool HasPragmaInfo);

  void generatePrefetchingInst(HLLoop *Lp, RegDDRef *PrefetchRef,
                               unsigned PrefetchHint);

  bool doAnalysis(
      HLLoop *Lp,
      SmallVectorImpl<PrefetchingPragmaInfo> &PrefetchCandidateVarsDistsHints,
      bool &HasPragmaInfo);

  unsigned getPrefetchingDist(HLLoop *Lp);

  void collectPrefetchCandidates(
      RefGroupTy &RefGroup, uint64_t TripCount, uint64_t Stride, unsigned Level,
      int Distance, int Hint,
      SmallVectorImpl<PrefetchingPragmaInfo> &PrefetchCandidateVarsDistsHints);

  void collectPrefetchPragmaInfo(
      HLLoop *Lp,
      DenseMap<unsigned, std::pair<int, int>> &CandidateVarSBsDistsHints,
      int &PrefetchDist, int &PrefetchHint);
};
} // namespace

static const RegDDRef *getScalarRef(const RegDDRef *FirstRef,
                                    unsigned &VecNumElements) {
  bool HasVectorIndex = false;

  for (auto *IndexCE :
       make_range(FirstRef->canon_begin(), FirstRef->canon_end())) {
    if (IndexCE->getSrcType()->isVectorTy()) {
      HasVectorIndex = true;
      break;
    }
  }

  if (!HasVectorIndex) {
    return FirstRef;
  }

  RegDDRef *RefClone = FirstRef->clone();

  for (auto *IndexCE :
       make_range(RefClone->canon_begin(), RefClone->canon_end())) {
    BlobUtils &BU = IndexCE->getBlobUtils();

    SmallVector<unsigned, 8> BlobIdxToRemove;
    for (auto Blob : make_range(IndexCE->blob_begin(), IndexCE->blob_end())) {
      Constant *VecConst;

      if (BU.getBlob(Blob.Index)->getType()->isVectorTy()) {
        bool IsConstVec =
            BU.isConstantVectorBlob(BU.getBlob(Blob.Index), &VecConst);
        (void)IsConstVec;
        assert(IsConstVec && "The blob should be a constant vector blob");

        // Extract the first element of the vector blob and substituting it in
        // the CanonExpr
        ConstantDataVector *CV = cast<ConstantDataVector>(VecConst);
        int64_t SExtValue = CV->getElementAsAPInt(0).getSExtValue();
        VecNumElements = CV->getNumElements();
        IndexCE->addConstant(Blob.Coeff * SExtValue, false);
        BlobIdxToRemove.push_back(Blob.Index);
      }
    }

    for (unsigned BI : BlobIdxToRemove) {
      IndexCE->removeBlob(BI);
    }

    IndexCE->setSrcAndDestType(IndexCE->getSrcType()->getScalarType());
  }

  return RefClone;
}

unsigned HIRPrefetching::getPrefetchingDist(HLLoop *Lp) {
  unsigned IterationDistance = 0;

  if (ForceIterationDistance.getNumOccurrences() > 0) {
    IterationDistance = ForceIterationDistance;
  } else {
    // Dynamically compute the IterationDistance by considering the total cost
    // in loop resource as the loop latency. The IterationDistance and the cost
    // have an inverse ratio.
    unsigned Cost = HLR.getTotalLoopResource(Lp).getTotalCost();
    IterationDistance = AssumedMemPrefetchLatency / Cost;

    if (IterationDistance == 0) {
      IterationDistance = ForceIterationDistance;
    }
  }

  RegDDRef *StrideRef = Lp->getStrideDDRef();
  int64_t LpStride;
  StrideRef->isIntConstant(&LpStride);

  return IterationDistance * LpStride;
}

// Collect the prefetching  candidates by computing the number of Streams in the
// MemRefs
void HIRPrefetching::collectPrefetchCandidates(
    RefGroupTy &RefGroup, uint64_t TripCount, uint64_t Stride, unsigned Level,
    int Distance, int Hint,
    SmallVectorImpl<PrefetchingPragmaInfo> &PrefetchCandidateVarsDistsHints) {
  if (!Distance) {
    return;
  }

  const RegDDRef *FirstRef = RefGroup.front();
  unsigned VecNumElements = 0;

  const RegDDRef *ScalarRef = getScalarRef(FirstRef, VecNumElements);
  // Nontemporal refs should not be candidates for prefetches.
  if (ScalarRef->getMetadata(LLVMContext::MD_nontemporal))
    return;
  PrefetchCandidateVarsDistsHints.emplace_back(ScalarRef, Hint, Distance);

  unsigned ScalarRefSize = ScalarRef->getDestTypeSizeInBytes();

  // When the stride exceeds trip count, we need to create multiple scalar refs
  // for vector refs as they belong to different memory streams
  if (VecNumElements > 0 && Stride / ScalarRefSize >= TripCount) {
    for (unsigned I = 1; I < VecNumElements; ++I) {
      RegDDRef *StrideRef = ScalarRef->clone();
      StrideRef->shift(Level, I);
      PrefetchCandidateVarsDistsHints.emplace_back(StrideRef, Hint, Distance);
    }
  }

  // TODO: Compare the stride with the other vector refs in the ref group
  if (VecNumElements > 0) {
    return;
  }

  // Rest of the code is precessing scalar refs case
  const RegDDRef *PrevRef = FirstRef;
  const RegDDRef *CurRef = nullptr;

  for (auto RefIt = RefGroup.begin() + 1, E = RefGroup.end(); RefIt != E;
       ++RefIt) {
    CurRef = *RefIt;

    int64_t Dist;
    DDRefUtils::getConstByteDistance(CurRef, PrevRef, &Dist);

    assert((Dist >= 0) && "Refs do not have constant non-negative distance!");

    if (Dist / Stride >= TripCount) {
      PrefetchCandidateVarsDistsHints.emplace_back(CurRef, Hint, Distance);
      PrevRef = CurRef;
    }
  }
  return;
}

static void collectLoadLvalSB(
    HLInst *HInst, int PrefetchDist, int PrefetchHint,
    SmallVectorImpl<PragmaInfo> &PragmaVarsDistsHints,
    DenseMap<unsigned, std::pair<int, int>> &CandidateVarSBsDistsHints) {
  assert(HInst && "Expect HLInst* only\n");

  if (!isa<LoadInst>(HInst->getLLVMInstruction())) {
    return;
  }

  unsigned RvalBasePtrSB = HInst->getRvalDDRef()->getBasePtrSymbase();

  for (auto It = PragmaVarsDistsHints.begin(), End = PragmaVarsDistsHints.end();
       It != End; ++It) {
    // BlobIndex are equal
    if (It->BasePtrSB == RvalBasePtrSB) {
      CandidateVarSBsDistsHints[HInst->getLvalDDRef()->getSymbase()] =
          std::make_pair(It->Dist, It->Hint);
      return;
    }
  }

  return;
}

// Collect Vars' SBs and corresponding prefetch distance and prefetch hint
// into a lookup map. Vars can also be the lval of the load insts with pragma
// vars in the preheader or before the loop. \p DefaultPrefetchDist and \p
// DefaultPrefetchHint can be used to record the dist and hint when prefetching
// all vars
void HIRPrefetching::collectPrefetchPragmaInfo(
    HLLoop *Lp,
    DenseMap<unsigned, std::pair<int, int>> &CandidateVarSBsDistsHints,
    int &DefaultPrefetchDist, int &DefaultPrefetchHint) {
  auto Info = Lp->getPrefetchingPragmaInfo();
  unsigned Size = Info.size();
  SmallVector<PragmaInfo, 16> PragmaVarsDistsHints;
  RegDDRef *StrideRef = Lp->getStrideDDRef();
  int64_t LpStride;
  StrideRef->isIntConstant(&LpStride);

  for (unsigned I = 0; I < Size; ++I) {
    const RegDDRef *Var = Info[I].Var;
    int Dist = Info[I].Dist;
    int Hint = Info[I].Hint;

    if (Dist != -1) {
      Dist *= LpStride;
    }

    // Prefetch pragma hint is ranging from 1 - 4, while
    // Prefetch intrinsic's locality is ranging from (0) - no
    // locality, to (3) - extremely local keep in cache. Thus, we need to
    // transfer prefetch pragma hint to prefetch intrinsic's locality using
    // 4 - Hint
    if (Hint == -1) {
      Hint = DefaultPrefetchHint;
    } else {
      Hint = 4 - Hint;
    }

    if (Var->isNull()) {
      DefaultPrefetchDist = Dist;
      DefaultPrefetchHint = Hint;
      continue;
    }

    PragmaVarsDistsHints.emplace_back(Var->getBasePtrSymbase(), Hint, Dist);
    CandidateVarSBsDistsHints[Var->getBasePtrSymbase()] =
        std::make_pair(Dist, Hint);
  }

  if (PragmaVarsDistsHints.empty()) {
    return;
  }

  // Go through the load insts in the preheader of the loop and collect the
  // corresponding lval with the rval in the pragma vars
  for (auto II = Lp->pre_begin(), EE = Lp->pre_end(); II != EE; ++II) {
    HLInst *HInst = cast<HLInst>(&*II);
    collectLoadLvalSB(HInst, DefaultPrefetchDist, DefaultPrefetchHint,
                      PragmaVarsDistsHints, CandidateVarSBsDistsHints);
  }

  // Go through the insts before the current loop and collect the
  // corresponding lval with the rval in the pragma vars until it hits the prev
  // loop
  HLNode *Node = Lp;
  while (Node = Node->getPrevNode()) {
    if (isa<HLLoop>(Node)) {
      break;
    } else if (auto *Inst = dyn_cast<HLInst>(Node)) {
      collectLoadLvalSB(Inst, DefaultPrefetchDist, DefaultPrefetchHint,
                        PragmaVarsDistsHints, CandidateVarSBsDistsHints);
    } else {
      break;
    }
  }

  return;
}

static bool hasPrefetchingPragma(HLLoop *Lp) {
  auto Info = Lp->getPrefetchingPragmaInfo();
  return !Info.empty();
}

bool HIRPrefetching::doAnalysis(
    HLLoop *Lp,
    SmallVectorImpl<PrefetchingPragmaInfo> &PrefetchCandidateVarsDistsHints,
    bool &HasPragmaInfo) {
  if (!Lp->isDo()) {
    return false;
  }

  uint64_t TripCount = 0;

  bool IsConstTC = Lp->isConstTripLoop(&TripCount);

  if (!IsConstTC) {
    TripCount = Lp->getMaxTripCountEstimate();
    if (TripCount == 0) {
      TripCount = TripCountThreshold;
    }
  }

  HasPragmaInfo = hasPrefetchingPragma(Lp);

  if (!HasPragmaInfo) {
    if (!SkipAVX2Check &&
        !TTI.isAdvancedOptEnabled(
            TargetTransformInfo::AdvancedOptLevel::AO_TargetHasIntelAVX2)) {
      return false;
    }

    if (SkipNonModifiedRegions && !Lp->getParentRegion()->shouldGenCode()) {
      return false;
    }

    if (TripCount < TripCountThreshold) {
      return false;
    }
  }

  HIRLoopLocality::RefGroupVecTy SpatialGroups;

  uint64_t NumCachelines = LA.getNumCacheLines(Lp, &SpatialGroups);

  if (!HasPragmaInfo && NumCachelines < NumCachelinesThreshold) {
    return false;
  }

  DenseMap<unsigned, std::pair<int, int>> CandidateVarSBsDistsHints;
  int DefaultPrefetchDist = -1;
  int DefaultPrefetchHint = 4 - ForceHint;

  collectPrefetchPragmaInfo(Lp, CandidateVarSBsDistsHints, DefaultPrefetchDist,
                            DefaultPrefetchHint);

  unsigned Level = Lp->getNestingLevel();
  int64_t ConstStride;
  uint64_t Stride;
  unsigned NumNonLinearStreams = 0;

  for (auto &RefGroup : SpatialGroups) {
    const RegDDRef *FirstRef = RefGroup.front();
    unsigned FirstRefBasePtrSB = FirstRef->getBasePtrSymbase();

    if (!FirstRef->getConstStrideAtLevel(Level, &ConstStride) ||
        ConstStride == 0) {

      if (!FirstRef->isLinearAtLevel(Level)) {
        NumNonLinearStreams++;
      }

      continue;
    }

    Stride = std::abs(ConstStride);
    int Dist = DefaultPrefetchDist;
    int Hint = DefaultPrefetchHint;

    // Prefetch candidate is either the lval in the load inst in the preheader
    // or before loop or the pragma var in the loop
    if (CandidateVarSBsDistsHints.count(FirstRefBasePtrSB)) {
      std::tie(Dist, Hint) = CandidateVarSBsDistsHints[FirstRefBasePtrSB];
    }

    if (Dist == -1) {
      Dist = getPrefetchingDist(Lp);
    }

    // When Stride is a non-zero constant, we will go through the RefGroup and
    // check whether they are in the same memory streams
    // When two refs in the same RefGroup are located in the different memory
    // streams because the distance between them is larger than the product of
    // loop stride and loop trip count, we need to create more scalar refs,
    // such as A[i] and A[i + 10000]
    collectPrefetchCandidates(RefGroup, TripCount, Stride, Level, Dist, Hint,
                              PrefetchCandidateVarsDistsHints);
  }

  if (PrefetchCandidateVarsDistsHints.empty()) {
    return false;
  }

  if (!HasPragmaInfo &&
      (PrefetchCandidateVarsDistsHints.size() + NumNonLinearStreams) <
          NumMemoryStreamsThreshold &&
      !SkipNumMemoryStreamsCheck) {
    return false;
  }

  return true;
}

void HIRPrefetching::generatePrefetchingInst(HLLoop *Lp, RegDDRef *PrefetchRef,
                                             unsigned PrefetchHint) {
  auto &HNU = Lp->getHLNodeUtils();
  auto &DDRU = HNU.getDDRefUtils();

  auto Int32Ty = Type::getInt32Ty(HNU.getContext());

  RegDDRef *ReadTy = DDRU.createConstDDRef(Int32Ty, 0);
  RegDDRef *Locality = DDRU.createConstDDRef(Int32Ty, PrefetchHint);
  RegDDRef *DataCacheTy = DDRU.createConstDDRef(Int32Ty, 1);
  HLInst *PrefetchInst =
      HNU.createPrefetch(PrefetchRef, ReadTy, Locality, DataCacheTy);
  HLNodeUtils::insertAsLastChild(Lp, PrefetchInst);
  return;
}

bool HIRPrefetching::doPrefetching(
    HLLoop *Lp,
    SmallVectorImpl<PrefetchingPragmaInfo> &PrefetchCandidateVarsDistsHints,
    bool HasPragmaInfo) {
  unsigned NumSpatialPrefetches = 0;
  int PrefetchDist = 0;

  for (auto It = PrefetchCandidateVarsDistsHints.begin(),
            E = PrefetchCandidateVarsDistsHints.end();
       It != E; ++It) {
    const RegDDRef *Ref = It->Var;
    PrefetchDist = It->Dist;
    int PrefetchHint = It->Hint;

    RegDDRef *PrefetchRef = Ref->clone();

    PrefetchRef->setAddressOf(true);

    // Set destination address (i8*)
    PrefetchRef->setBitCastDestType(Type::getInt8PtrTy(
        HIRF.getContext(), PrefetchRef->getPointerAddressSpace()));

    unsigned Level = Lp->getNestingLevel();
    PrefetchRef->shift(Level, PrefetchDist);

    generatePrefetchingInst(Lp, PrefetchRef, PrefetchHint);
    ++NumSpatialPrefetches;
  }

  LoopOptReportBuilder &LORBuilder =
      Lp->getHLNodeUtils().getHIRFramework().getLORBuilder();

  LORBuilder(*Lp).addRemark(OptReportVerbosity::Low,
                            "Number of spatial prefetches=%d",
                            NumSpatialPrefetches);
  if (HasPragmaInfo) {
    Lp->getParentRegion()->setGenCode();
    LORBuilder(*Lp).addRemark(OptReportVerbosity::Low,
                              "Number of spatial prefetches=%d",
                              NumSpatialPrefetches);
  } else {
    RegDDRef *StrideRef = Lp->getStrideDDRef();
    int64_t Stride;
    StrideRef->isIntConstant(&Stride);

    LORBuilder(*Lp).addRemark(OptReportVerbosity::Low,
                              "Number of spatial prefetches=%d, dist=%d",
                              NumSpatialPrefetches, PrefetchDist / Stride);
  }

  HIRInvalidationUtils::invalidateBody(Lp);

  return true;
}

bool HIRPrefetching::run() {
  if (DisablePass) {
    LLVM_DEBUG(dbgs() << "HIR Prefetching Disabled \n");
    return false;
  }

  LLVM_DEBUG(dbgs() << "HIR Prefetching on Function : "
                    << HIRF.getFunction().getName() << "\n");

<<<<<<< HEAD
  if (!SkipAVX2Check &&
      !TTI.isAdvancedOptEnabled(
          TargetTransformInfo::AdvancedOptLevel::AO_TargetHasIntelAVX2)) {
    return false;
  }

=======
>>>>>>> 6c8b510a
  // Gather all inner-most loops as Candidates
  SmallVector<HLLoop *, 64> CandidateLoops;

  HLNodeUtils &HNU = HIRF.getHLNodeUtils();

  // TODO:Process prefetch directives for outer loops
  HNU.gatherInnermostLoops(CandidateLoops);

  if (CandidateLoops.empty()) {
    LLVM_DEBUG(dbgs() << HIRF.getFunction().getName()
                      << "() has no inner-most loop\n ");
    return false;
  }

  bool Result = false;

  for (auto &Lp : CandidateLoops) {
    SmallVector<PrefetchingPragmaInfo, 64> PrefetchCandidateVarsDistsHints;
    bool HasPragmaInfo = false;

    // Analyze the loop and check if it is suitable for prefetching
    if (!doAnalysis(Lp, PrefetchCandidateVarsDistsHints, HasPragmaInfo)) {
      continue;
    }

    Result =
        doPrefetching(Lp, PrefetchCandidateVarsDistsHints, HasPragmaInfo) ||
        Result;
  }

  return Result;
}

PreservedAnalyses HIRPrefetchingPass::run(llvm::Function &F,
                                          llvm::FunctionAnalysisManager &AM) {
  HIRPrefetching(AM.getResult<HIRFrameworkAnalysis>(F),
                 AM.getResult<HIRLoopLocalityAnalysis>(F),
                 AM.getResult<HIRLoopResourceAnalysis>(F),
                 AM.getResult<TargetIRAnalysis>(F))
      .run();
  return PreservedAnalyses::all();
}

class HIRPrefetchingLegacyPass : public HIRTransformPass {
public:
  static char ID;

  HIRPrefetchingLegacyPass() : HIRTransformPass(ID) {
    initializeHIRPrefetchingLegacyPassPass(*PassRegistry::getPassRegistry());
  }

  void getAnalysisUsage(AnalysisUsage &AU) const override {
    AU.addRequiredTransitive<HIRFrameworkWrapperPass>();
    AU.addRequiredTransitive<HIRLoopLocalityWrapperPass>();
    AU.addRequiredTransitive<HIRLoopResourceWrapperPass>();
    AU.addRequiredTransitive<TargetTransformInfoWrapperPass>();
    AU.setPreservesAll();
  }

  bool runOnFunction(Function &F) override {
    if (skipFunction(F)) {
      return false;
    }

    return HIRPrefetching(
               getAnalysis<HIRFrameworkWrapperPass>().getHIR(),
               getAnalysis<HIRLoopLocalityWrapperPass>().getHLL(),
               getAnalysis<HIRLoopResourceWrapperPass>().getHLR(),
               getAnalysis<TargetTransformInfoWrapperPass>().getTTI(F))
        .run();
  }
};

char HIRPrefetchingLegacyPass::ID = 0;
INITIALIZE_PASS_BEGIN(HIRPrefetchingLegacyPass, OPT_SWITCH, OPT_DESC, false,
                      false)
INITIALIZE_PASS_DEPENDENCY(TargetTransformInfoWrapperPass)
INITIALIZE_PASS_DEPENDENCY(HIRFrameworkWrapperPass)
INITIALIZE_PASS_DEPENDENCY(HIRLoopLocalityWrapperPass)
INITIALIZE_PASS_DEPENDENCY(HIRLoopResourceWrapperPass)
INITIALIZE_PASS_END(HIRPrefetchingLegacyPass, OPT_SWITCH, OPT_DESC, false,
                    false)

FunctionPass *llvm::createHIRPrefetchingPass() {
  return new HIRPrefetchingLegacyPass();
}<|MERGE_RESOLUTION|>--- conflicted
+++ resolved
@@ -601,15 +601,6 @@
   LLVM_DEBUG(dbgs() << "HIR Prefetching on Function : "
                     << HIRF.getFunction().getName() << "\n");
 
-<<<<<<< HEAD
-  if (!SkipAVX2Check &&
-      !TTI.isAdvancedOptEnabled(
-          TargetTransformInfo::AdvancedOptLevel::AO_TargetHasIntelAVX2)) {
-    return false;
-  }
-
-=======
->>>>>>> 6c8b510a
   // Gather all inner-most loops as Candidates
   SmallVector<HLLoop *, 64> CandidateLoops;
 
