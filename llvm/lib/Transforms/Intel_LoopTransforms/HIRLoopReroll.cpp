--- conflicted
+++ resolved
@@ -1926,12 +1926,7 @@
 // delay this check after reroll.
 bool hasLiveOutTempsToBeRemoved(const HLLoop *Loop,
                                 HIRSafeReductionAnalysis &SRA) {
-<<<<<<< HEAD
-  if (((SRA.getSafeRedInfoList(Loop)).size() == 0) &&
-      Loop->hasLiveOutTemps()) {
-=======
   if (((SRA.getSafeRedInfoList(Loop)).size() == 0) && Loop->hasLiveOutTemps()) {
->>>>>>> 37c1c249
     return true;
   }
 
