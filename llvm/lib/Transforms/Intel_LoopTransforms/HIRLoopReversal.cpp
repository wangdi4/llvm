--- conflicted
+++ resolved
@@ -359,62 +359,20 @@
   }
 }
 
-<<<<<<< HEAD
 bool HIRLoopReversal::run() {
   if (DisableHIRLoopReversal) {
-    DEBUG(dbgs() << "HIR Loop Reversal Transformation Disabled or Skipped\n");
-    return false;
-  }
-
-  DEBUG(dbgs() << "HIR LoopReversal on Function : "
-               << HIRF.getFunction().getName() << "\n");
+    LLVM_DEBUG(
+        dbgs() << "HIR Loop Reversal Transformation Disabled or Skipped\n");
+    return false;
+  }
+
+  LLVM_DEBUG(dbgs() << "HIR LoopReversal on Function : "
+                    << HIRF.getFunction().getName() << "\n");
 
   // Gather ALL Innermost Loops as Candidates, use 64 increment
   SmallVector<HLLoop *, 64> CandidateLoops;
   HIRF.getHLNodeUtils().gatherInnermostLoops(CandidateLoops);
-  // DEBUG(dbgs() << " # Innermost Loops: " << CandidateLoops.size()
-=======
-HIRLoopReversal::HIRLoopReversal(void) : HIRTransformPass(ID) {
-  initializeHIRLoopReversalPass(*PassRegistry::getPassRegistry());
-}
-
-void HIRLoopReversal::getAnalysisUsage(AnalysisUsage &AU) const {
-  AU.addRequiredTransitive<HIRFrameworkWrapperPass>();
-  AU.addRequiredTransitive<HIRDDAnalysisWrapperPass>();
-  AU.addRequiredTransitive<HIRSafeReductionAnalysisWrapperPass>();
-  AU.addRequiredTransitive<HIRLoopStatisticsWrapperPass>();
-  AU.setPreservesAll();
-}
-
-bool HIRLoopReversal::handleCmdlineArgs(Function &F) {
-  if (DisableHIRLoopReversal || skipFunction(F)) {
-    LLVM_DEBUG(
-        dbgs() << "HIR Loop Reversal Transformation Disabled or Skipped\n");
-    return false;
-  }
-
-  return true;
-}
-
-bool HIRLoopReversal::runOnFunction(Function &F) {
-  bool CmdLineOptions = handleCmdlineArgs(F);
-  if (!CmdLineOptions) {
-    return false;
-  }
-
-  LLVM_DEBUG(dbgs() << "HIR LoopReversal on Function : " << F.getName()
-                    << "\n");
-
-  auto HIRF = &getAnalysis<HIRFrameworkWrapperPass>().getHIR();
-  HDDA = &getAnalysis<HIRDDAnalysisWrapperPass>().getDDA();
-  HSRA = &getAnalysis<HIRSafeReductionAnalysisWrapperPass>().getHSR();
-  HLS = &getAnalysis<HIRLoopStatisticsWrapperPass>().getHLS();
-
-  // Gather ALL Innermost Loops as Candidates, use 64 increment
-  SmallVector<HLLoop *, 64> CandidateLoops;
-  HIRF->getHLNodeUtils().gatherInnermostLoops(CandidateLoops);
   // LLVM_DEBUG(dbgs() << " # Innermost Loops: " << CandidateLoops.size()
->>>>>>> 8c67f46f
   // <<"\n");
   if (CandidateLoops.empty()) {
     return false;
@@ -609,13 +567,8 @@
 // Launch legal test for each DV in the loop.
 /* ------------------------------------------------------------------- */
 bool HIRLoopReversal::isLegal(const HLLoop *Lp) {
-<<<<<<< HEAD
   DDGraph DDG = HDDA.getGraph(Lp, false);
-  // DEBUG(dbgs() << "Dump the Full DDGraph:\n"; DDG.dump(););
-=======
-  DDGraph DDG = HDDA->getGraph(Lp, false);
   // LLVM_DEBUG(dbgs() << "Dump the Full DDGraph:\n"; DDG.dump(););
->>>>>>> 8c67f46f
 
   AnalyzeDDInfo ADDI(DDG, Lp, *this, LoopLevel);
   Lp->getHLNodeUtils().visitRange(ADDI, Lp->child_begin(), Lp->child_end());
@@ -658,31 +611,6 @@
   return false;
 }
 
-<<<<<<< HEAD
-=======
-/// \brief setup context
-//
-// Actions:
-// - ClearWorkingSet memory
-// - Setup LoopLevel
-// - Setup existing analysis result
-//
-void HIRLoopReversal::setupBeforeTests(HLLoop *Lp, HIRDDAnalysis &DDA,
-                                       HIRSafeReductionAnalysis &SRA,
-                                       HIRLoopStatistics &LS) {
-  // LLVM_DEBUG(dbgs() << "Current Loop: \n"; Lp->dump(););
-  clearWorkingSetMemory();
-
-  // Show The Current Loop
-  // LLVM_DEBUG(Lp->dump(););
-  LoopLevel = Lp->getNestingLevel();
-
-  HDDA = &DDA;
-  HSRA = &SRA;
-  HLS = &LS;
-}
-
->>>>>>> 8c67f46f
 /// \brief Conduct necessary HIR-Loop-Reversal Tests and decide whether the
 /// given loop is suitable for reversal.
 //
@@ -696,11 +624,11 @@
 bool HIRLoopReversal::isReversible(HLLoop *Lp, bool DoProfitTest,
                                    bool DoLegalTest,
                                    bool DoShortCircuitUtilityAPI) {
-  // DEBUG(dbgs() << "Current Loop: \n"; Lp->dump(););
+  // LLVM_DEBUG(dbgs() << "Current Loop: \n"; Lp->dump(););
   clearWorkingSetMemory();
 
   // Show The Current Loop
-  // DEBUG(Lp->dump(););
+  // LLVM_DEBUG(Lp->dump(););
   LoopLevel = Lp->getNestingLevel();
 
   // Do Preliminary Check on a loop, aim for early/rapid bail out
