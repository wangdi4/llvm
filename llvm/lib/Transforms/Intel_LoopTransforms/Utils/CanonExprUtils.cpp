--- conflicted
+++ resolved
@@ -92,153 +92,14 @@
   return ((A * B) / gcd(A, B));
 }
 
-<<<<<<< HEAD
-unsigned CanonExprUtils::findBlob(CanonExpr::BlobTy Blob) {
-  return CanonExpr::findBlob(Blob);
-}
-
-unsigned CanonExprUtils::findBlobSymbase(CanonExpr::BlobTy Blob) {
-  return CanonExpr::findBlobSymbase(Blob);
-}
-
-unsigned CanonExprUtils::findOrInsertBlob(CanonExpr::BlobTy Blob,
-                                          unsigned Symbase) {
-  return CanonExpr::findOrInsertBlob(Blob, Symbase);
-}
-
-unsigned CanonExprUtils::findOrInsertBlob(CanonExpr::BlobTy Blob) {
-  return CanonExpr::findOrInsertBlob(Blob, 0);
-}
-
-CanonExpr::BlobTy CanonExprUtils::getBlob(unsigned BlobIndex) {
-  return CanonExpr::getBlob(BlobIndex);
-}
-
-unsigned CanonExprUtils::getBlobSymbase(unsigned BlobIndex) {
-  return CanonExpr::getBlobSymbase(BlobIndex);
-}
-
-void CanonExprUtils::printBlob(raw_ostream &OS, CanonExpr::BlobTy Blob) {
-  getHIRParser()->printBlob(OS, Blob);
-}
-
-void CanonExprUtils::printScalar(raw_ostream &OS, unsigned Symbase) {
-  getHIRParser()->printScalar(OS, Symbase);
-}
-
-bool CanonExprUtils::isConstantIntBlob(CanonExpr::BlobTy Blob, int64_t *Val) {
-  return getHIRParser()->isConstantIntBlob(Blob, Val);
-}
-
-bool CanonExprUtils::isTempBlob(CanonExpr::BlobTy Blob) {
-  return getHIRParser()->isTempBlob(Blob);
-}
-
-bool CanonExprUtils::isGuaranteedProperLinear(CanonExpr::BlobTy TempBlob) {
-  return getHIRParser()->isGuaranteedProperLinear(TempBlob);
-}
-
-bool CanonExprUtils::isUndefBlob(CanonExpr::BlobTy Blob) {
-  return getHIRParser()->isUndefBlob(Blob);
-}
-
-bool CanonExprUtils::isConstantFPBlob(CanonExpr::BlobTy Blob,
-                                      ConstantFP **Val) {
-  return getHIRParser()->isConstantFPBlob(Blob, Val);
-}
-
-bool CanonExprUtils::isConstantVectorBlob(CanonExpr::BlobTy Blob,
-                                          Constant **Val) {
-  return getHIRParser()->isConstantVectorBlob(Blob, Val);
-}
-
-bool CanonExprUtils::isMetadataBlob(CanonExpr::BlobTy Blob,
-                                    MetadataAsValue **Val) {
-  return getHIRParser()->isMetadataBlob(Blob, Val);
-}
-
-CanonExpr::BlobTy CanonExprUtils::createBlob(Value *Val, bool Insert,
-                                             unsigned *NewBlobIndex) {
-  return getHIRParser()->createBlob(Val, 0, Insert, NewBlobIndex);
-}
-
-CanonExpr::BlobTy CanonExprUtils::createBlob(int64_t Val, bool Insert,
-                                             unsigned *NewBlobIndex) {
-  return getHIRParser()->createBlob(Val, Insert, NewBlobIndex);
-}
-
-CanonExpr::BlobTy CanonExprUtils::createAddBlob(CanonExpr::BlobTy LHS,
-                                                CanonExpr::BlobTy RHS,
-                                                bool Insert,
-                                                unsigned *NewBlobIndex) {
-  return getHIRParser()->createAddBlob(LHS, RHS, Insert, NewBlobIndex);
-}
-
-CanonExpr::BlobTy CanonExprUtils::createMinusBlob(CanonExpr::BlobTy LHS,
-                                                  CanonExpr::BlobTy RHS,
-                                                  bool Insert,
-                                                  unsigned *NewBlobIndex) {
-  return getHIRParser()->createMinusBlob(LHS, RHS, Insert, NewBlobIndex);
-}
-
-CanonExpr::BlobTy CanonExprUtils::createMulBlob(CanonExpr::BlobTy LHS,
-                                                CanonExpr::BlobTy RHS,
-                                                bool Insert,
-                                                unsigned *NewBlobIndex) {
-  return getHIRParser()->createMulBlob(LHS, RHS, Insert, NewBlobIndex);
-}
-
-CanonExpr::BlobTy CanonExprUtils::createUDivBlob(CanonExpr::BlobTy LHS,
-                                                 CanonExpr::BlobTy RHS,
-                                                 bool Insert,
-                                                 unsigned *NewBlobIndex) {
-  return getHIRParser()->createUDivBlob(LHS, RHS, Insert, NewBlobIndex);
-}
-
-CanonExpr::BlobTy CanonExprUtils::createTruncateBlob(CanonExpr::BlobTy Blob,
-                                                     Type *Ty, bool Insert,
-                                                     unsigned *NewBlobIndex) {
-  return getHIRParser()->createTruncateBlob(Blob, Ty, Insert, NewBlobIndex);
-}
-
-CanonExpr::BlobTy CanonExprUtils::createZeroExtendBlob(CanonExpr::BlobTy Blob,
-                                                       Type *Ty, bool Insert,
-                                                       unsigned *NewBlobIndex) {
-  return getHIRParser()->createZeroExtendBlob(Blob, Ty, Insert, NewBlobIndex);
-}
-
-CanonExpr::BlobTy CanonExprUtils::createSignExtendBlob(CanonExpr::BlobTy Blob,
-                                                       Type *Ty, bool Insert,
-                                                       unsigned *NewBlobIndex) {
-  return getHIRParser()->createSignExtendBlob(Blob, Ty, Insert, NewBlobIndex);
-}
-
-bool CanonExprUtils::contains(CanonExpr::BlobTy Blob,
-                              CanonExpr::BlobTy SubBlob) {
-  return getHIRParser()->contains(Blob, SubBlob);
-}
-
-void CanonExprUtils::collectTempBlobs(
-    CanonExpr::BlobTy Blob, SmallVectorImpl<CanonExpr::BlobTy> &TempBlobs) {
-  return getHIRParser()->collectTempBlobs(Blob, TempBlobs);
-}
-
 CanonExpr *CanonExprUtils::createSelfBlobCanonExpr(Value *Val,
-=======
-CanonExpr *CanonExprUtils::createSelfBlobCanonExpr(Value *Temp,
->>>>>>> 49661c9f
                                                    unsigned Symbase) {
   unsigned Index = 0;
 
-<<<<<<< HEAD
-  getHIRParser()->createBlob(Val, Symbase, true, &Index);
+  BlobUtils::createBlob(Val, Symbase, true, &Index);
   // Constant Blob needs to have Level 0.
   int Level = Symbase == CONSTANT_SYMBASE ? 0 : -1;
   auto CE = createSelfBlobCanonExpr(Index, Level);
-=======
-  BlobUtils::createBlob(Temp, Symbase, true, &Index);
-  auto CE = createSelfBlobCanonExpr(Index, -1);
->>>>>>> 49661c9f
 
   return CE;
 }
@@ -246,13 +107,9 @@
 CanonExpr *CanonExprUtils::createSelfBlobCanonExpr(unsigned Index, int Level) {
   auto Blob = BlobUtils::getBlob(Index);
 
-<<<<<<< HEAD
-  assert((isTempBlob(Blob) || isMetadataBlob(Blob) ||
-          isConstantVectorBlob(Blob)) &&
+  assert((BlobUtils::isTempBlob(Blob) || BlobUtils::isMetadataBlob(Blob) ||
+          BlobUtils::isConstantVectorBlob(Blob)) &&
          "Unexpected temp blob!");
-=======
-  assert(BlobUtils::isTempBlob(Blob) && "Unexpected temp blob!");
->>>>>>> 49661c9f
 
   auto CE = createCanonExpr(Blob->getType());
   CE->addBlob(Index, 1);
