--- conflicted
+++ resolved
@@ -193,15 +193,10 @@
   }
 
   case Instruction::Store: {
-<<<<<<< HEAD
-    assert(!LvalRef->isScalarRef() &&
-           "Lval of store instruction cannot be scalar!");
-=======
     if (LvalRef) {
       assert(!LvalRef->isTerminalRef() &&
              "Lval of store instruction cannot be scalar!");
     }
->>>>>>> 49661c9f
 
     auto NullPtr = createZeroVal(LvalRef->getBaseDestType());
 
@@ -338,28 +333,28 @@
                            false, 0);
 }
 
- HLInst *HLNodeUtils::createCastHLInst(unsigned Opcode, RegDDRef *Op,
-                                       Type *DestTy, RegDDRef *LvalRef,
-                                       const Twine &Name) {
+HLInst *HLNodeUtils::createCastHLInst(Type *DestTy, unsigned Opcode,
+                                      RegDDRef *Op, const Twine &Name,
+                                      RegDDRef *LvalRef) {
   switch(Opcode) {
   case Instruction::FPToSI:
-    return createFPToSI(DestTy, Op, LvalRef, Name);
+    return createFPToSI(DestTy, Op, Name, LvalRef);
   case Instruction::FPToUI:
-    return createFPToUI(DestTy, Op, LvalRef, Name);
+    return createFPToUI(DestTy, Op, Name, LvalRef);
   case Instruction::SIToFP:
-    return createSIToFP(DestTy, Op, LvalRef, Name);
+    return createSIToFP(DestTy, Op, Name, LvalRef);
   case Instruction::UIToFP:
-    return createUIToFP(DestTy, Op, LvalRef, Name);
+    return createUIToFP(DestTy, Op, Name, LvalRef);
   case Instruction::FPExt:
-    return createFPExt(DestTy, Op, LvalRef, Name);
+    return createFPExt(DestTy, Op, Name, LvalRef);
   case Instruction::FPTrunc:
-    return createFPTrunc(DestTy, Op, LvalRef, Name);
+    return createFPTrunc(DestTy, Op, Name, LvalRef);
   case Instruction::SExt:
-    return createSExt(DestTy, Op, LvalRef, Name);
+    return createSExt(DestTy, Op, Name, LvalRef);
   case Instruction::ZExt:
-    return createZExt(DestTy, Op, LvalRef, Name);
+    return createZExt(DestTy, Op, Name, LvalRef);
   case Instruction::Trunc:
-    return createTrunc(DestTy, Op, LvalRef, Name);
+    return createTrunc(DestTy, Op, Name, LvalRef);
   default:
     llvm_unreachable("Unexpected cast opcode");
   }
@@ -389,17 +384,11 @@
                            DestTy, false, 0);
 }
 
-<<<<<<< HEAD
 HLInst *HLNodeUtils::createBinaryHLInstImpl(unsigned OpCode, RegDDRef *OpRef1,
-                                            RegDDRef *OpRef2, RegDDRef *LvalRef,
-                                            const Twine &Name, bool HasNUWOrExact,
+                                            RegDDRef *OpRef2, const Twine &Name,
+                                            RegDDRef *LvalRef,
+                                            bool HasNUWOrExact,
                                             bool HasNSW, MDNode *FPMathTag) {
-=======
-HLInst *HLNodeUtils::createBinaryHLInst(unsigned OpCode, RegDDRef *OpRef1,
-                                        RegDDRef *OpRef2, const Twine &Name,
-                                        RegDDRef *LvalRef, bool HasNUWOrExact,
-                                        bool HasNSW, MDNode *FPMathTag) {
->>>>>>> 49661c9f
   Value *InstVal;
   Instruction *Inst;
   HLInst *HInst;
@@ -556,8 +545,8 @@
 
 HLInst *HLNodeUtils::CreateShuffleVectorInst(RegDDRef *OpRef1, RegDDRef *OpRef2,
                                              ArrayRef<int> Mask,
-                                             RegDDRef *LvalRef,
-                                             const Twine &Name) {
+                                             const Twine &Name,
+                                             RegDDRef *LvalRef) {
   assert(OpRef1->getDestType()->isVectorTy() &&
          OpRef1->getDestType() == OpRef2->getDestType() &&
          "Illegal operand types for shufflevector");
@@ -591,8 +580,8 @@
 
 HLInst *HLNodeUtils::CreateExtractElementInst(RegDDRef *OpRef, 
                                               unsigned Idx,
-                                              RegDDRef *LvalRef,
-                                              const Twine &Name) {
+                                              const Twine &Name,
+                                              RegDDRef *LvalRef) {
 
   assert(OpRef->getDestType()->isVectorTy() &&
          "Illegal operand types for extractelement");
@@ -615,13 +604,13 @@
 }
 
 HLInst *HLNodeUtils::createBinaryHLInst(unsigned OpCode, RegDDRef *OpRef1,
-                                        RegDDRef *OpRef2, RegDDRef *LvalRef,
-                                        const Twine &Name,          
+                                        RegDDRef *OpRef2, const Twine &Name,
+                                        RegDDRef *LvalRef,
                                         const BinaryOperator *OrigBinOp) {
   HLInst *HInst;
 
-  HInst = createBinaryHLInstImpl(OpCode, OpRef1, OpRef2, LvalRef,
-                                 Name, false, false, nullptr);
+  HInst = createBinaryHLInstImpl(OpCode, OpRef1, OpRef2, Name,
+                                 LvalRef, false, false, nullptr);
   if (OrigBinOp) {
     auto NewBinOp = cast<BinaryOperator>(const_cast<Instruction *>
                                          (HInst->getLLVMInstruction()));
@@ -634,217 +623,122 @@
 HLInst *HLNodeUtils::createAdd(RegDDRef *OpRef1, RegDDRef *OpRef2,
                                const Twine &Name, RegDDRef *LvalRef,
                                bool HasNUW, bool HasNSW) {
-<<<<<<< HEAD
-  return createBinaryHLInstImpl(Instruction::Add, OpRef1, OpRef2, LvalRef, Name,
+  return createBinaryHLInstImpl(Instruction::Add, OpRef1, OpRef2, Name, LvalRef,
                                 HasNUW, HasNSW, nullptr);
-=======
-  return createBinaryHLInst(Instruction::Add, OpRef1, OpRef2, Name, LvalRef,
-                            HasNUW, HasNSW, nullptr);
->>>>>>> 49661c9f
 }
 
 HLInst *HLNodeUtils::createFAdd(RegDDRef *OpRef1, RegDDRef *OpRef2,
                                 const Twine &Name, RegDDRef *LvalRef,
                                 MDNode *FPMathTag) {
-<<<<<<< HEAD
-  return createBinaryHLInstImpl(Instruction::FAdd, OpRef1, OpRef2, LvalRef, Name,
-                                false, false, FPMathTag);
-=======
-  return createBinaryHLInst(Instruction::FAdd, OpRef1, OpRef2, Name, LvalRef,
-                            false, false, FPMathTag);
->>>>>>> 49661c9f
+  return createBinaryHLInstImpl(Instruction::FAdd, OpRef1, OpRef2, Name,
+                                LvalRef, false, false, FPMathTag);
 }
 
 HLInst *HLNodeUtils::createSub(RegDDRef *OpRef1, RegDDRef *OpRef2,
                                const Twine &Name, RegDDRef *LvalRef,
                                bool HasNUW, bool HasNSW) {
-<<<<<<< HEAD
-  return createBinaryHLInstImpl(Instruction::Sub, OpRef1, OpRef2, LvalRef, Name,
+  return createBinaryHLInstImpl(Instruction::Sub, OpRef1, OpRef2, Name, LvalRef,
                                 HasNUW, HasNSW, nullptr);
-=======
-  return createBinaryHLInst(Instruction::Sub, OpRef1, OpRef2, Name, LvalRef,
-                            HasNUW, HasNSW, nullptr);
->>>>>>> 49661c9f
 }
 
 HLInst *HLNodeUtils::createFSub(RegDDRef *OpRef1, RegDDRef *OpRef2,
                                 const Twine &Name, RegDDRef *LvalRef,
                                 MDNode *FPMathTag) {
-<<<<<<< HEAD
-  return createBinaryHLInstImpl(Instruction::FSub, OpRef1, OpRef2, LvalRef, Name,
-                                false, false, FPMathTag);
-=======
-  return createBinaryHLInst(Instruction::FSub, OpRef1, OpRef2, Name, LvalRef,
-                            false, false, FPMathTag);
->>>>>>> 49661c9f
+  return createBinaryHLInstImpl(Instruction::FSub, OpRef1, OpRef2, Name,
+                                LvalRef, false, false, FPMathTag);
 }
 
 HLInst *HLNodeUtils::createMul(RegDDRef *OpRef1, RegDDRef *OpRef2,
                                const Twine &Name, RegDDRef *LvalRef,
                                bool HasNUW, bool HasNSW) {
-<<<<<<< HEAD
-  return createBinaryHLInstImpl(Instruction::Mul, OpRef1, OpRef2, LvalRef, Name,
+  return createBinaryHLInstImpl(Instruction::Mul, OpRef1, OpRef2, Name, LvalRef,
                                 HasNUW, HasNSW, nullptr);
-=======
-  return createBinaryHLInst(Instruction::Mul, OpRef1, OpRef2, Name, LvalRef,
-                            HasNUW, HasNSW, nullptr);
->>>>>>> 49661c9f
 }
 
 HLInst *HLNodeUtils::createFMul(RegDDRef *OpRef1, RegDDRef *OpRef2,
                                 const Twine &Name, RegDDRef *LvalRef,
                                 MDNode *FPMathTag) {
-<<<<<<< HEAD
-  return createBinaryHLInstImpl(Instruction::FMul, OpRef1, OpRef2, LvalRef, Name,
-                                false, false, FPMathTag);
-=======
-  return createBinaryHLInst(Instruction::FMul, OpRef1, OpRef2, Name, LvalRef,
-                            false, false, FPMathTag);
->>>>>>> 49661c9f
+  return createBinaryHLInstImpl(Instruction::FMul, OpRef1, OpRef2, Name,
+                                LvalRef, false, false, FPMathTag);
 }
 
 HLInst *HLNodeUtils::createUDiv(RegDDRef *OpRef1, RegDDRef *OpRef2,
                                 const Twine &Name, RegDDRef *LvalRef,
                                 bool IsExact) {
-<<<<<<< HEAD
-  return createBinaryHLInstImpl(Instruction::UDiv, OpRef1, OpRef2, LvalRef, Name,
-                                IsExact, false, nullptr);
-=======
-  return createBinaryHLInst(Instruction::UDiv, OpRef1, OpRef2, Name, LvalRef,
-                            IsExact, false, nullptr);
->>>>>>> 49661c9f
+  return createBinaryHLInstImpl(Instruction::UDiv, OpRef1, OpRef2, Name,
+                                LvalRef, IsExact, false, nullptr);
 }
 
 HLInst *HLNodeUtils::createSDiv(RegDDRef *OpRef1, RegDDRef *OpRef2,
                                 const Twine &Name, RegDDRef *LvalRef,
                                 bool IsExact) {
-<<<<<<< HEAD
-  return createBinaryHLInstImpl(Instruction::SDiv, OpRef1, OpRef2, LvalRef, Name,
-                                IsExact, false, nullptr);
-=======
-  return createBinaryHLInst(Instruction::SDiv, OpRef1, OpRef2, Name, LvalRef,
-                            IsExact, false, nullptr);
->>>>>>> 49661c9f
+  return createBinaryHLInstImpl(Instruction::SDiv, OpRef1, OpRef2, Name,
+                                LvalRef, IsExact, false, nullptr);
 }
 
 HLInst *HLNodeUtils::createFDiv(RegDDRef *OpRef1, RegDDRef *OpRef2,
                                 const Twine &Name, RegDDRef *LvalRef,
                                 MDNode *FPMathTag) {
-<<<<<<< HEAD
-  return createBinaryHLInstImpl(Instruction::FDiv, OpRef1, OpRef2, LvalRef, Name,
-                                false, false, FPMathTag);
-}
-
-HLInst *HLNodeUtils::createURem(RegDDRef *OpRef1, RegDDRef *OpRef2,
-                                RegDDRef *LvalRef, const Twine &Name) {
-  return createBinaryHLInstImpl(Instruction::URem, OpRef1, OpRef2, LvalRef, Name,
-                                false, false, nullptr);
-}
-
-HLInst *HLNodeUtils::createSRem(RegDDRef *OpRef1, RegDDRef *OpRef2,
-                                RegDDRef *LvalRef, const Twine &Name) {
-  return createBinaryHLInstImpl(Instruction::SRem, OpRef1, OpRef2, LvalRef, Name,
-                                false, false, nullptr);
-=======
-  return createBinaryHLInst(Instruction::FDiv, OpRef1, OpRef2, Name, LvalRef,
-                            false, false, FPMathTag);
+  return createBinaryHLInstImpl(Instruction::FDiv, OpRef1, OpRef2, Name,
+                                LvalRef, false, false, FPMathTag);
 }
 
 HLInst *HLNodeUtils::createURem(RegDDRef *OpRef1, RegDDRef *OpRef2,
                                 const Twine &Name, RegDDRef *LvalRef) {
-  return createBinaryHLInst(Instruction::URem, OpRef1, OpRef2, Name, LvalRef,
-                            false, false, nullptr);
+  return createBinaryHLInstImpl(Instruction::URem, OpRef1, OpRef2, Name,
+                                LvalRef, false, false, nullptr);
 }
 
 HLInst *HLNodeUtils::createSRem(RegDDRef *OpRef1, RegDDRef *OpRef2,
                                 const Twine &Name, RegDDRef *LvalRef) {
-  return createBinaryHLInst(Instruction::SRem, OpRef1, OpRef2, Name, LvalRef,
-                            false, false, nullptr);
->>>>>>> 49661c9f
+  return createBinaryHLInstImpl(Instruction::SRem, OpRef1, OpRef2, Name,
+                                LvalRef, false, false, nullptr);
 }
 
 HLInst *HLNodeUtils::createFRem(RegDDRef *OpRef1, RegDDRef *OpRef2,
                                 const Twine &Name, RegDDRef *LvalRef,
                                 MDNode *FPMathTag) {
-<<<<<<< HEAD
-  return createBinaryHLInstImpl(Instruction::FRem, OpRef1, OpRef2, LvalRef, Name,
-                                false, false, FPMathTag);
-=======
-  return createBinaryHLInst(Instruction::FRem, OpRef1, OpRef2, Name, LvalRef,
-                            false, false, FPMathTag);
->>>>>>> 49661c9f
+  return createBinaryHLInstImpl(Instruction::FRem, OpRef1, OpRef2, Name,
+                                LvalRef, false, false, FPMathTag);
 }
 
 HLInst *HLNodeUtils::createShl(RegDDRef *OpRef1, RegDDRef *OpRef2,
                                const Twine &Name, RegDDRef *LvalRef,
                                bool HasNUW, bool HasNSW) {
-<<<<<<< HEAD
-  return createBinaryHLInstImpl(Instruction::Shl, OpRef1, OpRef2, LvalRef, Name,
+  return createBinaryHLInstImpl(Instruction::Shl, OpRef1, OpRef2, Name, LvalRef,
                                 HasNUW, HasNSW, nullptr);
-=======
-  return createBinaryHLInst(Instruction::Shl, OpRef1, OpRef2, Name, LvalRef,
-                            HasNUW, HasNSW, nullptr);
->>>>>>> 49661c9f
 }
 
 HLInst *HLNodeUtils::createLShr(RegDDRef *OpRef1, RegDDRef *OpRef2,
                                 const Twine &Name, RegDDRef *LvalRef,
                                 bool IsExact) {
-<<<<<<< HEAD
-  return createBinaryHLInstImpl(Instruction::LShr, OpRef1, OpRef2, LvalRef, Name,
-                                IsExact, false, nullptr);
-=======
-  return createBinaryHLInst(Instruction::LShr, OpRef1, OpRef2, Name, LvalRef,
-                            IsExact, false, nullptr);
->>>>>>> 49661c9f
+  return createBinaryHLInstImpl(Instruction::LShr, OpRef1, OpRef2, Name,
+                                LvalRef, IsExact, false, nullptr);
 }
 
 HLInst *HLNodeUtils::createAShr(RegDDRef *OpRef1, RegDDRef *OpRef2,
                                 const Twine &Name, RegDDRef *LvalRef,
                                 bool IsExact) {
-<<<<<<< HEAD
-  return createBinaryHLInstImpl(Instruction::AShr, OpRef1, OpRef2, LvalRef, Name,
-                                IsExact, false, nullptr);
-}
-
-HLInst *HLNodeUtils::createAnd(RegDDRef *OpRef1, RegDDRef *OpRef2,
-                               RegDDRef *LvalRef, const Twine &Name) {
-  return createBinaryHLInstImpl(Instruction::And, OpRef1, OpRef2, LvalRef, Name,
-                                false, false, nullptr);
-}
-
-HLInst *HLNodeUtils::createOr(RegDDRef *OpRef1, RegDDRef *OpRef2,
-                              RegDDRef *LvalRef, const Twine &Name) {
-  return createBinaryHLInstImpl(Instruction::Or, OpRef1, OpRef2, LvalRef, Name,
-                                false, false, nullptr);
-}
-
-HLInst *HLNodeUtils::createXor(RegDDRef *OpRef1, RegDDRef *OpRef2,
-                               RegDDRef *LvalRef, const Twine &Name) {
-  return createBinaryHLInstImpl(Instruction::Xor, OpRef1, OpRef2, LvalRef, Name,
-                                false, false, nullptr);
-=======
-  return createBinaryHLInst(Instruction::AShr, OpRef1, OpRef2, Name, LvalRef,
-                            IsExact, false, nullptr);
+  return createBinaryHLInstImpl(Instruction::AShr, OpRef1, OpRef2, Name,
+                                LvalRef, IsExact, false, nullptr);
 }
 
 HLInst *HLNodeUtils::createAnd(RegDDRef *OpRef1, RegDDRef *OpRef2,
                                const Twine &Name, RegDDRef *LvalRef) {
-  return createBinaryHLInst(Instruction::And, OpRef1, OpRef2, Name, LvalRef,
-                            false, false, nullptr);
+  return createBinaryHLInstImpl(Instruction::And, OpRef1, OpRef2, Name, LvalRef,
+                                false, false, nullptr);
 }
 
 HLInst *HLNodeUtils::createOr(RegDDRef *OpRef1, RegDDRef *OpRef2,
                               const Twine &Name, RegDDRef *LvalRef) {
-  return createBinaryHLInst(Instruction::Or, OpRef1, OpRef2, Name, LvalRef,
-                            false, false, nullptr);
+  return createBinaryHLInstImpl(Instruction::Or, OpRef1, OpRef2, Name, LvalRef,
+                                false, false, nullptr);
 }
 
 HLInst *HLNodeUtils::createXor(RegDDRef *OpRef1, RegDDRef *OpRef2,
                                const Twine &Name, RegDDRef *LvalRef) {
-  return createBinaryHLInst(Instruction::Xor, OpRef1, OpRef2, Name, LvalRef,
-                            false, false, nullptr);
->>>>>>> 49661c9f
+  return createBinaryHLInstImpl(Instruction::Xor, OpRef1, OpRef2, Name, LvalRef,
+                                false, false, nullptr);
 }
 
 HLInst *HLNodeUtils::createCmp(CmpInst::Predicate Pred, RegDDRef *OpRef1,
@@ -911,7 +805,7 @@
 
 HLInst *HLNodeUtils::createCall(Function *F,
                                 const SmallVectorImpl<RegDDRef*> &CallArgs,
-                                RegDDRef *LvalRef, const Twine &Name) {
+                                const Twine &Name, RegDDRef *LvalRef) {
   bool HasReturn = !F->getReturnType()->isVoidTy();
   unsigned NumArgs = CallArgs.size();
   Value *InstVal;
