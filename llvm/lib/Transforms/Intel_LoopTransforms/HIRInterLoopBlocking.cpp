--- conflicted
+++ resolved
@@ -94,7 +94,7 @@
 using namespace llvm;
 using namespace llvm::loopopt;
 
-static cl::opt<bool> DisablePass("disable-" OPT_SWITCH, cl::init(true),
+static cl::opt<bool> DisablePass("disable-" OPT_SWITCH, cl::init(false),
                                  cl::Hidden, cl::desc("Disable " OPT_DESC "."));
 
 static cl::opt<int>
@@ -3882,25 +3882,12 @@
 // Main driver for HIRInterLoopBlocking.
 bool driver(HIRFramework &HIRF, HIRArraySectionAnalysis &HASA,
             HIRDDAnalysis &DDA, const Function &F) {
-<<<<<<< HEAD
-  if (DisablePass) {
-=======
 
   if (!funcFilter(F)) {
->>>>>>> 37c1c249
     return false;
   }
 
   if (!F.isFortran()) {
-<<<<<<< HEAD
-    return false;
-  }
-
-  StringRef FuncName = F.getName();
-
-  if (!FilterFunc.empty() && !FuncName.equals(FilterFunc)) {
-=======
->>>>>>> 37c1c249
     return false;
   }
 
@@ -3970,14 +3957,6 @@
 }
 } // namespace
 
-<<<<<<< HEAD
-PreservedAnalyses
-HIRInterLoopBlockingPass::run(llvm::Function &F,
-                              llvm::FunctionAnalysisManager &AM) {
-  driver(AM.getResult<HIRFrameworkAnalysis>(F),
-         AM.getResult<HIRArraySectionAnalysisPass>(F),
-         AM.getResult<HIRDDAnalysisPass>(F), F);
-=======
 PreservedAnalyses HIRInterLoopBlockingPass::runImpl(
     llvm::Function &F, llvm::FunctionAnalysisManager &AM, HIRFramework &HIRF) {
 
@@ -3989,7 +3968,6 @@
            AM.getResult<HIRDDAnalysisPass>(F), F);
   }
 
->>>>>>> 37c1c249
   return PreservedAnalyses::all();
 }
 
@@ -4014,11 +3992,6 @@
       return false;
     }
 
-<<<<<<< HEAD
-    return driver(getAnalysis<HIRFrameworkWrapperPass>().getHIR(),
-                  getAnalysis<HIRArraySectionAnalysisWrapperPass>().getASA(),
-                  getAnalysis<HIRDDAnalysisWrapperPass>().getDDA(), F);
-=======
     if (ForceTestDriver) {
       return testDriver(
           getAnalysis<HIRFrameworkWrapperPass>().getHIR(),
@@ -4029,7 +4002,6 @@
                     getAnalysis<HIRArraySectionAnalysisWrapperPass>().getASA(),
                     getAnalysis<HIRDDAnalysisWrapperPass>().getDDA(), F);
     }
->>>>>>> 37c1c249
   }
 };
 
