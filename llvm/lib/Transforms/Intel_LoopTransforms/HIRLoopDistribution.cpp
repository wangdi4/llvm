//===----- HIRLoopDistribution.cpp - Distribution of HIR loops  -----------===//
//
// Copyright (C) 2015-2021 Intel Corporation. All rights reserved.
//
// The information and source code contained herein is the exclusive
// property of Intel Corporation and may not be disclosed, examined
// or reproduced in whole or in part without explicit written authorization
// from the company.
//
// Implements HIR Loop Distribution. Works on Loops from innermost to outermost,
// distributing according to specified heuristics. Two important models are
// distribution with intent to form perfect loop nests(enables more
// optimizations such as mem set recognition, interchange) and
// distribution to break recurrences(enables vectorization)
//===----------------------------------------------------------------------===//
//

#include "llvm/ADT/SCCIterator.h"
#include "llvm/Support/Debug.h"

#include "llvm/Analysis/Intel_LoopAnalysis/Analysis/HIRSparseArrayReductionAnalysis.h"
#include "llvm/Analysis/Intel_LoopAnalysis/Utils/CanonExprUtils.h"
#include "llvm/Analysis/Intel_LoopAnalysis/Utils/DDRefGatherer.h"
#include "llvm/Analysis/Intel_LoopAnalysis/Utils/DDRefUtils.h"
#include "llvm/Analysis/Intel_LoopAnalysis/Utils/ForEach.h"
#include "llvm/Analysis/Intel_LoopAnalysis/Utils/HIRInvalidationUtils.h"
#include "llvm/Analysis/Intel_LoopAnalysis/Utils/HLNodeUtils.h"
#include "llvm/Support/CommandLine.h"
#include "llvm/Transforms/Intel_LoopTransforms/Passes.h"
#include "llvm/Transforms/Intel_LoopTransforms/Utils/HIRTransformUtils.h"

#include "HIRLoopDistribution.h"

#define DEBUG_TYPE "hir-loop-distribute"

#define LLVM_DEBUG_DDG(X) DEBUG_WITH_TYPE("hir-loop-distribute-ddg", X)

using namespace llvm;
using namespace llvm::loopopt;
using namespace llvm::loopopt::distribute;

cl::opt<bool> DisableDist("disable-hir-loop-distribute",
                          cl::desc("Disable HIR Loop Distribution"), cl::Hidden,
                          cl::init(false));

cl::opt<unsigned> MaxMemResourceToDistribute(
    "hir-loop-distribute-max-mem",
    cl::desc("Number of memory references to be placed into new distributed "
             "loop chunks"),
    cl::Hidden, cl::init(20));

cl::opt<unsigned> ScalarExpansionCost(
    "hir-loop-distribute-scex-cost",
    cl::desc(
        "Number of mem operations in loop when to enable scalar expansion."),
    cl::Hidden, cl::init(20));

cl::opt<bool> AlwaysStripmine(
    "hir-loop-distribute-always-stripmine",
    cl::desc(
        "Forces HIR Loop Distribution to always allow stripmine if possible."),
    cl::Hidden, cl::init(false));

const std::string DistributeLoopnestEnable =
    "intel.loop.distribute.loopnest.enable";

const unsigned OptReportMsg[Last] = {
    //"Distribute point pragma not processed",
    25481u,
    //"No Distribution as requested by pragma",
    25482u,
    //"Distribute point pragma processed",
    25483u,
    //"Distribute point pragma not processed: Unsupported constructs in loops",
    25484u,
    //"Distribute point pragma not processed: Loopnest too large for stripmine",
    25485u,
    //"Distribute point pragma not processed: Too many Distribute points"
    25486u};

bool HIRLoopDistribution::run() {
  if (DisableDist) {
    LLVM_DEBUG(dbgs() << "LOOP DISTRIBUTION: Transform disabled\n");
    return false;
  }

  SmallVector<HLLoop *, 64> Loops;

  if (DistCostModel == DistHeuristics::BreakMemRec) {
    HIRF.getHLNodeUtils().gatherInnermostLoops(Loops);
  } else {
    HIRF.getHLNodeUtils().gatherAllLoops(Loops);
    // Work from innermost to outermost
    std::sort(Loops.begin(), Loops.end(), [](HLLoop *A, HLLoop *B) -> bool {
      return A->getNestingLevel() > B->getNestingLevel();
    });
  }

  bool Modified = false;
  OptReportBuilder &ORBuilder = HIRF.getORBuilder();

  for (auto I = Loops.begin(), E = Loops.end(); I != E; ++I) {
    HLLoop *Lp = *I;
    LLVM_DEBUG(dbgs() << "LOOP DISTRIBUTION: <" << Lp->getNumber() << ">\n");

    if (!loopIsCandidate(Lp)) {
      LLVM_DEBUG(
          dbgs() << "LOOP DISTRIBUTION: Loop is not candidate with current "
                    "heuristics \n");
      continue;
    }

    if (Lp->hasDistributePoint()) {
      PragmaReturnCode RC = distributeLoopForDirective(Lp);
      if (RC != Last) {
        ORBuilder(*Lp).addRemark(OptReportVerbosity::Low, OptReportMsg[RC]);
      }
      continue;
    }

    bool AllowScalarExpansion = false;
    bool CreateControlNodes = false;

    // Sparse array reduction info is needed to create the DistPPGraph
    // and in findDistPoints while breaking the PiBlock Recurrences.
    SARA.computeSparseArrayReductionChains(Lp);

    if (DistCostModel == DistHeuristics::BreakMemRec) {
      CreateControlNodes = true;

      unsigned TotalMemOps = 0;
      TotalMemOps = HLR.getSelfLoopResource(Lp).getNumIntMemOps() +
                    HLR.getSelfLoopResource(Lp).getNumFPMemOps();

      TotalMemOps += 3 * SARA.getNumSparseArrayReductionChains(Lp);

      if (TotalMemOps >= ScalarExpansionCost) {
        AllowScalarExpansion = true;
      }

      LLVM_DEBUG(dbgs() << "[Distribution] Loop has " << TotalMemOps
                        << " memory operations which makes it "
                        << (AllowScalarExpansion ? "" : "non-")
                        << "profitable for scalar expansion\n");
    } else if (DistCostModel == DistHeuristics::NestFormation) {
      AllowScalarExpansion = Lp->isInnermost();
    }

    std::unique_ptr<PiGraph> PG(
        new PiGraph(Lp, DDA, SARA, AllowScalarExpansion, CreateControlNodes));

    if (!PG->isGraphValid()) {
      LLVM_DEBUG(
          dbgs() << "LOOP DISTRIBUTION: Distribution for loop failed due to "
                 << PG->getFailureReason() << "\n");
      continue;
    }

    LLVM_DEBUG_DDG(dbgs() << "DDG dump:\n");
    LLVM_DEBUG_DDG(DDA.getGraph(Lp).dump());

    LLVM_DEBUG(dbgs() << "\nPiGraph dump:\n");
    LLVM_DEBUG(PG->dump());
    LLVM_DEBUG(dbgs() << "\n");

    // Single piblock graph isn't worth considering
    if (PG->size() < 2) {
      // TODO might still be able to scalar expand though...
      LLVM_DEBUG(
          dbgs()
          << "LOOP DISTRIBUTION: Deps result in single-node Piblock-Graph\n");

      if (DistCostModel != DistHeuristics::BreakMemRec) {
        continue;
      }
    }

    SmallVector<PiBlockList, 8> NewOrdering;
    findDistPoints(Lp, PG, NewOrdering);

    LLVM_DEBUG(Analysis.dumpResult(););

    // Heuristic: if we cannot do normal stripmine and distribution is only
    // splitting loops due to memref count with control flow, just give up as
    // it's unlikely to help performance. Can override with AlwaysStripmine.
    if (!AlwaysStripmine && PG->hasControlDependences() &&
        Lp->isStripmineRequired(StripmineSize) &&
        !Lp->canStripmine(StripmineSize) && Analysis.onlyForMemRefCount()) {
      // Assume stripmine is required
      LLVM_DEBUG(
          dbgs() << "Distribution likely not profitable for control flow with "
                    "special stripmine for default memref heuristic\n";);
      continue;
    }

    // TODO: This is a workaround that should be removed (JR43683)
    if (!AlwaysStripmine && Lp->isStripmineRequired(StripmineSize) &&
        !Lp->canStripmine(StripmineSize) && Analysis.UserCall) {
      continue;
    }

    // Stripmine should be possible with extra setup, but not always needed.
    // In rare cases we should bail out for max depth loopnests before doing
    // the transformation below.
    bool StripmineRequiresExtraSetup = !Lp->canStripmine(StripmineSize, false);
    if (StripmineRequiresExtraSetup && !Lp->canStripmine(StripmineSize, true)) {
      LLVM_DEBUG(dbgs() << "\tStripmine failed for distribution\n";);
      continue;
    }

    if (NewOrdering.size() > 1 && NewOrdering.size() < MaxDistributedLoop) {
      SmallVector<HLDDNodeList, 8> DistributedLoops;

      invalidateLoop(Lp);

      processPiBlocksToHLNodes(PG, NewOrdering, DistributedLoops);

      // Do scalar expansion analysis.
      ScalarExpansion SCEX(Lp, false, DistributedLoops);

      // Can't do the following assertion because scalar expansion is allowed in
      // for some cases, for example for Sparse Array Reductions.
      // assert((!SCEX.isScalarExpansionRequired() || AllowScalarExpansion) &&
      //       "Inconsistent logic: scalar expansion is required while "
      //       "being not allowed");

      // Bail out if exceed number of maximum temps allowed, but only if there
      // were no control dependencies - in this case processPiBlocksToHLNodes()
      // already made irreversible changes to HIR.
      if (!PG->hasControlDependences() &&
          SCEX.getNumTempsRequired() > MaxArrayTempsAllowed) {
        LLVM_DEBUG(dbgs() << "LOOP DISTRIBUTION: "
                          << "Number of temps required for distribution exceed "
                             "MaxArrayTempsAllowed\n");
        continue;
      }

      // Bail out if scalar expansion would introduce new dependencies that
      // require additional temps
      if (SCEX.hasBadCandidate()) {
        LLVM_DEBUG(
            dbgs()
            << "LOOP DISTRIBUTION: "
            << "Distribution disabled due to Scalar Expansion analysis\n");
        continue;
      }

      // Do not do loop distribution for loopnest formation if stripmine is
      // inevitable.
      if (DistCostModel == DistHeuristics::NestFormation &&
          SCEX.isScalarExpansionRequired()) {
        if (SCEX.isTempRequired()) {
          LLVM_DEBUG(dbgs() << "LOOP DISTRIBUTION: "
                            << "Unable to do loop distribution for loopnest "
                               "formation without stripmining.\n");
          continue;
        }

        if (!Lp->isInnermost()) {
          LLVM_DEBUG(dbgs() << "LOOP DISTRIBUTION: "
                            << "Unable to do loop distribution for loopnest "
                               "formation without scalar expansion for "
                               "non-innermost loops.\n");
          continue;
        }
      }

      distributeLoop(Lp, DistributedLoops, SCEX, ORBuilder,
                     StripmineRequiresExtraSetup, false);

      Modified = true;
    } else {
      LLVM_DEBUG(dbgs() << "LOOP DISTRIBUTION: "
                        << "Found no valid distribution points"
                        << "\n");
    }
  }

  return Modified;
}

void HIRLoopDistribution::processPiBlocksToHLNodes(
    const std::unique_ptr<PiGraph> &PGraph,
    ArrayRef<PiBlockList> GroupsOfPiBlocks,
    SmallVectorImpl<HLDDNodeList> &DistributedLoops) {

  // Maps (Original control statement, PiBlock list) -> Original or cloned HLIf.
  SmallDenseMap<std::pair<HLIf *, const PiBlockList *>, HLIf *> ControlGuards;

  unsigned LoopNum = 0;
  for (auto &PList : GroupsOfPiBlocks) {
    HLDDNodeList &CurLoopHLDDNodeList = DistributedLoops.emplace_back();

    // Combine PiBlocks within single ordering group.
    SmallVector<DistPPNode *, 32> MergedPiBlock;
    for (auto *PiBlock : PList) {
      for (auto *PPNode :
           make_range(PiBlock->dist_node_begin(), PiBlock->dist_node_end())) {
        MergedPiBlock.push_back(PPNode);
      }
    }

    std::sort(MergedPiBlock.begin(), MergedPiBlock.end(),
              [](DistPPNode *A, DistPPNode *B) {
                return A->getNode()->getTopSortNum() <
                       B->getNode()->getTopSortNum();
              });

    for (auto *PPNode : MergedPiBlock) {
      HLNode *Node = PPNode->getNode();

      // Set the existing control node for the PList.
      if (PPNode->isControlNode()) {
        HLIf *ControlNode = cast<HLIf>(Node);
        ControlGuards[{ControlNode, &PList}] = ControlNode;
      }

      auto ControlDep = PGraph->getControlDependence(PPNode);
      if (!ControlDep) {
        CurLoopHLDDNodeList.push_back(cast<HLDDNode>(Node));
        continue;
      }

      // The function returns ControlNode for the given PiNode and the current
      // chunk (PList).
      // It either returns existing ControlNode or clones one for the current
      // chunk.
      std::function<HLIf *(DistPPNode * PiNode)> GetControlNode =
          [&](DistPPNode *PiNode) -> HLIf * {
        HLIf *OrigControlNode = cast<HLIf>(PiNode->getNode());

        // Try to get an existing node.
        HLIf *&ControlNode = ControlGuards[{OrigControlNode, &PList}];

        // Do the cloning.
        if (!ControlNode) {
          ControlNode = OrigControlNode->cloneEmpty();

          // Check if the control node itself has a control dependence.
          auto InterimControlDep = PGraph->getControlDependence(PiNode);
          if (InterimControlDep) {
            // Recursive call to get the parent control node.
            auto InterimControlNode = GetControlNode(InterimControlDep->first);
            if (InterimControlDep->second) {
              HLNodeUtils::insertAsLastThenChild(InterimControlNode,
                                                 ControlNode);
            } else {
              HLNodeUtils::insertAsLastElseChild(InterimControlNode,
                                                 ControlNode);
            }

          } else {
            // Use {LoopNum, true} to indicate insert or move HLIf to its
            // final place in HIR.
            DistDirectiveNodeMap[ControlNode] = {LoopNum, true};
            CurLoopHLDDNodeList.push_back(ControlNode);
          }
        }

        return ControlNode;
      };

      // Get the HLIf node for the current chunk. It may be an original HLIf or
      // a clone.
      auto ControlNode = GetControlNode(ControlDep->first);

      // Move Node under the ControlNode if not in the right position already.
      if (ControlDep->second) {
        // Node should be placed under "true" branch of the control node.
        //
        // Do not move the node if it's already a child of the ControlNode.
        // It may happen if ControlNode is an original HLIf.
        if (!ControlNode->isThenChild(Node)) {
          HLNodeUtils::moveAsLastThenChild(ControlNode, Node);
        }
      } else {
        // Node should be placed under "false" branch of the control node.
        if (!ControlNode->isElseChild(Node)) {
          HLNodeUtils::moveAsLastElseChild(ControlNode, Node);
        }
      }
    }

    ++LoopNum;
  }
}

bool HIRLoopDistribution::piEdgeIsMemRecurrence(
    const HLLoop *Lp, const PiGraphEdge &PiEdge) const {
  for (auto &Edge :
       make_range(PiEdge.getDDEdges().begin(), PiEdge.getDDEdges().end())) {
    // Skip edges between terminals because we are looking for memory
    // recurrences.
    if (Edge->getSrc()->isTerminalRef()) {
      continue;
    }

    // TODO: Use Edge->preventsVectorization(Lp->getNestingLevel())
    //       Will require to adjust some LIT test.
    if (Edge->getDVAtLevel(Lp->getNestingLevel()) & DVKind::LT) {
      return true;
    }
  }

  return false;
}

static void updateLiveInAllocaTemp(HLLoop *Loop, unsigned SB) {

  HLLoop *Lp = Loop;
  while (Lp) {
    Lp->addLiveInTemp(SB);
    Lp = Lp->getParentLoop();
  }
}

RegDDRef *ScalarExpansion::createTempArrayStore(HLLoop *Lp, RegDDRef *TempRef) {

  // Generates  TEMP[i] = tx
  // iv must be for innermostloop
  // tx may be from assignments of this form:
  // tx = ty   ;  tx = 1000
  // Make it a self-blob to avoid IR validation error

  HLDDNode *TempRefDDNode = TempRef->getHLDDNode();

  auto ArrTy = ArrayType::get(TempRef->getDestType(), StripmineSize);

  unsigned AllocaBlobIdx =
      HNU.createAlloca(ArrTy, Lp->getParentRegion(), ".TempArray");

  RegDDRef *TmpArrayRef =
      HNU.getDDRefUtils().createMemRef(ArrTy, AllocaBlobIdx);

  unsigned Level = TempRef->getParentLoop()->getNestingLevel();
  auto IVType = Lp->getIVType();
  CanonExpr *FirstCE = TempRef->getCanonExprUtils().createCanonExpr(IVType);
  FirstCE->addIV(Level, 0, 1);

  //  Create constant of 0
  CanonExpr *SecondCE = TempRef->getCanonExprUtils().createCanonExpr(IVType);
  TmpArrayRef->addDimension(SecondCE);
  TmpArrayRef->addDimension(FirstCE);

  insertTempArrayStore(Lp, TempRef, TmpArrayRef, TempRefDDNode);

  return TmpArrayRef;
}

void ScalarExpansion::insertTempArrayStore(HLLoop *Lp, RegDDRef *TempRef,
                                           RegDDRef *TmpArrayRef,
                                           HLDDNode *TempRefDDNode) {

  RegDDRef *RVal = TempRef->clone();
  HLInst *StoreInst = HNU.createStore(RVal, ".TempSt", TmpArrayRef);
  HLNodeUtils::insertAfter(TempRefDDNode, StoreInst);

  RVal->makeConsistent(TempRef);

  updateLiveInAllocaTemp(Lp, TmpArrayRef->getBasePtrSymbase());
}

void ScalarExpansion::createTempArrayLoad(RegDDRef *TmpArrayRef, HLNode *Node,
                                          Candidate::UseCand &TmpUse) {
  DDRef *UseRef = TmpUse.Ref;

  // Prepare LVal for the load from temp array. SinkRef could be
  // either a temp %t or an invariant memref %a[0].
  auto *SinkTempRef = UseRef->isTerminalRef()
                          // Terminal SinkRef may have a linear form of RVal,
                          // create a proper LVal.
                          ? HNU.getDDRefUtils().createSelfBlobRef(
                                HNU.getBlobUtils().findOrInsertTempBlobIndex(
                                    UseRef->getSymbase()))
                          // Use a clone in case of memref.
                          : cast<RegDDRef>(UseRef->clone());

  // tx = TEMP[i]
  HLLoop *Lp = Node->getParentLoop();

  const std::string TempName = "scextmp";
  HLInst *LoadInst =
      HNU.createLoad(TmpArrayRef->clone(), TempName, SinkTempRef);

  if (TmpUse.IsTempRedefined) {
    HLLoop *Lp = Node->getParentLoop();
    Node = cast<HLDDNode>(Lp->getFirstChild());
  }

  HLNodeUtils::insertBefore(Node, LoadInst);
  updateLiveInAllocaTemp(Lp, TmpArrayRef->getBasePtrSymbase());
}

bool ScalarExpansion::isScalarExpansionCandidate(const DDRef *Ref) const {

  // We need to scalar expand scalar global vars besides temps.
  // When Memref cleanup is suppessed for distribute point pragma,
  // Scalar global vars are not turning into temp.
  // Global vars should be scalar expanded also, to avoid loss of
  // functionality

  const RegDDRef *RegRef = dyn_cast<RegDDRef>(Ref);
  if (!RegRef) {
    return true;
  }

  bool IsMemRef = RegRef->isMemRef();

  if (IsMemRef && HasDistributePoint && RegRef->isSingleDimension()) {
    auto BaseCE = RegRef->getBaseCE();
    return !BaseCE->isNonLinear() && RegRef->getDimensionIndex(1)->isZero();
  }

  return !IsMemRef;
}

ScalarExpansion::ScalarExpansion(HLLoop *Loop, bool HasDistributePoint,
                                 ArrayRef<HLDDNodeList> Chunks)
    : Loop(Loop), HNU(Loop->getHLNodeUtils()),
      HasDistributePoint(HasDistributePoint), HasBadCandidate(false) {
  analyze(Chunks);
}

bool ScalarExpansion::findDepInst(const RegDDRef *RVal,
                                  const HLInst *&DepInst) {
  const HLInst *BlobNode = dyn_cast<HLInst>(RVal->getHLDDNode());

  for (int I = 0; I < 2; ++I) {
    BlobNode = dyn_cast_or_null<HLInst>(BlobNode->getPrevNode());
    if (!BlobNode) {
      return false;
    }

    const RegDDRef *LVal = BlobNode->getLvalDDRef();
    if (!LVal || LVal->getSymbase() != RVal->getSymbase()) {
      continue;
    }

    // Should be safe to clone and equal to DepInst if one is already required.
    if (!DepInst || DepInst == BlobNode) {
      DepInst = BlobNode;
      return true;
    }
  }

  return false;
}

bool ScalarExpansion::isSafeToRecompute(const RegDDRef *TmpDef,
                                        unsigned ChunkIdx,
                                        const SymbaseLoopSetTy &RecomputableSBs,
                                        const HLInst *&DepInst) {
  assert(TmpDef->isLval() && "TmpDef is expected to be LVal");
  unsigned Level = Loop->getNestingLevel();
  const HLInst *Inst = cast<HLInst>(TmpDef->getHLDDNode());

  auto CheckRVal = [&](const RegDDRef *RVal) -> bool {
    unsigned SB = RVal->getSymbase();

    if (RVal->isMemRef() && ModifiedBases.test(RVal->getBasePtrBlobIndex())) {
      return false;
    }

    if (RVal->isLinearAtLevel(Level)) {
      return true;
    }

    if (RVal->isSelfBlob()) {
      // If SB relies on previous SCEX candidate, then check that it exists in
      // RecomputableSBs
      if (SymbaseToCandidatesMap.count(SB)) {
        return RecomputableSBs.count({SB, ChunkIdx});
      }

      return (findDepInst(RVal, DepInst) &&
              isSafeToRecompute(DepInst->getLvalDDRef(), ChunkIdx,
                                RecomputableSBs, DepInst));
    }

    for (auto &Blob : make_range(RVal->blob_begin(), RVal->blob_end())) {
      unsigned BlobSB = Blob->getSymbase();
      if (SymbaseToCandidatesMap.count(BlobSB) &&
          RecomputableSBs.count({BlobSB, ChunkIdx})) {
        continue;
      }

      if (!Blob->isLinearAtLevel(Level)) {
        return false;
      }
    }

    return true;
  };

  unsigned SrcRValLevel = 0;
  bool IsSafeToRecompute =
      !Inst->isCallInst() || !Inst->isUnsafeSideEffectsCallInst();

  if (IsSafeToRecompute) {
    for (const RegDDRef *RVal :
         make_range(Inst->rval_op_ddref_begin(), Inst->rval_op_ddref_end())) {

      if (!CheckRVal(RVal)) {
        IsSafeToRecompute = false;
        break;
      }

      // Find the level where RVal is completely defined.
      unsigned RValLevel = RVal->getDefinedAtLevel();
      SrcRValLevel = std::max(SrcRValLevel,
                              RValLevel != NonLinearLevel ? RValLevel : Level);

      // Find if it has IVs greater than found level.
      for (unsigned IV = SrcRValLevel + 1; IV <= MaxLoopNestLevel; ++IV) {
        if (RVal->hasIV(IV)) {
          SrcRValLevel = IV;
        }
      }
    }
  }

  // It also should be safe to recompute TmpDef at level of TmpUse.
  return IsSafeToRecompute && Level >= SrcRValLevel;
}

// DO LOOP
// if (cond1)
//    %tmp525 = ...
// else
//    %tmp525 = ...
//
//  <- dist_point1
//
// if (cond)
//    ... = %tmp525
//
//  <- dist_point2
//
// ... = %tmp525
//
// We want to find the proper insertion node for our scalar expanded temp array
// load/store for the original temp defs/uses. For each distributed loop chunk,
// \p Node1 is the first HLNode and \p Node2 should be the last lexical HLNode,
// or nullptr if analyzing only a single node. The returned TargetNode is the
// insertion point to the first child of the level where the LCA is at.
//
// In above example, the LCA for the defs would be the if node, and safe node
// would be the first child of the loop, if not the if. For the first use, the
// safe node would be the first child inside the then branch of the if.
static HLNode *getFirstSafeInsertionNode(HLNode *Node1, HLNode *Node2) {
  assert(Node1 && Node1->isAttached() && "Node1 must be valid HIR");

  HLNode *TargetNode;
  if (Node2 && Node1 != Node2) {
    TargetNode = HLNodeUtils::getLexicalLowestCommonAncestor(Node1, Node2);
  } else {
    TargetNode = Node1->getParent();
  }

  // If the LCA or parent is a Loop we just return the first child
  if (auto *Loop = dyn_cast<HLLoop>(TargetNode)) {
    return Loop->getFirstChild();
  }

  // If TargetNode is HLIf and Nodes are in the same path, then set return Node
  // as the first child in the Path all nodes are.
  // Case 1: Both nodes in then path or Node1 is and Node2 is null
  // Case 2: Both nodes in else path or Node1 is and Node2 is null
  // Other cases: Node could be the If itself or some combination where they are
  // not in the same path. The InsertionNode should then be the first node of
  // the Parent node. Recursive call is done to handle nested Ifs.
  if (auto *IfNode = dyn_cast<HLIf>(TargetNode)) {
    if (IfNode->isThenChild(Node1) && (!Node2 || IfNode->isThenChild(Node2))) {
      return IfNode->getFirstThenChild();
    } else if (IfNode->isElseChild(Node1) &&
               (!Node2 || IfNode->isElseChild(Node2))) {
      return IfNode->getFirstElseChild();
    } else {
      return getFirstSafeInsertionNode(TargetNode, nullptr);
    }
  }

  llvm_unreachable("Parent must be if or loop!\n");
}

// We load at the start of loop when defs are unconditionally defined
// in earlier DefLoop. For performance we can load temp use inside if
// when not liveout
bool ScalarExpansion::shouldLoadUnconditionally(Candidate &Cand,
                                                DDRef *TmpUse) {
  if (Cand.IsLiveOut) {
    return false;
  }

  assert(Cand.SCEXDefsForUse.find(TmpUse) != Cand.SCEXDefsForUse.end() &&
         "No Dep found for SCEX Use!\n");

  for (auto &Def : Cand.SCEXDefsForUse[TmpUse]) {
    if (isa<HLLoop>(Cand.LoopDefInsertNode[Def->getHLDDNode()->getParentLoop()]
                        ->getParent())) {
      return true;
    }
  }

  return false;
}

// Save the InsertNode for temp defs/uses for each chunk required
// by scalar expansion. If there are multiple defs or uses of a temp
// in a chunk, we call getFirstSafeInsertionNode() using the first and
// last lexical occurrence of the temp.
template <bool ForDefs>
void ScalarExpansion::getInsertNodeForTmpDefsUses(Candidate &Cand) {
  // Uses and Defs are stored differently, so temp vector is needed.
  SmallVector<DDRef *, 8> TmpVec;
  if (ForDefs) {
    TmpVec = Cand.TmpDefs;
  } else {
    std::transform(Cand.TmpUses.begin(), Cand.TmpUses.end(),
                   std::back_inserter(TmpVec),
                   [](const Candidate::UseCand &Node) { return Node.Ref; });
  }

  DDRef *FirstRef = TmpVec.front();
  HLNode *LastNode = nullptr;
  HLLoop *CurLoop = FirstRef->getHLDDNode()->getParentLoop();
  auto &InsertNodeMap =
      ForDefs ? Cand.LoopDefInsertNode : Cand.LoopUseInsertNode;

  // Get earliest insertion node for def, per chunk
  for (auto &TmpRef : make_range(std::next(TmpVec.begin()), TmpVec.end())) {
    HLNode *TmpNode = TmpRef->getHLDDNode();
    HLLoop *ParentLoop = TmpNode->getParentLoop();
    if (CurLoop == ParentLoop) {
      LastNode = TmpNode;
    } else {
      // New chunk, compute LCA for prior chunk and reset
      InsertNodeMap[CurLoop] =
          (!ForDefs && shouldLoadUnconditionally(Cand, FirstRef))
              ? CurLoop->getFirstChild()
              : getFirstSafeInsertionNode(FirstRef->getHLDDNode(), LastNode);
      CurLoop = ParentLoop;
      FirstRef = TmpRef;
      LastNode = nullptr;
    }
  }

  // Handle remaining loop or single loop case
  InsertNodeMap[CurLoop] =
      (!ForDefs && shouldLoadUnconditionally(Cand, FirstRef))
          ? CurLoop->getFirstChild()
          : getFirstSafeInsertionNode(FirstRef->getHLDDNode(), LastNode);
}

// Compute SCEX temp load/store insertion points. Factor in any conditional
// def/uses for all chunks.
void ScalarExpansion::computeInsertNodes() {
  SymbaseLoopSetTy RecomputableSBs;
  for (auto &Cand : Candidates) {
    getInsertNodeForTmpDefsUses<true>(Cand);  // For Defs
    getInsertNodeForTmpDefsUses<false>(Cand); // For Uses

    unsigned SB = Cand.getSymbase();
    RegDDRef *TmpDef = cast<RegDDRef>(Cand.TmpDefs.front());

    // For all Uses per chunk, see if we can recompute instead of using
    // TempArray
    for (auto &TmpUse : Cand.TmpUses) {
      unsigned UseChunkID = TmpUse.ChunkIdx;
      HLNode *UseInsertNode =
          Cand.LoopUseInsertNode[TmpUse.Ref->getHLDDNode()->getParentLoop()];
      bool ConditionalUse = !isa<HLLoop>(UseInsertNode->getParent());

      // Illegal or already recomputed
      if (RecomputableSBs.count({SB, UseChunkID})) {
        continue;
      }

      const HLInst *DepInst = nullptr;
      Cand.SafeToRecompute &=
          isSafeToRecompute(TmpDef, UseChunkID, RecomputableSBs, DepInst);

      // If Use is conditional, don't save for recompute set
      if (!ConditionalUse) {
        RecomputableSBs.insert({SB, UseChunkID});
      }
    }
  }
}

<<<<<<< HEAD
void ScalarExpansion::replaceWithArrayTemps(
    unsigned OrigLoopLevel, SmallSet<unsigned, 12> &TempArraySB) {
=======
void ScalarExpansion::replaceWithArrayTemps() {
>>>>>>> 5a805999
  // Used to skip SBs that are already scalar expanded
  SymbaseLoopSetTy ProcessedSBs;

  for (auto &Cand : Candidates) {
    unsigned SB = Cand.getSymbase();
    HLInst *DefInst = cast<HLInst>(Cand.TmpDefs.front()->getHLDDNode());

    // No Temp Required, can recompute
    if (!Cand.isTempRequired()) {
      for (auto &TmpUse : Cand.TmpUses) {
        if (ProcessedSBs.count({SB, TmpUse.ChunkIdx})) {
          continue;
        }
        HLNode *UseInsertNode =
            Cand.LoopUseInsertNode[TmpUse.Ref->getHLDDNode()->getParentLoop()];
        if (TmpUse.IsTempRedefined) {
          UseInsertNode = UseInsertNode->getParentLoop()->getFirstChild();
        }

        if (TmpUse.DepInst) {
          HLNodeUtils::insertBefore(UseInsertNode, TmpUse.DepInst->clone());
        }

        HLNodeUtils::insertBefore(UseInsertNode, DefInst->clone());
        ProcessedSBs.insert({SB, TmpUse.ChunkIdx});
      }
    } else {
      RegDDRef *TmpArrayRef = nullptr;

      // Create TEMP[i] = tx and insert
      for (auto &TmpDefDDRef : Cand.TmpDefs) {
        RegDDRef *TmpDef = cast<RegDDRef>(TmpDefDDRef);
        HLLoop *Lp = TmpDef->getLexicalParentLoop();

        if (!TmpArrayRef) {
          TmpArrayRef = createTempArrayStore(Lp, TmpDef);
        } else {
          insertTempArrayStore(Lp, TmpDef, TmpArrayRef->clone(),
                               TmpDef->getHLDDNode());
        }
      }

      // Insert tx = TEMP[i]
      assert(TmpArrayRef && "Temp Store missing");
      for (auto &TmpUse : Cand.TmpUses) {
        if (ProcessedSBs.count({SB, TmpUse.ChunkIdx})) {
          continue;
        }

        HLNode *UseInsertNode =
            Cand.LoopUseInsertNode[TmpUse.Ref->getHLDDNode()->getParentLoop()];
        createTempArrayLoad(TmpArrayRef, UseInsertNode, TmpUse);
        ProcessedSBs.insert({SB, TmpUse.ChunkIdx});
      }
    }
  }
}

/// Here we collect all scalar expansion candidates required for distribution.
/// Collect and populate the set of temp defs/uses but do not fully analyze
/// the SCEX locations, as that logic requires modifying HIR.
void ScalarExpansion::analyze(ArrayRef<HLDDNodeList> Chunks) {
  auto GetCandidateForSymbase = [&](unsigned Symbase) -> Candidate & {
    unsigned &Index = SymbaseToCandidatesMap[Symbase];
    if (!Index) {
      Candidates.emplace_back();
      Index = Candidates.size();
      return Candidates.back();
    }

    return Candidates[Index - 1];
  };

  SmallVector<Gatherer::VectorTy, 8> RefGroups;
  RefGroups.reserve(Chunks.size());

  for (auto &HLNodeList : Chunks) {
    RefGroups.emplace_back();
    auto &CurGroup = RefGroups.back();

    for (HLDDNode *Node : HLNodeList) {
      Gatherer::gather(Node, CurGroup);
    }

    std::for_each(CurGroup.begin(), CurGroup.end(), [&](const DDRef *Ref) {
      if (Ref->isLval() && !Ref->isTerminalRef()) {
        ModifiedBases.set(cast<RegDDRef>(Ref)->getBasePtrBlobIndex());
      }
    });
  }

  for (unsigned I = 0, E = RefGroups.size(); I < E - 1; ++I) {
    SymbaseLoopSetTy RecomputableSBs;
    for (DDRef *TmpDefDDRef : RefGroups[I]) {

      if (TmpDefDDRef->isRval()) {
        continue;
      }

      if (!isScalarExpansionCandidate(TmpDefDDRef)) {
        continue;
      }

      // If SCEX tmpdef is inside switch we bail out. We aren't handling
      // conditional logic as it is expensive for switches and inserting
      // stores per switch case is unlikely to be profitable.
      if (isa<HLSwitch>(TmpDefDDRef->getParent())) {
        LLVM_DEBUG(dbgs() << "[SCEX] TmpDef inside Switch!\n";);
        HasBadCandidate = true;
        return;
      }

      unsigned SB = TmpDefDDRef->getSymbase();
      RegDDRef *TmpDef = cast<RegDDRef>(TmpDefDDRef);

      for (unsigned J = I + 1; J < E; ++J) {
        bool TempRedefined = false;

        for (DDRef *TmpUse : RefGroups[J]) {
          // For Pragma, we support global scalar (*tx) to be scalar
          // expanded. In case *tx, *ty are mapped to same Symbase,
          // they will be treated as different

          if (TmpDef->getSymbase() != TmpUse->getSymbase() ||
              (TmpDef->isMemRef() && (!DDRefUtils::areEqual(TmpDef, TmpUse)))) {
            continue;
          }

          // If the temp is unconditionally defined in the J chunk we don't need
          // to materialize it from a temp.
          if (TmpUse->isLval() &&
              isa<HLLoop>(TmpUse->getHLDDNode()->getParent())) {
            break;
          }

          if (!isScalarExpansionCandidate(TmpUse)) {
            TempRedefined = true;
            continue;
          }

          Candidate &Cand = GetCandidateForSymbase(SB);
          Cand.IsLiveIn = Loop->isLiveIn(SB);
          Cand.IsLiveOut = Loop->isLiveOut(SB);
          if (Cand.TmpDefs.empty() || Cand.TmpDefs.back() != TmpDef) {
            Cand.TmpDefs.push_back(TmpDef);
          }

          // Tentatively check if recomputation is possible, assuming that
          // previously scalar expanded temps are also available. We want to
          // bail out for loopnest formation if stripmine is required, which
          // recomputation avoids. Later we will check if the temp loads are
          // conditional, in which we will not allow recomputation, but that
          // logic requires modifying HIR.
          const HLInst *DepInst = nullptr;
          Cand.SafeToRecompute &=
              isSafeToRecompute(TmpDef, J, RecomputableSBs, DepInst);

          RecomputableSBs.insert({SB, J});

          // Save TmpUse in chunk J, We will need to load or recompute this ref
          // from scalar expanded array, once per loop.
          Cand.TmpUses.push_back({TmpUse, J, TempRedefined, DepInst});

          // Save the dependence
          Cand.SCEXDefsForUse[TmpUse].push_back(TmpDef);

          // If scalar expansion would introduce extra dependencies from SrcLoop
          // to DstLoop, set SCEX.hasBadCandidate.
          if (isa<HLIf>(TmpUse->getHLDDNode()) &&
              isa<HLIf>(TmpDef->getParent()) &&
              HLNodeUtils::areEqualConditions(
                  cast<HLIf>(TmpUse->getHLDDNode()),
                  cast<HLIf>(TmpDef->getParent()))) {
            LLVM_DEBUG(dbgs() << "[SCEX] if dependence in predicate would be "
                                 "illegal!\n";);
            HasBadCandidate = true;
            return;
          }
        }
      }
    }
  }
}

// Returns the index of the first distributed loop which depends on the loop
// preheader. Always keeping the preheader in the first loop prevents
// distribution of outer loops.
//
// For example, the flow edge for t1 prevents i1 loop distribution-
//
// DO i1
//    t1 =
//   DO i2
//     // t1 is unused
//   END DO
//
//   DO i2
//     = t1
//   END DO
// END DO
static unsigned
getPreheaderLoopIndex(HLLoop *Loop,
                      const SmallVectorImpl<HLDDNodeList> &DistributedLoops,
                      DistHeuristics DistCostModel) {

  // Early-exit checks.
  if ((DistCostModel != DistHeuristics::NestFormation) ||
      !Loop->hasPreheader() || !Loop->isInnermost() || !Loop->getParentLoop()) {
    return 0;
  }

  auto &BU = Loop->getHLNodeUtils().getBlobUtils();

  SmallVector<unsigned, 8> PreheaderLvalTemps;
  // Iterate through preheader nodes and check whether it can cause any
  // side-effects. Also collect all the lval temps.
  for (auto &Node : make_range(Loop->pre_begin(), Loop->pre_end())) {
    auto *Inst = &cast<HLInst>(Node);

    if (Inst->isCallInst()) {
      return 0;
    }

    for (auto *Ref : make_range(Inst->ddref_begin(), Inst->ddref_end())) {
      if (Ref->isMemRef()) {
        return 0;
      }

      if (Ref->isLval()) {
        unsigned Index = Ref->isSelfBlob()
                             ? Ref->getSelfBlobIndex()
                             : BU.findTempBlobIndex(Ref->getSymbase());

        if (Index != InvalidBlobIndex) {
          PreheaderLvalTemps.push_back(Index);
        }
      } else if (Ref->isNonLinear()) {
        // Bail out as some temp may be getting redefined inside the loop.
        return 0;
      }
    }
  }

  // Iterate through loop nodes and return the first loop which uses preheader
  // temp.
  for (const auto &List : enumerate(DistributedLoops)) {
    unsigned LoopIndex = List.index();

    // We are already at the last loop, just return its index.
    if (LoopIndex == DistributedLoops.size() - 1) {
      return LoopIndex;
    }

    for (HLDDNode *Node : List.value()) {
      auto *Inst = dyn_cast<HLInst>(Node);

      // Give up on non-inst nodes for simplicity.
      if (!Inst) {
        return LoopIndex;
      }

      for (auto *Ref : make_range(Node->ddref_begin(), Node->ddref_end())) {
        for (auto PreheaderIndex : PreheaderLvalTemps) {
          if (Ref->usesTempBlob(PreheaderIndex)) {
            return LoopIndex;
          }
        }
      }
    }
  }

  return 0;
}

/// distributeLoop handles distribution to enable perfect loop nests and
/// breaking of
///   memref recurrences. In addition, loops with a lot of memory references
///   will be distributed

/// Distribution with Scalar Expansion:
/// t1 =  ..  ;  = t1;  enables more expressions to be distributed into
/// different loop nests. Temps need to be changed to small arrays by
/// stripmining.
///  - main focus is to split up loops that have too many memrefs because
///    HW prefetcher will give up and Strength reduction code cannot not handle
///    well.
///  - Ideally, maximal distribution should be done and let fusion fuses it
///  back.
///    But product compiler cannot afford the long compile time.
///  - We can replace the temp by temp array before distribution.
///    Temp array is then cleaned up later if Dead store can be done.
///    It's fine for compiler that has expressions trees.
///    But LLVM has a lot of temps. We need to use a different approach.
/// -  The trick is to avoid the backedge in Dist graph for scalar temps that
/// have DV (=)
/// -  Replaces them later with Array temp when it is needed after distribution.
/// -  There is an advantage of LLVM with many temps. We don't need to do node
/// splitting.
/// -  But if we relax too much for not creating the backedge for temps,
///     some of the live range of the temp can become larger.
/// -  We can add extra dist edge for lexical links. That may also create cases
/// that hinder distribution
///     because there could be other back edges, which is not unknown until we
///     build the pi-graph.
/// -  In summary, without using maximal distribution, the solution cannot be
/// perfect.

void HIRLoopDistribution::distributeLoop(
    HLLoop *Loop, SmallVectorImpl<HLDDNodeList> &DistributedLoops,
    ScalarExpansion &SCEX, OptReportBuilder &ORBuilder,
    bool StripmineRequiresExtraSetup, bool ForDirective) {
  assert(DistributedLoops.size() < MaxDistributedLoop &&
         "Number of distributed chunks exceed threshold. Expected the caller "
         "to check before calling this function.");

  unsigned LoopCount = DistributedLoops.size();
  assert(LoopCount > 1 && "Invalid loop distribution");
  LLVM_DEBUG(dbgs() << "LOOP DISTRIBUTION : " << LoopCount
                    << " way distributed\n");

  HLLoop *LoopNode;
  HLRegion *RegionNode = Loop->getParentRegion();

  unsigned PreheaderLoopIndex =
      getPreheaderLoopIndex(Loop, DistributedLoops, DistCostModel);

  for (const auto &List : enumerate(DistributedLoops)) {
    // Each PiBlockList forms a new loop
    // Clone Empty Loop. Copy preheader for 1st loop and
    // postexit for last loop
    // TODO: Determine which loop needs preheader/postexit

    LoopNode = Loop->cloneEmpty();
    unsigned CurLoopIndex = List.index();
    NewLoops[CurLoopIndex] = LoopNode;

    if (CurLoopIndex == 0) {
      if (ForDirective) {
        ORBuilder(*LoopNode).addRemark(OptReportVerbosity::Low,
                                       OptReportMsg[Success]);
      }

      // Loop distributed (%d way) for <Reason>
      if (DistCostModel == DistHeuristics::NestFormation) {
        ORBuilder(*LoopNode).addRemark(OptReportVerbosity::Low, 25426u,
                                       LoopCount);
      } else {
        ORBuilder(*LoopNode).addRemark(OptReportVerbosity::Low, 25427u,
                                       LoopCount);
      }
    }

    if (CurLoopIndex == PreheaderLoopIndex) {
      HLNodeUtils::moveAsFirstPreheaderNodes(LoopNode, Loop->pre_begin(),
                                             Loop->pre_end());
    }

    if (CurLoopIndex == LoopCount - 1) {
      HLNodeUtils::moveAsFirstPostexitNodes(LoopNode, Loop->post_begin(),
                                            Loop->post_end());
    }

    for (HLDDNode *Node : List.value()) {
      if (DistDirectiveNodeMap[Node].second) {
        HLNodeUtils::insertAsLastChild(LoopNode, Node);
      } else {
        HLNodeUtils::moveAsLastChild(LoopNode, Node);
      }
    }

    ORBuilder(*LoopNode).addOrigin("Distributed chunk%d",
                                   (int)CurLoopIndex + 1);
  }

  // The loop is now empty, all its children are moved to new loops
  // except for user pragma, where some of the IF needs to be cloned

  assert((!Loop->hasChildren() || Loop->hasDistributePoint()) &&
         "Loop Distribution failed to account for all Loop Children");

  // Attach new loops into HIR.
  for (unsigned I = 0; I < LoopCount; ++I) {
    HLNodeUtils::insertBefore(Loop, NewLoops[I]);
  }

  if (SCEX.isScalarExpansionRequired()) {
    SCEX.computeInsertNodes();
    // For constant trip count <= StripmineSize, no stripmine is done
    if (SCEX.isTempRequired() && Loop->isStripmineRequired(StripmineSize)) {
      HIRTransformUtils::stripmine(NewLoops[0], NewLoops[LoopCount - 1],
                                   StripmineSize, StripmineRequiresExtraSetup);
      // Loop stripmined by <StripmineSize>
      ORBuilder(*NewLoops[0]->getParentLoop()).addOrigin(25428u, StripmineSize);
    }

    SCEX.replaceWithArrayTemps();
    LLVM_DEBUG(dbgs() << "Scalar Expansion analysis:\n"; SCEX.dump(););
  }

  for (unsigned I = 0; I < LoopCount; ++I) {
    // Distributed flag is used by Loop Fusion to skip loops that are
    // distributed.  Need to set for Memory related distribution only.
    // Distributed loops for enabling perfect loop nest, can still be fused
    // after interchange is done
    if (DistCostModel == DistHeuristics::BreakMemRec) {
      NewLoops[I]->setDistributedForMemRec();
    }

    HLNodeUtils::removeEmptyNodes(NewLoops[I], false);
  }

  HLNodeUtils::remove(Loop);

  // Distribution for perfect loopnest is not profitable by itself, it is only
  // used for enabling other transformations so we should not mark region as
  // modified.
  if (DistCostModel != DistHeuristics::NestFormation) {
    RegionNode->setGenCode();
  }

  LLVM_DEBUG(dbgs() << "New Region with Transformed Loops:\n";
             RegionNode->dump(););
}

// Form perfect loop candidates by grouping stmt only piblocks
void HIRLoopDistribution::formPerfectLoopNests(
    std::unique_ptr<PiGraph> const &PGraph,
    SmallVectorImpl<PiBlockList> &DistPoints) const {

  // All piblocks that are only stmts and are roots in DAG can form their
  // own distributed loop
  PiBlockList StmtRootBlocks;

  PiBlockList CurLoopPiBlkList;
  const HLLoop *InnermostLoop;

  for (auto N = PGraph->node_begin(), E = PGraph->node_end(); N != E; ++N) {
    PiBlock *Blk = *N;
    PiBlock::PiBlockType BlockType = Blk->getBlockType();
    if (PGraph->incoming_edges_begin(Blk) == PGraph->incoming_edges_end(Blk)) {
      // If blk has no incoming edges it must be the root of a component of
      // top sorted graph
      if (BlockType == PiBlock::PiBlockType::SingleStmt ||
          BlockType == PiBlock::PiBlockType::MultipleStmt) {
        // stmt only root blocks form their own perfect loop
        StmtRootBlocks.push_back(Blk);
      } else if (BlockType == PiBlock::PiBlockType::SingleLoop) {
        HLLoop *SingleLoop =
            dyn_cast<HLLoop>((*(Blk->dist_node_begin()))->getNode());
        assert(SingleLoop && "SingleLoop piblock did not contain a loop");
        // perfect subloops are distributed into their own loop
        if (SingleLoop->isInnermost() ||
            HLNodeUtils::isPerfectLoopNest(SingleLoop, &InnermostLoop)) {
          DistPoints.push_back(PiBlockList(1, Blk));
        } else {
          CurLoopPiBlkList.push_back(Blk);
        }
      } else {
        // piblocks of mixed loop/stmts cannot form their own perfect loop
        // add them to the current loop
        CurLoopPiBlkList.push_back(Blk);
      }
    } else {
      if (BlockType == PiBlock::PiBlockType::SingleLoop) {
        HLLoop *SingleLoop =
            dyn_cast<HLLoop>((*(Blk->dist_node_begin()))->getNode());
        assert(SingleLoop && "SingleLoop piblock did not contain a loop");
        if (SingleLoop->isInnermost() ||
            HLNodeUtils::isPerfectLoopNest(SingleLoop, &InnermostLoop)) {
          // terminate our current loop and append it to loop list
          if (!CurLoopPiBlkList.empty()) {
            DistPoints.push_back(CurLoopPiBlkList);
            CurLoopPiBlkList.clear();
          }
          // and make the perfect loop its own loop nest, appended to loop
          // list in order to maintain program order
          PiBlockList PerfectLoop;
          PerfectLoop.push_back(Blk);
          DistPoints.push_back(PerfectLoop);
        } else {
          CurLoopPiBlkList.push_back(Blk);
        }
      } else {
        CurLoopPiBlkList.push_back(Blk);
      }
    }
  }

  // Terminate current loop if we haven't already
  if (!CurLoopPiBlkList.empty()) {
    DistPoints.push_back(CurLoopPiBlkList);
    CurLoopPiBlkList.clear();
  }

  // The loop represented by this list must come before all others,
  if (!StmtRootBlocks.empty()) {
    DistPoints.insert(DistPoints.begin(), StmtRootBlocks);
  }
}

void HIRLoopDistribution::splitSpatialLocalityGroups(
    const HLLoop *Lp, std::unique_ptr<PiGraph> const &PiGraph,
    SmallVectorImpl<PiBlockList> &DistPoints) const {

  HIRLoopLocality::RefGroupVecTy SpatialGroups;
  HLL.populateSpatialLocalityGroups(Lp, SpatialGroups);

  LLVM_DEBUG(dbgs() << "Using spatial locality info:\n");
  LLVM_DEBUG(DDRefGrouping::dump(SpatialGroups));

  SmallVector<PiBlock *, 8> SpatialGroupEnds;

  // Select key blocks by looking at "write" SpatialGroup's first and last ref.
  for (auto &Group : SpatialGroups) {
    bool IsWrite =
        std::any_of(Group.begin(), Group.end(),
                    [](const RegDDRef *Ref) { return Ref->isLval(); });
    if (!IsWrite) {
      continue;
    }

    SpatialGroupEnds.push_back(PiGraph->getPiBlockFromRef(Group.back()));
  }

  SpatialGroupEnds.pop_back();
  SpatialGroupEnds.push_back(*std::prev(PiGraph->node_end()));

  LLVM_DEBUG(dbgs() << "Will split into " << SpatialGroupEnds.size()
                    << " groups\n");

  // Find distribution points
  auto FirstI = PiGraph->node_begin();
  auto CutI = SpatialGroupEnds.begin();
  for (auto I = FirstI, E = PiGraph->node_end(); I < E; ++I) {
    if (CutI == SpatialGroupEnds.end()) {
      break;
    }

    if (*I != *CutI) {
      continue;
    }

    auto NextI = std::next(I);
    PiBlockList List(FirstI, NextI);
    DistPoints.push_back(List);

    FirstI = NextI;
    ++CutI;
  }
}

bool HIRLoopDistribution::loopIsCandidate(HLLoop *Lp) const {
  // TODO This will miss some opportunities
  // Ex. L has 6 PiBlocks with the first 5 having an edge to 6, which is
  // comprised only of a loop, making L not the innermost. If the first 5
  // piblocks are themselves comprised only of a single stmt
  // then we would want to distribute them into their own single vectorizable
  // loop.
  // However, considering other loops may create more loops unnecessarily
  // do i
  //  do j
  //    PiBlock 1
  //    PiBlock 2
  // Single edge 1->2 indicating recurrence
  // Distributing j forms two vectorizable loops. There will still be an
  // edge between the two new loops when considering I. Distributing
  // again won't enable vectorization, but create more loop overhead.

  // Disabled distribution of loop inside SIMD region as scalar expansion can
  // introduce new allocas which are not marked as private for outer SIMD loop.

  if (Lp->hasUnrollEnablingPragma() || Lp->hasVectorizeEnablingPragma() ||
      !Lp->isDo() || Lp->isInSIMDRegion()) {
    return false;
  }

  // Handle DistributeLoopnestEnable metadata for the NestFormation mode.
  if (DistCostModel == DistHeuristics::NestFormation &&
      Lp->getLoopStringMetadata(DistributeLoopnestEnable)) {
    Lp->removeLoopMetadata(DistributeLoopnestEnable);

    HLLoop *ParentLoop = Lp->getParentLoop();
    if (ParentLoop &&
        !ParentLoop->getLoopStringMetadata(DistributeLoopnestEnable)) {
      ParentLoop->addInt32LoopMetadata(DistributeLoopnestEnable, 1);
    }

    return true;
  }

  if (DistCostModel == DistHeuristics::NestFormation && Lp->isInnermost()) {
    return false;
  }

  uint64_t TripCount;
  // Skip  some constant trip counts loops:  small, looks like copy stmt
  if (Lp->isConstTripLoop(&TripCount)) {
    if (TripCount < 5 || HLR.getTotalLoopResource(Lp).getNumFPOps() == 0) {
      return false;
    }
  }

  if (DistCostModel == DistHeuristics::NestFormation) {
    // Skipping innermost may create fewer perfect nests, but its
    // not necessarily bad.
    // Example:
    // do i
    //  do j
    //    S1 (PiBlock 1)
    //    do k
    //      S2-S4 (PiBlock 2)
    //      S5-S8 (PiBlock 3)
    // Single Edge 1->3
    // Distributing j loop will consider k loop a single node. We might split
    // that entire node into its own loop nest. Second distribution on i loop
    // will result in two perfect nests.
    // If we consider innermost a candidate we might end up with 3 perfect
    // nests if blocks 2 and 3 are distributed once for K loop and again at
    // j loop

    const HLLoop *InnermostLoop;

    // Why ruin perfection
    // Should we run distribution in perfect loopnest mode on innermost loops?

    if (!Lp->isInnermost() &&
        HLNodeUtils::isPerfectLoopNest(Lp, &InnermostLoop)) {
      return false;
    }

    // For compile time consideration, throttle for
    // more than 3 innermost loops or nesting level > 3
    // Forming Perfect Loop Nest is primarily to enable interchange

    SmallVector<HLLoop *, 12> InnermostLPVector;

    HNU.gatherInnermostLoops(InnermostLPVector, const_cast<HLLoop *>(Lp));
    if (InnermostLPVector.size() > 2) {
      return false;
    }
    bool NonUnitStride = false;
    for (auto &Loop : InnermostLPVector) {
      if ((Loop->getNestingLevel() - Lp->getNestingLevel()) > 2) {
        return false;
      }
      if (!NonUnitStride && HLNodeUtils::hasNonUnitStrideRefs(Loop)) {
        NonUnitStride = true;
      }
    }
    if (!NonUnitStride) {
      return false;
    }
  }

  return true;
}

// Right now we are checking whether this PiBlock contains any sparse
// array reduction instructions. Later we may want to modify to match more
// patterns like in 435.gromacs
bool containsSparseArrayReductions(PiBlock *SrcBlk,
                                   HIRSparseArrayReductionAnalysis &SARA) {
  for (auto NodeI = SrcBlk->nodes_begin(), E = SrcBlk->nodes_end(); NodeI != E;
       ++NodeI) {
    HLDDNode *Node = cast<HLDDNode>(*NodeI);
    HLInst *Inst = dyn_cast<HLInst>(Node);
    if (Inst && SARA.isSparseArrayReduction(Inst)) {
      return true;
    }
  }
  return false;
}

// Check if current PiBlock has instructions which are not identified as
// reductions but may prevent vectorization for this loop at \p LoopLevel.
// Return true for PiBlocks we want to create a new loop for, false otherwise.
bool preventsVectorization(PiBlock *Blk, DDGraph DDG, unsigned LoopLevel) {
  // Ignore large blocks as they are expensive to analyze and unlikely
  // to benefit distribution
  if (Blk->size() > 5) {
    return false;
  }

  for (auto NodeI = Blk->nodes_begin(), E = Blk->nodes_end(); NodeI != E;
       ++NodeI) {
    HLInst *HInst = dyn_cast<HLInst>(*NodeI);

    // Looking for inst which vectorizer cannot handle like this:
    // %ref = (cond) ? 0 : %ref  --- where %ref is a bad edge
    if (HInst && isa<SelectInst>(HInst->getLLVMInstruction())) {
      RegDDRef *LvalRef = HInst->getLvalDDRef();
      for (auto *Edge : DDG.outgoing(LvalRef)) {
        if (Edge->preventsVectorization(LoopLevel)) {
          return true;
        }
      }
    }
  }
  return false;
}

void HIRLoopDistribution::breakPiBlockRecurrences(
    const HLLoop *Lp, std::unique_ptr<PiGraph> const &PGraph,
    SmallVectorImpl<PiBlockList> &DistPoints) {

  Analysis.reset();

  PiBlockList CurLoopPiBlkList;
  // Walk through topsorted nodes of Pigraph, keeping in mind the fact that each
  // of those nodes can legally form its own loop if the loops(distributed
  // chunks) are ordered in same topsort order of nodes.
  // Add the node to current loop. Look for outgoing edges that indicate
  // recurrences. If none, continue on. Otherwise terminate the current loop,
  // start a new one. Src and sink of recurrence will be in different loops,
  // breaking the recurrence.
  unsigned NumRefCounter = 0;
  SmallVector<unsigned, 12> MemRefSBVector;

  // To help vectorization we also split ranges of consecutive pi-blocks
  // containing user calls, because loops with user calls are less likely to be
  // vectorized.
  bool UserCallSeen = false;
  bool PrevUserCallSeen;

  SRA.computeSafeReductionChains(Lp);
  bool HasSparseArrayReductions = SARA.getNumSparseArrayReductionChains(Lp) > 0;
  PiBlockList DistributedBlocks;

  // Note: DDG was just computed in SARA
  DDGraph DDG = DDA.getGraph(Lp);

  auto CommitCurrentBlockList = [&]() {
    DistPoints.push_back(CurLoopPiBlkList);
    CurLoopPiBlkList.clear();
    NumRefCounter = 0;
  };

  // Get number of loads/stores, needed to decide if threshold is exceeded.
  // Arrays with same SB, in general, have locality, and do not need to be
  // added twice.  Will need some fine tuning later

  for (auto N = PGraph->node_begin(), E = PGraph->node_end(); N != E; ++N) {
    PrevUserCallSeen = UserCallSeen;
    UserCallSeen = false;

    PiBlock *SrcBlk = *N;

    bool NoOutgoingDeps = PGraph->outgoing(SrcBlk).empty();
    // If this current block has sparse array reduction instructions,
    // we need to break the recurrence before this block so that sparse array
    // reductions can be distributed into another separate loop.
    if (HasSparseArrayReductions && !CurLoopPiBlkList.empty() &&
        containsSparseArrayReductions(SrcBlk, SARA)) {

      // If there is no outgoing dependencies from sparse array reduction block,
      // we can combine such blocks at the end.
      if (NoOutgoingDeps) {
        Analysis.SAR = true;
        DistributedBlocks.push_back(SrcBlk);
        continue;
      }
    }

    if (preventsVectorization(SrcBlk, DDG, Lp->getNestingLevel())) {
      if (NoOutgoingDeps) {
        Analysis.PreventsVec = true;
        DistributedBlocks.push_back(SrcBlk);
        continue;
      }
    }

    for (auto NodeI = SrcBlk->nodes_begin(), E = SrcBlk->nodes_end();
         NodeI != E; ++NodeI) {
      HLDDNode *Node = cast<HLDDNode>(*NodeI);

      // Split blocks with user calls.
      if (HLInst *Inst = dyn_cast<HLInst>(Node)) {
        if (Inst->isCallInst() && !Inst->getIntrinCall()) {
          UserCallSeen = true;
        }
      }

      for (auto RefIt = Node->ddref_begin(), E = Node->ddref_end(); RefIt != E;
           ++RefIt) {
        const RegDDRef *Ref = *RefIt;
        if (Ref->isMemRef()) {
          unsigned SB = Ref->getSymbase();
          if (std::find(MemRefSBVector.begin(), MemRefSBVector.end(), SB) !=
              MemRefSBVector.end()) {
            continue;
          }
          MemRefSBVector.push_back(SB);
          if (Ref->isRval()) {
            NumRefCounter++;
          } else {
            NumRefCounter += 2;
          }
        }
      }
    }

    // Split loops over blocks containing user calls.
    if (!CurLoopPiBlkList.empty() && PrevUserCallSeen && !UserCallSeen) {
      Analysis.UserCall = true;
      CommitCurrentBlockList();
    }

    CurLoopPiBlkList.push_back(SrcBlk);

    if (NumRefCounter >= MaxMemResourceToDistribute) {
      Analysis.MemRef = true;
      CommitCurrentBlockList();
      continue;
    }

    for (auto *Edge : PGraph->outgoing(SrcBlk)) {
      // TODO this is overly aggressive for at least two reasons.
      // Case1: 3 block graph with 2 edges,
      // 1->3, 2->3. This would create 3 loops, but 1 and 2 could have been
      // combined. OTOH, if piblock 1 would form a non vectorizable loop and
      // 2 doesnt, we would want them separate.
      // Case2: 2 block graph, with single recurrence edge between the two
      // Once split, the two loops are non vectorizable. If legality was
      // the only concern, we can iterate over all dd edges indirectly by
      // looking at distppedges whos src/sink are in piblock
      if (piEdgeIsMemRecurrence(Lp, *Edge)) {
        Analysis.Recurrence = true;
        CommitCurrentBlockList();
        break;
      }
      // TODO if sink blk is known to be non vectorizable and src blk(s) is
      // vectorizble, we would want to split as well even if edge is not a
      // recurrence
    }
  }
  if (!CurLoopPiBlkList.empty()) {
    DistPoints.push_back(CurLoopPiBlkList);
  }

  if (!DistributedBlocks.empty()) {
    DistPoints.push_back(DistributedBlocks);
  }
}

void HIRLoopDistribution::findDistPoints(
    const HLLoop *Lp, std::unique_ptr<PiGraph> const &PGraph,
    SmallVectorImpl<PiBlockList> &DistPoints) {

  if (DistCostModel == DistHeuristics::BreakMemRec) {
    breakPiBlockRecurrences(Lp, PGraph, DistPoints);
  } else if (DistCostModel == DistHeuristics::NestFormation) {
    if (!Lp->isInnermost()) {
      formPerfectLoopNests(PGraph, DistPoints);
    } else {
      splitSpatialLocalityGroups(Lp, PGraph, DistPoints);
    }
  }

  LLVM_DEBUG(dbgs() << "Loop Dist proposes " << DistPoints.size()
                    << " Loops\n");
}

PragmaReturnCode HIRLoopDistribution::distributeLoopForDirective(HLLoop *Lp) {

  //  Process user pragma Loop Directive for distribution
  //  - No data dependency checking is needed
  //  - Multiple distribution points are allowed
  //  - User can put the pragma inside nested If statements, which is not
  //    handled in automatic  distribution
  //  IfNodeMap stores lowest and highest Loop Num

  if (DistCostModel != DistHeuristics::BreakMemRec || !Lp->isInnermost()) {
    return NotProcessed;
  }

  bool StripmineRequiresExtraSetup = !Lp->canStripmine(StripmineSize, false);
  if (StripmineRequiresExtraSetup && !Lp->canStripmine(StripmineSize, true)) {
    return CannotStripmine;
  }

  HLDDNode *Node = cast<HLDDNode>(Lp->getFirstChild());
  // Distribute point placed right before first stmt implies
  // no distribution
  if (Node && Node->isDistributePoint()) {
    Node->setDistributePoint(false);
    return NoDistribution;
  }

  // - Mark each HLNode with the Loop Num
  // - For if stmt - identify lowest and highest loop Num
  // - For each Node in HLNNode, walk top down
  //   - if loopNum != current new LoopNum
  //      push HLDDNodeList in DistributedLoops
  //   - if not IF stmt or current loopnum == lowest and highest loopnum
  //         -- save Node in HLDDNodeList because it can be moved as a nest
  //         -- continue
  //   (If stmt from there on)
  //   - Clone empty IF stmt
  //   - Walk all stmts in IF nest,
  //     - if loopNum in stmt matches current loop
  //         attach HLNode to new IF depending on T/F path

  DistDirectiveNodeMap.clear();
  IfNodeMap.clear();

  HLDDNodeList CurLoopHLDDNodeList;
  HLDDNode *TopIfNode = nullptr;
  unsigned TopIfNodeLoopNum = 0;
  unsigned DistLoopNum = 1;
  PragmaReturnCode UnsupportedRC = Success;

  ForEach<HLNode>::visitRange(
      Lp->child_begin(), Lp->child_end(),
      [this, &DistLoopNum, &TopIfNode, &TopIfNodeLoopNum,
       &UnsupportedRC](HLNode *Node) {
        HLDDNode *HNode = dyn_cast<HLDDNode>(Node);

        if (!HNode || isa<HLSwitch>(HNode)) {
          UnsupportedRC = UnsupportedStmts;
          return;
        }

        if (HNode->isDistributePoint()) {
          HNode->setDistributePoint(false);
          DistLoopNum++;
          if (DistLoopNum >= MaxDistributedLoop) {
            UnsupportedRC = TooManyDistributePoints;
            return;
          }
        }
        // 2nd argument indicates insert/move (for cloned/existing)
        DistDirectiveNodeMap[HNode] = std::make_pair(DistLoopNum, false);
        if (!(isa<HLIf>(HNode->getParent()))) {
          if (TopIfNode) {
            IfNodeMap[TopIfNode] =
                std::make_pair(TopIfNodeLoopNum, DistLoopNum);
          }
          if (isa<HLIf>(HNode)) {
            TopIfNode = HNode;
            TopIfNodeLoopNum = DistLoopNum;
          } else {
            TopIfNode = nullptr;
          }
        }
      });

  if (UnsupportedRC != Success) {
    return UnsupportedRC;
  }
  if (TopIfNode) {
    // TopIfNode is live out
    IfNodeMap[TopIfNode] = std::make_pair(TopIfNodeLoopNum, DistLoopNum);
  }

  SmallVector<HLDDNodeList, 8> DistributedLoops;
  collectHNodesForDirective(Lp, DistributedLoops, CurLoopHLDDNodeList);
  ScalarExpansion SCEX(Lp, true, DistributedLoops);
  invalidateLoop(Lp);
  distributeLoop(Lp, DistributedLoops, SCEX, HIRF.getORBuilder(),
                 StripmineRequiresExtraSetup, true);
  return Success;
}

void HIRLoopDistribution::collectHNodesForDirective(
    HLLoop *Lp, SmallVectorImpl<HLDDNodeList> &DistributedLoops,
    HLDDNodeList &CurLoopHLDDNodeList) {

  unsigned DistLoopNum = 1;

  for (auto NodeIt = Lp->child_begin(), E = Lp->child_end(); NodeIt != E;
       ++NodeIt) {
    HLDDNode *HNode = cast<HLDDNode>(&*NodeIt);
    if (DistLoopNum != DistDirectiveNodeMap[HNode].first) {
      DistributedLoops.push_back(CurLoopHLDDNodeList);
      CurLoopHLDDNodeList.clear();
      DistLoopNum++;
    }

    if ((!isa<HLIf>(HNode) &&
         DistLoopNum == DistDirectiveNodeMap[HNode].first) ||
        (isa<HLIf>(HNode) && DistLoopNum == IfNodeMap[HNode].first &&
         DistLoopNum == IfNodeMap[HNode].second)) {
      CurLoopHLDDNodeList.push_back(HNode);
      continue;
    }

    if (isa<HLIf>(HNode)) {
      for (unsigned LoopNum = IfNodeMap[HNode].first;
           LoopNum <= IfNodeMap[HNode].second; ++LoopNum) {
        HLDDNode *NewIf =
            processPragmaForIf(HNode, HNode, CurLoopHLDDNodeList, LoopNum);
        if (NewIf) {
          CurLoopHLDDNodeList.push_back(NewIf);
        }
        if (LoopNum != IfNodeMap[HNode].second) {
          DistributedLoops.push_back(CurLoopHLDDNodeList);
          CurLoopHLDDNodeList.clear();
        }
        DistLoopNum = LoopNum;
      }
    }
  }

  if (CurLoopHLDDNodeList.size()) {
    DistributedLoops.push_back(CurLoopHLDDNodeList);
  }
}

void HIRLoopDistribution::moveIfChildren(HLContainerTy::iterator Begin,
                                         HLContainerTy::iterator End,
                                         HLIf *NewHLIf, HLDDNode *TopIfHNode,
                                         HLDDNodeList &CurLoopHLDDNodeList,
                                         unsigned TopIfLoopNum,
                                         bool IsThenChild) {

  unsigned NodeLoopNum = 0;
  HLDDNode *NewHLIfChild = nullptr;

  for (auto Iter = Begin; Iter != End;) {

    HLDDNode *Node = cast<HLDDNode>(&*Iter);

    NodeLoopNum = DistDirectiveNodeMap[Node].first;
    // Iter needs to be bumped up here because Node is changed
    ++Iter;
    if (isa<HLIf>(Node)) {
      NewHLIfChild = processPragmaForIf(TopIfHNode, Node, CurLoopHLDDNodeList,
                                        TopIfLoopNum);
      if (NewHLIfChild) {
        IsThenChild ? HLNodeUtils::insertAsLastThenChild(NewHLIf, NewHLIfChild)
                    : HLNodeUtils::insertAsLastElseChild(NewHLIf, NewHLIfChild);
      }
    } else if (NodeLoopNum == TopIfLoopNum) {
      IsThenChild ? HLNodeUtils::moveAsLastThenChild(NewHLIf, Node)
                  : HLNodeUtils::moveAsLastElseChild(NewHLIf, Node);
    }
  }
}

HLDDNode *HIRLoopDistribution::processPragmaForIf(
    HLDDNode *TopIfHNode, HLDDNode *CurrentIfHNode,
    HLDDNodeList &CurLoopHLDDNodeList, unsigned TopIfLoopNum) {

  HLNode *Node = CurrentIfHNode;
  HLIf *IfParent = cast<HLIf>(Node);
  HLIf *NewHLIf = IfParent->cloneEmpty();

  if (TopIfHNode == CurrentIfHNode) {
    DistDirectiveNodeMap[NewHLIf] = std::make_pair(TopIfLoopNum, true);
  }

  moveIfChildren(IfParent->then_begin(), IfParent->then_end(), NewHLIf,
                 TopIfHNode, CurLoopHLDDNodeList, TopIfLoopNum, true);
  moveIfChildren(IfParent->else_begin(), IfParent->else_end(), NewHLIf,
                 TopIfHNode, CurLoopHLDDNodeList, TopIfLoopNum, false);

  // For nested If statements, pragma can be inserted anywhere and
  // ends up with empty If.

  if (!NewHLIf->hasThenChildren() && !NewHLIf->hasElseChildren()) {
    NewHLIf = nullptr;
  }
  return NewHLIf;
}

void HIRLoopDistribution::invalidateLoop(loopopt::HLLoop *Loop) const {
  HIRInvalidationUtils::invalidateParentLoopBodyOrRegion<HIRLoopStatistics>(
      Loop);
  HIRInvalidationUtils::invalidateBody(Loop);
}

void HIRLoopDistributionLegacyPass::getAnalysisUsage(
    llvm::AnalysisUsage &AU) const {
  AU.setPreservesAll();
  AU.addRequiredTransitive<HIRFrameworkWrapperPass>();
  // Loop Statistics is not used by this pass directly but it used by
  // HLNodeUtils::dominates() utility. This is a workaround to keep the pass
  // manager from freeing it.
  AU.addRequiredTransitive<HIRLoopStatisticsWrapperPass>();
  AU.addRequiredTransitive<HIRLoopResourceWrapperPass>();
  AU.addRequiredTransitive<HIRLoopLocalityWrapperPass>();
  AU.addRequiredTransitive<HIRDDAnalysisWrapperPass>();
  AU.addRequiredTransitive<HIRSafeReductionAnalysisWrapperPass>();
  AU.addRequiredTransitive<HIRSparseArrayReductionAnalysisWrapperPass>();
}

bool HIRLoopDistributionLegacyPass::runOnFunction(Function &F) {
  if (skipFunction(F)) {
    return false;
  }

  return HIRLoopDistribution(
             getAnalysis<HIRFrameworkWrapperPass>().getHIR(),
             getAnalysis<HIRDDAnalysisWrapperPass>().getDDA(),
             getAnalysis<HIRSafeReductionAnalysisWrapperPass>().getHSR(),
             getAnalysis<HIRSparseArrayReductionAnalysisWrapperPass>()
                 .getHSAR(),
             getAnalysis<HIRLoopResourceWrapperPass>().getHLR(),
             getAnalysis<HIRLoopLocalityWrapperPass>().getHLL(), DistCostModel)
      .run();
}<|MERGE_RESOLUTION|>--- conflicted
+++ resolved
@@ -788,12 +788,7 @@
   }
 }
 
-<<<<<<< HEAD
-void ScalarExpansion::replaceWithArrayTemps(
-    unsigned OrigLoopLevel, SmallSet<unsigned, 12> &TempArraySB) {
-=======
 void ScalarExpansion::replaceWithArrayTemps() {
->>>>>>> 5a805999
   // Used to skip SBs that are already scalar expanded
   SymbaseLoopSetTy ProcessedSBs;
 
