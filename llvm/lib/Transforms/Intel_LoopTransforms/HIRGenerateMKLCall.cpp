--- conflicted
+++ resolved
@@ -1,10 +1,6 @@
 //===----- HIRGenerateMKLCall.cpp - Implements MKL Call transformation ----===//
 //
-<<<<<<< HEAD
-// Copyright (C) 2019-2023 Intel Corporation. All rights reserved.
-=======
 // Copyright (C) 2019 Intel Corporation. All rights reserved.
->>>>>>> 7f4c3c22
 //
 // The information and source code contained herein is the exclusive
 // property of Intel Corporation and may not be disclosed, examined
@@ -199,20 +195,6 @@
   return generateMKLCall(HIRF.getFunction().getContext());
 }
 
-<<<<<<< HEAD
-bool HIRGenerateMKLCallLegacyPass::runOnFunction(Function &Func) {
-  if (skipFunction(Func)) {
-    return false;
-  }
-
-  return HIRGenerateMKLCall(
-             getAnalysis<HIRFrameworkWrapperPass>().getHIR(),
-             getAnalysis<HIRLoopStatisticsWrapperPass>().getHLS())
-      .run();
-}
-
-=======
->>>>>>> 7f4c3c22
 // Gather all perfect Loop Nests with level 2/3
 struct HIRGenerateMKLCall::CollectCandidateLoops final
     : public HLNodeVisitorBase {
@@ -1256,7 +1238,6 @@
   const RegDDRef *TempMulRef3;
   if (!matchesTempMul(Inst, &TempMulRef3, LvalTmp4, LvalTmp1) &&
       !matchesTempMul(Inst, &TempMulRef3, LvalTmp1, LvalTmp4)) {
-<<<<<<< HEAD
     return false;
   }
 
@@ -1298,49 +1279,6 @@
 
   Inst = dyn_cast<HLInst>(Inst->getNextNode());
 
-=======
-    return false;
-  }
-
-  // Match: %sub.1 = %mul.4  +  (%"cmatmul_$C3")[i1][i3].0;
-
-  Inst = dyn_cast<HLInst>(Inst->getNextNode());
-
-  const RegDDRef *TempAddRef1;
-
-  if (!matchesLoadTempAdd(Inst, &TempAddRef1, TempMulRef1, &RealLoadC)) {
-    return false;
-  }
-
-  SmallVector<unsigned, 4> IVLevelsAtRealLoadC =
-      getIVLevels(RealLoadC, &IsValid, true);
-  // Match: %6 = %fetch.18  *  %fetch.14;
-
-  if (!IsValid)
-    return false;
-
-  Inst = dyn_cast<HLInst>(Inst->getNextNode());
-
-  const RegDDRef *TempMulRef4;
-  if (!matchesTempMul(Inst, &TempMulRef4, LvalTmp2, LvalTmp4) &&
-      !matchesTempMul(Inst, &TempMulRef4, LvalTmp4, LvalTmp2)) {
-    return false;
-  }
-
-  Inst = dyn_cast<HLInst>(Inst->getNextNode());
-
-  // Match: %add.2 = %sub.1  -  %6;
-
-  const RegDDRef *TempSubRef;
-  if (!matchesTempSub(Inst, &TempSubRef, TempAddRef1, TempMulRef4)) {
-    return false;
-  }
-
-  // Match: %add.1 = %mul.7  +  (%"cmatmul_$C3")[i1][i3].1;
-
-  Inst = dyn_cast<HLInst>(Inst->getNextNode());
-
->>>>>>> 7f4c3c22
   const RegDDRef *TempAddRef3;
 
   if (!matchesLoadTempAdd(Inst, &TempAddRef3, TempMulRef3, &ImagLoadC)) {
@@ -1404,7 +1342,6 @@
   ImagStoreC = Inst->getLvalDDRef();
 
   if (!isComplexType(RealStoreC, ImagStoreC)) {
-<<<<<<< HEAD
     return false;
   }
 
@@ -1416,19 +1353,6 @@
     return false;
   }
 
-=======
-    return false;
-  }
-
-  if (!DDRefUtils::areEqual(Inst->getRvalDDRef(), TempAddRef4)) {
-    return false;
-  }
-
-  if (Inst->getNextNode()) {
-    return false;
-  }
-
->>>>>>> 7f4c3c22
   // Collect MemRefs
   MatrixRefs.push_back(RealLoadC); // C3
   MatrixRefs.push_back(RealLoadA); // A3
