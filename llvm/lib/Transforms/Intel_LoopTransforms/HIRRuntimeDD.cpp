//===- HIRRuntimeDD.cpp - Implements Multiversioning for Runtime DD -=========//
//
// Copyright (C) 2016-2018 Intel Corporation. All rights reserved.
//
// The information and source code contained herein is the exclusive
// property of Intel Corporation and may not be disclosed, examined
// or reproduced in whole or in part without explicit written authorization
// from the company.
//
//===----------------------------------------------------------------------===//
//
// This file implements a pass for the runtime data dependency multiversioning.
//
// The idea of the pass is to insert runtime checks to make sure that memory
// accesses do not overlap.
//
// 1) For every innermost loop it collects all memory references and
// group them, so in every group the references differ only by a constant.
//
//          BEGIN REGION { }
//<28>         + DO i1 = 0, zext.i32.i64((-1 + %M)), 1   <DO_LOOP>
//<4>          |   %2 = (%a)[i1 + -1];
//<6>          |   %3 = (%a)[i1];
//<10>         |   %4 = (%a)[i1 + 1];
//<13>         |   %5 = (%b)[i1];
//<16>         |   %6 = (%c)[i1];
//<20>         |   (%a)[i1 + sext.i32.i64(%N)] = %2 + %3 + %4 + %5 + %6;
//<22>         |   (%c)[i1 + -1] = 0;
//<28>         + END LOOP
//          END REGION
//
// For this example the following groups will be created:
// Group 0 {sb: 29} contains:
//         (%a)[i1 + -1] -> isWrite:0
//         (%a)[i1] -> isWrite:0
//         (%a)[i1 + 1] -> isWrite:0
// Group 1 {sb: 29} contains:
//         (%a)[i1 + sext.i32.i64(%N)] -> isWrite:1
// Group 2 {sb: 29} contains:
//         (%b)[i1] -> isWrite:0
// Group 3 {sb: 29} contains:
//         (%c)[i1 + -1] -> isWrite:1
//         (%c)[i1] -> isWrite:0
//
// 2) These groups are represented as "IVSegments" in the code. All references
// are sorted inside these groups and there are lower and upper bound of the
// segment.
//
// There will be following segments:
//  1. [(%a)[i1 + -1], (%a)[i1 + 1]]                              - isWrite:0
//  2. [(%a)[i1 + sext.i32.i64(%N)], (%a)[i1 + sext.i32.i64(%N)]] - isWrite:1
//  3. [(%b)[i1], (%b)[i1]]                                       - isWrite:0
//  4. [(%c)[i1 + -1], (%c)[i1]]                                  - isWrite:1
//
// 3) Now the number of required tests can be estimated and if there are too
// many of them (> MaximumNumberOfTests) we just give up and skip the loop.
//
// 4) We have to check every pair of segments that includes an LVAL and
// has the same symbase.
//
//
// The loop IVs, inside lower and upper bounds of the IVSegment,
// are replaced by lower and upper bounds canon expressions of the loop.
// Then we have "Segments" - memory regions accessed inside a loop.
//
//  1. [%a[-1], %a[(-1 + %M) + 1]]
//  2. [%a[%N], %a[(-1 + %M) + %N]]
//  3. [%b[0],  %b[-1 + %M]]
//  4. [%c[-1], %c[-1 + %M]]
//
// 5) The transformation inserts a number of HLIf nodes to check for segment
// intersection:
//
// &(%a[(-1 + %M) + 1])  >= &(%a[%N]) && &(%a[(-1 + %M) + %N]) >= &(%a[-1]))
// &(%a[(-1 + %M) + 1])  >= &(%c[-1]) && &(%c[(-1 + %M)])      >= &(%a[-1]))
// &(%a[(-1 + %M) + %N]) >= &(%b[0])  && &(%b[(-1 + %M)])      >= &(%a[%N]))
// &(%a[(-1 + %M) + %N]) >= &(%c[-1]) && &(%c[(-1 + %M)])      >= &(%a[%N]))
// &(%b[(-1 + %M)])      >= &(%c[-1]) && &(%c[(-1 + %M)])      >= &(%b[0]))
//
//
//===----------------------------------------------------------------------===//
#include "llvm/Transforms/Intel_LoopTransforms/HIRRuntimeDD.h"

#include "llvm/Pass.h"

#include "llvm/ADT/Statistic.h"
#include "llvm/IR/Function.h"
#include "llvm/IR/MDBuilder.h"
#include "llvm/Pass.h"
#include "llvm/Support/CommandLine.h"
#include "llvm/Support/raw_ostream.h"

#include "llvm/Analysis/Intel_LoopAnalysis/Analysis/HIRDDAnalysis.h"
#include "llvm/Analysis/Intel_LoopAnalysis/IR/HLNodeMapper.h"
#include "llvm/Analysis/Intel_LoopAnalysis/Utils/BlobUtils.h"
#include "llvm/Analysis/Intel_LoopAnalysis/Utils/DDRefGatherer.h"
#include "llvm/Analysis/Intel_LoopAnalysis/Utils/HIRInvalidationUtils.h"
#include "llvm/Analysis/Intel_LoopAnalysis/Utils/HLNodeUtils.h"

#include "HIRRuntimeDDImpl.h"

#include <memory>

#define OPT_SWITCH "hir-runtime-dd"
#define OPT_DESCR "HIR RuntimeDD Multiversioning"
#define DEBUG_TYPE OPT_SWITCH

using namespace llvm;
using namespace llvm::loopopt;
using namespace llvm::loopopt::runtimedd;

static cl::opt<bool> DisableRuntimeDD("disable-" OPT_SWITCH, cl::init(false),
                                      cl::Hidden,
                                      cl::desc("Disable " OPT_DESCR "."));

static cl::opt<bool>
    DisableCostModel("disable-" OPT_SWITCH "-cost-model", cl::init(false),
                     cl::Hidden, cl::desc("Disable " OPT_DESCR " cost model."));

static cl::opt<unsigned>
    MaximumNumberOfTests(OPT_SWITCH "-max-tests",
                         cl::init(ExpectedNumberOfTests), cl::Hidden,
                         cl::desc("Maximum number of runtime tests for loop."));

// This will count both innermost and outer transformations
STATISTIC(LoopsMultiversioned, "Number of loops multiversioned by runtime DD");

STATISTIC(OuterLoopsMultiversioned,
          "Number of outer loops multiversioned by runtime DD");

struct HIRRuntimeDD::MemoryAliasAnalyzer final : public HLNodeVisitorBase {
  SmallVector<LoopContext, 16> LoopContexts;
  HIRRuntimeDD &RDD;

  MemoryAliasAnalyzer(HIRRuntimeDD &RDD) : RDD(RDD), SkipNode(nullptr) {}

  void visit(HLNode *) {}
  void postVisit(HLNode *) {}

  void visit(HLLoop *Loop) {
    LoopContext Context;
    LLVM_DEBUG(dbgs() << "Runtime DD for loop " << Loop->getNumber() << ":\n");

    RuntimeDDResult Result = RDD.computeTests(Loop, Context);
    bool IsInnermost = Loop->isInnermost();

    if (Result == OK) {
      SkipNode = Loop;

      LoopContexts.push_back(std::move(Context));
      LoopsMultiversioned++;

      if (!IsInnermost) {
        OuterLoopsMultiversioned++;
      }
    } else if (IsInnermost || analyzedRefs(Result)) {
      SkipNode = Loop;
    }

    LLVM_DEBUG(dbgs() << "LOOPOPT_OPTREPORT: [RTDD] Loop " << Loop->getNumber()
                      << ": " << HIRRuntimeDD::getResultString(Result) << "\n");
  }

  bool skipRecursion(const HLNode *N) const { return N == SkipNode; }

  bool analyzedRefs(RuntimeDDResult Result) const {
    // If we have analyzed the memrefs inside this loop, we can skip recursing
    // into it. The following result types are the ones where we haven't
    // analyzed the memrefs.
    return (Result != ALREADY_MV) && (Result != NON_DO_LOOP) &&
           (Result != NON_PROFITABLE) && (Result != NON_PERFECT_LOOPNEST) &&
           (Result != NON_NORMALIZED_BLOB_IV_COEFF);
  }

private:
  const HLNode *SkipNode;
};

IVSegment::IVSegment(const RefGroupTy &Group) {
  Lower = Group.front()->clone();
  Upper = Group.back()->clone();

  IsWrite = std::any_of(Group.begin(), Group.end(),
                        [](const RegDDRef *Ref) { return Ref->isLval(); });

  BaseCE = Lower->getBaseCE();

  assert(CanonExprUtils::areEqual(BaseCE, Upper->getBaseCE()) &&
         "Unexpected group. Left and Right refs should have the same base.");

#ifndef NDEBUG
  int64_t DiffValue;
  CanonExpr *LowerCE = *Lower->canon_begin();
  CanonExpr *UpperCE = *Upper->canon_begin();
  auto DiffCE =
      UpperCE->getCanonExprUtils().cloneAndSubtract(UpperCE, LowerCE, false);
  assert(DiffCE && " CanonExpr difference failed.");
  DiffCE->simplify(true);
  if (DiffCE->isIntConstant(&DiffValue)) {
    assert(DiffValue >= 0 && "Segment wrong direction");
  } else {
    llvm_unreachable("Non-integer non-constant segment length");
  }
  UpperCE->getCanonExprUtils().destroy(DiffCE);
#endif
}

IVSegment::IVSegment(IVSegment &&Segment)
    : Lower(std::move(Segment.Lower)), Upper(std::move(Segment.Upper)),
      BaseCE(std::move(Segment.BaseCE)), IsWrite(std::move(Segment.IsWrite)) {

  Segment.Lower = nullptr;
  Segment.Upper = nullptr;
}

IVSegment::~IVSegment() {
  if (Lower) {
    Lower->getDDRefUtils().destroy(Lower);
  }

  if (Upper) {
    Upper->getDDRefUtils().destroy(Upper);
  }
}

// Clone bounds and set isAddressOf flag.
Segment IVSegment::genSegment() const {
  auto *Ref1 = getLower()->clone();
  auto *Ref2 = getUpper()->clone();

  Ref1->setAddressOf(true);
  Ref2->setAddressOf(true);
  return Segment(Ref1, Ref2);
}

static unsigned getMinMaxZeroBlob(BlobUtils &BU, unsigned Index,
                                  bool IsMinBlob) {
  BlobTy Blob = BU.getBlob(Index);

  // We don't have to keep zero blob in the table.
  BlobTy ZeroBlob = BU.createBlob(0, Blob->getType(), false, nullptr);

  unsigned MinMaxBlobIndex;

  if (IsMinBlob) {
    BU.createSMinBlob(Blob, ZeroBlob, true, &MinMaxBlobIndex);
  } else {
    BU.createSMaxBlob(Blob, ZeroBlob, true, &MinMaxBlobIndex);
  }

  return MinMaxBlobIndex;
}

// The method replaces \p Loop IV with the appropriate bounds depending on
// \p IsLowerBound value.
void IVSegment::replaceIVByBound(RegDDRef *Ref, const HLLoop *Loop,
                                 const HLLoop *InnerLoop, bool IsLowerBound) {
  unsigned Level = Loop->getNestingLevel();

  for (auto CEI = Ref->canon_begin(), CEE = Ref->canon_end(); CEI != CEE;
       ++CEI) {
    CanonExpr *CE = *CEI;

    unsigned IVBlobIndex;
    int64_t IVCoeff;
    CE->getIVCoeff(Level, &IVBlobIndex, &IVCoeff);

    if (IVCoeff == 0) {
      continue;
    }

    // Determine IV direction: C*B*i, get C and B signs.
    int64_t Direction = 1;
    if (IVBlobIndex != InvalidBlobIndex) {
      // IVBlobExpr is a helper CE to use HLNodeUtils::isKnownNegative
      std::unique_ptr<CanonExpr> IVBlobExpr(
          CE->getCanonExprUtils().createExtCanonExpr(
              CE->getSrcType(), CE->getDestType(), CE->isSExt()));
      IVBlobExpr->addBlob(IVBlobIndex, IVCoeff);

      // Now we check if the sign of the IV blob is known.
      if (HLNodeUtils::isKnownNegative(IVBlobExpr.get(), InnerLoop)) {
        Direction *= -1;
      } else if (!HLNodeUtils::isKnownPositive(IVBlobExpr.get(), InnerLoop)) {
        // The blob sign is unknown.
        assert(Loop->isNormalized() && "Normalized loop is expected");

        // For the lower bound we replace an unknown blob %b with min(%b, 0)
        // and with max(%b, 0) for the upper bound.
        unsigned MinMaxBlobIndex =
            getMinMaxZeroBlob(CE->getBlobUtils(), IVBlobIndex, IsLowerBound);
        CE->setIVBlobCoeff(Level, MinMaxBlobIndex);
        Direction = 0;
      }
    } else {
      Direction *= IVCoeff;
    }

    // Get max reference depending on the direction
    const RegDDRef *Bound;
    if (Direction == 0) {
      // Direction == 0 means that the IV has unknown blob. The result segment
      // bounds will be:
      // Lower = UB * smin(%b, 0);
      // Upper = UB * smax(%b, 0);
      Bound = Loop->getUpperDDRef();
    } else {
      auto *LowerRef = Loop->getLowerDDRef();
      auto *UpperRef = Loop->getUpperDDRef();

      // If IV direction is negative UpperRef will correspond to the lowest
      // memory address.
      if (IsLowerBound) {
        Bound = (Direction > 0) ? LowerRef : UpperRef;
      } else {
        Bound = (Direction > 0) ? UpperRef : LowerRef;
      }
    }
    assert(Bound->isTerminalRef() && "DDRef should be a terminal reference.");

    const CanonExpr *BoundCE = Bound->getSingleCanonExpr();

    // The relaxed mode is safe here as we know that upper bound is always non
    // negative
    assert(!BoundCE->isTrunc() && "Truncations are not supported");

    bool Ret = CanonExprUtils::replaceIVByCanonExpr(CE, Level, BoundCE,
                                                    Loop->isNSW(), true);
    assert(Ret &&
           "Assuming replace will always succeed as we already checked if both "
           "are mergeable.");
    (void)Ret;

    CE->simplify(true);
  }
}

RuntimeDDResult
IVSegment::isSegmentSupported(const HLLoop *OuterLoop,
                              const HLLoop *InnermostLoop) const {

  if (getBaseCE()->isNonLinear()) {
    return NON_LINEAR_BASE;
  }

  const RegDDRef *Lower = getLower();

  // We will be replacing every IV inside a RegDDRef: a[i+j+k][j][k]. So we have
  // to check all canon expressions against UB of every loop in loopnest.
  // We skip loops if its IV is absent.
  for (auto I = Lower->canon_begin(), E = Lower->canon_end(); E != I; ++I) {
    const CanonExpr *CE = *I;

    if (CE->isNonLinear()) {
      return NON_LINEAR_SUBS;
    }

    for (const HLLoop *LoopI = InnermostLoop,
                      *LoopE = OuterLoop->getParentLoop();
         LoopI != LoopE; LoopI = LoopI->getParentLoop()) {

      auto Level = LoopI->getNestingLevel();
      if (!CE->hasIV(Level)) {
        continue;
      }

      unsigned IVBlobIndex;
      int64_t IVConstCoeff;
      CE->getIVCoeff(Level, &IVBlobIndex, &IVConstCoeff);

      // Profitability check:
      // This pass helps Vectorization of inner loops and Loop Interchange
      // of loopnests.
      // For Vectorization we skip loops with non-unit stride DDRefs as it will
      // usually result in gather/scatter generation.
      // For Loop Interchange we treat them as profitable.
      if (!DisableCostModel && OuterLoop == InnermostLoop &&
          (!(IVConstCoeff == 1 ||
             // -1 is allowed for memcpy recognition
             (IVConstCoeff == -1 && OuterLoop->getNumChildren() <= 2)) ||
           IVBlobIndex != InvalidBlobIndex)) {
        return NON_PROFITABLE_SUBS;
      }

      const CanonExpr *UpperBoundCE = LoopI->getUpperCanonExpr();

      // Check if CE and UpperBoundCE are mergeable and check if UpperBoundCE
      // denominator equals one as we will not be able to replace IV with such
      // upper bound. This is because b*(x/d) != (b*x)/d.
      if ((UpperBoundCE->getDenominator() != 1 ||
           !CanonExprUtils::mergeable(CE, UpperBoundCE, true)) &&
          !UpperBoundCE->canConvertToStandAloneBlob()) {
        return UPPER_SUB_TYPE_MISMATCH;
      }
      assert((CanonExprUtils::mergeable(CE, LoopI->getLowerCanonExpr(), true) ||
              LoopI->getLowerCanonExpr()->canConvertToStandAloneBlob()) &&
             "Assuming that the Lower bound is also mergeable or can be "
             "represented as a blob if Upper is mergeable or can be represented"
             " as a blob");

      if (IVBlobIndex != InvalidBlobIndex) {
        std::unique_ptr<CanonExpr> IVBlobExpr(
            CE->getCanonExprUtils().createExtCanonExpr(
                CE->getSrcType(), CE->getDestType(), CE->isSExt()));

        IVBlobExpr->addBlob(IVBlobIndex, IVConstCoeff);

        if (!HLNodeUtils::isKnownPositiveOrNegative(IVBlobExpr.get(),
                                                    InnermostLoop) &&
            !LoopI->isNormalized()) {
          return NON_NORMALIZED_BLOB_IV_COEFF;
        }
      }
    }
  }

  return OK;
}

void IVSegment::makeConsistent(const SmallVectorImpl<const RegDDRef *> &AuxRefs,
                               unsigned Level) {
  Lower->makeConsistent(&AuxRefs, Level);
  Upper->makeConsistent(&AuxRefs, Level);
}

// The method will replace IV @ Level inside segment bounds, depending on
// direction of IV, constant and blob coefficients. The result segment represent
// lower and upper address accessed inside a loopnest.
void IVSegment::replaceIVWithBounds(const HLLoop *Loop,
                                    const HLLoop *InnerLoop) {
  replaceIVByBound(getLower(), Loop, InnerLoop, true);
  replaceIVByBound(getUpper(), Loop, InnerLoop, false);
}

#ifndef NDEBUG
const char *HIRRuntimeDD::getResultString(RuntimeDDResult Result) {
  switch (Result) {
  case OK:
    return "OK";
  case NO_OPPORTUNITIES:
    return "No opportunities";
  case NON_PERFECT_LOOPNEST:
    return "Non perfect loopnest/non innermost loop";
  case NON_LINEAR_BASE:
    return "The reference base is non linear";
  case NON_LINEAR_SUBS:
    return "One of the dimensions is non linear";
  case NON_CONSTANT_IV_STRIDE:
    return "Non constant IV stride is not supported";
  case SMALL_TRIPCOUNT:
    return "Small trip count loop is skipped";
  case ALREADY_MV:
    return "The loop is already multiversioned";
  case TOO_MANY_TESTS:
    return "Exceeded maximum number of tests";
  case UPPER_SUB_TYPE_MISMATCH:
    return "Upper bound/sub type mismatch";
  case NON_NORMALIZED_BLOB_IV_COEFF:
    return "Unknown Blob IV coeffs are not supported in non-normalized loops";
  case SAME_BASE:
    return "Multiple groups with the same base CE";
  case NON_DO_LOOP:
    return "Non DO loops are not supported";
  case UNROLL_PRAGMA_LOOP:
    return "Unroll pragma loops are not supported";
  case IVDEP_PRAGMA_LOOP:
    return "Loop has IVDEP pragma";
  case NON_PROFITABLE:
    return "Loop considered non-profitable";
  case NON_PROFITABLE_SUBS:
    return "Subscript multiversioning is non-profitable";
  case STRUCT_ACCESS:
    return "Struct refs not supported yet";
  case DIFF_ADDR_SPACE:
    return "Different address spaces";
  default:
    llvm_unreachable("Unexpected give up reason");
  }
}
#endif

bool HIRRuntimeDD::isProfitable(const HLLoop *Loop) {
  if (DisableCostModel) {
    return true;
  }

  const LoopStatistics &LS = HLS.getSelfLoopStatistics(Loop);

  return (!LS.hasCalls() && !LS.hasSwitches());
}

void HIRRuntimeDD::processLoopnest(const HLLoop *OuterLoop,
                                   const HLLoop *InnermostLoop,
                                   SmallVectorImpl<IVSegment> &IVSegments) {

  assert(InnermostLoop->isInnermost() &&
         "InnermostLoop is not an innermost loop");

  unsigned SegmentCount = IVSegments.size();

  SmallVector<const RegDDRef *, 6> AuxRefs;

  // Replace every IV in segments with upper and lower bounds
  for (const HLLoop *LoopI = InnermostLoop, *LoopE = OuterLoop->getParentLoop();
       LoopI != LoopE; LoopI = LoopI->getParentLoop()) {

    AuxRefs.push_back(LoopI->getLowerDDRef());
    AuxRefs.push_back(LoopI->getUpperDDRef());

    for (unsigned I = 0; I < SegmentCount; ++I) {
      IVSegments[I].replaceIVWithBounds(LoopI, InnermostLoop);
    }
  }

  for (unsigned I = 0; I < SegmentCount; ++I) {
    IVSegments[I].makeConsistent(AuxRefs, OuterLoop->getNestingLevel() - 1);
  }
}

bool HIRRuntimeDD::isGroupMemRefMatchForRTDD(const RegDDRef *Ref1,
                                             const RegDDRef *Ref2) {
  if (Ref1 == Ref2) {
    return true;
  }

  // TODO: Temporary workaround to make it easier to bail out on loops with
  // structure access.
  if (Ref1->accessesStruct() || Ref2->accessesStruct()) {
    return false;
  }

  if (Ref1->getNumDimensions() != Ref2->getNumDimensions()) {
    return false;
  }

  if (!CanonExprUtils::areEqual(Ref1->getBaseCE(), Ref2->getBaseCE())) {
    return false;
  }

  auto I = Ref1->canon_begin();
  auto J = Ref2->canon_begin();

  const CanonExpr *Result =
      Ref1->getCanonExprUtils().cloneAndSubtract(*I, *J, true);
  if (!Result) {
    return false;
  }

  if (Result->hasBlob() || Result->hasIV()) {
    return false;
  }

  ++I;
  ++J;

  for (auto E = Ref1->canon_end(); I != E; ++I, ++J) {
    if (!CanonExprUtils::areEqual(*I, *J)) {
      return false;
    }
  }

  return true;
}

unsigned HIRRuntimeDD::findAndGroup(RefGroupVecTy &Groups, RegDDRef *Ref) {
  for (auto I = Groups.begin(), E = Groups.end(); I != E; ++I) {
    if (isGroupMemRefMatchForRTDD(I->front(), Ref)) {
      I->push_back(Ref);
      return std::distance(Groups.begin(), I);
    }
  }

  unsigned NewGroupNum = Groups.size();
  Groups.resize(NewGroupNum + 1);
  Groups.back().push_back(Ref);
  return NewGroupNum;
}

static RuntimeDDResult isTestSupported(const RegDDRef *RefA,
                                       const RegDDRef *RefB) {

  // Skip loops with refs where base CEs are the same, as this
  // transformation mostly for cases with different pointers.
  if (CanonExprUtils::areEqual(RefA->getBaseCE(), RefB->getBaseCE(), true)) {
    return SAME_BASE;
  }

  // Skip loops with different address space references.
  if (RefA->getPointerAddressSpace() != RefB->getPointerAddressSpace()) {
    return DIFF_ADDR_SPACE;
  }

  return OK;
}

RuntimeDDResult HIRRuntimeDD::computeTests(HLLoop *Loop, LoopContext &Context) {
  Context.Loop = Loop;

  if (Loop->hasVectorizeIVDepPragma()) {
    return IVDEP_PRAGMA_LOOP;
  }

  if (Loop->getMVTag()) {
    return ALREADY_MV;
  }

  if (!Loop->isDo()) {
    return NON_DO_LOOP;
  }

  if (!isProfitable(Loop)) {
    return NON_PROFITABLE;
  }

  const HLLoop *InnermostLoop = Loop;
  if (!Loop->isInnermost() &&
      !HLNodeUtils::isPerfectLoopNest(Loop, &InnermostLoop)) {
    return NON_PERFECT_LOOPNEST;
  }

  bool ConstantTripCount = true;
  uint64_t TotalTripCount = 1;

  for (const HLLoop *LoopI = InnermostLoop, *LoopE = Loop->getParentLoop();
       LoopI != LoopE; LoopI = LoopI->getParentLoop()) {

    if (LoopI->hasUnrollEnablingPragma()) {
      return UNROLL_PRAGMA_LOOP;
    }

    uint64_t TripCount;
    if (LoopI->isConstTripLoop(&TripCount)) {
      // TODO: Max trip count estimation could be used for the small trip test.
      TotalTripCount *= TripCount;
    } else {
      ConstantTripCount = false;
    }
  }

  if (!DisableCostModel && ConstantTripCount &&
      TotalTripCount < SmallTripCountTest) {
    return SMALL_TRIPCOUNT;
  }

  RefGroupVecTy &Groups = Context.Groups;
  MemRefGatherer::VectorTy Refs;
  SmallSetVector<std::pair<unsigned, unsigned>, ExpectedNumberOfTests> Tests;

  DDGraph DDG = DDA.getGraph(Loop);
  LLVM_DEBUG(dbgs() << "Loop DDG:\n");
  LLVM_DEBUG(DDG.dump());

  // Gather references which are only inside a loop, excepting loop bounds,
  // pre-header and post-exit.
  MemRefGatherer::gatherRange(Loop->child_begin(), Loop->child_end(), Refs);
  LLVM_DEBUG(dbgs() << "Loop references:\n");
  LLVM_DEBUG(MemRefGatherer::dump(Refs));

  for (RegDDRef *SrcRef : Refs) {
    unsigned GroupA = findAndGroup(Groups, SrcRef);

    for (const DDEdge *Edge : DDG.outgoing(SrcRef)) {
      assert(!Edge->isINPUTdep() && "Input edges are unexpected");

      RegDDRef *DstRef = cast<RegDDRef>(Edge->getSink());
      unsigned GroupB = findAndGroup(Groups, DstRef);

      if (GroupA != GroupB) {
        auto IsSupported = isTestSupported(SrcRef, DstRef);
        if (IsSupported != OK) {
          return IsSupported;
        }

        auto TestPair = GroupA > GroupB ? std::make_pair(GroupB, GroupA)
                                        : std::make_pair(GroupA, GroupB);

        Tests.insert(TestPair);
      }
    }
  }

  if (Tests.size() < 1) {
    return NO_OPPORTUNITIES;
  } else if (Tests.size() > MaximumNumberOfTests) {
    return TOO_MANY_TESTS;
  }

  for (RefGroupTy &Group : Groups) {
    std::sort(Group.begin(), Group.end(), DDRefUtils::compareMemRef);
  }

  LLVM_DEBUG(DDRefGrouping::dump(Groups));

  unsigned GroupSize = Groups.size();

  SmallVector<IVSegment, ExpectedNumberOfTests> IVSegments;
  for (unsigned I = 0; I < GroupSize; ++I) {
    if (Groups[I].front()->accessesStruct()) {
      return STRUCT_ACCESS;
    }

    IVSegments.emplace_back(Groups[I]);

    // Check every segment for the applicability
    RuntimeDDResult Ret =
        IVSegments.back().isSegmentSupported(Loop, InnermostLoop);
    if (Ret != OK) {
      return Ret;
    }
  }

  processLoopnest(Loop, InnermostLoop, IVSegments);

  // Create pairs of segments to intersect and store them into
  // Candidate.SegmentList
  for (auto &Test : Tests) {
    unsigned I = Test.first;
    unsigned J = Test.second;

    IVSegment &S1 = IVSegments[I];
    IVSegment &S2 = IVSegments[J];

    assert(S1.getLower()->getSymbase() == S2.getLower()->getSymbase() &&
           "Segment symbases should be equal");

    // Skip Read-Read segments
    assert((S1.isWrite() || S2.isWrite()) &&
           "At least of the one segments should be a write segment");

    Context.SegmentList.push_back(S1.genSegment());
    Context.SegmentList.push_back(S2.genSegment());
  }

  return OK;
}

HLInst *HIRRuntimeDD::createUGECompare(HLNodeUtils &HNU, HLContainerTy &Nodes,
                                       RegDDRef *Ref1, RegDDRef *Ref2) {
  Type *T1 = Ref1->getDestType();
  Type *T2 = Ref2->getDestType();

  // In case of different types, bitcast one segment bounds to another to
  // be in compliance with LLVM IR. (see ex. in lit test ptr-types.ll)
  if (T1 != T2) {
    Type *SmallerType;
    RegDDRef **LargerTypeRefPtr;

    if (HNU.getDataLayout().getTypeSizeInBits(T1->getPointerElementType()) >
        HNU.getDataLayout().getTypeSizeInBits(T2->getPointerElementType())) {
      SmallerType = T2;
      LargerTypeRefPtr = &Ref1;
    } else {
      SmallerType = T1;
      LargerTypeRefPtr = &Ref2;
    }

    // Cast larger ref to smaller type.
    HLInst *CastInst =
        HNU.createBitCast(SmallerType, *LargerTypeRefPtr, "mv.cast");
    Nodes.push_back(*CastInst);

    // Replace larger reference with a cast instruction.
    *LargerTypeRefPtr = CastInst->getLvalDDRef()->clone();
  }

  return HNU.createCmp(PredicateTy::ICMP_UGE, Ref1, Ref2, "mv.test");
}

HLInst *HIRRuntimeDD::createIntersectionCondition(HLNodeUtils &HNU,
                                                  HLContainerTy &Nodes,
                                                  Segment &S1, Segment &S2) {
  HLInst *Cmp1 = createUGECompare(HNU, Nodes, S1.Upper, S2.Lower);
  HLInst *Cmp2 = createUGECompare(HNU, Nodes, S2.Upper, S1.Lower);
  HLInst *And = HNU.createAnd(Cmp1->getLvalDDRef()->clone(),
                              Cmp2->getLvalDDRef()->clone(), "mv.and");

  Nodes.push_back(*Cmp1);
  Nodes.push_back(*Cmp2);
  Nodes.push_back(*And);
  return And;
}

template <typename FuncTy>
static void applyForLoopnest(HLLoop *OuterLoop, FuncTy Func) {
  assert(OuterLoop && "OuterLoop should not be nullptr");

  while (OuterLoop) {
    Func(OuterLoop);
    OuterLoop = dyn_cast_or_null<HLLoop>(OuterLoop->getFirstChild());
  }
}

void HIRRuntimeDD::generateDDTest(LoopContext &Context) {
  Context.Loop->extractZtt();
  Context.Loop->extractPreheaderAndPostexit();

  // The HIR structure will be the following:
  //
  // ZTT {
  //   <Preheader>
  //
  //   %cmp-0.1 = <test-0.1>
  //   %cmp-0.2 = <test-0.2>
  //   %and-0 = and %cmp-0.1, %cmp-0.2
  //
  //   %cmp-n.1 = <test-n.1>
  //   %cmp-n.2 = <test-n.2>
  //   %and-n = and %cmp-n.1, %cmp-n.2
  //
  //   if (%and-0 == F && ... && %and-n == F) {
  //     <Modified loop>
  //   } else {
  //     <Original loop>
  //   }
  //
  //   <PostExit>
  // }

  auto LoopMapper = HLNodeLambdaMapper::mapper(
      [](const HLNode *Node) { return isa<HLLoop>(Node); });

  HLLoop *ModifiedLoop = Context.Loop;
  HLLoop *OrigLoop = Context.Loop->clone(&LoopMapper);

  LoopOptReportBuilder &LORBuilder =
      ModifiedLoop->getHLNodeUtils().getHIRFramework().getLORBuilder();

  LORBuilder(*ModifiedLoop).addOrigin("Multiversioned loop");
  LORBuilder(*OrigLoop).addRemark(OptReportVerbosity::Low,
                                  "The loop has been multiversioned");

  auto &HNU = OrigLoop->getHLNodeUtils();

  HLContainerTy Nodes;
  SmallVector<RegDDRef *, 2 * ExpectedNumberOfTests> TestDDRefs;
  unsigned RefsCount = Context.SegmentList.size();
  for (unsigned i = 0; i < RefsCount; i += 2) {
    auto &S1 = Context.SegmentList[i];
    auto &S2 = Context.SegmentList[i + 1];

    HLInst *And =
        createIntersectionCondition(OrigLoop->getHLNodeUtils(), Nodes, S1, S2);
    TestDDRefs.push_back(And->getLvalDDRef()->clone());
  }
  HLNodeUtils::insertBefore(Context.Loop, &Nodes);

  Type *Ty = TestDDRefs.front()->getDestType();
  HLIf *MemcheckIf =
      HNU.createHLIf(PredicateTy::ICMP_EQ, TestDDRefs.front(),
                     HNU.getDDRefUtils().createConstDDRef(Ty, 0));

  for (auto I = std::next(TestDDRefs.begin()), E = TestDDRefs.end(); I != E;
       ++I) {
    MemcheckIf->addPredicate(PredicateTy::ICMP_EQ, (*I),
                             HNU.getDDRefUtils().createConstDDRef(Ty, 0));
  }

  HLNodeUtils::insertBefore(Context.Loop, MemcheckIf);

  HLNodeUtils::moveAsFirstChild(MemcheckIf, ModifiedLoop, true);
  HLNodeUtils::insertAsFirstChild(MemcheckIf, OrigLoop, false);

  // Implementation Note: The transformation adds NoAlias/Scope metadata to the
  // original loop and creates a clone for the unmodified loop.
  // 1) When RTDD will be used on-demand the clients may continue to work
  //    with the original loop and just ignore dependencies.
  // 2) Adding metadata to the cloned loop will require DDG for the new loop or
  //    creation of a mapping mechanism between original and cloned
  //    DDRefs.
  markDDRefsIndep(Context);

  HIRInvalidationUtils::invalidateParentLoopBodyOrRegion(MemcheckIf);
  applyForLoopnest(ModifiedLoop, [&LoopMapper](HLLoop *Loop) {
    auto MVTag = Loop->getNumber();
    Loop->setMVTag(MVTag);

    HLLoop *OrigLoop = LoopMapper.getMapped(Loop);
    OrigLoop->setMVTag(MVTag);
    OrigLoop->markDoNotVectorize();

    if (Loop->isInnermost()) {
      HIRInvalidationUtils::invalidateBody<HIRLoopStatistics>(Loop);
    }
  });
}

void HIRRuntimeDD::markDDRefsIndep(LoopContext &Context) {
  RefGroupVecTy &Groups = Context.Groups;

  auto Size = Groups.size();
  MDBuilder MDB(Context.Loop->getHLNodeUtils().getHIRFramework().getContext());

  MDNode *Domain = MDB.createAnonymousAliasScopeDomain();
  SmallVector<MDNode *, ExpectedNumberOfTests> NewScopes;
  NewScopes.reserve(Size);
  for (unsigned I = 0; I < Size; ++I) {
    NewScopes.push_back(MDB.createAnonymousAliasScope(Domain));
  }

  for (unsigned I = 0, E = Groups.size(); I < E; ++I) {
    auto ScopeId = I;

    for (RegDDRef *Ref : Groups[I]) {
      AAMDNodes AANodes;
      Ref->getAAMetadata(AANodes);

      AANodes.Scope = MDNode::concatenate(AANodes.Scope, NewScopes[ScopeId]);

      for (unsigned I = 0; I < ScopeId; ++I) {
        AANodes.NoAlias = MDNode::concatenate(AANodes.NoAlias, NewScopes[I]);
      }
      for (unsigned I = ScopeId + 1; I < Size; ++I) {
        AANodes.NoAlias = MDNode::concatenate(AANodes.NoAlias, NewScopes[I]);
      }

      Ref->setAAMetadata(AANodes);
    }
  }
}

bool HIRRuntimeDD::run() {
  if (DisableRuntimeDD) {
    return false;
  }

<<<<<<< HEAD
  DEBUG(dbgs() << "HIRRuntimeDD for function: " << HIRF.getFunction().getName()
               << "\n");
=======
  HLS = &getAnalysis<HIRLoopStatisticsWrapperPass>().getHLS();
  auto &HIRF = getAnalysis<HIRFrameworkWrapperPass>().getHIR();
  auto &HNU = HIRF.getHLNodeUtils();

  LLVM_DEBUG(dbgs() << "HIRRuntimeDD for function: " << F.getName() << "\n");
>>>>>>> 8c67f46f

  // Multiversion for memory aliasing.
  MemoryAliasAnalyzer AliasAnalyzer(*this);
  HIRF.getHLNodeUtils().visitAll(AliasAnalyzer);

  if (AliasAnalyzer.LoopContexts.size() != 0) {
    for (LoopContext &Candidate : AliasAnalyzer.LoopContexts) {
      generateDDTest(Candidate);
    }
  }

  return true;
}

PreservedAnalyses HIRRuntimeDDPass::run(llvm::Function &F,
                                        llvm::FunctionAnalysisManager &AM) {
  HIRRuntimeDD(AM.getResult<HIRFrameworkAnalysis>(F),
               AM.getResult<HIRDDAnalysisPass>(F),
               AM.getResult<HIRLoopStatisticsAnalysis>(F))
      .run();

  return PreservedAnalyses::all();
}

class HIRRuntimeDDLegacyPass : public HIRTransformPass {
public:
  static char ID;

  HIRRuntimeDDLegacyPass() : HIRTransformPass(ID) {
    initializeHIRRuntimeDDLegacyPassPass(*PassRegistry::getPassRegistry());
  }

  void getAnalysisUsage(AnalysisUsage &AU) const {
    AU.addRequiredTransitive<HIRFrameworkWrapperPass>();
    AU.addRequiredTransitive<HIRDDAnalysisWrapperPass>();
    AU.addRequiredTransitive<HIRLoopStatisticsWrapperPass>();
    AU.setPreservesAll();
  }

  bool runOnFunction(Function &F) override {
    if (skipFunction(F)) {
      return false;
    }

    return HIRRuntimeDD(getAnalysis<HIRFrameworkWrapperPass>().getHIR(),
                        getAnalysis<HIRDDAnalysisWrapperPass>().getDDA(),
                        getAnalysis<HIRLoopStatisticsWrapperPass>().getHLS())
        .run();
  }
};

char HIRRuntimeDDLegacyPass::ID = 0;
INITIALIZE_PASS_BEGIN(HIRRuntimeDDLegacyPass, OPT_SWITCH, OPT_DESCR, false,
                      false)
INITIALIZE_PASS_DEPENDENCY(HIRFrameworkWrapperPass)
INITIALIZE_PASS_DEPENDENCY(HIRDDAnalysisWrapperPass)
INITIALIZE_PASS_DEPENDENCY(HIRLoopStatisticsWrapperPass)
INITIALIZE_PASS_END(HIRRuntimeDDLegacyPass, OPT_SWITCH, OPT_DESCR, false, false)

FunctionPass *llvm::createHIRRuntimeDDPass() {
  return new HIRRuntimeDDLegacyPass();
}<|MERGE_RESOLUTION|>--- conflicted
+++ resolved
@@ -923,16 +923,8 @@
     return false;
   }
 
-<<<<<<< HEAD
-  DEBUG(dbgs() << "HIRRuntimeDD for function: " << HIRF.getFunction().getName()
-               << "\n");
-=======
-  HLS = &getAnalysis<HIRLoopStatisticsWrapperPass>().getHLS();
-  auto &HIRF = getAnalysis<HIRFrameworkWrapperPass>().getHIR();
-  auto &HNU = HIRF.getHLNodeUtils();
-
-  LLVM_DEBUG(dbgs() << "HIRRuntimeDD for function: " << F.getName() << "\n");
->>>>>>> 8c67f46f
+  LLVM_DEBUG(dbgs() << "HIRRuntimeDD for function: "
+                    << HIRF.getFunction().getName() << "\n");
 
   // Multiversion for memory aliasing.
   MemoryAliasAnalyzer AliasAnalyzer(*this);
