//==--- HIRLoopCollpase.cpp -Implements Loop Collapse Pass -*- C++ -*---===//
//
// Copyright (C) 2015-2018 Intel Corporation. All rights reserved.
//
// The information and source code contained herein is the exclusive
// property of Intel Corporation and may not be disclosed, examined
// or reproduced in whole or in part without explicit written authorization
// from the company.
//
//===-----------------------------------------------------------------===//
// HIR Loop Collapse Case1: 2D array collapse
//
// [ORIGINAL]                       [AFTER HIR LoopCollapse]
// int A[N][N];                     int A[N][N];
//
// for(int i=0;i<=N-1;++i){
//   for(int j=0;j<=N-1;++j){       for(k=0;k<=N*N-1;++k){
//     A[i][j] = 0;                   A[0][k] = 0;
//   }                              }
// }
//
// *** ----------------             --------------------***
// HIR Loop Collapse Case2: 3D array collapse
//
// [ORIGINAL]                       [AFTER HIR LoopCollapse]
// int A[N][N][N];                  int A[N][N][N];
//
// for(int i=0;i<=N-1;++i){
//   for(int j=0;j<=N-1;++j){
//     for(int k=0;k<=N-1;++k){     for(r=0;r<=N*N*N-1;++r){
//       A[i][j][k] = 1;              A[0][0][r] = 1;
//     }                            }
//   }
// }
//
// Note:
// - There is no limitation on the levels of loop nest and dimensions of array
//   that can be collapsed.
//   As long as the conditions fit, the loop-collapsing optimization can
//   collapse as many dimensions/levels of nesting as possible.
//
//
//
//===----------------------------------------------------------------------===//
//
// This file implements HIR Loop Collapse Transformation (HLC) Pass.
//
// Available options:
// -hir-loop-collapse:          Perform HIR Loop Collapse
// -disable-hir-loop-collapse:  Disable/Bypass HIR Loop Collapse
//
// TODO:
// Revise transformation to allow collapse from non-innermost level.
// E.g.
//
//  for (i = 0; i <= 9; ++i) {
//    for (j = 0; j <= 9; ++j) {
//      for (k = 0; k <= 9; ++k) {
//        A[i][j][0] = 1; //can collapse on i-j level, not i-j-k
//      }
//    }
//  }
//
#include "llvm/Transforms/Intel_LoopTransforms/HIRLoopCollapse.h"

#include "llvm/ADT/Statistic.h"
#include "llvm/IR/Function.h"
#include "llvm/Pass.h"
#include "llvm/Support/CommandLine.h"
#include "llvm/Support/Debug.h"
#include "llvm/Support/raw_ostream.h"

#include "llvm/Analysis/Intel_LoopAnalysis/Framework/HIRFramework.h"
#include "llvm/Analysis/Intel_LoopAnalysis/Utils/DDRefUtils.h"
#include "llvm/Analysis/Intel_LoopAnalysis/Utils/HIRInvalidationUtils.h"
#include "llvm/Analysis/Intel_LoopAnalysis/Utils/HLNodeUtils.h"
#include "llvm/Analysis/Intel_OptReport/OptReportOptionsPass.h"

#include "llvm/Transforms/Intel_LoopTransforms/HIRTransformPass.h"
#include "llvm/Transforms/Intel_LoopTransforms/Passes.h"

#include "HIRLoopCollapseImpl.h"

#define DEBUG_TYPE "hir-loop-collapse"

using namespace llvm;
using namespace llvm::loopopt;
using namespace llvm::loopopt::collapse;

// Disable the HIR Loop Collapse Optimization (default is false:enabled)
static cl::opt<bool>
    DisableHIRLoopCollapse("disable-hir-loop-collapse", cl::init(false),
                           cl::Hidden,
                           cl::desc("Disable HIR Loop Collapse (HLC)"));

STATISTIC(HIRLoopNestsCollapsed, "Number of HIR LoopNest(s) Collapsed");

// ** Ref Collector **
// - Collect all LoopNest-IV relevant GEPRef (GEP and MemRef) into GEPRefVec;
// - Collect all LoopNest-IV relevant non-GEPRef Ref into RefVec;
class HIRLoopCollapse::CollectRefs final : public HLNodeVisitorBase {
private:
  HIRLoopCollapse *HLC = nullptr;
  SmallVectorImpl<RegDDRef *> &RefVec;
  SmallVectorImpl<RegDDRef *> &GEPRefVec;

public:
  CollectRefs(HIRLoopCollapse *HLC, SmallVectorImpl<RegDDRef *> &RefVec,
              SmallVectorImpl<RegDDRef *> &GEPRefVec)
      : HLC(HLC), RefVec(RefVec), GEPRefVec(GEPRefVec) {}

  void visit(HLDDNode *Node) {
    for (auto I = Node->op_ddref_begin(), E = Node->op_ddref_end(); I != E;
         ++I) {
      collectRef(*I);
    }
  }

  // No processing needed for Goto, Label and HLNode types
  void visit(HLGoto *Goto){};
  void visit(HLLabel *Label){};
  void visit(HLNode *Node) {
    llvm_unreachable(" visit(HLNode *) - Node not supported\n");
  }
  void postVisit(const HLNode *Node) {}

  unsigned getNumGEPRef(void) const { return GEPRefVec.size(); }
  unsigned getNumNonGEPRef(void) const { return RefVec.size(); }

  void collectRef(RegDDRef *Ref);
};

// Collect any Ref that has at least 1 LoopNest-relevant IV in it, into either
// GEPRefVec (for GEPRef) and RefVec (for non-GEPRef Ref)
void HIRLoopCollapse::CollectRefs::collectRef(RegDDRef *Ref) {

  bool HasLoopNestIV = false;

  for (auto I = Ref->canon_begin(), E = Ref->canon_end(); I != E; ++I) {
    CanonExpr *CE = (*I);

    // Check for any loop-nest IV:
    if (HLC->hasLoopNestIV(CE)) {
      HasLoopNestIV = true;
      break;
    }
  }

  // Early exit: if no loop-level IV on any dimension inside Ref
  if (!HasLoopNestIV) {
    return;
  }

  // Collect:
  Ref->hasGEPInfo() ? GEPRefVec.push_back(Ref) : RefVec.push_back(Ref);
}

// ** LoopNest Collector **
// Gather all perfect LoopNest(s) starting from an given Outermost Loop
class HIRLoopCollapse::CollectCandidateLoops final : public HLNodeVisitorBase {
  SmallVectorImpl<InnerOuterLoopPairTy> &CandidateLoops;
  HLNode *SkipNode;

public:
  CollectCandidateLoops(SmallVectorImpl<InnerOuterLoopPairTy> &CandidateLoops)
      : CandidateLoops(CandidateLoops), SkipNode(nullptr) {}

  void visit(HLNode *Node) {}
  void postVisit(HLNode *Node) {}

  bool skipRecursion(const HLNode *Node) const { return Node == SkipNode; }

  // main collection routine:
  // Find perfect-loop nest, and collect its (OutermostLp, InnermostLp) pair
  void visit(HLLoop *Loop) {

    // Gather all perfect loop nests:
    const HLLoop *InnermostLoop = nullptr;

    if (Loop->isInnermost()) {
      SkipNode = Loop;
    } else if (HLNodeUtils::isPerfectLoopNest(Loop, &InnermostLoop)) {
      CandidateLoops.push_back(
          std::make_pair(Loop, const_cast<HLLoop *>(InnermostLoop)));

      // Once collected, NO need to recurse deeper into the current loop nest
      // starting from Loop.
      SkipNode = Loop;
    }
  }
};

<<<<<<< HEAD
bool HIRLoopCollapse::run() {
  if (DisableHIRLoopCollapse) {
    DEBUG(dbgs() << "HIR Loop Collapse Disabled\n");
=======
char HIRLoopCollapse::ID = 0;

INITIALIZE_PASS_BEGIN(HIRLoopCollapse, "hir-loop-collapse", "HIR Loop Collapse",
                      false, false)
INITIALIZE_PASS_DEPENDENCY(HIRFrameworkWrapperPass)
INITIALIZE_PASS_END(HIRLoopCollapse, "hir-loop-collapse", "HIR Loop Collapse",
                    false, false)

FunctionPass *llvm::createHIRLoopCollapsePass() {
  return new HIRLoopCollapse();
}

HIRLoopCollapse::HIRLoopCollapse(void) : HIRTransformPass(ID) {
  initializeHIRLoopCollapsePass(*PassRegistry::getPassRegistry());
}

void HIRLoopCollapse::getAnalysisUsage(AnalysisUsage &AU) const {
  AU.addRequiredTransitive<HIRFrameworkWrapperPass>();
  AU.setPreservesAll();
}

bool HIRLoopCollapse::handleCmdlineArgs(Function &F) {
  if (DisableHIRLoopCollapse || skipFunction(F)) {
    LLVM_DEBUG(dbgs() << F.getName()
                      << ": HIR Loop Collapse (HLC) Disabled or Skipped\n");
>>>>>>> 8c67f46f
    return false;
  }

  DEBUG(dbgs() << "HIRLoopCollapse on Function : "
               << HIRF.getFunction().getName() << "()\n");

<<<<<<< HEAD
  HNU = &HIRF.getHLNodeUtils();
  BU = &HIRF.getBlobUtils();
=======
  LLVM_DEBUG(dbgs() << "HIRLoopCollapse on Function : " << F.getName()
                    << "()\n");
  auto *HIRF = &getAnalysis<HIRFrameworkWrapperPass>().getHIR();
  HNU = &(HIRF->getHLNodeUtils());
  BU = &(HIRF->getBlobUtils());
>>>>>>> 8c67f46f

  // Collect all possible perfect-LoopNest candidate InnerOuterLoopPairs into
  // CandidateLoops. Each InnerOuterLoopPair marks (OutermostLp,InnermostLp),
  // forming a
  // perfect (sub) LoopNest.
  //
  // E.g.
  // | i1:
  // | IF(.)|
  // |  | i2:
  // |  |  | i3:
  // |  |  |
  // |  |
  // |
  //
  // There is no perfect loop nest within the original i1-i2-i3 nesting, but
  // (i2-i3) is a perfect sub loop nest, thus is collected as a
  // InnerOuterLoopPair
  // candidate for collapsing.
  //
  SmallVector<InnerOuterLoopPairTy, 12> CandidateLoops;
  CollectCandidateLoops CCL(CandidateLoops);
  HNU->visitAll(CCL);

  if (CandidateLoops.empty()) {
<<<<<<< HEAD
    DEBUG(dbgs() << HIRF.getFunction().getName()
                 << "() has no perfect loop nest\n";);
=======
    LLVM_DEBUG(dbgs() << F.getName() << "() has no perfect loop nest\n";);
>>>>>>> 8c67f46f
    return false;
  }

  bool Result = false;

  for (auto &LPPair : CandidateLoops) {
    // Do loop collapse over a non-single-level perfect loop nest in
    // [OutermostLp, .., InnermostLp]
    Result = doLoopCollapse(LPPair.first, LPPair.second) || Result;
  }

  return Result;
}

bool HIRLoopCollapse::doLoopCollapse(HLLoop *OutermostLp, HLLoop *InnermostLp) {
  // Setup environment for the current perfect loop nest from
  // (OutermostLp, InnermostLp) pair.
  setupEnvLoopNest(OutermostLp, InnermostLp);

  // Analyze the LoopNest for loop collapse and reject if unsuitable
  if (!doAnalysis()) {
    return false;
  }

  // Do Loop Collapse Transformation on the loop nest
  doTransform(InnermostLp, InnermostLevel, getOutermostLevel());

  return true;
}

void HIRLoopCollapse::setupEnvLoopNest(HLLoop *OutermostLp,
                                       HLLoop *InnermostLp) {
  clearWorkingSetMemory();

  this->InnermostLp = InnermostLp;
  InnermostLevel = InnermostLp->getNestingLevel();
  unsigned OutermostLevel = OutermostLp->getNestingLevel();

  assert((OutermostLevel < InnermostLevel) &&
         "Expect OutermostLevel < InnermostLevel?\n");

  // Initialize NumCollapsableLoops once per potential LoopNest
  // (This value may shrink depending on DDRefs' situations.)
  NumCollapsableLoops = InnermostLevel - OutermostLevel + 1;
  assert((NumCollapsableLoops >= 2) && "Nothing to collapse\n");

  // Setup LoopNest
  LoopNest.fill(nullptr);
  unsigned Level = InnermostLevel;
  for (HLLoop *Lp = InnermostLp, *E = OutermostLp->getParentLoop(); Lp != E;
       Lp = Lp->getParentLoop(), --Level) {
    LoopNest[Level] = Lp;
  }
}

bool HIRLoopCollapse::doAnalysis(void) {

  if (!doPreliminaryChecks()) {
    LLVM_DEBUG(dbgs() << "HIRLoopCollapse: failed PreliminaryChecks\n");
    return false;
  }

  if (!doCollection()) {
    LLVM_DEBUG(dbgs() << "HIRLoopCollapse: failed Collection\n");
    return false;
  }

  if (!areGEPRefsLegal()) {
    LLVM_DEBUG(dbgs() << "HIRLoopCollapse: failed legal test\n");
    return false;
  }

  if (!areNonGEPRefsProfitable()) {
    LLVM_DEBUG(dbgs() << "HIRLoopCollapse: failed profit test\n");
    return false;
  }

  return true;
}

bool HIRLoopCollapse::doPreliminaryChecks(void) {

  IVType = InnermostLp->getIVType();
  uint64_t TripCount = 0;
  HLLoop *CurLp = InnermostLp;
  unsigned Count = 0;
  for (; Count < NumCollapsableLoops; Count++, CurLp = CurLp->getParentLoop()) {

    if (!CurLp->isDo() || !CurLp->isNormalized()) {
      break;
    }

    if (CurLp->getIVType() != IVType) {
      break;
    }

    if (CurLp->hasUnrollEnablingPragma() ||
        CurLp->hasVectorizeEnablingPragma()) {
      break;
    }

    unsigned LoopLevel = CurLp->getNestingLevel();
    CanonExpr *UBCE = CurLp->getUpperCanonExpr();

    // Check: does CurLp have a constant TripCount?
    // If yes: save its trip count into UBTCArry;
    if (CurLp->isConstTripLoop(&TripCount)) {
      UBTCArry[LoopLevel].set(TripCount);
    }
    // Check: is there ONLY 1 blob in the UBCE and UBCE can't have any IV?
    //        Currently only "N-1" form of UB are handled.
    // If yes: save its UBCE into UBTCArry;
    else if (UBCE->numBlobs() == 1 && !UBCE->hasIV() &&
             UBCE->getConstant() == -1) {
      UBTCArry[LoopLevel].set(UBCE);
    } else {
      // Other cases are not supported!
      break;
    }
  }

  NumCollapsableLoops = std::min(Count, NumCollapsableLoops);

  return (NumCollapsableLoops > 1);
}

bool HIRLoopCollapse::doCollection(void) {
  // Collect each Ref that has at least 1 loop-relevant iv in it, including both
  // GEPRef(s) and non GEPRef(s).
  CollectRefs Collector(this, RefVec, GEPRefVec);
  HNU->visitRange(Collector, InnermostLp->getFirstChild(),
                  InnermostLp->getLastChild());

  // Examine all Ref(s) collected:

  // Check if there is at least 1 GEPRef available after collection.
  //
  // Note:
  // After collection, the results are in RefVec for non GEPRef(s) and
  // GEPRefVec for GEPRef(s).
  return (Collector.getNumGEPRef() >= 1);
}

// Get CollapseLevel on each GEPRefs, and Obtain the overall Minimal
// CollapseLevel (NumCollapsableLoops) over all GEPRefs.
//
// Note:
// - NumCollapsableLoops has a default value. The legal test may reduce it.
//
bool HIRLoopCollapse::areGEPRefsLegal(void) {

  for (RegDDRef *GEPRef : GEPRefVec) {

    bool Has1DimensionOnly = (GEPRef->getNumDimensions() == 1);
    unsigned CollapseLevel = getNumDimensionsOfMatchedSrcAndDestType(GEPRef);
    if (Has1DimensionOnly) {
      // This ref has only 1 dimenstion, so return false if the number of
      // collapsable dimesions is zero (i.e. no dimension to work on).
      // Also, do not update global NumCollapsableLoops with
      // getNumDimensionsOfMatchedSrcAndDestType
      if (CollapseLevel == 0) {
        return false;
      }
      // Check: does GEPRef match pattern on Dimension1?
      CollapseLevel = getLevelsOfIVPattern(GEPRef->getDimensionIndex(1));
    } else {
      if (CollapseLevel <= 1) {
        return false;
      }
      NumCollapsableLoops = std::min(NumCollapsableLoops, CollapseLevel);
      // ------------------------------
      // GEPRef        |CollapseLevel |
      // ------------------------------
      // A[ 0][ 0][i1] |  1           |
      // A[ 0][i1][i2] |  2           |
      // A[i1][i2][i3] |  3           |
      // ------------------------------
      CollapseLevel = getNumCollapsableLevels(GEPRef);
    }

    // Check: if CollapseLevel <= 1, legal test fails
    // Note:
    // - for A[i1][i2][0], getNumCollapsableLevels() will return 0, since
    // Dimension1 is not valid.
    //
    // - for A[i1].0[i2], getNumCollapsableLevels() will return 0, since there
    // is at least 1 struct-access not on Dimension1.
    if (CollapseLevel <= 1) {
      return false;
    }

    // Update NumCollapsableLoops
    NumCollapsableLoops = std::min(NumCollapsableLoops, CollapseLevel);
  }

  assert((NumCollapsableLoops > 1) && "Invalid NumCollapsableLoops\n");

  return true;
}

unsigned HIRLoopCollapse::getNumCollapsableLevels(RegDDRef *GEPRef) {

  // Struct's access. In the following example, only the first and
  // up to the second dimension may be collapsed because the 3rd and
  // 2nd dimensions are not consecutive.
  // This is shown by the trailing offset (.1) after 3rd dimension.
  // Pankaj's example: A[i1].1[i2][i3]
  // See in which level the first appearing trailing struct offset
  // first appears.
  unsigned Idx = 2;
  for (unsigned End = std::min(GEPRef->getNumDimensions(), NumCollapsableLoops);
       Idx <= End; ++Idx) {
    if (GEPRef->hasTrailingStructOffsets(Idx)) {
      break;
    }
  }
  unsigned NewNumCollapsableLevels = std::min(Idx - 1, NumCollapsableLoops);

  // Examine each applicable dimension and find MAX collapse-able level.
  Idx = 1;
  unsigned LoopLevel = InnermostLevel;
  for (unsigned End =
           std::min(GEPRef->getNumDimensions(), NewNumCollapsableLevels);
       Idx <= End; ++Idx) {

    // (i) CE on Dimension(I) is a StandAloneIV() on its matching loop level
    // and
    // (ii)
    // If:   Current loop has a constant integer trip count,
    // Then: Check the TripCount == #Elements on the matching dimension
    bool IsConstTripLp = UBTCArry[LoopLevel].isConstant();
    CanonExpr *CE = GEPRef->getDimensionIndex(Idx);
    unsigned Level = UINT_MAX;

    // Blob Upperbound: at this moment we do not know
    // the number of elements in terms of blob.
    // So, we do have no way to ensure trip count of the loop
    // is the same as the number of elements. We just bail out.
    //
    // Note that bailing out here do not hinder
    // collapsing in the existence of C99 variable length arrays(VLA)
    // and its number of elements (naturally blob) as upperbounds.
    // Refrences to VLAs are linearized into one dimension, and handled
    // in getLevelsOfIVPattern before this fuction is called.
    // See areGEPRefsLegal().
    bool Valid = IsConstTripLp && CE->isStandAloneIV(true, &Level) &&
                 Level == LoopLevel &&
                 UBTCArry[LoopLevel].getTripCount() ==
                     GEPRef->getNumDimensionElements(Idx);

    if (!Valid) {
      break;
    }
    --LoopLevel; // move toward OutermostLp, match Dimension Increase on Idx
  }

  Idx = Idx - 1; // last valid Idx

  // Check for the dimensions outside [1, Idx], i.e. [idx + 1,
  // getNumDimensions()], These dimesions should not have IV in the range of
  // collapsed loop levels. I.e. [InnermostLevel - (Idx - 1), InnermostLevel].
  // E.g. [i2][i2][i3] is not valid when two innermost loops are collapsed.
  // Note that in a ref [3rd dim][2nd dim][1st dim], but in loop-level
  // [i1][i2][i3].
  bool SeenInvalidIVs = false;
  for (unsigned I = Idx + 1, E = GEPRef->getNumDimensions(); I <= E; I++) {
    CanonExpr *CE = GEPRef->getDimensionIndex(I);
    unsigned KEnd = InnermostLevel - Idx + 1;
    for (unsigned K = InnermostLevel; K >= KEnd; K--) {
      if (CE->hasIV(K)) {
        SeenInvalidIVs = true;
        break;
      }
    }
  }

  return !SeenInvalidIVs ? Idx : 0;
}

unsigned
HIRLoopCollapse::getNumDimensionsOfMatchedSrcAndDestType(RegDDRef *GEPRef) {
  assert(IVType && "IVType must have been set by now\n");

  unsigned Idx = 1;
  for (unsigned End = std::min(GEPRef->getNumDimensions(), NumCollapsableLoops);
       Idx <= End; ++Idx) {
    CanonExpr *CE = GEPRef->getDimensionIndex(Idx);
    if (hasLoopNestIV(CE)) {
      if ((CE->getSrcType() != IVType) || (CE->getDestType() != IVType)) {
        break;
      }
    }
  }
  return Idx - 1;
}

bool HIRLoopCollapse::areNonGEPRefsProfitable(void) {

  // Test on each Non-GEPRef
  for (auto Ref : RefVec) {

    for (auto I = Ref->canon_begin(), E = Ref->canon_end(); I != E; ++I) {
      CanonExpr *CE = (*I);

      // Check: match IVPattern?
      unsigned NumLevels = getLevelsOfIVPattern(CE);

      if (NumLevels <= 1) {
        // Check: Not a IVPattern, but outstanding IVs within CollapseLevels?
        NumLevels = getContinuousSubRanges(CE);
        if (NumLevels <= 1) {
          return false;
        }
      }
      NumCollapsableLoops = std::min(NumCollapsableLoops, NumLevels);
    }
  }
  return true;
}

// clear loop-relevant IV(s) in the given CE
// the range of loop-relevant IVs are given in [LowLpLevel .. HighLpLevel]
static bool clearRelevantIVs(CanonExpr *CE, unsigned HighLpLevel,
                             unsigned LowLpLevel) {
  assert((HighLpLevel >= LowLpLevel) && "LoopLevel Range error\n");

  bool IsRemoved = false;
  for (unsigned Level = LowLpLevel, EndLevel = HighLpLevel; Level <= EndLevel;
       Level++) {
    if (CE->hasIV(Level)) {
      CE->removeIV(Level);
      IsRemoved = true;
    }
  }
  return IsRemoved;
}

// Replace each relevant IV inside GEPRefVec and NonGEPRef
// with the newIV from NewLp.
//
// - Simplify any GEPRef with only 1 dimension:
//   FROM: A[0][i1][i2]
//   TO  : A[0][0 ][i3]
//
// - Simplify any GEPRef with only 1 dimension:
//   FROM: A[N*i1 + i2], where N is innermost Lp's trip count (a blob)
//   TO  : A[i3]
//
static void adjustIVCoeffs(RegDDRef *Ref, unsigned StartDim, unsigned EndDim,
                           unsigned OrigInnermostLevel,
                           unsigned OrigOutermostLevel, bool SetCollapsed) {
  bool IsChanged = false;
  for (unsigned I = StartDim, E = EndDim; I <= E; ++I) {
    // In each valid dimension in range [1 .. E], clear IVs within
    // [OrigInnerLevel .. OrigOuterLv]
    IsChanged = clearRelevantIVs(Ref->getDimensionIndex(I), OrigInnermostLevel,
                                 OrigOutermostLevel) ||
                IsChanged;
  }

  if (!IsChanged) {
    return;
  }

  // set Dimension1 to stand-alone iv:
  Ref->getDimensionIndex(1)->setIVCoeff(OrigOutermostLevel, InvalidBlobIndex,
                                        1);
  Ref->makeConsistent(nullptr, OrigOutermostLevel);
  if (SetCollapsed) {
    Ref->setCollapsed(true);
  }
}

bool HIRLoopCollapse::doTransform(HLLoop *const ToCollapseLp,
                                  const unsigned OrigInnermostLevel,
                                  const unsigned OrigOutermostLevel) {

  // *** Identify relevant loops for collapsing ***

  HLLoop *OrigOutermostLp =
      ToCollapseLp->getParentLoopAtLevel(OrigOutermostLevel);
  LLVM_DEBUG(dbgs() << "Before LoopCollase:\n"; OrigOutermostLp->dump();
             dbgs() << "\n";);

  OrigOutermostLp->extractPreheaderAndPostexit();

  // *** Accumulate and update TripCount ***

  // Base case: from the innermost loop
  CanonExpr *AccumulatedTripCountCE = ToCollapseLp->getUpperCanonExpr();
  AccumulatedTripCountCE->addConstant(1, false);

  // Accumulate TripCount over each loop in the collapse-able loop nest
  // (exclude the Innermost loop)
  for (unsigned Level = OrigInnermostLevel - 1, E = OrigOutermostLevel;
       Level >= E; --Level) {
    if (UBTCArry[Level].isConstant()) {
      AccumulatedTripCountCE->multiplyByConstant(
          UBTCArry[Level].getTripCount());
    } else {
      AccumulatedTripCountCE->multiplyByBlob(
          UBTCArry[Level].getUBCE()->getSingleBlobIndex());
    }
  }

  AccumulatedTripCountCE->addConstant(-1, false);

  // *** DO Collapsing ***
  // Move loop:
  // move InnerLp ahead of OrigOutermostLp, so the new loop-nesting will look
  // like:
  //
  // | InnerLp: 0, N, 1
  // |  BODY;
  //
  // | OrigOutermostLp: 0, M, 1
  // |  potential further nesting
  // |  .....
  // |  | ..|  empty body
  //
  HNU->moveBefore(OrigOutermostLp, ToCollapseLp);

  // Force Ref to be consistent w.r.t. the LoopNest over all available loops'
  // UpperBounds.
  // Add UBDDRefs from the entire LoopNest into the vector
  SmallVector<const RegDDRef *, MaxLoopNestLevel> UpperBoundRefs;
  for (unsigned Level = OrigInnermostLevel, EndLevel = OrigOutermostLevel;
       Level >= EndLevel; --Level) {
    UpperBoundRefs.push_back(LoopNest[Level]->getUpperDDRef());
  }
  ToCollapseLp->getUpperDDRef()->makeConsistent(
      &UpperBoundRefs, ToCollapseLp->getNestingLevel());

  // Collapse each relevant Ref from collection:
  // E.g.
  // [FROM]  A[0][i1][i2] = 10*i1+i2;
  // [TO]    A[0][0][i3] = i3;

  for (RegDDRef *GEPRef : GEPRefVec) {
    // Collapse current GEPRef:
    // E.g. regular case
    // [FROM]: A[i][j]
    // [TO]  : A[0][r], where r is CollapsedLp's IV
    //
    // E.g. 1-dimension only case
    // [FROM]: A[i1 + N*i2+i3]
    // [TO]  : A[i1 + r], where r is CollapsedLp's IV, and N is i3's TripCount
    //
    adjustIVCoeffs(GEPRef, 1,
                   std::min(GEPRef->getNumDimensions(), NumCollapsableLoops),
                   OrigInnermostLevel, OrigOutermostLevel, true);
  }

  // Transform each non-GEPRef Ref in RefVec
  for (RegDDRef *Ref : RefVec) {
    // Collapse current non-GEPRef Ref:
    // E.g.: with-Blob case
    // [FROM]: N*i1+i2
    // [TO]  : i1
    // where i1 is the collapsed loop's nesting level, and N is i2's TripCount
    //
    // E.g.: constant-only case
    // [FROM]: 10*i1+i2
    // [TO]  : i1
    // where i1 is the collapsed loop's nesting level, and 10 is i2's
    // TripCount
    //
    adjustIVCoeffs(Ref, 1, 1, OrigInnermostLevel, OrigOutermostLevel, false);
  }

  // Remove the original OrigOutermostLp loop(s):
  HLNodeUtils::remove(OrigOutermostLp);

  // Mark the loop and its parent loop/region have been changed
  // Note: HIRSafeReductionAnalysis is preserved
  ToCollapseLp->getParentRegion()->setGenCode();
  HIRInvalidationUtils::invalidateBody<HIRSafeReductionAnalysis>(ToCollapseLp);
  HIRInvalidationUtils::invalidateParentLoopBodyOrRegion<
      HIRSafeReductionAnalysis>(ToCollapseLp);

  ++HIRLoopNestsCollapsed;

  LoopOptReportBuilder &LORBuilder =
      ToCollapseLp->getHLNodeUtils().getHIRFramework().getLORBuilder();

  LORBuilder(*ToCollapseLp)
      .addRemark(OptReportVerbosity::Low, "%d loops have been collapsed",
                 NumCollapsableLoops);

  LLVM_DEBUG(dbgs() << "After Collapse:\n"; ToCollapseLp->dump();
             dbgs() << "\n";);

  return true;
}

unsigned HIRLoopCollapse::getContinuousSubRanges(const CanonExpr *CE) const {
  int64_t IVConstCoeff;
  unsigned IVIndex, Count = 0;

  for (unsigned Level = InnermostLevel, EndLevel = getOutermostLevel();
       Level >= EndLevel; --Level) {
    CE->getIVCoeff(Level, &IVIndex, &IVConstCoeff);

    // As long as the current Level IV is seen in the CE, bail out right away!
    if (IVConstCoeff) {
      break;
    }
    ++Count;
  }
  return Count;
}

bool HIRLoopCollapse::hasLoopNestIV(const CanonExpr *CE) const {
  for (unsigned Level = getOutermostLevel(); Level <= InnermostLevel; ++Level) {
    if (CE->hasIV(Level)) {
      return true;
    }
  }
  return false;
}

void HIRLoopCollapse::clearWorkingSetMemory(void) {
  RefVec.clear();
  GEPRefVec.clear();
  NumCollapsableLoops = 0;
  initializeUBTCArry();
  IVType = nullptr;
}

unsigned HIRLoopCollapse::getLevelsOfIVPattern(CanonExpr *CE) const {

  int64_t IVConstCoeff;
  unsigned IVIndex;
  unsigned LevelsMatched = 0;

  // Try to match the 1st level (on InnermostLevel):
  CE->getIVCoeff(InnermostLevel, &IVIndex, &IVConstCoeff);
  if ((IVConstCoeff != 1) || (IVIndex != InvalidBlobIndex)) {
    return 0;
  }
  unsigned AccumuConst = IVConstCoeff;
  unsigned AccumuBlobIndex = IVIndex;
  ++LevelsMatched;

  // Try to match each applicable level within [InnermostLevel-1 .. EndLevel]
  for (unsigned Level = InnermostLevel - 1, EndLevel = getOutermostLevel();
       Level >= EndLevel; --Level) {

    // Obtain: data from CE on current Level
    CE->getIVCoeff(Level, &IVIndex, &IVConstCoeff);
    unsigned PrevLevel = Level + 1;

    if (UBTCArry[PrevLevel].isConstant()) {
      AccumuConst *= UBTCArry[PrevLevel].getTripCount();
    } else {
      CanonExpr *CurUBCE = UBTCArry[PrevLevel].getUBCE();
      unsigned BlobIndex = CurUBCE->getSingleBlobIndex();

      // Accumulate Blob into AccumuBlobIndex:
      if (AccumuBlobIndex == InvalidBlobIndex) {
        AccumuBlobIndex = BlobIndex;
      } else {
        unsigned NewBlobIndex = 0;
        BU->createMulBlob(BU->getBlob(AccumuBlobIndex), BU->getBlob(BlobIndex),
                          true, &NewBlobIndex);

        AccumuBlobIndex = NewBlobIndex;
      }
    }

    // Compare: match CE on current level?
    if (IVConstCoeff != AccumuConst || IVIndex != AccumuBlobIndex) {
      break;
    }

    // Increase the levels matched
    ++LevelsMatched;
  }

  return LevelsMatched;
}

#ifndef NDEBUG
LLVM_DUMP_METHOD void HIRLoopCollapse::printCollectedRefVec(
    bool PrintGEPRefVec, bool PrintNonGEPRefVec, bool NewLine) const {
  unsigned NumRVals = 0, NumLVals = 0;
  unsigned GEPRefSize = GEPRefVec.size(), RefSize = RefVec.size();

  // Check: is the collection empty?
  if (GEPRefSize + RefSize == 0) {
    dbgs() << "Empty";
    if (NewLine) {
      dbgs() << "\n";
    }
    return;
  }

  // Print each item in RefVec:
  if (PrintNonGEPRefVec) {
    dbgs() << "Non-GEPRefs: " << RefSize << ": {";
    for (auto &Ref : RefVec) {
      Ref->dump();

      // Print: (L) or (W)
      if (Ref->isLval()) {
        dbgs() << "(LVal)";
        ++NumLVals;
      } else {
        dbgs() << "(RVal)";
        ++NumRVals;
      }
      dbgs() << ", ";
    }
    dbgs() << "}\n";
  }

  // Print each item in GEPRefVec:
  if (PrintGEPRefVec) {
    dbgs() << "GEPRefs: " << GEPRefSize << ": {";
    for (auto &GEPRef : GEPRefVec) {
      GEPRef->dump();

      // Print: (L) or (W)
      if (GEPRef->isLval()) {
        dbgs() << "(LVal)";
        ++NumLVals;
      } else {
        dbgs() << "(RVal)";
        ++NumRVals;
      }
      dbgs() << ", ";
    }
    dbgs() << "} ";
  }

  // Print: NumRVals and NumLVals
  dbgs() << NumRVals << " RVal(s) " << NumLVals << " LVal(s) ";

  if (NewLine) {
    dbgs() << "\n";
  }
}

// Print CandidateLoops;
LLVM_DUMP_METHOD void HIRLoopCollapse::printCandidateLoops(
    SmallVector<InnerOuterLoopPairTy, 12> &CandidateLoops) const {

  unsigned Size = CandidateLoops.size();
  if (!Size) {
    dbgs() << "Empty CandidateLoops\n";
  } else {
    dbgs() << "Collected CandidateLoops: " << Size
           << " InnerOuterLoopPair(s), only print OutermostLp\n";
  }

  for (auto &LPPair : CandidateLoops) {
    HLLoop *OutermostLp = LPPair.first;
    assert(OutermostLp && "OutermostLp can't be null\n");

    HLLoop *InnermostLp = LPPair.second;
    assert(InnermostLp && "InnermostLp can't be null\n");

    dbgs() << "OutermostLp: \n";
    OutermostLp->dump();
    dbgs() << "\n";
  }
}

LLVM_DUMP_METHOD void HIRLoopCollapse::printUBTCArry(void) const {
  for (auto &Item : UBTCArry) {
    Item.print(true, true);
  }
}

#endif

PreservedAnalyses HIRLoopCollapsePass::run(llvm::Function &F,
                                           llvm::FunctionAnalysisManager &AM) {
  HIRLoopCollapse(AM.getResult<HIRFrameworkAnalysis>(F)).run();
  return PreservedAnalyses::all();
}

namespace {

class HIRLoopCollapseLegacyPass : public HIRTransformPass {
public:
  static char ID;

  HIRLoopCollapseLegacyPass() : HIRTransformPass(ID) {
    initializeHIRLoopCollapseLegacyPassPass(*PassRegistry::getPassRegistry());
  }

  bool runOnFunction(Function &F) override {
    if (skipFunction(F)) {
      DEBUG(dbgs() << "HIR Loop Collapse Skipped\n");
      return false;
    }

    return HIRLoopCollapse(getAnalysis<HIRFrameworkWrapperPass>().getHIR())
        .run();
  }

  void getAnalysisUsage(AnalysisUsage &AU) const {
    AU.setPreservesAll();
    AU.addRequiredTransitive<HIRFrameworkWrapperPass>();
  }
};

} // namespace

char HIRLoopCollapseLegacyPass::ID = 0;

INITIALIZE_PASS_BEGIN(HIRLoopCollapseLegacyPass, "hir-loop-collapse",
                      "HIR Loop Collapse", false, false)
INITIALIZE_PASS_DEPENDENCY(HIRFrameworkWrapperPass)
INITIALIZE_PASS_END(HIRLoopCollapseLegacyPass, "hir-loop-collapse",
                    "HIR Loop Collapse", false, false)

FunctionPass *llvm::createHIRLoopCollapsePass() {
  return new HIRLoopCollapseLegacyPass();
}<|MERGE_RESOLUTION|>--- conflicted
+++ resolved
@@ -190,53 +190,17 @@
   }
 };
 
-<<<<<<< HEAD
 bool HIRLoopCollapse::run() {
   if (DisableHIRLoopCollapse) {
-    DEBUG(dbgs() << "HIR Loop Collapse Disabled\n");
-=======
-char HIRLoopCollapse::ID = 0;
-
-INITIALIZE_PASS_BEGIN(HIRLoopCollapse, "hir-loop-collapse", "HIR Loop Collapse",
-                      false, false)
-INITIALIZE_PASS_DEPENDENCY(HIRFrameworkWrapperPass)
-INITIALIZE_PASS_END(HIRLoopCollapse, "hir-loop-collapse", "HIR Loop Collapse",
-                    false, false)
-
-FunctionPass *llvm::createHIRLoopCollapsePass() {
-  return new HIRLoopCollapse();
-}
-
-HIRLoopCollapse::HIRLoopCollapse(void) : HIRTransformPass(ID) {
-  initializeHIRLoopCollapsePass(*PassRegistry::getPassRegistry());
-}
-
-void HIRLoopCollapse::getAnalysisUsage(AnalysisUsage &AU) const {
-  AU.addRequiredTransitive<HIRFrameworkWrapperPass>();
-  AU.setPreservesAll();
-}
-
-bool HIRLoopCollapse::handleCmdlineArgs(Function &F) {
-  if (DisableHIRLoopCollapse || skipFunction(F)) {
-    LLVM_DEBUG(dbgs() << F.getName()
-                      << ": HIR Loop Collapse (HLC) Disabled or Skipped\n");
->>>>>>> 8c67f46f
+    LLVM_DEBUG(dbgs() << "HIR Loop Collapse Disabled\n");
     return false;
   }
 
-  DEBUG(dbgs() << "HIRLoopCollapse on Function : "
-               << HIRF.getFunction().getName() << "()\n");
-
-<<<<<<< HEAD
+  LLVM_DEBUG(dbgs() << "HIRLoopCollapse on Function : "
+                    << HIRF.getFunction().getName() << "()\n");
+
   HNU = &HIRF.getHLNodeUtils();
   BU = &HIRF.getBlobUtils();
-=======
-  LLVM_DEBUG(dbgs() << "HIRLoopCollapse on Function : " << F.getName()
-                    << "()\n");
-  auto *HIRF = &getAnalysis<HIRFrameworkWrapperPass>().getHIR();
-  HNU = &(HIRF->getHLNodeUtils());
-  BU = &(HIRF->getBlobUtils());
->>>>>>> 8c67f46f
 
   // Collect all possible perfect-LoopNest candidate InnerOuterLoopPairs into
   // CandidateLoops. Each InnerOuterLoopPair marks (OutermostLp,InnermostLp),
@@ -262,12 +226,8 @@
   HNU->visitAll(CCL);
 
   if (CandidateLoops.empty()) {
-<<<<<<< HEAD
-    DEBUG(dbgs() << HIRF.getFunction().getName()
-                 << "() has no perfect loop nest\n";);
-=======
-    LLVM_DEBUG(dbgs() << F.getName() << "() has no perfect loop nest\n";);
->>>>>>> 8c67f46f
+    LLVM_DEBUG(dbgs() << HIRF.getFunction().getName()
+                      << "() has no perfect loop nest\n";);
     return false;
   }
 
@@ -962,7 +922,7 @@
 
   bool runOnFunction(Function &F) override {
     if (skipFunction(F)) {
-      DEBUG(dbgs() << "HIR Loop Collapse Skipped\n");
+      LLVM_DEBUG(dbgs() << "HIR Loop Collapse Skipped\n");
       return false;
     }
 
