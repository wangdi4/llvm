--- conflicted
+++ resolved
@@ -98,11 +98,7 @@
 
 static cl::opt<bool>
     DeduceRegionLocalAlloca(OPT_SWITCH "-deduce-region-local-alloca",
-<<<<<<< HEAD
-                            cl::init(false), cl::Hidden,
-=======
                             cl::init(true), cl::Hidden,
->>>>>>> 7f4c3c22
                             cl::desc("Disable " OPT_DESC " pass"));
 
 // Count for dead stores.
