--- conflicted
+++ resolved
@@ -93,16 +93,10 @@
 } // namespace
 
 bool HIRNontemporalMarking::run() {
-<<<<<<< HEAD
-  if (DisablePass || !(
-      TTI.isAdvancedOptEnabled(TargetTransformInfo::AO_TargetHasAVX512) ||
-      TTI.isAdvancedOptEnabled(TargetTransformInfo::AO_TargetHasIntelAVX2))) {
-=======
   if (DisablePass ||
       !(TTI.isAdvancedOptEnabled(
             TargetTransformInfo::AO_TargetHasIntelAVX512) ||
         TTI.isAdvancedOptEnabled(TargetTransformInfo::AO_TargetHasIntelAVX2))) {
->>>>>>> 6c8b510a
     return false;
   }
 
