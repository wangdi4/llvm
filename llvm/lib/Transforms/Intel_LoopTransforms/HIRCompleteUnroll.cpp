--- conflicted
+++ resolved
@@ -2506,30 +2506,13 @@
 
 bool HIRCompleteUnroll::run() {
   // Skip if DisableHIRCompleteUnroll is enabled
-<<<<<<< HEAD
   if (DisableHIRCompleteUnroll) {
-    DEBUG(dbgs() << "HIR LOOP Complete Unroll Transformation Disabled \n");
-    return false;
-  }
-
-  DEBUG(dbgs() << "Complete unrolling for Function : "
-               << HIRF.getFunction().getName() << "\n");
-=======
-  if (DisableHIRCompleteUnroll || skipFunction(F)) {
     LLVM_DEBUG(dbgs() << "HIR LOOP Complete Unroll Transformation Disabled \n");
     return false;
   }
 
-  LLVM_DEBUG(dbgs() << "Complete unrolling for Function : " << F.getName()
-                    << "\n");
-
-  DT = &getAnalysis<DominatorTreeWrapperPass>().getDomTree();
-  TTI = &getAnalysis<TargetTransformInfoWrapperPass>().getTTI(F);
-  auto HIRF = &getAnalysis<HIRFrameworkWrapperPass>().getHIR();
-  HLS = &getAnalysis<HIRLoopStatisticsWrapperPass>().getHLS();
-  DDA = &getAnalysis<HIRDDAnalysisWrapperPass>().getDDA();
-  HSRA = &getAnalysis<HIRSafeReductionAnalysisWrapperPass>().getHSR();
->>>>>>> 8c67f46f
+  LLVM_DEBUG(dbgs() << "Complete unrolling for Function : "
+                    << HIRF.getFunction().getName() << "\n");
 
   // Storage for Outermost Loops
   SmallVector<HLLoop *, 64> OuterLoops;
@@ -2609,8 +2592,9 @@
   }
 
   if (IsPreVec && Loop->hasVectorizeEnablingPragma()) {
-    DEBUG(dbgs()
-          << "Skipping complete unroll due to presence of vector pragma!\n");
+    LLVM_DEBUG(
+        dbgs()
+        << "Skipping complete unroll due to presence of vector pragma!\n");
     return false;
   }
 
@@ -3049,7 +3033,7 @@
 
 bool HIRCompleteUnrollLegacyPass::runOnFunction(Function &F) {
   if (skipFunction(F)) {
-    DEBUG(dbgs() << "HIR LOOP Complete Unroll Transformation Disabled \n");
+    LLVM_DEBUG(dbgs() << "HIR LOOP Complete Unroll Transformation Disabled \n");
     return false;
   }
 
