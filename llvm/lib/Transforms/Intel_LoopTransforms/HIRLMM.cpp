//===--- HIRLMM.cpp -Implements Loop Memory Motion Pass -*- C++ -*---===//
//
// Copyright (C) 2015-2020 Intel Corporation. All rights reserved.
//
// The information and source code contained herein is the exclusive
// property of Intel Corporation and may not be disclosed, examined
// or reproduced in whole or in part without explicit written authorization
// from the company.
//
//===-----------------------------------------------------------------===//
// HIR LIMM Case1: Load Hoisting Only
//
// [ORIGINAL]                       [AFTER LIMM]
//
//                                  t0 = A[0];
// for(i=0; i<=4; ++i){             for(i=0; i<=4; ++i){
//   ..                               ..
//    = A[0];                        = . t0;
//   ..                               ..
// }                                }
//
// *** ----------------             --------------------***
//
// HIR LIMM Case2: Store Sinking Only
//
// [ORIGINAL]                       [AFTER LIMM]
//
// for(i=0; i<=4; ++i){             for(i=0; i<=4; ++i){
//   ..                               ..
//   A[0] = .                        t0 = .
//   ..                               ..
// }                                }
//                                  A[0] = t0;
//
// *** ----------------             --------------------***
//
// HIR LIMM Case3: Load Hoisting and Store Sinking
//  (with a leading LoopInv Load)
//
// [ORIGINAL]                       [AFTER LIMM]
//
//                                  t0 = A[0];
// for(i=0; i<=4; ++i){             for(i=0; i<=4; ++i){
//   ..                               ..
//        = A[0]                        = t0
//   ..                              ..
//   A[0] = .                        t0 = .
//   ..                               ..
// }                                }
//                                  A[0] = t0;
//
// *** ----------------             --------------------***
//
// HIR LIMM Case3: Load Hoisting and Store Sinking
//  (with a leading LoopInv Store)
//
// [ORIGINAL]                       [AFTER LIMM]
//
// for(i=0; i<=4; ++i){             for(i=0; i<=4; ++i){
//   ..                               ..
//   A[0] = .                        t0 = .
//   ..                               ..
//    .   = A[0]                        = t0
//   ..                               ..
// }                                }
//                                  A[0] = t0;
//
//===----------------------------------------------------------------------===//
//
// This file implements HIR Loop-Memory-Motion Transformation (LMM) Pass.
//
// Available options:
// -hir-lmm:          Perform HIR Loop Memory Motion
// -disable-hir-lmm:  Disable/Bypass HIR Loop Memory Motion
//
#include "llvm/Transforms/Intel_LoopTransforms/HIRLMMPass.h"

#include "Intel_DTrans/Analysis/DTransFieldModRef.h"
#include "Intel_DTrans/DTransCommon.h"

#include "llvm/ADT/SmallSet.h"
#include "llvm/ADT/Statistic.h"
#include "llvm/IR/Dominators.h"
#include "llvm/IR/Function.h"
#include "llvm/InitializePasses.h"
#include "llvm/Pass.h"
#include "llvm/Support/CommandLine.h"
#include "llvm/Support/Debug.h"
#include "llvm/Support/raw_ostream.h"

#include "llvm/Analysis/Intel_LoopAnalysis/Analysis/HIRDDAnalysis.h"
#include "llvm/Analysis/Intel_LoopAnalysis/Analysis/HIRLoopStatistics.h"
#include "llvm/Analysis/Intel_LoopAnalysis/Framework/HIRFramework.h"
#include "llvm/Analysis/Intel_LoopAnalysis/Utils/DDRefUtils.h"
#include "llvm/Analysis/Intel_LoopAnalysis/Utils/DDUtils.h"
#include "llvm/Analysis/Intel_LoopAnalysis/Utils/HIRInvalidationUtils.h"
#include "llvm/Analysis/Intel_LoopAnalysis/Utils/HLNodeUtils.h"
#include "llvm/Analysis/Intel_OptReport/OptReportOptionsPass.h"

#include "llvm/Transforms/Intel_LoopTransforms/HIRTransformPass.h"
#include "llvm/Transforms/Intel_LoopTransforms/Passes.h"
#include "llvm/Transforms/Intel_LoopTransforms/Utils/HIRTransformUtils.h"

#include "HIRLMM.h"

#define DEBUG_TYPE "hir-lmm"

using namespace llvm;
using namespace llvm::loopopt;
using namespace llvm::loopopt::lmm;

// Disable the HIR Loop-Invariant Memory Motion (default is false)
static cl::opt<bool>
    DisableHIRLMM("disable-hir-lmm", cl::init(false), cl::Hidden,
                  cl::desc("Disable HIR Loop Memory Motion (LMM)"));

static cl::opt<bool> ForceLoopNestHoisting(
    "hir-lmm-loopnest-hoisting", cl::init(false), cl::Hidden,
    cl::desc("Performs memory motion at the loopnest level"));

STATISTIC(
    HIRLIMMRefPromoted,
    "Number of HIR loop-invariant memory load(s)/store(s) References Promoted");

MemRefGroup::MemRefGroup(RegDDRef *FirstRef)
    : IsProfitable(false), IsLegal(false), IsAnalyzed(false), HasLoad(false),
      HasLoadOnDomPath(false), HasStore(false), HasStoreOnDomPath(false) {
  RefVec.push_back(FirstRef);
}

bool MemRefGroup::belongs(RegDDRef *Ref) const {
  return DDRefUtils::areEqual(Ref, RefVec[0]);
}

static bool foundRegionDominatingLoadOrStore(DominatorTree &DT,
                                             const RegDDRef *LoadRef,
                                             const HLRegion *Reg) {

  bool IsPrecise;
  auto *RefGepInst =
      dyn_cast<GetElementPtrInst>(LoadRef->getLocationPtr(IsPrecise));

  if (!IsPrecise || !RefGepInst) {
    return false;
  }

  auto *RegEntryBB = Reg->getEntryBBlock();

  auto *DomNode = DT.getNode(RegEntryBB);
  assert(DomNode && "DomNode of region entry block is null!");

  // Traverse dominating nodes of region entry block to find an identical GEP.
  bool FoundDominatingLoadOrStore = false;
  while ((DomNode = DomNode->getIDom())) {
    auto *DomBlock = DomNode->getBlock();

    for (auto &Inst : *DomBlock) {
      auto *DomGepInst = dyn_cast<GetElementPtrInst>(&Inst);

      if (!DomGepInst) {
        continue;
      }

      if (DomGepInst->getNumOperands() != RefGepInst->getNumOperands()) {
        continue;
      }

      if (DomGepInst->getPointerOperand() != RefGepInst->getPointerOperand()) {
        continue;
      }

      if (!std::equal(DomGepInst->idx_begin(), DomGepInst->idx_end(),
                      RefGepInst->idx_begin(), RefGepInst->idx_end())) {
        continue;
      }

      // Try to find a load or store user of the GEP which dominates region
      // entry.
      for (auto *GepUser :
           make_range(DomGepInst->user_begin(), DomGepInst->user_end())) {

        if (!isa<LoadInst>(GepUser) && !isa<StoreInst>(GepUser)) {
          continue;
        }

        auto *UserInst = cast<Instruction>(GepUser);
        if (!DT.dominates(UserInst, RegEntryBB)) {
          continue;
        }

        FoundDominatingLoadOrStore = true;
        break;
      }

      break;
    }

    if (FoundDominatingLoadOrStore) {
      break;
    }
  }

  return FoundDominatingLoadOrStore;
}

/* =========================================================== */

void MemRefGroup::analyze(const HLLoop *Lp, DominatorTree *DT,
                          bool LoopNestHoistingOnly) {
  // Only analyze once
  assert(!IsAnalyzed && "Analyze ONCE only\n");

  const HLNode *LoopTail = Lp->getLastChild();
  const HLNode *LoopHead = Lp->getFirstChild();

  bool IsInnermost = Lp->isInnermost();
  bool AllRefsInSameLoop = true;

  const HLLoop *PrevLoop = nullptr;
  // Scan each Ref in group, and do statistical collection, for:
  // Load, LoadOnDomPath, Store, StoreOnDomPath
  for (auto &Ref : RefVec) {
    bool IsLoad = Ref->isRval();

    // Load
    if (IsLoad) {
      HasLoad = true;

      // Load on DomPath
      if (!HasLoadOnDomPath &&
          HLNodeUtils::postDominates(Ref->getHLDDNode(), LoopHead)) {
        HasLoadOnDomPath = true;
      }
    }
    // Store
    else {
      HasStore = true;

      // Store on DomPath
      if (!HasStoreOnDomPath &&
          HLNodeUtils::dominates(Ref->getHLDDNode(), LoopTail)) {
        HasStoreOnDomPath = true;
      }
    }

    if (!IsInnermost && AllRefsInSameLoop) {
      auto *CurLoop = Ref->getLexicalParentLoop();
      if (PrevLoop && PrevLoop != CurLoop) {
        AllRefsInSameLoop = false;
      } else {
        PrevLoop = CurLoop;
      }
    }
  }

  IsAnalyzed = true;

  bool IsLoadOnly = isLoadOnly();

  if (!LoopNestHoistingOnly) {
    IsProfitable = hasAnyLoadOrStoreOnDominatePath();

  } else if (IsLoadOnly && AllRefsInSameLoop) {
    // We only allow loads with the same parent loop in loopnest hoisting mode.
    // This is to keep the transformation simple but the limination can be
    // removed.

    assert(Lp->getNestingLevel() == 1 &&
           "Loop level 1 expected in loopnest hoisting mode!");

    IsProfitable = hasAnyLoadOnDominatePath();

    // Technically, this check only proves safety of hoisting. Profitability is
    // harder to prove unless we check aliasing with any intervening stores.
    if (!IsProfitable && DT &&
        foundRegionDominatingLoadOrStore(*DT, RefVec[0],
                                         Lp->getParentRegion())) {
      IsProfitable = true;
    }
  }
}

#ifndef NDEBUG
LLVM_DUMP_METHOD void MemRefGroup::print(bool NewLine) {
  formatted_raw_ostream FOS(dbgs());

  // Print 1st item (since they all look the same)
  RefVec[0]->print(FOS);
  FOS << " { ";

  // For each ref, print 'W' for a write, and 'R' for a read
  unsigned NumLoad = 0, NumStore = 0;
  for (auto &Ref : RefVec) {
    if (Ref->isLval()) {
      FOS << " W ";
      ++NumStore;
    } else {
      FOS << " R ";
      ++NumLoad;
    }
  }

  FOS << " } ";

  // Print # of Read(s) and Write(s):
  FOS << NumStore << "W : " << NumLoad << "R ";

  // IsProfitable info
  FOS << (IsProfitable ? " profitable " : " not profitable ");

  // IsLegal info
  FOS << (IsLegal ? " legal " : " illegal ");

  // IsAnalyzed?
  FOS << (IsAnalyzed ? " analyzed " : " not analyzed ");
  if (IsAnalyzed) {
    std::string msg;
    if (isStoreOnly()) {
      msg = " :store-only: ";
    } else if (isLoadOnly()) {
      msg = " :load-only: ";
    } else {
      msg = " :load-store mix: ";
    }
    FOS << msg;
  }

  // 3. Newline?
  if (NewLine) {
    FOS << "\n";
  }
}
#endif

// *** Implementation of long MemRefCollection Methods ***

bool MemRefCollection::find(RegDDRef *Ref, unsigned &Index) const {
  // Search available record(s) in the collection
  for (unsigned Idx = 0, IdxE = MemRefGroups.size(); Idx < IdxE; ++Idx) {
    auto &Group = MemRefGroups[Idx];

    // Check if Ref belongs to Group
    if (Group.belongs(Ref)) {
      Index = Idx;
      return true;
    }
  }

  // Default: failed to find a match
  return false;
}

void MemRefCollection::insert(RegDDRef *Ref) {
  unsigned Idx = 0;

  // Check if the Ref is available in current Collection
  // -yes: insert using the idx
  // -no:  create a new Group with the ref, and push the Group into MemRefGroups
  if (find(Ref, Idx)) {
    MemRefGroups[Idx].insert(Ref);
  } else {
    MemRefGroups.emplace_back(Ref);
  }
}

#ifndef NDEBUG
LLVM_DUMP_METHOD void MemRefCollection::print(void) {
  formatted_raw_ostream FOS(dbgs());
  FOS << "MemRefCollection, entries: " << MemRefGroups.size() << "\n";

  // Sanity check: any available Group in collection?
  if (MemRefGroups.size() == 0) {
    FOS << " __EMPTY__ \n";
    return;
  }

  for (auto &Group : MemRefGroups) {
    FOS << "  ";
    Group.print(true);
  }
}
#endif

// Collects all info relevant to memory motion like loop invariant memrefs and
// calls with unknown aliasing.
class MemAccessCollector final : public HLNodeVisitorBase {
private:
  MemRefCollection &MRC;
  SmallVectorImpl<HLInst *> &UnknownAliasingCallInsts;
  unsigned LoopLevel;
  bool SkipMemRefs;
  bool IsDone;

public:
  MemAccessCollector(MemRefCollection &InitMRC,
                     SmallVectorImpl<HLInst *> &UnknownAliasingCallInsts,
                     unsigned InitLevel, RegDDRef *CandidateMemRef,
                     bool IgnoreIVs)
      : MRC(InitMRC), UnknownAliasingCallInsts(UnknownAliasingCallInsts),
        LoopLevel(InitLevel), SkipMemRefs(CandidateMemRef), IsDone(false) {
    assert(CanonExpr::isValidLoopLevel(InitLevel) &&
           "LoopLevel is out of bound\n");

    if (CandidateMemRef && !collectMemRef(CandidateMemRef, IgnoreIVs)) {
      IsDone = true;
    }
  }

  void visit(HLDDNode *Node) {
    // Scan each HLDDNode from Right to Left, so that any potential load
    // appears earlier than store on the same HLDDNode*.
    if (!SkipMemRefs) {
      for (auto *Ref :
           make_range(Node->op_ddref_rbegin(), Node->op_ddref_rend())) {
        collectMemRef(Ref);
      }
    }

    if (auto *Inst = dyn_cast<HLInst>(Node)) {
      if (Inst->isUnknownAliasingCallInst()) {
        UnknownAliasingCallInsts.push_back(Inst);
      }
    }
  }

  // No processing needed for Goto, Label and HLNode types
  void visit(HLGoto *Goto){};
  void visit(HLLabel *Label){};
  void visit(HLNode *Node) {
    llvm_unreachable(" visit(HLNode *) - Node not supported\n");
  }
  void postVisit(HLNode *Node) {}

  bool collectMemRef(RegDDRef *Ref, bool IgnoreIVs = false);

  bool isDone() const { return IsDone; }
};

// Collects \p Ref as candidate if it passes structural checks.
bool MemAccessCollector::collectMemRef(RegDDRef *Ref, bool IgnoreIVs) {
  if (!Ref->isMemRef()) {
    return false;
  }

  if (!IgnoreIVs) {
    if (!Ref->isStructurallyInvariantAtLevel(LoopLevel)) {
      return false;
    }
  } else {
    // Allow base pointer to be structurally variant for single dimension refs.
    // Additional legality checks will be done using DD. Give up if some other
    // blob is non-linear.

    unsigned BaseIndex = Ref->getBasePtrBlobIndex();
    bool IsSingleDim = Ref->isSingleDimension();

    for (auto *BRef : make_range(Ref->blob_begin(), Ref->blob_end())) {
      if (!BRef->isLinearAtLevel(LoopLevel) &&
          (!IsSingleDim || (BRef->getBlobIndex() != BaseIndex))) {
        return false;
      }
    }
  }

  MRC.insert(Ref);
  return true;
}

bool HIRLMM::doLoopPreliminaryChecks(const HLLoop *Lp,
                                     bool AllowUnknownAliasingCalls) {

  if (Lp->hasDistributePoint()) {
    return false;
  }
  const LoopStatistics &LS = HLS.getTotalLoopStatistics(Lp);
  if (!AllowUnknownAliasingCalls && LS.hasCallsWithUnknownAliasing()) {
    return false;
  }

  return true;
}

bool HIRLMM::run() {
  if (DisableHIRLMM) {
    LLVM_DEBUG(dbgs() << "HIRLMM (Loop Memory Motion) Disabled or Skipped\n");
    return false;
  }

  LLVM_DEBUG(dbgs() << "HIR LIMM on Function : " << HIRF.getFunction().getName()
                    << "\n");

  SmallVector<HLLoop *, 64> CandidateLoops;

  if (LoopNestHoistingOnly) {
    HNU.gatherOutermostLoops(CandidateLoops);
  } else {
    HNU.gatherInnermostLoops(CandidateLoops);
  }

  if (CandidateLoops.empty()) {
    LLVM_DEBUG(dbgs() << HIRF.getFunction().getName()
                      << "() has no inner-most loop\n ");
    return false;
  }

  bool Result = false;

  for (auto &Lp : CandidateLoops) {
    Result = doLoopMemoryMotion(Lp) || Result;
  }

  return Result;
}

bool HIRLMM::doLoopMemoryMotion(HLLoop *Lp) {
  if (!doAnalysis(Lp)) {
    return false;
  }

  doTransform(Lp);

  return true;
}

// Conduct ALL HIR-LMM Tests to decide whether the loop is good for LMM
bool HIRLMM::doAnalysis(HLLoop *Lp) {
  clearWorkingSetMemory();
  LoopLevel = Lp->getNestingLevel();

  if (!doLoopPreliminaryChecks(Lp, LoopNestHoistingOnly)) {
    LLVM_DEBUG(dbgs() << "HIRLMM: failed Loop Preliminary Checks\n";);
    return false;
  }

  if (!doCollection(Lp)) {
    LLVM_DEBUG(dbgs() << "HIRLMM: failed DoCollection\n");
    return false;
  }

  if (!processLegalityAndProfitability(Lp)) {
    LLVM_DEBUG(dbgs() << "HIRLMM: failed legal test\n");
    return false;
  }

  return true;
}

bool HIRLMM::isLoopInvariant(const RegDDRef *MemRef, const HLLoop *Lp,
                             bool IgnoreIVs) {
  clearWorkingSetMemory();
  LoopLevel = Lp->getNestingLevel();

  if (!doLoopPreliminaryChecks(Lp, FieldModRef != nullptr)) {
    LLVM_DEBUG(dbgs() << "HIRLMM: failed Loop Preliminary Checks\n";);
    return false;
  }

  // We need const_cast because Ref is stored as non-const in MemRefGroup.
  auto *NonConstLp = const_cast<HLLoop *>(Lp);
  auto *NonConstRef = const_cast<RegDDRef *>(MemRef);

  if (!doCollection(NonConstLp, NonConstRef, IgnoreIVs)) {
    LLVM_DEBUG(dbgs() << "HIRLMM: failed DoCollection\n");
    return false;
  }

  assert(MRC.size() == 1 && "Single candidate group expected in query mode!");

  return isLegal(Lp, *MRC.begin(), true);
}

bool HIRLMM::doCollection(HLLoop *Lp, RegDDRef *CandidateMemRef,
                          bool IgnoreIVs) {
  MemAccessCollector Collector(MRC, UnknownAliasingCallInsts, LoopLevel,
                               CandidateMemRef, IgnoreIVs);
  HLNodeUtils::visitRange(Collector, Lp->child_begin(), Lp->child_end());

  // Analyze each Group inside MRC
  MRC.analyze(Lp, DT, LoopNestHoistingOnly);

  // Check if there is at least 1 Group available after collection
  return !MRC.empty();
}

// A Loop is legal if there is it has at least 1 legal group
bool HIRLMM::processLegalityAndProfitability(const HLLoop *Lp) {
  bool Result = false;
  // Do legal test on any profitable Group
  for (MemRefGroup &Group : MRC) {

    if (Group.isProfitable() && isLegal(Lp, Group)) {
      Group.setLegal(true);
      Result = true;
    }
  }

  // Check the MRC after legality analysis
  // LLVM_DEBUG(MRC.print(););

  return Result;
}

static bool areDDEdgesLegal(const RegDDRef *MemRef, const DDGraph &DDG,
                            unsigned LoopLevel,
                            ArrayRef<HLInst *> UnknownAliasingCallInsts) {
  bool IsLoad = MemRef->isRval();
  const RegDDRef *OtherMemRef = nullptr;

  assert(!DDG.empty() && "Empty DDG not expected!");

  // Iterate over each relevant DDEdge
  // Load: incoming-edge iterators
  // Store: outgoing-edge iterators
  for (const DDEdge *Edge :
       (IsLoad ? DDG.incoming(MemRef) : DDG.outgoing(MemRef))) {
    LLVM_DEBUG(Edge->print(dbgs()););

    // Setup OtherMemRef
    if (IsLoad) {
      OtherMemRef = cast<RegDDRef>(Edge->getSrc());
    } else {
      OtherMemRef = cast<RegDDRef>(Edge->getSink());
    }

    auto *OtherInst = dyn_cast<HLInst>(OtherMemRef->getHLDDNode());
    if (OtherInst) {
      bool IgnoreEdge = false;
      // Ignore edges to unknown aliasing calls. They will be handled using
      // mod-ref later.
      for (auto *UnknownCall : UnknownAliasingCallInsts) {
        if (UnknownCall == OtherInst) {
          IgnoreEdge = true;
          break;
        }
      }

      Intrinsic::ID Id;
      // We can ignore lifetime start/end intrinsics if they reference some
      // other base pointer. Can the two base pointers point to the same object?
      if (!IgnoreEdge && OtherInst->isIntrinCall(Id) &&
          (Id == Intrinsic::lifetime_start || Id == Intrinsic::lifetime_end) &&
          !CanonExprUtils::areEqual(MemRef->getBaseCE(),
                                    OtherMemRef->getBaseCE())) {
        IgnoreEdge = true;
      }

      if (IgnoreEdge) {
        continue;
      }
    }

    if (!DDRefUtils::areEqual(MemRef, OtherMemRef)) {
      // Test: DV has any < or > before the loop level
      const DirectionVector &DV = Edge->getDV();
      if (!DV.isIndepFromLevel(LoopLevel)) {
        return false;
      }
    }
  }

  return true;
}

// A Group is legal IF&F every Ref is legal within the Group
bool HIRLMM::isLegal(const HLLoop *Lp, const MemRefGroup &Group,
                     bool QueryMode) {

  if (DDG.empty()) {
    DDG = HDDA.getGraph(Lp);
  }

  auto *FirstRef = Group[0];
  const RegDDRef *BasePtrLoadRef = nullptr;

  if (!FirstRef->isLinearAtLevel(LoopLevel)) {
    assert(QueryMode && "memref is not structually invariant w.r.t loop!");
    (void)QueryMode;

    if (!(BasePtrLoadRef = DDUtils::getSingleBasePtrLoadRef(DDG, FirstRef))) {
      return false;
    }

    // Only allow a structure field load with precise location.
    // This is because only in this case are the results returned by FieldModRef
    // applicable to both Ref and BasePtrLoadRef.
    // TODO: Find a cleaner way by querying mod-ref twice.
    if (!BasePtrLoadRef->hasTrailingStructOffsets(1)) {
      return false;
    }

    bool LocIsPrecise;
    BasePtrLoadRef->getLocationPtr(LocIsPrecise);

    if (!LocIsPrecise) {
      return false;
    }

    if (!areDDEdgesLegal(BasePtrLoadRef, DDG, LoopLevel,
                         UnknownAliasingCallInsts)) {
      return false;
    }
  }

  for (const RegDDRef *Ref : Group) {
    if (!areDDEdgesLegal(Ref, DDG, LoopLevel, UnknownAliasingCallInsts)) {
      return false;
    }
  }

  if (!UnknownAliasingCallInsts.empty()) {
    assert(FieldModRef && "FieldModRef expected!");

    // Use BasePtrLoadRef for mod-ref queries as it returns result for both
    // itself and its dereference(FirstRef).
    auto MemLoc = BasePtrLoadRef ? BasePtrLoadRef->getMemoryLocation()
                                 : FirstRef->getMemoryLocation();

    for (auto *HInst : UnknownAliasingCallInsts) {
      auto *Call = cast<CallInst>(HInst->getLLVMInstruction());

      if (isModSet(FieldModRef->getModRefInfo(Call, MemLoc))) {
        return false;
      }
    }
  }

  return true;
}

// LMM transform always succeeds because the given loop is guaranteed to have
// at least 1 suitable (both profitable and legal) group.
void HIRLMM::doTransform(HLLoop *Lp) {
  unsigned NumLIMM = 0;
  SmallSet<unsigned, 32> TempRefSet;

  // Iterate over each group in MRC, do LMM promotion if suitable.
  for (MemRefGroup &Group : MRC) {

    // Skip Group if it is either illegal or non-profitable
    if (!Group.isLegal()) {
      continue;
    }

    assert(Group.isProfitable() && "Legal group should be profitable!");

    // LLVM_DEBUG(Group.print(true); dbgs() << "Before LIMM on a Group\n";
    //           Lp->dump(););
    doLIMMRef(Lp, Group, TempRefSet);
    ++NumLIMM;
    // LLVM_DEBUG(dbgs() << "After LIMM on a Group\n"; Lp->dump(););
  }

  HIRLIMMRefPromoted += NumLIMM;

  // Mark the loop and its parent loop/region have been changed
  Lp->getParentRegion()->setGenCode();
  HIRInvalidationUtils::invalidateBody<HIRLoopStatistics>(Lp);
  HIRInvalidationUtils::invalidateParentLoopBodyOrRegion<HIRLoopStatistics>(Lp);

  HLNodeUtils::removeEmptyNodes(Lp);
}

HLInst *HIRLMM::canHoistLoadsUsingExistingTemp(
    HLLoop *Lp, MemRefGroup &Group, SmallSet<unsigned, 32> &TempRefSet) const {

  // Handle load only group as long as only one instruction is a load
  // instruction with a hoistable temp ref.
  if (!Group.isLoadOnly()) {
    return nullptr;
  }

  HLInst *SingleLoadInst = nullptr;

  for (auto *Ref : Group) {

    HLInst *LoadHInst = dyn_cast<HLInst>(Ref->getHLDDNode());

    if (!LoadHInst) {
      continue;
    }

    if (!isa<LoadInst>(LoadHInst->getLLVMInstruction())) {
      continue;
    }

    if (SingleLoadInst) {
      return nullptr;
    }

    SingleLoadInst = LoadHInst;

    RegDDRef *LRef = SingleLoadInst->getLvalDDRef();

    if (TempRefSet.count(LRef->getSymbase())) {
      return nullptr;
    }

    assert(!DDG.empty() && "Empty DDG not expected!");

    for (DDEdge *E : DDG.incoming(LRef)) {
      if (E->isAnti() || E->isOutput()) {
        return nullptr;
      }
    }

    for (DDEdge *E : DDG.outgoing(LRef)) {
      if (E->isOutput()) {
        return nullptr;
      }
    }
  }

  return SingleLoadInst;
}

bool HIRLMM::canSinkSingleStore(HLLoop *Lp, RegDDRef *FirstRef,
                                MemRefGroup &Group,
                                SmallSet<unsigned, 32> &TempRefSet) const {
  if (Lp->getNumExits() > 1) {
    return false;
  }

  if (Group.size() != 1 || !FirstRef->isLval()) {
    return false;
  }

  HLDDNode *StoreDDNode = FirstRef->getHLDDNode();
  HLInst *StoreHInst = dyn_cast<HLInst>(StoreDDNode);

  if (!StoreHInst) {
    return false;
  }

  const Instruction *LLVMStoreInst = StoreHInst->getLLVMInstruction();

  if (!isa<StoreInst>(LLVMStoreInst)) {
    return false;
  }

  RegDDRef *RRef = StoreHInst->getRvalDDRef();

  if (!RRef->isSelfBlob()) {
    return false;
  }

  if (StoreHInst == Lp->getLastChild()) {
    return true;
  }

  if (TempRefSet.count(RRef->getSymbase())) {
    return false;
  }

  assert(!DDG.empty() && "Empty DDG not expected!");

  for (DDEdge *E : DDG.outgoing(RRef)) {
    if (E->isAnti()) {
      return false;
    }
  }

  return true;
}

// Check whether we need a Load in the Loops' preheader:
// - If there is no load (store-only Group), no need for tmp in prehder
// - Scan the Group from beginning:
//  . 1st hit a load: need
//  . 1st hit a store on dom path: no need
//
static bool isLoadNeededInPrehder(HLLoop *Lp, const MemRefGroup &Group) {
  if (Group.isStoreOnly()) {
    return false;
  }

  const HLNode *LoopTail = Lp->getLastChild();

  for (const RegDDRef *CurRef : Group) {

    // If hit a Load 1st, need tmp
    if (CurRef->isRval()) {
      return true;
    }

    // If hit a Store (on dominate path) 1st, no need of tmp
    if (HLNodeUtils::dominates(CurRef->getHLDDNode(), LoopTail)) {
      return false;
    }
  }

  llvm_unreachable("Not expect control to reach here\n");
}

// Check all the LHS MemRef within the parent loop equals to the LoadRef and
// skip checking the current loop
class LvalMemRefChecker final : public HLNodeVisitorBase {
private:
  HLNode *SkipNode;
  RegDDRef *LoadRef;
  bool IsLegal;

public:
  LvalMemRefChecker(HLNode *SkipNode, RegDDRef *LoadRef)
      : SkipNode(SkipNode), LoadRef(LoadRef), IsLegal(true) {}

  void visit(HLDDNode *Node) {
    for (auto It = Node->ddref_begin(), ItE = Node->ddref_end(); It != ItE;
         ++It) {
      preventsHoisting(*It);
    }
  }

  void visit(HLNode *Node) {}

  void postVisit(HLNode *Node) {}

  bool skipRecursion(HLNode *Node) { return Node == SkipNode; }

  bool isLegal() const { return IsLegal; }

  void preventsHoisting(RegDDRef *Ref);
};

void LvalMemRefChecker::preventsHoisting(RegDDRef *Ref) {
  if (!Ref->isMemRef()) {
    return;
  }

  if (!Ref->isLval()) {
    return;
  }

  if (Ref->getSymbase() != LoadRef->getSymbase()) {
    return;
  }

  int64_t Distance;

  if (!DDRefUtils::getConstByteDistance(Ref, LoadRef, &Distance)) {
    IsLegal = false;
    return;
  }

  uint64_t Dist = std::abs(Distance);

  if (Dist < LoadRef->getDestTypeSizeInBytes()) {
    IsLegal = false;
    return;
  }
}

HLLoop *HIRLMM::getOuterLoopCandidateForSingleLoad(HLLoop *Lp, RegDDRef *Ref,
                                                   MemRefGroup &Group) {
  if (Group.size() != 1 || !Ref->isRval()) {
    return Lp;
  }

  HLLoop *ParentLp = nullptr;

  for (unsigned ParentLevel = Lp->getNestingLevel() - 1; ParentLevel > 0;
       Lp = ParentLp, --ParentLevel) {
    if (Lp->hasZtt()) {
      break;
    }

    ParentLp = dyn_cast<HLLoop>(Lp->getParent());

    if (!ParentLp) {
      break;
    }

    if (!Ref->isStructurallyInvariantAtLevel(ParentLevel)) {
      break;
    }

    const LoopStatistics &LS = HLS.getSelfLoopStatistics(ParentLp);

    if (LS.hasCallsWithUnknownAliasing()) {
      break;
    }

    LvalMemRefChecker Checker(Lp, Ref);
    HLNodeUtils::visitRange(Checker, ParentLp->getFirstChild(),
                            ParentLp->getLastChild());

    if (!Checker.isLegal()) {
      break;
    }

    Lp = ParentLp;
  }

  return Lp;
}

// Call setDefinedAtLevel(LoopLevel -1) to setLinear on a given RegDDRef*
static void setLinear(DDRef *TmpRef, unsigned LoopLevel) {
  TmpRef->getSingleCanonExpr()->setDefinedAtLevel(LoopLevel - 1);

  if (auto BlobRef = dyn_cast<BlobDDRef>(TmpRef)) {
    BlobRef->getParentDDRef()->updateDefLevel();
  } else {
    assert(cast<RegDDRef>(TmpRef)->isTerminalRef() &&
           "Expecting a terminal ref");
  }
}

bool HIRLMM::hoistedLoadsUsingExistingTemp(HLLoop *Lp, MemRefGroup &Group,
                                           SmallSet<unsigned, 32> &TempRefSet,
                                           LoopOptReportBuilder &LORBuilder) {

  HLInst *SingleLoadInst = nullptr;

  if (!(SingleLoadInst =
            canHoistLoadsUsingExistingTemp(Lp, Group, TempRefSet))) {
    return false;
  }

  RegDDRef *TempRef = SingleLoadInst->getLvalDDRef();

  auto *OuterLp = Lp->getParentLoop();
  auto *ParentLp = SingleLoadInst->getParentLoop();

  // Ref can be hoisted outisde multiple loops in loopnest hoisting mode.
  while (ParentLp != OuterLp) {
    ParentLp->addLiveInTemp(TempRef->getSymbase());
    ParentLp = ParentLp->getParentLoop();
  }

  assert(!DDG.empty() && "Empty DDG not expected!");

  for (DDEdge *E : DDG.outgoing(TempRef)) {
    if (E->isFlow()) {
      DDRef *DDRefSink = E->getSink();
      setLinear(DDRefSink, LoopLevel);
    }
  }

  auto *LoadRef = SingleLoadInst->getRvalDDRef();

  // Replace all other refs in the group with linear temp.
  for (auto *Ref : Group) {
    if (Ref == LoadRef) {
      continue;
    }

    auto *TempRefClone = TempRef->clone();
    setLinear(TempRefClone, LoopLevel);
    Ref->getHLDDNode()->replaceOperandDDRef(Ref, TempRefClone);
  }

  HLNodeUtils::moveAsLastPreheaderNode(Lp, SingleLoadInst);

  LoadRef->updateDefLevel(LoopLevel - 1);

  LORBuilder(*Lp).addRemark(OptReportVerbosity::Low,
                            "Load hoisted out of the loop");

  return true;
}

bool HIRLMM::sinkedStoresUsingExistingTemp(HLLoop *Lp, RegDDRef *StoreRef,
                                           MemRefGroup &Group,
                                           SmallSet<unsigned, 32> &TempRefSet,
                                           LoopOptReportBuilder &LORBuilder) {
  if (!canSinkSingleStore(Lp, StoreRef, Group, TempRefSet)) {
    return false;
  }

  HLDDNode *StoreDDNode = StoreRef->getHLDDNode();

  HLNodeUtils::moveAsFirstPostexitNode(Lp, StoreDDNode);

  RegDDRef *TempRef = StoreDDNode->getRvalDDRef();

  Lp->addLiveOutTemp(TempRef->getSymbase());

  StoreRef->updateDefLevel(LoopLevel - 1);
  TempRef->updateDefLevel(LoopLevel - 1);

  LORBuilder(*Lp).addRemark(OptReportVerbosity::Low,
                            "Store sinked out of the loop");
  return true;
}

// Do LIMM promotion on a Group
//
// [Algorithm]
//
// For each candidate group (Group)
//
// [Preparation]
// Decide if a store is needed in Loop's postexit:
//  -yes: if there is at least 1 store in Group
//
// Decide if a load is needed in Loop's preheader
//  -details in isLoadNeededInPrehder()
//
// [Do LIMM Promotion]
//  - Create a load in preheader if needed
//  - Create a store in postexit if needed
//  - Replace each load/store in group with the Tmp
//
void HIRLMM::doLIMMRef(HLLoop *Lp, MemRefGroup &Group,
                       SmallSet<unsigned, 32> &TempRefSet) {
  bool NeedLoadInPrehdr = false, NeedStoreInPostexit = false;
  RegDDRef *TmpDDRef = nullptr;
  RegDDRef *FirstRef = Group[0];

  HLInst *LoadInPrehdr = nullptr;

  bool IsLoadOnly = Group.isLoadOnly();
  // Debug: Examine the Loop BEFORE transformation
  // LLVM_DEBUG(Lp->dump(););

  // *** Prepare LMM for the Group ***

  // Need a Store in postexit: if there is at least 1 store in Group
  NeedStoreInPostexit = !IsLoadOnly;

  // Need a Load in prehdr: check algorithm for details
  NeedLoadInPrehdr = IsLoadOnly || isLoadNeededInPrehder(Lp, Group);

  LoopOptReportBuilder &LORBuilder =
      Lp->getHLNodeUtils().getHIRFramework().getLORBuilder();

  if (hoistedLoadsUsingExistingTemp(Lp, Group, TempRefSet, LORBuilder) ||
      sinkedStoresUsingExistingTemp(Lp, FirstRef, Group, TempRefSet,
                                    LORBuilder)) {
    return;
  }

  HLLoop *OuterLp = getOuterLoopCandidateForSingleLoad(Lp, FirstRef, Group);

  // ### Promote LIMM for the Group ###

  // Create a Load in prehdr if needed
  if (NeedLoadInPrehdr) {
    LORBuilder(*Lp).addRemark(OptReportVerbosity::Low,
                              "Load hoisted out of the loop");
    // Passing FirstRef's lexical parent loop as it can be different than Lp in
    // loopnest hoisting mode.
    LoadInPrehdr = createLoadInPreheader(FirstRef->getLexicalParentLoop(),
                                         FirstRef, OuterLp);

    TmpDDRef = LoadInPrehdr->getLvalDDRef();
  }

  // Create a TempDDRef if needed
  if (!TmpDDRef) {
    TmpDDRef = HNU.createTemp(FirstRef->getDestType(), "limm");
  }

  TempRefSet.insert(TmpDDRef->getSymbase());

  // Create a Store in postexit if needed
  if (NeedStoreInPostexit) {
    LORBuilder(*Lp).addRemark(OptReportVerbosity::Low,
                              "Store sinked out of the loop");
    RegDDRef *FirstStore = FirstRef;

    // In the multi-exit loop, we need to find the exact store ref to compare
    // the top sort number with gotos.
    if (Lp->getNumExits() > 1) {
      for (auto *Ref : Group) {
        if (Ref->isLval()) {
          FirstStore = Ref;
          break;
        }
      }
    }

    createStoreInPostexit(Lp, FirstStore, TmpDDRef, NeedLoadInPrehdr);
  }

  // LMM process each Ref in Group
  for (auto *Ref : Group) {
    handleInLoopMemRef(OuterLp->getNestingLevel(), Ref, TmpDDRef, IsLoadOnly);
  }

  // Debug: Examine the Loop AFTER transformation
  // LLVM_DEBUG(Lp->dump(););
}

// Handle each loop-inv MemRef inside a group
//
// Special case: create a CopyInst and do proper replacement
// - LoadInst
// - StoreInst
//
// All Others: do regular replacement
//
void HIRLMM::handleInLoopMemRef(unsigned Level, RegDDRef *Ref, RegDDRef *TmpRef,
                                bool IsLoadOnly) {
  // Debug: Examine the Loop Before processing
  // LLVM_DEBUG(Lp->dump(););
  RegDDRef *TmpRefClone = TmpRef->clone();

  if (IsLoadOnly) {
    setLinear(TmpRefClone, Level);
<<<<<<< HEAD
  }

  HLInst *HInst = dyn_cast<HLInst>(DDNode);
  // Handle HLInst* special cases: LoadInst and StoreInst
  if (HInst) {
    const Instruction *LLVMInst = HInst->getLLVMInstruction();
    HLInst *CopyInst = nullptr;
    RegDDRef *OtherRef = nullptr;

    // StoreInst: replace with a LoadInst or CopyInst depending on the rval.
    if (isa<StoreInst>(LLVMInst) && Ref->isLval()) {
      OtherRef = DDNode->removeOperandDDRef(1);
      if (OtherRef->isMemRef()) {
        auto LInst = HNU.createLoad(OtherRef, LIMMCopyName, TmpRefClone);
        HLNodeUtils::replace(DDNode, LInst);
      } else {
        CopyInst = HNU.createCopyInst(OtherRef, LIMMCopyName, TmpRefClone);
        HLNodeUtils::replace(DDNode, CopyInst);
      }
    }
    // LoadInst: replace with a CopyInst
    else if (isa<LoadInst>(LLVMInst)) {
      OtherRef = DDNode->removeOperandDDRef(0);
      CopyInst = HNU.createCopyInst(TmpRefClone, LIMMCopyName, OtherRef);
      HLNodeUtils::replace(DDNode, CopyInst);
    }
    // Neither a Load nor a Store in HLInst*: do regular replacement
    else {
      DDNode->replaceOperandDDRef(Ref, TmpRefClone);
    }

  }
  // All other cases: do regular replacement
  else {
    DDNode->replaceOperandDDRef(Ref, TmpRefClone);
=======
>>>>>>> 6c8b510a
  }

  HIRTransformUtils::replaceOperand(Ref, TmpRefClone);

  // Debug: Examine the Loop again, notice the LIMM promotion(s) for
  // load, store, and binaryOp types
  // LLVM_DEBUG(Lp->dump(););
}

static void insertInPreheader(HLLoop *Lp, HLInst *LoadInPrehdr,
                              RegDDRef *RvalRef) {
  // Insert the new Load as a last node into Loop's Prehdr
  HLNodeUtils::insertAsLastPreheaderNode(Lp, LoadInPrehdr);

  // Call updateDefLevel() for the newly-created load
  RvalRef->updateDefLevel(Lp->getNestingLevel() - 1);
  return;
}

// Creates a new LoadInst in preheader and returns it.
//
// Additional Work:
// - Mark the new Temp as live-in to loop
// - Mark the new Temp as linear, defined at level = looplevel -1
// - Call updateDefLevel() for the Rval of the new load
//
HLInst *HIRLMM::createLoadInPreheader(HLLoop *RefLp, RegDDRef *Ref,
                                      HLLoop *OuterLp) const {
  auto RvalRef = Ref->clone();
  HLInst *LoadInPrehdr = HNU.createLoad(RvalRef, "limm");

  RegDDRef *TmpRef = LoadInPrehdr->getLvalDDRef();
  unsigned TmpSB = TmpRef->getSymbase();

  insertInPreheader(OuterLp, LoadInPrehdr, RvalRef);

  unsigned OuterLpLevel = OuterLp->getNestingLevel();
  unsigned Level = RefLp->getNestingLevel();

  while (Level >= OuterLpLevel) {
    RefLp->addLiveInTemp(TmpSB);
    RefLp = RefLp->getParentLoop();
    Level--;
  }

  return LoadInPrehdr;
}

// Creates the following HLIf-
// if (i1 != 0)
static HLIf *createNewIVComparison(HLLoop *Lp) {
  auto &HNU = Lp->getHLNodeUtils();
  auto &DRU = HNU.getDDRefUtils();
  auto &CEU = DRU.getCanonExprUtils();
  auto IVType = Lp->getIVType();
  unsigned LoopLevel = Lp->getNestingLevel();

  CanonExpr *CEIV = CEU.createCanonExpr(IVType);
  CEIV->addIV(LoopLevel, InvalidBlobIndex, 1);

  RegDDRef *LHS = DRU.createScalarRegDDRef(GenericRvalSymbase, CEIV);
  RegDDRef *RHS = DRU.createNullDDRef(LHS->getDestType());

  HLIf *IVCheckIf = HNU.createHLIf(PredicateTy::ICMP_NE, LHS, RHS);

  return IVCheckIf;
}

// Looks for a HLIf of the form 'if (i1 != 0)' before goto.
// Creates one, if not present.
static HLIf *getIVComparisonIf(HLLoop *Lp, HLGoto *Goto) {
  if (auto *PrevIf = dyn_cast_or_null<HLIf>(Goto->getPrevNode())) {
    auto PredI = PrevIf->pred_begin();
    const RegDDRef *LHSRef = PrevIf->getPredicateOperandDDRef(PredI, true);
    const RegDDRef *RHSRef = PrevIf->getPredicateOperandDDRef(PredI, false);
    PredicateTy Pred = *PredI;
    unsigned Level;
    unsigned LoopLevel = Lp->getNestingLevel();

    if (PrevIf->getNumPredicates() == 1 && Pred == CmpInst::ICMP_NE &&
        LHSRef->isStandAloneIV(true, &Level) && (Level == LoopLevel) &&
        RHSRef->isZero()) {
      return PrevIf;
    }
  }

  HLIf *IVCheckIf = createNewIVComparison(Lp);
  HLNodeUtils::insertBefore(Goto, IVCheckIf);
  return IVCheckIf;
}

// Create a StoreInst In Loop's postexit
// (If the Store already exists, obtain the StoreInst.)
//
// Note: Mark the newly created TempDDRef as
// - live-out of loop
// - linear, defined at level = looplevel -1
// - Call updateDefLevel() for the Lval of the new store
//
void HIRLMM::createStoreInPostexit(HLLoop *Lp, RegDDRef *Ref, RegDDRef *TmpRef,
                                   bool NeedLoadInPrehdr) const {
  // Debug: Examine the Loop
  // LLVM_DEBUG(Lp->dump(););

  // If no matching store is available, create one
  RegDDRef *TmpRefClone = TmpRef->clone();
  Lp->addLiveOutTemp(TmpRefClone->getSymbase());

  auto LvalRef = Ref->clone();
  auto *StoreInPostexit = HNU.createStore(TmpRefClone, "limm", LvalRef);

  if (Lp->getNumExits() > 1) {
    // Collect all the Gotos if it is a multi-exit loop
    SmallVector<HLGoto *, 16> Gotos;
    Lp->populateEarlyExits(Gotos);
    bool TmpIsInitialized = NeedLoadInPrehdr;

    for (auto &Goto : Gotos) {
      auto *StoreInst = StoreInPostexit->clone();

      if (HLNodeUtils::dominates(Ref->getHLDDNode(), Goto)) {
        HLNodeUtils::insertBefore(Goto, StoreInst);
      } else {
        // Create an inst like %t = 0 and insert it as first prehearder of the
        // loop
        if (!TmpIsInitialized) {
          RegDDRef *LHS = TmpRefClone->clone();
          RegDDRef *RHS =
              HIRF.getDDRefUtils().createNullDDRef(LHS->getDestType());
          auto *InitialTemp = HNU.createCopyInst(RHS, "copy", LHS);
          Lp->addLiveInTemp(LHS->getSymbase());
          HLNodeUtils::insertAsFirstPreheaderNode(Lp, InitialTemp);
          TmpIsInitialized = true;
        }

        HLIf *IVCheckIf = getIVComparisonIf(Lp, Goto);
        HLNodeUtils::insertAsFirstThenChild(IVCheckIf, StoreInst);
      }
    }
  }

  // Insert the new store as the 1st HLInst in Lp's Postexit
  HLNodeUtils::insertAsFirstPostexitNode(Lp, StoreInPostexit);

  // Call updateDefLevel() for the newly-created store
  LvalRef->updateDefLevel(Lp->getNestingLevel() - 1);

  // Debug: Examine the Loop, notice the tmp in postexit
  // LLVM_DEBUG(Lp->dump(););
}

PreservedAnalyses HIRLMMPass::run(llvm::Function &F,
                                  llvm::FunctionAnalysisManager &AM) {
  HIRLMM(AM.getResult<HIRFrameworkAnalysis>(F),
         AM.getResult<HIRDDAnalysisPass>(F),
         AM.getResult<HIRLoopStatisticsAnalysis>(F),
         &AM.getResult<DominatorTreeAnalysis>(F),
         &AM.getResult<DTransFieldModRefResult>(F),
         (LoopNestHoistingOnly || ForceLoopNestHoisting))
      .run();
  return PreservedAnalyses::all();
}

class HIRLMMLegacyPass : public HIRTransformPass {
public:
  static char ID;
  bool LoopNestHoistingOnly;

  HIRLMMLegacyPass(bool LoopNestHoistingOnly = false)
      : HIRTransformPass(ID), LoopNestHoistingOnly(LoopNestHoistingOnly) {
    initializeHIRLMMLegacyPassPass(*PassRegistry::getPassRegistry());
  }

  void getAnalysisUsage(AnalysisUsage &AU) const override {
    AU.addRequiredTransitive<DominatorTreeWrapperPass>();
    AU.addRequiredTransitive<HIRFrameworkWrapperPass>();
    AU.addRequiredTransitive<HIRDDAnalysisWrapperPass>();
    AU.addRequiredTransitive<HIRLoopStatisticsWrapperPass>();
    AU.addRequiredTransitive<DTransFieldModRefResultWrapper>();
    AU.setPreservesAll();
  }

  bool runOnFunction(Function &F) override {
    if (skipFunction(F)) {
      return false;
    }

    return HIRLMM(getAnalysis<HIRFrameworkWrapperPass>().getHIR(),
                  getAnalysis<HIRDDAnalysisWrapperPass>().getDDA(),
                  getAnalysis<HIRLoopStatisticsWrapperPass>().getHLS(),
                  &getAnalysis<DominatorTreeWrapperPass>().getDomTree(),
                  &getAnalysis<DTransFieldModRefResultWrapper>().getResult(),
                  (LoopNestHoistingOnly || ForceLoopNestHoisting))
        .run();
  }
};

char HIRLMMLegacyPass::ID = 0;
INITIALIZE_PASS_BEGIN(HIRLMMLegacyPass, "hir-lmm", "HIR Loop Memory Motion",
                      false, false)
INITIALIZE_PASS_DEPENDENCY(HIRFrameworkWrapperPass)
INITIALIZE_PASS_DEPENDENCY(HIRDDAnalysisWrapperPass)
INITIALIZE_PASS_DEPENDENCY(HIRLoopStatisticsWrapperPass)
INITIALIZE_PASS_DEPENDENCY(DominatorTreeWrapperPass)
INITIALIZE_PASS_DEPENDENCY(DTransFieldModRefResultWrapper)
INITIALIZE_PASS_END(HIRLMMLegacyPass, "hir-lmm", "HIR Loop Memory Motion",
                    false, false)

FunctionPass *llvm::createHIRLMMPass(bool LoopNestHoistingOnly) {
  return new HIRLMMLegacyPass(LoopNestHoistingOnly);
}<|MERGE_RESOLUTION|>--- conflicted
+++ resolved
@@ -1198,44 +1198,6 @@
 
   if (IsLoadOnly) {
     setLinear(TmpRefClone, Level);
-<<<<<<< HEAD
-  }
-
-  HLInst *HInst = dyn_cast<HLInst>(DDNode);
-  // Handle HLInst* special cases: LoadInst and StoreInst
-  if (HInst) {
-    const Instruction *LLVMInst = HInst->getLLVMInstruction();
-    HLInst *CopyInst = nullptr;
-    RegDDRef *OtherRef = nullptr;
-
-    // StoreInst: replace with a LoadInst or CopyInst depending on the rval.
-    if (isa<StoreInst>(LLVMInst) && Ref->isLval()) {
-      OtherRef = DDNode->removeOperandDDRef(1);
-      if (OtherRef->isMemRef()) {
-        auto LInst = HNU.createLoad(OtherRef, LIMMCopyName, TmpRefClone);
-        HLNodeUtils::replace(DDNode, LInst);
-      } else {
-        CopyInst = HNU.createCopyInst(OtherRef, LIMMCopyName, TmpRefClone);
-        HLNodeUtils::replace(DDNode, CopyInst);
-      }
-    }
-    // LoadInst: replace with a CopyInst
-    else if (isa<LoadInst>(LLVMInst)) {
-      OtherRef = DDNode->removeOperandDDRef(0);
-      CopyInst = HNU.createCopyInst(TmpRefClone, LIMMCopyName, OtherRef);
-      HLNodeUtils::replace(DDNode, CopyInst);
-    }
-    // Neither a Load nor a Store in HLInst*: do regular replacement
-    else {
-      DDNode->replaceOperandDDRef(Ref, TmpRefClone);
-    }
-
-  }
-  // All other cases: do regular replacement
-  else {
-    DDNode->replaceOperandDDRef(Ref, TmpRefClone);
-=======
->>>>>>> 6c8b510a
   }
 
   HIRTransformUtils::replaceOperand(Ref, TmpRefClone);
