//===- AggressiveInstCombine.cpp ------------------------------------------===//
//
// Part of the LLVM Project, under the Apache License v2.0 with LLVM Exceptions.
// See https://llvm.org/LICENSE.txt for license information.
// SPDX-License-Identifier: Apache-2.0 WITH LLVM-exception
//
//===----------------------------------------------------------------------===//
//
// This file implements the aggressive expression pattern combiner classes.
// Currently, it handles expression patterns for:
//  * Truncate instruction
//
//===----------------------------------------------------------------------===//

#include "llvm/Transforms/AggressiveInstCombine/AggressiveInstCombine.h"
#include "AggressiveInstCombineInternal.h"
#include "llvm-c/Initialization.h"
#include "llvm-c/Transforms/AggressiveInstCombine.h"
#include "llvm/ADT/Statistic.h"
#include "llvm/Analysis/AliasAnalysis.h"
#include "llvm/Analysis/BasicAliasAnalysis.h"
#include "llvm/Analysis/GlobalsModRef.h"
#include "llvm/Analysis/Intel_WP.h"            // INTEL
#include "llvm/Analysis/TargetLibraryInfo.h"
#include "llvm/Analysis/ValueTracking.h"
#include "llvm/IR/DataLayout.h"
#include "llvm/IR/Dominators.h"
#include "llvm/IR/Function.h"
#include "llvm/IR/IRBuilder.h"
#include "llvm/IR/LegacyPassManager.h"
#include "llvm/IR/PatternMatch.h"
#include "llvm/InitializePasses.h"
#include "llvm/Pass.h"
#include "llvm/Transforms/Utils/Local.h"

using namespace llvm;
using namespace PatternMatch;

#define DEBUG_TYPE "aggressive-instcombine"

STATISTIC(NumAnyOrAllBitsSet, "Number of any/all-bits-set patterns folded");
STATISTIC(NumGuardedRotates,
          "Number of guarded rotates transformed into funnel shifts");
STATISTIC(NumGuardedFunnelShifts,
          "Number of guarded funnel shifts transformed into funnel shifts");
STATISTIC(NumPopCountRecognized, "Number of popcount idioms recognized");

namespace {
/// Contains expression pattern combiner logic.
/// This class provides both the logic to combine expression patterns and
/// combine them. It differs from InstCombiner class in that each pattern
/// combiner runs only once as opposed to InstCombine's multi-iteration,
/// which allows pattern combiner to have higher complexity than the O(1)
/// required by the instruction combiner.
class AggressiveInstCombinerLegacyPass : public FunctionPass {
public:
  static char ID; // Pass identification, replacement for typeid

  AggressiveInstCombinerLegacyPass() : FunctionPass(ID) {
    initializeAggressiveInstCombinerLegacyPassPass(
        *PassRegistry::getPassRegistry());
  }

  void getAnalysisUsage(AnalysisUsage &AU) const override;

  /// Run all expression pattern optimizations on the given /p F function.
  ///
  /// \param F function to optimize.
  /// \returns true if the IR is changed.
  bool runOnFunction(Function &F) override;
};
} // namespace

/// Match a pattern for a bitwise funnel/rotate operation that partially guards
/// against undefined behavior by branching around the funnel-shift/rotation
/// when the shift amount is 0.
static bool foldGuardedFunnelShift(Instruction &I, const DominatorTree &DT) {
  if (I.getOpcode() != Instruction::PHI || I.getNumOperands() != 2)
    return false;

  // As with the one-use checks below, this is not strictly necessary, but we
  // are being cautious to avoid potential perf regressions on targets that
  // do not actually have a funnel/rotate instruction (where the funnel shift
  // would be expanded back into math/shift/logic ops).
  if (!isPowerOf2_32(I.getType()->getScalarSizeInBits()))
    return false;

  // Match V to funnel shift left/right and capture the source operands and
  // shift amount.
  auto matchFunnelShift = [](Value *V, Value *&ShVal0, Value *&ShVal1,
                             Value *&ShAmt) {
    Value *SubAmt;
    unsigned Width = V->getType()->getScalarSizeInBits();

    // fshl(ShVal0, ShVal1, ShAmt)
    //  == (ShVal0 << ShAmt) | (ShVal1 >> (Width -ShAmt))
    if (match(V, m_OneUse(m_c_Or(
                     m_Shl(m_Value(ShVal0), m_Value(ShAmt)),
                     m_LShr(m_Value(ShVal1),
                            m_Sub(m_SpecificInt(Width), m_Value(SubAmt))))))) {
      if (ShAmt == SubAmt) // TODO: Use m_Specific
        return Intrinsic::fshl;
    }

    // fshr(ShVal0, ShVal1, ShAmt)
    //  == (ShVal0 >> ShAmt) | (ShVal1 << (Width - ShAmt))
    if (match(V,
              m_OneUse(m_c_Or(m_Shl(m_Value(ShVal0), m_Sub(m_SpecificInt(Width),
                                                           m_Value(SubAmt))),
                              m_LShr(m_Value(ShVal1), m_Value(ShAmt)))))) {
      if (ShAmt == SubAmt) // TODO: Use m_Specific
        return Intrinsic::fshr;
    }

    return Intrinsic::not_intrinsic;
  };

  // One phi operand must be a funnel/rotate operation, and the other phi
  // operand must be the source value of that funnel/rotate operation:
  // phi [ rotate(RotSrc, ShAmt), FunnelBB ], [ RotSrc, GuardBB ]
  // phi [ fshl(ShVal0, ShVal1, ShAmt), FunnelBB ], [ ShVal0, GuardBB ]
  // phi [ fshr(ShVal0, ShVal1, ShAmt), FunnelBB ], [ ShVal1, GuardBB ]
  PHINode &Phi = cast<PHINode>(I);
  unsigned FunnelOp = 0, GuardOp = 1;
  Value *P0 = Phi.getOperand(0), *P1 = Phi.getOperand(1);
  Value *ShVal0, *ShVal1, *ShAmt;
  Intrinsic::ID IID = matchFunnelShift(P0, ShVal0, ShVal1, ShAmt);
  if (IID == Intrinsic::not_intrinsic ||
      (IID == Intrinsic::fshl && ShVal0 != P1) ||
      (IID == Intrinsic::fshr && ShVal1 != P1)) {
    IID = matchFunnelShift(P1, ShVal0, ShVal1, ShAmt);
    if (IID == Intrinsic::not_intrinsic ||
        (IID == Intrinsic::fshl && ShVal0 != P0) ||
        (IID == Intrinsic::fshr && ShVal1 != P0))
      return false;
    assert((IID == Intrinsic::fshl || IID == Intrinsic::fshr) &&
           "Pattern must match funnel shift left or right");
    std::swap(FunnelOp, GuardOp);
  }

  // The incoming block with our source operand must be the "guard" block.
  // That must contain a cmp+branch to avoid the funnel/rotate when the shift
  // amount is equal to 0. The other incoming block is the block with the
  // funnel/rotate.
  BasicBlock *GuardBB = Phi.getIncomingBlock(GuardOp);
  BasicBlock *FunnelBB = Phi.getIncomingBlock(FunnelOp);
  Instruction *TermI = GuardBB->getTerminator();

  // Ensure that the shift values dominate each block.
  if (!DT.dominates(ShVal0, TermI) || !DT.dominates(ShVal1, TermI))
    return false;

  ICmpInst::Predicate Pred;
  BasicBlock *PhiBB = Phi.getParent();
  if (!match(TermI, m_Br(m_ICmp(Pred, m_Specific(ShAmt), m_ZeroInt()),
                         m_SpecificBB(PhiBB), m_SpecificBB(FunnelBB))))
    return false;

  if (Pred != CmpInst::ICMP_EQ)
    return false;

  IRBuilder<> Builder(PhiBB, PhiBB->getFirstInsertionPt());

  if (ShVal0 == ShVal1)
    ++NumGuardedRotates;
  else
    ++NumGuardedFunnelShifts;

  // If this is not a rotate then the select was blocking poison from the
  // 'shift-by-zero' non-TVal, but a funnel shift won't - so freeze it.
  bool IsFshl = IID == Intrinsic::fshl;
  if (ShVal0 != ShVal1) {
    if (IsFshl && !llvm::isGuaranteedNotToBePoison(ShVal1))
      ShVal1 = Builder.CreateFreeze(ShVal1);
    else if (!IsFshl && !llvm::isGuaranteedNotToBePoison(ShVal0))
      ShVal0 = Builder.CreateFreeze(ShVal0);
  }

  // We matched a variation of this IR pattern:
  // GuardBB:
  //   %cmp = icmp eq i32 %ShAmt, 0
  //   br i1 %cmp, label %PhiBB, label %FunnelBB
  // FunnelBB:
  //   %sub = sub i32 32, %ShAmt
  //   %shr = lshr i32 %ShVal1, %sub
  //   %shl = shl i32 %ShVal0, %ShAmt
  //   %fsh = or i32 %shr, %shl
  //   br label %PhiBB
  // PhiBB:
  //   %cond = phi i32 [ %fsh, %FunnelBB ], [ %ShVal0, %GuardBB ]
  // -->
  // llvm.fshl.i32(i32 %ShVal0, i32 %ShVal1, i32 %ShAmt)
  Function *F = Intrinsic::getDeclaration(Phi.getModule(), IID, Phi.getType());
  Phi.replaceAllUsesWith(Builder.CreateCall(F, {ShVal0, ShVal1, ShAmt}));
  return true;
}

/// This is used by foldAnyOrAllBitsSet() to capture a source value (Root) and
/// the bit indexes (Mask) needed by a masked compare. If we're matching a chain
/// of 'and' ops, then we also need to capture the fact that we saw an
/// "and X, 1", so that's an extra return value for that case.
struct MaskOps {
  Value *Root;
  APInt Mask;
  bool MatchAndChain;
  bool FoundAnd1;

  MaskOps(unsigned BitWidth, bool MatchAnds)
      : Root(nullptr), Mask(APInt::getNullValue(BitWidth)),
        MatchAndChain(MatchAnds), FoundAnd1(false) {}
};

/// This is a recursive helper for foldAnyOrAllBitsSet() that walks through a
/// chain of 'and' or 'or' instructions looking for shift ops of a common source
/// value. Examples:
///   or (or (or X, (X >> 3)), (X >> 5)), (X >> 8)
/// returns { X, 0x129 }
///   and (and (X >> 1), 1), (X >> 4)
/// returns { X, 0x12 }
static bool matchAndOrChain(Value *V, MaskOps &MOps) {
  Value *Op0, *Op1;
  if (MOps.MatchAndChain) {
    // Recurse through a chain of 'and' operands. This requires an extra check
    // vs. the 'or' matcher: we must find an "and X, 1" instruction somewhere
    // in the chain to know that all of the high bits are cleared.
    if (match(V, m_And(m_Value(Op0), m_One()))) {
      MOps.FoundAnd1 = true;
      return matchAndOrChain(Op0, MOps);
    }
    if (match(V, m_And(m_Value(Op0), m_Value(Op1))))
      return matchAndOrChain(Op0, MOps) && matchAndOrChain(Op1, MOps);
  } else {
    // Recurse through a chain of 'or' operands.
    if (match(V, m_Or(m_Value(Op0), m_Value(Op1))))
      return matchAndOrChain(Op0, MOps) && matchAndOrChain(Op1, MOps);
  }

  // We need a shift-right or a bare value representing a compare of bit 0 of
  // the original source operand.
  Value *Candidate;
  const APInt *BitIndex = nullptr;
  if (!match(V, m_LShr(m_Value(Candidate), m_APInt(BitIndex))))
    Candidate = V;

  // Initialize result source operand.
  if (!MOps.Root)
    MOps.Root = Candidate;

  // The shift constant is out-of-range? This code hasn't been simplified.
  if (BitIndex && BitIndex->uge(MOps.Mask.getBitWidth()))
    return false;

  // Fill in the mask bit derived from the shift constant.
  MOps.Mask.setBit(BitIndex ? BitIndex->getZExtValue() : 0);
  return MOps.Root == Candidate;
}

/// Match patterns that correspond to "any-bits-set" and "all-bits-set".
/// These will include a chain of 'or' or 'and'-shifted bits from a
/// common source value:
/// and (or  (lshr X, C), ...), 1 --> (X & CMask) != 0
/// and (and (lshr X, C), ...), 1 --> (X & CMask) == CMask
/// Note: "any-bits-clear" and "all-bits-clear" are variations of these patterns
/// that differ only with a final 'not' of the result. We expect that final
/// 'not' to be folded with the compare that we create here (invert predicate).
static bool foldAnyOrAllBitsSet(Instruction &I) {
  // The 'any-bits-set' ('or' chain) pattern is simpler to match because the
  // final "and X, 1" instruction must be the final op in the sequence.
  bool MatchAllBitsSet;
  if (match(&I, m_c_And(m_OneUse(m_And(m_Value(), m_Value())), m_Value())))
    MatchAllBitsSet = true;
  else if (match(&I, m_And(m_OneUse(m_Or(m_Value(), m_Value())), m_One())))
    MatchAllBitsSet = false;
  else
    return false;

  MaskOps MOps(I.getType()->getScalarSizeInBits(), MatchAllBitsSet);
  if (MatchAllBitsSet) {
    if (!matchAndOrChain(cast<BinaryOperator>(&I), MOps) || !MOps.FoundAnd1)
      return false;
  } else {
    if (!matchAndOrChain(cast<BinaryOperator>(&I)->getOperand(0), MOps))
      return false;
  }

  // The pattern was found. Create a masked compare that replaces all of the
  // shift and logic ops.
  IRBuilder<> Builder(&I);
  Constant *Mask = ConstantInt::get(I.getType(), MOps.Mask);
  Value *And = Builder.CreateAnd(MOps.Root, Mask);
  Value *Cmp = MatchAllBitsSet ? Builder.CreateICmpEQ(And, Mask)
                               : Builder.CreateIsNotNull(And);
  Value *Zext = Builder.CreateZExt(Cmp, I.getType());
  I.replaceAllUsesWith(Zext);
  ++NumAnyOrAllBitsSet;
  return true;
}

// Try to recognize below function as popcount intrinsic.
// This is the "best" algorithm from
// http://graphics.stanford.edu/~seander/bithacks.html#CountBitsSetParallel
// Also used in TargetLowering::expandCTPOP().
//
// int popcount(unsigned int i) {
//   i = i - ((i >> 1) & 0x55555555);
//   i = (i & 0x33333333) + ((i >> 2) & 0x33333333);
//   i = ((i + (i >> 4)) & 0x0F0F0F0F);
//   return (i * 0x01010101) >> 24;
// }
static bool tryToRecognizePopCount(Instruction &I) {
  if (I.getOpcode() != Instruction::LShr)
    return false;

  Type *Ty = I.getType();
  if (!Ty->isIntOrIntVectorTy())
    return false;

  unsigned Len = Ty->getScalarSizeInBits();
  // FIXME: fix Len == 8 and other irregular type lengths.
  if (!(Len <= 128 && Len > 8 && Len % 8 == 0))
    return false;

  APInt Mask55 = APInt::getSplat(Len, APInt(8, 0x55));
  APInt Mask33 = APInt::getSplat(Len, APInt(8, 0x33));
  APInt Mask0F = APInt::getSplat(Len, APInt(8, 0x0F));
  APInt Mask01 = APInt::getSplat(Len, APInt(8, 0x01));
  APInt MaskShift = APInt(Len, Len - 8);

  Value *Op0 = I.getOperand(0);
  Value *Op1 = I.getOperand(1);
  Value *MulOp0;
  // Matching "(i * 0x01010101...) >> 24".
  if ((match(Op0, m_Mul(m_Value(MulOp0), m_SpecificInt(Mask01)))) &&
       match(Op1, m_SpecificInt(MaskShift))) {
    Value *ShiftOp0;
    // Matching "((i + (i >> 4)) & 0x0F0F0F0F...)".
    if (match(MulOp0, m_And(m_c_Add(m_LShr(m_Value(ShiftOp0), m_SpecificInt(4)),
                                    m_Deferred(ShiftOp0)),
                            m_SpecificInt(Mask0F)))) {
      Value *AndOp0;
      // Matching "(i & 0x33333333...) + ((i >> 2) & 0x33333333...)".
      if (match(ShiftOp0,
                m_c_Add(m_And(m_Value(AndOp0), m_SpecificInt(Mask33)),
                        m_And(m_LShr(m_Deferred(AndOp0), m_SpecificInt(2)),
                              m_SpecificInt(Mask33))))) {
        Value *Root, *SubOp1;
        // Matching "i - ((i >> 1) & 0x55555555...)".
        if (match(AndOp0, m_Sub(m_Value(Root), m_Value(SubOp1))) &&
            match(SubOp1, m_And(m_LShr(m_Specific(Root), m_SpecificInt(1)),
                                m_SpecificInt(Mask55)))) {
          LLVM_DEBUG(dbgs() << "Recognized popcount intrinsic\n");
          IRBuilder<> Builder(&I);
          Function *Func = Intrinsic::getDeclaration(
              I.getModule(), Intrinsic::ctpop, I.getType());
          I.replaceAllUsesWith(Builder.CreateCall(Func, {Root}));
          ++NumPopCountRecognized;
          return true;
        }
      }
    }
  }

  return false;
}

/// This is the entry point for folds that could be implemented in regular
/// InstCombine, but they are separated because they are not expected to
/// occur frequently and/or have more than a constant-length pattern match.
static bool foldUnusualPatterns(Function &F, DominatorTree &DT) {
  bool MadeChange = false;
  for (BasicBlock &BB : F) {
    // Ignore unreachable basic blocks.
    if (!DT.isReachableFromEntry(&BB))
      continue;
    // Do not delete instructions under here and invalidate the iterator.
    // Walk the block backwards for efficiency. We're matching a chain of
    // use->defs, so we're more likely to succeed by starting from the bottom.
    // Also, we want to avoid matching partial patterns.
    // TODO: It would be more efficient if we removed dead instructions
    // iteratively in this loop rather than waiting until the end.
    for (Instruction &I : make_range(BB.rbegin(), BB.rend())) {
      MadeChange |= foldAnyOrAllBitsSet(I);
      MadeChange |= foldGuardedFunnelShift(I, DT);
      MadeChange |= tryToRecognizePopCount(I); 
    }
  }

  // We're done with transforms, so remove dead instructions.
  if (MadeChange)
    for (BasicBlock &BB : F)
      SimplifyInstructionsInBlock(&BB);

  return MadeChange;
}

/// This is the entry point for all transforms. Pass manager differences are
/// handled in the callers of this function.
static bool runImpl(Function &F, TargetLibraryInfo &TLI, DominatorTree &DT) {
  bool MadeChange = false;
  const DataLayout &DL = F.getParent()->getDataLayout();
  TruncInstCombine TIC(TLI, DL, DT);
  MadeChange |= TIC.run(F);
  MadeChange |= foldUnusualPatterns(F, DT);
  return MadeChange;
}

void AggressiveInstCombinerLegacyPass::getAnalysisUsage(
    AnalysisUsage &AU) const {
  AU.setPreservesCFG();
  AU.addRequired<DominatorTreeWrapperPass>();
  AU.addRequired<TargetLibraryInfoWrapperPass>();
  AU.addPreserved<AAResultsWrapperPass>();
  AU.addPreserved<BasicAAWrapperPass>();
  AU.addPreserved<DominatorTreeWrapperPass>();
  AU.addPreserved<GlobalsAAWrapperPass>();
  AU.addPreserved<WholeProgramWrapperPass>(); // INTEL
}

bool AggressiveInstCombinerLegacyPass::runOnFunction(Function &F) {
  auto &TLI = getAnalysis<TargetLibraryInfoWrapperPass>().getTLI(F);
  auto &DT = getAnalysis<DominatorTreeWrapperPass>().getDomTree();
  return runImpl(F, TLI, DT);
}

PreservedAnalyses AggressiveInstCombinePass::run(Function &F,
                                                 FunctionAnalysisManager &AM) {
  auto &TLI = AM.getResult<TargetLibraryAnalysis>(F);
  auto &DT = AM.getResult<DominatorTreeAnalysis>(F);
  if (!runImpl(F, TLI, DT)) {
    // No changes, all analyses are preserved.
    return PreservedAnalyses::all();
  }
  // Mark all the analyses that instcombine updates as preserved.
  PreservedAnalyses PA;
  PA.preserveSet<CFGAnalyses>();
<<<<<<< HEAD
  PA.preserve<AAManager>();
  PA.preserve<GlobalsAA>();
  PA.preserve<WholeProgramAnalysis>();   // INTEL
=======
>>>>>>> 6b9524a0
  return PA;
}

char AggressiveInstCombinerLegacyPass::ID = 0;
INITIALIZE_PASS_BEGIN(AggressiveInstCombinerLegacyPass,
                      "aggressive-instcombine",
                      "Combine pattern based expressions", false, false)
INITIALIZE_PASS_DEPENDENCY(DominatorTreeWrapperPass)
INITIALIZE_PASS_DEPENDENCY(TargetLibraryInfoWrapperPass)
INITIALIZE_PASS_END(AggressiveInstCombinerLegacyPass, "aggressive-instcombine",
                    "Combine pattern based expressions", false, false)

// Initialization Routines
void llvm::initializeAggressiveInstCombine(PassRegistry &Registry) {
  initializeAggressiveInstCombinerLegacyPassPass(Registry);
}

void LLVMInitializeAggressiveInstCombiner(LLVMPassRegistryRef R) {
  initializeAggressiveInstCombinerLegacyPassPass(*unwrap(R));
}

FunctionPass *llvm::createAggressiveInstCombinerPass() {
  return new AggressiveInstCombinerLegacyPass();
}

void LLVMAddAggressiveInstCombinerPass(LLVMPassManagerRef PM) {
  unwrap(PM)->add(createAggressiveInstCombinerPass());
}<|MERGE_RESOLUTION|>--- conflicted
+++ resolved
@@ -433,12 +433,7 @@
   // Mark all the analyses that instcombine updates as preserved.
   PreservedAnalyses PA;
   PA.preserveSet<CFGAnalyses>();
-<<<<<<< HEAD
-  PA.preserve<AAManager>();
-  PA.preserve<GlobalsAA>();
   PA.preserve<WholeProgramAnalysis>();   // INTEL
-=======
->>>>>>> 6b9524a0
   return PA;
 }
 
