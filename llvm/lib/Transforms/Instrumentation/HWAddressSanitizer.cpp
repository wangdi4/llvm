--- conflicted
+++ resolved
@@ -1378,24 +1378,8 @@
           II->eraseFromParent();
       }
     }
-<<<<<<< HEAD
-    if (memtag::alignAndPadAlloca(Info, Align(Mapping.getObjectAlignment()))) {
-      for (auto DVI : Info.DbgVariableIntrinsics) {
-        SmallDenseSet<Value *> LocationOps(DVI->location_ops().begin(),
-                                           DVI->location_ops().end());
-        for (Value *V : LocationOps) {
-          if (auto *AI = dyn_cast_or_null<AllocaInst>(V)) {
-            if (V == AI)
-              DVI->replaceVariableLocationOp(V, Info.AI);
-          }
-        }
-      }
-      AI->eraseFromParent();
-    }
-=======
     if (memtag::alignAndPadAlloca(Info, Align(Mapping.getObjectAlignment())))
       AI->eraseFromParent();
->>>>>>> 6a5533fa
   }
   for (auto &I : SInfo.UnrecognizedLifetimes)
     I->eraseFromParent();
