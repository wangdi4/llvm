add_llvm_library(LLVMInstrumentation
  AddressSanitizer.cpp
  BoundsChecking.cpp
  DataFlowSanitizer.cpp
  DebugIR.cpp
  GCOVProfiling.cpp
  MemorySanitizer.cpp
  Instrumentation.cpp
<<<<<<< HEAD
=======
  InstrProfiling.cpp
  SanitizerCoverage.cpp
>>>>>>> 41cb3da2
  ThreadSanitizer.cpp
  )

add_dependencies(LLVMInstrumentation intrinsics_gen)<|MERGE_RESOLUTION|>--- conflicted
+++ resolved
@@ -2,15 +2,11 @@
   AddressSanitizer.cpp
   BoundsChecking.cpp
   DataFlowSanitizer.cpp
-  DebugIR.cpp
   GCOVProfiling.cpp
   MemorySanitizer.cpp
   Instrumentation.cpp
-<<<<<<< HEAD
-=======
   InstrProfiling.cpp
   SanitizerCoverage.cpp
->>>>>>> 41cb3da2
   ThreadSanitizer.cpp
   )
 
