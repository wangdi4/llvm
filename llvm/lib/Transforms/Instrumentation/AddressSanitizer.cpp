--- conflicted
+++ resolved
@@ -27,6 +27,7 @@
 #include "llvm/IR/CallSite.h"
 #include "llvm/IR/DIBuilder.h"
 #include "llvm/IR/DataLayout.h"
+#include "llvm/IR/Dominators.h"
 #include "llvm/IR/Function.h"
 #include "llvm/IR/IRBuilder.h"
 #include "llvm/IR/InlineAsm.h"
@@ -41,6 +42,7 @@
 #include "llvm/Support/DataTypes.h"
 #include "llvm/Support/Debug.h"
 #include "llvm/Support/Endian.h"
+#include "llvm/Support/SwapByteOrder.h"
 #include "llvm/Transforms/Scalar.h"
 #include "llvm/Transforms/Utils/ASanStackFrameLayout.h"
 #include "llvm/Transforms/Utils/BasicBlockUtils.h"
@@ -61,7 +63,8 @@
 static const uint64_t kDefaultShadowOffset64 = 1ULL << 44;
 static const uint64_t kSmallX86_64ShadowOffset = 0x7FFF8000;  // < 2G.
 static const uint64_t kPPC64_ShadowOffset64 = 1ULL << 41;
-static const uint64_t kMIPS32_ShadowOffset32 = 0x0aaa8000;
+static const uint64_t kMIPS32_ShadowOffset32 = 0x0aaa0000;
+static const uint64_t kMIPS64_ShadowOffset64 = 1ULL << 36;
 static const uint64_t kFreeBSD_ShadowOffset32 = 1ULL << 30;
 static const uint64_t kFreeBSD_ShadowOffset64 = 1ULL << 46;
 static const uint64_t kWindowsShadowOffset32 = 1ULL << 30;
@@ -82,13 +85,7 @@
     "__asan_unregister_globals";
 static const char *const kAsanPoisonGlobalsName = "__asan_before_dynamic_init";
 static const char *const kAsanUnpoisonGlobalsName = "__asan_after_dynamic_init";
-<<<<<<< HEAD
-static const char *const kAsanInitName = "__asan_init_v4";
-static const char *const kAsanCovModuleInitName = "__sanitizer_cov_module_init";
-static const char *const kAsanCovName = "__sanitizer_cov";
-=======
 static const char *const kAsanInitName = "__asan_init_v5";
->>>>>>> 41cb3da2
 static const char *const kAsanPtrCmp = "__sanitizer_ptr_cmp";
 static const char *const kAsanPtrSub = "__sanitizer_ptr_sub";
 static const char *const kAsanHandleNoReturnName = "__asan_handle_no_return";
@@ -96,6 +93,7 @@
 static const char *const kAsanStackMallocNameTemplate = "__asan_stack_malloc_";
 static const char *const kAsanStackFreeNameTemplate = "__asan_stack_free_";
 static const char *const kAsanGenPrefix = "__asan_gen_";
+static const char *const kSanCovGenPrefix = "__sancov_gen_";
 static const char *const kAsanPoisonStackMemoryName =
     "__asan_poison_stack_memory";
 static const char *const kAsanUnpoisonStackMemoryName =
@@ -110,6 +108,12 @@
 
 // Accesses sizes are powers of two: 1, 2, 4, 8, 16.
 static const size_t kNumberOfAccessSizes = 5;
+
+static const unsigned kAllocaRzSize = 32;
+static const unsigned kAsanAllocaLeftMagic = 0xcacacacaU;
+static const unsigned kAsanAllocaRightMagic = 0xcbcbcbcbU;
+static const unsigned kAsanAllocaPartialVal1 = 0xcbcbcb00U;
+static const unsigned kAsanAllocaPartialVal2 = 0x000000cbU;
 
 // Command-line flags.
 
@@ -140,14 +144,6 @@
 // This flag may need to be replaced with -f[no]asan-globals.
 static cl::opt<bool> ClGlobals("asan-globals",
        cl::desc("Handle global objects"), cl::Hidden, cl::init(true));
-static cl::opt<int> ClCoverage("asan-coverage",
-       cl::desc("ASan coverage. 0: none, 1: entry block, 2: all blocks, "
-                "3: all blocks and critical edges"),
-       cl::Hidden, cl::init(false));
-static cl::opt<int> ClCoverageBlockThreshold("asan-coverage-block-threshold",
-       cl::desc("Add coverage instrumentation only to the entry block if there "
-                "are more than this number of blocks."),
-       cl::Hidden, cl::init(1500));
 static cl::opt<bool> ClInitializers("asan-initialization-order",
        cl::desc("Handle C++ initializer order"), cl::Hidden, cl::init(true));
 static cl::opt<bool> ClInvalidPointerPairs("asan-detect-invalid-pointer-pair",
@@ -166,19 +162,8 @@
        "asan-memory-access-callback-prefix",
        cl::desc("Prefix for memory access callbacks"), cl::Hidden,
        cl::init("__asan_"));
-
-// This is an experimental feature that will allow to choose between
-// instrumented and non-instrumented code at link-time.
-// If this option is on, just before instrumenting a function we create its
-// clone; if the function is not changed by asan the clone is deleted.
-// If we end up with a clone, we put the instrumented function into a section
-// called "ASAN" and the uninstrumented function into a section called "NOASAN".
-//
-// This is still a prototype, we need to figure out a way to keep two copies of
-// a function so that the linker can easily choose one of them.
-static cl::opt<bool> ClKeepUninstrumented("asan-keep-uninstrumented-functions",
-       cl::desc("Keep uninstrumented copies of functions"),
-       cl::Hidden, cl::init(false));
+static cl::opt<bool> ClInstrumentAllocas("asan-instrument-allocas",
+       cl::desc("instrument dynamic allocas"), cl::Hidden, cl::init(false));
 
 // These flags allow to change the shadow mapping.
 // The shadow mapping looks like
@@ -219,6 +204,8 @@
 
 STATISTIC(NumInstrumentedReads, "Number of instrumented reads");
 STATISTIC(NumInstrumentedWrites, "Number of instrumented writes");
+STATISTIC(NumInstrumentedDynamicAllocas,
+          "Number of instrumented dynamic allocas");
 STATISTIC(NumOptimizedAccessesToGlobalArray,
           "Number of optimized accesses to global arrays");
 STATISTIC(NumOptimizedAccessesToGlobalVar,
@@ -311,20 +298,17 @@
 
 static ShadowMapping getShadowMapping(Triple &TargetTriple, int LongSize) {
   bool IsAndroid = TargetTriple.getEnvironment() == llvm::Triple::Android;
-  bool IsIOS = TargetTriple.getOS() == llvm::Triple::IOS;
-  bool IsFreeBSD = TargetTriple.getOS() == llvm::Triple::FreeBSD;
-  bool IsLinux = TargetTriple.getOS() == llvm::Triple::Linux;
+  bool IsIOS = TargetTriple.isiOS();
+  bool IsFreeBSD = TargetTriple.isOSFreeBSD();
+  bool IsLinux = TargetTriple.isOSLinux();
   bool IsPPC64 = TargetTriple.getArch() == llvm::Triple::ppc64 ||
                  TargetTriple.getArch() == llvm::Triple::ppc64le;
   bool IsX86_64 = TargetTriple.getArch() == llvm::Triple::x86_64;
   bool IsMIPS32 = TargetTriple.getArch() == llvm::Triple::mips ||
                   TargetTriple.getArch() == llvm::Triple::mipsel;
-<<<<<<< HEAD
-=======
   bool IsMIPS64 = TargetTriple.getArch() == llvm::Triple::mips64 ||
                   TargetTriple.getArch() == llvm::Triple::mips64el;
   bool IsWindows = TargetTriple.isOSWindows();
->>>>>>> 41cb3da2
 
   ShadowMapping Mapping;
 
@@ -348,6 +332,8 @@
       Mapping.Offset = kFreeBSD_ShadowOffset64;
     else if (IsLinux && IsX86_64)
       Mapping.Offset = kSmallX86_64ShadowOffset;
+    else if (IsMIPS64)
+      Mapping.Offset = kMIPS64_ShadowOffset64;
     else
       Mapping.Offset = kDefaultShadowOffset64;
   }
@@ -374,10 +360,13 @@
 /// AddressSanitizer: instrument the code in module to find memory bugs.
 struct AddressSanitizer : public FunctionPass {
   AddressSanitizer() : FunctionPass(ID) {
-    initializeBreakCriticalEdgesPass(*PassRegistry::getPassRegistry());
+    initializeAddressSanitizerPass(*PassRegistry::getPassRegistry());
   }
   const char *getPassName() const override {
     return "AddressSanitizerFunctionPass";
+  }
+  void getAnalysisUsage(AnalysisUsage &AU) const override {
+    AU.addRequired<DominatorTreeWrapperPass>();
   }
   void instrumentMop(Instruction *I, bool UseCalls);
   void instrumentPointerComparisonOrSubtraction(Instruction *I);
@@ -396,18 +385,13 @@
   bool doInitialization(Module &M) override;
   static char ID;  // Pass identification, replacement for typeid
 
-  void getAnalysisUsage(AnalysisUsage &AU) const override {
-    if (ClCoverage >= 3)
-      AU.addRequiredID(BreakCriticalEdgesID);
-  }
+  DominatorTree &getDominatorTree() const { return *DT; }
 
  private:
   void initializeCallbacks(Module &M);
 
   bool LooksLikeCodeInBug11395(Instruction *I);
   bool GlobalIsLinkerInitialized(GlobalVariable *G);
-  bool InjectCoverage(Function &F, ArrayRef<BasicBlock*> AllBlocks);
-  void InjectCoverageAtBlock(Function &F, BasicBlock &BB);
 
   LLVMContext *C;
   const DataLayout *DL;
@@ -415,10 +399,10 @@
   int LongSize;
   Type *IntptrTy;
   ShadowMapping Mapping;
+  DominatorTree *DT;
   Function *AsanCtorFunction;
   Function *AsanInitFunction;
   Function *AsanHandleNoReturnFunc;
-  Function *AsanCovFunction;
   Function *AsanPtrCmpFunction, *AsanPtrSubFunction;
   // This array is indexed by AccessIsWrite and log2(AccessSize).
   Function *AsanErrorCallback[2][kNumberOfAccessSizes];
@@ -463,7 +447,6 @@
   Function *AsanUnpoisonGlobals;
   Function *AsanRegisterGlobals;
   Function *AsanUnregisterGlobals;
-  Function *AsanCovModuleInit;
 };
 
 // Stack poisoning does not play well with exception handling.
@@ -501,6 +484,23 @@
   };
   SmallVector<AllocaPoisonCall, 8> AllocaPoisonCallVec;
 
+  // Stores left and right redzone shadow addresses for dynamic alloca
+  // and pointer to alloca instruction itself.
+  // LeftRzAddr is a shadow address for alloca left redzone.
+  // RightRzAddr is a shadow address for alloca right redzone.
+  struct DynamicAllocaCall {
+    AllocaInst *AI;
+    Value *LeftRzAddr;
+    Value *RightRzAddr;
+    bool Poison;
+    explicit DynamicAllocaCall(AllocaInst *AI,
+                      Value *LeftRzAddr = nullptr,
+                      Value *RightRzAddr = nullptr)
+      : AI(AI), LeftRzAddr(LeftRzAddr), RightRzAddr(RightRzAddr), Poison(true)
+    {}
+  };
+  SmallVector<DynamicAllocaCall, 1> DynamicAllocaVec;
+
   // Maps Value to an AllocaInst from which the Value is originated.
   typedef DenseMap<Value*, AllocaInst*> AllocaForValueMapTy;
   AllocaForValueMapTy AllocaForValue;
@@ -521,7 +521,7 @@
     for (BasicBlock *BB : depth_first(&F.getEntryBlock()))
       visit(*BB);
 
-    if (AllocaVec.empty()) return false;
+    if (AllocaVec.empty() && DynamicAllocaVec.empty()) return false;
 
     initializeCallbacks(*F.getParent());
 
@@ -533,7 +533,7 @@
     return true;
   }
 
-  // Finds all static Alloca instructions and puts
+  // Finds all Alloca instructions and puts
   // poisoned red zones around all of them.
   // Then unpoison everything back before the function returns.
   void poisonStack();
@@ -544,12 +544,64 @@
     RetVec.push_back(&RI);
   }
 
+  // Unpoison dynamic allocas redzones.
+  void unpoisonDynamicAlloca(DynamicAllocaCall &AllocaCall) {
+    if (!AllocaCall.Poison)
+      return;
+    for (auto Ret : RetVec) {
+      IRBuilder<> IRBRet(Ret);
+      PointerType *Int32PtrTy = PointerType::getUnqual(IRBRet.getInt32Ty());
+      Value *Zero = Constant::getNullValue(IRBRet.getInt32Ty());
+      Value *PartialRzAddr = IRBRet.CreateSub(AllocaCall.RightRzAddr,
+                                              ConstantInt::get(IntptrTy, 4));
+      IRBRet.CreateStore(Zero, IRBRet.CreateIntToPtr(AllocaCall.LeftRzAddr,
+                                                     Int32PtrTy));
+      IRBRet.CreateStore(Zero, IRBRet.CreateIntToPtr(PartialRzAddr,
+                                                     Int32PtrTy));
+      IRBRet.CreateStore(Zero, IRBRet.CreateIntToPtr(AllocaCall.RightRzAddr,
+                                                     Int32PtrTy));
+    }
+  }
+
+  // Right shift for BigEndian and left shift for LittleEndian.
+  Value *shiftAllocaMagic(Value *Val, IRBuilder<> &IRB, Value *Shift) {
+    return ASan.DL->isLittleEndian() ? IRB.CreateShl(Val, Shift)
+                                     : IRB.CreateLShr(Val, Shift);
+  }
+
+  // Compute PartialRzMagic for dynamic alloca call. Since we don't know the
+  // size of requested memory until runtime, we should compute it dynamically.
+  // If PartialSize is 0, PartialRzMagic would contain kAsanAllocaRightMagic,
+  // otherwise it would contain the value that we will use to poison the
+  // partial redzone for alloca call.
+  Value *computePartialRzMagic(Value *PartialSize, IRBuilder<> &IRB);
+
+  // Deploy and poison redzones around dynamic alloca call. To do this, we
+  // should replace this call with another one with changed parameters and
+  // replace all its uses with new address, so
+  //   addr = alloca type, old_size, align
+  // is replaced by
+  //   new_size = (old_size + additional_size) * sizeof(type)
+  //   tmp = alloca i8, new_size, max(align, 32)
+  //   addr = tmp + 32 (first 32 bytes are for the left redzone).
+  // Additional_size is added to make new memory allocation contain not only
+  // requested memory, but also left, partial and right redzones.
+  // After that, we should poison redzones:
+  // (1) Left redzone with kAsanAllocaLeftMagic.
+  // (2) Partial redzone with the value, computed in runtime by
+  //     computePartialRzMagic function.
+  // (3) Right redzone with kAsanAllocaRightMagic.
+  void handleDynamicAllocaCall(DynamicAllocaCall &AllocaCall);
+
   /// \brief Collect Alloca instructions we want (and can) handle.
   void visitAllocaInst(AllocaInst &AI) {
     if (!isInterestingAlloca(AI)) return;
 
     StackAlignment = std::max(StackAlignment, AI.getAlignment());
-    AllocaVec.push_back(&AI);
+    if (isDynamicAlloca(AI))
+      DynamicAllocaVec.push_back(DynamicAllocaCall(&AI));
+    else
+      AllocaVec.push_back(&AI);
   }
 
   /// \brief Collect lifetime intrinsic calls to check for use-after-scope
@@ -586,10 +638,21 @@
   // ---------------------- Helpers.
   void initializeCallbacks(Module &M);
 
+  bool doesDominateAllExits(const Instruction *I) const {
+    for (auto Ret : RetVec) {
+      if (!ASan.getDominatorTree().dominates(I, Ret))
+        return false;
+    }
+    return true;
+  }
+
+  bool isDynamicAlloca(AllocaInst &AI) const {
+    return AI.isArrayAllocation() || !AI.isStaticAlloca();
+  }
+
   // Check if we want (and can) handle this alloca.
   bool isInterestingAlloca(AllocaInst &AI) const {
-    return (!AI.isArrayAllocation() && AI.isStaticAlloca() &&
-            AI.getAllocatedType()->isSized() &&
+    return (AI.getAllocatedType()->isSized() &&
             // alloca() may be called with 0 size, ignore it.
             getAllocaSizeInBytes(&AI) > 0);
   }
@@ -616,7 +679,11 @@
 }  // namespace
 
 char AddressSanitizer::ID = 0;
-INITIALIZE_PASS(AddressSanitizer, "asan",
+INITIALIZE_PASS_BEGIN(AddressSanitizer, "asan",
+    "AddressSanitizer: detects use-after-free and out-of-bounds bugs.",
+    false, false)
+INITIALIZE_PASS_DEPENDENCY(DominatorTreeWrapperPass)
+INITIALIZE_PASS_END(AddressSanitizer, "asan",
     "AddressSanitizer: detects use-after-free and out-of-bounds bugs.",
     false, false)
 FunctionPass *llvm::createAddressSanitizerFunctionPass() {
@@ -669,7 +736,8 @@
 }
 
 static bool GlobalWasGeneratedByAsan(GlobalVariable *G) {
-  return G->getName().find(kAsanGenPrefix) == 0;
+  return G->getName().find(kAsanGenPrefix) == 0 ||
+         G->getName().find(kSanCovGenPrefix) == 0;
 }
 
 Value *AddressSanitizer::memToShadow(Value *Shadow, IRBuilder<> &IRB) {
@@ -704,7 +772,7 @@
 }
 
 // If I is an interesting memory access, return the PointerOperand
-// and set IsWrite/Alignment. Otherwise return NULL.
+// and set IsWrite/Alignment. Otherwise return nullptr.
 static Value *isInterestingMemoryAccess(Instruction *I, bool *IsWrite,
                                         unsigned *Alignment) {
   // Skip memory accesses inserted by another instrumentation.
@@ -997,45 +1065,8 @@
   // For now, just ignore this Global if the alignment is large.
   if (G->getAlignment() > MinRedzoneSizeForGlobal()) return false;
 
-  // Ignore all the globals with the names starting with "\01L_OBJC_".
-  // Many of those are put into the .cstring section. The linker compresses
-  // that section by removing the spare \0s after the string terminator, so
-  // our redzones get broken.
-  if ((G->getName().find("\01L_OBJC_") == 0) ||
-      (G->getName().find("\01l_OBJC_") == 0)) {
-    DEBUG(dbgs() << "Ignoring \\01L_OBJC_* global: " << *G << "\n");
-    return false;
-  }
-
   if (G->hasSection()) {
     StringRef Section(G->getSection());
-<<<<<<< HEAD
-    // Ignore the globals from the __OBJC section. The ObjC runtime assumes
-    // those conform to /usr/lib/objc/runtime.h, so we can't add redzones to
-    // them.
-    if (Section.startswith("__OBJC,") ||
-        Section.startswith("__DATA, __objc_")) {
-      DEBUG(dbgs() << "Ignoring ObjC runtime global: " << *G << "\n");
-      return false;
-    }
-    // See http://code.google.com/p/address-sanitizer/issues/detail?id=32
-    // Constant CFString instances are compiled in the following way:
-    //  -- the string buffer is emitted into
-    //     __TEXT,__cstring,cstring_literals
-    //  -- the constant NSConstantString structure referencing that buffer
-    //     is placed into __DATA,__cfstring
-    // Therefore there's no point in placing redzones into __DATA,__cfstring.
-    // Moreover, it causes the linker to crash on OS X 10.7
-    if (Section.startswith("__DATA,__cfstring")) {
-      DEBUG(dbgs() << "Ignoring CFString: " << *G << "\n");
-      return false;
-    }
-    // The linker merges the contents of cstring_literals and removes the
-    // trailing zeroes.
-    if (Section.startswith("__TEXT,__cstring,cstring_literals")) {
-      DEBUG(dbgs() << "Ignoring a cstring literal: " << *G << "\n");
-      return false;
-=======
 
     if (TargetTriple.isOSBinFormatMachO()) {
       StringRef ParsedSegment, ParsedSection;
@@ -1076,7 +1107,6 @@
         DEBUG(dbgs() << "Ignoring a cstring literal: " << *G << "\n");
         return false;
       }
->>>>>>> 41cb3da2
     }
 
     // Callbacks put into the CRT initializer/terminator sections
@@ -1099,24 +1129,20 @@
   IRBuilder<> IRB(*C);
   // Declare our poisoning and unpoisoning functions.
   AsanPoisonGlobals = checkInterfaceFunction(M.getOrInsertFunction(
-      kAsanPoisonGlobalsName, IRB.getVoidTy(), IntptrTy, NULL));
+      kAsanPoisonGlobalsName, IRB.getVoidTy(), IntptrTy, nullptr));
   AsanPoisonGlobals->setLinkage(Function::ExternalLinkage);
   AsanUnpoisonGlobals = checkInterfaceFunction(M.getOrInsertFunction(
-      kAsanUnpoisonGlobalsName, IRB.getVoidTy(), NULL));
+      kAsanUnpoisonGlobalsName, IRB.getVoidTy(), nullptr));
   AsanUnpoisonGlobals->setLinkage(Function::ExternalLinkage);
   // Declare functions that register/unregister globals.
   AsanRegisterGlobals = checkInterfaceFunction(M.getOrInsertFunction(
       kAsanRegisterGlobalsName, IRB.getVoidTy(),
-      IntptrTy, IntptrTy, NULL));
+      IntptrTy, IntptrTy, nullptr));
   AsanRegisterGlobals->setLinkage(Function::ExternalLinkage);
   AsanUnregisterGlobals = checkInterfaceFunction(M.getOrInsertFunction(
       kAsanUnregisterGlobalsName,
-      IRB.getVoidTy(), IntptrTy, IntptrTy, NULL));
+      IRB.getVoidTy(), IntptrTy, IntptrTy, nullptr));
   AsanUnregisterGlobals->setLinkage(Function::ExternalLinkage);
-  AsanCovModuleInit = checkInterfaceFunction(M.getOrInsertFunction(
-      kAsanCovModuleInitName,
-      IRB.getVoidTy(), IntptrTy, NULL));
-  AsanCovModuleInit->setLinkage(Function::ExternalLinkage);
 }
 
 // This function replaces all global variables with new variables that have
@@ -1146,7 +1172,7 @@
   // We initialize an array of such structures and pass it to a run-time call.
   StructType *GlobalStructTy =
       StructType::get(IntptrTy, IntptrTy, IntptrTy, IntptrTy, IntptrTy,
-                      IntptrTy, IntptrTy, NULL);
+                      IntptrTy, IntptrTy, nullptr);
   SmallVector<Constant *, 16> Initializers(n);
 
   bool HasDynamicallyInitializedGlobals = false;
@@ -1183,10 +1209,10 @@
     assert(((RightRedzoneSize + SizeInBytes) % MinRZ) == 0);
     Type *RightRedZoneTy = ArrayType::get(IRB.getInt8Ty(), RightRedzoneSize);
 
-    StructType *NewTy = StructType::get(Ty, RightRedZoneTy, NULL);
+    StructType *NewTy = StructType::get(Ty, RightRedZoneTy, nullptr);
     Constant *NewInitializer = ConstantStruct::get(
         NewTy, G->getInitializer(),
-        Constant::getNullValue(RightRedZoneTy), NULL);
+        Constant::getNullValue(RightRedZoneTy), nullptr);
 
     // Create a new global variable with enough space for a redzone.
     GlobalValue::LinkageTypes Linkage = G->getLinkage();
@@ -1221,7 +1247,7 @@
         ConstantInt::get(IntptrTy, SizeInBytes + RightRedzoneSize),
         ConstantExpr::getPointerCast(Name, IntptrTy),
         ConstantExpr::getPointerCast(ModuleName, IntptrTy),
-        ConstantInt::get(IntptrTy, MD.IsDynInit), SourceLoc, NULL);
+        ConstantInt::get(IntptrTy, MD.IsDynInit), SourceLoc, nullptr);
 
     if (ClInitializers && MD.IsDynInit)
       HasDynamicallyInitializedGlobals = true;
@@ -1274,13 +1300,6 @@
   Function *CtorFunc = M.getFunction(kAsanModuleCtorName);
   assert(CtorFunc);
   IRBuilder<> IRB(CtorFunc->getEntryBlock().getTerminator());
-
-  if (ClCoverage > 0) {
-    Function *CovFunc = M.getFunction(kAsanCovName);
-    int nCov = CovFunc ? CovFunc->getNumUses() : 0;
-    IRB.CreateCall(AsanCovModuleInit, ConstantInt::get(IntptrTy, nCov));
-    Changed = true;
-  }
 
   if (ClGlobals)
     Changed |= InstrumentGlobals(IRB, M);
@@ -1300,43 +1319,42 @@
       AsanErrorCallback[AccessIsWrite][AccessSizeIndex] =
           checkInterfaceFunction(
               M.getOrInsertFunction(kAsanReportErrorTemplate + Suffix,
-                                    IRB.getVoidTy(), IntptrTy, NULL));
+                                    IRB.getVoidTy(), IntptrTy, nullptr));
       AsanMemoryAccessCallback[AccessIsWrite][AccessSizeIndex] =
           checkInterfaceFunction(
               M.getOrInsertFunction(ClMemoryAccessCallbackPrefix + Suffix,
-                                    IRB.getVoidTy(), IntptrTy, NULL));
+                                    IRB.getVoidTy(), IntptrTy, nullptr));
     }
   }
   AsanErrorCallbackSized[0] = checkInterfaceFunction(M.getOrInsertFunction(
-              kAsanReportLoadN, IRB.getVoidTy(), IntptrTy, IntptrTy, NULL));
+              kAsanReportLoadN, IRB.getVoidTy(), IntptrTy, IntptrTy, nullptr));
   AsanErrorCallbackSized[1] = checkInterfaceFunction(M.getOrInsertFunction(
-              kAsanReportStoreN, IRB.getVoidTy(), IntptrTy, IntptrTy, NULL));
+              kAsanReportStoreN, IRB.getVoidTy(), IntptrTy, IntptrTy, nullptr));
 
   AsanMemoryAccessCallbackSized[0] = checkInterfaceFunction(
       M.getOrInsertFunction(ClMemoryAccessCallbackPrefix + "loadN",
-                            IRB.getVoidTy(), IntptrTy, IntptrTy, NULL));
+                            IRB.getVoidTy(), IntptrTy, IntptrTy, nullptr));
   AsanMemoryAccessCallbackSized[1] = checkInterfaceFunction(
       M.getOrInsertFunction(ClMemoryAccessCallbackPrefix + "storeN",
-                            IRB.getVoidTy(), IntptrTy, IntptrTy, NULL));
+                            IRB.getVoidTy(), IntptrTy, IntptrTy, nullptr));
 
   AsanMemmove = checkInterfaceFunction(M.getOrInsertFunction(
       ClMemoryAccessCallbackPrefix + "memmove", IRB.getInt8PtrTy(),
-      IRB.getInt8PtrTy(), IRB.getInt8PtrTy(), IntptrTy, NULL));
+      IRB.getInt8PtrTy(), IRB.getInt8PtrTy(), IntptrTy, nullptr));
   AsanMemcpy = checkInterfaceFunction(M.getOrInsertFunction(
       ClMemoryAccessCallbackPrefix + "memcpy", IRB.getInt8PtrTy(),
-      IRB.getInt8PtrTy(), IRB.getInt8PtrTy(), IntptrTy, NULL));
+      IRB.getInt8PtrTy(), IRB.getInt8PtrTy(), IntptrTy, nullptr));
   AsanMemset = checkInterfaceFunction(M.getOrInsertFunction(
       ClMemoryAccessCallbackPrefix + "memset", IRB.getInt8PtrTy(),
-      IRB.getInt8PtrTy(), IRB.getInt32Ty(), IntptrTy, NULL));
+      IRB.getInt8PtrTy(), IRB.getInt32Ty(), IntptrTy, nullptr));
 
   AsanHandleNoReturnFunc = checkInterfaceFunction(
-      M.getOrInsertFunction(kAsanHandleNoReturnName, IRB.getVoidTy(), NULL));
-  AsanCovFunction = checkInterfaceFunction(M.getOrInsertFunction(
-      kAsanCovName, IRB.getVoidTy(), NULL));
+      M.getOrInsertFunction(kAsanHandleNoReturnName, IRB.getVoidTy(), nullptr));
+
   AsanPtrCmpFunction = checkInterfaceFunction(M.getOrInsertFunction(
-      kAsanPtrCmp, IRB.getVoidTy(), IntptrTy, IntptrTy, NULL));
+      kAsanPtrCmp, IRB.getVoidTy(), IntptrTy, IntptrTy, nullptr));
   AsanPtrSubFunction = checkInterfaceFunction(M.getOrInsertFunction(
-      kAsanPtrSub, IRB.getVoidTy(), IntptrTy, IntptrTy, NULL));
+      kAsanPtrSub, IRB.getVoidTy(), IntptrTy, IntptrTy, nullptr));
   // We insert an empty inline asm after __asan_report* to avoid callback merge.
   EmptyAsm = InlineAsm::get(FunctionType::get(IRB.getVoidTy(), false),
                             StringRef(""), StringRef(""),
@@ -1365,7 +1383,7 @@
   // call __asan_init in the module ctor.
   IRBuilder<> IRB(ReturnInst::Create(*C, AsanCtorBB));
   AsanInitFunction = checkInterfaceFunction(
-      M.getOrInsertFunction(kAsanInitName, IRB.getVoidTy(), NULL));
+      M.getOrInsertFunction(kAsanInitName, IRB.getVoidTy(), nullptr));
   AsanInitFunction->setLinkage(Function::ExternalLinkage);
   IRB.CreateCall(AsanInitFunction);
 
@@ -1391,80 +1409,13 @@
   return false;
 }
 
-void AddressSanitizer::InjectCoverageAtBlock(Function &F, BasicBlock &BB) {
-  BasicBlock::iterator IP = BB.getFirstInsertionPt(), BE = BB.end();
-  // Skip static allocas at the top of the entry block so they don't become
-  // dynamic when we split the block.  If we used our optimized stack layout,
-  // then there will only be one alloca and it will come first.
-  for (; IP != BE; ++IP) {
-    AllocaInst *AI = dyn_cast<AllocaInst>(IP);
-    if (!AI || !AI->isStaticAlloca())
-      break;
-  }
-
-  DebugLoc EntryLoc = &BB == &F.getEntryBlock()
-                          ? IP->getDebugLoc().getFnDebugLoc(*C)
-                          : IP->getDebugLoc();
-  IRBuilder<> IRB(IP);
-  IRB.SetCurrentDebugLocation(EntryLoc);
-  Type *Int8Ty = IRB.getInt8Ty();
-  GlobalVariable *Guard = new GlobalVariable(
-      *F.getParent(), Int8Ty, false, GlobalValue::PrivateLinkage,
-      Constant::getNullValue(Int8Ty), "__asan_gen_cov_" + F.getName());
-  LoadInst *Load = IRB.CreateLoad(Guard);
-  Load->setAtomic(Monotonic);
-  Load->setAlignment(1);
-  Value *Cmp = IRB.CreateICmpEQ(Constant::getNullValue(Int8Ty), Load);
-  Instruction *Ins = SplitBlockAndInsertIfThen(
-      Cmp, IP, false, MDBuilder(*C).createBranchWeights(1, 100000));
-  IRB.SetInsertPoint(Ins);
-  IRB.SetCurrentDebugLocation(EntryLoc);
-  // __sanitizer_cov gets the PC of the instruction using GET_CALLER_PC.
-  IRB.CreateCall(AsanCovFunction);
-  StoreInst *Store = IRB.CreateStore(ConstantInt::get(Int8Ty, 1), Guard);
-  Store->setAtomic(Monotonic);
-  Store->setAlignment(1);
-}
-
-// Poor man's coverage that works with ASan.
-// We create a Guard boolean variable with the same linkage
-// as the function and inject this code into the entry block (-asan-coverage=1)
-// or all blocks (-asan-coverage=2):
-// if (*Guard) {
-//    __sanitizer_cov();
-//    *Guard = 1;
-// }
-// The accesses to Guard are atomic. The rest of the logic is
-// in __sanitizer_cov (it's fine to call it more than once).
-//
-// This coverage implementation provides very limited data:
-// it only tells if a given function (block) was ever executed.
-// No counters, no per-edge data.
-// But for many use cases this is what we need and the added slowdown
-// is negligible. This simple implementation will probably be obsoleted
-// by the upcoming Clang-based coverage implementation.
-// By having it here and now we hope to
-//  a) get the functionality to users earlier and
-//  b) collect usage statistics to help improve Clang coverage design.
-bool AddressSanitizer::InjectCoverage(Function &F,
-                                      ArrayRef<BasicBlock *> AllBlocks) {
-  if (!ClCoverage) return false;
-
-  if (ClCoverage == 1 ||
-      (unsigned)ClCoverageBlockThreshold < AllBlocks.size()) {
-    InjectCoverageAtBlock(F, F.getEntryBlock());
-  } else {
-    for (auto BB : AllBlocks)
-      InjectCoverageAtBlock(F, *BB);
-  }
-  return true;
-}
-
 bool AddressSanitizer::runOnFunction(Function &F) {
   if (&F == AsanCtorFunction) return false;
   if (F.getLinkage() == GlobalValue::AvailableExternallyLinkage) return false;
   DEBUG(dbgs() << "ASAN instrumenting:\n" << F << "\n");
   initializeCallbacks(*F.getParent());
+
+  DT = &getAnalysis<DominatorTreeWrapperPass>().getDomTree();
 
   // If needed, insert __asan_init before checking for SanitizeAddress attr.
   maybeInsertAsanInitAtFunctionEntry(F);
@@ -1496,7 +1447,7 @@
       if (Value *Addr =
               isInterestingMemoryAccess(&Inst, &IsWrite, &Alignment)) {
         if (ClOpt && ClOptSameTemp) {
-          if (!TempsToInstrument.insert(Addr))
+          if (!TempsToInstrument.insert(Addr).second)
             continue;  // We've seen this temp in the current BB.
         }
       } else if (ClInvalidPointerPairs &&
@@ -1524,17 +1475,6 @@
     }
   }
 
-  Function *UninstrumentedDuplicate = nullptr;
-  bool LikelyToInstrument =
-      !NoReturnCalls.empty() || !ToInstrument.empty() || (NumAllocas > 0);
-  if (ClKeepUninstrumented && LikelyToInstrument) {
-    ValueToValueMapTy VMap;
-    UninstrumentedDuplicate = CloneFunction(&F, VMap, false);
-    UninstrumentedDuplicate->removeFnAttr(Attribute::SanitizeAddress);
-    UninstrumentedDuplicate->setName("NOASAN_" + F.getName());
-    F.getParent()->getFunctionList().push_back(UninstrumentedDuplicate);
-  }
-
   bool UseCalls = false;
   if (ClInstrumentationWithCallsThreshold >= 0 &&
       ToInstrument.size() > (unsigned)ClInstrumentationWithCallsThreshold)
@@ -1570,24 +1510,7 @@
 
   bool res = NumInstrumented > 0 || ChangedStack || !NoReturnCalls.empty();
 
-  if (InjectCoverage(F, AllBlocks))
-    res = true;
-
   DEBUG(dbgs() << "ASAN done instrumenting: " << res << " " << F << "\n");
-
-  if (ClKeepUninstrumented) {
-    if (!res) {
-      // No instrumentation is done, no need for the duplicate.
-      if (UninstrumentedDuplicate)
-        UninstrumentedDuplicate->eraseFromParent();
-    } else {
-      // The function was instrumented. We must have the duplicate.
-      assert(UninstrumentedDuplicate);
-      UninstrumentedDuplicate->setSection("NOASAN");
-      assert(!F.hasSection());
-      F.setSection("ASAN");
-    }
-  }
 
   return res;
 }
@@ -1608,25 +1531,18 @@
   IRBuilder<> IRB(*C);
   for (int i = 0; i <= kMaxAsanStackMallocSizeClass; i++) {
     std::string Suffix = itostr(i);
-<<<<<<< HEAD
-    AsanStackMallocFunc[i] = checkInterfaceFunction(
-        M.getOrInsertFunction(kAsanStackMallocNameTemplate + Suffix, IntptrTy,
-                              IntptrTy, IntptrTy, NULL));
-    AsanStackFreeFunc[i] = checkInterfaceFunction(M.getOrInsertFunction(
-        kAsanStackFreeNameTemplate + Suffix, IRB.getVoidTy(), IntptrTy,
-        IntptrTy, IntptrTy, NULL));
-=======
     AsanStackMallocFunc[i] = checkInterfaceFunction(M.getOrInsertFunction(
         kAsanStackMallocNameTemplate + Suffix, IntptrTy, IntptrTy, nullptr));
     AsanStackFreeFunc[i] = checkInterfaceFunction(
         M.getOrInsertFunction(kAsanStackFreeNameTemplate + Suffix,
                               IRB.getVoidTy(), IntptrTy, IntptrTy, nullptr));
->>>>>>> 41cb3da2
-  }
-  AsanPoisonStackMemoryFunc = checkInterfaceFunction(M.getOrInsertFunction(
-      kAsanPoisonStackMemoryName, IRB.getVoidTy(), IntptrTy, IntptrTy, NULL));
-  AsanUnpoisonStackMemoryFunc = checkInterfaceFunction(M.getOrInsertFunction(
-      kAsanUnpoisonStackMemoryName, IRB.getVoidTy(), IntptrTy, IntptrTy, NULL));
+  }
+  AsanPoisonStackMemoryFunc = checkInterfaceFunction(
+      M.getOrInsertFunction(kAsanPoisonStackMemoryName, IRB.getVoidTy(),
+                            IntptrTy, IntptrTy, nullptr));
+  AsanUnpoisonStackMemoryFunc = checkInterfaceFunction(
+      M.getOrInsertFunction(kAsanUnpoisonStackMemoryName, IRB.getVoidTy(),
+                            IntptrTy, IntptrTy, nullptr));
 }
 
 void
@@ -1722,10 +1638,18 @@
 }
 
 void FunctionStackPoisoner::poisonStack() {
+  assert(AllocaVec.size() > 0 || DynamicAllocaVec.size() > 0);
+
+  if (ClInstrumentAllocas)
+    // Handle dynamic allocas.
+    for (auto &AllocaCall : DynamicAllocaVec)
+      handleDynamicAllocaCall(AllocaCall);
+
+  if (AllocaVec.size() == 0) return;
+
   int StackMallocIdx = -1;
   DebugLoc EntryDebugLocation = getFunctionEntryDebugLocation(F);
 
-  assert(AllocaVec.size() > 0);
   Instruction *InsBefore = AllocaVec[0];
   IRBuilder<> IRB(InsBefore);
   IRB.SetCurrentDebugLocation(EntryDebugLocation);
@@ -1897,6 +1821,11 @@
       poisonRedZones(L.ShadowBytes, IRBRet, ShadowBase, false);
     }
   }
+
+  if (ClInstrumentAllocas)
+    // Unpoison dynamic allocas.
+    for (auto &AllocaCall : DynamicAllocaVec)
+      unpoisonDynamicAlloca(AllocaCall);
 
   // We are done. Remove the old unused alloca instructions.
   for (auto AI : AllocaVec)
@@ -1952,4 +1881,141 @@
   if (Res)
     AllocaForValue[V] = Res;
   return Res;
+}
+
+// Compute PartialRzMagic for dynamic alloca call. PartialRzMagic is
+// constructed from two separate 32-bit numbers: PartialRzMagic = Val1 | Val2.
+// (1) Val1 is resposible for forming base value for PartialRzMagic, containing
+//     only 00 for fully addressable and 0xcb for fully poisoned bytes for each
+//     8-byte chunk of user memory respectively.
+// (2) Val2 forms the value for marking first poisoned byte in shadow memory
+//     with appropriate value (0x01 - 0x07 or 0xcb if Padding % 8 == 0).
+
+// Shift = Padding & ~7; // the number of bits we need to shift to access first
+//                          chunk in shadow memory, containing nonzero bytes.
+// Example:
+// Padding = 21                       Padding = 16
+// Shadow:  |00|00|05|cb|          Shadow:  |00|00|cb|cb|
+//                ^                               ^
+//                |                               |
+// Shift = 21 & ~7 = 16            Shift = 16 & ~7 = 16
+//
+// Val1 = 0xcbcbcbcb << Shift;
+// PartialBits = Padding ? Padding & 7 : 0xcb;
+// Val2 = PartialBits << Shift;
+// Result = Val1 | Val2;
+Value *FunctionStackPoisoner::computePartialRzMagic(Value *PartialSize,
+                                                    IRBuilder<> &IRB) {
+  PartialSize = IRB.CreateIntCast(PartialSize, IRB.getInt32Ty(), false);
+  Value *Shift = IRB.CreateAnd(PartialSize, IRB.getInt32(~7));
+  unsigned Val1Int = kAsanAllocaPartialVal1;
+  unsigned Val2Int = kAsanAllocaPartialVal2;
+  if (!ASan.DL->isLittleEndian()) {
+    Val1Int = sys::getSwappedBytes(Val1Int);
+    Val2Int = sys::getSwappedBytes(Val2Int);
+  }
+  Value *Val1 = shiftAllocaMagic(IRB.getInt32(Val1Int), IRB, Shift);
+  Value *PartialBits = IRB.CreateAnd(PartialSize, IRB.getInt32(7));
+  // For BigEndian get 0x000000YZ -> 0xYZ000000.
+  if (ASan.DL->isBigEndian())
+    PartialBits = IRB.CreateShl(PartialBits, IRB.getInt32(24));
+  Value *Val2 = IRB.getInt32(Val2Int);
+  Value *Cond =
+      IRB.CreateICmpNE(PartialBits, Constant::getNullValue(IRB.getInt32Ty()));
+  Val2 = IRB.CreateSelect(Cond, shiftAllocaMagic(PartialBits, IRB, Shift),
+                          shiftAllocaMagic(Val2, IRB, Shift));
+  return IRB.CreateOr(Val1, Val2);
+}
+
+void FunctionStackPoisoner::handleDynamicAllocaCall(
+    DynamicAllocaCall &AllocaCall) {
+  AllocaInst *AI = AllocaCall.AI;
+  if (!doesDominateAllExits(AI)) {
+    // We do not yet handle complex allocas
+    AllocaCall.Poison = false;
+    return;
+  }
+
+  IRBuilder<> IRB(AI);
+
+  PointerType *Int32PtrTy = PointerType::getUnqual(IRB.getInt32Ty());
+  const unsigned Align = std::max(kAllocaRzSize, AI->getAlignment());
+  const uint64_t AllocaRedzoneMask = kAllocaRzSize - 1;
+
+  Value *Zero = Constant::getNullValue(IntptrTy);
+  Value *AllocaRzSize = ConstantInt::get(IntptrTy, kAllocaRzSize);
+  Value *AllocaRzMask = ConstantInt::get(IntptrTy, AllocaRedzoneMask);
+  Value *NotAllocaRzMask = ConstantInt::get(IntptrTy, ~AllocaRedzoneMask);
+
+  // Since we need to extend alloca with additional memory to locate
+  // redzones, and OldSize is number of allocated blocks with
+  // ElementSize size, get allocated memory size in bytes by
+  // OldSize * ElementSize.
+  unsigned ElementSize = ASan.DL->getTypeAllocSize(AI->getAllocatedType());
+  Value *OldSize = IRB.CreateMul(AI->getArraySize(),
+                                 ConstantInt::get(IntptrTy, ElementSize));
+
+  // PartialSize = OldSize % 32
+  Value *PartialSize = IRB.CreateAnd(OldSize, AllocaRzMask);
+
+  // Misalign = kAllocaRzSize - PartialSize;
+  Value *Misalign = IRB.CreateSub(AllocaRzSize, PartialSize);
+
+  // PartialPadding = Misalign != kAllocaRzSize ? Misalign : 0;
+  Value *Cond = IRB.CreateICmpNE(Misalign, AllocaRzSize);
+  Value *PartialPadding = IRB.CreateSelect(Cond, Misalign, Zero);
+
+  // AdditionalChunkSize = Align + PartialPadding + kAllocaRzSize
+  // Align is added to locate left redzone, PartialPadding for possible
+  // partial redzone and kAllocaRzSize for right redzone respectively.
+  Value *AdditionalChunkSize = IRB.CreateAdd(
+      ConstantInt::get(IntptrTy, Align + kAllocaRzSize), PartialPadding);
+
+  Value *NewSize = IRB.CreateAdd(OldSize, AdditionalChunkSize);
+
+  // Insert new alloca with new NewSize and Align params.
+  AllocaInst *NewAlloca = IRB.CreateAlloca(IRB.getInt8Ty(), NewSize);
+  NewAlloca->setAlignment(Align);
+
+  // NewAddress = Address + Align
+  Value *NewAddress = IRB.CreateAdd(IRB.CreatePtrToInt(NewAlloca, IntptrTy),
+                                    ConstantInt::get(IntptrTy, Align));
+
+  Value *NewAddressPtr = IRB.CreateIntToPtr(NewAddress, AI->getType());
+
+  // LeftRzAddress = NewAddress - kAllocaRzSize
+  Value *LeftRzAddress = IRB.CreateSub(NewAddress, AllocaRzSize);
+
+  // Poisoning left redzone.
+  AllocaCall.LeftRzAddr = ASan.memToShadow(LeftRzAddress, IRB);
+  IRB.CreateStore(ConstantInt::get(IRB.getInt32Ty(), kAsanAllocaLeftMagic),
+                  IRB.CreateIntToPtr(AllocaCall.LeftRzAddr, Int32PtrTy));
+
+  // PartialRzAligned = PartialRzAddr & ~AllocaRzMask
+  Value *PartialRzAddr = IRB.CreateAdd(NewAddress, OldSize);
+  Value *PartialRzAligned = IRB.CreateAnd(PartialRzAddr, NotAllocaRzMask);
+
+  // Poisoning partial redzone.
+  Value *PartialRzMagic = computePartialRzMagic(PartialSize, IRB);
+  Value *PartialRzShadowAddr = ASan.memToShadow(PartialRzAligned, IRB);
+  IRB.CreateStore(PartialRzMagic,
+                  IRB.CreateIntToPtr(PartialRzShadowAddr, Int32PtrTy));
+
+  // RightRzAddress
+  //   =  (PartialRzAddr + AllocaRzMask) & ~AllocaRzMask
+  Value *RightRzAddress = IRB.CreateAnd(
+      IRB.CreateAdd(PartialRzAddr, AllocaRzMask), NotAllocaRzMask);
+
+  // Poisoning right redzone.
+  AllocaCall.RightRzAddr = ASan.memToShadow(RightRzAddress, IRB);
+  IRB.CreateStore(ConstantInt::get(IRB.getInt32Ty(), kAsanAllocaRightMagic),
+                  IRB.CreateIntToPtr(AllocaCall.RightRzAddr, Int32PtrTy));
+
+  // Replace all uses of AddessReturnedByAlloca with NewAddress.
+  AI->replaceAllUsesWith(NewAddressPtr);
+
+  // We are done. Erase old alloca and store left, partial and right redzones
+  // shadow addresses for future unpoisoning.
+  AI->eraseFromParent();
+  NumInstrumentedDynamicAllocas++;
 }