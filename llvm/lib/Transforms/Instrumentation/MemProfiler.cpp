//===- MemProfiler.cpp - memory allocation and access profiler ------------===//
//
// Part of the LLVM Project, under the Apache License v2.0 with LLVM Exceptions.
// See https://llvm.org/LICENSE.txt for license information.
// SPDX-License-Identifier: Apache-2.0 WITH LLVM-exception
//
//===----------------------------------------------------------------------===//
//
// This file is a part of MemProfiler. Memory accesses are instrumented
// to increment the access count held in a shadow memory location, or
// alternatively to call into the runtime. Memory intrinsic calls (memmove,
// memcpy, memset) are changed to call the memory profiling runtime version
// instead.
//
//===----------------------------------------------------------------------===//

#include "llvm/Transforms/Instrumentation/MemProfiler.h"
#include "llvm/ADT/SmallVector.h"
#include "llvm/ADT/Statistic.h"
#include "llvm/ADT/StringRef.h"
#include "llvm/ADT/Triple.h"
#include "llvm/Analysis/ValueTracking.h"
#include "llvm/IR/Constant.h"
#include "llvm/IR/DataLayout.h"
#include "llvm/IR/Function.h"
#include "llvm/IR/GlobalValue.h"
#include "llvm/IR/IRBuilder.h"
#include "llvm/IR/Instruction.h"
#include "llvm/IR/LLVMContext.h"
#include "llvm/IR/Module.h"
#include "llvm/IR/Type.h"
#include "llvm/IR/Value.h"
#include "llvm/InitializePasses.h"
#include "llvm/Pass.h"
#include "llvm/Support/CommandLine.h"
#include "llvm/Support/Debug.h"
#include "llvm/Transforms/Instrumentation.h"
#include "llvm/Transforms/Utils/BasicBlockUtils.h"
#include "llvm/Transforms/Utils/ModuleUtils.h"

using namespace llvm;

#define DEBUG_TYPE "memprof"

constexpr int LLVM_MEM_PROFILER_VERSION = 1;

// Size of memory mapped to a single shadow location.
constexpr uint64_t DefaultShadowGranularity = 64;

// Scale from granularity down to shadow size.
constexpr uint64_t DefaultShadowScale = 3;

constexpr char MemProfModuleCtorName[] = "memprof.module_ctor";
constexpr uint64_t MemProfCtorAndDtorPriority = 1;
// On Emscripten, the system needs more than one priorities for constructors.
constexpr uint64_t MemProfEmscriptenCtorAndDtorPriority = 50;
constexpr char MemProfInitName[] = "__memprof_init";
constexpr char MemProfVersionCheckNamePrefix[] =
    "__memprof_version_mismatch_check_v";

constexpr char MemProfShadowMemoryDynamicAddress[] =
    "__memprof_shadow_memory_dynamic_address";

constexpr char MemProfFilenameVar[] = "__memprof_profile_filename";

// Command-line flags.

static cl::opt<bool> ClInsertVersionCheck(
    "memprof-guard-against-version-mismatch",
    cl::desc("Guard against compiler/runtime version mismatch."), cl::Hidden,
    cl::init(true));

// This flag may need to be replaced with -f[no-]memprof-reads.
static cl::opt<bool> ClInstrumentReads("memprof-instrument-reads",
                                       cl::desc("instrument read instructions"),
                                       cl::Hidden, cl::init(true));

static cl::opt<bool>
    ClInstrumentWrites("memprof-instrument-writes",
                       cl::desc("instrument write instructions"), cl::Hidden,
                       cl::init(true));

static cl::opt<bool> ClInstrumentAtomics(
    "memprof-instrument-atomics",
    cl::desc("instrument atomic instructions (rmw, cmpxchg)"), cl::Hidden,
    cl::init(true));

static cl::opt<bool> ClUseCalls(
    "memprof-use-callbacks",
    cl::desc("Use callbacks instead of inline instrumentation sequences."),
    cl::Hidden, cl::init(false));

static cl::opt<std::string>
    ClMemoryAccessCallbackPrefix("memprof-memory-access-callback-prefix",
                                 cl::desc("Prefix for memory access callbacks"),
                                 cl::Hidden, cl::init("__memprof_"));

// These flags allow to change the shadow mapping.
// The shadow mapping looks like
//    Shadow = ((Mem & mask) >> scale) + offset

static cl::opt<int> ClMappingScale("memprof-mapping-scale",
                                   cl::desc("scale of memprof shadow mapping"),
                                   cl::Hidden, cl::init(DefaultShadowScale));

static cl::opt<int>
    ClMappingGranularity("memprof-mapping-granularity",
                         cl::desc("granularity of memprof shadow mapping"),
                         cl::Hidden, cl::init(DefaultShadowGranularity));

static cl::opt<bool> ClStack("memprof-instrument-stack",
                             cl::desc("Instrument scalar stack variables"),
                             cl::Hidden, cl::init(false));

// Debug flags.

static cl::opt<int> ClDebug("memprof-debug", cl::desc("debug"), cl::Hidden,
                            cl::init(0));

static cl::opt<std::string> ClDebugFunc("memprof-debug-func", cl::Hidden,
                                        cl::desc("Debug func"));

static cl::opt<int> ClDebugMin("memprof-debug-min", cl::desc("Debug min inst"),
                               cl::Hidden, cl::init(-1));

static cl::opt<int> ClDebugMax("memprof-debug-max", cl::desc("Debug max inst"),
                               cl::Hidden, cl::init(-1));

STATISTIC(NumInstrumentedReads, "Number of instrumented reads");
STATISTIC(NumInstrumentedWrites, "Number of instrumented writes");
STATISTIC(NumSkippedStackReads, "Number of non-instrumented stack reads");
STATISTIC(NumSkippedStackWrites, "Number of non-instrumented stack writes");

namespace {

/// This struct defines the shadow mapping using the rule:
///   shadow = ((mem & mask) >> Scale) ADD DynamicShadowOffset.
struct ShadowMapping {
  ShadowMapping() {
    Scale = ClMappingScale;
    Granularity = ClMappingGranularity;
    Mask = ~(Granularity - 1);
  }

  int Scale;
  int Granularity;
  uint64_t Mask; // Computed as ~(Granularity-1)
};

static uint64_t getCtorAndDtorPriority(Triple &TargetTriple) {
  return TargetTriple.isOSEmscripten() ? MemProfEmscriptenCtorAndDtorPriority
                                       : MemProfCtorAndDtorPriority;
}

struct InterestingMemoryAccess {
  Value *Addr = nullptr;
  bool IsWrite;
  unsigned Alignment;
  Type *AccessTy;
  uint64_t TypeSize;
  Value *MaybeMask = nullptr;
};

/// Instrument the code in module to profile memory accesses.
class MemProfiler {
public:
  MemProfiler(Module &M) {
    C = &(M.getContext());
    LongSize = M.getDataLayout().getPointerSizeInBits();
    IntptrTy = Type::getIntNTy(*C, LongSize);
  }

  /// If it is an interesting memory access, populate information
  /// about the access and return a InterestingMemoryAccess struct.
  /// Otherwise return None.
  Optional<InterestingMemoryAccess>
  isInterestingMemoryAccess(Instruction *I) const;

  void instrumentMop(Instruction *I, const DataLayout &DL,
                     InterestingMemoryAccess &Access);
  void instrumentAddress(Instruction *OrigIns, Instruction *InsertBefore,
                         Value *Addr, uint32_t TypeSize, bool IsWrite);
  void instrumentMaskedLoadOrStore(const DataLayout &DL, Value *Mask,
                                   Instruction *I, Value *Addr,
                                   unsigned Alignment, Type *AccessTy,
                                   bool IsWrite);
  void instrumentMemIntrinsic(MemIntrinsic *MI);
  Value *memToShadow(Value *Shadow, IRBuilder<> &IRB);
  bool instrumentFunction(Function &F);
  bool maybeInsertMemProfInitAtFunctionEntry(Function &F);
  bool insertDynamicShadowAtFunctionEntry(Function &F);

private:
  void initializeCallbacks(Module &M);

  LLVMContext *C;
  int LongSize;
  Type *IntptrTy;
  ShadowMapping Mapping;

  // These arrays is indexed by AccessIsWrite
  FunctionCallee MemProfMemoryAccessCallback[2];
  FunctionCallee MemProfMemoryAccessCallbackSized[2];

  FunctionCallee MemProfMemmove, MemProfMemcpy, MemProfMemset;
  Value *DynamicShadowOffset = nullptr;
};

class MemProfilerLegacyPass : public FunctionPass {
public:
  static char ID;

  explicit MemProfilerLegacyPass() : FunctionPass(ID) {
    initializeMemProfilerLegacyPassPass(*PassRegistry::getPassRegistry());
  }

  StringRef getPassName() const override { return "MemProfilerFunctionPass"; }

  bool runOnFunction(Function &F) override {
    MemProfiler Profiler(*F.getParent());
    return Profiler.instrumentFunction(F);
  }
};

class ModuleMemProfiler {
public:
  ModuleMemProfiler(Module &M) { TargetTriple = Triple(M.getTargetTriple()); }

  bool instrumentModule(Module &);

private:
  Triple TargetTriple;
  ShadowMapping Mapping;
  Function *MemProfCtorFunction = nullptr;
};

class ModuleMemProfilerLegacyPass : public ModulePass {
public:
  static char ID;

  explicit ModuleMemProfilerLegacyPass() : ModulePass(ID) {
    initializeModuleMemProfilerLegacyPassPass(*PassRegistry::getPassRegistry());
  }

  StringRef getPassName() const override { return "ModuleMemProfiler"; }

  void getAnalysisUsage(AnalysisUsage &AU) const override {}

  bool runOnModule(Module &M) override {
    ModuleMemProfiler MemProfiler(M);
    return MemProfiler.instrumentModule(M);
  }
};

} // end anonymous namespace

MemProfilerPass::MemProfilerPass() {}

PreservedAnalyses MemProfilerPass::run(Function &F,
                                       AnalysisManager<Function> &AM) {
  Module &M = *F.getParent();
  MemProfiler Profiler(M);
  if (Profiler.instrumentFunction(F))
    return PreservedAnalyses::none();
  return PreservedAnalyses::all();
}

ModuleMemProfilerPass::ModuleMemProfilerPass() {}

PreservedAnalyses ModuleMemProfilerPass::run(Module &M,
                                             AnalysisManager<Module> &AM) {
  ModuleMemProfiler Profiler(M);
  if (Profiler.instrumentModule(M))
    return PreservedAnalyses::none();
  return PreservedAnalyses::all();
}

char MemProfilerLegacyPass::ID = 0;

INITIALIZE_PASS_BEGIN(MemProfilerLegacyPass, "memprof",
                      "MemProfiler: profile memory allocations and accesses.",
                      false, false)
INITIALIZE_PASS_END(MemProfilerLegacyPass, "memprof",
                    "MemProfiler: profile memory allocations and accesses.",
                    false, false)

FunctionPass *llvm::createMemProfilerFunctionPass() {
  return new MemProfilerLegacyPass();
}

char ModuleMemProfilerLegacyPass::ID = 0;

INITIALIZE_PASS(ModuleMemProfilerLegacyPass, "memprof-module",
                "MemProfiler: profile memory allocations and accesses."
                "ModulePass",
                false, false)

ModulePass *llvm::createModuleMemProfilerLegacyPassPass() {
  return new ModuleMemProfilerLegacyPass();
}

Value *MemProfiler::memToShadow(Value *Shadow, IRBuilder<> &IRB) {
  // (Shadow & mask) >> scale
  Shadow = IRB.CreateAnd(Shadow, Mapping.Mask);
  Shadow = IRB.CreateLShr(Shadow, Mapping.Scale);
  // (Shadow >> scale) | offset
  assert(DynamicShadowOffset);
  return IRB.CreateAdd(Shadow, DynamicShadowOffset);
}

// Instrument memset/memmove/memcpy
void MemProfiler::instrumentMemIntrinsic(MemIntrinsic *MI) {
  IRBuilder<> IRB(MI);
  if (isa<MemTransferInst>(MI)) {
    IRB.CreateCall(
        isa<MemMoveInst>(MI) ? MemProfMemmove : MemProfMemcpy,
        {IRB.CreatePointerCast(MI->getOperand(0), IRB.getInt8PtrTy()),
         IRB.CreatePointerCast(MI->getOperand(1), IRB.getInt8PtrTy()),
         IRB.CreateIntCast(MI->getOperand(2), IntptrTy, false)});
  } else if (isa<MemSetInst>(MI)) {
    IRB.CreateCall(
        MemProfMemset,
        {IRB.CreatePointerCast(MI->getOperand(0), IRB.getInt8PtrTy()),
         IRB.CreateIntCast(MI->getOperand(1), IRB.getInt32Ty(), false),
         IRB.CreateIntCast(MI->getOperand(2), IntptrTy, false)});
  }
  MI->eraseFromParent();
}

Optional<InterestingMemoryAccess>
MemProfiler::isInterestingMemoryAccess(Instruction *I) const {
  // Do not instrument the load fetching the dynamic shadow address.
  if (DynamicShadowOffset == I)
    return None;

  InterestingMemoryAccess Access;

  if (LoadInst *LI = dyn_cast<LoadInst>(I)) {
    if (!ClInstrumentReads)
      return None;
    Access.IsWrite = false;
    Access.AccessTy = LI->getType();
    Access.Alignment = LI->getAlignment();
    Access.Addr = LI->getPointerOperand();
  } else if (StoreInst *SI = dyn_cast<StoreInst>(I)) {
    if (!ClInstrumentWrites)
      return None;
    Access.IsWrite = true;
    Access.AccessTy = SI->getValueOperand()->getType();
    Access.Alignment = SI->getAlignment();
    Access.Addr = SI->getPointerOperand();
  } else if (AtomicRMWInst *RMW = dyn_cast<AtomicRMWInst>(I)) {
    if (!ClInstrumentAtomics)
      return None;
    Access.IsWrite = true;
    Access.AccessTy = RMW->getValOperand()->getType();
    Access.Alignment = 0;
    Access.Addr = RMW->getPointerOperand();
  } else if (AtomicCmpXchgInst *XCHG = dyn_cast<AtomicCmpXchgInst>(I)) {
    if (!ClInstrumentAtomics)
      return None;
    Access.IsWrite = true;
    Access.AccessTy = XCHG->getCompareOperand()->getType();
    Access.Alignment = 0;
    Access.Addr = XCHG->getPointerOperand();
  } else if (auto *CI = dyn_cast<CallInst>(I)) {
    auto *F = CI->getCalledFunction();
    if (F && (F->getIntrinsicID() == Intrinsic::masked_load ||
              F->getIntrinsicID() == Intrinsic::masked_store)) {
      unsigned OpOffset = 0;
      if (F->getIntrinsicID() == Intrinsic::masked_store) {
        if (!ClInstrumentWrites)
          return None;
        // Masked store has an initial operand for the value.
        OpOffset = 1;
        Access.AccessTy = CI->getArgOperand(0)->getType();
        Access.IsWrite = true;
      } else {
        if (!ClInstrumentReads)
          return None;
        Access.AccessTy = CI->getType();
        Access.IsWrite = false;
      }

      auto *BasePtr = CI->getOperand(0 + OpOffset);
<<<<<<< HEAD
      auto *Ty = BasePtr->getType()->getPointerElementType();
      Access.TypeSize = DL.getTypeStoreSizeInBits(Ty);
=======
>>>>>>> f2fbb2a4
      if (auto *AlignmentConstant =
              dyn_cast<ConstantInt>(CI->getOperand(1 + OpOffset)))
        Access.Alignment = (unsigned)AlignmentConstant->getZExtValue();
      else
        Access.Alignment = 1; // No alignment guarantees. We probably got Undef
      Access.MaybeMask = CI->getOperand(2 + OpOffset);
      Access.Addr = BasePtr;
    }
  }

  if (!Access.Addr)
    return None;

  // Do not instrument acesses from different address spaces; we cannot deal
  // with them.
  Type *PtrTy = cast<PointerType>(Access.Addr->getType()->getScalarType());
  if (PtrTy->getPointerAddressSpace() != 0)
    return None;

  // Ignore swifterror addresses.
  // swifterror memory addresses are mem2reg promoted by instruction
  // selection. As such they cannot have regular uses like an instrumentation
  // function and it makes no sense to track them as memory.
  if (Access.Addr->isSwiftError())
    return None;

  const DataLayout &DL = I->getModule()->getDataLayout();
  Access.TypeSize = DL.getTypeStoreSizeInBits(Access.AccessTy);
  return Access;
}

void MemProfiler::instrumentMaskedLoadOrStore(const DataLayout &DL, Value *Mask,
                                              Instruction *I, Value *Addr,
                                              unsigned Alignment,
<<<<<<< HEAD
                                              uint32_t TypeSize, bool IsWrite) {
  auto *VTy = cast<FixedVectorType>(Addr->getType()->getPointerElementType());
=======
                                              Type *AccessTy, bool IsWrite) {
  auto *VTy = cast<FixedVectorType>(AccessTy);
>>>>>>> f2fbb2a4
  uint64_t ElemTypeSize = DL.getTypeStoreSizeInBits(VTy->getScalarType());
  unsigned Num = VTy->getNumElements();
  auto *Zero = ConstantInt::get(IntptrTy, 0);
  for (unsigned Idx = 0; Idx < Num; ++Idx) {
    Value *InstrumentedAddress = nullptr;
    Instruction *InsertBefore = I;
    if (auto *Vector = dyn_cast<ConstantVector>(Mask)) {
      // dyn_cast as we might get UndefValue
      if (auto *Masked = dyn_cast<ConstantInt>(Vector->getOperand(Idx))) {
        if (Masked->isZero())
          // Mask is constant false, so no instrumentation needed.
          continue;
        // If we have a true or undef value, fall through to instrumentAddress.
        // with InsertBefore == I
      }
    } else {
      IRBuilder<> IRB(I);
      Value *MaskElem = IRB.CreateExtractElement(Mask, Idx);
      Instruction *ThenTerm = SplitBlockAndInsertIfThen(MaskElem, I, false);
      InsertBefore = ThenTerm;
    }

    IRBuilder<> IRB(InsertBefore);
    InstrumentedAddress =
        IRB.CreateGEP(VTy, Addr, {Zero, ConstantInt::get(IntptrTy, Idx)});
    instrumentAddress(I, InsertBefore, InstrumentedAddress, ElemTypeSize,
                      IsWrite);
  }
}

void MemProfiler::instrumentMop(Instruction *I, const DataLayout &DL,
                                InterestingMemoryAccess &Access) {
  // Skip instrumentation of stack accesses unless requested.
  if (!ClStack && isa<AllocaInst>(getUnderlyingObject(Access.Addr))) {
    if (Access.IsWrite)
      ++NumSkippedStackWrites;
    else
      ++NumSkippedStackReads;
    return;
  }

  if (Access.IsWrite)
    NumInstrumentedWrites++;
  else
    NumInstrumentedReads++;

  if (Access.MaybeMask) {
    instrumentMaskedLoadOrStore(DL, Access.MaybeMask, I, Access.Addr,
                                Access.Alignment, Access.AccessTy,
                                Access.IsWrite);
  } else {
    // Since the access counts will be accumulated across the entire allocation,
    // we only update the shadow access count for the first location and thus
    // don't need to worry about alignment and type size.
    instrumentAddress(I, I, Access.Addr, Access.TypeSize, Access.IsWrite);
  }
}

void MemProfiler::instrumentAddress(Instruction *OrigIns,
                                    Instruction *InsertBefore, Value *Addr,
                                    uint32_t TypeSize, bool IsWrite) {
  IRBuilder<> IRB(InsertBefore);
  Value *AddrLong = IRB.CreatePointerCast(Addr, IntptrTy);

  if (ClUseCalls) {
    IRB.CreateCall(MemProfMemoryAccessCallback[IsWrite], AddrLong);
    return;
  }

  // Create an inline sequence to compute shadow location, and increment the
  // value by one.
  Type *ShadowTy = Type::getInt64Ty(*C);
  Type *ShadowPtrTy = PointerType::get(ShadowTy, 0);
  Value *ShadowPtr = memToShadow(AddrLong, IRB);
  Value *ShadowAddr = IRB.CreateIntToPtr(ShadowPtr, ShadowPtrTy);
  Value *ShadowValue = IRB.CreateLoad(ShadowTy, ShadowAddr);
  Value *Inc = ConstantInt::get(Type::getInt64Ty(*C), 1);
  ShadowValue = IRB.CreateAdd(ShadowValue, Inc);
  IRB.CreateStore(ShadowValue, ShadowAddr);
}

// Create the variable for the profile file name.
void createProfileFileNameVar(Module &M) {
  const MDString *MemProfFilename =
      dyn_cast_or_null<MDString>(M.getModuleFlag("MemProfProfileFilename"));
  if (!MemProfFilename)
    return;
  assert(!MemProfFilename->getString().empty() &&
         "Unexpected MemProfProfileFilename metadata with empty string");
  Constant *ProfileNameConst = ConstantDataArray::getString(
      M.getContext(), MemProfFilename->getString(), true);
  GlobalVariable *ProfileNameVar = new GlobalVariable(
      M, ProfileNameConst->getType(), /*isConstant=*/true,
      GlobalValue::WeakAnyLinkage, ProfileNameConst, MemProfFilenameVar);
  Triple TT(M.getTargetTriple());
  if (TT.supportsCOMDAT()) {
    ProfileNameVar->setLinkage(GlobalValue::ExternalLinkage);
    ProfileNameVar->setComdat(M.getOrInsertComdat(MemProfFilenameVar));
  }
}

bool ModuleMemProfiler::instrumentModule(Module &M) {
  // Create a module constructor.
  std::string MemProfVersion = std::to_string(LLVM_MEM_PROFILER_VERSION);
  std::string VersionCheckName =
      ClInsertVersionCheck ? (MemProfVersionCheckNamePrefix + MemProfVersion)
                           : "";
  std::tie(MemProfCtorFunction, std::ignore) =
      createSanitizerCtorAndInitFunctions(M, MemProfModuleCtorName,
                                          MemProfInitName, /*InitArgTypes=*/{},
                                          /*InitArgs=*/{}, VersionCheckName);

  const uint64_t Priority = getCtorAndDtorPriority(TargetTriple);
  appendToGlobalCtors(M, MemProfCtorFunction, Priority);

  createProfileFileNameVar(M);

  return true;
}

void MemProfiler::initializeCallbacks(Module &M) {
  IRBuilder<> IRB(*C);

  for (size_t AccessIsWrite = 0; AccessIsWrite <= 1; AccessIsWrite++) {
    const std::string TypeStr = AccessIsWrite ? "store" : "load";

    SmallVector<Type *, 3> Args2 = {IntptrTy, IntptrTy};
    SmallVector<Type *, 2> Args1{1, IntptrTy};
    MemProfMemoryAccessCallbackSized[AccessIsWrite] =
        M.getOrInsertFunction(ClMemoryAccessCallbackPrefix + TypeStr + "N",
                              FunctionType::get(IRB.getVoidTy(), Args2, false));

    MemProfMemoryAccessCallback[AccessIsWrite] =
        M.getOrInsertFunction(ClMemoryAccessCallbackPrefix + TypeStr,
                              FunctionType::get(IRB.getVoidTy(), Args1, false));
  }
  MemProfMemmove = M.getOrInsertFunction(
      ClMemoryAccessCallbackPrefix + "memmove", IRB.getInt8PtrTy(),
      IRB.getInt8PtrTy(), IRB.getInt8PtrTy(), IntptrTy);
  MemProfMemcpy = M.getOrInsertFunction(ClMemoryAccessCallbackPrefix + "memcpy",
                                        IRB.getInt8PtrTy(), IRB.getInt8PtrTy(),
                                        IRB.getInt8PtrTy(), IntptrTy);
  MemProfMemset = M.getOrInsertFunction(ClMemoryAccessCallbackPrefix + "memset",
                                        IRB.getInt8PtrTy(), IRB.getInt8PtrTy(),
                                        IRB.getInt32Ty(), IntptrTy);
}

bool MemProfiler::maybeInsertMemProfInitAtFunctionEntry(Function &F) {
  // For each NSObject descendant having a +load method, this method is invoked
  // by the ObjC runtime before any of the static constructors is called.
  // Therefore we need to instrument such methods with a call to __memprof_init
  // at the beginning in order to initialize our runtime before any access to
  // the shadow memory.
  // We cannot just ignore these methods, because they may call other
  // instrumented functions.
  if (F.getName().find(" load]") != std::string::npos) {
    FunctionCallee MemProfInitFunction =
        declareSanitizerInitFunction(*F.getParent(), MemProfInitName, {});
    IRBuilder<> IRB(&F.front(), F.front().begin());
    IRB.CreateCall(MemProfInitFunction, {});
    return true;
  }
  return false;
}

bool MemProfiler::insertDynamicShadowAtFunctionEntry(Function &F) {
  IRBuilder<> IRB(&F.front().front());
  Value *GlobalDynamicAddress = F.getParent()->getOrInsertGlobal(
      MemProfShadowMemoryDynamicAddress, IntptrTy);
  if (F.getParent()->getPICLevel() == PICLevel::NotPIC)
    cast<GlobalVariable>(GlobalDynamicAddress)->setDSOLocal(true);
  DynamicShadowOffset = IRB.CreateLoad(IntptrTy, GlobalDynamicAddress);
  return true;
}

bool MemProfiler::instrumentFunction(Function &F) {
  if (F.getLinkage() == GlobalValue::AvailableExternallyLinkage)
    return false;
  if (ClDebugFunc == F.getName())
    return false;
  if (F.getName().startswith("__memprof_"))
    return false;

  bool FunctionModified = false;

  // If needed, insert __memprof_init.
  // This function needs to be called even if the function body is not
  // instrumented.
  if (maybeInsertMemProfInitAtFunctionEntry(F))
    FunctionModified = true;

  LLVM_DEBUG(dbgs() << "MEMPROF instrumenting:\n" << F << "\n");

  initializeCallbacks(*F.getParent());

  FunctionModified |= insertDynamicShadowAtFunctionEntry(F);

  SmallVector<Instruction *, 16> ToInstrument;

  // Fill the set of memory operations to instrument.
  for (auto &BB : F) {
    for (auto &Inst : BB) {
      if (isInterestingMemoryAccess(&Inst) || isa<MemIntrinsic>(Inst))
        ToInstrument.push_back(&Inst);
    }
  }

  int NumInstrumented = 0;
  for (auto *Inst : ToInstrument) {
    if (ClDebugMin < 0 || ClDebugMax < 0 ||
        (NumInstrumented >= ClDebugMin && NumInstrumented <= ClDebugMax)) {
      Optional<InterestingMemoryAccess> Access =
          isInterestingMemoryAccess(Inst);
      if (Access)
        instrumentMop(Inst, F.getParent()->getDataLayout(), *Access);
      else
        instrumentMemIntrinsic(cast<MemIntrinsic>(Inst));
    }
    NumInstrumented++;
  }

  if (NumInstrumented > 0)
    FunctionModified = true;

  LLVM_DEBUG(dbgs() << "MEMPROF done instrumenting: " << FunctionModified << " "
                    << F << "\n");

  return FunctionModified;
}<|MERGE_RESOLUTION|>--- conflicted
+++ resolved
@@ -383,11 +383,6 @@
       }
 
       auto *BasePtr = CI->getOperand(0 + OpOffset);
-<<<<<<< HEAD
-      auto *Ty = BasePtr->getType()->getPointerElementType();
-      Access.TypeSize = DL.getTypeStoreSizeInBits(Ty);
-=======
->>>>>>> f2fbb2a4
       if (auto *AlignmentConstant =
               dyn_cast<ConstantInt>(CI->getOperand(1 + OpOffset)))
         Access.Alignment = (unsigned)AlignmentConstant->getZExtValue();
@@ -422,13 +417,8 @@
 void MemProfiler::instrumentMaskedLoadOrStore(const DataLayout &DL, Value *Mask,
                                               Instruction *I, Value *Addr,
                                               unsigned Alignment,
-<<<<<<< HEAD
-                                              uint32_t TypeSize, bool IsWrite) {
-  auto *VTy = cast<FixedVectorType>(Addr->getType()->getPointerElementType());
-=======
                                               Type *AccessTy, bool IsWrite) {
   auto *VTy = cast<FixedVectorType>(AccessTy);
->>>>>>> f2fbb2a4
   uint64_t ElemTypeSize = DL.getTypeStoreSizeInBits(VTy->getScalarType());
   unsigned Num = VTy->getNumElements();
   auto *Zero = ConstantInt::get(IntptrTy, 0);
