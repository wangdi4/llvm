--- conflicted
+++ resolved
@@ -1319,12 +1319,7 @@
         getInstrProfSectionName(IPSK_vals, TT.getObjectFormat()));
     ValuesVar->setAlignment(Align(8));
     maybeSetComdat(ValuesVar, Fn, CntsVarName);
-<<<<<<< HEAD
-    ValuesPtrExpr =
-        ConstantExpr::getBitCast(ValuesVar, PointerType::getUnqual(Ctx));
-=======
     ValuesPtrExpr = ValuesVar;
->>>>>>> f2eaa6ec
   }
 
   uint64_t NumCounters = Inc->getNumCounters()->getZExtValue();
