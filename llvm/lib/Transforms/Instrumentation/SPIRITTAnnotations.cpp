//===---- SPIRITTAnnotations.cpp - SPIR Instrumental Annotations Pass -----===//
//
// Part of the LLVM Project, under the Apache License v2.0 with LLVM Exceptions.
// See https://llvm.org/LICENSE.txt for license information.
// SPDX-License-Identifier: Apache-2.0 WITH LLVM-exception
//
//===----------------------------------------------------------------------===//
//
// A transformation pass which adds instrumental calls to annotate SPIR
// synchronization instructions. This can be used for kernel profiling.
//===----------------------------------------------------------------------===//

#include "llvm/Transforms/Instrumentation/SPIRITTAnnotations.h"

#include "llvm/IR/Function.h"
#include "llvm/IR/InstIterator.h"
#include "llvm/IR/Instruction.h"
#include "llvm/IR/Instructions.h"
#if INTEL_COLLAB
#include "llvm/IR/IRBuilder.h"
#endif // INTEL_COLLAB
#include "llvm/IR/Type.h"
#include "llvm/InitializePasses.h"

/** Following functions are used for ITT instrumentation:
 * * * * * * * * * * *
 * Notify tools work-item execution has started
 *
 * /param[in] group_id Pointer to array of 3 integers that uniquely identify
 *  group withing a kernel
 * /param[in] wi_id Globally unique work-item id
 * /param[in] wg_size Number of work-items in given group
 *
 * void __itt_offload_wi_start(size_t* group_id, size_t wi_id,
 *                             uint32_t wg_size);
 * * * * * * * * * * *
 * Notify tools work-item execution resumed (e.g. after barrier)
 *
 * /param[in] group_id Pointer to array of 3 integers that uniquely identify
 *  group withing a kernel.
 * /param[in] wi_id Globally unique work-item id.
 *
 * void __itt_offload_wi_resume(size_t* group_id, size_t wi_id);
 * * * * * * * * * * *
 * Notify tools work-item execution has finished
 *
 * /param[in] group_id Pointer to array of 3 integers that uniquely identify
 *  group withing a kernel.
 * /param[in] wi_id Globally unique work-item id.
 *
 * void __itt_offload_wi_finish(size_t* group_id, size_t wi_id);
 * * * * * * * * * * *
 * Notify tools work-item has reached a barrier
 *
 * /param[in] barrier_id Unique barrier id. If multi-barriers are not supported.
 * Pass 0 for barrier_id. Notify tools work-item has reached a barier.
 *
 * void __itt_offload_wg_barrier(uintptr_t barrier_id);
 * * * * * * * * * * *
 * Purpose of this pass is to add wrapper calls to these instructions.
 * Also this pass adds annotations to atomic instructions:
 * * * * * * * * * * *
 * Atomic operation markup
 *
 * /param[in] object Memory location which is used in atomic operation
 * /param[in] op_type Operation type
 * /param[in] mem_order Memory ordering semantic
 *
 * void __itt_offload_atomic_op_start(void* object,
 *                                    __itt_atomic_mem_op_t op_type,
 *                                    __itt_atomic_mem_order_t mem_order);
 * * * * * * * * * * *
 * Atomic operation markup
 *
 * /param[in] object Memory location which is used in atomic operation
 * /param[in] op_type Operation type
 * /param[in] mem_order Memory ordering semantic
 *
 * void __itt_offload_atomic_op_finish(void* object,
 *                                     __itt_atomic_mem_op_t op_type,
 *                                     __itt_atomic_mem_order_t mem_order);
 **/

using namespace llvm;

namespace {
constexpr char SPIRV_PREFIX[] = "__spirv_";
constexpr char SPIRV_CONTROL_BARRIER[] = "ControlBarrier";
constexpr char SPIRV_GROUP_ALL[] = "GroupAll";
constexpr char SPIRV_GROUP_ANY[] = "GroupAny";
constexpr char SPIRV_GROUP_BROADCAST[] = "GroupBroadcast";
constexpr char SPIRV_GROUP_IADD[] = "GroupIAdd";
constexpr char SPIRV_GROUP_FADD[] = "GroupFAdd";
constexpr char SPIRV_GROUP_FMIN[] = "GroupFMin";
constexpr char SPIRV_GROUP_UMIN[] = "GroupUMin";
constexpr char SPIRV_GROUP_SMIN[] = "GroupSMin";
constexpr char SPIRV_GROUP_FMAX[] = "GroupFMax";
constexpr char SPIRV_GROUP_UMAX[] = "GroupUMax";
constexpr char SPIRV_GROUP_SMAX[] = "GroupSMax";
constexpr char SPIRV_ATOMIC_INST[] = "Atomic";
constexpr char SPIRV_ATOMIC_LOAD[] = "AtomicLoad";
constexpr char SPIRV_ATOMIC_STORE[] = "AtomicStore";
constexpr char ITT_ANNOTATION_WI_START[] = "__itt_offload_wi_start_wrapper";
constexpr char ITT_ANNOTATION_WI_RESUME[] = "__itt_offload_wi_resume_wrapper";
constexpr char ITT_ANNOTATION_WI_FINISH[] = "__itt_offload_wi_finish_wrapper";
constexpr char ITT_ANNOTATION_WG_BARRIER[] = "__itt_offload_wg_barrier_wrapper";
constexpr char ITT_ANNOTATION_ATOMIC_START[] = "__itt_offload_atomic_op_start";
constexpr char ITT_ANNOTATION_ATOMIC_FINISH[] =
    "__itt_offload_atomic_op_finish";

// Wrapper for the pass to make it working with the old pass manager
class SPIRITTAnnotationsLegacyPass : public ModulePass {
public:
  static char ID;
  SPIRITTAnnotationsLegacyPass() : ModulePass(ID) {
    initializeSPIRITTAnnotationsLegacyPassPass(
        *PassRegistry::getPassRegistry());
  }

  // run the SPIRITTAnnotations pass on the specified module
  bool runOnModule(Module &M) override {
    ModuleAnalysisManager MAM;
    auto PA = Impl.run(M, MAM);
    return !PA.areAllPreserved();
  }

private:
  SPIRITTAnnotationsPass Impl;
};

} // namespace

char SPIRITTAnnotationsLegacyPass::ID = 0;
INITIALIZE_PASS(SPIRITTAnnotationsLegacyPass, "SPIRITTAnnotations",
                "Insert ITT annotations in SPIR code", false, false)

// Public interface to the SPIRITTAnnotationsPass.
ModulePass *llvm::createSPIRITTAnnotationsLegacyPass() {
  return new SPIRITTAnnotationsLegacyPass();
}

namespace {

// Check for calling convention of a function. Return true if it's SPIR kernel.
inline bool isSPIRKernel(Function &F) {
  return F.getCallingConv() == CallingConv::SPIR_KERNEL;
}

Instruction *emitCall(Module &M, Type *RetTy, StringRef FunctionName,
                      ArrayRef<Value *> Args, Instruction *InsertBefore) {
  SmallVector<Type *, 8> ArgTys(Args.size());
  for (unsigned I = 0; I < Args.size(); ++I)
    ArgTys[I] = Args[I]->getType();
  auto *FT = FunctionType::get(RetTy, ArgTys, false /*isVarArg*/);
  FunctionCallee FC = M.getOrInsertFunction(FunctionName, FT);
  assert(FC.getCallee() && "Instruction creation failed");
  return CallInst::Create(FT, FC.getCallee(), Args, "", InsertBefore);
}

// Insert instrumental annotation calls, that has no arguments (for example
// work items start/finish/resume and barrier annotation.
<<<<<<< HEAD
#if INTEL_COLLAB
bool insertSimpleInstrumentationCall(Module &M, StringRef Name,
                                     Instruction *Position,
                                     const DebugLoc &DL) {
#else // INTEL_COLLAB
bool insertSimpleInstrumentationCall(Module &M, StringRef Name,
                                     Instruction *Position) {
#endif // INTEL_COLLAB
=======
void insertSimpleInstrumentationCall(Module &M, StringRef Name,
                                     Instruction *Position,
                                     const DebugLoc &DL) {
>>>>>>> 130e135d
  Type *VoidTy = Type::getVoidTy(M.getContext());
  ArrayRef<Value *> Args;
  Instruction *InstrumentationCall = emitCall(M, VoidTy, Name, Args, Position);
  assert(InstrumentationCall && "Instrumentation call creation failed");
<<<<<<< HEAD
#if INTEL_COLLAB
  InstrumentationCall->setDebugLoc(DL);
#endif // INTEL_COLLAB
  return true;
=======
  InstrumentationCall->setDebugLoc(DL);
>>>>>>> 130e135d
}

// Insert instrumental annotation calls for SPIR-V atomics.
bool insertAtomicInstrumentationCall(Module &M, StringRef Name,
                                     CallInst *AtomicFun, Instruction *Position,
                                     StringRef AtomicName) {
  LLVMContext &Ctx = M.getContext();
  Type *VoidTy = Type::getVoidTy(Ctx);
  IntegerType *Int32Ty = IntegerType::get(Ctx, 32);
  // __spirv_Atomic... instructions have following arguments:
  // Pointer, Memory Scope, Memory Semantics and others. To construct Atomic
  // annotation instructions we need Pointer and Memory Semantic arguments
  // taken from the original Atomic instruction.
  Value *Ptr = dyn_cast<Value>(AtomicFun->getArgOperand(0));
<<<<<<< HEAD
#if INTEL_COLLAB
  assert(Ptr && "Failed to get a pointer argument of atomic instruction");
  Function *Callee = AtomicFun->getCalledFunction();
  assert(Callee && "Unable to get called function");
  StringRef AtomicName = Callee->getName();
#else // INTEL_COLLAB
  StringRef AtomicName = AtomicFun->getCalledFunction()->getName();
#endif // INTEL_COLLAB
  Value *AtomicOp;
=======
  assert(Ptr && "Failed to get a pointer argument of atomic instruction");
>>>>>>> 130e135d
  // Second parameter of Atomic Start/Finish annotation is an Op code of
  // the instruction, encoded into a value of enum, defined like this on user's/
  // profiler's side:
  // enum __itt_atomic_mem_op_t
  // {
  //   __itt_mem_load = 0,
  //   __itt_mem_store = 1,
  //   __itt_mem_update = 2
  // }
  ConstantInt *AtomicOp =
      StringSwitch<ConstantInt *>(AtomicName)
          .StartsWith(SPIRV_ATOMIC_LOAD, ConstantInt::get(Int32Ty, 0))
          .StartsWith(SPIRV_ATOMIC_STORE, ConstantInt::get(Int32Ty, 1))
          .Default(ConstantInt::get(Int32Ty, 2));
  // Third parameter of Atomic Start/Finish annotation is an ordering
  // semantic of the instruction, encoded into a value of enum, defined like
  // this on user's/profiler's side:
  // enum __itt_atomic_mem_order_t
  // {
  //   __itt_mem_order_relaxed = 0,        // SPIR-V 0x0
  //   __itt_mem_order_acquire = 1,        // SPIR-V 0x2
  //   __itt_mem_order_release = 2,        // SPIR-V 0x4
  //   __itt_mem_order_acquire_release = 3 // SPIR-V 0x8
  // }
  // which isn't 1:1 mapped on SPIR-V memory ordering mask (aside of a
  // differencies in values between SYCL mem order and SPIR-V mem order, SYCL RT
  // also applies Memory Semantic mask, like WorkgroupMemory (0x100)), need to
  // align it.
  auto *MemFlag = dyn_cast<ConstantInt>(AtomicFun->getArgOperand(2));
  // TODO: add non-constant memory order processing
  if (!MemFlag)
    return false;
  uint64_t IntMemFlag = MemFlag->getValue().getZExtValue();
  uint64_t Order;
  if (IntMemFlag & 0x2)
    Order = 1;
  else if (IntMemFlag & 0x4)
    Order = 2;
  else if (IntMemFlag & 0x8)
    Order = 3;
  else
    Order = 0;
  PointerType *Int8PtrAS4Ty = PointerType::get(IntegerType::get(Ctx, 8), 4);
  Ptr = CastInst::CreatePointerBitCastOrAddrSpaceCast(Ptr, Int8PtrAS4Ty, "",
                                                      Position);
  Value *MemOrder = ConstantInt::get(Int32Ty, Order);
  Value *Args[] = {Ptr, AtomicOp, MemOrder};
  Instruction *InstrumentationCall = emitCall(M, VoidTy, Name, Args, Position);
  assert(InstrumentationCall && "Instrumentation call creation failed");
<<<<<<< HEAD
#if INTEL_COLLAB
  InstrumentationCall->setDebugLoc(AtomicFun->getDebugLoc());
#endif // INTEL_COLLAB
=======
  InstrumentationCall->setDebugLoc(AtomicFun->getDebugLoc());
>>>>>>> 130e135d
  return true;
}

} // namespace

PreservedAnalyses SPIRITTAnnotationsPass::run(Module &M,
                                              ModuleAnalysisManager &MAM) {
  bool IRModified = false;
  std::vector<StringRef> SPIRVCrossWGInstuctions = {
      SPIRV_CONTROL_BARRIER, SPIRV_GROUP_ALL,  SPIRV_GROUP_ANY,
      SPIRV_GROUP_BROADCAST, SPIRV_GROUP_IADD, SPIRV_GROUP_FADD,
      SPIRV_GROUP_FMIN,      SPIRV_GROUP_UMIN, SPIRV_GROUP_SMIN,
      SPIRV_GROUP_FMAX,      SPIRV_GROUP_UMAX, SPIRV_GROUP_SMAX};

  for (Function &F : M) {
    if (F.isDeclaration())
      continue;

    // Work item start/finish annotations are only for SPIR kernels
    bool IsSPIRKernel = isSPIRKernel(F);

    // At the beggining of a kernel insert work item start annotation
    // instruction.
<<<<<<< HEAD
#if INTEL_COLLAB
=======
>>>>>>> 130e135d
    if (IsSPIRKernel) {
      Instruction *InsertPt = &*inst_begin(F);
      if (InsertPt->isDebugOrPseudoInst())
        InsertPt = InsertPt->getNextNonDebugInstruction();
      assert(InsertPt && "Function does not have any real instructions.");
<<<<<<< HEAD
      IRModified |=
          insertSimpleInstrumentationCall(M, ITT_ANNOTATION_WI_START,
                                          InsertPt, InsertPt->getDebugLoc());
    }
#else // INTEL_COLLAB
    if (IsSPIRKernel)
      IRModified |= insertSimpleInstrumentationCall(M, ITT_ANNOTATION_WI_START,
                                                    &*inst_begin(F));
#endif // INTEL_COLLAB
=======
      insertSimpleInstrumentationCall(M, ITT_ANNOTATION_WI_START, InsertPt,
                                      InsertPt->getDebugLoc());
      IRModified = true;
    }
>>>>>>> 130e135d

    for (BasicBlock &BB : F) {
      // Insert Finish instruction before return instruction
      if (IsSPIRKernel)
<<<<<<< HEAD
        if (ReturnInst *RI = dyn_cast<ReturnInst>(BB.getTerminator()))
#if INTEL_COLLAB
          IRModified |=
              insertSimpleInstrumentationCall(M, ITT_ANNOTATION_WI_FINISH,
                                              RI, RI->getDebugLoc());
#else // INTEL_COLLAB
          IRModified |=
              insertSimpleInstrumentationCall(M, ITT_ANNOTATION_WI_FINISH, RI);
#endif // INTEL_COLLAB
=======
        if (ReturnInst *RI = dyn_cast<ReturnInst>(BB.getTerminator())) {
          insertSimpleInstrumentationCall(M, ITT_ANNOTATION_WI_FINISH, RI,
                                          RI->getDebugLoc());
          IRModified = true;
        }
>>>>>>> 130e135d
      for (Instruction &I : BB) {
        CallInst *CI = dyn_cast<CallInst>(&I);
        if (!CI)
          continue;
        Function *Callee = CI->getCalledFunction();
        if (!Callee)
          continue;
        StringRef CalleeName = Callee->getName();
        // Process only calls to functions which names starts with __spirv_
        size_t PrefixPosFound = CalleeName.find(SPIRV_PREFIX);
        if (PrefixPosFound == StringRef::npos)
          continue;
        CalleeName =
            CalleeName.drop_front(PrefixPosFound + /*len of SPIR-V prefix*/ 8);
        // Annotate barrier and other cross WG calls
        if (std::any_of(SPIRVCrossWGInstuctions.begin(),
                        SPIRVCrossWGInstuctions.end(),
                        [&CalleeName](StringRef Name) {
                          return CalleeName.startswith(Name);
                        })) {
          Instruction *InstAfterBarrier = CI->getNextNode();
<<<<<<< HEAD
#if INTEL_COLLAB
          const DebugLoc &DL = CI->getDebugLoc();
          IRModified |=
              insertSimpleInstrumentationCall(M, ITT_ANNOTATION_WG_BARRIER,
                                              CI, DL);
          IRModified |= insertSimpleInstrumentationCall(
              M, ITT_ANNOTATION_WI_RESUME, InstAfterBarrier, DL);
#else // INTEL_COLLAB
          IRModified |=
              insertSimpleInstrumentationCall(M, ITT_ANNOTATION_WG_BARRIER, CI);
          IRModified |= insertSimpleInstrumentationCall(
              M, ITT_ANNOTATION_WI_RESUME, InstAfterBarrier);
#endif // INTEL_COLLAB
=======
          const DebugLoc &DL = CI->getDebugLoc();
          insertSimpleInstrumentationCall(M, ITT_ANNOTATION_WG_BARRIER, CI, DL);
          insertSimpleInstrumentationCall(M, ITT_ANNOTATION_WI_RESUME,
                                          InstAfterBarrier, DL);
          IRModified = true;
>>>>>>> 130e135d
        } else if (CalleeName.startswith(SPIRV_ATOMIC_INST)) {
          Instruction *InstAfterAtomic = CI->getNextNode();
          IRModified |= insertAtomicInstrumentationCall(
              M, ITT_ANNOTATION_ATOMIC_START, CI, CI, CalleeName);
          IRModified |= insertAtomicInstrumentationCall(
              M, ITT_ANNOTATION_ATOMIC_FINISH, CI, InstAfterAtomic, CalleeName);
        }
      }
    }
  }

  return IRModified ? PreservedAnalyses::none() : PreservedAnalyses::all();
}<|MERGE_RESOLUTION|>--- conflicted
+++ resolved
@@ -159,32 +159,14 @@
 
 // Insert instrumental annotation calls, that has no arguments (for example
 // work items start/finish/resume and barrier annotation.
-<<<<<<< HEAD
-#if INTEL_COLLAB
-bool insertSimpleInstrumentationCall(Module &M, StringRef Name,
-                                     Instruction *Position,
-                                     const DebugLoc &DL) {
-#else // INTEL_COLLAB
-bool insertSimpleInstrumentationCall(Module &M, StringRef Name,
-                                     Instruction *Position) {
-#endif // INTEL_COLLAB
-=======
 void insertSimpleInstrumentationCall(Module &M, StringRef Name,
                                      Instruction *Position,
                                      const DebugLoc &DL) {
->>>>>>> 130e135d
   Type *VoidTy = Type::getVoidTy(M.getContext());
   ArrayRef<Value *> Args;
   Instruction *InstrumentationCall = emitCall(M, VoidTy, Name, Args, Position);
   assert(InstrumentationCall && "Instrumentation call creation failed");
-<<<<<<< HEAD
-#if INTEL_COLLAB
   InstrumentationCall->setDebugLoc(DL);
-#endif // INTEL_COLLAB
-  return true;
-=======
-  InstrumentationCall->setDebugLoc(DL);
->>>>>>> 130e135d
 }
 
 // Insert instrumental annotation calls for SPIR-V atomics.
@@ -199,19 +181,7 @@
   // annotation instructions we need Pointer and Memory Semantic arguments
   // taken from the original Atomic instruction.
   Value *Ptr = dyn_cast<Value>(AtomicFun->getArgOperand(0));
-<<<<<<< HEAD
-#if INTEL_COLLAB
   assert(Ptr && "Failed to get a pointer argument of atomic instruction");
-  Function *Callee = AtomicFun->getCalledFunction();
-  assert(Callee && "Unable to get called function");
-  StringRef AtomicName = Callee->getName();
-#else // INTEL_COLLAB
-  StringRef AtomicName = AtomicFun->getCalledFunction()->getName();
-#endif // INTEL_COLLAB
-  Value *AtomicOp;
-=======
-  assert(Ptr && "Failed to get a pointer argument of atomic instruction");
->>>>>>> 130e135d
   // Second parameter of Atomic Start/Finish annotation is an Op code of
   // the instruction, encoded into a value of enum, defined like this on user's/
   // profiler's side:
@@ -261,13 +231,7 @@
   Value *Args[] = {Ptr, AtomicOp, MemOrder};
   Instruction *InstrumentationCall = emitCall(M, VoidTy, Name, Args, Position);
   assert(InstrumentationCall && "Instrumentation call creation failed");
-<<<<<<< HEAD
-#if INTEL_COLLAB
   InstrumentationCall->setDebugLoc(AtomicFun->getDebugLoc());
-#endif // INTEL_COLLAB
-=======
-  InstrumentationCall->setDebugLoc(AtomicFun->getDebugLoc());
->>>>>>> 130e135d
   return true;
 }
 
@@ -291,52 +255,24 @@
 
     // At the beggining of a kernel insert work item start annotation
     // instruction.
-<<<<<<< HEAD
-#if INTEL_COLLAB
-=======
->>>>>>> 130e135d
     if (IsSPIRKernel) {
       Instruction *InsertPt = &*inst_begin(F);
       if (InsertPt->isDebugOrPseudoInst())
         InsertPt = InsertPt->getNextNonDebugInstruction();
       assert(InsertPt && "Function does not have any real instructions.");
-<<<<<<< HEAD
-      IRModified |=
-          insertSimpleInstrumentationCall(M, ITT_ANNOTATION_WI_START,
-                                          InsertPt, InsertPt->getDebugLoc());
-    }
-#else // INTEL_COLLAB
-    if (IsSPIRKernel)
-      IRModified |= insertSimpleInstrumentationCall(M, ITT_ANNOTATION_WI_START,
-                                                    &*inst_begin(F));
-#endif // INTEL_COLLAB
-=======
       insertSimpleInstrumentationCall(M, ITT_ANNOTATION_WI_START, InsertPt,
                                       InsertPt->getDebugLoc());
       IRModified = true;
     }
->>>>>>> 130e135d
 
     for (BasicBlock &BB : F) {
       // Insert Finish instruction before return instruction
       if (IsSPIRKernel)
-<<<<<<< HEAD
-        if (ReturnInst *RI = dyn_cast<ReturnInst>(BB.getTerminator()))
-#if INTEL_COLLAB
-          IRModified |=
-              insertSimpleInstrumentationCall(M, ITT_ANNOTATION_WI_FINISH,
-                                              RI, RI->getDebugLoc());
-#else // INTEL_COLLAB
-          IRModified |=
-              insertSimpleInstrumentationCall(M, ITT_ANNOTATION_WI_FINISH, RI);
-#endif // INTEL_COLLAB
-=======
         if (ReturnInst *RI = dyn_cast<ReturnInst>(BB.getTerminator())) {
           insertSimpleInstrumentationCall(M, ITT_ANNOTATION_WI_FINISH, RI,
                                           RI->getDebugLoc());
           IRModified = true;
         }
->>>>>>> 130e135d
       for (Instruction &I : BB) {
         CallInst *CI = dyn_cast<CallInst>(&I);
         if (!CI)
@@ -358,27 +294,11 @@
                           return CalleeName.startswith(Name);
                         })) {
           Instruction *InstAfterBarrier = CI->getNextNode();
-<<<<<<< HEAD
-#if INTEL_COLLAB
-          const DebugLoc &DL = CI->getDebugLoc();
-          IRModified |=
-              insertSimpleInstrumentationCall(M, ITT_ANNOTATION_WG_BARRIER,
-                                              CI, DL);
-          IRModified |= insertSimpleInstrumentationCall(
-              M, ITT_ANNOTATION_WI_RESUME, InstAfterBarrier, DL);
-#else // INTEL_COLLAB
-          IRModified |=
-              insertSimpleInstrumentationCall(M, ITT_ANNOTATION_WG_BARRIER, CI);
-          IRModified |= insertSimpleInstrumentationCall(
-              M, ITT_ANNOTATION_WI_RESUME, InstAfterBarrier);
-#endif // INTEL_COLLAB
-=======
           const DebugLoc &DL = CI->getDebugLoc();
           insertSimpleInstrumentationCall(M, ITT_ANNOTATION_WG_BARRIER, CI, DL);
           insertSimpleInstrumentationCall(M, ITT_ANNOTATION_WI_RESUME,
                                           InstAfterBarrier, DL);
           IRModified = true;
->>>>>>> 130e135d
         } else if (CalleeName.startswith(SPIRV_ATOMIC_INST)) {
           Instruction *InstAfterAtomic = CI->getNextNode();
           IRModified |= insertAtomicInstrumentationCall(
