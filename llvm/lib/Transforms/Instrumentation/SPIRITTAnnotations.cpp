//===---- SPIRITTAnnotations.cpp - SPIR Instrumental Annotations Pass -----===//
//
// Part of the LLVM Project, under the Apache License v2.0 with LLVM Exceptions.
// See https://llvm.org/LICENSE.txt for license information.
// SPDX-License-Identifier: Apache-2.0 WITH LLVM-exception
//
//===----------------------------------------------------------------------===//
//
// A transformation pass which adds instrumental calls to annotate SPIR
// synchronization instructions. This can be used for kernel profiling.
//===----------------------------------------------------------------------===//

#include "llvm/Transforms/Instrumentation/SPIRITTAnnotations.h"

#include "llvm/IR/Function.h"
#include "llvm/IR/InstIterator.h"
#include "llvm/IR/Instruction.h"
#include "llvm/IR/Instructions.h"
#if INTEL_COLLAB
#include "llvm/IR/IRBuilder.h"
#endif // INTEL_COLLAB
#include "llvm/IR/Type.h"
#include "llvm/InitializePasses.h"

/** Following functions are used for ITT instrumentation:
 * * * * * * * * * * *
 * Notify tools work-item execution has started
 *
 * /param[in] group_id Pointer to array of 3 integers that uniquely identify
 *  group withing a kernel
 * /param[in] wi_id Globally unique work-item id
 * /param[in] wg_size Number of work-items in given group
 *
 * void __itt_offload_wi_start(size_t* group_id, size_t wi_id,
 *                             uint32_t wg_size);
 * * * * * * * * * * *
 * Notify tools work-item execution resumed (e.g. after barrier)
 *
 * /param[in] group_id Pointer to array of 3 integers that uniquely identify
 *  group withing a kernel.
 * /param[in] wi_id Globally unique work-item id.
 *
 * void __itt_offload_wi_resume(size_t* group_id, size_t wi_id);
 * * * * * * * * * * *
 * Notify tools work-item execution has finished
 *
 * /param[in] group_id Pointer to array of 3 integers that uniquely identify
 *  group withing a kernel.
 * /param[in] wi_id Globally unique work-item id.
 *
 * void __itt_offload_wi_finish(size_t* group_id, size_t wi_id);
 * * * * * * * * * * *
 * Notify tools work-item has reached a barrier
 *
 * /param[in] barrier_id Unique barrier id. If multi-barriers are not supported.
 * Pass 0 for barrier_id. Notify tools work-item has reached a barier.
 *
 * void __itt_offload_wg_barrier(uintptr_t barrier_id);
 * * * * * * * * * * *
 * Purpose of this pass is to add wrapper calls to these instructions.
 * Also this pass adds annotations to atomic instructions:
 * * * * * * * * * * *
 * Atomic operation markup
 *
 * /param[in] object Memory location which is used in atomic operation
 * /param[in] op_type Operation type
 * /param[in] mem_order Memory ordering semantic
 *
 * void __itt_offload_atomic_op_start(void* object,
 *                                    __itt_atomic_mem_op_t op_type,
 *                                    __itt_atomic_mem_order_t mem_order);
 * * * * * * * * * * *
 * Atomic operation markup
 *
 * /param[in] object Memory location which is used in atomic operation
 * /param[in] op_type Operation type
 * /param[in] mem_order Memory ordering semantic
 *
 * void __itt_offload_atomic_op_finish(void* object,
 *                                     __itt_atomic_mem_op_t op_type,
 *                                     __itt_atomic_mem_order_t mem_order);
 **/

using namespace llvm;

namespace {
constexpr char SPIRV_PREFIX[] = "__spirv_";
constexpr char SPIRV_CONTROL_BARRIER[] = "ControlBarrier";
constexpr char SPIRV_GROUP_ALL[] = "GroupAll";
constexpr char SPIRV_GROUP_ANY[] = "GroupAny";
constexpr char SPIRV_GROUP_BROADCAST[] = "GroupBroadcast";
constexpr char SPIRV_GROUP_IADD[] = "GroupIAdd";
constexpr char SPIRV_GROUP_FADD[] = "GroupFAdd";
constexpr char SPIRV_GROUP_FMIN[] = "GroupFMin";
constexpr char SPIRV_GROUP_UMIN[] = "GroupUMin";
constexpr char SPIRV_GROUP_SMIN[] = "GroupSMin";
constexpr char SPIRV_GROUP_FMAX[] = "GroupFMax";
constexpr char SPIRV_GROUP_UMAX[] = "GroupUMax";
constexpr char SPIRV_GROUP_SMAX[] = "GroupSMax";
constexpr char SPIRV_ATOMIC_INST[] = "Atomic";
constexpr char SPIRV_ATOMIC_LOAD[] = "AtomicLoad";
constexpr char SPIRV_ATOMIC_STORE[] = "AtomicStore";
constexpr char ITT_ANNOTATION_WI_START[] = "__itt_offload_wi_start_wrapper";
constexpr char ITT_ANNOTATION_WI_RESUME[] = "__itt_offload_wi_resume_wrapper";
constexpr char ITT_ANNOTATION_WI_FINISH[] = "__itt_offload_wi_finish_wrapper";
constexpr char ITT_ANNOTATION_WG_BARRIER[] = "__itt_offload_wg_barrier_wrapper";
constexpr char ITT_ANNOTATION_ATOMIC_START[] = "__itt_offload_atomic_op_start";
constexpr char ITT_ANNOTATION_ATOMIC_FINISH[] =
    "__itt_offload_atomic_op_finish";

// Wrapper for the pass to make it working with the old pass manager
class SPIRITTAnnotationsLegacyPass : public ModulePass {
public:
  static char ID;
  SPIRITTAnnotationsLegacyPass() : ModulePass(ID) {
    initializeSPIRITTAnnotationsLegacyPassPass(
        *PassRegistry::getPassRegistry());
  }

  // run the SPIRITTAnnotations pass on the specified module
  bool runOnModule(Module &M) override {
    ModuleAnalysisManager MAM;
    auto PA = Impl.run(M, MAM);
    return !PA.areAllPreserved();
  }

private:
  SPIRITTAnnotationsPass Impl;
};

} // namespace

char SPIRITTAnnotationsLegacyPass::ID = 0;
INITIALIZE_PASS(SPIRITTAnnotationsLegacyPass, "SPIRITTAnnotations",
                "Insert ITT annotations in SPIR code", false, false)

// Public interface to the SPIRITTAnnotationsPass.
ModulePass *llvm::createSPIRITTAnnotationsLegacyPass() {
  return new SPIRITTAnnotationsLegacyPass();
}

namespace {

// Check for calling convention of a function. Return true if it's SPIR kernel.
inline bool isSPIRKernel(Function &F) {
  return F.getCallingConv() == CallingConv::SPIR_KERNEL;
}

Instruction *emitCall(Module &M, Type *RetTy, StringRef FunctionName,
                      ArrayRef<Value *> Args, Instruction *InsertBefore) {
  SmallVector<Type *, 8> ArgTys(Args.size());
  for (unsigned I = 0; I < Args.size(); ++I)
    ArgTys[I] = Args[I]->getType();
  auto *FT = FunctionType::get(RetTy, ArgTys, false /*isVarArg*/);
  FunctionCallee FC = M.getOrInsertFunction(FunctionName, FT);
  assert(FC.getCallee() && "Instruction creation failed");
  return CallInst::Create(FT, FC.getCallee(), Args, "", InsertBefore);
}

// Insert instrumental annotation calls, that has no arguments (for example
// work items start/finish/resume and barrier annotation.
void insertSimpleInstrumentationCall(Module &M, StringRef Name,
                                     Instruction *Position) {
  Type *VoidTy = Type::getVoidTy(M.getContext());
  ArrayRef<Value *> Args;
  Instruction *InstrumentationCall = emitCall(M, VoidTy, Name, Args, Position);
  assert(InstrumentationCall && "Instrumentation call creation failed");
<<<<<<< HEAD
  (void)InstrumentationCall; // INTEL
  return true;
=======
>>>>>>> a7b8dafa
}

// Insert instrumental annotation calls for SPIR-V atomics.
void insertAtomicInstrumentationCall(Module &M, StringRef Name,
                                     CallInst *AtomicFun, Instruction *Position,
                                     StringRef AtomicName) {
  LLVMContext &Ctx = M.getContext();
  Type *VoidTy = Type::getVoidTy(Ctx);
  IntegerType *Int32Ty = IntegerType::get(Ctx, 32);
  // __spirv_Atomic... instructions have following arguments:
  // Pointer, Memory Scope, Memory Semantics and others. To construct Atomic
  // annotation instructions we need Pointer and Memory Semantic arguments
  // taken from the original Atomic instruction.
  Value *Ptr = dyn_cast<Value>(AtomicFun->getArgOperand(0));
<<<<<<< HEAD
#if INTEL_COLLAB
  assert(Ptr && "Failed to get a pointer argument of atomic instruction");
  Function *Callee = AtomicFun->getCalledFunction();
  assert(Callee && "Unable to get called function");
  StringRef AtomicName = Callee->getName();
#else // INTEL_COLLAB
  StringRef AtomicName = AtomicFun->getCalledFunction()->getName();
#endif // INTEL_COLLAB
  Value *AtomicOp;
=======
  assert(Ptr && "Failed to get a pointer argument of atomic instruction");
>>>>>>> a7b8dafa
  // Second parameter of Atomic Start/Finish annotation is an Op code of
  // the instruction, encoded into a value of enum, defined like this on user's/
  // profiler's side:
  // enum __itt_atomic_mem_op_t
  // {
  //   __itt_mem_load = 0,
  //   __itt_mem_store = 1,
  //   __itt_mem_update = 2
  // }
  ConstantInt *AtomicOp =
      StringSwitch<ConstantInt *>(AtomicName)
          .StartsWith(SPIRV_ATOMIC_LOAD, ConstantInt::get(Int32Ty, 0))
          .StartsWith(SPIRV_ATOMIC_STORE, ConstantInt::get(Int32Ty, 1))
          .Default(ConstantInt::get(Int32Ty, 2));
  // Third parameter of Atomic Start/Finish annotation is an ordering
  // semantic of the instruction, encoded into a value of enum, defined like
  // this on user's/profiler's side:
  // enum __itt_atomic_mem_order_t
  // {
  //   __itt_mem_order_relaxed = 0,        // SPIR-V 0x0
  //   __itt_mem_order_acquire = 1,        // SPIR-V 0x2
  //   __itt_mem_order_release = 2,        // SPIR-V 0x4
  //   __itt_mem_order_acquire_release = 3 // SPIR-V 0x8
  // }
  // which isn't 1:1 mapped on SPIR-V memory ordering mask (aside of a
  // differencies in values between SYCL mem order and SPIR-V mem order, SYCL RT
  // also applies Memory Semantic mask, like WorkgroupMemory (0x100)), need to
  // align it.
  auto *MemFlag = dyn_cast<ConstantInt>(AtomicFun->getArgOperand(2));
  // TODO: add non-constant memory order processing
  if (!MemFlag)
    return;
  uint64_t IntMemFlag = MemFlag->getValue().getZExtValue();
  uint64_t Order;
  if (IntMemFlag & 0x2)
    Order = 1;
  else if (IntMemFlag & 0x4)
    Order = 2;
  else if (IntMemFlag & 0x8)
    Order = 3;
  else
    Order = 0;
#if INTEL_COLLAB
  IRBuilder<> Builder(Position);
  // FIXME: do not use literal 4 for the generic address space.
  Ptr = Builder.CreatePointerBitCastOrAddrSpaceCast(
      Ptr, Builder.getInt8PtrTy(4));
#endif // INTEL_COLLAB
  Value *MemOrder = ConstantInt::get(Int32Ty, Order);
  Value *Args[] = {Ptr, AtomicOp, MemOrder};
  Instruction *InstrumentationCall = emitCall(M, VoidTy, Name, Args, Position);
  assert(InstrumentationCall && "Instrumentation call creation failed");
<<<<<<< HEAD
  (void)InstrumentationCall; // INTEL
  return true;
=======
>>>>>>> a7b8dafa
}

} // namespace

PreservedAnalyses SPIRITTAnnotationsPass::run(Module &M,
                                              ModuleAnalysisManager &MAM) {
  bool IRModified = false;
  std::vector<StringRef> SPIRVCrossWGInstuctions = {
      SPIRV_CONTROL_BARRIER, SPIRV_GROUP_ALL,  SPIRV_GROUP_ANY,
      SPIRV_GROUP_BROADCAST, SPIRV_GROUP_IADD, SPIRV_GROUP_FADD,
      SPIRV_GROUP_FMIN,      SPIRV_GROUP_UMIN, SPIRV_GROUP_SMIN,
      SPIRV_GROUP_FMAX,      SPIRV_GROUP_UMAX, SPIRV_GROUP_SMAX};

  for (Function &F : M) {
    if (F.isDeclaration())
      continue;

    // Work item start/finish annotations are only for SPIR kernels
    bool IsSPIRKernel = isSPIRKernel(F);

    // At the beggining of a kernel insert work item start annotation
    // instruction.
    if (IsSPIRKernel)
      insertSimpleInstrumentationCall(M, ITT_ANNOTATION_WI_START,
                                      &*inst_begin(F));

    for (BasicBlock &BB : F) {
      // Insert Finish instruction before return instruction
      if (IsSPIRKernel)
        if (ReturnInst *RI = dyn_cast<ReturnInst>(BB.getTerminator()))
          insertSimpleInstrumentationCall(M, ITT_ANNOTATION_WI_FINISH, RI);
      for (Instruction &I : BB) {
        CallInst *CI = dyn_cast<CallInst>(&I);
        if (!CI)
          continue;
        Function *Callee = CI->getCalledFunction();
        if (!Callee)
          continue;
        StringRef CalleeName = Callee->getName();
        // Process only calls to functions which names starts with __spirv_
        size_t PrefixPosFound = CalleeName.find(SPIRV_PREFIX);
        if (PrefixPosFound == StringRef::npos)
          continue;
        CalleeName =
            CalleeName.drop_front(PrefixPosFound + /*len of SPIR-V prefix*/ 8);
        // Annotate barrier and other cross WG calls
        if (std::any_of(SPIRVCrossWGInstuctions.begin(),
                        SPIRVCrossWGInstuctions.end(),
                        [&CalleeName](StringRef Name) {
                          return CalleeName.startswith(Name);
                        })) {
          Instruction *InstAfterBarrier = CI->getNextNode();
          insertSimpleInstrumentationCall(M, ITT_ANNOTATION_WG_BARRIER, CI);
          insertSimpleInstrumentationCall(M, ITT_ANNOTATION_WI_RESUME,
                                          InstAfterBarrier);
        } else if (CalleeName.startswith(SPIRV_ATOMIC_INST)) {
          Instruction *InstAfterAtomic = CI->getNextNode();
          insertAtomicInstrumentationCall(M, ITT_ANNOTATION_ATOMIC_START, CI,
                                          CI, CalleeName);
          insertAtomicInstrumentationCall(M, ITT_ANNOTATION_ATOMIC_FINISH, CI,
                                          InstAfterAtomic, CalleeName);
        }
      }
    }
  }

  return IRModified ? PreservedAnalyses::none() : PreservedAnalyses::all();
}<|MERGE_RESOLUTION|>--- conflicted
+++ resolved
@@ -165,11 +165,7 @@
   ArrayRef<Value *> Args;
   Instruction *InstrumentationCall = emitCall(M, VoidTy, Name, Args, Position);
   assert(InstrumentationCall && "Instrumentation call creation failed");
-<<<<<<< HEAD
   (void)InstrumentationCall; // INTEL
-  return true;
-=======
->>>>>>> a7b8dafa
 }
 
 // Insert instrumental annotation calls for SPIR-V atomics.
@@ -184,19 +180,7 @@
   // annotation instructions we need Pointer and Memory Semantic arguments
   // taken from the original Atomic instruction.
   Value *Ptr = dyn_cast<Value>(AtomicFun->getArgOperand(0));
-<<<<<<< HEAD
-#if INTEL_COLLAB
   assert(Ptr && "Failed to get a pointer argument of atomic instruction");
-  Function *Callee = AtomicFun->getCalledFunction();
-  assert(Callee && "Unable to get called function");
-  StringRef AtomicName = Callee->getName();
-#else // INTEL_COLLAB
-  StringRef AtomicName = AtomicFun->getCalledFunction()->getName();
-#endif // INTEL_COLLAB
-  Value *AtomicOp;
-=======
-  assert(Ptr && "Failed to get a pointer argument of atomic instruction");
->>>>>>> a7b8dafa
   // Second parameter of Atomic Start/Finish annotation is an Op code of
   // the instruction, encoded into a value of enum, defined like this on user's/
   // profiler's side:
@@ -249,11 +233,7 @@
   Value *Args[] = {Ptr, AtomicOp, MemOrder};
   Instruction *InstrumentationCall = emitCall(M, VoidTy, Name, Args, Position);
   assert(InstrumentationCall && "Instrumentation call creation failed");
-<<<<<<< HEAD
   (void)InstrumentationCall; // INTEL
-  return true;
-=======
->>>>>>> a7b8dafa
 }
 
 } // namespace
