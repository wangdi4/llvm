//===---- SPIRITTAnnotations.cpp - SPIR Instrumental Annotations Pass -----===//
//
// Part of the LLVM Project, under the Apache License v2.0 with LLVM Exceptions.
// See https://llvm.org/LICENSE.txt for license information.
// SPDX-License-Identifier: Apache-2.0 WITH LLVM-exception
//
//===----------------------------------------------------------------------===//
//
// A transformation pass which adds instrumental calls to annotate SPIR
// synchronization instructions. This can be used for kernel profiling.
//===----------------------------------------------------------------------===//

#include "llvm/Transforms/Instrumentation/SPIRITTAnnotations.h"

#include "llvm/IR/Function.h"
#include "llvm/IR/InstIterator.h"
#include "llvm/IR/Instruction.h"
#include "llvm/IR/Instructions.h"
#if INTEL_COLLAB
#include "llvm/IR/IRBuilder.h"
#endif // INTEL_COLLAB
#include "llvm/IR/Type.h"
#include "llvm/InitializePasses.h"

/** Following functions are used for ITT instrumentation:
 * * * * * * * * * * *
 * Notify tools work-item execution has started
 *
 * /param[in] group_id Pointer to array of 3 integers that uniquely identify
 *  group withing a kernel
 * /param[in] wi_id Globally unique work-item id
 * /param[in] wg_size Number of work-items in given group
 *
 * void __itt_offload_wi_start(size_t* group_id, size_t wi_id,
 *                             uint32_t wg_size);
 * * * * * * * * * * *
 * Notify tools work-item execution resumed (e.g. after barrier)
 *
 * /param[in] group_id Pointer to array of 3 integers that uniquely identify
 *  group withing a kernel.
 * /param[in] wi_id Globally unique work-item id.
 *
 * void __itt_offload_wi_resume(size_t* group_id, size_t wi_id);
 * * * * * * * * * * *
 * Notify tools work-item execution has finished
 *
 * /param[in] group_id Pointer to array of 3 integers that uniquely identify
 *  group withing a kernel.
 * /param[in] wi_id Globally unique work-item id.
 *
 * void __itt_offload_wi_finish(size_t* group_id, size_t wi_id);
 * * * * * * * * * * *
 * Notify tools work-item has reached a barrier
 *
 * /param[in] barrier_id Unique barrier id. If multi-barriers are not supported.
 * Pass 0 for barrier_id. Notify tools work-item has reached a barier.
 *
 * void __itt_offload_wg_barrier(uintptr_t barrier_id);
 * * * * * * * * * * *
 * Purpose of this pass is to add wrapper calls to these instructions.
 * Also this pass adds annotations to atomic instructions:
 * * * * * * * * * * *
 * Atomic operation markup
 *
 * /param[in] object Memory location which is used in atomic operation
 * /param[in] op_type Operation type
 * /param[in] mem_order Memory ordering semantic
 *
 * void __itt_offload_atomic_op_start(void* object,
 *                                    __itt_atomic_mem_op_t op_type,
 *                                    __itt_atomic_mem_order_t mem_order);
 * * * * * * * * * * *
 * Atomic operation markup
 *
 * /param[in] object Memory location which is used in atomic operation
 * /param[in] op_type Operation type
 * /param[in] mem_order Memory ordering semantic
 *
 * void __itt_offload_atomic_op_finish(void* object,
 *                                     __itt_atomic_mem_op_t op_type,
 *                                     __itt_atomic_mem_order_t mem_order);
 **/

using namespace llvm;

namespace {
constexpr char SPIRV_PREFIX[] = "__spirv_";
constexpr char SPIRV_CONTROL_BARRIER[] = "ControlBarrier";
constexpr char SPIRV_GROUP_ALL[] = "GroupAll";
constexpr char SPIRV_GROUP_ANY[] = "GroupAny";
constexpr char SPIRV_GROUP_BROADCAST[] = "GroupBroadcast";
constexpr char SPIRV_GROUP_IADD[] = "GroupIAdd";
constexpr char SPIRV_GROUP_FADD[] = "GroupFAdd";
constexpr char SPIRV_GROUP_FMIN[] = "GroupFMin";
constexpr char SPIRV_GROUP_UMIN[] = "GroupUMin";
constexpr char SPIRV_GROUP_SMIN[] = "GroupSMin";
constexpr char SPIRV_GROUP_FMAX[] = "GroupFMax";
constexpr char SPIRV_GROUP_UMAX[] = "GroupUMax";
constexpr char SPIRV_GROUP_SMAX[] = "GroupSMax";
constexpr char SPIRV_ATOMIC_INST[] = "Atomic";
constexpr char SPIRV_ATOMIC_LOAD[] = "AtomicLoad";
constexpr char SPIRV_ATOMIC_STORE[] = "AtomicStore";
constexpr char ITT_ANNOTATION_WI_START[] = "__itt_offload_wi_start_wrapper";
constexpr char ITT_ANNOTATION_WI_RESUME[] = "__itt_offload_wi_resume_wrapper";
constexpr char ITT_ANNOTATION_WI_FINISH[] = "__itt_offload_wi_finish_wrapper";
constexpr char ITT_ANNOTATION_WG_BARRIER[] = "__itt_offload_wg_barrier_wrapper";
constexpr char ITT_ANNOTATION_ATOMIC_START[] = "__itt_offload_atomic_op_start";
constexpr char ITT_ANNOTATION_ATOMIC_FINISH[] =
    "__itt_offload_atomic_op_finish";

// Wrapper for the pass to make it working with the old pass manager
class SPIRITTAnnotationsLegacyPass : public ModulePass {
public:
  static char ID;
  SPIRITTAnnotationsLegacyPass() : ModulePass(ID) {
    initializeSPIRITTAnnotationsLegacyPassPass(
        *PassRegistry::getPassRegistry());
  }

  // run the SPIRITTAnnotations pass on the specified module
  bool runOnModule(Module &M) override {
    ModuleAnalysisManager MAM;
    auto PA = Impl.run(M, MAM);
    return !PA.areAllPreserved();
  }

private:
  SPIRITTAnnotationsPass Impl;
};

} // namespace

char SPIRITTAnnotationsLegacyPass::ID = 0;
INITIALIZE_PASS(SPIRITTAnnotationsLegacyPass, "SPIRITTAnnotations",
                "Insert ITT annotations in SPIR code", false, false)

// Public interface to the SPIRITTAnnotationsPass.
ModulePass *llvm::createSPIRITTAnnotationsLegacyPass() {
  return new SPIRITTAnnotationsLegacyPass();
}

namespace {

// Check for calling convention of a function. Return true if it's SPIR kernel.
inline bool isSPIRKernel(Function &F) {
  return F.getCallingConv() == CallingConv::SPIR_KERNEL;
}

Instruction *emitCall(Module &M, Type *RetTy, StringRef FunctionName,
                      ArrayRef<Value *> Args, Instruction *InsertBefore) {
  SmallVector<Type *, 8> ArgTys(Args.size());
  for (unsigned I = 0; I < Args.size(); ++I)
    ArgTys[I] = Args[I]->getType();
  auto *FT = FunctionType::get(RetTy, ArgTys, false /*isVarArg*/);
  FunctionCallee FC = M.getOrInsertFunction(FunctionName, FT);
  assert(FC.getCallee() && "Instruction creation failed");
  return CallInst::Create(FT, FC.getCallee(), Args, "", InsertBefore);
}

// Insert instrumental annotation calls, that has no arguments (for example
// work items start/finish/resume and barrier annotation.
<<<<<<< HEAD
void insertSimpleInstrumentationCall(Module &M, StringRef Name,
=======
#if INTEL_COLLAB
bool insertSimpleInstrumentationCall(Module &M, StringRef Name,
                                     Instruction *Position,
                                     const DebugLoc &DL) {
#else // INTEL_COLLAB
bool insertSimpleInstrumentationCall(Module &M, StringRef Name,
>>>>>>> ab48754d
                                     Instruction *Position) {
#endif // INTEL_COLLAB
  Type *VoidTy = Type::getVoidTy(M.getContext());
  ArrayRef<Value *> Args;
  Instruction *InstrumentationCall = emitCall(M, VoidTy, Name, Args, Position);
  assert(InstrumentationCall && "Instrumentation call creation failed");
<<<<<<< HEAD
  (void)InstrumentationCall; // INTEL
=======
#if INTEL_COLLAB
  InstrumentationCall->setDebugLoc(DL);
#endif // INTEL_COLLAB
  return true;
>>>>>>> ab48754d
}

// Insert instrumental annotation calls for SPIR-V atomics.
void insertAtomicInstrumentationCall(Module &M, StringRef Name,
                                     CallInst *AtomicFun, Instruction *Position,
                                     StringRef AtomicName) {
  LLVMContext &Ctx = M.getContext();
  Type *VoidTy = Type::getVoidTy(Ctx);
  IntegerType *Int32Ty = IntegerType::get(Ctx, 32);
  // __spirv_Atomic... instructions have following arguments:
  // Pointer, Memory Scope, Memory Semantics and others. To construct Atomic
  // annotation instructions we need Pointer and Memory Semantic arguments
  // taken from the original Atomic instruction.
  Value *Ptr = dyn_cast<Value>(AtomicFun->getArgOperand(0));
  assert(Ptr && "Failed to get a pointer argument of atomic instruction");
  // Second parameter of Atomic Start/Finish annotation is an Op code of
  // the instruction, encoded into a value of enum, defined like this on user's/
  // profiler's side:
  // enum __itt_atomic_mem_op_t
  // {
  //   __itt_mem_load = 0,
  //   __itt_mem_store = 1,
  //   __itt_mem_update = 2
  // }
  ConstantInt *AtomicOp =
      StringSwitch<ConstantInt *>(AtomicName)
          .StartsWith(SPIRV_ATOMIC_LOAD, ConstantInt::get(Int32Ty, 0))
          .StartsWith(SPIRV_ATOMIC_STORE, ConstantInt::get(Int32Ty, 1))
          .Default(ConstantInt::get(Int32Ty, 2));
  // Third parameter of Atomic Start/Finish annotation is an ordering
  // semantic of the instruction, encoded into a value of enum, defined like
  // this on user's/profiler's side:
  // enum __itt_atomic_mem_order_t
  // {
  //   __itt_mem_order_relaxed = 0,        // SPIR-V 0x0
  //   __itt_mem_order_acquire = 1,        // SPIR-V 0x2
  //   __itt_mem_order_release = 2,        // SPIR-V 0x4
  //   __itt_mem_order_acquire_release = 3 // SPIR-V 0x8
  // }
  // which isn't 1:1 mapped on SPIR-V memory ordering mask (aside of a
  // differencies in values between SYCL mem order and SPIR-V mem order, SYCL RT
  // also applies Memory Semantic mask, like WorkgroupMemory (0x100)), need to
  // align it.
  auto *MemFlag = dyn_cast<ConstantInt>(AtomicFun->getArgOperand(2));
  // TODO: add non-constant memory order processing
  if (!MemFlag)
    return;
  uint64_t IntMemFlag = MemFlag->getValue().getZExtValue();
  uint64_t Order;
  if (IntMemFlag & 0x2)
    Order = 1;
  else if (IntMemFlag & 0x4)
    Order = 2;
  else if (IntMemFlag & 0x8)
    Order = 3;
  else
    Order = 0;
#if INTEL_COLLAB
  IRBuilder<> Builder(Position);
  // FIXME: do not use literal 4 for the generic address space.
  Ptr = Builder.CreatePointerBitCastOrAddrSpaceCast(
      Ptr, Builder.getInt8PtrTy(4));
#endif // INTEL_COLLAB
  Value *MemOrder = ConstantInt::get(Int32Ty, Order);
  Value *Args[] = {Ptr, AtomicOp, MemOrder};
  Instruction *InstrumentationCall = emitCall(M, VoidTy, Name, Args, Position);
  assert(InstrumentationCall && "Instrumentation call creation failed");
<<<<<<< HEAD
  (void)InstrumentationCall; // INTEL
=======
#if INTEL_COLLAB
  InstrumentationCall->setDebugLoc(AtomicFun->getDebugLoc());
#endif // INTEL_COLLAB
  return true;
>>>>>>> ab48754d
}

} // namespace

PreservedAnalyses SPIRITTAnnotationsPass::run(Module &M,
                                              ModuleAnalysisManager &MAM) {
  bool IRModified = false;
  std::vector<StringRef> SPIRVCrossWGInstuctions = {
      SPIRV_CONTROL_BARRIER, SPIRV_GROUP_ALL,  SPIRV_GROUP_ANY,
      SPIRV_GROUP_BROADCAST, SPIRV_GROUP_IADD, SPIRV_GROUP_FADD,
      SPIRV_GROUP_FMIN,      SPIRV_GROUP_UMIN, SPIRV_GROUP_SMIN,
      SPIRV_GROUP_FMAX,      SPIRV_GROUP_UMAX, SPIRV_GROUP_SMAX};

  for (Function &F : M) {
    if (F.isDeclaration())
      continue;

    // Work item start/finish annotations are only for SPIR kernels
    bool IsSPIRKernel = isSPIRKernel(F);

    // At the beggining of a kernel insert work item start annotation
    // instruction.
#if INTEL_COLLAB
    if (IsSPIRKernel) {
      Instruction *InsertPt = &*inst_begin(F);
      if (InsertPt->isDebugOrPseudoInst())
        InsertPt = InsertPt->getNextNonDebugInstruction();
      assert(InsertPt && "Function does not have any real instructions.");
      IRModified |=
          insertSimpleInstrumentationCall(M, ITT_ANNOTATION_WI_START,
                                          InsertPt, InsertPt->getDebugLoc());
    }
#else // INTEL_COLLAB
    if (IsSPIRKernel)
<<<<<<< HEAD
      insertSimpleInstrumentationCall(M, ITT_ANNOTATION_WI_START,
                                      &*inst_begin(F));
=======
      IRModified |= insertSimpleInstrumentationCall(M, ITT_ANNOTATION_WI_START,
                                                    &*inst_begin(F));
#endif // INTEL_COLLAB
>>>>>>> ab48754d

    for (BasicBlock &BB : F) {
      // Insert Finish instruction before return instruction
      if (IsSPIRKernel)
        if (ReturnInst *RI = dyn_cast<ReturnInst>(BB.getTerminator()))
<<<<<<< HEAD
          insertSimpleInstrumentationCall(M, ITT_ANNOTATION_WI_FINISH, RI);
=======
#if INTEL_COLLAB
          IRModified |=
              insertSimpleInstrumentationCall(M, ITT_ANNOTATION_WI_FINISH,
                                              RI, RI->getDebugLoc());
#else // INTEL_COLLAB
          IRModified |=
              insertSimpleInstrumentationCall(M, ITT_ANNOTATION_WI_FINISH, RI);
#endif // INTEL_COLLAB
>>>>>>> ab48754d
      for (Instruction &I : BB) {
        CallInst *CI = dyn_cast<CallInst>(&I);
        if (!CI)
          continue;
        Function *Callee = CI->getCalledFunction();
        if (!Callee)
          continue;
        StringRef CalleeName = Callee->getName();
        // Process only calls to functions which names starts with __spirv_
        size_t PrefixPosFound = CalleeName.find(SPIRV_PREFIX);
        if (PrefixPosFound == StringRef::npos)
          continue;
        CalleeName =
            CalleeName.drop_front(PrefixPosFound + /*len of SPIR-V prefix*/ 8);
        // Annotate barrier and other cross WG calls
        if (std::any_of(SPIRVCrossWGInstuctions.begin(),
                        SPIRVCrossWGInstuctions.end(),
                        [&CalleeName](StringRef Name) {
                          return CalleeName.startswith(Name);
                        })) {
          Instruction *InstAfterBarrier = CI->getNextNode();
<<<<<<< HEAD
          insertSimpleInstrumentationCall(M, ITT_ANNOTATION_WG_BARRIER, CI);
          insertSimpleInstrumentationCall(M, ITT_ANNOTATION_WI_RESUME,
                                          InstAfterBarrier);
=======
#if INTEL_COLLAB
          const DebugLoc &DL = CI->getDebugLoc();
          IRModified |=
              insertSimpleInstrumentationCall(M, ITT_ANNOTATION_WG_BARRIER,
                                              CI, DL);
          IRModified |= insertSimpleInstrumentationCall(
              M, ITT_ANNOTATION_WI_RESUME, InstAfterBarrier, DL);
#else // INTEL_COLLAB
          IRModified |=
              insertSimpleInstrumentationCall(M, ITT_ANNOTATION_WG_BARRIER, CI);
          IRModified |= insertSimpleInstrumentationCall(
              M, ITT_ANNOTATION_WI_RESUME, InstAfterBarrier);
#endif // INTEL_COLLAB
>>>>>>> ab48754d
        } else if (CalleeName.startswith(SPIRV_ATOMIC_INST)) {
          Instruction *InstAfterAtomic = CI->getNextNode();
          insertAtomicInstrumentationCall(M, ITT_ANNOTATION_ATOMIC_START, CI,
                                          CI, CalleeName);
          insertAtomicInstrumentationCall(M, ITT_ANNOTATION_ATOMIC_FINISH, CI,
                                          InstAfterAtomic, CalleeName);
        }
      }
    }
  }

  return IRModified ? PreservedAnalyses::none() : PreservedAnalyses::all();
}<|MERGE_RESOLUTION|>--- conflicted
+++ resolved
@@ -159,30 +159,22 @@
 
 // Insert instrumental annotation calls, that has no arguments (for example
 // work items start/finish/resume and barrier annotation.
-<<<<<<< HEAD
-void insertSimpleInstrumentationCall(Module &M, StringRef Name,
-=======
 #if INTEL_COLLAB
 bool insertSimpleInstrumentationCall(Module &M, StringRef Name,
                                      Instruction *Position,
                                      const DebugLoc &DL) {
 #else // INTEL_COLLAB
 bool insertSimpleInstrumentationCall(Module &M, StringRef Name,
->>>>>>> ab48754d
                                      Instruction *Position) {
 #endif // INTEL_COLLAB
   Type *VoidTy = Type::getVoidTy(M.getContext());
   ArrayRef<Value *> Args;
   Instruction *InstrumentationCall = emitCall(M, VoidTy, Name, Args, Position);
   assert(InstrumentationCall && "Instrumentation call creation failed");
-<<<<<<< HEAD
-  (void)InstrumentationCall; // INTEL
-=======
 #if INTEL_COLLAB
   InstrumentationCall->setDebugLoc(DL);
 #endif // INTEL_COLLAB
   return true;
->>>>>>> ab48754d
 }
 
 // Insert instrumental annotation calls for SPIR-V atomics.
@@ -250,14 +242,10 @@
   Value *Args[] = {Ptr, AtomicOp, MemOrder};
   Instruction *InstrumentationCall = emitCall(M, VoidTy, Name, Args, Position);
   assert(InstrumentationCall && "Instrumentation call creation failed");
-<<<<<<< HEAD
-  (void)InstrumentationCall; // INTEL
-=======
 #if INTEL_COLLAB
   InstrumentationCall->setDebugLoc(AtomicFun->getDebugLoc());
 #endif // INTEL_COLLAB
   return true;
->>>>>>> ab48754d
 }
 
 } // namespace
@@ -292,22 +280,14 @@
     }
 #else // INTEL_COLLAB
     if (IsSPIRKernel)
-<<<<<<< HEAD
-      insertSimpleInstrumentationCall(M, ITT_ANNOTATION_WI_START,
-                                      &*inst_begin(F));
-=======
       IRModified |= insertSimpleInstrumentationCall(M, ITT_ANNOTATION_WI_START,
                                                     &*inst_begin(F));
 #endif // INTEL_COLLAB
->>>>>>> ab48754d
 
     for (BasicBlock &BB : F) {
       // Insert Finish instruction before return instruction
       if (IsSPIRKernel)
         if (ReturnInst *RI = dyn_cast<ReturnInst>(BB.getTerminator()))
-<<<<<<< HEAD
-          insertSimpleInstrumentationCall(M, ITT_ANNOTATION_WI_FINISH, RI);
-=======
 #if INTEL_COLLAB
           IRModified |=
               insertSimpleInstrumentationCall(M, ITT_ANNOTATION_WI_FINISH,
@@ -316,7 +296,6 @@
           IRModified |=
               insertSimpleInstrumentationCall(M, ITT_ANNOTATION_WI_FINISH, RI);
 #endif // INTEL_COLLAB
->>>>>>> ab48754d
       for (Instruction &I : BB) {
         CallInst *CI = dyn_cast<CallInst>(&I);
         if (!CI)
@@ -338,11 +317,6 @@
                           return CalleeName.startswith(Name);
                         })) {
           Instruction *InstAfterBarrier = CI->getNextNode();
-<<<<<<< HEAD
-          insertSimpleInstrumentationCall(M, ITT_ANNOTATION_WG_BARRIER, CI);
-          insertSimpleInstrumentationCall(M, ITT_ANNOTATION_WI_RESUME,
-                                          InstAfterBarrier);
-=======
 #if INTEL_COLLAB
           const DebugLoc &DL = CI->getDebugLoc();
           IRModified |=
@@ -356,7 +330,6 @@
           IRModified |= insertSimpleInstrumentationCall(
               M, ITT_ANNOTATION_WI_RESUME, InstAfterBarrier);
 #endif // INTEL_COLLAB
->>>>>>> ab48754d
         } else if (CalleeName.startswith(SPIRV_ATOMIC_INST)) {
           Instruction *InstAfterAtomic = CI->getNextNode();
           insertAtomicInstrumentationCall(M, ITT_ANNOTATION_ATOMIC_START, CI,
