//===---- SPIRITTAnnotations.cpp - SPIR Instrumental Annotations Pass -----===//
//
// Part of the LLVM Project, under the Apache License v2.0 with LLVM Exceptions.
// See https://llvm.org/LICENSE.txt for license information.
// SPDX-License-Identifier: Apache-2.0 WITH LLVM-exception
//
//===----------------------------------------------------------------------===//
//
// A transformation pass which adds instrumental calls to annotate SPIR
// synchronization instructions. This can be used for kernel profiling.
//===----------------------------------------------------------------------===//

#include "llvm/Transforms/Instrumentation/SPIRITTAnnotations.h"

#include "llvm/IR/Function.h"
#include "llvm/IR/InstIterator.h"
#include "llvm/IR/Instruction.h"
#include "llvm/IR/Instructions.h"
#if INTEL_COLLAB
#include "llvm/IR/IRBuilder.h"
#endif // INTEL_COLLAB
#include "llvm/IR/Type.h"
#include "llvm/InitializePasses.h"

/** Following functions are used for ITT instrumentation:
 * * * * * * * * * * *
 * Notify tools work-item execution has started
 *
 * /param[in] group_id Pointer to array of 3 integers that uniquely identify
 *  group withing a kernel
 * /param[in] wi_id Globally unique work-item id
 * /param[in] wg_size Number of work-items in given group
 *
 * void __itt_offload_wi_start(size_t* group_id, size_t wi_id,
 *                             uint32_t wg_size);
 * * * * * * * * * * *
 * Notify tools work-item execution resumed (e.g. after barrier)
 *
 * /param[in] group_id Pointer to array of 3 integers that uniquely identify
 *  group withing a kernel.
 * /param[in] wi_id Globally unique work-item id.
 *
 * void __itt_offload_wi_resume(size_t* group_id, size_t wi_id);
 * * * * * * * * * * *
 * Notify tools work-item execution has finished
 *
 * /param[in] group_id Pointer to array of 3 integers that uniquely identify
 *  group withing a kernel.
 * /param[in] wi_id Globally unique work-item id.
 *
 * void __itt_offload_wi_finish(size_t* group_id, size_t wi_id);
 * * * * * * * * * * *
 * Notify tools work-item has reached a barrier
 *
 * /param[in] barrier_id Unique barrier id. If multi-barriers are not supported.
 * Pass 0 for barrier_id. Notify tools work-item has reached a barier.
 *
 * void __itt_offload_wg_barrier(uintptr_t barrier_id);
 * * * * * * * * * * *
 * Purpose of this pass is to add wrapper calls to these instructions.
 * Also this pass adds annotations to atomic instructions:
 * * * * * * * * * * *
 * Atomic operation markup
 *
 * /param[in] object Memory location which is used in atomic operation
 * /param[in] op_type Operation type
 * /param[in] mem_order Memory ordering semantic
 *
 * void __itt_offload_atomic_op_start(void* object,
 *                                    __itt_atomic_mem_op_t op_type,
 *                                    __itt_atomic_mem_order_t mem_order);
 * * * * * * * * * * *
 * Atomic operation markup
 *
 * /param[in] object Memory location which is used in atomic operation
 * /param[in] op_type Operation type
 * /param[in] mem_order Memory ordering semantic
 *
 * void __itt_offload_atomic_op_finish(void* object,
 *                                     __itt_atomic_mem_op_t op_type,
 *                                     __itt_atomic_mem_order_t mem_order);
 **/

using namespace llvm;

namespace {
constexpr char SPIRV_PREFIX[] = "__spirv_";
constexpr char SPIRV_CONTROL_BARRIER[] = "ControlBarrier";
constexpr char SPIRV_GROUP_ALL[] = "GroupAll";
constexpr char SPIRV_GROUP_ANY[] = "GroupAny";
constexpr char SPIRV_GROUP_BROADCAST[] = "GroupBroadcast";
constexpr char SPIRV_GROUP_IADD[] = "GroupIAdd";
constexpr char SPIRV_GROUP_FADD[] = "GroupFAdd";
constexpr char SPIRV_GROUP_FMIN[] = "GroupFMin";
constexpr char SPIRV_GROUP_UMIN[] = "GroupUMin";
constexpr char SPIRV_GROUP_SMIN[] = "GroupSMin";
constexpr char SPIRV_GROUP_FMAX[] = "GroupFMax";
constexpr char SPIRV_GROUP_UMAX[] = "GroupUMax";
constexpr char SPIRV_GROUP_SMAX[] = "GroupSMax";
constexpr char SPIRV_ATOMIC_INST[] = "Atomic";
constexpr char SPIRV_ATOMIC_LOAD[] = "AtomicLoad";
constexpr char SPIRV_ATOMIC_STORE[] = "AtomicStore";
constexpr char ITT_ANNOTATION_WI_START[] = "__itt_offload_wi_start_wrapper";
constexpr char ITT_ANNOTATION_WI_RESUME[] = "__itt_offload_wi_resume_wrapper";
constexpr char ITT_ANNOTATION_WI_FINISH[] = "__itt_offload_wi_finish_wrapper";
constexpr char ITT_ANNOTATION_WG_BARRIER[] = "__itt_offload_wg_barrier_wrapper";
constexpr char ITT_ANNOTATION_ATOMIC_START[] = "__itt_offload_atomic_op_start";
constexpr char ITT_ANNOTATION_ATOMIC_FINISH[] =
    "__itt_offload_atomic_op_finish";

// Wrapper for the pass to make it working with the old pass manager
class SPIRITTAnnotationsLegacyPass : public ModulePass {
public:
  static char ID;
  SPIRITTAnnotationsLegacyPass() : ModulePass(ID) {
    initializeSPIRITTAnnotationsLegacyPassPass(
        *PassRegistry::getPassRegistry());
  }

  // run the SPIRITTAnnotations pass on the specified module
  bool runOnModule(Module &M) override {
    ModuleAnalysisManager MAM;
    auto PA = Impl.run(M, MAM);
    return !PA.areAllPreserved();
  }

private:
  SPIRITTAnnotationsPass Impl;
};

} // namespace

char SPIRITTAnnotationsLegacyPass::ID = 0;
INITIALIZE_PASS(SPIRITTAnnotationsLegacyPass, "SPIRITTAnnotations",
                "Insert ITT annotations in SPIR code", false, false)

// Public interface to the SPIRITTAnnotationsPass.
ModulePass *llvm::createSPIRITTAnnotationsLegacyPass() {
  return new SPIRITTAnnotationsLegacyPass();
}

namespace {

// Check for calling convention of a function. Return true if it's SPIR kernel.
inline bool isSPIRKernel(Function &F) {
  return F.getCallingConv() == CallingConv::SPIR_KERNEL;
}

Instruction *emitCall(Module &M, Type *RetTy, StringRef FunctionName,
                      ArrayRef<Value *> Args, Instruction *InsertBefore) {
  SmallVector<Type *, 8> ArgTys(Args.size());
  for (unsigned I = 0; I < Args.size(); ++I)
    ArgTys[I] = Args[I]->getType();
  auto *FT = FunctionType::get(RetTy, ArgTys, false /*isVarArg*/);
  FunctionCallee FC = M.getOrInsertFunction(FunctionName, FT);
  assert(FC.getCallee() && "Instruction creation failed");
  return CallInst::Create(FT, FC.getCallee(), Args, "", InsertBefore);
}

// Insert instrumental annotation calls, that has no arguments (for example
// work items start/finish/resume and barrier annotation.
<<<<<<< HEAD
#if INTEL_COLLAB
bool insertSimpleInstrumentationCall(Module &M, StringRef Name,
                                     Instruction *Position,
                                     const DebugLoc &DL) {
#else // INTEL_COLLAB
bool insertSimpleInstrumentationCall(Module &M, StringRef Name,
                                     Instruction *Position) {
#endif // INTEL_COLLAB
=======
void insertSimpleInstrumentationCall(Module &M, StringRef Name,
                                     Instruction *Position,
                                     const DebugLoc &DL) {
>>>>>>> f6569d1d
  Type *VoidTy = Type::getVoidTy(M.getContext());
  ArrayRef<Value *> Args;
  Instruction *InstrumentationCall = emitCall(M, VoidTy, Name, Args, Position);
  assert(InstrumentationCall && "Instrumentation call creation failed");
<<<<<<< HEAD
#if INTEL_COLLAB
  InstrumentationCall->setDebugLoc(DL);
#endif // INTEL_COLLAB
  return true;
=======
  InstrumentationCall->setDebugLoc(DL);
>>>>>>> f6569d1d
}

// Insert instrumental annotation calls for SPIR-V atomics.
bool insertAtomicInstrumentationCall(Module &M, StringRef Name,
                                     CallInst *AtomicFun, Instruction *Position,
                                     StringRef AtomicName) {
  LLVMContext &Ctx = M.getContext();
  Type *VoidTy = Type::getVoidTy(Ctx);
  IntegerType *Int32Ty = IntegerType::get(Ctx, 32);
  // __spirv_Atomic... instructions have following arguments:
  // Pointer, Memory Scope, Memory Semantics and others. To construct Atomic
  // annotation instructions we need Pointer and Memory Semantic arguments
  // taken from the original Atomic instruction.
  Value *Ptr = dyn_cast<Value>(AtomicFun->getArgOperand(0));
  assert(Ptr && "Failed to get a pointer argument of atomic instruction");
  // Second parameter of Atomic Start/Finish annotation is an Op code of
  // the instruction, encoded into a value of enum, defined like this on user's/
  // profiler's side:
  // enum __itt_atomic_mem_op_t
  // {
  //   __itt_mem_load = 0,
  //   __itt_mem_store = 1,
  //   __itt_mem_update = 2
  // }
  ConstantInt *AtomicOp =
      StringSwitch<ConstantInt *>(AtomicName)
          .StartsWith(SPIRV_ATOMIC_LOAD, ConstantInt::get(Int32Ty, 0))
          .StartsWith(SPIRV_ATOMIC_STORE, ConstantInt::get(Int32Ty, 1))
          .Default(ConstantInt::get(Int32Ty, 2));
  // Third parameter of Atomic Start/Finish annotation is an ordering
  // semantic of the instruction, encoded into a value of enum, defined like
  // this on user's/profiler's side:
  // enum __itt_atomic_mem_order_t
  // {
  //   __itt_mem_order_relaxed = 0,        // SPIR-V 0x0
  //   __itt_mem_order_acquire = 1,        // SPIR-V 0x2
  //   __itt_mem_order_release = 2,        // SPIR-V 0x4
  //   __itt_mem_order_acquire_release = 3 // SPIR-V 0x8
  // }
  // which isn't 1:1 mapped on SPIR-V memory ordering mask (aside of a
  // differencies in values between SYCL mem order and SPIR-V mem order, SYCL RT
  // also applies Memory Semantic mask, like WorkgroupMemory (0x100)), need to
  // align it.
  auto *MemFlag = dyn_cast<ConstantInt>(AtomicFun->getArgOperand(2));
  // TODO: add non-constant memory order processing
  if (!MemFlag)
    return false;
  uint64_t IntMemFlag = MemFlag->getValue().getZExtValue();
  uint64_t Order;
  if (IntMemFlag & 0x2)
    Order = 1;
  else if (IntMemFlag & 0x4)
    Order = 2;
  else if (IntMemFlag & 0x8)
    Order = 3;
  else
    Order = 0;
<<<<<<< HEAD
#if INTEL_COLLAB
  IRBuilder<> Builder(Position);
  // FIXME: do not use literal 4 for the generic address space.
  Ptr = Builder.CreatePointerBitCastOrAddrSpaceCast(
      Ptr, Builder.getInt8PtrTy(4));
#endif // INTEL_COLLAB
=======
  PointerType *Int8PtrAS4Ty = PointerType::get(IntegerType::get(Ctx, 8), 4);
  Ptr = CastInst::CreatePointerBitCastOrAddrSpaceCast(Ptr, Int8PtrAS4Ty, "",
                                                      Position);
>>>>>>> f6569d1d
  Value *MemOrder = ConstantInt::get(Int32Ty, Order);
  Value *Args[] = {Ptr, AtomicOp, MemOrder};
  Instruction *InstrumentationCall = emitCall(M, VoidTy, Name, Args, Position);
  assert(InstrumentationCall && "Instrumentation call creation failed");
<<<<<<< HEAD
#if INTEL_COLLAB
  InstrumentationCall->setDebugLoc(AtomicFun->getDebugLoc());
#endif // INTEL_COLLAB
=======
  InstrumentationCall->setDebugLoc(AtomicFun->getDebugLoc());
  return true;
>>>>>>> f6569d1d
}

} // namespace

PreservedAnalyses SPIRITTAnnotationsPass::run(Module &M,
                                              ModuleAnalysisManager &MAM) {
  bool IRModified = false;
  std::vector<StringRef> SPIRVCrossWGInstuctions = {
      SPIRV_CONTROL_BARRIER, SPIRV_GROUP_ALL,  SPIRV_GROUP_ANY,
      SPIRV_GROUP_BROADCAST, SPIRV_GROUP_IADD, SPIRV_GROUP_FADD,
      SPIRV_GROUP_FMIN,      SPIRV_GROUP_UMIN, SPIRV_GROUP_SMIN,
      SPIRV_GROUP_FMAX,      SPIRV_GROUP_UMAX, SPIRV_GROUP_SMAX};

  for (Function &F : M) {
    if (F.isDeclaration())
      continue;

    // Work item start/finish annotations are only for SPIR kernels
    bool IsSPIRKernel = isSPIRKernel(F);

    // At the beggining of a kernel insert work item start annotation
    // instruction.
<<<<<<< HEAD
#if INTEL_COLLAB
=======
>>>>>>> f6569d1d
    if (IsSPIRKernel) {
      Instruction *InsertPt = &*inst_begin(F);
      if (InsertPt->isDebugOrPseudoInst())
        InsertPt = InsertPt->getNextNonDebugInstruction();
      assert(InsertPt && "Function does not have any real instructions.");
<<<<<<< HEAD
      IRModified |=
          insertSimpleInstrumentationCall(M, ITT_ANNOTATION_WI_START,
                                          InsertPt, InsertPt->getDebugLoc());
    }
#else // INTEL_COLLAB
    if (IsSPIRKernel)
      IRModified |= insertSimpleInstrumentationCall(M, ITT_ANNOTATION_WI_START,
                                                    &*inst_begin(F));
#endif // INTEL_COLLAB
=======
      insertSimpleInstrumentationCall(M, ITT_ANNOTATION_WI_START, InsertPt,
                                      InsertPt->getDebugLoc());
      IRModified = true;
    }
>>>>>>> f6569d1d

    for (BasicBlock &BB : F) {
      // Insert Finish instruction before return instruction
      if (IsSPIRKernel)
<<<<<<< HEAD
        if (ReturnInst *RI = dyn_cast<ReturnInst>(BB.getTerminator()))
#if INTEL_COLLAB
          IRModified |=
              insertSimpleInstrumentationCall(M, ITT_ANNOTATION_WI_FINISH,
                                              RI, RI->getDebugLoc());
#else // INTEL_COLLAB
          IRModified |=
              insertSimpleInstrumentationCall(M, ITT_ANNOTATION_WI_FINISH, RI);
#endif // INTEL_COLLAB
=======
        if (ReturnInst *RI = dyn_cast<ReturnInst>(BB.getTerminator())) {
          insertSimpleInstrumentationCall(M, ITT_ANNOTATION_WI_FINISH, RI,
                                          RI->getDebugLoc());
          IRModified = true;
        }
>>>>>>> f6569d1d
      for (Instruction &I : BB) {
        CallInst *CI = dyn_cast<CallInst>(&I);
        if (!CI)
          continue;
        Function *Callee = CI->getCalledFunction();
        if (!Callee)
          continue;
        StringRef CalleeName = Callee->getName();
        // Process only calls to functions which names starts with __spirv_
        size_t PrefixPosFound = CalleeName.find(SPIRV_PREFIX);
        if (PrefixPosFound == StringRef::npos)
          continue;
        CalleeName =
            CalleeName.drop_front(PrefixPosFound + /*len of SPIR-V prefix*/ 8);
        // Annotate barrier and other cross WG calls
        if (std::any_of(SPIRVCrossWGInstuctions.begin(),
                        SPIRVCrossWGInstuctions.end(),
                        [&CalleeName](StringRef Name) {
                          return CalleeName.startswith(Name);
                        })) {
          Instruction *InstAfterBarrier = CI->getNextNode();
<<<<<<< HEAD
#if INTEL_COLLAB
          const DebugLoc &DL = CI->getDebugLoc();
          IRModified |=
              insertSimpleInstrumentationCall(M, ITT_ANNOTATION_WG_BARRIER,
                                              CI, DL);
          IRModified |= insertSimpleInstrumentationCall(
              M, ITT_ANNOTATION_WI_RESUME, InstAfterBarrier, DL);
#else // INTEL_COLLAB
          IRModified |=
              insertSimpleInstrumentationCall(M, ITT_ANNOTATION_WG_BARRIER, CI);
          IRModified |= insertSimpleInstrumentationCall(
              M, ITT_ANNOTATION_WI_RESUME, InstAfterBarrier);
#endif // INTEL_COLLAB
=======
          const DebugLoc &DL = CI->getDebugLoc();
          insertSimpleInstrumentationCall(M, ITT_ANNOTATION_WG_BARRIER, CI, DL);
          insertSimpleInstrumentationCall(M, ITT_ANNOTATION_WI_RESUME,
                                          InstAfterBarrier, DL);
          IRModified = true;
>>>>>>> f6569d1d
        } else if (CalleeName.startswith(SPIRV_ATOMIC_INST)) {
          Instruction *InstAfterAtomic = CI->getNextNode();
          IRModified |= insertAtomicInstrumentationCall(
              M, ITT_ANNOTATION_ATOMIC_START, CI, CI, CalleeName);
          IRModified |= insertAtomicInstrumentationCall(
              M, ITT_ANNOTATION_ATOMIC_FINISH, CI, InstAfterAtomic, CalleeName);
        }
      }
    }
  }

  return IRModified ? PreservedAnalyses::none() : PreservedAnalyses::all();
}<|MERGE_RESOLUTION|>--- conflicted
+++ resolved
@@ -159,32 +159,14 @@
 
 // Insert instrumental annotation calls, that has no arguments (for example
 // work items start/finish/resume and barrier annotation.
-<<<<<<< HEAD
-#if INTEL_COLLAB
-bool insertSimpleInstrumentationCall(Module &M, StringRef Name,
-                                     Instruction *Position,
-                                     const DebugLoc &DL) {
-#else // INTEL_COLLAB
-bool insertSimpleInstrumentationCall(Module &M, StringRef Name,
-                                     Instruction *Position) {
-#endif // INTEL_COLLAB
-=======
 void insertSimpleInstrumentationCall(Module &M, StringRef Name,
                                      Instruction *Position,
                                      const DebugLoc &DL) {
->>>>>>> f6569d1d
   Type *VoidTy = Type::getVoidTy(M.getContext());
   ArrayRef<Value *> Args;
   Instruction *InstrumentationCall = emitCall(M, VoidTy, Name, Args, Position);
   assert(InstrumentationCall && "Instrumentation call creation failed");
-<<<<<<< HEAD
-#if INTEL_COLLAB
   InstrumentationCall->setDebugLoc(DL);
-#endif // INTEL_COLLAB
-  return true;
-=======
-  InstrumentationCall->setDebugLoc(DL);
->>>>>>> f6569d1d
 }
 
 // Insert instrumental annotation calls for SPIR-V atomics.
@@ -242,30 +224,15 @@
     Order = 3;
   else
     Order = 0;
-<<<<<<< HEAD
-#if INTEL_COLLAB
-  IRBuilder<> Builder(Position);
-  // FIXME: do not use literal 4 for the generic address space.
-  Ptr = Builder.CreatePointerBitCastOrAddrSpaceCast(
-      Ptr, Builder.getInt8PtrTy(4));
-#endif // INTEL_COLLAB
-=======
   PointerType *Int8PtrAS4Ty = PointerType::get(IntegerType::get(Ctx, 8), 4);
   Ptr = CastInst::CreatePointerBitCastOrAddrSpaceCast(Ptr, Int8PtrAS4Ty, "",
                                                       Position);
->>>>>>> f6569d1d
   Value *MemOrder = ConstantInt::get(Int32Ty, Order);
   Value *Args[] = {Ptr, AtomicOp, MemOrder};
   Instruction *InstrumentationCall = emitCall(M, VoidTy, Name, Args, Position);
   assert(InstrumentationCall && "Instrumentation call creation failed");
-<<<<<<< HEAD
-#if INTEL_COLLAB
-  InstrumentationCall->setDebugLoc(AtomicFun->getDebugLoc());
-#endif // INTEL_COLLAB
-=======
   InstrumentationCall->setDebugLoc(AtomicFun->getDebugLoc());
   return true;
->>>>>>> f6569d1d
 }
 
 } // namespace
@@ -288,52 +255,24 @@
 
     // At the beggining of a kernel insert work item start annotation
     // instruction.
-<<<<<<< HEAD
-#if INTEL_COLLAB
-=======
->>>>>>> f6569d1d
     if (IsSPIRKernel) {
       Instruction *InsertPt = &*inst_begin(F);
       if (InsertPt->isDebugOrPseudoInst())
         InsertPt = InsertPt->getNextNonDebugInstruction();
       assert(InsertPt && "Function does not have any real instructions.");
-<<<<<<< HEAD
-      IRModified |=
-          insertSimpleInstrumentationCall(M, ITT_ANNOTATION_WI_START,
-                                          InsertPt, InsertPt->getDebugLoc());
-    }
-#else // INTEL_COLLAB
-    if (IsSPIRKernel)
-      IRModified |= insertSimpleInstrumentationCall(M, ITT_ANNOTATION_WI_START,
-                                                    &*inst_begin(F));
-#endif // INTEL_COLLAB
-=======
       insertSimpleInstrumentationCall(M, ITT_ANNOTATION_WI_START, InsertPt,
                                       InsertPt->getDebugLoc());
       IRModified = true;
     }
->>>>>>> f6569d1d
 
     for (BasicBlock &BB : F) {
       // Insert Finish instruction before return instruction
       if (IsSPIRKernel)
-<<<<<<< HEAD
-        if (ReturnInst *RI = dyn_cast<ReturnInst>(BB.getTerminator()))
-#if INTEL_COLLAB
-          IRModified |=
-              insertSimpleInstrumentationCall(M, ITT_ANNOTATION_WI_FINISH,
-                                              RI, RI->getDebugLoc());
-#else // INTEL_COLLAB
-          IRModified |=
-              insertSimpleInstrumentationCall(M, ITT_ANNOTATION_WI_FINISH, RI);
-#endif // INTEL_COLLAB
-=======
         if (ReturnInst *RI = dyn_cast<ReturnInst>(BB.getTerminator())) {
           insertSimpleInstrumentationCall(M, ITT_ANNOTATION_WI_FINISH, RI,
                                           RI->getDebugLoc());
           IRModified = true;
         }
->>>>>>> f6569d1d
       for (Instruction &I : BB) {
         CallInst *CI = dyn_cast<CallInst>(&I);
         if (!CI)
@@ -355,27 +294,11 @@
                           return CalleeName.startswith(Name);
                         })) {
           Instruction *InstAfterBarrier = CI->getNextNode();
-<<<<<<< HEAD
-#if INTEL_COLLAB
-          const DebugLoc &DL = CI->getDebugLoc();
-          IRModified |=
-              insertSimpleInstrumentationCall(M, ITT_ANNOTATION_WG_BARRIER,
-                                              CI, DL);
-          IRModified |= insertSimpleInstrumentationCall(
-              M, ITT_ANNOTATION_WI_RESUME, InstAfterBarrier, DL);
-#else // INTEL_COLLAB
-          IRModified |=
-              insertSimpleInstrumentationCall(M, ITT_ANNOTATION_WG_BARRIER, CI);
-          IRModified |= insertSimpleInstrumentationCall(
-              M, ITT_ANNOTATION_WI_RESUME, InstAfterBarrier);
-#endif // INTEL_COLLAB
-=======
           const DebugLoc &DL = CI->getDebugLoc();
           insertSimpleInstrumentationCall(M, ITT_ANNOTATION_WG_BARRIER, CI, DL);
           insertSimpleInstrumentationCall(M, ITT_ANNOTATION_WI_RESUME,
                                           InstAfterBarrier, DL);
           IRModified = true;
->>>>>>> f6569d1d
         } else if (CalleeName.startswith(SPIRV_ATOMIC_INST)) {
           Instruction *InstAfterAtomic = CI->getNextNode();
           IRModified |= insertAtomicInstrumentationCall(
