--- conflicted
+++ resolved
@@ -2316,12 +2316,27 @@
                           const EdgeInfo &UserTreeIdx,
                           ArrayRef<unsigned> ReuseShuffleIndices = None,
                           ArrayRef<unsigned> ReorderIndices = None) {
-<<<<<<< HEAD
-    bool Vectorized = (bool)Bundle;
+    TreeEntry::EntryState EntryState =
+        Bundle ? TreeEntry::Vectorize : TreeEntry::NeedToGather;
+    return newTreeEntry(VL, EntryState, Bundle, S, UserTreeIdx,
+                        ReuseShuffleIndices, ReorderIndices);
+  }
+
+  TreeEntry *newTreeEntry(ArrayRef<Value *> VL,
+                          TreeEntry::EntryState EntryState,
+                          Optional<ScheduleData *> Bundle,
+                          const InstructionsState &S,
+                          const EdgeInfo &UserTreeIdx,
+                          ArrayRef<unsigned> ReuseShuffleIndices = None,
+                          ArrayRef<unsigned> ReorderIndices = None) {
 #if INTEL_CUSTOMIZATION
+    assert(((!Bundle && EntryState == TreeEntry::NeedToGather) ||
+            (Bundle && EntryState != TreeEntry::NeedToGather)) &&
+           "Need to vectorize gather entry?");
     // If we cannot proceed in adding a new tree entry, then add the leaf nodes
     // to the Multi-Node and return.
-    if (EnableMultiNodeSLP && BuildingMultiNode && !Vectorized &&
+    if (EnableMultiNodeSLP && BuildingMultiNode &&
+        EntryState == TreeEntry::NeedToGather &&
         // Skip if the vector length changed
         VL.size() == CurrentMultiNode->getNumLanes() &&
         // The Leaves should not match any of the Trunk nodes.
@@ -2334,25 +2349,6 @@
       return nullptr;
     }
 #endif // INTEL_CUSTOMIZATION
-=======
-    TreeEntry::EntryState EntryState =
-        Bundle ? TreeEntry::Vectorize : TreeEntry::NeedToGather;
-    return newTreeEntry(VL, EntryState, Bundle, S, UserTreeIdx,
-                        ReuseShuffleIndices, ReorderIndices);
-  }
-
-  TreeEntry *newTreeEntry(ArrayRef<Value *> VL,
-                          TreeEntry::EntryState EntryState,
-                          Optional<ScheduleData *> Bundle,
-                          const InstructionsState &S,
-                          const EdgeInfo &UserTreeIdx,
-                          ArrayRef<unsigned> ReuseShuffleIndices = None,
-                          ArrayRef<unsigned> ReorderIndices = None) {
-    assert(!(Bundle && EntryState == TreeEntry::NeedToGather) &&
-           "Need to gather vectorized entry?");
-    assert(!Bundle && EntryState != TreeEntry::NeedToGather &&
-           "Need to vectorize gather entry?");
->>>>>>> fcad8d36
     VectorizableTree.push_back(std::make_unique<TreeEntry>(VectorizableTree));
     TreeEntry *Last = VectorizableTree.back().get();
     Last->Idx = VectorizableTree.size() - 1;
@@ -5904,15 +5900,10 @@
         ReuseShuffleCost -= (ReuseShuffleNumbers - VL.size()) * ScalarEltCost;
       }
       int ScalarLdCost = VecTy->getNumElements() * ScalarEltCost;
-<<<<<<< HEAD
 #if INTEL_CUSTOMIZATION
       // TODO: Cost modeling for split-load is definitely missed.
       // Need to implement it.
 #endif // INTEL_CUSTOMIZATION
-      int VecLdCost =
-          TTI->getMemoryOpCost(Instruction::Load, VecTy, alignment, 0,
-                               CostKind, VL0);
-=======
       int VecLdCost;
       if (E->State == TreeEntry::Vectorize) {
         VecLdCost = TTI->getMemoryOpCost(Instruction::Load, VecTy, alignment, 0,
@@ -5923,7 +5914,6 @@
             Instruction::Load, VecTy, cast<LoadInst>(VL0)->getPointerOperand(),
             /*VariableMask=*/false, alignment, CostKind, VL0);
       }
->>>>>>> fcad8d36
       if (!E->ReorderIndices.empty()) {
         // TODO: Merge this shuffle with the ReuseShuffleCost.
         VecLdCost += TTI->getShuffleCost(
