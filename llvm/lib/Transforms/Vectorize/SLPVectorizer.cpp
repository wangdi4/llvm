//===- SLPVectorizer.cpp - A bottom up SLP Vectorizer ---------------------===//
//
// Part of the LLVM Project, under the Apache License v2.0 with LLVM Exceptions.
// See https://llvm.org/LICENSE.txt for license information.
// SPDX-License-Identifier: Apache-2.0 WITH LLVM-exception
//
//===----------------------------------------------------------------------===//
//
// This pass implements the Bottom Up SLP vectorizer. It detects consecutive
// stores that can be put together into vector-stores. Next, it attempts to
// construct vectorizable tree using the use-def chains. If a profitable tree
// was found, the SLP vectorizer performs vectorization on the tree.
//
// The pass is inspired by the work described in the paper:
//  "Loop-Aware SLP in GCC" by Ira Rosen, Dorit Nuzman, Ayal Zaks.
//
//===----------------------------------------------------------------------===//

#include "llvm/Transforms/Vectorize/SLPVectorizer.h"
#include "llvm/ADT/DenseMap.h"
#include "llvm/ADT/DenseSet.h"
#include "llvm/ADT/Optional.h"
#include "llvm/ADT/PostOrderIterator.h"
#include "llvm/ADT/STLExtras.h"
#include "llvm/ADT/SetVector.h"
#include "llvm/ADT/SmallBitVector.h"
#include "llvm/ADT/SmallPtrSet.h"
#include "llvm/ADT/SmallSet.h"
#include "llvm/ADT/SmallString.h"
#include "llvm/ADT/Statistic.h"
#include "llvm/ADT/iterator.h"
#include "llvm/ADT/iterator_range.h"
#include "llvm/Analysis/AliasAnalysis.h"
#include "llvm/Analysis/AssumptionCache.h"
#include "llvm/Analysis/CodeMetrics.h"
#include "llvm/Analysis/DemandedBits.h"
#include "llvm/Analysis/GlobalsModRef.h"
#include "llvm/Analysis/LoopAccessAnalysis.h"
#include "llvm/Analysis/LoopInfo.h"
#include "llvm/Analysis/MemoryLocation.h"
#include "llvm/Analysis/OptimizationRemarkEmitter.h"
#include "llvm/Analysis/ScalarEvolution.h"
#include "llvm/Analysis/ScalarEvolutionExpressions.h"
#include "llvm/Analysis/TargetLibraryInfo.h"
#include "llvm/Analysis/TargetTransformInfo.h"
#include "llvm/Analysis/ValueTracking.h"
#include "llvm/Analysis/VectorUtils.h"
#include "llvm/IR/Attributes.h"
#include "llvm/IR/BasicBlock.h"
#include "llvm/IR/Constant.h"
#include "llvm/IR/Constants.h"
#include "llvm/IR/DataLayout.h"
#include "llvm/IR/DebugLoc.h"
#include "llvm/IR/DerivedTypes.h"
#include "llvm/IR/Dominators.h"
#include "llvm/IR/Function.h"
#include "llvm/IR/IRBuilder.h"
#include "llvm/IR/InstrTypes.h"
#include "llvm/IR/Instruction.h"
#include "llvm/IR/Instructions.h"
#include "llvm/IR/IntrinsicInst.h"
#include "llvm/IR/Intrinsics.h"
#include "llvm/IR/Module.h"
#include "llvm/IR/NoFolder.h"
#include "llvm/IR/Operator.h"
#include "llvm/IR/PatternMatch.h"
#include "llvm/IR/Type.h"
#include "llvm/IR/Use.h"
#include "llvm/IR/User.h"
#include "llvm/IR/Value.h"
#include "llvm/IR/ValueHandle.h"
#include "llvm/IR/Verifier.h"
#include "llvm/InitializePasses.h"
#include "llvm/Pass.h"
#include "llvm/Support/Casting.h"
#include "llvm/Support/CommandLine.h"
#include "llvm/Support/Compiler.h"
#include "llvm/Support/DOTGraphTraits.h"
#include "llvm/Support/Debug.h"
#include "llvm/Support/ErrorHandling.h"
#include "llvm/Support/GraphWriter.h"
#include "llvm/Support/InstructionCost.h"
#include "llvm/Support/KnownBits.h"
#include "llvm/Support/MathExtras.h"
#include "llvm/Support/raw_ostream.h"
#include "llvm/Transforms/Utils/InjectTLIMappings.h"
#include "llvm/Transforms/Utils/LoopUtils.h"
#include "llvm/Transforms/Vectorize.h"
#include <algorithm>
#include <cassert>
#include <cstdint>
#include <iterator>
#include <memory>
#include <set>
#include <string>
#include <tuple>
#include <utility>
#include <vector>

#if INTEL_CUSTOMIZATION
#if !defined(NDEBUG) || defined(LLVM_ENABLE_DUMP)
#include "llvm/Support/FileSystem.h"
#endif
#endif // INTEL_CUSTOMIZATION

using namespace llvm;
using namespace llvm::PatternMatch;
using namespace slpvectorizer;

#define SV_NAME "slp-vectorizer"
#define DEBUG_TYPE "SLP"

STATISTIC(NumVectorInstructions, "Number of vector instructions generated");

cl::opt<bool> RunSLPVectorization("vectorize-slp", cl::init(true), cl::Hidden,
                                  cl::desc("Run the SLP vectorization passes"));

static cl::opt<int>
    SLPCostThreshold("slp-threshold", cl::init(0), cl::Hidden,
                     cl::desc("Only vectorize if you gain more than this "
                              "number "));

#if INTEL_CUSTOMIZATION
// This is the Cost returned by getTreeCost() when the tree is tiny and
// non-vectorizable.
// FIXME: This is a hack because SLPCostThreshold is adjustable and if it gets a
// value higher than this, it can still trigger vectorization. This happens in
// SLPVectorizer lit tests such as call.ll.
#define FORBIDEN_TINY_TREE 666666

// NOTE: This is a quick hack for following the best path (left or right branch)
// while buildTree_rec(). Ideally we would like to explore both orderings and
// select the best, but this could be computationally intensive.
// FIXME: This is causing SLPVectorizer/X86/extractelement.ll to fail.
static cl::opt<bool>
    BuildTreeOrderReverse("build-tree-order-reverse", cl::init(true),
                          cl::Hidden,
                          cl::desc("Reverse the order in which the operands "
                                   "are visited while building the tree"));

// Split-loads is a simplified form of Variable-Width SLP.
// It allows shorter vector-lengths loads which are then combined
// into final (wider) vector that matches the rest of vectorizable tree.
// The maximum number of loads per TreeEntry. Zero value disables
// split loads, otherwise can generate up to PowerOf2Floor(MaxSplitLoads) loads.
static cl::opt<uint32_t>
    MaxSplitLoads("max-split-load", cl::init(4), cl::Hidden,
                  cl::desc("Max number of split-load groups."));

// Enable the formation of Multi-Nodes.
// Please refer to the following paper for more details on Multi-Nodes.
// "Look-Ahead SLP: Auto-vectorization in the Presence of Commutative
// Operations, V. Porpodas, R.C.O. Rocha, L.F.W. Góes, CGO'18."
// https://doi.org/10.1145/3168807
static cl::opt<bool> EnableMultiNodeSLP("multi-node-slp", cl::init(true),
                                        cl::Hidden,
                                        cl::desc("Enable Multi-Node SLP"));

// This is a work-around to avoid compilation time explosion caused by
// re-scheduling the vectorizableTree. In a future implementation this should be
// removed.
static cl::opt<unsigned> MaxBBSizeForMultiNodeSLP(
    "max-bb-size-for-multi-node-slp", cl::init(4096), cl::Hidden,
    cl::desc("The maximum BB size for which multi-node SLP should kick in."));

static cl::opt<bool> MultiNodeVerifierChecks(
    "multi-node-verifier-checks", cl::init(false), cl::Hidden,
    cl::desc("Enables *very* frequent calls to the function verifier."));

static cl::opt<unsigned> MultiNodeSizeLimit(
    "multi-node-size-limit", cl::init(4), cl::Hidden,
    cl::desc(
        "Keep complexity down by not growing a multi-node larger than this"));

static cl::opt<unsigned> MaxNumOfMultiNodesPerTree(
    "max-multi-nodes-per-tree", cl::init(2), cl::Hidden,
    cl::desc("Workaround for broken save/restore scheduled instrs"));

// Enable swapping of frontier instructions. This allows for better reordering
// of the Multi-Node's leaves.
static cl::opt<bool>
    EnableSwapFrontiers("enable-swap-frontiers", cl::init(true), cl::Hidden,
                        cl::desc("Enable swapping frontiers of a Multi-Node"));

// Limit the horizontal search for a good group for a specific operandI. This
// helps improve compilation time.
static cl::opt<int>
    MaxGroupSpawns("max-group-spawns", cl::init(4), cl::Hidden,
                   cl::desc("Limit the complexity of finding the best operand "
                            "ordering for the multi-node."));

// Limit the total number of groups explored (controlled by MaxGroupSpawns) per
// Multi-Node. This limits the complexity of the algorithm.
static cl::opt<int> MaxTotalGroupSpawns(
    "max-total-group-spawns", cl::init(64), cl::Hidden,
    cl::desc("Hard limit on the total complexity of finding the best operand "
             "ordering for the multi-node."));

// The maximum depth that the look-ahead score heuristic will explore.
// The higher this value, the higher the compilation time.
static cl::opt<int> LookAheadMaxLevel(
    "look-ahead-max-level", cl::init(6), cl::Hidden,
    cl::desc("The maximum look-ahead level for cost model matching"));

// Allow the Multi-Node to guide buildTree_rec() towards the best path first.
static cl::opt<bool> EnablePathSteering(
    "enable-path-steering", cl::init(true), cl::Hidden,
    cl::desc("Enable path-steering by the Multi-Node exploration ."));

#endif // INTEL_CUSTOMIZATION

static cl::opt<bool>
ShouldVectorizeHor("slp-vectorize-hor", cl::init(true), cl::Hidden,
                   cl::desc("Attempt to vectorize horizontal reductions"));

static cl::opt<bool> ShouldStartVectorizeHorAtStore(
    "slp-vectorize-hor-store", cl::init(false), cl::Hidden,
    cl::desc(
        "Attempt to vectorize horizontal reductions feeding into a store"));

static cl::opt<int>
MaxVectorRegSizeOption("slp-max-reg-size", cl::init(128), cl::Hidden,
    cl::desc("Attempt to vectorize for this register size in bits"));

static cl::opt<unsigned>
MaxVFOption("slp-max-vf", cl::init(0), cl::Hidden,
    cl::desc("Maximum SLP vectorization factor (0=unlimited)"));

static cl::opt<int>
MaxStoreLookup("slp-max-store-lookup", cl::init(32), cl::Hidden,
    cl::desc("Maximum depth of the lookup for consecutive stores."));

/// Limits the size of scheduling regions in a block.
/// It avoid long compile times for _very_ large blocks where vector
/// instructions are spread over a wide range.
/// This limit is way higher than needed by real-world functions.
static cl::opt<int>
ScheduleRegionSizeBudget("slp-schedule-budget", cl::init(100000), cl::Hidden,
    cl::desc("Limit the size of the SLP scheduling region per block"));

static cl::opt<int> MinVectorRegSizeOption(
    "slp-min-reg-size", cl::init(128), cl::Hidden,
    cl::desc("Attempt to vectorize for this register size in bits"));

static cl::opt<unsigned> RecursionMaxDepth(
    "slp-recursion-max-depth", cl::init(12), cl::Hidden,
    cl::desc("Limit the recursion depth when building a vectorizable tree"));

static cl::opt<unsigned> MinTreeSize(
    "slp-min-tree-size", cl::init(3), cl::Hidden,
    cl::desc("Only vectorize small trees if they are fully vectorizable"));

// The maximum depth that the look-ahead score heuristic will explore.
// The higher this value, the higher the compilation time overhead.
static cl::opt<int> LookAheadMaxDepth(
    "slp-max-look-ahead-depth", cl::init(2), cl::Hidden,
    cl::desc("The maximum look-ahead depth for operand reordering scores"));

// The Look-ahead heuristic goes through the users of the bundle to calculate
// the users cost in getExternalUsesCost(). To avoid compilation time increase
// we limit the number of users visited to this value.
static cl::opt<unsigned> LookAheadUsersBudget(
    "slp-look-ahead-users-budget", cl::init(2), cl::Hidden,
    cl::desc("The maximum number of users to visit while visiting the "
             "predecessors. This prevents compilation time increase."));

static cl::opt<bool>
    ViewSLPTree("view-slp-tree", cl::Hidden,
                cl::desc("Display the SLP trees with Graphviz"));

// Limit the number of alias checks. The limit is chosen so that
// it has no negative effect on the llvm benchmarks.
static const unsigned AliasedCheckLimit = 10;

// Another limit for the alias checks: The maximum distance between load/store
// instructions where alias checks are done.
// This limit is useful for very large basic blocks.
static const unsigned MaxMemDepDistance = 160;

/// If the ScheduleRegionSizeBudget is exhausted, we allow small scheduling
/// regions to be handled.
static const int MinScheduleRegionSize = 16;

/// Predicate for the element types that the SLP vectorizer supports.
///
/// The most important thing to filter here are types which are invalid in LLVM
/// vectors. We also filter target specific types which have absolutely no
/// meaningful vectorization path such as x86_fp80 and ppc_f128. This just
/// avoids spending time checking the cost model and realizing that they will
/// be inevitably scalarized.
static bool isValidElementType(Type *Ty) {
  return VectorType::isValidElementType(Ty) && !Ty->isX86_FP80Ty() &&
         !Ty->isPPC_FP128Ty();
}

/// \returns true if all of the instructions in \p VL are in the same block or
/// false otherwise.
static bool allSameBlock(ArrayRef<Value *> VL) {
  Instruction *I0 = dyn_cast<Instruction>(VL[0]);
  if (!I0)
    return false;
  BasicBlock *BB = I0->getParent();
  for (int I = 1, E = VL.size(); I < E; I++) {
    auto *II = dyn_cast<Instruction>(VL[I]);
    if (!II)
      return false;

    if (BB != II->getParent())
      return false;
  }
  return true;
}

/// \returns True if all of the values in \p VL are constants (but not
/// globals/constant expressions).
static bool allConstant(ArrayRef<Value *> VL) {
  // Constant expressions and globals can't be vectorized like normal integer/FP
  // constants.
  for (Value *i : VL)
    if (!isa<Constant>(i) || isa<ConstantExpr>(i) || isa<GlobalValue>(i))
      return false;
  return true;
}

/// \returns True if all of the values in \p VL are identical.
static bool isSplat(ArrayRef<Value *> VL) {
  for (unsigned i = 1, e = VL.size(); i < e; ++i)
    if (VL[i] != VL[0])
      return false;
  return true;
}

/// \returns True if \p I is commutative, handles CmpInst and BinaryOperator.
static bool isCommutative(Instruction *I) {
  if (auto *Cmp = dyn_cast<CmpInst>(I))
    return Cmp->isCommutative();
  if (auto *BO = dyn_cast<BinaryOperator>(I))
    return BO->isCommutative();
  // TODO: This should check for generic Instruction::isCommutative(), but
  //       we need to confirm that the caller code correctly handles Intrinsics
  //       for example (does not have 2 operands).
  return false;
}

/// Checks if the vector of instructions can be represented as a shuffle, like:
/// %x0 = extractelement <4 x i8> %x, i32 0
/// %x3 = extractelement <4 x i8> %x, i32 3
/// %y1 = extractelement <4 x i8> %y, i32 1
/// %y2 = extractelement <4 x i8> %y, i32 2
/// %x0x0 = mul i8 %x0, %x0
/// %x3x3 = mul i8 %x3, %x3
/// %y1y1 = mul i8 %y1, %y1
/// %y2y2 = mul i8 %y2, %y2
/// %ins1 = insertelement <4 x i8> undef, i8 %x0x0, i32 0
/// %ins2 = insertelement <4 x i8> %ins1, i8 %x3x3, i32 1
/// %ins3 = insertelement <4 x i8> %ins2, i8 %y1y1, i32 2
/// %ins4 = insertelement <4 x i8> %ins3, i8 %y2y2, i32 3
/// ret <4 x i8> %ins4
/// can be transformed into:
/// %1 = shufflevector <4 x i8> %x, <4 x i8> %y, <4 x i32> <i32 0, i32 3, i32 5,
///                                                         i32 6>
/// %2 = mul <4 x i8> %1, %1
/// ret <4 x i8> %2
/// We convert this initially to something like:
/// %x0 = extractelement <4 x i8> %x, i32 0
/// %x3 = extractelement <4 x i8> %x, i32 3
/// %y1 = extractelement <4 x i8> %y, i32 1
/// %y2 = extractelement <4 x i8> %y, i32 2
/// %1 = insertelement <4 x i8> undef, i8 %x0, i32 0
/// %2 = insertelement <4 x i8> %1, i8 %x3, i32 1
/// %3 = insertelement <4 x i8> %2, i8 %y1, i32 2
/// %4 = insertelement <4 x i8> %3, i8 %y2, i32 3
/// %5 = mul <4 x i8> %4, %4
/// %6 = extractelement <4 x i8> %5, i32 0
/// %ins1 = insertelement <4 x i8> undef, i8 %6, i32 0
/// %7 = extractelement <4 x i8> %5, i32 1
/// %ins2 = insertelement <4 x i8> %ins1, i8 %7, i32 1
/// %8 = extractelement <4 x i8> %5, i32 2
/// %ins3 = insertelement <4 x i8> %ins2, i8 %8, i32 2
/// %9 = extractelement <4 x i8> %5, i32 3
/// %ins4 = insertelement <4 x i8> %ins3, i8 %9, i32 3
/// ret <4 x i8> %ins4
/// InstCombiner transforms this into a shuffle and vector mul
/// TODO: Can we split off and reuse the shuffle mask detection from
/// TargetTransformInfo::getInstructionThroughput?
static Optional<TargetTransformInfo::ShuffleKind>
isShuffle(ArrayRef<Value *> VL) {
  auto *EI0 = cast<ExtractElementInst>(VL[0]);
  unsigned Size =
      cast<FixedVectorType>(EI0->getVectorOperandType())->getNumElements();
  Value *Vec1 = nullptr;
  Value *Vec2 = nullptr;
  enum ShuffleMode { Unknown, Select, Permute };
  ShuffleMode CommonShuffleMode = Unknown;
  for (unsigned I = 0, E = VL.size(); I < E; ++I) {
    auto *EI = cast<ExtractElementInst>(VL[I]);
    auto *Vec = EI->getVectorOperand();
    // All vector operands must have the same number of vector elements.
    if (cast<FixedVectorType>(Vec->getType())->getNumElements() != Size)
      return None;
    auto *Idx = dyn_cast<ConstantInt>(EI->getIndexOperand());
    if (!Idx)
      return None;
    // Undefined behavior if Idx is negative or >= Size.
    if (Idx->getValue().uge(Size))
      continue;
    unsigned IntIdx = Idx->getValue().getZExtValue();
    // We can extractelement from undef vector.
    if (isa<UndefValue>(Vec))
      continue;
    // For correct shuffling we have to have at most 2 different vector operands
    // in all extractelement instructions.
    if (!Vec1 || Vec1 == Vec)
      Vec1 = Vec;
    else if (!Vec2 || Vec2 == Vec)
      Vec2 = Vec;
    else
      return None;
    if (CommonShuffleMode == Permute)
      continue;
    // If the extract index is not the same as the operation number, it is a
    // permutation.
    if (IntIdx != I) {
      CommonShuffleMode = Permute;
      continue;
    }
    CommonShuffleMode = Select;
  }
  // If we're not crossing lanes in different vectors, consider it as blending.
  if (CommonShuffleMode == Select && Vec2)
    return TargetTransformInfo::SK_Select;
  // If Vec2 was never used, we have a permutation of a single vector, otherwise
  // we have permutation of 2 vectors.
  return Vec2 ? TargetTransformInfo::SK_PermuteTwoSrc
              : TargetTransformInfo::SK_PermuteSingleSrc;
}

namespace {

/// Main data required for vectorization of instructions.
struct InstructionsState {
  /// The very first instruction in the list with the main opcode.
  Value *OpValue = nullptr;

  /// The main/alternate instruction.
  Instruction *MainOp = nullptr;
  Instruction *AltOp = nullptr;

  /// The main/alternate opcodes for the list of instructions.
  unsigned getOpcode() const {
    return MainOp ? MainOp->getOpcode() : 0;
  }

  unsigned getAltOpcode() const {
    return AltOp ? AltOp->getOpcode() : 0;
  }

  /// Some of the instructions in the list have alternate opcodes.
  bool isAltShuffle() const { return getOpcode() != getAltOpcode(); }

  bool isOpcodeOrAlt(Instruction *I) const {
    unsigned CheckedOpcode = I->getOpcode();
    return getOpcode() == CheckedOpcode || getAltOpcode() == CheckedOpcode;
  }

  InstructionsState() = delete;
  InstructionsState(Value *OpValue, Instruction *MainOp, Instruction *AltOp)
      : OpValue(OpValue), MainOp(MainOp), AltOp(AltOp) {}
};

} // end anonymous namespace

/// Chooses the correct key for scheduling data. If \p Op has the same (or
/// alternate) opcode as \p OpValue, the key is \p Op. Otherwise the key is \p
/// OpValue.
static Value *isOneOf(const InstructionsState &S, Value *Op) {
  auto *I = dyn_cast<Instruction>(Op);
  if (I && S.isOpcodeOrAlt(I))
    return Op;
  return S.OpValue;
}

/// \returns true if \p Opcode is allowed as part of of the main/alternate
/// instruction for SLP vectorization.
///
/// Example of unsupported opcode is SDIV that can potentially cause UB if the
/// "shuffled out" lane would result in division by zero.
static bool isValidForAlternation(unsigned Opcode) {
  if (Instruction::isIntDivRem(Opcode))
    return false;

  return true;
}

/// \returns analysis of the Instructions in \p VL described in
/// InstructionsState, the Opcode that we suppose the whole list
/// could be vectorized even if its structure is diverse.
static InstructionsState getSameOpcode(ArrayRef<Value *> VL,
                                       unsigned BaseIndex = 0) {
  // Make sure these are all Instructions.
  if (llvm::any_of(VL, [](Value *V) { return !isa<Instruction>(V); }))
    return InstructionsState(VL[BaseIndex], nullptr, nullptr);

  bool IsCastOp = isa<CastInst>(VL[BaseIndex]);
  bool IsBinOp = isa<BinaryOperator>(VL[BaseIndex]);
  unsigned Opcode = cast<Instruction>(VL[BaseIndex])->getOpcode();
  unsigned AltOpcode = Opcode;
  unsigned AltIndex = BaseIndex;

  // Check for one alternate opcode from another BinaryOperator.
  // TODO - generalize to support all operators (types, calls etc.).
  for (int Cnt = 0, E = VL.size(); Cnt < E; Cnt++) {
    unsigned InstOpcode = cast<Instruction>(VL[Cnt])->getOpcode();
    if (IsBinOp && isa<BinaryOperator>(VL[Cnt])) {
      if (InstOpcode == Opcode || InstOpcode == AltOpcode)
        continue;
      if (Opcode == AltOpcode && isValidForAlternation(InstOpcode) &&
          isValidForAlternation(Opcode)) {
        AltOpcode = InstOpcode;
        AltIndex = Cnt;
        continue;
      }
    } else if (IsCastOp && isa<CastInst>(VL[Cnt])) {
      Type *Ty0 = cast<Instruction>(VL[BaseIndex])->getOperand(0)->getType();
      Type *Ty1 = cast<Instruction>(VL[Cnt])->getOperand(0)->getType();
      if (Ty0 == Ty1) {
        if (InstOpcode == Opcode || InstOpcode == AltOpcode)
          continue;
        if (Opcode == AltOpcode) {
          assert(isValidForAlternation(Opcode) &&
                 isValidForAlternation(InstOpcode) &&
                 "Cast isn't safe for alternation, logic needs to be updated!");
          AltOpcode = InstOpcode;
          AltIndex = Cnt;
          continue;
        }
      }
    } else if (InstOpcode == Opcode || InstOpcode == AltOpcode)
      continue;
    return InstructionsState(VL[BaseIndex], nullptr, nullptr);
  }

  return InstructionsState(VL[BaseIndex], cast<Instruction>(VL[BaseIndex]),
                           cast<Instruction>(VL[AltIndex]));
}

/// \returns true if all of the values in \p VL have the same type or false
/// otherwise.
static bool allSameType(ArrayRef<Value *> VL) {
  Type *Ty = VL[0]->getType();
  for (int i = 1, e = VL.size(); i < e; i++)
    if (VL[i]->getType() != Ty)
      return false;

  return true;
}

/// \returns True if Extract{Value,Element} instruction extracts element Idx.
static Optional<unsigned> getExtractIndex(Instruction *E) {
  unsigned Opcode = E->getOpcode();
  assert((Opcode == Instruction::ExtractElement ||
          Opcode == Instruction::ExtractValue) &&
         "Expected extractelement or extractvalue instruction.");
  if (Opcode == Instruction::ExtractElement) {
    auto *CI = dyn_cast<ConstantInt>(E->getOperand(1));
    if (!CI)
      return None;
    return CI->getZExtValue();
  }
  ExtractValueInst *EI = cast<ExtractValueInst>(E);
  if (EI->getNumIndices() != 1)
    return None;
  return *EI->idx_begin();
}

/// \returns True if in-tree use also needs extract. This refers to
/// possible scalar operand in vectorized instruction.
static bool InTreeUserNeedToExtract(Value *Scalar, Instruction *UserInst,
                                    TargetLibraryInfo *TLI) {
  unsigned Opcode = UserInst->getOpcode();
  switch (Opcode) {
  case Instruction::Load: {
    LoadInst *LI = cast<LoadInst>(UserInst);
    return (LI->getPointerOperand() == Scalar);
  }
  case Instruction::Store: {
    StoreInst *SI = cast<StoreInst>(UserInst);
    return (SI->getPointerOperand() == Scalar);
  }
  case Instruction::Call: {
    CallInst *CI = cast<CallInst>(UserInst);
    Intrinsic::ID ID = getVectorIntrinsicIDForCall(CI, TLI);
    for (unsigned i = 0, e = CI->getNumArgOperands(); i != e; ++i) {
      if (hasVectorInstrinsicScalarOpd(ID, i))
        return (CI->getArgOperand(i) == Scalar);
    }
    LLVM_FALLTHROUGH;
  }
  default:
    return false;
  }
}

/// \returns the AA location that is being access by the instruction.
static MemoryLocation getLocation(Instruction *I, AAResults *AA) {
  if (StoreInst *SI = dyn_cast<StoreInst>(I))
    return MemoryLocation::get(SI);
  if (LoadInst *LI = dyn_cast<LoadInst>(I))
    return MemoryLocation::get(LI);
  return MemoryLocation();
}

/// \returns True if the instruction is not a volatile or atomic load/store.
static bool isSimple(Instruction *I) {
  if (LoadInst *LI = dyn_cast<LoadInst>(I))
    return LI->isSimple();
  if (StoreInst *SI = dyn_cast<StoreInst>(I))
    return SI->isSimple();
  if (MemIntrinsic *MI = dyn_cast<MemIntrinsic>(I))
    return !MI->isVolatile();
  return true;
}

namespace llvm {

static void inversePermutation(ArrayRef<unsigned> Indices,
                               SmallVectorImpl<int> &Mask) {
  Mask.clear();
  const unsigned E = Indices.size();
  Mask.resize(E, E + 1);
  for (unsigned I = 0; I < E; ++I)
    Mask[Indices[I]] = I;
}

namespace slpvectorizer {

/// Bottom Up SLP Vectorizer.
class BoUpSLP {
  struct TreeEntry;
  struct ScheduleData;

public:
  using ValueList = SmallVector<Value *, 8>;
  using InstrList = SmallVector<Instruction *, 16>;
  using ValueSet = SmallPtrSet<Value *, 16>;
  using StoreList = SmallVector<StoreInst *, 8>;
  using ExtraValueToDebugLocsMap =
      MapVector<Value *, SmallVector<Instruction *, 2>>;
  using OrdersType = SmallVector<unsigned, 4>;

  BoUpSLP(Function *Func, ScalarEvolution *Se, TargetTransformInfo *Tti,
          TargetLibraryInfo *TLi, AAResults *Aa, LoopInfo *Li,
          DominatorTree *Dt, AssumptionCache *AC, DemandedBits *DB,
          const DataLayout *DL, OptimizationRemarkEmitter *ORE)
      : F(Func), SE(Se), TTI(Tti), TLI(TLi), AA(Aa), LI(Li), DT(Dt), AC(AC),
        DB(DB), DL(DL), ORE(ORE), Builder(Se->getContext()) {
    CodeMetrics::collectEphemeralValues(F, AC, EphValues);
    // Use the vector register size specified by the target unless overridden
    // by a command-line option.
    // TODO: It would be better to limit the vectorization factor based on
    //       data type rather than just register size. For example, x86 AVX has
    //       256-bit registers, but it does not support integer operations
    //       at that width (that requires AVX2).
    if (MaxVectorRegSizeOption.getNumOccurrences())
      MaxVecRegSize = MaxVectorRegSizeOption;
    else
      MaxVecRegSize = TTI->getRegisterBitWidth(true);

    if (MinVectorRegSizeOption.getNumOccurrences())
      MinVecRegSize = MinVectorRegSizeOption;
    else
      MinVecRegSize = TTI->getMinVectorRegisterBitWidth();
  }

  /// Vectorize the tree that starts with the elements in \p VL.
  /// Returns the vectorized root.
  Value *vectorizeTree();

  /// Vectorize the tree but with the list of externally used values \p
  /// ExternallyUsedValues. Values in this MapVector can be replaced but the
  /// generated extractvalue instructions.
  Value *vectorizeTree(ExtraValueToDebugLocsMap &ExternallyUsedValues);

  /// \returns the cost incurred by unwanted spills and fills, caused by
  /// holding live values over call sites.
  InstructionCost getSpillCost() const;

  /// \returns the vectorization cost of the subtree that starts at \p VL.
  /// A negative number means that this is profitable.
  InstructionCost getTreeCost();
<<<<<<< HEAD

#if INTEL_CUSTOMIZATION
  /// Cleanup Multi-Node state once vectorization has succeeded.
  void cleanupMultiNodeReordering();

  /// Restore the code to the original condition, by unswapping instructions.
  void undoMultiNodeReordering();
#endif // INTEL_CUSTOMIZATION
=======
>>>>>>> 79c65d47

  /// Construct a vectorizable tree that starts at \p Roots, ignoring users for
  /// the purpose of scheduling and extraction in the \p UserIgnoreLst.
  void buildTree(ArrayRef<Value *> Roots,
                 ArrayRef<Value *> UserIgnoreLst = None);

  /// Construct a vectorizable tree that starts at \p Roots, ignoring users for
  /// the purpose of scheduling and extraction in the \p UserIgnoreLst taking
  /// into account (and updating it, if required) list of externally used
  /// values stored in \p ExternallyUsedValues.
  void buildTree(ArrayRef<Value *> Roots,
                 ExtraValueToDebugLocsMap &ExternallyUsedValues,
                 ArrayRef<Value *> UserIgnoreLst = None);

  /// Clear the internal data structures that are created by 'buildTree'.
  void deleteTree() {
    VectorizableTree.clear();
    ScalarToTreeEntry.clear();
    MustGather.clear();
    ExternalUses.clear();
    NumOpsWantToKeepOrder.clear();
    NumOpsWantToKeepOriginalOrder = 0;
    for (auto &Iter : BlocksSchedules) {
      BlockScheduling *BS = Iter.second.get();
      BS->clear();
    }
    MinBWs.clear();
#if INTEL_CUSTOMIZATION
    undoMultiNodeReordering();
    AllMultiNodeValues.clear();
#endif // INTEL_CUSTOMIZATION
  }

  unsigned getTreeSize() const { return VectorizableTree.size(); }

  /// Perform LICM and CSE on the newly generated gather sequences.
  void optimizeGatherSequence();

  /// \returns The best order of instructions for vectorization.
  Optional<ArrayRef<unsigned>> bestOrder() const {
    assert(llvm::all_of(
               NumOpsWantToKeepOrder,
               [this](const decltype(NumOpsWantToKeepOrder)::value_type &D) {
                 return D.getFirst().size() ==
                        VectorizableTree[0]->Scalars.size();
               }) &&
           "All orders must have the same size as number of instructions in "
           "tree node.");
    auto I = std::max_element(
        NumOpsWantToKeepOrder.begin(), NumOpsWantToKeepOrder.end(),
        [](const decltype(NumOpsWantToKeepOrder)::value_type &D1,
           const decltype(NumOpsWantToKeepOrder)::value_type &D2) {
          return D1.second < D2.second;
        });
    if (I == NumOpsWantToKeepOrder.end() ||
        I->getSecond() <= NumOpsWantToKeepOriginalOrder)
      return None;

    return makeArrayRef(I->getFirst());
  }

  /// Builds the correct order for root instructions.
  /// If some leaves have the same instructions to be vectorized, we may
  /// incorrectly evaluate the best order for the root node (it is built for the
  /// vector of instructions without repeated instructions and, thus, has less
  /// elements than the root node). This function builds the correct order for
  /// the root node.
  /// For example, if the root node is \<a+b, a+c, a+d, f+e\>, then the leaves
  /// are \<a, a, a, f\> and \<b, c, d, e\>. When we try to vectorize the first
  /// leaf, it will be shrink to \<a, b\>. If instructions in this leaf should
  /// be reordered, the best order will be \<1, 0\>. We need to extend this
  /// order for the root node. For the root node this order should look like
  /// \<3, 0, 1, 2\>. This function extends the order for the reused
  /// instructions.
  void findRootOrder(OrdersType &Order) {
    // If the leaf has the same number of instructions to vectorize as the root
    // - order must be set already.
    unsigned RootSize = VectorizableTree[0]->Scalars.size();
    if (Order.size() == RootSize)
      return;
    SmallVector<unsigned, 4> RealOrder(Order.size());
    std::swap(Order, RealOrder);
    SmallVector<int, 4> Mask;
    inversePermutation(RealOrder, Mask);
    Order.assign(Mask.begin(), Mask.end());
    // The leaf has less number of instructions - need to find the true order of
    // the root.
    // Scan the nodes starting from the leaf back to the root.
    const TreeEntry *PNode = VectorizableTree.back().get();
    SmallVector<const TreeEntry *, 4> Nodes(1, PNode);
    SmallPtrSet<const TreeEntry *, 4> Visited;
    while (!Nodes.empty() && Order.size() != RootSize) {
      const TreeEntry *PNode = Nodes.pop_back_val();
      if (!Visited.insert(PNode).second)
        continue;
      const TreeEntry &Node = *PNode;
      for (const EdgeInfo &EI : Node.UserTreeIndices)
        if (EI.UserTE)
          Nodes.push_back(EI.UserTE);
      if (Node.ReuseShuffleIndices.empty())
        continue;
      // Build the order for the parent node.
      OrdersType NewOrder(Node.ReuseShuffleIndices.size(), RootSize);
      SmallVector<unsigned, 4> OrderCounter(Order.size(), 0);
      // The algorithm of the order extension is:
      // 1. Calculate the number of the same instructions for the order.
      // 2. Calculate the index of the new order: total number of instructions
      // with order less than the order of the current instruction + reuse
      // number of the current instruction.
      // 3. The new order is just the index of the instruction in the original
      // vector of the instructions.
      for (unsigned I : Node.ReuseShuffleIndices)
        ++OrderCounter[Order[I]];
      SmallVector<unsigned, 4> CurrentCounter(Order.size(), 0);
      for (unsigned I = 0, E = Node.ReuseShuffleIndices.size(); I < E; ++I) {
        unsigned ReusedIdx = Node.ReuseShuffleIndices[I];
        unsigned OrderIdx = Order[ReusedIdx];
        unsigned NewIdx = 0;
        for (unsigned J = 0; J < OrderIdx; ++J)
          NewIdx += OrderCounter[J];
        NewIdx += CurrentCounter[OrderIdx];
        ++CurrentCounter[OrderIdx];
        assert(NewOrder[NewIdx] == RootSize &&
               "The order index should not be written already.");
        NewOrder[NewIdx] = I;
      }
      std::swap(Order, NewOrder);
    }
    assert(Order.size() == RootSize &&
           "Root node is expected or the size of the order must be the same as "
           "the number of elements in the root node.");
    assert(llvm::all_of(Order,
                        [RootSize](unsigned Val) { return Val != RootSize; }) &&
           "All indices must be initialized");
  }

  /// \return The vector element size in bits to use when vectorizing the
  /// expression tree ending at \p V. If V is a store, the size is the width of
  /// the stored value. Otherwise, the size is the width of the largest loaded
  /// value reaching V. This method is used by the vectorizer to calculate
  /// vectorization factors.
  unsigned getVectorElementSize(Value *V);

  /// Compute the minimum type sizes required to represent the entries in a
  /// vectorizable tree.
  void computeMinimumValueSizes();

  // \returns maximum vector register size as set by TTI or overridden by cl::opt.
  unsigned getMaxVecRegSize() const {
    return MaxVecRegSize;
  }

  // \returns minimum vector register size as set by cl::opt.
  unsigned getMinVecRegSize() const {
    return MinVecRegSize;
  }

  unsigned getMaximumVF(unsigned ElemWidth, unsigned Opcode) const {
    unsigned MaxVF = MaxVFOption.getNumOccurrences() ?
      MaxVFOption : TTI->getMaximumVF(ElemWidth, Opcode);
    return MaxVF ? MaxVF : UINT_MAX;
  }

  /// Check if homogeneous aggregate is isomorphic to some VectorType.
  /// Accepts homogeneous multidimensional aggregate of scalars/vectors like
  /// {[4 x i16], [4 x i16]}, { <2 x float>, <2 x float> },
  /// {{{i16, i16}, {i16, i16}}, {{i16, i16}, {i16, i16}}} and so on.
  ///
  /// \returns number of elements in vector if isomorphism exists, 0 otherwise.
  unsigned canMapToVector(Type *T, const DataLayout &DL) const;

  /// \returns True if the VectorizableTree is both tiny and not fully
  /// vectorizable. We do not vectorize such trees.
  bool isTreeTinyAndNotFullyVectorizable() const;

  /// Assume that a legal-sized 'or'-reduction of shifted/zexted loaded values
  /// can be load combined in the backend. Load combining may not be allowed in
  /// the IR optimizer, so we do not want to alter the pattern. For example,
  /// partially transforming a scalar bswap() pattern into vector code is
  /// effectively impossible for the backend to undo.
  /// TODO: If load combining is allowed in the IR optimizer, this analysis
  ///       may not be necessary.
  bool isLoadCombineReductionCandidate(unsigned ReductionOpcode) const;

  /// Assume that a vector of stores of bitwise-or/shifted/zexted loaded values
  /// can be load combined in the backend. Load combining may not be allowed in
  /// the IR optimizer, so we do not want to alter the pattern. For example,
  /// partially transforming a scalar bswap() pattern into vector code is
  /// effectively impossible for the backend to undo.
  /// TODO: If load combining is allowed in the IR optimizer, this analysis
  ///       may not be necessary.
  bool isLoadCombineCandidate() const;

  OptimizationRemarkEmitter *getORE() { return ORE; }

  /// This structure holds any data we need about the edges being traversed
  /// during buildTree_rec(). We keep track of:
  /// (i) the user TreeEntry index, and
  /// (ii) the index of the edge.
  struct EdgeInfo {
    EdgeInfo() = default;
#if INTEL_CUSTOMIZATION
    EdgeInfo(TreeEntry *UserTE, unsigned EdgeIdx, SmallVectorImpl<int> &OpDir)
        : UserTE(UserTE), EdgeIdx(EdgeIdx), OpDirection(OpDir.begin(), OpDir.end()) {}

    EdgeInfo(TreeEntry *UserTE, unsigned EdgeIdx)
        : UserTE(UserTE), EdgeIdx(EdgeIdx) {}
#endif // INTEL_CUSTOMIZATION
    /// The user TreeEntry.
    TreeEntry *UserTE = nullptr;
    /// The operand index of the use.
    unsigned EdgeIdx = UINT_MAX;
#if INTEL_CUSTOMIZATION
    ///
    /// Holds the operand we followed for each lane.
    /// TODO: This is now used for the multi-node only. Should go away when
    /// multi-node support is introduced in the community.
    SmallVector<int, 4> OpDirection;
#endif // INTEL_CUSTOMIZATION
#if !defined(NDEBUG) || defined(LLVM_ENABLE_DUMP) //INTEL
    friend inline raw_ostream &operator<<(raw_ostream &OS,
                                          const BoUpSLP::EdgeInfo &EI) {
      EI.dump(OS);
      return OS;
    }
    /// Debug print.
    void dump(raw_ostream &OS) const {
      OS << "{User:" << (UserTE ? std::to_string(UserTE->Idx) : "null")
         << " EdgeIdx:" << EdgeIdx << "}";
    }
    LLVM_DUMP_METHOD void dump() const { dump(dbgs()); }
#endif
  };

  /// A helper data structure to hold the operands of a vector of instructions.
  /// This supports a fixed vector length for all operand vectors.
  class VLOperands {
    /// For each operand we need (i) the value, and (ii) the opcode that it
    /// would be attached to if the expression was in a left-linearized form.
    /// This is required to avoid illegal operand reordering.
    /// For example:
    /// \verbatim
    ///                         0 Op1
    ///                         |/
    /// Op1 Op2   Linearized    + Op2
    ///   \ /     ---------->   |/
    ///    -                    -
    ///
    /// Op1 - Op2            (0 + Op1) - Op2
    /// \endverbatim
    ///
    /// Value Op1 is attached to a '+' operation, and Op2 to a '-'.
    ///
    /// Another way to think of this is to track all the operations across the
    /// path from the operand all the way to the root of the tree and to
    /// calculate the operation that corresponds to this path. For example, the
    /// path from Op2 to the root crosses the RHS of the '-', therefore the
    /// corresponding operation is a '-' (which matches the one in the
    /// linearized tree, as shown above).
    ///
    /// For lack of a better term, we refer to this operation as Accumulated
    /// Path Operation (APO).
    struct OperandData {
      OperandData() = default;
      OperandData(Value *V, bool APO, bool IsUsed)
          : V(V), APO(APO), IsUsed(IsUsed) {}
      /// The operand value.
      Value *V = nullptr;
      /// TreeEntries only allow a single opcode, or an alternate sequence of
      /// them (e.g, +, -). Therefore, we can safely use a boolean value for the
      /// APO. It is set to 'true' if 'V' is attached to an inverse operation
      /// in the left-linearized form (e.g., Sub/Div), and 'false' otherwise
      /// (e.g., Add/Mul)
      bool APO = false;
      /// Helper data for the reordering function.
      bool IsUsed = false;
    };

    /// During operand reordering, we are trying to select the operand at lane
    /// that matches best with the operand at the neighboring lane. Our
    /// selection is based on the type of value we are looking for. For example,
    /// if the neighboring lane has a load, we need to look for a load that is
    /// accessing a consecutive address. These strategies are summarized in the
    /// 'ReorderingMode' enumerator.
    enum class ReorderingMode {
      Load,     ///< Matching loads to consecutive memory addresses
      Opcode,   ///< Matching instructions based on opcode (same or alternate)
      Constant, ///< Matching constants
      Splat,    ///< Matching the same instruction multiple times (broadcast)
      Failed,   ///< We failed to create a vectorizable group
    };

    using OperandDataVec = SmallVector<OperandData, 2>;

    /// A vector of operand vectors.
    SmallVector<OperandDataVec, 4> OpsVec;

    const DataLayout &DL;
    ScalarEvolution &SE;
    const BoUpSLP &R;

    /// \returns the operand data at \p OpIdx and \p Lane.
    OperandData &getData(unsigned OpIdx, unsigned Lane) {
      return OpsVec[OpIdx][Lane];
    }

    /// \returns the operand data at \p OpIdx and \p Lane. Const version.
    const OperandData &getData(unsigned OpIdx, unsigned Lane) const {
      return OpsVec[OpIdx][Lane];
    }

    /// Clears the used flag for all entries.
    void clearUsed() {
      for (unsigned OpIdx = 0, NumOperands = getNumOperands();
           OpIdx != NumOperands; ++OpIdx)
        for (unsigned Lane = 0, NumLanes = getNumLanes(); Lane != NumLanes;
             ++Lane)
          OpsVec[OpIdx][Lane].IsUsed = false;
    }

    /// Swap the operand at \p OpIdx1 with that one at \p OpIdx2.
    void swap(unsigned OpIdx1, unsigned OpIdx2, unsigned Lane) {
      std::swap(OpsVec[OpIdx1][Lane], OpsVec[OpIdx2][Lane]);
    }
#if INTEL_CUSTOMIZATION
    // We eventually want to completely switch to community version of
    // Look-ahead scores calculation stuff. For now enable access to
    // getShallowScore routine and score constants so that it could be used from
    // outside of the class.
  public:
#endif // INTEL_CUSTOMIZATION
    // The hard-coded scores listed here are not very important. When computing
    // the scores of matching one sub-tree with another, we are basically
    // counting the number of values that are matching. So even if all scores
    // are set to 1, we would still get a decent matching result.
    // However, sometimes we have to break ties. For example we may have to
    // choose between matching loads vs matching opcodes. This is what these
    // scores are helping us with: they provide the order of preference.

    /// Loads from consecutive memory addresses, e.g. load(A[i]), load(A[i+1]).
    static const int ScoreConsecutiveLoads = 3;
    /// ExtractElementInst from same vector and consecutive indexes.
    static const int ScoreConsecutiveExtracts = 3;
    /// Constants.
    static const int ScoreConstants = 1; // INTEL (orig: 2)
    /// Instructions with the same opcode.
    static const int ScoreSameOpcode = 2;
    /// Instructions with alt opcodes (e.g, add + sub).
    static const int ScoreAltOpcodes = 1;
    /// Identical instructions (a.k.a. splat or broadcast).
    static const int ScoreSplat = 1;
    /// Matching with an undef is preferable to failing.
    static const int ScoreUndef = 1;
    /// Score for failing to find a decent match.
    static const int ScoreFail = 0;
    /// User exteranl to the vectorized code.
    static const int ExternalUseCost = 1;
    /// The user is internal but in a different lane.
    static const int UserInDiffLaneCost = ExternalUseCost;

    /// \returns the score of placing \p V1 and \p V2 in consecutive lanes.
    static int getShallowScore(Value *V1, Value *V2, const DataLayout &DL,
                               ScalarEvolution &SE) {
      auto *LI1 = dyn_cast<LoadInst>(V1);
      auto *LI2 = dyn_cast<LoadInst>(V2);
      if (LI1 && LI2)
        return isConsecutiveAccess(LI1, LI2, DL, SE)
                   ? VLOperands::ScoreConsecutiveLoads
                   : VLOperands::ScoreFail;

      auto *C1 = dyn_cast<Constant>(V1);
      auto *C2 = dyn_cast<Constant>(V2);
      if (C1 && C2)
        return VLOperands::ScoreConstants;

      // Extracts from consecutive indexes of the same vector better score as
      // the extracts could be optimized away.
      Value *EV;
      ConstantInt *Ex1Idx, *Ex2Idx;
      if (match(V1, m_ExtractElt(m_Value(EV), m_ConstantInt(Ex1Idx))) &&
          match(V2, m_ExtractElt(m_Deferred(EV), m_ConstantInt(Ex2Idx))) &&
          Ex1Idx->getZExtValue() + 1 == Ex2Idx->getZExtValue())
        return VLOperands::ScoreConsecutiveExtracts;

      auto *I1 = dyn_cast<Instruction>(V1);
      auto *I2 = dyn_cast<Instruction>(V2);
      if (I1 && I2) {
        if (I1 == I2)
          return VLOperands::ScoreSplat;
        InstructionsState S = getSameOpcode({I1, I2});
        // Note: Only consider instructions with <= 2 operands to avoid
        // complexity explosion.
        if (S.getOpcode() && S.MainOp->getNumOperands() <= 2)
          return S.isAltShuffle() ? VLOperands::ScoreAltOpcodes
                                  : VLOperands::ScoreSameOpcode;
      }

      if (isa<UndefValue>(V2))
        return VLOperands::ScoreUndef;

      return VLOperands::ScoreFail;
    }

  private: // INTEL
    /// Holds the values and their lane that are taking part in the look-ahead
    /// score calculation. This is used in the external uses cost calculation.
    SmallDenseMap<Value *, int> InLookAheadValues;

    /// \Returns the additinal cost due to uses of \p LHS and \p RHS that are
    /// either external to the vectorized code, or require shuffling.
    int getExternalUsesCost(const std::pair<Value *, int> &LHS,
                            const std::pair<Value *, int> &RHS) {
      int Cost = 0;
      std::array<std::pair<Value *, int>, 2> Values = {{LHS, RHS}};
      for (int Idx = 0, IdxE = Values.size(); Idx != IdxE; ++Idx) {
        Value *V = Values[Idx].first;
        // Calculate the absolute lane, using the minimum relative lane of LHS
        // and RHS as base and Idx as the offset.
        int Ln = std::min(LHS.second, RHS.second) + Idx;
        assert(Ln >= 0 && "Bad lane calculation");
        unsigned UsersBudget = LookAheadUsersBudget;
        for (User *U : V->users()) {
          if (const TreeEntry *UserTE = R.getTreeEntry(U)) {
            // The user is in the VectorizableTree. Check if we need to insert.
            auto It = llvm::find(UserTE->Scalars, U);
            assert(It != UserTE->Scalars.end() && "U is in UserTE");
            int UserLn = std::distance(UserTE->Scalars.begin(), It);
            assert(UserLn >= 0 && "Bad lane");
            if (UserLn != Ln)
              Cost += UserInDiffLaneCost;
          } else {
            // Check if the user is in the look-ahead code.
            auto It2 = InLookAheadValues.find(U);
            if (It2 != InLookAheadValues.end()) {
              // The user is in the look-ahead code. Check the lane.
              if (It2->second != Ln)
                Cost += UserInDiffLaneCost;
            } else {
              // The user is neither in SLP tree nor in the look-ahead code.
              Cost += ExternalUseCost;
            }
          }
          // Limit the number of visited uses to cap compilation time.
          if (--UsersBudget == 0)
            break;
        }
      }
      return Cost;
    }

    /// Go through the operands of \p LHS and \p RHS recursively until \p
    /// MaxLevel, and return the cummulative score. For example:
    /// \verbatim
    ///  A[0]  B[0]  A[1]  B[1]  C[0] D[0]  B[1] A[1]
    ///     \ /         \ /         \ /        \ /
    ///      +           +           +          +
    ///     G1          G2          G3         G4
    /// \endverbatim
    /// The getScoreAtLevelRec(G1, G2) function will try to match the nodes at
    /// each level recursively, accumulating the score. It starts from matching
    /// the additions at level 0, then moves on to the loads (level 1). The
    /// score of G1 and G2 is higher than G1 and G3, because {A[0],A[1]} and
    /// {B[0],B[1]} match with VLOperands::ScoreConsecutiveLoads, while
    /// {A[0],C[0]} has a score of VLOperands::ScoreFail.
    /// Please note that the order of the operands does not matter, as we
    /// evaluate the score of all profitable combinations of operands. In
    /// other words the score of G1 and G4 is the same as G1 and G2. This
    /// heuristic is based on ideas described in:
    ///   Look-ahead SLP: Auto-vectorization in the presence of commutative
    ///   operations, CGO 2018 by Vasileios Porpodas, Rodrigo C. O. Rocha,
    ///   Luís F. W. Góes
    int getScoreAtLevelRec(const std::pair<Value *, int> &LHS,
                           const std::pair<Value *, int> &RHS, int CurrLevel,
                           int MaxLevel) {

      Value *V1 = LHS.first;
      Value *V2 = RHS.first;
      // Get the shallow score of V1 and V2.
      int ShallowScoreAtThisLevel =
          std::max((int)ScoreFail, getShallowScore(V1, V2, DL, SE) -
                                       getExternalUsesCost(LHS, RHS));
      int Lane1 = LHS.second;
      int Lane2 = RHS.second;

      // If reached MaxLevel,
      //  or if V1 and V2 are not instructions,
      //  or if they are SPLAT,
      //  or if they are not consecutive, early return the current cost.
      auto *I1 = dyn_cast<Instruction>(V1);
      auto *I2 = dyn_cast<Instruction>(V2);
      if (CurrLevel == MaxLevel || !(I1 && I2) || I1 == I2 ||
          ShallowScoreAtThisLevel == VLOperands::ScoreFail ||
          (isa<LoadInst>(I1) && isa<LoadInst>(I2) && ShallowScoreAtThisLevel))
        return ShallowScoreAtThisLevel;
      assert(I1 && I2 && "Should have early exited.");

      // Keep track of in-tree values for determining the external-use cost.
      InLookAheadValues[V1] = Lane1;
      InLookAheadValues[V2] = Lane2;

      // Contains the I2 operand indexes that got matched with I1 operands.
      SmallSet<unsigned, 4> Op2Used;

      // Recursion towards the operands of I1 and I2. We are trying all possbile
      // operand pairs, and keeping track of the best score.
      for (unsigned OpIdx1 = 0, NumOperands1 = I1->getNumOperands();
           OpIdx1 != NumOperands1; ++OpIdx1) {
        // Try to pair op1I with the best operand of I2.
        int MaxTmpScore = 0;
        unsigned MaxOpIdx2 = 0;
        bool FoundBest = false;
        // If I2 is commutative try all combinations.
        unsigned FromIdx = isCommutative(I2) ? 0 : OpIdx1;
        unsigned ToIdx = isCommutative(I2)
                             ? I2->getNumOperands()
                             : std::min(I2->getNumOperands(), OpIdx1 + 1);
        assert(FromIdx <= ToIdx && "Bad index");
        for (unsigned OpIdx2 = FromIdx; OpIdx2 != ToIdx; ++OpIdx2) {
          // Skip operands already paired with OpIdx1.
          if (Op2Used.count(OpIdx2))
            continue;
          // Recursively calculate the cost at each level
          int TmpScore = getScoreAtLevelRec({I1->getOperand(OpIdx1), Lane1},
                                            {I2->getOperand(OpIdx2), Lane2},
                                            CurrLevel + 1, MaxLevel);
          // Look for the best score.
          if (TmpScore > VLOperands::ScoreFail && TmpScore > MaxTmpScore) {
            MaxTmpScore = TmpScore;
            MaxOpIdx2 = OpIdx2;
            FoundBest = true;
          }
        }
        if (FoundBest) {
          // Pair {OpIdx1, MaxOpIdx2} was found to be best. Never revisit it.
          Op2Used.insert(MaxOpIdx2);
          ShallowScoreAtThisLevel += MaxTmpScore;
        }
      }
      return ShallowScoreAtThisLevel;
    }

    /// \Returns the look-ahead score, which tells us how much the sub-trees
    /// rooted at \p LHS and \p RHS match, the more they match the higher the
    /// score. This helps break ties in an informed way when we cannot decide on
    /// the order of the operands by just considering the immediate
    /// predecessors.
    int getLookAheadScore(const std::pair<Value *, int> &LHS,
                          const std::pair<Value *, int> &RHS) {
      InLookAheadValues.clear();
      return getScoreAtLevelRec(LHS, RHS, 1, LookAheadMaxDepth);
    }

    // Search all operands in Ops[*][Lane] for the one that matches best
    // Ops[OpIdx][LastLane] and return its opreand index.
    // If no good match can be found, return None.
    Optional<unsigned>
    getBestOperand(unsigned OpIdx, int Lane, int LastLane,
                   ArrayRef<ReorderingMode> ReorderingModes) {
      unsigned NumOperands = getNumOperands();

      // The operand of the previous lane at OpIdx.
      Value *OpLastLane = getData(OpIdx, LastLane).V;

      // Our strategy mode for OpIdx.
      ReorderingMode RMode = ReorderingModes[OpIdx];

      // The linearized opcode of the operand at OpIdx, Lane.
      bool OpIdxAPO = getData(OpIdx, Lane).APO;

      // The best operand index and its score.
      // Sometimes we have more than one option (e.g., Opcode and Undefs), so we
      // are using the score to differentiate between the two.
      struct BestOpData {
        Optional<unsigned> Idx = None;
        unsigned Score = 0;
      } BestOp;

      // Iterate through all unused operands and look for the best.
      for (unsigned Idx = 0; Idx != NumOperands; ++Idx) {
        // Get the operand at Idx and Lane.
        OperandData &OpData = getData(Idx, Lane);
        Value *Op = OpData.V;
        bool OpAPO = OpData.APO;

        // Skip already selected operands.
        if (OpData.IsUsed)
          continue;

        // Skip if we are trying to move the operand to a position with a
        // different opcode in the linearized tree form. This would break the
        // semantics.
        if (OpAPO != OpIdxAPO)
          continue;

        // Look for an operand that matches the current mode.
        switch (RMode) {
        case ReorderingMode::Load:
        case ReorderingMode::Constant:
        case ReorderingMode::Opcode: {
          bool LeftToRight = Lane > LastLane;
          Value *OpLeft = (LeftToRight) ? OpLastLane : Op;
          Value *OpRight = (LeftToRight) ? Op : OpLastLane;
          unsigned Score =
              getLookAheadScore({OpLeft, LastLane}, {OpRight, Lane});
          if (Score > BestOp.Score) {
            BestOp.Idx = Idx;
            BestOp.Score = Score;
          }
          break;
        }
        case ReorderingMode::Splat:
          if (Op == OpLastLane)
            BestOp.Idx = Idx;
          break;
        case ReorderingMode::Failed:
          return None;
        }
      }

      if (BestOp.Idx) {
        getData(BestOp.Idx.getValue(), Lane).IsUsed = true;
        return BestOp.Idx;
      }
      // If we could not find a good match return None.
      return None;
    }

    /// Helper for reorderOperandVecs. \Returns the lane that we should start
    /// reordering from. This is the one which has the least number of operands
    /// that can freely move about.
    unsigned getBestLaneToStartReordering() const {
      unsigned BestLane = 0;
      unsigned Min = UINT_MAX;
      for (unsigned Lane = 0, NumLanes = getNumLanes(); Lane != NumLanes;
           ++Lane) {
        unsigned NumFreeOps = getMaxNumOperandsThatCanBeReordered(Lane);
        if (NumFreeOps < Min) {
          Min = NumFreeOps;
          BestLane = Lane;
        }
      }
      return BestLane;
    }

    /// \Returns the maximum number of operands that are allowed to be reordered
    /// for \p Lane. This is used as a heuristic for selecting the first lane to
    /// start operand reordering.
    unsigned getMaxNumOperandsThatCanBeReordered(unsigned Lane) const {
      unsigned CntTrue = 0;
      unsigned NumOperands = getNumOperands();
      // Operands with the same APO can be reordered. We therefore need to count
      // how many of them we have for each APO, like this: Cnt[APO] = x.
      // Since we only have two APOs, namely true and false, we can avoid using
      // a map. Instead we can simply count the number of operands that
      // correspond to one of them (in this case the 'true' APO), and calculate
      // the other by subtracting it from the total number of operands.
      for (unsigned OpIdx = 0; OpIdx != NumOperands; ++OpIdx)
        if (getData(OpIdx, Lane).APO)
          ++CntTrue;
      unsigned CntFalse = NumOperands - CntTrue;
      return std::max(CntTrue, CntFalse);
    }

    /// Go through the instructions in VL and append their operands.
    void appendOperandsOfVL(ArrayRef<Value *> VL) {
      assert(!VL.empty() && "Bad VL");
      assert((empty() || VL.size() == getNumLanes()) &&
             "Expected same number of lanes");
      assert(isa<Instruction>(VL[0]) && "Expected instruction");
      unsigned NumOperands = cast<Instruction>(VL[0])->getNumOperands();
      OpsVec.resize(NumOperands);
      unsigned NumLanes = VL.size();
      for (unsigned OpIdx = 0; OpIdx != NumOperands; ++OpIdx) {
        OpsVec[OpIdx].resize(NumLanes);
        for (unsigned Lane = 0; Lane != NumLanes; ++Lane) {
          assert(isa<Instruction>(VL[Lane]) && "Expected instruction");
          // Our tree has just 3 nodes: the root and two operands.
          // It is therefore trivial to get the APO. We only need to check the
          // opcode of VL[Lane] and whether the operand at OpIdx is the LHS or
          // RHS operand. The LHS operand of both add and sub is never attached
          // to an inversese operation in the linearized form, therefore its APO
          // is false. The RHS is true only if VL[Lane] is an inverse operation.

          // Since operand reordering is performed on groups of commutative
          // operations or alternating sequences (e.g., +, -), we can safely
          // tell the inverse operations by checking commutativity.
          bool IsInverseOperation = !isCommutative(cast<Instruction>(VL[Lane]));
          bool APO = (OpIdx == 0) ? false : IsInverseOperation;
          OpsVec[OpIdx][Lane] = {cast<Instruction>(VL[Lane])->getOperand(OpIdx),
                                 APO, false};
        }
      }
    }

    /// \returns the number of operands.
    unsigned getNumOperands() const { return OpsVec.size(); }

    /// \returns the number of lanes.
    unsigned getNumLanes() const { return OpsVec[0].size(); }

    /// \returns the operand value at \p OpIdx and \p Lane.
    Value *getValue(unsigned OpIdx, unsigned Lane) const {
      return getData(OpIdx, Lane).V;
    }

    /// \returns true if the data structure is empty.
    bool empty() const { return OpsVec.empty(); }

    /// Clears the data.
    void clear() { OpsVec.clear(); }

    /// \Returns true if there are enough operands identical to \p Op to fill
    /// the whole vector.
    /// Note: This modifies the 'IsUsed' flag, so a cleanUsed() must follow.
    bool shouldBroadcast(Value *Op, unsigned OpIdx, unsigned Lane) {
      bool OpAPO = getData(OpIdx, Lane).APO;
      for (unsigned Ln = 0, Lns = getNumLanes(); Ln != Lns; ++Ln) {
        if (Ln == Lane)
          continue;
        // This is set to true if we found a candidate for broadcast at Lane.
        bool FoundCandidate = false;
        for (unsigned OpI = 0, OpE = getNumOperands(); OpI != OpE; ++OpI) {
          OperandData &Data = getData(OpI, Ln);
          if (Data.APO != OpAPO || Data.IsUsed)
            continue;
          if (Data.V == Op) {
            FoundCandidate = true;
            Data.IsUsed = true;
            break;
          }
        }
        if (!FoundCandidate)
          return false;
      }
      return true;
    }

  public:
    /// Initialize with all the operands of the instruction vector \p RootVL.
    VLOperands(ArrayRef<Value *> RootVL, const DataLayout &DL,
               ScalarEvolution &SE, const BoUpSLP &R)
        : DL(DL), SE(SE), R(R) {
      // Append all the operands of RootVL.
      appendOperandsOfVL(RootVL);
    }

    /// \Returns a value vector with the operands across all lanes for the
    /// opearnd at \p OpIdx.
    ValueList getVL(unsigned OpIdx) const {
      ValueList OpVL(OpsVec[OpIdx].size());
      assert(OpsVec[OpIdx].size() == getNumLanes() &&
             "Expected same num of lanes across all operands");
      for (unsigned Lane = 0, Lanes = getNumLanes(); Lane != Lanes; ++Lane)
        OpVL[Lane] = OpsVec[OpIdx][Lane].V;
      return OpVL;
    }

    // Performs operand reordering for 2 or more operands.
    // The original operands are in OrigOps[OpIdx][Lane].
    // The reordered operands are returned in 'SortedOps[OpIdx][Lane]'.
    void reorder() {
      unsigned NumOperands = getNumOperands();
      unsigned NumLanes = getNumLanes();
      // Each operand has its own mode. We are using this mode to help us select
      // the instructions for each lane, so that they match best with the ones
      // we have selected so far.
      SmallVector<ReorderingMode, 2> ReorderingModes(NumOperands);

      // This is a greedy single-pass algorithm. We are going over each lane
      // once and deciding on the best order right away with no back-tracking.
      // However, in order to increase its effectiveness, we start with the lane
      // that has operands that can move the least. For example, given the
      // following lanes:
      //  Lane 0 : A[0] = B[0] + C[0]   // Visited 3rd
      //  Lane 1 : A[1] = C[1] - B[1]   // Visited 1st
      //  Lane 2 : A[2] = B[2] + C[2]   // Visited 2nd
      //  Lane 3 : A[3] = C[3] - B[3]   // Visited 4th
      // we will start at Lane 1, since the operands of the subtraction cannot
      // be reordered. Then we will visit the rest of the lanes in a circular
      // fashion. That is, Lanes 2, then Lane 0, and finally Lane 3.

      // Find the first lane that we will start our search from.
      unsigned FirstLane = getBestLaneToStartReordering();

      // Initialize the modes.
      for (unsigned OpIdx = 0; OpIdx != NumOperands; ++OpIdx) {
        Value *OpLane0 = getValue(OpIdx, FirstLane);
        // Keep track if we have instructions with all the same opcode on one
        // side.
        if (isa<LoadInst>(OpLane0))
          ReorderingModes[OpIdx] = ReorderingMode::Load;
        else if (isa<Instruction>(OpLane0)) {
          // Check if OpLane0 should be broadcast.
          if (shouldBroadcast(OpLane0, OpIdx, FirstLane))
            ReorderingModes[OpIdx] = ReorderingMode::Splat;
          else
            ReorderingModes[OpIdx] = ReorderingMode::Opcode;
        }
        else if (isa<Constant>(OpLane0))
          ReorderingModes[OpIdx] = ReorderingMode::Constant;
        else if (isa<Argument>(OpLane0))
          // Our best hope is a Splat. It may save some cost in some cases.
          ReorderingModes[OpIdx] = ReorderingMode::Splat;
        else
          // NOTE: This should be unreachable.
          ReorderingModes[OpIdx] = ReorderingMode::Failed;
      }

      // If the initial strategy fails for any of the operand indexes, then we
      // perform reordering again in a second pass. This helps avoid assigning
      // high priority to the failed strategy, and should improve reordering for
      // the non-failed operand indexes.
      for (int Pass = 0; Pass != 2; ++Pass) {
        // Skip the second pass if the first pass did not fail.
        bool StrategyFailed = false;
        // Mark all operand data as free to use.
        clearUsed();
        // We keep the original operand order for the FirstLane, so reorder the
        // rest of the lanes. We are visiting the nodes in a circular fashion,
        // using FirstLane as the center point and increasing the radius
        // distance.
        for (unsigned Distance = 1; Distance != NumLanes; ++Distance) {
          // Visit the lane on the right and then the lane on the left.
          for (int Direction : {+1, -1}) {
            int Lane = FirstLane + Direction * Distance;
            if (Lane < 0 || Lane >= (int)NumLanes)
              continue;
            int LastLane = Lane - Direction;
            assert(LastLane >= 0 && LastLane < (int)NumLanes &&
                   "Out of bounds");
            // Look for a good match for each operand.
            for (unsigned OpIdx = 0; OpIdx != NumOperands; ++OpIdx) {
              // Search for the operand that matches SortedOps[OpIdx][Lane-1].
              Optional<unsigned> BestIdx =
                  getBestOperand(OpIdx, Lane, LastLane, ReorderingModes);
              // By not selecting a value, we allow the operands that follow to
              // select a better matching value. We will get a non-null value in
              // the next run of getBestOperand().
              if (BestIdx) {
                // Swap the current operand with the one returned by
                // getBestOperand().
                swap(OpIdx, BestIdx.getValue(), Lane);
              } else {
                // We failed to find a best operand, set mode to 'Failed'.
                ReorderingModes[OpIdx] = ReorderingMode::Failed;
                // Enable the second pass.
                StrategyFailed = true;
              }
            }
          }
        }
        // Skip second pass if the strategy did not fail.
        if (!StrategyFailed)
          break;
      }
    }

#if !defined(NDEBUG) || defined(LLVM_ENABLE_DUMP)
    LLVM_DUMP_METHOD static StringRef getModeStr(ReorderingMode RMode) {
      switch (RMode) {
      case ReorderingMode::Load:
        return "Load";
      case ReorderingMode::Opcode:
        return "Opcode";
      case ReorderingMode::Constant:
        return "Constant";
      case ReorderingMode::Splat:
        return "Splat";
      case ReorderingMode::Failed:
        return "Failed";
      }
      llvm_unreachable("Unimplemented Reordering Type");
    }

    LLVM_DUMP_METHOD static raw_ostream &printMode(ReorderingMode RMode,
                                                   raw_ostream &OS) {
      return OS << getModeStr(RMode);
    }

    /// Debug print.
    LLVM_DUMP_METHOD static void dumpMode(ReorderingMode RMode) {
      printMode(RMode, dbgs());
    }

    friend raw_ostream &operator<<(raw_ostream &OS, ReorderingMode RMode) {
      return printMode(RMode, OS);
    }

    LLVM_DUMP_METHOD raw_ostream &print(raw_ostream &OS) const {
      const unsigned Indent = 2;
      unsigned Cnt = 0;
      for (const OperandDataVec &OpDataVec : OpsVec) {
        OS << "Operand " << Cnt++ << "\n";
        for (const OperandData &OpData : OpDataVec) {
          OS.indent(Indent) << "{";
          if (Value *V = OpData.V)
            OS << *V;
          else
            OS << "null";
          OS << ", APO:" << OpData.APO << "}\n";
        }
        OS << "\n";
      }
      return OS;
    }

    /// Debug print.
    LLVM_DUMP_METHOD void dump() const { print(dbgs()); }
#endif
  };

  /// Checks if the instruction is marked for deletion.
  bool isDeleted(Instruction *I) const { return DeletedInstructions.count(I); }

  /// Marks values operands for later deletion by replacing them with Undefs.
  void eraseInstructions(ArrayRef<Value *> AV);

  ~BoUpSLP();

private:
#if INTEL_CUSTOMIZATION
  /// A leaf operand of the Multi-Node. These operands get reordered.
  class OperandData {
    /// The leaf operand value.
    Value *Leaf = nullptr;
    /// We may have a Leaf being used by multiple instructions. Keep track of
    /// a particular user (frontier) instruction that 'Leaf' is attached to.
    Instruction *FrontierI = nullptr;
    /// OperandV is FrontierI's OperandNum'th operand.
    int OperandNum = -1;
    /// Set to true if this OperandData is used (visited) by the algorithm and
    /// should not be used again.
    bool Used = false;
    /// The lane of this operand.
    int Lane = -1;
    /// The opcode that 'FrontierI' will get after codegen.
    unsigned EffectiveFrontierOpcode = 0;
    /// 'FrontierI' before any reordering. Used for undoing reordering.
    Instruction *OriginalFrontierI = nullptr;
    /// 'OperandV' before any reordering. Used for undoing reordering.
    Value *OriginalOperandV = nullptr;

  public:
    OperandData(Value *OperandV, Instruction *FrontierI, int OperandNum,
                int Lane)
        : Leaf(OperandV), FrontierI(FrontierI), OperandNum(OperandNum),
          Used(false), Lane(Lane),
          EffectiveFrontierOpcode(FrontierI->getOpcode()) {}
    Value *getValue() const { return Leaf; }
    void setValue(Value *NewOperandV) { Leaf = NewOperandV; }
    int getOperandNum() const { return OperandNum; }
    bool isUsed() const { return Used; }
    void setUsed() { Used = true; }
    void resetUsed() { Used = false; }
    int getLane() const { return Lane; }
    Instruction *getFrontier() const { return FrontierI; }
    void setFrontier(Instruction *NewFrontierI) {
      assert(NewFrontierI != FrontierI && "Why are we setting then?");
      FrontierI = NewFrontierI;
    }
    unsigned getEffectiveFrontierOpcode() const {
      return EffectiveFrontierOpcode;
    }
    void setEffectiveFrontierOpcode(unsigned Opc) {
      EffectiveFrontierOpcode = Opc;
    }
    /// Stores FrontierI into OriginalFrontierI. This helps undoing reordering.
    void saveOriginalFrontier() {
      assert(!OriginalFrontierI && "Already saved?");
      assert(FrontierI->getParent() && "Not in BB?");
      OriginalFrontierI = FrontierI;
    }
    /// \returns the 'OriginalFrontierI' saved by 'saveOriginalFrontier()'.
    Instruction *getOriginalFrontier() const { return OriginalFrontierI; }
    /// Stores the original 'OperandV' into 'OriginalOperandV'. Used for undoing
    /// reordering.
    void saveOriginalOperand() {
      assert(!OriginalOperandV && "Already saved ???");
      // NOTE: FrontierI->getOperand(OperandNum) is not always equal to OperandV
      //       because OperandV is initially set as the VL[lane], which may
      //       have been reordered if FrontierI is commutative.
      //       Therefore this is the only way to get the original operand.
      OriginalOperandV = FrontierI->getOperand(OperandNum);
    }
    /// \returns the 'OriginalOperandV', saved by 'saveOriginalOperand()'.
    Value *getOriginalOperand() const { return OriginalOperandV; }

    bool operator==(OperandData &Operand2) const {
      bool LookSame = (Leaf == Operand2.getValue() &&
                       FrontierI == Operand2.getFrontier() &&
                       OperandNum == Operand2.getOperandNum());
#ifndef NDEBUG
      if (LookSame) {
        assert(Used == Operand2.isUsed() && Lane == Operand2.getLane() &&
               "These should also match!");
      }
#endif
      return LookSame;
    }
    bool operator!=(OperandData &Operand2) const {
      return !(*this == Operand2);
    }
    /// Checks if the OperandData structure is consistent with the underlying
    /// IR.
    bool isConsistent() const {
      return (FrontierI->getOperand(OperandNum) == Leaf);
    }
    /// \returns true if the opcode of the frontier should be updated.
    bool shouldUpdateFrontierOpcode() const {
      return getFrontier()->getOpcode() != getEffectiveFrontierOpcode();
    }
#if !defined(NDEBUG) || defined(LLVM_ENABLE_DUMP)
    /// Debug print.
    void dump(void) const;
    /// Debug print the DAG in dot format.
    void dumpDot(raw_ostream &OS = dbgs(), int OpI = 0) const;
#endif
  };

  using OpVec = SmallVector<OperandData *, 4>;

  /// By design the Multi-Node is a group of Add/Sub instructions that we
  /// should be able to perform operand reordering across it without too many
  /// restrictions. Thus there is single vector length for entire Multi-Node.
  /// If the vector length has changed half-way through the
  /// Multi-Node (say it shrank from 4-wide to 2-wide), then that would
  /// automatically restrict the movement of the 2-wide operands down to the
  /// 4-wide section.
  /// The Multi-Node is a subset of the VectorizableTree, and consists of
  /// TreeEntries. However, there are two types of nodes in the Multi-Node:
  /// 1) The Leaf nodes - the ones being reordered
  /// 2) The Trunk nodes - the main body of the Multi-Node. Trunk nodes may also
  ///    move as a side-effect of reordering the leaves.
  ///
  /// Here is a summary of the above:
  ///
  /// Leaf1 Leaf2 Leaf3 Leaf4 Leaf5
  ///   +--\---/-----\---/----/---+
  ///   | Trunk1     Trunk2  /    |
  ///   |    \      /       /     |
  ///   |     Trunk3  Trunk4      |
  ///   |        \   / +----------+
  ///   |       Trunk5 |Multi-Node|
  ///   +--------------+----------+
  ///
  class MultiNode {
    /// The operands (leaves) of the Multi-Node for all lanes.
    /// We are not simply using the Value for a leaf. Instead we are using the
    /// OperandData structure because it not only contains the Value, but it
    /// also points to its user (called FrontierI), and it also holds the
    /// operand number (N if Value is the Nth operand of FrontierI).
    SmallVector<SmallVector<OperandData, 8>, 8> Leaves;

    /// Save the instruction position to undo the scheduling that happens before
    /// the Multi-Node reordering.
    SmallVector<std::pair<Instruction *, Instruction *>, 16>
        InstrPositionBeforeScheduling;

    /// The indices of the TreeEntries that make up a Multi-Node.
    SmallVector<int, 8> MultiNodeTEs;

    /// The number of lanes for the whole Multi-Node. We do not
    /// allow any changes in the vector length within the Multi-Node.
    /// NOTE: We cannot safely deduce this from Leaves, because Leaves contains
    ///       leaves, not trunks. By the time we reach the leaves it is too late.
    size_t NumLanes = 0;

  public:
    size_t getNumLanes() const { return NumLanes; }
    int getNumOperands() const {
      assert(!Leaves.empty());
      return Leaves[0].size();
    }
    bool empty() const { return Leaves.empty(); }
    void setNumLanes(size_t Lanes) {
      NumLanes = Lanes;
      Leaves.resize(Lanes);
    }
    const OperandData *getOperand(int Lane, int OpI) const {
      return &Leaves[Lane][OpI];
    }
    // Similar to Instructions, the Multi-Node has operands and we can index
    // them using the 'Lane' number and 'OpI' operand index.
    OperandData *getOperand(int Lane, int OpI) { return &Leaves[Lane][OpI]; }
    void set(int Lane, int OpI, OperandData &Op) { Leaves[Lane][OpI] = Op; }
    void append(int Lane, OperandData Op) { Leaves[Lane].push_back(Op); }
    void clear() { Leaves.clear(); }

    // Undo the code motion that moves all frontier nodes towards the root.
    void undoMultiNodeScheduling();
    // Save the instruction position before the scheduling code motion.
    // This is used by undoMultiNodeScheduling().
    void saveBeforeSchedInstrPosition(Instruction *I, Instruction *NextI) {
      InstrPositionBeforeScheduling.emplace_back(I, NextI);
    }
    // Save the original operands for all entries in the Multi-Node.
    // This is for undoing the changes upon failure.
    void saveOrigOpsAndFrontiers(void) {
      for (int OpI = 0, E = getNumOperands(); OpI != E; ++OpI)
        for (int Lane = 0, Lanes = getNumLanes(); Lane != Lanes; ++Lane) {
          OperandData *Op = getOperand(Lane, OpI);
          Op->saveOriginalOperand();
          Op->saveOriginalFrontier();
        }
    }
    // Returns the OperandData node that shares a frontier with Op. This should
    // be a top of the Multi-Node. Linear to the number of operands.
    // Returns null if no sibling found.
    OperandData *getSiblingOp(OperandData *Op) {
      OperandData *SiblingOp = nullptr;
      int Lane = Op->getLane();
      Instruction *FrontierI = Op->getFrontier();
      for (int OpI = 0, E = getNumOperands(); OpI != E; ++OpI) {
        OperandData *TryOp = getOperand(Lane, OpI);
        if (TryOp == Op)
          continue;
        if (TryOp->getFrontier() == FrontierI) {
          assert(!SiblingOp && "More than one match!");
          SiblingOp = TryOp;
#ifdef NDEBUG
          break;
#endif
        }
      }
      return SiblingOp;
    }
    /// \returns true if \p Idx is an TreeEntry index that belongs to this
    /// Multi-Node.
    bool containsTrunk(int Idx) const {
      auto it = std::find(MultiNodeTEs.begin(), MultiNodeTEs.end(), Idx);
      return it != MultiNodeTEs.end();
    }
    /// \returns the TreeEntry index of the root.
    int getRoot() const {
      assert(!MultiNodeTEs.empty() && "Can't get root of empty Multi-Node");
      return MultiNodeTEs[0];
    }
    /// Append \p Idx to the Multi-Node indices.
    void appendTrunk(int Idx) { MultiNodeTEs.push_back(Idx); }
    /// \returns the number of trunk nodes in this Multi-Node.
    size_t numOfTrunks() const { return MultiNodeTEs.size(); }
    void clearTrunks() { MultiNodeTEs.clear(); }
    const SmallVectorImpl<int> &getTrunks() const { return MultiNodeTEs; }
#if !defined(NDEBUG) || defined(LLVM_ENABLE_DUMP)
    void dump() const;
    void dumpDot() const;
#endif
  };

  /// This specifies the vectorization mode of each operand index
  enum VecMode {
    VM_UNINIT = 0,
    VM_CONSTANT, // All constants
    VM_LOAD,     // Consecutive Loads
    VM_OPCODE,   // Same opcode (non-loads)
    VM_SPLAT,    // Exact same instruction multiple times
    VM_FAILED,   // Failed to form a vectorizable group
    VM_REUSE,    // Try to reuse the existing best
    VM_MAX,
  };

  /// Path steering helps builTree_rec() follow the best path through the
  /// Multi-Node. The 'best' path is the one with the highest probability of
  /// succeeding in vectorizing the code. Since the Multi-Node operand
  /// reordering is based on evaluating the score of each operand, we already
  /// know which operand is the best one. Using this best operand we guide
  /// buildTree_rec() through the Multi-Node trunk nodes.
  ///
  /// For example, given the following Multi-Node with Operands Op1-4 and Trunk
  /// nodes T1-3, we may find that Op3 is the operand with the best score. We
  /// therefore make sure that the path T3->T2->Op3 is marked as the highest
  /// priority one that, such that buildTree_rec() follows it first, before any
  /// other path.
  ///
  ///        Best Score
  ///           |
  ///           v
  ///  Op1 Op2 Op3 Op4
  /// +--\-/----\-/--+
  /// |  T1     T2   |
  /// |    \   /     |
  /// |     T3       |
  /// +------|-------+
  ///
  /// Path steering will guide buildTree_rec() towards T3->T2->Op3.
  struct SteerTowardsData {
    // The frontier instruction is found as MN.get(Lane, OpI).
    // We don't keep a pointer here, because it may get updated in codegen if we
    // update the opcode.
    int OpI = -1;
    // The operand number.
    int OperandNum = -1;
    // The best score so far.
    int Score = -1;
    void set(int OpIdx, int OpNum, int S) {
      OpI = OpIdx;
      OperandNum = OpNum;
      Score = S;
    }
    bool isUninit() const { return Score == -1; }
  };

  // The look-ahead score measured how well the frontier-rooted sub-trees match.
  // This score is adjusted by this much when the frontier nodes (users of the
  // sub-tree) don't match and require alternate ops and shuffle to get
  // vectorized. The more negative the number the worse the resulting score.
  // Its main purpose is to break ties across scores.
  static const int BLEND_COST = -3;

  /// List of all created Multi-Nodes.
  SmallVector<MultiNode, 4> MultiNodes;
  /// Keep track of all the Multi-Node values since ever.
  SmallPtrSet<Value *, 8> AllMultiNodeValues;
  /// Keep track of all the Multi-Node leaves since ever.
  SmallPtrSet<Value *, 16> AllMultiNodeLeaves;
  /// Current Multi-Node we are building.
  MultiNode *CurrentMultiNode = nullptr;
  /// This is set to true if we are in the process of building a Multi-Node.
  bool BuildingMultiNode = false;
  /// Used for path steering. The key is the TreeEntry.Scalars[0] and the value
  /// is the operand to follow, where 0 means left and 1 right operand.
  DenseMap<Value *, int> PreferredOperandMap;

  bool visitRightOperandFirst(const Value *V) const {
    if (!EnablePathSteering)
      return false;
    auto It = PreferredOperandMap.find(V);
    return It != PreferredOperandMap.end() && It->second == 1;
  }
#endif // INTEL_CUSTOMIZATION

  /// Checks if all users of \p I are the part of the vectorization tree.
  bool areAllUsersVectorized(Instruction *I) const;

  /// \returns the cost of the vectorizable entry.
  InstructionCost getEntryCost(TreeEntry *E);

  /// This is the recursive part of buildTree.
  void buildTree_rec(ArrayRef<Value *> Roots, unsigned Depth,
                     const EdgeInfo &EI);

  /// \returns true if the ExtractElement/ExtractValue instructions in \p VL can
  /// be vectorized to use the original vector (or aggregate "bitcast" to a
  /// vector) and sets \p CurrentOrder to the identity permutation; otherwise
  /// returns false, setting \p CurrentOrder to either an empty vector or a
  /// non-identity permutation that allows to reuse extract instructions.
  bool canReuseExtract(ArrayRef<Value *> VL, Value *OpValue,
                       SmallVectorImpl<unsigned> &CurrentOrder) const;

  /// Vectorize a single entry in the tree.
  Value *vectorizeTree(TreeEntry *E);

  /// Vectorize a single entry in the tree, starting in \p VL.
  Value *vectorizeTree(ArrayRef<Value *> VL);

  /// \returns the scalarization cost for this type. Scalarization in this
  /// context means the creation of vectors from a group of scalars.
  InstructionCost
  getGatherCost(FixedVectorType *Ty,
                const DenseSet<unsigned> &ShuffledIndices) const;

  /// \returns the scalarization cost for this list of values. Assuming that
  /// this subtree gets vectorized, we may need to extract the values from the
  /// roots. This method calculates the cost of extracting the values.
  InstructionCost getGatherCost(ArrayRef<Value *> VL) const;

  /// Set the Builder insert point to one after the last instruction in
  /// the bundle
  void setInsertPointAfterBundle(TreeEntry *E);

  /// \returns a vector from a collection of scalars in \p VL.
  Value *gather(ArrayRef<Value *> VL);

  /// \returns whether the VectorizableTree is fully vectorizable and will
  /// be beneficial even the tree height is tiny.
  bool isFullyVectorizableTinyTree() const;

  /// Reorder commutative or alt operands to get better probability of
  /// generating vectorized code.
  static void reorderInputsAccordingToOpcode(ArrayRef<Value *> VL,
                                             SmallVectorImpl<Value *> &Left,
                                             SmallVectorImpl<Value *> &Right,
                                             const DataLayout &DL,
                                             ScalarEvolution &SE,
#if INTEL_CUSTOMIZATION
                                             SmallVectorImpl<int> &OpDirLeft,
                                             SmallVectorImpl<int> &OpDirRight,
#endif // INTEL_CUSTOMIZATION
                                             const BoUpSLP &R);
  struct TreeEntry {
    using VecTreeTy = SmallVector<std::unique_ptr<TreeEntry>, 8>;
    TreeEntry(VecTreeTy &Container) : Container(Container) {}

    /// \returns true if the scalars in VL are equal to this entry.
    bool isSame(ArrayRef<Value *> VL) const {
      if (VL.size() == Scalars.size())
        return std::equal(VL.begin(), VL.end(), Scalars.begin());
      return VL.size() == ReuseShuffleIndices.size() &&
             std::equal(
                 VL.begin(), VL.end(), ReuseShuffleIndices.begin(),
                 [this](Value *V, int Idx) { return V == Scalars[Idx]; });
    }

    /// A vector of scalars.
    ValueList Scalars;

    /// The Scalars are vectorized into this value. It is initialized to Null.
    Value *VectorizedValue = nullptr;

    /// Do we need to gather this sequence or vectorize it
    /// (either with vector instruction or with scatter/gather
    /// intrinsics for store/load)?
    enum EntryState { Vectorize, ScatterVectorize, NeedToGather };
    EntryState State;

    /// Does this sequence require some shuffling?
    SmallVector<int, 4> ReuseShuffleIndices;

    /// Does this entry require reordering?
    SmallVector<unsigned, 4> ReorderIndices;

    /// Points back to the VectorizableTree.
    ///
    /// Only used for Graphviz right now.  Unfortunately GraphTrait::NodeRef has
    /// to be a pointer and needs to be able to initialize the child iterator.
    /// Thus we need a reference back to the container to translate the indices
    /// to entries.
    VecTreeTy &Container;

    /// The TreeEntry index containing the user of this entry.  We can actually
    /// have multiple users so the data structure is not truly a tree.
    SmallVector<EdgeInfo, 1> UserTreeIndices;

    /// The index of this treeEntry in VectorizableTree.
    int Idx = -1;

#if INTEL_CUSTOMIZATION
    /// global Index for debugging
    int GlobalIdx = -1;

    /// The vectorization cost.
    int Cost = 0;

    /// The index (in VectorizableTree[]) of the root of the Multi-Node.
    int MultiNodeRoot = -1;

    /// We can express any add/sub expression using a sum of normal or inverse
    /// (+/-) operations like this: A - (B - C) = (+A) + (-B) + (+C)
    ///
    /// This +/- sign of each of the elements is kept in "IsNegativePathSign".
    /// This is used for checking the legality of operand reordering across the
    /// whole multi-node.
    SmallVector<bool, 4> IsNegativePathSign;

    /// Keeps data about load groups (split-load).
    /// Each load group is represented by:
    /// (1)  Index (within a vector of TreeEntry scalars) of the first scalar
    ///      load which begins a consecutive load group.
    /// (2)  size of the group (number of loaded scalar elements)
    /// (3)  Reordering information(optional, i.e. if non-empty).
    ///      We basicaly have two mutually exclusive options:
    ///      - when pointer operands of scalars loads in a TreeEntry are
    ///      comparable (and thus sortable) then SplitLoadPtrOrder
    ///      may contain their sorted order (if scalars need reordering).
    ///      Each load group ordering in such a case is not used.
    ///      Otherwise each load group may have their ordering
    ///      information (only if reordering is needed).
    SmallVector<std::tuple<unsigned, unsigned, OrdersType>, 1> SplitLoadGroups;
    OrdersType SplitLoadOrder;
#endif // INTEL_CUSTOMIZATION

  private:
    /// The operands of each instruction in each lane Operands[op_index][lane].
    /// Note: This helps avoid the replication of the code that performs the
    /// reordering of operands during buildTree_rec() and vectorizeTree().
    SmallVector<ValueList, 2> Operands;

    /// The main/alternate instruction.
    Instruction *MainOp = nullptr;
    Instruction *AltOp = nullptr;

  public:
#if INTEL_CUSTOMIZATION
    /// Replace operand values with new values. This is ugly but we need it for
    /// updating the operands with the newly generated instructions from PSLP.
    /// TODO: This should be removed once we switch to community-based design.
    void remapOperands(const DenseMap<Value *, Value *> &RemapMap) {
      for (unsigned OpIdx = 0, OpE = Operands.size(); OpIdx != OpE; ++OpIdx)
        for (unsigned i = 0, e = Operands[OpIdx].size(); i != e; ++i) {
          auto it = RemapMap.find(Operands[OpIdx][i]);
          if (it != RemapMap.end())
            Operands[OpIdx][i] = it->second;
        }
    }
#endif // INTEL_CUSTOMIZATION

    /// Set this bundle's \p OpIdx'th operand to \p OpVL.
    void setOperand(unsigned OpIdx, ArrayRef<Value *> OpVL) {
      if (Operands.size() < OpIdx + 1)
        Operands.resize(OpIdx + 1);
      assert(Operands[OpIdx].size() == 0 && "Already resized?");
      Operands[OpIdx].resize(Scalars.size());
      for (unsigned Lane = 0, E = Scalars.size(); Lane != E; ++Lane)
        Operands[OpIdx][Lane] = OpVL[Lane];
    }

    /// Set the operands of this bundle in their original order.
    void setOperandsInOrder() {
      assert(Operands.empty() && "Already initialized?");
      auto *I0 = cast<Instruction>(Scalars[0]);
      Operands.resize(I0->getNumOperands());
      unsigned NumLanes = Scalars.size();
      for (unsigned OpIdx = 0, NumOperands = I0->getNumOperands();
           OpIdx != NumOperands; ++OpIdx) {
        Operands[OpIdx].resize(NumLanes);
        for (unsigned Lane = 0; Lane != NumLanes; ++Lane) {
          auto *I = cast<Instruction>(Scalars[Lane]);
          assert(I->getNumOperands() == NumOperands &&
                 "Expected same number of operands");
          Operands[OpIdx][Lane] = I->getOperand(OpIdx);
        }
      }
    }

    /// \returns the \p OpIdx operand of this TreeEntry.
    ValueList &getOperand(unsigned OpIdx) {
      assert(OpIdx < Operands.size() && "Off bounds");
      return Operands[OpIdx];
    }

    /// \returns the number of operands.
    unsigned getNumOperands() const { return Operands.size(); }

    /// \return the single \p OpIdx operand.
    Value *getSingleOperand(unsigned OpIdx) const {
      assert(OpIdx < Operands.size() && "Off bounds");
      assert(!Operands[OpIdx].empty() && "No operand available");
      return Operands[OpIdx][0];
    }

    /// Some of the instructions in the list have alternate opcodes.
    bool isAltShuffle() const {
      return getOpcode() != getAltOpcode();
    }

    bool isOpcodeOrAlt(Instruction *I) const {
      unsigned CheckedOpcode = I->getOpcode();
      return (getOpcode() == CheckedOpcode ||
              getAltOpcode() == CheckedOpcode);
    }

    /// Chooses the correct key for scheduling data. If \p Op has the same (or
    /// alternate) opcode as \p OpValue, the key is \p Op. Otherwise the key is
    /// \p OpValue.
    Value *isOneOf(Value *Op) const {
      auto *I = dyn_cast<Instruction>(Op);
      if (I && isOpcodeOrAlt(I))
        return Op;
      return MainOp;
    }

    void setOperations(const InstructionsState &S) {
      MainOp = S.MainOp;
      AltOp = S.AltOp;
    }

    Instruction *getMainOp() const {
      return MainOp;
    }

    Instruction *getAltOp() const {
      return AltOp;
    }

    /// The main/alternate opcodes for the list of instructions.
    unsigned getOpcode() const {
      return MainOp ? MainOp->getOpcode() : 0;
    }

    unsigned getAltOpcode() const {
      return AltOp ? AltOp->getOpcode() : 0;
    }

    /// Update operations state of this entry if reorder occurred.
    bool updateStateIfReorder() {
      if (ReorderIndices.empty())
        return false;
      InstructionsState S = getSameOpcode(Scalars, ReorderIndices.front());
      setOperations(S);
      return true;
    }

#if !defined(NDEBUG) || defined(LLVM_ENABLE_DUMP) //INTEL
    /// Debug printer.
    LLVM_DUMP_METHOD void dump() const {
      dbgs() << Idx << ".\n";
      for (unsigned OpI = 0, OpE = Operands.size(); OpI != OpE; ++OpI) {
        dbgs() << "Operand " << OpI << ":\n";
        for (const Value *V : Operands[OpI])
          dbgs().indent(2) << *V << "\n";
      }
      dbgs() << "Scalars: \n";
      for (Value *V : Scalars)
        dbgs().indent(2) << *V << "\n";
      dbgs() << "State: ";
      switch (State) {
      case Vectorize:
        dbgs() << "Vectorize\n";
        break;
      case ScatterVectorize:
        dbgs() << "ScatterVectorize\n";
        break;
      case NeedToGather:
        dbgs() << "NeedToGather\n";
        break;
      }
      dbgs() << "MainOp: ";
      if (MainOp)
        dbgs() << *MainOp << "\n";
      else
        dbgs() << "NULL\n";
      dbgs() << "AltOp: ";
      if (AltOp)
        dbgs() << *AltOp << "\n";
      else
        dbgs() << "NULL\n";
      dbgs() << "VectorizedValue: ";
      if (VectorizedValue)
        dbgs() << *VectorizedValue << "\n";
      else
        dbgs() << "NULL\n";
      dbgs() << "ReuseShuffleIndices: ";
      if (ReuseShuffleIndices.empty())
        dbgs() << "Empty";
      else
        for (unsigned ReuseIdx : ReuseShuffleIndices)
          dbgs() << ReuseIdx << ", ";
      dbgs() << "\n";
      dbgs() << "ReorderIndices: ";
      for (unsigned ReorderIdx : ReorderIndices)
        dbgs() << ReorderIdx << ", ";
      dbgs() << "\n";
      dbgs() << "UserTreeIndices: ";
      for (const auto &EInfo : UserTreeIndices)
        dbgs() << EInfo << ", ";
      dbgs() << "\n";
#if INTEL_CUSTOMIZATION
      dbgs() << "Cost: " << Cost << "\n";
      dbgs() << "MultiNode root: " << MultiNodeRoot
             << ((Idx != -1 && Idx == MultiNodeRoot)
                     ? " ------ MULTI NODE ROOT ------"
                     : "")
             << "\n";
      dbgs() << "\n";

      dbgs() << "PatSigns: ";
      for (bool Sign : IsNegativePathSign)
        dbgs() << Sign << ", ";
      dbgs() << "\n";

      if (!SplitLoadGroups.empty()) {
        dbgs() << "Split load groups: " << SplitLoadGroups.size() << "\n";
        int Cnt = 0;
        for (const auto &Group : SplitLoadGroups) {
          dbgs() << "Group " << Cnt++ << ".\n";
          unsigned First, Size;
          OrdersType GroupOrder;
          std::tie(First, Size, GroupOrder) = Group;
          for (unsigned I = 0; I < Size; ++I)
            if (!SplitLoadOrder.empty())
              dbgs() << *Scalars[SplitLoadOrder[First + I]] << "\n";
            else
              dbgs()
                  << *Scalars[First + (GroupOrder.empty() ? I : GroupOrder[I])]
                  << "\n";
        }
      }
#endif // INTEL_CUSTOMIZATION
    }
#endif
  };

#if INTEL_CUSTOMIZATION
  // Add VL as a leaf node of the Multi-Node currently under construction.
  // When it is not legal to do return false.
  bool addMultiNodeLeafIfLegal(ArrayRef<Value *> VL, const EdgeInfo &UserTreeIdx) {
    TreeEntry *UserTE = UserTreeIdx.UserTE;

    // Vector length has to be consistent along MultiNode
    if (VL.size() != CurrentMultiNode->getNumLanes() ||
        // The Leaves should not match any of the Trunk nodes.
        alreadyInTrunk(VL) ||
        // No frontier can be a MultiNode leaf at the same time
        llvm::any_of(UserTE->Scalars, [this](Value *V) -> bool {
          return AllMultiNodeLeaves.count(V);
        }))
      return false;

    assert(!CurrentMultiNode->empty() && "finalization already run?");

    for (unsigned Lane = 0; Lane != VL.size(); ++Lane)
      CurrentMultiNode->append(
          Lane, OperandData(VL[Lane], cast<Instruction>(UserTE->Scalars[Lane]),
                            UserTreeIdx.OpDirection[Lane], Lane));
    AllMultiNodeLeaves.insert(VL.begin(), VL.end());
    return true;
  }
#endif // INTEL_CUSTOMIZATION

#ifndef NDEBUG
  void dumpTreeCosts(TreeEntry *E, InstructionCost ReuseShuffleCost,
                     InstructionCost VecCost,
                     InstructionCost ScalarCost) const {
    dbgs() << "SLP: Calculated costs for Tree:\n"; E->dump();
    dbgs() << "SLP: Costs:\n";
    dbgs() << "SLP:     ReuseShuffleCost = " << ReuseShuffleCost << "\n";
    dbgs() << "SLP:     VectorCost = " << VecCost << "\n";
    dbgs() << "SLP:     ScalarCost = " << ScalarCost << "\n";
    dbgs() << "SLP:     ReuseShuffleCost + VecCost - ScalarCost = " <<
               ReuseShuffleCost + VecCost - ScalarCost << "\n";
  }
#endif

  /// Create a new VectorizableTree entry.
  TreeEntry *newTreeEntry(ArrayRef<Value *> VL, Optional<ScheduleData *> Bundle,
                          const InstructionsState &S,
                          const EdgeInfo &UserTreeIdx,
                          ArrayRef<unsigned> ReuseShuffleIndices = None,
                          ArrayRef<unsigned> ReorderIndices = None) {
    TreeEntry::EntryState EntryState =
        Bundle ? TreeEntry::Vectorize : TreeEntry::NeedToGather;
    return newTreeEntry(VL, EntryState, Bundle, S, UserTreeIdx,
                        ReuseShuffleIndices, ReorderIndices);
  }

  TreeEntry *newTreeEntry(ArrayRef<Value *> VL,
                          TreeEntry::EntryState EntryState,
                          Optional<ScheduleData *> Bundle,
                          const InstructionsState &S,
                          const EdgeInfo &UserTreeIdx,
                          ArrayRef<unsigned> ReuseShuffleIndices = None,
                          ArrayRef<unsigned> ReorderIndices = None) {
    assert(((!Bundle && EntryState == TreeEntry::NeedToGather) ||
            (Bundle && EntryState != TreeEntry::NeedToGather)) &&
           "Need to vectorize gather entry?");
#if INTEL_CUSTOMIZATION
    // If we cannot proceed in adding a new tree entry, then add the leaf nodes
    // to the Multi-Node and return.
    if (EnableMultiNodeSLP && BuildingMultiNode &&
        EntryState == TreeEntry::NeedToGather &&
        addMultiNodeLeafIfLegal(VL, UserTreeIdx)) {
      // FIXME: we need to coordinate newTreeEntry with addMultiNodeLeafIfLegal.
      // Either at the call places or making newTreeEntry void. At the moment,
      // the newTreeEntry()'s return value is not used anywhere so it's safe to
      // use nullptr.
      return nullptr;
    }
#endif // INTEL_CUSTOMIZATION
    VectorizableTree.push_back(std::make_unique<TreeEntry>(VectorizableTree));
    TreeEntry *Last = VectorizableTree.back().get();
    Last->Idx = VectorizableTree.size() - 1;
#if INTEL_CUSTOMIZATION
    assert((Last->Idx == 0 || UserTreeIdx.OpDirection.size() == VL.size()) &&
           "Missing OpDirection data!");
    static int GlobalIdxStatic = 0;
    Last->GlobalIdx = GlobalIdxStatic++;
#endif // INTEL_CUSTOMIZATION
    Last->Scalars.insert(Last->Scalars.begin(), VL.begin(), VL.end());
    Last->State = EntryState;
    Last->ReuseShuffleIndices.append(ReuseShuffleIndices.begin(),
                                     ReuseShuffleIndices.end());
    Last->ReorderIndices.append(ReorderIndices.begin(), ReorderIndices.end());
    Last->setOperations(S);
    if (Last->State != TreeEntry::NeedToGather) {
      for (Value *V : VL) {
        assert(!getTreeEntry(V) && "Scalar already in tree!");
        ScalarToTreeEntry[V] = Last;
      }
      // Update the scheduler bundle to point to this TreeEntry.
      unsigned Lane = 0;
      for (ScheduleData *BundleMember = Bundle.getValue(); BundleMember;
           BundleMember = BundleMember->NextInBundle) {
        BundleMember->TE = Last;
        BundleMember->Lane = Lane;
        ++Lane;
      }
      assert((!Bundle.getValue() || Lane == VL.size()) &&
             "Bundle and VL out of sync");
    } else {
      MustGather.insert(VL.begin(), VL.end());
    }

#if INTEL_CUSTOMIZATION
    if (EnableMultiNodeSLP && BuildingMultiNode) {
      // Helper: Returns true if V is a SUB instruction.
      auto isSubInstr = [](Value *V) {
        return isa<Instruction>(V) &&
               cast<Instruction>(V)->getOpcode() == Instruction::Sub;
      };

      // Each value gets assigned a 'false' or 'true' depending on whether the
      // path connecting it to the root crosses a even or odd number of RHS
      // operands of subtractions.
      Last->IsNegativePathSign.resize(VL.size());
      TreeEntry *UserTE = UserTreeIdx.UserTE;
      if (UserTE)
        assert(UserTE != Last && "Bad UserTreeIdx ?");
      bool IsRootNode = (!UserTE || UserTE->Idx == 0 ||
                         Last->Idx == CurrentMultiNode->getRoot());
      for (int Lane = 0, Lanes = VL.size(); Lane != Lanes; ++Lane) {
        // The root of the Multi-Node gets 0 sign.
        bool IsNegativeSign = false;
        // If this is not the root node, then we get the user's path signs and
        // compute the new ones.
        if (!IsRootNode) {
          Value *U = UserTE->Scalars[Lane];
          // This is true if the user is a SUB and we are at the right operand.
          bool IsRHSOfSub =
              isSubInstr(U) && (UserTreeIdx.OpDirection[Lane] == 1);
          // The new sign.
          IsNegativeSign = (UserTE->IsNegativePathSign[Lane] != IsRHSOfSub);
        }
        Last->IsNegativePathSign[Lane] = IsNegativeSign;
      }
    }
#endif // INTEL_CUSTOMIZATION
    if (UserTreeIdx.UserTE)
      Last->UserTreeIndices.push_back(UserTreeIdx);

    return Last;
  }

  /// -- Vectorization State --
  /// Holds all of the tree entries.
  TreeEntry::VecTreeTy VectorizableTree;

#ifndef NDEBUG
  /// Debug printer.
  LLVM_DUMP_METHOD void dumpVectorizableTree() const {
    for (unsigned Id = 0, IdE = VectorizableTree.size(); Id != IdE; ++Id) {
      VectorizableTree[Id]->dump();
#if INTEL_CUSTOMIZATION
      if (EnablePathSteering) {
        auto it = PreferredOperandMap.find(VectorizableTree[Id]->Scalars[0]);
        auto ite = PreferredOperandMap.end();
        dbgs() << "PathSteering: ";
        if (it == ite)
          dbgs() << "-";
        else
          dbgs() << it->second;
        dbgs() << "\n";
      }
#endif // INTEL_CUSTOMIZATION
      dbgs() << "\n";
    }
  }
#endif

  TreeEntry *getTreeEntry(Value *V) {
    auto I = ScalarToTreeEntry.find(V);
    if (I != ScalarToTreeEntry.end())
      return I->second;
    return nullptr;
  }

  const TreeEntry *getTreeEntry(Value *V) const {
    auto I = ScalarToTreeEntry.find(V);
    if (I != ScalarToTreeEntry.end())
      return I->second;
    return nullptr;
  }

  /// Maps a specific scalar to its tree entry.
  SmallDenseMap<Value*, TreeEntry *> ScalarToTreeEntry;

  /// Maps a value to the proposed vectorizable size.
  SmallDenseMap<Value *, unsigned> InstrElementSize;

  /// A list of scalars that we found that we need to keep as scalars.
  ValueSet MustGather;

  /// This POD struct describes one external user in the vectorized tree.
  struct ExternalUser {
    ExternalUser(Value *S, llvm::User *U, int L)
        : Scalar(S), User(U), Lane(L) {}

    // Which scalar in our function.
    Value *Scalar;

    // Which user that uses the scalar.
    llvm::User *User;

    // Which lane does the scalar belong to.
    int Lane;
  };
  using UserList = SmallVector<ExternalUser, 16>;

  /// Checks if two instructions may access the same memory.
  ///
  /// \p Loc1 is the location of \p Inst1. It is passed explicitly because it
  /// is invariant in the calling loop.
  bool isAliased(const MemoryLocation &Loc1, Instruction *Inst1,
                 Instruction *Inst2) {
    // First check if the result is already in the cache.
    AliasCacheKey key = std::make_pair(Inst1, Inst2);
    Optional<bool> &result = AliasCache[key];
    if (result.hasValue()) {
      return result.getValue();
    }
    MemoryLocation Loc2 = getLocation(Inst2, AA);
    bool aliased = true;
    if (Loc1.Ptr && Loc2.Ptr && isSimple(Inst1) && isSimple(Inst2)) {
      // Do the alias check.
      aliased = AA->alias(Loc1, Loc2);
    }
    // Store the result in the cache.
    result = aliased;
    return aliased;
  }

  using AliasCacheKey = std::pair<Instruction *, Instruction *>;

  /// Cache for alias results.
  /// TODO: consider moving this to the AliasAnalysis itself.
  DenseMap<AliasCacheKey, Optional<bool>> AliasCache;

  /// Removes an instruction from its block and eventually deletes it.
  /// It's like Instruction::eraseFromParent() except that the actual deletion
  /// is delayed until BoUpSLP is destructed.
  /// This is required to ensure that there are no incorrect collisions in the
  /// AliasCache, which can happen if a new instruction is allocated at the
  /// same address as a previously deleted instruction.
  void eraseInstruction(Instruction *I, bool ReplaceOpsWithUndef = false) {
    auto It = DeletedInstructions.try_emplace(I, ReplaceOpsWithUndef).first;
    It->getSecond() = It->getSecond() && ReplaceOpsWithUndef;
  }

  /// Temporary store for deleted instructions. Instructions will be deleted
  /// eventually when the BoUpSLP is destructed.
  DenseMap<Instruction *, bool> DeletedInstructions;

  /// A list of values that need to extracted out of the tree.
  /// This list holds pairs of (Internal Scalar : External User). External User
  /// can be nullptr, it means that this Internal Scalar will be used later,
  /// after vectorization.
  UserList ExternalUses;

  /// Values used only by @llvm.assume calls.
  SmallPtrSet<const Value *, 32> EphValues;

  /// Holds all of the instructions that we gathered.
  SetVector<Instruction *> GatherSeq;

  /// A list of blocks that we are going to CSE.
  SetVector<BasicBlock *> CSEBlocks;

  /// Contains all scheduling relevant data for an instruction.
  /// A ScheduleData either represents a single instruction or a member of an
  /// instruction bundle (= a group of instructions which is combined into a
  /// vector instruction).
  struct ScheduleData {
    // The initial value for the dependency counters. It means that the
    // dependencies are not calculated yet.
    enum { InvalidDeps = -1 };

    ScheduleData() = default;

    void init(int BlockSchedulingRegionID, Value *OpVal) {
      FirstInBundle = this;
      NextInBundle = nullptr;
      NextLoadStore = nullptr;
      IsScheduled = false;
      SchedulingRegionID = BlockSchedulingRegionID;
      UnscheduledDepsInBundle = UnscheduledDeps;
      clearDependencies();
      OpValue = OpVal;
      TE = nullptr;
      Lane = -1;
    }

    /// Returns true if the dependency information has been calculated.
    bool hasValidDependencies() const { return Dependencies != InvalidDeps; }

    /// Returns true for single instructions and for bundle representatives
    /// (= the head of a bundle).
    bool isSchedulingEntity() const { return FirstInBundle == this; }

    /// Returns true if it represents an instruction bundle and not only a
    /// single instruction.
    bool isPartOfBundle() const {
      return NextInBundle != nullptr || FirstInBundle != this;
    }

    /// Returns true if it is ready for scheduling, i.e. it has no more
    /// unscheduled depending instructions/bundles.
    bool isReady() const {
      assert(isSchedulingEntity() &&
             "can't consider non-scheduling entity for ready list");
      return UnscheduledDepsInBundle == 0 && !IsScheduled;
    }

    /// Modifies the number of unscheduled dependencies, also updating it for
    /// the whole bundle.
    int incrementUnscheduledDeps(int Incr) {
      UnscheduledDeps += Incr;
      return FirstInBundle->UnscheduledDepsInBundle += Incr;
    }

    /// Sets the number of unscheduled dependencies to the number of
    /// dependencies.
    void resetUnscheduledDeps() {
      incrementUnscheduledDeps(Dependencies - UnscheduledDeps);
    }

    /// Clears all dependency information.
    void clearDependencies() {
      Dependencies = InvalidDeps;
      resetUnscheduledDeps();
      MemoryDependencies.clear();
    }

    void dump(raw_ostream &os) const {
      if (!isSchedulingEntity()) {
        os << "/ " << *Inst;
      } else if (NextInBundle) {
        os << '[' << *Inst;
        ScheduleData *SD = NextInBundle;
        while (SD) {
          os << ';' << *SD->Inst;
          SD = SD->NextInBundle;
        }
        os << ']';
      } else {
        os << *Inst;
      }
    }

#if INTEL_CUSTOMIZATION
    /// Updates the instructions pointed to by the whole bundle, based on the
    /// mapping in \p RemapMap.
    void remapInsts(DenseMap<Value *, Value *> &RemapMap) {
      for (ScheduleData *Bundle = this; Bundle; Bundle = Bundle->NextInBundle) {
          auto it = RemapMap.find(Bundle->Inst);
          if (it != RemapMap.end())
            Bundle->Inst = cast<Instruction>(it->second);
      }
    }
#endif // INTEL_CUSTOMIZATION

    Instruction *Inst = nullptr;

    /// Points to the head in an instruction bundle (and always to this for
    /// single instructions).
    ScheduleData *FirstInBundle = nullptr;

    /// Single linked list of all instructions in a bundle. Null if it is a
    /// single instruction.
    ScheduleData *NextInBundle = nullptr;

    /// Single linked list of all memory instructions (e.g. load, store, call)
    /// in the block - until the end of the scheduling region.
    ScheduleData *NextLoadStore = nullptr;

    /// The dependent memory instructions.
    /// This list is derived on demand in calculateDependencies().
    SmallVector<ScheduleData *, 4> MemoryDependencies;

    /// This ScheduleData is in the current scheduling region if this matches
    /// the current SchedulingRegionID of BlockScheduling.
    int SchedulingRegionID = 0;

    /// Used for getting a "good" final ordering of instructions.
    int SchedulingPriority = 0;

    /// The number of dependencies. Constitutes of the number of users of the
    /// instruction plus the number of dependent memory instructions (if any).
    /// This value is calculated on demand.
    /// If InvalidDeps, the number of dependencies is not calculated yet.
    int Dependencies = InvalidDeps;

    /// The number of dependencies minus the number of dependencies of scheduled
    /// instructions. As soon as this is zero, the instruction/bundle gets ready
    /// for scheduling.
    /// Note that this is negative as long as Dependencies is not calculated.
    int UnscheduledDeps = InvalidDeps;

    /// The sum of UnscheduledDeps in a bundle. Equals to UnscheduledDeps for
    /// single instructions.
    int UnscheduledDepsInBundle = InvalidDeps;

    /// True if this instruction is scheduled (or considered as scheduled in the
    /// dry-run).
    bool IsScheduled = false;

    /// Opcode of the current instruction in the schedule data.
    Value *OpValue = nullptr;

    /// The TreeEntry that this instruction corresponds to.
    TreeEntry *TE = nullptr;

    /// The lane of this node in the TreeEntry.
    int Lane = -1;
  };

#ifndef NDEBUG
  friend inline raw_ostream &operator<<(raw_ostream &os,
                                        const BoUpSLP::ScheduleData &SD) {
    SD.dump(os);
    return os;
  }
#endif

  friend struct GraphTraits<BoUpSLP *>;
  friend struct DOTGraphTraits<BoUpSLP *>;

  /// Contains all scheduling data for a basic block.
  struct BlockScheduling {
    BlockScheduling(BasicBlock *BB)
        : BB(BB), ChunkSize(BB->size()), ChunkPos(ChunkSize) {}

    void clear() {
      ReadyInsts.clear();
      ScheduleStart = nullptr;
      ScheduleEnd = nullptr;
      FirstLoadStoreInRegion = nullptr;
      LastLoadStoreInRegion = nullptr;

      // Reduce the maximum schedule region size by the size of the
      // previous scheduling run.
      ScheduleRegionSizeLimit -= ScheduleRegionSize;
      if (ScheduleRegionSizeLimit < MinScheduleRegionSize)
        ScheduleRegionSizeLimit = MinScheduleRegionSize;
      ScheduleRegionSize = 0;

      // Make a new scheduling region, i.e. all existing ScheduleData is not
      // in the new region yet.
      ++SchedulingRegionID;
    }

#if INTEL_CUSTOMIZATION
    // Clear the scheduler's state.
    void deepClear() {
      ScheduleDataChunks.clear();
      ChunkSize = BB->size();
      ChunkPos = ChunkSize;
      ScheduleDataMap.clear();
      ExtraScheduleDataMap.clear();
      ReadyInsts.clear();
      ScheduleStart = nullptr;
      ScheduleEnd = nullptr;
      FirstLoadStoreInRegion = nullptr;
      LastLoadStoreInRegion = nullptr;
      ScheduleRegionSize = 0;
      ScheduleRegionSizeLimit = ScheduleRegionSizeBudget;
    }
#endif // INTEL_CUSTOMIZATION

    ScheduleData *getScheduleData(Value *V) {
      ScheduleData *SD = ScheduleDataMap[V];
      if (SD && SD->SchedulingRegionID == SchedulingRegionID)
        return SD;
      return nullptr;
    }

    ScheduleData *getScheduleData(Value *V, Value *Key) {
      if (V == Key)
        return getScheduleData(V);
      auto I = ExtraScheduleDataMap.find(V);
      if (I != ExtraScheduleDataMap.end()) {
        ScheduleData *SD = I->second[Key];
        if (SD && SD->SchedulingRegionID == SchedulingRegionID)
          return SD;
      }
      return nullptr;
    }

    bool isInSchedulingRegion(ScheduleData *SD) const {
      return SD->SchedulingRegionID == SchedulingRegionID;
    }

    /// Marks an instruction as scheduled and puts all dependent ready
    /// instructions into the ready-list.
    template <typename ReadyListType>
    void schedule(ScheduleData *SD, ReadyListType &ReadyList) {
      SD->IsScheduled = true;
      LLVM_DEBUG(dbgs() << "SLP:   schedule " << *SD << "\n");

      ScheduleData *BundleMember = SD;
      while (BundleMember) {
        if (BundleMember->Inst != BundleMember->OpValue) {
          BundleMember = BundleMember->NextInBundle;
          continue;
        }
        // Handle the def-use chain dependencies.

        // Decrement the unscheduled counter and insert to ready list if ready.
        auto &&DecrUnsched = [this, &ReadyList](Instruction *I) {
          doForAllOpcodes(I, [&ReadyList](ScheduleData *OpDef) {
            if (OpDef && OpDef->hasValidDependencies() &&
                OpDef->incrementUnscheduledDeps(-1) == 0) {
              // There are no more unscheduled dependencies after
              // decrementing, so we can put the dependent instruction
              // into the ready list.
              ScheduleData *DepBundle = OpDef->FirstInBundle;
              assert(!DepBundle->IsScheduled &&
                     "already scheduled bundle gets ready");
              ReadyList.insert(DepBundle);
              LLVM_DEBUG(dbgs()
                         << "SLP:    gets ready (def): " << *DepBundle << "\n");
            }
          });
        };

        // If BundleMember is a vector bundle, its operands may have been
        // reordered duiring buildTree(). We therefore need to get its operands
        // through the TreeEntry.
        if (TreeEntry *TE = BundleMember->TE) {
          int Lane = BundleMember->Lane;
          assert(Lane >= 0 && "Lane not set");

          // Since vectorization tree is being built recursively this assertion
          // ensures that the tree entry has all operands set before reaching
          // this code. Couple of exceptions known at the moment are extracts
          // where their second (immediate) operand is not added. Since
          // immediates do not affect scheduler behavior this is considered
          // okay.
          auto *In = TE->getMainOp();
          assert(In &&
                 (isa<ExtractValueInst>(In) || isa<ExtractElementInst>(In) ||
                  In->getNumOperands() == TE->getNumOperands()) &&
                 "Missed TreeEntry operands?");
          (void)In; // fake use to avoid build failure when assertions disabled

          for (unsigned OpIdx = 0, NumOperands = TE->getNumOperands();
               OpIdx != NumOperands; ++OpIdx)
            if (auto *I = dyn_cast<Instruction>(TE->getOperand(OpIdx)[Lane]))
              DecrUnsched(I);
        } else {
          // If BundleMember is a stand-alone instruction, no operand reordering
          // has taken place, so we directly access its operands.
          for (Use &U : BundleMember->Inst->operands())
            if (auto *I = dyn_cast<Instruction>(U.get()))
              DecrUnsched(I);
        }
        // Handle the memory dependencies.
        for (ScheduleData *MemoryDepSD : BundleMember->MemoryDependencies) {
          if (MemoryDepSD->incrementUnscheduledDeps(-1) == 0) {
            // There are no more unscheduled dependencies after decrementing,
            // so we can put the dependent instruction into the ready list.
            ScheduleData *DepBundle = MemoryDepSD->FirstInBundle;
            assert(!DepBundle->IsScheduled &&
                   "already scheduled bundle gets ready");
            ReadyList.insert(DepBundle);
            LLVM_DEBUG(dbgs()
                       << "SLP:    gets ready (mem): " << *DepBundle << "\n");
          }
        }
        BundleMember = BundleMember->NextInBundle;
      }
    }

    void doForAllOpcodes(Value *V,
                         function_ref<void(ScheduleData *SD)> Action) {
      if (ScheduleData *SD = getScheduleData(V))
        Action(SD);
      auto I = ExtraScheduleDataMap.find(V);
      if (I != ExtraScheduleDataMap.end())
        for (auto &P : I->second)
          if (P.second->SchedulingRegionID == SchedulingRegionID)
            Action(P.second);
    }

    /// Put all instructions into the ReadyList which are ready for scheduling.
    template <typename ReadyListType>
    void initialFillReadyList(ReadyListType &ReadyList) {
      for (auto *I = ScheduleStart; I != ScheduleEnd; I = I->getNextNode()) {
        doForAllOpcodes(I, [&](ScheduleData *SD) {
          if (SD->isSchedulingEntity() && SD->isReady()) {
            ReadyList.insert(SD);
            LLVM_DEBUG(dbgs()
                       << "SLP:    initially in ready list: " << *I << "\n");
          }
        });
      }
    }

    /// Checks if a bundle of instructions can be scheduled, i.e. has no
    /// cyclic dependencies. This is only a dry-run, no instructions are
    /// actually moved at this stage.
    /// \returns the scheduling bundle. The returned Optional value is non-None
    /// if \p VL is allowed to be scheduled.
    Optional<ScheduleData *>
    tryScheduleBundle(ArrayRef<Value *> VL, BoUpSLP *SLP,
                      const InstructionsState &S);

    /// Un-bundles a group of instructions.
    void cancelScheduling(ArrayRef<Value *> VL, Value *OpValue);

    /// Allocates schedule data chunk.
    ScheduleData *allocateScheduleDataChunks();

    /// Extends the scheduling region so that V is inside the region.
    /// \returns true if the region size is within the limit.
    bool extendSchedulingRegion(Value *V, const InstructionsState &S);

    /// Initialize the ScheduleData structures for new instructions in the
    /// scheduling region.
    void initScheduleData(Instruction *FromI, Instruction *ToI,
                          ScheduleData *PrevLoadStore,
                          ScheduleData *NextLoadStore);

    /// Updates the dependency information of a bundle and of all instructions/
    /// bundles which depend on the original bundle.
    void calculateDependencies(ScheduleData *SD, bool InsertInReadyList,
                               BoUpSLP *SLP);

    /// Sets all instruction in the scheduling region to un-scheduled.
    void resetSchedule();

    BasicBlock *BB;

    /// Simple memory allocation for ScheduleData.
    std::vector<std::unique_ptr<ScheduleData[]>> ScheduleDataChunks;

    /// The size of a ScheduleData array in ScheduleDataChunks.
    int ChunkSize;

    /// The allocator position in the current chunk, which is the last entry
    /// of ScheduleDataChunks.
    int ChunkPos;

    /// Attaches ScheduleData to Instruction.
    /// Note that the mapping survives during all vectorization iterations, i.e.
    /// ScheduleData structures are recycled.
    DenseMap<Value *, ScheduleData *> ScheduleDataMap;

    /// Attaches ScheduleData to Instruction with the leading key.
    DenseMap<Value *, SmallDenseMap<Value *, ScheduleData *>>
        ExtraScheduleDataMap;

    struct ReadyList : SmallVector<ScheduleData *, 8> {
      void insert(ScheduleData *SD) { push_back(SD); }
    };

    /// The ready-list for scheduling (only used for the dry-run).
    ReadyList ReadyInsts;

    /// The first instruction of the scheduling region.
    Instruction *ScheduleStart = nullptr;

    /// The first instruction _after_ the scheduling region.
    Instruction *ScheduleEnd = nullptr;

    /// The first memory accessing instruction in the scheduling region
    /// (can be null).
    ScheduleData *FirstLoadStoreInRegion = nullptr;

    /// The last memory accessing instruction in the scheduling region
    /// (can be null).
    ScheduleData *LastLoadStoreInRegion = nullptr;

    /// The current size of the scheduling region.
    int ScheduleRegionSize = 0;

    /// The maximum size allowed for the scheduling region.
    int ScheduleRegionSizeLimit = ScheduleRegionSizeBudget;

    /// The ID of the scheduling region. For a new vectorization iteration this
    /// is incremented which "removes" all ScheduleData from the region.
    // Make sure that the initial SchedulingRegionID is greater than the
    // initial SchedulingRegionID in ScheduleData (which is 0).
    int SchedulingRegionID = 1;
  };
#if INTEL_CUSTOMIZATION
private:
  BoUpSLP::BlockScheduling *getBSForValue(Value *VL);

  /// Remove all entries in VectorizableTree after CurrIdx.
  void removeFromVTreeAfter(int currIdx);

  /// Clear the state of the scheduler.
  void clearSchedulerState();

  /// \returns a vector of values represented by \p Bundle.
  SmallVector<Value *, 8> getBundleVL(const Optional<ScheduleData *> &Bundle);

  /// Replay the schedule of the whole VectorizableTree.
  void replaySchedulerStateUpTo(int UntilIdx,
                                Optional<ScheduleData *> &OldBundle,
                                const SmallVectorImpl<Value *> &OldBundleVL);

  /// Replay the build state until currIdx.
  void rebuildBSStateUntil(int currIdx,
                           Optional<ScheduleData *> &BundleToUpdate);

  /// Builds the TreeEntries for a Multi-Node.
  void buildTreeMultiNode_rec(const InstructionsState &S,
                              Optional<ScheduleData *> Bundle,
                              SmallVectorImpl<Value *> &VL, int NextDepth,
                              EdgeInfo UserTreeIdx,
                              ArrayRef<unsigned> ReuseShuffleIndices);

  /// \returns true if any value is already a part of the tree.
  bool alreadyInTrunk(ArrayRef<Value *> VL) const {
    return llvm::any_of(VL,
                        [this](Value *V) -> bool { return getTreeEntry(V); });
  }

  /// \returns the cost-model score of the subtrees rooted at v1 and v2.
  int getScoreAtLevel(Value *v1, Value *v2, int Level, int MaxLevel);

  /// \returns the path sign of \p TrunkV at \p Lane.
  bool isNegativePathSignForTrunk(Value *TrunkV, int Lane);

  /// \returns the path sign of the frontier of \p LeafOD.
  bool isNegativePathSignForFrontier(OperandData *LeafOD);

  /// \returns the path sign of \p LeafOD.
  bool isNegativePathSignForLeaf(OperandData *LeafOD);

  /// Given the two operand data of the same Multi-Node \p Op1 and \p Op2
  /// check whether it is legal to swap operands (aka Multi-Node leaves)
  /// between their frontier instructions (aka Multi-Node trunk instructions).
  bool isLegalToMoveLeaf(OperandData *Op1, OperandData *Op2);

  /// \returns a high score if \p LHS and \p RHS are consecutive instructions
  /// and good for vectorization.
  int getLookAheadScore(Value *LHS, Value *RHS);

  /// \returns the best matching operands into \p BestoOps.
  int getBestOperand(OpVec &BestOps, OperandData *LHSOp, int RHSLane, int OpI,
                     const OpVec &BestOperandsSoFar, VecMode Mode);

  /// Replace Op's frontier with opcode with the 'effective' one.
  void replaceFrontierOpcodeWithEffective(OperandData *Op);

  /// Update the frontier of \p Op with a new one that has the updated opcode.
  Instruction *updateFrontierOpcode(OperandData *Op);

  /// Reorder the instruction operands.
  void applyReorderedOperands(ScheduleData *Bundle);

  /// GroupState refers to the state of the search while trying to build the
  /// maximum group in buildMaxGroup() (which is basically the best set of
  /// operands for a specific operand position).
  enum GroupState {
    // Default, uninitialized state.
    UNINIT = 0,
    // This means that we could not fill some lane with a value. A common reason
    // is that it is illegal to move the values there.
    FAILED,
    // We did find a single best group for this MultiNode operand. So all
    // lanes are filled.
    SUCCESS,
    // This state refers to the situation where we have multiple equally good
    // values for a specific lane while building the group. So instead of just
    // picking just one of them, we stop growing the group at this lane, return
    // the partial group, and also return all the possible good candidate
    // operands for this lane. Then, we resume from the partial group, but we
    // spawn multiple searches, one for each candidate.
    NO_SINGLE_BEST,
    // Invalid state, used as an end marker.
    MG_STATE_MAX,
  };

  /// The horizontal (for all lanes) group of leaves that are selected in
  /// operand reordering of the Multi-Node.
  class OpGroup {
    int Score = -1;
    VecMode Mode = VM_UNINIT;
    GroupState State = UNINIT;
    OpVec OperandsVec;
  public:
    OpGroup() {}
    int size() const { return OperandsVec.size(); }
    bool empty() const { return OperandsVec.empty(); }
    OperandData *operator[](int Idx) const {
      assert(Idx < (int)OperandsVec.size() && "Out of range");
      return OperandsVec[Idx];
    }
    OperandData *front() const {
      assert(!OperandsVec.empty() && "Broken constructor");
      return OperandsVec.front();
    }
    OperandData *back() const { return OperandsVec.back(); }
    void append(OperandData *OD) { OperandsVec.push_back(OD); }
    void setScore(int S) { Score = S; }
    int getScore() const { return Score; }
    void setMode(VecMode M) { Mode = M; }
    VecMode getMode() const { return Mode; }
    void setState(GroupState S) { State = S; }
    GroupState getState() const { return State; }
    const OpVec &getOpVec() const { return OperandsVec; }
    void clear() {
      Score = -1;
      Mode = VM_UNINIT;
      State = UNINIT;
      OperandsVec.clear();
    }
    void dump() const;
  };

  /// Build the maximum group in \p CurrGroup for \p OpI .
  void buildMaxGroup(OpGroup &CurrGroup, unsigned OpI, OpVec &NextGroupLHSOps);

  /// Returns the score of the current Multi-Node.
  int getMNScore() const;

  /// Builds the best group for \p OpI in \p GlobalBestGroup .
  GroupState getBestGroupForOpI(int OpI, OpGroup &GlobalBestGroup);

  /// Apply the operand reordering found during /p findMultiNodeOrder. Updates
  /// \p Bundle if needed.
  void applyMultiNodeOrder(ScheduleData *Bundle);

  /// Perform Multi-Node operand reordering. Returns true if we found a better
  /// order than current one.
  bool findMultiNodeOrder();

  /// Path steering.
  void steerPath(SteerTowardsData &SteerTowards);

  /// Perform operand reordering for the Multi-Node. Note: Updates \p VL and
  /// also updates the instructions in \p Bundle if needed.
  void reorderMultiNodeOperands(SmallVectorImpl<Value *> &VL,
                                ScheduleData *Bundle);

  /// Move all Multi-Node instructions to the root of the Multi-Node.
  void scheduleMultiNodeInstrs();

  /// \returns the TreeEntry where I is in. It does not need to be a
  /// vectorizable tree entry. \returns nullptr if not found.
  TreeEntry *getTreeEntryForI(Instruction *I);
#endif // INTEL_CUSTOMIZATION

  /// Attaches the BlockScheduling structures to basic blocks.
  MapVector<BasicBlock *, std::unique_ptr<BlockScheduling>> BlocksSchedules;

  /// Performs the "real" scheduling. Done before vectorization is actually
  /// performed in a basic block.
  void scheduleBlock(BlockScheduling *BS);

  /// List of users to ignore during scheduling and that don't need extracting.
  ArrayRef<Value *> UserIgnoreList;

  /// A DenseMapInfo implementation for holding DenseMaps and DenseSets of
  /// sorted SmallVectors of unsigned.
  struct OrdersTypeDenseMapInfo {
    static OrdersType getEmptyKey() {
      OrdersType V;
      V.push_back(~1U);
      return V;
    }

    static OrdersType getTombstoneKey() {
      OrdersType V;
      V.push_back(~2U);
      return V;
    }

    static unsigned getHashValue(const OrdersType &V) {
      return static_cast<unsigned>(hash_combine_range(V.begin(), V.end()));
    }

    static bool isEqual(const OrdersType &LHS, const OrdersType &RHS) {
      return LHS == RHS;
    }
  };

  /// Contains orders of operations along with the number of bundles that have
  /// operations in this order. It stores only those orders that require
  /// reordering, if reordering is not required it is counted using \a
  /// NumOpsWantToKeepOriginalOrder.
  DenseMap<OrdersType, unsigned, OrdersTypeDenseMapInfo> NumOpsWantToKeepOrder;
  /// Number of bundles that do not require reordering.
  unsigned NumOpsWantToKeepOriginalOrder = 0;

  // Analysis and block reference.
  Function *F;
  ScalarEvolution *SE;
  TargetTransformInfo *TTI;
  TargetLibraryInfo *TLI;
  AAResults *AA;
  LoopInfo *LI;
  DominatorTree *DT;
  AssumptionCache *AC;
  DemandedBits *DB;
  const DataLayout *DL;
  OptimizationRemarkEmitter *ORE;

  unsigned MaxVecRegSize; // This is set by TTI or overridden by cl::opt.
  unsigned MinVecRegSize; // Set by cl::opt (default: 128).

  /// Instruction builder to construct the vectorized tree.
  IRBuilder<> Builder;

  /// A map of scalar integer values to the smallest bit width with which they
  /// can legally be represented. The values map to (width, signed) pairs,
  /// where "width" indicates the minimum bit width and "signed" is True if the
  /// value must be signed-extended, rather than zero-extended, back to its
  /// original width.
  MapVector<Value *, std::pair<uint64_t, bool>> MinBWs;
};

} // end namespace slpvectorizer

template <> struct GraphTraits<BoUpSLP *> {
  using TreeEntry = BoUpSLP::TreeEntry;

  /// NodeRef has to be a pointer per the GraphWriter.
  using NodeRef = TreeEntry *;

  using ContainerTy = BoUpSLP::TreeEntry::VecTreeTy;

  /// Add the VectorizableTree to the index iterator to be able to return
  /// TreeEntry pointers.
  struct ChildIteratorType
      : public iterator_adaptor_base<
            ChildIteratorType, SmallVector<BoUpSLP::EdgeInfo, 1>::iterator> {
    ContainerTy &VectorizableTree;

    ChildIteratorType(SmallVector<BoUpSLP::EdgeInfo, 1>::iterator W,
                      ContainerTy &VT)
        : ChildIteratorType::iterator_adaptor_base(W), VectorizableTree(VT) {}

    NodeRef operator*() { return I->UserTE; }
  };

  static NodeRef getEntryNode(BoUpSLP &R) {
    return R.VectorizableTree[0].get();
  }

  static ChildIteratorType child_begin(NodeRef N) {
    return {N->UserTreeIndices.begin(), N->Container};
  }

  static ChildIteratorType child_end(NodeRef N) {
    return {N->UserTreeIndices.end(), N->Container};
  }

  /// For the node iterator we just need to turn the TreeEntry iterator into a
  /// TreeEntry* iterator so that it dereferences to NodeRef.
  class nodes_iterator {
    using ItTy = ContainerTy::iterator;
    ItTy It;

  public:
    nodes_iterator(const ItTy &It2) : It(It2) {}
    NodeRef operator*() { return It->get(); }
    nodes_iterator operator++() {
      ++It;
      return *this;
    }
    bool operator!=(const nodes_iterator &N2) const { return N2.It != It; }
  };

  static nodes_iterator nodes_begin(BoUpSLP *R) {
    return nodes_iterator(R->VectorizableTree.begin());
  }

  static nodes_iterator nodes_end(BoUpSLP *R) {
    return nodes_iterator(R->VectorizableTree.end());
  }

  static unsigned size(BoUpSLP *R) { return R->VectorizableTree.size(); }
};

template <> struct DOTGraphTraits<BoUpSLP *> : public DefaultDOTGraphTraits {
  using TreeEntry = BoUpSLP::TreeEntry;

  DOTGraphTraits(bool isSimple = false) : DefaultDOTGraphTraits(isSimple) {}

  std::string getNodeLabel(const TreeEntry *Entry, const BoUpSLP *R) {
    std::string Str;
    raw_string_ostream OS(Str);
    if (isSplat(Entry->Scalars)) {
      OS << "<splat> " << *Entry->Scalars[0];
      return Str;
    }
    for (auto V : Entry->Scalars) {
      OS << *V;
      if (std::any_of(
              R->ExternalUses.begin(), R->ExternalUses.end(),
              [&](const BoUpSLP::ExternalUser &EU) { return EU.Scalar == V; }))
        OS << " <extract>";
      OS << "\n";
    }
    return Str;
  }

  static std::string getNodeAttributes(const TreeEntry *Entry,
                                       const BoUpSLP *) {
    if (Entry->State == TreeEntry::NeedToGather)
      return "color=red";
    return "";
  }
};

} // end namespace llvm

#if INTEL_CUSTOMIZATION
// Cleanup pass to remove any code modifications performed by the Multi-Node.
void BoUpSLP::undoMultiNodeReordering() {
  if (!EnableMultiNodeSLP)
    return;
  for (MultiNode &MNode : reverse(MultiNodes)) {
    // 1. Restore the instructions in CurrentMultiNode to their original state
    unsigned NumLanes = MNode.getNumLanes();
    int OpIMax = MNode.getNumOperands();
    for (int OpI = 0; OpI != OpIMax; ++OpI) {
      for (unsigned Lane = 0; Lane != NumLanes; ++Lane) {
        OperandData *Op = MNode.getOperand(Lane, OpI);
        OperandData *SiblingOp = MNode.getSiblingOp(Op);
        Instruction *FrontierI = Op->getFrontier();
        // 1. If we have updated the instruction, restore the original one.
        Instruction *OrigFrontierI = Op->getOriginalFrontier();
        if (OrigFrontierI && OrigFrontierI != FrontierI) {
          // It may have already been inserted by its sibling.
          if (!OrigFrontierI->getParent()) {
            OrigFrontierI->insertBefore(FrontierI);
            FrontierI->replaceAllUsesWith(OrigFrontierI);
            for (int i = 0, e = FrontierI->getNumOperands(); i != e; ++i)
              OrigFrontierI->setOperand(i, FrontierI->getOperand(i));
            FrontierI->eraseFromParent();
            FrontierI = OrigFrontierI;
            // Update Op's frontier so we can see it when dumping the MN.
            Op->setFrontier(FrontierI);
            // Since a sibling node is sharing the same frontier, update it.
            if (SiblingOp)
              SiblingOp->setFrontier(FrontierI);
          }
        }
        // 2. If we have updated the leaf operand, restore the original one.
        Value *OrigOperand = Op->getOriginalOperand();
        int OpNum = Op->getOperandNum();
        assert(FrontierI->getParent() && "FrontierI has been erased!");
        if (OrigOperand && OrigOperand != FrontierI->getOperand(OpNum)) {
          Instruction *FI = (OrigFrontierI) ? OrigFrontierI : FrontierI;
          assert(FI->getParent() && "Expected to be in BB");
          FI->setOperand(OpNum, OrigOperand);
        }
      }
    }

    // 2. Restore the instruction position before scheduling.
    MNode.undoMultiNodeScheduling();
  }
  MultiNodes.clear();
}

void BoUpSLP::cleanupMultiNodeReordering() {
  if (!EnableMultiNodeSLP)
    return;
  MultiNodes.clear();
}
#endif // INTEL_CUSTOMIZATION

BoUpSLP::~BoUpSLP() {
  for (const auto &Pair : DeletedInstructions) {
    // Replace operands of ignored instructions with Undefs in case if they were
    // marked for deletion.
    if (Pair.getSecond()) {
      Value *Undef = UndefValue::get(Pair.getFirst()->getType());
      Pair.getFirst()->replaceAllUsesWith(Undef);
    }
    Pair.getFirst()->dropAllReferences();
  }
  for (const auto &Pair : DeletedInstructions) {
    assert(Pair.getFirst()->use_empty() &&
           "trying to erase instruction with users.");
    Pair.getFirst()->eraseFromParent();
  }
  assert(!verifyFunction(*F, &dbgs()));
}

void BoUpSLP::eraseInstructions(ArrayRef<Value *> AV) {
  for (auto *V : AV) {
    if (auto *I = dyn_cast<Instruction>(V))
      eraseInstruction(I, /*ReplaceOpsWithUndef=*/true);
  };
}

void BoUpSLP::buildTree(ArrayRef<Value *> Roots,
                        ArrayRef<Value *> UserIgnoreLst) {
  ExtraValueToDebugLocsMap ExternallyUsedValues;
  buildTree(Roots, ExternallyUsedValues, UserIgnoreLst);
}

void BoUpSLP::buildTree(ArrayRef<Value *> Roots,
                        ExtraValueToDebugLocsMap &ExternallyUsedValues,
                        ArrayRef<Value *> UserIgnoreLst) {
  deleteTree();
  UserIgnoreList = UserIgnoreLst;
  if (!allSameType(Roots))
    return;
  buildTree_rec(Roots, 0, EdgeInfo());

  // Collect the values that we need to extract from the tree.
  for (auto &TEPtr : VectorizableTree) {
    TreeEntry *Entry = TEPtr.get();

    // No need to handle users of gathered values.
    if (Entry->State == TreeEntry::NeedToGather)
      continue;

    // For each lane:
    for (int Lane = 0, LE = Entry->Scalars.size(); Lane != LE; ++Lane) {
      Value *Scalar = Entry->Scalars[Lane];
      int FoundLane = Lane;
      if (!Entry->ReuseShuffleIndices.empty()) {
        FoundLane =
            std::distance(Entry->ReuseShuffleIndices.begin(),
                          llvm::find(Entry->ReuseShuffleIndices, FoundLane));
      }

      // Check if the scalar is externally used as an extra arg.
      auto ExtI = ExternallyUsedValues.find(Scalar);
      if (ExtI != ExternallyUsedValues.end()) {
        LLVM_DEBUG(dbgs() << "SLP: Need to extract: Extra arg from lane "
                          << Lane << " from " << *Scalar << ".\n");
        ExternalUses.emplace_back(Scalar, nullptr, FoundLane);
      }
      for (User *U : Scalar->users()) {
        LLVM_DEBUG(dbgs() << "SLP: Checking user:" << *U << ".\n");

        Instruction *UserInst = dyn_cast<Instruction>(U);
        if (!UserInst)
          continue;

        // Skip in-tree scalars that become vectors
        if (TreeEntry *UseEntry = getTreeEntry(U)) {
          Value *UseScalar = UseEntry->Scalars[0];
          // Some in-tree scalars will remain as scalar in vectorized
          // instructions. If that is the case, the one in Lane 0 will
          // be used.
          if (UseScalar != U ||
              !InTreeUserNeedToExtract(Scalar, UserInst, TLI)) {
            LLVM_DEBUG(dbgs() << "SLP: \tInternal user will be removed:" << *U
                              << ".\n");
            assert(UseEntry->State != TreeEntry::NeedToGather && "Bad state");
            continue;
          }
        }

        // Ignore users in the user ignore list.
        if (is_contained(UserIgnoreList, UserInst))
          continue;

        LLVM_DEBUG(dbgs() << "SLP: Need to extract:" << *U << " from lane "
                          << Lane << " from " << *Scalar << ".\n");
        ExternalUses.push_back(ExternalUser(Scalar, U, FoundLane));
      }
    }
  }
}

#if INTEL_CUSTOMIZATION
// Undo the instruction reordering performed before MultiNodeReordering, the one
// that moves the instructions towards the root of the Multi-Node.
void BoUpSLP::MultiNode::undoMultiNodeScheduling() {
  for (const auto &Pair : reverse(InstrPositionBeforeScheduling)) {
    Instruction *I = Pair.first;
    Instruction *NextI = Pair.second;
    assert(I && NextI && I->getParent() && NextI->getParent() &&
      "Illegal instruction state. Unlinked from  BasicBlock?");
    I->moveBefore(NextI);
  }
}

// Each BB has its own BS. Return the correct BS for VL.
BoUpSLP::BlockScheduling *BoUpSLP::getBSForValue(Value *V) {
  assert(isa<Instruction>(V) && "Expected instruction.");
  BasicBlock *BB = cast<Instruction>(V)->getParent();
  BlockScheduling *BS = BlocksSchedules[BB].get();
  return BS;
}

// Remove all entries from VectorizableTree[] from 'FromIdx' onwards.
void BoUpSLP::removeFromVTreeAfter(int FromIdx) {
  assert(FromIdx >= 0);
  // 1. Clear entries from ScalarToTreeEntry[]
  for (int i = FromIdx, e = VectorizableTree.size(); i != e; ++i) {
    const TreeEntry &TE = *VectorizableTree[i].get();
    for (Value *V : TE.Scalars) {
      if (TE.State == TreeEntry::NeedToGather) {
        MustGather.erase(V);
      } else {
        ScalarToTreeEntry.erase(V);
      }
    }
  }
  // 2. Remove entries from VectorizableTree[]
  while (VectorizableTree.size() > (unsigned)FromIdx)
    VectorizableTree.pop_back();
}

// NOTE: This requires that all instructions be in the BBs (i.e. not
// removedFromParent()). This is a requirement from getBSForValue().
void BoUpSLP::clearSchedulerState() {
  for (auto &Pair : BlocksSchedules)
    Pair.second->deepClear();
}

// NOTE: This is a member function of BoUpSLP because ScheduleData is private.
SmallVector<Value *, 8>
BoUpSLP::getBundleVL(const Optional<BoUpSLP::ScheduleData *> &Bundle) {
  ValueList VL;
  if (Bundle)
    for (ScheduleData *BundleMember = Bundle.getValue(); BundleMember;
         BundleMember = BundleMember->NextInBundle)
      VL.push_back(BundleMember->Inst);
  return VL;
}

// Replay the state of the Block Scheduler from VTree[0]
// until Vtree[UntilIdx-1].
void BoUpSLP::replaySchedulerStateUpTo(
    int UntilIdx, Optional<ScheduleData *> &OldBundle,
    const SmallVectorImpl<Value *> &OldBundleVL) {
  for (int i = 0; i < UntilIdx; ++i) {
    TreeEntry &TE = *VectorizableTree[i].get();
    if (TE.State == TreeEntry::NeedToGather)
      continue;
    assert(isa<Instruction>(TE.Scalars[0]) && "Instruction expected.");
    Instruction *VL0 = cast<Instruction>(TE.Scalars[0]);
    BlockScheduling *BS = getBSForValue(VL0);
    InstructionsState S = getSameOpcode(TE.Scalars);
    Optional<ScheduleData *> NewBundle = BS->tryScheduleBundle(TE.Scalars, this, S);
    // If Bundle is identical to 'BundleVL', then we found the bundle matching
    // 'OldBundle', so update it.
    if (NewBundle) {
      SmallVector<Value *, 8> NewBundleVL = getBundleVL(NewBundle);
      if (NewBundleVL == OldBundleVL)
        OldBundle = NewBundle;
    }

    auto Success = (bool)NewBundle;
    assert(Success && "TE not checked for scheduling in buildTree_rec() ?");
    (void)Success;
  }
}

// Replay the state of the Block Scheduler from VTree[0]
// until Vtree[UntilIdx-1]. NOTE: UntilIdx is *not* included
void BoUpSLP::rebuildBSStateUntil(int UntilIdx,
                                  Optional<ScheduleData *> &BundleToUpdate) {
  // Get the values in Bundle before they get cleared.
  ValueList BundleToUpdateVL = getBundleVL(BundleToUpdate);
  // 0. Clear all BS
  clearSchedulerState();
  // 1. Replay until UntilIdx
  replaySchedulerStateUpTo(UntilIdx, BundleToUpdate, BundleToUpdateVL);
}

/// We move all Multi-Node trunk (frontier) instructions to the root, so that
/// operand reordering can take place without any scheduling problems (e.g.,
/// def-after-use). We perform this code motion in a bottom-up breadth-first
/// fashion, starting from the root of the Multi-Node.

/// For example, consider a single lane of a MultiNode {T0, T1} with leaves
/// {L1, L2, L3}:
///
/// L1 L2
/// | /
/// T1 L3
/// | /
/// T0
///
/// The actual ordering in the BB could be like this: L1, L2, T1, L3, T0
/// If we need to swap L1 and L3, then this is illegal, because L3 follows T1,
/// so we get a def-after-use problem. If we re-schedule all the trunk nodes
/// back-to-back before we perform any reordering, then the problem goes away,
/// because all uses will follow the leaves: L1, L2, L3, T1, T0
void BoUpSLP::scheduleMultiNodeInstrs() {
  if (CurrentMultiNode->numOfTrunks() <= 1)
    return;
  TreeEntry *RootTE = VectorizableTree[CurrentMultiNode->getRoot()].get();
  int Lanes = RootTE->Scalars.size();

  // The 'Destination' holds the destination position where the scheduled
  // instruction should be moved to. We need one destination per lane, which is
  // why we are using a vector.
  SmallVector<Instruction *, 4> Destination(Lanes);
  for (int L = 0; L != Lanes; ++L) {
      auto *I = dyn_cast<Instruction>(RootTE->Scalars[L]);
      assert(I && "Instrs expected in CurrentMultiNode");
      Destination[L] = I;
  }

  std::list<TreeEntry *> TEWorklist;
  ArrayRef<int> Trunks = CurrentMultiNode->getTrunks();
  // Start with the first multi-node non-root TreeEntry (Trunks[0] is the root).
  TEWorklist.push_back(VectorizableTree[Trunks[1]].get());

  // Iterate until we are done with all TEs of the multi node.
  while (!TEWorklist.empty()) {
    TreeEntry *TE = TEWorklist.front();
    assert(TE->State == TreeEntry::Vectorize && "Not vectorizable ?");
    assert(int(TE->Scalars.size()) == Lanes && "Broken TE?");
    TEWorklist.pop_front();

    // Move all TE instrs before Destination, and update the Destination.
    for (int L = 0; L != Lanes; ++L) {
      if (auto *I = dyn_cast<Instruction>(TE->Scalars[L])) {
        // We need to restore the original instruction position.
        CurrentMultiNode->saveBeforeSchedInstrPosition(I, I->getNextNode());

        // Perform the actual code motion.
        I->moveBefore(Destination[L]);
        // 'I' becomes the new destination for 'Lane'.
        Destination[L] = I;
      }
    }

    // Push predecessor TEs into the worklist.
    if (auto *I0 = dyn_cast<Instruction>(TE->Scalars[0])) {
      for (unsigned N = 0; N != I0->getNumOperands(); ++N) {
        Value *OpV = I0->getOperand(N);
        TreeEntry *OpTE = getTreeEntry(OpV);
        if (OpTE && CurrentMultiNode->containsTrunk(OpTE->Idx))
          TEWorklist.push_back(OpTE);
      }
    }
  }
  if (MultiNodeVerifierChecks)
    assert(!verifyFunction(*F, &dbgs()));
}

// We go through the operands of V1 and V2 until LEVEL
// and we count the number of matches.
int BoUpSLP::getScoreAtLevel(Value *V1, Value *V2, int Level, int MaxLevel) {
  // Get the shallow score of V1 and V2.
  int ShallowScoreAtThisLevel = VLOperands::getShallowScore(V1, V2, *DL, *SE);

  // If reached MaxLevel,
  // or if V1 and V2 are not instructions,
  // or if they are SPLAT,
  // or if they are not consecutive, early return the current cost.
  auto *I1 = dyn_cast<Instruction>(V1);
  auto *I2 = dyn_cast<Instruction>(V2);
  if (Level == MaxLevel || !(I1 && I2) || I1 == I2 ||
      ShallowScoreAtThisLevel == VLOperands::ScoreFail ||
      (isa<LoadInst>(I1) && isa<LoadInst>(I2) && ShallowScoreAtThisLevel))
    return ShallowScoreAtThisLevel;

  assert(I1 && I2 && "Should have early exited.");
  SmallSet<int, 4> Op2Used;

  // Recursion towards the operands of I1 and I2. In this way we are collecting
  // the total deep score.
  for (int Op1I = 0, Op1E = I1->getNumOperands(); Op1I != Op1E; ++Op1I) {
    // Try to pair op1I with the best operand of I2.
    int MaxTmpScore = 0;
    int MaxOp2I = -1;
    for (int Op2I = 0, Op2E = I2->getNumOperands(); Op2I != Op2E; ++Op2I) {
      // Skip operands already paired with Op1.
      if (Op2Used.count(Op2I))
        continue;
      // Recursively calculate the cost at each level
      int TmpScore = getScoreAtLevel(I1->getOperand(Op1I), I2->getOperand(Op2I),
                                     Level + 1, MaxLevel);
      if (TmpScore > 0 && TmpScore > MaxTmpScore) {
        MaxTmpScore = TmpScore;
        MaxOp2I = Op2I;
      }
    }
    if (MaxOp2I >= 0) {
      Op2Used.insert(MaxOp2I);
      ShallowScoreAtThisLevel += MaxTmpScore;
    }
  }
  return ShallowScoreAtThisLevel;
}

/// \returns the path sign of the trunk node \p TrunkV at \p Lane..
bool BoUpSLP::isNegativePathSignForTrunk(Value *TrunkV, int Lane) {
  TreeEntry *TE = getTreeEntry(TrunkV);
  assert(TE && "TrunkV not found in VTree");
  assert(Lane < (int)TE->IsNegativePathSign.size() &&
         "PathSigns not populated?");
  return TE->IsNegativePathSign[Lane];
}

/// \returns the path sign of the trunk node \p TrunkOD.
bool BoUpSLP::isNegativePathSignForFrontier(OperandData *TrunkOD) {
  return isNegativePathSignForTrunk(TrunkOD->getFrontier(), TrunkOD->getLane());
}

/// \returns the path sign of the leaf node \p LeafOD.
bool BoUpSLP::isNegativePathSignForLeaf(OperandData *LeafOD) {
  bool TrunkSign = isNegativePathSignForFrontier(LeafOD);
  bool IsSubRHS =
      (int)(LeafOD->getEffectiveFrontierOpcode() == Instruction::Sub &&
            LeafOD->getOperandNum() == 1);
  return TrunkSign != IsSubRHS;
}

// Check if we can swap two leaf operands between their frontiers.
//  Multi-Node: +------+
//              | ...  |
//              |  |   |
//       Op1 => | Fr--Operand
//              |  |   |
//              | ...  |   Q:can swap?
//              |  |   |
//       Op2 => | Fr--Operand
//              |  |   |
//              | ...  |
//              |  |   |
//              | Root |
//              +------+
// To maintain semantics this is only allowed if the path from Op1
// to Root and from Op2 to Root pass through the same number of right
// operand edges feeding into subtracts.
// In the simplest case, when we have commutative operations of the same
// type within the Multi-Node, it is always legal to move.
bool BoUpSLP::isLegalToMoveLeaf(OperandData *Op1, OperandData *Op2) {
  if (Op1 == Op2) // Not a swap
    return true;
  if (isNegativePathSignForLeaf(Op1) != isNegativePathSignForLeaf(Op2))
    return false;

  auto *Leaf1 = dyn_cast<Instruction>(Op1->getValue());
  auto *Leaf2 = dyn_cast<Instruction>(Op2->getValue());

  if ((Leaf1 && !DT->dominates(Leaf1, Op2->getFrontier())) ||
      (Leaf2 && !DT->dominates(Leaf2, Op1->getFrontier())))
    return false;
  return true;
}

// Returns the look-ahead score, which tells us how much the sub-trees rooted at
// LHS and RHS match (the higher the better).
int BoUpSLP::getLookAheadScore(Value *LHS, Value *RHS) {
  int Score = getScoreAtLevel(LHS, RHS, 1, LookAheadMaxLevel);
  return Score;
}

/// Look for the best operands for \p LHSOp. Return the best ones in \p BestOps.
/// Depending on what type of Value we have on the LHS, we should
/// follow a different strategy on how to get the best value for the RHS. This
/// is what the "Mode" is for. For example if \p LHSOp is a Constant,
/// then we should be looking for a constant for the RHS too ans the mode is set
/// to VM_CONSTANT. Similarly, Loads and Splats, and other we need separate
/// modes.
int BoUpSLP::getBestOperand(OpVec &BestOps, OperandData *LHSOp, int RHSLane,
                            int OpI, const OpVec &BestOperandsSoFar,
                            VecMode Mode) {
  OperandData *OrigRHSOperand = CurrentMultiNode->getOperand(RHSLane, OpI);
  Value *LHS = LHSOp->getValue();
  Instruction *LHSFrontierI = LHSOp->getFrontier();

  // The return values of our search: the best operand and whether we should
  // move its frontier.
  OperandData *BestRHSOperand = nullptr;
  // OperandData *BestFrontierOperandToSwapWith = nullptr;
  int BestScore = -1;

  // Go through all operands of the MultiNode looking for the best match.
  for (int OpIdx = 0, E = CurrentMultiNode->getNumOperands(); OpIdx != E;
       ++OpIdx) {
    OperandData *RHSOperand = CurrentMultiNode->getOperand(RHSLane, OpIdx);
    // Skip if we have already used this for this Lane.
    if (RHSOperand->isUsed())
      continue;
    // The candidate for this operand data.
    Value *RHS = RHSOperand->getValue();

    int Score;
    switch (Mode) {
    case VM_CONSTANT:
    case VM_LOAD:
    case VM_OPCODE:
      Score = getLookAheadScore(LHS, RHS);
      // Make sure we are not using the same value.
      for (OperandData *OD : BestOperandsSoFar) {
        if (OD->getValue() == RHS) {
          Score = 0;
          break;
        }
      }
      break;
    case VM_SPLAT:
      Score = RHS == LHS ? 1 : 0;
      break;
    case VM_FAILED:
      Score = -1;
      break;
    default:
      llvm_unreachable("Bad Mode");
    }

    OperandData *FrontierOperandToSwapWith = nullptr;

    if (RHSOperand != OrigRHSOperand &&
        !isLegalToMoveLeaf(RHSOperand, OrigRHSOperand)) {
      // If we can't move the sub-tree to Index, then try to see if we can
      // move it along with its frontier instruction.
      if (EnableSwapFrontiers &&
          // First check that signs mismatch was the reason of bail out.
          isNegativePathSignForLeaf(RHSOperand) !=
              isNegativePathSignForLeaf(OrigRHSOperand) &&
          // This is allowed only if the frontiers are different.
          RHSOperand->getFrontier() != OrigRHSOperand->getFrontier() &&
          // Operand 0 is tricky.
          RHSOperand->getOperandNum() == 1 &&
          OrigRHSOperand->getOperandNum() == 1 &&
          // Check signs.
          isNegativePathSignForFrontier(RHSOperand) ==
              isNegativePathSignForFrontier(OrigRHSOperand))
        FrontierOperandToSwapWith = OrigRHSOperand;
      else // If not, then skip this candidate and look for another.
        continue;
    }

    // If the users' opcodes don't match, then we need to adjust the cost
    // to reflect the fact that we will need a blend and a new instruction
    // as generated by padding (PSLP).
    Instruction *RHSNewFrontierI =
        (FrontierOperandToSwapWith) ? FrontierOperandToSwapWith->getFrontier()
                                    : OrigRHSOperand->getFrontier();
    auto S = getSameOpcode({LHSFrontierI, RHSNewFrontierI});
    if (S.isAltShuffle())
      Score += BLEND_COST;

    // Check score and set best if needed.
    if (Score > 0 && Score >= BestScore) {
      // We just found a new best, that is better than the previous one.
      if (Score > BestScore)
        BestOps.clear();

      BestScore = Score;
      BestRHSOperand = RHSOperand;
      // BestFrontierOperandToSwapWith = FrontierOperandToSwapWith;

      BestOps.push_back(BestRHSOperand);
    }
  }

  return BestScore;
}

// Replaces old frontier opcode with "effective" one for 'Op'. The "effective"
// opcode is the opcode that the 'Frontier' node will get after we perform the
// actual movement of the opcodes. So if we are swapping a '-' with a '+', their
// "effective" opcodes will be swapped during the reordering. At this point we
// are in codegen. Instead of moving instructions around, we are removing the
// old ones and replacing them with the ones with the updated opcode (that is
// the "effective opcode").
void BoUpSLP::replaceFrontierOpcodeWithEffective(OperandData *Op) {
  assert(Op->shouldUpdateFrontierOpcode());
  // Skip if we have already replaced the frontier instruction.
  // This can happen when there is a sibling operand.
  if (Op->getOriginalFrontier())
    return;

  auto OpcodeBefore =
      static_cast<Instruction::BinaryOps>(Op->getFrontier()->getOpcode());
  auto OpcodeAfter =
      static_cast<Instruction::BinaryOps>(Op->getEffectiveFrontierOpcode());
  assert(OpcodeAfter != OpcodeBefore && "Why are we swapping then?");
  (void) OpcodeBefore;

  // At the top of the Mult-Node there may be two OperandData nodes sharing a
  // single frontier. We need to update the Sibling's frontier too!
  OperandData *SiblingOp = CurrentMultiNode->getSiblingOp(Op);
  // Save original frontiers
  if (SiblingOp)
    SiblingOp->saveOriginalFrontier();
  Op->saveOriginalFrontier();

  // Create the replacement frontier instructions, using the opposite opcodes.
  // Also make sure that the operands are swapped as required.
  Instruction *OldFrontier = Op->getFrontier();
  Instruction *NewFrontier = BinaryOperator::Create(
      OpcodeAfter, OldFrontier->getOperand(0), OldFrontier->getOperand(1),
      OldFrontier->getName(), OldFrontier);
  NewFrontier->copyIRFlags(OldFrontier);
  OldFrontier->replaceAllUsesWith(NewFrontier);
  OldFrontier->removeFromParent();
  OldFrontier->dropAllReferences();

  // Update Sibling's frontier.
  if (SiblingOp)
    SiblingOp->setFrontier(NewFrontier);
  // Update Op's frontier.
  Op->setFrontier(NewFrontier);
}

// Update the frontier instruction with a new one with the updated opcode.
Instruction *BoUpSLP::updateFrontierOpcode(OperandData *Op) {
  Instruction *OldFrontierI = Op->getFrontier();

  // Create an new instruction with the effective opcode and update 'Op'.
  replaceFrontierOpcodeWithEffective(Op);
  Instruction *NewFrontierI = Op->getFrontier();
  if (MultiNodeVerifierChecks)
    assert(!verifyFunction(*F, &dbgs()));

  // Bookkeeping!
  // Update data structures to reflect the instruction changes.

  // 1. VectorizableTree: Update the TreeEntry.Scalars[]
  for (int TEIdx : CurrentMultiNode->getTrunks()) {
    TreeEntry &TE = *VectorizableTree[TEIdx].get();
    for (int Lane = 0, Lanes = TE.Scalars.size(); Lane != Lanes; ++Lane) {
      Value *V = TE.Scalars[Lane];
      if (V == OldFrontierI)
        TE.Scalars[Lane] = NewFrontierI;
    }
  }

  // 2. ScalarToTreeEntry
  assert(ScalarToTreeEntry.count(OldFrontierI) && "Hmm frontier not in VTree?");
  TreeEntry *TE = ScalarToTreeEntry[OldFrontierI];
  ScalarToTreeEntry.erase(OldFrontierI);
  ScalarToTreeEntry[NewFrontierI] = TE;
  return NewFrontierI;
}

/// Update the IR instructions to reflect the state in \p CurrentMultiNode.
/// Updates \p Bundle if needed.
void BoUpSLP::applyReorderedOperands(ScheduleData *Bundle) {
  DenseMap<Value *, Value *> RemapMap;
  assert(!CurrentMultiNode->empty() && "Broken CurrentMultiNode.");
  unsigned NumLanes = CurrentMultiNode->getNumLanes();
  for (int OpI = 0, E = CurrentMultiNode->getNumOperands(); OpI != E; ++OpI) {
    for (unsigned Lane = 0; Lane != NumLanes; ++Lane) {
      OperandData *Op = CurrentMultiNode->getOperand(Lane, OpI);
      // 1. Check if we first need to update the opcode.
      if (Op->shouldUpdateFrontierOpcode()) {
        Instruction *OldFrontierI = Op->getFrontier();
        Instruction *NewFrontierI = updateFrontierOpcode(Op);
        RemapMap[OldFrontierI] = NewFrontierI;
      }

      // 2. Update the operands if needed.
      Instruction *FrontierI = Op->getFrontier();
      int OpNum = Op->getOperandNum();
      if (FrontierI->getOperand(OpNum) != Op->getValue()) {
        // Save it for undo.
        Op->saveOriginalOperand();
        // Update the operand to reflect the current state.
        FrontierI->setOperand(OpNum, Op->getValue());
        // RemapMap[Op->getValue()] = Op->getOriginalOperand();
      }
      if (MultiNodeVerifierChecks)
        assert(!verifyFunction(*F, &dbgs()));
    }
  }
  // Update the TreeEntries
  for (const auto &TEPtr : VectorizableTree)
    TEPtr->remapOperands(RemapMap);
  // Update the instructions in Bundle if required.
  Bundle->remapInsts(RemapMap);
}

/// For each lane, find the best value for the OpI operand of the Multi-Node and
/// put it in to the 'Group'. The 'Group' is a sequence of leaves, one for each
/// lane, that will be the 'OpI'th operand of the Multi-Node.
void BoUpSLP::buildMaxGroup(OpGroup &Group, unsigned OpI,
                            OpVec &NextGroupLHSOps) {
  assert(!Group.empty() && "Expected at least one instruction in the group");
  int TotalScore = 0;
  // Try to get the best operands to grow Group.
  for (int RHSLane = Group.size(), Lanes = CurrentMultiNode->getNumLanes();
       RHSLane != Lanes; ++RHSLane) {
    // Get 1) the best candidate for 'RHSLane' that matches best agaisnt LHSOp,
    //     2) whether we should swap frontiers with the CurrRHSOperand.
    OperandData *BestRHSOperand = nullptr;
    OperandData *LHSOp = Group.back();
    OpVec BestOps;
    // We are looking for a node of a specific type according to the operand
    // history in VMode.
    int LaneScore = getBestOperand(BestOps, LHSOp, RHSLane, OpI,
                                   Group.getOpVec(), Group.getMode());
    TotalScore += LaneScore;
    if (BestOps.empty()) {
      // No solution. Mark OpI as failed and return.
      Group.setMode(VM_FAILED);
      Group.setState(FAILED);
      return;
    } else if (BestOps.size() == 1) {
      // A single best solution.
      BestRHSOperand = BestOps.front();
    } else {
      // We have many nodes with max score.
      // This signifies the end of the current group.
      NextGroupLHSOps = BestOps;
      Group.setState(NO_SINGLE_BEST);
      Group.setScore(TotalScore);
      return;
    }

    // If the first two Lanes are a splat, change the mode
    if (RHSLane == 1 && BestRHSOperand->getValue() == Group.back()->getValue())
      Group.setMode(VM_SPLAT);

    assert(BestRHSOperand && "Why nullptr?");
    Group.append(BestRHSOperand);
  }
  // If we have reached this point, we have filled in the whole 'BestForLanes'.
  Group.setScore(TotalScore);
  Group.setState(SUCCESS);
}

// Return the score of CurrentMultiNode.
int BoUpSLP::getMNScore() const {
  int Score = 0;
  assert(!CurrentMultiNode->empty());
  for (int OpI = 0, OpIMax = CurrentMultiNode->getNumOperands(); OpI != OpIMax;
       ++OpI) {
    bool AreConsecutive = true;
    for (unsigned Lane = 1; Lane != CurrentMultiNode->getNumLanes(); ++Lane) {
      const OperandData *OperandL = CurrentMultiNode->getOperand(Lane - 1, OpI);
      const OperandData *OperandR = CurrentMultiNode->getOperand(Lane, OpI);
      if (OperandL->getValue() == OperandR->getValue() ||
          VLOperands::getShallowScore(OperandL->getValue(),
                                      OperandR->getValue(), *DL,
                                      *SE) == VLOperands::ScoreFail) {
        AreConsecutive = false;
        break;
      }
    }
    if (AreConsecutive)
      ++Score;
  }
  return Score;
}

/// Fill in \p GlobalBestGroup with the best operands for \p OpI operand index
/// of the 'CurrentMultiNode'. Returns state of the formed 'GlobalBestGroup'.
/// See description of 'GroupState' for more details.
BoUpSLP::GroupState BoUpSLP::getBestGroupForOpI(int OpI,
                                                OpGroup &GlobalBestGroup) {
  auto getValueVecMode = [](Value *V) {
    if (isa<Constant>(V) || isa<Argument>(V)) {
      return VM_CONSTANT;
    } else if (isa<LoadInst>(V)) {
      return VM_LOAD;
    } else if (isa<Instruction>(V)) {
      return VM_OPCODE;
    } else {
      llvm_unreachable("Bad Vec Mode");
    }
    return VM_MAX;
  };

  GlobalBestGroup.clear();
  // We are trying all nodes with maximum scores as seeds of groups.
  OpVec FirstOperandCandidates;
  // For the first lane we need to try all operand nodes.
  OperandData *CurrLHSOperand = CurrentMultiNode->getOperand(0, OpI);
  for (int OpIdx = 0, E = CurrentMultiNode->getNumOperands(); OpIdx != E;
       ++OpIdx) {
    OperandData *LHSOperand = CurrentMultiNode->getOperand(0, OpIdx);
    if (!LHSOperand->isUsed() &&
        isLegalToMoveLeaf(LHSOperand, CurrLHSOperand)) {
      FirstOperandCandidates.push_back(LHSOperand);
    }
  }

  // Keep trying to build max groups until we cover all lanes.
  int NumLanes = CurrentMultiNode->getNumLanes();
  int SpawnsBudget = MaxTotalGroupSpawns;
  while (GlobalBestGroup.size() < NumLanes) {
    OpVec BestNextFirstOperands;
    OpGroup LocalBestGroup;
    // Try all the first operand candidates for the group.
    assert(!FirstOperandCandidates.empty() && "Need first operand");
    for (OperandData *FirstOperand : FirstOperandCandidates) {
      OpVec FirstOperandsForNextGroup;
      // Build the maximum group starting from 'FirstOperand'.
      OpGroup TryGroup = GlobalBestGroup;
      TryGroup.append(FirstOperand);
      if (TryGroup.size() == 1)
        TryGroup.setMode(getValueVecMode(FirstOperand->getValue()));
      buildMaxGroup(TryGroup, OpI, FirstOperandsForNextGroup);

      auto getNormalizedScore = [](const OpGroup &G) {
        // In order to find the best maximum group its score is divided
        // by the group size (the number of nodes in a group).
        // Multiplier is used in order to avoid floats still providing
        // decent differentiation between groups. This way long bad
        // groups are avoided.
        return G.getScore() * 10 / G.size();
      };
      if (LocalBestGroup.empty() ||
          // We need to make the groups as long as possible.
          (TryGroup.size() >= LocalBestGroup.size() &&
           // We should maximize the score per lane.
           getNormalizedScore(TryGroup) > getNormalizedScore(LocalBestGroup))) {
        LocalBestGroup = TryGroup;

        // Check our complexity budget. We have this many spawns left.
        int IdealSpawns = FirstOperandsForNextGroup.size();
        int CappedSpawns = std::min(IdealSpawns, MaxGroupSpawns.getValue());
        SpawnsBudget -= CappedSpawns;
        // The budget is not super accurate, but it should be good enough.
        if (SpawnsBudget < 0)
          CappedSpawns = 1;
        // Get the slice FirstOperandsForNextGroup[0:MaxGroupSpawns].
        auto BeginIt = FirstOperandsForNextGroup.begin();
        auto EndIt = BeginIt;
        std::advance(EndIt, CappedSpawns);
        BestNextFirstOperands = OpVec(BeginIt, EndIt);
      }
    }
    assert(!LocalBestGroup.empty() &&
           "Must have found a best group, even a bad one.");

    if (LocalBestGroup.getState() == FAILED) {
      // TODO: Let it get cleaned up by the parent function.
      GlobalBestGroup = LocalBestGroup;
      return FAILED;
    } else if (LocalBestGroup.getState() == NO_SINGLE_BEST)
      // We cannot find a single best, so we have to start with a new group.
      FirstOperandCandidates = BestNextFirstOperands;
    // Since LocalBestGroup did not fail, keep it a best.
    GlobalBestGroup = LocalBestGroup;
  }
  assert(GlobalBestGroup.getState() == SUCCESS);
  return SUCCESS;
}

// Perform the operand reordering according to 'BestGroups'.
void BoUpSLP::applyMultiNodeOrder(ScheduleData *Bundle) {
  // Cluster Multi-Node instructions at the root to avoid scheduling isseus.
  scheduleMultiNodeInstrs();

  // Update the instruction operands.
  applyReorderedOperands(Bundle);

  // Take note of all Multi-Node instructions to avoid overlapping Multi-Nodes.
  for (int TEIdx : CurrentMultiNode->getTrunks())
    for (Value *V : VectorizableTree[TEIdx]->Scalars)
      AllMultiNodeValues.insert(V);
}

// Populate 'PreferredOperandMap' with the preferred path.
void BoUpSLP::steerPath(SteerTowardsData &SteerTowards) {
  auto getOperandIndex = [](Instruction *I, Value *Op) {
    for (int Idx = 0, E = I->getNumOperands(); Idx != E; ++Idx)
      if (I->getOperand(Idx) == Op)
        return Idx;
    llvm_unreachable("'Op' not an operand of 'I' !");
  };
  Value *Root0 = VectorizableTree[CurrentMultiNode->getRoot()]->Scalars[0];

  Instruction *Runner =
      CurrentMultiNode->getOperand(0, SteerTowards.OpI)->getFrontier();
  Value *Operand = Runner->getOperand(SteerTowards.OperandNum);
  assert(Operand != Runner && "Self referencing instruction?");
  // Follow the path to the root node of the MultiNode, tagging each
  // instruction at lane 0 with the preferred operand direction.
  while (Operand != Root0 && Runner) {
    // Mark the path.
    PreferredOperandMap[Runner] = getOperandIndex(Runner, Operand);
    // Prepare Operand and Runner for next iteration.
    Operand = Runner;
    auto getUser = [&](Instruction *I) -> Value * {
      for (User *U : I->users()) {
        if (TreeEntry *TE = getTreeEntry(U))
          return TE->Scalars[0];
        assert(getTreeEntry(I)->Idx == CurrentMultiNode->getRoot() &&
               "If no users found, 'I' must be the root of the MultiNode");
      }
      // Return null if 'I' is at the root of the MultiNode.
      return nullptr;
    };
    Value *RunnerUser = getUser(Runner);
    Runner = (RunnerUser) ? dyn_cast<Instruction>(RunnerUser) : nullptr;
  }
}

// This perfroms the Multi-Node-wide reordering of the Multi-Node frontier.
//
// A1  B1  C2  A2
//  \ /     \ /
//   +   C1  +   B2
//    \ /     \ /
//     +       +
bool BoUpSLP::findMultiNodeOrder() {
  // Early exit if no more than one operand.
  unsigned NumMultiNodeOps = CurrentMultiNode->getNumOperands();
  if (NumMultiNodeOps <= 1)
    return false;

  auto CmpDistFromRoot = [this](int Idx1, int Idx2) -> bool {
    OperandData *Op1 = CurrentMultiNode->getOperand(0, Idx1);
    OperandData *Op2 = CurrentMultiNode->getOperand(0, Idx2);
    TreeEntry *TE1 = getTreeEntry(Op1->getFrontier());
    TreeEntry *TE2 = getTreeEntry(Op2->getFrontier());
    assert(TE1 && TE2 && "Broken Op1, Op2 ?");
    // If TE the TE is the root of the MultiNode, return -1 as the user.
    auto getDistanceFromRoot = [this](TreeEntry *TE) {
      int Cnt = 0;
      // NOTE: I think that there may be more than 1 use in the Multi-Node, but
      //       it should be good enough to use UserTreeIndices[0] here.
      for (TreeEntry *RunnerTE = TE;
           RunnerTE->Idx > CurrentMultiNode->getRoot();
           RunnerTE = RunnerTE->UserTreeIndices[0].UserTE)
        Cnt++;
      return Cnt;
    };
    return getDistanceFromRoot(TE1) < getDistanceFromRoot(TE2);
  };

  // // Save the original values and frontiers for undo.
  // // NOTE: This is disabled because we are saving the operands on the fly
  // //       within applyReorderedOperands().
  // CurrentMultiNode->saveOrigOpsAndFrontiers();

  // The assumption is that the Multi-Node has been canonicalized, therefore
  // the closer we are to the root (the lower the OpI), the more important
  // it is to find the best match.
  // Multi-Node canonicalization is transformation from:
  //
  //  A   B            0 A
  //   \ /             |/
  //    -  C    to:    + B
  //    | /            |/
  //    +              + C
  //                   |/
  //                   +

  // Holds the hint that will help steer SLP through the multi-node.
  SteerTowardsData SteerTowards;
  // Get the score before we perform any operand sorting. We will use it later
  // to check if sorting improved the score.
  int OrigScore = getMNScore();

  // Sort the visiting order such that operands closer to the root of the
  // Multi-Node are visited first.
  SmallVector<int, 8> VisitingOrder(NumMultiNodeOps);
  std::iota(VisitingOrder.begin(), VisitingOrder.end(), 0);
  std::sort(VisitingOrder.begin(), VisitingOrder.end(), CmpDistFromRoot);

  for (int OpI : VisitingOrder) {
    // Find the best operands for the whole 'OpI'.
    OpGroup BestGroup;
    auto State = getBestGroupForOpI(OpI, BestGroup);
    switch (State) {
    case SUCCESS: {
      LLVM_DEBUG(dbgs() << "SLP: MultiNode: Group SUCCESS at OpI:" << OpI
                        << "\n");
      // Since we found a "best" group, update the CurrentMultiNode to reflect
      // the code changes. This includes: i.   Swapping the leaf values, and ii.
      // Swapping the opcodes. iii. Marking operands as 'used'. NOTE: We are
      // *not* generating code at this point.
      for (int Lane = 0, Lanes = BestGroup.size(); Lane != Lanes; ++Lane) {
        OperandData *BestOp = BestGroup[Lane];
        OperandData *OrigOp = CurrentMultiNode->getOperand(Lane, OpI);
        // i. Swap the leaf values.
        if (BestOp->getValue() != OrigOp->getValue()) {
          // Update the Operand data structures (the IR gets modified later).
          Value *BestValue = BestOp->getValue();
          Value *OrigValue = OrigOp->getValue();
          OrigOp->setValue(BestValue);
          BestOp->setValue(OrigValue);
        }
        // ii. Swap the opcode.
        if (isNegativePathSignForLeaf(OrigOp) !=
            isNegativePathSignForLeaf(BestOp)) {
          unsigned OrigOpcode = OrigOp->getEffectiveFrontierOpcode();
          unsigned BestOpcode = BestOp->getEffectiveFrontierOpcode();
          // WARNING: These should be cleaned up if the the group fails.
          OrigOp->setEffectiveFrontierOpcode(BestOpcode);
          BestOp->setEffectiveFrontierOpcode(OrigOpcode);
        }
        /// iii. Mark as 'used'.
        OrigOp->setUsed();
      }
      // If we are steering the SLP path, steer it towards the group with the
      // best score. This must be done before the MN reordering, as this will
      // mess up some of BestGroup's data.
      if (EnablePathSteering)
        if (BestGroup.getScore() > SteerTowards.Score)
          SteerTowards.set(
              OpI, CurrentMultiNode->getOperand(0, OpI)->getOperandNum(),
              BestGroup.getScore());

      break;
    }
    case FAILED: {
      LLVM_DEBUG(dbgs() << "SLP: MultiNode: Group FAILED at OpI:" << OpI
                        << "\n");
      break;
    }
    default:
      llvm_unreachable("Bad State");
    }
  }

  // Perform the code transformation only if it leads to a better score.
  // TODO: We would ideally update CurrentMultiNode and get rid of getScore().
  // But this is not so easy as CurrentMultiNode does not contain pointers.
  bool DoCodeGen = false;
  // TODO: Not sure if this check is actually needed.
  int FinalScore = getMNScore();
  if (FinalScore >= OrigScore)
    DoCodeGen = true;

  // Steer the SLP direction to always start from the best path first.
  if (EnablePathSteering && !SteerTowards.isUninit())
    steerPath(SteerTowards);

  return DoCodeGen;
}

void BoUpSLP::reorderMultiNodeOperands(SmallVectorImpl<Value *> &VL,
                                       ScheduleData *Bundle) {
  if (MultiNodeVerifierChecks)
    assert(!verifyFunction(*F, &dbgs()));

  // Perform the frontier reordering using the look-ahead heuristic.
  if (findMultiNodeOrder()) {
    applyMultiNodeOrder(Bundle);
    if (MultiNodeVerifierChecks)
      assert(!verifyFunction(*F, &dbgs()));
  }

  // Update VL to be the root of the Multi-Node.
  VL = VectorizableTree[CurrentMultiNode->getRoot()]->Scalars;

  if (MultiNodeVerifierChecks)
    assert(!verifyFunction(*F, &dbgs()));
}

// Return true if we have finished building the Multi-Node, false otherwise.
void BoUpSLP::buildTreeMultiNode_rec(const InstructionsState &S,
                                     Optional<ScheduleData *> Bundle,
                                     SmallVectorImpl<Value *> &VL,
                                     int NextDepth, EdgeInfo UserTreeIdx,
                                     ArrayRef<unsigned> ReuseShuffleIndices) {
  unsigned NumLanes = VL.size();

  // Build the Multi-Node tree entry.
  int NewTEIdx = VectorizableTree.size();
  CurrentMultiNode->appendTrunk(NewTEIdx);

  // Initialize current Multi-Node if this is the root.
  if (CurrentMultiNode->numOfTrunks() == 1)
    CurrentMultiNode->setNumLanes(NumLanes);
  assert(!CurrentMultiNode->empty() && "Not resized ?");

  // If this VL looks OK for the Multi-Node, proceed with adding a new entry.
  auto *NewTE = newTreeEntry(VL, Bundle, S, UserTreeIdx, ReuseShuffleIndices);

  int LastTEIdx = VectorizableTree.size() - 1;

  // Point to the root of the Multi-Node.
  VectorizableTree[LastTEIdx]->MultiNodeRoot = CurrentMultiNode->getRoot();

  // Now we can continue the buildTree_rec()  recursion.
  // Reorder operands (if possible) based on the default shallow reordering that
  // only checks the immediate predecessors.

  // Keeps order for left and right operands.
  SmallVector<int, 4> OpDirs[2];
  // Keeps values for left and right operands.
  ValueList Operands[2];
  reorderInputsAccordingToOpcode(VL, Operands[0],
                                 Operands[1], *DL, *SE, OpDirs[0], OpDirs[1],
                                 *this);
  // We need to set the operands of the TE, otherwise the scheduler fails to
  // schedule VL.
  NewTE->setOperand(0, Operands[0]);
  NewTE->setOperand(1, Operands[1]);

  // TODO: This is a workaround. Currently we don't add a MultiNode leaf
  // if its values are already in trunk. The problem is that if the
  // skipped leaf is a good permutation, while the one in the trunk is a bad
  // one, then the good leaf is not visited at all.
  // Disabling the 'alreadyInTrunk()' condition should fix this but I am not
  // sure it is safe to remove it.
  if (BuildTreeOrderReverse) {
    buildTree_rec(Operands[1], NextDepth, {NewTE, 1, OpDirs[1]});
    buildTree_rec(Operands[0], NextDepth, {NewTE, 0, OpDirs[0]});
  } else {
    buildTree_rec(Operands[0], NextDepth, {NewTE, 0, OpDirs[0]});
    buildTree_rec(Operands[1], NextDepth, {NewTE, 1, OpDirs[1]});
  }
}

void BoUpSLP::buildTree_rec(ArrayRef<Value *> VL_, unsigned Depth,
                            const EdgeInfo &UserTreeIdxC) {
  // Since we are updating VL, we need a non-readonly VL, so create a copy.
  // TODO: Any better way of doing this?
  SmallVector<Value *, 4> VL(
      iterator_range<ArrayRef<Value *>::iterator>(VL_.begin(), VL_.end()));
#endif // INTEL_CUSTOMIZATION

  assert((allConstant(VL) || allSameType(VL)) && "Invalid types!");

  InstructionsState S = getSameOpcode(VL);

#if INTEL_CUSTOMIZATION
  EdgeInfo UserTreeIdx = UserTreeIdxC;
#endif // INTEL_CUSTOMIZATION

  if (Depth == RecursionMaxDepth) {
    LLVM_DEBUG(dbgs() << "SLP: Gathering due to max recursion depth.\n");
    newTreeEntry(VL, None /*not vectorized*/, S, UserTreeIdx);
    return;
  }

  // Don't handle vectors.
  if (S.OpValue->getType()->isVectorTy()) {
    LLVM_DEBUG(dbgs() << "SLP: Gathering due to vector type.\n");
    newTreeEntry(VL, None /*not vectorized*/, S, UserTreeIdx);
    return;
  }

  if (StoreInst *SI = dyn_cast<StoreInst>(S.OpValue))
    if (SI->getValueOperand()->getType()->isVectorTy()) {
      LLVM_DEBUG(dbgs() << "SLP: Gathering due to store vector type.\n");
      newTreeEntry(VL, None /*not vectorized*/, S, UserTreeIdx);
      return;
    }

  // If all of the operands are identical or constant we have a simple solution.
  if (allConstant(VL) || isSplat(VL) || !allSameBlock(VL)) { // INTEL
    LLVM_DEBUG(dbgs() << "SLP: Gathering due to C,S,B,O. \n");
    newTreeEntry(VL, None /*not vectorized*/, S, UserTreeIdx);
    return;
  }

  // We now know that this is a vector of instructions of the same type from
  // the same block.

  // Don't vectorize ephemeral values.
  for (Value *V : VL) {
    if (EphValues.count(V)) {
      LLVM_DEBUG(dbgs() << "SLP: The instruction (" << *V
                        << ") is ephemeral.\n");
      newTreeEntry(VL, None /*not vectorized*/, S, UserTreeIdx);
      return;
    }
  }

  // Check if this is a duplicate of another entry.
  if (TreeEntry *E = getTreeEntry(S.OpValue)) {
    LLVM_DEBUG(dbgs() << "SLP: \tChecking bundle: " << *S.OpValue << ".\n");
    if (!E->isSame(VL)) {
      LLVM_DEBUG(dbgs() << "SLP: Gathering due to partial overlap.\n");
      newTreeEntry(VL, None /*not vectorized*/, S, UserTreeIdx);
      return;
    }
    // Record the reuse of the tree node.  FIXME, currently this is only used to
    // properly draw the graph rather than for the actual vectorization.
    E->UserTreeIndices.push_back(UserTreeIdx);
    LLVM_DEBUG(dbgs() << "SLP: Perfect diamond merge at " << *S.OpValue
                      << ".\n");
    return;
  }

  // Check that none of the instructions in the bundle are already in the tree.
  for (Value *V : VL) {
    auto *I = dyn_cast<Instruction>(V);
    if (!I)
      continue;
    if (getTreeEntry(I)) {
      LLVM_DEBUG(dbgs() << "SLP: The instruction (" << *V
                        << ") is already in tree.\n");
      newTreeEntry(VL, None /*not vectorized*/, S, UserTreeIdx);
      return;
    }
  }

  // If any of the scalars is marked as a value that needs to stay scalar, then
  // we need to gather the scalars.
  // The reduction nodes (stored in UserIgnoreList) also should stay scalar.
  for (Value *V : VL) {
    if (MustGather.count(V) || is_contained(UserIgnoreList, V)) {
      LLVM_DEBUG(dbgs() << "SLP: Gathering due to gathered scalar.\n");
      newTreeEntry(VL, None /*not vectorized*/, S, UserTreeIdx);
      return;
    }
  }

  // Check that all of the users of the scalars that we want to vectorize are
  // schedulable.
  auto *VL0 = cast<Instruction>(S.OpValue);
  BasicBlock *BB = VL0->getParent();

  if (!DT->isReachableFromEntry(BB)) {
    // Don't go into unreachable blocks. They may contain instructions with
    // dependency cycles which confuse the final scheduling.
    LLVM_DEBUG(dbgs() << "SLP: bundle in unreachable block.\n");
    newTreeEntry(VL, None /*not vectorized*/, S, UserTreeIdx);
    return;
  }

  // Check that every instruction appears once in this bundle.
  SmallVector<unsigned, 4> ReuseShuffleIndicies;
  SmallVector<Value *, 4> UniqueValues;
  DenseMap<Value *, unsigned> UniquePositions;
#if INTEL_CUSTOMIZATION
  SmallVector<int, 4> UniqueOpDirection;
  unsigned CurrLane = 0;
#endif // INTEL_CUSTOMIZATION
  for (Value *V : VL) {
    auto Res = UniquePositions.try_emplace(V, UniqueValues.size());
    ReuseShuffleIndicies.emplace_back(Res.first->second);
#if INTEL_CUSTOMIZATION
    if (Res.second) {
      UniqueValues.emplace_back(V);
      // If we shorten the VL, we should also shorten the OpDirection.
      if (UserTreeIdx.UserTE)
        UniqueOpDirection.push_back(UserTreeIdx.OpDirection[CurrLane]);
    }
    ++CurrLane;
#endif // INTEL_CUSTOMIZATION
  }
  size_t NumUniqueScalarValues = UniqueValues.size();
  if (NumUniqueScalarValues == VL.size()) {
    ReuseShuffleIndicies.clear();
  } else {
    LLVM_DEBUG(dbgs() << "SLP: Shuffle for reused scalars.\n");
#if INTEL_CUSTOMIZATION
    // When we are building MultiNode it is important to not compress
    // initial scalars even if there are duplicates because MN leaf
    // operands must have same width as trunk nodes.
    // MultiNode reordering may change original set of scalars so that
    // all scalar operands may even become unique.
    if (BuildingMultiNode || NumUniqueScalarValues <= 1 ||
        !llvm::isPowerOf2_32(NumUniqueScalarValues)) {
      LLVM_DEBUG(dbgs() << "SLP: Scalar used twice in bundle.\n");
      newTreeEntry(VL, None /*not vectorized*/, S, UserTreeIdx);
      return;
    }
    VL = UniqueValues;
    // Fix the OpDirection since we are modifying the VL.
    UserTreeIdx.OpDirection = UniqueOpDirection;
#endif // INTEL_CUSTOMIZATION
  }

  auto &BSRef = BlocksSchedules[BB];
  if (!BSRef)
    BSRef = std::make_unique<BlockScheduling>(BB);

  BlockScheduling &BS = *BSRef.get();

#if INTEL_CUSTOMIZATION
  // Return true if all VL are instructions compatible with Multi-Node.
  auto MultiNodeCompatibleInstructions = [](ArrayRef<Value *> VL) {
    return llvm::all_of(VL, [](Value *V) {
      auto *I = dyn_cast<Instruction>(V);
      return I && (I->getOpcode() == Instruction::Add ||
                   I->getOpcode() == Instruction::Sub);
    });
  };

  // tryScheduleBundle() fails to schedule bundles with phi-nodes in some of the
  // lanes. We therefore check S.Opcode and bail out early.
  if (!S.getOpcode() &&
      (!EnableMultiNodeSLP || !MultiNodeCompatibleInstructions(VL))) {
    LLVM_DEBUG(dbgs() << "SLP: Gathering due to O. \n");
    newTreeEntry(VL, None, S, UserTreeIdx, ReuseShuffleIndicies);
    return;
  }
#endif // INTEL_CUSTOMIZATION

  Optional<ScheduleData *> Bundle = BS.tryScheduleBundle(VL, this, S);
  if (!Bundle) {
    LLVM_DEBUG(dbgs() << "SLP: We are not able to schedule this bundle!\n");
    assert((!BS.getScheduleData(VL0) ||
            !BS.getScheduleData(VL0)->isPartOfBundle()) &&
           "tryScheduleBundle should cancelScheduling on failure");
    newTreeEntry(VL, None /*not vectorized*/, S, UserTreeIdx,
                 ReuseShuffleIndicies);
    return;
  }
  LLVM_DEBUG(dbgs() << "SLP: We are able to schedule this bundle.\n");

#if INTEL_CUSTOMIZATION
  if (EnableMultiNodeSLP) {
    // Return true if any value is already a part of an existing Multi-Node.
    auto OperandsInExistingMultiNode = [this](ArrayRef<Value *> VL) {
      for (Value *V : VL) {
        auto *I = cast<Instruction>(V);
        if (llvm::any_of(I->operands(), [this](Value *Op) {
              return AllMultiNodeValues.count(Op);
            }))
          return true;
      }
      return false;
    };

    /// Return true if all checks passed to begin building a Multi-Node.
    auto CanBeginNewMultiNode = [this, MultiNodeCompatibleInstructions,
                                 OperandsInExistingMultiNode](
                                    ArrayRef<Value *> VL) {
      if (!MultiNodeCompatibleInstructions(VL))
        return false;

      auto *BB = cast<Instruction>(VL[0])->getParent();
      // Do not begin building Multi-Node if block is too big.
      if ((BB->size() -
           llvm::count_if(DeletedInstructions, [BB](const auto &Pair) {
             return Pair.getFirst()->getParent() == BB;
           })) > MaxBBSizeForMultiNodeSLP)
        return false;

      return !OperandsInExistingMultiNode(VL) &&
             // Disable overlapping Multi-Nodes
             llvm::none_of(
                 VL,
                 [this](Value *V) { return AllMultiNodeValues.count(V); }) &&
             // Allow no more than this many multi-nodes per tree.
             // TODO: This is a workaround for the broken save/undo
             // instruction scheduling.
             MultiNodes.size() < MaxNumOfMultiNodesPerTree;
    };

    // Check and return true if we can further grow current Multi-Node.
    auto CanExtendMultiNode = [this, MultiNodeCompatibleInstructions,
                               OperandsInExistingMultiNode](
                                  ArrayRef<Value *> VL) {
      auto WithinSameBB = [this](ArrayRef<Value *> VL,
                                 const TreeEntry *RootTE) {
        // At this point we do expect that (1) the MultiNode root node scalars
        // are all within same block and (2) those scalars currently being
        // evaluated are also all within same block. We do only need to check
        // that those two are the same.
        assert(allSameBlock(RootTE->Scalars) &&
               "MN root instructions must be in same block?");
        assert(allSameBlock(VL) && "VL instructions must be in same block?");

        auto *RootI0 = cast<Instruction>(RootTE->Scalars[0]);
        auto *I0 = cast<Instruction>(VL[0]);
        return I0->getParent() == RootI0->getParent();
      };

      auto HasExternalUsesToMultiNode = [this](ArrayRef<Value *> VL) {
        assert((!getTreeEntry(VL[0]) || getTreeEntry(VL[0])->Idx != 0) &&
               "This VL is at the root!");

        for (Value *Scalar : VL) {
          if (llvm::any_of(Scalar->users(), [this](User *U) {
                // If a user is not in ScalarToTreeEntry, then it is not even in
                // the SLP-tree, so definitely not in the Multi-Node.
                // If the user is not in current MultiNode, then it is
                // an external user.
                return !ScalarToTreeEntry.count(U) ||
                       !CurrentMultiNode->containsTrunk(
                           ScalarToTreeEntry[U]->Idx);
              }))
            return true;
        }
        return false;
      };

      if (CurrentMultiNode->numOfTrunks() >= MultiNodeSizeLimit ||
          !MultiNodeCompatibleInstructions(VL) ||
          // If operands are trunk instructions of a Multi-Node, then cleanup
          // may fail when we restore this MN's operands, because it may use
          // the updated Trunk instruction, not the one from the original code.
          OperandsInExistingMultiNode(VL))
        return false;

      // Empty Multi-Node may always grow.
      if (CurrentMultiNode->numOfTrunks() == 0)
        return true;

      // Here are few additional checks for a non-empty ones.
      // We have to keep the vector-length constant across the Multi-Node.
      return VL.size() == CurrentMultiNode->getNumLanes() &&
             // We don't allow values to appear more than once in the Trunk
             !alreadyInTrunk(VL) &&
             // Only the root can have external uses.
             !HasExternalUsesToMultiNode(VL) &&
             // Should not cross BB
             // TODO: we should remove this restriction in the future.
             // Note that we likely want to take BB size into account once the
             // restriction is removed.
             WithinSameBB(VL,
                          VectorizableTree[CurrentMultiNode->getRoot()].get());
    };

    // If we are already building a Multi-Node.
    // Try to continue the buildTree recursion in order to grow the Multi-Node.
    if (BuildingMultiNode) {
      // Already in Multi-Node, skip.
      if (AllMultiNodeLeaves.count(VL[0])) {
        BS.cancelScheduling(VL, VL0);
        return;
      }
      // Check if we should stop growing the Multi-Node
      if (!CanExtendMultiNode(VL)) {
        // VL may probably be a leaf node.
        (void)addMultiNodeLeafIfLegal(VL, UserTreeIdx);
        BS.cancelScheduling(VL, VL0);
        return;
      }
      // The early checks show that we can grow the Multi-Node, so proceed.
      // NOTE: The checks in buildTree_rec() may also prohibit the growth of the
      // Multi-Node. Therefore there is a second point in newTreeEntr() where
      // addMultiNodeLeafIfLegal() is called.
      buildTreeMultiNode_rec(S, Bundle, VL, Depth + 1, UserTreeIdx,
                             ReuseShuffleIndicies);
      return;
    }
    // No Multi-Node is being built, try to see if we can build one.
    else if (CanBeginNewMultiNode(VL)) {
      // Allocate space for the new CurrentMultiNode.
      MultiNodes.resize(MultiNodes.size() + 1);
      CurrentMultiNode = &MultiNodes.back();

      // We are building a new Multi-Node, so clean any existing data.
      AllMultiNodeLeaves.clear();

      if (EnablePathSteering)
        PreferredOperandMap.clear();

      // This VL looks promising for a Multi-Node, start building it.
      BuildingMultiNode = true;
      buildTreeMultiNode_rec(S, Bundle, VL, Depth + 1, UserTreeIdx,
                             ReuseShuffleIndicies);

      // TODO: If the MultiNode has a single operand, then no reordering will
      // take place. We should skip reordering and free the MultiNode.

      // We are now at the root of the Multi-Node.
      // The Multi-Node has been built, so reorder the leaves and cleanup.
      // This is where the bulk of the reordering work is done.
      if (CurrentMultiNode->numOfTrunks() > 1)
        reorderMultiNodeOperands(VL, Bundle.getValue());

      // Roll-back the scheduler and VectorizableTree to the state before the
      // Multi-Node formation. buildTree_rec() will continue with the root VL.
      rebuildBSStateUntil(CurrentMultiNode->getRoot() + 1, Bundle);
      removeFromVTreeAfter(CurrentMultiNode->getRoot());

      // Udate 'S'
      VL0 = cast<Instruction>(VL[0]);
      S = getSameOpcode(VL);

      BuildingMultiNode = false;
      // Fall-thru if we are finished with the Multi-Node and need to
      // continue in buildTree_rec() as usual.

      // If no Multi-Node was created, de-allocate the space.
      if (CurrentMultiNode->empty())
        MultiNodes.resize(MultiNodes.size() - 1);

      // Cleanup
      CurrentMultiNode->clearTrunks();
    }
  }
  assert(!BuildingMultiNode && "This should be unreachable.");

  if (!S.getOpcode()) {
    LLVM_DEBUG(dbgs() << "SLP: Gathering due to O. \n");
    newTreeEntry(VL, None, S, UserTreeIdx);
    return;
  }
#endif // INTEL_CUSTOMIZATION

  unsigned ShuffleOrOp = S.isAltShuffle() ?
                (unsigned) Instruction::ShuffleVector : S.getOpcode();
  switch (ShuffleOrOp) {
    case Instruction::PHI: {
      auto *PH = cast<PHINode>(VL0);

      // Check for terminator values (e.g. invoke).
      for (Value *V : VL)
        for (unsigned I = 0, E = PH->getNumIncomingValues(); I < E; ++I) {
          Instruction *Term = dyn_cast<Instruction>(
              cast<PHINode>(V)->getIncomingValueForBlock(
                  PH->getIncomingBlock(I)));
          if (Term && Term->isTerminator()) {
            LLVM_DEBUG(dbgs()
                       << "SLP: Need to swizzle PHINodes (terminator use).\n");
            BS.cancelScheduling(VL, VL0);
            newTreeEntry(VL, None /*not vectorized*/, S, UserTreeIdx,
                         ReuseShuffleIndicies);
            return;
          }
        }

      TreeEntry *TE =
          newTreeEntry(VL, Bundle, S, UserTreeIdx, ReuseShuffleIndicies);
      LLVM_DEBUG(dbgs() << "SLP: added a vector of PHINodes.\n");

      // Keeps the reordered operands to avoid code duplication.
      SmallVector<ValueList, 2> OperandsVec;
      SmallVector<SmallVector<int, 4>, 2> OperandsDirVec;  // INTEL
      for (unsigned I = 0, E = PH->getNumIncomingValues(); I < E; ++I) {
        SmallVector<int, 4> OpDirection(VL.size(), I); // INTEL
        ValueList Operands;
        // Prepare the operand vector.
        for (Value *V : VL)
          Operands.push_back(cast<PHINode>(V)->getIncomingValueForBlock(
              PH->getIncomingBlock(I)));
        TE->setOperand(I, Operands);
        OperandsVec.push_back(Operands);
        OperandsDirVec.push_back(OpDirection); // INTEL
      }
      for (unsigned OpIdx = 0, OpE = OperandsVec.size(); OpIdx != OpE; ++OpIdx)
        buildTree_rec(OperandsVec[OpIdx], Depth + 1,       // INTEL
                      {TE, OpIdx, OperandsDirVec[OpIdx]}); // INTEL
      return;
    }
    case Instruction::ExtractValue:
    case Instruction::ExtractElement: {
      OrdersType CurrentOrder;
      bool Reuse = canReuseExtract(VL, VL0, CurrentOrder);
      if (Reuse) {
        LLVM_DEBUG(dbgs() << "SLP: Reusing or shuffling extract sequence.\n");
        ++NumOpsWantToKeepOriginalOrder;
        newTreeEntry(VL, Bundle /*vectorized*/, S, UserTreeIdx,
                     ReuseShuffleIndicies);
        // This is a special case, as it does not gather, but at the same time
        // we are not extending buildTree_rec() towards the operands.
        ValueList Op0;
        Op0.assign(VL.size(), VL0->getOperand(0));
        VectorizableTree.back()->setOperand(0, Op0);
        return;
      }
      if (!CurrentOrder.empty()) {
        LLVM_DEBUG({
          dbgs() << "SLP: Reusing or shuffling of reordered extract sequence "
                    "with order";
          for (unsigned Idx : CurrentOrder)
            dbgs() << " " << Idx;
          dbgs() << "\n";
        });
        // Insert new order with initial value 0, if it does not exist,
        // otherwise return the iterator to the existing one.
        newTreeEntry(VL, Bundle /*vectorized*/, S, UserTreeIdx,
                     ReuseShuffleIndicies, CurrentOrder);
        findRootOrder(CurrentOrder);
        ++NumOpsWantToKeepOrder[CurrentOrder];
        // This is a special case, as it does not gather, but at the same time
        // we are not extending buildTree_rec() towards the operands.
        ValueList Op0;
        Op0.assign(VL.size(), VL0->getOperand(0));
        VectorizableTree.back()->setOperand(0, Op0);
        return;
      }
      LLVM_DEBUG(dbgs() << "SLP: Gather extract sequence.\n");
      newTreeEntry(VL, None /*not vectorized*/, S, UserTreeIdx,
                   ReuseShuffleIndicies);
      BS.cancelScheduling(VL, VL0);
      return;
    }
    case Instruction::Load: {
      // Check that a vectorized load would load the same memory as a scalar
      // load. For example, we don't want to vectorize loads that are smaller
      // than 8-bit. Even though we have a packed struct {<i2, i2, i2, i2>} LLVM
      // treats loading/storing it as an i8 struct. If we vectorize loads/stores
      // from such a struct, we read/write packed bits disagreeing with the
      // unvectorized version.
      Type *ScalarTy = VL0->getType();

      if (DL->getTypeSizeInBits(ScalarTy) !=
          DL->getTypeAllocSizeInBits(ScalarTy)) {
        BS.cancelScheduling(VL, VL0);
        newTreeEntry(VL, None /*not vectorized*/, S, UserTreeIdx,
                     ReuseShuffleIndicies);
        LLVM_DEBUG(dbgs() << "SLP: Gathering loads of non-packed type.\n");
        return;
      }

      // Make sure all loads in the bundle are simple - we can't vectorize
      // atomic or volatile loads.
      SmallVector<Value *, 4> PointerOps(VL.size());
      auto POIter = PointerOps.begin();
      for (Value *V : VL) {
        auto *L = cast<LoadInst>(V);
        if (!L->isSimple()) {
          BS.cancelScheduling(VL, VL0);
          newTreeEntry(VL, None /*not vectorized*/, S, UserTreeIdx,
                       ReuseShuffleIndicies);
          LLVM_DEBUG(dbgs() << "SLP: Gathering non-simple loads.\n");
          return;
        }
        *POIter = L->getPointerOperand();
        ++POIter;
      }

      bool CandidateForGatherLoad = false; // INTEL
      OrdersType CurrentOrder;
      // Check the order of pointer operands.
      if (llvm::sortPtrAccesses(PointerOps, *DL, *SE, CurrentOrder)) {
        Value *Ptr0;
        Value *PtrN;
        if (CurrentOrder.empty()) {
          Ptr0 = PointerOps.front();
          PtrN = PointerOps.back();
        } else {
          Ptr0 = PointerOps[CurrentOrder.front()];
          PtrN = PointerOps[CurrentOrder.back()];
        }
        const SCEV *Scev0 = SE->getSCEV(Ptr0);
        const SCEV *ScevN = SE->getSCEV(PtrN);
        const auto *Diff =
            dyn_cast<SCEVConstant>(SE->getMinusSCEV(ScevN, Scev0));
        uint64_t Size = DL->getTypeAllocSize(ScalarTy);
        // Check that the sorted loads are consecutive.
        if (Diff && Diff->getAPInt() == (VL.size() - 1) * Size) {
          if (CurrentOrder.empty()) {
            // Original loads are consecutive and does not require reordering.
            ++NumOpsWantToKeepOriginalOrder;
            TreeEntry *TE = newTreeEntry(VL, Bundle /*vectorized*/, S,
                                         UserTreeIdx, ReuseShuffleIndicies);
            TE->setOperandsInOrder();
            LLVM_DEBUG(dbgs() << "SLP: added a vector of loads.\n");
          } else {
            // Need to reorder.
            TreeEntry *TE =
                newTreeEntry(VL, Bundle /*vectorized*/, S, UserTreeIdx,
                             ReuseShuffleIndicies, CurrentOrder);
            TE->setOperandsInOrder();
            LLVM_DEBUG(dbgs() << "SLP: added a vector of jumbled loads.\n");
            findRootOrder(CurrentOrder);
            ++NumOpsWantToKeepOrder[CurrentOrder];
          }
          return;
        }
#if INTEL_CUSTOMIZATION
        // Issue gather load only if split load fails
        CandidateForGatherLoad = true;
#endif // INTEL_CUSTOMIZATION
      }
#if INTEL_CUSTOMIZATION
      // Check whether we can issue smaller-wide loads to build up the entire
      // vector (split-load).

      if (MaxSplitLoads > 0 &&
          (CurrentOrder.empty() || CurrentOrder.size() == VL.size())) {
        // Each consecutive group is represented by
        // starting index, load size (number of consecutive scalar
        // elements) and re-ordering information (if any).
        SmallVector<std::tuple<unsigned, unsigned, OrdersType>, 1> LoadGroups;
        unsigned VF = VL.size();
        unsigned MaxSplitNums = Log2_32(MaxSplitLoads);
        uint64_t ScalarSize = DL->getTypeAllocSize(ScalarTy);

        auto IsConsecutive = [this, ScalarSize](Value *Ptr0, Value *PtrN,
                                                int Size) -> bool {
          const SCEV *Scev0 = SE->getSCEV(Ptr0);
          const SCEV *ScevN = SE->getSCEV(PtrN);
          const auto *Diff =
              dyn_cast<SCEVConstant>(SE->getMinusSCEV(ScevN, Scev0));
          return Diff && Diff->getAPInt() == (Size - 1) * ScalarSize;
        };

        // Find out if we are able to build up the entire vector load with
        // multiple smaller size vector loads (of GroupSize elements each).
        // Populates LoadGroups with loads information.
        auto TryGroupSize = [this, VF, &LoadGroups,
                             IsConsecutive](ArrayRef<Value *> Pointers,
                                            ArrayRef<unsigned> PointersOrder,
                                            unsigned GroupSize) {
          LoadGroups.clear();
          for (unsigned N = 0; N < VF / GroupSize; N++) {
            OrdersType GroupOrder;
            unsigned First = N * GroupSize;
            unsigned Idx0, IdxN;
            if (!PointersOrder.empty()) {
              Idx0 = PointersOrder[First];
              IdxN = PointersOrder[First + GroupSize - 1];
            } else {
              ArrayRef<Value *> Slice =
                  makeArrayRef(Pointers).slice(First, GroupSize);
              if (!llvm::sortPtrAccesses(Slice, *DL, *SE, GroupOrder) ||
                  (!GroupOrder.empty() && GroupOrder.size() != GroupSize))
                return false;

              Idx0 = First + (GroupOrder.empty() ? 0 : GroupOrder[0]);
              IdxN = First + (GroupOrder.empty() ? GroupSize - 1
                                                 : GroupOrder[GroupSize - 1]);
            }
            Value *Ptr0 = Pointers[Idx0];
            Value *PtrN = Pointers[IdxN];
            if (!IsConsecutive(Ptr0, PtrN, GroupSize))
              return false;
            LoadGroups.emplace_back(First, GroupSize, GroupOrder);
          }
          return true;
        };

        bool UseSplitLoad = false;
        for (unsigned Split = 1; Split <= MaxSplitNums; ++Split) {
          unsigned GroupSize = VF / (1 << Split);
          if (GroupSize < 2)
            break;
          if (TryGroupSize(PointerOps, CurrentOrder, GroupSize)) {
            UseSplitLoad = true;
            break;
          }
        }

        if (UseSplitLoad) {
          LLVM_DEBUG(dbgs() << "SLP: found a split load group of size "
                            << LoadGroups.size() << ".\n");
          ++NumOpsWantToKeepOriginalOrder;
          TreeEntry *TE =
              newTreeEntry(VL, Bundle, S, UserTreeIdx, ReuseShuffleIndicies);
          TE->setOperandsInOrder();
          VectorizableTree.back()->SplitLoadGroups = LoadGroups;
          if (!CurrentOrder.empty())
            VectorizableTree.back()->SplitLoadOrder = CurrentOrder;

          LLVM_DEBUG(dbgs() << "SLP: added a vector of split-loads.\n");
          return;
        }
      }
      if (CandidateForGatherLoad) {
          SmallVector<int, 4> OpDirection(VL.size(), 0);
#endif // INTEL_CUSTOMIZATION
        // Vectorizing non-consecutive loads with `llvm.masked.gather`.
        TreeEntry *TE = newTreeEntry(VL, TreeEntry::ScatterVectorize, Bundle, S,
                                     UserTreeIdx, ReuseShuffleIndicies);
        TE->setOperandsInOrder();
        buildTree_rec(PointerOps, Depth + 1, {TE, 0, OpDirection}); // INTEL
        LLVM_DEBUG(dbgs() << "SLP: added a vector of non-consecutive loads.\n");
        return;
#if INTEL_CUSTOMIZATION
      }
#endif // INTEL_CUSTOMIZATION

      LLVM_DEBUG(dbgs() << "SLP: Gathering non-consecutive loads.\n");
      BS.cancelScheduling(VL, VL0);
      newTreeEntry(VL, None /*not vectorized*/, S, UserTreeIdx,
                   ReuseShuffleIndicies);
      return;
    }
    case Instruction::ZExt:
    case Instruction::SExt:
    case Instruction::FPToUI:
    case Instruction::FPToSI:
    case Instruction::FPExt:
    case Instruction::PtrToInt:
    case Instruction::IntToPtr:
    case Instruction::SIToFP:
    case Instruction::UIToFP:
    case Instruction::Trunc:
    case Instruction::FPTrunc:
    case Instruction::BitCast: {
      Type *SrcTy = VL0->getOperand(0)->getType();
      for (Value *V : VL) {
        Type *Ty = cast<Instruction>(V)->getOperand(0)->getType();
        if (Ty != SrcTy || !isValidElementType(Ty)) {
          BS.cancelScheduling(VL, VL0);
          newTreeEntry(VL, None /*not vectorized*/, S, UserTreeIdx,
                       ReuseShuffleIndicies);
          LLVM_DEBUG(dbgs()
                     << "SLP: Gathering casts with different src types.\n");
          return;
        }
      }
      TreeEntry *TE = newTreeEntry(VL, Bundle /*vectorized*/, S, UserTreeIdx,
                                   ReuseShuffleIndicies);
      LLVM_DEBUG(dbgs() << "SLP: added a vector of casts.\n");

      TE->setOperandsInOrder();
      for (unsigned i = 0, e = VL0->getNumOperands(); i < e; ++i) {
        SmallVector<int, 4> OpDirection(VL.size(), i); // INTEL
        ValueList Operands;
        // Prepare the operand vector.
        for (Value *V : VL)
          Operands.push_back(cast<Instruction>(V)->getOperand(i));

        buildTree_rec(Operands, Depth + 1, {TE, i, OpDirection}); // INTEL
      }
      return;
    }
    case Instruction::ICmp:
    case Instruction::FCmp: {
      // Check that all of the compares have the same predicate.
      CmpInst::Predicate P0 = cast<CmpInst>(VL0)->getPredicate();
      CmpInst::Predicate SwapP0 = CmpInst::getSwappedPredicate(P0);
      Type *ComparedTy = VL0->getOperand(0)->getType();
      for (Value *V : VL) {
        CmpInst *Cmp = cast<CmpInst>(V);
        if ((Cmp->getPredicate() != P0 && Cmp->getPredicate() != SwapP0) ||
            Cmp->getOperand(0)->getType() != ComparedTy) {
          BS.cancelScheduling(VL, VL0);
          newTreeEntry(VL, None /*not vectorized*/, S, UserTreeIdx,
                       ReuseShuffleIndicies);
          LLVM_DEBUG(dbgs()
                     << "SLP: Gathering cmp with different predicate.\n");
          return;
        }
      }

      TreeEntry *TE = newTreeEntry(VL, Bundle /*vectorized*/, S, UserTreeIdx,
                                   ReuseShuffleIndicies);
      LLVM_DEBUG(dbgs() << "SLP: added a vector of compares.\n");

#if INTEL_CUSTOMIZATION
      SmallVector<int, 4> OpDirLeft, OpDirRight;
#endif // INTEL_CUSTOMIZATION
      ValueList Left, Right;
      if (cast<CmpInst>(VL0)->isCommutative()) {
        // Commutative predicate - collect + sort operands of the instructions
        // so that each side is more likely to have the same opcode.
        assert(P0 == SwapP0 && "Commutative Predicate mismatch");
#if INTEL_CUSTOMIZATION
        reorderInputsAccordingToOpcode(VL, Left, Right, *DL, *SE, OpDirLeft,
                                       OpDirRight, *this);
#endif // INTEL_CUSTOMIZATION
      } else {
        // Collect operands - commute if it uses the swapped predicate.
        for (Value *V : VL) {
          auto *Cmp = cast<CmpInst>(V);
          Value *LHS = Cmp->getOperand(0);
          Value *RHS = Cmp->getOperand(1);
#if INTEL_CUSTOMIZATION
          if (Cmp->getPredicate() != P0) {
            std::swap(LHS, RHS);
            OpDirLeft.push_back(0);
            OpDirRight.push_back(1);
          } else {
            OpDirLeft.push_back(1);
            OpDirRight.push_back(0);
          }
#endif // INTEL_CUSTOMIZATION
          Left.push_back(LHS);
          Right.push_back(RHS);
        }
      }
      TE->setOperand(0, Left);
      TE->setOperand(1, Right);

#if INTEL_CUSTOMIZATION
      buildTree_rec(TE->getOperand(0), Depth + 1, {TE, 0, OpDirLeft});
      buildTree_rec(TE->getOperand(1), Depth + 1, {TE, 1, OpDirRight});
#endif // INTEL_CUSTOMIZATION
      return;
    }
    case Instruction::Select:
    case Instruction::FNeg:
    case Instruction::Add:
    case Instruction::FAdd:
    case Instruction::Sub:
    case Instruction::FSub:
    case Instruction::Mul:
    case Instruction::FMul:
    case Instruction::UDiv:
    case Instruction::SDiv:
    case Instruction::FDiv:
    case Instruction::URem:
    case Instruction::SRem:
    case Instruction::FRem:
    case Instruction::Shl:
    case Instruction::LShr:
    case Instruction::AShr:
    case Instruction::And:
    case Instruction::Or:
    case Instruction::Xor: {
      TreeEntry *TE = newTreeEntry(VL, Bundle /*vectorized*/, S, UserTreeIdx,
                                   ReuseShuffleIndicies);
      LLVM_DEBUG(dbgs() << "SLP: added a vector of un/bin op.\n");

      // Sort operands of the instructions so that each side is more likely to
      // have the same opcode.
      if (isa<BinaryOperator>(VL0) && VL0->isCommutative()) {
        ValueList Left, Right;
#if INTEL_CUSTOMIZATION
        SmallVector<int, 4> OpDirLeft, OpDirRight;
        reorderInputsAccordingToOpcode(VL, Left, Right, *DL, *SE, OpDirLeft,
                                       OpDirRight, *this);
        TE->setOperand(0, Left);
        TE->setOperand(1, Right);
        // Path steering.
        if (visitRightOperandFirst(VL[0])) {
          buildTree_rec(TE->getOperand(1), Depth + 1, {TE, 1, OpDirRight});
          buildTree_rec(TE->getOperand(0), Depth + 1, {TE, 0, OpDirLeft});
        } else {
          buildTree_rec(TE->getOperand(0), Depth + 1, {TE, 0, OpDirLeft});
          buildTree_rec(TE->getOperand(1), Depth + 1, {TE, 1, OpDirRight});
        }
#endif // INTEL_CUSTOMIZATION
        return;
      }

      TE->setOperandsInOrder();
      for (unsigned i = 0, e = VL0->getNumOperands(); i < e; ++i) {
        SmallVector<int, 4> OpDirection(VL.size(), i); // INTEL
        ValueList Operands;
        // Prepare the operand vector.
        for (Value *V : VL)
          Operands.push_back(cast<Instruction>(V)->getOperand(i));

        buildTree_rec(Operands, Depth + 1, {TE, i, OpDirection}); // INTEL
      }
      return;
    }
    case Instruction::GetElementPtr: {
      // We don't combine GEPs with complicated (nested) indexing.
      for (Value *V : VL) {
        if (cast<Instruction>(V)->getNumOperands() != 2) {
          LLVM_DEBUG(dbgs() << "SLP: not-vectorizable GEP (nested indexes).\n");
          BS.cancelScheduling(VL, VL0);
          newTreeEntry(VL, None /*not vectorized*/, S, UserTreeIdx,
                       ReuseShuffleIndicies);
          return;
        }
      }

      // We can't combine several GEPs into one vector if they operate on
      // different types.
      Type *Ty0 = VL0->getOperand(0)->getType();
      for (Value *V : VL) {
        Type *CurTy = cast<Instruction>(V)->getOperand(0)->getType();
        if (Ty0 != CurTy) {
          LLVM_DEBUG(dbgs()
                     << "SLP: not-vectorizable GEP (different types).\n");
          BS.cancelScheduling(VL, VL0);
          newTreeEntry(VL, None /*not vectorized*/, S, UserTreeIdx,
                       ReuseShuffleIndicies);
          return;
        }
      }

      // We don't combine GEPs with non-constant indexes.
      Type *Ty1 = VL0->getOperand(1)->getType();
      for (Value *V : VL) {
        auto Op = cast<Instruction>(V)->getOperand(1);
        if (!isa<ConstantInt>(Op) ||
            (Op->getType() != Ty1 &&
             Op->getType()->getScalarSizeInBits() >
                 DL->getIndexSizeInBits(
                     V->getType()->getPointerAddressSpace()))) {
          LLVM_DEBUG(dbgs()
                     << "SLP: not-vectorizable GEP (non-constant indexes).\n");
          BS.cancelScheduling(VL, VL0);
          newTreeEntry(VL, None /*not vectorized*/, S, UserTreeIdx,
                       ReuseShuffleIndicies);
          return;
        }
      }

      TreeEntry *TE = newTreeEntry(VL, Bundle /*vectorized*/, S, UserTreeIdx,
                                   ReuseShuffleIndicies);
      LLVM_DEBUG(dbgs() << "SLP: added a vector of GEPs.\n");
      TE->setOperandsInOrder();
      for (unsigned i = 0, e = 2; i < e; ++i) {
        SmallVector<int, 4> OpDirection(VL.size(), i); // INTEL
        ValueList Operands;
        // Prepare the operand vector.
        for (Value *V : VL)
          Operands.push_back(cast<Instruction>(V)->getOperand(i));

        buildTree_rec(Operands, Depth + 1, {TE, i, OpDirection}); // INTEL
      }
      return;
    }
    case Instruction::Store: {
      // Check if the stores are consecutive or if we need to swizzle them.
      llvm::Type *ScalarTy = cast<StoreInst>(VL0)->getValueOperand()->getType();
      // Make sure all stores in the bundle are simple - we can't vectorize
      // atomic or volatile stores.
      SmallVector<Value *, 4> PointerOps(VL.size());
      ValueList Operands(VL.size());
      auto POIter = PointerOps.begin();
      auto OIter = Operands.begin();
      for (Value *V : VL) {
        auto *SI = cast<StoreInst>(V);
        if (!SI->isSimple()) {
          BS.cancelScheduling(VL, VL0);
          newTreeEntry(VL, None /*not vectorized*/, S, UserTreeIdx,
                       ReuseShuffleIndicies);
          LLVM_DEBUG(dbgs() << "SLP: Gathering non-simple stores.\n");
          return;
        }
        *POIter = SI->getPointerOperand();
        *OIter = SI->getValueOperand();
        ++POIter;
        ++OIter;
      }

      OrdersType CurrentOrder;
      // Check the order of pointer operands.
      if (llvm::sortPtrAccesses(PointerOps, *DL, *SE, CurrentOrder)) {
        Value *Ptr0;
        Value *PtrN;
        if (CurrentOrder.empty()) {
          Ptr0 = PointerOps.front();
          PtrN = PointerOps.back();
        } else {
          Ptr0 = PointerOps[CurrentOrder.front()];
          PtrN = PointerOps[CurrentOrder.back()];
        }
        const SCEV *Scev0 = SE->getSCEV(Ptr0);
        const SCEV *ScevN = SE->getSCEV(PtrN);
        const auto *Diff =
            dyn_cast<SCEVConstant>(SE->getMinusSCEV(ScevN, Scev0));
        uint64_t Size = DL->getTypeAllocSize(ScalarTy);
        // Check that the sorted pointer operands are consecutive.
        if (Diff && Diff->getAPInt() == (VL.size() - 1) * Size) {
          SmallVector<int, 4> OpDirection(VL.size(), 0); // INTEL
          if (CurrentOrder.empty()) {
            // Original stores are consecutive and does not require reordering.
            ++NumOpsWantToKeepOriginalOrder;
            TreeEntry *TE = newTreeEntry(VL, Bundle /*vectorized*/, S,
                                         UserTreeIdx, ReuseShuffleIndicies);
            TE->setOperandsInOrder();
            buildTree_rec(Operands, Depth + 1, {TE, 0, OpDirection}); // INTEL
            LLVM_DEBUG(dbgs() << "SLP: added a vector of stores.\n");
          } else {
            TreeEntry *TE =
                newTreeEntry(VL, Bundle /*vectorized*/, S, UserTreeIdx,
                             ReuseShuffleIndicies, CurrentOrder);
            TE->setOperandsInOrder();
            buildTree_rec(Operands, Depth + 1, {TE, 0, OpDirection}); // INTEL
            LLVM_DEBUG(dbgs() << "SLP: added a vector of jumbled stores.\n");
            findRootOrder(CurrentOrder);
            ++NumOpsWantToKeepOrder[CurrentOrder];
          }
          return;
        }
      }

      BS.cancelScheduling(VL, VL0);
      newTreeEntry(VL, None /*not vectorized*/, S, UserTreeIdx,
                   ReuseShuffleIndicies);
      LLVM_DEBUG(dbgs() << "SLP: Non-consecutive store.\n");
      return;
    }
    case Instruction::Call: {
      // Check if the calls are all to the same vectorizable intrinsic or
      // library function.
      CallInst *CI = cast<CallInst>(VL0);
      Intrinsic::ID ID = getVectorIntrinsicIDForCall(CI, TLI);

      VFShape Shape = VFShape::get(
          *CI, ElementCount::getFixed(static_cast<unsigned int>(VL.size())),
          false /*HasGlobalPred*/);
      Function *VecFunc = VFDatabase(*CI).getVectorizedFunction(Shape);

      if (!VecFunc && !isTriviallyVectorizable(ID)) {
        BS.cancelScheduling(VL, VL0);
        newTreeEntry(VL, None /*not vectorized*/, S, UserTreeIdx,
                     ReuseShuffleIndicies);
        LLVM_DEBUG(dbgs() << "SLP: Non-vectorizable call.\n");
        return;
      }
      Function *F = CI->getCalledFunction();
      unsigned NumArgs = CI->getNumArgOperands();
      SmallVector<Value*, 4> ScalarArgs(NumArgs, nullptr);
      for (unsigned j = 0; j != NumArgs; ++j)
        if (hasVectorInstrinsicScalarOpd(ID, j))
          ScalarArgs[j] = CI->getArgOperand(j);
      for (Value *V : VL) {
        CallInst *CI2 = dyn_cast<CallInst>(V);
        if (!CI2 || CI2->getCalledFunction() != F ||
            getVectorIntrinsicIDForCall(CI2, TLI) != ID ||
            (VecFunc &&
             VecFunc != VFDatabase(*CI2).getVectorizedFunction(Shape)) ||
            !CI->hasIdenticalOperandBundleSchema(*CI2)) {
          BS.cancelScheduling(VL, VL0);
          newTreeEntry(VL, None /*not vectorized*/, S, UserTreeIdx,
                       ReuseShuffleIndicies);
          LLVM_DEBUG(dbgs() << "SLP: mismatched calls:" << *CI << "!=" << *V
                            << "\n");
          return;
        }
        // Some intrinsics have scalar arguments and should be same in order for
        // them to be vectorized.
        for (unsigned j = 0; j != NumArgs; ++j) {
          if (hasVectorInstrinsicScalarOpd(ID, j)) {
            Value *A1J = CI2->getArgOperand(j);
            if (ScalarArgs[j] != A1J) {
              BS.cancelScheduling(VL, VL0);
              newTreeEntry(VL, None /*not vectorized*/, S, UserTreeIdx,
                           ReuseShuffleIndicies);
              LLVM_DEBUG(dbgs() << "SLP: mismatched arguments in call:" << *CI
                                << " argument " << ScalarArgs[j] << "!=" << A1J
                                << "\n");
              return;
            }
          }
        }
        // Verify that the bundle operands are identical between the two calls.
        if (CI->hasOperandBundles() &&
            !std::equal(CI->op_begin() + CI->getBundleOperandsStartIndex(),
                        CI->op_begin() + CI->getBundleOperandsEndIndex(),
                        CI2->op_begin() + CI2->getBundleOperandsStartIndex())) {
          BS.cancelScheduling(VL, VL0);
          newTreeEntry(VL, None /*not vectorized*/, S, UserTreeIdx,
                       ReuseShuffleIndicies);
          LLVM_DEBUG(dbgs() << "SLP: mismatched bundle operands in calls:"
                            << *CI << "!=" << *V << '\n');
          return;
        }
      }

      TreeEntry *TE = newTreeEntry(VL, Bundle /*vectorized*/, S, UserTreeIdx,
                                   ReuseShuffleIndicies);
      TE->setOperandsInOrder();
      for (unsigned i = 0, e = CI->getNumArgOperands(); i != e; ++i) {
        SmallVector<int, 4> OpDirection(VL.size(), i); // INTEL
        ValueList Operands;
        // Prepare the operand vector.
        for (Value *V : VL) {
          auto *CI2 = cast<CallInst>(V);
          Operands.push_back(CI2->getArgOperand(i));
        }
        buildTree_rec(Operands, Depth + 1, {TE, i, OpDirection}); // INTEL
      }
      return;
    }
    case Instruction::ShuffleVector: {
      // If this is not an alternate sequence of opcode like add-sub
      // then do not vectorize this instruction.
      if (!S.isAltShuffle()) {
        BS.cancelScheduling(VL, VL0);
        newTreeEntry(VL, None /*not vectorized*/, S, UserTreeIdx,
                     ReuseShuffleIndicies);
        LLVM_DEBUG(dbgs() << "SLP: ShuffleVector are not vectorized.\n");
        return;
      }
      TreeEntry *TE = newTreeEntry(VL, Bundle /*vectorized*/, S, UserTreeIdx,
                                   ReuseShuffleIndicies);
      LLVM_DEBUG(dbgs() << "SLP: added a ShuffleVector op.\n");

      // Reorder operands if reordering would enable vectorization.
#if INTEL_CUSTOMIZATION
      if (isa<BinaryOperator>(VL0)) {
        SmallVector<int, 4> OpDirLeft, OpDirRight;
        ValueList Left, Right;
        reorderInputsAccordingToOpcode(VL, Left, Right, *DL, *SE, OpDirLeft,
                                       OpDirRight, *this);
        TE->setOperand(0, Left);
        TE->setOperand(1, Right);
        if (visitRightOperandFirst(VL[0])) {
          buildTree_rec(TE->getOperand(1), Depth + 1, {TE, 1, OpDirRight});
          buildTree_rec(TE->getOperand(0), Depth + 1, {TE, 0, OpDirLeft});
        } else {
          buildTree_rec(TE->getOperand(0), Depth + 1, {TE, 0, OpDirLeft});
          buildTree_rec(TE->getOperand(1), Depth + 1, {TE, 1, OpDirRight});
        }
        return;
      }
#endif // INTEL_CUSTOMIZATION

      TE->setOperandsInOrder();
      for (unsigned i = 0, e = VL0->getNumOperands(); i < e; ++i) {
        SmallVector<int, 4> OpDirection(VL.size(), i); // INTEL
        ValueList Operands;
        // Prepare the operand vector.
        for (Value *V : VL)
          Operands.push_back(cast<Instruction>(V)->getOperand(i));

        buildTree_rec(Operands, Depth + 1, {TE, i, OpDirection}); // INTEL
      }
      return;
    }
    default:
      BS.cancelScheduling(VL, VL0);
      newTreeEntry(VL, None /*not vectorized*/, S, UserTreeIdx,
                   ReuseShuffleIndicies);
      LLVM_DEBUG(dbgs() << "SLP: Gathering unknown instruction.\n");
      return;
  }
}

unsigned BoUpSLP::canMapToVector(Type *T, const DataLayout &DL) const {
  unsigned N = 1;
  Type *EltTy = T;

  while (isa<StructType>(EltTy) || isa<ArrayType>(EltTy) ||
         isa<VectorType>(EltTy)) {
    if (auto *ST = dyn_cast<StructType>(EltTy)) {
      // Check that struct is homogeneous.
      for (const auto *Ty : ST->elements())
        if (Ty != *ST->element_begin())
          return 0;
      N *= ST->getNumElements();
      EltTy = *ST->element_begin();
    } else if (auto *AT = dyn_cast<ArrayType>(EltTy)) {
      N *= AT->getNumElements();
      EltTy = AT->getElementType();
    } else {
      auto *VT = cast<FixedVectorType>(EltTy);
      N *= VT->getNumElements();
      EltTy = VT->getElementType();
    }
  }

  if (!isValidElementType(EltTy))
    return 0;
  uint64_t VTSize = DL.getTypeStoreSizeInBits(FixedVectorType::get(EltTy, N));
  if (VTSize < MinVecRegSize || VTSize > MaxVecRegSize || VTSize != DL.getTypeStoreSizeInBits(T))
    return 0;
  return N;
}

bool BoUpSLP::canReuseExtract(ArrayRef<Value *> VL, Value *OpValue,
                              SmallVectorImpl<unsigned> &CurrentOrder) const {
  Instruction *E0 = cast<Instruction>(OpValue);
  assert(E0->getOpcode() == Instruction::ExtractElement ||
         E0->getOpcode() == Instruction::ExtractValue);
  assert(E0->getOpcode() == getSameOpcode(VL).getOpcode() && "Invalid opcode");
  // Check if all of the extracts come from the same vector and from the
  // correct offset.
  Value *Vec = E0->getOperand(0);

  CurrentOrder.clear();

  // We have to extract from a vector/aggregate with the same number of elements.
  unsigned NElts;
  if (E0->getOpcode() == Instruction::ExtractValue) {
    const DataLayout &DL = E0->getModule()->getDataLayout();
    NElts = canMapToVector(Vec->getType(), DL);
    if (!NElts)
      return false;
    // Check if load can be rewritten as load of vector.
    LoadInst *LI = dyn_cast<LoadInst>(Vec);
    if (!LI || !LI->isSimple() || !LI->hasNUses(VL.size()))
      return false;
  } else {
    NElts = cast<FixedVectorType>(Vec->getType())->getNumElements();
  }

  if (NElts != VL.size())
    return false;

  // Check that all of the indices extract from the correct offset.
  bool ShouldKeepOrder = true;
  unsigned E = VL.size();
  // Assign to all items the initial value E + 1 so we can check if the extract
  // instruction index was used already.
  // Also, later we can check that all the indices are used and we have a
  // consecutive access in the extract instructions, by checking that no
  // element of CurrentOrder still has value E + 1.
  CurrentOrder.assign(E, E + 1);
  unsigned I = 0;
  for (; I < E; ++I) {
    auto *Inst = cast<Instruction>(VL[I]);
    if (Inst->getOperand(0) != Vec)
      break;
    Optional<unsigned> Idx = getExtractIndex(Inst);
    if (!Idx)
      break;
    const unsigned ExtIdx = *Idx;
    if (ExtIdx != I) {
      if (ExtIdx >= E || CurrentOrder[ExtIdx] != E + 1)
        break;
      ShouldKeepOrder = false;
      CurrentOrder[ExtIdx] = I;
    } else {
      if (CurrentOrder[I] != E + 1)
        break;
      CurrentOrder[I] = I;
    }
  }
  if (I < E) {
    CurrentOrder.clear();
    return false;
  }

  return ShouldKeepOrder;
}

bool BoUpSLP::areAllUsersVectorized(Instruction *I) const {
  return I->hasOneUse() ||
         std::all_of(I->user_begin(), I->user_end(), [this](User *U) {
           return ScalarToTreeEntry.count(U) > 0;
         });
}

static std::pair<unsigned, unsigned>
getVectorCallCosts(CallInst *CI, FixedVectorType *VecTy,
                   TargetTransformInfo *TTI, TargetLibraryInfo *TLI) {
  Intrinsic::ID ID = getVectorIntrinsicIDForCall(CI, TLI);

  // Calculate the cost of the scalar and vector calls.
  IntrinsicCostAttributes CostAttrs(ID, *CI, VecTy->getElementCount());
  int IntrinsicCost =
    TTI->getIntrinsicInstrCost(CostAttrs, TTI::TCK_RecipThroughput);

  auto Shape = VFShape::get(*CI, ElementCount::getFixed(static_cast<unsigned>(
                                     VecTy->getNumElements())),
                            false /*HasGlobalPred*/);
  Function *VecFunc = VFDatabase(*CI).getVectorizedFunction(Shape);
  int LibCost = IntrinsicCost;
  if (!CI->isNoBuiltin() && VecFunc) {
    // Calculate the cost of the vector library call.
    SmallVector<Type *, 4> VecTys;
    for (Use &Arg : CI->args())
      VecTys.push_back(
          FixedVectorType::get(Arg->getType(), VecTy->getNumElements()));

    // If the corresponding vector call is cheaper, return its cost.
    LibCost = TTI->getCallInstrCost(nullptr, VecTy, VecTys,
                                    TTI::TCK_RecipThroughput);
  }
  return {IntrinsicCost, LibCost};
}

InstructionCost BoUpSLP::getEntryCost(TreeEntry *E) {
  ArrayRef<Value*> VL = E->Scalars;

  Type *ScalarTy = VL[0]->getType();
  if (StoreInst *SI = dyn_cast<StoreInst>(VL[0]))
    ScalarTy = SI->getValueOperand()->getType();
  else if (CmpInst *CI = dyn_cast<CmpInst>(VL[0]))
    ScalarTy = CI->getOperand(0)->getType();
  auto *VecTy = FixedVectorType::get(ScalarTy, VL.size());
  TTI::TargetCostKind CostKind = TTI::TCK_RecipThroughput;

  // If we have computed a smaller type for the expression, update VecTy so
  // that the costs will be accurate.
  if (MinBWs.count(VL[0]))
    VecTy = FixedVectorType::get(
        IntegerType::get(F->getContext(), MinBWs[VL[0]].first), VL.size());

  unsigned ReuseShuffleNumbers = E->ReuseShuffleIndices.size();
  bool NeedToShuffleReuses = !E->ReuseShuffleIndices.empty();
  InstructionCost ReuseShuffleCost = 0;
  if (NeedToShuffleReuses) {
    ReuseShuffleCost =
        TTI->getShuffleCost(TargetTransformInfo::SK_PermuteSingleSrc, VecTy);
  }
  if (E->State == TreeEntry::NeedToGather) {
    if (allConstant(VL))
      return 0;
    if (isSplat(VL)) {
      return ReuseShuffleCost +
             TTI->getShuffleCost(TargetTransformInfo::SK_Broadcast, VecTy, 0);
    }
    if (E->getOpcode() == Instruction::ExtractElement &&
        allSameType(VL) && allSameBlock(VL)) {
      Optional<TargetTransformInfo::ShuffleKind> ShuffleKind = isShuffle(VL);
      if (ShuffleKind.hasValue()) {
        InstructionCost Cost =
            TTI->getShuffleCost(ShuffleKind.getValue(), VecTy);
        for (auto *V : VL) {
          // If all users of instruction are going to be vectorized and this
          // instruction itself is not going to be vectorized, consider this
          // instruction as dead and remove its cost from the final cost of the
          // vectorized tree.
          if (areAllUsersVectorized(cast<Instruction>(V)) &&
              !ScalarToTreeEntry.count(V)) {
            auto *IO = cast<ConstantInt>(
                cast<ExtractElementInst>(V)->getIndexOperand());
            Cost -= TTI->getVectorInstrCost(Instruction::ExtractElement, VecTy,
                                            IO->getZExtValue());
          }
        }
        return ReuseShuffleCost + Cost;
      }
    }
    return ReuseShuffleCost + getGatherCost(VL);
  }
  assert((E->State == TreeEntry::Vectorize ||
          E->State == TreeEntry::ScatterVectorize) &&
         "Unhandled state");
  assert(E->getOpcode() && allSameType(VL) && allSameBlock(VL) && "Invalid VL");
  Instruction *VL0 = E->getMainOp();
  unsigned ShuffleOrOp =
      E->isAltShuffle() ? (unsigned)Instruction::ShuffleVector : E->getOpcode();
  switch (ShuffleOrOp) {
    case Instruction::PHI:
      return 0;

    case Instruction::ExtractValue:
    case Instruction::ExtractElement: {
      InstructionCost DeadCost = 0;
      if (NeedToShuffleReuses) {
        unsigned Idx = 0;
        for (unsigned I : E->ReuseShuffleIndices) {
          if (ShuffleOrOp == Instruction::ExtractElement) {
            auto *IO = cast<ConstantInt>(
                cast<ExtractElementInst>(VL[I])->getIndexOperand());
            Idx = IO->getZExtValue();
            ReuseShuffleCost -= TTI->getVectorInstrCost(
                Instruction::ExtractElement, VecTy, Idx);
          } else {
            ReuseShuffleCost -= TTI->getVectorInstrCost(
                Instruction::ExtractElement, VecTy, Idx);
            ++Idx;
          }
        }
        Idx = ReuseShuffleNumbers;
        for (Value *V : VL) {
          if (ShuffleOrOp == Instruction::ExtractElement) {
            auto *IO = cast<ConstantInt>(
                cast<ExtractElementInst>(V)->getIndexOperand());
            Idx = IO->getZExtValue();
          } else {
            --Idx;
          }
          ReuseShuffleCost +=
              TTI->getVectorInstrCost(Instruction::ExtractElement, VecTy, Idx);
        }
        DeadCost = ReuseShuffleCost;
      } else if (!E->ReorderIndices.empty()) {
        DeadCost = TTI->getShuffleCost(TargetTransformInfo::SK_PermuteSingleSrc,
                                       VecTy);
      }
      for (unsigned I = 0, E = VL.size(); I < E; ++I) {
        Instruction *EI = cast<Instruction>(VL[I]);
        // If all users are going to be vectorized, instruction can be
        // considered as dead.
        // The same, if have only one user, it will be vectorized for sure.
        if (areAllUsersVectorized(EI)) {
          // Take credit for instruction that will become dead.
          if (EI->hasOneUse()) {
            Instruction *Ext = EI->user_back();
            if ((isa<SExtInst>(Ext) || isa<ZExtInst>(Ext)) &&
                all_of(Ext->users(),
                       [](User *U) { return isa<GetElementPtrInst>(U); })) {
              // Use getExtractWithExtendCost() to calculate the cost of
              // extractelement/ext pair.
              DeadCost -= TTI->getExtractWithExtendCost(
                  Ext->getOpcode(), Ext->getType(), VecTy, I);
              // Add back the cost of s|zext which is subtracted separately.
              DeadCost += TTI->getCastInstrCost(
                  Ext->getOpcode(), Ext->getType(), EI->getType(),
                  TTI::getCastContextHint(Ext), CostKind, Ext);
              continue;
            }
          }
          DeadCost -=
              TTI->getVectorInstrCost(Instruction::ExtractElement, VecTy, I);
        }
      }
      return DeadCost;
    }
    case Instruction::ZExt:
    case Instruction::SExt:
    case Instruction::FPToUI:
    case Instruction::FPToSI:
    case Instruction::FPExt:
    case Instruction::PtrToInt:
    case Instruction::IntToPtr:
    case Instruction::SIToFP:
    case Instruction::UIToFP:
    case Instruction::Trunc:
    case Instruction::FPTrunc:
    case Instruction::BitCast: {
      Type *SrcTy = VL0->getOperand(0)->getType();
      InstructionCost ScalarEltCost =
          TTI->getCastInstrCost(E->getOpcode(), ScalarTy, SrcTy,
                                TTI::getCastContextHint(VL0), CostKind, VL0);
      if (NeedToShuffleReuses) {
        ReuseShuffleCost -= (ReuseShuffleNumbers - VL.size()) * ScalarEltCost;
      }

      // Calculate the cost of this instruction.
      InstructionCost ScalarCost = VL.size() * ScalarEltCost;

      auto *SrcVecTy = FixedVectorType::get(SrcTy, VL.size());
      InstructionCost VecCost = 0;
      // Check if the values are candidates to demote.
      if (!MinBWs.count(VL0) || VecTy != SrcVecTy) {
        VecCost =
            ReuseShuffleCost +
            TTI->getCastInstrCost(E->getOpcode(), VecTy, SrcVecTy,
                                  TTI::getCastContextHint(VL0), CostKind, VL0);
      }
      LLVM_DEBUG(dumpTreeCosts(E, ReuseShuffleCost, VecCost, ScalarCost));
      return VecCost - ScalarCost;
    }
    case Instruction::FCmp:
    case Instruction::ICmp:
    case Instruction::Select: {
      // Calculate the cost of this instruction.
      InstructionCost ScalarEltCost =
          TTI->getCmpSelInstrCost(E->getOpcode(), ScalarTy, Builder.getInt1Ty(),
                                  CmpInst::BAD_ICMP_PREDICATE, CostKind, VL0);
      if (NeedToShuffleReuses) {
        ReuseShuffleCost -= (ReuseShuffleNumbers - VL.size()) * ScalarEltCost;
      }
      auto *MaskTy = FixedVectorType::get(Builder.getInt1Ty(), VL.size());
      InstructionCost ScalarCost = VecTy->getNumElements() * ScalarEltCost;

      // Check if all entries in VL are either compares or selects with compares
      // as condition that have the same predicates.
      CmpInst::Predicate VecPred = CmpInst::BAD_ICMP_PREDICATE;
      bool First = true;
      for (auto *V : VL) {
        CmpInst::Predicate CurrentPred;
        auto MatchCmp = m_Cmp(CurrentPred, m_Value(), m_Value());
        if ((!match(V, m_Select(MatchCmp, m_Value(), m_Value())) &&
             !match(V, MatchCmp)) ||
            (!First && VecPred != CurrentPred)) {
          VecPred = CmpInst::BAD_ICMP_PREDICATE;
          break;
        }
        First = false;
        VecPred = CurrentPred;
      }

      InstructionCost VecCost = TTI->getCmpSelInstrCost(
          E->getOpcode(), VecTy, MaskTy, VecPred, CostKind, VL0);
      // Check if it is possible and profitable to use min/max for selects in
      // VL.
      //
      auto IntrinsicAndUse = canConvertToMinOrMaxIntrinsic(VL);
      if (IntrinsicAndUse.first != Intrinsic::not_intrinsic) {
        IntrinsicCostAttributes CostAttrs(IntrinsicAndUse.first, VecTy,
                                          {VecTy, VecTy});
        InstructionCost IntrinsicCost =
            TTI->getIntrinsicInstrCost(CostAttrs, CostKind);
        // If the selects are the only uses of the compares, they will be dead
        // and we can adjust the cost by removing their cost.
        if (IntrinsicAndUse.second)
          IntrinsicCost -=
              TTI->getCmpSelInstrCost(Instruction::ICmp, VecTy, MaskTy,
                                      CmpInst::BAD_ICMP_PREDICATE, CostKind);
        VecCost = std::min(VecCost, IntrinsicCost);
      }
      LLVM_DEBUG(dumpTreeCosts(E, ReuseShuffleCost, VecCost, ScalarCost));
      return ReuseShuffleCost + VecCost - ScalarCost;
    }
    case Instruction::FNeg:
    case Instruction::Add:
    case Instruction::FAdd:
    case Instruction::Sub:
    case Instruction::FSub:
    case Instruction::Mul:
    case Instruction::FMul:
    case Instruction::UDiv:
    case Instruction::SDiv:
    case Instruction::FDiv:
    case Instruction::URem:
    case Instruction::SRem:
    case Instruction::FRem:
    case Instruction::Shl:
    case Instruction::LShr:
    case Instruction::AShr:
    case Instruction::And:
    case Instruction::Or:
    case Instruction::Xor: {
      // Certain instructions can be cheaper to vectorize if they have a
      // constant second vector operand.
      TargetTransformInfo::OperandValueKind Op1VK =
          TargetTransformInfo::OK_AnyValue;
      TargetTransformInfo::OperandValueKind Op2VK =
          TargetTransformInfo::OK_UniformConstantValue;
      TargetTransformInfo::OperandValueProperties Op1VP =
          TargetTransformInfo::OP_None;
      TargetTransformInfo::OperandValueProperties Op2VP =
          TargetTransformInfo::OP_PowerOf2;

      // If all operands are exactly the same ConstantInt then set the
      // operand kind to OK_UniformConstantValue.
      // If instead not all operands are constants, then set the operand kind
      // to OK_AnyValue. If all operands are constants but not the same,
      // then set the operand kind to OK_NonUniformConstantValue.
      ConstantInt *CInt0 = nullptr;
      for (unsigned i = 0, e = VL.size(); i < e; ++i) {
        const Instruction *I = cast<Instruction>(VL[i]);
        unsigned OpIdx = isa<BinaryOperator>(I) ? 1 : 0;
        ConstantInt *CInt = dyn_cast<ConstantInt>(I->getOperand(OpIdx));
        if (!CInt) {
          Op2VK = TargetTransformInfo::OK_AnyValue;
          Op2VP = TargetTransformInfo::OP_None;
          break;
        }
        if (Op2VP == TargetTransformInfo::OP_PowerOf2 &&
            !CInt->getValue().isPowerOf2())
          Op2VP = TargetTransformInfo::OP_None;
        if (i == 0) {
          CInt0 = CInt;
          continue;
        }
        if (CInt0 != CInt)
          Op2VK = TargetTransformInfo::OK_NonUniformConstantValue;
      }

      SmallVector<const Value *, 4> Operands(VL0->operand_values());
      InstructionCost ScalarEltCost =
          TTI->getArithmeticInstrCost(E->getOpcode(), ScalarTy, CostKind, Op1VK,
                                      Op2VK, Op1VP, Op2VP, Operands, VL0);
      if (NeedToShuffleReuses) {
        ReuseShuffleCost -= (ReuseShuffleNumbers - VL.size()) * ScalarEltCost;
      }
      InstructionCost ScalarCost = VecTy->getNumElements() * ScalarEltCost;
      InstructionCost VecCost =
          TTI->getArithmeticInstrCost(E->getOpcode(), VecTy, CostKind, Op1VK,
                                      Op2VK, Op1VP, Op2VP, Operands, VL0);
      LLVM_DEBUG(dumpTreeCosts(E, ReuseShuffleCost, VecCost, ScalarCost));
      return ReuseShuffleCost + VecCost - ScalarCost;
    }
    case Instruction::GetElementPtr: {
      TargetTransformInfo::OperandValueKind Op1VK =
          TargetTransformInfo::OK_AnyValue;
      TargetTransformInfo::OperandValueKind Op2VK =
          TargetTransformInfo::OK_UniformConstantValue;

      InstructionCost ScalarEltCost = TTI->getArithmeticInstrCost(
          Instruction::Add, ScalarTy, CostKind, Op1VK, Op2VK);
      if (NeedToShuffleReuses) {
        ReuseShuffleCost -= (ReuseShuffleNumbers - VL.size()) * ScalarEltCost;
      }
      InstructionCost ScalarCost = VecTy->getNumElements() * ScalarEltCost;
      InstructionCost VecCost = TTI->getArithmeticInstrCost(
          Instruction::Add, VecTy, CostKind, Op1VK, Op2VK);
      LLVM_DEBUG(dumpTreeCosts(E, ReuseShuffleCost, VecCost, ScalarCost));
      return ReuseShuffleCost + VecCost - ScalarCost;
    }
    case Instruction::Load: {
      // Cost of wide load - cost of scalar loads.
      Align alignment = cast<LoadInst>(VL0)->getAlign();
      InstructionCost ScalarEltCost = TTI->getMemoryOpCost(
          Instruction::Load, ScalarTy, alignment, 0, CostKind, VL0);
      if (NeedToShuffleReuses) {
        ReuseShuffleCost -= (ReuseShuffleNumbers - VL.size()) * ScalarEltCost;
      }
      InstructionCost ScalarLdCost = VecTy->getNumElements() * ScalarEltCost;
      InstructionCost VecLdCost;
      if (E->State == TreeEntry::Vectorize) {
        VecLdCost = TTI->getMemoryOpCost(Instruction::Load, VecTy, alignment, 0,
                                         CostKind, VL0);
#if INTEL_CUSTOMIZATION
        // Cost modeling for split-load.
        if (!E->SplitLoadGroups.empty()) {
          // Cost of all loads.
          unsigned Size = std::get<1>(E->SplitLoadGroups.back());
          unsigned NumElems = E->SplitLoadGroups.size();
          VecLdCost = NumElems *
                      TTI->getMemoryOpCost(Instruction::Load,
                                           FixedVectorType::get(ScalarTy, Size),
                                           alignment, 0, CostKind, VL0);
          // Cost of shuffles.
          do {
            Size *= 2;
            NumElems /= 2;
            VecLdCost += NumElems * TTI->getShuffleCost(
                                        TargetTransformInfo::SK_PermuteTwoSrc,
                                        FixedVectorType::get(ScalarTy, Size));
          } while (NumElems > 1);
        }
#endif // INTEL_CUSTOMIZATION
      } else {
        assert(E->State == TreeEntry::ScatterVectorize && "Unknown EntryState");
        VecLdCost = TTI->getGatherScatterOpCost(
            Instruction::Load, VecTy, cast<LoadInst>(VL0)->getPointerOperand(),
            /*VariableMask=*/false, alignment, CostKind, VL0);
      }
      if (!NeedToShuffleReuses && !E->ReorderIndices.empty())
        VecLdCost += TTI->getShuffleCost(
            TargetTransformInfo::SK_PermuteSingleSrc, VecTy);
      LLVM_DEBUG(dumpTreeCosts(E, ReuseShuffleCost, VecLdCost, ScalarLdCost));
      return ReuseShuffleCost + VecLdCost - ScalarLdCost;
    }
    case Instruction::Store: {
      // We know that we can merge the stores. Calculate the cost.
      bool IsReorder = !E->ReorderIndices.empty();
      auto *SI =
          cast<StoreInst>(IsReorder ? VL[E->ReorderIndices.front()] : VL0);
      Align Alignment = SI->getAlign();
      InstructionCost ScalarEltCost = TTI->getMemoryOpCost(
          Instruction::Store, ScalarTy, Alignment, 0, CostKind, VL0);
      InstructionCost ScalarStCost = VecTy->getNumElements() * ScalarEltCost;
      InstructionCost VecStCost = TTI->getMemoryOpCost(
          Instruction::Store, VecTy, Alignment, 0, CostKind, VL0);
      if (IsReorder)
        VecStCost += TTI->getShuffleCost(
            TargetTransformInfo::SK_PermuteSingleSrc, VecTy);
      LLVM_DEBUG(dumpTreeCosts(E, ReuseShuffleCost, VecStCost, ScalarStCost));
      return VecStCost - ScalarStCost;
    }
    case Instruction::Call: {
      CallInst *CI = cast<CallInst>(VL0);
      Intrinsic::ID ID = getVectorIntrinsicIDForCall(CI, TLI);

      // Calculate the cost of the scalar and vector calls.
      IntrinsicCostAttributes CostAttrs(ID, *CI, ElementCount::getFixed(1), 1);
      InstructionCost ScalarEltCost =
          TTI->getIntrinsicInstrCost(CostAttrs, CostKind);
      if (NeedToShuffleReuses) {
        ReuseShuffleCost -= (ReuseShuffleNumbers - VL.size()) * ScalarEltCost;
      }
      InstructionCost ScalarCallCost = VecTy->getNumElements() * ScalarEltCost;

      auto VecCallCosts = getVectorCallCosts(CI, VecTy, TTI, TLI);
      InstructionCost VecCallCost =
          std::min(VecCallCosts.first, VecCallCosts.second);

      LLVM_DEBUG(dbgs() << "SLP: Call cost " << VecCallCost - ScalarCallCost
                        << " (" << VecCallCost << "-" << ScalarCallCost << ")"
                        << " for " << *CI << "\n");

      return ReuseShuffleCost + VecCallCost - ScalarCallCost;
    }
    case Instruction::ShuffleVector: {
      assert(E->isAltShuffle() &&
             ((Instruction::isBinaryOp(E->getOpcode()) &&
               Instruction::isBinaryOp(E->getAltOpcode())) ||
              (Instruction::isCast(E->getOpcode()) &&
               Instruction::isCast(E->getAltOpcode()))) &&
             "Invalid Shuffle Vector Operand");
      InstructionCost ScalarCost = 0;
      if (NeedToShuffleReuses) {
        for (unsigned Idx : E->ReuseShuffleIndices) {
          Instruction *I = cast<Instruction>(VL[Idx]);
          InstructionCost Cost = TTI->getInstructionCost(I, CostKind);
          assert(Cost.isValid() && "Invalid instruction cost");
          ReuseShuffleCost -= *(Cost.getValue());
        }
        for (Value *V : VL) {
          Instruction *I = cast<Instruction>(V);
          InstructionCost Cost = TTI->getInstructionCost(I, CostKind);
          assert(Cost.isValid() && "Invalid instruction cost");
          ReuseShuffleCost += *(Cost.getValue());
        }
      }
      for (Value *V : VL) {
        Instruction *I = cast<Instruction>(V);
        assert(E->isOpcodeOrAlt(I) && "Unexpected main/alternate opcode");
        InstructionCost Cost = TTI->getInstructionCost(I, CostKind);
        assert(Cost.isValid() && "Invalid instruction cost");
        ScalarCost += *(Cost.getValue());
      }
      // VecCost is equal to sum of the cost of creating 2 vectors
      // and the cost of creating shuffle.
      InstructionCost VecCost = 0;
      if (Instruction::isBinaryOp(E->getOpcode())) {
        VecCost = TTI->getArithmeticInstrCost(E->getOpcode(), VecTy, CostKind);
        VecCost += TTI->getArithmeticInstrCost(E->getAltOpcode(), VecTy,
                                               CostKind);
      } else {
        Type *Src0SclTy = E->getMainOp()->getOperand(0)->getType();
        Type *Src1SclTy = E->getAltOp()->getOperand(0)->getType();
        auto *Src0Ty = FixedVectorType::get(Src0SclTy, VL.size());
        auto *Src1Ty = FixedVectorType::get(Src1SclTy, VL.size());
        VecCost = TTI->getCastInstrCost(E->getOpcode(), VecTy, Src0Ty,
                                        TTI::CastContextHint::None, CostKind);
        VecCost += TTI->getCastInstrCost(E->getAltOpcode(), VecTy, Src1Ty,
                                         TTI::CastContextHint::None, CostKind);
      }
      VecCost += TTI->getShuffleCost(TargetTransformInfo::SK_Select, VecTy, 0);
      LLVM_DEBUG(dumpTreeCosts(E, ReuseShuffleCost, VecCost, ScalarCost));
      return ReuseShuffleCost + VecCost - ScalarCost;
    }
    default:
      llvm_unreachable("Unknown instruction");
  }
}

bool BoUpSLP::isFullyVectorizableTinyTree() const {
  LLVM_DEBUG(dbgs() << "SLP: Check whether the tree with height "
                    << VectorizableTree.size() << " is fully vectorizable .\n");

  // We only handle trees of heights 1 and 2.
  if (VectorizableTree.size() == 1 &&
      VectorizableTree[0]->State == TreeEntry::Vectorize)
    return true;

  if (VectorizableTree.size() != 2)
    return false;

  // Handle splat and all-constants stores.
  if (VectorizableTree[0]->State == TreeEntry::Vectorize &&
      (allConstant(VectorizableTree[1]->Scalars) ||
       isSplat(VectorizableTree[1]->Scalars)))
    return true;

  // Gathering cost would be too much for tiny trees.
  if (VectorizableTree[0]->State == TreeEntry::NeedToGather ||
      VectorizableTree[1]->State == TreeEntry::NeedToGather)
    return false;

  return true;
}

static bool isLoadCombineCandidateImpl(Value *Root, unsigned NumElts,
                                       TargetTransformInfo *TTI) {
  // Look past the root to find a source value. Arbitrarily follow the
  // path through operand 0 of any 'or'. Also, peek through optional
  // shift-left-by-multiple-of-8-bits.
  Value *ZextLoad = Root;
  const APInt *ShAmtC;
  while (!isa<ConstantExpr>(ZextLoad) &&
         (match(ZextLoad, m_Or(m_Value(), m_Value())) ||
          (match(ZextLoad, m_Shl(m_Value(), m_APInt(ShAmtC))) &&
           ShAmtC->urem(8) == 0)))
    ZextLoad = cast<BinaryOperator>(ZextLoad)->getOperand(0);

  // Check if the input is an extended load of the required or/shift expression.
  Value *LoadPtr;
  if (ZextLoad == Root || !match(ZextLoad, m_ZExt(m_Load(m_Value(LoadPtr)))))
    return false;

  // Require that the total load bit width is a legal integer type.
  // For example, <8 x i8> --> i64 is a legal integer on a 64-bit target.
  // But <16 x i8> --> i128 is not, so the backend probably can't reduce it.
  Type *SrcTy = LoadPtr->getType()->getPointerElementType();
  unsigned LoadBitWidth = SrcTy->getIntegerBitWidth() * NumElts;
  if (!TTI->isTypeLegal(IntegerType::get(Root->getContext(), LoadBitWidth)))
    return false;

  // Everything matched - assume that we can fold the whole sequence using
  // load combining.
  LLVM_DEBUG(dbgs() << "SLP: Assume load combining for tree starting at "
             << *(cast<Instruction>(Root)) << "\n");

  return true;
}

bool BoUpSLP::isLoadCombineReductionCandidate(unsigned RdxOpcode) const {
  if (RdxOpcode != Instruction::Or)
    return false;

  unsigned NumElts = VectorizableTree[0]->Scalars.size();
  Value *FirstReduced = VectorizableTree[0]->Scalars[0];
  return isLoadCombineCandidateImpl(FirstReduced, NumElts, TTI);
}

bool BoUpSLP::isLoadCombineCandidate() const {
  // Peek through a final sequence of stores and check if all operations are
  // likely to be load-combined.
  unsigned NumElts = VectorizableTree[0]->Scalars.size();
  for (Value *Scalar : VectorizableTree[0]->Scalars) {
    Value *X;
    if (!match(Scalar, m_Store(m_Value(X), m_Value())) ||
        !isLoadCombineCandidateImpl(X, NumElts, TTI))
      return false;
  }
  return true;
}

bool BoUpSLP::isTreeTinyAndNotFullyVectorizable() const {
  // We can vectorize the tree if its size is greater than or equal to the
  // minimum size specified by the MinTreeSize command line option.
  if (VectorizableTree.size() >= MinTreeSize)
    return false;

  // If we have a tiny tree (a tree whose size is less than MinTreeSize), we
  // can vectorize it if we can prove it fully vectorizable.
  if (isFullyVectorizableTinyTree())
    return false;

  assert(VectorizableTree.empty()
             ? ExternalUses.empty()
             : true && "We shouldn't have any external users");

  // Otherwise, we can't vectorize the tree. It is both tiny and not fully
  // vectorizable.
  return true;
}

InstructionCost BoUpSLP::getSpillCost() const {
  // Walk from the bottom of the tree to the top, tracking which values are
  // live. When we see a call instruction that is not part of our tree,
  // query TTI to see if there is a cost to keeping values live over it
  // (for example, if spills and fills are required).
  unsigned BundleWidth = VectorizableTree.front()->Scalars.size();
  InstructionCost Cost = 0;

  SmallPtrSet<Instruction*, 4> LiveValues;
  Instruction *PrevInst = nullptr;

  // The entries in VectorizableTree are not necessarily ordered by their
  // position in basic blocks. Collect them and order them by dominance so later
  // instructions are guaranteed to be visited first. For instructions in
  // different basic blocks, we only scan to the beginning of the block, so
  // their order does not matter, as long as all instructions in a basic block
  // are grouped together. Using dominance ensures a deterministic order.
  SmallVector<Instruction *, 16> OrderedScalars;
  for (const auto &TEPtr : VectorizableTree) {
    Instruction *Inst = dyn_cast<Instruction>(TEPtr->Scalars[0]);
    if (!Inst)
      continue;
    OrderedScalars.push_back(Inst);
  }
  llvm::stable_sort(OrderedScalars, [this](Instruction *A, Instruction *B) {
    return DT->dominates(B, A);
  });

  for (Instruction *Inst : OrderedScalars) {
    if (!PrevInst) {
      PrevInst = Inst;
      continue;
    }

    // Update LiveValues.
    LiveValues.erase(PrevInst);
    for (auto &J : PrevInst->operands()) {
      if (isa<Instruction>(&*J) && getTreeEntry(&*J))
        LiveValues.insert(cast<Instruction>(&*J));
    }

    LLVM_DEBUG({
      dbgs() << "SLP: #LV: " << LiveValues.size();
      for (auto *X : LiveValues)
        dbgs() << " " << X->getName();
      dbgs() << ", Looking at ";
      Inst->dump();
    });

    // Now find the sequence of instructions between PrevInst and Inst.
    unsigned NumCalls = 0;
    BasicBlock::reverse_iterator InstIt = ++Inst->getIterator().getReverse(),
                                 PrevInstIt =
                                     PrevInst->getIterator().getReverse();
    while (InstIt != PrevInstIt) {
      if (PrevInstIt == PrevInst->getParent()->rend()) {
        PrevInstIt = Inst->getParent()->rbegin();
        continue;
      }

      // Debug information does not impact spill cost.
      if ((isa<CallInst>(&*PrevInstIt) &&
           !isa<DbgInfoIntrinsic>(&*PrevInstIt)) &&
          &*PrevInstIt != PrevInst)
        NumCalls++;

      ++PrevInstIt;
    }

    if (NumCalls) {
      SmallVector<Type*, 4> V;
      for (auto *II : LiveValues)
        V.push_back(FixedVectorType::get(II->getType(), BundleWidth));
      Cost += NumCalls * TTI->getCostOfKeepingLiveOverCall(V);
    }

    PrevInst = Inst;
  }

  return Cost;
}

InstructionCost BoUpSLP::getTreeCost() {
  InstructionCost Cost = 0;
  LLVM_DEBUG(dbgs() << "SLP: Calculating cost for tree of size "
                    << VectorizableTree.size() << ".\n");

  unsigned BundleWidth = VectorizableTree[0]->Scalars.size();

  for (unsigned I = 0, E = VectorizableTree.size(); I < E; ++I) {
    TreeEntry &TE = *VectorizableTree[I].get();

    // We create duplicate tree entries for gather sequences that have multiple
    // uses. However, we should not compute the cost of duplicate sequences.
    // For example, if we have a build vector (i.e., insertelement sequence)
    // that is used by more than one vector instruction, we only need to
    // compute the cost of the insertelement instructions once. The redundant
    // instructions will be eliminated by CSE.
    //
    // We should consider not creating duplicate tree entries for gather
    // sequences, and instead add additional edges to the tree representing
    // their uses. Since such an approach results in fewer total entries,
    // existing heuristics based on tree size may yield different results.
    //
    if (TE.State == TreeEntry::NeedToGather &&
        std::any_of(std::next(VectorizableTree.begin(), I + 1),
                    VectorizableTree.end(),
                    [TE](const std::unique_ptr<TreeEntry> &EntryPtr) {
                      return EntryPtr->State == TreeEntry::NeedToGather &&
                             EntryPtr->isSame(TE.Scalars);
                    }))
      continue;

    InstructionCost C = getEntryCost(&TE);
<<<<<<< HEAD
#if INTEL_CUSTOMIZATION
    TE.Cost = C.getValue().getValue();
#endif // INTEL_CUSTOMIZATION
=======
>>>>>>> 79c65d47
    Cost += C;
    LLVM_DEBUG(dbgs() << "SLP: Adding cost " << C
                      << " for bundle that starts with " << *TE.Scalars[0]
                      << ".\n"
                      << "SLP: Current total cost = " << Cost << "\n");
  }

  SmallPtrSet<Value *, 16> ExtractCostCalculated;
  InstructionCost ExtractCost = 0;
  for (ExternalUser &EU : ExternalUses) {
    // We only add extract cost once for the same scalar.
    if (!ExtractCostCalculated.insert(EU.Scalar).second)
      continue;

    // Uses by ephemeral values are free (because the ephemeral value will be
    // removed prior to code generation, and so the extraction will be
    // removed as well).
    if (EphValues.count(EU.User))
      continue;

    // If we plan to rewrite the tree in a smaller type, we will need to sign
    // extend the extracted value back to the original type. Here, we account
    // for the extract and the added cost of the sign extend if needed.
    auto *VecTy = FixedVectorType::get(EU.Scalar->getType(), BundleWidth);
    auto *ScalarRoot = VectorizableTree[0]->Scalars[0];
    if (MinBWs.count(ScalarRoot)) {
      auto *MinTy = IntegerType::get(F->getContext(), MinBWs[ScalarRoot].first);
      auto Extend =
          MinBWs[ScalarRoot].second ? Instruction::SExt : Instruction::ZExt;
      VecTy = FixedVectorType::get(MinTy, BundleWidth);
      ExtractCost += TTI->getExtractWithExtendCost(Extend, EU.Scalar->getType(),
                                                   VecTy, EU.Lane);
    } else {
      ExtractCost +=
          TTI->getVectorInstrCost(Instruction::ExtractElement, VecTy, EU.Lane);
    }
  }

  InstructionCost SpillCost = getSpillCost();
  Cost += SpillCost + ExtractCost;

#ifndef NDEBUG
  SmallString<256> Str;
  {
    raw_svector_ostream OS(Str);
    OS << "SLP: Spill Cost = " << SpillCost << ".\n"
       << "SLP: Extract Cost = " << ExtractCost << ".\n"
       << "SLP: Total Cost = " << Cost << ".\n";
  }
  LLVM_DEBUG(dbgs() << Str);
  if (ViewSLPTree)
    ViewGraph(this, "SLP" + F->getName(), false, Str);
#endif

#if INTEL_CUSTOMIZATION
  // Override Cost for tiny non-fully vectorizable trees.
  if (isTreeTinyAndNotFullyVectorizable())
    Cost = FORBIDEN_TINY_TREE;
#endif // INTEL_CUSTOMIZATION
  return Cost;
}

InstructionCost
BoUpSLP::getGatherCost(FixedVectorType *Ty,
                       const DenseSet<unsigned> &ShuffledIndices) const {
  unsigned NumElts = Ty->getNumElements();
  APInt DemandedElts = APInt::getNullValue(NumElts);
  for (unsigned I = 0; I < NumElts; ++I)
    if (!ShuffledIndices.count(I))
      DemandedElts.setBit(I);
  InstructionCost Cost =
      TTI->getScalarizationOverhead(Ty, DemandedElts, /*Insert*/ true,
                                    /*Extract*/ false);
  if (!ShuffledIndices.empty())
    Cost += TTI->getShuffleCost(TargetTransformInfo::SK_PermuteSingleSrc, Ty);
  return Cost;
}

InstructionCost BoUpSLP::getGatherCost(ArrayRef<Value *> VL) const {
  // Find the type of the operands in VL.
  Type *ScalarTy = VL[0]->getType();
  if (StoreInst *SI = dyn_cast<StoreInst>(VL[0]))
    ScalarTy = SI->getValueOperand()->getType();
  auto *VecTy = FixedVectorType::get(ScalarTy, VL.size());
  // Find the cost of inserting/extracting values from the vector.
  // Check if the same elements are inserted several times and count them as
  // shuffle candidates.
  DenseSet<unsigned> ShuffledElements;
  DenseSet<Value *> UniqueElements;
  // Iterate in reverse order to consider insert elements with the high cost.
  for (unsigned I = VL.size(); I > 0; --I) {
    unsigned Idx = I - 1;
    if (!UniqueElements.insert(VL[Idx]).second)
      ShuffledElements.insert(Idx);
  }
  return getGatherCost(VecTy, ShuffledElements);
}

#if INTEL_CUSTOMIZATION
// Perform operand reordering on the instructions in VL and return the reordered
// operands in Left and Right.
void BoUpSLP::reorderInputsAccordingToOpcode(
    ArrayRef<Value *> VL, SmallVectorImpl<Value *> &Left,
    SmallVectorImpl<Value *> &Right, const DataLayout &DL,
    ScalarEvolution &SE, SmallVectorImpl<int> &OpDirLeft,
    SmallVectorImpl<int> &OpDirRight, const BoUpSLP &R) {
  if (VL.empty())
    return;

  for (size_t i = 0; i < VL.size(); ++i) {
    OpDirLeft.push_back(0);
    OpDirRight.push_back(1);
  }

  VLOperands Ops(VL, DL, SE, R);
  SmallVector<Value *, 4> OrigLeft;
  OrigLeft = Ops.getVL(0);
  // Reorder the operands in place.
  Ops.reorder();
  Left = Ops.getVL(0);
  Right = Ops.getVL(1);

  for (size_t i = 0; i < VL.size(); ++i) {
    if (OrigLeft[i] != Left[i])
      std::swap(OpDirLeft[i], OpDirRight[i]);
  }
}
#endif // INTEL_CUSTOMIZATION

void BoUpSLP::setInsertPointAfterBundle(TreeEntry *E) {
  // Get the basic block this bundle is in. All instructions in the bundle
  // should be in this block.
  auto *Front = E->getMainOp();
  auto *BB = Front->getParent();
  assert(llvm::all_of(make_range(E->Scalars.begin(), E->Scalars.end()),
                      [=](Value *V) -> bool {
                        auto *I = cast<Instruction>(V);
                        return !E->isOpcodeOrAlt(I) || I->getParent() == BB;
                      }));

  // The last instruction in the bundle in program order.
  Instruction *LastInst = nullptr;

  // Find the last instruction. The common case should be that BB has been
  // scheduled, and the last instruction is VL.back(). So we start with
  // VL.back() and iterate over schedule data until we reach the end of the
  // bundle. The end of the bundle is marked by null ScheduleData.
  if (BlocksSchedules.count(BB)) {
    auto *Bundle =
        BlocksSchedules[BB]->getScheduleData(E->isOneOf(E->Scalars.back()));
    if (Bundle && Bundle->isPartOfBundle())
      for (; Bundle; Bundle = Bundle->NextInBundle)
        if (Bundle->OpValue == Bundle->Inst)
          LastInst = Bundle->Inst;
  }

  // LastInst can still be null at this point if there's either not an entry
  // for BB in BlocksSchedules or there's no ScheduleData available for
  // VL.back(). This can be the case if buildTree_rec aborts for various
  // reasons (e.g., the maximum recursion depth is reached, the maximum region
  // size is reached, etc.). ScheduleData is initialized in the scheduling
  // "dry-run".
  //
  // If this happens, we can still find the last instruction by brute force. We
  // iterate forwards from Front (inclusive) until we either see all
  // instructions in the bundle or reach the end of the block. If Front is the
  // last instruction in program order, LastInst will be set to Front, and we
  // will visit all the remaining instructions in the block.
  //
  // One of the reasons we exit early from buildTree_rec is to place an upper
  // bound on compile-time. Thus, taking an additional compile-time hit here is
  // not ideal. However, this should be exceedingly rare since it requires that
  // we both exit early from buildTree_rec and that the bundle be out-of-order
  // (causing us to iterate all the way to the end of the block).
  if (!LastInst) {
    SmallPtrSet<Value *, 16> Bundle(E->Scalars.begin(), E->Scalars.end());
    for (auto &I : make_range(BasicBlock::iterator(Front), BB->end())) {
      if (Bundle.erase(&I) && E->isOpcodeOrAlt(&I))
        LastInst = &I;
      if (Bundle.empty())
        break;
    }
  }
  assert(LastInst && "Failed to find last instruction in bundle");

  // Set the insertion point after the last instruction in the bundle. Set the
  // debug location to Front.
  Builder.SetInsertPoint(BB, ++LastInst->getIterator());
  Builder.SetCurrentDebugLocation(Front->getDebugLoc());
}

Value *BoUpSLP::gather(ArrayRef<Value *> VL) {
  Value *Val0 =
      isa<StoreInst>(VL[0]) ? cast<StoreInst>(VL[0])->getValueOperand() : VL[0];
  FixedVectorType *VecTy = FixedVectorType::get(Val0->getType(), VL.size());
  Value *Vec = UndefValue::get(VecTy);
  unsigned InsIndex = 0;
  for (Value *Val : VL) {
    Vec = Builder.CreateInsertElement(Vec, Val, Builder.getInt32(InsIndex++));
    auto *InsElt = dyn_cast<InsertElementInst>(Vec);
    if (!InsElt)
      continue;
    GatherSeq.insert(InsElt);
    CSEBlocks.insert(InsElt->getParent());
    // Add to our 'need-to-extract' list.
    if (TreeEntry *Entry = getTreeEntry(Val)) {
      // Find which lane we need to extract.
      unsigned FoundLane = std::distance(Entry->Scalars.begin(),
                                         find(Entry->Scalars, Val));
      assert(FoundLane < Entry->Scalars.size() && "Couldn't find extract lane");
      if (!Entry->ReuseShuffleIndices.empty()) {
        FoundLane = std::distance(Entry->ReuseShuffleIndices.begin(),
                                  find(Entry->ReuseShuffleIndices, FoundLane));
      }
      ExternalUses.push_back(ExternalUser(Val, InsElt, FoundLane));
    }
  }

  return Vec;
}

Value *BoUpSLP::vectorizeTree(ArrayRef<Value *> VL) {
  InstructionsState S = getSameOpcode(VL);
  if (S.getOpcode()) {
    if (TreeEntry *E = getTreeEntry(S.OpValue)) {
      if (E->isSame(VL)) {
        Value *V = vectorizeTree(E);
        if (VL.size() == E->Scalars.size() && !E->ReuseShuffleIndices.empty()) {
          // We need to get the vectorized value but without shuffle.
          if (auto *SV = dyn_cast<ShuffleVectorInst>(V)) {
            V = SV->getOperand(0);
          } else {
            // Reshuffle to get only unique values.
            SmallVector<int, 4> UniqueIdxs;
            SmallSet<int, 4> UsedIdxs;
            for (int Idx : E->ReuseShuffleIndices)
              if (UsedIdxs.insert(Idx).second)
                UniqueIdxs.emplace_back(Idx);
            V = Builder.CreateShuffleVector(V, UniqueIdxs);
          }
        }
        return V;
      }
    }
  }

  // Check that every instruction appears once in this bundle.
  SmallVector<int, 4> ReuseShuffleIndicies;
  SmallVector<Value *, 4> UniqueValues;
  if (VL.size() > 2) {
    DenseMap<Value *, unsigned> UniquePositions;
    for (Value *V : VL) {
      auto Res = UniquePositions.try_emplace(V, UniqueValues.size());
      ReuseShuffleIndicies.emplace_back(Res.first->second);
      if (Res.second || isa<Constant>(V))
        UniqueValues.emplace_back(V);
    }
    // Do not shuffle single element or if number of unique values is not power
    // of 2.
    if (UniqueValues.size() == VL.size() || UniqueValues.size() <= 1 ||
        !llvm::isPowerOf2_32(UniqueValues.size()))
      ReuseShuffleIndicies.clear();
    else
      VL = UniqueValues;
  }

  Value *Vec = gather(VL);
  if (!ReuseShuffleIndicies.empty()) {
    Vec = Builder.CreateShuffleVector(Vec, ReuseShuffleIndicies, "shuffle");
    if (auto *I = dyn_cast<Instruction>(Vec)) {
      GatherSeq.insert(I);
      CSEBlocks.insert(I->getParent());
    }
  }
  return Vec;
}

namespace {
/// Merges shuffle masks and emits final shuffle instruction, if required.
class ShuffleInstructionBuilder {
  IRBuilderBase &Builder;
  bool IsFinalized = false;
  SmallVector<int, 4> Mask;

public:
  ShuffleInstructionBuilder(IRBuilderBase &Builder) : Builder(Builder) {}

  /// Adds a mask, inverting it before applying.
  void addInversedMask(ArrayRef<unsigned> SubMask) {
    if (SubMask.empty())
      return;
    SmallVector<int, 4> NewMask;
    inversePermutation(SubMask, NewMask);
    addMask(NewMask);
  }

  /// Functions adds masks, merging them into  single one.
  void addMask(ArrayRef<unsigned> SubMask) {
    SmallVector<int, 4> NewMask(SubMask.begin(), SubMask.end());
    addMask(NewMask);
  }

  void addMask(ArrayRef<int> SubMask) {
    if (SubMask.empty())
      return;
    if (Mask.empty()) {
      Mask.append(SubMask.begin(), SubMask.end());
      return;
    }
    SmallVector<int, 4> NewMask(SubMask.size(), SubMask.size());
    int TermValue = std::min(Mask.size(), SubMask.size());
    for (int I = 0, E = SubMask.size(); I < E; ++I) {
      if (SubMask[I] >= TermValue || Mask[SubMask[I]] >= TermValue) {
        NewMask[I] = E;
        continue;
      }
      NewMask[I] = Mask[SubMask[I]];
    }
    Mask.swap(NewMask);
  }

  Value *finalize(Value *V) {
    IsFinalized = true;
    if (Mask.empty())
      return V;
    return Builder.CreateShuffleVector(V, Mask, "shuffle");
  }

  ~ShuffleInstructionBuilder() {
    assert((IsFinalized || Mask.empty()) &&
           "Must be finalized construction of the shuffles.");
  }
};
} // namespace

Value *BoUpSLP::vectorizeTree(TreeEntry *E) {
  IRBuilder<>::InsertPointGuard Guard(Builder);

  if (E->VectorizedValue) {
    LLVM_DEBUG(dbgs() << "SLP: Diamond merged for " << *E->Scalars[0] << ".\n");
    return E->VectorizedValue;
  }

  ShuffleInstructionBuilder ShuffleBuilder(Builder);
  bool NeedToShuffleReuses = !E->ReuseShuffleIndices.empty();
  if (E->State == TreeEntry::NeedToGather) {
    setInsertPointAfterBundle(E);
    Value *Vec = gather(E->Scalars);
    if (NeedToShuffleReuses) {
      ShuffleBuilder.addMask(E->ReuseShuffleIndices);
      Vec = ShuffleBuilder.finalize(Vec);
      if (auto *I = dyn_cast<Instruction>(Vec)) {
        GatherSeq.insert(I);
        CSEBlocks.insert(I->getParent());
      }
    }
    E->VectorizedValue = Vec;
    return Vec;
  }

  assert((E->State == TreeEntry::Vectorize ||
          E->State == TreeEntry::ScatterVectorize) &&
         "Unhandled state");
  unsigned ShuffleOrOp =
      E->isAltShuffle() ? (unsigned)Instruction::ShuffleVector : E->getOpcode();
  Instruction *VL0 = E->getMainOp();
  Type *ScalarTy = VL0->getType();
  if (auto *Store = dyn_cast<StoreInst>(VL0))
    ScalarTy = Store->getValueOperand()->getType();
  auto *VecTy = FixedVectorType::get(ScalarTy, E->Scalars.size());
  switch (ShuffleOrOp) {
    case Instruction::PHI: {
      auto *PH = cast<PHINode>(VL0);
      Builder.SetInsertPoint(PH->getParent()->getFirstNonPHI());
      Builder.SetCurrentDebugLocation(PH->getDebugLoc());
      PHINode *NewPhi = Builder.CreatePHI(VecTy, PH->getNumIncomingValues());
      Value *V = NewPhi;
      if (NeedToShuffleReuses)
        V = Builder.CreateShuffleVector(V, E->ReuseShuffleIndices, "shuffle");

      E->VectorizedValue = V;

      // PHINodes may have multiple entries from the same block. We want to
      // visit every block once.
      SmallPtrSet<BasicBlock*, 4> VisitedBBs;

      for (unsigned i = 0, e = PH->getNumIncomingValues(); i < e; ++i) {
        ValueList Operands;
        BasicBlock *IBB = PH->getIncomingBlock(i);

        if (!VisitedBBs.insert(IBB).second) {
          NewPhi->addIncoming(NewPhi->getIncomingValueForBlock(IBB), IBB);
          continue;
        }

        Builder.SetInsertPoint(IBB->getTerminator());
        Builder.SetCurrentDebugLocation(PH->getDebugLoc());
        Value *Vec = vectorizeTree(E->getOperand(i));
        NewPhi->addIncoming(Vec, IBB);
      }

      assert(NewPhi->getNumIncomingValues() == PH->getNumIncomingValues() &&
             "Invalid number of incoming values");
      return V;
    }

    case Instruction::ExtractElement: {
      Value *V = E->getSingleOperand(0);
      Builder.SetInsertPoint(VL0);
      ShuffleBuilder.addInversedMask(E->ReorderIndices);
      ShuffleBuilder.addMask(E->ReuseShuffleIndices);
      V = ShuffleBuilder.finalize(V);
      E->VectorizedValue = V;
      return V;
    }
    case Instruction::ExtractValue: {
      auto *LI = cast<LoadInst>(E->getSingleOperand(0));
      Builder.SetInsertPoint(LI);
      auto *PtrTy = PointerType::get(VecTy, LI->getPointerAddressSpace());
      Value *Ptr = Builder.CreateBitCast(LI->getOperand(0), PtrTy);
      LoadInst *V = Builder.CreateAlignedLoad(VecTy, Ptr, LI->getAlign());
      Value *NewV = propagateMetadata(V, E->Scalars);
      ShuffleBuilder.addInversedMask(E->ReorderIndices);
      ShuffleBuilder.addMask(E->ReuseShuffleIndices);
      NewV = ShuffleBuilder.finalize(NewV);
      E->VectorizedValue = NewV;
      return NewV;
    }
    case Instruction::ZExt:
    case Instruction::SExt:
    case Instruction::FPToUI:
    case Instruction::FPToSI:
    case Instruction::FPExt:
    case Instruction::PtrToInt:
    case Instruction::IntToPtr:
    case Instruction::SIToFP:
    case Instruction::UIToFP:
    case Instruction::Trunc:
    case Instruction::FPTrunc:
    case Instruction::BitCast: {
      setInsertPointAfterBundle(E);

      Value *InVec = vectorizeTree(E->getOperand(0));

      if (E->VectorizedValue) {
        LLVM_DEBUG(dbgs() << "SLP: Diamond merged for " << *VL0 << ".\n");
        return E->VectorizedValue;
      }

      auto *CI = cast<CastInst>(VL0);
      Value *V = Builder.CreateCast(CI->getOpcode(), InVec, VecTy);
      ShuffleBuilder.addMask(E->ReuseShuffleIndices);
      V = ShuffleBuilder.finalize(V);

      E->VectorizedValue = V;
      ++NumVectorInstructions;
      return V;
    }
    case Instruction::FCmp:
    case Instruction::ICmp: {
      setInsertPointAfterBundle(E);

      Value *L = vectorizeTree(E->getOperand(0));
      Value *R = vectorizeTree(E->getOperand(1));

      if (E->VectorizedValue) {
        LLVM_DEBUG(dbgs() << "SLP: Diamond merged for " << *VL0 << ".\n");
        return E->VectorizedValue;
      }

      CmpInst::Predicate P0 = cast<CmpInst>(VL0)->getPredicate();
      Value *V = Builder.CreateCmp(P0, L, R);
      propagateIRFlags(V, E->Scalars, VL0);
      ShuffleBuilder.addMask(E->ReuseShuffleIndices);
      V = ShuffleBuilder.finalize(V);

      E->VectorizedValue = V;
      ++NumVectorInstructions;
      return V;
    }
    case Instruction::Select: {
      setInsertPointAfterBundle(E);

      Value *Cond = vectorizeTree(E->getOperand(0));
      Value *True = vectorizeTree(E->getOperand(1));
      Value *False = vectorizeTree(E->getOperand(2));

      if (E->VectorizedValue) {
        LLVM_DEBUG(dbgs() << "SLP: Diamond merged for " << *VL0 << ".\n");
        return E->VectorizedValue;
      }

      Value *V = Builder.CreateSelect(Cond, True, False);
      ShuffleBuilder.addMask(E->ReuseShuffleIndices);
      V = ShuffleBuilder.finalize(V);

      E->VectorizedValue = V;
      ++NumVectorInstructions;
      return V;
    }
    case Instruction::FNeg: {
      setInsertPointAfterBundle(E);

      Value *Op = vectorizeTree(E->getOperand(0));

      if (E->VectorizedValue) {
        LLVM_DEBUG(dbgs() << "SLP: Diamond merged for " << *VL0 << ".\n");
        return E->VectorizedValue;
      }

      Value *V = Builder.CreateUnOp(
          static_cast<Instruction::UnaryOps>(E->getOpcode()), Op);
      propagateIRFlags(V, E->Scalars, VL0);
      if (auto *I = dyn_cast<Instruction>(V))
        V = propagateMetadata(I, E->Scalars);

      ShuffleBuilder.addMask(E->ReuseShuffleIndices);
      V = ShuffleBuilder.finalize(V);

      E->VectorizedValue = V;
      ++NumVectorInstructions;

      return V;
    }
    case Instruction::Add:
    case Instruction::FAdd:
    case Instruction::Sub:
    case Instruction::FSub:
    case Instruction::Mul:
    case Instruction::FMul:
    case Instruction::UDiv:
    case Instruction::SDiv:
    case Instruction::FDiv:
    case Instruction::URem:
    case Instruction::SRem:
    case Instruction::FRem:
    case Instruction::Shl:
    case Instruction::LShr:
    case Instruction::AShr:
    case Instruction::And:
    case Instruction::Or:
    case Instruction::Xor: {
      setInsertPointAfterBundle(E);

      Value *LHS = vectorizeTree(E->getOperand(0));
      Value *RHS = vectorizeTree(E->getOperand(1));

      if (E->VectorizedValue) {
        LLVM_DEBUG(dbgs() << "SLP: Diamond merged for " << *VL0 << ".\n");
        return E->VectorizedValue;
      }

      Value *V = Builder.CreateBinOp(
          static_cast<Instruction::BinaryOps>(E->getOpcode()), LHS,
          RHS);
      propagateIRFlags(V, E->Scalars, VL0);
      if (auto *I = dyn_cast<Instruction>(V))
        V = propagateMetadata(I, E->Scalars);

      ShuffleBuilder.addMask(E->ReuseShuffleIndices);
      V = ShuffleBuilder.finalize(V);

      E->VectorizedValue = V;
      ++NumVectorInstructions;

      return V;
    }
    case Instruction::Load: {
      // Loads are inserted at the head of the tree because we don't want to
      // sink them all the way down past store instructions.
#if INTEL_CUSTOMIZATION
      if (E->SplitLoadGroups.empty()) {
#endif // INTEL_CUSTOMIZATION
      bool IsReorder = E->updateStateIfReorder();
      if (IsReorder)
        VL0 = E->getMainOp();
      setInsertPointAfterBundle(E);

      LoadInst *LI = cast<LoadInst>(VL0);
      Instruction *NewLI;
      unsigned AS = LI->getPointerAddressSpace();
      Value *PO = LI->getPointerOperand();
      if (E->State == TreeEntry::Vectorize) {

        Value *VecPtr = Builder.CreateBitCast(PO, VecTy->getPointerTo(AS));

        // The pointer operand uses an in-tree scalar so we add the new BitCast
        // to ExternalUses list to make sure that an extract will be generated
        // in the future.
        if (getTreeEntry(PO))
          ExternalUses.emplace_back(PO, cast<User>(VecPtr), 0);

        NewLI = Builder.CreateAlignedLoad(VecTy, VecPtr, LI->getAlign());
      } else {
        assert(E->State == TreeEntry::ScatterVectorize && "Unhandled state");
        Value *VecPtr = vectorizeTree(E->getOperand(0));
        // Use the minimum alignment of the gathered loads.
        Align CommonAlignment = LI->getAlign();
        for (Value *V : E->Scalars)
          CommonAlignment =
              commonAlignment(CommonAlignment, cast<LoadInst>(V)->getAlign());
        NewLI = Builder.CreateMaskedGather(VecPtr, CommonAlignment);
      }
      Value *V = propagateMetadata(NewLI, E->Scalars);

      ShuffleBuilder.addInversedMask(E->ReorderIndices);
      ShuffleBuilder.addMask(E->ReuseShuffleIndices);
      V = ShuffleBuilder.finalize(V);
      E->VectorizedValue = V;
      ++NumVectorInstructions;
      return V;
#if INTEL_CUSTOMIZATION
      }

      assert(E->ReorderIndices.empty() && "Unsupported split-load case.");

      auto createVecLoad = [&](TreeEntry *E, Value *VL0, VectorType *VecLdTy) {
        auto *LI = cast<LoadInst>(VL0);
        unsigned AS = LI->getPointerAddressSpace();

        Value *VecPtr = Builder.CreateBitCast(LI->getPointerOperand(),
                                              VecLdTy->getPointerTo(AS));

        // The pointer operand uses an in-tree scalar so we add the new
        // BitCast to ExternalUses list to make sure that an extract will be
        // generated in the future.
        Value *PO = LI->getPointerOperand();
        if (getTreeEntry(PO))
          ExternalUses.push_back(ExternalUser(PO, cast<User>(VecPtr), 0));

        LI = Builder.CreateAlignedLoad(VecLdTy, VecPtr, LI->getAlign());
        Value *V = propagateMetadata(LI, E->Scalars);
        ++NumVectorInstructions;
        return V;
      };

      setInsertPointAfterBundle(E);

      std::list<std::tuple<Value *, OrdersType>> WorkList;
      // Go through all split-load groups and emit the vector loads.
      for (const auto &Group : E->SplitLoadGroups) {
        unsigned First, Size;
        OrdersType GroupOrder;
        std::tie(First, Size, GroupOrder) = Group;
        assert(Size > 1 && isPowerOf2_32(Size) && "Bad load group");

        VectorType *VecLdTy = FixedVectorType::get(ScalarTy, Size);
        Value *FirstElementInGroup =
            !E->SplitLoadOrder.empty()
                ? E->Scalars[E->SplitLoadOrder[First]]
                : E->Scalars[GroupOrder.empty() ? First
                                                : First + GroupOrder[0]];
        Value *VecLoad = createVecLoad(E, FirstElementInGroup, VecLdTy);
        WorkList.emplace_front(VecLoad, GroupOrder);
      }

      Value *RetValue = nullptr;

      // If we have two or more loads emit the pair-wise shuffles.
      // At the end we build a tree like this:
      //
      //  Load Load Load Load
      //   \    /    \    /
      //  Shuffle    Shuffle
      //      \       /
      //       Shuffle
      //
      while (WorkList.size() >= 2) {
        // Pop front a pair of loads/shuffles from the worklist, create a
        // shuffle, and push it back into the worklist.

        Value *Vec0, *Vec1;
        OrdersType VecOrder0, VecOrder1;
        std::tie(Vec0, VecOrder0) = WorkList.back();
        WorkList.pop_back();
        std::tie(Vec1, VecOrder1) = WorkList.back();
        WorkList.pop_back();

        size_t NumElements =
            cast<VectorType>(Vec0->getType())->getNumElements();

        assert(cast<VectorType>(Vec1->getType())->getNumElements() ==
                   NumElements &&
               "Worklist is broken");

        SmallVector<int, 8> ShuffleMask;

        if (WorkList.empty() && !E->SplitLoadOrder.empty()) {
          // If we are building the last shuffle and loaded elements are not
          // in same order as they come in a TreeEntry then permute elements
          // based on their sort order.
          inversePermutation(E->SplitLoadOrder, ShuffleMask);

        } else if (isa<LoadInst>(Vec0)) {
          assert(isa<LoadInst>(Vec1) && "Missed second load");

          assert((VecOrder0.empty() || VecOrder0.size() == NumElements) &&
                 (VecOrder1.empty() || VecOrder1.size() == NumElements) &&
                 "Vector ordering does not match load size");

          // For loads we use order if provided. Otherwise assume elements
          // are in order.
          if (VecOrder0.empty()) {
            VecOrder0.resize(NumElements);
            std::iota(VecOrder0.begin(), VecOrder0.end(), 0);
          }

          if (VecOrder1.empty()) {
            VecOrder1.resize(NumElements);
            std::iota(VecOrder1.begin(), VecOrder1.end(), NumElements);
          } else {
            for (auto &I : VecOrder1)
              I += NumElements;
          }

          VecOrder0.append(VecOrder1.begin(), VecOrder1.end());
          inversePermutation(VecOrder0, ShuffleMask);
        } else {
          ShuffleMask.resize(NumElements * 2);
          std::iota(ShuffleMask.begin(), ShuffleMask.end(), 0);
        }

        Value *Shuffle = Builder.CreateShuffleVector(Vec0, Vec1, ShuffleMask,
                                                     "SplitLoadShuffle");
        if (WorkList.empty()) {
          RetValue = Shuffle;
          break;
        }
        VecOrder0.clear();
        WorkList.emplace_front(Shuffle, VecOrder0);
      }
      // When split load support is enabled we may need to shuffle resulting
      // vector.
      if (NeedToShuffleReuses) {
        RetValue = Builder.CreateShuffleVector(RetValue, E->ReuseShuffleIndices,
                                               "SplitLoadReuseShuffle");
        if (auto *I = dyn_cast<Instruction>(RetValue)) {
          GatherSeq.insert(I);
          CSEBlocks.insert(I->getParent());
        }
      }

      E->VectorizedValue = RetValue;
      return RetValue;
#endif // INTEL_CUSTOMIZATION
    }
    case Instruction::Store: {
      bool IsReorder = !E->ReorderIndices.empty();
      auto *SI = cast<StoreInst>(
          IsReorder ? E->Scalars[E->ReorderIndices.front()] : VL0);
      unsigned AS = SI->getPointerAddressSpace();

      setInsertPointAfterBundle(E);

      Value *VecValue = vectorizeTree(E->getOperand(0));
      ShuffleBuilder.addMask(E->ReorderIndices);
      VecValue = ShuffleBuilder.finalize(VecValue);

      Value *ScalarPtr = SI->getPointerOperand();
      Value *VecPtr = Builder.CreateBitCast(
          ScalarPtr, VecValue->getType()->getPointerTo(AS));
      StoreInst *ST = Builder.CreateAlignedStore(VecValue, VecPtr,
                                                 SI->getAlign());

      // The pointer operand uses an in-tree scalar, so add the new BitCast to
      // ExternalUses to make sure that an extract will be generated in the
      // future.
      if (getTreeEntry(ScalarPtr))
        ExternalUses.push_back(ExternalUser(ScalarPtr, cast<User>(VecPtr), 0));

      Value *V = propagateMetadata(ST, E->Scalars);

      E->VectorizedValue = V;
      ++NumVectorInstructions;
      return V;
    }
    case Instruction::GetElementPtr: {
      setInsertPointAfterBundle(E);

      Value *Op0 = vectorizeTree(E->getOperand(0));

      std::vector<Value *> OpVecs;
      for (int j = 1, e = cast<GetElementPtrInst>(VL0)->getNumOperands(); j < e;
           ++j) {
        ValueList &VL = E->getOperand(j);
        // Need to cast all elements to the same type before vectorization to
        // avoid crash.
        Type *VL0Ty = VL0->getOperand(j)->getType();
        Type *Ty = llvm::all_of(
                       VL, [VL0Ty](Value *V) { return VL0Ty == V->getType(); })
                       ? VL0Ty
                       : DL->getIndexType(cast<GetElementPtrInst>(VL0)
                                              ->getPointerOperandType()
                                              ->getScalarType());
        for (Value *&V : VL) {
          auto *CI = cast<ConstantInt>(V);
          V = ConstantExpr::getIntegerCast(CI, Ty,
                                           CI->getValue().isSignBitSet());
        }
        Value *OpVec = vectorizeTree(VL);
        OpVecs.push_back(OpVec);
      }

      Value *V = Builder.CreateGEP(
          cast<GetElementPtrInst>(VL0)->getSourceElementType(), Op0, OpVecs);
      if (Instruction *I = dyn_cast<Instruction>(V))
        V = propagateMetadata(I, E->Scalars);

      ShuffleBuilder.addMask(E->ReuseShuffleIndices);
      V = ShuffleBuilder.finalize(V);

      E->VectorizedValue = V;
      ++NumVectorInstructions;

      return V;
    }
    case Instruction::Call: {
      CallInst *CI = cast<CallInst>(VL0);
      setInsertPointAfterBundle(E);

      Intrinsic::ID IID  = Intrinsic::not_intrinsic;
      if (Function *FI = CI->getCalledFunction())
        IID = FI->getIntrinsicID();

      Intrinsic::ID ID = getVectorIntrinsicIDForCall(CI, TLI);

      auto VecCallCosts = getVectorCallCosts(CI, VecTy, TTI, TLI);
      bool UseIntrinsic = ID != Intrinsic::not_intrinsic &&
                          VecCallCosts.first <= VecCallCosts.second;

      Value *ScalarArg = nullptr;
      std::vector<Value *> OpVecs;
      for (int j = 0, e = CI->getNumArgOperands(); j < e; ++j) {
        ValueList OpVL;
        // Some intrinsics have scalar arguments. This argument should not be
        // vectorized.
        if (UseIntrinsic && hasVectorInstrinsicScalarOpd(IID, j)) {
          CallInst *CEI = cast<CallInst>(VL0);
          ScalarArg = CEI->getArgOperand(j);
          OpVecs.push_back(CEI->getArgOperand(j));
          continue;
        }

        Value *OpVec = vectorizeTree(E->getOperand(j));
        LLVM_DEBUG(dbgs() << "SLP: OpVec[" << j << "]: " << *OpVec << "\n");
        OpVecs.push_back(OpVec);
      }

      Function *CF;
      if (!UseIntrinsic) {
        VFShape Shape =
            VFShape::get(*CI, ElementCount::getFixed(static_cast<unsigned>(
                                  VecTy->getNumElements())),
                         false /*HasGlobalPred*/);
        CF = VFDatabase(*CI).getVectorizedFunction(Shape);
      } else {
        Type *Tys[] = {FixedVectorType::get(CI->getType(), E->Scalars.size())};
        CF = Intrinsic::getDeclaration(F->getParent(), ID, Tys);
      }

      SmallVector<OperandBundleDef, 1> OpBundles;
      CI->getOperandBundlesAsDefs(OpBundles);
      Value *V = Builder.CreateCall(CF, OpVecs, OpBundles);

      // The scalar argument uses an in-tree scalar so we add the new vectorized
      // call to ExternalUses list to make sure that an extract will be
      // generated in the future.
      if (ScalarArg && getTreeEntry(ScalarArg))
        ExternalUses.push_back(ExternalUser(ScalarArg, cast<User>(V), 0));

      propagateIRFlags(V, E->Scalars, VL0);
      ShuffleBuilder.addMask(E->ReuseShuffleIndices);
      V = ShuffleBuilder.finalize(V);

      E->VectorizedValue = V;
      ++NumVectorInstructions;
      return V;
    }
    case Instruction::ShuffleVector: {
      assert(E->isAltShuffle() &&
             ((Instruction::isBinaryOp(E->getOpcode()) &&
               Instruction::isBinaryOp(E->getAltOpcode())) ||
              (Instruction::isCast(E->getOpcode()) &&
               Instruction::isCast(E->getAltOpcode()))) &&
             "Invalid Shuffle Vector Operand");

      Value *LHS = nullptr, *RHS = nullptr;
      if (Instruction::isBinaryOp(E->getOpcode())) {
        setInsertPointAfterBundle(E);
        LHS = vectorizeTree(E->getOperand(0));
        RHS = vectorizeTree(E->getOperand(1));
      } else {
        setInsertPointAfterBundle(E);
        LHS = vectorizeTree(E->getOperand(0));
      }

      if (E->VectorizedValue) {
        LLVM_DEBUG(dbgs() << "SLP: Diamond merged for " << *VL0 << ".\n");
        return E->VectorizedValue;
      }

      Value *V0, *V1;
      if (Instruction::isBinaryOp(E->getOpcode())) {
        V0 = Builder.CreateBinOp(
            static_cast<Instruction::BinaryOps>(E->getOpcode()), LHS, RHS);
        V1 = Builder.CreateBinOp(
            static_cast<Instruction::BinaryOps>(E->getAltOpcode()), LHS, RHS);
      } else {
        V0 = Builder.CreateCast(
            static_cast<Instruction::CastOps>(E->getOpcode()), LHS, VecTy);
        V1 = Builder.CreateCast(
            static_cast<Instruction::CastOps>(E->getAltOpcode()), LHS, VecTy);
      }

      // Create shuffle to take alternate operations from the vector.
      // Also, gather up main and alt scalar ops to propagate IR flags to
      // each vector operation.
      ValueList OpScalars, AltScalars;
      unsigned e = E->Scalars.size();
      SmallVector<int, 8> Mask(e);
      for (unsigned i = 0; i < e; ++i) {
        auto *OpInst = cast<Instruction>(E->Scalars[i]);
        assert(E->isOpcodeOrAlt(OpInst) && "Unexpected main/alternate opcode");
        if (OpInst->getOpcode() == E->getAltOpcode()) {
          Mask[i] = e + i;
          AltScalars.push_back(E->Scalars[i]);
        } else {
          Mask[i] = i;
          OpScalars.push_back(E->Scalars[i]);
        }
      }

      propagateIRFlags(V0, OpScalars);
      propagateIRFlags(V1, AltScalars);

      Value *V = Builder.CreateShuffleVector(V0, V1, Mask);
      if (Instruction *I = dyn_cast<Instruction>(V))
        V = propagateMetadata(I, E->Scalars);
      ShuffleBuilder.addMask(E->ReuseShuffleIndices);
      V = ShuffleBuilder.finalize(V);

      E->VectorizedValue = V;
      ++NumVectorInstructions;

      return V;
    }
    default:
    llvm_unreachable("unknown inst");
  }
  return nullptr;
}

Value *BoUpSLP::vectorizeTree() {
  ExtraValueToDebugLocsMap ExternallyUsedValues;
  return vectorizeTree(ExternallyUsedValues);
}

Value *
BoUpSLP::vectorizeTree(ExtraValueToDebugLocsMap &ExternallyUsedValues) {
  // All blocks must be scheduled before any instructions are inserted.
  for (auto &BSIter : BlocksSchedules) {
    scheduleBlock(BSIter.second.get());
  }

  Builder.SetInsertPoint(&F->getEntryBlock().front());
  auto *VectorRoot = vectorizeTree(VectorizableTree[0].get());

  // If the vectorized tree can be rewritten in a smaller type, we truncate the
  // vectorized root. InstCombine will then rewrite the entire expression. We
  // sign extend the extracted values below.
  auto *ScalarRoot = VectorizableTree[0]->Scalars[0];
  if (MinBWs.count(ScalarRoot)) {
    if (auto *I = dyn_cast<Instruction>(VectorRoot))
      Builder.SetInsertPoint(&*++BasicBlock::iterator(I));
    auto BundleWidth = VectorizableTree[0]->Scalars.size();
    auto *MinTy = IntegerType::get(F->getContext(), MinBWs[ScalarRoot].first);
    auto *VecTy = FixedVectorType::get(MinTy, BundleWidth);
    auto *Trunc = Builder.CreateTrunc(VectorRoot, VecTy);
    VectorizableTree[0]->VectorizedValue = Trunc;
  }

  LLVM_DEBUG(dbgs() << "SLP: Extracting " << ExternalUses.size()
                    << " values .\n");

  // If necessary, sign-extend or zero-extend ScalarRoot to the larger type
  // specified by ScalarType.
  auto extend = [&](Value *ScalarRoot, Value *Ex, Type *ScalarType) {
    if (!MinBWs.count(ScalarRoot))
      return Ex;
    if (MinBWs[ScalarRoot].second)
      return Builder.CreateSExt(Ex, ScalarType);
    return Builder.CreateZExt(Ex, ScalarType);
  };

  // Extract all of the elements with the external uses.
  for (const auto &ExternalUse : ExternalUses) {
    Value *Scalar = ExternalUse.Scalar;
    llvm::User *User = ExternalUse.User;

    // Skip users that we already RAUW. This happens when one instruction
    // has multiple uses of the same value.
    if (User && !is_contained(Scalar->users(), User))
      continue;
    TreeEntry *E = getTreeEntry(Scalar);
    assert(E && "Invalid scalar");
    assert(E->State != TreeEntry::NeedToGather &&
           "Extracting from a gather list");

    Value *Vec = E->VectorizedValue;
    assert(Vec && "Can't find vectorizable value");

    Value *Lane = Builder.getInt32(ExternalUse.Lane);
    // If User == nullptr, the Scalar is used as extra arg. Generate
    // ExtractElement instruction and update the record for this scalar in
    // ExternallyUsedValues.
    if (!User) {
      assert(ExternallyUsedValues.count(Scalar) &&
             "Scalar with nullptr as an external user must be registered in "
             "ExternallyUsedValues map");
      if (auto *VecI = dyn_cast<Instruction>(Vec)) {
        Builder.SetInsertPoint(VecI->getParent(),
                               std::next(VecI->getIterator()));
      } else {
        Builder.SetInsertPoint(&F->getEntryBlock().front());
      }
      Value *Ex = Builder.CreateExtractElement(Vec, Lane);
      Ex = extend(ScalarRoot, Ex, Scalar->getType());
      CSEBlocks.insert(cast<Instruction>(Scalar)->getParent());
      auto &Locs = ExternallyUsedValues[Scalar];
      ExternallyUsedValues.insert({Ex, Locs});
      ExternallyUsedValues.erase(Scalar);
      // Required to update internally referenced instructions.
      Scalar->replaceAllUsesWith(Ex);
      continue;
    }

    // Generate extracts for out-of-tree users.
    // Find the insertion point for the extractelement lane.
    if (auto *VecI = dyn_cast<Instruction>(Vec)) {
      if (PHINode *PH = dyn_cast<PHINode>(User)) {
        for (int i = 0, e = PH->getNumIncomingValues(); i != e; ++i) {
          if (PH->getIncomingValue(i) == Scalar) {
            Instruction *IncomingTerminator =
                PH->getIncomingBlock(i)->getTerminator();
            if (isa<CatchSwitchInst>(IncomingTerminator)) {
              Builder.SetInsertPoint(VecI->getParent(),
                                     std::next(VecI->getIterator()));
            } else {
              Builder.SetInsertPoint(PH->getIncomingBlock(i)->getTerminator());
            }
            Value *Ex = Builder.CreateExtractElement(Vec, Lane);
            Ex = extend(ScalarRoot, Ex, Scalar->getType());
            CSEBlocks.insert(PH->getIncomingBlock(i));
            PH->setOperand(i, Ex);
          }
        }
      } else {
        Builder.SetInsertPoint(cast<Instruction>(User));
        Value *Ex = Builder.CreateExtractElement(Vec, Lane);
        Ex = extend(ScalarRoot, Ex, Scalar->getType());
        CSEBlocks.insert(cast<Instruction>(User)->getParent());
        User->replaceUsesOfWith(Scalar, Ex);
      }
    } else {
      Builder.SetInsertPoint(&F->getEntryBlock().front());
      Value *Ex = Builder.CreateExtractElement(Vec, Lane);
      Ex = extend(ScalarRoot, Ex, Scalar->getType());
      CSEBlocks.insert(&F->getEntryBlock());
      User->replaceUsesOfWith(Scalar, Ex);
    }

    LLVM_DEBUG(dbgs() << "SLP: Replaced:" << *User << ".\n");
  }

  // For each vectorized value:
  for (auto &TEPtr : VectorizableTree) {
    TreeEntry *Entry = TEPtr.get();

    // No need to handle users of gathered values.
    if (Entry->State == TreeEntry::NeedToGather)
      continue;

    assert(Entry->VectorizedValue && "Can't find vectorizable value");

    // For each lane:
    for (int Lane = 0, LE = Entry->Scalars.size(); Lane != LE; ++Lane) {
      Value *Scalar = Entry->Scalars[Lane];

#ifndef NDEBUG
      Type *Ty = Scalar->getType();
      if (!Ty->isVoidTy()) {
        for (User *U : Scalar->users()) {
          LLVM_DEBUG(dbgs() << "SLP: \tvalidating user:" << *U << ".\n");

          // It is legal to delete users in the ignorelist.
          assert((getTreeEntry(U) || is_contained(UserIgnoreList, U)) &&
                 "Deleting out-of-tree value");
        }
      }
#endif
      LLVM_DEBUG(dbgs() << "SLP: \tErasing scalar:" << *Scalar << ".\n");
      eraseInstruction(cast<Instruction>(Scalar));
    }
  }

  Builder.ClearInsertionPoint();
  InstrElementSize.clear();

  return VectorizableTree[0]->VectorizedValue;
}

void BoUpSLP::optimizeGatherSequence() {
  LLVM_DEBUG(dbgs() << "SLP: Optimizing " << GatherSeq.size()
                    << " gather sequences instructions.\n");
  // LICM InsertElementInst sequences.
  for (Instruction *I : GatherSeq) {
    if (isDeleted(I))
      continue;

    // Check if this block is inside a loop.
    Loop *L = LI->getLoopFor(I->getParent());
    if (!L)
      continue;

    // Check if it has a preheader.
    BasicBlock *PreHeader = L->getLoopPreheader();
    if (!PreHeader)
      continue;

    // If the vector or the element that we insert into it are
    // instructions that are defined in this basic block then we can't
    // hoist this instruction.
    auto *Op0 = dyn_cast<Instruction>(I->getOperand(0));
    auto *Op1 = dyn_cast<Instruction>(I->getOperand(1));
    if (Op0 && L->contains(Op0))
      continue;
    if (Op1 && L->contains(Op1))
      continue;

    // We can hoist this instruction. Move it to the pre-header.
    I->moveBefore(PreHeader->getTerminator());
  }

  // Make a list of all reachable blocks in our CSE queue.
  SmallVector<const DomTreeNode *, 8> CSEWorkList;
  CSEWorkList.reserve(CSEBlocks.size());
  for (BasicBlock *BB : CSEBlocks)
    if (DomTreeNode *N = DT->getNode(BB)) {
      assert(DT->isReachableFromEntry(N));
      CSEWorkList.push_back(N);
    }

  // Sort blocks by domination. This ensures we visit a block after all blocks
  // dominating it are visited.
  llvm::stable_sort(CSEWorkList,
                    [this](const DomTreeNode *A, const DomTreeNode *B) {
                      return DT->properlyDominates(A, B);
                    });

  // Perform O(N^2) search over the gather sequences and merge identical
  // instructions. TODO: We can further optimize this scan if we split the
  // instructions into different buckets based on the insert lane.
  SmallVector<Instruction *, 16> Visited;
  for (auto I = CSEWorkList.begin(), E = CSEWorkList.end(); I != E; ++I) {
    assert(*I &&
           (I == CSEWorkList.begin() || !DT->dominates(*I, *std::prev(I))) &&
           "Worklist not sorted properly!");
    BasicBlock *BB = (*I)->getBlock();
    // For all instructions in blocks containing gather sequences:
    for (BasicBlock::iterator it = BB->begin(), e = BB->end(); it != e;) {
      Instruction *In = &*it++;
      if (isDeleted(In))
        continue;
      if (!isa<InsertElementInst>(In) && !isa<ExtractElementInst>(In))
        continue;

      // Check if we can replace this instruction with any of the
      // visited instructions.
      for (Instruction *v : Visited) {
        if (In->isIdenticalTo(v) &&
            DT->dominates(v->getParent(), In->getParent())) {
          In->replaceAllUsesWith(v);
          eraseInstruction(In);
          In = nullptr;
          break;
        }
      }
      if (In) {
        assert(!is_contained(Visited, In));
        Visited.push_back(In);
      }
    }
  }
  CSEBlocks.clear();
  GatherSeq.clear();
}

// Groups the instructions to a bundle (which is then a single scheduling entity)
// and schedules instructions until the bundle gets ready.
Optional<BoUpSLP::ScheduleData *>
BoUpSLP::BlockScheduling::tryScheduleBundle(ArrayRef<Value *> VL, BoUpSLP *SLP,
                                            const InstructionsState &S) {
  if (isa<PHINode>(S.OpValue))
    return nullptr;

  // Initialize the instruction bundle.
  Instruction *OldScheduleEnd = ScheduleEnd;
  ScheduleData *PrevInBundle = nullptr;
  ScheduleData *Bundle = nullptr;
  bool ReSchedule = false;
  LLVM_DEBUG(dbgs() << "SLP:  bundle: " << *S.OpValue << "\n");

  // Make sure that the scheduling region contains all
  // instructions of the bundle.
  for (Value *V : VL) {
    if (!extendSchedulingRegion(V, S))
      return None;
  }

  for (Value *V : VL) {
    ScheduleData *BundleMember = getScheduleData(V);
    assert(BundleMember &&
           "no ScheduleData for bundle member (maybe not in same basic block)");
    if (BundleMember->IsScheduled) {
      // A bundle member was scheduled as single instruction before and now
      // needs to be scheduled as part of the bundle. We just get rid of the
      // existing schedule.
      LLVM_DEBUG(dbgs() << "SLP:  reset schedule because " << *BundleMember
                        << " was already scheduled\n");
      ReSchedule = true;
    }
    assert(BundleMember->isSchedulingEntity() &&
           "bundle member already part of other bundle");
    if (PrevInBundle) {
      PrevInBundle->NextInBundle = BundleMember;
    } else {
      Bundle = BundleMember;
    }
    BundleMember->UnscheduledDepsInBundle = 0;
    Bundle->UnscheduledDepsInBundle += BundleMember->UnscheduledDeps;

    // Group the instructions to a bundle.
    BundleMember->FirstInBundle = Bundle;
    PrevInBundle = BundleMember;
  }
  if (ScheduleEnd != OldScheduleEnd) {
    // The scheduling region got new instructions at the lower end (or it is a
    // new region for the first bundle). This makes it necessary to
    // recalculate all dependencies.
    // It is seldom that this needs to be done a second time after adding the
    // initial bundle to the region.
    for (auto *I = ScheduleStart; I != ScheduleEnd; I = I->getNextNode()) {
      doForAllOpcodes(I, [](ScheduleData *SD) {
        SD->clearDependencies();
      });
    }
    ReSchedule = true;
  }
  if (ReSchedule) {
    resetSchedule();
    initialFillReadyList(ReadyInsts);
  }
  assert(Bundle && "Failed to find schedule bundle");

  LLVM_DEBUG(dbgs() << "SLP: try schedule bundle " << *Bundle << " in block "
                    << BB->getName() << "\n");

  calculateDependencies(Bundle, true, SLP);

  // Now try to schedule the new bundle. As soon as the bundle is "ready" it
  // means that there are no cyclic dependencies and we can schedule it.
  // Note that's important that we don't "schedule" the bundle yet (see
  // cancelScheduling).
  while (!Bundle->isReady() && !ReadyInsts.empty()) {

    ScheduleData *pickedSD = ReadyInsts.back();
    ReadyInsts.pop_back();

    if (pickedSD->isSchedulingEntity() && pickedSD->isReady()) {
      schedule(pickedSD, ReadyInsts);
    }
  }
  if (!Bundle->isReady()) {
    cancelScheduling(VL, S.OpValue);
    return None;
  }
  return Bundle;
}

void BoUpSLP::BlockScheduling::cancelScheduling(ArrayRef<Value *> VL,
                                                Value *OpValue) {
  if (isa<PHINode>(OpValue))
    return;

  ScheduleData *Bundle = getScheduleData(OpValue);
  LLVM_DEBUG(dbgs() << "SLP:  cancel scheduling of " << *Bundle << "\n");
  assert(!Bundle->IsScheduled &&
         "Can't cancel bundle which is already scheduled");
  assert(Bundle->isSchedulingEntity() && Bundle->isPartOfBundle() &&
         "tried to unbundle something which is not a bundle");

  // Un-bundle: make single instructions out of the bundle.
  ScheduleData *BundleMember = Bundle;
  while (BundleMember) {
    assert(BundleMember->FirstInBundle == Bundle && "corrupt bundle links");
    BundleMember->FirstInBundle = BundleMember;
    ScheduleData *Next = BundleMember->NextInBundle;
    BundleMember->NextInBundle = nullptr;
    BundleMember->UnscheduledDepsInBundle = BundleMember->UnscheduledDeps;
    if (BundleMember->UnscheduledDepsInBundle == 0) {
      ReadyInsts.insert(BundleMember);
    }
    BundleMember = Next;
  }
}

BoUpSLP::ScheduleData *BoUpSLP::BlockScheduling::allocateScheduleDataChunks() {
  // Allocate a new ScheduleData for the instruction.
  if (ChunkPos >= ChunkSize) {
    ScheduleDataChunks.push_back(std::make_unique<ScheduleData[]>(ChunkSize));
    ChunkPos = 0;
  }
  return &(ScheduleDataChunks.back()[ChunkPos++]);
}

bool BoUpSLP::BlockScheduling::extendSchedulingRegion(Value *V,
                                                      const InstructionsState &S) {
  if (getScheduleData(V, isOneOf(S, V)))
    return true;
  Instruction *I = dyn_cast<Instruction>(V);
  assert(I && "bundle member must be an instruction");
  assert(!isa<PHINode>(I) && "phi nodes don't need to be scheduled");
  auto &&CheckSheduleForI = [this, &S](Instruction *I) -> bool {
    ScheduleData *ISD = getScheduleData(I);
    if (!ISD)
      return false;
    assert(isInSchedulingRegion(ISD) &&
           "ScheduleData not in scheduling region");
    ScheduleData *SD = allocateScheduleDataChunks();
    SD->Inst = I;
    SD->init(SchedulingRegionID, S.OpValue);
    ExtraScheduleDataMap[I][S.OpValue] = SD;
    return true;
  };
  if (CheckSheduleForI(I))
    return true;
  if (!ScheduleStart) {
    // It's the first instruction in the new region.
    initScheduleData(I, I->getNextNode(), nullptr, nullptr);
    ScheduleStart = I;
    ScheduleEnd = I->getNextNode();
    if (isOneOf(S, I) != I)
      CheckSheduleForI(I);
    assert(ScheduleEnd && "tried to vectorize a terminator?");
    LLVM_DEBUG(dbgs() << "SLP:  initialize schedule region to " << *I << "\n");
    return true;
  }
  // Search up and down at the same time, because we don't know if the new
  // instruction is above or below the existing scheduling region.
  BasicBlock::reverse_iterator UpIter =
      ++ScheduleStart->getIterator().getReverse();
  BasicBlock::reverse_iterator UpperEnd = BB->rend();
  BasicBlock::iterator DownIter = ScheduleEnd->getIterator();
  BasicBlock::iterator LowerEnd = BB->end();
  while (true) {
    if (++ScheduleRegionSize > ScheduleRegionSizeLimit) {
      LLVM_DEBUG(dbgs() << "SLP:  exceeded schedule region size limit\n");
      return false;
    }

    if (UpIter != UpperEnd) {
      if (&*UpIter == I) {
        initScheduleData(I, ScheduleStart, nullptr, FirstLoadStoreInRegion);
        ScheduleStart = I;
        if (isOneOf(S, I) != I)
          CheckSheduleForI(I);
        LLVM_DEBUG(dbgs() << "SLP:  extend schedule region start to " << *I
                          << "\n");
        return true;
      }
      ++UpIter;
    }
    if (DownIter != LowerEnd) {
      if (&*DownIter == I) {
        initScheduleData(ScheduleEnd, I->getNextNode(), LastLoadStoreInRegion,
                         nullptr);
        ScheduleEnd = I->getNextNode();
        if (isOneOf(S, I) != I)
          CheckSheduleForI(I);
        assert(ScheduleEnd && "tried to vectorize a terminator?");
        LLVM_DEBUG(dbgs() << "SLP:  extend schedule region end to " << *I
                          << "\n");
        return true;
      }
      ++DownIter;
    }
    assert((UpIter != UpperEnd || DownIter != LowerEnd) &&
           "instruction not found in block");
  }
  return true;
}

void BoUpSLP::BlockScheduling::initScheduleData(Instruction *FromI,
                                                Instruction *ToI,
                                                ScheduleData *PrevLoadStore,
                                                ScheduleData *NextLoadStore) {
  ScheduleData *CurrentLoadStore = PrevLoadStore;
  for (Instruction *I = FromI; I != ToI; I = I->getNextNode()) {
    ScheduleData *SD = ScheduleDataMap[I];
    if (!SD) {
      SD = allocateScheduleDataChunks();
      ScheduleDataMap[I] = SD;
      SD->Inst = I;
    }
    assert(!isInSchedulingRegion(SD) &&
           "new ScheduleData already in scheduling region");
    SD->init(SchedulingRegionID, I);

    if (I->mayReadOrWriteMemory() &&
        (!isa<IntrinsicInst>(I) ||
         (cast<IntrinsicInst>(I)->getIntrinsicID() != Intrinsic::sideeffect &&
          cast<IntrinsicInst>(I)->getIntrinsicID() !=
              Intrinsic::pseudoprobe))) {
      // Update the linked list of memory accessing instructions.
      if (CurrentLoadStore) {
        CurrentLoadStore->NextLoadStore = SD;
      } else {
        FirstLoadStoreInRegion = SD;
      }
      CurrentLoadStore = SD;
    }
  }
  if (NextLoadStore) {
    if (CurrentLoadStore)
      CurrentLoadStore->NextLoadStore = NextLoadStore;
  } else {
    LastLoadStoreInRegion = CurrentLoadStore;
  }
}

void BoUpSLP::BlockScheduling::calculateDependencies(ScheduleData *SD,
                                                     bool InsertInReadyList,
                                                     BoUpSLP *SLP) {
  assert(SD->isSchedulingEntity());

  SmallVector<ScheduleData *, 10> WorkList;
  WorkList.push_back(SD);

  while (!WorkList.empty()) {
    ScheduleData *SD = WorkList.back();
    WorkList.pop_back();

    ScheduleData *BundleMember = SD;
    while (BundleMember) {
      assert(isInSchedulingRegion(BundleMember));
      if (!BundleMember->hasValidDependencies()) {

        LLVM_DEBUG(dbgs() << "SLP:       update deps of " << *BundleMember
                          << "\n");
        BundleMember->Dependencies = 0;
        BundleMember->resetUnscheduledDeps();

        // Handle def-use chain dependencies.
        if (BundleMember->OpValue != BundleMember->Inst) {
          ScheduleData *UseSD = getScheduleData(BundleMember->Inst);
          if (UseSD && isInSchedulingRegion(UseSD->FirstInBundle)) {
            BundleMember->Dependencies++;
            ScheduleData *DestBundle = UseSD->FirstInBundle;
            if (!DestBundle->IsScheduled)
              BundleMember->incrementUnscheduledDeps(1);
            if (!DestBundle->hasValidDependencies())
              WorkList.push_back(DestBundle);
          }
        } else {
          for (User *U : BundleMember->Inst->users()) {
            if (isa<Instruction>(U)) {
              ScheduleData *UseSD = getScheduleData(U);
              if (UseSD && isInSchedulingRegion(UseSD->FirstInBundle)) {
                BundleMember->Dependencies++;
                ScheduleData *DestBundle = UseSD->FirstInBundle;
                if (!DestBundle->IsScheduled)
                  BundleMember->incrementUnscheduledDeps(1);
                if (!DestBundle->hasValidDependencies())
                  WorkList.push_back(DestBundle);
              }
            } else {
              // I'm not sure if this can ever happen. But we need to be safe.
              // This lets the instruction/bundle never be scheduled and
              // eventually disable vectorization.
              BundleMember->Dependencies++;
              BundleMember->incrementUnscheduledDeps(1);
            }
          }
        }

        // Handle the memory dependencies.
        ScheduleData *DepDest = BundleMember->NextLoadStore;
        if (DepDest) {
          Instruction *SrcInst = BundleMember->Inst;
          MemoryLocation SrcLoc = getLocation(SrcInst, SLP->AA);
          bool SrcMayWrite = BundleMember->Inst->mayWriteToMemory();
          unsigned numAliased = 0;
          unsigned DistToSrc = 1;

          while (DepDest) {
            assert(isInSchedulingRegion(DepDest));

            // We have two limits to reduce the complexity:
            // 1) AliasedCheckLimit: It's a small limit to reduce calls to
            //    SLP->isAliased (which is the expensive part in this loop).
            // 2) MaxMemDepDistance: It's for very large blocks and it aborts
            //    the whole loop (even if the loop is fast, it's quadratic).
            //    It's important for the loop break condition (see below) to
            //    check this limit even between two read-only instructions.
            if (DistToSrc >= MaxMemDepDistance ||
                    ((SrcMayWrite || DepDest->Inst->mayWriteToMemory()) &&
                     (numAliased >= AliasedCheckLimit ||
                      SLP->isAliased(SrcLoc, SrcInst, DepDest->Inst)))) {

              // We increment the counter only if the locations are aliased
              // (instead of counting all alias checks). This gives a better
              // balance between reduced runtime and accurate dependencies.
              numAliased++;

              DepDest->MemoryDependencies.push_back(BundleMember);
              BundleMember->Dependencies++;
              ScheduleData *DestBundle = DepDest->FirstInBundle;
              if (!DestBundle->IsScheduled) {
                BundleMember->incrementUnscheduledDeps(1);
              }
              if (!DestBundle->hasValidDependencies()) {
                WorkList.push_back(DestBundle);
              }
            }
            DepDest = DepDest->NextLoadStore;

            // Example, explaining the loop break condition: Let's assume our
            // starting instruction is i0 and MaxMemDepDistance = 3.
            //
            //                      +--------v--v--v
            //             i0,i1,i2,i3,i4,i5,i6,i7,i8
            //             +--------^--^--^
            //
            // MaxMemDepDistance let us stop alias-checking at i3 and we add
            // dependencies from i0 to i3,i4,.. (even if they are not aliased).
            // Previously we already added dependencies from i3 to i6,i7,i8
            // (because of MaxMemDepDistance). As we added a dependency from
            // i0 to i3, we have transitive dependencies from i0 to i6,i7,i8
            // and we can abort this loop at i6.
            if (DistToSrc >= 2 * MaxMemDepDistance)
              break;
            DistToSrc++;
          }
        }
      }
      BundleMember = BundleMember->NextInBundle;
    }
    if (InsertInReadyList && SD->isReady()) {
      ReadyInsts.push_back(SD);
      LLVM_DEBUG(dbgs() << "SLP:     gets ready on update: " << *SD->Inst
                        << "\n");
    }
  }
}

void BoUpSLP::BlockScheduling::resetSchedule() {
  assert(ScheduleStart &&
         "tried to reset schedule on block which has not been scheduled");
  for (Instruction *I = ScheduleStart; I != ScheduleEnd; I = I->getNextNode()) {
    doForAllOpcodes(I, [&](ScheduleData *SD) {
      assert(isInSchedulingRegion(SD) &&
             "ScheduleData not in scheduling region");
      SD->IsScheduled = false;
      SD->resetUnscheduledDeps();
    });
  }
  ReadyInsts.clear();
}

void BoUpSLP::scheduleBlock(BlockScheduling *BS) {
  if (!BS->ScheduleStart)
    return;

  LLVM_DEBUG(dbgs() << "SLP: schedule block " << BS->BB->getName() << "\n");

  BS->resetSchedule();

  // For the real scheduling we use a more sophisticated ready-list: it is
  // sorted by the original instruction location. This lets the final schedule
  // be as  close as possible to the original instruction order.
  struct ScheduleDataCompare {
    bool operator()(ScheduleData *SD1, ScheduleData *SD2) const {
      return SD2->SchedulingPriority < SD1->SchedulingPriority;
    }
  };
  std::set<ScheduleData *, ScheduleDataCompare> ReadyInsts;

  // Ensure that all dependency data is updated and fill the ready-list with
  // initial instructions.
  int Idx = 0;
  int NumToSchedule = 0;
  for (auto *I = BS->ScheduleStart; I != BS->ScheduleEnd;
       I = I->getNextNode()) {
    BS->doForAllOpcodes(I, [this, &Idx, &NumToSchedule, BS](ScheduleData *SD) {
      assert(SD->isPartOfBundle() ==
                 (getTreeEntry(SD->Inst) != nullptr) &&
             "scheduler and vectorizer bundle mismatch");
      SD->FirstInBundle->SchedulingPriority = Idx++;
      if (SD->isSchedulingEntity()) {
        BS->calculateDependencies(SD, false, this);
        NumToSchedule++;
      }
    });
  }
  BS->initialFillReadyList(ReadyInsts);

  Instruction *LastScheduledInst = BS->ScheduleEnd;

  // Do the "real" scheduling.
  while (!ReadyInsts.empty()) {
    ScheduleData *picked = *ReadyInsts.begin();
    ReadyInsts.erase(ReadyInsts.begin());

    // Move the scheduled instruction(s) to their dedicated places, if not
    // there yet.
    ScheduleData *BundleMember = picked;
    while (BundleMember) {
      Instruction *pickedInst = BundleMember->Inst;
      if (LastScheduledInst->getNextNode() != pickedInst) {
        BS->BB->getInstList().remove(pickedInst);
        BS->BB->getInstList().insert(LastScheduledInst->getIterator(),
                                     pickedInst);
      }
      LastScheduledInst = pickedInst;
      BundleMember = BundleMember->NextInBundle;
    }

    BS->schedule(picked, ReadyInsts);
    NumToSchedule--;
  }
  assert(NumToSchedule == 0 && "could not schedule all instructions");

  // Avoid duplicate scheduling of the block.
  BS->ScheduleStart = nullptr;
}

unsigned BoUpSLP::getVectorElementSize(Value *V) {
  // If V is a store, just return the width of the stored value (or value
  // truncated just before storing) without traversing the expression tree.
  // This is the common case.
  if (auto *Store = dyn_cast<StoreInst>(V)) {
    if (auto *Trunc = dyn_cast<TruncInst>(Store->getValueOperand()))
      return DL->getTypeSizeInBits(Trunc->getSrcTy());
    else
      return DL->getTypeSizeInBits(Store->getValueOperand()->getType());
  }

  auto E = InstrElementSize.find(V);
  if (E != InstrElementSize.end())
    return E->second;

  // If V is not a store, we can traverse the expression tree to find loads
  // that feed it. The type of the loaded value may indicate a more suitable
  // width than V's type. We want to base the vector element size on the width
  // of memory operations where possible.
  SmallVector<Instruction *, 16> Worklist;
  SmallPtrSet<Instruction *, 16> Visited;
  if (auto *I = dyn_cast<Instruction>(V)) {
    Worklist.push_back(I);
    Visited.insert(I);
  }

  // Traverse the expression tree in bottom-up order looking for loads. If we
  // encounter an instruction we don't yet handle, we give up.
  auto MaxWidth = 0u;
  auto FoundUnknownInst = false;
  while (!Worklist.empty() && !FoundUnknownInst) {
    auto *I = Worklist.pop_back_val();

    // We should only be looking at scalar instructions here. If the current
    // instruction has a vector type, give up.
    auto *Ty = I->getType();
    if (isa<VectorType>(Ty))
      FoundUnknownInst = true;

    // If the current instruction is a load, update MaxWidth to reflect the
    // width of the loaded value.
    else if (isa<LoadInst>(I))
      MaxWidth = std::max<unsigned>(MaxWidth, DL->getTypeSizeInBits(Ty));

    // Otherwise, we need to visit the operands of the instruction. We only
    // handle the interesting cases from buildTree here. If an operand is an
    // instruction we haven't yet visited, we add it to the worklist.
    else if (isa<PHINode>(I) || isa<CastInst>(I) || isa<GetElementPtrInst>(I) ||
             isa<CmpInst>(I) || isa<SelectInst>(I) || isa<BinaryOperator>(I)) {
      for (Use &U : I->operands())
        if (auto *J = dyn_cast<Instruction>(U.get()))
          if (Visited.insert(J).second)
            Worklist.push_back(J);
    }

    // If we don't yet handle the instruction, give up.
    else
      FoundUnknownInst = true;
  }

  int Width = MaxWidth;
  // If we didn't encounter a memory access in the expression tree, or if we
  // gave up for some reason, just return the width of V. Otherwise, return the
  // maximum width we found.
  if (!MaxWidth || FoundUnknownInst)
    Width = DL->getTypeSizeInBits(V->getType());

  for (Instruction *I : Visited)
    InstrElementSize[I] = Width;

  return Width;
}

// Determine if a value V in a vectorizable expression Expr can be demoted to a
// smaller type with a truncation. We collect the values that will be demoted
// in ToDemote and additional roots that require investigating in Roots.
static bool collectValuesToDemote(Value *V, SmallPtrSetImpl<Value *> &Expr,
                                  SmallVectorImpl<Value *> &ToDemote,
                                  SmallVectorImpl<Value *> &Roots) {
  // We can always demote constants.
  if (isa<Constant>(V)) {
    ToDemote.push_back(V);
    return true;
  }

  // If the value is not an instruction in the expression with only one use, it
  // cannot be demoted.
  auto *I = dyn_cast<Instruction>(V);
  if (!I || !I->hasOneUse() || !Expr.count(I))
    return false;

  switch (I->getOpcode()) {

  // We can always demote truncations and extensions. Since truncations can
  // seed additional demotion, we save the truncated value.
  case Instruction::Trunc:
    Roots.push_back(I->getOperand(0));
    break;
  case Instruction::ZExt:
  case Instruction::SExt:
    break;

  // We can demote certain binary operations if we can demote both of their
  // operands.
  case Instruction::Add:
  case Instruction::Sub:
  case Instruction::Mul:
  case Instruction::And:
  case Instruction::Or:
  case Instruction::Xor:
    if (!collectValuesToDemote(I->getOperand(0), Expr, ToDemote, Roots) ||
        !collectValuesToDemote(I->getOperand(1), Expr, ToDemote, Roots))
      return false;
    break;

  // We can demote selects if we can demote their true and false values.
  case Instruction::Select: {
    SelectInst *SI = cast<SelectInst>(I);
    if (!collectValuesToDemote(SI->getTrueValue(), Expr, ToDemote, Roots) ||
        !collectValuesToDemote(SI->getFalseValue(), Expr, ToDemote, Roots))
      return false;
    break;
  }

  // We can demote phis if we can demote all their incoming operands. Note that
  // we don't need to worry about cycles since we ensure single use above.
  case Instruction::PHI: {
    PHINode *PN = cast<PHINode>(I);
    for (Value *IncValue : PN->incoming_values())
      if (!collectValuesToDemote(IncValue, Expr, ToDemote, Roots))
        return false;
    break;
  }

  // Otherwise, conservatively give up.
  default:
    return false;
  }

  // Record the value that we can demote.
  ToDemote.push_back(V);
  return true;
}

void BoUpSLP::computeMinimumValueSizes() {
  // If there are no external uses, the expression tree must be rooted by a
  // store. We can't demote in-memory values, so there is nothing to do here.
  if (ExternalUses.empty())
    return;

  // We only attempt to truncate integer expressions.
  auto &TreeRoot = VectorizableTree[0]->Scalars;
  auto *TreeRootIT = dyn_cast<IntegerType>(TreeRoot[0]->getType());
  if (!TreeRootIT)
    return;

  // If the expression is not rooted by a store, these roots should have
  // external uses. We will rely on InstCombine to rewrite the expression in
  // the narrower type. However, InstCombine only rewrites single-use values.
  // This means that if a tree entry other than a root is used externally, it
  // must have multiple uses and InstCombine will not rewrite it. The code
  // below ensures that only the roots are used externally.
  SmallPtrSet<Value *, 32> Expr(TreeRoot.begin(), TreeRoot.end());
  for (auto &EU : ExternalUses)
    if (!Expr.erase(EU.Scalar))
      return;
  if (!Expr.empty())
    return;

  // Collect the scalar values of the vectorizable expression. We will use this
  // context to determine which values can be demoted. If we see a truncation,
  // we mark it as seeding another demotion.
  for (auto &EntryPtr : VectorizableTree)
    Expr.insert(EntryPtr->Scalars.begin(), EntryPtr->Scalars.end());

  // Ensure the roots of the vectorizable tree don't form a cycle. They must
  // have a single external user that is not in the vectorizable tree.
  for (auto *Root : TreeRoot)
    if (!Root->hasOneUse() || Expr.count(*Root->user_begin()))
      return;

  // Conservatively determine if we can actually truncate the roots of the
  // expression. Collect the values that can be demoted in ToDemote and
  // additional roots that require investigating in Roots.
  SmallVector<Value *, 32> ToDemote;
  SmallVector<Value *, 4> Roots;
  for (auto *Root : TreeRoot)
    if (!collectValuesToDemote(Root, Expr, ToDemote, Roots))
      return;

  // The maximum bit width required to represent all the values that can be
  // demoted without loss of precision. It would be safe to truncate the roots
  // of the expression to this width.
  auto MaxBitWidth = 8u;

  // We first check if all the bits of the roots are demanded. If they're not,
  // we can truncate the roots to this narrower type.
  for (auto *Root : TreeRoot) {
    auto Mask = DB->getDemandedBits(cast<Instruction>(Root));
    MaxBitWidth = std::max<unsigned>(
        Mask.getBitWidth() - Mask.countLeadingZeros(), MaxBitWidth);
  }

  // True if the roots can be zero-extended back to their original type, rather
  // than sign-extended. We know that if the leading bits are not demanded, we
  // can safely zero-extend. So we initialize IsKnownPositive to True.
  bool IsKnownPositive = true;

  // If all the bits of the roots are demanded, we can try a little harder to
  // compute a narrower type. This can happen, for example, if the roots are
  // getelementptr indices. InstCombine promotes these indices to the pointer
  // width. Thus, all their bits are technically demanded even though the
  // address computation might be vectorized in a smaller type.
  //
  // We start by looking at each entry that can be demoted. We compute the
  // maximum bit width required to store the scalar by using ValueTracking to
  // compute the number of high-order bits we can truncate.
  if (MaxBitWidth == DL->getTypeSizeInBits(TreeRoot[0]->getType()) &&
      llvm::all_of(TreeRoot, [](Value *R) {
        assert(R->hasOneUse() && "Root should have only one use!");
        return isa<GetElementPtrInst>(R->user_back());
      })) {
    MaxBitWidth = 8u;

    // Determine if the sign bit of all the roots is known to be zero. If not,
    // IsKnownPositive is set to False.
    IsKnownPositive = llvm::all_of(TreeRoot, [&](Value *R) {
      KnownBits Known = computeKnownBits(R, *DL);
      return Known.isNonNegative();
    });

    // Determine the maximum number of bits required to store the scalar
    // values.
    for (auto *Scalar : ToDemote) {
      auto NumSignBits = ComputeNumSignBits(Scalar, *DL, 0, AC, nullptr, DT);
      auto NumTypeBits = DL->getTypeSizeInBits(Scalar->getType());
      MaxBitWidth = std::max<unsigned>(NumTypeBits - NumSignBits, MaxBitWidth);
    }

    // If we can't prove that the sign bit is zero, we must add one to the
    // maximum bit width to account for the unknown sign bit. This preserves
    // the existing sign bit so we can safely sign-extend the root back to the
    // original type. Otherwise, if we know the sign bit is zero, we will
    // zero-extend the root instead.
    //
    // FIXME: This is somewhat suboptimal, as there will be cases where adding
    //        one to the maximum bit width will yield a larger-than-necessary
    //        type. In general, we need to add an extra bit only if we can't
    //        prove that the upper bit of the original type is equal to the
    //        upper bit of the proposed smaller type. If these two bits are the
    //        same (either zero or one) we know that sign-extending from the
    //        smaller type will result in the same value. Here, since we can't
    //        yet prove this, we are just making the proposed smaller type
    //        larger to ensure correctness.
    if (!IsKnownPositive)
      ++MaxBitWidth;
  }

  // Round MaxBitWidth up to the next power-of-two.
  if (!isPowerOf2_64(MaxBitWidth))
    MaxBitWidth = NextPowerOf2(MaxBitWidth);

  // If the maximum bit width we compute is less than the with of the roots'
  // type, we can proceed with the narrowing. Otherwise, do nothing.
  if (MaxBitWidth >= TreeRootIT->getBitWidth())
    return;

  // If we can truncate the root, we must collect additional values that might
  // be demoted as a result. That is, those seeded by truncations we will
  // modify.
  while (!Roots.empty())
    collectValuesToDemote(Roots.pop_back_val(), Expr, ToDemote, Roots);

  // Finally, map the values we can demote to the maximum bit with we computed.
  for (auto *Scalar : ToDemote)
    MinBWs[Scalar] = std::make_pair(MaxBitWidth, !IsKnownPositive);
}

#if INTEL_CUSTOMIZATION

#if !defined(NDEBUG) || defined(LLVM_ENABLE_DUMP)

// Debug print of the Multi-node operands.
LLVM_DUMP_METHOD void BoUpSLP::MultiNode::dump() const {
  dbgs() << "NOTE: This is Bottom-up!!!\n";
  if (empty()) {
    dbgs() << "Empty\n";
    return;
  }
  for (int OpI = 0, OpI_e = Leaves[0].size(); OpI != OpI_e; ++OpI) {
    dbgs() << "OpI: " << OpI << ".\n";
    for (int Lane = 0, Lanes = Leaves.size(); Lane != Lanes; ++Lane) {
      const OperandData *Op = &Leaves[Lane][OpI];
      Op->dump();
    }
    dbgs() << "\n";
  }
}

// Debug print of the Multi-node operands.
LLVM_DUMP_METHOD void BoUpSLP::MultiNode::dumpDot() const {
  if (empty()) {
    dbgs() << "Empty\n";
    return;
  }
  const char *DumpFile = "/tmp/slp.dot";
  dbgs() << DumpFile << "\n";
  std::error_code ec;
  std::set<std::pair<Value *, Value *>> edges;
  raw_fd_ostream OS(DumpFile, ec, sys::fs::OF_Text);

  OS << "digraph DAG {";
  for (int OpI = 0, OpI_e = getNumOperands(); OpI != OpI_e; ++OpI) {
    OS << "# OpI: " << OpI << ".\n";
    for (int Lane = 0, Lanes = getNumLanes(); Lane != Lanes; ++Lane) {
      const OperandData *Op = getOperand(Lane, OpI);
      Op->dumpDot(OS, OpI);
    }
    OS << "\n";
  }
  OS << "}\n";
}

LLVM_DUMP_METHOD void BoUpSLP::OperandData::dump(void) const {
  std::string Indent = "    ";
  dbgs() << Indent << ((Used) ? "*USED*  " : "") << *Leaf << " " << Leaf
         << "\n";
  dbgs() << Indent << "FrontierI: " << *FrontierI << " " << FrontierI << "\n";
  dbgs() << Indent << "OperandNum: " << OperandNum;
  dbgs() << Indent << "Lane: " << Lane;
  dbgs() << Indent
         << "Opcode: " << Instruction::getOpcodeName(EffectiveFrontierOpcode)
         << " ";
  dbgs() << Indent
         << "shouldUpdateFrontierOpcode(): " << shouldUpdateFrontierOpcode()
         << "\n";

  dbgs() << Indent << "OriginalFrontier: ";
  if (OriginalFrontierI)
    dbgs() << *OriginalFrontierI;
  else
    dbgs() << "-";
  dbgs() << " ";

  dbgs() << "OriginalOperand: ";
  if (OriginalOperandV)
    dbgs() << *OriginalOperandV;
  else
    dbgs() << "-";
  dbgs() << "\n";
  dbgs() << "\n";
}

LLVM_DUMP_METHOD void BoUpSLP::OperandData::dumpDot(raw_ostream &OS, int OpI) const {
  auto getOpcodeSign = [](unsigned Opcode) {
    switch (Opcode) {
    case Instruction::Add:
      return "+";
    case Instruction::Sub:
      return "-";
    default:
      break;
    }
    return "Bad Opcode";
  };

  // "L0.0x12345678"[label="%Chain.123"];
  OS << "\""
     << "L" << getLane() << "." << getValue() << "\"[label=\"";
  getValue()->printAsOperand(OS);
  OS << " OpI:" << OpI << "\"];\n";

  // "L0.0x12345679"[label="%Bridge.123"];
  OS << "\""
     << "L" << getLane() << "." << getFrontier() << "\"[label=\"";
  OS << getOpcodeSign(getFrontier()->getOpcode());
  OS << " L" << getLane() << ": ";
  getFrontier()->printAsOperand(OS, /*PrintType=*/false);
  OS << "\"];\n";

  // "L0.0x12345678"->"L0.0x12345679"
  // "L0.0x12345677"->"L0.0x12345679"
  for (int i : {0, 1}) {
    OS << "\""
       << "L" << getLane() << "." << getFrontier()->getOperand(i) << "\""
       << "->"
       << "\""
       << "L" << getLane() << "." << getFrontier() << "\"[label=\"" << i
       << "\"]\n";
  }
}

LLVM_DUMP_METHOD void BoUpSLP::OpGroup::dump() const {
  auto VecModeStr = [](VecMode Mode) {
    switch (Mode) {
    case VM_UNINIT:
      return "UNINIT";
    case VM_CONSTANT:
      return "CONSTANT";
    case VM_LOAD:
      return "LOAD";
    case VM_OPCODE:
      return "OPCODE";
    case VM_SPLAT:
      return "SPLAT";
    case VM_FAILED:
      return "FAILED";
    case VM_REUSE:
      return "REUSE";
    default:
      break;
    }
    return "UNKNOWN";
  };
  auto GroupStateStr = [](GroupState State) {
    switch (State) {
    case UNINIT:
      return "UNINIT";
    case FAILED:
      return "FAILED";
    case SUCCESS:
      return "SUCCESS";
    case NO_SINGLE_BEST:
      return "NO_SINGLE_BEST";
    default:
      break;
    }
    return "UNKNOWN";
  };

  int Cnt = 0;
  const char *Ind = "  ";
  for (OperandData *OD : OperandsVec) {
    dbgs() << Ind << Cnt++ << ".\n";
    OD->dump();
  }
  dbgs() << Ind << "StartLane: " << 0 << "\n";
  dbgs() << Ind << "EndLane: " << size() - 1 << "\n";
  dbgs() << Ind << "Score: " << Score << "\n";
  dbgs() << Ind << "Mode: " << VecModeStr(Mode) << "\n";
  dbgs() << Ind << "State: " << GroupStateStr(State) << "\n";
}
#endif // #if !defined(NDEBUG) || defined(LLVM_ENABLE_DUMP)
#endif // INTEL_CUSTOMIZATION

namespace {

/// The SLPVectorizer Pass.
struct SLPVectorizer : public FunctionPass {
  SLPVectorizerPass Impl;

  /// Pass identification, replacement for typeid
  static char ID;

  explicit SLPVectorizer() : FunctionPass(ID) {
    initializeSLPVectorizerPass(*PassRegistry::getPassRegistry());
  }

  bool doInitialization(Module &M) override {
    return false;
  }

  bool runOnFunction(Function &F) override {
    if (skipFunction(F))
      return false;

    auto *SE = &getAnalysis<ScalarEvolutionWrapperPass>().getSE();
    auto *TTI = &getAnalysis<TargetTransformInfoWrapperPass>().getTTI(F);
    auto *TLIP = getAnalysisIfAvailable<TargetLibraryInfoWrapperPass>();
    auto *TLI = TLIP ? &TLIP->getTLI(F) : nullptr;
    auto *AA = &getAnalysis<AAResultsWrapperPass>().getAAResults();
    auto *LI = &getAnalysis<LoopInfoWrapperPass>().getLoopInfo();
    auto *DT = &getAnalysis<DominatorTreeWrapperPass>().getDomTree();
    auto *AC = &getAnalysis<AssumptionCacheTracker>().getAssumptionCache(F);
    auto *DB = &getAnalysis<DemandedBitsWrapperPass>().getDemandedBits();
    auto *ORE = &getAnalysis<OptimizationRemarkEmitterWrapperPass>().getORE();

    return Impl.runImpl(F, SE, TTI, TLI, AA, LI, DT, AC, DB, ORE);
  }

  void getAnalysisUsage(AnalysisUsage &AU) const override {
    FunctionPass::getAnalysisUsage(AU);
    AU.addRequired<AssumptionCacheTracker>();
    AU.addRequired<ScalarEvolutionWrapperPass>();
    AU.addRequired<AAResultsWrapperPass>();
    AU.addRequired<TargetTransformInfoWrapperPass>();
    AU.addRequired<LoopInfoWrapperPass>();
    AU.addRequired<DominatorTreeWrapperPass>();
    AU.addRequired<DemandedBitsWrapperPass>();
    AU.addRequired<OptimizationRemarkEmitterWrapperPass>();
    AU.addRequired<InjectTLIMappingsLegacy>();
    AU.addPreserved<LoopInfoWrapperPass>();
    AU.addPreserved<DominatorTreeWrapperPass>();
    AU.addPreserved<AAResultsWrapperPass>();
    AU.addPreserved<GlobalsAAWrapperPass>();
    AU.addPreserved<AndersensAAWrapperPass>(); // INTEL
    AU.setPreservesCFG();
  }
};

} // end anonymous namespace

PreservedAnalyses SLPVectorizerPass::run(Function &F, FunctionAnalysisManager &AM) {
  auto *SE = &AM.getResult<ScalarEvolutionAnalysis>(F);
  auto *TTI = &AM.getResult<TargetIRAnalysis>(F);
  auto *TLI = AM.getCachedResult<TargetLibraryAnalysis>(F);
  auto *AA = &AM.getResult<AAManager>(F);
  auto *LI = &AM.getResult<LoopAnalysis>(F);
  auto *DT = &AM.getResult<DominatorTreeAnalysis>(F);
  auto *AC = &AM.getResult<AssumptionAnalysis>(F);
  auto *DB = &AM.getResult<DemandedBitsAnalysis>(F);
  auto *ORE = &AM.getResult<OptimizationRemarkEmitterAnalysis>(F);

  bool Changed = runImpl(F, SE, TTI, TLI, AA, LI, DT, AC, DB, ORE);
  if (!Changed)
    return PreservedAnalyses::all();

  PreservedAnalyses PA;
  PA.preserveSet<CFGAnalyses>();
  PA.preserve<AAManager>();
  PA.preserve<GlobalsAA>();
  PA.preserve<AndersensAA>(); // INTEL
  return PA;
}

bool SLPVectorizerPass::runImpl(Function &F, ScalarEvolution *SE_,
                                TargetTransformInfo *TTI_,
                                TargetLibraryInfo *TLI_, AAResults *AA_,
                                LoopInfo *LI_, DominatorTree *DT_,
                                AssumptionCache *AC_, DemandedBits *DB_,
                                OptimizationRemarkEmitter *ORE_) {
  if (!RunSLPVectorization)
    return false;
  SE = SE_;
  TTI = TTI_;
  TLI = TLI_;
  AA = AA_;
  LI = LI_;
  DT = DT_;
  AC = AC_;
  DB = DB_;
  DL = &F.getParent()->getDataLayout();

  Stores.clear();
  GEPs.clear();
  bool Changed = false;

#if INTEL_CUSTOMIZATION
  if (!TTI->isAdvancedOptEnabled(
          TargetTransformInfo::AdvancedOptLevel::AO_TargetHasIntelAVX2))
    EnableMultiNodeSLP = false;
#endif // INTEL_CUSTOMIZATION

  // If the target claims to have no vector registers don't attempt
  // vectorization.
  if (!TTI->getNumberOfRegisters(TTI->getRegisterClassForType(true)))
    return false;

  // Don't vectorize when the attribute NoImplicitFloat is used.
  if (F.hasFnAttribute(Attribute::NoImplicitFloat))
    return false;

  LLVM_DEBUG(dbgs() << "SLP: Analyzing blocks in " << F.getName() << ".\n");

  // Use the bottom up slp vectorizer to construct chains that start with
  // store instructions.
  BoUpSLP R(&F, SE, TTI, TLI, AA, LI, DT, AC, DB, DL, ORE_);

  // A general note: the vectorizer must use BoUpSLP::eraseInstruction() to
  // delete instructions.

  // Scan the blocks in the function in post order.
  for (auto BB : post_order(&F.getEntryBlock())) {
    collectSeedInstructions(BB);

    // Vectorize trees that end at stores.
    if (!Stores.empty()) {
      LLVM_DEBUG(dbgs() << "SLP: Found stores for " << Stores.size()
                        << " underlying objects.\n");
      Changed |= vectorizeStoreChains(R);
    }

    // Vectorize trees that end at reductions.
    Changed |= vectorizeChainsInBlock(BB, R);

    // Vectorize the index computations of getelementptr instructions. This
    // is primarily intended to catch gather-like idioms ending at
    // non-consecutive loads.
    if (!GEPs.empty()) {
      LLVM_DEBUG(dbgs() << "SLP: Found GEPs for " << GEPs.size()
                        << " underlying objects.\n");
      Changed |= vectorizeGEPIndices(BB, R);
    }
  }

  if (Changed) {
    R.optimizeGatherSequence();
    LLVM_DEBUG(dbgs() << "SLP: vectorized \"" << F.getName() << "\"\n");
  }
  return Changed;
}

bool SLPVectorizerPass::vectorizeStoreChain(ArrayRef<Value *> Chain, BoUpSLP &R,
                                            unsigned Idx) {
  LLVM_DEBUG(dbgs() << "SLP: Analyzing a store chain of length " << Chain.size()
                    << "\n");
  const unsigned Sz = R.getVectorElementSize(Chain[0]);
  const unsigned MinVF = R.getMinVecRegSize() / Sz;
  unsigned VF = Chain.size();

  if (!isPowerOf2_32(Sz) || !isPowerOf2_32(VF) || VF < 2 || VF < MinVF)
    return false;

  LLVM_DEBUG(dbgs() << "SLP: Analyzing " << VF << " stores at offset " << Idx
                    << "\n");

  R.buildTree(Chain);
  Optional<ArrayRef<unsigned>> Order = R.bestOrder();
  // TODO: Handle orders of size less than number of elements in the vector.
  if (Order && Order->size() == Chain.size()) {
    // TODO: reorder tree nodes without tree rebuilding.
    SmallVector<Value *, 4> ReorderedOps(Chain.rbegin(), Chain.rend());
    llvm::transform(*Order, ReorderedOps.begin(),
                    [Chain](const unsigned Idx) { return Chain[Idx]; });
    R.buildTree(ReorderedOps);
  }

#if !INTEL_CUSTOMIZATION
  if (R.isTreeTinyAndNotFullyVectorizable())
    return false;
#endif // INTEL_CUSTOMIZATION

  if (R.isLoadCombineCandidate())
    return false;

  R.computeMinimumValueSizes();

  InstructionCost Cost = R.getTreeCost();

  LLVM_DEBUG(dbgs() << "SLP: Found cost = " << Cost << " for VF =" << VF << "\n");
  if (Cost.isValid() && Cost < -SLPCostThreshold) {
    LLVM_DEBUG(dbgs() << "SLP: Decided to vectorize cost = " << Cost << "\n");

    using namespace ore;

    R.getORE()->emit(OptimizationRemark(SV_NAME, "StoresVectorized",
                                        cast<StoreInst>(Chain[0]))
                     << "Stores SLP vectorized with cost " << NV("Cost", Cost)
                     << " and with tree size "
                     << NV("TreeSize", R.getTreeSize()));

    R.vectorizeTree();
#if INTEL_CUSTOMIZATION
    R.cleanupMultiNodeReordering();
    return true;
  }
  R.undoMultiNodeReordering();
#endif // INTEL_CUSTOMIZATION

  return false;
}

bool SLPVectorizerPass::vectorizeStores(ArrayRef<StoreInst *> Stores,
                                        BoUpSLP &R) {
  // We may run into multiple chains that merge into a single chain. We mark the
  // stores that we vectorized so that we don't visit the same store twice.
  BoUpSLP::ValueSet VectorizedStores;
  bool Changed = false;

  int E = Stores.size();
  SmallBitVector Tails(E, false);
  SmallVector<int, 16> ConsecutiveChain(E, E + 1);
  int MaxIter = MaxStoreLookup.getValue();
  int IterCnt;
  auto &&FindConsecutiveAccess = [this, &Stores, &Tails, &IterCnt, MaxIter,
                                  &ConsecutiveChain](int K, int Idx) {
    if (IterCnt >= MaxIter)
      return true;
    ++IterCnt;
    if (!isConsecutiveAccess(Stores[K], Stores[Idx], *DL, *SE))
      return false;

    Tails.set(Idx);
    ConsecutiveChain[K] = Idx;
    return true;
  };
  // Do a quadratic search on all of the given stores in reverse order and find
  // all of the pairs of stores that follow each other.
  for (int Idx = E - 1; Idx >= 0; --Idx) {
    // If a store has multiple consecutive store candidates, search according
    // to the sequence: Idx-1, Idx+1, Idx-2, Idx+2, ...
    // This is because usually pairing with immediate succeeding or preceding
    // candidate create the best chance to find slp vectorization opportunity.
    const int MaxLookDepth = std::max(E - Idx, Idx + 1);
    IterCnt = 0;
    for (int Offset = 1, F = MaxLookDepth; Offset < F; ++Offset)
      if ((Idx >= Offset && FindConsecutiveAccess(Idx - Offset, Idx)) ||
          (Idx + Offset < E && FindConsecutiveAccess(Idx + Offset, Idx)))
        break;
  }

  // For stores that start but don't end a link in the chain:
  for (int Cnt = E; Cnt > 0; --Cnt) {
    int I = Cnt - 1;
    if (ConsecutiveChain[I] == E + 1 || Tails.test(I))
      continue;
    // We found a store instr that starts a chain. Now follow the chain and try
    // to vectorize it.
    BoUpSLP::ValueList Operands;
    // Collect the chain into a list.
    while (I != E + 1 && !VectorizedStores.count(Stores[I])) {
      Operands.push_back(Stores[I]);
      // Move to the next value in the chain.
      I = ConsecutiveChain[I];
    }

    // If a vector register can't hold 1 element, we are done.
    unsigned MaxVecRegSize = R.getMaxVecRegSize();
    unsigned EltSize = R.getVectorElementSize(Operands[0]);
    if (MaxVecRegSize % EltSize != 0)
      continue;

    unsigned MaxElts = MaxVecRegSize / EltSize;
    // FIXME: Is division-by-2 the correct step? Should we assert that the
    // register size is a power-of-2?
    unsigned StartIdx = 0;
    for (unsigned Size = llvm::PowerOf2Ceil(MaxElts); Size >= 2; Size /= 2) {
      for (unsigned Cnt = StartIdx, E = Operands.size(); Cnt + Size <= E;) {
        ArrayRef<Value *> Slice = makeArrayRef(Operands).slice(Cnt, Size);
        if (!VectorizedStores.count(Slice.front()) &&
            !VectorizedStores.count(Slice.back()) &&
            vectorizeStoreChain(Slice, R, Cnt)) {
          // Mark the vectorized stores so that we don't vectorize them again.
          VectorizedStores.insert(Slice.begin(), Slice.end());
          Changed = true;
          // If we vectorized initial block, no need to try to vectorize it
          // again.
          if (Cnt == StartIdx)
            StartIdx += Size;
          Cnt += Size;
          continue;
        }
        ++Cnt;
      }
      // Check if the whole array was vectorized already - exit.
      if (StartIdx >= Operands.size())
        break;
    }
  }

  return Changed;
}

void SLPVectorizerPass::collectSeedInstructions(BasicBlock *BB) {
  // Initialize the collections. We will make a single pass over the block.
  Stores.clear();
  GEPs.clear();

  // Visit the store and getelementptr instructions in BB and organize them in
  // Stores and GEPs according to the underlying objects of their pointer
  // operands.
  for (Instruction &I : *BB) {
    // Ignore store instructions that are volatile or have a pointer operand
    // that doesn't point to a scalar type.
    if (auto *SI = dyn_cast<StoreInst>(&I)) {
      if (!SI->isSimple())
        continue;
      if (!isValidElementType(SI->getValueOperand()->getType()))
        continue;
      Stores[getUnderlyingObject(SI->getPointerOperand())].push_back(SI);
    }

    // Ignore getelementptr instructions that have more than one index, a
    // constant index, or a pointer operand that doesn't point to a scalar
    // type.
    else if (auto *GEP = dyn_cast<GetElementPtrInst>(&I)) {
      auto Idx = GEP->idx_begin()->get();
      if (GEP->getNumIndices() > 1 || isa<Constant>(Idx))
        continue;
      if (!isValidElementType(Idx->getType()))
        continue;
      if (GEP->getType()->isVectorTy())
        continue;
      GEPs[GEP->getPointerOperand()].push_back(GEP);
    }
  }
}

bool SLPVectorizerPass::tryToVectorizePair(Value *A, Value *B, BoUpSLP &R) {
  if (!A || !B)
    return false;
  Value *VL[] = {A, B};
  return tryToVectorizeList(VL, R, /*AllowReorder=*/true);
}

bool SLPVectorizerPass::tryToVectorizeList(ArrayRef<Value *> VL, BoUpSLP &R,
                                           bool AllowReorder,
                                           ArrayRef<Value *> InsertUses) {
  if (VL.size() < 2)
    return false;

  LLVM_DEBUG(dbgs() << "SLP: Trying to vectorize a list of length = "
                    << VL.size() << ".\n");

  // Check that all of the parts are instructions of the same type,
  // we permit an alternate opcode via InstructionsState.
  InstructionsState S = getSameOpcode(VL);
  if (!S.getOpcode())
    return false;

  Instruction *I0 = cast<Instruction>(S.OpValue);
  // Make sure invalid types (including vector type) are rejected before
  // determining vectorization factor for scalar instructions.
  for (Value *V : VL) {
    Type *Ty = V->getType();
    if (!isValidElementType(Ty)) {
      // NOTE: the following will give user internal llvm type name, which may
      // not be useful.
      R.getORE()->emit([&]() {
        std::string type_str;
        llvm::raw_string_ostream rso(type_str);
        Ty->print(rso);
        return OptimizationRemarkMissed(SV_NAME, "UnsupportedType", I0)
               << "Cannot SLP vectorize list: type "
               << rso.str() + " is unsupported by vectorizer";
      });
      return false;
    }
  }

  unsigned Sz = R.getVectorElementSize(I0);
  unsigned MinVF = std::max(2U, R.getMinVecRegSize() / Sz);
  unsigned MaxVF = std::max<unsigned>(PowerOf2Floor(VL.size()), MinVF);
  MaxVF = std::min(R.getMaximumVF(Sz, S.getOpcode()), MaxVF);
  if (MaxVF < 2) {
    R.getORE()->emit([&]() {
      return OptimizationRemarkMissed(SV_NAME, "SmallVF", I0)
             << "Cannot SLP vectorize list: vectorization factor "
             << "less than 2 is not supported";
    });
    return false;
  }

  bool Changed = false;
  bool CandidateFound = false;
  InstructionCost MinCost = SLPCostThreshold.getValue();
<<<<<<< HEAD

#if INTEL_CUSTOMIZATION
  // The following line was deleted in community, but we need it for
  // OptimizationRemark.
  // Keep track of values that were deleted by vectorizing in the loop below.
  SmallVector<WeakTrackingVH, 8> TrackValues(VL.begin(), VL.end());
#endif // INTEL_CUSTOMIZATION
=======
>>>>>>> 79c65d47

  bool CompensateUseCost =
      !InsertUses.empty() && llvm::all_of(InsertUses, [](const Value *V) {
        return V && isa<InsertElementInst>(V);
      });
  assert((!CompensateUseCost || InsertUses.size() == VL.size()) &&
         "Each scalar expected to have an associated InsertElement user.");

  unsigned NextInst = 0, MaxInst = VL.size();
  for (unsigned VF = MaxVF; NextInst + 1 < MaxInst && VF >= MinVF; VF /= 2) {
    // No actual vectorization should happen, if number of parts is the same as
    // provided vectorization factor (i.e. the scalar type is used for vector
    // code during codegen).
    auto *VecTy = FixedVectorType::get(VL[0]->getType(), VF);
    if (TTI->getNumberOfParts(VecTy) == VF)
      continue;
    for (unsigned I = NextInst; I < MaxInst; ++I) {
      unsigned OpsWidth = 0;

      if (I + VF > MaxInst)
        OpsWidth = MaxInst - I;
      else
        OpsWidth = VF;

      if (!isPowerOf2_32(OpsWidth) || OpsWidth < 2)
        break;

      ArrayRef<Value *> Ops = VL.slice(I, OpsWidth);
      // Check that a previous iteration of this loop did not delete the Value.
      if (llvm::any_of(Ops, [&R](Value *V) {
            auto *I = dyn_cast<Instruction>(V);
            return I && R.isDeleted(I);
          }))
        continue;

      LLVM_DEBUG(dbgs() << "SLP: Analyzing " << OpsWidth << " operations "
                        << "\n");

      R.buildTree(Ops);
      Optional<ArrayRef<unsigned>> Order = R.bestOrder();
      // TODO: check if we can allow reordering for more cases.
      if (AllowReorder && Order) {
        // TODO: reorder tree nodes without tree rebuilding.
        // Conceptually, there is nothing actually preventing us from trying to
        // reorder a larger list. In fact, we do exactly this when vectorizing
        // reductions. However, at this point, we only expect to get here when
        // there are exactly two operations.
        assert(Ops.size() == 2);
        Value *ReorderedOps[] = {Ops[1], Ops[0]};
        R.buildTree(ReorderedOps, None);
      }

#if !INTEL_CUSTOMIZATION
      if (R.isTreeTinyAndNotFullyVectorizable())
        continue;
#endif // !INTEL_CUSTOMIZATION

      R.computeMinimumValueSizes();
      InstructionCost Cost = R.getTreeCost();
<<<<<<< HEAD
#if INTEL_CUSTOMIZATION
      // Fixes the remark for tiny trees (tested by remarks_not_all_parts.ll).
      CandidateFound = Cost < FORBIDEN_TINY_TREE;
      if (CandidateFound && CompensateUseCost) {
#endif  // INTEL_CUSTOMIZATION
=======
      CandidateFound = true;
      if (CompensateUseCost) {
>>>>>>> 79c65d47
        // TODO: Use TTI's getScalarizationOverhead for sequence of inserts
        // rather than sum of single inserts as the latter may overestimate
        // cost. This work should imply improving cost estimation for extracts
        // that added in for external (for vectorization tree) users,i.e. that
        // part should also switch to same interface.
        // For example, the following case is projected code after SLP:
        //  %4 = extractelement <4 x i64> %3, i32 0
        //  %v0 = insertelement <4 x i64> undef, i64 %4, i32 0
        //  %5 = extractelement <4 x i64> %3, i32 1
        //  %v1 = insertelement <4 x i64> %v0, i64 %5, i32 1
        //  %6 = extractelement <4 x i64> %3, i32 2
        //  %v2 = insertelement <4 x i64> %v1, i64 %6, i32 2
        //  %7 = extractelement <4 x i64> %3, i32 3
        //  %v3 = insertelement <4 x i64> %v2, i64 %7, i32 3
        //
        // Extracts here added by SLP in order to feed users (the inserts) of
        // original scalars and contribute to "ExtractCost" at cost evaluation.
        // The inserts in turn form sequence to build an aggregate that
        // detected by findBuildAggregate routine.
        // SLP makes an assumption that such sequence will be optimized away
        // later (instcombine) so it tries to compensate ExctractCost with
        // cost of insert sequence.
        // Current per element cost calculation approach is not quite accurate
        // and tends to create bias toward favoring vectorization.
        // Switching to the TTI interface might help a bit.
        // Alternative solution could be pattern-match to detect a no-op or
        // shuffle.
        InstructionCost UserCost = 0;
        for (unsigned Lane = 0; Lane < OpsWidth; Lane++) {
          auto *IE = cast<InsertElementInst>(InsertUses[I + Lane]);
          if (auto *CI = dyn_cast<ConstantInt>(IE->getOperand(2)))
            UserCost += TTI->getVectorInstrCost(
                Instruction::InsertElement, IE->getType(), CI->getZExtValue());
        }
        LLVM_DEBUG(dbgs() << "SLP: Compensate cost of users by: " << UserCost
                          << ".\n");
        Cost -= UserCost;
      }

      MinCost = InstructionCost::min(MinCost, Cost);

      if (Cost.isValid() && Cost < -SLPCostThreshold) {
        LLVM_DEBUG(dbgs() << "SLP: Vectorizing list at cost:" << Cost << ".\n");
        R.getORE()->emit(OptimizationRemark(SV_NAME, "VectorizedList",
                                 cast<Instruction>(TrackValues[I])) // INTEL
                                 << "SLP vectorized with cost " << ore::NV("Cost", Cost)
                                 << " and with tree size "
                                 << ore::NV("TreeSize", R.getTreeSize()));

        R.vectorizeTree();
        // Move to the next bundle.
        I += VF - 1;
        NextInst = I + 1;
        Changed = true;
#if INTEL_CUSTOMIZATION
        R.cleanupMultiNodeReordering();
      } else {
        R.undoMultiNodeReordering();
      }
#endif // INTEL_CUSTOMIZATION
    }
  }

  if (!Changed && CandidateFound) {
    R.getORE()->emit([&]() {
      return OptimizationRemarkMissed(SV_NAME, "NotBeneficial", I0)
             << "List vectorization was possible but not beneficial with cost "
             << ore::NV("Cost", MinCost) << " >= "
             << ore::NV("Treshold", -SLPCostThreshold);
    });
  } else if (!Changed) {
    R.getORE()->emit([&]() {
      return OptimizationRemarkMissed(SV_NAME, "NotPossible", I0)
             << "Cannot SLP vectorize list: vectorization was impossible"
             << " with available vectorization factors";
    });
  }
  return Changed;
}

bool SLPVectorizerPass::tryToVectorize(Instruction *I, BoUpSLP &R) {
  if (!I)
    return false;

  if (!isa<BinaryOperator>(I) && !isa<CmpInst>(I))
    return false;

  Value *P = I->getParent();

  // Vectorize in current basic block only.
  auto *Op0 = dyn_cast<Instruction>(I->getOperand(0));
  auto *Op1 = dyn_cast<Instruction>(I->getOperand(1));
  if (!Op0 || !Op1 || Op0->getParent() != P || Op1->getParent() != P)
    return false;

  // Try to vectorize V.
  if (tryToVectorizePair(Op0, Op1, R))
    return true;

  auto *A = dyn_cast<BinaryOperator>(Op0);
  auto *B = dyn_cast<BinaryOperator>(Op1);
  // Try to skip B.
  if (B && B->hasOneUse()) {
    auto *B0 = dyn_cast<BinaryOperator>(B->getOperand(0));
    auto *B1 = dyn_cast<BinaryOperator>(B->getOperand(1));
    if (B0 && B0->getParent() == P && tryToVectorizePair(A, B0, R))
      return true;
    if (B1 && B1->getParent() == P && tryToVectorizePair(A, B1, R))
      return true;
  }

  // Try to skip A.
  if (A && A->hasOneUse()) {
    auto *A0 = dyn_cast<BinaryOperator>(A->getOperand(0));
    auto *A1 = dyn_cast<BinaryOperator>(A->getOperand(1));
    if (A0 && A0->getParent() == P && tryToVectorizePair(A0, B, R))
      return true;
    if (A1 && A1->getParent() == P && tryToVectorizePair(A1, B, R))
      return true;
  }
  return false;
}

/// Generate a shuffle mask to be used in a reduction tree.
///
/// \param VecLen The length of the vector to be reduced.
/// \param NumEltsToRdx The number of elements that should be reduced in the
///        vector.
/// \param IsPairwise Whether the reduction is a pairwise or splitting
///        reduction. A pairwise reduction will generate a mask of
///        <0,2,...> or <1,3,..> while a splitting reduction will generate
///        <2,3, undef,undef> for a vector of 4 and NumElts = 2.
/// \param IsLeft True will generate a mask of even elements, odd otherwise.
static SmallVector<int, 32> createRdxShuffleMask(unsigned VecLen,
                                                 unsigned NumEltsToRdx,
                                                 bool IsPairwise, bool IsLeft) {
  assert((IsPairwise || !IsLeft) && "Don't support a <0,1,undef,...> mask");

  SmallVector<int, 32> ShuffleMask(VecLen, -1);

  if (IsPairwise)
    // Build a mask of 0, 2, ... (left) or 1, 3, ... (right).
    for (unsigned i = 0; i != NumEltsToRdx; ++i)
      ShuffleMask[i] = 2 * i + !IsLeft;
  else
    // Move the upper half of the vector to the lower half.
    for (unsigned i = 0; i != NumEltsToRdx; ++i)
      ShuffleMask[i] = NumEltsToRdx + i;

  return ShuffleMask;
}

namespace {

/// Model horizontal reductions.
///
/// A horizontal reduction is a tree of reduction operations (currently add and
/// fadd) that has operations that can be put into a vector as its leaf.
/// For example, this tree:
///
/// mul mul mul mul
///  \  /    \  /
///   +       +
///    \     /
///       +
/// This tree has "mul" as its reduced values and "+" as its reduction
/// operations. A reduction might be feeding into a store or a binary operation
/// feeding a phi.
///    ...
///    \  /
///     +
///     |
///  phi +=
///
///  Or:
///    ...
///    \  /
///     +
///     |
///   *p =
///
class HorizontalReduction {
  using ReductionOpsType = SmallVector<Value *, 16>;
  using ReductionOpsListType = SmallVector<ReductionOpsType, 2>;
  ReductionOpsListType  ReductionOps;
  SmallVector<Value *, 32> ReducedVals;
  // Use map vector to make stable output.
  MapVector<Instruction *, Value *> ExtraArgs;

  /// Kind of the reduction data.
  enum ReductionKind {
    RK_None,       /// Not a reduction.
    RK_Arithmetic, /// Binary reduction data.
    RK_SMin,       /// Signed minimum reduction data.
    RK_UMin,       /// Unsigned minimum reduction data.
    RK_SMax,       /// Signed maximum reduction data.
    RK_UMax,       /// Unsigned maximum reduction data.
  };

  /// Contains info about operation, like its opcode, left and right operands.
  class OperationData {
    /// Opcode of the instruction.
    unsigned Opcode = 0;

    /// Kind of the reduction operation.
    ReductionKind Kind = RK_None;

    /// Checks if the reduction operation can be vectorized.
    bool isVectorizable() const {
      // We currently only support add/mul/logical && min/max reductions.
      return ((Kind == RK_Arithmetic &&
               (Opcode == Instruction::Add || Opcode == Instruction::FAdd ||
                Opcode == Instruction::Mul || Opcode == Instruction::FMul ||
                Opcode == Instruction::And || Opcode == Instruction::Or ||
                Opcode == Instruction::Xor)) ||
              (Opcode == Instruction::ICmp &&
               (Kind == RK_SMin || Kind == RK_SMax ||
                Kind == RK_UMin || Kind == RK_UMax)));
    }

    /// Creates reduction operation with the current opcode.
    Value *createOp(IRBuilder<> &Builder, Value *LHS, Value *RHS,
                    const Twine &Name) const {
      assert(isVectorizable() &&
             "Expected add|fadd or min/max reduction operation.");
      Value *Cmp = nullptr;
      switch (Kind) {
      case RK_Arithmetic:
        return Builder.CreateBinOp((Instruction::BinaryOps)Opcode, LHS, RHS,
                                   Name);
      case RK_SMin:
        assert(Opcode == Instruction::ICmp && "Expected integer types.");
        Cmp = Builder.CreateICmpSLT(LHS, RHS);
        return Builder.CreateSelect(Cmp, LHS, RHS, Name);
      case RK_SMax:
        assert(Opcode == Instruction::ICmp && "Expected integer types.");
        Cmp = Builder.CreateICmpSGT(LHS, RHS);
        return Builder.CreateSelect(Cmp, LHS, RHS, Name);
      case RK_UMin:
        assert(Opcode == Instruction::ICmp && "Expected integer types.");
        Cmp = Builder.CreateICmpULT(LHS, RHS);
        return Builder.CreateSelect(Cmp, LHS, RHS, Name);
      case RK_UMax:
        assert(Opcode == Instruction::ICmp && "Expected integer types.");
        Cmp = Builder.CreateICmpUGT(LHS, RHS);
        return Builder.CreateSelect(Cmp, LHS, RHS, Name);
      case RK_None:
        break;
      }
      llvm_unreachable("Unknown reduction operation.");
    }

  public:
    explicit OperationData() = default;

    /// Construction for reduced values. They are identified by opcode only and
    /// don't have associated LHS/RHS values.
    explicit OperationData(Instruction &I) {
      Opcode = I.getOpcode();
    }

    /// Constructor for reduction operations with opcode and its left and
    /// right operands.
    OperationData(unsigned Opcode, ReductionKind Kind)
        : Opcode(Opcode), Kind(Kind) {
      assert(Kind != RK_None && "One of the reduction operations is expected.");
    }

    explicit operator bool() const { return Opcode; }

    /// Return true if this operation is any kind of minimum or maximum.
    bool isMinMax() const {
      switch (Kind) {
      case RK_Arithmetic:
        return false;
      case RK_SMin:
      case RK_SMax:
      case RK_UMin:
      case RK_UMax:
        return true;
      case RK_None:
        break;
      }
      llvm_unreachable("Reduction kind is not set");
    }

    /// Get the index of the first operand.
    unsigned getFirstOperandIndex() const {
      assert(!!*this && "The opcode is not set.");
      // We allow calling this before 'Kind' is set, so handle that specially.
      if (Kind == RK_None)
        return 0;
      return isMinMax() ? 1 : 0;
    }

    /// Total number of operands in the reduction operation.
    unsigned getNumberOfOperands() const {
      assert(Kind != RK_None && !!*this && "Expected reduction operation.");
      return isMinMax() ? 3 : 2;
    }

    /// Checks if the instruction is in basic block \p BB.
    /// For a min/max reduction check that both compare and select are in \p BB.
    bool hasSameParent(Instruction *I, BasicBlock *BB, bool IsRedOp) const {
      assert(Kind != RK_None && !!*this && "Expected reduction operation.");
      if (IsRedOp && isMinMax()) {
        auto *Cmp = cast<Instruction>(cast<SelectInst>(I)->getCondition());
        return I->getParent() == BB && Cmp && Cmp->getParent() == BB;
      }
      return I->getParent() == BB;
    }

    /// Expected number of uses for reduction operations/reduced values.
    bool hasRequiredNumberOfUses(Instruction *I, bool IsReductionOp) const {
      assert(Kind != RK_None && !!*this && "Expected reduction operation.");
      // SelectInst must be used twice while the condition op must have single
      // use only.
      if (isMinMax())
        return I->hasNUses(2) &&
               (!IsReductionOp ||
                cast<SelectInst>(I)->getCondition()->hasOneUse());

      // Arithmetic reduction operation must be used once only.
      return I->hasOneUse();
    }

    /// Initializes the list of reduction operations.
    void initReductionOps(ReductionOpsListType &ReductionOps) {
      assert(Kind != RK_None && !!*this && "Expected reduction operation.");
      if (isMinMax())
        ReductionOps.assign(2, ReductionOpsType());
      else
        ReductionOps.assign(1, ReductionOpsType());
    }

    /// Add all reduction operations for the reduction instruction \p I.
    void addReductionOps(Instruction *I, ReductionOpsListType &ReductionOps) {
      assert(Kind != RK_None && !!*this && "Expected reduction operation.");
      if (isMinMax()) {
        ReductionOps[0].emplace_back(cast<SelectInst>(I)->getCondition());
        ReductionOps[1].emplace_back(I);
      } else {
        ReductionOps[0].emplace_back(I);
      }
    }

    /// Checks if instruction is associative and can be vectorized.
    bool isAssociative(Instruction *I) const {
      assert(Kind != RK_None && *this && "Expected reduction operation.");
      switch (Kind) {
      case RK_Arithmetic:
        return I->isAssociative();
      case RK_SMin:
      case RK_SMax:
      case RK_UMin:
      case RK_UMax:
        assert(Opcode == Instruction::ICmp &&
               "Only integer compare operation is expected.");
        return true;
      case RK_None:
        break;
      }
      llvm_unreachable("Reduction kind is not set");
    }

    /// Checks if the reduction operation can be vectorized.
    bool isVectorizable(Instruction *I) const {
      return isVectorizable() && isAssociative(I);
    }

    /// Checks if two operation data are both a reduction op or both a reduced
    /// value.
    bool operator==(const OperationData &OD) const {
      assert(((Kind != OD.Kind) || (Opcode != 0 && OD.Opcode != 0)) &&
             "One of the comparing operations is incorrect.");
      return Kind == OD.Kind && Opcode == OD.Opcode;
    }
    bool operator!=(const OperationData &OD) const { return !(*this == OD); }
    void clear() {
      Opcode = 0;
      Kind = RK_None;
    }

    /// Get the opcode of the reduction operation.
    unsigned getOpcode() const {
      assert(isVectorizable() && "Expected vectorizable operation.");
      return Opcode;
    }

    /// Get kind of reduction data.
    ReductionKind getKind() const { return Kind; }
    Value *getLHS(Instruction *I) const {
      if (Kind == RK_None)
        return nullptr;
      return I->getOperand(getFirstOperandIndex());
    }
    Value *getRHS(Instruction *I) const {
      if (Kind == RK_None)
        return nullptr;
      return I->getOperand(getFirstOperandIndex() + 1);
    }

    /// Creates reduction operation with the current opcode with the IR flags
    /// from \p ReductionOps.
    Value *createOp(IRBuilder<> &Builder, Value *LHS, Value *RHS,
                    const Twine &Name,
                    const ReductionOpsListType &ReductionOps) const {
      assert(isVectorizable() &&
             "Expected add|fadd or min/max reduction operation.");
      auto *Op = createOp(Builder, LHS, RHS, Name);
      switch (Kind) {
      case RK_Arithmetic:
        propagateIRFlags(Op, ReductionOps[0]);
        return Op;
      case RK_SMin:
      case RK_SMax:
      case RK_UMin:
      case RK_UMax:
        if (auto *SI = dyn_cast<SelectInst>(Op))
          propagateIRFlags(SI->getCondition(), ReductionOps[0]);
        propagateIRFlags(Op, ReductionOps[1]);
        return Op;
      case RK_None:
        break;
      }
      llvm_unreachable("Unknown reduction operation.");
    }
    /// Creates reduction operation with the current opcode with the IR flags
    /// from \p I.
    Value *createOp(IRBuilder<> &Builder, Value *LHS, Value *RHS,
                    const Twine &Name, Instruction *I) const {
      assert(isVectorizable() &&
             "Expected add|fadd or min/max reduction operation.");
      auto *Op = createOp(Builder, LHS, RHS, Name);
      switch (Kind) {
      case RK_Arithmetic:
        propagateIRFlags(Op, I);
        return Op;
      case RK_SMin:
      case RK_SMax:
      case RK_UMin:
      case RK_UMax:
        if (auto *SI = dyn_cast<SelectInst>(Op)) {
          propagateIRFlags(SI->getCondition(),
                           cast<SelectInst>(I)->getCondition());
        }
        propagateIRFlags(Op, I);
        return Op;
      case RK_None:
        break;
      }
      llvm_unreachable("Unknown reduction operation.");
    }

    TargetTransformInfo::ReductionFlags getFlags() const {
      TargetTransformInfo::ReductionFlags Flags;
      switch (Kind) {
      case RK_Arithmetic:
        break;
      case RK_SMin:
        Flags.IsSigned = true;
        Flags.IsMaxOp = false;
        break;
      case RK_SMax:
        Flags.IsSigned = true;
        Flags.IsMaxOp = true;
        break;
      case RK_UMin:
        Flags.IsSigned = false;
        Flags.IsMaxOp = false;
        break;
      case RK_UMax:
        Flags.IsSigned = false;
        Flags.IsMaxOp = true;
        break;
      case RK_None:
        llvm_unreachable("Reduction kind is not set");
      }
      return Flags;
    }
  };

  WeakTrackingVH ReductionRoot;

  /// The operation data of the reduction operation.
  OperationData ReductionData;

  /// The operation data of the values we perform a reduction on.
  OperationData ReducedValueData;

  /// Should we model this reduction as a pairwise reduction tree or a tree that
  /// splits the vector in halves and adds those halves.
  bool IsPairwiseReduction = false;

  /// Checks if the ParentStackElem.first should be marked as a reduction
  /// operation with an extra argument or as extra argument itself.
  void markExtraArg(std::pair<Instruction *, unsigned> &ParentStackElem,
                    Value *ExtraArg) {
    if (ExtraArgs.count(ParentStackElem.first)) {
      ExtraArgs[ParentStackElem.first] = nullptr;
      // We ran into something like:
      // ParentStackElem.first = ExtraArgs[ParentStackElem.first] + ExtraArg.
      // The whole ParentStackElem.first should be considered as an extra value
      // in this case.
      // Do not perform analysis of remaining operands of ParentStackElem.first
      // instruction, this whole instruction is an extra argument.
      ParentStackElem.second = ParentStackElem.first->getNumOperands();
    } else {
      // We ran into something like:
      // ParentStackElem.first += ... + ExtraArg + ...
      ExtraArgs[ParentStackElem.first] = ExtraArg;
    }
  }

  static OperationData getOperationData(Instruction *I) {
    if (!I)
      return OperationData();

    Value *LHS;
    Value *RHS;
    if (m_BinOp(m_Value(LHS), m_Value(RHS)).match(I)) {
      return OperationData(cast<BinaryOperator>(I)->getOpcode(), RK_Arithmetic);
    }
    if (auto *Select = dyn_cast<SelectInst>(I)) {
      // Look for a min/max pattern.
      if (m_UMin(m_Value(LHS), m_Value(RHS)).match(Select)) {
        return OperationData(Instruction::ICmp, RK_UMin);
      } else if (m_SMin(m_Value(LHS), m_Value(RHS)).match(Select)) {
        return OperationData(Instruction::ICmp, RK_SMin);
      } else if (m_UMax(m_Value(LHS), m_Value(RHS)).match(Select)) {
        return OperationData(Instruction::ICmp, RK_UMax);
      } else if (m_SMax(m_Value(LHS), m_Value(RHS)).match(Select)) {
        return OperationData(Instruction::ICmp, RK_SMax);
      } else {
        // Try harder: look for min/max pattern based on instructions producing
        // same values such as: select ((cmp Inst1, Inst2), Inst1, Inst2).
        // During the intermediate stages of SLP, it's very common to have
        // pattern like this (since optimizeGatherSequence is run only once
        // at the end):
        // %1 = extractelement <2 x i32> %a, i32 0
        // %2 = extractelement <2 x i32> %a, i32 1
        // %cond = icmp sgt i32 %1, %2
        // %3 = extractelement <2 x i32> %a, i32 0
        // %4 = extractelement <2 x i32> %a, i32 1
        // %select = select i1 %cond, i32 %3, i32 %4
        CmpInst::Predicate Pred;
        Instruction *L1;
        Instruction *L2;

        LHS = Select->getTrueValue();
        RHS = Select->getFalseValue();
        Value *Cond = Select->getCondition();

        // TODO: Support inverse predicates.
        if (match(Cond, m_Cmp(Pred, m_Specific(LHS), m_Instruction(L2)))) {
          if (!isa<ExtractElementInst>(RHS) ||
              !L2->isIdenticalTo(cast<Instruction>(RHS)))
            return OperationData(*I);
        } else if (match(Cond, m_Cmp(Pred, m_Instruction(L1), m_Specific(RHS)))) {
          if (!isa<ExtractElementInst>(LHS) ||
              !L1->isIdenticalTo(cast<Instruction>(LHS)))
            return OperationData(*I);
        } else {
          if (!isa<ExtractElementInst>(LHS) || !isa<ExtractElementInst>(RHS))
            return OperationData(*I);
          if (!match(Cond, m_Cmp(Pred, m_Instruction(L1), m_Instruction(L2))) ||
              !L1->isIdenticalTo(cast<Instruction>(LHS)) ||
              !L2->isIdenticalTo(cast<Instruction>(RHS)))
            return OperationData(*I);
        }
        switch (Pred) {
        default:
          return OperationData(*I);

        case CmpInst::ICMP_ULT:
        case CmpInst::ICMP_ULE:
          return OperationData(Instruction::ICmp, RK_UMin);

        case CmpInst::ICMP_SLT:
        case CmpInst::ICMP_SLE:
          return OperationData(Instruction::ICmp, RK_SMin);

        case CmpInst::ICMP_UGT:
        case CmpInst::ICMP_UGE:
          return OperationData(Instruction::ICmp, RK_UMax);

        case CmpInst::ICMP_SGT:
        case CmpInst::ICMP_SGE:
          return OperationData(Instruction::ICmp, RK_SMax);
        }
      }
    }
    return OperationData(*I);
  }

public:
  HorizontalReduction() = default;

  /// Try to find a reduction tree.
  bool matchAssociativeReduction(PHINode *Phi, Instruction *B) {
    assert((!Phi || is_contained(Phi->operands(), B)) &&
           "Thi phi needs to use the binary operator");

    ReductionData = getOperationData(B);

    // We could have a initial reductions that is not an add.
    //  r *= v1 + v2 + v3 + v4
    // In such a case start looking for a tree rooted in the first '+'.
    if (Phi) {
      if (ReductionData.getLHS(B) == Phi) {
        Phi = nullptr;
        B = dyn_cast<Instruction>(ReductionData.getRHS(B));
        ReductionData = getOperationData(B);
      } else if (ReductionData.getRHS(B) == Phi) {
        Phi = nullptr;
        B = dyn_cast<Instruction>(ReductionData.getLHS(B));
        ReductionData = getOperationData(B);
      }
    }

    if (!ReductionData.isVectorizable(B))
      return false;

    Type *Ty = B->getType();
    if (!isValidElementType(Ty))
      return false;
    if (!Ty->isIntOrIntVectorTy() && !Ty->isFPOrFPVectorTy())
      return false;

    ReducedValueData.clear();
    ReductionRoot = B;

    // Post order traverse the reduction tree starting at B. We only handle true
    // trees containing only binary operators.
    SmallVector<std::pair<Instruction *, unsigned>, 32> Stack;
    Stack.push_back(std::make_pair(B, ReductionData.getFirstOperandIndex()));
    ReductionData.initReductionOps(ReductionOps);
    while (!Stack.empty()) {
      Instruction *TreeN = Stack.back().first;
      unsigned EdgeToVist = Stack.back().second++;
      OperationData OpData = getOperationData(TreeN);
      bool IsReducedValue = OpData != ReductionData;

      // Postorder vist.
      if (IsReducedValue || EdgeToVist == OpData.getNumberOfOperands()) {
        if (IsReducedValue)
          ReducedVals.push_back(TreeN);
        else {
          auto I = ExtraArgs.find(TreeN);
          if (I != ExtraArgs.end() && !I->second) {
            // Check if TreeN is an extra argument of its parent operation.
            if (Stack.size() <= 1) {
              // TreeN can't be an extra argument as it is a root reduction
              // operation.
              return false;
            }
            // Yes, TreeN is an extra argument, do not add it to a list of
            // reduction operations.
            // Stack[Stack.size() - 2] always points to the parent operation.
            markExtraArg(Stack[Stack.size() - 2], TreeN);
            ExtraArgs.erase(TreeN);
          } else
            ReductionData.addReductionOps(TreeN, ReductionOps);
        }
        // Retract.
        Stack.pop_back();
        continue;
      }

      // Visit left or right.
      Value *NextV = TreeN->getOperand(EdgeToVist);
      if (NextV != Phi) {
        auto *I = dyn_cast<Instruction>(NextV);
        OpData = getOperationData(I);
        // Continue analysis if the next operand is a reduction operation or
        // (possibly) a reduced value. If the reduced value opcode is not set,
        // the first met operation != reduction operation is considered as the
        // reduced value class.
        if (I && (!ReducedValueData || OpData == ReducedValueData ||
                  OpData == ReductionData)) {
          const bool IsReductionOperation = OpData == ReductionData;
          // Only handle trees in the current basic block.
          if (!ReductionData.hasSameParent(I, B->getParent(),
                                           IsReductionOperation)) {
            // I is an extra argument for TreeN (its parent operation).
            markExtraArg(Stack.back(), I);
            continue;
          }

          // Each tree node needs to have minimal number of users except for the
          // ultimate reduction.
          if (!ReductionData.hasRequiredNumberOfUses(I,
                                                     OpData == ReductionData) &&
              I != B) {
            // I is an extra argument for TreeN (its parent operation).
            markExtraArg(Stack.back(), I);
            continue;
          }

          if (IsReductionOperation) {
            // We need to be able to reassociate the reduction operations.
            if (!OpData.isAssociative(I)) {
              // I is an extra argument for TreeN (its parent operation).
              markExtraArg(Stack.back(), I);
              continue;
            }
          } else if (ReducedValueData &&
                     ReducedValueData != OpData) {
            // Make sure that the opcodes of the operations that we are going to
            // reduce match.
            // I is an extra argument for TreeN (its parent operation).
            markExtraArg(Stack.back(), I);
            continue;
          } else if (!ReducedValueData)
            ReducedValueData = OpData;

          Stack.push_back(std::make_pair(I, OpData.getFirstOperandIndex()));
          continue;
        }
      }
      // NextV is an extra argument for TreeN (its parent operation).
      markExtraArg(Stack.back(), NextV);
    }
    return true;
  }

  /// Attempt to vectorize the tree found by matchAssociativeReduction.
  bool tryToReduce(BoUpSLP &V, TargetTransformInfo *TTI) {
    // If there are a sufficient number of reduction values, reduce
    // to a nearby power-of-2. We can safely generate oversized
    // vectors and rely on the backend to split them to legal sizes.
    unsigned NumReducedVals = ReducedVals.size();
    if (NumReducedVals < 4)
      return false;

    // FIXME: Fast-math-flags should be set based on the instructions in the
    //        reduction (not all of 'fast' are required).
    IRBuilder<> Builder(cast<Instruction>(ReductionRoot));
    FastMathFlags Unsafe;
    Unsafe.setFast();
    Builder.setFastMathFlags(Unsafe);

    BoUpSLP::ExtraValueToDebugLocsMap ExternallyUsedValues;
    // The same extra argument may be used several times, so log each attempt
    // to use it.
    for (const std::pair<Instruction *, Value *> &Pair : ExtraArgs) {
      assert(Pair.first && "DebugLoc must be set.");
      ExternallyUsedValues[Pair.second].push_back(Pair.first);
    }

    // The compare instruction of a min/max is the insertion point for new
    // instructions and may be replaced with a new compare instruction.
    auto getCmpForMinMaxReduction = [](Instruction *RdxRootInst) {
      assert(isa<SelectInst>(RdxRootInst) &&
             "Expected min/max reduction to have select root instruction");
      Value *ScalarCond = cast<SelectInst>(RdxRootInst)->getCondition();
      assert(isa<Instruction>(ScalarCond) &&
             "Expected min/max reduction to have compare condition");
      return cast<Instruction>(ScalarCond);
    };

    // The reduction root is used as the insertion point for new instructions,
    // so set it as externally used to prevent it from being deleted.
    ExternallyUsedValues[ReductionRoot];
    SmallVector<Value *, 16> IgnoreList;
    for (ReductionOpsType &RdxOp : ReductionOps)
      IgnoreList.append(RdxOp.begin(), RdxOp.end());

    unsigned ReduxWidth = PowerOf2Floor(NumReducedVals);
    if (NumReducedVals > ReduxWidth) {
      // In the loop below, we are building a tree based on a window of
      // 'ReduxWidth' values.
      // If the operands of those values have common traits (compare predicate,
      // constant operand, etc), then we want to group those together to
      // minimize the cost of the reduction.

      // TODO: This should be extended to count common operands for
      //       compares and binops.

      // Step 1: Count the number of times each compare predicate occurs.
      SmallDenseMap<unsigned, unsigned> PredCountMap;
      for (Value *RdxVal : ReducedVals) {
        CmpInst::Predicate Pred;
        if (match(RdxVal, m_Cmp(Pred, m_Value(), m_Value())))
          ++PredCountMap[Pred];
      }
      // Step 2: Sort the values so the most common predicates come first.
      stable_sort(ReducedVals, [&PredCountMap](Value *A, Value *B) {
        CmpInst::Predicate PredA, PredB;
        if (match(A, m_Cmp(PredA, m_Value(), m_Value())) &&
            match(B, m_Cmp(PredB, m_Value(), m_Value()))) {
          return PredCountMap[PredA] > PredCountMap[PredB];
        }
        return false;
      });
    }

    Value *VectorizedTree = nullptr;
    unsigned i = 0;
    while (i < NumReducedVals - ReduxWidth + 1 && ReduxWidth > 2) {
      ArrayRef<Value *> VL(&ReducedVals[i], ReduxWidth);
      V.buildTree(VL, ExternallyUsedValues, IgnoreList);
      Optional<ArrayRef<unsigned>> Order = V.bestOrder();
      if (Order) {
        assert(Order->size() == VL.size() &&
               "Order size must be the same as number of vectorized "
               "instructions.");
        // TODO: reorder tree nodes without tree rebuilding.
        SmallVector<Value *, 4> ReorderedOps(VL.size());
        llvm::transform(*Order, ReorderedOps.begin(),
                        [VL](const unsigned Idx) { return VL[Idx]; });
        V.buildTree(ReorderedOps, ExternallyUsedValues, IgnoreList);
      }
#if !INTEL_CUSTOMIZATION
      if (V.isTreeTinyAndNotFullyVectorizable())
        break;
#endif // INTEL_CUSTOMIZATION
      if (V.isLoadCombineReductionCandidate(ReductionData.getOpcode()))
        break;

      V.computeMinimumValueSizes();

      // Estimate cost.
      InstructionCost TreeCost = V.getTreeCost();
      InstructionCost ReductionCost =
          getReductionCost(TTI, ReducedVals[i], ReduxWidth);
      InstructionCost Cost = TreeCost + ReductionCost;
      if (!Cost.isValid()) {
        LLVM_DEBUG(dbgs() << "Encountered invalid baseline cost.\n");
        return false;
      }
      if (Cost >= -SLPCostThreshold) {
        V.getORE()->emit([&]() {
          return OptimizationRemarkMissed(SV_NAME, "HorSLPNotBeneficial",
                                          cast<Instruction>(VL[0]))
                 << "Vectorizing horizontal reduction is possible"
                 << "but not beneficial with cost " << ore::NV("Cost", Cost)
                 << " and threshold "
                 << ore::NV("Threshold", -SLPCostThreshold);
        });
#if INTEL_CUSTOMIZATION
        V.undoMultiNodeReordering();
#endif // INTEL_CUSTOMIZATION
        break;
      }

#if INTEL_CUSTOMIZATION
       V.cleanupMultiNodeReordering();
#endif // INTEL_CUSTOMIZATION

      LLVM_DEBUG(dbgs() << "SLP: Vectorizing horizontal reduction at cost:"
                        << Cost << ". (HorRdx)\n");
      V.getORE()->emit([&]() {
        return OptimizationRemark(SV_NAME, "VectorizedHorizontalReduction",
                                  cast<Instruction>(VL[0]))
               << "Vectorized horizontal reduction with cost "
               << ore::NV("Cost", Cost) << " and with tree size "
               << ore::NV("TreeSize", V.getTreeSize());
      });

      // Vectorize a tree.
      DebugLoc Loc = cast<Instruction>(ReducedVals[i])->getDebugLoc();
      Value *VectorizedRoot = V.vectorizeTree(ExternallyUsedValues);

      // Emit a reduction. For min/max, the root is a select, but the insertion
      // point is the compare condition of that select.
      Instruction *RdxRootInst = cast<Instruction>(ReductionRoot);
      if (ReductionData.isMinMax())
        Builder.SetInsertPoint(getCmpForMinMaxReduction(RdxRootInst));
      else
        Builder.SetInsertPoint(RdxRootInst);

      Value *ReducedSubTree =
          emitReduction(VectorizedRoot, Builder, ReduxWidth, TTI);

      if (!VectorizedTree) {
        // Initialize the final value in the reduction.
        VectorizedTree = ReducedSubTree;
      } else {
        // Update the final value in the reduction.
        Builder.SetCurrentDebugLocation(Loc);
        VectorizedTree = ReductionData.createOp(
            Builder, VectorizedTree, ReducedSubTree, "op.rdx", ReductionOps);
      }
      i += ReduxWidth;
      ReduxWidth = PowerOf2Floor(NumReducedVals - i);
    }

    if (VectorizedTree) {
      // Finish the reduction.
      for (; i < NumReducedVals; ++i) {
        auto *I = cast<Instruction>(ReducedVals[i]);
        Builder.SetCurrentDebugLocation(I->getDebugLoc());
        VectorizedTree = ReductionData.createOp(Builder, VectorizedTree, I, "",
                                                ReductionOps);
      }
      for (auto &Pair : ExternallyUsedValues) {
        // Add each externally used value to the final reduction.
        for (auto *I : Pair.second) {
          Builder.SetCurrentDebugLocation(I->getDebugLoc());
          VectorizedTree = ReductionData.createOp(Builder, VectorizedTree,
                                                  Pair.first, "op.extra", I);
        }
      }

      // Update users. For a min/max reduction that ends with a compare and
      // select, we also have to RAUW for the compare instruction feeding the
      // reduction root. That's because the original compare may have extra uses
      // besides the final select of the reduction.
      if (ReductionData.isMinMax()) {
        if (auto *VecSelect = dyn_cast<SelectInst>(VectorizedTree)) {
          Instruction *ScalarCmp =
              getCmpForMinMaxReduction(cast<Instruction>(ReductionRoot));
          ScalarCmp->replaceAllUsesWith(VecSelect->getCondition());
        }
      }
      ReductionRoot->replaceAllUsesWith(VectorizedTree);

      // Mark all scalar reduction ops for deletion, they are replaced by the
      // vector reductions.
      V.eraseInstructions(IgnoreList);
    }
    return VectorizedTree != nullptr;
  }

  unsigned numReductionValues() const {
    return ReducedVals.size();
  }

#if INTEL_CUSTOMIZATION
  ArrayRef<Value*> getReducedVals() const {
    return makeArrayRef(ReducedVals);
  }
#endif // INTEL_CUSTOMIZATION

private:
  /// Calculate the cost of a reduction.
  int getReductionCost(TargetTransformInfo *TTI, Value *FirstReducedVal,
                       unsigned ReduxWidth) {
    Type *ScalarTy = FirstReducedVal->getType();
    auto *VecTy = FixedVectorType::get(ScalarTy, ReduxWidth);

    int PairwiseRdxCost;
    int SplittingRdxCost;
    switch (ReductionData.getKind()) {
    case RK_Arithmetic:
      PairwiseRdxCost =
          TTI->getArithmeticReductionCost(ReductionData.getOpcode(), VecTy,
                                          /*IsPairwiseForm=*/true);
      SplittingRdxCost =
          TTI->getArithmeticReductionCost(ReductionData.getOpcode(), VecTy,
                                          /*IsPairwiseForm=*/false);
      break;
    case RK_SMin:
    case RK_SMax:
    case RK_UMin:
    case RK_UMax: {
      auto *VecCondTy = cast<VectorType>(CmpInst::makeCmpResultType(VecTy));
      bool IsUnsigned = ReductionData.getKind() == RK_UMin ||
                        ReductionData.getKind() == RK_UMax;
      PairwiseRdxCost =
          TTI->getMinMaxReductionCost(VecTy, VecCondTy,
                                      /*IsPairwiseForm=*/true, IsUnsigned);
      SplittingRdxCost =
          TTI->getMinMaxReductionCost(VecTy, VecCondTy,
                                      /*IsPairwiseForm=*/false, IsUnsigned);
      break;
    }
    case RK_None:
      llvm_unreachable("Expected arithmetic or min/max reduction operation");
    }

    IsPairwiseReduction = PairwiseRdxCost < SplittingRdxCost;
    int VecReduxCost = IsPairwiseReduction ? PairwiseRdxCost : SplittingRdxCost;

    int ScalarReduxCost = 0;
    switch (ReductionData.getKind()) {
    case RK_Arithmetic:
      ScalarReduxCost =
          TTI->getArithmeticInstrCost(ReductionData.getOpcode(), ScalarTy);
      break;
    case RK_SMin:
    case RK_SMax:
    case RK_UMin:
    case RK_UMax:
      ScalarReduxCost =
          TTI->getCmpSelInstrCost(ReductionData.getOpcode(), ScalarTy) +
          TTI->getCmpSelInstrCost(Instruction::Select, ScalarTy,
                                  CmpInst::makeCmpResultType(ScalarTy));
      break;
    case RK_None:
      llvm_unreachable("Expected arithmetic or min/max reduction operation");
    }
    ScalarReduxCost *= (ReduxWidth - 1);

    LLVM_DEBUG(dbgs() << "SLP: Adding cost " << VecReduxCost - ScalarReduxCost
                      << " for reduction that starts with " << *FirstReducedVal
                      << " (It is a "
                      << (IsPairwiseReduction ? "pairwise" : "splitting")
                      << " reduction)\n");

    return VecReduxCost - ScalarReduxCost;
  }

  /// Emit a horizontal reduction of the vectorized value.
  Value *emitReduction(Value *VectorizedValue, IRBuilder<> &Builder,
                       unsigned ReduxWidth, const TargetTransformInfo *TTI) {
    assert(VectorizedValue && "Need to have a vectorized tree node");
    assert(isPowerOf2_32(ReduxWidth) &&
           "We only handle power-of-two reductions for now");

    if (!IsPairwiseReduction) {
      // FIXME: The builder should use an FMF guard. It should not be hard-coded
      //        to 'fast'.
      assert(Builder.getFastMathFlags().isFast() && "Expected 'fast' FMF");
      return createSimpleTargetReduction(
          Builder, TTI, ReductionData.getOpcode(), VectorizedValue,
          ReductionData.getFlags(), ReductionOps.back());
    }

    Value *TmpVec = VectorizedValue;
    for (unsigned i = ReduxWidth / 2; i != 0; i >>= 1) {
      auto LeftMask = createRdxShuffleMask(ReduxWidth, i, true, true);
      auto RightMask = createRdxShuffleMask(ReduxWidth, i, true, false);

      Value *LeftShuf =
          Builder.CreateShuffleVector(TmpVec, LeftMask, "rdx.shuf.l");
      Value *RightShuf =
          Builder.CreateShuffleVector(TmpVec, RightMask, "rdx.shuf.r");
      TmpVec = ReductionData.createOp(Builder, LeftShuf, RightShuf, "op.rdx",
                                      ReductionOps);
    }

    // The result is in the first element of the vector.
    return Builder.CreateExtractElement(TmpVec, Builder.getInt32(0));
  }
};

} // end anonymous namespace

static Optional<unsigned> getAggregateSize(Instruction *InsertInst) {
  if (auto *IE = dyn_cast<InsertElementInst>(InsertInst))
    return cast<FixedVectorType>(IE->getType())->getNumElements();

  unsigned AggregateSize = 1;
  auto *IV = cast<InsertValueInst>(InsertInst);
  Type *CurrentType = IV->getType();
  do {
    if (auto *ST = dyn_cast<StructType>(CurrentType)) {
      for (auto *Elt : ST->elements())
        if (Elt != ST->getElementType(0)) // check homogeneity
          return None;
      AggregateSize *= ST->getNumElements();
      CurrentType = ST->getElementType(0);
    } else if (auto *AT = dyn_cast<ArrayType>(CurrentType)) {
      AggregateSize *= AT->getNumElements();
      CurrentType = AT->getElementType();
    } else if (auto *VT = dyn_cast<FixedVectorType>(CurrentType)) {
      AggregateSize *= VT->getNumElements();
      return AggregateSize;
    } else if (CurrentType->isSingleValueType()) {
      return AggregateSize;
    } else {
      return None;
    }
  } while (true);
}

static Optional<unsigned> getOperandIndex(Instruction *InsertInst,
                                          unsigned OperandOffset) {
  unsigned OperandIndex = OperandOffset;
  if (auto *IE = dyn_cast<InsertElementInst>(InsertInst)) {
    if (auto *CI = dyn_cast<ConstantInt>(IE->getOperand(2))) {
      auto *VT = cast<FixedVectorType>(IE->getType());
      OperandIndex *= VT->getNumElements();
      OperandIndex += CI->getZExtValue();
      return OperandIndex;
    }
    return None;
  }

  auto *IV = cast<InsertValueInst>(InsertInst);
  Type *CurrentType = IV->getType();
  for (unsigned int Index : IV->indices()) {
    if (auto *ST = dyn_cast<StructType>(CurrentType)) {
      OperandIndex *= ST->getNumElements();
      CurrentType = ST->getElementType(Index);
    } else if (auto *AT = dyn_cast<ArrayType>(CurrentType)) {
      OperandIndex *= AT->getNumElements();
      CurrentType = AT->getElementType();
    } else {
      return None;
    }
    OperandIndex += Index;
  }
  return OperandIndex;
}

static bool findBuildAggregate_rec(Instruction *LastInsertInst,
                                   TargetTransformInfo *TTI,
                                   SmallVectorImpl<Value *> &BuildVectorOpds,
                                   SmallVectorImpl<Value *> &InsertElts,
                                   unsigned OperandOffset) {
  do {
    Value *InsertedOperand = LastInsertInst->getOperand(1);
    Optional<unsigned> OperandIndex =
        getOperandIndex(LastInsertInst, OperandOffset);
    if (!OperandIndex)
      return false;
    if (isa<InsertElementInst>(InsertedOperand) ||
        isa<InsertValueInst>(InsertedOperand)) {
      if (!findBuildAggregate_rec(cast<Instruction>(InsertedOperand), TTI,
                                  BuildVectorOpds, InsertElts, *OperandIndex))
        return false;
    } else {
      BuildVectorOpds[*OperandIndex] = InsertedOperand;
      InsertElts[*OperandIndex] = LastInsertInst;
    }
    if (isa<UndefValue>(LastInsertInst->getOperand(0)))
      return true;
    LastInsertInst = dyn_cast<Instruction>(LastInsertInst->getOperand(0));
  } while (LastInsertInst != nullptr &&
           (isa<InsertValueInst>(LastInsertInst) ||
            isa<InsertElementInst>(LastInsertInst)) &&
           LastInsertInst->hasOneUse());
  return false;
}

/// Recognize construction of vectors like
///  %ra = insertelement <4 x float> undef, float %s0, i32 0
///  %rb = insertelement <4 x float> %ra, float %s1, i32 1
///  %rc = insertelement <4 x float> %rb, float %s2, i32 2
///  %rd = insertelement <4 x float> %rc, float %s3, i32 3
///  starting from the last insertelement or insertvalue instruction.
///
/// Also recognize homogeneous aggregates like {<2 x float>, <2 x float>},
/// {{float, float}, {float, float}}, [2 x {float, float}] and so on.
/// See llvm/test/Transforms/SLPVectorizer/X86/pr42022.ll for examples.
///
/// Assume LastInsertInst is of InsertElementInst or InsertValueInst type.
///
/// \return true if it matches.
static bool findBuildAggregate(Instruction *LastInsertInst,
                               TargetTransformInfo *TTI,
                               SmallVectorImpl<Value *> &BuildVectorOpds,
                               SmallVectorImpl<Value *> &InsertElts) {

  assert((isa<InsertElementInst>(LastInsertInst) ||
          isa<InsertValueInst>(LastInsertInst)) &&
         "Expected insertelement or insertvalue instruction!");

  assert((BuildVectorOpds.empty() && InsertElts.empty()) &&
         "Expected empty result vectors!");

  Optional<unsigned> AggregateSize = getAggregateSize(LastInsertInst);
  if (!AggregateSize)
    return false;
  BuildVectorOpds.resize(*AggregateSize);
  InsertElts.resize(*AggregateSize);

  if (findBuildAggregate_rec(LastInsertInst, TTI, BuildVectorOpds, InsertElts,
                             0)) {
    llvm::erase_value(BuildVectorOpds, nullptr);
    llvm::erase_value(InsertElts, nullptr);
    if (BuildVectorOpds.size() >= 2)
      return true;
  }

  return false;
}

static bool PhiTypeSorterFunc(Value *V, Value *V2) {
  return V->getType() < V2->getType();
}

/// Try and get a reduction value from a phi node.
///
/// Given a phi node \p P in a block \p ParentBB, consider possible reductions
/// if they come from either \p ParentBB or a containing loop latch.
///
/// \returns A candidate reduction value if possible, or \code nullptr \endcode
/// if not possible.
static Value *getReductionValue(const DominatorTree *DT, PHINode *P,
                                BasicBlock *ParentBB, LoopInfo *LI) {
  // There are situations where the reduction value is not dominated by the
  // reduction phi. Vectorizing such cases has been reported to cause
  // miscompiles. See PR25787.
  auto DominatedReduxValue = [&](Value *R) {
    return isa<Instruction>(R) &&
           DT->dominates(P->getParent(), cast<Instruction>(R)->getParent());
  };

  Value *Rdx = nullptr;

  // Return the incoming value if it comes from the same BB as the phi node.
  if (P->getIncomingBlock(0) == ParentBB) {
    Rdx = P->getIncomingValue(0);
  } else if (P->getIncomingBlock(1) == ParentBB) {
    Rdx = P->getIncomingValue(1);
  }

  if (Rdx && DominatedReduxValue(Rdx))
    return Rdx;

  // Otherwise, check whether we have a loop latch to look at.
  Loop *BBL = LI->getLoopFor(ParentBB);
  if (!BBL)
    return nullptr;
  BasicBlock *BBLatch = BBL->getLoopLatch();
  if (!BBLatch)
    return nullptr;

  // There is a loop latch, return the incoming value if it comes from
  // that. This reduction pattern occasionally turns up.
  if (P->getIncomingBlock(0) == BBLatch) {
    Rdx = P->getIncomingValue(0);
  } else if (P->getIncomingBlock(1) == BBLatch) {
    Rdx = P->getIncomingValue(1);
  }

  if (Rdx && DominatedReduxValue(Rdx))
    return Rdx;

  return nullptr;
}

/// Attempt to reduce a horizontal reduction.
/// If it is legal to match a horizontal reduction feeding the phi node \a P
/// with reduction operators \a Root (or one of its operands) in a basic block
/// \a BB, then check if it can be done. If horizontal reduction is not found
/// and root instruction is a binary operation, vectorization of the operands is
/// attempted.
/// \returns true if a horizontal reduction was matched and reduced or operands
/// of one of the binary instruction were vectorized.
/// \returns false if a horizontal reduction was not matched (or not possible)
/// or no vectorization of any binary operation feeding \a Root instruction was
/// performed.
static bool tryToVectorizeHorReductionOrInstOperands(
    PHINode *P, Instruction *Root, BasicBlock *BB, BoUpSLP &R,
    TargetTransformInfo *TTI,
    const function_ref<bool(Instruction *, BoUpSLP &)> Vectorize) {
  if (!ShouldVectorizeHor)
    return false;

  if (!Root)
    return false;

  if (Root->getParent() != BB || isa<PHINode>(Root))
    return false;
  // Start analysis starting from Root instruction. If horizontal reduction is
  // found, try to vectorize it. If it is not a horizontal reduction or
  // vectorization is not possible or not effective, and currently analyzed
  // instruction is a binary operation, try to vectorize the operands, using
  // pre-order DFS traversal order. If the operands were not vectorized, repeat
  // the same procedure considering each operand as a possible root of the
  // horizontal reduction.
  // Interrupt the process if the Root instruction itself was vectorized or all
  // sub-trees not higher that RecursionMaxDepth were analyzed/vectorized.
  SmallVector<std::pair<Instruction *, unsigned>, 8> Stack(1, {Root, 0});
  SmallPtrSet<Value *, 8> VisitedInstrs;
  bool Res = false;
  while (!Stack.empty()) {
    Instruction *Inst;
    unsigned Level;
    std::tie(Inst, Level) = Stack.pop_back_val();
    Value *B0, *B1;
    bool IsBinop = match(Inst, m_BinOp(m_Value(B0), m_Value(B1)));
    bool IsSelect = match(Inst, m_Select(m_Value(), m_Value(), m_Value()));
    if (IsBinop || IsSelect) {
      HorizontalReduction HorRdx;
      if (HorRdx.matchAssociativeReduction(P, Inst)) {
        if (HorRdx.tryToReduce(R, TTI)) {
          Res = true;
#if INTEL_CUSTOMIZATION
        } else {
          // If reduced values are comparisons then we want to direct
          // vectorizer first to make attempt to vectorize pair which
          // are operands of a same cmp instruction.
          ArrayRef<Value *> ReducedVals = HorRdx.getReducedVals();
          for (auto *V : ReducedVals)
            if (isa<CmpInst>(V) && VisitedInstrs.insert(V).second &&
                Vectorize(cast<Instruction>(V), R))
              Res = true;
        }
        if (Res) {
#endif // INTEL_CUSTOMIZATION
          // Set P to nullptr to avoid re-analysis of phi node in
          // matchAssociativeReduction function unless this is the root node.
          P = nullptr;
          continue;
        }
      }
      if (P && IsBinop) {
        Inst = dyn_cast<Instruction>(B0);
        if (Inst == P)
          Inst = dyn_cast<Instruction>(B1);
        if (!Inst) {
          // Set P to nullptr to avoid re-analysis of phi node in
          // matchAssociativeReduction function unless this is the root node.
          P = nullptr;
          continue;
        }
      }
    }
    // Set P to nullptr to avoid re-analysis of phi node in
    // matchAssociativeReduction function unless this is the root node.
    P = nullptr;
    if (Vectorize(Inst, R)) {
      Res = true;
      continue;
    }

    // Try to vectorize operands.
    // Continue analysis for the instruction from the same basic block only to
    // save compile time.
    if (++Level < RecursionMaxDepth)
      for (auto *Op : Inst->operand_values())
        if (VisitedInstrs.insert(Op).second)
          if (auto *I = dyn_cast<Instruction>(Op))
            if (!isa<PHINode>(I) && !R.isDeleted(I) && I->getParent() == BB)
              Stack.emplace_back(I, Level);
  }
  return Res;
}

bool SLPVectorizerPass::vectorizeRootInstruction(PHINode *P, Value *V,
                                                 BasicBlock *BB, BoUpSLP &R,
                                                 TargetTransformInfo *TTI) {
  auto *I = dyn_cast_or_null<Instruction>(V);
  if (!I)
    return false;

  if (!isa<BinaryOperator>(I))
    P = nullptr;
  // Try to match and vectorize a horizontal reduction.
  auto &&ExtraVectorization = [this](Instruction *I, BoUpSLP &R) -> bool {
    return tryToVectorize(I, R);
  };
  return tryToVectorizeHorReductionOrInstOperands(P, I, BB, R, TTI,
                                                  ExtraVectorization);
}

bool SLPVectorizerPass::vectorizeInsertValueInst(InsertValueInst *IVI,
                                                 BasicBlock *BB, BoUpSLP &R) {
  const DataLayout &DL = BB->getModule()->getDataLayout();
  if (!R.canMapToVector(IVI->getType(), DL))
    return false;

  SmallVector<Value *, 16> BuildVectorOpds;
  SmallVector<Value *, 16> BuildVectorInsts;
  if (!findBuildAggregate(IVI, TTI, BuildVectorOpds, BuildVectorInsts))
    return false;

  LLVM_DEBUG(dbgs() << "SLP: array mappable to vector: " << *IVI << "\n");
  // Aggregate value is unlikely to be processed in vector register, we need to
  // extract scalars into scalar registers, so NeedExtraction is set true.
  return tryToVectorizeList(BuildVectorOpds, R, /*AllowReorder=*/false,
                            BuildVectorInsts);
}

bool SLPVectorizerPass::vectorizeInsertElementInst(InsertElementInst *IEI,
                                                   BasicBlock *BB, BoUpSLP &R) {
  SmallVector<Value *, 16> BuildVectorInsts;
  SmallVector<Value *, 16> BuildVectorOpds;
  if (!findBuildAggregate(IEI, TTI, BuildVectorOpds, BuildVectorInsts) ||
      (llvm::all_of(BuildVectorOpds,
                    [](Value *V) { return isa<ExtractElementInst>(V); }) &&
       isShuffle(BuildVectorOpds)))
    return false;

  // Vectorize starting with the build vector operands ignoring the BuildVector
  // instructions for the purpose of scheduling and user extraction.
  return tryToVectorizeList(BuildVectorOpds, R, /*AllowReorder=*/false,
                            BuildVectorInsts);
}

bool SLPVectorizerPass::vectorizeCmpInst(CmpInst *CI, BasicBlock *BB,
                                         BoUpSLP &R) {
  if (tryToVectorize(CI, R)) // INTEL
    return true;

  bool OpsChanged = false;
  for (int Idx = 0; Idx < 2; ++Idx) {
    OpsChanged |=
        vectorizeRootInstruction(nullptr, CI->getOperand(Idx), BB, R, TTI);
  }
  return OpsChanged;
}

bool SLPVectorizerPass::vectorizeSimpleInstructions(
    SmallVectorImpl<Instruction *> &Instructions, BasicBlock *BB, BoUpSLP &R) {
  bool OpsChanged = false;
  for (auto *I : reverse(Instructions)) {
    if (R.isDeleted(I))
      continue;
    if (auto *LastInsertValue = dyn_cast<InsertValueInst>(I))
      OpsChanged |= vectorizeInsertValueInst(LastInsertValue, BB, R);
    else if (auto *LastInsertElem = dyn_cast<InsertElementInst>(I))
      OpsChanged |= vectorizeInsertElementInst(LastInsertElem, BB, R);
    else if (auto *CI = dyn_cast<CmpInst>(I))
      OpsChanged |= vectorizeCmpInst(CI, BB, R);
  }
  Instructions.clear();
  return OpsChanged;
}

bool SLPVectorizerPass::vectorizeChainsInBlock(BasicBlock *BB, BoUpSLP &R) {
  bool Changed = false;
  SmallVector<Value *, 4> Incoming;
  SmallPtrSet<Value *, 16> VisitedInstrs;

  bool HaveVectorizedPhiNodes = true;
  while (HaveVectorizedPhiNodes) {
    HaveVectorizedPhiNodes = false;

    // Collect the incoming values from the PHIs.
    Incoming.clear();
    for (Instruction &I : *BB) {
      PHINode *P = dyn_cast<PHINode>(&I);
      if (!P)
        break;

      if (!VisitedInstrs.count(P) && !R.isDeleted(P))
        Incoming.push_back(P);
    }

    // Sort by type.
    llvm::stable_sort(Incoming, PhiTypeSorterFunc);

    // Try to vectorize elements base on their type.
    for (SmallVector<Value *, 4>::iterator IncIt = Incoming.begin(),
                                           E = Incoming.end();
         IncIt != E;) {

      // Look for the next elements with the same type.
      SmallVector<Value *, 4>::iterator SameTypeIt = IncIt;
      while (SameTypeIt != E &&
             (*SameTypeIt)->getType() == (*IncIt)->getType()) {
        VisitedInstrs.insert(*SameTypeIt);
        ++SameTypeIt;
      }

      // Try to vectorize them.
      unsigned NumElts = (SameTypeIt - IncIt);
      LLVM_DEBUG(dbgs() << "SLP: Trying to vectorize starting at PHIs ("
                        << NumElts << ")\n");
      // The order in which the phi nodes appear in the program does not matter.
      // So allow tryToVectorizeList to reorder them if it is beneficial. This
      // is done when there are exactly two elements since tryToVectorizeList
      // asserts that there are only two values when AllowReorder is true.
      bool AllowReorder = NumElts == 2;
      if (NumElts > 1 &&
          tryToVectorizeList(makeArrayRef(IncIt, NumElts), R, AllowReorder)) {
        // Success start over because instructions might have been changed.
        HaveVectorizedPhiNodes = true;
        Changed = true;
        break;
      }

      // Start over at the next instruction of a different type (or the end).
      IncIt = SameTypeIt;
    }
  }

  VisitedInstrs.clear();

  SmallVector<Instruction *, 8> PostProcessInstructions;
  SmallDenseSet<Instruction *, 4> KeyNodes;
  for (BasicBlock::iterator it = BB->begin(), e = BB->end(); it != e; ++it) {
    // Skip instructions with scalable type. The num of elements is unknown at
    // compile-time for scalable type.
    if (isa<ScalableVectorType>(it->getType()))
      continue;

    // Skip instructions marked for the deletion.
    if (R.isDeleted(&*it))
      continue;
    // We may go through BB multiple times so skip the one we have checked.
    if (!VisitedInstrs.insert(&*it).second) {
      if (it->use_empty() && KeyNodes.count(&*it) > 0 &&
          vectorizeSimpleInstructions(PostProcessInstructions, BB, R)) {
        // We would like to start over since some instructions are deleted
        // and the iterator may become invalid value.
        Changed = true;
        it = BB->begin();
        e = BB->end();
      }
      continue;
    }

    if (isa<DbgInfoIntrinsic>(it))
      continue;

    // Try to vectorize reductions that use PHINodes.
    if (PHINode *P = dyn_cast<PHINode>(it)) {
      // Check that the PHI is a reduction PHI.
      if (P->getNumIncomingValues() == 2) {
        // Try to match and vectorize a horizontal reduction.
        if (vectorizeRootInstruction(P, getReductionValue(DT, P, BB, LI), BB, R,
                                     TTI)) {
          Changed = true;
          it = BB->begin();
          e = BB->end();
          continue;
        }
      }
      // Try to vectorize the incoming values of the PHI, to catch reductions
      // that feed into PHIs.
      for (unsigned I = 0, E = P->getNumIncomingValues(); I != E; I++) {
        // Skip if the incoming block is the current BB for now. Also, bypass
        // unreachable IR for efficiency and to avoid crashing.
        // TODO: Collect the skipped incoming values and try to vectorize them
        // after processing BB.
        if (BB == P->getIncomingBlock(I) ||
            !DT->isReachableFromEntry(P->getIncomingBlock(I)))
          continue;

        Changed |= vectorizeRootInstruction(nullptr, P->getIncomingValue(I),
                                            P->getIncomingBlock(I), R, TTI);
      }
      continue;
    }

    // Ran into an instruction without users, like terminator, or function call
    // with ignored return value, store. Ignore unused instructions (basing on
    // instruction type, except for CallInst and InvokeInst).
    if (it->use_empty() && (it->getType()->isVoidTy() || isa<CallInst>(it) ||
                            isa<InvokeInst>(it))) {
      KeyNodes.insert(&*it);
      bool OpsChanged = false;
      if (ShouldStartVectorizeHorAtStore || !isa<StoreInst>(it)) {
        for (auto *V : it->operand_values()) {
          // Try to match and vectorize a horizontal reduction.
          OpsChanged |= vectorizeRootInstruction(nullptr, V, BB, R, TTI);
        }
      }
      // Start vectorization of post-process list of instructions from the
      // top-tree instructions to try to vectorize as many instructions as
      // possible.
      OpsChanged |= vectorizeSimpleInstructions(PostProcessInstructions, BB, R);
      if (OpsChanged) {
        // We would like to start over since some instructions are deleted
        // and the iterator may become invalid value.
        Changed = true;
        it = BB->begin();
        e = BB->end();
        continue;
      }
    }

    if (isa<InsertElementInst>(it) || isa<CmpInst>(it) ||
        isa<InsertValueInst>(it))
      PostProcessInstructions.push_back(&*it);
  }

  return Changed;
}

bool SLPVectorizerPass::vectorizeGEPIndices(BasicBlock *BB, BoUpSLP &R) {
  auto Changed = false;
  for (auto &Entry : GEPs) {
    // If the getelementptr list has fewer than two elements, there's nothing
    // to do.
    if (Entry.second.size() < 2)
      continue;

    LLVM_DEBUG(dbgs() << "SLP: Analyzing a getelementptr list of length "
                      << Entry.second.size() << ".\n");

    // Process the GEP list in chunks suitable for the target's supported
    // vector size. If a vector register can't hold 1 element, we are done. We
    // are trying to vectorize the index computations, so the maximum number of
    // elements is based on the size of the index expression, rather than the
    // size of the GEP itself (the target's pointer size).
    unsigned MaxVecRegSize = R.getMaxVecRegSize();
    unsigned EltSize = R.getVectorElementSize(*Entry.second[0]->idx_begin());
    if (MaxVecRegSize < EltSize)
      continue;

    unsigned MaxElts = MaxVecRegSize / EltSize;
    for (unsigned BI = 0, BE = Entry.second.size(); BI < BE; BI += MaxElts) {
      auto Len = std::min<unsigned>(BE - BI, MaxElts);
      ArrayRef<GetElementPtrInst *> GEPList(&Entry.second[BI], Len);

      // Initialize a set a candidate getelementptrs. Note that we use a
      // SetVector here to preserve program order. If the index computations
      // are vectorizable and begin with loads, we want to minimize the chance
      // of having to reorder them later.
      SetVector<Value *> Candidates(GEPList.begin(), GEPList.end());

      // Some of the candidates may have already been vectorized after we
      // initially collected them. If so, they are marked as deleted, so remove
      // them from the set of candidates.
      Candidates.remove_if(
          [&R](Value *I) { return R.isDeleted(cast<Instruction>(I)); });

      // Remove from the set of candidates all pairs of getelementptrs with
      // constant differences. Such getelementptrs are likely not good
      // candidates for vectorization in a bottom-up phase since one can be
      // computed from the other. We also ensure all candidate getelementptr
      // indices are unique.
      for (int I = 0, E = GEPList.size(); I < E && Candidates.size() > 1; ++I) {
        auto *GEPI = GEPList[I];
        if (!Candidates.count(GEPI))
          continue;
        auto *SCEVI = SE->getSCEV(GEPList[I]);
        for (int J = I + 1; J < E && Candidates.size() > 1; ++J) {
          auto *GEPJ = GEPList[J];
          auto *SCEVJ = SE->getSCEV(GEPList[J]);
          if (isa<SCEVConstant>(SE->getMinusSCEV(SCEVI, SCEVJ))) {
            Candidates.remove(GEPI);
            Candidates.remove(GEPJ);
          } else if (GEPI->idx_begin()->get() == GEPJ->idx_begin()->get()) {
            Candidates.remove(GEPJ);
          }
        }
      }

      // We break out of the above computation as soon as we know there are
      // fewer than two candidates remaining.
      if (Candidates.size() < 2)
        continue;

      // Add the single, non-constant index of each candidate to the bundle. We
      // ensured the indices met these constraints when we originally collected
      // the getelementptrs.
      SmallVector<Value *, 16> Bundle(Candidates.size());
      auto BundleIndex = 0u;
      for (auto *V : Candidates) {
        auto *GEP = cast<GetElementPtrInst>(V);
        auto *GEPIdx = GEP->idx_begin()->get();
        assert(GEP->getNumIndices() == 1 || !isa<Constant>(GEPIdx));
        Bundle[BundleIndex++] = GEPIdx;
      }

      // Try and vectorize the indices. We are currently only interested in
      // gather-like cases of the form:
      //
      // ... = g[a[0] - b[0]] + g[a[1] - b[1]] + ...
      //
      // where the loads of "a", the loads of "b", and the subtractions can be
      // performed in parallel. It's likely that detecting this pattern in a
      // bottom-up phase will be simpler and less costly than building a
      // full-blown top-down phase beginning at the consecutive loads.
      Changed |= tryToVectorizeList(Bundle, R);
    }
  }
  return Changed;
}

bool SLPVectorizerPass::vectorizeStoreChains(BoUpSLP &R) {
  bool Changed = false;
  // Attempt to sort and vectorize each of the store-groups.
  for (StoreListMap::iterator it = Stores.begin(), e = Stores.end(); it != e;
       ++it) {
    if (it->second.size() < 2)
      continue;

    LLVM_DEBUG(dbgs() << "SLP: Analyzing a store chain of length "
                      << it->second.size() << ".\n");

    Changed |= vectorizeStores(it->second, R);
  }
  return Changed;
}

char SLPVectorizer::ID = 0;

static const char lv_name[] = "SLP Vectorizer";

INITIALIZE_PASS_BEGIN(SLPVectorizer, SV_NAME, lv_name, false, false)
INITIALIZE_PASS_DEPENDENCY(AAResultsWrapperPass)
INITIALIZE_PASS_DEPENDENCY(TargetTransformInfoWrapperPass)
INITIALIZE_PASS_DEPENDENCY(AssumptionCacheTracker)
INITIALIZE_PASS_DEPENDENCY(ScalarEvolutionWrapperPass)
INITIALIZE_PASS_DEPENDENCY(LoopSimplify)
INITIALIZE_PASS_DEPENDENCY(DemandedBitsWrapperPass)
INITIALIZE_PASS_DEPENDENCY(OptimizationRemarkEmitterWrapperPass)
INITIALIZE_PASS_DEPENDENCY(InjectTLIMappingsLegacy)
INITIALIZE_PASS_END(SLPVectorizer, SV_NAME, lv_name, false, false)

Pass *llvm::createSLPVectorizerPass() { return new SLPVectorizer(); }<|MERGE_RESOLUTION|>--- conflicted
+++ resolved
@@ -688,7 +688,6 @@
   /// \returns the vectorization cost of the subtree that starts at \p VL.
   /// A negative number means that this is profitable.
   InstructionCost getTreeCost();
-<<<<<<< HEAD
 
 #if INTEL_CUSTOMIZATION
   /// Cleanup Multi-Node state once vectorization has succeeded.
@@ -697,8 +696,6 @@
   /// Restore the code to the original condition, by unswapping instructions.
   void undoMultiNodeReordering();
 #endif // INTEL_CUSTOMIZATION
-=======
->>>>>>> 79c65d47
 
   /// Construct a vectorizable tree that starts at \p Roots, ignoring users for
   /// the purpose of scheduling and extraction in the \p UserIgnoreLst.
@@ -6256,12 +6253,9 @@
       continue;
 
     InstructionCost C = getEntryCost(&TE);
-<<<<<<< HEAD
 #if INTEL_CUSTOMIZATION
     TE.Cost = C.getValue().getValue();
 #endif // INTEL_CUSTOMIZATION
-=======
->>>>>>> 79c65d47
     Cost += C;
     LLVM_DEBUG(dbgs() << "SLP: Adding cost " << C
                       << " for bundle that starts with " << *TE.Scalars[0]
@@ -8754,7 +8748,6 @@
   bool Changed = false;
   bool CandidateFound = false;
   InstructionCost MinCost = SLPCostThreshold.getValue();
-<<<<<<< HEAD
 
 #if INTEL_CUSTOMIZATION
   // The following line was deleted in community, but we need it for
@@ -8762,8 +8755,6 @@
   // Keep track of values that were deleted by vectorizing in the loop below.
   SmallVector<WeakTrackingVH, 8> TrackValues(VL.begin(), VL.end());
 #endif // INTEL_CUSTOMIZATION
-=======
->>>>>>> 79c65d47
 
   bool CompensateUseCost =
       !InsertUses.empty() && llvm::all_of(InsertUses, [](const Value *V) {
@@ -8823,16 +8814,11 @@
 
       R.computeMinimumValueSizes();
       InstructionCost Cost = R.getTreeCost();
-<<<<<<< HEAD
 #if INTEL_CUSTOMIZATION
       // Fixes the remark for tiny trees (tested by remarks_not_all_parts.ll).
       CandidateFound = Cost < FORBIDEN_TINY_TREE;
       if (CandidateFound && CompensateUseCost) {
 #endif  // INTEL_CUSTOMIZATION
-=======
-      CandidateFound = true;
-      if (CompensateUseCost) {
->>>>>>> 79c65d47
         // TODO: Use TTI's getScalarizationOverhead for sequence of inserts
         // rather than sum of single inserts as the latter may overestimate
         // cost. This work should imply improving cost estimation for extracts
