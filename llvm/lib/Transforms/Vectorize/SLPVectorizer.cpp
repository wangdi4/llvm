--- conflicted
+++ resolved
@@ -6654,14 +6654,10 @@
   for (unsigned I = 0, E = VectorizableTree.size(); I < E; ++I) {
     TreeEntry &TE = *VectorizableTree[I].get();
 
-<<<<<<< HEAD
-    InstructionCost C = getEntryCost(&TE);
+    InstructionCost C = getEntryCost(&TE, VectorizedVals);
 #if INTEL_CUSTOMIZATION
     TE.Cost = C;
 #endif // INTEL_CUSTOMIZATION
-=======
-    InstructionCost C = getEntryCost(&TE, VectorizedVals);
->>>>>>> 8c48d77c
     Cost += C;
     LLVM_DEBUG(dbgs() << "SLP: Adding cost " << C
                       << " for bundle that starts with " << *TE.Scalars[0]
