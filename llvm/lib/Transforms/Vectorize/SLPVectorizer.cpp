//===- SLPVectorizer.cpp - A bottom up SLP Vectorizer ---------------------===//
//
// Part of the LLVM Project, under the Apache License v2.0 with LLVM Exceptions.
// See https://llvm.org/LICENSE.txt for license information.
// SPDX-License-Identifier: Apache-2.0 WITH LLVM-exception
//
//===----------------------------------------------------------------------===//
//
// This pass implements the Bottom Up SLP vectorizer. It detects consecutive
// stores that can be put together into vector-stores. Next, it attempts to
// construct vectorizable tree using the use-def chains. If a profitable tree
// was found, the SLP vectorizer performs vectorization on the tree.
//
// The pass is inspired by the work described in the paper:
//  "Loop-Aware SLP in GCC" by Ira Rosen, Dorit Nuzman, Ayal Zaks.
//
//===----------------------------------------------------------------------===//

#include "llvm/Transforms/Vectorize/SLPVectorizer.h"
#include "llvm/ADT/DenseMap.h"
#include "llvm/ADT/DenseSet.h"
#include "llvm/ADT/Optional.h"
#include "llvm/ADT/PostOrderIterator.h"
#include "llvm/ADT/STLExtras.h"
#include "llvm/ADT/SetVector.h"
#include "llvm/ADT/SmallBitVector.h"
#include "llvm/ADT/SmallPtrSet.h"
#include "llvm/ADT/SmallSet.h"
#include "llvm/ADT/SmallString.h"
#include "llvm/ADT/Statistic.h"
#include "llvm/ADT/iterator.h"
#include "llvm/ADT/iterator_range.h"
#include "llvm/Analysis/AliasAnalysis.h"
#include "llvm/Analysis/AssumptionCache.h"
#include "llvm/Analysis/CodeMetrics.h"
#include "llvm/Analysis/DemandedBits.h"
#include "llvm/Analysis/GlobalsModRef.h"
#include "llvm/Analysis/IVDescriptors.h"
#include "llvm/Analysis/LoopAccessAnalysis.h"
#include "llvm/Analysis/LoopInfo.h"
#include "llvm/Analysis/MemoryLocation.h"
#include "llvm/Analysis/OptimizationRemarkEmitter.h"
#include "llvm/Analysis/ScalarEvolution.h"
#include "llvm/Analysis/ScalarEvolutionExpressions.h"
#include "llvm/Analysis/TargetLibraryInfo.h"
#include "llvm/Analysis/TargetTransformInfo.h"
#include "llvm/Analysis/ValueTracking.h"
#include "llvm/Analysis/VectorUtils.h"
#include "llvm/IR/Attributes.h"
#include "llvm/IR/BasicBlock.h"
#include "llvm/IR/Constant.h"
#include "llvm/IR/Constants.h"
#include "llvm/IR/DataLayout.h"
#include "llvm/IR/DebugLoc.h"
#include "llvm/IR/DerivedTypes.h"
#include "llvm/IR/Dominators.h"
#include "llvm/IR/Function.h"
#include "llvm/IR/IRBuilder.h"
#include "llvm/IR/InstrTypes.h"
#include "llvm/IR/Instruction.h"
#include "llvm/IR/Instructions.h"
#include "llvm/IR/IntrinsicInst.h"
#include "llvm/IR/Intrinsics.h"
#include "llvm/IR/Module.h"
#include "llvm/IR/NoFolder.h"
#include "llvm/IR/Operator.h"
#include "llvm/IR/PatternMatch.h"
#include "llvm/IR/Type.h"
#include "llvm/IR/Use.h"
#include "llvm/IR/User.h"
#include "llvm/IR/Value.h"
#include "llvm/IR/ValueHandle.h"
#include "llvm/IR/Verifier.h"
#include "llvm/InitializePasses.h"
#include "llvm/Pass.h"
#include "llvm/Support/Casting.h"
#include "llvm/Support/CommandLine.h"
#include "llvm/Support/Compiler.h"
#include "llvm/Support/DOTGraphTraits.h"
#include "llvm/Support/Debug.h"
#include "llvm/Support/ErrorHandling.h"
#include "llvm/Support/GraphWriter.h"
#include "llvm/Support/InstructionCost.h"
#include "llvm/Support/KnownBits.h"
#include "llvm/Support/MathExtras.h"
#include "llvm/Support/raw_ostream.h"
#include "llvm/Transforms/Utils/InjectTLIMappings.h"
#include "llvm/Transforms/Utils/LoopUtils.h"
#include "llvm/Transforms/Vectorize.h"
#include <algorithm>
#include <cassert>
#include <cstdint>
#include <iterator>
#include <memory>
#include <set>
#include <string>
#include <tuple>
#include <utility>
#include <vector>

#if INTEL_CUSTOMIZATION
#if !defined(NDEBUG) || defined(LLVM_ENABLE_DUMP)
#include "llvm/Support/FileSystem.h"
#endif
#endif // INTEL_CUSTOMIZATION

using namespace llvm;
using namespace llvm::PatternMatch;
using namespace slpvectorizer;

#define SV_NAME "slp-vectorizer"
#define DEBUG_TYPE "SLP"

STATISTIC(NumVectorInstructions, "Number of vector instructions generated");

cl::opt<bool> RunSLPVectorization("vectorize-slp", cl::init(true), cl::Hidden,
                                  cl::desc("Run the SLP vectorization passes"));

static cl::opt<int>
    SLPCostThreshold("slp-threshold", cl::init(0), cl::Hidden,
                     cl::desc("Only vectorize if you gain more than this "
                              "number "));

#if INTEL_CUSTOMIZATION
// Use of this knob is supposed to be limited with LIT tests only.
// Thus it must remain in its default "false" state for normal compiler use.
// The whole purpose of this knob is attempt to reduce customizations in LLVM
// community "owned" LIT tests checks. Sometimes the community makes controversial
// optimizations, sometimes problem concerns only specific IA CPU targets and
// with community practice to put many (sometimes not quite uniform) tests
// wrapped into single LIT test file may create a situation when it is very
// difficult to avoid test checks customization. And these customizations grow
// like a snow ball finally having their negative impact on pulldown process
// productivity. Modifying only RUN line is seems the least invasive option when
// we came to situation when we need to customize a test case. So use the knob
// whenever it can help to reduce footprint of customizations in community
// tests. Another area where we badly need similar knob is TTI as their cost
// modeling is another thing having significant effect on SLP behavior.
static cl::opt<bool> CompatibilitySLPMode(
    "slp-compatibility-mode", cl::init(false), cl::Hidden,
    cl::desc("Suppress some customizations in order to produce results like "
             "unaltered LLVM community version."));

// This is the Cost returned by getTreeCost() when the tree is tiny and
// non-vectorizable.
// FIXME: This is a hack because SLPCostThreshold is adjustable and if it gets a
// value higher than this, it can still trigger vectorization. This happens in
// SLPVectorizer lit tests such as call.ll.
#define FORBIDEN_TINY_TREE 666666

// NOTE: This is a quick hack for following the best path (left or right branch)
// while buildTree_rec(). Ideally we would like to explore both orderings and
// select the best, but this could be computationally intensive.
// FIXME: This is causing SLPVectorizer/X86/extractelement.ll to fail.
static cl::opt<bool>
    BuildTreeOrderReverse("build-tree-order-reverse", cl::init(true),
                          cl::Hidden,
                          cl::desc("Reverse the order in which the operands "
                                   "are visited while building the tree"));

// A minimal vector size (in elements) considered for masked gather load.
static cl::opt<unsigned> MinGatherLoadSize(
    "slp-min-gather-load-size", cl::init(8), cl::Hidden,
    cl::desc("Do not use llvm.masked.gather for vectors having "
             "less than this number of elements."));

// Split-loads is a simplified form of Variable-Width SLP.
// It allows shorter vector-lengths loads which are then combined
// into final (wider) vector that matches the rest of vectorizable tree.
// The maximum number of loads per TreeEntry. Zero value disables
// split loads, otherwise can generate up to PowerOf2Floor(MaxSplitLoads) loads.
static cl::opt<uint32_t>
    MaxSplitLoads("max-split-load", cl::init(4), cl::Hidden,
                  cl::desc("Max number of split-load groups."));

// Enable the formation of Multi-Nodes.
// Please refer to the following paper for more details on Multi-Nodes.
// "Look-Ahead SLP: Auto-vectorization in the Presence of Commutative
// Operations, V. Porpodas, R.C.O. Rocha, L.F.W. Góes, CGO'18."
// https://doi.org/10.1145/3168807
static cl::opt<bool> EnableMultiNodeSLP("multi-node-slp", cl::init(true),
                                        cl::Hidden,
                                        cl::desc("Enable Multi-Node SLP"));

// This is a work-around to avoid compilation time explosion caused by
// re-scheduling the vectorizableTree. In a future implementation this should be
// removed.
static cl::opt<unsigned> MaxBBSizeForMultiNodeSLP(
    "max-bb-size-for-multi-node-slp", cl::init(4096), cl::Hidden,
    cl::desc("The maximum BB size for which multi-node SLP should kick in."));

static cl::opt<bool> MultiNodeVerifierChecks(
    "multi-node-verifier-checks", cl::init(false), cl::Hidden,
    cl::desc("Enables *very* frequent calls to the function verifier."));

static cl::opt<unsigned> MultiNodeSizeLimit(
    "multi-node-size-limit", cl::init(4), cl::Hidden,
    cl::desc(
        "Keep complexity down by not growing a multi-node larger than this"));

static cl::opt<unsigned> MaxNumOfMultiNodesPerTree(
    "max-multi-nodes-per-tree", cl::init(2), cl::Hidden,
    cl::desc("Workaround for broken save/restore scheduled instrs"));

// Enable swapping of frontier instructions. This allows for better reordering
// of the Multi-Node's leaves.
static cl::opt<bool>
    EnableSwapFrontiers("enable-swap-frontiers", cl::init(true), cl::Hidden,
                        cl::desc("Enable swapping frontiers of a Multi-Node"));

// Limit the horizontal search for a good group for a specific operandI. This
// helps improve compilation time.
static cl::opt<int>
    MaxGroupSpawns("max-group-spawns", cl::init(4), cl::Hidden,
                   cl::desc("Limit the complexity of finding the best operand "
                            "ordering for the multi-node."));

// Limit the total number of groups explored (controlled by MaxGroupSpawns) per
// Multi-Node. This limits the complexity of the algorithm.
static cl::opt<int> MaxTotalGroupSpawns(
    "max-total-group-spawns", cl::init(64), cl::Hidden,
    cl::desc("Hard limit on the total complexity of finding the best operand "
             "ordering for the multi-node."));

// The maximum depth that the look-ahead score heuristic will explore.
// The higher this value, the higher the compilation time.
static cl::opt<int> LookAheadMaxLevel(
    "look-ahead-max-level", cl::init(6), cl::Hidden,
    cl::desc("The maximum look-ahead level for cost model matching"));

// Allow the Multi-Node to guide buildTree_rec() towards the best path first.
static cl::opt<bool> EnablePathSteering(
    "enable-path-steering", cl::init(true), cl::Hidden,
    cl::desc("Enable path-steering by the Multi-Node exploration ."));

#endif // INTEL_CUSTOMIZATION

static cl::opt<bool>
ShouldVectorizeHor("slp-vectorize-hor", cl::init(true), cl::Hidden,
                   cl::desc("Attempt to vectorize horizontal reductions"));

static cl::opt<bool> ShouldStartVectorizeHorAtStore(
    "slp-vectorize-hor-store", cl::init(false), cl::Hidden,
    cl::desc(
        "Attempt to vectorize horizontal reductions feeding into a store"));

static cl::opt<int>
MaxVectorRegSizeOption("slp-max-reg-size", cl::init(128), cl::Hidden,
    cl::desc("Attempt to vectorize for this register size in bits"));

static cl::opt<unsigned>
MaxVFOption("slp-max-vf", cl::init(0), cl::Hidden,
    cl::desc("Maximum SLP vectorization factor (0=unlimited)"));

static cl::opt<int>
MaxStoreLookup("slp-max-store-lookup", cl::init(32), cl::Hidden,
    cl::desc("Maximum depth of the lookup for consecutive stores."));

/// Limits the size of scheduling regions in a block.
/// It avoid long compile times for _very_ large blocks where vector
/// instructions are spread over a wide range.
/// This limit is way higher than needed by real-world functions.
static cl::opt<int>
ScheduleRegionSizeBudget("slp-schedule-budget", cl::init(100000), cl::Hidden,
    cl::desc("Limit the size of the SLP scheduling region per block"));

static cl::opt<int> MinVectorRegSizeOption(
    "slp-min-reg-size", cl::init(128), cl::Hidden,
    cl::desc("Attempt to vectorize for this register size in bits"));

static cl::opt<unsigned> RecursionMaxDepth(
    "slp-recursion-max-depth", cl::init(12), cl::Hidden,
    cl::desc("Limit the recursion depth when building a vectorizable tree"));

static cl::opt<unsigned> MinTreeSize(
    "slp-min-tree-size", cl::init(3), cl::Hidden,
    cl::desc("Only vectorize small trees if they are fully vectorizable"));

// The maximum depth that the look-ahead score heuristic will explore.
// The higher this value, the higher the compilation time overhead.
static cl::opt<int> LookAheadMaxDepth(
    "slp-max-look-ahead-depth", cl::init(2), cl::Hidden,
    cl::desc("The maximum look-ahead depth for operand reordering scores"));

// The Look-ahead heuristic goes through the users of the bundle to calculate
// the users cost in getExternalUsesCost(). To avoid compilation time increase
// we limit the number of users visited to this value.
static cl::opt<unsigned> LookAheadUsersBudget(
    "slp-look-ahead-users-budget", cl::init(2), cl::Hidden,
    cl::desc("The maximum number of users to visit while visiting the "
             "predecessors. This prevents compilation time increase."));

static cl::opt<bool>
    ViewSLPTree("view-slp-tree", cl::Hidden,
                cl::desc("Display the SLP trees with Graphviz"));

// Limit the number of alias checks. The limit is chosen so that
// it has no negative effect on the llvm benchmarks.
static const unsigned AliasedCheckLimit = 10;

// Another limit for the alias checks: The maximum distance between load/store
// instructions where alias checks are done.
// This limit is useful for very large basic blocks.
static const unsigned MaxMemDepDistance = 160;

/// If the ScheduleRegionSizeBudget is exhausted, we allow small scheduling
/// regions to be handled.
static const int MinScheduleRegionSize = 16;

/// Predicate for the element types that the SLP vectorizer supports.
///
/// The most important thing to filter here are types which are invalid in LLVM
/// vectors. We also filter target specific types which have absolutely no
/// meaningful vectorization path such as x86_fp80 and ppc_f128. This just
/// avoids spending time checking the cost model and realizing that they will
/// be inevitably scalarized.
static bool isValidElementType(Type *Ty) {
  return VectorType::isValidElementType(Ty) && !Ty->isX86_FP80Ty() &&
         !Ty->isPPC_FP128Ty();
}

/// \returns true if all of the instructions in \p VL are in the same block or
/// false otherwise.
static bool allSameBlock(ArrayRef<Value *> VL) {
  Instruction *I0 = dyn_cast<Instruction>(VL[0]);
  if (!I0)
    return false;
  BasicBlock *BB = I0->getParent();
  for (int I = 1, E = VL.size(); I < E; I++) {
    auto *II = dyn_cast<Instruction>(VL[I]);
    if (!II)
      return false;

    if (BB != II->getParent())
      return false;
  }
  return true;
}

/// \returns True if all of the values in \p VL are constants (but not
/// globals/constant expressions).
static bool allConstant(ArrayRef<Value *> VL) {
  // Constant expressions and globals can't be vectorized like normal integer/FP
  // constants.
  for (Value *i : VL)
    if (!isa<Constant>(i) || isa<ConstantExpr>(i) || isa<GlobalValue>(i))
      return false;
  return true;
}

/// \returns True if all of the values in \p VL are identical.
static bool isSplat(ArrayRef<Value *> VL) {
  for (unsigned i = 1, e = VL.size(); i < e; ++i)
    if (VL[i] != VL[0])
      return false;
  return true;
}

/// \returns True if \p I is commutative, handles CmpInst and BinaryOperator.
static bool isCommutative(Instruction *I) {
  if (auto *Cmp = dyn_cast<CmpInst>(I))
    return Cmp->isCommutative();
  if (auto *BO = dyn_cast<BinaryOperator>(I))
    return BO->isCommutative();
  // TODO: This should check for generic Instruction::isCommutative(), but
  //       we need to confirm that the caller code correctly handles Intrinsics
  //       for example (does not have 2 operands).
  return false;
}

/// Checks if the vector of instructions can be represented as a shuffle, like:
/// %x0 = extractelement <4 x i8> %x, i32 0
/// %x3 = extractelement <4 x i8> %x, i32 3
/// %y1 = extractelement <4 x i8> %y, i32 1
/// %y2 = extractelement <4 x i8> %y, i32 2
/// %x0x0 = mul i8 %x0, %x0
/// %x3x3 = mul i8 %x3, %x3
/// %y1y1 = mul i8 %y1, %y1
/// %y2y2 = mul i8 %y2, %y2
/// %ins1 = insertelement <4 x i8> poison, i8 %x0x0, i32 0
/// %ins2 = insertelement <4 x i8> %ins1, i8 %x3x3, i32 1
/// %ins3 = insertelement <4 x i8> %ins2, i8 %y1y1, i32 2
/// %ins4 = insertelement <4 x i8> %ins3, i8 %y2y2, i32 3
/// ret <4 x i8> %ins4
/// can be transformed into:
/// %1 = shufflevector <4 x i8> %x, <4 x i8> %y, <4 x i32> <i32 0, i32 3, i32 5,
///                                                         i32 6>
/// %2 = mul <4 x i8> %1, %1
/// ret <4 x i8> %2
/// We convert this initially to something like:
/// %x0 = extractelement <4 x i8> %x, i32 0
/// %x3 = extractelement <4 x i8> %x, i32 3
/// %y1 = extractelement <4 x i8> %y, i32 1
/// %y2 = extractelement <4 x i8> %y, i32 2
/// %1 = insertelement <4 x i8> poison, i8 %x0, i32 0
/// %2 = insertelement <4 x i8> %1, i8 %x3, i32 1
/// %3 = insertelement <4 x i8> %2, i8 %y1, i32 2
/// %4 = insertelement <4 x i8> %3, i8 %y2, i32 3
/// %5 = mul <4 x i8> %4, %4
/// %6 = extractelement <4 x i8> %5, i32 0
/// %ins1 = insertelement <4 x i8> poison, i8 %6, i32 0
/// %7 = extractelement <4 x i8> %5, i32 1
/// %ins2 = insertelement <4 x i8> %ins1, i8 %7, i32 1
/// %8 = extractelement <4 x i8> %5, i32 2
/// %ins3 = insertelement <4 x i8> %ins2, i8 %8, i32 2
/// %9 = extractelement <4 x i8> %5, i32 3
/// %ins4 = insertelement <4 x i8> %ins3, i8 %9, i32 3
/// ret <4 x i8> %ins4
/// InstCombiner transforms this into a shuffle and vector mul
/// Mask will return the Shuffle Mask equivalent to the extracted elements.
/// TODO: Can we split off and reuse the shuffle mask detection from
/// TargetTransformInfo::getInstructionThroughput?
static Optional<TargetTransformInfo::ShuffleKind>
isShuffle(ArrayRef<Value *> VL, SmallVectorImpl<int> &Mask) {
  auto *EI0 = cast<ExtractElementInst>(VL[0]);
  unsigned Size =
      cast<FixedVectorType>(EI0->getVectorOperandType())->getNumElements();
  Value *Vec1 = nullptr;
  Value *Vec2 = nullptr;
  enum ShuffleMode { Unknown, Select, Permute };
  ShuffleMode CommonShuffleMode = Unknown;
  for (unsigned I = 0, E = VL.size(); I < E; ++I) {
    auto *EI = cast<ExtractElementInst>(VL[I]);
    auto *Vec = EI->getVectorOperand();
    // All vector operands must have the same number of vector elements.
    if (cast<FixedVectorType>(Vec->getType())->getNumElements() != Size)
      return None;
    auto *Idx = dyn_cast<ConstantInt>(EI->getIndexOperand());
    if (!Idx)
      return None;
    // Undefined behavior if Idx is negative or >= Size.
    if (Idx->getValue().uge(Size)) {
      Mask.push_back(UndefMaskElem);
      continue;
    }
    unsigned IntIdx = Idx->getValue().getZExtValue();
    Mask.push_back(IntIdx);
    // We can extractelement from undef or poison vector.
    if (isa<UndefValue>(Vec))
      continue;
    // For correct shuffling we have to have at most 2 different vector operands
    // in all extractelement instructions.
    if (!Vec1 || Vec1 == Vec)
      Vec1 = Vec;
    else if (!Vec2 || Vec2 == Vec)
      Vec2 = Vec;
    else
      return None;
    if (CommonShuffleMode == Permute)
      continue;
    // If the extract index is not the same as the operation number, it is a
    // permutation.
    if (IntIdx != I) {
      CommonShuffleMode = Permute;
      continue;
    }
    CommonShuffleMode = Select;
  }
  // If we're not crossing lanes in different vectors, consider it as blending.
  if (CommonShuffleMode == Select && Vec2)
    return TargetTransformInfo::SK_Select;
  // If Vec2 was never used, we have a permutation of a single vector, otherwise
  // we have permutation of 2 vectors.
  return Vec2 ? TargetTransformInfo::SK_PermuteTwoSrc
              : TargetTransformInfo::SK_PermuteSingleSrc;
}

namespace {

/// Main data required for vectorization of instructions.
struct InstructionsState {
  /// The very first instruction in the list with the main opcode.
  Value *OpValue = nullptr;

  /// The main/alternate instruction.
  Instruction *MainOp = nullptr;
  Instruction *AltOp = nullptr;

  /// The main/alternate opcodes for the list of instructions.
  unsigned getOpcode() const {
    return MainOp ? MainOp->getOpcode() : 0;
  }

  unsigned getAltOpcode() const {
    return AltOp ? AltOp->getOpcode() : 0;
  }

  /// Some of the instructions in the list have alternate opcodes.
  bool isAltShuffle() const { return getOpcode() != getAltOpcode(); }

  bool isOpcodeOrAlt(Instruction *I) const {
    unsigned CheckedOpcode = I->getOpcode();
    return getOpcode() == CheckedOpcode || getAltOpcode() == CheckedOpcode;
  }

  InstructionsState() = delete;
  InstructionsState(Value *OpValue, Instruction *MainOp, Instruction *AltOp)
      : OpValue(OpValue), MainOp(MainOp), AltOp(AltOp) {}
};

} // end anonymous namespace

/// Chooses the correct key for scheduling data. If \p Op has the same (or
/// alternate) opcode as \p OpValue, the key is \p Op. Otherwise the key is \p
/// OpValue.
static Value *isOneOf(const InstructionsState &S, Value *Op) {
  auto *I = dyn_cast<Instruction>(Op);
  if (I && S.isOpcodeOrAlt(I))
    return Op;
  return S.OpValue;
}

/// \returns true if \p Opcode is allowed as part of of the main/alternate
/// instruction for SLP vectorization.
///
/// Example of unsupported opcode is SDIV that can potentially cause UB if the
/// "shuffled out" lane would result in division by zero.
static bool isValidForAlternation(unsigned Opcode) {
  if (Instruction::isIntDivRem(Opcode))
    return false;

  return true;
}

/// \returns analysis of the Instructions in \p VL described in
/// InstructionsState, the Opcode that we suppose the whole list
/// could be vectorized even if its structure is diverse.
static InstructionsState getSameOpcode(ArrayRef<Value *> VL,
                                       unsigned BaseIndex = 0) {
  // Make sure these are all Instructions.
  if (llvm::any_of(VL, [](Value *V) { return !isa<Instruction>(V); }))
    return InstructionsState(VL[BaseIndex], nullptr, nullptr);

  bool IsCastOp = isa<CastInst>(VL[BaseIndex]);
  bool IsBinOp = isa<BinaryOperator>(VL[BaseIndex]);
  unsigned Opcode = cast<Instruction>(VL[BaseIndex])->getOpcode();
  unsigned AltOpcode = Opcode;
  unsigned AltIndex = BaseIndex;

  // Check for one alternate opcode from another BinaryOperator.
  // TODO - generalize to support all operators (types, calls etc.).
  for (int Cnt = 0, E = VL.size(); Cnt < E; Cnt++) {
    unsigned InstOpcode = cast<Instruction>(VL[Cnt])->getOpcode();
    if (IsBinOp && isa<BinaryOperator>(VL[Cnt])) {
      if (InstOpcode == Opcode || InstOpcode == AltOpcode)
        continue;
      if (Opcode == AltOpcode && isValidForAlternation(InstOpcode) &&
          isValidForAlternation(Opcode)) {
        AltOpcode = InstOpcode;
        AltIndex = Cnt;
        continue;
      }
    } else if (IsCastOp && isa<CastInst>(VL[Cnt])) {
      Type *Ty0 = cast<Instruction>(VL[BaseIndex])->getOperand(0)->getType();
      Type *Ty1 = cast<Instruction>(VL[Cnt])->getOperand(0)->getType();
      if (Ty0 == Ty1) {
        if (InstOpcode == Opcode || InstOpcode == AltOpcode)
          continue;
        if (Opcode == AltOpcode) {
          assert(isValidForAlternation(Opcode) &&
                 isValidForAlternation(InstOpcode) &&
                 "Cast isn't safe for alternation, logic needs to be updated!");
          AltOpcode = InstOpcode;
          AltIndex = Cnt;
          continue;
        }
      }
    } else if (InstOpcode == Opcode || InstOpcode == AltOpcode)
      continue;
    return InstructionsState(VL[BaseIndex], nullptr, nullptr);
  }

  return InstructionsState(VL[BaseIndex], cast<Instruction>(VL[BaseIndex]),
                           cast<Instruction>(VL[AltIndex]));
}

/// \returns true if all of the values in \p VL have the same type or false
/// otherwise.
static bool allSameType(ArrayRef<Value *> VL) {
  Type *Ty = VL[0]->getType();
  for (int i = 1, e = VL.size(); i < e; i++)
    if (VL[i]->getType() != Ty)
      return false;

  return true;
}

/// \returns True if Extract{Value,Element} instruction extracts element Idx.
static Optional<unsigned> getExtractIndex(Instruction *E) {
  unsigned Opcode = E->getOpcode();
  assert((Opcode == Instruction::ExtractElement ||
          Opcode == Instruction::ExtractValue) &&
         "Expected extractelement or extractvalue instruction.");
  if (Opcode == Instruction::ExtractElement) {
    auto *CI = dyn_cast<ConstantInt>(E->getOperand(1));
    if (!CI)
      return None;
    return CI->getZExtValue();
  }
  ExtractValueInst *EI = cast<ExtractValueInst>(E);
  if (EI->getNumIndices() != 1)
    return None;
  return *EI->idx_begin();
}

/// \returns True if in-tree use also needs extract. This refers to
/// possible scalar operand in vectorized instruction.
static bool InTreeUserNeedToExtract(Value *Scalar, Instruction *UserInst,
                                    TargetLibraryInfo *TLI) {
  unsigned Opcode = UserInst->getOpcode();
  switch (Opcode) {
  case Instruction::Load: {
    LoadInst *LI = cast<LoadInst>(UserInst);
    return (LI->getPointerOperand() == Scalar);
  }
  case Instruction::Store: {
    StoreInst *SI = cast<StoreInst>(UserInst);
    return (SI->getPointerOperand() == Scalar);
  }
  case Instruction::Call: {
    CallInst *CI = cast<CallInst>(UserInst);
    Intrinsic::ID ID = getVectorIntrinsicIDForCall(CI, TLI);
    for (unsigned i = 0, e = CI->getNumArgOperands(); i != e; ++i) {
      if (hasVectorInstrinsicScalarOpd(ID, i))
        return (CI->getArgOperand(i) == Scalar);
    }
    LLVM_FALLTHROUGH;
  }
  default:
    return false;
  }
}

/// \returns the AA location that is being access by the instruction.
static MemoryLocation getLocation(Instruction *I, AAResults *AA) {
  if (StoreInst *SI = dyn_cast<StoreInst>(I))
    return MemoryLocation::get(SI);
  if (LoadInst *LI = dyn_cast<LoadInst>(I))
    return MemoryLocation::get(LI);
  return MemoryLocation();
}

/// \returns True if the instruction is not a volatile or atomic load/store.
static bool isSimple(Instruction *I) {
  if (LoadInst *LI = dyn_cast<LoadInst>(I))
    return LI->isSimple();
  if (StoreInst *SI = dyn_cast<StoreInst>(I))
    return SI->isSimple();
  if (MemIntrinsic *MI = dyn_cast<MemIntrinsic>(I))
    return !MI->isVolatile();
  return true;
}

#if INTEL_CUSTOMIZATION
/// \returns True if VL contains a pattern that is determined to be lowered
/// after SLP vectorizer. Vectorizing such instructions effectively blocks these
/// optimizations if it is not consistent across lanes.
static bool hasLateLoweringPattern(ArrayRef<Value *> VL) {

  // Detect x/sqrt(x) pattern.
  auto IsXFDivBySqrtX = [](Value *V) -> bool {
    Value *X;
    return match(
        V, m_FDiv(m_Value(X), m_Intrinsic<Intrinsic::sqrt>(m_Deferred(X))));
  };

  return llvm::any_of(VL, IsXFDivBySqrtX) && !llvm::all_of(VL, IsXFDivBySqrtX);
}
#endif // INTEL_CUSTOMIZATION

namespace llvm {

static void inversePermutation(ArrayRef<unsigned> Indices,
                               SmallVectorImpl<int> &Mask) {
  Mask.clear();
  const unsigned E = Indices.size();
  Mask.resize(E, E + 1);
  for (unsigned I = 0; I < E; ++I)
    Mask[Indices[I]] = I;
}

namespace slpvectorizer {

/// Bottom Up SLP Vectorizer.
class BoUpSLP {
  struct TreeEntry;
  struct ScheduleData;

public:
  using ValueList = SmallVector<Value *, 8>;
  using InstrList = SmallVector<Instruction *, 16>;
  using ValueSet = SmallPtrSet<Value *, 16>;
  using StoreList = SmallVector<StoreInst *, 8>;
  using ExtraValueToDebugLocsMap =
      MapVector<Value *, SmallVector<Instruction *, 2>>;
  using OrdersType = SmallVector<unsigned, 4>;

  BoUpSLP(Function *Func, ScalarEvolution *Se, TargetTransformInfo *Tti,
          TargetLibraryInfo *TLi, AAResults *Aa, LoopInfo *Li,
          DominatorTree *Dt, AssumptionCache *AC, DemandedBits *DB,
          const DataLayout *DL, OptimizationRemarkEmitter *ORE)
      : F(Func), SE(Se), TTI(Tti), TLI(TLi), AA(Aa), LI(Li), DT(Dt), AC(AC),
        DB(DB), DL(DL), ORE(ORE), Builder(Se->getContext()) {
    CodeMetrics::collectEphemeralValues(F, AC, EphValues);
    // Use the vector register size specified by the target unless overridden
    // by a command-line option.
    // TODO: It would be better to limit the vectorization factor based on
    //       data type rather than just register size. For example, x86 AVX has
    //       256-bit registers, but it does not support integer operations
    //       at that width (that requires AVX2).
    if (MaxVectorRegSizeOption.getNumOccurrences())
      MaxVecRegSize = MaxVectorRegSizeOption;
    else
      MaxVecRegSize =
          TTI->getRegisterBitWidth(TargetTransformInfo::RGK_FixedWidthVector)
              .getFixedSize();

    if (MinVectorRegSizeOption.getNumOccurrences())
      MinVecRegSize = MinVectorRegSizeOption;
    else
      MinVecRegSize = TTI->getMinVectorRegisterBitWidth();
  }

  /// Vectorize the tree that starts with the elements in \p VL.
  /// Returns the vectorized root.
  Value *vectorizeTree();

  /// Vectorize the tree but with the list of externally used values \p
  /// ExternallyUsedValues. Values in this MapVector can be replaced but the
  /// generated extractvalue instructions.
  Value *vectorizeTree(ExtraValueToDebugLocsMap &ExternallyUsedValues);

  /// \returns the cost incurred by unwanted spills and fills, caused by
  /// holding live values over call sites.
  InstructionCost getSpillCost() const;

  /// \returns the vectorization cost of the subtree that starts at \p VL.
  /// A negative number means that this is profitable.
  InstructionCost getTreeCost();

#if INTEL_CUSTOMIZATION
  /// Cleanup Multi-Node state once vectorization has succeeded.
  void cleanupMultiNodeReordering();

  /// Restore the code to the original condition, by unswapping instructions.
  void undoMultiNodeReordering();
#endif // INTEL_CUSTOMIZATION

  /// Construct a vectorizable tree that starts at \p Roots, ignoring users for
  /// the purpose of scheduling and extraction in the \p UserIgnoreLst.
  void buildTree(ArrayRef<Value *> Roots,
                 ArrayRef<Value *> UserIgnoreLst = None);

  /// Construct a vectorizable tree that starts at \p Roots, ignoring users for
  /// the purpose of scheduling and extraction in the \p UserIgnoreLst taking
  /// into account (and updating it, if required) list of externally used
  /// values stored in \p ExternallyUsedValues.
  void buildTree(ArrayRef<Value *> Roots,
                 ExtraValueToDebugLocsMap &ExternallyUsedValues,
                 ArrayRef<Value *> UserIgnoreLst = None);

  /// Clear the internal data structures that are created by 'buildTree'.
  void deleteTree() {
    VectorizableTree.clear();
    ScalarToTreeEntry.clear();
    MustGather.clear();
    ExternalUses.clear();
    NumOpsWantToKeepOrder.clear();
    NumOpsWantToKeepOriginalOrder = 0;
    for (auto &Iter : BlocksSchedules) {
      BlockScheduling *BS = Iter.second.get();
      BS->clear();
    }
    MinBWs.clear();
<<<<<<< HEAD
#if INTEL_CUSTOMIZATION
    undoMultiNodeReordering();
    AllMultiNodeValues.clear();
#endif // INTEL_CUSTOMIZATION
=======
    InstrElementSize.clear();
>>>>>>> c03696da
  }

  unsigned getTreeSize() const { return VectorizableTree.size(); }

  /// Perform LICM and CSE on the newly generated gather sequences.
  void optimizeGatherSequence();

  /// \returns The best order of instructions for vectorization.
  Optional<ArrayRef<unsigned>> bestOrder() const {
    assert(llvm::all_of(
               NumOpsWantToKeepOrder,
               [this](const decltype(NumOpsWantToKeepOrder)::value_type &D) {
                 return D.getFirst().size() ==
                        VectorizableTree[0]->Scalars.size();
               }) &&
           "All orders must have the same size as number of instructions in "
           "tree node.");
    auto I = std::max_element(
        NumOpsWantToKeepOrder.begin(), NumOpsWantToKeepOrder.end(),
        [](const decltype(NumOpsWantToKeepOrder)::value_type &D1,
           const decltype(NumOpsWantToKeepOrder)::value_type &D2) {
          return D1.second < D2.second;
        });
    if (I == NumOpsWantToKeepOrder.end() ||
        I->getSecond() <= NumOpsWantToKeepOriginalOrder)
      return None;

    return makeArrayRef(I->getFirst());
  }

  /// Builds the correct order for root instructions.
  /// If some leaves have the same instructions to be vectorized, we may
  /// incorrectly evaluate the best order for the root node (it is built for the
  /// vector of instructions without repeated instructions and, thus, has less
  /// elements than the root node). This function builds the correct order for
  /// the root node.
  /// For example, if the root node is \<a+b, a+c, a+d, f+e\>, then the leaves
  /// are \<a, a, a, f\> and \<b, c, d, e\>. When we try to vectorize the first
  /// leaf, it will be shrink to \<a, b\>. If instructions in this leaf should
  /// be reordered, the best order will be \<1, 0\>. We need to extend this
  /// order for the root node. For the root node this order should look like
  /// \<3, 0, 1, 2\>. This function extends the order for the reused
  /// instructions.
  void findRootOrder(OrdersType &Order) {
    // If the leaf has the same number of instructions to vectorize as the root
    // - order must be set already.
    unsigned RootSize = VectorizableTree[0]->Scalars.size();
    if (Order.size() == RootSize)
      return;
    SmallVector<unsigned, 4> RealOrder(Order.size());
    std::swap(Order, RealOrder);
    SmallVector<int, 4> Mask;
    inversePermutation(RealOrder, Mask);
    Order.assign(Mask.begin(), Mask.end());
    // The leaf has less number of instructions - need to find the true order of
    // the root.
    // Scan the nodes starting from the leaf back to the root.
    const TreeEntry *PNode = VectorizableTree.back().get();
    SmallVector<const TreeEntry *, 4> Nodes(1, PNode);
    SmallPtrSet<const TreeEntry *, 4> Visited;
    while (!Nodes.empty() && Order.size() != RootSize) {
      const TreeEntry *PNode = Nodes.pop_back_val();
      if (!Visited.insert(PNode).second)
        continue;
      const TreeEntry &Node = *PNode;
      for (const EdgeInfo &EI : Node.UserTreeIndices)
        if (EI.UserTE)
          Nodes.push_back(EI.UserTE);
      if (Node.ReuseShuffleIndices.empty())
        continue;
      // Build the order for the parent node.
      OrdersType NewOrder(Node.ReuseShuffleIndices.size(), RootSize);
      SmallVector<unsigned, 4> OrderCounter(Order.size(), 0);
      // The algorithm of the order extension is:
      // 1. Calculate the number of the same instructions for the order.
      // 2. Calculate the index of the new order: total number of instructions
      // with order less than the order of the current instruction + reuse
      // number of the current instruction.
      // 3. The new order is just the index of the instruction in the original
      // vector of the instructions.
      for (unsigned I : Node.ReuseShuffleIndices)
        ++OrderCounter[Order[I]];
      SmallVector<unsigned, 4> CurrentCounter(Order.size(), 0);
      for (unsigned I = 0, E = Node.ReuseShuffleIndices.size(); I < E; ++I) {
        unsigned ReusedIdx = Node.ReuseShuffleIndices[I];
        unsigned OrderIdx = Order[ReusedIdx];
        unsigned NewIdx = 0;
        for (unsigned J = 0; J < OrderIdx; ++J)
          NewIdx += OrderCounter[J];
        NewIdx += CurrentCounter[OrderIdx];
        ++CurrentCounter[OrderIdx];
        assert(NewOrder[NewIdx] == RootSize &&
               "The order index should not be written already.");
        NewOrder[NewIdx] = I;
      }
      std::swap(Order, NewOrder);
    }
    assert(Order.size() == RootSize &&
           "Root node is expected or the size of the order must be the same as "
           "the number of elements in the root node.");
    assert(llvm::all_of(Order,
                        [RootSize](unsigned Val) { return Val != RootSize; }) &&
           "All indices must be initialized");
  }

  /// \return The vector element size in bits to use when vectorizing the
  /// expression tree ending at \p V. If V is a store, the size is the width of
  /// the stored value. Otherwise, the size is the width of the largest loaded
  /// value reaching V. This method is used by the vectorizer to calculate
  /// vectorization factors.
  unsigned getVectorElementSize(Value *V);

  /// Compute the minimum type sizes required to represent the entries in a
  /// vectorizable tree.
  void computeMinimumValueSizes();

  // \returns maximum vector register size as set by TTI or overridden by cl::opt.
  unsigned getMaxVecRegSize() const {
    return MaxVecRegSize;
  }

  // \returns minimum vector register size as set by cl::opt.
  unsigned getMinVecRegSize() const {
    return MinVecRegSize;
  }

  unsigned getMaximumVF(unsigned ElemWidth, unsigned Opcode) const {
    unsigned MaxVF = MaxVFOption.getNumOccurrences() ?
      MaxVFOption : TTI->getMaximumVF(ElemWidth, Opcode);
    return MaxVF ? MaxVF : UINT_MAX;
  }

  /// Check if homogeneous aggregate is isomorphic to some VectorType.
  /// Accepts homogeneous multidimensional aggregate of scalars/vectors like
  /// {[4 x i16], [4 x i16]}, { <2 x float>, <2 x float> },
  /// {{{i16, i16}, {i16, i16}}, {{i16, i16}, {i16, i16}}} and so on.
  ///
  /// \returns number of elements in vector if isomorphism exists, 0 otherwise.
  unsigned canMapToVector(Type *T, const DataLayout &DL) const;

  /// \returns True if the VectorizableTree is both tiny and not fully
  /// vectorizable. We do not vectorize such trees.
  bool isTreeTinyAndNotFullyVectorizable() const;

  /// Assume that a legal-sized 'or'-reduction of shifted/zexted loaded values
  /// can be load combined in the backend. Load combining may not be allowed in
  /// the IR optimizer, so we do not want to alter the pattern. For example,
  /// partially transforming a scalar bswap() pattern into vector code is
  /// effectively impossible for the backend to undo.
  /// TODO: If load combining is allowed in the IR optimizer, this analysis
  ///       may not be necessary.
  bool isLoadCombineReductionCandidate(RecurKind RdxKind) const;

  /// Assume that a vector of stores of bitwise-or/shifted/zexted loaded values
  /// can be load combined in the backend. Load combining may not be allowed in
  /// the IR optimizer, so we do not want to alter the pattern. For example,
  /// partially transforming a scalar bswap() pattern into vector code is
  /// effectively impossible for the backend to undo.
  /// TODO: If load combining is allowed in the IR optimizer, this analysis
  ///       may not be necessary.
  bool isLoadCombineCandidate() const;

  OptimizationRemarkEmitter *getORE() { return ORE; }

  /// This structure holds any data we need about the edges being traversed
  /// during buildTree_rec(). We keep track of:
  /// (i) the user TreeEntry index, and
  /// (ii) the index of the edge.
  struct EdgeInfo {
    EdgeInfo() = default;
#if INTEL_CUSTOMIZATION
    EdgeInfo(TreeEntry *UserTE, unsigned EdgeIdx, SmallVectorImpl<int> &OpDir)
        : UserTE(UserTE), EdgeIdx(EdgeIdx), OpDirection(OpDir.begin(), OpDir.end()) {}

    EdgeInfo(TreeEntry *UserTE, unsigned EdgeIdx)
        : UserTE(UserTE), EdgeIdx(EdgeIdx) {}
#endif // INTEL_CUSTOMIZATION
    /// The user TreeEntry.
    TreeEntry *UserTE = nullptr;
    /// The operand index of the use.
    unsigned EdgeIdx = UINT_MAX;
#if INTEL_CUSTOMIZATION
    ///
    /// Holds the operand we followed for each lane.
    /// TODO: This is now used for the multi-node only. Should go away when
    /// multi-node support is introduced in the community.
    SmallVector<int, 4> OpDirection;
#endif // INTEL_CUSTOMIZATION
#if !defined(NDEBUG) || defined(LLVM_ENABLE_DUMP) //INTEL
    friend inline raw_ostream &operator<<(raw_ostream &OS,
                                          const BoUpSLP::EdgeInfo &EI) {
      EI.dump(OS);
      return OS;
    }
    /// Debug print.
    void dump(raw_ostream &OS) const {
      OS << "{User:" << (UserTE ? std::to_string(UserTE->Idx) : "null")
         << " EdgeIdx:" << EdgeIdx << "}";
    }
    LLVM_DUMP_METHOD void dump() const { dump(dbgs()); }
#endif
  };

  /// A helper data structure to hold the operands of a vector of instructions.
  /// This supports a fixed vector length for all operand vectors.
  class VLOperands {
    /// For each operand we need (i) the value, and (ii) the opcode that it
    /// would be attached to if the expression was in a left-linearized form.
    /// This is required to avoid illegal operand reordering.
    /// For example:
    /// \verbatim
    ///                         0 Op1
    ///                         |/
    /// Op1 Op2   Linearized    + Op2
    ///   \ /     ---------->   |/
    ///    -                    -
    ///
    /// Op1 - Op2            (0 + Op1) - Op2
    /// \endverbatim
    ///
    /// Value Op1 is attached to a '+' operation, and Op2 to a '-'.
    ///
    /// Another way to think of this is to track all the operations across the
    /// path from the operand all the way to the root of the tree and to
    /// calculate the operation that corresponds to this path. For example, the
    /// path from Op2 to the root crosses the RHS of the '-', therefore the
    /// corresponding operation is a '-' (which matches the one in the
    /// linearized tree, as shown above).
    ///
    /// For lack of a better term, we refer to this operation as Accumulated
    /// Path Operation (APO).
    struct OperandData {
      OperandData() = default;
      OperandData(Value *V, bool APO, bool IsUsed)
          : V(V), APO(APO), IsUsed(IsUsed) {}
      /// The operand value.
      Value *V = nullptr;
      /// TreeEntries only allow a single opcode, or an alternate sequence of
      /// them (e.g, +, -). Therefore, we can safely use a boolean value for the
      /// APO. It is set to 'true' if 'V' is attached to an inverse operation
      /// in the left-linearized form (e.g., Sub/Div), and 'false' otherwise
      /// (e.g., Add/Mul)
      bool APO = false;
      /// Helper data for the reordering function.
      bool IsUsed = false;
    };

    /// During operand reordering, we are trying to select the operand at lane
    /// that matches best with the operand at the neighboring lane. Our
    /// selection is based on the type of value we are looking for. For example,
    /// if the neighboring lane has a load, we need to look for a load that is
    /// accessing a consecutive address. These strategies are summarized in the
    /// 'ReorderingMode' enumerator.
    enum class ReorderingMode {
      Load,     ///< Matching loads to consecutive memory addresses
      Opcode,   ///< Matching instructions based on opcode (same or alternate)
      Constant, ///< Matching constants
      Splat,    ///< Matching the same instruction multiple times (broadcast)
      Failed,   ///< We failed to create a vectorizable group
    };

    using OperandDataVec = SmallVector<OperandData, 2>;

    /// A vector of operand vectors.
    SmallVector<OperandDataVec, 4> OpsVec;

    const DataLayout &DL;
    ScalarEvolution &SE;
    const BoUpSLP &R;

    /// \returns the operand data at \p OpIdx and \p Lane.
    OperandData &getData(unsigned OpIdx, unsigned Lane) {
      return OpsVec[OpIdx][Lane];
    }

    /// \returns the operand data at \p OpIdx and \p Lane. Const version.
    const OperandData &getData(unsigned OpIdx, unsigned Lane) const {
      return OpsVec[OpIdx][Lane];
    }

    /// Clears the used flag for all entries.
    void clearUsed() {
      for (unsigned OpIdx = 0, NumOperands = getNumOperands();
           OpIdx != NumOperands; ++OpIdx)
        for (unsigned Lane = 0, NumLanes = getNumLanes(); Lane != NumLanes;
             ++Lane)
          OpsVec[OpIdx][Lane].IsUsed = false;
    }

    /// Swap the operand at \p OpIdx1 with that one at \p OpIdx2.
    void swap(unsigned OpIdx1, unsigned OpIdx2, unsigned Lane) {
      std::swap(OpsVec[OpIdx1][Lane], OpsVec[OpIdx2][Lane]);
    }
#if INTEL_CUSTOMIZATION
    // We eventually want to completely switch to community version of
    // Look-ahead scores calculation stuff. For now enable access to
    // getShallowScore routine and score constants so that it could be used from
    // outside of the class.
  public:
#endif // INTEL_CUSTOMIZATION
    // The hard-coded scores listed here are not very important. When computing
    // the scores of matching one sub-tree with another, we are basically
    // counting the number of values that are matching. So even if all scores
    // are set to 1, we would still get a decent matching result.
    // However, sometimes we have to break ties. For example we may have to
    // choose between matching loads vs matching opcodes. This is what these
    // scores are helping us with: they provide the order of preference.

    /// Loads from consecutive memory addresses, e.g. load(A[i]), load(A[i+1]).
    static const int ScoreConsecutiveLoads = 3;
    /// ExtractElementInst from same vector and consecutive indexes.
    static const int ScoreConsecutiveExtracts = 3;
    /// Constants.
    static const int ScoreConstants = 1; // INTEL (orig: 2)
    /// Instructions with the same opcode.
    static const int ScoreSameOpcode = 2;
    /// Instructions with alt opcodes (e.g, add + sub).
    static const int ScoreAltOpcodes = 1;
    /// Identical instructions (a.k.a. splat or broadcast).
    static const int ScoreSplat = 1;
    /// Matching with an undef is preferable to failing.
    static const int ScoreUndef = 1;
    /// Score for failing to find a decent match.
    static const int ScoreFail = 0;
    /// User exteranl to the vectorized code.
    static const int ExternalUseCost = 1;
    /// The user is internal but in a different lane.
    static const int UserInDiffLaneCost = ExternalUseCost;

    /// \returns the score of placing \p V1 and \p V2 in consecutive lanes.
    static int getShallowScore(Value *V1, Value *V2, const DataLayout &DL,
                               ScalarEvolution &SE) {
      auto *LI1 = dyn_cast<LoadInst>(V1);
      auto *LI2 = dyn_cast<LoadInst>(V2);
      if (LI1 && LI2) {
        if (LI1->getParent() != LI2->getParent())
          return VLOperands::ScoreFail;

        Optional<int> Dist =
            getPointersDiff(LI1->getPointerOperand(), LI2->getPointerOperand(),
                            DL, SE, /*StrictCheck=*/true);
        return (Dist && *Dist == 1) ? VLOperands::ScoreConsecutiveLoads
                                    : VLOperands::ScoreFail;
      }

      auto *C1 = dyn_cast<Constant>(V1);
      auto *C2 = dyn_cast<Constant>(V2);
      if (C1 && C2)
        return VLOperands::ScoreConstants;

      // Extracts from consecutive indexes of the same vector better score as
      // the extracts could be optimized away.
      Value *EV;
      ConstantInt *Ex1Idx, *Ex2Idx;
      if (match(V1, m_ExtractElt(m_Value(EV), m_ConstantInt(Ex1Idx))) &&
          match(V2, m_ExtractElt(m_Deferred(EV), m_ConstantInt(Ex2Idx))) &&
          Ex1Idx->getZExtValue() + 1 == Ex2Idx->getZExtValue())
        return VLOperands::ScoreConsecutiveExtracts;

      auto *I1 = dyn_cast<Instruction>(V1);
      auto *I2 = dyn_cast<Instruction>(V2);
      if (I1 && I2) {
        if (I1 == I2)
          return VLOperands::ScoreSplat;
        InstructionsState S = getSameOpcode({I1, I2});
        // Note: Only consider instructions with <= 2 operands to avoid
        // complexity explosion.
        if (S.getOpcode() && S.MainOp->getNumOperands() <= 2)
          return S.isAltShuffle() ? VLOperands::ScoreAltOpcodes
                                  : VLOperands::ScoreSameOpcode;
      }

      if (isa<UndefValue>(V2))
        return VLOperands::ScoreUndef;

      return VLOperands::ScoreFail;
    }

  private: // INTEL
    /// Holds the values and their lane that are taking part in the look-ahead
    /// score calculation. This is used in the external uses cost calculation.
    SmallDenseMap<Value *, int> InLookAheadValues;

    /// \Returns the additinal cost due to uses of \p LHS and \p RHS that are
    /// either external to the vectorized code, or require shuffling.
    int getExternalUsesCost(const std::pair<Value *, int> &LHS,
                            const std::pair<Value *, int> &RHS) {
      int Cost = 0;
      std::array<std::pair<Value *, int>, 2> Values = {{LHS, RHS}};
      for (int Idx = 0, IdxE = Values.size(); Idx != IdxE; ++Idx) {
        Value *V = Values[Idx].first;
        if (isa<Constant>(V)) {
          // Since this is a function pass, it doesn't make semantic sense to
          // walk the users of a subclass of Constant. The users could be in
          // another function, or even another module that happens to be in
          // the same LLVMContext.
          continue;
        }

        // Calculate the absolute lane, using the minimum relative lane of LHS
        // and RHS as base and Idx as the offset.
        int Ln = std::min(LHS.second, RHS.second) + Idx;
        assert(Ln >= 0 && "Bad lane calculation");
        unsigned UsersBudget = LookAheadUsersBudget;
        for (User *U : V->users()) {
          if (const TreeEntry *UserTE = R.getTreeEntry(U)) {
            // The user is in the VectorizableTree. Check if we need to insert.
            auto It = llvm::find(UserTE->Scalars, U);
            assert(It != UserTE->Scalars.end() && "U is in UserTE");
            int UserLn = std::distance(UserTE->Scalars.begin(), It);
            assert(UserLn >= 0 && "Bad lane");
            if (UserLn != Ln)
              Cost += UserInDiffLaneCost;
          } else {
            // Check if the user is in the look-ahead code.
            auto It2 = InLookAheadValues.find(U);
            if (It2 != InLookAheadValues.end()) {
              // The user is in the look-ahead code. Check the lane.
              if (It2->second != Ln)
                Cost += UserInDiffLaneCost;
            } else {
              // The user is neither in SLP tree nor in the look-ahead code.
              Cost += ExternalUseCost;
            }
          }
          // Limit the number of visited uses to cap compilation time.
          if (--UsersBudget == 0)
            break;
        }
      }
      return Cost;
    }

    /// Go through the operands of \p LHS and \p RHS recursively until \p
    /// MaxLevel, and return the cummulative score. For example:
    /// \verbatim
    ///  A[0]  B[0]  A[1]  B[1]  C[0] D[0]  B[1] A[1]
    ///     \ /         \ /         \ /        \ /
    ///      +           +           +          +
    ///     G1          G2          G3         G4
    /// \endverbatim
    /// The getScoreAtLevelRec(G1, G2) function will try to match the nodes at
    /// each level recursively, accumulating the score. It starts from matching
    /// the additions at level 0, then moves on to the loads (level 1). The
    /// score of G1 and G2 is higher than G1 and G3, because {A[0],A[1]} and
    /// {B[0],B[1]} match with VLOperands::ScoreConsecutiveLoads, while
    /// {A[0],C[0]} has a score of VLOperands::ScoreFail.
    /// Please note that the order of the operands does not matter, as we
    /// evaluate the score of all profitable combinations of operands. In
    /// other words the score of G1 and G4 is the same as G1 and G2. This
    /// heuristic is based on ideas described in:
    ///   Look-ahead SLP: Auto-vectorization in the presence of commutative
    ///   operations, CGO 2018 by Vasileios Porpodas, Rodrigo C. O. Rocha,
    ///   Luís F. W. Góes
    int getScoreAtLevelRec(const std::pair<Value *, int> &LHS,
                           const std::pair<Value *, int> &RHS, int CurrLevel,
                           int MaxLevel) {

      Value *V1 = LHS.first;
      Value *V2 = RHS.first;
      // Get the shallow score of V1 and V2.
      int ShallowScoreAtThisLevel =
          std::max((int)ScoreFail, getShallowScore(V1, V2, DL, SE) -
                                       getExternalUsesCost(LHS, RHS));
      int Lane1 = LHS.second;
      int Lane2 = RHS.second;

      // If reached MaxLevel,
      //  or if V1 and V2 are not instructions,
      //  or if they are SPLAT,
      //  or if they are not consecutive, early return the current cost.
      auto *I1 = dyn_cast<Instruction>(V1);
      auto *I2 = dyn_cast<Instruction>(V2);
      if (CurrLevel == MaxLevel || !(I1 && I2) || I1 == I2 ||
          ShallowScoreAtThisLevel == VLOperands::ScoreFail ||
          (isa<LoadInst>(I1) && isa<LoadInst>(I2) && ShallowScoreAtThisLevel))
        return ShallowScoreAtThisLevel;
      assert(I1 && I2 && "Should have early exited.");

      // Keep track of in-tree values for determining the external-use cost.
      InLookAheadValues[V1] = Lane1;
      InLookAheadValues[V2] = Lane2;

      // Contains the I2 operand indexes that got matched with I1 operands.
      SmallSet<unsigned, 4> Op2Used;

      // Recursion towards the operands of I1 and I2. We are trying all possbile
      // operand pairs, and keeping track of the best score.
      for (unsigned OpIdx1 = 0, NumOperands1 = I1->getNumOperands();
           OpIdx1 != NumOperands1; ++OpIdx1) {
        // Try to pair op1I with the best operand of I2.
        int MaxTmpScore = 0;
        unsigned MaxOpIdx2 = 0;
        bool FoundBest = false;
        // If I2 is commutative try all combinations.
        unsigned FromIdx = isCommutative(I2) ? 0 : OpIdx1;
        unsigned ToIdx = isCommutative(I2)
                             ? I2->getNumOperands()
                             : std::min(I2->getNumOperands(), OpIdx1 + 1);
        assert(FromIdx <= ToIdx && "Bad index");
        for (unsigned OpIdx2 = FromIdx; OpIdx2 != ToIdx; ++OpIdx2) {
          // Skip operands already paired with OpIdx1.
          if (Op2Used.count(OpIdx2))
            continue;
          // Recursively calculate the cost at each level
          int TmpScore = getScoreAtLevelRec({I1->getOperand(OpIdx1), Lane1},
                                            {I2->getOperand(OpIdx2), Lane2},
                                            CurrLevel + 1, MaxLevel);
          // Look for the best score.
          if (TmpScore > VLOperands::ScoreFail && TmpScore > MaxTmpScore) {
            MaxTmpScore = TmpScore;
            MaxOpIdx2 = OpIdx2;
            FoundBest = true;
          }
        }
        if (FoundBest) {
          // Pair {OpIdx1, MaxOpIdx2} was found to be best. Never revisit it.
          Op2Used.insert(MaxOpIdx2);
          ShallowScoreAtThisLevel += MaxTmpScore;
        }
      }
      return ShallowScoreAtThisLevel;
    }

    /// \Returns the look-ahead score, which tells us how much the sub-trees
    /// rooted at \p LHS and \p RHS match, the more they match the higher the
    /// score. This helps break ties in an informed way when we cannot decide on
    /// the order of the operands by just considering the immediate
    /// predecessors.
    int getLookAheadScore(const std::pair<Value *, int> &LHS,
                          const std::pair<Value *, int> &RHS) {
      InLookAheadValues.clear();
      return getScoreAtLevelRec(LHS, RHS, 1, LookAheadMaxDepth);
    }

    // Search all operands in Ops[*][Lane] for the one that matches best
    // Ops[OpIdx][LastLane] and return its opreand index.
    // If no good match can be found, return None.
    Optional<unsigned>
    getBestOperand(unsigned OpIdx, int Lane, int LastLane,
                   ArrayRef<ReorderingMode> ReorderingModes) {
      unsigned NumOperands = getNumOperands();

      // The operand of the previous lane at OpIdx.
      Value *OpLastLane = getData(OpIdx, LastLane).V;

      // Our strategy mode for OpIdx.
      ReorderingMode RMode = ReorderingModes[OpIdx];

      // The linearized opcode of the operand at OpIdx, Lane.
      bool OpIdxAPO = getData(OpIdx, Lane).APO;

      // The best operand index and its score.
      // Sometimes we have more than one option (e.g., Opcode and Undefs), so we
      // are using the score to differentiate between the two.
      struct BestOpData {
        Optional<unsigned> Idx = None;
        unsigned Score = 0;
      } BestOp;

      // Iterate through all unused operands and look for the best.
      for (unsigned Idx = 0; Idx != NumOperands; ++Idx) {
        // Get the operand at Idx and Lane.
        OperandData &OpData = getData(Idx, Lane);
        Value *Op = OpData.V;
        bool OpAPO = OpData.APO;

        // Skip already selected operands.
        if (OpData.IsUsed)
          continue;

        // Skip if we are trying to move the operand to a position with a
        // different opcode in the linearized tree form. This would break the
        // semantics.
        if (OpAPO != OpIdxAPO)
          continue;

        // Look for an operand that matches the current mode.
        switch (RMode) {
        case ReorderingMode::Load:
        case ReorderingMode::Constant:
        case ReorderingMode::Opcode: {
          bool LeftToRight = Lane > LastLane;
          Value *OpLeft = (LeftToRight) ? OpLastLane : Op;
          Value *OpRight = (LeftToRight) ? Op : OpLastLane;
          unsigned Score =
              getLookAheadScore({OpLeft, LastLane}, {OpRight, Lane});
          if (Score > BestOp.Score) {
            BestOp.Idx = Idx;
            BestOp.Score = Score;
          }
          break;
        }
        case ReorderingMode::Splat:
          if (Op == OpLastLane)
            BestOp.Idx = Idx;
          break;
        case ReorderingMode::Failed:
          return None;
        }
      }

      if (BestOp.Idx) {
        getData(BestOp.Idx.getValue(), Lane).IsUsed = true;
        return BestOp.Idx;
      }
      // If we could not find a good match return None.
      return None;
    }

    /// Helper for reorderOperandVecs. \Returns the lane that we should start
    /// reordering from. This is the one which has the least number of operands
    /// that can freely move about.
    unsigned getBestLaneToStartReordering() const {
      unsigned BestLane = 0;
      unsigned Min = UINT_MAX;
      for (unsigned Lane = 0, NumLanes = getNumLanes(); Lane != NumLanes;
           ++Lane) {
        unsigned NumFreeOps = getMaxNumOperandsThatCanBeReordered(Lane);
        if (NumFreeOps < Min) {
          Min = NumFreeOps;
          BestLane = Lane;
        }
      }
      return BestLane;
    }

    /// \Returns the maximum number of operands that are allowed to be reordered
    /// for \p Lane. This is used as a heuristic for selecting the first lane to
    /// start operand reordering.
    unsigned getMaxNumOperandsThatCanBeReordered(unsigned Lane) const {
      unsigned CntTrue = 0;
      unsigned NumOperands = getNumOperands();
      // Operands with the same APO can be reordered. We therefore need to count
      // how many of them we have for each APO, like this: Cnt[APO] = x.
      // Since we only have two APOs, namely true and false, we can avoid using
      // a map. Instead we can simply count the number of operands that
      // correspond to one of them (in this case the 'true' APO), and calculate
      // the other by subtracting it from the total number of operands.
      for (unsigned OpIdx = 0; OpIdx != NumOperands; ++OpIdx)
        if (getData(OpIdx, Lane).APO)
          ++CntTrue;
      unsigned CntFalse = NumOperands - CntTrue;
      return std::max(CntTrue, CntFalse);
    }

    /// Go through the instructions in VL and append their operands.
    void appendOperandsOfVL(ArrayRef<Value *> VL) {
      assert(!VL.empty() && "Bad VL");
      assert((empty() || VL.size() == getNumLanes()) &&
             "Expected same number of lanes");
      assert(isa<Instruction>(VL[0]) && "Expected instruction");
      unsigned NumOperands = cast<Instruction>(VL[0])->getNumOperands();
      OpsVec.resize(NumOperands);
      unsigned NumLanes = VL.size();
      for (unsigned OpIdx = 0; OpIdx != NumOperands; ++OpIdx) {
        OpsVec[OpIdx].resize(NumLanes);
        for (unsigned Lane = 0; Lane != NumLanes; ++Lane) {
          assert(isa<Instruction>(VL[Lane]) && "Expected instruction");
          // Our tree has just 3 nodes: the root and two operands.
          // It is therefore trivial to get the APO. We only need to check the
          // opcode of VL[Lane] and whether the operand at OpIdx is the LHS or
          // RHS operand. The LHS operand of both add and sub is never attached
          // to an inversese operation in the linearized form, therefore its APO
          // is false. The RHS is true only if VL[Lane] is an inverse operation.

          // Since operand reordering is performed on groups of commutative
          // operations or alternating sequences (e.g., +, -), we can safely
          // tell the inverse operations by checking commutativity.
          bool IsInverseOperation = !isCommutative(cast<Instruction>(VL[Lane]));
          bool APO = (OpIdx == 0) ? false : IsInverseOperation;
          OpsVec[OpIdx][Lane] = {cast<Instruction>(VL[Lane])->getOperand(OpIdx),
                                 APO, false};
        }
      }
    }

    /// \returns the number of operands.
    unsigned getNumOperands() const { return OpsVec.size(); }

    /// \returns the number of lanes.
    unsigned getNumLanes() const { return OpsVec[0].size(); }

    /// \returns the operand value at \p OpIdx and \p Lane.
    Value *getValue(unsigned OpIdx, unsigned Lane) const {
      return getData(OpIdx, Lane).V;
    }

    /// \returns true if the data structure is empty.
    bool empty() const { return OpsVec.empty(); }

    /// Clears the data.
    void clear() { OpsVec.clear(); }

    /// \Returns true if there are enough operands identical to \p Op to fill
    /// the whole vector.
    /// Note: This modifies the 'IsUsed' flag, so a cleanUsed() must follow.
    bool shouldBroadcast(Value *Op, unsigned OpIdx, unsigned Lane) {
      bool OpAPO = getData(OpIdx, Lane).APO;
      for (unsigned Ln = 0, Lns = getNumLanes(); Ln != Lns; ++Ln) {
        if (Ln == Lane)
          continue;
        // This is set to true if we found a candidate for broadcast at Lane.
        bool FoundCandidate = false;
        for (unsigned OpI = 0, OpE = getNumOperands(); OpI != OpE; ++OpI) {
          OperandData &Data = getData(OpI, Ln);
          if (Data.APO != OpAPO || Data.IsUsed)
            continue;
          if (Data.V == Op) {
            FoundCandidate = true;
            Data.IsUsed = true;
            break;
          }
        }
        if (!FoundCandidate)
          return false;
      }
      return true;
    }

  public:
    /// Initialize with all the operands of the instruction vector \p RootVL.
    VLOperands(ArrayRef<Value *> RootVL, const DataLayout &DL,
               ScalarEvolution &SE, const BoUpSLP &R)
        : DL(DL), SE(SE), R(R) {
      // Append all the operands of RootVL.
      appendOperandsOfVL(RootVL);
    }

    /// \Returns a value vector with the operands across all lanes for the
    /// opearnd at \p OpIdx.
    ValueList getVL(unsigned OpIdx) const {
      ValueList OpVL(OpsVec[OpIdx].size());
      assert(OpsVec[OpIdx].size() == getNumLanes() &&
             "Expected same num of lanes across all operands");
      for (unsigned Lane = 0, Lanes = getNumLanes(); Lane != Lanes; ++Lane)
        OpVL[Lane] = OpsVec[OpIdx][Lane].V;
      return OpVL;
    }

    // Performs operand reordering for 2 or more operands.
    // The original operands are in OrigOps[OpIdx][Lane].
    // The reordered operands are returned in 'SortedOps[OpIdx][Lane]'.
    void reorder() {
      unsigned NumOperands = getNumOperands();
      unsigned NumLanes = getNumLanes();
      // Each operand has its own mode. We are using this mode to help us select
      // the instructions for each lane, so that they match best with the ones
      // we have selected so far.
      SmallVector<ReorderingMode, 2> ReorderingModes(NumOperands);

      // This is a greedy single-pass algorithm. We are going over each lane
      // once and deciding on the best order right away with no back-tracking.
      // However, in order to increase its effectiveness, we start with the lane
      // that has operands that can move the least. For example, given the
      // following lanes:
      //  Lane 0 : A[0] = B[0] + C[0]   // Visited 3rd
      //  Lane 1 : A[1] = C[1] - B[1]   // Visited 1st
      //  Lane 2 : A[2] = B[2] + C[2]   // Visited 2nd
      //  Lane 3 : A[3] = C[3] - B[3]   // Visited 4th
      // we will start at Lane 1, since the operands of the subtraction cannot
      // be reordered. Then we will visit the rest of the lanes in a circular
      // fashion. That is, Lanes 2, then Lane 0, and finally Lane 3.

      // Find the first lane that we will start our search from.
      unsigned FirstLane = getBestLaneToStartReordering();

      // Initialize the modes.
      for (unsigned OpIdx = 0; OpIdx != NumOperands; ++OpIdx) {
        Value *OpLane0 = getValue(OpIdx, FirstLane);
        // Keep track if we have instructions with all the same opcode on one
        // side.
        if (isa<LoadInst>(OpLane0))
          ReorderingModes[OpIdx] = ReorderingMode::Load;
        else if (isa<Instruction>(OpLane0)) {
          // Check if OpLane0 should be broadcast.
          if (shouldBroadcast(OpLane0, OpIdx, FirstLane))
            ReorderingModes[OpIdx] = ReorderingMode::Splat;
          else
            ReorderingModes[OpIdx] = ReorderingMode::Opcode;
        }
        else if (isa<Constant>(OpLane0))
          ReorderingModes[OpIdx] = ReorderingMode::Constant;
        else if (isa<Argument>(OpLane0))
          // Our best hope is a Splat. It may save some cost in some cases.
          ReorderingModes[OpIdx] = ReorderingMode::Splat;
        else
          // NOTE: This should be unreachable.
          ReorderingModes[OpIdx] = ReorderingMode::Failed;
      }

      // If the initial strategy fails for any of the operand indexes, then we
      // perform reordering again in a second pass. This helps avoid assigning
      // high priority to the failed strategy, and should improve reordering for
      // the non-failed operand indexes.
      for (int Pass = 0; Pass != 2; ++Pass) {
        // Skip the second pass if the first pass did not fail.
        bool StrategyFailed = false;
        // Mark all operand data as free to use.
        clearUsed();
        // We keep the original operand order for the FirstLane, so reorder the
        // rest of the lanes. We are visiting the nodes in a circular fashion,
        // using FirstLane as the center point and increasing the radius
        // distance.
        for (unsigned Distance = 1; Distance != NumLanes; ++Distance) {
          // Visit the lane on the right and then the lane on the left.
          for (int Direction : {+1, -1}) {
            int Lane = FirstLane + Direction * Distance;
            if (Lane < 0 || Lane >= (int)NumLanes)
              continue;
            int LastLane = Lane - Direction;
            assert(LastLane >= 0 && LastLane < (int)NumLanes &&
                   "Out of bounds");
            // Look for a good match for each operand.
            for (unsigned OpIdx = 0; OpIdx != NumOperands; ++OpIdx) {
              // Search for the operand that matches SortedOps[OpIdx][Lane-1].
              Optional<unsigned> BestIdx =
                  getBestOperand(OpIdx, Lane, LastLane, ReorderingModes);
              // By not selecting a value, we allow the operands that follow to
              // select a better matching value. We will get a non-null value in
              // the next run of getBestOperand().
              if (BestIdx) {
                // Swap the current operand with the one returned by
                // getBestOperand().
                swap(OpIdx, BestIdx.getValue(), Lane);
              } else {
                // We failed to find a best operand, set mode to 'Failed'.
                ReorderingModes[OpIdx] = ReorderingMode::Failed;
                // Enable the second pass.
                StrategyFailed = true;
              }
            }
          }
        }
        // Skip second pass if the strategy did not fail.
        if (!StrategyFailed)
          break;
      }
    }

#if !defined(NDEBUG) || defined(LLVM_ENABLE_DUMP)
    LLVM_DUMP_METHOD static StringRef getModeStr(ReorderingMode RMode) {
      switch (RMode) {
      case ReorderingMode::Load:
        return "Load";
      case ReorderingMode::Opcode:
        return "Opcode";
      case ReorderingMode::Constant:
        return "Constant";
      case ReorderingMode::Splat:
        return "Splat";
      case ReorderingMode::Failed:
        return "Failed";
      }
      llvm_unreachable("Unimplemented Reordering Type");
    }

    LLVM_DUMP_METHOD static raw_ostream &printMode(ReorderingMode RMode,
                                                   raw_ostream &OS) {
      return OS << getModeStr(RMode);
    }

    /// Debug print.
    LLVM_DUMP_METHOD static void dumpMode(ReorderingMode RMode) {
      printMode(RMode, dbgs());
    }

    friend raw_ostream &operator<<(raw_ostream &OS, ReorderingMode RMode) {
      return printMode(RMode, OS);
    }

    LLVM_DUMP_METHOD raw_ostream &print(raw_ostream &OS) const {
      const unsigned Indent = 2;
      unsigned Cnt = 0;
      for (const OperandDataVec &OpDataVec : OpsVec) {
        OS << "Operand " << Cnt++ << "\n";
        for (const OperandData &OpData : OpDataVec) {
          OS.indent(Indent) << "{";
          if (Value *V = OpData.V)
            OS << *V;
          else
            OS << "null";
          OS << ", APO:" << OpData.APO << "}\n";
        }
        OS << "\n";
      }
      return OS;
    }

    /// Debug print.
    LLVM_DUMP_METHOD void dump() const { print(dbgs()); }
#endif
  };

  /// Checks if the instruction is marked for deletion.
  bool isDeleted(Instruction *I) const { return DeletedInstructions.count(I); }

  /// Marks values operands for later deletion by replacing them with Undefs.
  void eraseInstructions(ArrayRef<Value *> AV);

  ~BoUpSLP();

private:
#if INTEL_CUSTOMIZATION
  /// A leaf operand of the Multi-Node. These operands get reordered.
  class OperandData {
    /// The leaf operand value.
    Value *Leaf = nullptr;
    /// We may have a Leaf being used by multiple instructions. Keep track of
    /// a particular user (frontier) instruction that 'Leaf' is attached to.
    Instruction *FrontierI = nullptr;
    /// OperandV is FrontierI's OperandNum'th operand.
    int OperandNum = -1;
    /// Set to true if this OperandData is used (visited) by the algorithm and
    /// should not be used again.
    bool Used = false;
    /// The lane of this operand.
    int Lane = -1;
    /// The opcode that 'FrontierI' will get after codegen.
    unsigned EffectiveFrontierOpcode = 0;
    /// 'FrontierI' before any reordering. Used for undoing reordering.
    Instruction *OriginalFrontierI = nullptr;
    /// 'OperandV' before any reordering. Used for undoing reordering.
    Value *OriginalOperandV = nullptr;

  public:
    OperandData(Value *OperandV, Instruction *FrontierI, int OperandNum,
                int Lane)
        : Leaf(OperandV), FrontierI(FrontierI), OperandNum(OperandNum),
          Used(false), Lane(Lane),
          EffectiveFrontierOpcode(FrontierI->getOpcode()) {}
    Value *getValue() const { return Leaf; }
    void setValue(Value *NewOperandV) { Leaf = NewOperandV; }
    int getOperandNum() const { return OperandNum; }
    bool isUsed() const { return Used; }
    void setUsed() { Used = true; }
    void resetUsed() { Used = false; }
    int getLane() const { return Lane; }
    Instruction *getFrontier() const { return FrontierI; }
    void setFrontier(Instruction *NewFrontierI) {
      assert(NewFrontierI != FrontierI && "Why are we setting then?");
      FrontierI = NewFrontierI;
    }
    unsigned getEffectiveFrontierOpcode() const {
      return EffectiveFrontierOpcode;
    }
    void setEffectiveFrontierOpcode(unsigned Opc) {
      EffectiveFrontierOpcode = Opc;
    }
    /// Stores FrontierI into OriginalFrontierI. This helps undoing reordering.
    void saveOriginalFrontier() {
      assert(!OriginalFrontierI && "Already saved?");
      assert(FrontierI->getParent() && "Not in BB?");
      OriginalFrontierI = FrontierI;
    }
    /// \returns the 'OriginalFrontierI' saved by 'saveOriginalFrontier()'.
    Instruction *getOriginalFrontier() const { return OriginalFrontierI; }
    /// Stores the original 'OperandV' into 'OriginalOperandV'. Used for undoing
    /// reordering.
    void saveOriginalOperand() {
      assert(!OriginalOperandV && "Already saved ???");
      // NOTE: FrontierI->getOperand(OperandNum) is not always equal to OperandV
      //       because OperandV is initially set as the VL[lane], which may
      //       have been reordered if FrontierI is commutative.
      //       Therefore this is the only way to get the original operand.
      OriginalOperandV = FrontierI->getOperand(OperandNum);
    }
    /// \returns the 'OriginalOperandV', saved by 'saveOriginalOperand()'.
    Value *getOriginalOperand() const { return OriginalOperandV; }

    bool operator==(OperandData &Operand2) const {
      bool LookSame = (Leaf == Operand2.getValue() &&
                       FrontierI == Operand2.getFrontier() &&
                       OperandNum == Operand2.getOperandNum());
#ifndef NDEBUG
      if (LookSame) {
        assert(Used == Operand2.isUsed() && Lane == Operand2.getLane() &&
               "These should also match!");
      }
#endif
      return LookSame;
    }
    bool operator!=(OperandData &Operand2) const {
      return !(*this == Operand2);
    }
    /// Checks if the OperandData structure is consistent with the underlying
    /// IR.
    bool isConsistent() const {
      return (FrontierI->getOperand(OperandNum) == Leaf);
    }
    /// \returns true if the opcode of the frontier should be updated.
    bool shouldUpdateFrontierOpcode() const {
      return getFrontier()->getOpcode() != getEffectiveFrontierOpcode();
    }
#if !defined(NDEBUG) || defined(LLVM_ENABLE_DUMP)
    /// Debug print.
    void dump(void) const;
    /// Debug print the DAG in dot format.
    void dumpDot(raw_ostream &OS = dbgs(), int OpI = 0) const;
#endif
  };

  using OpVec = SmallVector<OperandData *, 4>;

  /// By design the Multi-Node is a group of Add/Sub instructions that we
  /// should be able to perform operand reordering across it without too many
  /// restrictions. Thus there is single vector length for entire Multi-Node.
  /// If the vector length has changed half-way through the
  /// Multi-Node (say it shrank from 4-wide to 2-wide), then that would
  /// automatically restrict the movement of the 2-wide operands down to the
  /// 4-wide section.
  /// The Multi-Node is a subset of the VectorizableTree, and consists of
  /// TreeEntries. However, there are two types of nodes in the Multi-Node:
  /// 1) The Leaf nodes - the ones being reordered
  /// 2) The Trunk nodes - the main body of the Multi-Node. Trunk nodes may also
  ///    move as a side-effect of reordering the leaves.
  ///
  /// Here is a summary of the above:
  ///
  /// Leaf1 Leaf2 Leaf3 Leaf4 Leaf5
  ///   +--\---/-----\---/----/---+
  ///   | Trunk1     Trunk2  /    |
  ///   |    \      /       /     |
  ///   |     Trunk3  Trunk4      |
  ///   |        \   / +----------+
  ///   |       Trunk5 |Multi-Node|
  ///   +--------------+----------+
  ///
  class MultiNode {
    /// The operands (leaves) of the Multi-Node for all lanes.
    /// We are not simply using the Value for a leaf. Instead we are using the
    /// OperandData structure because it not only contains the Value, but it
    /// also points to its user (called FrontierI), and it also holds the
    /// operand number (N if Value is the Nth operand of FrontierI).
    SmallVector<SmallVector<OperandData, 8>, 8> Leaves;

    /// Save the instruction position to undo the scheduling that happens before
    /// the Multi-Node reordering.
    SmallVector<std::pair<Instruction *, Instruction *>, 16>
        InstrPositionBeforeScheduling;

    /// The indices of the TreeEntries that make up a Multi-Node.
    SmallVector<int, 8> MultiNodeTEs;

    /// The number of lanes for the whole Multi-Node. We do not
    /// allow any changes in the vector length within the Multi-Node.
    /// NOTE: We cannot safely deduce this from Leaves, because Leaves contains
    ///       leaves, not trunks. By the time we reach the leaves it is too late.
    size_t NumLanes = 0;

  public:
    size_t getNumLanes() const { return NumLanes; }
    int getNumOperands() const {
      assert(!Leaves.empty());
      return Leaves[0].size();
    }
    bool empty() const { return Leaves.empty(); }
    void setNumLanes(size_t Lanes) {
      NumLanes = Lanes;
      Leaves.resize(Lanes);
    }
    const OperandData *getOperand(int Lane, int OpI) const {
      return &Leaves[Lane][OpI];
    }
    // Similar to Instructions, the Multi-Node has operands and we can index
    // them using the 'Lane' number and 'OpI' operand index.
    OperandData *getOperand(int Lane, int OpI) { return &Leaves[Lane][OpI]; }
    void set(int Lane, int OpI, OperandData &Op) { Leaves[Lane][OpI] = Op; }
    void append(int Lane, OperandData Op) { Leaves[Lane].push_back(Op); }
    void clear() { Leaves.clear(); }

    // Undo the code motion that moves all frontier nodes towards the root.
    void undoMultiNodeScheduling();
    // Save the instruction position before the scheduling code motion.
    // This is used by undoMultiNodeScheduling().
    void saveBeforeSchedInstrPosition(Instruction *I, Instruction *NextI) {
      InstrPositionBeforeScheduling.emplace_back(I, NextI);
    }
    // Save the original operands for all entries in the Multi-Node.
    // This is for undoing the changes upon failure.
    void saveOrigOpsAndFrontiers(void) {
      for (int OpI = 0, E = getNumOperands(); OpI != E; ++OpI)
        for (int Lane = 0, Lanes = getNumLanes(); Lane != Lanes; ++Lane) {
          OperandData *Op = getOperand(Lane, OpI);
          Op->saveOriginalOperand();
          Op->saveOriginalFrontier();
        }
    }
    // Returns the OperandData node that shares a frontier with Op. This should
    // be a top of the Multi-Node. Linear to the number of operands.
    // Returns null if no sibling found.
    OperandData *getSiblingOp(OperandData *Op) {
      OperandData *SiblingOp = nullptr;
      int Lane = Op->getLane();
      Instruction *FrontierI = Op->getFrontier();
      for (int OpI = 0, E = getNumOperands(); OpI != E; ++OpI) {
        OperandData *TryOp = getOperand(Lane, OpI);
        if (TryOp == Op)
          continue;
        if (TryOp->getFrontier() == FrontierI) {
          assert(!SiblingOp && "More than one match!");
          SiblingOp = TryOp;
#ifdef NDEBUG
          break;
#endif
        }
      }
      return SiblingOp;
    }
    /// \returns true if \p Idx is an TreeEntry index that belongs to this
    /// Multi-Node.
    bool containsTrunk(int Idx) const {
      auto it = std::find(MultiNodeTEs.begin(), MultiNodeTEs.end(), Idx);
      return it != MultiNodeTEs.end();
    }
    /// \returns the TreeEntry index of the root.
    int getRoot() const {
      assert(!MultiNodeTEs.empty() && "Can't get root of empty Multi-Node");
      return MultiNodeTEs[0];
    }
    /// Append \p Idx to the Multi-Node indices.
    void appendTrunk(int Idx) { MultiNodeTEs.push_back(Idx); }
    /// \returns the number of trunk nodes in this Multi-Node.
    size_t numOfTrunks() const { return MultiNodeTEs.size(); }
    void clearTrunks() { MultiNodeTEs.clear(); }
    const SmallVectorImpl<int> &getTrunks() const { return MultiNodeTEs; }
#if !defined(NDEBUG) || defined(LLVM_ENABLE_DUMP)
    void dump() const;
    void dumpDot() const;
#endif
  };

  /// This specifies the vectorization mode of each operand index
  enum VecMode {
    VM_UNINIT = 0,
    VM_CONSTANT, // All constants
    VM_LOAD,     // Consecutive Loads
    VM_OPCODE,   // Same opcode (non-loads)
    VM_SPLAT,    // Exact same instruction multiple times
    VM_FAILED,   // Failed to form a vectorizable group
    VM_REUSE,    // Try to reuse the existing best
    VM_MAX,
  };

  /// Path steering helps builTree_rec() follow the best path through the
  /// Multi-Node. The 'best' path is the one with the highest probability of
  /// succeeding in vectorizing the code. Since the Multi-Node operand
  /// reordering is based on evaluating the score of each operand, we already
  /// know which operand is the best one. Using this best operand we guide
  /// buildTree_rec() through the Multi-Node trunk nodes.
  ///
  /// For example, given the following Multi-Node with Operands Op1-4 and Trunk
  /// nodes T1-3, we may find that Op3 is the operand with the best score. We
  /// therefore make sure that the path T3->T2->Op3 is marked as the highest
  /// priority one that, such that buildTree_rec() follows it first, before any
  /// other path.
  ///
  ///        Best Score
  ///           |
  ///           v
  ///  Op1 Op2 Op3 Op4
  /// +--\-/----\-/--+
  /// |  T1     T2   |
  /// |    \   /     |
  /// |     T3       |
  /// +------|-------+
  ///
  /// Path steering will guide buildTree_rec() towards T3->T2->Op3.
  struct SteerTowardsData {
    // The frontier instruction is found as MN.get(Lane, OpI).
    // We don't keep a pointer here, because it may get updated in codegen if we
    // update the opcode.
    int OpI = -1;
    // The operand number.
    int OperandNum = -1;
    // The best score so far.
    int Score = -1;
    void set(int OpIdx, int OpNum, int S) {
      OpI = OpIdx;
      OperandNum = OpNum;
      Score = S;
    }
    bool isUninit() const { return Score == -1; }
  };

  // The look-ahead score measured how well the frontier-rooted sub-trees match.
  // This score is adjusted by this much when the frontier nodes (users of the
  // sub-tree) don't match and require alternate ops and shuffle to get
  // vectorized. The more negative the number the worse the resulting score.
  // Its main purpose is to break ties across scores.
  static const int BLEND_COST = -3;

  /// List of all created Multi-Nodes.
  SmallVector<MultiNode, 4> MultiNodes;
  /// Keep track of all the Multi-Node values since ever.
  SmallPtrSet<Value *, 8> AllMultiNodeValues;
  /// Keep track of all the Multi-Node leaves since ever.
  SmallPtrSet<Value *, 16> AllMultiNodeLeaves;
  /// Current Multi-Node we are building.
  MultiNode *CurrentMultiNode = nullptr;
  /// This is set to true if we are in the process of building a Multi-Node.
  bool BuildingMultiNode = false;
  /// Used for path steering. The key is the TreeEntry.Scalars[0] and the value
  /// is the operand to follow, where 0 means left and 1 right operand.
  DenseMap<Value *, int> PreferredOperandMap;

  bool visitRightOperandFirst(const Value *V) const {
    if (!EnablePathSteering)
      return false;
    auto It = PreferredOperandMap.find(V);
    return It != PreferredOperandMap.end() && It->second == 1;
  }
#endif // INTEL_CUSTOMIZATION

  /// Checks if all users of \p I are the part of the vectorization tree.
  bool areAllUsersVectorized(Instruction *I) const;

  /// \returns the cost of the vectorizable entry.
  InstructionCost getEntryCost(TreeEntry *E);

  /// This is the recursive part of buildTree.
  void buildTree_rec(ArrayRef<Value *> Roots, unsigned Depth,
                     const EdgeInfo &EI);

  /// \returns true if the ExtractElement/ExtractValue instructions in \p VL can
  /// be vectorized to use the original vector (or aggregate "bitcast" to a
  /// vector) and sets \p CurrentOrder to the identity permutation; otherwise
  /// returns false, setting \p CurrentOrder to either an empty vector or a
  /// non-identity permutation that allows to reuse extract instructions.
  bool canReuseExtract(ArrayRef<Value *> VL, Value *OpValue,
                       SmallVectorImpl<unsigned> &CurrentOrder) const;

  /// Vectorize a single entry in the tree.
  Value *vectorizeTree(TreeEntry *E);

  /// Vectorize a single entry in the tree, starting in \p VL.
  Value *vectorizeTree(ArrayRef<Value *> VL);

  /// \returns the scalarization cost for this type. Scalarization in this
  /// context means the creation of vectors from a group of scalars.
  InstructionCost
  getGatherCost(FixedVectorType *Ty,
                const DenseSet<unsigned> &ShuffledIndices) const;

  /// \returns the scalarization cost for this list of values. Assuming that
  /// this subtree gets vectorized, we may need to extract the values from the
  /// roots. This method calculates the cost of extracting the values.
  InstructionCost getGatherCost(ArrayRef<Value *> VL) const;

  /// Set the Builder insert point to one after the last instruction in
  /// the bundle
  void setInsertPointAfterBundle(TreeEntry *E);

  /// \returns a vector from a collection of scalars in \p VL.
  Value *gather(ArrayRef<Value *> VL);

  /// \returns whether the VectorizableTree is fully vectorizable and will
  /// be beneficial even the tree height is tiny.
  bool isFullyVectorizableTinyTree() const;

  /// Reorder commutative or alt operands to get better probability of
  /// generating vectorized code.
  static void reorderInputsAccordingToOpcode(ArrayRef<Value *> VL,
                                             SmallVectorImpl<Value *> &Left,
                                             SmallVectorImpl<Value *> &Right,
                                             const DataLayout &DL,
                                             ScalarEvolution &SE,
#if INTEL_CUSTOMIZATION
                                             SmallVectorImpl<int> &OpDirLeft,
                                             SmallVectorImpl<int> &OpDirRight,
#endif // INTEL_CUSTOMIZATION
                                             const BoUpSLP &R);
  struct TreeEntry {
    using VecTreeTy = SmallVector<std::unique_ptr<TreeEntry>, 8>;
    TreeEntry(VecTreeTy &Container) : Container(Container) {}

    /// \returns true if the scalars in VL are equal to this entry.
    bool isSame(ArrayRef<Value *> VL) const {
      if (VL.size() == Scalars.size())
        return std::equal(VL.begin(), VL.end(), Scalars.begin());
      return VL.size() == ReuseShuffleIndices.size() &&
             std::equal(
                 VL.begin(), VL.end(), ReuseShuffleIndices.begin(),
                 [this](Value *V, int Idx) { return V == Scalars[Idx]; });
    }

    /// A vector of scalars.
    ValueList Scalars;

    /// The Scalars are vectorized into this value. It is initialized to Null.
    Value *VectorizedValue = nullptr;

    /// Do we need to gather this sequence or vectorize it
    /// (either with vector instruction or with scatter/gather
    /// intrinsics for store/load)?
    enum EntryState { Vectorize, ScatterVectorize, NeedToGather };
    EntryState State;

    /// Does this sequence require some shuffling?
    SmallVector<int, 4> ReuseShuffleIndices;

    /// Does this entry require reordering?
    SmallVector<unsigned, 4> ReorderIndices;

    /// Points back to the VectorizableTree.
    ///
    /// Only used for Graphviz right now.  Unfortunately GraphTrait::NodeRef has
    /// to be a pointer and needs to be able to initialize the child iterator.
    /// Thus we need a reference back to the container to translate the indices
    /// to entries.
    VecTreeTy &Container;

    /// The TreeEntry index containing the user of this entry.  We can actually
    /// have multiple users so the data structure is not truly a tree.
    SmallVector<EdgeInfo, 1> UserTreeIndices;

    /// The index of this treeEntry in VectorizableTree.
    int Idx = -1;

#if INTEL_CUSTOMIZATION
    /// global Index for debugging
    int GlobalIdx = -1;

    /// The vectorization cost.
    int Cost = 0;

    /// The index (in VectorizableTree[]) of the root of the Multi-Node.
    int MultiNodeRoot = -1;

    /// We can express any add/sub expression using a sum of normal or inverse
    /// (+/-) operations like this: A - (B - C) = (+A) + (-B) + (+C)
    ///
    /// This +/- sign of each of the elements is kept in "IsNegativePathSign".
    /// This is used for checking the legality of operand reordering across the
    /// whole multi-node.
    SmallVector<bool, 4> IsNegativePathSign;

    /// Keeps data about load groups (split-load).
    /// Each load group is represented by:
    /// (1)  Index (within a vector of TreeEntry scalars) of the first scalar
    ///      load which begins a consecutive load group.
    /// (2)  size of the group (number of loaded scalar elements)
    /// (3)  Reordering information(optional, i.e. if non-empty).
    ///      We basicaly have two mutually exclusive options:
    ///      - when pointer operands of scalars loads in a TreeEntry are
    ///      comparable (and thus sortable) then SplitLoadPtrOrder
    ///      may contain their sorted order (if scalars need reordering).
    ///      Each load group ordering in such a case is not used.
    ///      Otherwise each load group may have their ordering
    ///      information (only if reordering is needed).
    SmallVector<std::tuple<unsigned, unsigned, OrdersType>, 1> SplitLoadGroups;
    OrdersType SplitLoadOrder;
#endif // INTEL_CUSTOMIZATION

  private:
    /// The operands of each instruction in each lane Operands[op_index][lane].
    /// Note: This helps avoid the replication of the code that performs the
    /// reordering of operands during buildTree_rec() and vectorizeTree().
    SmallVector<ValueList, 2> Operands;

    /// The main/alternate instruction.
    Instruction *MainOp = nullptr;
    Instruction *AltOp = nullptr;

  public:
#if INTEL_CUSTOMIZATION
    /// Replace operand values with new values. This is ugly but we need it for
    /// updating the operands with the newly generated instructions from PSLP.
    /// TODO: This should be removed once we switch to community-based design.
    void remapOperands(const DenseMap<Value *, Value *> &RemapMap) {
      for (unsigned OpIdx = 0, OpE = Operands.size(); OpIdx != OpE; ++OpIdx)
        for (unsigned i = 0, e = Operands[OpIdx].size(); i != e; ++i) {
          auto it = RemapMap.find(Operands[OpIdx][i]);
          if (it != RemapMap.end())
            Operands[OpIdx][i] = it->second;
        }
    }
#endif // INTEL_CUSTOMIZATION

    /// Set this bundle's \p OpIdx'th operand to \p OpVL.
    void setOperand(unsigned OpIdx, ArrayRef<Value *> OpVL) {
      if (Operands.size() < OpIdx + 1)
        Operands.resize(OpIdx + 1);
      assert(Operands[OpIdx].size() == 0 && "Already resized?");
      Operands[OpIdx].resize(Scalars.size());
      for (unsigned Lane = 0, E = Scalars.size(); Lane != E; ++Lane)
        Operands[OpIdx][Lane] = OpVL[Lane];
    }

    /// Set the operands of this bundle in their original order.
    void setOperandsInOrder() {
      assert(Operands.empty() && "Already initialized?");
      auto *I0 = cast<Instruction>(Scalars[0]);
      Operands.resize(I0->getNumOperands());
      unsigned NumLanes = Scalars.size();
      for (unsigned OpIdx = 0, NumOperands = I0->getNumOperands();
           OpIdx != NumOperands; ++OpIdx) {
        Operands[OpIdx].resize(NumLanes);
        for (unsigned Lane = 0; Lane != NumLanes; ++Lane) {
          auto *I = cast<Instruction>(Scalars[Lane]);
          assert(I->getNumOperands() == NumOperands &&
                 "Expected same number of operands");
          Operands[OpIdx][Lane] = I->getOperand(OpIdx);
        }
      }
    }

    /// \returns the \p OpIdx operand of this TreeEntry.
    ValueList &getOperand(unsigned OpIdx) {
      assert(OpIdx < Operands.size() && "Off bounds");
      return Operands[OpIdx];
    }

    /// \returns the number of operands.
    unsigned getNumOperands() const { return Operands.size(); }

    /// \return the single \p OpIdx operand.
    Value *getSingleOperand(unsigned OpIdx) const {
      assert(OpIdx < Operands.size() && "Off bounds");
      assert(!Operands[OpIdx].empty() && "No operand available");
      return Operands[OpIdx][0];
    }

    /// Some of the instructions in the list have alternate opcodes.
    bool isAltShuffle() const {
      return getOpcode() != getAltOpcode();
    }

    bool isOpcodeOrAlt(Instruction *I) const {
      unsigned CheckedOpcode = I->getOpcode();
      return (getOpcode() == CheckedOpcode ||
              getAltOpcode() == CheckedOpcode);
    }

    /// Chooses the correct key for scheduling data. If \p Op has the same (or
    /// alternate) opcode as \p OpValue, the key is \p Op. Otherwise the key is
    /// \p OpValue.
    Value *isOneOf(Value *Op) const {
      auto *I = dyn_cast<Instruction>(Op);
      if (I && isOpcodeOrAlt(I))
        return Op;
      return MainOp;
    }

    void setOperations(const InstructionsState &S) {
      MainOp = S.MainOp;
      AltOp = S.AltOp;
    }

    Instruction *getMainOp() const {
      return MainOp;
    }

    Instruction *getAltOp() const {
      return AltOp;
    }

    /// The main/alternate opcodes for the list of instructions.
    unsigned getOpcode() const {
      return MainOp ? MainOp->getOpcode() : 0;
    }

    unsigned getAltOpcode() const {
      return AltOp ? AltOp->getOpcode() : 0;
    }

    /// Update operations state of this entry if reorder occurred.
    bool updateStateIfReorder() {
      if (ReorderIndices.empty())
        return false;
      InstructionsState S = getSameOpcode(Scalars, ReorderIndices.front());
      setOperations(S);
      return true;
    }

#if !defined(NDEBUG) || defined(LLVM_ENABLE_DUMP) //INTEL
    /// Debug printer.
    LLVM_DUMP_METHOD void dump() const {
      dbgs() << Idx << ".\n";
      for (unsigned OpI = 0, OpE = Operands.size(); OpI != OpE; ++OpI) {
        dbgs() << "Operand " << OpI << ":\n";
        for (const Value *V : Operands[OpI])
          dbgs().indent(2) << *V << "\n";
      }
      dbgs() << "Scalars: \n";
      for (Value *V : Scalars)
        dbgs().indent(2) << *V << "\n";
      dbgs() << "State: ";
      switch (State) {
      case Vectorize:
        dbgs() << "Vectorize\n";
        break;
      case ScatterVectorize:
        dbgs() << "ScatterVectorize\n";
        break;
      case NeedToGather:
        dbgs() << "NeedToGather\n";
        break;
      }
      dbgs() << "MainOp: ";
      if (MainOp)
        dbgs() << *MainOp << "\n";
      else
        dbgs() << "NULL\n";
      dbgs() << "AltOp: ";
      if (AltOp)
        dbgs() << *AltOp << "\n";
      else
        dbgs() << "NULL\n";
      dbgs() << "VectorizedValue: ";
      if (VectorizedValue)
        dbgs() << *VectorizedValue << "\n";
      else
        dbgs() << "NULL\n";
      dbgs() << "ReuseShuffleIndices: ";
      if (ReuseShuffleIndices.empty())
        dbgs() << "Empty";
      else
        for (unsigned ReuseIdx : ReuseShuffleIndices)
          dbgs() << ReuseIdx << ", ";
      dbgs() << "\n";
      dbgs() << "ReorderIndices: ";
      for (unsigned ReorderIdx : ReorderIndices)
        dbgs() << ReorderIdx << ", ";
      dbgs() << "\n";
      dbgs() << "UserTreeIndices: ";
      for (const auto &EInfo : UserTreeIndices)
        dbgs() << EInfo << ", ";
      dbgs() << "\n";
#if INTEL_CUSTOMIZATION
      dbgs() << "Cost: " << Cost << "\n";
      dbgs() << "MultiNode root: " << MultiNodeRoot
             << ((Idx != -1 && Idx == MultiNodeRoot)
                     ? " ------ MULTI NODE ROOT ------"
                     : "")
             << "\n";
      dbgs() << "\n";

      dbgs() << "PatSigns: ";
      for (bool Sign : IsNegativePathSign)
        dbgs() << Sign << ", ";
      dbgs() << "\n";

      if (!SplitLoadGroups.empty()) {
        dbgs() << "Split load groups: " << SplitLoadGroups.size() << "\n";
        int Cnt = 0;
        for (const auto &Group : SplitLoadGroups) {
          dbgs() << "Group " << Cnt++ << ".\n";
          unsigned First, Size;
          OrdersType GroupOrder;
          std::tie(First, Size, GroupOrder) = Group;
          for (unsigned I = 0; I < Size; ++I)
            if (!SplitLoadOrder.empty())
              dbgs() << *Scalars[SplitLoadOrder[First + I]] << "\n";
            else
              dbgs()
                  << *Scalars[First + (GroupOrder.empty() ? I : GroupOrder[I])]
                  << "\n";
        }
      }
#endif // INTEL_CUSTOMIZATION
    }
#endif
  };

#if INTEL_CUSTOMIZATION
  // Add VL as a leaf node of the Multi-Node currently under construction.
  // When it is not legal to do return false.
  bool addMultiNodeLeafIfLegal(ArrayRef<Value *> VL, const EdgeInfo &UserTreeIdx) {
    TreeEntry *UserTE = UserTreeIdx.UserTE;

    // Vector length has to be consistent along MultiNode
    if (VL.size() != CurrentMultiNode->getNumLanes() ||
        // The Leaves should not match any of the Trunk nodes.
        alreadyInTrunk(VL) ||
        // No frontier can be a MultiNode leaf at the same time
        llvm::any_of(UserTE->Scalars, [this](Value *V) -> bool {
          return AllMultiNodeLeaves.count(V);
        }))
      return false;

    assert(!CurrentMultiNode->empty() && "finalization already run?");

    for (unsigned Lane = 0; Lane != VL.size(); ++Lane)
      CurrentMultiNode->append(
          Lane, OperandData(VL[Lane], cast<Instruction>(UserTE->Scalars[Lane]),
                            UserTreeIdx.OpDirection[Lane], Lane));
    AllMultiNodeLeaves.insert(VL.begin(), VL.end());
    return true;
  }
#endif // INTEL_CUSTOMIZATION

#ifndef NDEBUG
  void dumpTreeCosts(TreeEntry *E, InstructionCost ReuseShuffleCost,
                     InstructionCost VecCost,
                     InstructionCost ScalarCost) const {
    dbgs() << "SLP: Calculated costs for Tree:\n"; E->dump();
    dbgs() << "SLP: Costs:\n";
    dbgs() << "SLP:     ReuseShuffleCost = " << ReuseShuffleCost << "\n";
    dbgs() << "SLP:     VectorCost = " << VecCost << "\n";
    dbgs() << "SLP:     ScalarCost = " << ScalarCost << "\n";
    dbgs() << "SLP:     ReuseShuffleCost + VecCost - ScalarCost = " <<
               ReuseShuffleCost + VecCost - ScalarCost << "\n";
  }
#endif

  /// Create a new VectorizableTree entry.
  TreeEntry *newTreeEntry(ArrayRef<Value *> VL, Optional<ScheduleData *> Bundle,
                          const InstructionsState &S,
                          const EdgeInfo &UserTreeIdx,
                          ArrayRef<unsigned> ReuseShuffleIndices = None,
                          ArrayRef<unsigned> ReorderIndices = None) {
    TreeEntry::EntryState EntryState =
        Bundle ? TreeEntry::Vectorize : TreeEntry::NeedToGather;
    return newTreeEntry(VL, EntryState, Bundle, S, UserTreeIdx,
                        ReuseShuffleIndices, ReorderIndices);
  }

  TreeEntry *newTreeEntry(ArrayRef<Value *> VL,
                          TreeEntry::EntryState EntryState,
                          Optional<ScheduleData *> Bundle,
                          const InstructionsState &S,
                          const EdgeInfo &UserTreeIdx,
                          ArrayRef<unsigned> ReuseShuffleIndices = None,
                          ArrayRef<unsigned> ReorderIndices = None) {
    assert(((!Bundle && EntryState == TreeEntry::NeedToGather) ||
            (Bundle && EntryState != TreeEntry::NeedToGather)) &&
           "Need to vectorize gather entry?");
#if INTEL_CUSTOMIZATION
    // If we cannot proceed in adding a new tree entry, then add the leaf nodes
    // to the Multi-Node and return.
    if (EnableMultiNodeSLP && BuildingMultiNode &&
        EntryState == TreeEntry::NeedToGather &&
        addMultiNodeLeafIfLegal(VL, UserTreeIdx)) {
      // FIXME: we need to coordinate newTreeEntry with addMultiNodeLeafIfLegal.
      // Either at the call places or making newTreeEntry void. At the moment,
      // the newTreeEntry()'s return value is not used anywhere so it's safe to
      // use nullptr.
      return nullptr;
    }
#endif // INTEL_CUSTOMIZATION
    VectorizableTree.push_back(std::make_unique<TreeEntry>(VectorizableTree));
    TreeEntry *Last = VectorizableTree.back().get();
    Last->Idx = VectorizableTree.size() - 1;
#if INTEL_CUSTOMIZATION
    assert((Last->Idx == 0 || UserTreeIdx.OpDirection.size() == VL.size()) &&
           "Missing OpDirection data!");
    static int GlobalIdxStatic = 0;
    Last->GlobalIdx = GlobalIdxStatic++;
#endif // INTEL_CUSTOMIZATION
    Last->Scalars.insert(Last->Scalars.begin(), VL.begin(), VL.end());
    Last->State = EntryState;
    Last->ReuseShuffleIndices.append(ReuseShuffleIndices.begin(),
                                     ReuseShuffleIndices.end());
    Last->ReorderIndices.append(ReorderIndices.begin(), ReorderIndices.end());
    Last->setOperations(S);
    if (Last->State != TreeEntry::NeedToGather) {
      for (Value *V : VL) {
        assert(!getTreeEntry(V) && "Scalar already in tree!");
        ScalarToTreeEntry[V] = Last;
      }
      // Update the scheduler bundle to point to this TreeEntry.
      unsigned Lane = 0;
      for (ScheduleData *BundleMember = Bundle.getValue(); BundleMember;
           BundleMember = BundleMember->NextInBundle) {
        BundleMember->TE = Last;
        BundleMember->Lane = Lane;
        ++Lane;
      }
      assert((!Bundle.getValue() || Lane == VL.size()) &&
             "Bundle and VL out of sync");
    } else {
      MustGather.insert(VL.begin(), VL.end());
    }

#if INTEL_CUSTOMIZATION
    if (EnableMultiNodeSLP && BuildingMultiNode) {
      // Helper: Returns true if V is a SUB instruction.
      auto isSubInstr = [](Value *V) {
        return isa<Instruction>(V) &&
               cast<Instruction>(V)->getOpcode() == Instruction::Sub;
      };

      // Each value gets assigned a 'false' or 'true' depending on whether the
      // path connecting it to the root crosses a even or odd number of RHS
      // operands of subtractions.
      Last->IsNegativePathSign.resize(VL.size());
      TreeEntry *UserTE = UserTreeIdx.UserTE;
      if (UserTE)
        assert(UserTE != Last && "Bad UserTreeIdx ?");
      bool IsRootNode = (!UserTE || UserTE->Idx == 0 ||
                         Last->Idx == CurrentMultiNode->getRoot());
      for (int Lane = 0, Lanes = VL.size(); Lane != Lanes; ++Lane) {
        // The root of the Multi-Node gets 0 sign.
        bool IsNegativeSign = false;
        // If this is not the root node, then we get the user's path signs and
        // compute the new ones.
        if (!IsRootNode) {
          Value *U = UserTE->Scalars[Lane];
          // This is true if the user is a SUB and we are at the right operand.
          bool IsRHSOfSub =
              isSubInstr(U) && (UserTreeIdx.OpDirection[Lane] == 1);
          // The new sign.
          IsNegativeSign = (UserTE->IsNegativePathSign[Lane] != IsRHSOfSub);
        }
        Last->IsNegativePathSign[Lane] = IsNegativeSign;
      }
    }
#endif // INTEL_CUSTOMIZATION
    if (UserTreeIdx.UserTE)
      Last->UserTreeIndices.push_back(UserTreeIdx);

    return Last;
  }

  /// -- Vectorization State --
  /// Holds all of the tree entries.
  TreeEntry::VecTreeTy VectorizableTree;

#ifndef NDEBUG
  /// Debug printer.
  LLVM_DUMP_METHOD void dumpVectorizableTree() const {
    for (unsigned Id = 0, IdE = VectorizableTree.size(); Id != IdE; ++Id) {
      VectorizableTree[Id]->dump();
#if INTEL_CUSTOMIZATION
      if (EnablePathSteering) {
        auto it = PreferredOperandMap.find(VectorizableTree[Id]->Scalars[0]);
        auto ite = PreferredOperandMap.end();
        dbgs() << "PathSteering: ";
        if (it == ite)
          dbgs() << "-";
        else
          dbgs() << it->second;
        dbgs() << "\n";
      }
#endif // INTEL_CUSTOMIZATION
      dbgs() << "\n";
    }
  }
#endif

  TreeEntry *getTreeEntry(Value *V) { return ScalarToTreeEntry.lookup(V); }

  const TreeEntry *getTreeEntry(Value *V) const {
    return ScalarToTreeEntry.lookup(V);
  }

  /// Maps a specific scalar to its tree entry.
  SmallDenseMap<Value*, TreeEntry *> ScalarToTreeEntry;

  /// Maps a value to the proposed vectorizable size.
  SmallDenseMap<Value *, unsigned> InstrElementSize;

  /// A list of scalars that we found that we need to keep as scalars.
  ValueSet MustGather;

  /// This POD struct describes one external user in the vectorized tree.
  struct ExternalUser {
    ExternalUser(Value *S, llvm::User *U, int L)
        : Scalar(S), User(U), Lane(L) {}

    // Which scalar in our function.
    Value *Scalar;

    // Which user that uses the scalar.
    llvm::User *User;

    // Which lane does the scalar belong to.
    int Lane;
  };
  using UserList = SmallVector<ExternalUser, 16>;

  /// Checks if two instructions may access the same memory.
  ///
  /// \p Loc1 is the location of \p Inst1. It is passed explicitly because it
  /// is invariant in the calling loop.
  bool isAliased(const MemoryLocation &Loc1, Instruction *Inst1,
                 Instruction *Inst2) {
    // First check if the result is already in the cache.
    AliasCacheKey key = std::make_pair(Inst1, Inst2);
    Optional<bool> &result = AliasCache[key];
    if (result.hasValue()) {
      return result.getValue();
    }
    MemoryLocation Loc2 = getLocation(Inst2, AA);
    bool aliased = true;
    if (Loc1.Ptr && Loc2.Ptr && isSimple(Inst1) && isSimple(Inst2)) {
      // Do the alias check.
      aliased = AA->alias(Loc1, Loc2);
    }
    // Store the result in the cache.
    result = aliased;
    return aliased;
  }

  using AliasCacheKey = std::pair<Instruction *, Instruction *>;

  /// Cache for alias results.
  /// TODO: consider moving this to the AliasAnalysis itself.
  DenseMap<AliasCacheKey, Optional<bool>> AliasCache;

  /// Removes an instruction from its block and eventually deletes it.
  /// It's like Instruction::eraseFromParent() except that the actual deletion
  /// is delayed until BoUpSLP is destructed.
  /// This is required to ensure that there are no incorrect collisions in the
  /// AliasCache, which can happen if a new instruction is allocated at the
  /// same address as a previously deleted instruction.
  void eraseInstruction(Instruction *I, bool ReplaceOpsWithUndef = false) {
    auto It = DeletedInstructions.try_emplace(I, ReplaceOpsWithUndef).first;
    It->getSecond() = It->getSecond() && ReplaceOpsWithUndef;
  }

  /// Temporary store for deleted instructions. Instructions will be deleted
  /// eventually when the BoUpSLP is destructed.
  DenseMap<Instruction *, bool> DeletedInstructions;

  /// A list of values that need to extracted out of the tree.
  /// This list holds pairs of (Internal Scalar : External User). External User
  /// can be nullptr, it means that this Internal Scalar will be used later,
  /// after vectorization.
  UserList ExternalUses;

  /// Values used only by @llvm.assume calls.
  SmallPtrSet<const Value *, 32> EphValues;

  /// Holds all of the instructions that we gathered.
  SetVector<Instruction *> GatherSeq;

  /// A list of blocks that we are going to CSE.
  SetVector<BasicBlock *> CSEBlocks;

  /// Contains all scheduling relevant data for an instruction.
  /// A ScheduleData either represents a single instruction or a member of an
  /// instruction bundle (= a group of instructions which is combined into a
  /// vector instruction).
  struct ScheduleData {
    // The initial value for the dependency counters. It means that the
    // dependencies are not calculated yet.
    enum { InvalidDeps = -1 };

    ScheduleData() = default;

    void init(int BlockSchedulingRegionID, Value *OpVal) {
      FirstInBundle = this;
      NextInBundle = nullptr;
      NextLoadStore = nullptr;
      IsScheduled = false;
      SchedulingRegionID = BlockSchedulingRegionID;
      UnscheduledDepsInBundle = UnscheduledDeps;
      clearDependencies();
      OpValue = OpVal;
      TE = nullptr;
      Lane = -1;
    }

    /// Returns true if the dependency information has been calculated.
    bool hasValidDependencies() const { return Dependencies != InvalidDeps; }

    /// Returns true for single instructions and for bundle representatives
    /// (= the head of a bundle).
    bool isSchedulingEntity() const { return FirstInBundle == this; }

    /// Returns true if it represents an instruction bundle and not only a
    /// single instruction.
    bool isPartOfBundle() const {
      return NextInBundle != nullptr || FirstInBundle != this;
    }

    /// Returns true if it is ready for scheduling, i.e. it has no more
    /// unscheduled depending instructions/bundles.
    bool isReady() const {
      assert(isSchedulingEntity() &&
             "can't consider non-scheduling entity for ready list");
      return UnscheduledDepsInBundle == 0 && !IsScheduled;
    }

    /// Modifies the number of unscheduled dependencies, also updating it for
    /// the whole bundle.
    int incrementUnscheduledDeps(int Incr) {
      UnscheduledDeps += Incr;
      return FirstInBundle->UnscheduledDepsInBundle += Incr;
    }

    /// Sets the number of unscheduled dependencies to the number of
    /// dependencies.
    void resetUnscheduledDeps() {
      incrementUnscheduledDeps(Dependencies - UnscheduledDeps);
    }

    /// Clears all dependency information.
    void clearDependencies() {
      Dependencies = InvalidDeps;
      resetUnscheduledDeps();
      MemoryDependencies.clear();
    }

    void dump(raw_ostream &os) const {
      if (!isSchedulingEntity()) {
        os << "/ " << *Inst;
      } else if (NextInBundle) {
        os << '[' << *Inst;
        ScheduleData *SD = NextInBundle;
        while (SD) {
          os << ';' << *SD->Inst;
          SD = SD->NextInBundle;
        }
        os << ']';
      } else {
        os << *Inst;
      }
    }

#if INTEL_CUSTOMIZATION
    /// Updates the instructions pointed to by the whole bundle, based on the
    /// mapping in \p RemapMap.
    void remapInsts(DenseMap<Value *, Value *> &RemapMap) {
      for (ScheduleData *Bundle = this; Bundle; Bundle = Bundle->NextInBundle) {
          auto it = RemapMap.find(Bundle->Inst);
          if (it != RemapMap.end())
            Bundle->Inst = cast<Instruction>(it->second);
      }
    }
#endif // INTEL_CUSTOMIZATION

    Instruction *Inst = nullptr;

    /// Points to the head in an instruction bundle (and always to this for
    /// single instructions).
    ScheduleData *FirstInBundle = nullptr;

    /// Single linked list of all instructions in a bundle. Null if it is a
    /// single instruction.
    ScheduleData *NextInBundle = nullptr;

    /// Single linked list of all memory instructions (e.g. load, store, call)
    /// in the block - until the end of the scheduling region.
    ScheduleData *NextLoadStore = nullptr;

    /// The dependent memory instructions.
    /// This list is derived on demand in calculateDependencies().
    SmallVector<ScheduleData *, 4> MemoryDependencies;

    /// This ScheduleData is in the current scheduling region if this matches
    /// the current SchedulingRegionID of BlockScheduling.
    int SchedulingRegionID = 0;

    /// Used for getting a "good" final ordering of instructions.
    int SchedulingPriority = 0;

    /// The number of dependencies. Constitutes of the number of users of the
    /// instruction plus the number of dependent memory instructions (if any).
    /// This value is calculated on demand.
    /// If InvalidDeps, the number of dependencies is not calculated yet.
    int Dependencies = InvalidDeps;

    /// The number of dependencies minus the number of dependencies of scheduled
    /// instructions. As soon as this is zero, the instruction/bundle gets ready
    /// for scheduling.
    /// Note that this is negative as long as Dependencies is not calculated.
    int UnscheduledDeps = InvalidDeps;

    /// The sum of UnscheduledDeps in a bundle. Equals to UnscheduledDeps for
    /// single instructions.
    int UnscheduledDepsInBundle = InvalidDeps;

    /// True if this instruction is scheduled (or considered as scheduled in the
    /// dry-run).
    bool IsScheduled = false;

    /// Opcode of the current instruction in the schedule data.
    Value *OpValue = nullptr;

    /// The TreeEntry that this instruction corresponds to.
    TreeEntry *TE = nullptr;

    /// The lane of this node in the TreeEntry.
    int Lane = -1;
  };

#ifndef NDEBUG
  friend inline raw_ostream &operator<<(raw_ostream &os,
                                        const BoUpSLP::ScheduleData &SD) {
    SD.dump(os);
    return os;
  }
#endif

  friend struct GraphTraits<BoUpSLP *>;
  friend struct DOTGraphTraits<BoUpSLP *>;

  /// Contains all scheduling data for a basic block.
  struct BlockScheduling {
    BlockScheduling(BasicBlock *BB)
        : BB(BB), ChunkSize(BB->size()), ChunkPos(ChunkSize) {}

    void clear() {
      ReadyInsts.clear();
      ScheduleStart = nullptr;
      ScheduleEnd = nullptr;
      FirstLoadStoreInRegion = nullptr;
      LastLoadStoreInRegion = nullptr;

      // Reduce the maximum schedule region size by the size of the
      // previous scheduling run.
      ScheduleRegionSizeLimit -= ScheduleRegionSize;
      if (ScheduleRegionSizeLimit < MinScheduleRegionSize)
        ScheduleRegionSizeLimit = MinScheduleRegionSize;
      ScheduleRegionSize = 0;

      // Make a new scheduling region, i.e. all existing ScheduleData is not
      // in the new region yet.
      ++SchedulingRegionID;
    }

#if INTEL_CUSTOMIZATION
    // Clear the scheduler's state.
    void deepClear() {
      ScheduleDataChunks.clear();
      ChunkSize = BB->size();
      ChunkPos = ChunkSize;
      ScheduleDataMap.clear();
      ExtraScheduleDataMap.clear();
      ReadyInsts.clear();
      ScheduleStart = nullptr;
      ScheduleEnd = nullptr;
      FirstLoadStoreInRegion = nullptr;
      LastLoadStoreInRegion = nullptr;
      ScheduleRegionSize = 0;
      ScheduleRegionSizeLimit = ScheduleRegionSizeBudget;
    }
#endif // INTEL_CUSTOMIZATION

    ScheduleData *getScheduleData(Value *V) {
      ScheduleData *SD = ScheduleDataMap[V];
      if (SD && SD->SchedulingRegionID == SchedulingRegionID)
        return SD;
      return nullptr;
    }

    ScheduleData *getScheduleData(Value *V, Value *Key) {
      if (V == Key)
        return getScheduleData(V);
      auto I = ExtraScheduleDataMap.find(V);
      if (I != ExtraScheduleDataMap.end()) {
        ScheduleData *SD = I->second[Key];
        if (SD && SD->SchedulingRegionID == SchedulingRegionID)
          return SD;
      }
      return nullptr;
    }

    bool isInSchedulingRegion(ScheduleData *SD) const {
      return SD->SchedulingRegionID == SchedulingRegionID;
    }

    /// Marks an instruction as scheduled and puts all dependent ready
    /// instructions into the ready-list.
    template <typename ReadyListType>
    void schedule(ScheduleData *SD, ReadyListType &ReadyList) {
      SD->IsScheduled = true;
      LLVM_DEBUG(dbgs() << "SLP:   schedule " << *SD << "\n");

      ScheduleData *BundleMember = SD;
      while (BundleMember) {
        if (BundleMember->Inst != BundleMember->OpValue) {
          BundleMember = BundleMember->NextInBundle;
          continue;
        }
        // Handle the def-use chain dependencies.

        // Decrement the unscheduled counter and insert to ready list if ready.
        auto &&DecrUnsched = [this, &ReadyList](Instruction *I) {
          doForAllOpcodes(I, [&ReadyList](ScheduleData *OpDef) {
            if (OpDef && OpDef->hasValidDependencies() &&
                OpDef->incrementUnscheduledDeps(-1) == 0) {
              // There are no more unscheduled dependencies after
              // decrementing, so we can put the dependent instruction
              // into the ready list.
              ScheduleData *DepBundle = OpDef->FirstInBundle;
              assert(!DepBundle->IsScheduled &&
                     "already scheduled bundle gets ready");
              ReadyList.insert(DepBundle);
              LLVM_DEBUG(dbgs()
                         << "SLP:    gets ready (def): " << *DepBundle << "\n");
            }
          });
        };

        // If BundleMember is a vector bundle, its operands may have been
        // reordered duiring buildTree(). We therefore need to get its operands
        // through the TreeEntry.
        if (TreeEntry *TE = BundleMember->TE) {
          int Lane = BundleMember->Lane;
          assert(Lane >= 0 && "Lane not set");

          // Since vectorization tree is being built recursively this assertion
          // ensures that the tree entry has all operands set before reaching
          // this code. Couple of exceptions known at the moment are extracts
          // where their second (immediate) operand is not added. Since
          // immediates do not affect scheduler behavior this is considered
          // okay.
          auto *In = TE->getMainOp();
          assert(In &&
                 (isa<ExtractValueInst>(In) || isa<ExtractElementInst>(In) ||
                  In->getNumOperands() == TE->getNumOperands()) &&
                 "Missed TreeEntry operands?");
          (void)In; // fake use to avoid build failure when assertions disabled

          for (unsigned OpIdx = 0, NumOperands = TE->getNumOperands();
               OpIdx != NumOperands; ++OpIdx)
            if (auto *I = dyn_cast<Instruction>(TE->getOperand(OpIdx)[Lane]))
              DecrUnsched(I);
        } else {
          // If BundleMember is a stand-alone instruction, no operand reordering
          // has taken place, so we directly access its operands.
          for (Use &U : BundleMember->Inst->operands())
            if (auto *I = dyn_cast<Instruction>(U.get()))
              DecrUnsched(I);
        }
        // Handle the memory dependencies.
        for (ScheduleData *MemoryDepSD : BundleMember->MemoryDependencies) {
          if (MemoryDepSD->incrementUnscheduledDeps(-1) == 0) {
            // There are no more unscheduled dependencies after decrementing,
            // so we can put the dependent instruction into the ready list.
            ScheduleData *DepBundle = MemoryDepSD->FirstInBundle;
            assert(!DepBundle->IsScheduled &&
                   "already scheduled bundle gets ready");
            ReadyList.insert(DepBundle);
            LLVM_DEBUG(dbgs()
                       << "SLP:    gets ready (mem): " << *DepBundle << "\n");
          }
        }
        BundleMember = BundleMember->NextInBundle;
      }
    }

    void doForAllOpcodes(Value *V,
                         function_ref<void(ScheduleData *SD)> Action) {
      if (ScheduleData *SD = getScheduleData(V))
        Action(SD);
      auto I = ExtraScheduleDataMap.find(V);
      if (I != ExtraScheduleDataMap.end())
        for (auto &P : I->second)
          if (P.second->SchedulingRegionID == SchedulingRegionID)
            Action(P.second);
    }

    /// Put all instructions into the ReadyList which are ready for scheduling.
    template <typename ReadyListType>
    void initialFillReadyList(ReadyListType &ReadyList) {
      for (auto *I = ScheduleStart; I != ScheduleEnd; I = I->getNextNode()) {
        doForAllOpcodes(I, [&](ScheduleData *SD) {
          if (SD->isSchedulingEntity() && SD->isReady()) {
            ReadyList.insert(SD);
            LLVM_DEBUG(dbgs()
                       << "SLP:    initially in ready list: " << *I << "\n");
          }
        });
      }
    }

    /// Checks if a bundle of instructions can be scheduled, i.e. has no
    /// cyclic dependencies. This is only a dry-run, no instructions are
    /// actually moved at this stage.
    /// \returns the scheduling bundle. The returned Optional value is non-None
    /// if \p VL is allowed to be scheduled.
    Optional<ScheduleData *>
    tryScheduleBundle(ArrayRef<Value *> VL, BoUpSLP *SLP,
                      const InstructionsState &S);

    /// Un-bundles a group of instructions.
    void cancelScheduling(ArrayRef<Value *> VL, Value *OpValue);

    /// Allocates schedule data chunk.
    ScheduleData *allocateScheduleDataChunks();

    /// Extends the scheduling region so that V is inside the region.
    /// \returns true if the region size is within the limit.
    bool extendSchedulingRegion(Value *V, const InstructionsState &S);

    /// Initialize the ScheduleData structures for new instructions in the
    /// scheduling region.
    void initScheduleData(Instruction *FromI, Instruction *ToI,
                          ScheduleData *PrevLoadStore,
                          ScheduleData *NextLoadStore);

    /// Updates the dependency information of a bundle and of all instructions/
    /// bundles which depend on the original bundle.
    void calculateDependencies(ScheduleData *SD, bool InsertInReadyList,
                               BoUpSLP *SLP);

    /// Sets all instruction in the scheduling region to un-scheduled.
    void resetSchedule();

    BasicBlock *BB;

    /// Simple memory allocation for ScheduleData.
    std::vector<std::unique_ptr<ScheduleData[]>> ScheduleDataChunks;

    /// The size of a ScheduleData array in ScheduleDataChunks.
    int ChunkSize;

    /// The allocator position in the current chunk, which is the last entry
    /// of ScheduleDataChunks.
    int ChunkPos;

    /// Attaches ScheduleData to Instruction.
    /// Note that the mapping survives during all vectorization iterations, i.e.
    /// ScheduleData structures are recycled.
    DenseMap<Value *, ScheduleData *> ScheduleDataMap;

    /// Attaches ScheduleData to Instruction with the leading key.
    DenseMap<Value *, SmallDenseMap<Value *, ScheduleData *>>
        ExtraScheduleDataMap;

    struct ReadyList : SmallVector<ScheduleData *, 8> {
      void insert(ScheduleData *SD) { push_back(SD); }
    };

    /// The ready-list for scheduling (only used for the dry-run).
    ReadyList ReadyInsts;

    /// The first instruction of the scheduling region.
    Instruction *ScheduleStart = nullptr;

    /// The first instruction _after_ the scheduling region.
    Instruction *ScheduleEnd = nullptr;

    /// The first memory accessing instruction in the scheduling region
    /// (can be null).
    ScheduleData *FirstLoadStoreInRegion = nullptr;

    /// The last memory accessing instruction in the scheduling region
    /// (can be null).
    ScheduleData *LastLoadStoreInRegion = nullptr;

    /// The current size of the scheduling region.
    int ScheduleRegionSize = 0;

    /// The maximum size allowed for the scheduling region.
    int ScheduleRegionSizeLimit = ScheduleRegionSizeBudget;

    /// The ID of the scheduling region. For a new vectorization iteration this
    /// is incremented which "removes" all ScheduleData from the region.
    // Make sure that the initial SchedulingRegionID is greater than the
    // initial SchedulingRegionID in ScheduleData (which is 0).
    int SchedulingRegionID = 1;
  };
#if INTEL_CUSTOMIZATION
private:
  BoUpSLP::BlockScheduling *getBSForValue(Value *VL);

  /// Remove all entries in VectorizableTree after CurrIdx.
  void removeFromVTreeAfter(int currIdx);

  /// Clear the state of the scheduler.
  void clearSchedulerState();

  /// \returns a vector of values represented by \p Bundle.
  SmallVector<Value *, 8> getBundleVL(const Optional<ScheduleData *> &Bundle);

  /// Replay the schedule of the whole VectorizableTree.
  void replaySchedulerStateUpTo(int UntilIdx,
                                Optional<ScheduleData *> &OldBundle,
                                const SmallVectorImpl<Value *> &OldBundleVL);

  /// Replay the build state until currIdx.
  void rebuildBSStateUntil(int currIdx,
                           Optional<ScheduleData *> &BundleToUpdate);

  /// Builds the TreeEntries for a Multi-Node.
  void buildTreeMultiNode_rec(const InstructionsState &S,
                              Optional<ScheduleData *> Bundle,
                              SmallVectorImpl<Value *> &VL, int NextDepth,
                              EdgeInfo UserTreeIdx,
                              ArrayRef<unsigned> ReuseShuffleIndices);

  /// \returns true if any value is already a part of the tree.
  bool alreadyInTrunk(ArrayRef<Value *> VL) const {
    return llvm::any_of(VL,
                        [this](Value *V) -> bool { return getTreeEntry(V); });
  }

  /// \returns the cost-model score of the subtrees rooted at v1 and v2.
  int getScoreAtLevel(Value *v1, Value *v2, int Level, int MaxLevel);

  /// \returns the path sign of \p TrunkV at \p Lane.
  bool isNegativePathSignForTrunk(Value *TrunkV, int Lane);

  /// \returns the path sign of the frontier of \p LeafOD.
  bool isNegativePathSignForFrontier(OperandData *LeafOD);

  /// \returns the path sign of \p LeafOD.
  bool isNegativePathSignForLeaf(OperandData *LeafOD);

  /// Given the two operand data of the same Multi-Node \p Op1 and \p Op2
  /// check whether it is legal to swap operands (aka Multi-Node leaves)
  /// between their frontier instructions (aka Multi-Node trunk instructions).
  bool isLegalToMoveLeaf(OperandData *Op1, OperandData *Op2);

  /// \returns a high score if \p LHS and \p RHS are consecutive instructions
  /// and good for vectorization.
  int getLookAheadScore(Value *LHS, Value *RHS);

  /// \returns the best matching operands into \p BestoOps.
  int getBestOperand(OpVec &BestOps, OperandData *LHSOp, int RHSLane, int OpI,
                     const OpVec &BestOperandsSoFar, VecMode Mode);

  /// Replace Op's frontier with opcode with the 'effective' one.
  void replaceFrontierOpcodeWithEffective(OperandData *Op);

  /// Update the frontier of \p Op with a new one that has the updated opcode.
  Instruction *updateFrontierOpcode(OperandData *Op);

  /// Reorder the instruction operands.
  void applyReorderedOperands(ScheduleData *Bundle);

  /// GroupState refers to the state of the search while trying to build the
  /// maximum group in buildMaxGroup() (which is basically the best set of
  /// operands for a specific operand position).
  enum GroupState {
    // Default, uninitialized state.
    UNINIT = 0,
    // This means that we could not fill some lane with a value. A common reason
    // is that it is illegal to move the values there.
    FAILED,
    // We did find a single best group for this MultiNode operand. So all
    // lanes are filled.
    SUCCESS,
    // This state refers to the situation where we have multiple equally good
    // values for a specific lane while building the group. So instead of just
    // picking just one of them, we stop growing the group at this lane, return
    // the partial group, and also return all the possible good candidate
    // operands for this lane. Then, we resume from the partial group, but we
    // spawn multiple searches, one for each candidate.
    NO_SINGLE_BEST,
    // Invalid state, used as an end marker.
    MG_STATE_MAX,
  };

  /// The horizontal (for all lanes) group of leaves that are selected in
  /// operand reordering of the Multi-Node.
  class OpGroup {
    int Score = -1;
    VecMode Mode = VM_UNINIT;
    GroupState State = UNINIT;
    OpVec OperandsVec;
  public:
    OpGroup() {}
    int size() const { return OperandsVec.size(); }
    bool empty() const { return OperandsVec.empty(); }
    OperandData *operator[](int Idx) const {
      assert(Idx < (int)OperandsVec.size() && "Out of range");
      return OperandsVec[Idx];
    }
    OperandData *front() const {
      assert(!OperandsVec.empty() && "Broken constructor");
      return OperandsVec.front();
    }
    OperandData *back() const { return OperandsVec.back(); }
    void append(OperandData *OD) { OperandsVec.push_back(OD); }
    void setScore(int S) { Score = S; }
    int getScore() const { return Score; }
    void setMode(VecMode M) { Mode = M; }
    VecMode getMode() const { return Mode; }
    void setState(GroupState S) { State = S; }
    GroupState getState() const { return State; }
    const OpVec &getOpVec() const { return OperandsVec; }
    void clear() {
      Score = -1;
      Mode = VM_UNINIT;
      State = UNINIT;
      OperandsVec.clear();
    }
    void dump() const;
  };

  /// Build the maximum group in \p CurrGroup for \p OpI .
  void buildMaxGroup(OpGroup &CurrGroup, unsigned OpI, OpVec &NextGroupLHSOps);

  /// Returns the score of the current Multi-Node.
  int getMNScore() const;

  /// Builds the best group for \p OpI in \p GlobalBestGroup .
  GroupState getBestGroupForOpI(int OpI, OpGroup &GlobalBestGroup);

  /// Apply the operand reordering found during /p findMultiNodeOrder. Updates
  /// \p Bundle if needed.
  void applyMultiNodeOrder(ScheduleData *Bundle);

  /// Perform Multi-Node operand reordering. Returns true if we found a better
  /// order than current one.
  bool findMultiNodeOrder();

  /// Path steering.
  void steerPath(SteerTowardsData &SteerTowards);

  /// Perform operand reordering for the Multi-Node. Note: Updates \p VL and
  /// also updates the instructions in \p Bundle if needed.
  void reorderMultiNodeOperands(SmallVectorImpl<Value *> &VL,
                                ScheduleData *Bundle);

  /// Move all Multi-Node instructions to the root of the Multi-Node.
  void scheduleMultiNodeInstrs();

  /// \returns the TreeEntry where I is in. It does not need to be a
  /// vectorizable tree entry. \returns nullptr if not found.
  TreeEntry *getTreeEntryForI(Instruction *I);
#endif // INTEL_CUSTOMIZATION

  /// Attaches the BlockScheduling structures to basic blocks.
  MapVector<BasicBlock *, std::unique_ptr<BlockScheduling>> BlocksSchedules;

  /// Performs the "real" scheduling. Done before vectorization is actually
  /// performed in a basic block.
  void scheduleBlock(BlockScheduling *BS);

  /// List of users to ignore during scheduling and that don't need extracting.
  ArrayRef<Value *> UserIgnoreList;

  /// A DenseMapInfo implementation for holding DenseMaps and DenseSets of
  /// sorted SmallVectors of unsigned.
  struct OrdersTypeDenseMapInfo {
    static OrdersType getEmptyKey() {
      OrdersType V;
      V.push_back(~1U);
      return V;
    }

    static OrdersType getTombstoneKey() {
      OrdersType V;
      V.push_back(~2U);
      return V;
    }

    static unsigned getHashValue(const OrdersType &V) {
      return static_cast<unsigned>(hash_combine_range(V.begin(), V.end()));
    }

    static bool isEqual(const OrdersType &LHS, const OrdersType &RHS) {
      return LHS == RHS;
    }
  };

  /// Contains orders of operations along with the number of bundles that have
  /// operations in this order. It stores only those orders that require
  /// reordering, if reordering is not required it is counted using \a
  /// NumOpsWantToKeepOriginalOrder.
  DenseMap<OrdersType, unsigned, OrdersTypeDenseMapInfo> NumOpsWantToKeepOrder;
  /// Number of bundles that do not require reordering.
  unsigned NumOpsWantToKeepOriginalOrder = 0;

  // Analysis and block reference.
  Function *F;
  ScalarEvolution *SE;
  TargetTransformInfo *TTI;
  TargetLibraryInfo *TLI;
  AAResults *AA;
  LoopInfo *LI;
  DominatorTree *DT;
  AssumptionCache *AC;
  DemandedBits *DB;
  const DataLayout *DL;
  OptimizationRemarkEmitter *ORE;

  unsigned MaxVecRegSize; // This is set by TTI or overridden by cl::opt.
  unsigned MinVecRegSize; // Set by cl::opt (default: 128).

  /// Instruction builder to construct the vectorized tree.
  IRBuilder<> Builder;

  /// A map of scalar integer values to the smallest bit width with which they
  /// can legally be represented. The values map to (width, signed) pairs,
  /// where "width" indicates the minimum bit width and "signed" is True if the
  /// value must be signed-extended, rather than zero-extended, back to its
  /// original width.
  MapVector<Value *, std::pair<uint64_t, bool>> MinBWs;
};

} // end namespace slpvectorizer

template <> struct GraphTraits<BoUpSLP *> {
  using TreeEntry = BoUpSLP::TreeEntry;

  /// NodeRef has to be a pointer per the GraphWriter.
  using NodeRef = TreeEntry *;

  using ContainerTy = BoUpSLP::TreeEntry::VecTreeTy;

  /// Add the VectorizableTree to the index iterator to be able to return
  /// TreeEntry pointers.
  struct ChildIteratorType
      : public iterator_adaptor_base<
            ChildIteratorType, SmallVector<BoUpSLP::EdgeInfo, 1>::iterator> {
    ContainerTy &VectorizableTree;

    ChildIteratorType(SmallVector<BoUpSLP::EdgeInfo, 1>::iterator W,
                      ContainerTy &VT)
        : ChildIteratorType::iterator_adaptor_base(W), VectorizableTree(VT) {}

    NodeRef operator*() { return I->UserTE; }
  };

  static NodeRef getEntryNode(BoUpSLP &R) {
    return R.VectorizableTree[0].get();
  }

  static ChildIteratorType child_begin(NodeRef N) {
    return {N->UserTreeIndices.begin(), N->Container};
  }

  static ChildIteratorType child_end(NodeRef N) {
    return {N->UserTreeIndices.end(), N->Container};
  }

  /// For the node iterator we just need to turn the TreeEntry iterator into a
  /// TreeEntry* iterator so that it dereferences to NodeRef.
  class nodes_iterator {
    using ItTy = ContainerTy::iterator;
    ItTy It;

  public:
    nodes_iterator(const ItTy &It2) : It(It2) {}
    NodeRef operator*() { return It->get(); }
    nodes_iterator operator++() {
      ++It;
      return *this;
    }
    bool operator!=(const nodes_iterator &N2) const { return N2.It != It; }
  };

  static nodes_iterator nodes_begin(BoUpSLP *R) {
    return nodes_iterator(R->VectorizableTree.begin());
  }

  static nodes_iterator nodes_end(BoUpSLP *R) {
    return nodes_iterator(R->VectorizableTree.end());
  }

  static unsigned size(BoUpSLP *R) { return R->VectorizableTree.size(); }
};

template <> struct DOTGraphTraits<BoUpSLP *> : public DefaultDOTGraphTraits {
  using TreeEntry = BoUpSLP::TreeEntry;

  DOTGraphTraits(bool isSimple = false) : DefaultDOTGraphTraits(isSimple) {}

  std::string getNodeLabel(const TreeEntry *Entry, const BoUpSLP *R) {
    std::string Str;
    raw_string_ostream OS(Str);
    if (isSplat(Entry->Scalars)) {
      OS << "<splat> " << *Entry->Scalars[0];
      return Str;
    }
    for (auto V : Entry->Scalars) {
      OS << *V;
      if (llvm::any_of(R->ExternalUses, [&](const BoUpSLP::ExternalUser &EU) {
            return EU.Scalar == V;
          }))
        OS << " <extract>";
      OS << "\n";
    }
    return Str;
  }

  static std::string getNodeAttributes(const TreeEntry *Entry,
                                       const BoUpSLP *) {
    if (Entry->State == TreeEntry::NeedToGather)
      return "color=red";
    return "";
  }
};

} // end namespace llvm

#if INTEL_CUSTOMIZATION
// Cleanup pass to remove any code modifications performed by the Multi-Node.
void BoUpSLP::undoMultiNodeReordering() {
  if (!EnableMultiNodeSLP)
    return;
  for (MultiNode &MNode : reverse(MultiNodes)) {
    // 1. Restore the instructions in CurrentMultiNode to their original state
    unsigned NumLanes = MNode.getNumLanes();
    int OpIMax = MNode.getNumOperands();
    for (int OpI = 0; OpI != OpIMax; ++OpI) {
      for (unsigned Lane = 0; Lane != NumLanes; ++Lane) {
        OperandData *Op = MNode.getOperand(Lane, OpI);
        OperandData *SiblingOp = MNode.getSiblingOp(Op);
        Instruction *FrontierI = Op->getFrontier();
        // 1. If we have updated the instruction, restore the original one.
        Instruction *OrigFrontierI = Op->getOriginalFrontier();
        if (OrigFrontierI && OrigFrontierI != FrontierI) {
          // It may have already been inserted by its sibling.
          if (!OrigFrontierI->getParent()) {
            OrigFrontierI->insertBefore(FrontierI);
            FrontierI->replaceAllUsesWith(OrigFrontierI);
            for (int i = 0, e = FrontierI->getNumOperands(); i != e; ++i)
              OrigFrontierI->setOperand(i, FrontierI->getOperand(i));
            FrontierI->eraseFromParent();
            FrontierI = OrigFrontierI;
            // Update Op's frontier so we can see it when dumping the MN.
            Op->setFrontier(FrontierI);
            // Since a sibling node is sharing the same frontier, update it.
            if (SiblingOp)
              SiblingOp->setFrontier(FrontierI);
          }
        }
        // 2. If we have updated the leaf operand, restore the original one.
        Value *OrigOperand = Op->getOriginalOperand();
        int OpNum = Op->getOperandNum();
        assert(FrontierI->getParent() && "FrontierI has been erased!");
        if (OrigOperand && OrigOperand != FrontierI->getOperand(OpNum)) {
          Instruction *FI = (OrigFrontierI) ? OrigFrontierI : FrontierI;
          assert(FI->getParent() && "Expected to be in BB");
          FI->setOperand(OpNum, OrigOperand);
        }
      }
    }

    // 2. Restore the instruction position before scheduling.
    MNode.undoMultiNodeScheduling();
  }
  MultiNodes.clear();
}

void BoUpSLP::cleanupMultiNodeReordering() {
  if (!EnableMultiNodeSLP)
    return;
  MultiNodes.clear();
}
#endif // INTEL_CUSTOMIZATION

BoUpSLP::~BoUpSLP() {
  for (const auto &Pair : DeletedInstructions) {
    // Replace operands of ignored instructions with Undefs in case if they were
    // marked for deletion.
    if (Pair.getSecond()) {
      Value *Undef = UndefValue::get(Pair.getFirst()->getType());
      Pair.getFirst()->replaceAllUsesWith(Undef);
    }
    Pair.getFirst()->dropAllReferences();
  }
  for (const auto &Pair : DeletedInstructions) {
    assert(Pair.getFirst()->use_empty() &&
           "trying to erase instruction with users.");
    Pair.getFirst()->eraseFromParent();
  }
#ifdef EXPENSIVE_CHECKS
  // If we could guarantee that this call is not extremely slow, we could
  // remove the ifdef limitation (see PR47712).
  assert(!verifyFunction(*F, &dbgs()));
#endif
}

void BoUpSLP::eraseInstructions(ArrayRef<Value *> AV) {
  for (auto *V : AV) {
    if (auto *I = dyn_cast<Instruction>(V))
      eraseInstruction(I, /*ReplaceOpsWithUndef=*/true);
  };
}

void BoUpSLP::buildTree(ArrayRef<Value *> Roots,
                        ArrayRef<Value *> UserIgnoreLst) {
  ExtraValueToDebugLocsMap ExternallyUsedValues;
  buildTree(Roots, ExternallyUsedValues, UserIgnoreLst);
}

void BoUpSLP::buildTree(ArrayRef<Value *> Roots,
                        ExtraValueToDebugLocsMap &ExternallyUsedValues,
                        ArrayRef<Value *> UserIgnoreLst) {
  deleteTree();
  UserIgnoreList = UserIgnoreLst;
  if (!allSameType(Roots))
    return;
  buildTree_rec(Roots, 0, EdgeInfo());

  // Collect the values that we need to extract from the tree.
  for (auto &TEPtr : VectorizableTree) {
    TreeEntry *Entry = TEPtr.get();

    // No need to handle users of gathered values.
    if (Entry->State == TreeEntry::NeedToGather)
      continue;

    // For each lane:
    for (int Lane = 0, LE = Entry->Scalars.size(); Lane != LE; ++Lane) {
      Value *Scalar = Entry->Scalars[Lane];
      int FoundLane = Lane;
      if (!Entry->ReuseShuffleIndices.empty()) {
        FoundLane =
            std::distance(Entry->ReuseShuffleIndices.begin(),
                          llvm::find(Entry->ReuseShuffleIndices, FoundLane));
      }

      // Check if the scalar is externally used as an extra arg.
      auto ExtI = ExternallyUsedValues.find(Scalar);
      if (ExtI != ExternallyUsedValues.end()) {
        LLVM_DEBUG(dbgs() << "SLP: Need to extract: Extra arg from lane "
                          << Lane << " from " << *Scalar << ".\n");
        ExternalUses.emplace_back(Scalar, nullptr, FoundLane);
      }
      for (User *U : Scalar->users()) {
        LLVM_DEBUG(dbgs() << "SLP: Checking user:" << *U << ".\n");

        Instruction *UserInst = dyn_cast<Instruction>(U);
        if (!UserInst)
          continue;

        // Skip in-tree scalars that become vectors
        if (TreeEntry *UseEntry = getTreeEntry(U)) {
          Value *UseScalar = UseEntry->Scalars[0];
          // Some in-tree scalars will remain as scalar in vectorized
          // instructions. If that is the case, the one in Lane 0 will
          // be used.
          if (UseScalar != U ||
              UseEntry->State == TreeEntry::ScatterVectorize ||
              !InTreeUserNeedToExtract(Scalar, UserInst, TLI)) {
            LLVM_DEBUG(dbgs() << "SLP: \tInternal user will be removed:" << *U
                              << ".\n");
            assert(UseEntry->State != TreeEntry::NeedToGather && "Bad state");
            continue;
          }
        }

        // Ignore users in the user ignore list.
        if (is_contained(UserIgnoreList, UserInst))
          continue;

        LLVM_DEBUG(dbgs() << "SLP: Need to extract:" << *U << " from lane "
                          << Lane << " from " << *Scalar << ".\n");
        ExternalUses.push_back(ExternalUser(Scalar, U, FoundLane));
      }
    }
  }
}

#if INTEL_CUSTOMIZATION
// Undo the instruction reordering performed before MultiNodeReordering, the one
// that moves the instructions towards the root of the Multi-Node.
void BoUpSLP::MultiNode::undoMultiNodeScheduling() {
  for (const auto &Pair : reverse(InstrPositionBeforeScheduling)) {
    Instruction *I = Pair.first;
    Instruction *NextI = Pair.second;
    assert(I && NextI && I->getParent() && NextI->getParent() &&
      "Illegal instruction state. Unlinked from  BasicBlock?");
    I->moveBefore(NextI);
  }
}

// Each BB has its own BS. Return the correct BS for VL.
BoUpSLP::BlockScheduling *BoUpSLP::getBSForValue(Value *V) {
  assert(isa<Instruction>(V) && "Expected instruction.");
  BasicBlock *BB = cast<Instruction>(V)->getParent();
  BlockScheduling *BS = BlocksSchedules[BB].get();
  return BS;
}

// Remove all entries from VectorizableTree[] from 'FromIdx' onwards.
void BoUpSLP::removeFromVTreeAfter(int FromIdx) {
  assert(FromIdx >= 0);
  // 1. Clear entries from ScalarToTreeEntry[]
  for (int i = FromIdx, e = VectorizableTree.size(); i != e; ++i) {
    const TreeEntry &TE = *VectorizableTree[i].get();
    for (Value *V : TE.Scalars) {
      if (TE.State == TreeEntry::NeedToGather) {
        MustGather.erase(V);
      } else {
        ScalarToTreeEntry.erase(V);
      }
    }
  }
  // 2. Remove entries from VectorizableTree[]
  while (VectorizableTree.size() > (unsigned)FromIdx)
    VectorizableTree.pop_back();
}

// NOTE: This requires that all instructions be in the BBs (i.e. not
// removedFromParent()). This is a requirement from getBSForValue().
void BoUpSLP::clearSchedulerState() {
  for (auto &Pair : BlocksSchedules)
    Pair.second->deepClear();
}

// NOTE: This is a member function of BoUpSLP because ScheduleData is private.
SmallVector<Value *, 8>
BoUpSLP::getBundleVL(const Optional<BoUpSLP::ScheduleData *> &Bundle) {
  ValueList VL;
  if (Bundle)
    for (ScheduleData *BundleMember = Bundle.getValue(); BundleMember;
         BundleMember = BundleMember->NextInBundle)
      VL.push_back(BundleMember->Inst);
  return VL;
}

// Replay the state of the Block Scheduler from VTree[0]
// until Vtree[UntilIdx-1].
void BoUpSLP::replaySchedulerStateUpTo(
    int UntilIdx, Optional<ScheduleData *> &OldBundle,
    const SmallVectorImpl<Value *> &OldBundleVL) {
  for (int i = 0; i < UntilIdx; ++i) {
    TreeEntry &TE = *VectorizableTree[i].get();
    if (TE.State == TreeEntry::NeedToGather)
      continue;
    assert(isa<Instruction>(TE.Scalars[0]) && "Instruction expected.");
    Instruction *VL0 = cast<Instruction>(TE.Scalars[0]);
    BlockScheduling *BS = getBSForValue(VL0);
    InstructionsState S = getSameOpcode(TE.Scalars);
    Optional<ScheduleData *> NewBundle = BS->tryScheduleBundle(TE.Scalars, this, S);
    // If Bundle is identical to 'BundleVL', then we found the bundle matching
    // 'OldBundle', so update it.
    if (NewBundle) {
      SmallVector<Value *, 8> NewBundleVL = getBundleVL(NewBundle);
      if (NewBundleVL == OldBundleVL)
        OldBundle = NewBundle;
    }

    auto Success = (bool)NewBundle;
    assert(Success && "TE not checked for scheduling in buildTree_rec() ?");
    (void)Success;
  }
}

// Replay the state of the Block Scheduler from VTree[0]
// until Vtree[UntilIdx-1]. NOTE: UntilIdx is *not* included
void BoUpSLP::rebuildBSStateUntil(int UntilIdx,
                                  Optional<ScheduleData *> &BundleToUpdate) {
  // Get the values in Bundle before they get cleared.
  ValueList BundleToUpdateVL = getBundleVL(BundleToUpdate);
  // 0. Clear all BS
  clearSchedulerState();
  // 1. Replay until UntilIdx
  replaySchedulerStateUpTo(UntilIdx, BundleToUpdate, BundleToUpdateVL);
}

/// We move all Multi-Node trunk (frontier) instructions to the root, so that
/// operand reordering can take place without any scheduling problems (e.g.,
/// def-after-use). We perform this code motion in a bottom-up breadth-first
/// fashion, starting from the root of the Multi-Node.

/// For example, consider a single lane of a MultiNode {T0, T1} with leaves
/// {L1, L2, L3}:
///
/// L1 L2
/// | /
/// T1 L3
/// | /
/// T0
///
/// The actual ordering in the BB could be like this: L1, L2, T1, L3, T0
/// If we need to swap L1 and L3, then this is illegal, because L3 follows T1,
/// so we get a def-after-use problem. If we re-schedule all the trunk nodes
/// back-to-back before we perform any reordering, then the problem goes away,
/// because all uses will follow the leaves: L1, L2, L3, T1, T0
void BoUpSLP::scheduleMultiNodeInstrs() {
  if (CurrentMultiNode->numOfTrunks() <= 1)
    return;
  TreeEntry *RootTE = VectorizableTree[CurrentMultiNode->getRoot()].get();
  int Lanes = RootTE->Scalars.size();

  // The 'Destination' holds the destination position where the scheduled
  // instruction should be moved to. We need one destination per lane, which is
  // why we are using a vector.
  SmallVector<Instruction *, 4> Destination(Lanes);
  for (int L = 0; L != Lanes; ++L) {
      auto *I = dyn_cast<Instruction>(RootTE->Scalars[L]);
      assert(I && "Instrs expected in CurrentMultiNode");
      Destination[L] = I;
  }

  std::list<TreeEntry *> TEWorklist;
  ArrayRef<int> Trunks = CurrentMultiNode->getTrunks();
  // Start with the first multi-node non-root TreeEntry (Trunks[0] is the root).
  TEWorklist.push_back(VectorizableTree[Trunks[1]].get());

  // Iterate until we are done with all TEs of the multi node.
  while (!TEWorklist.empty()) {
    TreeEntry *TE = TEWorklist.front();
    assert(TE->State == TreeEntry::Vectorize && "Not vectorizable ?");
    assert(int(TE->Scalars.size()) == Lanes && "Broken TE?");
    TEWorklist.pop_front();

    // Move all TE instrs before Destination, and update the Destination.
    for (int L = 0; L != Lanes; ++L) {
      if (auto *I = dyn_cast<Instruction>(TE->Scalars[L])) {
        // We need to restore the original instruction position.
        CurrentMultiNode->saveBeforeSchedInstrPosition(I, I->getNextNode());

        // Perform the actual code motion.
        I->moveBefore(Destination[L]);
        // 'I' becomes the new destination for 'Lane'.
        Destination[L] = I;
      }
    }

    // Push predecessor TEs into the worklist.
    if (auto *I0 = dyn_cast<Instruction>(TE->Scalars[0])) {
      for (unsigned N = 0; N != I0->getNumOperands(); ++N) {
        Value *OpV = I0->getOperand(N);
        TreeEntry *OpTE = getTreeEntry(OpV);
        if (OpTE && CurrentMultiNode->containsTrunk(OpTE->Idx))
          TEWorklist.push_back(OpTE);
      }
    }
  }
  if (MultiNodeVerifierChecks)
    assert(!verifyFunction(*F, &dbgs()));
}

// We go through the operands of V1 and V2 until LEVEL
// and we count the number of matches.
int BoUpSLP::getScoreAtLevel(Value *V1, Value *V2, int Level, int MaxLevel) {
  // Get the shallow score of V1 and V2.
  int ShallowScoreAtThisLevel = VLOperands::getShallowScore(V1, V2, *DL, *SE);

  // If reached MaxLevel,
  // or if V1 and V2 are not instructions,
  // or if they are SPLAT,
  // or if they are not consecutive, early return the current cost.
  auto *I1 = dyn_cast<Instruction>(V1);
  auto *I2 = dyn_cast<Instruction>(V2);
  if (Level == MaxLevel || !(I1 && I2) || I1 == I2 ||
      ShallowScoreAtThisLevel == VLOperands::ScoreFail ||
      (isa<LoadInst>(I1) && isa<LoadInst>(I2) && ShallowScoreAtThisLevel))
    return ShallowScoreAtThisLevel;

  assert(I1 && I2 && "Should have early exited.");
  SmallSet<int, 4> Op2Used;

  // Recursion towards the operands of I1 and I2. In this way we are collecting
  // the total deep score.
  for (int Op1I = 0, Op1E = I1->getNumOperands(); Op1I != Op1E; ++Op1I) {
    // Try to pair op1I with the best operand of I2.
    int MaxTmpScore = 0;
    int MaxOp2I = -1;
    for (int Op2I = 0, Op2E = I2->getNumOperands(); Op2I != Op2E; ++Op2I) {
      // Skip operands already paired with Op1.
      if (Op2Used.count(Op2I))
        continue;
      // Recursively calculate the cost at each level
      int TmpScore = getScoreAtLevel(I1->getOperand(Op1I), I2->getOperand(Op2I),
                                     Level + 1, MaxLevel);
      if (TmpScore > 0 && TmpScore > MaxTmpScore) {
        MaxTmpScore = TmpScore;
        MaxOp2I = Op2I;
      }
    }
    if (MaxOp2I >= 0) {
      Op2Used.insert(MaxOp2I);
      ShallowScoreAtThisLevel += MaxTmpScore;
    }
  }
  return ShallowScoreAtThisLevel;
}

/// \returns the path sign of the trunk node \p TrunkV at \p Lane..
bool BoUpSLP::isNegativePathSignForTrunk(Value *TrunkV, int Lane) {
  TreeEntry *TE = getTreeEntry(TrunkV);
  assert(TE && "TrunkV not found in VTree");
  assert(Lane < (int)TE->IsNegativePathSign.size() &&
         "PathSigns not populated?");
  return TE->IsNegativePathSign[Lane];
}

/// \returns the path sign of the trunk node \p TrunkOD.
bool BoUpSLP::isNegativePathSignForFrontier(OperandData *TrunkOD) {
  return isNegativePathSignForTrunk(TrunkOD->getFrontier(), TrunkOD->getLane());
}

/// \returns the path sign of the leaf node \p LeafOD.
bool BoUpSLP::isNegativePathSignForLeaf(OperandData *LeafOD) {
  bool TrunkSign = isNegativePathSignForFrontier(LeafOD);
  bool IsSubRHS =
      (int)(LeafOD->getEffectiveFrontierOpcode() == Instruction::Sub &&
            LeafOD->getOperandNum() == 1);
  return TrunkSign != IsSubRHS;
}

// Check if we can swap two leaf operands between their frontiers.
//  Multi-Node: +------+
//              | ...  |
//              |  |   |
//       Op1 => | Fr--Operand
//              |  |   |
//              | ...  |   Q:can swap?
//              |  |   |
//       Op2 => | Fr--Operand
//              |  |   |
//              | ...  |
//              |  |   |
//              | Root |
//              +------+
// To maintain semantics this is only allowed if the path from Op1
// to Root and from Op2 to Root pass through the same number of right
// operand edges feeding into subtracts.
// In the simplest case, when we have commutative operations of the same
// type within the Multi-Node, it is always legal to move.
bool BoUpSLP::isLegalToMoveLeaf(OperandData *Op1, OperandData *Op2) {
  if (Op1 == Op2) // Not a swap
    return true;
  if (isNegativePathSignForLeaf(Op1) != isNegativePathSignForLeaf(Op2))
    return false;

  auto *Leaf1 = dyn_cast<Instruction>(Op1->getValue());
  auto *Leaf2 = dyn_cast<Instruction>(Op2->getValue());

  if ((Leaf1 && !DT->dominates(Leaf1, Op2->getFrontier())) ||
      (Leaf2 && !DT->dominates(Leaf2, Op1->getFrontier())))
    return false;
  return true;
}

// Returns the look-ahead score, which tells us how much the sub-trees rooted at
// LHS and RHS match (the higher the better).
int BoUpSLP::getLookAheadScore(Value *LHS, Value *RHS) {
  int Score = getScoreAtLevel(LHS, RHS, 1, LookAheadMaxLevel);
  return Score;
}

/// Look for the best operands for \p LHSOp. Return the best ones in \p BestOps.
/// Depending on what type of Value we have on the LHS, we should
/// follow a different strategy on how to get the best value for the RHS. This
/// is what the "Mode" is for. For example if \p LHSOp is a Constant,
/// then we should be looking for a constant for the RHS too ans the mode is set
/// to VM_CONSTANT. Similarly, Loads and Splats, and other we need separate
/// modes.
int BoUpSLP::getBestOperand(OpVec &BestOps, OperandData *LHSOp, int RHSLane,
                            int OpI, const OpVec &BestOperandsSoFar,
                            VecMode Mode) {
  OperandData *OrigRHSOperand = CurrentMultiNode->getOperand(RHSLane, OpI);
  Value *LHS = LHSOp->getValue();
  Instruction *LHSFrontierI = LHSOp->getFrontier();

  // The return values of our search: the best operand and whether we should
  // move its frontier.
  OperandData *BestRHSOperand = nullptr;
  // OperandData *BestFrontierOperandToSwapWith = nullptr;
  int BestScore = -1;

  // Go through all operands of the MultiNode looking for the best match.
  for (int OpIdx = 0, E = CurrentMultiNode->getNumOperands(); OpIdx != E;
       ++OpIdx) {
    OperandData *RHSOperand = CurrentMultiNode->getOperand(RHSLane, OpIdx);
    // Skip if we have already used this for this Lane.
    if (RHSOperand->isUsed())
      continue;
    // The candidate for this operand data.
    Value *RHS = RHSOperand->getValue();

    int Score;
    switch (Mode) {
    case VM_CONSTANT:
    case VM_LOAD:
    case VM_OPCODE:
      Score = getLookAheadScore(LHS, RHS);
      // Make sure we are not using the same value.
      for (OperandData *OD : BestOperandsSoFar) {
        if (OD->getValue() == RHS) {
          Score = 0;
          break;
        }
      }
      break;
    case VM_SPLAT:
      Score = RHS == LHS ? 1 : 0;
      break;
    case VM_FAILED:
      Score = -1;
      break;
    default:
      llvm_unreachable("Bad Mode");
    }

    OperandData *FrontierOperandToSwapWith = nullptr;

    if (RHSOperand != OrigRHSOperand &&
        !isLegalToMoveLeaf(RHSOperand, OrigRHSOperand)) {
      // If we can't move the sub-tree to Index, then try to see if we can
      // move it along with its frontier instruction.
      if (EnableSwapFrontiers &&
          // First check that signs mismatch was the reason of bail out.
          isNegativePathSignForLeaf(RHSOperand) !=
              isNegativePathSignForLeaf(OrigRHSOperand) &&
          // This is allowed only if the frontiers are different.
          RHSOperand->getFrontier() != OrigRHSOperand->getFrontier() &&
          // Operand 0 is tricky.
          RHSOperand->getOperandNum() == 1 &&
          OrigRHSOperand->getOperandNum() == 1 &&
          // Check signs.
          isNegativePathSignForFrontier(RHSOperand) ==
              isNegativePathSignForFrontier(OrigRHSOperand))
        FrontierOperandToSwapWith = OrigRHSOperand;
      else // If not, then skip this candidate and look for another.
        continue;
    }

    // If the users' opcodes don't match, then we need to adjust the cost
    // to reflect the fact that we will need a blend and a new instruction
    // as generated by padding (PSLP).
    Instruction *RHSNewFrontierI =
        (FrontierOperandToSwapWith) ? FrontierOperandToSwapWith->getFrontier()
                                    : OrigRHSOperand->getFrontier();
    auto S = getSameOpcode({LHSFrontierI, RHSNewFrontierI});
    if (S.isAltShuffle())
      Score += BLEND_COST;

    // Check score and set best if needed.
    if (Score > 0 && Score >= BestScore) {
      // We just found a new best, that is better than the previous one.
      if (Score > BestScore)
        BestOps.clear();

      BestScore = Score;
      BestRHSOperand = RHSOperand;
      // BestFrontierOperandToSwapWith = FrontierOperandToSwapWith;

      BestOps.push_back(BestRHSOperand);
    }
  }

  return BestScore;
}

// Replaces old frontier opcode with "effective" one for 'Op'. The "effective"
// opcode is the opcode that the 'Frontier' node will get after we perform the
// actual movement of the opcodes. So if we are swapping a '-' with a '+', their
// "effective" opcodes will be swapped during the reordering. At this point we
// are in codegen. Instead of moving instructions around, we are removing the
// old ones and replacing them with the ones with the updated opcode (that is
// the "effective opcode").
void BoUpSLP::replaceFrontierOpcodeWithEffective(OperandData *Op) {
  assert(Op->shouldUpdateFrontierOpcode());
  // Skip if we have already replaced the frontier instruction.
  // This can happen when there is a sibling operand.
  if (Op->getOriginalFrontier())
    return;

  auto OpcodeBefore =
      static_cast<Instruction::BinaryOps>(Op->getFrontier()->getOpcode());
  auto OpcodeAfter =
      static_cast<Instruction::BinaryOps>(Op->getEffectiveFrontierOpcode());
  assert(OpcodeAfter != OpcodeBefore && "Why are we swapping then?");
  (void) OpcodeBefore;

  // At the top of the Mult-Node there may be two OperandData nodes sharing a
  // single frontier. We need to update the Sibling's frontier too!
  OperandData *SiblingOp = CurrentMultiNode->getSiblingOp(Op);
  // Save original frontiers
  if (SiblingOp)
    SiblingOp->saveOriginalFrontier();
  Op->saveOriginalFrontier();

  // Create the replacement frontier instructions, using the opposite opcodes.
  // Also make sure that the operands are swapped as required.
  Instruction *OldFrontier = Op->getFrontier();
  Instruction *NewFrontier = BinaryOperator::Create(
      OpcodeAfter, OldFrontier->getOperand(0), OldFrontier->getOperand(1),
      OldFrontier->getName(), OldFrontier);
  NewFrontier->copyIRFlags(OldFrontier);
  OldFrontier->replaceAllUsesWith(NewFrontier);
  OldFrontier->removeFromParent();
  OldFrontier->dropAllReferences();

  // Update Sibling's frontier.
  if (SiblingOp)
    SiblingOp->setFrontier(NewFrontier);
  // Update Op's frontier.
  Op->setFrontier(NewFrontier);
}

// Update the frontier instruction with a new one with the updated opcode.
Instruction *BoUpSLP::updateFrontierOpcode(OperandData *Op) {
  Instruction *OldFrontierI = Op->getFrontier();

  // Create an new instruction with the effective opcode and update 'Op'.
  replaceFrontierOpcodeWithEffective(Op);
  Instruction *NewFrontierI = Op->getFrontier();
  if (MultiNodeVerifierChecks)
    assert(!verifyFunction(*F, &dbgs()));

  // Bookkeeping!
  // Update data structures to reflect the instruction changes.

  // 1. VectorizableTree: Update the TreeEntry.Scalars[]
  for (int TEIdx : CurrentMultiNode->getTrunks()) {
    TreeEntry &TE = *VectorizableTree[TEIdx].get();
    for (int Lane = 0, Lanes = TE.Scalars.size(); Lane != Lanes; ++Lane) {
      Value *V = TE.Scalars[Lane];
      if (V == OldFrontierI)
        TE.Scalars[Lane] = NewFrontierI;
    }
  }

  // 2. ScalarToTreeEntry
  assert(ScalarToTreeEntry.count(OldFrontierI) && "Hmm frontier not in VTree?");
  TreeEntry *TE = ScalarToTreeEntry[OldFrontierI];
  ScalarToTreeEntry.erase(OldFrontierI);
  ScalarToTreeEntry[NewFrontierI] = TE;
  return NewFrontierI;
}

/// Update the IR instructions to reflect the state in \p CurrentMultiNode.
/// Updates \p Bundle if needed.
void BoUpSLP::applyReorderedOperands(ScheduleData *Bundle) {
  DenseMap<Value *, Value *> RemapMap;
  assert(!CurrentMultiNode->empty() && "Broken CurrentMultiNode.");
  unsigned NumLanes = CurrentMultiNode->getNumLanes();
  for (int OpI = 0, E = CurrentMultiNode->getNumOperands(); OpI != E; ++OpI) {
    for (unsigned Lane = 0; Lane != NumLanes; ++Lane) {
      OperandData *Op = CurrentMultiNode->getOperand(Lane, OpI);
      // 1. Check if we first need to update the opcode.
      if (Op->shouldUpdateFrontierOpcode()) {
        Instruction *OldFrontierI = Op->getFrontier();
        Instruction *NewFrontierI = updateFrontierOpcode(Op);
        RemapMap[OldFrontierI] = NewFrontierI;
      }

      // 2. Update the operands if needed.
      Instruction *FrontierI = Op->getFrontier();
      int OpNum = Op->getOperandNum();
      if (FrontierI->getOperand(OpNum) != Op->getValue()) {
        // Save it for undo.
        Op->saveOriginalOperand();
        // Update the operand to reflect the current state.
        FrontierI->setOperand(OpNum, Op->getValue());
        // RemapMap[Op->getValue()] = Op->getOriginalOperand();
      }
      if (MultiNodeVerifierChecks)
        assert(!verifyFunction(*F, &dbgs()));
    }
  }
  // Update the TreeEntries
  for (const auto &TEPtr : VectorizableTree)
    TEPtr->remapOperands(RemapMap);
  // Update the instructions in Bundle if required.
  Bundle->remapInsts(RemapMap);
}

/// For each lane, find the best value for the OpI operand of the Multi-Node and
/// put it in to the 'Group'. The 'Group' is a sequence of leaves, one for each
/// lane, that will be the 'OpI'th operand of the Multi-Node.
void BoUpSLP::buildMaxGroup(OpGroup &Group, unsigned OpI,
                            OpVec &NextGroupLHSOps) {
  assert(!Group.empty() && "Expected at least one instruction in the group");
  int TotalScore = 0;
  // Try to get the best operands to grow Group.
  for (int RHSLane = Group.size(), Lanes = CurrentMultiNode->getNumLanes();
       RHSLane != Lanes; ++RHSLane) {
    // Get 1) the best candidate for 'RHSLane' that matches best agaisnt LHSOp,
    //     2) whether we should swap frontiers with the CurrRHSOperand.
    OperandData *BestRHSOperand = nullptr;
    OperandData *LHSOp = Group.back();
    OpVec BestOps;
    // We are looking for a node of a specific type according to the operand
    // history in VMode.
    int LaneScore = getBestOperand(BestOps, LHSOp, RHSLane, OpI,
                                   Group.getOpVec(), Group.getMode());
    TotalScore += LaneScore;
    if (BestOps.empty()) {
      // No solution. Mark OpI as failed and return.
      Group.setMode(VM_FAILED);
      Group.setState(FAILED);
      return;
    } else if (BestOps.size() == 1) {
      // A single best solution.
      BestRHSOperand = BestOps.front();
    } else {
      // We have many nodes with max score.
      // This signifies the end of the current group.
      NextGroupLHSOps = BestOps;
      Group.setState(NO_SINGLE_BEST);
      Group.setScore(TotalScore);
      return;
    }

    // If the first two Lanes are a splat, change the mode
    if (RHSLane == 1 && BestRHSOperand->getValue() == Group.back()->getValue())
      Group.setMode(VM_SPLAT);

    assert(BestRHSOperand && "Why nullptr?");
    Group.append(BestRHSOperand);
  }
  // If we have reached this point, we have filled in the whole 'BestForLanes'.
  Group.setScore(TotalScore);
  Group.setState(SUCCESS);
}

// Return the score of CurrentMultiNode.
int BoUpSLP::getMNScore() const {
  int Score = 0;
  assert(!CurrentMultiNode->empty());
  for (int OpI = 0, OpIMax = CurrentMultiNode->getNumOperands(); OpI != OpIMax;
       ++OpI) {
    bool AreConsecutive = true;
    for (unsigned Lane = 1; Lane != CurrentMultiNode->getNumLanes(); ++Lane) {
      const OperandData *OperandL = CurrentMultiNode->getOperand(Lane - 1, OpI);
      const OperandData *OperandR = CurrentMultiNode->getOperand(Lane, OpI);
      if (OperandL->getValue() == OperandR->getValue() ||
          VLOperands::getShallowScore(OperandL->getValue(),
                                      OperandR->getValue(), *DL,
                                      *SE) == VLOperands::ScoreFail) {
        AreConsecutive = false;
        break;
      }
    }
    if (AreConsecutive)
      ++Score;
  }
  return Score;
}

/// Fill in \p GlobalBestGroup with the best operands for \p OpI operand index
/// of the 'CurrentMultiNode'. Returns state of the formed 'GlobalBestGroup'.
/// See description of 'GroupState' for more details.
BoUpSLP::GroupState BoUpSLP::getBestGroupForOpI(int OpI,
                                                OpGroup &GlobalBestGroup) {
  auto getValueVecMode = [](Value *V) {
    if (isa<Constant>(V) || isa<Argument>(V)) {
      return VM_CONSTANT;
    } else if (isa<LoadInst>(V)) {
      return VM_LOAD;
    } else if (isa<Instruction>(V)) {
      return VM_OPCODE;
    } else {
      llvm_unreachable("Bad Vec Mode");
    }
    return VM_MAX;
  };

  GlobalBestGroup.clear();
  // We are trying all nodes with maximum scores as seeds of groups.
  OpVec FirstOperandCandidates;
  // For the first lane we need to try all operand nodes.
  OperandData *CurrLHSOperand = CurrentMultiNode->getOperand(0, OpI);
  for (int OpIdx = 0, E = CurrentMultiNode->getNumOperands(); OpIdx != E;
       ++OpIdx) {
    OperandData *LHSOperand = CurrentMultiNode->getOperand(0, OpIdx);
    if (!LHSOperand->isUsed() &&
        isLegalToMoveLeaf(LHSOperand, CurrLHSOperand)) {
      FirstOperandCandidates.push_back(LHSOperand);
    }
  }

  // Keep trying to build max groups until we cover all lanes.
  int NumLanes = CurrentMultiNode->getNumLanes();
  int SpawnsBudget = MaxTotalGroupSpawns;
  while (GlobalBestGroup.size() < NumLanes) {
    OpVec BestNextFirstOperands;
    OpGroup LocalBestGroup;
    // Try all the first operand candidates for the group.
    assert(!FirstOperandCandidates.empty() && "Need first operand");
    for (OperandData *FirstOperand : FirstOperandCandidates) {
      OpVec FirstOperandsForNextGroup;
      // Build the maximum group starting from 'FirstOperand'.
      OpGroup TryGroup = GlobalBestGroup;
      TryGroup.append(FirstOperand);
      if (TryGroup.size() == 1)
        TryGroup.setMode(getValueVecMode(FirstOperand->getValue()));
      buildMaxGroup(TryGroup, OpI, FirstOperandsForNextGroup);

      auto getNormalizedScore = [](const OpGroup &G) {
        // In order to find the best maximum group its score is divided
        // by the group size (the number of nodes in a group).
        // Multiplier is used in order to avoid floats still providing
        // decent differentiation between groups. This way long bad
        // groups are avoided.
        return G.getScore() * 10 / G.size();
      };
      if (LocalBestGroup.empty() ||
          // We need to make the groups as long as possible.
          (TryGroup.size() >= LocalBestGroup.size() &&
           // We should maximize the score per lane.
           getNormalizedScore(TryGroup) > getNormalizedScore(LocalBestGroup))) {
        LocalBestGroup = TryGroup;

        // Check our complexity budget. We have this many spawns left.
        int IdealSpawns = FirstOperandsForNextGroup.size();
        int CappedSpawns = std::min(IdealSpawns, MaxGroupSpawns.getValue());
        SpawnsBudget -= CappedSpawns;
        // The budget is not super accurate, but it should be good enough.
        if (SpawnsBudget < 0)
          CappedSpawns = 1;
        // Get the slice FirstOperandsForNextGroup[0:MaxGroupSpawns].
        auto BeginIt = FirstOperandsForNextGroup.begin();
        auto EndIt = BeginIt;
        std::advance(EndIt, CappedSpawns);
        BestNextFirstOperands = OpVec(BeginIt, EndIt);
      }
    }
    assert(!LocalBestGroup.empty() &&
           "Must have found a best group, even a bad one.");

    if (LocalBestGroup.getState() == FAILED) {
      // TODO: Let it get cleaned up by the parent function.
      GlobalBestGroup = LocalBestGroup;
      return FAILED;
    } else if (LocalBestGroup.getState() == NO_SINGLE_BEST)
      // We cannot find a single best, so we have to start with a new group.
      FirstOperandCandidates = BestNextFirstOperands;
    // Since LocalBestGroup did not fail, keep it a best.
    GlobalBestGroup = LocalBestGroup;
  }
  assert(GlobalBestGroup.getState() == SUCCESS);
  return SUCCESS;
}

// Perform the operand reordering according to 'BestGroups'.
void BoUpSLP::applyMultiNodeOrder(ScheduleData *Bundle) {
  // Cluster Multi-Node instructions at the root to avoid scheduling isseus.
  scheduleMultiNodeInstrs();

  // Update the instruction operands.
  applyReorderedOperands(Bundle);

  // Take note of all Multi-Node instructions to avoid overlapping Multi-Nodes.
  for (int TEIdx : CurrentMultiNode->getTrunks())
    for (Value *V : VectorizableTree[TEIdx]->Scalars)
      AllMultiNodeValues.insert(V);
}

// Populate 'PreferredOperandMap' with the preferred path.
void BoUpSLP::steerPath(SteerTowardsData &SteerTowards) {
  auto getOperandIndex = [](Instruction *I, Value *Op) {
    for (int Idx = 0, E = I->getNumOperands(); Idx != E; ++Idx)
      if (I->getOperand(Idx) == Op)
        return Idx;
    llvm_unreachable("'Op' not an operand of 'I' !");
  };
  Value *Root0 = VectorizableTree[CurrentMultiNode->getRoot()]->Scalars[0];

  Instruction *Runner =
      CurrentMultiNode->getOperand(0, SteerTowards.OpI)->getFrontier();
  Value *Operand = Runner->getOperand(SteerTowards.OperandNum);
  assert(Operand != Runner && "Self referencing instruction?");
  // Follow the path to the root node of the MultiNode, tagging each
  // instruction at lane 0 with the preferred operand direction.
  while (Operand != Root0 && Runner) {
    // Mark the path.
    PreferredOperandMap[Runner] = getOperandIndex(Runner, Operand);
    // Prepare Operand and Runner for next iteration.
    Operand = Runner;
    auto getUser = [&](Instruction *I) -> Value * {
      for (User *U : I->users()) {
        if (TreeEntry *TE = getTreeEntry(U))
          return TE->Scalars[0];
        assert(getTreeEntry(I)->Idx == CurrentMultiNode->getRoot() &&
               "If no users found, 'I' must be the root of the MultiNode");
      }
      // Return null if 'I' is at the root of the MultiNode.
      return nullptr;
    };
    Value *RunnerUser = getUser(Runner);
    Runner = (RunnerUser) ? dyn_cast<Instruction>(RunnerUser) : nullptr;
  }
}

// This perfroms the Multi-Node-wide reordering of the Multi-Node frontier.
//
// A1  B1  C2  A2
//  \ /     \ /
//   +   C1  +   B2
//    \ /     \ /
//     +       +
bool BoUpSLP::findMultiNodeOrder() {
  // Early exit if no more than one operand.
  unsigned NumMultiNodeOps = CurrentMultiNode->getNumOperands();
  if (NumMultiNodeOps <= 1)
    return false;

  auto CmpDistFromRoot = [this](int Idx1, int Idx2) -> bool {
    OperandData *Op1 = CurrentMultiNode->getOperand(0, Idx1);
    OperandData *Op2 = CurrentMultiNode->getOperand(0, Idx2);
    TreeEntry *TE1 = getTreeEntry(Op1->getFrontier());
    TreeEntry *TE2 = getTreeEntry(Op2->getFrontier());
    assert(TE1 && TE2 && "Broken Op1, Op2 ?");
    // If TE the TE is the root of the MultiNode, return -1 as the user.
    auto getDistanceFromRoot = [this](TreeEntry *TE) {
      int Cnt = 0;
      // NOTE: I think that there may be more than 1 use in the Multi-Node, but
      //       it should be good enough to use UserTreeIndices[0] here.
      for (TreeEntry *RunnerTE = TE;
           RunnerTE->Idx > CurrentMultiNode->getRoot();
           RunnerTE = RunnerTE->UserTreeIndices[0].UserTE)
        Cnt++;
      return Cnt;
    };
    return getDistanceFromRoot(TE1) < getDistanceFromRoot(TE2);
  };

  // // Save the original values and frontiers for undo.
  // // NOTE: This is disabled because we are saving the operands on the fly
  // //       within applyReorderedOperands().
  // CurrentMultiNode->saveOrigOpsAndFrontiers();

  // The assumption is that the Multi-Node has been canonicalized, therefore
  // the closer we are to the root (the lower the OpI), the more important
  // it is to find the best match.
  // Multi-Node canonicalization is transformation from:
  //
  //  A   B            0 A
  //   \ /             |/
  //    -  C    to:    + B
  //    | /            |/
  //    +              + C
  //                   |/
  //                   +

  // Holds the hint that will help steer SLP through the multi-node.
  SteerTowardsData SteerTowards;
  // Get the score before we perform any operand sorting. We will use it later
  // to check if sorting improved the score.
  int OrigScore = getMNScore();

  // Sort the visiting order such that operands closer to the root of the
  // Multi-Node are visited first.
  SmallVector<int, 8> VisitingOrder(NumMultiNodeOps);
  std::iota(VisitingOrder.begin(), VisitingOrder.end(), 0);
  std::sort(VisitingOrder.begin(), VisitingOrder.end(), CmpDistFromRoot);

  for (int OpI : VisitingOrder) {
    // Find the best operands for the whole 'OpI'.
    OpGroup BestGroup;
    auto State = getBestGroupForOpI(OpI, BestGroup);
    switch (State) {
    case SUCCESS: {
      LLVM_DEBUG(dbgs() << "SLP: MultiNode: Group SUCCESS at OpI:" << OpI
                        << "\n");
      // Since we found a "best" group, update the CurrentMultiNode to reflect
      // the code changes. This includes: i.   Swapping the leaf values, and ii.
      // Swapping the opcodes. iii. Marking operands as 'used'. NOTE: We are
      // *not* generating code at this point.
      for (int Lane = 0, Lanes = BestGroup.size(); Lane != Lanes; ++Lane) {
        OperandData *BestOp = BestGroup[Lane];
        OperandData *OrigOp = CurrentMultiNode->getOperand(Lane, OpI);
        // i. Swap the leaf values.
        if (BestOp->getValue() != OrigOp->getValue()) {
          // Update the Operand data structures (the IR gets modified later).
          Value *BestValue = BestOp->getValue();
          Value *OrigValue = OrigOp->getValue();
          OrigOp->setValue(BestValue);
          BestOp->setValue(OrigValue);
        }
        // ii. Swap the opcode.
        if (isNegativePathSignForLeaf(OrigOp) !=
            isNegativePathSignForLeaf(BestOp)) {
          unsigned OrigOpcode = OrigOp->getEffectiveFrontierOpcode();
          unsigned BestOpcode = BestOp->getEffectiveFrontierOpcode();
          // WARNING: These should be cleaned up if the the group fails.
          OrigOp->setEffectiveFrontierOpcode(BestOpcode);
          BestOp->setEffectiveFrontierOpcode(OrigOpcode);
        }
        /// iii. Mark as 'used'.
        OrigOp->setUsed();
      }
      // If we are steering the SLP path, steer it towards the group with the
      // best score. This must be done before the MN reordering, as this will
      // mess up some of BestGroup's data.
      if (EnablePathSteering)
        if (BestGroup.getScore() > SteerTowards.Score)
          SteerTowards.set(
              OpI, CurrentMultiNode->getOperand(0, OpI)->getOperandNum(),
              BestGroup.getScore());

      break;
    }
    case FAILED: {
      LLVM_DEBUG(dbgs() << "SLP: MultiNode: Group FAILED at OpI:" << OpI
                        << "\n");
      break;
    }
    default:
      llvm_unreachable("Bad State");
    }
  }

  // Perform the code transformation only if it leads to a better score.
  // TODO: We would ideally update CurrentMultiNode and get rid of getScore().
  // But this is not so easy as CurrentMultiNode does not contain pointers.
  bool DoCodeGen = false;
  // TODO: Not sure if this check is actually needed.
  int FinalScore = getMNScore();
  if (FinalScore >= OrigScore)
    DoCodeGen = true;

  // Steer the SLP direction to always start from the best path first.
  if (EnablePathSteering && !SteerTowards.isUninit())
    steerPath(SteerTowards);

  return DoCodeGen;
}

void BoUpSLP::reorderMultiNodeOperands(SmallVectorImpl<Value *> &VL,
                                       ScheduleData *Bundle) {
  if (MultiNodeVerifierChecks)
    assert(!verifyFunction(*F, &dbgs()));

  // Perform the frontier reordering using the look-ahead heuristic.
  if (findMultiNodeOrder()) {
    applyMultiNodeOrder(Bundle);
    if (MultiNodeVerifierChecks)
      assert(!verifyFunction(*F, &dbgs()));
  }

  // Update VL to be the root of the Multi-Node.
  VL = VectorizableTree[CurrentMultiNode->getRoot()]->Scalars;

  if (MultiNodeVerifierChecks)
    assert(!verifyFunction(*F, &dbgs()));
}

// Return true if we have finished building the Multi-Node, false otherwise.
void BoUpSLP::buildTreeMultiNode_rec(const InstructionsState &S,
                                     Optional<ScheduleData *> Bundle,
                                     SmallVectorImpl<Value *> &VL,
                                     int NextDepth, EdgeInfo UserTreeIdx,
                                     ArrayRef<unsigned> ReuseShuffleIndices) {
  unsigned NumLanes = VL.size();

  // Build the Multi-Node tree entry.
  int NewTEIdx = VectorizableTree.size();
  CurrentMultiNode->appendTrunk(NewTEIdx);

  // Initialize current Multi-Node if this is the root.
  if (CurrentMultiNode->numOfTrunks() == 1)
    CurrentMultiNode->setNumLanes(NumLanes);
  assert(!CurrentMultiNode->empty() && "Not resized ?");

  // If this VL looks OK for the Multi-Node, proceed with adding a new entry.
  auto *NewTE = newTreeEntry(VL, Bundle, S, UserTreeIdx, ReuseShuffleIndices);

  int LastTEIdx = VectorizableTree.size() - 1;

  // Point to the root of the Multi-Node.
  VectorizableTree[LastTEIdx]->MultiNodeRoot = CurrentMultiNode->getRoot();

  // Now we can continue the buildTree_rec()  recursion.
  // Reorder operands (if possible) based on the default shallow reordering that
  // only checks the immediate predecessors.

  // Keeps order for left and right operands.
  SmallVector<int, 4> OpDirs[2];
  // Keeps values for left and right operands.
  ValueList Operands[2];
  reorderInputsAccordingToOpcode(VL, Operands[0],
                                 Operands[1], *DL, *SE, OpDirs[0], OpDirs[1],
                                 *this);
  // We need to set the operands of the TE, otherwise the scheduler fails to
  // schedule VL.
  NewTE->setOperand(0, Operands[0]);
  NewTE->setOperand(1, Operands[1]);

  // TODO: This is a workaround. Currently we don't add a MultiNode leaf
  // if its values are already in trunk. The problem is that if the
  // skipped leaf is a good permutation, while the one in the trunk is a bad
  // one, then the good leaf is not visited at all.
  // Disabling the 'alreadyInTrunk()' condition should fix this but I am not
  // sure it is safe to remove it.
  if (BuildTreeOrderReverse) {
    buildTree_rec(Operands[1], NextDepth, {NewTE, 1, OpDirs[1]});
    buildTree_rec(Operands[0], NextDepth, {NewTE, 0, OpDirs[0]});
  } else {
    buildTree_rec(Operands[0], NextDepth, {NewTE, 0, OpDirs[0]});
    buildTree_rec(Operands[1], NextDepth, {NewTE, 1, OpDirs[1]});
  }
}

void BoUpSLP::buildTree_rec(ArrayRef<Value *> VL_, unsigned Depth,
                            const EdgeInfo &UserTreeIdxC) {
  // Since we are updating VL, we need a non-readonly VL, so create a copy.
  // TODO: Any better way of doing this?
  SmallVector<Value *, 4> VL(
      iterator_range<ArrayRef<Value *>::iterator>(VL_.begin(), VL_.end()));
#endif // INTEL_CUSTOMIZATION

  assert((allConstant(VL) || allSameType(VL)) && "Invalid types!");

  InstructionsState S = getSameOpcode(VL);

#if INTEL_CUSTOMIZATION
  EdgeInfo UserTreeIdx = UserTreeIdxC;
#endif // INTEL_CUSTOMIZATION

  if (Depth == RecursionMaxDepth) {
    LLVM_DEBUG(dbgs() << "SLP: Gathering due to max recursion depth.\n");
    newTreeEntry(VL, None /*not vectorized*/, S, UserTreeIdx);
    return;
  }

  // Don't handle vectors.
  if (S.OpValue->getType()->isVectorTy()) {
    LLVM_DEBUG(dbgs() << "SLP: Gathering due to vector type.\n");
    newTreeEntry(VL, None /*not vectorized*/, S, UserTreeIdx);
    return;
  }

  if (StoreInst *SI = dyn_cast<StoreInst>(S.OpValue))
    if (SI->getValueOperand()->getType()->isVectorTy()) {
      LLVM_DEBUG(dbgs() << "SLP: Gathering due to store vector type.\n");
      newTreeEntry(VL, None /*not vectorized*/, S, UserTreeIdx);
      return;
    }

  // If all of the operands are identical or constant we have a simple solution.
  if (allConstant(VL) || isSplat(VL) || !allSameBlock(VL)) { // INTEL
    LLVM_DEBUG(dbgs() << "SLP: Gathering due to C,S,B,O. \n");
    newTreeEntry(VL, None /*not vectorized*/, S, UserTreeIdx);
    return;
  }

#if INTEL_CUSTOMIZATION
  if (hasLateLoweringPattern(VL)) {
    LLVM_DEBUG(dbgs() << "SLP: Gathering due to late lowering pattern.\n");
    newTreeEntry(VL, None /*not vectorized*/, S, UserTreeIdx);
    return;
  }
#endif // INTEL_CUSTOMIZATION

  // We now know that this is a vector of instructions of the same type from
  // the same block.

  // Don't vectorize ephemeral values.
  for (Value *V : VL) {
    if (EphValues.count(V)) {
      LLVM_DEBUG(dbgs() << "SLP: The instruction (" << *V
                        << ") is ephemeral.\n");
      newTreeEntry(VL, None /*not vectorized*/, S, UserTreeIdx);
      return;
    }
  }

  // Check if this is a duplicate of another entry.
  if (TreeEntry *E = getTreeEntry(S.OpValue)) {
    LLVM_DEBUG(dbgs() << "SLP: \tChecking bundle: " << *S.OpValue << ".\n");
    if (!E->isSame(VL)) {
      LLVM_DEBUG(dbgs() << "SLP: Gathering due to partial overlap.\n");
      newTreeEntry(VL, None /*not vectorized*/, S, UserTreeIdx);
      return;
    }
    // Record the reuse of the tree node.  FIXME, currently this is only used to
    // properly draw the graph rather than for the actual vectorization.
    E->UserTreeIndices.push_back(UserTreeIdx);
    LLVM_DEBUG(dbgs() << "SLP: Perfect diamond merge at " << *S.OpValue
                      << ".\n");
    return;
  }

  // Check that none of the instructions in the bundle are already in the tree.
  for (Value *V : VL) {
    auto *I = dyn_cast<Instruction>(V);
    if (!I)
      continue;
    if (getTreeEntry(I)) {
      LLVM_DEBUG(dbgs() << "SLP: The instruction (" << *V
                        << ") is already in tree.\n");
      newTreeEntry(VL, None /*not vectorized*/, S, UserTreeIdx);
      return;
    }
  }

  // If any of the scalars is marked as a value that needs to stay scalar, then
  // we need to gather the scalars.
  // The reduction nodes (stored in UserIgnoreList) also should stay scalar.
  for (Value *V : VL) {
    if (MustGather.count(V) || is_contained(UserIgnoreList, V)) {
      LLVM_DEBUG(dbgs() << "SLP: Gathering due to gathered scalar.\n");
      newTreeEntry(VL, None /*not vectorized*/, S, UserTreeIdx);
      return;
    }
  }

  // Check that all of the users of the scalars that we want to vectorize are
  // schedulable.
  auto *VL0 = cast<Instruction>(S.OpValue);
  BasicBlock *BB = VL0->getParent();

  if (!DT->isReachableFromEntry(BB)) {
    // Don't go into unreachable blocks. They may contain instructions with
    // dependency cycles which confuse the final scheduling.
    LLVM_DEBUG(dbgs() << "SLP: bundle in unreachable block.\n");
    newTreeEntry(VL, None /*not vectorized*/, S, UserTreeIdx);
    return;
  }

  // Check that every instruction appears once in this bundle.
  SmallVector<unsigned, 4> ReuseShuffleIndicies;
  SmallVector<Value *, 4> UniqueValues;
  DenseMap<Value *, unsigned> UniquePositions;
#if INTEL_CUSTOMIZATION
  SmallVector<int, 4> UniqueOpDirection;
  unsigned CurrLane = 0;
#endif // INTEL_CUSTOMIZATION
  for (Value *V : VL) {
    auto Res = UniquePositions.try_emplace(V, UniqueValues.size());
    ReuseShuffleIndicies.emplace_back(Res.first->second);
#if INTEL_CUSTOMIZATION
    if (Res.second) {
      UniqueValues.emplace_back(V);
      // If we shorten the VL, we should also shorten the OpDirection.
      if (UserTreeIdx.UserTE)
        UniqueOpDirection.push_back(UserTreeIdx.OpDirection[CurrLane]);
    }
    ++CurrLane;
#endif // INTEL_CUSTOMIZATION
  }
  size_t NumUniqueScalarValues = UniqueValues.size();
  if (NumUniqueScalarValues == VL.size()) {
    ReuseShuffleIndicies.clear();
  } else {
    LLVM_DEBUG(dbgs() << "SLP: Shuffle for reused scalars.\n");
#if INTEL_CUSTOMIZATION
    // When we are building MultiNode it is important to not compress
    // initial scalars even if there are duplicates because MN leaf
    // operands must have same width as trunk nodes.
    // MultiNode reordering may change original set of scalars so that
    // all scalar operands may even become unique.
    if (BuildingMultiNode || NumUniqueScalarValues <= 1 ||
        !llvm::isPowerOf2_32(NumUniqueScalarValues)) {
      LLVM_DEBUG(dbgs() << "SLP: Scalar used twice in bundle.\n");
      newTreeEntry(VL, None /*not vectorized*/, S, UserTreeIdx);
      return;
    }
    VL = UniqueValues;
    // Fix the OpDirection since we are modifying the VL.
    UserTreeIdx.OpDirection = UniqueOpDirection;
#endif // INTEL_CUSTOMIZATION
  }

  auto &BSRef = BlocksSchedules[BB];
  if (!BSRef)
    BSRef = std::make_unique<BlockScheduling>(BB);

  BlockScheduling &BS = *BSRef.get();

#if INTEL_CUSTOMIZATION
  // Return true if all VL are instructions compatible with Multi-Node.
  auto MultiNodeCompatibleInstructions = [](ArrayRef<Value *> VL) {
    return llvm::all_of(VL, [](Value *V) {
      auto *I = dyn_cast<Instruction>(V);
      return I && (I->getOpcode() == Instruction::Add ||
                   I->getOpcode() == Instruction::Sub);
    });
  };

  // tryScheduleBundle() fails to schedule bundles with phi-nodes in some of the
  // lanes. We therefore check S.Opcode and bail out early.
  if (!S.getOpcode() &&
      (!EnableMultiNodeSLP || !MultiNodeCompatibleInstructions(VL))) {
    LLVM_DEBUG(dbgs() << "SLP: Gathering due to O. \n");
    newTreeEntry(VL, None, S, UserTreeIdx, ReuseShuffleIndicies);
    return;
  }
#endif // INTEL_CUSTOMIZATION

  Optional<ScheduleData *> Bundle = BS.tryScheduleBundle(VL, this, S);
  if (!Bundle) {
    LLVM_DEBUG(dbgs() << "SLP: We are not able to schedule this bundle!\n");
    assert((!BS.getScheduleData(VL0) ||
            !BS.getScheduleData(VL0)->isPartOfBundle()) &&
           "tryScheduleBundle should cancelScheduling on failure");
    newTreeEntry(VL, None /*not vectorized*/, S, UserTreeIdx,
                 ReuseShuffleIndicies);
    return;
  }
  LLVM_DEBUG(dbgs() << "SLP: We are able to schedule this bundle.\n");

#if INTEL_CUSTOMIZATION
  if (EnableMultiNodeSLP) {
    // Return true if any value is already a part of an existing Multi-Node.
    auto OperandsInExistingMultiNode = [this](ArrayRef<Value *> VL) {
      for (Value *V : VL) {
        auto *I = cast<Instruction>(V);
        if (llvm::any_of(I->operands(), [this](Value *Op) {
              return AllMultiNodeValues.count(Op);
            }))
          return true;
      }
      return false;
    };

    /// Return true if all checks passed to begin building a Multi-Node.
    auto CanBeginNewMultiNode = [this, MultiNodeCompatibleInstructions,
                                 OperandsInExistingMultiNode](
                                    ArrayRef<Value *> VL) {
      if (!MultiNodeCompatibleInstructions(VL))
        return false;

      auto *BB = cast<Instruction>(VL[0])->getParent();
      // Do not begin building Multi-Node if block is too big.
      if ((BB->size() -
           llvm::count_if(DeletedInstructions, [BB](const auto &Pair) {
             return Pair.getFirst()->getParent() == BB;
           })) > MaxBBSizeForMultiNodeSLP)
        return false;

      return !OperandsInExistingMultiNode(VL) &&
             // Disable overlapping Multi-Nodes
             llvm::none_of(
                 VL,
                 [this](Value *V) { return AllMultiNodeValues.count(V); }) &&
             // Allow no more than this many multi-nodes per tree.
             // TODO: This is a workaround for the broken save/undo
             // instruction scheduling.
             MultiNodes.size() < MaxNumOfMultiNodesPerTree;
    };

    // Check and return true if we can further grow current Multi-Node.
    auto CanExtendMultiNode = [this, MultiNodeCompatibleInstructions,
                               OperandsInExistingMultiNode](
                                  ArrayRef<Value *> VL) {
      auto WithinSameBB = [](ArrayRef<Value *> VL,
                             const TreeEntry *RootTE) {
        // At this point we do expect that (1) the MultiNode root node scalars
        // are all within same block and (2) those scalars currently being
        // evaluated are also all within same block. We do only need to check
        // that those two are the same.
        assert(allSameBlock(RootTE->Scalars) &&
               "MN root instructions must be in same block?");
        assert(allSameBlock(VL) && "VL instructions must be in same block?");

        auto *RootI0 = cast<Instruction>(RootTE->Scalars[0]);
        auto *I0 = cast<Instruction>(VL[0]);
        return I0->getParent() == RootI0->getParent();
      };

      auto HasExternalUsesToMultiNode = [this](ArrayRef<Value *> VL) {
        assert((!getTreeEntry(VL[0]) || getTreeEntry(VL[0])->Idx != 0) &&
               "This VL is at the root!");

        for (Value *Scalar : VL) {
          if (llvm::any_of(Scalar->users(), [this](User *U) {
                // If a user is not in ScalarToTreeEntry, then it is not even in
                // the SLP-tree, so definitely not in the Multi-Node.
                // If the user is not in current MultiNode, then it is
                // an external user.
                return !ScalarToTreeEntry.count(U) ||
                       !CurrentMultiNode->containsTrunk(
                           ScalarToTreeEntry[U]->Idx);
              }))
            return true;
        }
        return false;
      };

      if (CurrentMultiNode->numOfTrunks() >= MultiNodeSizeLimit ||
          !MultiNodeCompatibleInstructions(VL) ||
          // If operands are trunk instructions of a Multi-Node, then cleanup
          // may fail when we restore this MN's operands, because it may use
          // the updated Trunk instruction, not the one from the original code.
          OperandsInExistingMultiNode(VL))
        return false;

      // Empty Multi-Node may always grow.
      if (CurrentMultiNode->numOfTrunks() == 0)
        return true;

      // Here are few additional checks for a non-empty ones.
      // We have to keep the vector-length constant across the Multi-Node.
      return VL.size() == CurrentMultiNode->getNumLanes() &&
             // We don't allow values to appear more than once in the Trunk
             !alreadyInTrunk(VL) &&
             // Only the root can have external uses.
             !HasExternalUsesToMultiNode(VL) &&
             // Should not cross BB
             // TODO: we should remove this restriction in the future.
             // Note that we likely want to take BB size into account once the
             // restriction is removed.
             WithinSameBB(VL,
                          VectorizableTree[CurrentMultiNode->getRoot()].get());
    };

    // If we are already building a Multi-Node.
    // Try to continue the buildTree recursion in order to grow the Multi-Node.
    if (BuildingMultiNode) {
      // Already in Multi-Node, skip.
      if (AllMultiNodeLeaves.count(VL[0])) {
        BS.cancelScheduling(VL, VL0);
        return;
      }
      // Check if we should stop growing the Multi-Node
      if (!CanExtendMultiNode(VL)) {
        // VL may probably be a leaf node.
        (void)addMultiNodeLeafIfLegal(VL, UserTreeIdx);
        BS.cancelScheduling(VL, VL0);
        return;
      }
      // The early checks show that we can grow the Multi-Node, so proceed.
      // NOTE: The checks in buildTree_rec() may also prohibit the growth of the
      // Multi-Node. Therefore there is a second point in newTreeEntr() where
      // addMultiNodeLeafIfLegal() is called.
      buildTreeMultiNode_rec(S, Bundle, VL, Depth + 1, UserTreeIdx,
                             ReuseShuffleIndicies);
      return;
    }
    // No Multi-Node is being built, try to see if we can build one.
    else if (CanBeginNewMultiNode(VL)) {
      // Allocate space for the new CurrentMultiNode.
      MultiNodes.resize(MultiNodes.size() + 1);
      CurrentMultiNode = &MultiNodes.back();

      // We are building a new Multi-Node, so clean any existing data.
      AllMultiNodeLeaves.clear();

      if (EnablePathSteering)
        PreferredOperandMap.clear();

      // This VL looks promising for a Multi-Node, start building it.
      BuildingMultiNode = true;
      buildTreeMultiNode_rec(S, Bundle, VL, Depth + 1, UserTreeIdx,
                             ReuseShuffleIndicies);

      // TODO: If the MultiNode has a single operand, then no reordering will
      // take place. We should skip reordering and free the MultiNode.

      // We are now at the root of the Multi-Node.
      // The Multi-Node has been built, so reorder the leaves and cleanup.
      // This is where the bulk of the reordering work is done.
      if (CurrentMultiNode->numOfTrunks() > 1)
        reorderMultiNodeOperands(VL, Bundle.getValue());

      // Roll-back the scheduler and VectorizableTree to the state before the
      // Multi-Node formation. buildTree_rec() will continue with the root VL.
      rebuildBSStateUntil(CurrentMultiNode->getRoot() + 1, Bundle);
      removeFromVTreeAfter(CurrentMultiNode->getRoot());

      // Udate 'S'
      VL0 = cast<Instruction>(VL[0]);
      S = getSameOpcode(VL);

      BuildingMultiNode = false;
      // Fall-thru if we are finished with the Multi-Node and need to
      // continue in buildTree_rec() as usual.

      // If no Multi-Node was created, de-allocate the space.
      if (CurrentMultiNode->empty())
        MultiNodes.resize(MultiNodes.size() - 1);

      // Cleanup
      CurrentMultiNode->clearTrunks();
    }
  }
  assert(!BuildingMultiNode && "This should be unreachable.");

  if (!S.getOpcode()) {
    LLVM_DEBUG(dbgs() << "SLP: Gathering due to O. \n");
    newTreeEntry(VL, None, S, UserTreeIdx);
    return;
  }
#endif // INTEL_CUSTOMIZATION

  unsigned ShuffleOrOp = S.isAltShuffle() ?
                (unsigned) Instruction::ShuffleVector : S.getOpcode();
  switch (ShuffleOrOp) {
    case Instruction::PHI: {
      auto *PH = cast<PHINode>(VL0);

      // Check for terminator values (e.g. invoke).
      for (Value *V : VL)
        for (unsigned I = 0, E = PH->getNumIncomingValues(); I < E; ++I) {
          Instruction *Term = dyn_cast<Instruction>(
              cast<PHINode>(V)->getIncomingValueForBlock(
                  PH->getIncomingBlock(I)));
          if (Term && Term->isTerminator()) {
            LLVM_DEBUG(dbgs()
                       << "SLP: Need to swizzle PHINodes (terminator use).\n");
            BS.cancelScheduling(VL, VL0);
            newTreeEntry(VL, None /*not vectorized*/, S, UserTreeIdx,
                         ReuseShuffleIndicies);
            return;
          }
        }

      TreeEntry *TE =
          newTreeEntry(VL, Bundle, S, UserTreeIdx, ReuseShuffleIndicies);
      LLVM_DEBUG(dbgs() << "SLP: added a vector of PHINodes.\n");

      // Keeps the reordered operands to avoid code duplication.
      SmallVector<ValueList, 2> OperandsVec;
      SmallVector<SmallVector<int, 4>, 2> OperandsDirVec;  // INTEL
      for (unsigned I = 0, E = PH->getNumIncomingValues(); I < E; ++I) {
        SmallVector<int, 4> OpDirection(VL.size(), I); // INTEL
        ValueList Operands;
        // Prepare the operand vector.
        for (Value *V : VL)
          Operands.push_back(cast<PHINode>(V)->getIncomingValueForBlock(
              PH->getIncomingBlock(I)));
        TE->setOperand(I, Operands);
        OperandsVec.push_back(Operands);
        OperandsDirVec.push_back(OpDirection); // INTEL
      }
      for (unsigned OpIdx = 0, OpE = OperandsVec.size(); OpIdx != OpE; ++OpIdx)
        buildTree_rec(OperandsVec[OpIdx], Depth + 1,       // INTEL
                      {TE, OpIdx, OperandsDirVec[OpIdx]}); // INTEL
      return;
    }
    case Instruction::ExtractValue:
    case Instruction::ExtractElement: {
      OrdersType CurrentOrder;
      bool Reuse = canReuseExtract(VL, VL0, CurrentOrder);
      if (Reuse) {
        LLVM_DEBUG(dbgs() << "SLP: Reusing or shuffling extract sequence.\n");
        ++NumOpsWantToKeepOriginalOrder;
        newTreeEntry(VL, Bundle /*vectorized*/, S, UserTreeIdx,
                     ReuseShuffleIndicies);
        // This is a special case, as it does not gather, but at the same time
        // we are not extending buildTree_rec() towards the operands.
        ValueList Op0;
        Op0.assign(VL.size(), VL0->getOperand(0));
        VectorizableTree.back()->setOperand(0, Op0);
        return;
      }
      if (!CurrentOrder.empty()) {
        LLVM_DEBUG({
          dbgs() << "SLP: Reusing or shuffling of reordered extract sequence "
                    "with order";
          for (unsigned Idx : CurrentOrder)
            dbgs() << " " << Idx;
          dbgs() << "\n";
        });
        // Insert new order with initial value 0, if it does not exist,
        // otherwise return the iterator to the existing one.
        newTreeEntry(VL, Bundle /*vectorized*/, S, UserTreeIdx,
                     ReuseShuffleIndicies, CurrentOrder);
        findRootOrder(CurrentOrder);
        ++NumOpsWantToKeepOrder[CurrentOrder];
        // This is a special case, as it does not gather, but at the same time
        // we are not extending buildTree_rec() towards the operands.
        ValueList Op0;
        Op0.assign(VL.size(), VL0->getOperand(0));
        VectorizableTree.back()->setOperand(0, Op0);
        return;
      }
      LLVM_DEBUG(dbgs() << "SLP: Gather extract sequence.\n");
      newTreeEntry(VL, None /*not vectorized*/, S, UserTreeIdx,
                   ReuseShuffleIndicies);
      BS.cancelScheduling(VL, VL0);
      return;
    }
    case Instruction::Load: {
      // Check that a vectorized load would load the same memory as a scalar
      // load. For example, we don't want to vectorize loads that are smaller
      // than 8-bit. Even though we have a packed struct {<i2, i2, i2, i2>} LLVM
      // treats loading/storing it as an i8 struct. If we vectorize loads/stores
      // from such a struct, we read/write packed bits disagreeing with the
      // unvectorized version.
      Type *ScalarTy = VL0->getType();

      if (DL->getTypeSizeInBits(ScalarTy) !=
          DL->getTypeAllocSizeInBits(ScalarTy)) {
        BS.cancelScheduling(VL, VL0);
        newTreeEntry(VL, None /*not vectorized*/, S, UserTreeIdx,
                     ReuseShuffleIndicies);
        LLVM_DEBUG(dbgs() << "SLP: Gathering loads of non-packed type.\n");
        return;
      }

      // Make sure all loads in the bundle are simple - we can't vectorize
      // atomic or volatile loads.
      SmallVector<Value *, 4> PointerOps(VL.size());
      auto POIter = PointerOps.begin();
      for (Value *V : VL) {
        auto *L = cast<LoadInst>(V);
        if (!L->isSimple()) {
          BS.cancelScheduling(VL, VL0);
          newTreeEntry(VL, None /*not vectorized*/, S, UserTreeIdx,
                       ReuseShuffleIndicies);
          LLVM_DEBUG(dbgs() << "SLP: Gathering non-simple loads.\n");
          return;
        }
        *POIter = L->getPointerOperand();
        ++POIter;
      }

      bool CandidateForGatherLoad = false; // INTEL
      OrdersType CurrentOrder;
      // Check the order of pointer operands.
      if (llvm::sortPtrAccesses(PointerOps, *DL, *SE, CurrentOrder)) {
        Value *Ptr0;
        Value *PtrN;
        if (CurrentOrder.empty()) {
          Ptr0 = PointerOps.front();
          PtrN = PointerOps.back();
        } else {
          Ptr0 = PointerOps[CurrentOrder.front()];
          PtrN = PointerOps[CurrentOrder.back()];
        }
        Optional<int> Diff = getPointersDiff(Ptr0, PtrN, *DL, *SE);
        // Check that the sorted loads are consecutive.
        if (static_cast<unsigned>(*Diff) == VL.size() - 1) {
          if (CurrentOrder.empty()) {
            // Original loads are consecutive and does not require reordering.
            ++NumOpsWantToKeepOriginalOrder;
            TreeEntry *TE = newTreeEntry(VL, Bundle /*vectorized*/, S,
                                         UserTreeIdx, ReuseShuffleIndicies);
            TE->setOperandsInOrder();
            LLVM_DEBUG(dbgs() << "SLP: added a vector of loads.\n");
          } else {
            // Need to reorder.
            TreeEntry *TE =
                newTreeEntry(VL, Bundle /*vectorized*/, S, UserTreeIdx,
                             ReuseShuffleIndicies, CurrentOrder);
            TE->setOperandsInOrder();
            LLVM_DEBUG(dbgs() << "SLP: added a vector of jumbled loads.\n");
            findRootOrder(CurrentOrder);
            ++NumOpsWantToKeepOrder[CurrentOrder];
          }
          return;
        }
#if INTEL_CUSTOMIZATION
        // We might want to issue gather load only if split load fails.
        // Do not consider to issue gather for vectors having
        // less then MinGatherLoadSize elements.
        if (CompatibilitySLPMode ||
            (VL.size() >= MinGatherLoadSize &&
             TTI->isLegalMaskedGather(FixedVectorType::get(ScalarTy, VL.size()),
                                      DL->getABITypeAlign(ScalarTy))))
          CandidateForGatherLoad = true;
#endif // INTEL_CUSTOMIZATION
      }
#if INTEL_CUSTOMIZATION
      // Check whether we can issue smaller-wide loads to build up the entire
      // vector (split-load).

      if (MaxSplitLoads > 0 &&
          (CurrentOrder.empty() || CurrentOrder.size() == VL.size())) {
        // Each consecutive group is represented by
        // starting index, load size (number of consecutive scalar
        // elements) and re-ordering information (if any).
        SmallVector<std::tuple<unsigned, unsigned, OrdersType>, 1> LoadGroups;
        unsigned VF = VL.size();
        unsigned MaxSplitNums = Log2_32(MaxSplitLoads);
        uint64_t ScalarSize = DL->getTypeAllocSize(ScalarTy);

        auto IsConsecutive = [this, ScalarSize](Value *Ptr0, Value *PtrN,
                                                int Size) -> bool {
          const SCEV *Scev0 = SE->getSCEV(Ptr0);
          const SCEV *ScevN = SE->getSCEV(PtrN);
          const auto *Diff =
              dyn_cast<SCEVConstant>(SE->getMinusSCEV(ScevN, Scev0));
          return Diff && Diff->getAPInt() == (Size - 1) * ScalarSize;
        };

        // Find out if we are able to build up the entire vector load with
        // multiple smaller size vector loads (of GroupSize elements each).
        // Populates LoadGroups with loads information.
        auto TryGroupSize = [this, VF, &LoadGroups,
                             IsConsecutive](ArrayRef<Value *> Pointers,
                                            ArrayRef<unsigned> PointersOrder,
                                            unsigned GroupSize) {
          LoadGroups.clear();
          for (unsigned N = 0; N < VF / GroupSize; N++) {
            OrdersType GroupOrder;
            unsigned First = N * GroupSize;
            unsigned Idx0, IdxN;
            if (!PointersOrder.empty()) {
              Idx0 = PointersOrder[First];
              IdxN = PointersOrder[First + GroupSize - 1];
            } else {
              ArrayRef<Value *> Slice =
                  makeArrayRef(Pointers).slice(First, GroupSize);
              if (!llvm::sortPtrAccesses(Slice, *DL, *SE, GroupOrder) ||
                  (!GroupOrder.empty() && GroupOrder.size() != GroupSize))
                return false;

              Idx0 = First + (GroupOrder.empty() ? 0 : GroupOrder[0]);
              IdxN = First + (GroupOrder.empty() ? GroupSize - 1
                                                 : GroupOrder[GroupSize - 1]);
            }
            Value *Ptr0 = Pointers[Idx0];
            Value *PtrN = Pointers[IdxN];
            if (!IsConsecutive(Ptr0, PtrN, GroupSize))
              return false;
            LoadGroups.emplace_back(First, GroupSize, GroupOrder);
          }
          return true;
        };

        bool UseSplitLoad = false;
        for (unsigned Split = 1; Split <= MaxSplitNums; ++Split) {
          unsigned GroupSize = VF / (1 << Split);
          if (GroupSize < 2)
            break;
          if (TryGroupSize(PointerOps, CurrentOrder, GroupSize)) {
            UseSplitLoad = true;
            break;
          }
        }

        if (UseSplitLoad) {
          LLVM_DEBUG(dbgs() << "SLP: found a split load group of size "
                            << LoadGroups.size() << ".\n");
          ++NumOpsWantToKeepOriginalOrder;
          TreeEntry *TE =
              newTreeEntry(VL, Bundle, S, UserTreeIdx, ReuseShuffleIndicies);
          TE->setOperandsInOrder();
          VectorizableTree.back()->SplitLoadGroups = LoadGroups;
          if (!CurrentOrder.empty())
            VectorizableTree.back()->SplitLoadOrder = CurrentOrder;

          LLVM_DEBUG(dbgs() << "SLP: added a vector of split-loads.\n");
          return;
        }
      }
      if (CandidateForGatherLoad) {
          SmallVector<int, 4> OpDirection(VL.size(), 0);
#endif // INTEL_CUSTOMIZATION
        // Vectorizing non-consecutive loads with `llvm.masked.gather`.
        TreeEntry *TE = newTreeEntry(VL, TreeEntry::ScatterVectorize, Bundle, S,
                                     UserTreeIdx, ReuseShuffleIndicies);
        TE->setOperandsInOrder();
        buildTree_rec(PointerOps, Depth + 1, {TE, 0, OpDirection}); // INTEL
        LLVM_DEBUG(dbgs() << "SLP: added a vector of non-consecutive loads.\n");
        return;
#if INTEL_CUSTOMIZATION
      }
#endif // INTEL_CUSTOMIZATION

      LLVM_DEBUG(dbgs() << "SLP: Gathering non-consecutive loads.\n");
      BS.cancelScheduling(VL, VL0);
      newTreeEntry(VL, None /*not vectorized*/, S, UserTreeIdx,
                   ReuseShuffleIndicies);
      return;
    }
    case Instruction::ZExt:
    case Instruction::SExt:
    case Instruction::FPToUI:
    case Instruction::FPToSI:
    case Instruction::FPExt:
    case Instruction::PtrToInt:
    case Instruction::IntToPtr:
    case Instruction::SIToFP:
    case Instruction::UIToFP:
    case Instruction::Trunc:
    case Instruction::FPTrunc:
    case Instruction::BitCast: {
      Type *SrcTy = VL0->getOperand(0)->getType();
      for (Value *V : VL) {
        Type *Ty = cast<Instruction>(V)->getOperand(0)->getType();
        if (Ty != SrcTy || !isValidElementType(Ty)) {
          BS.cancelScheduling(VL, VL0);
          newTreeEntry(VL, None /*not vectorized*/, S, UserTreeIdx,
                       ReuseShuffleIndicies);
          LLVM_DEBUG(dbgs()
                     << "SLP: Gathering casts with different src types.\n");
          return;
        }
      }
      TreeEntry *TE = newTreeEntry(VL, Bundle /*vectorized*/, S, UserTreeIdx,
                                   ReuseShuffleIndicies);
      LLVM_DEBUG(dbgs() << "SLP: added a vector of casts.\n");

      TE->setOperandsInOrder();
      for (unsigned i = 0, e = VL0->getNumOperands(); i < e; ++i) {
        SmallVector<int, 4> OpDirection(VL.size(), i); // INTEL
        ValueList Operands;
        // Prepare the operand vector.
        for (Value *V : VL)
          Operands.push_back(cast<Instruction>(V)->getOperand(i));

        buildTree_rec(Operands, Depth + 1, {TE, i, OpDirection}); // INTEL
      }
      return;
    }
    case Instruction::ICmp:
    case Instruction::FCmp: {
      // Check that all of the compares have the same predicate.
      CmpInst::Predicate P0 = cast<CmpInst>(VL0)->getPredicate();
      CmpInst::Predicate SwapP0 = CmpInst::getSwappedPredicate(P0);
      Type *ComparedTy = VL0->getOperand(0)->getType();
      for (Value *V : VL) {
        CmpInst *Cmp = cast<CmpInst>(V);
        if ((Cmp->getPredicate() != P0 && Cmp->getPredicate() != SwapP0) ||
            Cmp->getOperand(0)->getType() != ComparedTy) {
          BS.cancelScheduling(VL, VL0);
          newTreeEntry(VL, None /*not vectorized*/, S, UserTreeIdx,
                       ReuseShuffleIndicies);
          LLVM_DEBUG(dbgs()
                     << "SLP: Gathering cmp with different predicate.\n");
          return;
        }
      }

      TreeEntry *TE = newTreeEntry(VL, Bundle /*vectorized*/, S, UserTreeIdx,
                                   ReuseShuffleIndicies);
      LLVM_DEBUG(dbgs() << "SLP: added a vector of compares.\n");

#if INTEL_CUSTOMIZATION
      SmallVector<int, 4> OpDirLeft, OpDirRight;
#endif // INTEL_CUSTOMIZATION
      ValueList Left, Right;
      if (cast<CmpInst>(VL0)->isCommutative()) {
        // Commutative predicate - collect + sort operands of the instructions
        // so that each side is more likely to have the same opcode.
        assert(P0 == SwapP0 && "Commutative Predicate mismatch");
#if INTEL_CUSTOMIZATION
        reorderInputsAccordingToOpcode(VL, Left, Right, *DL, *SE, OpDirLeft,
                                       OpDirRight, *this);
#endif // INTEL_CUSTOMIZATION
      } else {
        // Collect operands - commute if it uses the swapped predicate.
        for (Value *V : VL) {
          auto *Cmp = cast<CmpInst>(V);
          Value *LHS = Cmp->getOperand(0);
          Value *RHS = Cmp->getOperand(1);
#if INTEL_CUSTOMIZATION
          if (Cmp->getPredicate() != P0) {
            std::swap(LHS, RHS);
            OpDirLeft.push_back(0);
            OpDirRight.push_back(1);
          } else {
            OpDirLeft.push_back(1);
            OpDirRight.push_back(0);
          }
#endif // INTEL_CUSTOMIZATION
          Left.push_back(LHS);
          Right.push_back(RHS);
        }
      }
      TE->setOperand(0, Left);
      TE->setOperand(1, Right);

#if INTEL_CUSTOMIZATION
      buildTree_rec(TE->getOperand(0), Depth + 1, {TE, 0, OpDirLeft});
      buildTree_rec(TE->getOperand(1), Depth + 1, {TE, 1, OpDirRight});
#endif // INTEL_CUSTOMIZATION
      return;
    }
    case Instruction::Select:
    case Instruction::FNeg:
    case Instruction::Add:
    case Instruction::FAdd:
    case Instruction::Sub:
    case Instruction::FSub:
    case Instruction::Mul:
    case Instruction::FMul:
    case Instruction::UDiv:
    case Instruction::SDiv:
    case Instruction::FDiv:
    case Instruction::URem:
    case Instruction::SRem:
    case Instruction::FRem:
    case Instruction::Shl:
    case Instruction::LShr:
    case Instruction::AShr:
    case Instruction::And:
    case Instruction::Or:
    case Instruction::Xor: {
      TreeEntry *TE = newTreeEntry(VL, Bundle /*vectorized*/, S, UserTreeIdx,
                                   ReuseShuffleIndicies);
      LLVM_DEBUG(dbgs() << "SLP: added a vector of un/bin op.\n");

      // Sort operands of the instructions so that each side is more likely to
      // have the same opcode.
      if (isa<BinaryOperator>(VL0) && VL0->isCommutative()) {
        ValueList Left, Right;
#if INTEL_CUSTOMIZATION
        SmallVector<int, 4> OpDirLeft, OpDirRight;
        reorderInputsAccordingToOpcode(VL, Left, Right, *DL, *SE, OpDirLeft,
                                       OpDirRight, *this);
        TE->setOperand(0, Left);
        TE->setOperand(1, Right);
        // Path steering.
        if (visitRightOperandFirst(VL[0])) {
          buildTree_rec(TE->getOperand(1), Depth + 1, {TE, 1, OpDirRight});
          buildTree_rec(TE->getOperand(0), Depth + 1, {TE, 0, OpDirLeft});
        } else {
          buildTree_rec(TE->getOperand(0), Depth + 1, {TE, 0, OpDirLeft});
          buildTree_rec(TE->getOperand(1), Depth + 1, {TE, 1, OpDirRight});
        }
#endif // INTEL_CUSTOMIZATION
        return;
      }

      TE->setOperandsInOrder();
      for (unsigned i = 0, e = VL0->getNumOperands(); i < e; ++i) {
        SmallVector<int, 4> OpDirection(VL.size(), i); // INTEL
        ValueList Operands;
        // Prepare the operand vector.
        for (Value *V : VL)
          Operands.push_back(cast<Instruction>(V)->getOperand(i));

        buildTree_rec(Operands, Depth + 1, {TE, i, OpDirection}); // INTEL
      }
      return;
    }
    case Instruction::GetElementPtr: {
      // We don't combine GEPs with complicated (nested) indexing.
      for (Value *V : VL) {
        if (cast<Instruction>(V)->getNumOperands() != 2) {
          LLVM_DEBUG(dbgs() << "SLP: not-vectorizable GEP (nested indexes).\n");
          BS.cancelScheduling(VL, VL0);
          newTreeEntry(VL, None /*not vectorized*/, S, UserTreeIdx,
                       ReuseShuffleIndicies);
          return;
        }
      }

      // We can't combine several GEPs into one vector if they operate on
      // different types.
      Type *Ty0 = VL0->getOperand(0)->getType();
      for (Value *V : VL) {
        Type *CurTy = cast<Instruction>(V)->getOperand(0)->getType();
        if (Ty0 != CurTy) {
          LLVM_DEBUG(dbgs()
                     << "SLP: not-vectorizable GEP (different types).\n");
          BS.cancelScheduling(VL, VL0);
          newTreeEntry(VL, None /*not vectorized*/, S, UserTreeIdx,
                       ReuseShuffleIndicies);
          return;
        }
      }

      // We don't combine GEPs with non-constant indexes.
      Type *Ty1 = VL0->getOperand(1)->getType();
      for (Value *V : VL) {
        auto Op = cast<Instruction>(V)->getOperand(1);
        if (!isa<ConstantInt>(Op) ||
            (Op->getType() != Ty1 &&
             Op->getType()->getScalarSizeInBits() >
                 DL->getIndexSizeInBits(
                     V->getType()->getPointerAddressSpace()))) {
          LLVM_DEBUG(dbgs()
                     << "SLP: not-vectorizable GEP (non-constant indexes).\n");
          BS.cancelScheduling(VL, VL0);
          newTreeEntry(VL, None /*not vectorized*/, S, UserTreeIdx,
                       ReuseShuffleIndicies);
          return;
        }
      }

      TreeEntry *TE = newTreeEntry(VL, Bundle /*vectorized*/, S, UserTreeIdx,
                                   ReuseShuffleIndicies);
      LLVM_DEBUG(dbgs() << "SLP: added a vector of GEPs.\n");
      TE->setOperandsInOrder();
      for (unsigned i = 0, e = 2; i < e; ++i) {
        SmallVector<int, 4> OpDirection(VL.size(), i); // INTEL
        ValueList Operands;
        // Prepare the operand vector.
        for (Value *V : VL)
          Operands.push_back(cast<Instruction>(V)->getOperand(i));

        buildTree_rec(Operands, Depth + 1, {TE, i, OpDirection}); // INTEL
      }
      return;
    }
    case Instruction::Store: {
      // Check if the stores are consecutive or if we need to swizzle them.
      llvm::Type *ScalarTy = cast<StoreInst>(VL0)->getValueOperand()->getType();
      // Avoid types that are padded when being allocated as scalars, while
      // being packed together in a vector (such as i1).
      if (DL->getTypeSizeInBits(ScalarTy) !=
          DL->getTypeAllocSizeInBits(ScalarTy)) {
        BS.cancelScheduling(VL, VL0);
        newTreeEntry(VL, None /*not vectorized*/, S, UserTreeIdx,
                     ReuseShuffleIndicies);
        LLVM_DEBUG(dbgs() << "SLP: Gathering stores of non-packed type.\n");
        return;
      }
      // Make sure all stores in the bundle are simple - we can't vectorize
      // atomic or volatile stores.
      SmallVector<Value *, 4> PointerOps(VL.size());
      ValueList Operands(VL.size());
      auto POIter = PointerOps.begin();
      auto OIter = Operands.begin();
      for (Value *V : VL) {
        auto *SI = cast<StoreInst>(V);
        if (!SI->isSimple()) {
          BS.cancelScheduling(VL, VL0);
          newTreeEntry(VL, None /*not vectorized*/, S, UserTreeIdx,
                       ReuseShuffleIndicies);
          LLVM_DEBUG(dbgs() << "SLP: Gathering non-simple stores.\n");
          return;
        }
        *POIter = SI->getPointerOperand();
        *OIter = SI->getValueOperand();
        ++POIter;
        ++OIter;
      }

      OrdersType CurrentOrder;
      // Check the order of pointer operands.
      if (llvm::sortPtrAccesses(PointerOps, *DL, *SE, CurrentOrder)) {
        Value *Ptr0;
        Value *PtrN;
        if (CurrentOrder.empty()) {
          Ptr0 = PointerOps.front();
          PtrN = PointerOps.back();
        } else {
          Ptr0 = PointerOps[CurrentOrder.front()];
          PtrN = PointerOps[CurrentOrder.back()];
        }
        Optional<int> Dist = getPointersDiff(Ptr0, PtrN, *DL, *SE);
        // Check that the sorted pointer operands are consecutive.
        if (static_cast<unsigned>(*Dist) == VL.size() - 1) {
          SmallVector<int, 4> OpDirection(VL.size(), 0); // INTEL
          if (CurrentOrder.empty()) {
            // Original stores are consecutive and does not require reordering.
            ++NumOpsWantToKeepOriginalOrder;
            TreeEntry *TE = newTreeEntry(VL, Bundle /*vectorized*/, S,
                                         UserTreeIdx, ReuseShuffleIndicies);
            TE->setOperandsInOrder();
            buildTree_rec(Operands, Depth + 1, {TE, 0, OpDirection}); // INTEL
            LLVM_DEBUG(dbgs() << "SLP: added a vector of stores.\n");
          } else {
            TreeEntry *TE =
                newTreeEntry(VL, Bundle /*vectorized*/, S, UserTreeIdx,
                             ReuseShuffleIndicies, CurrentOrder);
            TE->setOperandsInOrder();
            buildTree_rec(Operands, Depth + 1, {TE, 0, OpDirection}); // INTEL
            LLVM_DEBUG(dbgs() << "SLP: added a vector of jumbled stores.\n");
            findRootOrder(CurrentOrder);
            ++NumOpsWantToKeepOrder[CurrentOrder];
          }
          return;
        }
      }

      BS.cancelScheduling(VL, VL0);
      newTreeEntry(VL, None /*not vectorized*/, S, UserTreeIdx,
                   ReuseShuffleIndicies);
      LLVM_DEBUG(dbgs() << "SLP: Non-consecutive store.\n");
      return;
    }
    case Instruction::Call: {
      // Check if the calls are all to the same vectorizable intrinsic or
      // library function.
      CallInst *CI = cast<CallInst>(VL0);
      Intrinsic::ID ID = getVectorIntrinsicIDForCall(CI, TLI);

      VFShape Shape = VFShape::get(
          *CI, ElementCount::getFixed(static_cast<unsigned int>(VL.size())),
          false /*HasGlobalPred*/);
      Function *VecFunc = VFDatabase(*CI).getVectorizedFunction(Shape);

      if (!VecFunc && !isTriviallyVectorizable(ID)) {
        BS.cancelScheduling(VL, VL0);
        newTreeEntry(VL, None /*not vectorized*/, S, UserTreeIdx,
                     ReuseShuffleIndicies);
        LLVM_DEBUG(dbgs() << "SLP: Non-vectorizable call.\n");
        return;
      }
      Function *F = CI->getCalledFunction();
      unsigned NumArgs = CI->getNumArgOperands();
      SmallVector<Value*, 4> ScalarArgs(NumArgs, nullptr);
      for (unsigned j = 0; j != NumArgs; ++j)
        if (hasVectorInstrinsicScalarOpd(ID, j))
          ScalarArgs[j] = CI->getArgOperand(j);
      for (Value *V : VL) {
        CallInst *CI2 = dyn_cast<CallInst>(V);
        if (!CI2 || CI2->getCalledFunction() != F ||
            getVectorIntrinsicIDForCall(CI2, TLI) != ID ||
            (VecFunc &&
             VecFunc != VFDatabase(*CI2).getVectorizedFunction(Shape)) ||
            !CI->hasIdenticalOperandBundleSchema(*CI2)) {
          BS.cancelScheduling(VL, VL0);
          newTreeEntry(VL, None /*not vectorized*/, S, UserTreeIdx,
                       ReuseShuffleIndicies);
          LLVM_DEBUG(dbgs() << "SLP: mismatched calls:" << *CI << "!=" << *V
                            << "\n");
          return;
        }
        // Some intrinsics have scalar arguments and should be same in order for
        // them to be vectorized.
        for (unsigned j = 0; j != NumArgs; ++j) {
          if (hasVectorInstrinsicScalarOpd(ID, j)) {
            Value *A1J = CI2->getArgOperand(j);
            if (ScalarArgs[j] != A1J) {
              BS.cancelScheduling(VL, VL0);
              newTreeEntry(VL, None /*not vectorized*/, S, UserTreeIdx,
                           ReuseShuffleIndicies);
              LLVM_DEBUG(dbgs() << "SLP: mismatched arguments in call:" << *CI
                                << " argument " << ScalarArgs[j] << "!=" << A1J
                                << "\n");
              return;
            }
          }
        }
        // Verify that the bundle operands are identical between the two calls.
        if (CI->hasOperandBundles() &&
            !std::equal(CI->op_begin() + CI->getBundleOperandsStartIndex(),
                        CI->op_begin() + CI->getBundleOperandsEndIndex(),
                        CI2->op_begin() + CI2->getBundleOperandsStartIndex())) {
          BS.cancelScheduling(VL, VL0);
          newTreeEntry(VL, None /*not vectorized*/, S, UserTreeIdx,
                       ReuseShuffleIndicies);
          LLVM_DEBUG(dbgs() << "SLP: mismatched bundle operands in calls:"
                            << *CI << "!=" << *V << '\n');
          return;
        }
      }

      TreeEntry *TE = newTreeEntry(VL, Bundle /*vectorized*/, S, UserTreeIdx,
                                   ReuseShuffleIndicies);
      TE->setOperandsInOrder();
      for (unsigned i = 0, e = CI->getNumArgOperands(); i != e; ++i) {
        SmallVector<int, 4> OpDirection(VL.size(), i); // INTEL
        ValueList Operands;
        // Prepare the operand vector.
        for (Value *V : VL) {
          auto *CI2 = cast<CallInst>(V);
          Operands.push_back(CI2->getArgOperand(i));
        }
        buildTree_rec(Operands, Depth + 1, {TE, i, OpDirection}); // INTEL
      }
      return;
    }
    case Instruction::ShuffleVector: {
      // If this is not an alternate sequence of opcode like add-sub
      // then do not vectorize this instruction.
      if (!S.isAltShuffle()) {
        BS.cancelScheduling(VL, VL0);
        newTreeEntry(VL, None /*not vectorized*/, S, UserTreeIdx,
                     ReuseShuffleIndicies);
        LLVM_DEBUG(dbgs() << "SLP: ShuffleVector are not vectorized.\n");
        return;
      }
      TreeEntry *TE = newTreeEntry(VL, Bundle /*vectorized*/, S, UserTreeIdx,
                                   ReuseShuffleIndicies);
      LLVM_DEBUG(dbgs() << "SLP: added a ShuffleVector op.\n");

      // Reorder operands if reordering would enable vectorization.
#if INTEL_CUSTOMIZATION
      if (isa<BinaryOperator>(VL0)) {
        SmallVector<int, 4> OpDirLeft, OpDirRight;
        ValueList Left, Right;
        reorderInputsAccordingToOpcode(VL, Left, Right, *DL, *SE, OpDirLeft,
                                       OpDirRight, *this);
        TE->setOperand(0, Left);
        TE->setOperand(1, Right);
        if (visitRightOperandFirst(VL[0])) {
          buildTree_rec(TE->getOperand(1), Depth + 1, {TE, 1, OpDirRight});
          buildTree_rec(TE->getOperand(0), Depth + 1, {TE, 0, OpDirLeft});
        } else {
          buildTree_rec(TE->getOperand(0), Depth + 1, {TE, 0, OpDirLeft});
          buildTree_rec(TE->getOperand(1), Depth + 1, {TE, 1, OpDirRight});
        }
        return;
      }
#endif // INTEL_CUSTOMIZATION

      TE->setOperandsInOrder();
      for (unsigned i = 0, e = VL0->getNumOperands(); i < e; ++i) {
        SmallVector<int, 4> OpDirection(VL.size(), i); // INTEL
        ValueList Operands;
        // Prepare the operand vector.
        for (Value *V : VL)
          Operands.push_back(cast<Instruction>(V)->getOperand(i));

        buildTree_rec(Operands, Depth + 1, {TE, i, OpDirection}); // INTEL
      }
      return;
    }
    default:
      BS.cancelScheduling(VL, VL0);
      newTreeEntry(VL, None /*not vectorized*/, S, UserTreeIdx,
                   ReuseShuffleIndicies);
      LLVM_DEBUG(dbgs() << "SLP: Gathering unknown instruction.\n");
      return;
  }
}

unsigned BoUpSLP::canMapToVector(Type *T, const DataLayout &DL) const {
  unsigned N = 1;
  Type *EltTy = T;

  while (isa<StructType>(EltTy) || isa<ArrayType>(EltTy) ||
         isa<VectorType>(EltTy)) {
    if (auto *ST = dyn_cast<StructType>(EltTy)) {
      // Check that struct is homogeneous.
      for (const auto *Ty : ST->elements())
        if (Ty != *ST->element_begin())
          return 0;
      N *= ST->getNumElements();
      EltTy = *ST->element_begin();
    } else if (auto *AT = dyn_cast<ArrayType>(EltTy)) {
      N *= AT->getNumElements();
      EltTy = AT->getElementType();
    } else {
      auto *VT = cast<FixedVectorType>(EltTy);
      N *= VT->getNumElements();
      EltTy = VT->getElementType();
    }
  }

  if (!isValidElementType(EltTy))
    return 0;
  uint64_t VTSize = DL.getTypeStoreSizeInBits(FixedVectorType::get(EltTy, N));
  if (VTSize < MinVecRegSize || VTSize > MaxVecRegSize || VTSize != DL.getTypeStoreSizeInBits(T))
    return 0;
  return N;
}

bool BoUpSLP::canReuseExtract(ArrayRef<Value *> VL, Value *OpValue,
                              SmallVectorImpl<unsigned> &CurrentOrder) const {
  Instruction *E0 = cast<Instruction>(OpValue);
  assert(E0->getOpcode() == Instruction::ExtractElement ||
         E0->getOpcode() == Instruction::ExtractValue);
  assert(E0->getOpcode() == getSameOpcode(VL).getOpcode() && "Invalid opcode");
  // Check if all of the extracts come from the same vector and from the
  // correct offset.
  Value *Vec = E0->getOperand(0);

  CurrentOrder.clear();

  // We have to extract from a vector/aggregate with the same number of elements.
  unsigned NElts;
  if (E0->getOpcode() == Instruction::ExtractValue) {
    const DataLayout &DL = E0->getModule()->getDataLayout();
    NElts = canMapToVector(Vec->getType(), DL);
    if (!NElts)
      return false;
    // Check if load can be rewritten as load of vector.
    LoadInst *LI = dyn_cast<LoadInst>(Vec);
    if (!LI || !LI->isSimple() || !LI->hasNUses(VL.size()))
      return false;
  } else {
    NElts = cast<FixedVectorType>(Vec->getType())->getNumElements();
  }

  if (NElts != VL.size())
    return false;

  // Check that all of the indices extract from the correct offset.
  bool ShouldKeepOrder = true;
  unsigned E = VL.size();
  // Assign to all items the initial value E + 1 so we can check if the extract
  // instruction index was used already.
  // Also, later we can check that all the indices are used and we have a
  // consecutive access in the extract instructions, by checking that no
  // element of CurrentOrder still has value E + 1.
  CurrentOrder.assign(E, E + 1);
  unsigned I = 0;
  for (; I < E; ++I) {
    auto *Inst = cast<Instruction>(VL[I]);
    if (Inst->getOperand(0) != Vec)
      break;
    Optional<unsigned> Idx = getExtractIndex(Inst);
    if (!Idx)
      break;
    const unsigned ExtIdx = *Idx;
    if (ExtIdx != I) {
      if (ExtIdx >= E || CurrentOrder[ExtIdx] != E + 1)
        break;
      ShouldKeepOrder = false;
      CurrentOrder[ExtIdx] = I;
    } else {
      if (CurrentOrder[I] != E + 1)
        break;
      CurrentOrder[I] = I;
    }
  }
  if (I < E) {
    CurrentOrder.clear();
    return false;
  }

  return ShouldKeepOrder;
}

bool BoUpSLP::areAllUsersVectorized(Instruction *I) const {
  return I->hasOneUse() || llvm::all_of(I->users(), [this](User *U) {
           return ScalarToTreeEntry.count(U) > 0;
         });
}

static std::pair<InstructionCost, InstructionCost>
getVectorCallCosts(CallInst *CI, FixedVectorType *VecTy,
                   TargetTransformInfo *TTI, TargetLibraryInfo *TLI) {
  Intrinsic::ID ID = getVectorIntrinsicIDForCall(CI, TLI);

  // Calculate the cost of the scalar and vector calls.
  SmallVector<Type *, 4> VecTys;
  for (Use &Arg : CI->args())
    VecTys.push_back(
        FixedVectorType::get(Arg->getType(), VecTy->getNumElements()));
  FastMathFlags FMF;
  if (auto *FPCI = dyn_cast<FPMathOperator>(CI))
    FMF = FPCI->getFastMathFlags();
  SmallVector<const Value *> Arguments(CI->arg_begin(), CI->arg_end());
  IntrinsicCostAttributes CostAttrs(ID, VecTy, Arguments, VecTys, FMF,
                                    dyn_cast<IntrinsicInst>(CI));
  auto IntrinsicCost =
    TTI->getIntrinsicInstrCost(CostAttrs, TTI::TCK_RecipThroughput);

  auto Shape = VFShape::get(*CI, ElementCount::getFixed(static_cast<unsigned>(
                                     VecTy->getNumElements())),
                            false /*HasGlobalPred*/);
  Function *VecFunc = VFDatabase(*CI).getVectorizedFunction(Shape);
  auto LibCost = IntrinsicCost;
  if (!CI->isNoBuiltin() && VecFunc) {
    // Calculate the cost of the vector library call.
    // If the corresponding vector call is cheaper, return its cost.
    LibCost = TTI->getCallInstrCost(nullptr, VecTy, VecTys,
                                    TTI::TCK_RecipThroughput);
  }
  return {IntrinsicCost, LibCost};
}

InstructionCost BoUpSLP::getEntryCost(TreeEntry *E) {
  ArrayRef<Value*> VL = E->Scalars;

  Type *ScalarTy = VL[0]->getType();
  if (StoreInst *SI = dyn_cast<StoreInst>(VL[0]))
    ScalarTy = SI->getValueOperand()->getType();
  else if (CmpInst *CI = dyn_cast<CmpInst>(VL[0]))
    ScalarTy = CI->getOperand(0)->getType();
  auto *VecTy = FixedVectorType::get(ScalarTy, VL.size());
  TTI::TargetCostKind CostKind = TTI::TCK_RecipThroughput;

  // If we have computed a smaller type for the expression, update VecTy so
  // that the costs will be accurate.
  if (MinBWs.count(VL[0]))
    VecTy = FixedVectorType::get(
        IntegerType::get(F->getContext(), MinBWs[VL[0]].first), VL.size());

  unsigned ReuseShuffleNumbers = E->ReuseShuffleIndices.size();
  bool NeedToShuffleReuses = !E->ReuseShuffleIndices.empty();
  InstructionCost ReuseShuffleCost = 0;
  if (NeedToShuffleReuses) {
    ReuseShuffleCost =
        TTI->getShuffleCost(TargetTransformInfo::SK_PermuteSingleSrc, VecTy,
                            E->ReuseShuffleIndices);
  }
  if (E->State == TreeEntry::NeedToGather) {
    if (allConstant(VL))
      return 0;
    if (isSplat(VL)) {
      return ReuseShuffleCost +
             TTI->getShuffleCost(TargetTransformInfo::SK_Broadcast, VecTy, None,
                                 0);
    }
    if (E->getOpcode() == Instruction::ExtractElement &&
        allSameType(VL) && allSameBlock(VL)) {
      SmallVector<int> Mask;
      Optional<TargetTransformInfo::ShuffleKind> ShuffleKind =
          isShuffle(VL, Mask);
      if (ShuffleKind.hasValue()) {
        InstructionCost Cost =
            TTI->getShuffleCost(ShuffleKind.getValue(), VecTy, Mask);
        for (auto *V : VL) {
          // If all users of instruction are going to be vectorized and this
          // instruction itself is not going to be vectorized, consider this
          // instruction as dead and remove its cost from the final cost of the
          // vectorized tree.
          if (areAllUsersVectorized(cast<Instruction>(V)) &&
              !ScalarToTreeEntry.count(V)) {
            auto *IO = cast<ConstantInt>(
                cast<ExtractElementInst>(V)->getIndexOperand());
            Cost -= TTI->getVectorInstrCost(Instruction::ExtractElement, VecTy,
                                            IO->getZExtValue());
          }
        }
        return ReuseShuffleCost + Cost;
      }
    }
    return ReuseShuffleCost + getGatherCost(VL);
  }
  assert((E->State == TreeEntry::Vectorize ||
          E->State == TreeEntry::ScatterVectorize) &&
         "Unhandled state");
  assert(E->getOpcode() && allSameType(VL) && allSameBlock(VL) && "Invalid VL");
  Instruction *VL0 = E->getMainOp();
  unsigned ShuffleOrOp =
      E->isAltShuffle() ? (unsigned)Instruction::ShuffleVector : E->getOpcode();
  switch (ShuffleOrOp) {
    case Instruction::PHI:
      return 0;

    case Instruction::ExtractValue:
    case Instruction::ExtractElement: {
      // The common cost of removal ExtractElement/ExtractValue instructions +
      // the cost of shuffles, if required to resuffle the original vector.
      InstructionCost CommonCost = 0;
      if (NeedToShuffleReuses) {
        unsigned Idx = 0;
        for (unsigned I : E->ReuseShuffleIndices) {
          if (ShuffleOrOp == Instruction::ExtractElement) {
            auto *IO = cast<ConstantInt>(
                cast<ExtractElementInst>(VL[I])->getIndexOperand());
            Idx = IO->getZExtValue();
            ReuseShuffleCost -= TTI->getVectorInstrCost(
                Instruction::ExtractElement, VecTy, Idx);
          } else {
            ReuseShuffleCost -= TTI->getVectorInstrCost(
                Instruction::ExtractElement, VecTy, Idx);
            ++Idx;
          }
        }
        Idx = ReuseShuffleNumbers;
        for (Value *V : VL) {
          if (ShuffleOrOp == Instruction::ExtractElement) {
            auto *IO = cast<ConstantInt>(
                cast<ExtractElementInst>(V)->getIndexOperand());
            Idx = IO->getZExtValue();
          } else {
            --Idx;
          }
          ReuseShuffleCost +=
              TTI->getVectorInstrCost(Instruction::ExtractElement, VecTy, Idx);
        }
        CommonCost = ReuseShuffleCost;
      } else if (!E->ReorderIndices.empty()) {
        SmallVector<int> NewMask;
        inversePermutation(E->ReorderIndices, NewMask);
        CommonCost = TTI->getShuffleCost(
            TargetTransformInfo::SK_PermuteSingleSrc, VecTy, NewMask);
      }
      for (unsigned I = 0, E = VL.size(); I < E; ++I) {
        Instruction *EI = cast<Instruction>(VL[I]);
        // If all users are going to be vectorized, instruction can be
        // considered as dead.
        // The same, if have only one user, it will be vectorized for sure.
        if (areAllUsersVectorized(EI)) {
          // Take credit for instruction that will become dead.
          if (EI->hasOneUse()) {
            Instruction *Ext = EI->user_back();
            if ((isa<SExtInst>(Ext) || isa<ZExtInst>(Ext)) &&
                all_of(Ext->users(),
                       [](User *U) { return isa<GetElementPtrInst>(U); })) {
              // Use getExtractWithExtendCost() to calculate the cost of
              // extractelement/ext pair.
              CommonCost -= TTI->getExtractWithExtendCost(
                  Ext->getOpcode(), Ext->getType(), VecTy, I);
              // Add back the cost of s|zext which is subtracted separately.
              CommonCost += TTI->getCastInstrCost(
                  Ext->getOpcode(), Ext->getType(), EI->getType(),
                  TTI::getCastContextHint(Ext), CostKind, Ext);
              continue;
            }
          }
          CommonCost -=
              TTI->getVectorInstrCost(Instruction::ExtractElement, VecTy, I);
        }
      }
      return CommonCost;
    }
    case Instruction::ZExt:
    case Instruction::SExt:
    case Instruction::FPToUI:
    case Instruction::FPToSI:
    case Instruction::FPExt:
    case Instruction::PtrToInt:
    case Instruction::IntToPtr:
    case Instruction::SIToFP:
    case Instruction::UIToFP:
    case Instruction::Trunc:
    case Instruction::FPTrunc:
    case Instruction::BitCast: {
      Type *SrcTy = VL0->getOperand(0)->getType();
      InstructionCost ScalarEltCost =
          TTI->getCastInstrCost(E->getOpcode(), ScalarTy, SrcTy,
                                TTI::getCastContextHint(VL0), CostKind, VL0);
      if (NeedToShuffleReuses) {
        ReuseShuffleCost -= (ReuseShuffleNumbers - VL.size()) * ScalarEltCost;
      }

      // Calculate the cost of this instruction.
      InstructionCost ScalarCost = VL.size() * ScalarEltCost;

      auto *SrcVecTy = FixedVectorType::get(SrcTy, VL.size());
      InstructionCost VecCost = 0;
      // Check if the values are candidates to demote.
      if (!MinBWs.count(VL0) || VecTy != SrcVecTy) {
        VecCost =
            ReuseShuffleCost +
            TTI->getCastInstrCost(E->getOpcode(), VecTy, SrcVecTy,
                                  TTI::getCastContextHint(VL0), CostKind, VL0);
      }
      LLVM_DEBUG(dumpTreeCosts(E, ReuseShuffleCost, VecCost, ScalarCost));
      return VecCost - ScalarCost;
    }
    case Instruction::FCmp:
    case Instruction::ICmp:
    case Instruction::Select: {
      // Calculate the cost of this instruction.
      InstructionCost ScalarEltCost =
          TTI->getCmpSelInstrCost(E->getOpcode(), ScalarTy, Builder.getInt1Ty(),
                                  CmpInst::BAD_ICMP_PREDICATE, CostKind, VL0);
      if (NeedToShuffleReuses) {
        ReuseShuffleCost -= (ReuseShuffleNumbers - VL.size()) * ScalarEltCost;
      }
      auto *MaskTy = FixedVectorType::get(Builder.getInt1Ty(), VL.size());
      InstructionCost ScalarCost = VecTy->getNumElements() * ScalarEltCost;

      // Check if all entries in VL are either compares or selects with compares
      // as condition that have the same predicates.
      CmpInst::Predicate VecPred = CmpInst::BAD_ICMP_PREDICATE;
      bool First = true;
      for (auto *V : VL) {
        CmpInst::Predicate CurrentPred;
        auto MatchCmp = m_Cmp(CurrentPred, m_Value(), m_Value());
        if ((!match(V, m_Select(MatchCmp, m_Value(), m_Value())) &&
             !match(V, MatchCmp)) ||
            (!First && VecPred != CurrentPred)) {
          VecPred = CmpInst::BAD_ICMP_PREDICATE;
          break;
        }
        First = false;
        VecPred = CurrentPred;
      }

      InstructionCost VecCost = TTI->getCmpSelInstrCost(
          E->getOpcode(), VecTy, MaskTy, VecPred, CostKind, VL0);
      // Check if it is possible and profitable to use min/max for selects in
      // VL.
      //
      auto IntrinsicAndUse = canConvertToMinOrMaxIntrinsic(VL);
      if (IntrinsicAndUse.first != Intrinsic::not_intrinsic) {
        IntrinsicCostAttributes CostAttrs(IntrinsicAndUse.first, VecTy,
                                          {VecTy, VecTy});
        InstructionCost IntrinsicCost =
            TTI->getIntrinsicInstrCost(CostAttrs, CostKind);
        // If the selects are the only uses of the compares, they will be dead
        // and we can adjust the cost by removing their cost.
        if (IntrinsicAndUse.second)
          IntrinsicCost -=
              TTI->getCmpSelInstrCost(Instruction::ICmp, VecTy, MaskTy,
                                      CmpInst::BAD_ICMP_PREDICATE, CostKind);
        VecCost = std::min(VecCost, IntrinsicCost);
      }
      LLVM_DEBUG(dumpTreeCosts(E, ReuseShuffleCost, VecCost, ScalarCost));
      return ReuseShuffleCost + VecCost - ScalarCost;
    }
    case Instruction::FNeg:
    case Instruction::Add:
    case Instruction::FAdd:
    case Instruction::Sub:
    case Instruction::FSub:
    case Instruction::Mul:
    case Instruction::FMul:
    case Instruction::UDiv:
    case Instruction::SDiv:
    case Instruction::FDiv:
    case Instruction::URem:
    case Instruction::SRem:
    case Instruction::FRem:
    case Instruction::Shl:
    case Instruction::LShr:
    case Instruction::AShr:
    case Instruction::And:
    case Instruction::Or:
    case Instruction::Xor: {
      // Certain instructions can be cheaper to vectorize if they have a
      // constant second vector operand.
      TargetTransformInfo::OperandValueKind Op1VK =
          TargetTransformInfo::OK_AnyValue;
      TargetTransformInfo::OperandValueKind Op2VK =
          TargetTransformInfo::OK_UniformConstantValue;
      TargetTransformInfo::OperandValueProperties Op1VP =
          TargetTransformInfo::OP_None;
      TargetTransformInfo::OperandValueProperties Op2VP =
          TargetTransformInfo::OP_PowerOf2;

      // If all operands are exactly the same ConstantInt then set the
      // operand kind to OK_UniformConstantValue.
      // If instead not all operands are constants, then set the operand kind
      // to OK_AnyValue. If all operands are constants but not the same,
      // then set the operand kind to OK_NonUniformConstantValue.
      ConstantInt *CInt0 = nullptr;
      for (unsigned i = 0, e = VL.size(); i < e; ++i) {
        const Instruction *I = cast<Instruction>(VL[i]);
        unsigned OpIdx = isa<BinaryOperator>(I) ? 1 : 0;
        ConstantInt *CInt = dyn_cast<ConstantInt>(I->getOperand(OpIdx));
        if (!CInt) {
          Op2VK = TargetTransformInfo::OK_AnyValue;
          Op2VP = TargetTransformInfo::OP_None;
          break;
        }
        if (Op2VP == TargetTransformInfo::OP_PowerOf2 &&
            !CInt->getValue().isPowerOf2())
          Op2VP = TargetTransformInfo::OP_None;
        if (i == 0) {
          CInt0 = CInt;
          continue;
        }
        if (CInt0 != CInt)
          Op2VK = TargetTransformInfo::OK_NonUniformConstantValue;
      }

      SmallVector<const Value *, 4> Operands(VL0->operand_values());
      InstructionCost ScalarEltCost =
          TTI->getArithmeticInstrCost(E->getOpcode(), ScalarTy, CostKind, Op1VK,
                                      Op2VK, Op1VP, Op2VP, Operands, VL0);
      if (NeedToShuffleReuses) {
        ReuseShuffleCost -= (ReuseShuffleNumbers - VL.size()) * ScalarEltCost;
      }
      InstructionCost ScalarCost = VecTy->getNumElements() * ScalarEltCost;
      InstructionCost VecCost =
          TTI->getArithmeticInstrCost(E->getOpcode(), VecTy, CostKind, Op1VK,
                                      Op2VK, Op1VP, Op2VP, Operands, VL0);
      LLVM_DEBUG(dumpTreeCosts(E, ReuseShuffleCost, VecCost, ScalarCost));
      return ReuseShuffleCost + VecCost - ScalarCost;
    }
    case Instruction::GetElementPtr: {
      TargetTransformInfo::OperandValueKind Op1VK =
          TargetTransformInfo::OK_AnyValue;
      TargetTransformInfo::OperandValueKind Op2VK =
          TargetTransformInfo::OK_UniformConstantValue;

      InstructionCost ScalarEltCost = TTI->getArithmeticInstrCost(
          Instruction::Add, ScalarTy, CostKind, Op1VK, Op2VK);
      if (NeedToShuffleReuses) {
        ReuseShuffleCost -= (ReuseShuffleNumbers - VL.size()) * ScalarEltCost;
      }
      InstructionCost ScalarCost = VecTy->getNumElements() * ScalarEltCost;
      InstructionCost VecCost = TTI->getArithmeticInstrCost(
          Instruction::Add, VecTy, CostKind, Op1VK, Op2VK);
      LLVM_DEBUG(dumpTreeCosts(E, ReuseShuffleCost, VecCost, ScalarCost));
      return ReuseShuffleCost + VecCost - ScalarCost;
    }
    case Instruction::Load: {
      // Cost of wide load - cost of scalar loads.
      Align alignment = cast<LoadInst>(VL0)->getAlign();
      InstructionCost ScalarEltCost = TTI->getMemoryOpCost(
          Instruction::Load, ScalarTy, alignment, 0, CostKind, VL0);
      if (NeedToShuffleReuses) {
        ReuseShuffleCost -= (ReuseShuffleNumbers - VL.size()) * ScalarEltCost;
      }
      InstructionCost ScalarLdCost = VecTy->getNumElements() * ScalarEltCost;
      InstructionCost VecLdCost;
      if (E->State == TreeEntry::Vectorize) {
        VecLdCost = TTI->getMemoryOpCost(Instruction::Load, VecTy, alignment, 0,
                                         CostKind, VL0);
#if INTEL_CUSTOMIZATION
        // Cost modeling for split-load.
        if (!E->SplitLoadGroups.empty()) {
          // Cost of all loads.
          unsigned Size = std::get<1>(E->SplitLoadGroups.back());
          unsigned NumElems = E->SplitLoadGroups.size();
          VecLdCost = NumElems *
                      TTI->getMemoryOpCost(Instruction::Load,
                                           FixedVectorType::get(ScalarTy, Size),
                                           alignment, 0, CostKind, VL0);
          // Cost of shuffles.
          do {
            Size *= 2;
            NumElems /= 2;
            VecLdCost += NumElems * TTI->getShuffleCost(
                                        TargetTransformInfo::SK_PermuteTwoSrc,
                                        FixedVectorType::get(ScalarTy, Size));
          } while (NumElems > 1);
        }
#endif // INTEL_CUSTOMIZATION
      } else {
        assert(E->State == TreeEntry::ScatterVectorize && "Unknown EntryState");
        VecLdCost = TTI->getGatherScatterOpCost(
            Instruction::Load, VecTy, cast<LoadInst>(VL0)->getPointerOperand(),
            /*VariableMask=*/false, alignment, CostKind, VL0);
      }
      if (!NeedToShuffleReuses && !E->ReorderIndices.empty()) {
        SmallVector<int> NewMask;
        inversePermutation(E->ReorderIndices, NewMask);
        VecLdCost += TTI->getShuffleCost(
            TargetTransformInfo::SK_PermuteSingleSrc, VecTy, NewMask);
      }
      LLVM_DEBUG(dumpTreeCosts(E, ReuseShuffleCost, VecLdCost, ScalarLdCost));
      return ReuseShuffleCost + VecLdCost - ScalarLdCost;
    }
    case Instruction::Store: {
      // We know that we can merge the stores. Calculate the cost.
      bool IsReorder = !E->ReorderIndices.empty();
      auto *SI =
          cast<StoreInst>(IsReorder ? VL[E->ReorderIndices.front()] : VL0);
      Align Alignment = SI->getAlign();
      InstructionCost ScalarEltCost = TTI->getMemoryOpCost(
          Instruction::Store, ScalarTy, Alignment, 0, CostKind, VL0);
      InstructionCost ScalarStCost = VecTy->getNumElements() * ScalarEltCost;
      InstructionCost VecStCost = TTI->getMemoryOpCost(
          Instruction::Store, VecTy, Alignment, 0, CostKind, VL0);
      if (IsReorder) {
        SmallVector<int> NewMask;
        inversePermutation(E->ReorderIndices, NewMask);
        VecStCost += TTI->getShuffleCost(
            TargetTransformInfo::SK_PermuteSingleSrc, VecTy, NewMask);
      }
      LLVM_DEBUG(dumpTreeCosts(E, ReuseShuffleCost, VecStCost, ScalarStCost));
      return VecStCost - ScalarStCost;
    }
    case Instruction::Call: {
      CallInst *CI = cast<CallInst>(VL0);
      Intrinsic::ID ID = getVectorIntrinsicIDForCall(CI, TLI);

      // Calculate the cost of the scalar and vector calls.
      IntrinsicCostAttributes CostAttrs(ID, *CI, 1);
      InstructionCost ScalarEltCost =
          TTI->getIntrinsicInstrCost(CostAttrs, CostKind);
      if (NeedToShuffleReuses) {
        ReuseShuffleCost -= (ReuseShuffleNumbers - VL.size()) * ScalarEltCost;
      }
      InstructionCost ScalarCallCost = VecTy->getNumElements() * ScalarEltCost;

      auto VecCallCosts = getVectorCallCosts(CI, VecTy, TTI, TLI);
      InstructionCost VecCallCost =
          std::min(VecCallCosts.first, VecCallCosts.second);

      LLVM_DEBUG(dbgs() << "SLP: Call cost " << VecCallCost - ScalarCallCost
                        << " (" << VecCallCost << "-" << ScalarCallCost << ")"
                        << " for " << *CI << "\n");

      return ReuseShuffleCost + VecCallCost - ScalarCallCost;
    }
    case Instruction::ShuffleVector: {
      assert(E->isAltShuffle() &&
             ((Instruction::isBinaryOp(E->getOpcode()) &&
               Instruction::isBinaryOp(E->getAltOpcode())) ||
              (Instruction::isCast(E->getOpcode()) &&
               Instruction::isCast(E->getAltOpcode()))) &&
             "Invalid Shuffle Vector Operand");
      InstructionCost ScalarCost = 0;
      if (NeedToShuffleReuses) {
        for (unsigned Idx : E->ReuseShuffleIndices) {
          Instruction *I = cast<Instruction>(VL[Idx]);
          ReuseShuffleCost -= TTI->getInstructionCost(I, CostKind);
        }
        for (Value *V : VL) {
          Instruction *I = cast<Instruction>(V);
          ReuseShuffleCost += TTI->getInstructionCost(I, CostKind);
        }
      }
      for (Value *V : VL) {
        Instruction *I = cast<Instruction>(V);
        assert(E->isOpcodeOrAlt(I) && "Unexpected main/alternate opcode");
        ScalarCost += TTI->getInstructionCost(I, CostKind);
      }
      // VecCost is equal to sum of the cost of creating 2 vectors
      // and the cost of creating shuffle.
      InstructionCost VecCost = 0;
      if (Instruction::isBinaryOp(E->getOpcode())) {
        VecCost = TTI->getArithmeticInstrCost(E->getOpcode(), VecTy, CostKind);
        VecCost += TTI->getArithmeticInstrCost(E->getAltOpcode(), VecTy,
                                               CostKind);
      } else {
        Type *Src0SclTy = E->getMainOp()->getOperand(0)->getType();
        Type *Src1SclTy = E->getAltOp()->getOperand(0)->getType();
        auto *Src0Ty = FixedVectorType::get(Src0SclTy, VL.size());
        auto *Src1Ty = FixedVectorType::get(Src1SclTy, VL.size());
        VecCost = TTI->getCastInstrCost(E->getOpcode(), VecTy, Src0Ty,
                                        TTI::CastContextHint::None, CostKind);
        VecCost += TTI->getCastInstrCost(E->getAltOpcode(), VecTy, Src1Ty,
                                         TTI::CastContextHint::None, CostKind);
      }

      SmallVector<int> Mask(E->Scalars.size());
      for (unsigned I = 0, End = E->Scalars.size(); I < End; ++I) {
        auto *OpInst = cast<Instruction>(E->Scalars[I]);
        assert(E->isOpcodeOrAlt(OpInst) && "Unexpected main/alternate opcode");
        Mask[I] = I + (OpInst->getOpcode() == E->getAltOpcode() ? End : 0);
      }
      VecCost +=
          TTI->getShuffleCost(TargetTransformInfo::SK_Select, VecTy, Mask, 0);
      LLVM_DEBUG(dumpTreeCosts(E, ReuseShuffleCost, VecCost, ScalarCost));
      return ReuseShuffleCost + VecCost - ScalarCost;
    }
    default:
      llvm_unreachable("Unknown instruction");
  }
}

bool BoUpSLP::isFullyVectorizableTinyTree() const {
  LLVM_DEBUG(dbgs() << "SLP: Check whether the tree with height "
                    << VectorizableTree.size() << " is fully vectorizable .\n");

  // We only handle trees of heights 1 and 2.
  if (VectorizableTree.size() == 1 &&
      VectorizableTree[0]->State == TreeEntry::Vectorize)
    return true;

  if (VectorizableTree.size() != 2)
    return false;

  // Handle splat and all-constants stores.
  if (VectorizableTree[0]->State == TreeEntry::Vectorize &&
      (allConstant(VectorizableTree[1]->Scalars) ||
       isSplat(VectorizableTree[1]->Scalars)))
    return true;

  // Gathering cost would be too much for tiny trees.
  if (VectorizableTree[0]->State == TreeEntry::NeedToGather ||
      VectorizableTree[1]->State == TreeEntry::NeedToGather)
    return false;

  return true;
}

static bool isLoadCombineCandidateImpl(Value *Root, unsigned NumElts,
                                       TargetTransformInfo *TTI) {
  // Look past the root to find a source value. Arbitrarily follow the
  // path through operand 0 of any 'or'. Also, peek through optional
  // shift-left-by-multiple-of-8-bits.
  Value *ZextLoad = Root;
  const APInt *ShAmtC;
  while (!isa<ConstantExpr>(ZextLoad) &&
         (match(ZextLoad, m_Or(m_Value(), m_Value())) ||
          (match(ZextLoad, m_Shl(m_Value(), m_APInt(ShAmtC))) &&
           ShAmtC->urem(8) == 0)))
    ZextLoad = cast<BinaryOperator>(ZextLoad)->getOperand(0);

  // Check if the input is an extended load of the required or/shift expression.
  Value *LoadPtr;
  if (ZextLoad == Root || !match(ZextLoad, m_ZExt(m_Load(m_Value(LoadPtr)))))
    return false;

  // Require that the total load bit width is a legal integer type.
  // For example, <8 x i8> --> i64 is a legal integer on a 64-bit target.
  // But <16 x i8> --> i128 is not, so the backend probably can't reduce it.
  Type *SrcTy = LoadPtr->getType()->getPointerElementType();
  unsigned LoadBitWidth = SrcTy->getIntegerBitWidth() * NumElts;
  if (!TTI->isTypeLegal(IntegerType::get(Root->getContext(), LoadBitWidth)))
    return false;

  // Everything matched - assume that we can fold the whole sequence using
  // load combining.
  LLVM_DEBUG(dbgs() << "SLP: Assume load combining for tree starting at "
             << *(cast<Instruction>(Root)) << "\n");

  return true;
}

bool BoUpSLP::isLoadCombineReductionCandidate(RecurKind RdxKind) const {
  if (RdxKind != RecurKind::Or)
    return false;

  unsigned NumElts = VectorizableTree[0]->Scalars.size();
  Value *FirstReduced = VectorizableTree[0]->Scalars[0];
  return isLoadCombineCandidateImpl(FirstReduced, NumElts, TTI);
}

bool BoUpSLP::isLoadCombineCandidate() const {
  // Peek through a final sequence of stores and check if all operations are
  // likely to be load-combined.
  unsigned NumElts = VectorizableTree[0]->Scalars.size();
  for (Value *Scalar : VectorizableTree[0]->Scalars) {
    Value *X;
    if (!match(Scalar, m_Store(m_Value(X), m_Value())) ||
        !isLoadCombineCandidateImpl(X, NumElts, TTI))
      return false;
  }
  return true;
}

bool BoUpSLP::isTreeTinyAndNotFullyVectorizable() const {
  // We can vectorize the tree if its size is greater than or equal to the
  // minimum size specified by the MinTreeSize command line option.
  if (VectorizableTree.size() >= MinTreeSize)
    return false;

  // If we have a tiny tree (a tree whose size is less than MinTreeSize), we
  // can vectorize it if we can prove it fully vectorizable.
  if (isFullyVectorizableTinyTree())
    return false;

  assert(VectorizableTree.empty()
             ? ExternalUses.empty()
             : true && "We shouldn't have any external users");

  // Otherwise, we can't vectorize the tree. It is both tiny and not fully
  // vectorizable.
  return true;
}

InstructionCost BoUpSLP::getSpillCost() const {
  // Walk from the bottom of the tree to the top, tracking which values are
  // live. When we see a call instruction that is not part of our tree,
  // query TTI to see if there is a cost to keeping values live over it
  // (for example, if spills and fills are required).
  unsigned BundleWidth = VectorizableTree.front()->Scalars.size();
  InstructionCost Cost = 0;

  SmallPtrSet<Instruction*, 4> LiveValues;
  Instruction *PrevInst = nullptr;

  // The entries in VectorizableTree are not necessarily ordered by their
  // position in basic blocks. Collect them and order them by dominance so later
  // instructions are guaranteed to be visited first. For instructions in
  // different basic blocks, we only scan to the beginning of the block, so
  // their order does not matter, as long as all instructions in a basic block
  // are grouped together. Using dominance ensures a deterministic order.
  SmallVector<Instruction *, 16> OrderedScalars;
  for (const auto &TEPtr : VectorizableTree) {
    Instruction *Inst = dyn_cast<Instruction>(TEPtr->Scalars[0]);
    if (!Inst)
      continue;
    OrderedScalars.push_back(Inst);
  }
  llvm::stable_sort(OrderedScalars, [this](Instruction *A, Instruction *B) {
    return DT->dominates(B, A);
  });

  for (Instruction *Inst : OrderedScalars) {
    if (!PrevInst) {
      PrevInst = Inst;
      continue;
    }

    // Update LiveValues.
    LiveValues.erase(PrevInst);
    for (auto &J : PrevInst->operands()) {
      if (isa<Instruction>(&*J) && getTreeEntry(&*J))
        LiveValues.insert(cast<Instruction>(&*J));
    }

    LLVM_DEBUG({
      dbgs() << "SLP: #LV: " << LiveValues.size();
      for (auto *X : LiveValues)
        dbgs() << " " << X->getName();
      dbgs() << ", Looking at ";
      Inst->dump();
    });

    // Now find the sequence of instructions between PrevInst and Inst.
    unsigned NumCalls = 0;
    BasicBlock::reverse_iterator InstIt = ++Inst->getIterator().getReverse(),
                                 PrevInstIt =
                                     PrevInst->getIterator().getReverse();
    while (InstIt != PrevInstIt) {
      if (PrevInstIt == PrevInst->getParent()->rend()) {
        PrevInstIt = Inst->getParent()->rbegin();
        continue;
      }

      // Debug information does not impact spill cost.
      if ((isa<CallInst>(&*PrevInstIt) &&
           !isa<DbgInfoIntrinsic>(&*PrevInstIt)) &&
          &*PrevInstIt != PrevInst)
        NumCalls++;

      ++PrevInstIt;
    }

    if (NumCalls) {
      SmallVector<Type*, 4> V;
      for (auto *II : LiveValues)
        V.push_back(FixedVectorType::get(II->getType(), BundleWidth));
      Cost += NumCalls * TTI->getCostOfKeepingLiveOverCall(V);
    }

    PrevInst = Inst;
  }

  return Cost;
}

InstructionCost BoUpSLP::getTreeCost() {
  InstructionCost Cost = 0;
  LLVM_DEBUG(dbgs() << "SLP: Calculating cost for tree of size "
                    << VectorizableTree.size() << ".\n");

  unsigned BundleWidth = VectorizableTree[0]->Scalars.size();

  for (unsigned I = 0, E = VectorizableTree.size(); I < E; ++I) {
    TreeEntry &TE = *VectorizableTree[I].get();

    // We create duplicate tree entries for gather sequences that have multiple
    // uses. However, we should not compute the cost of duplicate sequences.
    // For example, if we have a build vector (i.e., insertelement sequence)
    // that is used by more than one vector instruction, we only need to
    // compute the cost of the insertelement instructions once. The redundant
    // instructions will be eliminated by CSE.
    //
    // We should consider not creating duplicate tree entries for gather
    // sequences, and instead add additional edges to the tree representing
    // their uses. Since such an approach results in fewer total entries,
    // existing heuristics based on tree size may yield different results.
    //
    if (TE.State == TreeEntry::NeedToGather &&
        std::any_of(std::next(VectorizableTree.begin(), I + 1),
                    VectorizableTree.end(),
                    [TE](const std::unique_ptr<TreeEntry> &EntryPtr) {
                      return EntryPtr->State == TreeEntry::NeedToGather &&
                             EntryPtr->isSame(TE.Scalars);
                    }))
      continue;

    InstructionCost C = getEntryCost(&TE);
#if INTEL_CUSTOMIZATION
    TE.Cost = C.getValue().getValue();
#endif // INTEL_CUSTOMIZATION
    Cost += C;
    LLVM_DEBUG(dbgs() << "SLP: Adding cost " << C
                      << " for bundle that starts with " << *TE.Scalars[0]
                      << ".\n"
                      << "SLP: Current total cost = " << Cost << "\n");
  }

  SmallPtrSet<Value *, 16> ExtractCostCalculated;
  InstructionCost ExtractCost = 0;
  for (ExternalUser &EU : ExternalUses) {
    // We only add extract cost once for the same scalar.
    if (!ExtractCostCalculated.insert(EU.Scalar).second)
      continue;

    // Uses by ephemeral values are free (because the ephemeral value will be
    // removed prior to code generation, and so the extraction will be
    // removed as well).
    if (EphValues.count(EU.User))
      continue;

    // If we plan to rewrite the tree in a smaller type, we will need to sign
    // extend the extracted value back to the original type. Here, we account
    // for the extract and the added cost of the sign extend if needed.
    auto *VecTy = FixedVectorType::get(EU.Scalar->getType(), BundleWidth);
    auto *ScalarRoot = VectorizableTree[0]->Scalars[0];
    if (MinBWs.count(ScalarRoot)) {
      auto *MinTy = IntegerType::get(F->getContext(), MinBWs[ScalarRoot].first);
      auto Extend =
          MinBWs[ScalarRoot].second ? Instruction::SExt : Instruction::ZExt;
      VecTy = FixedVectorType::get(MinTy, BundleWidth);
      ExtractCost += TTI->getExtractWithExtendCost(Extend, EU.Scalar->getType(),
                                                   VecTy, EU.Lane);
    } else {
      ExtractCost +=
          TTI->getVectorInstrCost(Instruction::ExtractElement, VecTy, EU.Lane);
    }
  }

  InstructionCost SpillCost = getSpillCost();
  Cost += SpillCost + ExtractCost;

#ifndef NDEBUG
  SmallString<256> Str;
  {
    raw_svector_ostream OS(Str);
    OS << "SLP: Spill Cost = " << SpillCost << ".\n"
       << "SLP: Extract Cost = " << ExtractCost << ".\n"
       << "SLP: Total Cost = " << Cost << ".\n";
  }
  LLVM_DEBUG(dbgs() << Str);
  if (ViewSLPTree)
    ViewGraph(this, "SLP" + F->getName(), false, Str);
#endif

#if INTEL_CUSTOMIZATION
  // Override Cost for tiny non-fully vectorizable trees.
  if (isTreeTinyAndNotFullyVectorizable())
    Cost = FORBIDEN_TINY_TREE;
#endif // INTEL_CUSTOMIZATION
  return Cost;
}

InstructionCost
BoUpSLP::getGatherCost(FixedVectorType *Ty,
                       const DenseSet<unsigned> &ShuffledIndices) const {
  unsigned NumElts = Ty->getNumElements();
  APInt DemandedElts = APInt::getNullValue(NumElts);
  for (unsigned I = 0; I < NumElts; ++I)
    if (!ShuffledIndices.count(I))
      DemandedElts.setBit(I);
  InstructionCost Cost =
      TTI->getScalarizationOverhead(Ty, DemandedElts, /*Insert*/ true,
                                    /*Extract*/ false);
  if (!ShuffledIndices.empty())
    Cost += TTI->getShuffleCost(TargetTransformInfo::SK_PermuteSingleSrc, Ty);
  return Cost;
}

InstructionCost BoUpSLP::getGatherCost(ArrayRef<Value *> VL) const {
  // Find the type of the operands in VL.
  Type *ScalarTy = VL[0]->getType();
  if (StoreInst *SI = dyn_cast<StoreInst>(VL[0]))
    ScalarTy = SI->getValueOperand()->getType();
  auto *VecTy = FixedVectorType::get(ScalarTy, VL.size());
  // Find the cost of inserting/extracting values from the vector.
  // Check if the same elements are inserted several times and count them as
  // shuffle candidates.
  DenseSet<unsigned> ShuffledElements;
  DenseSet<Value *> UniqueElements;
  // Iterate in reverse order to consider insert elements with the high cost.
  for (unsigned I = VL.size(); I > 0; --I) {
    unsigned Idx = I - 1;
    if (!UniqueElements.insert(VL[Idx]).second)
      ShuffledElements.insert(Idx);
  }
  return getGatherCost(VecTy, ShuffledElements);
}

#if INTEL_CUSTOMIZATION
// Perform operand reordering on the instructions in VL and return the reordered
// operands in Left and Right.
void BoUpSLP::reorderInputsAccordingToOpcode(
    ArrayRef<Value *> VL, SmallVectorImpl<Value *> &Left,
    SmallVectorImpl<Value *> &Right, const DataLayout &DL,
    ScalarEvolution &SE, SmallVectorImpl<int> &OpDirLeft,
    SmallVectorImpl<int> &OpDirRight, const BoUpSLP &R) {
  if (VL.empty())
    return;

  for (size_t i = 0; i < VL.size(); ++i) {
    OpDirLeft.push_back(0);
    OpDirRight.push_back(1);
  }

  VLOperands Ops(VL, DL, SE, R);
  SmallVector<Value *, 4> OrigLeft;
  OrigLeft = Ops.getVL(0);
  // Reorder the operands in place.
  Ops.reorder();
  Left = Ops.getVL(0);
  Right = Ops.getVL(1);

  for (size_t i = 0; i < VL.size(); ++i) {
    if (OrigLeft[i] != Left[i])
      std::swap(OpDirLeft[i], OpDirRight[i]);
  }
}
#endif // INTEL_CUSTOMIZATION

void BoUpSLP::setInsertPointAfterBundle(TreeEntry *E) {
  // Get the basic block this bundle is in. All instructions in the bundle
  // should be in this block.
  auto *Front = E->getMainOp();
  auto *BB = Front->getParent();
  assert(llvm::all_of(E->Scalars, [=](Value *V) -> bool {
    auto *I = cast<Instruction>(V);
    return !E->isOpcodeOrAlt(I) || I->getParent() == BB;
  }));

  // The last instruction in the bundle in program order.
  Instruction *LastInst = nullptr;

  // Find the last instruction. The common case should be that BB has been
  // scheduled, and the last instruction is VL.back(). So we start with
  // VL.back() and iterate over schedule data until we reach the end of the
  // bundle. The end of the bundle is marked by null ScheduleData.
  if (BlocksSchedules.count(BB)) {
    auto *Bundle =
        BlocksSchedules[BB]->getScheduleData(E->isOneOf(E->Scalars.back()));
    if (Bundle && Bundle->isPartOfBundle())
      for (; Bundle; Bundle = Bundle->NextInBundle)
        if (Bundle->OpValue == Bundle->Inst)
          LastInst = Bundle->Inst;
  }

  // LastInst can still be null at this point if there's either not an entry
  // for BB in BlocksSchedules or there's no ScheduleData available for
  // VL.back(). This can be the case if buildTree_rec aborts for various
  // reasons (e.g., the maximum recursion depth is reached, the maximum region
  // size is reached, etc.). ScheduleData is initialized in the scheduling
  // "dry-run".
  //
  // If this happens, we can still find the last instruction by brute force. We
  // iterate forwards from Front (inclusive) until we either see all
  // instructions in the bundle or reach the end of the block. If Front is the
  // last instruction in program order, LastInst will be set to Front, and we
  // will visit all the remaining instructions in the block.
  //
  // One of the reasons we exit early from buildTree_rec is to place an upper
  // bound on compile-time. Thus, taking an additional compile-time hit here is
  // not ideal. However, this should be exceedingly rare since it requires that
  // we both exit early from buildTree_rec and that the bundle be out-of-order
  // (causing us to iterate all the way to the end of the block).
  if (!LastInst) {
    SmallPtrSet<Value *, 16> Bundle(E->Scalars.begin(), E->Scalars.end());
    for (auto &I : make_range(BasicBlock::iterator(Front), BB->end())) {
      if (Bundle.erase(&I) && E->isOpcodeOrAlt(&I))
        LastInst = &I;
      if (Bundle.empty())
        break;
    }
  }
  assert(LastInst && "Failed to find last instruction in bundle");

  // Set the insertion point after the last instruction in the bundle. Set the
  // debug location to Front.
  Builder.SetInsertPoint(BB, ++LastInst->getIterator());
  Builder.SetCurrentDebugLocation(Front->getDebugLoc());
}

Value *BoUpSLP::gather(ArrayRef<Value *> VL) {
  Value *Val0 =
      isa<StoreInst>(VL[0]) ? cast<StoreInst>(VL[0])->getValueOperand() : VL[0];
  FixedVectorType *VecTy = FixedVectorType::get(Val0->getType(), VL.size());
  Value *Vec = PoisonValue::get(VecTy);
  unsigned InsIndex = 0;
  for (Value *Val : VL) {
    Vec = Builder.CreateInsertElement(Vec, Val, Builder.getInt32(InsIndex++));
    auto *InsElt = dyn_cast<InsertElementInst>(Vec);
    if (!InsElt)
      continue;
    GatherSeq.insert(InsElt);
    CSEBlocks.insert(InsElt->getParent());
    // Add to our 'need-to-extract' list.
    if (TreeEntry *Entry = getTreeEntry(Val)) {
      // Find which lane we need to extract.
      unsigned FoundLane = std::distance(Entry->Scalars.begin(),
                                         find(Entry->Scalars, Val));
      assert(FoundLane < Entry->Scalars.size() && "Couldn't find extract lane");
      if (!Entry->ReuseShuffleIndices.empty()) {
        FoundLane = std::distance(Entry->ReuseShuffleIndices.begin(),
                                  find(Entry->ReuseShuffleIndices, FoundLane));
      }
      ExternalUses.push_back(ExternalUser(Val, InsElt, FoundLane));
    }
  }

  return Vec;
}

Value *BoUpSLP::vectorizeTree(ArrayRef<Value *> VL) {
  InstructionsState S = getSameOpcode(VL);
  if (S.getOpcode()) {
    if (TreeEntry *E = getTreeEntry(S.OpValue)) {
      if (E->isSame(VL)) {
        Value *V = vectorizeTree(E);
        if (VL.size() == E->Scalars.size() && !E->ReuseShuffleIndices.empty()) {
          // Reshuffle to get only unique values.
          // If some of the scalars are duplicated in the vectorization tree
          // entry, we do not vectorize them but instead generate a mask for the
          // reuses. But if there are several users of the same entry, they may
          // have different vectorization factors. This is especially important
          // for PHI nodes. In this case, we need to adapt the resulting
          // instruction for the user vectorization factor and have to reshuffle
          // it again to take only unique elements of the vector. Without this
          // code the function incorrectly returns reduced vector instruction
          // with the same elements, not with the unique ones.
          // block:
          // %phi = phi <2 x > { .., %entry} {%shuffle, %block}
          // %2 = shuffle <2 x > %phi, %poison, <4 x > <0, 0, 1, 1>
          // ... (use %2)
          // %shuffle = shuffle <2 x> %2, poison, <2 x> {0, 2}
          // br %block
          SmallVector<int, 4> UniqueIdxs;
          SmallSet<int, 4> UsedIdxs;
          int Pos = 0;
          for (int Idx : E->ReuseShuffleIndices) {
            if (UsedIdxs.insert(Idx).second)
              UniqueIdxs.emplace_back(Pos);
            ++Pos;
          }
          V = Builder.CreateShuffleVector(V, UniqueIdxs, "shrink.shuffle");
        }
        return V;
      }
    }
  }

  // Check that every instruction appears once in this bundle.
  SmallVector<int, 4> ReuseShuffleIndicies;
  SmallVector<Value *, 4> UniqueValues;
  if (VL.size() > 2) {
    DenseMap<Value *, unsigned> UniquePositions;
    for (Value *V : VL) {
      auto Res = UniquePositions.try_emplace(V, UniqueValues.size());
      ReuseShuffleIndicies.emplace_back(Res.first->second);
      if (Res.second || isa<Constant>(V))
        UniqueValues.emplace_back(V);
    }
    // Do not shuffle single element or if number of unique values is not power
    // of 2.
    if (UniqueValues.size() == VL.size() || UniqueValues.size() <= 1 ||
        !llvm::isPowerOf2_32(UniqueValues.size()))
      ReuseShuffleIndicies.clear();
    else
      VL = UniqueValues;
  }

  Value *Vec = gather(VL);
  if (!ReuseShuffleIndicies.empty()) {
    Vec = Builder.CreateShuffleVector(Vec, ReuseShuffleIndicies, "shuffle");
    if (auto *I = dyn_cast<Instruction>(Vec)) {
      GatherSeq.insert(I);
      CSEBlocks.insert(I->getParent());
    }
  }
  return Vec;
}

namespace {
/// Merges shuffle masks and emits final shuffle instruction, if required.
class ShuffleInstructionBuilder {
  IRBuilderBase &Builder;
  bool IsFinalized = false;
  SmallVector<int, 4> Mask;

public:
  ShuffleInstructionBuilder(IRBuilderBase &Builder) : Builder(Builder) {}

  /// Adds a mask, inverting it before applying.
  void addInversedMask(ArrayRef<unsigned> SubMask) {
    if (SubMask.empty())
      return;
    SmallVector<int, 4> NewMask;
    inversePermutation(SubMask, NewMask);
    addMask(NewMask);
  }

  /// Functions adds masks, merging them into  single one.
  void addMask(ArrayRef<unsigned> SubMask) {
    SmallVector<int, 4> NewMask(SubMask.begin(), SubMask.end());
    addMask(NewMask);
  }

  void addMask(ArrayRef<int> SubMask) {
    if (SubMask.empty())
      return;
    if (Mask.empty()) {
      Mask.append(SubMask.begin(), SubMask.end());
      return;
    }
    SmallVector<int, 4> NewMask(SubMask.size(), SubMask.size());
    int TermValue = std::min(Mask.size(), SubMask.size());
    for (int I = 0, E = SubMask.size(); I < E; ++I) {
      if (SubMask[I] >= TermValue || Mask[SubMask[I]] >= TermValue) {
        NewMask[I] = E;
        continue;
      }
      NewMask[I] = Mask[SubMask[I]];
    }
    Mask.swap(NewMask);
  }

  Value *finalize(Value *V) {
    IsFinalized = true;
    if (Mask.empty())
      return V;
    return Builder.CreateShuffleVector(V, Mask, "shuffle");
  }

  ~ShuffleInstructionBuilder() {
    assert((IsFinalized || Mask.empty()) &&
           "Shuffle construction must be finalized.");
  }
};
} // namespace

Value *BoUpSLP::vectorizeTree(TreeEntry *E) {
  IRBuilder<>::InsertPointGuard Guard(Builder);

  if (E->VectorizedValue) {
    LLVM_DEBUG(dbgs() << "SLP: Diamond merged for " << *E->Scalars[0] << ".\n");
    return E->VectorizedValue;
  }

  ShuffleInstructionBuilder ShuffleBuilder(Builder);
  bool NeedToShuffleReuses = !E->ReuseShuffleIndices.empty();
  if (E->State == TreeEntry::NeedToGather) {
    setInsertPointAfterBundle(E);
    Value *Vec = gather(E->Scalars);
    if (NeedToShuffleReuses) {
      ShuffleBuilder.addMask(E->ReuseShuffleIndices);
      Vec = ShuffleBuilder.finalize(Vec);
      if (auto *I = dyn_cast<Instruction>(Vec)) {
        GatherSeq.insert(I);
        CSEBlocks.insert(I->getParent());
      }
    }
    E->VectorizedValue = Vec;
    return Vec;
  }

  assert((E->State == TreeEntry::Vectorize ||
          E->State == TreeEntry::ScatterVectorize) &&
         "Unhandled state");
  unsigned ShuffleOrOp =
      E->isAltShuffle() ? (unsigned)Instruction::ShuffleVector : E->getOpcode();
  Instruction *VL0 = E->getMainOp();
  Type *ScalarTy = VL0->getType();
  if (auto *Store = dyn_cast<StoreInst>(VL0))
    ScalarTy = Store->getValueOperand()->getType();
  auto *VecTy = FixedVectorType::get(ScalarTy, E->Scalars.size());
  switch (ShuffleOrOp) {
    case Instruction::PHI: {
      auto *PH = cast<PHINode>(VL0);
      Builder.SetInsertPoint(PH->getParent()->getFirstNonPHI());
      Builder.SetCurrentDebugLocation(PH->getDebugLoc());
      PHINode *NewPhi = Builder.CreatePHI(VecTy, PH->getNumIncomingValues());
      Value *V = NewPhi;
      if (NeedToShuffleReuses)
        V = Builder.CreateShuffleVector(V, E->ReuseShuffleIndices, "shuffle");

      E->VectorizedValue = V;

      // PHINodes may have multiple entries from the same block. We want to
      // visit every block once.
      SmallPtrSet<BasicBlock*, 4> VisitedBBs;

      for (unsigned i = 0, e = PH->getNumIncomingValues(); i < e; ++i) {
        ValueList Operands;
        BasicBlock *IBB = PH->getIncomingBlock(i);

        if (!VisitedBBs.insert(IBB).second) {
          NewPhi->addIncoming(NewPhi->getIncomingValueForBlock(IBB), IBB);
          continue;
        }

        Builder.SetInsertPoint(IBB->getTerminator());
        Builder.SetCurrentDebugLocation(PH->getDebugLoc());
        Value *Vec = vectorizeTree(E->getOperand(i));
        NewPhi->addIncoming(Vec, IBB);
      }

      assert(NewPhi->getNumIncomingValues() == PH->getNumIncomingValues() &&
             "Invalid number of incoming values");
      return V;
    }

    case Instruction::ExtractElement: {
      Value *V = E->getSingleOperand(0);
      Builder.SetInsertPoint(VL0);
      ShuffleBuilder.addInversedMask(E->ReorderIndices);
      ShuffleBuilder.addMask(E->ReuseShuffleIndices);
      V = ShuffleBuilder.finalize(V);
      E->VectorizedValue = V;
      return V;
    }
    case Instruction::ExtractValue: {
      auto *LI = cast<LoadInst>(E->getSingleOperand(0));
      Builder.SetInsertPoint(LI);
      auto *PtrTy = PointerType::get(VecTy, LI->getPointerAddressSpace());
      Value *Ptr = Builder.CreateBitCast(LI->getOperand(0), PtrTy);
      LoadInst *V = Builder.CreateAlignedLoad(VecTy, Ptr, LI->getAlign());
      Value *NewV = propagateMetadata(V, E->Scalars);
      ShuffleBuilder.addInversedMask(E->ReorderIndices);
      ShuffleBuilder.addMask(E->ReuseShuffleIndices);
      NewV = ShuffleBuilder.finalize(NewV);
      E->VectorizedValue = NewV;
      return NewV;
    }
    case Instruction::ZExt:
    case Instruction::SExt:
    case Instruction::FPToUI:
    case Instruction::FPToSI:
    case Instruction::FPExt:
    case Instruction::PtrToInt:
    case Instruction::IntToPtr:
    case Instruction::SIToFP:
    case Instruction::UIToFP:
    case Instruction::Trunc:
    case Instruction::FPTrunc:
    case Instruction::BitCast: {
      setInsertPointAfterBundle(E);

      Value *InVec = vectorizeTree(E->getOperand(0));

      if (E->VectorizedValue) {
        LLVM_DEBUG(dbgs() << "SLP: Diamond merged for " << *VL0 << ".\n");
        return E->VectorizedValue;
      }

      auto *CI = cast<CastInst>(VL0);
      Value *V = Builder.CreateCast(CI->getOpcode(), InVec, VecTy);
      ShuffleBuilder.addMask(E->ReuseShuffleIndices);
      V = ShuffleBuilder.finalize(V);

      E->VectorizedValue = V;
      ++NumVectorInstructions;
      return V;
    }
    case Instruction::FCmp:
    case Instruction::ICmp: {
      setInsertPointAfterBundle(E);

      Value *L = vectorizeTree(E->getOperand(0));
      Value *R = vectorizeTree(E->getOperand(1));

      if (E->VectorizedValue) {
        LLVM_DEBUG(dbgs() << "SLP: Diamond merged for " << *VL0 << ".\n");
        return E->VectorizedValue;
      }

      CmpInst::Predicate P0 = cast<CmpInst>(VL0)->getPredicate();
      Value *V = Builder.CreateCmp(P0, L, R);
      propagateIRFlags(V, E->Scalars, VL0);
      ShuffleBuilder.addMask(E->ReuseShuffleIndices);
      V = ShuffleBuilder.finalize(V);

      E->VectorizedValue = V;
      ++NumVectorInstructions;
      return V;
    }
    case Instruction::Select: {
      setInsertPointAfterBundle(E);

      Value *Cond = vectorizeTree(E->getOperand(0));
      Value *True = vectorizeTree(E->getOperand(1));
      Value *False = vectorizeTree(E->getOperand(2));

      if (E->VectorizedValue) {
        LLVM_DEBUG(dbgs() << "SLP: Diamond merged for " << *VL0 << ".\n");
        return E->VectorizedValue;
      }

      Value *V = Builder.CreateSelect(Cond, True, False);
      ShuffleBuilder.addMask(E->ReuseShuffleIndices);
      V = ShuffleBuilder.finalize(V);

      E->VectorizedValue = V;
      ++NumVectorInstructions;
      return V;
    }
    case Instruction::FNeg: {
      setInsertPointAfterBundle(E);

      Value *Op = vectorizeTree(E->getOperand(0));

      if (E->VectorizedValue) {
        LLVM_DEBUG(dbgs() << "SLP: Diamond merged for " << *VL0 << ".\n");
        return E->VectorizedValue;
      }

      Value *V = Builder.CreateUnOp(
          static_cast<Instruction::UnaryOps>(E->getOpcode()), Op);
      propagateIRFlags(V, E->Scalars, VL0);
      if (auto *I = dyn_cast<Instruction>(V))
        V = propagateMetadata(I, E->Scalars);

      ShuffleBuilder.addMask(E->ReuseShuffleIndices);
      V = ShuffleBuilder.finalize(V);

      E->VectorizedValue = V;
      ++NumVectorInstructions;

      return V;
    }
    case Instruction::Add:
    case Instruction::FAdd:
    case Instruction::Sub:
    case Instruction::FSub:
    case Instruction::Mul:
    case Instruction::FMul:
    case Instruction::UDiv:
    case Instruction::SDiv:
    case Instruction::FDiv:
    case Instruction::URem:
    case Instruction::SRem:
    case Instruction::FRem:
    case Instruction::Shl:
    case Instruction::LShr:
    case Instruction::AShr:
    case Instruction::And:
    case Instruction::Or:
    case Instruction::Xor: {
      setInsertPointAfterBundle(E);

      Value *LHS = vectorizeTree(E->getOperand(0));
      Value *RHS = vectorizeTree(E->getOperand(1));

      if (E->VectorizedValue) {
        LLVM_DEBUG(dbgs() << "SLP: Diamond merged for " << *VL0 << ".\n");
        return E->VectorizedValue;
      }

      Value *V = Builder.CreateBinOp(
          static_cast<Instruction::BinaryOps>(E->getOpcode()), LHS,
          RHS);
      propagateIRFlags(V, E->Scalars, VL0);
      if (auto *I = dyn_cast<Instruction>(V))
        V = propagateMetadata(I, E->Scalars);

      ShuffleBuilder.addMask(E->ReuseShuffleIndices);
      V = ShuffleBuilder.finalize(V);

      E->VectorizedValue = V;
      ++NumVectorInstructions;

      return V;
    }
    case Instruction::Load: {
      // Loads are inserted at the head of the tree because we don't want to
      // sink them all the way down past store instructions.
#if INTEL_CUSTOMIZATION
      if (E->SplitLoadGroups.empty()) {
#endif // INTEL_CUSTOMIZATION
      bool IsReorder = E->updateStateIfReorder();
      if (IsReorder)
        VL0 = E->getMainOp();
      setInsertPointAfterBundle(E);

      LoadInst *LI = cast<LoadInst>(VL0);
      Instruction *NewLI;
      unsigned AS = LI->getPointerAddressSpace();
      Value *PO = LI->getPointerOperand();
      if (E->State == TreeEntry::Vectorize) {

        Value *VecPtr = Builder.CreateBitCast(PO, VecTy->getPointerTo(AS));

        // The pointer operand uses an in-tree scalar so we add the new BitCast
        // to ExternalUses list to make sure that an extract will be generated
        // in the future.
        if (getTreeEntry(PO))
          ExternalUses.emplace_back(PO, cast<User>(VecPtr), 0);

        NewLI = Builder.CreateAlignedLoad(VecTy, VecPtr, LI->getAlign());
      } else {
        assert(E->State == TreeEntry::ScatterVectorize && "Unhandled state");
        Value *VecPtr = vectorizeTree(E->getOperand(0));
        // Use the minimum alignment of the gathered loads.
        Align CommonAlignment = LI->getAlign();
        for (Value *V : E->Scalars)
          CommonAlignment =
              commonAlignment(CommonAlignment, cast<LoadInst>(V)->getAlign());
        NewLI = Builder.CreateMaskedGather(VecPtr, CommonAlignment);
      }
      Value *V = propagateMetadata(NewLI, E->Scalars);

      ShuffleBuilder.addInversedMask(E->ReorderIndices);
      ShuffleBuilder.addMask(E->ReuseShuffleIndices);
      V = ShuffleBuilder.finalize(V);
      E->VectorizedValue = V;
      ++NumVectorInstructions;
      return V;
#if INTEL_CUSTOMIZATION
      }

      assert(E->ReorderIndices.empty() && "Unsupported split-load case.");

      auto createVecLoad = [&](TreeEntry *E, Value *VL0, VectorType *VecLdTy) {
        auto *LI = cast<LoadInst>(VL0);
        unsigned AS = LI->getPointerAddressSpace();

        Value *VecPtr = Builder.CreateBitCast(LI->getPointerOperand(),
                                              VecLdTy->getPointerTo(AS));

        // The pointer operand uses an in-tree scalar so we add the new
        // BitCast to ExternalUses list to make sure that an extract will be
        // generated in the future.
        Value *PO = LI->getPointerOperand();
        if (getTreeEntry(PO))
          ExternalUses.push_back(ExternalUser(PO, cast<User>(VecPtr), 0));

        LI = Builder.CreateAlignedLoad(VecLdTy, VecPtr, LI->getAlign());
        Value *V = propagateMetadata(LI, E->Scalars);
        ++NumVectorInstructions;
        return V;
      };

      setInsertPointAfterBundle(E);

      std::list<std::tuple<Value *, OrdersType>> WorkList;
      // Go through all split-load groups and emit the vector loads.
      for (const auto &Group : E->SplitLoadGroups) {
        unsigned First, Size;
        OrdersType GroupOrder;
        std::tie(First, Size, GroupOrder) = Group;
        assert(Size > 1 && isPowerOf2_32(Size) && "Bad load group");

        VectorType *VecLdTy = FixedVectorType::get(ScalarTy, Size);
        Value *FirstElementInGroup =
            !E->SplitLoadOrder.empty()
                ? E->Scalars[E->SplitLoadOrder[First]]
                : E->Scalars[GroupOrder.empty() ? First
                                                : First + GroupOrder[0]];
        Value *VecLoad = createVecLoad(E, FirstElementInGroup, VecLdTy);
        WorkList.emplace_front(VecLoad, GroupOrder);
      }

      Value *RetValue = nullptr;

      // If we have two or more loads emit the pair-wise shuffles.
      // At the end we build a tree like this:
      //
      //  Load Load Load Load
      //   \    /    \    /
      //  Shuffle    Shuffle
      //      \       /
      //       Shuffle
      //
      while (WorkList.size() >= 2) {
        // Pop front a pair of loads/shuffles from the worklist, create a
        // shuffle, and push it back into the worklist.

        Value *Vec0, *Vec1;
        OrdersType VecOrder0, VecOrder1;
        std::tie(Vec0, VecOrder0) = WorkList.back();
        WorkList.pop_back();
        std::tie(Vec1, VecOrder1) = WorkList.back();
        WorkList.pop_back();

        size_t NumElements =
            cast<VectorType>(Vec0->getType())->getNumElements();

        assert(cast<VectorType>(Vec1->getType())->getNumElements() ==
                   NumElements &&
               "Worklist is broken");

        SmallVector<int, 8> ShuffleMask;

        if (WorkList.empty() && !E->SplitLoadOrder.empty()) {
          // If we are building the last shuffle and loaded elements are not
          // in same order as they come in a TreeEntry then permute elements
          // based on their sort order.
          inversePermutation(E->SplitLoadOrder, ShuffleMask);

        } else if (isa<LoadInst>(Vec0)) {
          assert(isa<LoadInst>(Vec1) && "Missed second load");

          assert((VecOrder0.empty() || VecOrder0.size() == NumElements) &&
                 (VecOrder1.empty() || VecOrder1.size() == NumElements) &&
                 "Vector ordering does not match load size");

          // For loads we use order if provided. Otherwise assume elements
          // are in order.
          if (VecOrder0.empty()) {
            VecOrder0.resize(NumElements);
            std::iota(VecOrder0.begin(), VecOrder0.end(), 0);
          }

          if (VecOrder1.empty()) {
            VecOrder1.resize(NumElements);
            std::iota(VecOrder1.begin(), VecOrder1.end(), NumElements);
          } else {
            for (auto &I : VecOrder1)
              I += NumElements;
          }

          VecOrder0.append(VecOrder1.begin(), VecOrder1.end());
          inversePermutation(VecOrder0, ShuffleMask);
        } else {
          ShuffleMask.resize(NumElements * 2);
          std::iota(ShuffleMask.begin(), ShuffleMask.end(), 0);
        }

        Value *Shuffle = Builder.CreateShuffleVector(Vec0, Vec1, ShuffleMask,
                                                     "SplitLoadShuffle");
        if (WorkList.empty()) {
          RetValue = Shuffle;
          break;
        }
        VecOrder0.clear();
        WorkList.emplace_front(Shuffle, VecOrder0);
      }
      // When split load support is enabled we may need to shuffle resulting
      // vector.
      if (NeedToShuffleReuses) {
        RetValue = Builder.CreateShuffleVector(RetValue, E->ReuseShuffleIndices,
                                               "SplitLoadReuseShuffle");
        if (auto *I = dyn_cast<Instruction>(RetValue)) {
          GatherSeq.insert(I);
          CSEBlocks.insert(I->getParent());
        }
      }

      E->VectorizedValue = RetValue;
      return RetValue;
#endif // INTEL_CUSTOMIZATION
    }
    case Instruction::Store: {
      bool IsReorder = !E->ReorderIndices.empty();
      auto *SI = cast<StoreInst>(
          IsReorder ? E->Scalars[E->ReorderIndices.front()] : VL0);
      unsigned AS = SI->getPointerAddressSpace();

      setInsertPointAfterBundle(E);

      Value *VecValue = vectorizeTree(E->getOperand(0));
      ShuffleBuilder.addMask(E->ReorderIndices);
      VecValue = ShuffleBuilder.finalize(VecValue);

      Value *ScalarPtr = SI->getPointerOperand();
      Value *VecPtr = Builder.CreateBitCast(
          ScalarPtr, VecValue->getType()->getPointerTo(AS));
      StoreInst *ST = Builder.CreateAlignedStore(VecValue, VecPtr,
                                                 SI->getAlign());

      // The pointer operand uses an in-tree scalar, so add the new BitCast to
      // ExternalUses to make sure that an extract will be generated in the
      // future.
      if (getTreeEntry(ScalarPtr))
        ExternalUses.push_back(ExternalUser(ScalarPtr, cast<User>(VecPtr), 0));

      Value *V = propagateMetadata(ST, E->Scalars);

      E->VectorizedValue = V;
      ++NumVectorInstructions;
      return V;
    }
    case Instruction::GetElementPtr: {
      setInsertPointAfterBundle(E);

      Value *Op0 = vectorizeTree(E->getOperand(0));

      std::vector<Value *> OpVecs;
      for (int j = 1, e = cast<GetElementPtrInst>(VL0)->getNumOperands(); j < e;
           ++j) {
        ValueList &VL = E->getOperand(j);
        // Need to cast all elements to the same type before vectorization to
        // avoid crash.
        Type *VL0Ty = VL0->getOperand(j)->getType();
        Type *Ty = llvm::all_of(
                       VL, [VL0Ty](Value *V) { return VL0Ty == V->getType(); })
                       ? VL0Ty
                       : DL->getIndexType(cast<GetElementPtrInst>(VL0)
                                              ->getPointerOperandType()
                                              ->getScalarType());
        for (Value *&V : VL) {
          auto *CI = cast<ConstantInt>(V);
          V = ConstantExpr::getIntegerCast(CI, Ty,
                                           CI->getValue().isSignBitSet());
        }
        Value *OpVec = vectorizeTree(VL);
        OpVecs.push_back(OpVec);
      }

      Value *V = Builder.CreateGEP(
          cast<GetElementPtrInst>(VL0)->getSourceElementType(), Op0, OpVecs);
      if (Instruction *I = dyn_cast<Instruction>(V))
        V = propagateMetadata(I, E->Scalars);

      ShuffleBuilder.addMask(E->ReuseShuffleIndices);
      V = ShuffleBuilder.finalize(V);

      E->VectorizedValue = V;
      ++NumVectorInstructions;

      return V;
    }
    case Instruction::Call: {
      CallInst *CI = cast<CallInst>(VL0);
      setInsertPointAfterBundle(E);

      Intrinsic::ID IID  = Intrinsic::not_intrinsic;
      if (Function *FI = CI->getCalledFunction())
        IID = FI->getIntrinsicID();

      Intrinsic::ID ID = getVectorIntrinsicIDForCall(CI, TLI);

      auto VecCallCosts = getVectorCallCosts(CI, VecTy, TTI, TLI);
      bool UseIntrinsic = ID != Intrinsic::not_intrinsic &&
                          VecCallCosts.first <= VecCallCosts.second;

      Value *ScalarArg = nullptr;
      std::vector<Value *> OpVecs;
      for (int j = 0, e = CI->getNumArgOperands(); j < e; ++j) {
        ValueList OpVL;
        // Some intrinsics have scalar arguments. This argument should not be
        // vectorized.
        if (UseIntrinsic && hasVectorInstrinsicScalarOpd(IID, j)) {
          CallInst *CEI = cast<CallInst>(VL0);
          ScalarArg = CEI->getArgOperand(j);
          OpVecs.push_back(CEI->getArgOperand(j));
          continue;
        }

        Value *OpVec = vectorizeTree(E->getOperand(j));
        LLVM_DEBUG(dbgs() << "SLP: OpVec[" << j << "]: " << *OpVec << "\n");
        OpVecs.push_back(OpVec);
      }

      Function *CF;
      if (!UseIntrinsic) {
        VFShape Shape =
            VFShape::get(*CI, ElementCount::getFixed(static_cast<unsigned>(
                                  VecTy->getNumElements())),
                         false /*HasGlobalPred*/);
        CF = VFDatabase(*CI).getVectorizedFunction(Shape);
      } else {
        Type *Tys[] = {FixedVectorType::get(CI->getType(), E->Scalars.size())};
        CF = Intrinsic::getDeclaration(F->getParent(), ID, Tys);
      }

      SmallVector<OperandBundleDef, 1> OpBundles;
      CI->getOperandBundlesAsDefs(OpBundles);
      Value *V = Builder.CreateCall(CF, OpVecs, OpBundles);

      // The scalar argument uses an in-tree scalar so we add the new vectorized
      // call to ExternalUses list to make sure that an extract will be
      // generated in the future.
      if (ScalarArg && getTreeEntry(ScalarArg))
        ExternalUses.push_back(ExternalUser(ScalarArg, cast<User>(V), 0));

      propagateIRFlags(V, E->Scalars, VL0);
      ShuffleBuilder.addMask(E->ReuseShuffleIndices);
      V = ShuffleBuilder.finalize(V);

      E->VectorizedValue = V;
      ++NumVectorInstructions;
      return V;
    }
    case Instruction::ShuffleVector: {
      assert(E->isAltShuffle() &&
             ((Instruction::isBinaryOp(E->getOpcode()) &&
               Instruction::isBinaryOp(E->getAltOpcode())) ||
              (Instruction::isCast(E->getOpcode()) &&
               Instruction::isCast(E->getAltOpcode()))) &&
             "Invalid Shuffle Vector Operand");

      Value *LHS = nullptr, *RHS = nullptr;
      if (Instruction::isBinaryOp(E->getOpcode())) {
        setInsertPointAfterBundle(E);
        LHS = vectorizeTree(E->getOperand(0));
        RHS = vectorizeTree(E->getOperand(1));
      } else {
        setInsertPointAfterBundle(E);
        LHS = vectorizeTree(E->getOperand(0));
      }

      if (E->VectorizedValue) {
        LLVM_DEBUG(dbgs() << "SLP: Diamond merged for " << *VL0 << ".\n");
        return E->VectorizedValue;
      }

      Value *V0, *V1;
      if (Instruction::isBinaryOp(E->getOpcode())) {
        V0 = Builder.CreateBinOp(
            static_cast<Instruction::BinaryOps>(E->getOpcode()), LHS, RHS);
        V1 = Builder.CreateBinOp(
            static_cast<Instruction::BinaryOps>(E->getAltOpcode()), LHS, RHS);
      } else {
        V0 = Builder.CreateCast(
            static_cast<Instruction::CastOps>(E->getOpcode()), LHS, VecTy);
        V1 = Builder.CreateCast(
            static_cast<Instruction::CastOps>(E->getAltOpcode()), LHS, VecTy);
      }

      // Create shuffle to take alternate operations from the vector.
      // Also, gather up main and alt scalar ops to propagate IR flags to
      // each vector operation.
      ValueList OpScalars, AltScalars;
      unsigned e = E->Scalars.size();
      SmallVector<int, 8> Mask(e);
      for (unsigned i = 0; i < e; ++i) {
        auto *OpInst = cast<Instruction>(E->Scalars[i]);
        assert(E->isOpcodeOrAlt(OpInst) && "Unexpected main/alternate opcode");
        if (OpInst->getOpcode() == E->getAltOpcode()) {
          Mask[i] = e + i;
          AltScalars.push_back(E->Scalars[i]);
        } else {
          Mask[i] = i;
          OpScalars.push_back(E->Scalars[i]);
        }
      }

      propagateIRFlags(V0, OpScalars);
      propagateIRFlags(V1, AltScalars);

      Value *V = Builder.CreateShuffleVector(V0, V1, Mask);
      if (Instruction *I = dyn_cast<Instruction>(V))
        V = propagateMetadata(I, E->Scalars);
      ShuffleBuilder.addMask(E->ReuseShuffleIndices);
      V = ShuffleBuilder.finalize(V);

      E->VectorizedValue = V;
      ++NumVectorInstructions;

      return V;
    }
    default:
    llvm_unreachable("unknown inst");
  }
  return nullptr;
}

Value *BoUpSLP::vectorizeTree() {
  ExtraValueToDebugLocsMap ExternallyUsedValues;
  return vectorizeTree(ExternallyUsedValues);
}

Value *
BoUpSLP::vectorizeTree(ExtraValueToDebugLocsMap &ExternallyUsedValues) {
  // All blocks must be scheduled before any instructions are inserted.
  for (auto &BSIter : BlocksSchedules) {
    scheduleBlock(BSIter.second.get());
  }

  Builder.SetInsertPoint(&F->getEntryBlock().front());
  auto *VectorRoot = vectorizeTree(VectorizableTree[0].get());

  // If the vectorized tree can be rewritten in a smaller type, we truncate the
  // vectorized root. InstCombine will then rewrite the entire expression. We
  // sign extend the extracted values below.
  auto *ScalarRoot = VectorizableTree[0]->Scalars[0];
  if (MinBWs.count(ScalarRoot)) {
    if (auto *I = dyn_cast<Instruction>(VectorRoot)) {
      // If current instr is a phi and not the last phi, insert it after the
      // last phi node.
      if (isa<PHINode>(I))
        Builder.SetInsertPoint(&*I->getParent()->getFirstInsertionPt());
      else
        Builder.SetInsertPoint(&*++BasicBlock::iterator(I));
    }
    auto BundleWidth = VectorizableTree[0]->Scalars.size();
    auto *MinTy = IntegerType::get(F->getContext(), MinBWs[ScalarRoot].first);
    auto *VecTy = FixedVectorType::get(MinTy, BundleWidth);
    auto *Trunc = Builder.CreateTrunc(VectorRoot, VecTy);
    VectorizableTree[0]->VectorizedValue = Trunc;
  }

  LLVM_DEBUG(dbgs() << "SLP: Extracting " << ExternalUses.size()
                    << " values .\n");

  // If necessary, sign-extend or zero-extend ScalarRoot to the larger type
  // specified by ScalarType.
  auto extend = [&](Value *ScalarRoot, Value *Ex, Type *ScalarType) {
    if (!MinBWs.count(ScalarRoot))
      return Ex;
    if (MinBWs[ScalarRoot].second)
      return Builder.CreateSExt(Ex, ScalarType);
    return Builder.CreateZExt(Ex, ScalarType);
  };

  // Extract all of the elements with the external uses.
  for (const auto &ExternalUse : ExternalUses) {
    Value *Scalar = ExternalUse.Scalar;
    llvm::User *User = ExternalUse.User;

    // Skip users that we already RAUW. This happens when one instruction
    // has multiple uses of the same value.
    if (User && !is_contained(Scalar->users(), User))
      continue;
    TreeEntry *E = getTreeEntry(Scalar);
    assert(E && "Invalid scalar");
    assert(E->State != TreeEntry::NeedToGather &&
           "Extracting from a gather list");

    Value *Vec = E->VectorizedValue;
    assert(Vec && "Can't find vectorizable value");

    Value *Lane = Builder.getInt32(ExternalUse.Lane);
    // If User == nullptr, the Scalar is used as extra arg. Generate
    // ExtractElement instruction and update the record for this scalar in
    // ExternallyUsedValues.
    if (!User) {
      assert(ExternallyUsedValues.count(Scalar) &&
             "Scalar with nullptr as an external user must be registered in "
             "ExternallyUsedValues map");
      if (auto *VecI = dyn_cast<Instruction>(Vec)) {
        Builder.SetInsertPoint(VecI->getParent(),
                               std::next(VecI->getIterator()));
      } else {
        Builder.SetInsertPoint(&F->getEntryBlock().front());
      }
      Value *Ex = Builder.CreateExtractElement(Vec, Lane);
      Ex = extend(ScalarRoot, Ex, Scalar->getType());
      CSEBlocks.insert(cast<Instruction>(Scalar)->getParent());
      auto &Locs = ExternallyUsedValues[Scalar];
      ExternallyUsedValues.insert({Ex, Locs});
      ExternallyUsedValues.erase(Scalar);
      // Required to update internally referenced instructions.
      Scalar->replaceAllUsesWith(Ex);
      continue;
    }

    // Generate extracts for out-of-tree users.
    // Find the insertion point for the extractelement lane.
    if (auto *VecI = dyn_cast<Instruction>(Vec)) {
      if (PHINode *PH = dyn_cast<PHINode>(User)) {
        for (int i = 0, e = PH->getNumIncomingValues(); i != e; ++i) {
          if (PH->getIncomingValue(i) == Scalar) {
            Instruction *IncomingTerminator =
                PH->getIncomingBlock(i)->getTerminator();
            if (isa<CatchSwitchInst>(IncomingTerminator)) {
              Builder.SetInsertPoint(VecI->getParent(),
                                     std::next(VecI->getIterator()));
            } else {
              Builder.SetInsertPoint(PH->getIncomingBlock(i)->getTerminator());
            }
            Value *Ex = Builder.CreateExtractElement(Vec, Lane);
            Ex = extend(ScalarRoot, Ex, Scalar->getType());
            CSEBlocks.insert(PH->getIncomingBlock(i));
            PH->setOperand(i, Ex);
          }
        }
      } else {
        Builder.SetInsertPoint(cast<Instruction>(User));
        Value *Ex = Builder.CreateExtractElement(Vec, Lane);
        Ex = extend(ScalarRoot, Ex, Scalar->getType());
        CSEBlocks.insert(cast<Instruction>(User)->getParent());
        User->replaceUsesOfWith(Scalar, Ex);
      }
    } else {
      Builder.SetInsertPoint(&F->getEntryBlock().front());
      Value *Ex = Builder.CreateExtractElement(Vec, Lane);
      Ex = extend(ScalarRoot, Ex, Scalar->getType());
      CSEBlocks.insert(&F->getEntryBlock());
      User->replaceUsesOfWith(Scalar, Ex);
    }

    LLVM_DEBUG(dbgs() << "SLP: Replaced:" << *User << ".\n");
  }

  // For each vectorized value:
  for (auto &TEPtr : VectorizableTree) {
    TreeEntry *Entry = TEPtr.get();

    // No need to handle users of gathered values.
    if (Entry->State == TreeEntry::NeedToGather)
      continue;

    assert(Entry->VectorizedValue && "Can't find vectorizable value");

    // For each lane:
    for (int Lane = 0, LE = Entry->Scalars.size(); Lane != LE; ++Lane) {
      Value *Scalar = Entry->Scalars[Lane];

#ifndef NDEBUG
      Type *Ty = Scalar->getType();
      if (!Ty->isVoidTy()) {
        for (User *U : Scalar->users()) {
          LLVM_DEBUG(dbgs() << "SLP: \tvalidating user:" << *U << ".\n");

          // It is legal to delete users in the ignorelist.
          assert((getTreeEntry(U) || is_contained(UserIgnoreList, U)) &&
                 "Deleting out-of-tree value");
        }
      }
#endif
      LLVM_DEBUG(dbgs() << "SLP: \tErasing scalar:" << *Scalar << ".\n");
      eraseInstruction(cast<Instruction>(Scalar));
    }
  }

  Builder.ClearInsertionPoint();
  InstrElementSize.clear();

  return VectorizableTree[0]->VectorizedValue;
}

void BoUpSLP::optimizeGatherSequence() {
  LLVM_DEBUG(dbgs() << "SLP: Optimizing " << GatherSeq.size()
                    << " gather sequences instructions.\n");
  // LICM InsertElementInst sequences.
  for (Instruction *I : GatherSeq) {
    if (isDeleted(I))
      continue;

    // Check if this block is inside a loop.
    Loop *L = LI->getLoopFor(I->getParent());
    if (!L)
      continue;

    // Check if it has a preheader.
    BasicBlock *PreHeader = L->getLoopPreheader();
    if (!PreHeader)
      continue;

    // If the vector or the element that we insert into it are
    // instructions that are defined in this basic block then we can't
    // hoist this instruction.
    auto *Op0 = dyn_cast<Instruction>(I->getOperand(0));
    auto *Op1 = dyn_cast<Instruction>(I->getOperand(1));
    if (Op0 && L->contains(Op0))
      continue;
    if (Op1 && L->contains(Op1))
      continue;

    // We can hoist this instruction. Move it to the pre-header.
    I->moveBefore(PreHeader->getTerminator());
  }

  // Make a list of all reachable blocks in our CSE queue.
  SmallVector<const DomTreeNode *, 8> CSEWorkList;
  CSEWorkList.reserve(CSEBlocks.size());
  for (BasicBlock *BB : CSEBlocks)
    if (DomTreeNode *N = DT->getNode(BB)) {
      assert(DT->isReachableFromEntry(N));
      CSEWorkList.push_back(N);
    }

  // Sort blocks by domination. This ensures we visit a block after all blocks
  // dominating it are visited.
  llvm::stable_sort(CSEWorkList,
                    [this](const DomTreeNode *A, const DomTreeNode *B) {
                      return DT->properlyDominates(A, B);
                    });

  // Perform O(N^2) search over the gather sequences and merge identical
  // instructions. TODO: We can further optimize this scan if we split the
  // instructions into different buckets based on the insert lane.
  SmallVector<Instruction *, 16> Visited;
  for (auto I = CSEWorkList.begin(), E = CSEWorkList.end(); I != E; ++I) {
    assert(*I &&
           (I == CSEWorkList.begin() || !DT->dominates(*I, *std::prev(I))) &&
           "Worklist not sorted properly!");
    BasicBlock *BB = (*I)->getBlock();
    // For all instructions in blocks containing gather sequences:
    for (BasicBlock::iterator it = BB->begin(), e = BB->end(); it != e;) {
      Instruction *In = &*it++;
      if (isDeleted(In))
        continue;
      if (!isa<InsertElementInst>(In) && !isa<ExtractElementInst>(In))
        continue;

      // Check if we can replace this instruction with any of the
      // visited instructions.
      for (Instruction *v : Visited) {
        if (In->isIdenticalTo(v) &&
            DT->dominates(v->getParent(), In->getParent())) {
          In->replaceAllUsesWith(v);
          eraseInstruction(In);
          In = nullptr;
          break;
        }
      }
      if (In) {
        assert(!is_contained(Visited, In));
        Visited.push_back(In);
      }
    }
  }
  CSEBlocks.clear();
  GatherSeq.clear();
}

// Groups the instructions to a bundle (which is then a single scheduling entity)
// and schedules instructions until the bundle gets ready.
Optional<BoUpSLP::ScheduleData *>
BoUpSLP::BlockScheduling::tryScheduleBundle(ArrayRef<Value *> VL, BoUpSLP *SLP,
                                            const InstructionsState &S) {
  if (isa<PHINode>(S.OpValue))
    return nullptr;

  // Initialize the instruction bundle.
  Instruction *OldScheduleEnd = ScheduleEnd;
  ScheduleData *PrevInBundle = nullptr;
  ScheduleData *Bundle = nullptr;
  bool ReSchedule = false;
  LLVM_DEBUG(dbgs() << "SLP:  bundle: " << *S.OpValue << "\n");

  auto &&TryScheduleBundle = [this, OldScheduleEnd, SLP](bool ReSchedule,
                                                         ScheduleData *Bundle) {
    // The scheduling region got new instructions at the lower end (or it is a
    // new region for the first bundle). This makes it necessary to
    // recalculate all dependencies.
    // It is seldom that this needs to be done a second time after adding the
    // initial bundle to the region.
    if (ScheduleEnd != OldScheduleEnd) {
      for (auto *I = ScheduleStart; I != ScheduleEnd; I = I->getNextNode())
        doForAllOpcodes(I, [](ScheduleData *SD) { SD->clearDependencies(); });
      ReSchedule = true;
    }
    if (ReSchedule) {
      resetSchedule();
      initialFillReadyList(ReadyInsts);
    }
    if (Bundle) {
      LLVM_DEBUG(dbgs() << "SLP: try schedule bundle " << *Bundle
                        << " in block " << BB->getName() << "\n");
      calculateDependencies(Bundle, /*InsertInReadyList=*/true, SLP);
    }

    // Now try to schedule the new bundle or (if no bundle) just calculate
    // dependencies. As soon as the bundle is "ready" it means that there are no
    // cyclic dependencies and we can schedule it. Note that's important that we
    // don't "schedule" the bundle yet (see cancelScheduling).
    while (((!Bundle && ReSchedule) || (Bundle && !Bundle->isReady())) &&
           !ReadyInsts.empty()) {
      ScheduleData *Picked = ReadyInsts.pop_back_val();
      if (Picked->isSchedulingEntity() && Picked->isReady())
        schedule(Picked, ReadyInsts);
    }
  };

  // Make sure that the scheduling region contains all
  // instructions of the bundle.
  for (Value *V : VL) {
    if (!extendSchedulingRegion(V, S)) { // INTEL
#if INTEL_CUSTOMIZATION
      if (ScheduleEnd != OldScheduleEnd) {
        // The scheduling region got new instructions at the lower end (or it is
        // a new region for the first bundle). This makes it necessary to
        // recalculate all dependencies.
        // Otherwise the compiler may crash trying to incorrectly calculate
        // dependencies and emit instruction in the wrong order at the actual
        // scheduling.
        for (auto *I = ScheduleStart; I != ScheduleEnd; I = I->getNextNode())
          doForAllOpcodes(I, [](ScheduleData *SD) { SD->clearDependencies(); });
        resetSchedule();
        initialFillReadyList(ReadyInsts);
        while (!ReadyInsts.empty()) {
          ScheduleData *Picked = ReadyInsts.back();
          ReadyInsts.pop_back();
          if (Picked->isSchedulingEntity() && Picked->isReady())
            schedule(Picked, ReadyInsts);
        }
      }
#endif // INTEL_CUSTOMIZATION
      return None;
    } // INTEL
  }

  for (Value *V : VL) {
    ScheduleData *BundleMember = getScheduleData(V);
    assert(BundleMember &&
           "no ScheduleData for bundle member (maybe not in same basic block)");
    if (BundleMember->IsScheduled) {
      // A bundle member was scheduled as single instruction before and now
      // needs to be scheduled as part of the bundle. We just get rid of the
      // existing schedule.
      LLVM_DEBUG(dbgs() << "SLP:  reset schedule because " << *BundleMember
                        << " was already scheduled\n");
      ReSchedule = true;
    }
    assert(BundleMember->isSchedulingEntity() &&
           "bundle member already part of other bundle");
    if (PrevInBundle) {
      PrevInBundle->NextInBundle = BundleMember;
    } else {
      Bundle = BundleMember;
    }
    BundleMember->UnscheduledDepsInBundle = 0;
    Bundle->UnscheduledDepsInBundle += BundleMember->UnscheduledDeps;

    // Group the instructions to a bundle.
    BundleMember->FirstInBundle = Bundle;
    PrevInBundle = BundleMember;
  }
  assert(Bundle && "Failed to find schedule bundle");
  TryScheduleBundle(ReSchedule, Bundle);
  if (!Bundle->isReady()) {
    cancelScheduling(VL, S.OpValue);
    return None;
  }
  return Bundle;
}

void BoUpSLP::BlockScheduling::cancelScheduling(ArrayRef<Value *> VL,
                                                Value *OpValue) {
  if (isa<PHINode>(OpValue))
    return;

  ScheduleData *Bundle = getScheduleData(OpValue);
  LLVM_DEBUG(dbgs() << "SLP:  cancel scheduling of " << *Bundle << "\n");
  assert(!Bundle->IsScheduled &&
         "Can't cancel bundle which is already scheduled");
  assert(Bundle->isSchedulingEntity() && Bundle->isPartOfBundle() &&
         "tried to unbundle something which is not a bundle");

  // Un-bundle: make single instructions out of the bundle.
  ScheduleData *BundleMember = Bundle;
  while (BundleMember) {
    assert(BundleMember->FirstInBundle == Bundle && "corrupt bundle links");
    BundleMember->FirstInBundle = BundleMember;
    ScheduleData *Next = BundleMember->NextInBundle;
    BundleMember->NextInBundle = nullptr;
    BundleMember->UnscheduledDepsInBundle = BundleMember->UnscheduledDeps;
    if (BundleMember->UnscheduledDepsInBundle == 0) {
      ReadyInsts.insert(BundleMember);
    }
    BundleMember = Next;
  }
}

BoUpSLP::ScheduleData *BoUpSLP::BlockScheduling::allocateScheduleDataChunks() {
  // Allocate a new ScheduleData for the instruction.
  if (ChunkPos >= ChunkSize) {
    ScheduleDataChunks.push_back(std::make_unique<ScheduleData[]>(ChunkSize));
    ChunkPos = 0;
  }
  return &(ScheduleDataChunks.back()[ChunkPos++]);
}

bool BoUpSLP::BlockScheduling::extendSchedulingRegion(Value *V,
                                                      const InstructionsState &S) {
  if (getScheduleData(V, isOneOf(S, V)))
    return true;
  Instruction *I = dyn_cast<Instruction>(V);
  assert(I && "bundle member must be an instruction");
  assert(!isa<PHINode>(I) && "phi nodes don't need to be scheduled");
  auto &&CheckSheduleForI = [this, &S](Instruction *I) -> bool {
    ScheduleData *ISD = getScheduleData(I);
    if (!ISD)
      return false;
    assert(isInSchedulingRegion(ISD) &&
           "ScheduleData not in scheduling region");
    ScheduleData *SD = allocateScheduleDataChunks();
    SD->Inst = I;
    SD->init(SchedulingRegionID, S.OpValue);
    ExtraScheduleDataMap[I][S.OpValue] = SD;
    return true;
  };
  if (CheckSheduleForI(I))
    return true;
  if (!ScheduleStart) {
    // It's the first instruction in the new region.
    initScheduleData(I, I->getNextNode(), nullptr, nullptr);
    ScheduleStart = I;
    ScheduleEnd = I->getNextNode();
    if (isOneOf(S, I) != I)
      CheckSheduleForI(I);
    assert(ScheduleEnd && "tried to vectorize a terminator?");
    LLVM_DEBUG(dbgs() << "SLP:  initialize schedule region to " << *I << "\n");
    return true;
  }
  // Search up and down at the same time, because we don't know if the new
  // instruction is above or below the existing scheduling region.
  BasicBlock::reverse_iterator UpIter =
      ++ScheduleStart->getIterator().getReverse();
  BasicBlock::reverse_iterator UpperEnd = BB->rend();
  BasicBlock::iterator DownIter = ScheduleEnd->getIterator();
  BasicBlock::iterator LowerEnd = BB->end();
  while (UpIter != UpperEnd && DownIter != LowerEnd && &*UpIter != I &&
         &*DownIter != I) {
    if (++ScheduleRegionSize > ScheduleRegionSizeLimit) {
      LLVM_DEBUG(dbgs() << "SLP:  exceeded schedule region size limit\n");
      return false;
    }

    ++UpIter;
    ++DownIter;
  }
  if (DownIter == LowerEnd || (UpIter != UpperEnd && &*UpIter == I)) {
    assert(I->getParent() == ScheduleStart->getParent() &&
           "Instruction is in wrong basic block.");
    initScheduleData(I, ScheduleStart, nullptr, FirstLoadStoreInRegion);
    ScheduleStart = I;
    if (isOneOf(S, I) != I)
      CheckSheduleForI(I);
    LLVM_DEBUG(dbgs() << "SLP:  extend schedule region start to " << *I
                      << "\n");
    return true;
  }
  assert((UpIter == UpperEnd || (DownIter != LowerEnd && &*DownIter == I)) &&
         "Expected to reach top of the basic block or instruction down the "
         "lower end.");
  assert(I->getParent() == ScheduleEnd->getParent() &&
         "Instruction is in wrong basic block.");
  initScheduleData(ScheduleEnd, I->getNextNode(), LastLoadStoreInRegion,
                   nullptr);
  ScheduleEnd = I->getNextNode();
  if (isOneOf(S, I) != I)
    CheckSheduleForI(I);
  assert(ScheduleEnd && "tried to vectorize a terminator?");
  LLVM_DEBUG(dbgs() << "SLP:  extend schedule region end to " << *I << "\n");
  return true;
}

void BoUpSLP::BlockScheduling::initScheduleData(Instruction *FromI,
                                                Instruction *ToI,
                                                ScheduleData *PrevLoadStore,
                                                ScheduleData *NextLoadStore) {
  ScheduleData *CurrentLoadStore = PrevLoadStore;
  for (Instruction *I = FromI; I != ToI; I = I->getNextNode()) {
    ScheduleData *SD = ScheduleDataMap[I];
    if (!SD) {
      SD = allocateScheduleDataChunks();
      ScheduleDataMap[I] = SD;
      SD->Inst = I;
    }
    assert(!isInSchedulingRegion(SD) &&
           "new ScheduleData already in scheduling region");
    SD->init(SchedulingRegionID, I);

    if (I->mayReadOrWriteMemory() &&
        (!isa<IntrinsicInst>(I) ||
         (cast<IntrinsicInst>(I)->getIntrinsicID() != Intrinsic::sideeffect &&
          cast<IntrinsicInst>(I)->getIntrinsicID() !=
              Intrinsic::pseudoprobe))) {
      // Update the linked list of memory accessing instructions.
      if (CurrentLoadStore) {
        CurrentLoadStore->NextLoadStore = SD;
      } else {
        FirstLoadStoreInRegion = SD;
      }
      CurrentLoadStore = SD;
    }
  }
  if (NextLoadStore) {
    if (CurrentLoadStore)
      CurrentLoadStore->NextLoadStore = NextLoadStore;
  } else {
    LastLoadStoreInRegion = CurrentLoadStore;
  }
}

void BoUpSLP::BlockScheduling::calculateDependencies(ScheduleData *SD,
                                                     bool InsertInReadyList,
                                                     BoUpSLP *SLP) {
  assert(SD->isSchedulingEntity());

  SmallVector<ScheduleData *, 10> WorkList;
  WorkList.push_back(SD);

  while (!WorkList.empty()) {
    ScheduleData *SD = WorkList.pop_back_val();

    ScheduleData *BundleMember = SD;
    while (BundleMember) {
      assert(isInSchedulingRegion(BundleMember));
      if (!BundleMember->hasValidDependencies()) {

        LLVM_DEBUG(dbgs() << "SLP:       update deps of " << *BundleMember
                          << "\n");
        BundleMember->Dependencies = 0;
        BundleMember->resetUnscheduledDeps();

        // Handle def-use chain dependencies.
        if (BundleMember->OpValue != BundleMember->Inst) {
          ScheduleData *UseSD = getScheduleData(BundleMember->Inst);
          if (UseSD && isInSchedulingRegion(UseSD->FirstInBundle)) {
            BundleMember->Dependencies++;
            ScheduleData *DestBundle = UseSD->FirstInBundle;
            if (!DestBundle->IsScheduled)
              BundleMember->incrementUnscheduledDeps(1);
            if (!DestBundle->hasValidDependencies())
              WorkList.push_back(DestBundle);
          }
        } else {
          for (User *U : BundleMember->Inst->users()) {
            if (isa<Instruction>(U)) {
              ScheduleData *UseSD = getScheduleData(U);
              if (UseSD && isInSchedulingRegion(UseSD->FirstInBundle)) {
                BundleMember->Dependencies++;
                ScheduleData *DestBundle = UseSD->FirstInBundle;
                if (!DestBundle->IsScheduled)
                  BundleMember->incrementUnscheduledDeps(1);
                if (!DestBundle->hasValidDependencies())
                  WorkList.push_back(DestBundle);
              }
            } else {
              // I'm not sure if this can ever happen. But we need to be safe.
              // This lets the instruction/bundle never be scheduled and
              // eventually disable vectorization.
              BundleMember->Dependencies++;
              BundleMember->incrementUnscheduledDeps(1);
            }
          }
        }

        // Handle the memory dependencies.
        ScheduleData *DepDest = BundleMember->NextLoadStore;
        if (DepDest) {
          Instruction *SrcInst = BundleMember->Inst;
          MemoryLocation SrcLoc = getLocation(SrcInst, SLP->AA);
          bool SrcMayWrite = BundleMember->Inst->mayWriteToMemory();
          unsigned numAliased = 0;
          unsigned DistToSrc = 1;

          while (DepDest) {
            assert(isInSchedulingRegion(DepDest));

            // We have two limits to reduce the complexity:
            // 1) AliasedCheckLimit: It's a small limit to reduce calls to
            //    SLP->isAliased (which is the expensive part in this loop).
            // 2) MaxMemDepDistance: It's for very large blocks and it aborts
            //    the whole loop (even if the loop is fast, it's quadratic).
            //    It's important for the loop break condition (see below) to
            //    check this limit even between two read-only instructions.
            if (DistToSrc >= MaxMemDepDistance ||
                    ((SrcMayWrite || DepDest->Inst->mayWriteToMemory()) &&
                     (numAliased >= AliasedCheckLimit ||
                      SLP->isAliased(SrcLoc, SrcInst, DepDest->Inst)))) {

              // We increment the counter only if the locations are aliased
              // (instead of counting all alias checks). This gives a better
              // balance between reduced runtime and accurate dependencies.
              numAliased++;

              DepDest->MemoryDependencies.push_back(BundleMember);
              BundleMember->Dependencies++;
              ScheduleData *DestBundle = DepDest->FirstInBundle;
              if (!DestBundle->IsScheduled) {
                BundleMember->incrementUnscheduledDeps(1);
              }
              if (!DestBundle->hasValidDependencies()) {
                WorkList.push_back(DestBundle);
              }
            }
            DepDest = DepDest->NextLoadStore;

            // Example, explaining the loop break condition: Let's assume our
            // starting instruction is i0 and MaxMemDepDistance = 3.
            //
            //                      +--------v--v--v
            //             i0,i1,i2,i3,i4,i5,i6,i7,i8
            //             +--------^--^--^
            //
            // MaxMemDepDistance let us stop alias-checking at i3 and we add
            // dependencies from i0 to i3,i4,.. (even if they are not aliased).
            // Previously we already added dependencies from i3 to i6,i7,i8
            // (because of MaxMemDepDistance). As we added a dependency from
            // i0 to i3, we have transitive dependencies from i0 to i6,i7,i8
            // and we can abort this loop at i6.
            if (DistToSrc >= 2 * MaxMemDepDistance)
              break;
            DistToSrc++;
          }
        }
      }
      BundleMember = BundleMember->NextInBundle;
    }
    if (InsertInReadyList && SD->isReady()) {
      ReadyInsts.push_back(SD);
      LLVM_DEBUG(dbgs() << "SLP:     gets ready on update: " << *SD->Inst
                        << "\n");
    }
  }
}

void BoUpSLP::BlockScheduling::resetSchedule() {
  assert(ScheduleStart &&
         "tried to reset schedule on block which has not been scheduled");
  for (Instruction *I = ScheduleStart; I != ScheduleEnd; I = I->getNextNode()) {
    doForAllOpcodes(I, [&](ScheduleData *SD) {
      assert(isInSchedulingRegion(SD) &&
             "ScheduleData not in scheduling region");
      SD->IsScheduled = false;
      SD->resetUnscheduledDeps();
    });
  }
  ReadyInsts.clear();
}

void BoUpSLP::scheduleBlock(BlockScheduling *BS) {
  if (!BS->ScheduleStart)
    return;

  LLVM_DEBUG(dbgs() << "SLP: schedule block " << BS->BB->getName() << "\n");

  BS->resetSchedule();

  // For the real scheduling we use a more sophisticated ready-list: it is
  // sorted by the original instruction location. This lets the final schedule
  // be as  close as possible to the original instruction order.
  struct ScheduleDataCompare {
    bool operator()(ScheduleData *SD1, ScheduleData *SD2) const {
      return SD2->SchedulingPriority < SD1->SchedulingPriority;
    }
  };
  std::set<ScheduleData *, ScheduleDataCompare> ReadyInsts;

  // Ensure that all dependency data is updated and fill the ready-list with
  // initial instructions.
  int Idx = 0;
  int NumToSchedule = 0;
  for (auto *I = BS->ScheduleStart; I != BS->ScheduleEnd;
       I = I->getNextNode()) {
    BS->doForAllOpcodes(I, [this, &Idx, &NumToSchedule, BS](ScheduleData *SD) {
      assert(SD->isPartOfBundle() ==
                 (getTreeEntry(SD->Inst) != nullptr) &&
             "scheduler and vectorizer bundle mismatch");
      SD->FirstInBundle->SchedulingPriority = Idx++;
      if (SD->isSchedulingEntity()) {
        BS->calculateDependencies(SD, false, this);
        NumToSchedule++;
      }
    });
  }
  BS->initialFillReadyList(ReadyInsts);

  Instruction *LastScheduledInst = BS->ScheduleEnd;

  // Do the "real" scheduling.
  while (!ReadyInsts.empty()) {
    ScheduleData *picked = *ReadyInsts.begin();
    ReadyInsts.erase(ReadyInsts.begin());

    // Move the scheduled instruction(s) to their dedicated places, if not
    // there yet.
    ScheduleData *BundleMember = picked;
    while (BundleMember) {
      Instruction *pickedInst = BundleMember->Inst;
      if (LastScheduledInst->getNextNode() != pickedInst) {
        BS->BB->getInstList().remove(pickedInst);
        BS->BB->getInstList().insert(LastScheduledInst->getIterator(),
                                     pickedInst);
      }
      LastScheduledInst = pickedInst;
      BundleMember = BundleMember->NextInBundle;
    }

    BS->schedule(picked, ReadyInsts);
    NumToSchedule--;
  }
  assert(NumToSchedule == 0 && "could not schedule all instructions");

  // Avoid duplicate scheduling of the block.
  BS->ScheduleStart = nullptr;
}

unsigned BoUpSLP::getVectorElementSize(Value *V) {
  // If V is a store, just return the width of the stored value (or value
  // truncated just before storing) without traversing the expression tree.
  // This is the common case.
  if (auto *Store = dyn_cast<StoreInst>(V)) {
    if (auto *Trunc = dyn_cast<TruncInst>(Store->getValueOperand()))
      return DL->getTypeSizeInBits(Trunc->getSrcTy());
    return DL->getTypeSizeInBits(Store->getValueOperand()->getType());
  }

  auto E = InstrElementSize.find(V);
  if (E != InstrElementSize.end())
    return E->second;

  // If V is not a store, we can traverse the expression tree to find loads
  // that feed it. The type of the loaded value may indicate a more suitable
  // width than V's type. We want to base the vector element size on the width
  // of memory operations where possible.
  SmallVector<std::pair<Instruction *, BasicBlock *>, 16> Worklist;
  SmallPtrSet<Instruction *, 16> Visited;
  if (auto *I = dyn_cast<Instruction>(V)) {
    Worklist.emplace_back(I, I->getParent());
    Visited.insert(I);
  }

  // Traverse the expression tree in bottom-up order looking for loads. If we
  // encounter an instruction we don't yet handle, we give up.
  auto Width = 0u;
  while (!Worklist.empty()) {
    Instruction *I;
    BasicBlock *Parent;
    std::tie(I, Parent) = Worklist.pop_back_val();

    // We should only be looking at scalar instructions here. If the current
    // instruction has a vector type, skip.
    auto *Ty = I->getType();
    if (isa<VectorType>(Ty))
      continue;

    // If the current instruction is a load, update MaxWidth to reflect the
    // width of the loaded value.
    if (isa<LoadInst>(I) || isa<ExtractElementInst>(I) ||
        isa<ExtractValueInst>(I))
      Width = std::max<unsigned>(Width, DL->getTypeSizeInBits(Ty));

    // Otherwise, we need to visit the operands of the instruction. We only
    // handle the interesting cases from buildTree here. If an operand is an
    // instruction we haven't yet visited and from the same basic block as the
    // user or the use is a PHI node, we add it to the worklist.
    else if (isa<PHINode>(I) || isa<CastInst>(I) || isa<GetElementPtrInst>(I) ||
             isa<CmpInst>(I) || isa<SelectInst>(I) || isa<BinaryOperator>(I) ||
             isa<UnaryOperator>(I)) {
      for (Use &U : I->operands())
        if (auto *J = dyn_cast<Instruction>(U.get()))
          if (Visited.insert(J).second &&
              (isa<PHINode>(I) || J->getParent() == Parent))
            Worklist.emplace_back(J, J->getParent());
    } else {
      break;
    }
  }

  // If we didn't encounter a memory access in the expression tree, or if we
  // gave up for some reason, just return the width of V. Otherwise, return the
  // maximum width we found.
  if (!Width) {
    if (auto *CI = dyn_cast<CmpInst>(V))
      V = CI->getOperand(0);
    Width = DL->getTypeSizeInBits(V->getType());
  }

  for (Instruction *I : Visited)
    InstrElementSize[I] = Width;

  return Width;
}

// Determine if a value V in a vectorizable expression Expr can be demoted to a
// smaller type with a truncation. We collect the values that will be demoted
// in ToDemote and additional roots that require investigating in Roots.
static bool collectValuesToDemote(Value *V, SmallPtrSetImpl<Value *> &Expr,
                                  SmallVectorImpl<Value *> &ToDemote,
                                  SmallVectorImpl<Value *> &Roots) {
  // We can always demote constants.
  if (isa<Constant>(V)) {
    ToDemote.push_back(V);
    return true;
  }

  // If the value is not an instruction in the expression with only one use, it
  // cannot be demoted.
  auto *I = dyn_cast<Instruction>(V);
  if (!I || !I->hasOneUse() || !Expr.count(I))
    return false;

  switch (I->getOpcode()) {

  // We can always demote truncations and extensions. Since truncations can
  // seed additional demotion, we save the truncated value.
  case Instruction::Trunc:
    Roots.push_back(I->getOperand(0));
    break;
  case Instruction::ZExt:
  case Instruction::SExt:
    break;

  // We can demote certain binary operations if we can demote both of their
  // operands.
  case Instruction::Add:
  case Instruction::Sub:
  case Instruction::Mul:
  case Instruction::And:
  case Instruction::Or:
  case Instruction::Xor:
    if (!collectValuesToDemote(I->getOperand(0), Expr, ToDemote, Roots) ||
        !collectValuesToDemote(I->getOperand(1), Expr, ToDemote, Roots))
      return false;
    break;

  // We can demote selects if we can demote their true and false values.
  case Instruction::Select: {
    SelectInst *SI = cast<SelectInst>(I);
    if (!collectValuesToDemote(SI->getTrueValue(), Expr, ToDemote, Roots) ||
        !collectValuesToDemote(SI->getFalseValue(), Expr, ToDemote, Roots))
      return false;
    break;
  }

  // We can demote phis if we can demote all their incoming operands. Note that
  // we don't need to worry about cycles since we ensure single use above.
  case Instruction::PHI: {
    PHINode *PN = cast<PHINode>(I);
    for (Value *IncValue : PN->incoming_values())
      if (!collectValuesToDemote(IncValue, Expr, ToDemote, Roots))
        return false;
    break;
  }

  // Otherwise, conservatively give up.
  default:
    return false;
  }

  // Record the value that we can demote.
  ToDemote.push_back(V);
  return true;
}

void BoUpSLP::computeMinimumValueSizes() {
  // If there are no external uses, the expression tree must be rooted by a
  // store. We can't demote in-memory values, so there is nothing to do here.
  if (ExternalUses.empty())
    return;

  // We only attempt to truncate integer expressions.
  auto &TreeRoot = VectorizableTree[0]->Scalars;
  auto *TreeRootIT = dyn_cast<IntegerType>(TreeRoot[0]->getType());
  if (!TreeRootIT)
    return;

  // If the expression is not rooted by a store, these roots should have
  // external uses. We will rely on InstCombine to rewrite the expression in
  // the narrower type. However, InstCombine only rewrites single-use values.
  // This means that if a tree entry other than a root is used externally, it
  // must have multiple uses and InstCombine will not rewrite it. The code
  // below ensures that only the roots are used externally.
  SmallPtrSet<Value *, 32> Expr(TreeRoot.begin(), TreeRoot.end());
  for (auto &EU : ExternalUses)
    if (!Expr.erase(EU.Scalar))
      return;
  if (!Expr.empty())
    return;

  // Collect the scalar values of the vectorizable expression. We will use this
  // context to determine which values can be demoted. If we see a truncation,
  // we mark it as seeding another demotion.
  for (auto &EntryPtr : VectorizableTree)
    Expr.insert(EntryPtr->Scalars.begin(), EntryPtr->Scalars.end());

  // Ensure the roots of the vectorizable tree don't form a cycle. They must
  // have a single external user that is not in the vectorizable tree.
  for (auto *Root : TreeRoot)
    if (!Root->hasOneUse() || Expr.count(*Root->user_begin()))
      return;

  // Conservatively determine if we can actually truncate the roots of the
  // expression. Collect the values that can be demoted in ToDemote and
  // additional roots that require investigating in Roots.
  SmallVector<Value *, 32> ToDemote;
  SmallVector<Value *, 4> Roots;
  for (auto *Root : TreeRoot)
    if (!collectValuesToDemote(Root, Expr, ToDemote, Roots))
      return;

  // The maximum bit width required to represent all the values that can be
  // demoted without loss of precision. It would be safe to truncate the roots
  // of the expression to this width.
  auto MaxBitWidth = 8u;

  // We first check if all the bits of the roots are demanded. If they're not,
  // we can truncate the roots to this narrower type.
  for (auto *Root : TreeRoot) {
    auto Mask = DB->getDemandedBits(cast<Instruction>(Root));
    MaxBitWidth = std::max<unsigned>(
        Mask.getBitWidth() - Mask.countLeadingZeros(), MaxBitWidth);
  }

  // True if the roots can be zero-extended back to their original type, rather
  // than sign-extended. We know that if the leading bits are not demanded, we
  // can safely zero-extend. So we initialize IsKnownPositive to True.
  bool IsKnownPositive = true;

  // If all the bits of the roots are demanded, we can try a little harder to
  // compute a narrower type. This can happen, for example, if the roots are
  // getelementptr indices. InstCombine promotes these indices to the pointer
  // width. Thus, all their bits are technically demanded even though the
  // address computation might be vectorized in a smaller type.
  //
  // We start by looking at each entry that can be demoted. We compute the
  // maximum bit width required to store the scalar by using ValueTracking to
  // compute the number of high-order bits we can truncate.
  if (MaxBitWidth == DL->getTypeSizeInBits(TreeRoot[0]->getType()) &&
      llvm::all_of(TreeRoot, [](Value *R) {
        assert(R->hasOneUse() && "Root should have only one use!");
        return isa<GetElementPtrInst>(R->user_back());
      })) {
    MaxBitWidth = 8u;

    // Determine if the sign bit of all the roots is known to be zero. If not,
    // IsKnownPositive is set to False.
    IsKnownPositive = llvm::all_of(TreeRoot, [&](Value *R) {
      KnownBits Known = computeKnownBits(R, *DL);
      return Known.isNonNegative();
    });

    // Determine the maximum number of bits required to store the scalar
    // values.
    for (auto *Scalar : ToDemote) {
      auto NumSignBits = ComputeNumSignBits(Scalar, *DL, 0, AC, nullptr, DT);
      auto NumTypeBits = DL->getTypeSizeInBits(Scalar->getType());
      MaxBitWidth = std::max<unsigned>(NumTypeBits - NumSignBits, MaxBitWidth);
    }

    // If we can't prove that the sign bit is zero, we must add one to the
    // maximum bit width to account for the unknown sign bit. This preserves
    // the existing sign bit so we can safely sign-extend the root back to the
    // original type. Otherwise, if we know the sign bit is zero, we will
    // zero-extend the root instead.
    //
    // FIXME: This is somewhat suboptimal, as there will be cases where adding
    //        one to the maximum bit width will yield a larger-than-necessary
    //        type. In general, we need to add an extra bit only if we can't
    //        prove that the upper bit of the original type is equal to the
    //        upper bit of the proposed smaller type. If these two bits are the
    //        same (either zero or one) we know that sign-extending from the
    //        smaller type will result in the same value. Here, since we can't
    //        yet prove this, we are just making the proposed smaller type
    //        larger to ensure correctness.
    if (!IsKnownPositive)
      ++MaxBitWidth;
  }

  // Round MaxBitWidth up to the next power-of-two.
  if (!isPowerOf2_64(MaxBitWidth))
    MaxBitWidth = NextPowerOf2(MaxBitWidth);

  // If the maximum bit width we compute is less than the with of the roots'
  // type, we can proceed with the narrowing. Otherwise, do nothing.
  if (MaxBitWidth >= TreeRootIT->getBitWidth())
    return;

  // If we can truncate the root, we must collect additional values that might
  // be demoted as a result. That is, those seeded by truncations we will
  // modify.
  while (!Roots.empty())
    collectValuesToDemote(Roots.pop_back_val(), Expr, ToDemote, Roots);

  // Finally, map the values we can demote to the maximum bit with we computed.
  for (auto *Scalar : ToDemote)
    MinBWs[Scalar] = std::make_pair(MaxBitWidth, !IsKnownPositive);
}

#if INTEL_CUSTOMIZATION

#if !defined(NDEBUG) || defined(LLVM_ENABLE_DUMP)

// Debug print of the Multi-node operands.
LLVM_DUMP_METHOD void BoUpSLP::MultiNode::dump() const {
  dbgs() << "NOTE: This is Bottom-up!!!\n";
  if (empty()) {
    dbgs() << "Empty\n";
    return;
  }
  for (int OpI = 0, OpI_e = Leaves[0].size(); OpI != OpI_e; ++OpI) {
    dbgs() << "OpI: " << OpI << ".\n";
    for (int Lane = 0, Lanes = Leaves.size(); Lane != Lanes; ++Lane) {
      const OperandData *Op = &Leaves[Lane][OpI];
      Op->dump();
    }
    dbgs() << "\n";
  }
}

// Debug print of the Multi-node operands.
LLVM_DUMP_METHOD void BoUpSLP::MultiNode::dumpDot() const {
  if (empty()) {
    dbgs() << "Empty\n";
    return;
  }
  const char *DumpFile = "/tmp/slp.dot";
  dbgs() << DumpFile << "\n";
  std::error_code ec;
  std::set<std::pair<Value *, Value *>> edges;
  raw_fd_ostream OS(DumpFile, ec, sys::fs::OF_Text);

  OS << "digraph DAG {";
  for (int OpI = 0, OpI_e = getNumOperands(); OpI != OpI_e; ++OpI) {
    OS << "# OpI: " << OpI << ".\n";
    for (int Lane = 0, Lanes = getNumLanes(); Lane != Lanes; ++Lane) {
      const OperandData *Op = getOperand(Lane, OpI);
      Op->dumpDot(OS, OpI);
    }
    OS << "\n";
  }
  OS << "}\n";
}

LLVM_DUMP_METHOD void BoUpSLP::OperandData::dump(void) const {
  std::string Indent = "    ";
  dbgs() << Indent << ((Used) ? "*USED*  " : "") << *Leaf << " " << Leaf
         << "\n";
  dbgs() << Indent << "FrontierI: " << *FrontierI << " " << FrontierI << "\n";
  dbgs() << Indent << "OperandNum: " << OperandNum;
  dbgs() << Indent << "Lane: " << Lane;
  dbgs() << Indent
         << "Opcode: " << Instruction::getOpcodeName(EffectiveFrontierOpcode)
         << " ";
  dbgs() << Indent
         << "shouldUpdateFrontierOpcode(): " << shouldUpdateFrontierOpcode()
         << "\n";

  dbgs() << Indent << "OriginalFrontier: ";
  if (OriginalFrontierI)
    dbgs() << *OriginalFrontierI;
  else
    dbgs() << "-";
  dbgs() << " ";

  dbgs() << "OriginalOperand: ";
  if (OriginalOperandV)
    dbgs() << *OriginalOperandV;
  else
    dbgs() << "-";
  dbgs() << "\n";
  dbgs() << "\n";
}

LLVM_DUMP_METHOD void BoUpSLP::OperandData::dumpDot(raw_ostream &OS, int OpI) const {
  auto getOpcodeSign = [](unsigned Opcode) {
    switch (Opcode) {
    case Instruction::Add:
      return "+";
    case Instruction::Sub:
      return "-";
    default:
      break;
    }
    return "Bad Opcode";
  };

  // "L0.0x12345678"[label="%Chain.123"];
  OS << "\""
     << "L" << getLane() << "." << getValue() << "\"[label=\"";
  getValue()->printAsOperand(OS);
  OS << " OpI:" << OpI << "\"];\n";

  // "L0.0x12345679"[label="%Bridge.123"];
  OS << "\""
     << "L" << getLane() << "." << getFrontier() << "\"[label=\"";
  OS << getOpcodeSign(getFrontier()->getOpcode());
  OS << " L" << getLane() << ": ";
  getFrontier()->printAsOperand(OS, /*PrintType=*/false);
  OS << "\"];\n";

  // "L0.0x12345678"->"L0.0x12345679"
  // "L0.0x12345677"->"L0.0x12345679"
  for (int i : {0, 1}) {
    OS << "\""
       << "L" << getLane() << "." << getFrontier()->getOperand(i) << "\""
       << "->"
       << "\""
       << "L" << getLane() << "." << getFrontier() << "\"[label=\"" << i
       << "\"]\n";
  }
}

LLVM_DUMP_METHOD void BoUpSLP::OpGroup::dump() const {
  auto VecModeStr = [](VecMode Mode) {
    switch (Mode) {
    case VM_UNINIT:
      return "UNINIT";
    case VM_CONSTANT:
      return "CONSTANT";
    case VM_LOAD:
      return "LOAD";
    case VM_OPCODE:
      return "OPCODE";
    case VM_SPLAT:
      return "SPLAT";
    case VM_FAILED:
      return "FAILED";
    case VM_REUSE:
      return "REUSE";
    default:
      break;
    }
    return "UNKNOWN";
  };
  auto GroupStateStr = [](GroupState State) {
    switch (State) {
    case UNINIT:
      return "UNINIT";
    case FAILED:
      return "FAILED";
    case SUCCESS:
      return "SUCCESS";
    case NO_SINGLE_BEST:
      return "NO_SINGLE_BEST";
    default:
      break;
    }
    return "UNKNOWN";
  };

  int Cnt = 0;
  const char *Ind = "  ";
  for (OperandData *OD : OperandsVec) {
    dbgs() << Ind << Cnt++ << ".\n";
    OD->dump();
  }
  dbgs() << Ind << "StartLane: " << 0 << "\n";
  dbgs() << Ind << "EndLane: " << size() - 1 << "\n";
  dbgs() << Ind << "Score: " << Score << "\n";
  dbgs() << Ind << "Mode: " << VecModeStr(Mode) << "\n";
  dbgs() << Ind << "State: " << GroupStateStr(State) << "\n";
}
#endif // #if !defined(NDEBUG) || defined(LLVM_ENABLE_DUMP)
#endif // INTEL_CUSTOMIZATION

namespace {

/// The SLPVectorizer Pass.
struct SLPVectorizer : public FunctionPass {
  SLPVectorizerPass Impl;

  /// Pass identification, replacement for typeid
  static char ID;

  explicit SLPVectorizer() : FunctionPass(ID) {
    initializeSLPVectorizerPass(*PassRegistry::getPassRegistry());
  }

  bool doInitialization(Module &M) override {
    return false;
  }

  bool runOnFunction(Function &F) override {
    if (skipFunction(F))
      return false;

    auto *SE = &getAnalysis<ScalarEvolutionWrapperPass>().getSE();
    auto *TTI = &getAnalysis<TargetTransformInfoWrapperPass>().getTTI(F);
    auto *TLIP = getAnalysisIfAvailable<TargetLibraryInfoWrapperPass>();
    auto *TLI = TLIP ? &TLIP->getTLI(F) : nullptr;
    auto *AA = &getAnalysis<AAResultsWrapperPass>().getAAResults();
    auto *LI = &getAnalysis<LoopInfoWrapperPass>().getLoopInfo();
    auto *DT = &getAnalysis<DominatorTreeWrapperPass>().getDomTree();
    auto *AC = &getAnalysis<AssumptionCacheTracker>().getAssumptionCache(F);
    auto *DB = &getAnalysis<DemandedBitsWrapperPass>().getDemandedBits();
    auto *ORE = &getAnalysis<OptimizationRemarkEmitterWrapperPass>().getORE();

    return Impl.runImpl(F, SE, TTI, TLI, AA, LI, DT, AC, DB, ORE);
  }

  void getAnalysisUsage(AnalysisUsage &AU) const override {
    FunctionPass::getAnalysisUsage(AU);
    AU.addRequired<AssumptionCacheTracker>();
    AU.addRequired<ScalarEvolutionWrapperPass>();
    AU.addRequired<AAResultsWrapperPass>();
    AU.addRequired<TargetTransformInfoWrapperPass>();
    AU.addRequired<LoopInfoWrapperPass>();
    AU.addRequired<DominatorTreeWrapperPass>();
    AU.addRequired<DemandedBitsWrapperPass>();
    AU.addRequired<OptimizationRemarkEmitterWrapperPass>();
    AU.addRequired<InjectTLIMappingsLegacy>();
    AU.addPreserved<LoopInfoWrapperPass>();
    AU.addPreserved<DominatorTreeWrapperPass>();
    AU.addPreserved<AAResultsWrapperPass>();
    AU.addPreserved<GlobalsAAWrapperPass>();
    AU.addPreserved<AndersensAAWrapperPass>(); // INTEL
    AU.setPreservesCFG();
  }
};

} // end anonymous namespace

PreservedAnalyses SLPVectorizerPass::run(Function &F, FunctionAnalysisManager &AM) {
  auto *SE = &AM.getResult<ScalarEvolutionAnalysis>(F);
  auto *TTI = &AM.getResult<TargetIRAnalysis>(F);
  auto *TLI = AM.getCachedResult<TargetLibraryAnalysis>(F);
  auto *AA = &AM.getResult<AAManager>(F);
  auto *LI = &AM.getResult<LoopAnalysis>(F);
  auto *DT = &AM.getResult<DominatorTreeAnalysis>(F);
  auto *AC = &AM.getResult<AssumptionAnalysis>(F);
  auto *DB = &AM.getResult<DemandedBitsAnalysis>(F);
  auto *ORE = &AM.getResult<OptimizationRemarkEmitterAnalysis>(F);

  bool Changed = runImpl(F, SE, TTI, TLI, AA, LI, DT, AC, DB, ORE);
  if (!Changed)
    return PreservedAnalyses::all();

  PreservedAnalyses PA;
  PA.preserveSet<CFGAnalyses>();
  PA.preserve<AAManager>();
  PA.preserve<GlobalsAA>();
  PA.preserve<AndersensAA>(); // INTEL
  return PA;
}

bool SLPVectorizerPass::runImpl(Function &F, ScalarEvolution *SE_,
                                TargetTransformInfo *TTI_,
                                TargetLibraryInfo *TLI_, AAResults *AA_,
                                LoopInfo *LI_, DominatorTree *DT_,
                                AssumptionCache *AC_, DemandedBits *DB_,
                                OptimizationRemarkEmitter *ORE_) {
  if (!RunSLPVectorization)
    return false;
  SE = SE_;
  TTI = TTI_;
  TLI = TLI_;
  AA = AA_;
  LI = LI_;
  DT = DT_;
  AC = AC_;
  DB = DB_;
  DL = &F.getParent()->getDataLayout();

  Stores.clear();
  GEPs.clear();
  bool Changed = false;

#if INTEL_CUSTOMIZATION
  if (!TTI->isAdvancedOptEnabled(
          TargetTransformInfo::AdvancedOptLevel::AO_TargetHasIntelAVX2))
    EnableMultiNodeSLP = false;
#endif // INTEL_CUSTOMIZATION

  // If the target claims to have no vector registers don't attempt
  // vectorization.
  if (!TTI->getNumberOfRegisters(TTI->getRegisterClassForType(true)))
    return false;

  // Don't vectorize when the attribute NoImplicitFloat is used.
  if (F.hasFnAttribute(Attribute::NoImplicitFloat))
    return false;

  LLVM_DEBUG(dbgs() << "SLP: Analyzing blocks in " << F.getName() << ".\n");

  // Use the bottom up slp vectorizer to construct chains that start with
  // store instructions.
  BoUpSLP R(&F, SE, TTI, TLI, AA, LI, DT, AC, DB, DL, ORE_);

  // A general note: the vectorizer must use BoUpSLP::eraseInstruction() to
  // delete instructions.

  // Scan the blocks in the function in post order.
  for (auto BB : post_order(&F.getEntryBlock())) {
    collectSeedInstructions(BB);

    // Vectorize trees that end at stores.
    if (!Stores.empty()) {
      LLVM_DEBUG(dbgs() << "SLP: Found stores for " << Stores.size()
                        << " underlying objects.\n");
      Changed |= vectorizeStoreChains(R);
    }

    // Vectorize trees that end at reductions.
    Changed |= vectorizeChainsInBlock(BB, R);

    // Vectorize the index computations of getelementptr instructions. This
    // is primarily intended to catch gather-like idioms ending at
    // non-consecutive loads.
    if (!GEPs.empty()) {
      LLVM_DEBUG(dbgs() << "SLP: Found GEPs for " << GEPs.size()
                        << " underlying objects.\n");
      Changed |= vectorizeGEPIndices(BB, R);
    }
  }

  if (Changed) {
    R.optimizeGatherSequence();
    LLVM_DEBUG(dbgs() << "SLP: vectorized \"" << F.getName() << "\"\n");
  }
  return Changed;
}

bool SLPVectorizerPass::vectorizeStoreChain(ArrayRef<Value *> Chain, BoUpSLP &R,
                                            unsigned Idx) {
  LLVM_DEBUG(dbgs() << "SLP: Analyzing a store chain of length " << Chain.size()
                    << "\n");
  const unsigned Sz = R.getVectorElementSize(Chain[0]);
  const unsigned MinVF = R.getMinVecRegSize() / Sz;
  unsigned VF = Chain.size();

  if (!isPowerOf2_32(Sz) || !isPowerOf2_32(VF) || VF < 2 || VF < MinVF)
    return false;

  LLVM_DEBUG(dbgs() << "SLP: Analyzing " << VF << " stores at offset " << Idx
                    << "\n");

  R.buildTree(Chain);
  Optional<ArrayRef<unsigned>> Order = R.bestOrder();
  // TODO: Handle orders of size less than number of elements in the vector.
  if (Order && Order->size() == Chain.size()) {
    // TODO: reorder tree nodes without tree rebuilding.
    SmallVector<Value *, 4> ReorderedOps(Chain.rbegin(), Chain.rend());
    llvm::transform(*Order, ReorderedOps.begin(),
                    [Chain](const unsigned Idx) { return Chain[Idx]; });
    R.buildTree(ReorderedOps);
  }

#if !INTEL_CUSTOMIZATION
  if (R.isTreeTinyAndNotFullyVectorizable())
    return false;
#endif // INTEL_CUSTOMIZATION

  if (R.isLoadCombineCandidate())
    return false;

  R.computeMinimumValueSizes();

  InstructionCost Cost = R.getTreeCost();

  LLVM_DEBUG(dbgs() << "SLP: Found cost = " << Cost << " for VF =" << VF << "\n");
  if (Cost < -SLPCostThreshold) {
    LLVM_DEBUG(dbgs() << "SLP: Decided to vectorize cost = " << Cost << "\n");

    using namespace ore;

    R.getORE()->emit(OptimizationRemark(SV_NAME, "StoresVectorized",
                                        cast<StoreInst>(Chain[0]))
                     << "Stores SLP vectorized with cost " << NV("Cost", Cost)
                     << " and with tree size "
                     << NV("TreeSize", R.getTreeSize()));

    R.vectorizeTree();
#if INTEL_CUSTOMIZATION
    R.cleanupMultiNodeReordering();
    return true;
  }
  R.undoMultiNodeReordering();
#endif // INTEL_CUSTOMIZATION

  return false;
}

bool SLPVectorizerPass::vectorizeStores(ArrayRef<StoreInst *> Stores,
                                        BoUpSLP &R) {
  // We may run into multiple chains that merge into a single chain. We mark the
  // stores that we vectorized so that we don't visit the same store twice.
  BoUpSLP::ValueSet VectorizedStores;
  bool Changed = false;

  int E = Stores.size();
  SmallBitVector Tails(E, false);
  int MaxIter = MaxStoreLookup.getValue();
  SmallVector<std::pair<int, int>, 16> ConsecutiveChain(
      E, std::make_pair(E, INT_MAX));
  SmallVector<SmallBitVector, 4> CheckedPairs(E, SmallBitVector(E, false));
  int IterCnt;
  auto &&FindConsecutiveAccess = [this, &Stores, &Tails, &IterCnt, MaxIter,
                                  &CheckedPairs,
                                  &ConsecutiveChain](int K, int Idx) {
    if (IterCnt >= MaxIter)
      return true;
    if (CheckedPairs[Idx].test(K))
      return ConsecutiveChain[K].second == 1 &&
             ConsecutiveChain[K].first == Idx;
    ++IterCnt;
    CheckedPairs[Idx].set(K);
    CheckedPairs[K].set(Idx);
    Optional<int> Diff = getPointersDiff(Stores[K]->getPointerOperand(),
                                         Stores[Idx]->getPointerOperand(), *DL,
                                         *SE, /*StrictCheck=*/true);
    if (!Diff || *Diff == 0)
      return false;
    int Val = *Diff;
    if (Val < 0) {
      if (ConsecutiveChain[Idx].second > -Val) {
        Tails.set(K);
        ConsecutiveChain[Idx] = std::make_pair(K, -Val);
      }
      return false;
    }
    if (ConsecutiveChain[K].second <= Val)
      return false;

    Tails.set(Idx);
    ConsecutiveChain[K] = std::make_pair(Idx, Val);
    return Val == 1;
  };
  // Do a quadratic search on all of the given stores in reverse order and find
  // all of the pairs of stores that follow each other.
  for (int Idx = E - 1; Idx >= 0; --Idx) {
    // If a store has multiple consecutive store candidates, search according
    // to the sequence: Idx-1, Idx+1, Idx-2, Idx+2, ...
    // This is because usually pairing with immediate succeeding or preceding
    // candidate create the best chance to find slp vectorization opportunity.
    const int MaxLookDepth = std::max(E - Idx, Idx + 1);
    IterCnt = 0;
    for (int Offset = 1, F = MaxLookDepth; Offset < F; ++Offset)
      if ((Idx >= Offset && FindConsecutiveAccess(Idx - Offset, Idx)) ||
          (Idx + Offset < E && FindConsecutiveAccess(Idx + Offset, Idx)))
        break;
  }

  // For stores that start but don't end a link in the chain:
  for (int Cnt = E; Cnt > 0; --Cnt) {
    int I = Cnt - 1;
    if (ConsecutiveChain[I].first == E || Tails.test(I))
      continue;
    // We found a store instr that starts a chain. Now follow the chain and try
    // to vectorize it.
    BoUpSLP::ValueList Operands;
    // Collect the chain into a list.
    while (I != E && !VectorizedStores.count(Stores[I])) {
      Operands.push_back(Stores[I]);
      Tails.set(I);
      if (ConsecutiveChain[I].second != 1) {
        // Mark the new end in the chain and go back, if required. It might be
        // required if the original stores come in reversed order, for example.
        if (ConsecutiveChain[I].first != E &&
            Tails.test(ConsecutiveChain[I].first) &&
            !VectorizedStores.count(Stores[ConsecutiveChain[I].first])) {
          Tails.reset(ConsecutiveChain[I].first);
          if (Cnt < ConsecutiveChain[I].first + 2)
            Cnt = ConsecutiveChain[I].first + 2;
        }
        break;
      }
      // Move to the next value in the chain.
      I = ConsecutiveChain[I].first;
    }
    assert(!Operands.empty() && "Expected non-empty list of stores.");

    unsigned MaxVecRegSize = R.getMaxVecRegSize();
    unsigned EltSize = R.getVectorElementSize(Operands[0]);
    unsigned MaxElts = llvm::PowerOf2Floor(MaxVecRegSize / EltSize);

    unsigned MinVF = std::max(2U, R.getMinVecRegSize() / EltSize);
    unsigned MaxVF = std::min(R.getMaximumVF(EltSize, Instruction::Store),
                              MaxElts);

    // FIXME: Is division-by-2 the correct step? Should we assert that the
    // register size is a power-of-2?
    unsigned StartIdx = 0;
    for (unsigned Size = MaxVF; Size >= MinVF; Size /= 2) {
      for (unsigned Cnt = StartIdx, E = Operands.size(); Cnt + Size <= E;) {
        ArrayRef<Value *> Slice = makeArrayRef(Operands).slice(Cnt, Size);
        if (!VectorizedStores.count(Slice.front()) &&
            !VectorizedStores.count(Slice.back()) &&
            vectorizeStoreChain(Slice, R, Cnt)) {
          // Mark the vectorized stores so that we don't vectorize them again.
          VectorizedStores.insert(Slice.begin(), Slice.end());
          Changed = true;
          // If we vectorized initial block, no need to try to vectorize it
          // again.
          if (Cnt == StartIdx)
            StartIdx += Size;
          Cnt += Size;
          continue;
        }
        ++Cnt;
      }
      // Check if the whole array was vectorized already - exit.
      if (StartIdx >= Operands.size())
        break;
    }
  }

  return Changed;
}

void SLPVectorizerPass::collectSeedInstructions(BasicBlock *BB) {
  // Initialize the collections. We will make a single pass over the block.
  Stores.clear();
  GEPs.clear();

  // Visit the store and getelementptr instructions in BB and organize them in
  // Stores and GEPs according to the underlying objects of their pointer
  // operands.
  for (Instruction &I : *BB) {
    // Ignore store instructions that are volatile or have a pointer operand
    // that doesn't point to a scalar type.
    if (auto *SI = dyn_cast<StoreInst>(&I)) {
      if (!SI->isSimple())
        continue;
      if (!isValidElementType(SI->getValueOperand()->getType()))
        continue;
      Stores[getUnderlyingObject(SI->getPointerOperand())].push_back(SI);
    }

    // Ignore getelementptr instructions that have more than one index, a
    // constant index, or a pointer operand that doesn't point to a scalar
    // type.
    else if (auto *GEP = dyn_cast<GetElementPtrInst>(&I)) {
      auto Idx = GEP->idx_begin()->get();
      if (GEP->getNumIndices() > 1 || isa<Constant>(Idx))
        continue;
      if (!isValidElementType(Idx->getType()))
        continue;
      if (GEP->getType()->isVectorTy())
        continue;
      GEPs[GEP->getPointerOperand()].push_back(GEP);
    }
  }
}

bool SLPVectorizerPass::tryToVectorizePair(Value *A, Value *B, BoUpSLP &R) {
  if (!A || !B)
    return false;
  Value *VL[] = {A, B};
  return tryToVectorizeList(VL, R, /*AllowReorder=*/true);
}

bool SLPVectorizerPass::tryToVectorizeList(ArrayRef<Value *> VL, BoUpSLP &R,
                                           bool AllowReorder,
                                           ArrayRef<Value *> InsertUses) {
  if (VL.size() < 2)
    return false;

  LLVM_DEBUG(dbgs() << "SLP: Trying to vectorize a list of length = "
                    << VL.size() << ".\n");

  // Check that all of the parts are instructions of the same type,
  // we permit an alternate opcode via InstructionsState.
  InstructionsState S = getSameOpcode(VL);
  if (!S.getOpcode())
    return false;

  Instruction *I0 = cast<Instruction>(S.OpValue);
  // Make sure invalid types (including vector type) are rejected before
  // determining vectorization factor for scalar instructions.
  for (Value *V : VL) {
    Type *Ty = V->getType();
    if (!isValidElementType(Ty)) {
      // NOTE: the following will give user internal llvm type name, which may
      // not be useful.
      R.getORE()->emit([&]() {
        std::string type_str;
        llvm::raw_string_ostream rso(type_str);
        Ty->print(rso);
        return OptimizationRemarkMissed(SV_NAME, "UnsupportedType", I0)
               << "Cannot SLP vectorize list: type "
               << rso.str() + " is unsupported by vectorizer";
      });
      return false;
    }
  }

  unsigned Sz = R.getVectorElementSize(I0);
  unsigned MinVF = std::max(2U, R.getMinVecRegSize() / Sz);
  unsigned MaxVF = std::max<unsigned>(PowerOf2Floor(VL.size()), MinVF);
  MaxVF = std::min(R.getMaximumVF(Sz, S.getOpcode()), MaxVF);
  if (MaxVF < 2) {
    R.getORE()->emit([&]() {
      return OptimizationRemarkMissed(SV_NAME, "SmallVF", I0)
             << "Cannot SLP vectorize list: vectorization factor "
             << "less than 2 is not supported";
    });
    return false;
  }

  bool Changed = false;
  bool CandidateFound = false;
  InstructionCost MinCost = SLPCostThreshold.getValue();

#if INTEL_CUSTOMIZATION
  // The following line was deleted in community, but we need it for
  // OptimizationRemark.
  // Keep track of values that were deleted by vectorizing in the loop below.
  SmallVector<WeakTrackingVH, 8> TrackValues(VL.begin(), VL.end());
#endif // INTEL_CUSTOMIZATION

  bool CompensateUseCost =
      !InsertUses.empty() && llvm::all_of(InsertUses, [](const Value *V) {
        return V && isa<InsertElementInst>(V);
      });
  assert((!CompensateUseCost || InsertUses.size() == VL.size()) &&
         "Each scalar expected to have an associated InsertElement user.");

  unsigned NextInst = 0, MaxInst = VL.size();
  for (unsigned VF = MaxVF; NextInst + 1 < MaxInst && VF >= MinVF; VF /= 2) {
    // No actual vectorization should happen, if number of parts is the same as
    // provided vectorization factor (i.e. the scalar type is used for vector
    // code during codegen).
    auto *VecTy = FixedVectorType::get(VL[0]->getType(), VF);
    if (TTI->getNumberOfParts(VecTy) == VF)
      continue;
    for (unsigned I = NextInst; I < MaxInst; ++I) {
      unsigned OpsWidth = 0;

      if (I + VF > MaxInst)
        OpsWidth = MaxInst - I;
      else
        OpsWidth = VF;

      if (!isPowerOf2_32(OpsWidth) || OpsWidth < 2)
        break;

      ArrayRef<Value *> Ops = VL.slice(I, OpsWidth);
      // Check that a previous iteration of this loop did not delete the Value.
      if (llvm::any_of(Ops, [&R](Value *V) {
            auto *I = dyn_cast<Instruction>(V);
            return I && R.isDeleted(I);
          }))
        continue;

      LLVM_DEBUG(dbgs() << "SLP: Analyzing " << OpsWidth << " operations "
                        << "\n");

      R.buildTree(Ops);
      Optional<ArrayRef<unsigned>> Order = R.bestOrder();
      // TODO: check if we can allow reordering for more cases.
      if (AllowReorder && Order) {
        // TODO: reorder tree nodes without tree rebuilding.
        // Conceptually, there is nothing actually preventing us from trying to
        // reorder a larger list. In fact, we do exactly this when vectorizing
        // reductions. However, at this point, we only expect to get here when
        // there are exactly two operations.
        assert(Ops.size() == 2);
        Value *ReorderedOps[] = {Ops[1], Ops[0]};
        R.buildTree(ReorderedOps, None);
      }

#if !INTEL_CUSTOMIZATION
      if (R.isTreeTinyAndNotFullyVectorizable())
        continue;
#endif // !INTEL_CUSTOMIZATION

      R.computeMinimumValueSizes();
      InstructionCost Cost = R.getTreeCost();
#if INTEL_CUSTOMIZATION
      // Fixes the remark for tiny trees (tested by remarks_not_all_parts.ll).
      CandidateFound = Cost < FORBIDEN_TINY_TREE;
      if (CandidateFound && CompensateUseCost) {
#endif  // INTEL_CUSTOMIZATION
        // TODO: Use TTI's getScalarizationOverhead for sequence of inserts
        // rather than sum of single inserts as the latter may overestimate
        // cost. This work should imply improving cost estimation for extracts
        // that added in for external (for vectorization tree) users,i.e. that
        // part should also switch to same interface.
        // For example, the following case is projected code after SLP:
        //  %4 = extractelement <4 x i64> %3, i32 0
        //  %v0 = insertelement <4 x i64> poison, i64 %4, i32 0
        //  %5 = extractelement <4 x i64> %3, i32 1
        //  %v1 = insertelement <4 x i64> %v0, i64 %5, i32 1
        //  %6 = extractelement <4 x i64> %3, i32 2
        //  %v2 = insertelement <4 x i64> %v1, i64 %6, i32 2
        //  %7 = extractelement <4 x i64> %3, i32 3
        //  %v3 = insertelement <4 x i64> %v2, i64 %7, i32 3
        //
        // Extracts here added by SLP in order to feed users (the inserts) of
        // original scalars and contribute to "ExtractCost" at cost evaluation.
        // The inserts in turn form sequence to build an aggregate that
        // detected by findBuildAggregate routine.
        // SLP makes an assumption that such sequence will be optimized away
        // later (instcombine) so it tries to compensate ExctractCost with
        // cost of insert sequence.
        // Current per element cost calculation approach is not quite accurate
        // and tends to create bias toward favoring vectorization.
        // Switching to the TTI interface might help a bit.
        // Alternative solution could be pattern-match to detect a no-op or
        // shuffle.
        InstructionCost UserCost = 0;
        for (unsigned Lane = 0; Lane < OpsWidth; Lane++) {
          auto *IE = cast<InsertElementInst>(InsertUses[I + Lane]);
          if (auto *CI = dyn_cast<ConstantInt>(IE->getOperand(2)))
            UserCost += TTI->getVectorInstrCost(
                Instruction::InsertElement, IE->getType(), CI->getZExtValue());
        }
        LLVM_DEBUG(dbgs() << "SLP: Compensate cost of users by: " << UserCost
                          << ".\n");
        Cost -= UserCost;
      }

      MinCost = std::min(MinCost, Cost);

      if (Cost < -SLPCostThreshold) {
        LLVM_DEBUG(dbgs() << "SLP: Vectorizing list at cost:" << Cost << ".\n");
        R.getORE()->emit(OptimizationRemark(SV_NAME, "VectorizedList",
                                 cast<Instruction>(TrackValues[I])) // INTEL
                                 << "SLP vectorized with cost " << ore::NV("Cost", Cost)
                                 << " and with tree size "
                                 << ore::NV("TreeSize", R.getTreeSize()));

        R.vectorizeTree();
        // Move to the next bundle.
        I += VF - 1;
        NextInst = I + 1;
        Changed = true;
#if INTEL_CUSTOMIZATION
        R.cleanupMultiNodeReordering();
      } else {
        R.undoMultiNodeReordering();
      }
#endif // INTEL_CUSTOMIZATION
    }
  }

  if (!Changed && CandidateFound) {
    R.getORE()->emit([&]() {
      return OptimizationRemarkMissed(SV_NAME, "NotBeneficial", I0)
             << "List vectorization was possible but not beneficial with cost "
             << ore::NV("Cost", MinCost) << " >= "
             << ore::NV("Treshold", -SLPCostThreshold);
    });
  } else if (!Changed) {
    R.getORE()->emit([&]() {
      return OptimizationRemarkMissed(SV_NAME, "NotPossible", I0)
             << "Cannot SLP vectorize list: vectorization was impossible"
             << " with available vectorization factors";
    });
  }
  return Changed;
}

bool SLPVectorizerPass::tryToVectorize(Instruction *I, BoUpSLP &R) {
  if (!I)
    return false;

  if (!isa<BinaryOperator>(I) && !isa<CmpInst>(I))
    return false;

  Value *P = I->getParent();

  // Vectorize in current basic block only.
  auto *Op0 = dyn_cast<Instruction>(I->getOperand(0));
  auto *Op1 = dyn_cast<Instruction>(I->getOperand(1));
  if (!Op0 || !Op1 || Op0->getParent() != P || Op1->getParent() != P)
    return false;

  // Try to vectorize V.
  if (tryToVectorizePair(Op0, Op1, R))
    return true;

  auto *A = dyn_cast<BinaryOperator>(Op0);
  auto *B = dyn_cast<BinaryOperator>(Op1);
  // Try to skip B.
  if (B && B->hasOneUse()) {
    auto *B0 = dyn_cast<BinaryOperator>(B->getOperand(0));
    auto *B1 = dyn_cast<BinaryOperator>(B->getOperand(1));
    if (B0 && B0->getParent() == P && tryToVectorizePair(A, B0, R))
      return true;
    if (B1 && B1->getParent() == P && tryToVectorizePair(A, B1, R))
      return true;
  }

  // Try to skip A.
  if (A && A->hasOneUse()) {
    auto *A0 = dyn_cast<BinaryOperator>(A->getOperand(0));
    auto *A1 = dyn_cast<BinaryOperator>(A->getOperand(1));
    if (A0 && A0->getParent() == P && tryToVectorizePair(A0, B, R))
      return true;
    if (A1 && A1->getParent() == P && tryToVectorizePair(A1, B, R))
      return true;
  }
  return false;
}

namespace {

/// Model horizontal reductions.
///
/// A horizontal reduction is a tree of reduction instructions that has values
/// that can be put into a vector as its leaves. For example:
///
/// mul mul mul mul
///  \  /    \  /
///   +       +
///    \     /
///       +
/// This tree has "mul" as its leaf values and "+" as its reduction
/// instructions. A reduction can feed into a store or a binary operation
/// feeding a phi.
///    ...
///    \  /
///     +
///     |
///  phi +=
///
///  Or:
///    ...
///    \  /
///     +
///     |
///   *p =
///
class HorizontalReduction {
  using ReductionOpsType = SmallVector<Value *, 16>;
  using ReductionOpsListType = SmallVector<ReductionOpsType, 2>;
  ReductionOpsListType ReductionOps;
  SmallVector<Value *, 32> ReducedVals;
  // Use map vector to make stable output.
  MapVector<Instruction *, Value *> ExtraArgs;
  WeakTrackingVH ReductionRoot;
  /// The type of reduction operation.
  RecurKind RdxKind;

  /// Checks if instruction is associative and can be vectorized.
  static bool isVectorizable(RecurKind Kind, Instruction *I) {
    if (Kind == RecurKind::None)
      return false;
    if (RecurrenceDescriptor::isIntMinMaxRecurrenceKind(Kind))
      return true;

    if (Kind == RecurKind::FMax || Kind == RecurKind::FMin) {
      // FP min/max are associative except for NaN and -0.0. We do not
      // have to rule out -0.0 here because the intrinsic semantics do not
      // specify a fixed result for it.
      return I->getFastMathFlags().noNaNs();
    }

    return I->isAssociative();
  }

  /// Checks if the ParentStackElem.first should be marked as a reduction
  /// operation with an extra argument or as extra argument itself.
  void markExtraArg(std::pair<Instruction *, unsigned> &ParentStackElem,
                    Value *ExtraArg) {
    if (ExtraArgs.count(ParentStackElem.first)) {
      ExtraArgs[ParentStackElem.first] = nullptr;
      // We ran into something like:
      // ParentStackElem.first = ExtraArgs[ParentStackElem.first] + ExtraArg.
      // The whole ParentStackElem.first should be considered as an extra value
      // in this case.
      // Do not perform analysis of remaining operands of ParentStackElem.first
      // instruction, this whole instruction is an extra argument.
      ParentStackElem.second = getNumberOfOperands(ParentStackElem.first);
    } else {
      // We ran into something like:
      // ParentStackElem.first += ... + ExtraArg + ...
      ExtraArgs[ParentStackElem.first] = ExtraArg;
    }
  }

  /// Creates reduction operation with the current opcode.
  static Value *createOp(IRBuilder<> &Builder, RecurKind Kind, Value *LHS,
                         Value *RHS, const Twine &Name, bool UseSelect) {
    unsigned RdxOpcode = RecurrenceDescriptor::getOpcode(Kind);
    switch (Kind) {
    case RecurKind::Add:
    case RecurKind::Mul:
    case RecurKind::Or:
    case RecurKind::And:
    case RecurKind::Xor:
    case RecurKind::FAdd:
    case RecurKind::FMul:
      return Builder.CreateBinOp((Instruction::BinaryOps)RdxOpcode, LHS, RHS,
                                 Name);
    case RecurKind::FMax:
      return Builder.CreateBinaryIntrinsic(Intrinsic::maxnum, LHS, RHS);
    case RecurKind::FMin:
      return Builder.CreateBinaryIntrinsic(Intrinsic::minnum, LHS, RHS);
    case RecurKind::SMax:
      if (UseSelect) {
        Value *Cmp = Builder.CreateICmpSGT(LHS, RHS, Name);
        return Builder.CreateSelect(Cmp, LHS, RHS, Name);
      }
      return Builder.CreateBinaryIntrinsic(Intrinsic::smax, LHS, RHS);
    case RecurKind::SMin:
      if (UseSelect) {
        Value *Cmp = Builder.CreateICmpSLT(LHS, RHS, Name);
        return Builder.CreateSelect(Cmp, LHS, RHS, Name);
      }
      return Builder.CreateBinaryIntrinsic(Intrinsic::smin, LHS, RHS);
    case RecurKind::UMax:
      if (UseSelect) {
        Value *Cmp = Builder.CreateICmpUGT(LHS, RHS, Name);
        return Builder.CreateSelect(Cmp, LHS, RHS, Name);
      }
      return Builder.CreateBinaryIntrinsic(Intrinsic::umax, LHS, RHS);
    case RecurKind::UMin:
      if (UseSelect) {
        Value *Cmp = Builder.CreateICmpULT(LHS, RHS, Name);
        return Builder.CreateSelect(Cmp, LHS, RHS, Name);
      }
      return Builder.CreateBinaryIntrinsic(Intrinsic::umin, LHS, RHS);
    default:
      llvm_unreachable("Unknown reduction operation.");
    }
  }

  /// Creates reduction operation with the current opcode with the IR flags
  /// from \p ReductionOps.
  static Value *createOp(IRBuilder<> &Builder, RecurKind RdxKind, Value *LHS,
                         Value *RHS, const Twine &Name,
                         const ReductionOpsListType &ReductionOps) {
    bool UseSelect = ReductionOps.size() == 2;
    assert((!UseSelect || isa<SelectInst>(ReductionOps[1][0])) &&
           "Expected cmp + select pairs for reduction");
    Value *Op = createOp(Builder, RdxKind, LHS, RHS, Name, UseSelect);
    if (RecurrenceDescriptor::isIntMinMaxRecurrenceKind(RdxKind)) {
      if (auto *Sel = dyn_cast<SelectInst>(Op)) {
        propagateIRFlags(Sel->getCondition(), ReductionOps[0]);
        propagateIRFlags(Op, ReductionOps[1]);
        return Op;
      }
    }
    propagateIRFlags(Op, ReductionOps[0]);
    return Op;
  }
  /// Creates reduction operation with the current opcode with the IR flags
  /// from \p I.
  static Value *createOp(IRBuilder<> &Builder, RecurKind RdxKind, Value *LHS,
                         Value *RHS, const Twine &Name, Instruction *I) {
    auto *SelI = dyn_cast<SelectInst>(I);
    Value *Op = createOp(Builder, RdxKind, LHS, RHS, Name, SelI != nullptr);
    if (RecurrenceDescriptor::isIntMinMaxRecurrenceKind(RdxKind)) {
      if (auto *Sel = dyn_cast<SelectInst>(Op))
          propagateIRFlags(Sel->getCondition(), SelI->getCondition());
    }
    propagateIRFlags(Op, I);
    return Op;
  }

  static RecurKind getRdxKind(Instruction *I) {
    assert(I && "Expected instruction for reduction matching");
    TargetTransformInfo::ReductionFlags RdxFlags;
    if (match(I, m_Add(m_Value(), m_Value())))
      return RecurKind::Add;
    if (match(I, m_Mul(m_Value(), m_Value())))
      return RecurKind::Mul;
    if (match(I, m_And(m_Value(), m_Value())))
      return RecurKind::And;
    if (match(I, m_Or(m_Value(), m_Value())))
      return RecurKind::Or;
    if (match(I, m_Xor(m_Value(), m_Value())))
      return RecurKind::Xor;
    if (match(I, m_FAdd(m_Value(), m_Value())))
      return RecurKind::FAdd;
    if (match(I, m_FMul(m_Value(), m_Value())))
      return RecurKind::FMul;

    if (match(I, m_Intrinsic<Intrinsic::maxnum>(m_Value(), m_Value())))
      return RecurKind::FMax;
    if (match(I, m_Intrinsic<Intrinsic::minnum>(m_Value(), m_Value())))
      return RecurKind::FMin;

    // This matches either cmp+select or intrinsics. SLP is expected to handle
    // either form.
    // TODO: If we are canonicalizing to intrinsics, we can remove several
    //       special-case paths that deal with selects.
    if (match(I, m_SMax(m_Value(), m_Value())))
      return RecurKind::SMax;
    if (match(I, m_SMin(m_Value(), m_Value())))
      return RecurKind::SMin;
    if (match(I, m_UMax(m_Value(), m_Value())))
      return RecurKind::UMax;
    if (match(I, m_UMin(m_Value(), m_Value())))
      return RecurKind::UMin;

    if (auto *Select = dyn_cast<SelectInst>(I)) {
      // Try harder: look for min/max pattern based on instructions producing
      // same values such as: select ((cmp Inst1, Inst2), Inst1, Inst2).
      // During the intermediate stages of SLP, it's very common to have
      // pattern like this (since optimizeGatherSequence is run only once
      // at the end):
      // %1 = extractelement <2 x i32> %a, i32 0
      // %2 = extractelement <2 x i32> %a, i32 1
      // %cond = icmp sgt i32 %1, %2
      // %3 = extractelement <2 x i32> %a, i32 0
      // %4 = extractelement <2 x i32> %a, i32 1
      // %select = select i1 %cond, i32 %3, i32 %4
      CmpInst::Predicate Pred;
      Instruction *L1;
      Instruction *L2;

      Value *LHS = Select->getTrueValue();
      Value *RHS = Select->getFalseValue();
      Value *Cond = Select->getCondition();

      // TODO: Support inverse predicates.
      if (match(Cond, m_Cmp(Pred, m_Specific(LHS), m_Instruction(L2)))) {
        if (!isa<ExtractElementInst>(RHS) ||
            !L2->isIdenticalTo(cast<Instruction>(RHS)))
          return RecurKind::None;
      } else if (match(Cond, m_Cmp(Pred, m_Instruction(L1), m_Specific(RHS)))) {
        if (!isa<ExtractElementInst>(LHS) ||
            !L1->isIdenticalTo(cast<Instruction>(LHS)))
          return RecurKind::None;
      } else {
        if (!isa<ExtractElementInst>(LHS) || !isa<ExtractElementInst>(RHS))
          return RecurKind::None;
        if (!match(Cond, m_Cmp(Pred, m_Instruction(L1), m_Instruction(L2))) ||
            !L1->isIdenticalTo(cast<Instruction>(LHS)) ||
            !L2->isIdenticalTo(cast<Instruction>(RHS)))
          return RecurKind::None;
      }

      TargetTransformInfo::ReductionFlags RdxFlags;
      switch (Pred) {
      default:
        return RecurKind::None;
      case CmpInst::ICMP_SGT:
      case CmpInst::ICMP_SGE:
        return RecurKind::SMax;
      case CmpInst::ICMP_SLT:
      case CmpInst::ICMP_SLE:
        return RecurKind::SMin;
      case CmpInst::ICMP_UGT:
      case CmpInst::ICMP_UGE:
        return RecurKind::UMax;
      case CmpInst::ICMP_ULT:
      case CmpInst::ICMP_ULE:
        return RecurKind::UMin;
      }
    }
    return RecurKind::None;
  }

  /// Get the index of the first operand.
  static unsigned getFirstOperandIndex(Instruction *I) {
    return isa<SelectInst>(I) ? 1 : 0;
  }

  /// Total number of operands in the reduction operation.
  static unsigned getNumberOfOperands(Instruction *I) {
    return isa<SelectInst>(I) ? 3 : 2;
  }

  /// Checks if the instruction is in basic block \p BB.
  /// For a min/max reduction check that both compare and select are in \p BB.
  static bool hasSameParent(Instruction *I, BasicBlock *BB, bool IsRedOp) {
    auto *Sel = dyn_cast<SelectInst>(I);
    if (IsRedOp && Sel) {
      auto *Cmp = cast<Instruction>(Sel->getCondition());
      return Sel->getParent() == BB && Cmp->getParent() == BB;
    }
    return I->getParent() == BB;
  }

  /// Expected number of uses for reduction operations/reduced values.
  static bool hasRequiredNumberOfUses(bool MatchCmpSel, Instruction *I) {
    // SelectInst must be used twice while the condition op must have single
    // use only.
    if (MatchCmpSel) {
      if (auto *Sel = dyn_cast<SelectInst>(I))
        return Sel->hasNUses(2) && Sel->getCondition()->hasOneUse();
      return I->hasNUses(2);
    }

    // Arithmetic reduction operation must be used once only.
    return I->hasOneUse();
  }

  /// Initializes the list of reduction operations.
  void initReductionOps(Instruction *I) {
    if (isa<SelectInst>(I))
      ReductionOps.assign(2, ReductionOpsType());
    else
      ReductionOps.assign(1, ReductionOpsType());
  }

  /// Add all reduction operations for the reduction instruction \p I.
  void addReductionOps(Instruction *I) {
    if (auto *Sel = dyn_cast<SelectInst>(I)) {
      ReductionOps[0].emplace_back(Sel->getCondition());
      ReductionOps[1].emplace_back(Sel);
    } else {
      ReductionOps[0].emplace_back(I);
    }
  }

  static Value *getLHS(RecurKind Kind, Instruction *I) {
    if (Kind == RecurKind::None)
      return nullptr;
    return I->getOperand(getFirstOperandIndex(I));
  }
  static Value *getRHS(RecurKind Kind, Instruction *I) {
    if (Kind == RecurKind::None)
      return nullptr;
    return I->getOperand(getFirstOperandIndex(I) + 1);
  }

public:
  HorizontalReduction() = default;

  /// Try to find a reduction tree.
  bool matchAssociativeReduction(PHINode *Phi, Instruction *B) {
    assert((!Phi || is_contained(Phi->operands(), B)) &&
           "Phi needs to use the binary operator");

    RdxKind = getRdxKind(B);

    // We could have a initial reductions that is not an add.
    //  r *= v1 + v2 + v3 + v4
    // In such a case start looking for a tree rooted in the first '+'.
    if (Phi) {
      if (getLHS(RdxKind, B) == Phi) {
        Phi = nullptr;
        B = dyn_cast<Instruction>(getRHS(RdxKind, B));
        if (!B)
          return false;
        RdxKind = getRdxKind(B);
      } else if (getRHS(RdxKind, B) == Phi) {
        Phi = nullptr;
        B = dyn_cast<Instruction>(getLHS(RdxKind, B));
        if (!B)
          return false;
        RdxKind = getRdxKind(B);
      }
    }

    if (!isVectorizable(RdxKind, B))
      return false;

    // Analyze "regular" integer/FP types for reductions - no target-specific
    // types or pointers.
    Type *Ty = B->getType();
    if (!isValidElementType(Ty) || Ty->isPointerTy())
      return false;

    ReductionRoot = B;

    // The opcode for leaf values that we perform a reduction on.
    // For example: load(x) + load(y) + load(z) + fptoui(w)
    // The leaf opcode for 'w' does not match, so we don't include it as a
    // potential candidate for the reduction.
    unsigned LeafOpcode = 0;

    // Post order traverse the reduction tree starting at B. We only handle true
    // trees containing only binary operators.
    SmallVector<std::pair<Instruction *, unsigned>, 32> Stack;
    Stack.push_back(std::make_pair(B, getFirstOperandIndex(B)));
    initReductionOps(B);
    while (!Stack.empty()) {
      Instruction *TreeN = Stack.back().first;
      unsigned EdgeToVisit = Stack.back().second++;
      const RecurKind TreeRdxKind = getRdxKind(TreeN);
      bool IsReducedValue = TreeRdxKind != RdxKind;

      // Postorder visit.
      if (IsReducedValue || EdgeToVisit == getNumberOfOperands(TreeN)) {
        if (IsReducedValue)
          ReducedVals.push_back(TreeN);
        else {
          auto ExtraArgsIter = ExtraArgs.find(TreeN);
          if (ExtraArgsIter != ExtraArgs.end() && !ExtraArgsIter->second) {
            // Check if TreeN is an extra argument of its parent operation.
            if (Stack.size() <= 1) {
              // TreeN can't be an extra argument as it is a root reduction
              // operation.
              return false;
            }
            // Yes, TreeN is an extra argument, do not add it to a list of
            // reduction operations.
            // Stack[Stack.size() - 2] always points to the parent operation.
            markExtraArg(Stack[Stack.size() - 2], TreeN);
            ExtraArgs.erase(TreeN);
          } else
            addReductionOps(TreeN);
        }
        // Retract.
        Stack.pop_back();
        continue;
      }

      // Visit left or right.
      Value *EdgeVal = TreeN->getOperand(EdgeToVisit);
      auto *EdgeInst = dyn_cast<Instruction>(EdgeVal);
      if (!EdgeInst) {
        // Edge value is not a reduction instruction or a leaf instruction.
        // (It may be a constant, function argument, or something else.)
        markExtraArg(Stack.back(), EdgeVal);
        continue;
      }
      RecurKind EdgeRdxKind = getRdxKind(EdgeInst);
      // Continue analysis if the next operand is a reduction operation or
      // (possibly) a leaf value. If the leaf value opcode is not set,
      // the first met operation != reduction operation is considered as the
      // leaf opcode.
      // Only handle trees in the current basic block.
      // Each tree node needs to have minimal number of users except for the
      // ultimate reduction.
      const bool IsRdxInst = EdgeRdxKind == RdxKind;
      if (EdgeInst != Phi && EdgeInst != B &&
          hasSameParent(EdgeInst, B->getParent(), IsRdxInst) &&
          hasRequiredNumberOfUses(isa<SelectInst>(B), EdgeInst) &&
          (!LeafOpcode || LeafOpcode == EdgeInst->getOpcode() || IsRdxInst)) {
        if (IsRdxInst) {
          // We need to be able to reassociate the reduction operations.
          if (!isVectorizable(EdgeRdxKind, EdgeInst)) {
            // I is an extra argument for TreeN (its parent operation).
            markExtraArg(Stack.back(), EdgeInst);
            continue;
          }
        } else if (!LeafOpcode) {
          LeafOpcode = EdgeInst->getOpcode();
        }
        Stack.push_back(
            std::make_pair(EdgeInst, getFirstOperandIndex(EdgeInst)));
        continue;
      }
      // I is an extra argument for TreeN (its parent operation).
      markExtraArg(Stack.back(), EdgeInst);
    }
    return true;
  }

  /// Attempt to vectorize the tree found by matchAssociativeReduction.
  bool tryToReduce(BoUpSLP &V, TargetTransformInfo *TTI) {
    // If there are a sufficient number of reduction values, reduce
    // to a nearby power-of-2. We can safely generate oversized
    // vectors and rely on the backend to split them to legal sizes.
    unsigned NumReducedVals = ReducedVals.size();
    if (NumReducedVals < 4)
      return false;

    // Intersect the fast-math-flags from all reduction operations.
    FastMathFlags RdxFMF;
    RdxFMF.set();
    for (ReductionOpsType &RdxOp : ReductionOps) {
      for (Value *RdxVal : RdxOp) {
        if (auto *FPMO = dyn_cast<FPMathOperator>(RdxVal))
          RdxFMF &= FPMO->getFastMathFlags();
      }
    }

    IRBuilder<> Builder(cast<Instruction>(ReductionRoot));
    Builder.setFastMathFlags(RdxFMF);

    BoUpSLP::ExtraValueToDebugLocsMap ExternallyUsedValues;
    // The same extra argument may be used several times, so log each attempt
    // to use it.
    for (const std::pair<Instruction *, Value *> &Pair : ExtraArgs) {
      assert(Pair.first && "DebugLoc must be set.");
      ExternallyUsedValues[Pair.second].push_back(Pair.first);
    }

    // The compare instruction of a min/max is the insertion point for new
    // instructions and may be replaced with a new compare instruction.
    auto getCmpForMinMaxReduction = [](Instruction *RdxRootInst) {
      assert(isa<SelectInst>(RdxRootInst) &&
             "Expected min/max reduction to have select root instruction");
      Value *ScalarCond = cast<SelectInst>(RdxRootInst)->getCondition();
      assert(isa<Instruction>(ScalarCond) &&
             "Expected min/max reduction to have compare condition");
      return cast<Instruction>(ScalarCond);
    };

    // The reduction root is used as the insertion point for new instructions,
    // so set it as externally used to prevent it from being deleted.
    ExternallyUsedValues[ReductionRoot];
    SmallVector<Value *, 16> IgnoreList;
    for (ReductionOpsType &RdxOp : ReductionOps)
      IgnoreList.append(RdxOp.begin(), RdxOp.end());

    unsigned ReduxWidth = PowerOf2Floor(NumReducedVals);
    if (NumReducedVals > ReduxWidth) {
      // In the loop below, we are building a tree based on a window of
      // 'ReduxWidth' values.
      // If the operands of those values have common traits (compare predicate,
      // constant operand, etc), then we want to group those together to
      // minimize the cost of the reduction.

      // TODO: This should be extended to count common operands for
      //       compares and binops.

      // Step 1: Count the number of times each compare predicate occurs.
      SmallDenseMap<unsigned, unsigned> PredCountMap;
      for (Value *RdxVal : ReducedVals) {
        CmpInst::Predicate Pred;
        if (match(RdxVal, m_Cmp(Pred, m_Value(), m_Value())))
          ++PredCountMap[Pred];
      }
      // Step 2: Sort the values so the most common predicates come first.
      stable_sort(ReducedVals, [&PredCountMap](Value *A, Value *B) {
        CmpInst::Predicate PredA, PredB;
        if (match(A, m_Cmp(PredA, m_Value(), m_Value())) &&
            match(B, m_Cmp(PredB, m_Value(), m_Value()))) {
          return PredCountMap[PredA] > PredCountMap[PredB];
        }
        return false;
      });
    }

    Value *VectorizedTree = nullptr;
    unsigned i = 0;
    while (i < NumReducedVals - ReduxWidth + 1 && ReduxWidth > 2) {
      ArrayRef<Value *> VL(&ReducedVals[i], ReduxWidth);
      V.buildTree(VL, ExternallyUsedValues, IgnoreList);
      Optional<ArrayRef<unsigned>> Order = V.bestOrder();
      if (Order) {
        assert(Order->size() == VL.size() &&
               "Order size must be the same as number of vectorized "
               "instructions.");
        // TODO: reorder tree nodes without tree rebuilding.
        SmallVector<Value *, 4> ReorderedOps(VL.size());
        llvm::transform(*Order, ReorderedOps.begin(),
                        [VL](const unsigned Idx) { return VL[Idx]; });
        V.buildTree(ReorderedOps, ExternallyUsedValues, IgnoreList);
      }
#if !INTEL_CUSTOMIZATION
      if (V.isTreeTinyAndNotFullyVectorizable())
        break;
#endif // INTEL_CUSTOMIZATION
      if (V.isLoadCombineReductionCandidate(RdxKind))
        break;

      V.computeMinimumValueSizes();

      // Estimate cost.
      InstructionCost TreeCost = V.getTreeCost();
      InstructionCost ReductionCost =
          getReductionCost(TTI, ReducedVals[i], ReduxWidth);
      InstructionCost Cost = TreeCost + ReductionCost;
      if (!Cost.isValid()) {
        LLVM_DEBUG(dbgs() << "Encountered invalid baseline cost.\n");
        return false;
      }
      if (Cost >= -SLPCostThreshold) {
        V.getORE()->emit([&]() {
          return OptimizationRemarkMissed(SV_NAME, "HorSLPNotBeneficial",
                                          cast<Instruction>(VL[0]))
                 << "Vectorizing horizontal reduction is possible"
                 << "but not beneficial with cost " << ore::NV("Cost", Cost)
                 << " and threshold "
                 << ore::NV("Threshold", -SLPCostThreshold);
        });
#if INTEL_CUSTOMIZATION
        V.undoMultiNodeReordering();
#endif // INTEL_CUSTOMIZATION
        break;
      }

#if INTEL_CUSTOMIZATION
       V.cleanupMultiNodeReordering();
#endif // INTEL_CUSTOMIZATION

      LLVM_DEBUG(dbgs() << "SLP: Vectorizing horizontal reduction at cost:"
                        << Cost << ". (HorRdx)\n");
      V.getORE()->emit([&]() {
        return OptimizationRemark(SV_NAME, "VectorizedHorizontalReduction",
                                  cast<Instruction>(VL[0]))
               << "Vectorized horizontal reduction with cost "
               << ore::NV("Cost", Cost) << " and with tree size "
               << ore::NV("TreeSize", V.getTreeSize());
      });

      // Vectorize a tree.
      DebugLoc Loc = cast<Instruction>(ReducedVals[i])->getDebugLoc();
      Value *VectorizedRoot = V.vectorizeTree(ExternallyUsedValues);

      // Emit a reduction. If the root is a select (min/max idiom), the insert
      // point is the compare condition of that select.
      Instruction *RdxRootInst = cast<Instruction>(ReductionRoot);
      if (isa<SelectInst>(RdxRootInst))
        Builder.SetInsertPoint(getCmpForMinMaxReduction(RdxRootInst));
      else
        Builder.SetInsertPoint(RdxRootInst);

      Value *ReducedSubTree =
          emitReduction(VectorizedRoot, Builder, ReduxWidth, TTI);

      if (!VectorizedTree) {
        // Initialize the final value in the reduction.
        VectorizedTree = ReducedSubTree;
      } else {
        // Update the final value in the reduction.
        Builder.SetCurrentDebugLocation(Loc);
        VectorizedTree = createOp(Builder, RdxKind, VectorizedTree,
                                  ReducedSubTree, "op.rdx", ReductionOps);
      }
      i += ReduxWidth;
      ReduxWidth = PowerOf2Floor(NumReducedVals - i);
    }

    if (VectorizedTree) {
      // Finish the reduction.
      for (; i < NumReducedVals; ++i) {
        auto *I = cast<Instruction>(ReducedVals[i]);
        Builder.SetCurrentDebugLocation(I->getDebugLoc());
        VectorizedTree =
            createOp(Builder, RdxKind, VectorizedTree, I, "", ReductionOps);
      }
      for (auto &Pair : ExternallyUsedValues) {
        // Add each externally used value to the final reduction.
        for (auto *I : Pair.second) {
          Builder.SetCurrentDebugLocation(I->getDebugLoc());
          VectorizedTree = createOp(Builder, RdxKind, VectorizedTree,
                                    Pair.first, "op.extra", I);
        }
      }

      // Update users. For a min/max reduction that ends with a compare and
      // select, we also have to RAUW for the compare instruction feeding the
      // reduction root. That's because the original compare may have extra uses
      // besides the final select of the reduction.
      if (auto *ScalarSelect = dyn_cast<SelectInst>(ReductionRoot)) {
        if (auto *VecSelect = dyn_cast<SelectInst>(VectorizedTree)) {
          Instruction *ScalarCmp = getCmpForMinMaxReduction(ScalarSelect);
          ScalarCmp->replaceAllUsesWith(VecSelect->getCondition());
        }
      }
      ReductionRoot->replaceAllUsesWith(VectorizedTree);

      // Mark all scalar reduction ops for deletion, they are replaced by the
      // vector reductions.
      V.eraseInstructions(IgnoreList);
    }
    return VectorizedTree != nullptr;
  }

  unsigned numReductionValues() const { return ReducedVals.size(); }

#if INTEL_CUSTOMIZATION
  ArrayRef<Value*> getReducedVals() const {
    return makeArrayRef(ReducedVals);
  }
#endif // INTEL_CUSTOMIZATION

private:
  /// Calculate the cost of a reduction.
  InstructionCost getReductionCost(TargetTransformInfo *TTI,
                                   Value *FirstReducedVal,
                                   unsigned ReduxWidth) {
    Type *ScalarTy = FirstReducedVal->getType();
    FixedVectorType *VectorTy = FixedVectorType::get(ScalarTy, ReduxWidth);
    InstructionCost VectorCost, ScalarCost;
    switch (RdxKind) {
    case RecurKind::Add:
    case RecurKind::Mul:
    case RecurKind::Or:
    case RecurKind::And:
    case RecurKind::Xor:
    case RecurKind::FAdd:
    case RecurKind::FMul: {
      unsigned RdxOpcode = RecurrenceDescriptor::getOpcode(RdxKind);
      VectorCost = TTI->getArithmeticReductionCost(RdxOpcode, VectorTy,
                                                   /*IsPairwiseForm=*/false);
      ScalarCost = TTI->getArithmeticInstrCost(RdxOpcode, ScalarTy);
      break;
    }
    case RecurKind::FMax:
    case RecurKind::FMin: {
      auto *VecCondTy = cast<VectorType>(CmpInst::makeCmpResultType(VectorTy));
      VectorCost =
          TTI->getMinMaxReductionCost(VectorTy, VecCondTy,
                                      /*pairwise=*/false, /*unsigned=*/false);
      ScalarCost =
          TTI->getCmpSelInstrCost(Instruction::FCmp, ScalarTy) +
          TTI->getCmpSelInstrCost(Instruction::Select, ScalarTy,
                                  CmpInst::makeCmpResultType(ScalarTy));
      break;
    }
    case RecurKind::SMax:
    case RecurKind::SMin:
    case RecurKind::UMax:
    case RecurKind::UMin: {
      auto *VecCondTy = cast<VectorType>(CmpInst::makeCmpResultType(VectorTy));
      bool IsUnsigned =
          RdxKind == RecurKind::UMax || RdxKind == RecurKind::UMin;
      VectorCost =
          TTI->getMinMaxReductionCost(VectorTy, VecCondTy,
                                      /*IsPairwiseForm=*/false, IsUnsigned);
      ScalarCost =
          TTI->getCmpSelInstrCost(Instruction::ICmp, ScalarTy) +
          TTI->getCmpSelInstrCost(Instruction::Select, ScalarTy,
                                  CmpInst::makeCmpResultType(ScalarTy));
      break;
    }
    default:
      llvm_unreachable("Expected arithmetic or min/max reduction operation");
    }

    // Scalar cost is repeated for N-1 elements.
    ScalarCost *= (ReduxWidth - 1);
    LLVM_DEBUG(dbgs() << "SLP: Adding cost " << VectorCost - ScalarCost
                      << " for reduction that starts with " << *FirstReducedVal
                      << " (It is a splitting reduction)\n");
    return VectorCost - ScalarCost;
  }

  /// Emit a horizontal reduction of the vectorized value.
  Value *emitReduction(Value *VectorizedValue, IRBuilder<> &Builder,
                       unsigned ReduxWidth, const TargetTransformInfo *TTI) {
    assert(VectorizedValue && "Need to have a vectorized tree node");
    assert(isPowerOf2_32(ReduxWidth) &&
           "We only handle power-of-two reductions for now");

    return createSimpleTargetReduction(Builder, TTI, VectorizedValue, RdxKind,
                                       ReductionOps.back());
  }
};

} // end anonymous namespace

static Optional<unsigned> getAggregateSize(Instruction *InsertInst) {
  if (auto *IE = dyn_cast<InsertElementInst>(InsertInst))
    return cast<FixedVectorType>(IE->getType())->getNumElements();

  unsigned AggregateSize = 1;
  auto *IV = cast<InsertValueInst>(InsertInst);
  Type *CurrentType = IV->getType();
  do {
    if (auto *ST = dyn_cast<StructType>(CurrentType)) {
      for (auto *Elt : ST->elements())
        if (Elt != ST->getElementType(0)) // check homogeneity
          return None;
      AggregateSize *= ST->getNumElements();
      CurrentType = ST->getElementType(0);
    } else if (auto *AT = dyn_cast<ArrayType>(CurrentType)) {
      AggregateSize *= AT->getNumElements();
      CurrentType = AT->getElementType();
    } else if (auto *VT = dyn_cast<FixedVectorType>(CurrentType)) {
      AggregateSize *= VT->getNumElements();
      return AggregateSize;
    } else if (CurrentType->isSingleValueType()) {
      return AggregateSize;
    } else {
      return None;
    }
  } while (true);
}

static Optional<unsigned> getOperandIndex(Instruction *InsertInst,
                                          unsigned OperandOffset) {
  unsigned OperandIndex = OperandOffset;
  if (auto *IE = dyn_cast<InsertElementInst>(InsertInst)) {
    if (auto *CI = dyn_cast<ConstantInt>(IE->getOperand(2))) {
      auto *VT = cast<FixedVectorType>(IE->getType());
      OperandIndex *= VT->getNumElements();
      OperandIndex += CI->getZExtValue();
      return OperandIndex;
    }
    return None;
  }

  auto *IV = cast<InsertValueInst>(InsertInst);
  Type *CurrentType = IV->getType();
  for (unsigned int Index : IV->indices()) {
    if (auto *ST = dyn_cast<StructType>(CurrentType)) {
      OperandIndex *= ST->getNumElements();
      CurrentType = ST->getElementType(Index);
    } else if (auto *AT = dyn_cast<ArrayType>(CurrentType)) {
      OperandIndex *= AT->getNumElements();
      CurrentType = AT->getElementType();
    } else {
      return None;
    }
    OperandIndex += Index;
  }
  return OperandIndex;
}

static bool findBuildAggregate_rec(Instruction *LastInsertInst,
                                   TargetTransformInfo *TTI,
                                   SmallVectorImpl<Value *> &BuildVectorOpds,
                                   SmallVectorImpl<Value *> &InsertElts,
                                   unsigned OperandOffset) {
  do {
    Value *InsertedOperand = LastInsertInst->getOperand(1);
    Optional<unsigned> OperandIndex =
        getOperandIndex(LastInsertInst, OperandOffset);
    if (!OperandIndex)
      return false;
    if (isa<InsertElementInst>(InsertedOperand) ||
        isa<InsertValueInst>(InsertedOperand)) {
      if (!findBuildAggregate_rec(cast<Instruction>(InsertedOperand), TTI,
                                  BuildVectorOpds, InsertElts, *OperandIndex))
        return false;
    } else {
      BuildVectorOpds[*OperandIndex] = InsertedOperand;
      InsertElts[*OperandIndex] = LastInsertInst;
    }
    if (isa<UndefValue>(LastInsertInst->getOperand(0)))
      return true;
    LastInsertInst = dyn_cast<Instruction>(LastInsertInst->getOperand(0));
  } while (LastInsertInst != nullptr &&
           (isa<InsertValueInst>(LastInsertInst) ||
            isa<InsertElementInst>(LastInsertInst)) &&
           LastInsertInst->hasOneUse());
  return false;
}

/// Recognize construction of vectors like
///  %ra = insertelement <4 x float> poison, float %s0, i32 0
///  %rb = insertelement <4 x float> %ra, float %s1, i32 1
///  %rc = insertelement <4 x float> %rb, float %s2, i32 2
///  %rd = insertelement <4 x float> %rc, float %s3, i32 3
///  starting from the last insertelement or insertvalue instruction.
///
/// Also recognize homogeneous aggregates like {<2 x float>, <2 x float>},
/// {{float, float}, {float, float}}, [2 x {float, float}] and so on.
/// See llvm/test/Transforms/SLPVectorizer/X86/pr42022.ll for examples.
///
/// Assume LastInsertInst is of InsertElementInst or InsertValueInst type.
///
/// \return true if it matches.
static bool findBuildAggregate(Instruction *LastInsertInst,
                               TargetTransformInfo *TTI,
                               SmallVectorImpl<Value *> &BuildVectorOpds,
                               SmallVectorImpl<Value *> &InsertElts) {

  assert((isa<InsertElementInst>(LastInsertInst) ||
          isa<InsertValueInst>(LastInsertInst)) &&
         "Expected insertelement or insertvalue instruction!");

  assert((BuildVectorOpds.empty() && InsertElts.empty()) &&
         "Expected empty result vectors!");

  Optional<unsigned> AggregateSize = getAggregateSize(LastInsertInst);
  if (!AggregateSize)
    return false;
  BuildVectorOpds.resize(*AggregateSize);
  InsertElts.resize(*AggregateSize);

  if (findBuildAggregate_rec(LastInsertInst, TTI, BuildVectorOpds, InsertElts,
                             0)) {
    llvm::erase_value(BuildVectorOpds, nullptr);
    llvm::erase_value(InsertElts, nullptr);
    if (BuildVectorOpds.size() >= 2)
      return true;
  }

  return false;
}

static bool PhiTypeSorterFunc(Value *V, Value *V2) {
  return V->getType() < V2->getType();
}

/// Try and get a reduction value from a phi node.
///
/// Given a phi node \p P in a block \p ParentBB, consider possible reductions
/// if they come from either \p ParentBB or a containing loop latch.
///
/// \returns A candidate reduction value if possible, or \code nullptr \endcode
/// if not possible.
static Value *getReductionValue(const DominatorTree *DT, PHINode *P,
                                BasicBlock *ParentBB, LoopInfo *LI) {
  // There are situations where the reduction value is not dominated by the
  // reduction phi. Vectorizing such cases has been reported to cause
  // miscompiles. See PR25787.
  auto DominatedReduxValue = [&](Value *R) {
    return isa<Instruction>(R) &&
           DT->dominates(P->getParent(), cast<Instruction>(R)->getParent());
  };

  Value *Rdx = nullptr;

  // Return the incoming value if it comes from the same BB as the phi node.
  if (P->getIncomingBlock(0) == ParentBB) {
    Rdx = P->getIncomingValue(0);
  } else if (P->getIncomingBlock(1) == ParentBB) {
    Rdx = P->getIncomingValue(1);
  }

  if (Rdx && DominatedReduxValue(Rdx))
    return Rdx;

  // Otherwise, check whether we have a loop latch to look at.
  Loop *BBL = LI->getLoopFor(ParentBB);
  if (!BBL)
    return nullptr;
  BasicBlock *BBLatch = BBL->getLoopLatch();
  if (!BBLatch)
    return nullptr;

  // There is a loop latch, return the incoming value if it comes from
  // that. This reduction pattern occasionally turns up.
  if (P->getIncomingBlock(0) == BBLatch) {
    Rdx = P->getIncomingValue(0);
  } else if (P->getIncomingBlock(1) == BBLatch) {
    Rdx = P->getIncomingValue(1);
  }

  if (Rdx && DominatedReduxValue(Rdx))
    return Rdx;

  return nullptr;
}

static bool matchRdxBop(Instruction *I, Value *&V0, Value *&V1) {
  if (match(I, m_BinOp(m_Value(V0), m_Value(V1))))
    return true;
  if (match(I, m_Intrinsic<Intrinsic::maxnum>(m_Value(V0), m_Value(V1))))
    return true;
  if (match(I, m_Intrinsic<Intrinsic::minnum>(m_Value(V0), m_Value(V1))))
    return true;
  if (match(I, m_Intrinsic<Intrinsic::smax>(m_Value(V0), m_Value(V1))))
    return true;
  if (match(I, m_Intrinsic<Intrinsic::smin>(m_Value(V0), m_Value(V1))))
    return true;
  if (match(I, m_Intrinsic<Intrinsic::umax>(m_Value(V0), m_Value(V1))))
    return true;
  if (match(I, m_Intrinsic<Intrinsic::umin>(m_Value(V0), m_Value(V1))))
    return true;
  return false;
}

/// Attempt to reduce a horizontal reduction.
/// If it is legal to match a horizontal reduction feeding the phi node \a P
/// with reduction operators \a Root (or one of its operands) in a basic block
/// \a BB, then check if it can be done. If horizontal reduction is not found
/// and root instruction is a binary operation, vectorization of the operands is
/// attempted.
/// \returns true if a horizontal reduction was matched and reduced or operands
/// of one of the binary instruction were vectorized.
/// \returns false if a horizontal reduction was not matched (or not possible)
/// or no vectorization of any binary operation feeding \a Root instruction was
/// performed.
static bool tryToVectorizeHorReductionOrInstOperands(
    PHINode *P, Instruction *Root, BasicBlock *BB, BoUpSLP &R,
    TargetTransformInfo *TTI,
    const function_ref<bool(Instruction *, BoUpSLP &)> Vectorize) {
  if (!ShouldVectorizeHor)
    return false;

  if (!Root)
    return false;

  if (Root->getParent() != BB || isa<PHINode>(Root))
    return false;
  // Start analysis starting from Root instruction. If horizontal reduction is
  // found, try to vectorize it. If it is not a horizontal reduction or
  // vectorization is not possible or not effective, and currently analyzed
  // instruction is a binary operation, try to vectorize the operands, using
  // pre-order DFS traversal order. If the operands were not vectorized, repeat
  // the same procedure considering each operand as a possible root of the
  // horizontal reduction.
  // Interrupt the process if the Root instruction itself was vectorized or all
  // sub-trees not higher that RecursionMaxDepth were analyzed/vectorized.
  SmallVector<std::pair<Instruction *, unsigned>, 8> Stack(1, {Root, 0});
  SmallPtrSet<Value *, 8> VisitedInstrs;
  bool Res = false;
  while (!Stack.empty()) {
    Instruction *Inst;
    unsigned Level;
    std::tie(Inst, Level) = Stack.pop_back_val();
    Value *B0, *B1;
    bool IsBinop = matchRdxBop(Inst, B0, B1);
    bool IsSelect = match(Inst, m_Select(m_Value(), m_Value(), m_Value()));
    if (IsBinop || IsSelect) {
      HorizontalReduction HorRdx;
      if (HorRdx.matchAssociativeReduction(P, Inst)) {
        if (HorRdx.tryToReduce(R, TTI)) {
          Res = true;
#if INTEL_CUSTOMIZATION
        } else {
          // If reduced values are comparisons then we want to direct
          // vectorizer first to make attempt to vectorize pair which
          // are operands of a same cmp instruction.
          ArrayRef<Value *> ReducedVals = HorRdx.getReducedVals();
          for (auto *V : ReducedVals)
            if (isa<CmpInst>(V) && VisitedInstrs.insert(V).second &&
                Vectorize(cast<Instruction>(V), R))
              Res = true;
        }
        if (Res) {
#endif // INTEL_CUSTOMIZATION
          // Set P to nullptr to avoid re-analysis of phi node in
          // matchAssociativeReduction function unless this is the root node.
          P = nullptr;
          continue;
        }
      }
      if (P && IsBinop) {
        Inst = dyn_cast<Instruction>(B0);
        if (Inst == P)
          Inst = dyn_cast<Instruction>(B1);
        if (!Inst) {
          // Set P to nullptr to avoid re-analysis of phi node in
          // matchAssociativeReduction function unless this is the root node.
          P = nullptr;
          continue;
        }
      }
    }
    // Set P to nullptr to avoid re-analysis of phi node in
    // matchAssociativeReduction function unless this is the root node.
    P = nullptr;
    if (Vectorize(Inst, R)) {
      Res = true;
      continue;
    }

    // Try to vectorize operands.
    // Continue analysis for the instruction from the same basic block only to
    // save compile time.
    if (++Level < RecursionMaxDepth)
      for (auto *Op : Inst->operand_values())
        if (VisitedInstrs.insert(Op).second)
          if (auto *I = dyn_cast<Instruction>(Op))
            if (!isa<PHINode>(I) && !R.isDeleted(I) && I->getParent() == BB)
              Stack.emplace_back(I, Level);
  }
  return Res;
}

bool SLPVectorizerPass::vectorizeRootInstruction(PHINode *P, Value *V,
                                                 BasicBlock *BB, BoUpSLP &R,
                                                 TargetTransformInfo *TTI) {
  auto *I = dyn_cast_or_null<Instruction>(V);
  if (!I)
    return false;

  if (!isa<BinaryOperator>(I))
    P = nullptr;
  // Try to match and vectorize a horizontal reduction.
  auto &&ExtraVectorization = [this](Instruction *I, BoUpSLP &R) -> bool {
    return tryToVectorize(I, R);
  };
  return tryToVectorizeHorReductionOrInstOperands(P, I, BB, R, TTI,
                                                  ExtraVectorization);
}

bool SLPVectorizerPass::vectorizeInsertValueInst(InsertValueInst *IVI,
                                                 BasicBlock *BB, BoUpSLP &R) {
  const DataLayout &DL = BB->getModule()->getDataLayout();
  if (!R.canMapToVector(IVI->getType(), DL))
    return false;

  SmallVector<Value *, 16> BuildVectorOpds;
  SmallVector<Value *, 16> BuildVectorInsts;
  if (!findBuildAggregate(IVI, TTI, BuildVectorOpds, BuildVectorInsts))
    return false;

  LLVM_DEBUG(dbgs() << "SLP: array mappable to vector: " << *IVI << "\n");
  // Aggregate value is unlikely to be processed in vector register, we need to
  // extract scalars into scalar registers, so NeedExtraction is set true.
  return tryToVectorizeList(BuildVectorOpds, R, /*AllowReorder=*/false,
                            BuildVectorInsts);
}

bool SLPVectorizerPass::vectorizeInsertElementInst(InsertElementInst *IEI,
                                                   BasicBlock *BB, BoUpSLP &R) {
  SmallVector<Value *, 16> BuildVectorInsts;
  SmallVector<Value *, 16> BuildVectorOpds;
  SmallVector<int> Mask;
  if (!findBuildAggregate(IEI, TTI, BuildVectorOpds, BuildVectorInsts) ||
      (llvm::all_of(BuildVectorOpds,
                    [](Value *V) { return isa<ExtractElementInst>(V); }) &&
       isShuffle(BuildVectorOpds, Mask)))
    return false;

  // Vectorize starting with the build vector operands ignoring the BuildVector
  // instructions for the purpose of scheduling and user extraction.
  return tryToVectorizeList(BuildVectorOpds, R, /*AllowReorder=*/false,
                            BuildVectorInsts);
}

bool SLPVectorizerPass::vectorizeCmpInst(CmpInst *CI, BasicBlock *BB,
                                         BoUpSLP &R) {
  if (tryToVectorize(CI, R)) // INTEL
    return true;

  bool OpsChanged = false;
  for (int Idx = 0; Idx < 2; ++Idx) {
    OpsChanged |=
        vectorizeRootInstruction(nullptr, CI->getOperand(Idx), BB, R, TTI);
  }
  return OpsChanged;
}

bool SLPVectorizerPass::vectorizeSimpleInstructions(
    SmallVectorImpl<Instruction *> &Instructions, BasicBlock *BB, BoUpSLP &R) {
  bool OpsChanged = false;
  for (auto *I : reverse(Instructions)) {
    if (R.isDeleted(I))
      continue;
    if (auto *LastInsertValue = dyn_cast<InsertValueInst>(I))
      OpsChanged |= vectorizeInsertValueInst(LastInsertValue, BB, R);
    else if (auto *LastInsertElem = dyn_cast<InsertElementInst>(I))
      OpsChanged |= vectorizeInsertElementInst(LastInsertElem, BB, R);
    else if (auto *CI = dyn_cast<CmpInst>(I))
      OpsChanged |= vectorizeCmpInst(CI, BB, R);
  }
  Instructions.clear();
  return OpsChanged;
}

bool SLPVectorizerPass::vectorizeChainsInBlock(BasicBlock *BB, BoUpSLP &R) {
  bool Changed = false;
  SmallVector<Value *, 4> Incoming;
  SmallPtrSet<Value *, 16> VisitedInstrs;

  bool HaveVectorizedPhiNodes = true;
  while (HaveVectorizedPhiNodes) {
    HaveVectorizedPhiNodes = false;

    // Collect the incoming values from the PHIs.
    Incoming.clear();
    for (Instruction &I : *BB) {
      PHINode *P = dyn_cast<PHINode>(&I);
      if (!P)
        break;

      if (!VisitedInstrs.count(P) && !R.isDeleted(P))
        Incoming.push_back(P);
    }

    // Sort by type.
    llvm::stable_sort(Incoming, PhiTypeSorterFunc);

    // Try to vectorize elements base on their type.
    for (SmallVector<Value *, 4>::iterator IncIt = Incoming.begin(),
                                           E = Incoming.end();
         IncIt != E;) {

      // Look for the next elements with the same type.
      SmallVector<Value *, 4>::iterator SameTypeIt = IncIt;
      while (SameTypeIt != E &&
             (*SameTypeIt)->getType() == (*IncIt)->getType()) {
        VisitedInstrs.insert(*SameTypeIt);
        ++SameTypeIt;
      }

      // Try to vectorize them.
      unsigned NumElts = (SameTypeIt - IncIt);
      LLVM_DEBUG(dbgs() << "SLP: Trying to vectorize starting at PHIs ("
                        << NumElts << ")\n");
      // The order in which the phi nodes appear in the program does not matter.
      // So allow tryToVectorizeList to reorder them if it is beneficial. This
      // is done when there are exactly two elements since tryToVectorizeList
      // asserts that there are only two values when AllowReorder is true.
      bool AllowReorder = NumElts == 2;
      if (NumElts > 1 &&
          tryToVectorizeList(makeArrayRef(IncIt, NumElts), R, AllowReorder)) {
        // Success start over because instructions might have been changed.
        HaveVectorizedPhiNodes = true;
        Changed = true;
        break;
      }

      // Start over at the next instruction of a different type (or the end).
      IncIt = SameTypeIt;
    }
  }

  VisitedInstrs.clear();

  SmallVector<Instruction *, 8> PostProcessInstructions;
  SmallDenseSet<Instruction *, 4> KeyNodes;
  for (BasicBlock::iterator it = BB->begin(), e = BB->end(); it != e; ++it) {
    // Skip instructions with scalable type. The num of elements is unknown at
    // compile-time for scalable type.
    if (isa<ScalableVectorType>(it->getType()))
      continue;

    // Skip instructions marked for the deletion.
    if (R.isDeleted(&*it))
      continue;
    // We may go through BB multiple times so skip the one we have checked.
    if (!VisitedInstrs.insert(&*it).second) {
      if (it->use_empty() && KeyNodes.contains(&*it) &&
          vectorizeSimpleInstructions(PostProcessInstructions, BB, R)) {
        // We would like to start over since some instructions are deleted
        // and the iterator may become invalid value.
        Changed = true;
        it = BB->begin();
        e = BB->end();
      }
      continue;
    }

    if (isa<DbgInfoIntrinsic>(it))
      continue;

    // Try to vectorize reductions that use PHINodes.
    if (PHINode *P = dyn_cast<PHINode>(it)) {
      // Check that the PHI is a reduction PHI.
      if (P->getNumIncomingValues() == 2) {
        // Try to match and vectorize a horizontal reduction.
        if (vectorizeRootInstruction(P, getReductionValue(DT, P, BB, LI), BB, R,
                                     TTI)) {
          Changed = true;
          it = BB->begin();
          e = BB->end();
          continue;
        }
      }
      // Try to vectorize the incoming values of the PHI, to catch reductions
      // that feed into PHIs.
      for (unsigned I = 0, E = P->getNumIncomingValues(); I != E; I++) {
        // Skip if the incoming block is the current BB for now. Also, bypass
        // unreachable IR for efficiency and to avoid crashing.
        // TODO: Collect the skipped incoming values and try to vectorize them
        // after processing BB.
        if (BB == P->getIncomingBlock(I) ||
            !DT->isReachableFromEntry(P->getIncomingBlock(I)))
          continue;

        Changed |= vectorizeRootInstruction(nullptr, P->getIncomingValue(I),
                                            P->getIncomingBlock(I), R, TTI);
      }
      continue;
    }

    // Ran into an instruction without users, like terminator, or function call
    // with ignored return value, store. Ignore unused instructions (basing on
    // instruction type, except for CallInst and InvokeInst).
    if (it->use_empty() && (it->getType()->isVoidTy() || isa<CallInst>(it) ||
                            isa<InvokeInst>(it))) {
      KeyNodes.insert(&*it);
      bool OpsChanged = false;
      if (ShouldStartVectorizeHorAtStore || !isa<StoreInst>(it)) {
        for (auto *V : it->operand_values()) {
          // Try to match and vectorize a horizontal reduction.
          OpsChanged |= vectorizeRootInstruction(nullptr, V, BB, R, TTI);
        }
      }
      // Start vectorization of post-process list of instructions from the
      // top-tree instructions to try to vectorize as many instructions as
      // possible.
      OpsChanged |= vectorizeSimpleInstructions(PostProcessInstructions, BB, R);
      if (OpsChanged) {
        // We would like to start over since some instructions are deleted
        // and the iterator may become invalid value.
        Changed = true;
        it = BB->begin();
        e = BB->end();
        continue;
      }
    }

    if (isa<InsertElementInst>(it) || isa<CmpInst>(it) ||
        isa<InsertValueInst>(it))
      PostProcessInstructions.push_back(&*it);
  }

  return Changed;
}

bool SLPVectorizerPass::vectorizeGEPIndices(BasicBlock *BB, BoUpSLP &R) {
  auto Changed = false;
  for (auto &Entry : GEPs) {
    // If the getelementptr list has fewer than two elements, there's nothing
    // to do.
    if (Entry.second.size() < 2)
      continue;

    LLVM_DEBUG(dbgs() << "SLP: Analyzing a getelementptr list of length "
                      << Entry.second.size() << ".\n");

    // Process the GEP list in chunks suitable for the target's supported
    // vector size. If a vector register can't hold 1 element, we are done. We
    // are trying to vectorize the index computations, so the maximum number of
    // elements is based on the size of the index expression, rather than the
    // size of the GEP itself (the target's pointer size).
    unsigned MaxVecRegSize = R.getMaxVecRegSize();
    unsigned EltSize = R.getVectorElementSize(*Entry.second[0]->idx_begin());
    if (MaxVecRegSize < EltSize)
      continue;

    unsigned MaxElts = MaxVecRegSize / EltSize;
    for (unsigned BI = 0, BE = Entry.second.size(); BI < BE; BI += MaxElts) {
      auto Len = std::min<unsigned>(BE - BI, MaxElts);
      ArrayRef<GetElementPtrInst *> GEPList(&Entry.second[BI], Len);

      // Initialize a set a candidate getelementptrs. Note that we use a
      // SetVector here to preserve program order. If the index computations
      // are vectorizable and begin with loads, we want to minimize the chance
      // of having to reorder them later.
      SetVector<Value *> Candidates(GEPList.begin(), GEPList.end());

      // Some of the candidates may have already been vectorized after we
      // initially collected them. If so, they are marked as deleted, so remove
      // them from the set of candidates.
      Candidates.remove_if(
          [&R](Value *I) { return R.isDeleted(cast<Instruction>(I)); });

      // Remove from the set of candidates all pairs of getelementptrs with
      // constant differences. Such getelementptrs are likely not good
      // candidates for vectorization in a bottom-up phase since one can be
      // computed from the other. We also ensure all candidate getelementptr
      // indices are unique.
      for (int I = 0, E = GEPList.size(); I < E && Candidates.size() > 1; ++I) {
        auto *GEPI = GEPList[I];
        if (!Candidates.count(GEPI))
          continue;
        auto *SCEVI = SE->getSCEV(GEPList[I]);
        for (int J = I + 1; J < E && Candidates.size() > 1; ++J) {
          auto *GEPJ = GEPList[J];
          auto *SCEVJ = SE->getSCEV(GEPList[J]);
          if (isa<SCEVConstant>(SE->getMinusSCEV(SCEVI, SCEVJ))) {
            Candidates.remove(GEPI);
            Candidates.remove(GEPJ);
          } else if (GEPI->idx_begin()->get() == GEPJ->idx_begin()->get()) {
            Candidates.remove(GEPJ);
          }
        }
      }

      // We break out of the above computation as soon as we know there are
      // fewer than two candidates remaining.
      if (Candidates.size() < 2)
        continue;

      // Add the single, non-constant index of each candidate to the bundle. We
      // ensured the indices met these constraints when we originally collected
      // the getelementptrs.
      SmallVector<Value *, 16> Bundle(Candidates.size());
      auto BundleIndex = 0u;
      for (auto *V : Candidates) {
        auto *GEP = cast<GetElementPtrInst>(V);
        auto *GEPIdx = GEP->idx_begin()->get();
        assert(GEP->getNumIndices() == 1 || !isa<Constant>(GEPIdx));
        Bundle[BundleIndex++] = GEPIdx;
      }

      // Try and vectorize the indices. We are currently only interested in
      // gather-like cases of the form:
      //
      // ... = g[a[0] - b[0]] + g[a[1] - b[1]] + ...
      //
      // where the loads of "a", the loads of "b", and the subtractions can be
      // performed in parallel. It's likely that detecting this pattern in a
      // bottom-up phase will be simpler and less costly than building a
      // full-blown top-down phase beginning at the consecutive loads.
      Changed |= tryToVectorizeList(Bundle, R);
    }
  }
  return Changed;
}

bool SLPVectorizerPass::vectorizeStoreChains(BoUpSLP &R) {
  bool Changed = false;
  // Attempt to sort and vectorize each of the store-groups.
  for (StoreListMap::iterator it = Stores.begin(), e = Stores.end(); it != e;
       ++it) {
    if (it->second.size() < 2)
      continue;

    LLVM_DEBUG(dbgs() << "SLP: Analyzing a store chain of length "
                      << it->second.size() << ".\n");

    Changed |= vectorizeStores(it->second, R);
  }
  return Changed;
}

char SLPVectorizer::ID = 0;

static const char lv_name[] = "SLP Vectorizer";

INITIALIZE_PASS_BEGIN(SLPVectorizer, SV_NAME, lv_name, false, false)
INITIALIZE_PASS_DEPENDENCY(AAResultsWrapperPass)
INITIALIZE_PASS_DEPENDENCY(TargetTransformInfoWrapperPass)
INITIALIZE_PASS_DEPENDENCY(AssumptionCacheTracker)
INITIALIZE_PASS_DEPENDENCY(ScalarEvolutionWrapperPass)
INITIALIZE_PASS_DEPENDENCY(LoopSimplify)
INITIALIZE_PASS_DEPENDENCY(DemandedBitsWrapperPass)
INITIALIZE_PASS_DEPENDENCY(OptimizationRemarkEmitterWrapperPass)
INITIALIZE_PASS_DEPENDENCY(InjectTLIMappingsLegacy)
INITIALIZE_PASS_END(SLPVectorizer, SV_NAME, lv_name, false, false)

Pass *llvm::createSLPVectorizerPass() { return new SLPVectorizer(); }<|MERGE_RESOLUTION|>--- conflicted
+++ resolved
@@ -772,14 +772,11 @@
       BS->clear();
     }
     MinBWs.clear();
-<<<<<<< HEAD
+    InstrElementSize.clear();
 #if INTEL_CUSTOMIZATION
     undoMultiNodeReordering();
     AllMultiNodeValues.clear();
 #endif // INTEL_CUSTOMIZATION
-=======
-    InstrElementSize.clear();
->>>>>>> c03696da
   }
 
   unsigned getTreeSize() const { return VectorizableTree.size(); }
