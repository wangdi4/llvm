--- conflicted
+++ resolved
@@ -830,7 +830,14 @@
     int Idx = -1;
     /// The operand index of the use.
     unsigned EdgeIdx = UINT_MAX;
-#ifndef NDEBUG
+#if INTEL_CUSTOMIZATION
+    ///
+    /// Holds the operand we followed for each lane.
+    /// TODO: This is now used for the multi-node only. Should go away when
+    /// multi-node support is introduced in the community.
+    SmallVector<int, 4> OpDirection;
+#endif
+#if !defined(NDEBUG) || defined(LLVM_ENABLE_DUMP) //INTEL
     friend inline raw_ostream &operator<<(raw_ostream &OS,
                                           const BoUpSLP::EdgeInfo &EI) {
       EI.dump(OS);
@@ -857,42 +864,6 @@
       assert(F <= T && "Bad From/To");
     }
     size_t size() const { return (unsigned)(To + 1 - From); }
-  };
-
-  // DirectionInfo is used to keep track of the operand number (0 for left
-  // operand, 1 for right operand) for each lane. This is stored in OpDirection.
-  // This is needed because the underlying IR does not always match the
-  // SLP-graph. When we have commutative operations buildTree_rec() performs
-  // operand reordering without modifying the IR. When buildTree_rec is called
-  // for the Left and Right operand vectors, either of these vectors could
-  // contain left or right operands of the commutative operations. For example
-  // if we are here:
-  //  add %0, %1
-  //  add %2, %3
-  // the "left" operand vector may contain [%0, %3] and the "right" one could
-  // contain [%1, %2]. OpDirection is used to keeping track of which is left and
-  // which is right, with respect to the IR. We need this information during
-  // Multi-Node reordering as we need to know which operations are on the
-  // right-hand-side of subtracts, which on the left-hand-side etc.
-  //
-  // The OpDirection information is used in newTreeEntry() when we populate the
-  // IsNegativePathSigns[Lane] vector which tells us whether each instruction is
-  // on a Sub path or an Add path.
-  //
-  // How the IsNegativePathSign works:
-  // --------------------------------
-  // Given any add/sub expression e.g.,: A - (B - C)
-  // We can always re-write it using just a sum of normal or inverse expressions
-  // like this: (+A) + (-B) + (+C) Well, the IsNegativePathSign holds exactly
-  // the +/-"sign" of each of the elements in this simplified expression. We set
-  // it to 0 if it is a '+' and 1 if it is a '-'.
-  struct DirectionInfo {
-    // The index of the TreeEntry that we just came from.
-    // This is the original 'UserTreeIdx'.
-    int UserTEIdx = -1;
-    // Holds the operand we followed for each lane.
-    SmallVector<int, 4> OpDirection;
-    void dump() const;
   };
 
   /// A leaf operand of the Multi-Node. These operands get reordered.
@@ -1232,14 +1203,7 @@
   int getEntryCost(TreeEntry *E);
 
   /// This is the recursive part of buildTree.
-<<<<<<< HEAD
-#if INTEL_CUSTOMIZATION
-  void buildTree_rec(ArrayRef<Value *> Roots, unsigned Depth,
-                     DirectionInfo UserTreeIdx);
-#endif // INTEL_CUSTOMIZATION
-=======
   void buildTree_rec(ArrayRef<Value *> Roots, unsigned Depth, EdgeInfo EI);
->>>>>>> 0125e448
 
   /// \returns true if the ExtractElement/ExtractValue instructions in \p VL can
   /// be vectorized to use the original vector (or aggregate "bitcast" to a
@@ -1333,8 +1297,7 @@
 
     /// The TreeEntry index containing the user of this entry.  We can actually
     /// have multiple users so the data structure is not truly a tree.
-<<<<<<< HEAD
-    SmallVector<int, 1> UserTreeIndices;
+    SmallVector<EdgeInfo, 1> UserTreeIndices;
 
 #if INTEL_CUSTOMIZATION
     /// The tree index of this entry
@@ -1359,12 +1322,7 @@
 
     /// Groups of consecutive loads for split-load support.
     SmallVector<LoadGroup, 1> ConsecutiveLoadGroups;
-
-    /// Debug print of the TreeEntry.
-    void dump(void) const;
 #endif // INTEL_CUSTOMIZATION
-=======
-    SmallVector<EdgeInfo, 1> UserTreeIndices;
 
   private:
     /// The operands of each instruction in each lane Operands[op_index][lane].
@@ -1373,6 +1331,13 @@
     SmallVector<ValueList, 2> Operands;
 
   public:
+#if INTEL_CUSTOMIZATION
+    void resetOperand(unsigned OpIdx) {
+      assert(OpIdx < Operands.size() && "Out of bound operand index");
+      Operands[OpIdx].clear();
+    }
+#endif // INTEL_CUSTOMIZATION
+
     /// Set this bundle's \p OpIdx'th operand to \p OpVL.
     void setOperand(unsigned OpIdx, ArrayRef<Value *> OpVL,
                     ArrayRef<unsigned> ReuseShuffleIndices) {
@@ -1410,7 +1375,7 @@
       return Operands[OpIdx][0];
     }
 
-#ifndef NDEBUG
+#if !defined(NDEBUG) || defined(LLVM_ENABLE_DUMP) //INTEL
     /// Debug printer.
     LLVM_DUMP_METHOD void dump() const {
       for (unsigned OpI = 0, OpE = Operands.size(); OpI != OpE; ++OpI) {
@@ -1443,9 +1408,33 @@
       for (const auto &EInfo : UserTreeIndices)
         dbgs() << EInfo << ", ";
       dbgs() << "\n";
+#if INTEL_CUSTOMIZATION
+      dbgs() << "Cost: " << Cost << "\n";
+      dbgs() << "MultiNode root: " << MultiNodeRoot
+             << ((Idx != -1 && Idx == MultiNodeRoot)
+                     ? " ------ MULTI NODE ROOT ------"
+                     : "")
+             << "\n";
+      dbgs() << "\n";
+
+      dbgs() << "PatSigns: ";
+      for (bool Sign : IsNegativePathSign)
+        dbgs() << Sign << ", ";
+      dbgs() << "\n";
+
+      if (!ConsecutiveLoadGroups.empty()) {
+        dbgs() << "ConsecutiveLoadGroups (split groups): "
+               << ConsecutiveLoadGroups.size() << "\n";
+        int Cnt = 0;
+        for (const auto &Group : ConsecutiveLoadGroups) {
+          dbgs() << "Split Group " << Cnt++ << ".\n";
+          for (int i = Group.From; i <= Group.To; ++i)
+            dbgs() << *Scalars[i] << "\n";
+        }
+      }
+#endif // INTEL_CUSTOMIZATION
     }
 #endif
->>>>>>> 0125e448
   };
 
 #if INTEL_CUSTOMIZATION
@@ -1472,11 +1461,11 @@
 
   // Add VL as a leaf node of the Multi-Node currently under construction.
   void addMultiNodeLeaf(ArrayRef<Value *> VL,
-                        const DirectionInfo &UserTreeIdx) {
+                        const EdgeInfo &UserTreeIdx) {
     assert(VL.size() == CurrentMultiNode->getNumLanes() &&
            "Changing vector-length within the Multi-Node is not allowed");
     for (unsigned Lane = 0, Lanes = VL.size(); Lane != Lanes; ++Lane) {
-      TreeEntry *UserTE = &VectorizableTree[UserTreeIdx.UserTEIdx];
+      TreeEntry *UserTE = &VectorizableTree[UserTreeIdx.Idx];
       assert(!CurrentMultiNode->empty() && "finalization already run?");
       CurrentMultiNode->append(
           Lane, OperandData(VL[Lane], cast<Instruction>(UserTE->Scalars[Lane]),
@@ -1487,17 +1476,10 @@
 #endif // INTEL_CUSTOMIZATION
 
   /// Create a new VectorizableTree entry.
-<<<<<<< HEAD
-#if INTEL_CUSTOMIZATION
-  void newTreeEntry(ArrayRef<Value *> VL, bool Vectorized,
-                    DirectionInfo &UserTreeIdxData,
-=======
   void newTreeEntry(ArrayRef<Value *> VL, bool Vectorized,
                     EdgeInfo &UserTreeIdx,
->>>>>>> 0125e448
                     ArrayRef<unsigned> ReuseShuffleIndices = None,
                     ArrayRef<unsigned> ReorderIndices = None)
-#endif // INTEL_CUSTOMIZATION
   {
 #if INTEL_CUSTOMIZATION
     // If we cannot proceed in adding a new tree entry, then add the leaf nodes
@@ -1507,7 +1489,7 @@
         VL.size() == CurrentMultiNode->getNumLanes() &&
         // The Leaves should not match any of the Trunk nodes.
         !alreadyInTrunk(VL)) {
-      addMultiNodeLeaf(VL, UserTreeIdxData);
+      addMultiNodeLeaf(VL, UserTreeIdx);
       return;
     }
 #endif // INTEL_CUSTOMIZATION
@@ -1515,9 +1497,8 @@
     int idx = VectorizableTree.size() - 1;
     TreeEntry *Last = &VectorizableTree[idx];
 #if INTEL_CUSTOMIZATION
-    assert((idx == 0 || UserTreeIdxData.OpDirection.size() == VL.size()) &&
+    assert((idx == 0 || UserTreeIdx.OpDirection.size() == VL.size()) &&
            "Missing OpDirection data!");
-    int &UserTreeIdx = UserTreeIdxData.UserTEIdx;
     Last->Idx = idx;
     static int GlobalIdxStatic = 0;
     Last->GlobalIdx = GlobalIdxStatic++;
@@ -1536,7 +1517,6 @@
       MustGather.insert(VL.begin(), VL.end());
     }
 
-<<<<<<< HEAD
 #if INTEL_CUSTOMIZATION
     if (EnableMultiNodeSLP && BuildingMultiNode) {
       // Helper: Returns true if V is a SUB instruction.
@@ -1550,12 +1530,12 @@
       // operands of subtractions.
       Last->IsNegativePathSign.resize(VL.size());
       TreeEntry *UserTE = nullptr;
-      if (UserTreeIdx >= 0) {
-        UserTE = &VectorizableTree[UserTreeIdx];
+      if (UserTreeIdx.Idx >= 0) {
+        UserTE = &VectorizableTree[UserTreeIdx.Idx];
         assert(UserTE != Last && "Bad UserTreeIdx ?");
       }
       bool IsRootNode =
-          (UserTreeIdx < 0 || Last->Idx == CurrentMultiNode->getRoot());
+          (UserTreeIdx.Idx < 0 || Last->Idx == CurrentMultiNode->getRoot());
       for (int Lane = 0, Lanes = VL.size(); Lane != Lanes; ++Lane) {
         // The root of the Multi-Node gets 0 sign.
         bool IsNegativeSign = false;
@@ -1565,7 +1545,7 @@
           Value *U = UserTE->Scalars[Lane];
           // This is true if the user is a SUB and we are at the right operand.
           bool IsRHSOfSub =
-              isSubInstr(U) && (UserTreeIdxData.OpDirection[Lane] == 1);
+              isSubInstr(U) && (UserTreeIdx.OpDirection[Lane] == 1);
           // The new sign.
           IsNegativeSign = (UserTE->IsNegativePathSign[Lane] != IsRHSOfSub);
         }
@@ -1573,10 +1553,7 @@
       }
     }
 #endif // INTEL_CUSTOMIZATION
-    if (UserTreeIdx >= 0)
-=======
     if (UserTreeIdx.Idx >= 0)
->>>>>>> 0125e448
       Last->UserTreeIndices.push_back(UserTreeIdx);
 
     Last->trySetUserTEOperand(UserTreeIdx, VL, ReuseShuffleIndices);
@@ -2097,7 +2074,8 @@
 
   /// Builds the TreeEntries for a Multi-Node.
   void buildTreeMultiNode_rec(SmallVectorImpl<Value *> &VL, int NextDepth,
-                              DirectionInfo UserTreeIdx);
+                              EdgeInfo UserTreeIdx,
+                              ArrayRef<unsigned> ReuseShuffleIndices);
 
   /// \returns true if VL has uses external to the Multi-Node.
   bool hasExternalUsesToMultiNode(ArrayRef<Value *> VL);
@@ -2790,13 +2768,7 @@
   UserIgnoreList = UserIgnoreLst;
   if (!allSameType(Roots))
     return;
-<<<<<<< HEAD
-#if INTEL_CUSTOMIZATION
-  buildTree_rec(Roots, 0, DirectionInfo());
-#endif // INTEL_CUSTOMIZATION
-=======
   buildTree_rec(Roots, 0, EdgeInfo());
->>>>>>> 0125e448
 
   // Collect the values that we need to extract from the tree.
   for (TreeEntry &EIdx : VectorizableTree) {
@@ -3628,7 +3600,7 @@
       //       it should be good enough to use UserTreeIndices[0] here.
       for (TreeEntry *RunnerTE = TE;
            RunnerTE->Idx > CurrentMultiNode->getRoot();
-           RunnerTE = &VectorizableTree[RunnerTE->UserTreeIndices[0]])
+           RunnerTE = &VectorizableTree[RunnerTE->UserTreeIndices[0].Idx])
         Cnt++;
       return Cnt;
     };
@@ -3762,7 +3734,8 @@
 
 // Return true if we have finished building the Multi-Node, false otherwise.
 void BoUpSLP::buildTreeMultiNode_rec(SmallVectorImpl<Value *> &VL,
-                                     int NextDepth, DirectionInfo UserTreeIdx) {
+                                     int NextDepth, EdgeInfo UserTreeIdx,
+                                     ArrayRef<unsigned> ReuseShuffleIndices) {
   unsigned NumLanes = VL.size();
 
   // Build the Multi-Node tree entry.
@@ -3775,7 +3748,7 @@
   assert(!CurrentMultiNode->empty() && "Not resized ?");
 
   // If this VL looks OK for the Multi-Node, proceed with adding a new entry.
-  newTreeEntry(VL, true, UserTreeIdx);
+  newTreeEntry(VL, true, UserTreeIdx, ReuseShuffleIndices);
 
   int LastTEIdx = VectorizableTree.size() - 1;
 
@@ -3801,12 +3774,14 @@
   // sure it is safe to remvoe it.
   if (BuildTreeOrderReverse && DoPSLP) {
     for (int i = 1; i >= 0; --i) {
+      UserTreeIdx.EdgeIdx = i;
       UserTreeIdx.OpDirection = std::move(OpDirs[i]);
       // Continue the recursion: try to grow the Multi-Node.
       buildTree_rec(Operands[i], NextDepth, UserTreeIdx);
     }
   } else {
     for (int i = 0; i < 2; ++i) {
+      UserTreeIdx.EdgeIdx = i;
       UserTreeIdx.OpDirection = std::move(OpDirs[i]);
       // Continue the recursion: try to grow the Multi-Node.
       buildTree_rec(Operands[i], NextDepth, UserTreeIdx);
@@ -3889,7 +3864,7 @@
 
 #if INTEL_CUSTOMIZATION
 void BoUpSLP::buildTree_rec(ArrayRef<Value *> VL_, unsigned Depth,
-                            DirectionInfo UserTreeIdx)
+                            EdgeInfo UserTreeIdx)
 #endif // INTEL_CUSTOMIZATION
 {
 #if INTEL_CUSTOMIZATION
@@ -3899,11 +3874,6 @@
       iterator_range<ArrayRef<Value *>::iterator>(VL_.begin(), VL_.end()));
 #endif // INTEL_CUSTOMIZATION
 
-<<<<<<< HEAD
-=======
-void BoUpSLP::buildTree_rec(ArrayRef<Value *> VL, unsigned Depth,
-                            EdgeInfo UserTreeIdx) {
->>>>>>> 0125e448
   assert((allConstant(VL) || allSameType(VL)) && "Invalid types!");
 
   InstructionsState S = getSameOpcode(VL);
@@ -3969,7 +3939,7 @@
     // Record the reuse of the tree node.  FIXME, currently this is only used to
     // properly draw the graph rather than for the actual vectorization.
 #if INTEL_CUSTOMIZATION
-    E->UserTreeIndices.push_back(UserTreeIdx.UserTEIdx);
+    E->UserTreeIndices.push_back(UserTreeIdx);
 #endif // INTEL_CUSTOMIZATION
     LLVM_DEBUG(dbgs() << "SLP: Perfect diamond merge at " << *S.OpValue
                       << ".\n");
@@ -4029,7 +3999,7 @@
     if (Res.second) {
       UniqueValues.emplace_back(V);
       // If we shorten the VL, we should also shorten the OpDirection.
-      if (UserTreeIdx.UserTEIdx >= 0)
+      if (UserTreeIdx.Idx >= 0)
         UniqueOpDirection.push_back(UserTreeIdx.OpDirection[CurrLane]);
     }
     ++CurrLane;
@@ -4064,7 +4034,7 @@
   if (!S.getOpcode() &&
       (!EnableMultiNodeSLP || !areMultiNodeCompatibleOpcodes(VL))) {
     LLVM_DEBUG(dbgs() << "SLP: Gathering due to O. \n");
-    newTreeEntry(VL, false, UserTreeIdx);
+    newTreeEntry(VL, false, UserTreeIdx, ReuseShuffleIndicies);
     return;
   }
 #endif // INTEL_CUSTOMIZATION
@@ -4124,7 +4094,7 @@
       // NOTE: The checks in buildTree_rec() may also prohibit the growth of the
       // Multi-Node. Therefore there is a second point in newTreeEntr() where
       // addMultiNodeLeaf() is called.
-      buildTreeMultiNode_rec(VL, Depth + 1, UserTreeIdx);
+      buildTreeMultiNode_rec(VL, Depth + 1, UserTreeIdx, ReuseShuffleIndicies);
       return;
     }
     // No Multi-Node is being built, try to see if we can build one.
@@ -4156,7 +4126,7 @@
 
       // This VL looks promising for a Multi-Node, start building it.
       BuildingMultiNode = true;
-      buildTreeMultiNode_rec(VL, Depth + 1, UserTreeIdx);
+      buildTreeMultiNode_rec(VL, Depth + 1, UserTreeIdx, ReuseShuffleIndicies);
 
       // TODO: If the MultiNode has a single operand, then no reordering will
       // take place. We should skip reordering and free the MultiNode.
@@ -4171,6 +4141,10 @@
       // Multi-Node formation. buildTree_rec() will continue with the root VL.
       rebuildBSStateUntil(CurrentMultiNode->getRoot() + 1);
       removeFromVTreeAfter(CurrentMultiNode->getRoot());
+
+      // TODO:
+      if (UserTreeIdx.Idx >= 0)
+        VectorizableTree[UserTreeIdx.Idx].resetOperand(UserTreeIdx.EdgeIdx);
 
       // Udate 'S'
       VL0 = cast<Instruction>(VL[0]);
@@ -4253,7 +4227,7 @@
         }
 #endif // INTEL_CUSTOMIZATION
 
-<<<<<<< HEAD
+      UserTreeIdx.EdgeIdx = i;
       buildTree_rec(Operands, Depth + 1, UserTreeIdx);
     }
     return;
@@ -4266,6 +4240,11 @@
       LLVM_DEBUG(dbgs() << "SLP: Reusing or shuffling extract sequence.\n");
       ++NumOpsWantToKeepOriginalOrder;
       newTreeEntry(VL, /*Vectorized=*/true, UserTreeIdx, ReuseShuffleIndicies);
+      // This is a special case, as it does not gather, but at the same time
+      // we are not extending buildTree_rec() towards the operands.
+      ValueList Op0;
+      Op0.assign(VL.size(), VL0->getOperand(0));
+      VectorizableTree.back().setOperand(0, Op0, ReuseShuffleIndicies);
       return;
     }
     if (!CurrentOrder.empty()) {
@@ -4283,6 +4262,11 @@
       ++StoredCurrentOrderAndNum->getSecond();
       newTreeEntry(VL, /*Vectorized=*/true, UserTreeIdx, ReuseShuffleIndicies,
                    StoredCurrentOrderAndNum->getFirst());
+      // This is a special case, as it does not gather, but at the same time
+      // we are not extending buildTree_rec() towards the operands.
+      ValueList Op0;
+      Op0.assign(VL.size(), VL0->getOperand(0));
+      VectorizableTree.back().setOperand(0, Op0, ReuseShuffleIndicies);
       return;
     }
     LLVM_DEBUG(dbgs() << "SLP: Gather extract sequence.\n");
@@ -4301,53 +4285,6 @@
 
     if (DL->getTypeSizeInBits(ScalarTy) !=
         DL->getTypeAllocSizeInBits(ScalarTy)) {
-=======
-        UserTreeIdx.EdgeIdx = i;
-        buildTree_rec(Operands, Depth + 1, UserTreeIdx);
-      }
-      return;
-    }
-    case Instruction::ExtractValue:
-    case Instruction::ExtractElement: {
-      OrdersType CurrentOrder;
-      bool Reuse = canReuseExtract(VL, VL0, CurrentOrder);
-      if (Reuse) {
-        LLVM_DEBUG(dbgs() << "SLP: Reusing or shuffling extract sequence.\n");
-        ++NumOpsWantToKeepOriginalOrder;
-        newTreeEntry(VL, /*Vectorized=*/true, UserTreeIdx,
-                     ReuseShuffleIndicies);
-        // This is a special case, as it does not gather, but at the same time
-        // we are not extending buildTree_rec() towards the operands.
-        ValueList Op0;
-        Op0.assign(VL.size(), VL0->getOperand(0));
-        VectorizableTree.back().setOperand(0, Op0, ReuseShuffleIndicies);
-        return;
-      }
-      if (!CurrentOrder.empty()) {
-        LLVM_DEBUG({
-          dbgs() << "SLP: Reusing or shuffling of reordered extract sequence "
-                    "with order";
-          for (unsigned Idx : CurrentOrder)
-            dbgs() << " " << Idx;
-          dbgs() << "\n";
-        });
-        // Insert new order with initial value 0, if it does not exist,
-        // otherwise return the iterator to the existing one.
-        auto StoredCurrentOrderAndNum =
-            NumOpsWantToKeepOrder.try_emplace(CurrentOrder).first;
-        ++StoredCurrentOrderAndNum->getSecond();
-        newTreeEntry(VL, /*Vectorized=*/true, UserTreeIdx, ReuseShuffleIndicies,
-                     StoredCurrentOrderAndNum->getFirst());
-        // This is a special case, as it does not gather, but at the same time
-        // we are not extending buildTree_rec() towards the operands.
-        ValueList Op0;
-        Op0.assign(VL.size(), VL0->getOperand(0));
-        VectorizableTree.back().setOperand(0, Op0, ReuseShuffleIndicies);
-        return;
-      }
-      LLVM_DEBUG(dbgs() << "SLP: Gather extract sequence.\n");
-      newTreeEntry(VL, /*Vectorized=*/false, UserTreeIdx, ReuseShuffleIndicies);
->>>>>>> 0125e448
       BS.cancelScheduling(VL, VL0);
       newTreeEntry(VL, false, UserTreeIdx, ReuseShuffleIndicies);
       LLVM_DEBUG(dbgs() << "SLP: Gathering loads of non-packed type.\n");
@@ -4576,7 +4513,6 @@
       // have the same opcode.
       if (isa<BinaryOperator>(VL0) && VL0->isCommutative()) {
         ValueList Left, Right;
-<<<<<<< HEAD
 #if INTEL_CUSTOMIZATION
         SmallVector<int, 4> OpDirLeft, OpDirRight;
         reorderInputsAccordingToOpcode(S.getOpcode(), VL, Left, Right,
@@ -4591,24 +4527,21 @@
           }
         }
         if (SelectRightOperand) {
+          UserTreeIdx.EdgeIdx = 0;
           UserTreeIdx.OpDirection = OpDirRight;
           buildTree_rec(Right, Depth + 1, UserTreeIdx);
+          UserTreeIdx.EdgeIdx = 1;
           UserTreeIdx.OpDirection = OpDirLeft;
           buildTree_rec(Left, Depth + 1, UserTreeIdx);
         } else {
+          UserTreeIdx.EdgeIdx = 0;
           UserTreeIdx.OpDirection = OpDirLeft;
           buildTree_rec(Left, Depth + 1, UserTreeIdx);
+          UserTreeIdx.EdgeIdx = 1;
           UserTreeIdx.OpDirection = OpDirRight;
           buildTree_rec(Right, Depth + 1, UserTreeIdx);
         }
 #endif // INTEL_CUSTOMIZATION
-=======
-        reorderInputsAccordingToOpcode(S.getOpcode(), VL, Left, Right);
-        UserTreeIdx.EdgeIdx = 0;
-        buildTree_rec(Left, Depth + 1, UserTreeIdx);
-        UserTreeIdx.EdgeIdx = 1;
-        buildTree_rec(Right, Depth + 1, UserTreeIdx);
->>>>>>> 0125e448
         return;
       }
 
@@ -4697,7 +4630,6 @@
       LLVM_DEBUG(dbgs() << "SLP: added a vector of stores.\n");
 
       ValueList Operands;
-<<<<<<< HEAD
 #if INTEL_CUSTOMIZATION
         UserTreeIdx.OpDirection.clear();
         for (Value *j : VL) {
@@ -4705,16 +4637,9 @@
           UserTreeIdx.OpDirection.push_back(0);
         }
 #endif // INTEL_CUSTOMIZATION
+        UserTreeIdx.EdgeIdx = 0;
         buildTree_rec(Operands, Depth + 1, UserTreeIdx);
         return;
-=======
-      for (Value *j : VL)
-        Operands.push_back(cast<Instruction>(j)->getOperand(0));
-
-      UserTreeIdx.EdgeIdx = 0;
-      buildTree_rec(Operands, Depth + 1, UserTreeIdx);
-      return;
->>>>>>> 0125e448
     }
     case Instruction::Call: {
       // Check if the calls are all to the same vectorizable intrinsic.
@@ -4787,11 +4712,7 @@
           UserTreeIdx.OpDirection.push_back(i);
 #endif // INTEL_CUSTOMIZATION
         }
-<<<<<<< HEAD
-
-=======
         UserTreeIdx.EdgeIdx = i;
->>>>>>> 0125e448
         buildTree_rec(Operands, Depth + 1, UserTreeIdx);
       }
       return;
@@ -4813,17 +4734,12 @@
       if (isa<BinaryOperator>(VL0)) {
         SmallVector<int, 4> OpDirLeft, OpDirRight;
         ValueList Left, Right;
-<<<<<<< HEAD
         reorderAltShuffleOperands(S, VL, Left, Right, OpDirLeft, OpDirRight);
+        UserTreeIdx.EdgeIdx = 0;
         UserTreeIdx.OpDirection = OpDirLeft;
         buildTree_rec(Left, Depth + 1, UserTreeIdx);
+        UserTreeIdx.EdgeIdx = 1;
         UserTreeIdx.OpDirection = OpDirRight;
-=======
-        reorderAltShuffleOperands(S, VL, Left, Right);
-        UserTreeIdx.EdgeIdx = 0;
-        buildTree_rec(Left, Depth + 1, UserTreeIdx);
-        UserTreeIdx.EdgeIdx = 1;
->>>>>>> 0125e448
         buildTree_rec(Right, Depth + 1, UserTreeIdx);
         return;
       }
@@ -6290,27 +6206,6 @@
     case Instruction::And:
     case Instruction::Or:
     case Instruction::Xor: {
-<<<<<<< HEAD
-      ValueList LHSVL, RHSVL;
-#if INTEL_CUSTOMIZATION
-      SmallVector<int, 4> OpDirLeft, OpDirRight;
-      if (isa<BinaryOperator>(VL0) && VL0->isCommutative())
-        reorderInputsAccordingToOpcode(S.getOpcode(), E->Scalars, LHSVL, RHSVL,
-                                       OpDirLeft, OpDirRight);
-#endif // INTEL_CUSTOMIZATION
-      else
-        for (Value *V : E->Scalars) {
-          auto *I = cast<Instruction>(V);
-          LHSVL.push_back(I->getOperand(0));
-          RHSVL.push_back(I->getOperand(1));
-#if INTEL_CUSTOMIZATION
-          OpDirLeft.push_back(0);
-          OpDirRight.push_back(1);
-#endif // INTEL_CUSTOMIZATION
-        }
-
-=======
->>>>>>> 0125e448
       setInsertPointAfterBundle(E->Scalars, S);
 
       Value *LHS = vectorizeTree(E->getOperand(0));
@@ -6576,14 +6471,6 @@
 
       Value *LHS, *RHS;
       if (Instruction::isBinaryOp(S.getOpcode())) {
-<<<<<<< HEAD
-#if INTEL_CUSTOMIZATION
-        SmallVector<int, 4> OpDirLeft, OpDirRight;
-        reorderAltShuffleOperands(S, E->Scalars, LHSVL, RHSVL, OpDirLeft,
-                                  OpDirRight);
-#endif // INTEL_CUSTOMIZATION
-=======
->>>>>>> 0125e448
         setInsertPointAfterBundle(E->Scalars, S);
         LHS = vectorizeTree(E->getOperand(0));
         RHS = vectorizeTree(E->getOperand(1));
@@ -7673,14 +7560,6 @@
   }
 }
 
-LLVM_DUMP_METHOD void BoUpSLP::DirectionInfo::dump() const {
-  dbgs() << "UserTEIdx: " << UserTEIdx << "\n";
-  dbgs() << "OpDirection: ";
-  for (int OpDir : OpDirection)
-    dbgs() << OpDir << ", ";
-  dbgs() << "\n";
-}
-
 // Debug print of the Multi-node operands.
 LLVM_DUMP_METHOD void BoUpSLP::MultiNode::dump() const {
   dbgs() << "NOTE: This is Bottom-up!!!\n";
@@ -7786,45 +7665,6 @@
        << "\""
        << "L" << getLane() << "." << getFrontier() << "\"[label=\"" << i
        << "\"]\n";
-  }
-}
-
-LLVM_DUMP_METHOD void BoUpSLP::TreeEntry::dump(void) const {
-  dbgs() << Idx << ".\n";
-  dbgs() << "Scalars: \n";
-  for (Value *V : Scalars)
-    dbgs() << "    " << *V << " " << V << "\n";
-  dbgs() << "NeedToGather: " << NeedToGather << "\n";
-  dbgs() << "VectorizedValue:\n";
-  if (VectorizedValue)
-    dbgs() << *VectorizedValue;
-  else
-    dbgs() << "NULL";
-  dbgs() << "\n";
-  dbgs() << "UserTreeIndices: ";
-  for (int uidx : UserTreeIndices)
-    dbgs() << uidx << ", ";
-  dbgs() << "\n";
-  dbgs() << "Cost: " << Cost << "\n";
-  dbgs() << "MultiNode root: " << MultiNodeRoot
-         << ((Idx == MultiNodeRoot) ? " ------ MULTI NODE ROOT ------" : "")
-         << "\n";
-  dbgs() << "\n";
-
-  dbgs() << "PatSigns: ";
-  for (bool Sign : IsNegativePathSign)
-    dbgs() << Sign << ", ";
-  dbgs() << "\n";
-
-  if (!ConsecutiveLoadGroups.empty()) {
-    dbgs() << "ConsecutiveLoadGroups (split groups): "
-           << ConsecutiveLoadGroups.size() << "\n";
-    int Cnt = 0;
-    for (const auto &Group : ConsecutiveLoadGroups) {
-      dbgs() << "Split Group " << Cnt++ << ".\n";
-      for (int i = Group.From; i <= Group.To; ++i)
-        dbgs() << *Scalars[i] << "\n";
-    }
   }
 }
 
