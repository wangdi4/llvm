//===- SLPVectorizer.cpp - A bottom up SLP Vectorizer ---------------------===//
//
// Part of the LLVM Project, under the Apache License v2.0 with LLVM Exceptions.
// See https://llvm.org/LICENSE.txt for license information.
// SPDX-License-Identifier: Apache-2.0 WITH LLVM-exception
//
//===----------------------------------------------------------------------===//
//
// This pass implements the Bottom Up SLP vectorizer. It detects consecutive
// stores that can be put together into vector-stores. Next, it attempts to
// construct vectorizable tree using the use-def chains. If a profitable tree
// was found, the SLP vectorizer performs vectorization on the tree.
//
// The pass is inspired by the work described in the paper:
//  "Loop-Aware SLP in GCC" by Ira Rosen, Dorit Nuzman, Ayal Zaks.
//
//===----------------------------------------------------------------------===//

#include "llvm/Transforms/Vectorize/SLPVectorizer.h"
#include "llvm/ADT/ArrayRef.h"
#include "llvm/ADT/DenseMap.h"
#include "llvm/ADT/DenseSet.h"
#include "llvm/ADT/MapVector.h"
#include "llvm/ADT/None.h"
#include "llvm/ADT/Optional.h"
#include "llvm/ADT/PostOrderIterator.h"
#include "llvm/ADT/STLExtras.h"
#include "llvm/ADT/SetVector.h"
#include "llvm/ADT/SmallPtrSet.h"
#include "llvm/ADT/SmallSet.h"
#include "llvm/ADT/SmallVector.h"
#include "llvm/ADT/Statistic.h"
#include "llvm/ADT/iterator.h"
#include "llvm/ADT/iterator_range.h"
#include "llvm/Analysis/AliasAnalysis.h"
#include "llvm/Analysis/CodeMetrics.h"
#include "llvm/Analysis/DemandedBits.h"
#include "llvm/Analysis/GlobalsModRef.h"
#include "llvm/Analysis/LoopAccessAnalysis.h"
#include "llvm/Analysis/LoopInfo.h"
#include "llvm/Analysis/MemoryLocation.h"
#include "llvm/Analysis/OptimizationRemarkEmitter.h"
#include "llvm/Analysis/ScalarEvolution.h"
#include "llvm/Analysis/ScalarEvolutionExpressions.h"
#include "llvm/Analysis/TargetLibraryInfo.h"
#include "llvm/Analysis/TargetTransformInfo.h"
#include "llvm/Analysis/ValueTracking.h"
#include "llvm/Analysis/VectorUtils.h"
#include "llvm/IR/Attributes.h"
#include "llvm/IR/BasicBlock.h"
#include "llvm/IR/Constant.h"
#include "llvm/IR/Constants.h"
#include "llvm/IR/DataLayout.h"
#include "llvm/IR/DebugLoc.h"
#include "llvm/IR/DerivedTypes.h"
#include "llvm/IR/Dominators.h"
#include "llvm/IR/Function.h"
#include "llvm/IR/IRBuilder.h"
#include "llvm/IR/InstrTypes.h"
#include "llvm/IR/Instruction.h"
#include "llvm/IR/Instructions.h"
#include "llvm/IR/IntrinsicInst.h"
#include "llvm/IR/Intrinsics.h"
#include "llvm/IR/Module.h"
#include "llvm/IR/NoFolder.h"
#include "llvm/IR/Operator.h"
#include "llvm/IR/PassManager.h"
#include "llvm/IR/PatternMatch.h"
#include "llvm/IR/Type.h"
#include "llvm/IR/Use.h"
#include "llvm/IR/User.h"
#include "llvm/IR/Value.h"
#include "llvm/IR/ValueHandle.h"
#include "llvm/IR/Verifier.h"
#include "llvm/Pass.h"
#include "llvm/Support/Casting.h"
#include "llvm/Support/CommandLine.h"
#include "llvm/Support/Compiler.h"
#include "llvm/Support/DOTGraphTraits.h"
#include "llvm/Support/Debug.h"
#include "llvm/Support/ErrorHandling.h"
#include "llvm/Support/GraphWriter.h"
#include "llvm/Support/KnownBits.h"
#include "llvm/Support/MathExtras.h"
#include "llvm/Support/raw_ostream.h"
#include "llvm/Transforms/Utils/LoopUtils.h"
#include "llvm/Transforms/Vectorize.h"
#include <algorithm>
#include <cassert>
#include <cstdint>
#include <iterator>
#include <memory>
#include <set>
#include <string>
#include <tuple>
#include <utility>
#include <vector>

#if INTEL_CUSTOMIZATION
#include "llvm/Support/FileSystem.h"
#endif // INTEL_CUSTOMIZATION

using namespace llvm;
using namespace llvm::PatternMatch;
using namespace slpvectorizer;

#define SV_NAME "slp-vectorizer"
#define DEBUG_TYPE "SLP"

STATISTIC(NumVectorInstructions, "Number of vector instructions generated");

cl::opt<bool>
    llvm::RunSLPVectorization("vectorize-slp", cl::init(false), cl::Hidden,
                              cl::desc("Run the SLP vectorization passes"));

static cl::opt<int>
    SLPCostThreshold("slp-threshold", cl::init(0), cl::Hidden,
                     cl::desc("Only vectorize if you gain more than this "
                              "number "));

#if INTEL_CUSTOMIZATION
// This is the Cost returned by getTreeCost() when the tree is tiny and
// non-vectorizable.
// FIXME: This is a hack because SLPCostThreshold is adjustable and if it gets a
// value higher than this, it can still trigger vectorization. This happens in
// SLPVectorizer lit tests such as call.ll.
#define FORBIDEN_TINY_TREE 666666
static cl::opt<bool> PSLPEnabled("pslp", cl::init(true), cl::Hidden,
                                 cl::desc("Enable Padded SLP"));

static cl::opt<bool>
    PSLPAdjustCosts("pslp-adjust-costs", cl::init(true), cl::Hidden,
                    cl::desc("Adjust scalar costs for Padded instructions"));

static cl::opt<bool> SmartDisableSplatReordering(
    "smart-disable-splat-reordering", cl::init(true), cl::Hidden,
    cl::desc("Be smart about splat operand reordering. Disable it from the "
             "beginning if we can prove we can't get a splat."));

// NOTE: This is a quick hack for following the best path (left or right branch)
// while buildTree_rec(). Ideally we would like to explore both orderings and
// select the best, but this could be computationally intensive.
// FIXME: This is causing SLPVectorizer/X86/extractelement.ll to fail.
static cl::opt<bool>
    BuildTreeOrderReverse("build-tree-order-reverse", cl::init(true),
                          cl::Hidden,
                          cl::desc("Reverse the order in which the operands "
                                   "are visited while building the tree"));

// Split-loads is a simplified form of Variable-Width SLP.
// It allows shorter vector-lengths for the loads compared to the rest of the
// SLP tree
static cl::opt<bool>
    EnableSplitLoad("enable-split-load", cl::init(true), cl::Hidden,
                    cl::desc("Enable Vectorizing Split Loads."));
// The maximum number of smaller loads per TreeEntry.
// TODO: This value may need tuning.
static cl::opt<unsigned>
    MaxSplitLoadGroups("max-split-load", cl::init(4), cl::Hidden,
                       cl::desc("Max number of split-load groups."));

// Enable the formation of Multi-Nodes.
// Please refer to the following paper for more details on Multi-Nodes.
// "Look-Ahead SLP: Auto-vectorization in the Presence of Commutative
// Operations, V. Porpodas, R.C.O. Rocha, L.F.W. Góes, CGO'18."
// https://doi.org/10.1145/3168807
static cl::opt<bool> EnableMultiNodeSLP("multi-node-slp", cl::init(true),
                                        cl::Hidden,
                                        cl::desc("Enable Multi-Node SLP"));

// This is a work-around to avoid compilation time explosion caused by
// re-scheduling the vectorizableTree. In a future implementation this should be
// removed.
static cl::opt<unsigned> MaxBBSizeForMultiNodeSLP(
    "max-bb-size-for-multi-node-slp", cl::init(4096), cl::Hidden,
    cl::desc("The maximum BB size for which multi-node SLP should kick in."));

static cl::opt<bool> MultiNodeVerifierChecks(
    "multi-node-verifier-checks", cl::init(false), cl::Hidden,
    cl::desc("Enables *very* frequent calls to the function verifier."));

static cl::opt<unsigned> MultiNodeSizeLimit(
    "multi-node-size-limit", cl::init(4), cl::Hidden,
    cl::desc(
        "Keep complexity down by not growing a multi-node larger than this"));

static cl::opt<unsigned> MaxNumOfMultiNodesPerTree(
    "max-multi-nodes-per-tree", cl::init(2), cl::Hidden,
    cl::desc("Workaround for broken save/restore scheduled instrs"));

// Enable swapping of frontier instructions. This allows for better reordering
// of the Multi-Node's leaves.
static cl::opt<bool>
    EnableSwapFrontiers("enable-swap-frontiers", cl::init(true), cl::Hidden,
                        cl::desc("Enable swapping frontiers of a Multi-Node"));

// Limit the horizontal search for a good group for a specific operandI. This
// helps improve compilation time.
static cl::opt<int>
    MaxGroupSpawns("max-group-spawns", cl::init(4), cl::Hidden,
                   cl::desc("Limit the complexity of finding the best operand "
                            "ordering for the multi-node."));

// Limit the total number of groups explored (controlled by MaxGroupSpawns) per
// Multi-Node. This limits the complexity of the algorithm.
static cl::opt<int> MaxTotalGroupSpawns(
    "max-total-group-spawns", cl::init(64), cl::Hidden,
    cl::desc("Hard limit on the total complexity of finding the best operand "
             "ordering for the multi-node."));

// The maximum depth that the look-ahead score heuristic will explore.
// The higher this value, the higher the compilation time.
static cl::opt<int> LookAheadMaxLevel(
    "look-ahead-max-level", cl::init(6), cl::Hidden,
    cl::desc("The maximum look-ahead level for cost model matching"));

// Allow the Multi-Node to guide buildTree_rec() towards the best path first.
static cl::opt<bool> EnablePathSteering(
    "enable-path-steering", cl::init(true), cl::Hidden,
    cl::desc("Enable path-steering by the Multi-Node exploration ."));

#endif // INTEL_CUSTOMIZATION

static cl::opt<bool>
ShouldVectorizeHor("slp-vectorize-hor", cl::init(true), cl::Hidden,
                   cl::desc("Attempt to vectorize horizontal reductions"));

static cl::opt<bool> ShouldStartVectorizeHorAtStore(
    "slp-vectorize-hor-store", cl::init(false), cl::Hidden,
    cl::desc(
        "Attempt to vectorize horizontal reductions feeding into a store"));

static cl::opt<int>
MaxVectorRegSizeOption("slp-max-reg-size", cl::init(128), cl::Hidden,
    cl::desc("Attempt to vectorize for this register size in bits"));

/// Limits the size of scheduling regions in a block.
/// It avoid long compile times for _very_ large blocks where vector
/// instructions are spread over a wide range.
/// This limit is way higher than needed by real-world functions.
static cl::opt<int>
ScheduleRegionSizeBudget("slp-schedule-budget", cl::init(100000), cl::Hidden,
    cl::desc("Limit the size of the SLP scheduling region per block"));

static cl::opt<int> MinVectorRegSizeOption(
    "slp-min-reg-size", cl::init(128), cl::Hidden,
    cl::desc("Attempt to vectorize for this register size in bits"));

static cl::opt<unsigned> RecursionMaxDepth(
    "slp-recursion-max-depth", cl::init(12), cl::Hidden,
    cl::desc("Limit the recursion depth when building a vectorizable tree"));

static cl::opt<unsigned> MinTreeSize(
    "slp-min-tree-size", cl::init(3), cl::Hidden,
    cl::desc("Only vectorize small trees if they are fully vectorizable"));

#if INTEL_CUSTOMIZATION
// The maximum depth that the look-ahead score heuristic will explore.
// The higher this value, the higher the compilation time overhead.
static cl::opt<int> LookAheadMaxDepth(
    "slp-max-look-ahead-depth", cl::init(2), cl::Hidden,
    cl::desc("The maximum look-ahead depth for operand reordering scores"));

// The Look-ahead heuristic goes through the users of the bundle to calculate
// the users cost in getExternalUsesCost(). To avoid compilation time increase
// we limit the number of users visited to this value.
static cl::opt<unsigned> LookAheadUsersBudget(
    "slp-look-ahead-users-budget", cl::init(2), cl::Hidden,
    cl::desc("The maximum number of users to visit while visiting the "
             "predecessors. This prevents compilation time increase."));

#endif // INTEL_CUSTOMIZATION
static cl::opt<bool>
    ViewSLPTree("view-slp-tree", cl::Hidden,
                cl::desc("Display the SLP trees with Graphviz"));

// Limit the number of alias checks. The limit is chosen so that
// it has no negative effect on the llvm benchmarks.
static const unsigned AliasedCheckLimit = 10;

// Another limit for the alias checks: The maximum distance between load/store
// instructions where alias checks are done.
// This limit is useful for very large basic blocks.
static const unsigned MaxMemDepDistance = 160;

/// If the ScheduleRegionSizeBudget is exhausted, we allow small scheduling
/// regions to be handled.
static const int MinScheduleRegionSize = 16;

/// Predicate for the element types that the SLP vectorizer supports.
///
/// The most important thing to filter here are types which are invalid in LLVM
/// vectors. We also filter target specific types which have absolutely no
/// meaningful vectorization path such as x86_fp80 and ppc_f128. This just
/// avoids spending time checking the cost model and realizing that they will
/// be inevitably scalarized.
static bool isValidElementType(Type *Ty) {
  return VectorType::isValidElementType(Ty) && !Ty->isX86_FP80Ty() &&
         !Ty->isPPC_FP128Ty();
}

/// \returns true if all of the instructions in \p VL are in the same block or
/// false otherwise.
static bool allSameBlock(ArrayRef<Value *> VL) {
  Instruction *I0 = dyn_cast<Instruction>(VL[0]);
  if (!I0)
    return false;
  BasicBlock *BB = I0->getParent();
  for (int i = 1, e = VL.size(); i < e; i++) {
    Instruction *I = dyn_cast<Instruction>(VL[i]);
    if (!I)
      return false;

    if (BB != I->getParent())
      return false;
  }
  return true;
}

/// \returns True if all of the values in \p VL are constants.
static bool allConstant(ArrayRef<Value *> VL) {
  for (Value *i : VL)
    if (!isa<Constant>(i))
      return false;
  return true;
}

/// \returns True if all of the values in \p VL are identical.
static bool isSplat(ArrayRef<Value *> VL) {
  for (unsigned i = 1, e = VL.size(); i < e; ++i)
    if (VL[i] != VL[0])
      return false;
  return true;
}

/// \returns True if \p I is commutative, handles CmpInst as well as Instruction.
static bool isCommutative(Instruction *I) {
  if (auto *IC = dyn_cast<CmpInst>(I))
    return IC->isCommutative();
  return I->isCommutative();
}

/// Checks if the vector of instructions can be represented as a shuffle, like:
/// %x0 = extractelement <4 x i8> %x, i32 0
/// %x3 = extractelement <4 x i8> %x, i32 3
/// %y1 = extractelement <4 x i8> %y, i32 1
/// %y2 = extractelement <4 x i8> %y, i32 2
/// %x0x0 = mul i8 %x0, %x0
/// %x3x3 = mul i8 %x3, %x3
/// %y1y1 = mul i8 %y1, %y1
/// %y2y2 = mul i8 %y2, %y2
/// %ins1 = insertelement <4 x i8> undef, i8 %x0x0, i32 0
/// %ins2 = insertelement <4 x i8> %ins1, i8 %x3x3, i32 1
/// %ins3 = insertelement <4 x i8> %ins2, i8 %y1y1, i32 2
/// %ins4 = insertelement <4 x i8> %ins3, i8 %y2y2, i32 3
/// ret <4 x i8> %ins4
/// can be transformed into:
/// %1 = shufflevector <4 x i8> %x, <4 x i8> %y, <4 x i32> <i32 0, i32 3, i32 5,
///                                                         i32 6>
/// %2 = mul <4 x i8> %1, %1
/// ret <4 x i8> %2
/// We convert this initially to something like:
/// %x0 = extractelement <4 x i8> %x, i32 0
/// %x3 = extractelement <4 x i8> %x, i32 3
/// %y1 = extractelement <4 x i8> %y, i32 1
/// %y2 = extractelement <4 x i8> %y, i32 2
/// %1 = insertelement <4 x i8> undef, i8 %x0, i32 0
/// %2 = insertelement <4 x i8> %1, i8 %x3, i32 1
/// %3 = insertelement <4 x i8> %2, i8 %y1, i32 2
/// %4 = insertelement <4 x i8> %3, i8 %y2, i32 3
/// %5 = mul <4 x i8> %4, %4
/// %6 = extractelement <4 x i8> %5, i32 0
/// %ins1 = insertelement <4 x i8> undef, i8 %6, i32 0
/// %7 = extractelement <4 x i8> %5, i32 1
/// %ins2 = insertelement <4 x i8> %ins1, i8 %7, i32 1
/// %8 = extractelement <4 x i8> %5, i32 2
/// %ins3 = insertelement <4 x i8> %ins2, i8 %8, i32 2
/// %9 = extractelement <4 x i8> %5, i32 3
/// %ins4 = insertelement <4 x i8> %ins3, i8 %9, i32 3
/// ret <4 x i8> %ins4
/// InstCombiner transforms this into a shuffle and vector mul
/// TODO: Can we split off and reuse the shuffle mask detection from
/// TargetTransformInfo::getInstructionThroughput?
static Optional<TargetTransformInfo::ShuffleKind>
isShuffle(ArrayRef<Value *> VL) {
  auto *EI0 = cast<ExtractElementInst>(VL[0]);
  unsigned Size = EI0->getVectorOperandType()->getVectorNumElements();
  Value *Vec1 = nullptr;
  Value *Vec2 = nullptr;
  enum ShuffleMode { Unknown, Select, Permute };
  ShuffleMode CommonShuffleMode = Unknown;
  for (unsigned I = 0, E = VL.size(); I < E; ++I) {
    auto *EI = cast<ExtractElementInst>(VL[I]);
    auto *Vec = EI->getVectorOperand();
    // All vector operands must have the same number of vector elements.
    if (Vec->getType()->getVectorNumElements() != Size)
      return None;
    auto *Idx = dyn_cast<ConstantInt>(EI->getIndexOperand());
    if (!Idx)
      return None;
    // Undefined behavior if Idx is negative or >= Size.
    if (Idx->getValue().uge(Size))
      continue;
    unsigned IntIdx = Idx->getValue().getZExtValue();
    // We can extractelement from undef vector.
    if (isa<UndefValue>(Vec))
      continue;
    // For correct shuffling we have to have at most 2 different vector operands
    // in all extractelement instructions.
    if (!Vec1 || Vec1 == Vec)
      Vec1 = Vec;
    else if (!Vec2 || Vec2 == Vec)
      Vec2 = Vec;
    else
      return None;
    if (CommonShuffleMode == Permute)
      continue;
    // If the extract index is not the same as the operation number, it is a
    // permutation.
    if (IntIdx != I) {
      CommonShuffleMode = Permute;
      continue;
    }
    CommonShuffleMode = Select;
  }
  // If we're not crossing lanes in different vectors, consider it as blending.
  if (CommonShuffleMode == Select && Vec2)
    return TargetTransformInfo::SK_Select;
  // If Vec2 was never used, we have a permutation of a single vector, otherwise
  // we have permutation of 2 vectors.
  return Vec2 ? TargetTransformInfo::SK_PermuteTwoSrc
              : TargetTransformInfo::SK_PermuteSingleSrc;
}

namespace {

/// Main data required for vectorization of instructions.
struct InstructionsState {
  /// The very first instruction in the list with the main opcode.
  Value *OpValue = nullptr;

  /// The main/alternate instruction.
  Instruction *MainOp = nullptr;
  Instruction *AltOp = nullptr;

  /// The main/alternate opcodes for the list of instructions.
  unsigned getOpcode() const {
    return MainOp ? MainOp->getOpcode() : 0;
  }

  unsigned getAltOpcode() const {
    return AltOp ? AltOp->getOpcode() : 0;
  }

#if INTEL_CUSTOMIZATION
  /// This VL is a candidate for PSLP.
  bool IsPSLPCandidate = false;
#endif // INTEL_CUSTOMIZATION

  /// Some of the instructions in the list have alternate opcodes.
  bool isAltShuffle() const { return getOpcode() != getAltOpcode(); }

  bool isOpcodeOrAlt(Instruction *I) const {
    unsigned CheckedOpcode = I->getOpcode();
    return getOpcode() == CheckedOpcode || getAltOpcode() == CheckedOpcode;
  }

  InstructionsState() = delete;
#if INTEL_CUSTOMIZATION
  InstructionsState(Value *OpValue, Instruction *MainOp, Instruction *AltOp,
                    bool IsPSLPCandidate = false)
      : OpValue(OpValue), MainOp(MainOp), AltOp(AltOp),
        IsPSLPCandidate(IsPSLPCandidate) {}
#endif // INTEL_CUSTOMIZATION
};

} // end anonymous namespace

/// Chooses the correct key for scheduling data. If \p Op has the same (or
/// alternate) opcode as \p OpValue, the key is \p Op. Otherwise the key is \p
/// OpValue.
static Value *isOneOf(const InstructionsState &S, Value *Op) {
  auto *I = dyn_cast<Instruction>(Op);
  if (I && S.isOpcodeOrAlt(I))
    return Op;
  return S.OpValue;
}

#if INTEL_CUSTOMIZATION
/// \returns true if \p Opcode is one of the ones that are legal to apply PSLP
/// padding.
///
/// Instructions that may generate exceptions are not allowed.
static bool isPSLPLegalOpcode(unsigned Opcode) {
  switch (Opcode) {
  case Instruction::Add:
  case Instruction::Sub:
  case Instruction::Mul:
  case Instruction::Shl:
  case Instruction::LShr:
  case Instruction::AShr:
  case Instruction::And:
  case Instruction::Or:
  case Instruction::Xor:
    return true;
  default:
    return false;
  }
}

/// \returns true if \p VL only contains legal opcodes to PSLP.
static bool arePSLPLegalOpcodes(ArrayRef<Value *> VL) {
  for (Value *V : VL) {
    if (Instruction *I = dyn_cast<Instruction>(V)) {
      if (!isPSLPLegalOpcode(I->getOpcode()))
        return false;
    }
  }
  return true;
}

/// \returns true if all values in VL[] are Instructions.
static bool allInstructions(ArrayRef<Value *> VL) {
  for (Value *V : VL) {
    if (!isa<Instruction>(V))
      return false;
  }
  return true;
}

/// \returns true if it is legal to turn on PSLP for VL.
static bool isLegalToPSLP(ArrayRef<Value *> VL) {
  if (allInstructions(VL) && allSameBlock(VL) && arePSLPLegalOpcodes(VL))
    return true;
  return false;
}
#endif // INTEL_CUSTOMIZATION

/// \returns analysis of the Instructions in \p VL described in
/// InstructionsState, the Opcode that we suppose the whole list
/// could be vectorized even if its structure is diverse.
#if INTEL_CUSTOMIZATION
// We've renamed LLORGs getSameOpcode to getSameOpcodeHelper to be able to keep
// LLORGs implementation intact and post-process returned InstructionsState in
// getSameOpcode to handle PSLP.
static InstructionsState getSameOpcodeHelper(ArrayRef<Value *> VL,
                                             unsigned BaseIndex /* = 0 */) {
#endif // INTEL_CUSTOMIZATION
  // Make sure these are all Instructions.
  if (llvm::any_of(VL, [](Value *V) { return !isa<Instruction>(V); }))
    return InstructionsState(VL[BaseIndex], nullptr, nullptr);

  bool IsCastOp = isa<CastInst>(VL[BaseIndex]);
  bool IsBinOp = isa<BinaryOperator>(VL[BaseIndex]);
  unsigned Opcode = cast<Instruction>(VL[BaseIndex])->getOpcode();
  unsigned AltOpcode = Opcode;
  unsigned AltIndex = BaseIndex;

  // Check for one alternate opcode from another BinaryOperator.
  // TODO - generalize to support all operators (types, calls etc.).
  for (int Cnt = 0, E = VL.size(); Cnt < E; Cnt++) {
    unsigned InstOpcode = cast<Instruction>(VL[Cnt])->getOpcode();
    if (IsBinOp && isa<BinaryOperator>(VL[Cnt])) {
      if (InstOpcode == Opcode || InstOpcode == AltOpcode)
        continue;
      if (Opcode == AltOpcode) {
        AltOpcode = InstOpcode;
        AltIndex = Cnt;
        continue;
      }
    } else if (IsCastOp && isa<CastInst>(VL[Cnt])) {
      Type *Ty0 = cast<Instruction>(VL[BaseIndex])->getOperand(0)->getType();
      Type *Ty1 = cast<Instruction>(VL[Cnt])->getOperand(0)->getType();
      if (Ty0 == Ty1) {
        if (InstOpcode == Opcode || InstOpcode == AltOpcode)
          continue;
        if (Opcode == AltOpcode) {
          AltOpcode = InstOpcode;
          AltIndex = Cnt;
          continue;
        }
      }
    } else if (InstOpcode == Opcode || InstOpcode == AltOpcode)
      continue;
    return InstructionsState(VL[BaseIndex], nullptr, nullptr);
  }

  return InstructionsState(VL[BaseIndex], cast<Instruction>(VL[BaseIndex]),
                           cast<Instruction>(VL[AltIndex]));
}

#if INTEL_CUSTOMIZATION
/// \returns analysis of the Instructions in \p VL described in
/// InstructionsState, the Opcode that we suppose the whole list
/// could be vectorized even if its structure is diverse.
static InstructionsState getSameOpcode(ArrayRef<Value *> VL,
                                       unsigned BaseIndex = 0) {
  InstructionsState S = getSameOpcodeHelper(VL, BaseIndex);
  S.IsPSLPCandidate = PSLPEnabled && S.isAltShuffle() && isLegalToPSLP(VL);
  return S;
}
#endif // INTEL_CUSTOMIZATION

/// \returns true if all of the values in \p VL have the same type or false
/// otherwise.
static bool allSameType(ArrayRef<Value *> VL) {
  Type *Ty = VL[0]->getType();
  for (int i = 1, e = VL.size(); i < e; i++)
    if (VL[i]->getType() != Ty)
      return false;

  return true;
}

/// \returns True if Extract{Value,Element} instruction extracts element Idx.
static Optional<unsigned> getExtractIndex(Instruction *E) {
  unsigned Opcode = E->getOpcode();
  assert((Opcode == Instruction::ExtractElement ||
          Opcode == Instruction::ExtractValue) &&
         "Expected extractelement or extractvalue instruction.");
  if (Opcode == Instruction::ExtractElement) {
    auto *CI = dyn_cast<ConstantInt>(E->getOperand(1));
    if (!CI)
      return None;
    return CI->getZExtValue();
  }
  ExtractValueInst *EI = cast<ExtractValueInst>(E);
  if (EI->getNumIndices() != 1)
    return None;
  return *EI->idx_begin();
}

/// \returns True if in-tree use also needs extract. This refers to
/// possible scalar operand in vectorized instruction.
static bool InTreeUserNeedToExtract(Value *Scalar, Instruction *UserInst,
                                    TargetLibraryInfo *TLI) {
  unsigned Opcode = UserInst->getOpcode();
  switch (Opcode) {
  case Instruction::Load: {
    LoadInst *LI = cast<LoadInst>(UserInst);
    return (LI->getPointerOperand() == Scalar);
  }
  case Instruction::Store: {
    StoreInst *SI = cast<StoreInst>(UserInst);
    return (SI->getPointerOperand() == Scalar);
  }
  case Instruction::Call: {
    CallInst *CI = cast<CallInst>(UserInst);
    Intrinsic::ID ID = getVectorIntrinsicIDForCall(CI, TLI);
    for (unsigned i = 0, e = CI->getNumArgOperands(); i != e; ++i) {
      if (hasVectorInstrinsicScalarOpd(ID, i))
        return (CI->getArgOperand(i) == Scalar);
    }
    LLVM_FALLTHROUGH;
  }
  default:
    return false;
  }
}

/// \returns the AA location that is being access by the instruction.
static MemoryLocation getLocation(Instruction *I, AliasAnalysis *AA) {
  if (StoreInst *SI = dyn_cast<StoreInst>(I))
    return MemoryLocation::get(SI);
  if (LoadInst *LI = dyn_cast<LoadInst>(I))
    return MemoryLocation::get(LI);
  return MemoryLocation();
}

/// \returns True if the instruction is not a volatile or atomic load/store.
static bool isSimple(Instruction *I) {
  if (LoadInst *LI = dyn_cast<LoadInst>(I))
    return LI->isSimple();
  if (StoreInst *SI = dyn_cast<StoreInst>(I))
    return SI->isSimple();
  if (MemIntrinsic *MI = dyn_cast<MemIntrinsic>(I))
    return !MI->isVolatile();
  return true;
}

namespace llvm {

namespace slpvectorizer {

/// Bottom Up SLP Vectorizer.
class BoUpSLP {
  struct TreeEntry;

public:
  using ValueList = SmallVector<Value *, 8>;
  using InstrList = SmallVector<Instruction *, 16>;
  using ValueSet = SmallPtrSet<Value *, 16>;
  using StoreList = SmallVector<StoreInst *, 8>;
  using ExtraValueToDebugLocsMap =
      MapVector<Value *, SmallVector<Instruction *, 2>>;
#if INTEL_CUSTOMIZATION
  using ValuePair = std::pair<Value *, Value *>;
#endif // INTEL_CUSTOMIZATION

  BoUpSLP(Function *Func, ScalarEvolution *Se, TargetTransformInfo *Tti,
          TargetLibraryInfo *TLi, AliasAnalysis *Aa, LoopInfo *Li,
          DominatorTree *Dt, AssumptionCache *AC, DemandedBits *DB,
          const DataLayout *DL, OptimizationRemarkEmitter *ORE)
      : F(Func), SE(Se), TTI(Tti), TLI(TLi), AA(Aa), LI(Li), DT(Dt), AC(AC),
        DB(DB), DL(DL), ORE(ORE), Builder(Se->getContext()) {
    CodeMetrics::collectEphemeralValues(F, AC, EphValues);
    // Use the vector register size specified by the target unless overridden
    // by a command-line option.
    // TODO: It would be better to limit the vectorization factor based on
    //       data type rather than just register size. For example, x86 AVX has
    //       256-bit registers, but it does not support integer operations
    //       at that width (that requires AVX2).
    if (MaxVectorRegSizeOption.getNumOccurrences())
      MaxVecRegSize = MaxVectorRegSizeOption;
    else
      MaxVecRegSize = TTI->getRegisterBitWidth(true);

    if (MinVectorRegSizeOption.getNumOccurrences())
      MinVecRegSize = MinVectorRegSizeOption;
    else
      MinVecRegSize = TTI->getMinVectorRegisterBitWidth();
  }

#if INTEL_CUSTOMIZATION
  ~BoUpSLP() {
    if (PSLPEnabled) {
      assert(PaddedInstrsEmittedByPSLP.empty() &&
             SelectsEmittedByPSLP.empty() && "Should have been cleaned up!!!");
    }
  }
#endif // INTEL_CUSTOMIZATION

  /// Vectorize the tree that starts with the elements in \p VL.
  /// Returns the vectorized root.
  Value *vectorizeTree();

  /// Vectorize the tree but with the list of externally used values \p
  /// ExternallyUsedValues. Values in this MapVector can be replaced but the
  /// generated extractvalue instructions.
  Value *vectorizeTree(ExtraValueToDebugLocsMap &ExternallyUsedValues);

  /// \returns the cost incurred by unwanted spills and fills, caused by
  /// holding live values over call sites.
  int getSpillCost() const;

  /// \returns the vectorization cost of the subtree that starts at \p VL.
  /// A negative number means that this is profitable.
  int getTreeCost();

#if INTEL_CUSTOMIZATION
  /// Initializations for PSLP.
  void PSLPInit(void);

  /// PSLP succeeded. Perform some cleanup.
  void PSLPSuccessCleanup();

  /// Remove all scalar instructions emitted by PSLP.
  void PSLPFailureCleanup();

  /// Cleanup Multi-Node state once vectorization has succeeded.
  void cleanupMultiNodeReordering();

  /// Restore the code to the original condition, by unswapping instructions.
  void undoMultiNodeReordering();
#endif // INTEL_CUSTOMIZATION

  /// Construct a vectorizable tree that starts at \p Roots, ignoring users for
  /// the purpose of scheduling and extraction in the \p UserIgnoreLst.
  void buildTree(ArrayRef<Value *> Roots,
                 ArrayRef<Value *> UserIgnoreLst = None);

  /// Construct a vectorizable tree that starts at \p Roots, ignoring users for
  /// the purpose of scheduling and extraction in the \p UserIgnoreLst taking
  /// into account (anf updating it, if required) list of externally used
  /// values stored in \p ExternallyUsedValues.
  void buildTree(ArrayRef<Value *> Roots,
                 ExtraValueToDebugLocsMap &ExternallyUsedValues,
                 ArrayRef<Value *> UserIgnoreLst = None);

  /// Clear the internal data structures that are created by 'buildTree'.
  void deleteTree() {
    VectorizableTree.clear();
    ScalarToTreeEntry.clear();
    MustGather.clear();
    ExternalUses.clear();
    NumOpsWantToKeepOrder.clear();
    NumOpsWantToKeepOriginalOrder = 0;
    for (auto &Iter : BlocksSchedules) {
      BlockScheduling *BS = Iter.second.get();
      BS->clear();
    }
    MinBWs.clear();
#if INTEL_CUSTOMIZATION
    undoMultiNodeReordering();
    PSLPFailureCleanup();
    AllMultiNodeValues.clear();
#endif // INTEL_CUSTOMIZATION
  }

  unsigned getTreeSize() const { return VectorizableTree.size(); }

  /// Perform LICM and CSE on the newly generated gather sequences.
  void optimizeGatherSequence();

  /// \returns The best order of instructions for vectorization.
  Optional<ArrayRef<unsigned>> bestOrder() const {
    auto I = std::max_element(
        NumOpsWantToKeepOrder.begin(), NumOpsWantToKeepOrder.end(),
        [](const decltype(NumOpsWantToKeepOrder)::value_type &D1,
           const decltype(NumOpsWantToKeepOrder)::value_type &D2) {
          return D1.second < D2.second;
        });
    if (I == NumOpsWantToKeepOrder.end() ||
        I->getSecond() <= NumOpsWantToKeepOriginalOrder)
      return None;

    return makeArrayRef(I->getFirst());
  }

  /// \return The vector element size in bits to use when vectorizing the
  /// expression tree ending at \p V. If V is a store, the size is the width of
  /// the stored value. Otherwise, the size is the width of the largest loaded
  /// value reaching V. This method is used by the vectorizer to calculate
  /// vectorization factors.
  unsigned getVectorElementSize(Value *V) const;

  /// Compute the minimum type sizes required to represent the entries in a
  /// vectorizable tree.
  void computeMinimumValueSizes();

  // \returns maximum vector register size as set by TTI or overridden by cl::opt.
  unsigned getMaxVecRegSize() const {
    return MaxVecRegSize;
  }

  // \returns minimum vector register size as set by cl::opt.
  unsigned getMinVecRegSize() const {
    return MinVecRegSize;
  }

  /// Check if ArrayType or StructType is isomorphic to some VectorType.
  ///
  /// \returns number of elements in vector if isomorphism exists, 0 otherwise.
  unsigned canMapToVector(Type *T, const DataLayout &DL) const;

  /// \returns True if the VectorizableTree is both tiny and not fully
  /// vectorizable. We do not vectorize such trees.
  bool isTreeTinyAndNotFullyVectorizable() const;

  OptimizationRemarkEmitter *getORE() { return ORE; }

  /// This structure holds any data we need about the edges being traversed
  /// during buildTree_rec(). We keep track of:
  /// (i) the user TreeEntry index, and
  /// (ii) the index of the edge.
  struct EdgeInfo {
    EdgeInfo() = default;
#if INTEL_CUSTOMIZATION
    EdgeInfo(TreeEntry *UserTE, unsigned EdgeIdx, SmallVectorImpl<int> &OpDir)
        : UserTE(UserTE), EdgeIdx(EdgeIdx), OpDirection(OpDir.begin(), OpDir.end()) {}

    EdgeInfo(TreeEntry *UserTE, unsigned EdgeIdx)
        : UserTE(UserTE), EdgeIdx(EdgeIdx) {}
#endif
    /// The user TreeEntry.
    TreeEntry *UserTE = nullptr;
    /// The operand index of the use.
    unsigned EdgeIdx = UINT_MAX;
#if INTEL_CUSTOMIZATION
    ///
    /// Holds the operand we followed for each lane.
    /// TODO: This is now used for the multi-node only. Should go away when
    /// multi-node support is introduced in the community.
    SmallVector<int, 4> OpDirection;
#endif
#if !defined(NDEBUG) || defined(LLVM_ENABLE_DUMP) //INTEL
    friend inline raw_ostream &operator<<(raw_ostream &OS,
                                          const BoUpSLP::EdgeInfo &EI) {
      EI.dump(OS);
      return OS;
    }
    /// Debug print.
    void dump(raw_ostream &OS) const {
      OS << "{User:" << (UserTE ? std::to_string(UserTE->Idx) : "null")
         << " EdgeIdx:" << EdgeIdx << "}";
    }
    LLVM_DUMP_METHOD void dump() const { dump(dbgs()); }
#endif
  };

  /// A helper data structure to hold the operands of a vector of instructions.
  /// This supports a fixed vector length for all operand vectors.
  class VLOperands {
    /// For each operand we need (i) the value, and (ii) the opcode that it
    /// would be attached to if the expression was in a left-linearized form.
    /// This is required to avoid illegal operand reordering.
    /// For example:
    /// \verbatim
    ///                         0 Op1
    ///                         |/
    /// Op1 Op2   Linearized    + Op2
    ///   \ /     ---------->   |/
    ///    -                    -
    ///
    /// Op1 - Op2            (0 + Op1) - Op2
    /// \endverbatim
    ///
    /// Value Op1 is attached to a '+' operation, and Op2 to a '-'.
    ///
    /// Another way to think of this is to track all the operations across the
    /// path from the operand all the way to the root of the tree and to
    /// calculate the operation that corresponds to this path. For example, the
    /// path from Op2 to the root crosses the RHS of the '-', therefore the
    /// corresponding operation is a '-' (which matches the one in the
    /// linearized tree, as shown above).
    ///
    /// For lack of a better term, we refer to this operation as Accumulated
    /// Path Operation (APO).
    struct OperandData {
      OperandData() = default;
      OperandData(Value *V, bool APO, bool IsUsed)
          : V(V), APO(APO), IsUsed(IsUsed) {}
      /// The operand value.
      Value *V = nullptr;
      /// TreeEntries only allow a single opcode, or an alternate sequence of
      /// them (e.g, +, -). Therefore, we can safely use a boolean value for the
      /// APO. It is set to 'true' if 'V' is attached to an inverse operation
      /// in the left-linearized form (e.g., Sub/Div), and 'false' otherwise
      /// (e.g., Add/Mul)
      bool APO = false;
      /// Helper data for the reordering function.
      bool IsUsed = false;
    };

    /// During operand reordering, we are trying to select the operand at lane
    /// that matches best with the operand at the neighboring lane. Our
    /// selection is based on the type of value we are looking for. For example,
    /// if the neighboring lane has a load, we need to look for a load that is
    /// accessing a consecutive address. These strategies are summarized in the
    /// 'ReorderingMode' enumerator.
    enum class ReorderingMode {
      Load,     ///< Matching loads to consecutive memory addresses
      Opcode,   ///< Matching instructions based on opcode (same or alternate)
      Constant, ///< Matching constants
      Splat,    ///< Matching the same instruction multiple times (broadcast)
      Failed,   ///< We failed to create a vectorizable group
    };

    using OperandDataVec = SmallVector<OperandData, 2>;

    /// A vector of operand vectors.
    SmallVector<OperandDataVec, 4> OpsVec;

    const DataLayout &DL;
    ScalarEvolution &SE;
    const BoUpSLP &R; // INTEL

    /// \returns the operand data at \p OpIdx and \p Lane.
    OperandData &getData(unsigned OpIdx, unsigned Lane) {
      return OpsVec[OpIdx][Lane];
    }

    /// \returns the operand data at \p OpIdx and \p Lane. Const version.
    const OperandData &getData(unsigned OpIdx, unsigned Lane) const {
      return OpsVec[OpIdx][Lane];
    }

    /// Clears the used flag for all entries.
    void clearUsed() {
      for (unsigned OpIdx = 0, NumOperands = getNumOperands();
           OpIdx != NumOperands; ++OpIdx)
        for (unsigned Lane = 0, NumLanes = getNumLanes(); Lane != NumLanes;
             ++Lane)
          OpsVec[OpIdx][Lane].IsUsed = false;
    }

    /// Swap the operand at \p OpIdx1 with that one at \p OpIdx2.
    void swap(unsigned OpIdx1, unsigned OpIdx2, unsigned Lane) {
      std::swap(OpsVec[OpIdx1][Lane], OpsVec[OpIdx2][Lane]);
    }

#if INTEL_CUSTOMIZATION
    // The hard-coded scores listed here are not very important. When computing
    // the scores of matching one sub-tree with another, we are basically
    // counting the number of values that are matching. So even if all scores
    // are set to 1, we would still get a decent matching result.
    // However, sometimes we have to break ties. For example we may have to
    // choose between matching loads vs matching opcodes. This is what these
    // scores are helping us with: they provide the order of preference.

    /// Loads from consecutive memory addresses, e.g. load(A[i]), load(A[i+1]).
    static const int ScoreConsecutiveLoads = 3;
    /// Constants.
    static const int ScoreConstants = 2;
    /// Instructions with the same opcode.
    static const int ScoreSameOpcode = 2;
    /// Instructions with alt opcodes (e.g, add + sub).
    static const int ScoreAltOpcodes = 1;
    /// Identical instructions (a.k.a. splat or broadcast).
    static const int ScoreSplat = 1;
    /// Matching with an undef is preferable to failing.
    static const int ScoreUndef = 1;
    /// Score for failing to find a decent match.
    static const int ScoreFail = 0;
    /// User exteranl to the vectorized code.
    static const int ExternalUseCost = 1;
    /// The user is internal but in a different lane.
    static const int UserInDiffLaneCost = ExternalUseCost;

    /// \returns the score of placing \p V1 and \p V2 in consecutive lanes.
    static int getShallowScore(Value *V1, Value *V2, const DataLayout &DL,
                               ScalarEvolution &SE) {
      auto *LI1 = dyn_cast<LoadInst>(V1);
      auto *LI2 = dyn_cast<LoadInst>(V2);
      if (LI1 && LI2)
        return isConsecutiveAccess(LI1, LI2, DL, SE)
                   ? VLOperands::ScoreConsecutiveLoads
                   : VLOperands::ScoreFail;

      auto *C1 = dyn_cast<Constant>(V1);
      auto *C2 = dyn_cast<Constant>(V2);
      if (C1 && C2)
        return VLOperands::ScoreConstants;

      auto *I1 = dyn_cast<Instruction>(V1);
      auto *I2 = dyn_cast<Instruction>(V2);
      if (I1 && I2) {
        if (I1 == I2)
          return VLOperands::ScoreSplat;
        InstructionsState S = getSameOpcode({I1, I2});
        // Note: Only consider instructions with <= 2 operands to avoid
        // complexity explosion.
        if (S.getOpcode() && S.MainOp->getNumOperands() <= 2)
          return S.isAltShuffle() ? VLOperands::ScoreAltOpcodes
                                  : VLOperands::ScoreSameOpcode;
      }

      if (isa<UndefValue>(V2))
        return VLOperands::ScoreUndef;

      return VLOperands::ScoreFail;
    }

    /// Holds the values and their lane that are taking part in the look-ahead
    /// score calculation. This is used in the external uses cost calculation.
    SmallDenseMap<Value *, int> InLookAheadValues;

    /// \Returns the additinal cost due to uses of \p LHS and \p RHS that are
    /// either external to the vectorized code, or require shuffling.
    int getExternalUsesCost(const std::pair<Value *, int> &LHS,
                            const std::pair<Value *, int> &RHS) {
      int Cost = 0;
      SmallVector<std::pair<Value *, int>, 2> Values = {LHS, RHS};
      for (int Idx = 0, IdxE = Values.size(); Idx != IdxE; ++Idx) {
        Value *V = Values[Idx].first;
        // Calculate the absolute lane, using the minimum relative lane of LHS
        // and RHS as base and Idx as the offset.
        int Ln = std::min(LHS.second, RHS.second) + Idx;
        assert(Ln >= 0 && "Bad lane calculation");
        unsigned UsersBudget = LookAheadUsersBudget;
        for (User *U : V->users()) {
          if (const TreeEntry *UserTE = R.getTreeEntry(U)) {
            // The user is in the VectorizableTree. Check if we need to insert.
            auto It = llvm::find(UserTE->Scalars, U);
            assert(It != UserTE->Scalars.end() && "U is in UserTE");
            int UserLn = std::distance(UserTE->Scalars.begin(), It);
            assert(UserLn >= 0 && "Bad lane");
            if (UserLn != Ln)
              Cost += UserInDiffLaneCost;
          } else {
            // Check if the user is in the look-ahead code.
            auto It2 = InLookAheadValues.find(U);
            if (It2 != InLookAheadValues.end()) {
              // The user is in the look-ahead code. Check the lane.
              if (It2->second != Ln)
                Cost += UserInDiffLaneCost;
            } else {
              // The user is neither in SLP tree nor in the look-ahead code.
              Cost += ExternalUseCost;
            }
          }
          // Limit the number of visited uses to cap compilation time.
          if (--UsersBudget == 0)
            break;
        }
      }
      return Cost;
    }

    /// Go through the operands of \p LHS and \p RHS recursively until \p
    /// MaxLevel, and return the cummulative score. For example:
    /// \verbatim
    ///  A[0]  B[0]  A[1]  B[1]  C[0] D[0]  B[1] A[1]
    ///     \ /         \ /         \ /        \ /
    ///      +           +           +          +
    ///     G1          G2          G3         G4
    /// \endverbatim
    /// The getScoreAtLevelRec(G1, G2) function will try to match the nodes at
    /// each level recursively, accumulating the score. It starts from matching
    /// the additions at level 0, then moves on to the loads (level 1). The
    /// score of G1 and G2 is higher than G1 and G3, because {A[0],A[1]} and
    /// {B[0],B[1]} match with VLOperands::ScoreConsecutiveLoads, while
    /// {A[0],C[0]} has a score of VLOperands::ScoreFail.
    /// Please note that the order of the operands does not matter, as we
    /// evaluate the score of all profitable combinations of operands. In
    /// other words the score of G1 and G4 is the same as G1 and G2. This
    /// heuristic is based on ideas described in:
    ///   Look-ahead SLP: Auto-vectorization in the presence of commutative
    ///   operations, CGO 2018 by Vasileios Porpodas, Rodrigo C. O. Rocha,
    ///   Luís F. W. Góes
    int getScoreAtLevelRec(const std::pair<Value *, int> &LHS,
                           const std::pair<Value *, int> &RHS, int CurrLevel,
                           int MaxLevel) {

      Value *V1 = LHS.first;
      Value *V2 = RHS.first;
      // Get the shallow score of V1 and V2.
      int ShallowScoreAtThisLevel =
          std::max((int)ScoreFail, getShallowScore(V1, V2, DL, SE) -
                                       getExternalUsesCost(LHS, RHS));
      int Lane1 = LHS.second;
      int Lane2 = RHS.second;

      // If reached MaxLevel,
      //  or if V1 and V2 are not instructions,
      //  or if they are SPLAT,
      //  or if they are not consecutive, early return the current cost.
      auto *I1 = dyn_cast<Instruction>(V1);
      auto *I2 = dyn_cast<Instruction>(V2);
      if (CurrLevel == MaxLevel || !(I1 && I2) || I1 == I2 ||
          ShallowScoreAtThisLevel == VLOperands::ScoreFail ||
          (isa<LoadInst>(I1) && isa<LoadInst>(I2) && ShallowScoreAtThisLevel))
        return ShallowScoreAtThisLevel;
      assert(I1 && I2 && "Should have early exited.");

      // Keep track of in-tree values for determining the external-use cost.
      InLookAheadValues[V1] = Lane1;
      InLookAheadValues[V2] = Lane2;

      // Contains the I2 operand indexes that got matched with I1 operands.
      SmallSet<unsigned, 4> Op2Used;

      // Recursion towards the operands of I1 and I2. We are trying all possbile
      // operand pairs, and keeping track of the best score.
      for (unsigned OpIdx1 = 0, NumOperands1 = I1->getNumOperands();
           OpIdx1 != NumOperands1; ++OpIdx1) {
        // Try to pair op1I with the best operand of I2.
        int MaxTmpScore = 0;
        unsigned MaxOpIdx2 = 0;
        bool FoundBest = false;
        // If I2 is commutative try all combinations.
        unsigned FromIdx = isCommutative(I2) ? 0 : OpIdx1;
        unsigned ToIdx = isCommutative(I2)
                             ? I2->getNumOperands()
                             : std::min(I2->getNumOperands(), OpIdx1 + 1);
        assert(FromIdx <= ToIdx && "Bad index");
        for (unsigned OpIdx2 = FromIdx; OpIdx2 != ToIdx; ++OpIdx2) {
          // Skip operands already paired with OpIdx1.
          if (Op2Used.count(OpIdx2))
            continue;
          // Recursively calculate the cost at each level
          int TmpScore = getScoreAtLevelRec({I1->getOperand(OpIdx1), Lane1},
                                            {I2->getOperand(OpIdx2), Lane2},
                                            CurrLevel + 1, MaxLevel);
          // Look for the best score.
          if (TmpScore > VLOperands::ScoreFail && TmpScore > MaxTmpScore) {
            MaxTmpScore = TmpScore;
            MaxOpIdx2 = OpIdx2;
            FoundBest = true;
          }
        }
        if (FoundBest) {
          // Pair {OpIdx1, MaxOpIdx2} was found to be best. Never revisit it.
          Op2Used.insert(MaxOpIdx2);
          ShallowScoreAtThisLevel += MaxTmpScore;
        }
      }
      return ShallowScoreAtThisLevel;
    }

    /// \Returns the look-ahead score, which tells us how much the sub-trees
    /// rooted at \p LHS and \p RHS match, the more they match the higher the
    /// score. This helps break ties in an informed way when we cannot decide on
    /// the order of the operands by just considering the immediate
    /// predecessors.
    int getLookAheadScore(const std::pair<Value *, int> &LHS,
                          const std::pair<Value *, int> &RHS) {
      InLookAheadValues.clear();
      return getScoreAtLevelRec(LHS, RHS, 1, LookAheadMaxDepth);
    }

#endif // INTEL_CUSTOMIZATION
    // Search all operands in Ops[*][Lane] for the one that matches best
    // Ops[OpIdx][LastLane] and return its opreand index.
    // If no good match can be found, return None.
    Optional<unsigned>
    getBestOperand(unsigned OpIdx, int Lane, int LastLane,
                   ArrayRef<ReorderingMode> ReorderingModes) {
      unsigned NumOperands = getNumOperands();

      // The operand of the previous lane at OpIdx.
      Value *OpLastLane = getData(OpIdx, LastLane).V;

      // Our strategy mode for OpIdx.
      ReorderingMode RMode = ReorderingModes[OpIdx];

      // The linearized opcode of the operand at OpIdx, Lane.
      bool OpIdxAPO = getData(OpIdx, Lane).APO;

      // The best operand index and its score.
      // Sometimes we have more than one option (e.g., Opcode and Undefs), so we
      // are using the score to differentiate between the two.
      struct BestOpData {
        Optional<unsigned> Idx = None;
        unsigned Score = 0;
      } BestOp;

      // Iterate through all unused operands and look for the best.
      for (unsigned Idx = 0; Idx != NumOperands; ++Idx) {
        // Get the operand at Idx and Lane.
        OperandData &OpData = getData(Idx, Lane);
        Value *Op = OpData.V;
        bool OpAPO = OpData.APO;

        // Skip already selected operands.
        if (OpData.IsUsed)
          continue;

        // Skip if we are trying to move the operand to a position with a
        // different opcode in the linearized tree form. This would break the
        // semantics.
        if (OpAPO != OpIdxAPO)
          continue;

        // Look for an operand that matches the current mode.
        switch (RMode) {
        case ReorderingMode::Load:
        case ReorderingMode::Constant:  // INTEL
        case ReorderingMode::Opcode: {  // INTEL
          bool LeftToRight = Lane > LastLane;
          Value *OpLeft = (LeftToRight) ? OpLastLane : Op;
          Value *OpRight = (LeftToRight) ? Op : OpLastLane;
          unsigned Score =                                            // INTEL
              getLookAheadScore({OpLeft, LastLane}, {OpRight, Lane}); // INTEL
          if (Score > BestOp.Score) {
            BestOp.Idx = Idx;
            BestOp.Score = Score;
          }
          break;
        }
        case ReorderingMode::Splat:
          if (Op == OpLastLane)
            BestOp.Idx = Idx;
          break;
        case ReorderingMode::Failed:
          return None;
        }
      }

      if (BestOp.Idx) {
        getData(BestOp.Idx.getValue(), Lane).IsUsed = true;
        return BestOp.Idx;
      }
      // If we could not find a good match return None.
      return None;
    }

    /// Helper for reorderOperandVecs. \Returns the lane that we should start
    /// reordering from. This is the one which has the least number of operands
    /// that can freely move about.
    unsigned getBestLaneToStartReordering() const {
      unsigned BestLane = 0;
      unsigned Min = UINT_MAX;
      for (unsigned Lane = 0, NumLanes = getNumLanes(); Lane != NumLanes;
           ++Lane) {
        unsigned NumFreeOps = getMaxNumOperandsThatCanBeReordered(Lane);
        if (NumFreeOps < Min) {
          Min = NumFreeOps;
          BestLane = Lane;
        }
      }
      return BestLane;
    }

    /// \Returns the maximum number of operands that are allowed to be reordered
    /// for \p Lane. This is used as a heuristic for selecting the first lane to
    /// start operand reordering.
    unsigned getMaxNumOperandsThatCanBeReordered(unsigned Lane) const {
      unsigned CntTrue = 0;
      unsigned NumOperands = getNumOperands();
      // Operands with the same APO can be reordered. We therefore need to count
      // how many of them we have for each APO, like this: Cnt[APO] = x.
      // Since we only have two APOs, namely true and false, we can avoid using
      // a map. Instead we can simply count the number of operands that
      // correspond to one of them (in this case the 'true' APO), and calculate
      // the other by subtracting it from the total number of operands.
      for (unsigned OpIdx = 0; OpIdx != NumOperands; ++OpIdx)
        if (getData(OpIdx, Lane).APO)
          ++CntTrue;
      unsigned CntFalse = NumOperands - CntTrue;
      return std::max(CntTrue, CntFalse);
    }

    /// Go through the instructions in VL and append their operands.
    void appendOperandsOfVL(ArrayRef<Value *> VL) {
      assert(!VL.empty() && "Bad VL");
      assert((empty() || VL.size() == getNumLanes()) &&
             "Expected same number of lanes");
      assert(isa<Instruction>(VL[0]) && "Expected instruction");
      unsigned NumOperands = cast<Instruction>(VL[0])->getNumOperands();
      OpsVec.resize(NumOperands);
      unsigned NumLanes = VL.size();
      for (unsigned OpIdx = 0; OpIdx != NumOperands; ++OpIdx) {
        OpsVec[OpIdx].resize(NumLanes);
        for (unsigned Lane = 0; Lane != NumLanes; ++Lane) {
          assert(isa<Instruction>(VL[Lane]) && "Expected instruction");
          // Our tree has just 3 nodes: the root and two operands.
          // It is therefore trivial to get the APO. We only need to check the
          // opcode of VL[Lane] and whether the operand at OpIdx is the LHS or
          // RHS operand. The LHS operand of both add and sub is never attached
          // to an inversese operation in the linearized form, therefore its APO
          // is false. The RHS is true only if VL[Lane] is an inverse operation.

          // Since operand reordering is performed on groups of commutative
          // operations or alternating sequences (e.g., +, -), we can safely
          // tell the inverse operations by checking commutativity.
          bool IsInverseOperation = !isCommutative(cast<Instruction>(VL[Lane]));
          bool APO = (OpIdx == 0) ? false : IsInverseOperation;
          OpsVec[OpIdx][Lane] = {cast<Instruction>(VL[Lane])->getOperand(OpIdx),
                                 APO, false};
        }
      }
    }

    /// \returns the number of operands.
    unsigned getNumOperands() const { return OpsVec.size(); }

    /// \returns the number of lanes.
    unsigned getNumLanes() const { return OpsVec[0].size(); }

    /// \returns the operand value at \p OpIdx and \p Lane.
    Value *getValue(unsigned OpIdx, unsigned Lane) const {
      return getData(OpIdx, Lane).V;
    }

    /// \returns true if the data structure is empty.
    bool empty() const { return OpsVec.empty(); }

    /// Clears the data.
    void clear() { OpsVec.clear(); }

    /// \Returns true if there are enough operands identical to \p Op to fill
    /// the whole vector.
    /// Note: This modifies the 'IsUsed' flag, so a cleanUsed() must follow.
    bool shouldBroadcast(Value *Op, unsigned OpIdx, unsigned Lane) {
      bool OpAPO = getData(OpIdx, Lane).APO;
      for (unsigned Ln = 0, Lns = getNumLanes(); Ln != Lns; ++Ln) {
        if (Ln == Lane)
          continue;
        // This is set to true if we found a candidate for broadcast at Lane.
        bool FoundCandidate = false;
        for (unsigned OpI = 0, OpE = getNumOperands(); OpI != OpE; ++OpI) {
          OperandData &Data = getData(OpI, Ln);
          if (Data.APO != OpAPO || Data.IsUsed)
            continue;
          if (Data.V == Op) {
            FoundCandidate = true;
            Data.IsUsed = true;
            break;
          }
        }
        if (!FoundCandidate)
          return false;
      }
      return true;
    }

  public:
    /// Initialize with all the operands of the instruction vector \p RootVL.
    VLOperands(ArrayRef<Value *> RootVL, const DataLayout &DL,
               ScalarEvolution &SE, const BoUpSLP &R)  // INTEL
        : DL(DL), SE(SE), R(R) {                       // INTEL
      // Append all the operands of RootVL.
      appendOperandsOfVL(RootVL);
    }

    /// \Returns a value vector with the operands across all lanes for the
    /// opearnd at \p OpIdx.
    ValueList getVL(unsigned OpIdx) const {
      ValueList OpVL(OpsVec[OpIdx].size());
      assert(OpsVec[OpIdx].size() == getNumLanes() &&
             "Expected same num of lanes across all operands");
      for (unsigned Lane = 0, Lanes = getNumLanes(); Lane != Lanes; ++Lane)
        OpVL[Lane] = OpsVec[OpIdx][Lane].V;
      return OpVL;
    }

    // Performs operand reordering for 2 or more operands.
    // The original operands are in OrigOps[OpIdx][Lane].
    // The reordered operands are returned in 'SortedOps[OpIdx][Lane]'.
    void reorder() {
      unsigned NumOperands = getNumOperands();
      unsigned NumLanes = getNumLanes();
      // Each operand has its own mode. We are using this mode to help us select
      // the instructions for each lane, so that they match best with the ones
      // we have selected so far.
      SmallVector<ReorderingMode, 2> ReorderingModes(NumOperands);

      // This is a greedy single-pass algorithm. We are going over each lane
      // once and deciding on the best order right away with no back-tracking.
      // However, in order to increase its effectiveness, we start with the lane
      // that has operands that can move the least. For example, given the
      // following lanes:
      //  Lane 0 : A[0] = B[0] + C[0]   // Visited 3rd
      //  Lane 1 : A[1] = C[1] - B[1]   // Visited 1st
      //  Lane 2 : A[2] = B[2] + C[2]   // Visited 2nd
      //  Lane 3 : A[3] = C[3] - B[3]   // Visited 4th
      // we will start at Lane 1, since the operands of the subtraction cannot
      // be reordered. Then we will visit the rest of the lanes in a circular
      // fashion. That is, Lanes 2, then Lane 0, and finally Lane 3.

      // Find the first lane that we will start our search from.
      unsigned FirstLane = getBestLaneToStartReordering();

      // Initialize the modes.
      for (unsigned OpIdx = 0; OpIdx != NumOperands; ++OpIdx) {
        Value *OpLane0 = getValue(OpIdx, FirstLane);
        // Keep track if we have instructions with all the same opcode on one
        // side.
        if (isa<LoadInst>(OpLane0))
          ReorderingModes[OpIdx] = ReorderingMode::Load;
        else if (isa<Instruction>(OpLane0)) {
          // Check if OpLane0 should be broadcast.
          if (shouldBroadcast(OpLane0, OpIdx, FirstLane))
            ReorderingModes[OpIdx] = ReorderingMode::Splat;
          else
            ReorderingModes[OpIdx] = ReorderingMode::Opcode;
        }
        else if (isa<Constant>(OpLane0))
          ReorderingModes[OpIdx] = ReorderingMode::Constant;
        else if (isa<Argument>(OpLane0))
          // Our best hope is a Splat. It may save some cost in some cases.
          ReorderingModes[OpIdx] = ReorderingMode::Splat;
        else
          // NOTE: This should be unreachable.
          ReorderingModes[OpIdx] = ReorderingMode::Failed;
      }

      // If the initial strategy fails for any of the operand indexes, then we
      // perform reordering again in a second pass. This helps avoid assigning
      // high priority to the failed strategy, and should improve reordering for
      // the non-failed operand indexes.
      for (int Pass = 0; Pass != 2; ++Pass) {
        // Skip the second pass if the first pass did not fail.
        bool StrategyFailed = false;
        // Mark all operand data as free to use.
        clearUsed();
        // We keep the original operand order for the FirstLane, so reorder the
        // rest of the lanes. We are visiting the nodes in a circular fashion,
        // using FirstLane as the center point and increasing the radius
        // distance.
        for (unsigned Distance = 1; Distance != NumLanes; ++Distance) {
          // Visit the lane on the right and then the lane on the left.
          for (int Direction : {+1, -1}) {
            int Lane = FirstLane + Direction * Distance;
            if (Lane < 0 || Lane >= (int)NumLanes)
              continue;
            int LastLane = Lane - Direction;
            assert(LastLane >= 0 && LastLane < (int)NumLanes &&
                   "Out of bounds");
            // Look for a good match for each operand.
            for (unsigned OpIdx = 0; OpIdx != NumOperands; ++OpIdx) {
              // Search for the operand that matches SortedOps[OpIdx][Lane-1].
              Optional<unsigned> BestIdx =
                  getBestOperand(OpIdx, Lane, LastLane, ReorderingModes);
              // By not selecting a value, we allow the operands that follow to
              // select a better matching value. We will get a non-null value in
              // the next run of getBestOperand().
              if (BestIdx) {
                // Swap the current operand with the one returned by
                // getBestOperand().
                swap(OpIdx, BestIdx.getValue(), Lane);
              } else {
                // We failed to find a best operand, set mode to 'Failed'.
                ReorderingModes[OpIdx] = ReorderingMode::Failed;
                // Enable the second pass.
                StrategyFailed = true;
              }
            }
          }
        }
        // Skip second pass if the strategy did not fail.
        if (!StrategyFailed)
          break;
      }
    }

#if !defined(NDEBUG) || defined(LLVM_ENABLE_DUMP)
    LLVM_DUMP_METHOD static StringRef getModeStr(ReorderingMode RMode) {
      switch (RMode) {
      case ReorderingMode::Load:
        return "Load";
      case ReorderingMode::Opcode:
        return "Opcode";
      case ReorderingMode::Constant:
        return "Constant";
      case ReorderingMode::Splat:
        return "Splat";
      case ReorderingMode::Failed:
        return "Failed";
      }
      llvm_unreachable("Unimplemented Reordering Type");
    }

    LLVM_DUMP_METHOD static raw_ostream &printMode(ReorderingMode RMode,
                                                   raw_ostream &OS) {
      return OS << getModeStr(RMode);
    }

    /// Debug print.
    LLVM_DUMP_METHOD static void dumpMode(ReorderingMode RMode) {
      printMode(RMode, dbgs());
    }

    friend raw_ostream &operator<<(raw_ostream &OS, ReorderingMode RMode) {
      return printMode(RMode, OS);
    }

    LLVM_DUMP_METHOD raw_ostream &print(raw_ostream &OS) const {
      const unsigned Indent = 2;
      unsigned Cnt = 0;
      for (const OperandDataVec &OpDataVec : OpsVec) {
        OS << "Operand " << Cnt++ << "\n";
        for (const OperandData &OpData : OpDataVec) {
          OS.indent(Indent) << "{";
          if (Value *V = OpData.V)
            OS << *V;
          else
            OS << "null";
          OS << ", APO:" << OpData.APO << "}\n";
        }
        OS << "\n";
      }
      return OS;
    }

    /// Debug print.
    LLVM_DUMP_METHOD void dump() const { print(dbgs()); }
#endif
  };

private:
#if INTEL_CUSTOMIZATION
  /// This represents a group of consecutive loads (the indices within
  /// TE.Scalars). It is used for split-load.
  struct LoadGroup {
    int From;
    int To;
    LoadGroup(int F, int T) : From(F), To(T) {
      assert(F <= T && "Bad From/To");
    }
    size_t size() const { return (unsigned)(To + 1 - From); }
  };

  /// A leaf operand of the Multi-Node. These operands get reordered.
  class OperandData {
    /// The leaf operand value.
    Value *Leaf = nullptr;
    /// We may have a Leaf being used by multiple instructions. Keep track of
    /// a particular user (frontier) instruction that 'Leaf' is attached to.
    Instruction *FrontierI = nullptr;
    /// OperandV is FrontierI's OperandNum'th operand.
    int OperandNum = -1;
    /// Set to true if this OperandData is used (visited) by the algorithm and
    /// should not be used again.
    bool Used = false;
    /// The lane of this operand.
    int Lane = -1;
    /// The opcode that 'FrontierI' will get after codegen.
    unsigned EffectiveFrontierOpcode = 0;
    /// 'FrontierI' before any reordering. Used for undoing reordering.
    Instruction *OriginalFrontierI = nullptr;
    /// 'OperandV' before any reordering. Used for undoing reordering.
    Value *OriginalOperandV = nullptr;

  public:
    OperandData(Value *OperandV, Instruction *FrontierI, int OperandNum,
                int Lane)
        : Leaf(OperandV), FrontierI(FrontierI), OperandNum(OperandNum),
          Used(false), Lane(Lane),
          EffectiveFrontierOpcode(FrontierI->getOpcode()) {}
    Value *getValue() const { return Leaf; }
    void setValue(Value *NewOperandV) { Leaf = NewOperandV; }
    int getOperandNum() const { return OperandNum; }
    bool isUsed() const { return Used; }
    void setUsed() { Used = true; }
    void resetUsed() { Used = false; }
    int getLane() const { return Lane; }
    Instruction *getFrontier() const { return FrontierI; }
    void setFrontier(Instruction *NewFrontierI) {
      assert(NewFrontierI != FrontierI && "Why are we setting then?");
      FrontierI = NewFrontierI;
    }
    unsigned getEffectiveFrontierOpcode() const {
      return EffectiveFrontierOpcode;
    }
    void setEffectiveFrontierOpcode(unsigned Opc) {
      EffectiveFrontierOpcode = Opc;
    }
    /// Stores FrontierI into OriginalFrontierI. This helps undoing reordering.
    void saveOriginalFrontier() {
      assert(!OriginalFrontierI && "Already saved?");
      assert(FrontierI->getParent() && "Not in BB?");
      OriginalFrontierI = FrontierI;
    }
    /// \returns the 'OriginalFrontierI' saved by 'saveOriginalFrontier()'.
    Instruction *getOriginalFrontier() const { return OriginalFrontierI; }
    /// Stores the original 'OperandV' into 'OriginalOperandV'. Used for undoing
    /// reordering.
    void saveOriginalOperand() {
      assert(!OriginalOperandV && "Already saved ???");
      // NOTE: FrontierI->getOperand(OperandNum) is not always equal to OperandV
      //       because OperandV is initially set as the VL[lane], which may
      //       have been reordered if FrontierI is commutative.
      //       Therefore this is the only way to get the original operand.
      OriginalOperandV = FrontierI->getOperand(OperandNum);
    }
    /// \returns the 'OriginalOperandV', saved by 'saveOriginalOperand()'.
    Value *getOriginalOperand() const { return OriginalOperandV; }

    bool operator==(OperandData &Operand2) const {
      bool LookSame = (Leaf == Operand2.getValue() &&
                       FrontierI == Operand2.getFrontier() &&
                       OperandNum == Operand2.getOperandNum());
#ifndef NDEBUG
      if (LookSame) {
        assert(Used == Operand2.isUsed() && Lane == Operand2.getLane() &&
               "These should also match!");
      }
#endif
      return LookSame;
    }
    bool operator!=(OperandData &Operand2) const {
      return !(*this == Operand2);
    }
    /// Checks if the OperandData structure is consistent with the underlying
    /// IR.
    bool isConsistent() const {
      return (FrontierI->getOperand(OperandNum) == Leaf);
    }
    /// \returns true if the opcode of the frontier should be updated.
    bool shouldUpdateFrontierOpcode() const {
      return getFrontier()->getOpcode() != getEffectiveFrontierOpcode();
    }
    /// Debug print.
    void dump(void) const;
    /// Debug print the DAG in dot format.
    void dumpDot(raw_ostream &OS = dbgs(), int OpI = 0) const;
  };

  using OpVec = SmallVector<OperandData *, 4>;

  /// By design the Multi-Node is a group of Add/Sub instructions that we
  /// should be able to perform operand reordering across it without too many
  /// restrictions. Thus there is single vector length for entire Multi-Node.
  /// If the vector length has changed half-way through the
  /// Multi-Node (say it shrank from 4-wide to 2-wide), then that would
  /// automatically restrict the movement of the 2-wide operands down to the
  /// 4-wide section.
  /// The Multi-Node is a subset of the VectorizableTree, and consists of
  /// TreeEntries. However, there are two types of nodes in the Multi-Node:
  /// 1) The Leaf nodes - the ones being reordered
  /// 2) The Trunk nodes - the main body of the Multi-Node. Trunk nodes may also
  ///    move as a side-effect of reordering the leaves.
  ///
  /// Here is a summary of the above:
  ///
  /// Leaf1 Leaf2 Leaf3 Leaf4 Leaf5
  ///   +--\---/-----\---/----/---+
  ///   | Trunk1     Trunk2  /    |
  ///   |    \      /       /     |
  ///   |     Trunk3  Trunk4      |
  ///   |        \   / +----------+
  ///   |       Trunk5 |Multi-Node|
  ///   +--------------+----------+
  ///
  class MultiNode {
    /// The operands (leaves) of the Multi-Node for all lanes.
    /// We are not simply using the Value for a leaf. Instead we are using the
    /// OperandData structure because it not only contains the Value, but it
    /// also points to its user (called FrontierI), and it also holds the
    /// operand number (N if Value is the Nth operand of FrontierI).
    SmallVector<SmallVector<OperandData, 8>, 8> Leaves;

    /// Save the instruction position to undo the scheduling that happens before
    /// the Multi-Node reordering.
    SmallVector<std::pair<Instruction *, Instruction *>, 16>
        InstrPositionBeforeScheduling;

    /// The indices of the TreeEntries that make up a Multi-Node.
    SmallVector<int, 8> MultiNodeTEs;

    /// The number of lanes for the whole Multi-Node. We do not
    /// allow any changes in the vector length within the Multi-Node.
    /// NOTE: We cannot safely deduce this from Leaves, because Leaves contains
    ///       leaves, not trunks. By the time we reach the leaves it is too late.
    size_t NumLanes = 0;

  public:
    size_t getNumLanes() const { return NumLanes; }
    int getNumOperands() const {
      assert(!Leaves.empty());
      return Leaves[0].size();
    }
    bool empty() const { return Leaves.empty(); }
    void setNumLanes(size_t Lanes) {
      NumLanes = Lanes;
      Leaves.resize(Lanes);
    }
    const OperandData *getOperand(int Lane, int OpI) const {
      return &Leaves[Lane][OpI];
    }
    // Similar to Instructions, the Multi-Node has operands and we can index
    // them using the 'Lane' number and 'OpI' operand index.
    OperandData *getOperand(int Lane, int OpI) { return &Leaves[Lane][OpI]; }
    void set(int Lane, int OpI, OperandData &Op) { Leaves[Lane][OpI] = Op; }
    void append(int Lane, OperandData Op) { Leaves[Lane].push_back(Op); }
    void clear() { Leaves.clear(); }

    // Undo the code motion that moves all frontier nodes towards the root.
    void undoMultiNodeScheduling();
    // Save the instruction position before the scheduling code motion.
    // This is used by undoMultiNodeScheduling().
    void saveBeforeSchedInstrPosition(Instruction *I, Instruction *NextI) {
      InstrPositionBeforeScheduling.push_back({I, NextI});
    }
    // Save the original operands for all entries in the Multi-Node.
    // This is for undoing the changes upon failure.
    void saveOrigOpsAndFrontiers(void) {
      for (int OpI = 0, E = getNumOperands(); OpI != E; ++OpI)
        for (int Lane = 0, Lanes = getNumLanes(); Lane != Lanes; ++Lane) {
          OperandData *Op = getOperand(Lane, OpI);
          Op->saveOriginalOperand();
          Op->saveOriginalFrontier();
        }
    }
    // Returns the OperandData node that shares a frontier with Op. This should
    // be a top of the Multi-Node. Linear to the number of operands.
    // Returns null if no sibling found.
    OperandData *getSiblingOp(OperandData *Op) {
      OperandData *SiblingOp = nullptr;
      int Lane = Op->getLane();
      Instruction *FrontierI = Op->getFrontier();
      for (int OpI = 0, E = getNumOperands(); OpI != E; ++OpI) {
        OperandData *TryOp = getOperand(Lane, OpI);
        if (TryOp == Op)
          continue;
        if (TryOp->getFrontier() == FrontierI) {
          assert(!SiblingOp && "More than one match!");
          SiblingOp = TryOp;
#ifdef NDEBUG
          break;
#endif
        }
      }
      return SiblingOp;
    }
    /// \returns true if \p Idx is an TreeEntry index that belongs to this
    /// Multi-Node.
    bool containsTrunk(int Idx) const {
      auto it = std::find(MultiNodeTEs.begin(), MultiNodeTEs.end(), Idx);
      return it != MultiNodeTEs.end();
    }
    /// \returns the TreeEntry index of the root.
    int getRoot() const {
      assert(!MultiNodeTEs.empty() && "Can't get root of empty Multi-Node");
      return MultiNodeTEs[0];
    }
    /// Append \p Idx to the Multi-Node indices.
    void appendTrunk(int Idx) { MultiNodeTEs.push_back(Idx); }
    /// \returns the number of trunk nodes in this Multi-Node.
    size_t numOfTrunks() const { return MultiNodeTEs.size(); }
    void clearTrunks() { MultiNodeTEs.clear(); }
    const SmallVectorImpl<int> &getTrunks() const { return MultiNodeTEs; }
    void dump() const;
    void dumpDot() const;
  };

  /// This specifies the vectorization mode of each operand index
  enum VecMode {
    VM_UNINIT = 0,
    VM_CONSTANT, // All constants
    VM_LOAD,     // Consecutive Loads
    VM_OPCODE,   // Same opcode (non-loads)
    VM_SPLAT,    // Exact same instruction multiple times
    VM_FAILED,   // Failed to form a vectorizable group
    VM_REUSE,    // Try to reuse the existing best
    VM_MAX,
  };

  /// Path steering helps builTree_rec() follow the best path through the
  /// Multi-Node. The 'best' path is the one with the highest probability of
  /// succeeding in vectorizing the code. Since the Multi-Node operand
  /// reordering is based on evaluating the score of each operand, we already
  /// know which operand is the best one. Using this best operand we guide
  /// buildTree_rec() through the Multi-Node trunk nodes.
  ///
  /// For example, given the following Multi-Node with Operands Op1-4 and Trunk
  /// nodes T1-3, we may find that Op3 is the operand with the best score. We
  /// therefore make sure that the path T3->T2->Op3 is marked as the highest
  /// priority one that, such that buildTree_rec() follows it first, before any
  /// other path.
  ///
  ///        Best Score
  ///           |
  ///           v
  ///  Op1 Op2 Op3 Op4
  /// +--\-/----\-/--+
  /// |  T1     T2   |
  /// |    \   /     |
  /// |     T3       |
  /// +------|-------+
  ///
  /// Path steering will guide buildTree_rec() towards T3->T2->Op3.
  struct SteerTowardsData {
    // The frontier instruction is found as MN.get(Lane, OpI).
    // We don't keep a pointer here, because it may get updated in codegen if we
    // update the opcode.
    int OpI = -1;
    // The operand number.
    int OperandNum = -1;
    // The best score so far.
    int Score = -1;
    void set(int OpIdx, int OpNum, int S) {
      OpI = OpIdx;
      OperandNum = OpNum;
      Score = S;
    }
    bool isUninit() const { return Score == -1; }
  };

  // TODO: Should not be public.
public:
  /// This is set to TRUE by SLP if it encounters PSLP opportunities.
  bool FoundPSLPCandidate = false;
  /// If Enabled PSLP will kick in for the current tree.
  bool DoPSLP = false;
  /// This is set to true if PSLP was succesful.
  bool PSLPSuccess = false;
private:
  /// Look-Ahead: Score multiplier for consecutive loads.
  static const int SCORE_LOADS_CONSEC = 3;
  /// Look-Ahead: Score multiplier for loads with constant distance.
  static const int SCORE_LOADS_CONST_DIST = 2;
  /// Look-Ahead: Score for constants.
  static const int SCORE_CONST = 1;
  /// Look-Ahead: Score for identical instructions.
  static const int SCORE_INSTR_SAME_OPCODE_EQUAL = 2;
  /// Look-Ahead: Score for different instructions with same opcode.
  static const int SCORE_INSTR_SAME_OPCODE_DIFF = 1;
  /// Look-Ahead: Score for instructions with different opcodes.
  static const int SCORE_INSTR_DIFF_OPCODE = 0;
  /// Look-Ahead: Score for failure.
  static const int SCORE_FAIL = 0;
  /// Multiplier for getScoreAtLevel() in order to avoid floats.
  static const int COST_MULTIPLIER = 10;
  // The look-ahead score measured how well the frontier-rooted sub-trees match.
  // This score is adjusted by this much when the frontier nodes (users of the
  // sub-tree) don't match and require Padding by PSLP to get vectorized.
  // The more negative the number the worse the resulting score.
  // Its main purpose is to break ties across scores.
  static const int BLEND_COST = -2;

  /// Contains the padded instructions emitted by PSLP, that should be removed
  /// if PSLP fails (not the selects).
  std::set<Instruction *> PaddedInstrsEmittedByPSLP;
  /// Contains the selects emitted by PSLP to select between the original code
  /// and the padded code.
  std::set<SelectInst *> SelectsEmittedByPSLP;
  /// List of all created Multi-Nodes.
  SmallVector<MultiNode, 4> MultiNodes;
  /// Keep track of all the Multi-Node values since ever.
  SmallPtrSet<Value *, 8> AllMultiNodeValues;
  /// Keep track of all the Multi-Node leaves since ever.
  SmallPtrSet<Value *, 16> AllMultiNodeLeaves;
  /// Current Multi-Node we are building.
  MultiNode *CurrentMultiNode = nullptr;
  /// This is set to true if we are in the process of building a Multi-Node.
  bool BuildingMultiNode = false;
  /// Used for path steering. The key is the TreeEntry.Scalars[0] and the value
  /// is the operand to follow, where 0 means left and 1 right operand.
  DenseMap<Value *, int> PreferredOperandMap;
#endif // INTEL_CUSTOMIZATION

  /// Checks if all users of \p I are the part of the vectorization tree.
  bool areAllUsersVectorized(Instruction *I) const;

  /// \returns the cost of the vectorizable entry.
  int getEntryCost(TreeEntry *E);

  /// This is the recursive part of buildTree.
  void buildTree_rec(ArrayRef<Value *> Roots, unsigned Depth,
                     const EdgeInfo &EI);

  /// \returns true if the ExtractElement/ExtractValue instructions in \p VL can
  /// be vectorized to use the original vector (or aggregate "bitcast" to a
  /// vector) and sets \p CurrentOrder to the identity permutation; otherwise
  /// returns false, setting \p CurrentOrder to either an empty vector or a
  /// non-identity permutation that allows to reuse extract instructions.
  bool canReuseExtract(ArrayRef<Value *> VL, Value *OpValue,
                       SmallVectorImpl<unsigned> &CurrentOrder) const;

  /// Vectorize a single entry in the tree.
  Value *vectorizeTree(TreeEntry *E);

  /// Vectorize a single entry in the tree, starting in \p VL.
  Value *vectorizeTree(ArrayRef<Value *> VL);

  /// \returns the scalarization cost for this type. Scalarization in this
  /// context means the creation of vectors from a group of scalars.
  int getGatherCost(Type *Ty, const DenseSet<unsigned> &ShuffledIndices) const;

  /// \returns the scalarization cost for this list of values. Assuming that
  /// this subtree gets vectorized, we may need to extract the values from the
  /// roots. This method calculates the cost of extracting the values.
  int getGatherCost(ArrayRef<Value *> VL) const;

  /// Set the Builder insert point to one after the last instruction in
  /// the bundle
  void setInsertPointAfterBundle(ArrayRef<Value *> VL,
                                 const InstructionsState &S);

  /// \returns a vector from a collection of scalars in \p VL.
  Value *Gather(ArrayRef<Value *> VL, VectorType *Ty);

  /// \returns whether the VectorizableTree is fully vectorizable and will
  /// be beneficial even the tree height is tiny.
  bool isFullyVectorizableTinyTree() const;

#if INTEL_CUSTOMIZATION
  static void dontReorderInputs(ArrayRef<Value *> VL,
                                SmallVectorImpl<Value *> &Left,
                                SmallVectorImpl<Value *> &Right,
                                SmallVectorImpl<int> &OpDirLeft,
                                SmallVectorImpl<int> &OpDirRight) {
    for (Value *V : VL) {
      Instruction *I = cast<Instruction>(V);
      Left.push_back(I->getOperand(0));
      OpDirLeft.push_back(0);
      Right.push_back(I->getOperand(1));
      OpDirRight.push_back(1);
    }
  }
#endif // INTEL_CUSTOMIZATION

  /// Reorder commutative or alt operands to get better probability of
  /// generating vectorized code.
  static void reorderInputsAccordingToOpcode(ArrayRef<Value *> VL,
                                             SmallVectorImpl<Value *> &Left,
                                             SmallVectorImpl<Value *> &Right,
                                             const DataLayout &DL,
                                             ScalarEvolution &SE,
#if INTEL_CUSTOMIZATION
                                             SmallVectorImpl<int> &OpDirLeft,
                                             SmallVectorImpl<int> &OpDirRight,
<<<<<<< HEAD
#endif // INTEL_CUSTOMIZATION
                                             const BoUpSLP &R);
=======
                                             const BoUpSLP &R
#endif // INTEL_CUSTOMIZATION
                                             );
>>>>>>> a04ae881
  struct TreeEntry {
    using VecTreeTy = SmallVector<std::unique_ptr<TreeEntry>, 8>;
    TreeEntry(VecTreeTy &Container) : Container(Container) {}

    /// \returns true if the scalars in VL are equal to this entry.
    bool isSame(ArrayRef<Value *> VL) const {
      if (VL.size() == Scalars.size())
        return std::equal(VL.begin(), VL.end(), Scalars.begin());
      return VL.size() == ReuseShuffleIndices.size() &&
             std::equal(
                 VL.begin(), VL.end(), ReuseShuffleIndices.begin(),
                 [this](Value *V, unsigned Idx) { return V == Scalars[Idx]; });
    }

    /// A vector of scalars.
    ValueList Scalars;

    /// The Scalars are vectorized into this value. It is initialized to Null.
    Value *VectorizedValue = nullptr;

    /// Do we need to gather this sequence ?
    bool NeedToGather = false;

    /// Does this sequence require some shuffling?
    SmallVector<unsigned, 4> ReuseShuffleIndices;

    /// Does this entry require reordering?
    ArrayRef<unsigned> ReorderIndices;

    /// Points back to the VectorizableTree.
    ///
    /// Only used for Graphviz right now.  Unfortunately GraphTrait::NodeRef has
    /// to be a pointer and needs to be able to initialize the child iterator.
    /// Thus we need a reference back to the container to translate the indices
    /// to entries.
    VecTreeTy &Container;

    /// The TreeEntry index containing the user of this entry.  We can actually
    /// have multiple users so the data structure is not truly a tree.
    SmallVector<EdgeInfo, 1> UserTreeIndices;

#if INTEL_CUSTOMIZATION
    /// The index of this treeEntry in VectorizableTree.
    int Idx = -1;

    /// global Index for debugging
    int GlobalIdx = -1;

    /// The vectorization cost.
    int Cost = 0;

    /// The index (in VectorizableTree[]) of the root of the Multi-Node.
    int MultiNodeRoot = -1;

    /// We can express any add/sub expression using a sum of normal or inverse
    /// (+/-) operations like this: A - (B - C) = (+A) + (-B) + (+C)
    ///
    /// This +/- sign of each of the elements is kept in "IsNegativePathSign".
    /// This is used for checking the legality of operand reordering across the
    /// whole multi-node.
    SmallVector<bool, 4> IsNegativePathSign;

    /// Groups of consecutive loads for split-load support.
    SmallVector<LoadGroup, 1> ConsecutiveLoadGroups;
#endif // INTEL_CUSTOMIZATION

  private:
    /// The operands of each instruction in each lane Operands[op_index][lane].
    /// Note: This helps avoid the replication of the code that performs the
    /// reordering of operands during buildTree_rec() and vectorizeTree().
    SmallVector<ValueList, 2> Operands;

  public:
#if INTEL_CUSTOMIZATION
    void resetOperand(unsigned OpIdx) {
      assert(OpIdx < Operands.size() && "Out of bound operand index");
      Operands[OpIdx].clear();
    }
#endif // INTEL_CUSTOMIZATION

    /// Set this bundle's \p OpIdx'th operand to \p OpVL.
    void setOperand(unsigned OpIdx, ArrayRef<Value *> OpVL,
                    ArrayRef<unsigned> ReuseShuffleIndices) {
      if (Operands.size() < OpIdx + 1)
        Operands.resize(OpIdx + 1);
      assert(Operands[OpIdx].size() == 0 && "Already resized?");
      Operands[OpIdx].resize(Scalars.size());
      for (unsigned Lane = 0, E = Scalars.size(); Lane != E; ++Lane)
        Operands[OpIdx][Lane] = (!ReuseShuffleIndices.empty())
                                    ? OpVL[ReuseShuffleIndices[Lane]]
                                    : OpVL[Lane];
    }

    /// If there is a user TreeEntry, then set its operand.
    void trySetUserTEOperand(const EdgeInfo &UserTreeIdx,
                             ArrayRef<Value *> OpVL,
                             ArrayRef<unsigned> ReuseShuffleIndices) {
      if (UserTreeIdx.UserTE)
        UserTreeIdx.UserTE->setOperand(UserTreeIdx.EdgeIdx, OpVL,
                                       ReuseShuffleIndices);
    }

    /// \returns the \p OpIdx operand of this TreeEntry.
    ValueList &getOperand(unsigned OpIdx) {
      assert(OpIdx < Operands.size() && "Off bounds");
      return Operands[OpIdx];
    }

    /// \return the single \p OpIdx operand.
    Value *getSingleOperand(unsigned OpIdx) const {
      assert(OpIdx < Operands.size() && "Off bounds");
      assert(!Operands[OpIdx].empty() && "No operand available");
      return Operands[OpIdx][0];
    }

#if !defined(NDEBUG) || defined(LLVM_ENABLE_DUMP) //INTEL
    /// Debug printer.
    LLVM_DUMP_METHOD void dump() const {
      dbgs() << Idx << ".\n";
      for (unsigned OpI = 0, OpE = Operands.size(); OpI != OpE; ++OpI) {
        dbgs() << "Operand " << OpI << ":\n";
        for (const Value *V : Operands[OpI])
          dbgs().indent(2) << *V << "\n";
      }
      dbgs() << "Scalars: \n";
      for (Value *V : Scalars)
        dbgs().indent(2) << *V << "\n";
      dbgs() << "NeedToGather: " << NeedToGather << "\n";
      dbgs() << "VectorizedValue: ";
      if (VectorizedValue)
        dbgs() << *VectorizedValue;
      else
        dbgs() << "NULL";
      dbgs() << "\n";
      dbgs() << "ReuseShuffleIndices: ";
      if (ReuseShuffleIndices.empty())
        dbgs() << "Emtpy";
      else
        for (unsigned Idx : ReuseShuffleIndices)
          dbgs() << Idx << ", ";
      dbgs() << "\n";
      dbgs() << "ReorderIndices: ";
      for (unsigned Idx : ReorderIndices)
        dbgs() << Idx << ", ";
      dbgs() << "\n";
      dbgs() << "UserTreeIndices: ";
      for (const auto &EInfo : UserTreeIndices)
        dbgs() << EInfo << ", ";
      dbgs() << "\n";
#if INTEL_CUSTOMIZATION
      dbgs() << "Cost: " << Cost << "\n";
      dbgs() << "MultiNode root: " << MultiNodeRoot
             << ((Idx != -1 && Idx == MultiNodeRoot)
                     ? " ------ MULTI NODE ROOT ------"
                     : "")
             << "\n";
      dbgs() << "\n";

      dbgs() << "PatSigns: ";
      for (bool Sign : IsNegativePathSign)
        dbgs() << Sign << ", ";
      dbgs() << "\n";

      if (!ConsecutiveLoadGroups.empty()) {
        dbgs() << "ConsecutiveLoadGroups (split groups): "
               << ConsecutiveLoadGroups.size() << "\n";
        int Cnt = 0;
        for (const auto &Group : ConsecutiveLoadGroups) {
          dbgs() << "Split Group " << Cnt++ << ".\n";
          for (int i = Group.From; i <= Group.To; ++i)
            dbgs() << *Scalars[i] << "\n";
        }
      }
#endif // INTEL_CUSTOMIZATION
    }
#endif
  };

#if INTEL_CUSTOMIZATION
  // Returns true if 'V' is a good value for a Multi-Node.
  static bool isMultiNodeCompatibleValue(Value *V) {
    Instruction *I = dyn_cast<Instruction>(V);
    if (!I)
      return false;
    switch (I->getOpcode()) {
    case Instruction::Add:
    case Instruction::Sub:
      return true;
    }
    return false;
  }

  // Return true if the instructions in VL are compatible with the Multi-Node.
  static bool areMultiNodeCompatibleOpcodes(ArrayRef<Value *> VL) {
    for (Value *V : VL)
      if (!isMultiNodeCompatibleValue(V))
        return false;
    return true;
  }

  // Add VL as a leaf node of the Multi-Node currently under construction.
  void addMultiNodeLeaf(ArrayRef<Value *> VL,
                        const EdgeInfo &UserTreeIdx) {
    assert(VL.size() == CurrentMultiNode->getNumLanes() &&
           "Changing vector-length within the Multi-Node is not allowed");
    for (unsigned Lane = 0, Lanes = VL.size(); Lane != Lanes; ++Lane) {
      TreeEntry *UserTE = UserTreeIdx.UserTE;
      assert(!CurrentMultiNode->empty() && "finalization already run?");
      CurrentMultiNode->append(
          Lane, OperandData(VL[Lane], cast<Instruction>(UserTE->Scalars[Lane]),
                            UserTreeIdx.OpDirection[Lane], Lane));
    }
    AllMultiNodeLeaves.insert(VL.begin(), VL.end());
  }
#endif // INTEL_CUSTOMIZATION

  /// Create a new VectorizableTree entry.
  TreeEntry *newTreeEntry(ArrayRef<Value *> VL, bool Vectorized,
                    const EdgeInfo &UserTreeIdx,
                    ArrayRef<unsigned> ReuseShuffleIndices = None,
                    ArrayRef<unsigned> ReorderIndices = None)
  {
#if INTEL_CUSTOMIZATION
    // If we cannot proceed in adding a new tree entry, then add the leaf nodes
    // to the Multi-Node and return.
    if (EnableMultiNodeSLP && BuildingMultiNode && !Vectorized &&
        // Skip if the vector length changed
        VL.size() == CurrentMultiNode->getNumLanes() &&
        // The Leaves should not match any of the Trunk nodes.
        !alreadyInTrunk(VL)) {
      addMultiNodeLeaf(VL, UserTreeIdx);
      // FIXME: we need to coordinate newTreeEntry with addMultiNodeLeaf. Either
      // at the call places or making newTreeEntry void. At the moment, the
      // newTreeEntry()'s return value is not used anywhere so it's safe to use
      // nullptr.
      return nullptr;
    }
#endif // INTEL_CUSTOMIZATION
    VectorizableTree.push_back(llvm::make_unique<TreeEntry>(VectorizableTree));
    TreeEntry *Last = VectorizableTree.back().get();
    Last->Idx = VectorizableTree.size() - 1;
#if INTEL_CUSTOMIZATION
    assert((Last->Idx == 0 || UserTreeIdx.OpDirection.size() == VL.size()) &&
           "Missing OpDirection data!");
    static int GlobalIdxStatic = 0;
    Last->GlobalIdx = GlobalIdxStatic++;
#endif // INTEL_CUSTOMIZATION
    Last->Scalars.insert(Last->Scalars.begin(), VL.begin(), VL.end());
    Last->NeedToGather = !Vectorized;
    Last->ReuseShuffleIndices.append(ReuseShuffleIndices.begin(),
                                     ReuseShuffleIndices.end());
    Last->ReorderIndices = ReorderIndices;
    if (Vectorized) {
      for (int i = 0, e = VL.size(); i != e; ++i) {
        assert(!getTreeEntry(VL[i]) && "Scalar already in tree!");
        ScalarToTreeEntry[VL[i]] = Last->Idx;
      }
    } else {
      MustGather.insert(VL.begin(), VL.end());
    }

#if INTEL_CUSTOMIZATION
    if (EnableMultiNodeSLP && BuildingMultiNode) {
      // Helper: Returns true if V is a SUB instruction.
      auto isSubInstr = [](Value *V) {
        return isa<Instruction>(V) &&
               cast<Instruction>(V)->getOpcode() == Instruction::Sub;
      };

      // Each value gets assigned a 'false' or 'true' depending on whether the
      // path connecting it to the root crosses a even or odd number of RHS
      // operands of subtractions.
      Last->IsNegativePathSign.resize(VL.size());
      TreeEntry *UserTE = UserTreeIdx.UserTE;
      if (UserTE)
        assert(UserTE != Last && "Bad UserTreeIdx ?");
      bool IsRootNode = (!UserTE || UserTE->Idx == 0 ||
                         Last->Idx == CurrentMultiNode->getRoot());
      for (int Lane = 0, Lanes = VL.size(); Lane != Lanes; ++Lane) {
        // The root of the Multi-Node gets 0 sign.
        bool IsNegativeSign = false;
        // If this is not the root node, then we get the user's path signs and
        // compute the new ones.
        if (!IsRootNode) {
          Value *U = UserTE->Scalars[Lane];
          // This is true if the user is a SUB and we are at the right operand.
          bool IsRHSOfSub =
              isSubInstr(U) && (UserTreeIdx.OpDirection[Lane] == 1);
          // The new sign.
          IsNegativeSign = (UserTE->IsNegativePathSign[Lane] != IsRHSOfSub);
        }
        Last->IsNegativePathSign[Lane] = IsNegativeSign;
      }
    }
#endif // INTEL_CUSTOMIZATION
    if (UserTreeIdx.UserTE)
      Last->UserTreeIndices.push_back(UserTreeIdx);

    Last->trySetUserTEOperand(UserTreeIdx, VL, ReuseShuffleIndices);
    return Last;
  }

  /// -- Vectorization State --
  /// Holds all of the tree entries.
  TreeEntry::VecTreeTy VectorizableTree;
#if INTEL_CUSTOMIZATION
  /// Debug print of the VectorizableTree[]
  void dumpVectorizableTree(void);
#endif // INTEL_CUSTOMIZATION

#ifndef NDEBUG
  /// Debug printer.
  LLVM_DUMP_METHOD void dumpVectorizableTree() const {
    for (unsigned Id = 0, IdE = VectorizableTree.size(); Id != IdE; ++Id) {
      VectorizableTree[Id]->dump();
      dbgs() << "\n";
    }
  }
#endif

  TreeEntry *getTreeEntry(Value *V) {
    auto I = ScalarToTreeEntry.find(V);
    if (I != ScalarToTreeEntry.end())
      return VectorizableTree[I->second].get();
    return nullptr;
  }

  const TreeEntry *getTreeEntry(Value *V) const {
    auto I = ScalarToTreeEntry.find(V);
    if (I != ScalarToTreeEntry.end())
      return VectorizableTree[I->second].get();
    return nullptr;
  }

  /// Maps a specific scalar to its tree entry.
  SmallDenseMap<Value*, int> ScalarToTreeEntry;

  /// A list of scalars that we found that we need to keep as scalars.
  ValueSet MustGather;

  /// This POD struct describes one external user in the vectorized tree.
  struct ExternalUser {
    ExternalUser(Value *S, llvm::User *U, int L)
        : Scalar(S), User(U), Lane(L) {}

    // Which scalar in our function.
    Value *Scalar;

    // Which user that uses the scalar.
    llvm::User *User;

    // Which lane does the scalar belong to.
    int Lane;
  };
  using UserList = SmallVector<ExternalUser, 16>;

  /// Checks if two instructions may access the same memory.
  ///
  /// \p Loc1 is the location of \p Inst1. It is passed explicitly because it
  /// is invariant in the calling loop.
  bool isAliased(const MemoryLocation &Loc1, Instruction *Inst1,
                 Instruction *Inst2) {
    // First check if the result is already in the cache.
    AliasCacheKey key = std::make_pair(Inst1, Inst2);
    Optional<bool> &result = AliasCache[key];
    if (result.hasValue()) {
      return result.getValue();
    }
    MemoryLocation Loc2 = getLocation(Inst2, AA);
    bool aliased = true;
    if (Loc1.Ptr && Loc2.Ptr && isSimple(Inst1) && isSimple(Inst2)) {
      // Do the alias check.
      aliased = AA->alias(Loc1, Loc2);
    }
    // Store the result in the cache.
    result = aliased;
    return aliased;
  }

  using AliasCacheKey = std::pair<Instruction *, Instruction *>;

  /// Cache for alias results.
  /// TODO: consider moving this to the AliasAnalysis itself.
  DenseMap<AliasCacheKey, Optional<bool>> AliasCache;

  /// Removes an instruction from its block and eventually deletes it.
  /// It's like Instruction::eraseFromParent() except that the actual deletion
  /// is delayed until BoUpSLP is destructed.
  /// This is required to ensure that there are no incorrect collisions in the
  /// AliasCache, which can happen if a new instruction is allocated at the
  /// same address as a previously deleted instruction.
  void eraseInstruction(Instruction *I) {
    I->removeFromParent();
    I->dropAllReferences();
    DeletedInstructions.emplace_back(I);
  }

  /// Temporary store for deleted instructions. Instructions will be deleted
  /// eventually when the BoUpSLP is destructed.
  SmallVector<unique_value, 8> DeletedInstructions;

  /// A list of values that need to extracted out of the tree.
  /// This list holds pairs of (Internal Scalar : External User). External User
  /// can be nullptr, it means that this Internal Scalar will be used later,
  /// after vectorization.
  UserList ExternalUses;

  /// Values used only by @llvm.assume calls.
  SmallPtrSet<const Value *, 32> EphValues;

  /// Holds all of the instructions that we gathered.
  SetVector<Instruction *> GatherSeq;

  /// A list of blocks that we are going to CSE.
  SetVector<BasicBlock *> CSEBlocks;

  /// Contains all scheduling relevant data for an instruction.
  /// A ScheduleData either represents a single instruction or a member of an
  /// instruction bundle (= a group of instructions which is combined into a
  /// vector instruction).
  struct ScheduleData {
    // The initial value for the dependency counters. It means that the
    // dependencies are not calculated yet.
    enum { InvalidDeps = -1 };

    ScheduleData() = default;

    void init(int BlockSchedulingRegionID, Value *OpVal) {
      FirstInBundle = this;
      NextInBundle = nullptr;
      NextLoadStore = nullptr;
      IsScheduled = false;
      SchedulingRegionID = BlockSchedulingRegionID;
      UnscheduledDepsInBundle = UnscheduledDeps;
      clearDependencies();
      OpValue = OpVal;
    }

    /// Returns true if the dependency information has been calculated.
    bool hasValidDependencies() const { return Dependencies != InvalidDeps; }

    /// Returns true for single instructions and for bundle representatives
    /// (= the head of a bundle).
    bool isSchedulingEntity() const { return FirstInBundle == this; }

    /// Returns true if it represents an instruction bundle and not only a
    /// single instruction.
    bool isPartOfBundle() const {
      return NextInBundle != nullptr || FirstInBundle != this;
    }

    /// Returns true if it is ready for scheduling, i.e. it has no more
    /// unscheduled depending instructions/bundles.
    bool isReady() const {
      assert(isSchedulingEntity() &&
             "can't consider non-scheduling entity for ready list");
      return UnscheduledDepsInBundle == 0 && !IsScheduled;
    }

    /// Modifies the number of unscheduled dependencies, also updating it for
    /// the whole bundle.
    int incrementUnscheduledDeps(int Incr) {
      UnscheduledDeps += Incr;
      return FirstInBundle->UnscheduledDepsInBundle += Incr;
    }

    /// Sets the number of unscheduled dependencies to the number of
    /// dependencies.
    void resetUnscheduledDeps() {
      incrementUnscheduledDeps(Dependencies - UnscheduledDeps);
    }

    /// Clears all dependency information.
    void clearDependencies() {
      Dependencies = InvalidDeps;
      resetUnscheduledDeps();
      MemoryDependencies.clear();
    }

    void dump(raw_ostream &os) const {
      if (!isSchedulingEntity()) {
        os << "/ " << *Inst;
      } else if (NextInBundle) {
        os << '[' << *Inst;
        ScheduleData *SD = NextInBundle;
        while (SD) {
          os << ';' << *SD->Inst;
          SD = SD->NextInBundle;
        }
        os << ']';
      } else {
        os << *Inst;
      }
    }

    Instruction *Inst = nullptr;

    /// Points to the head in an instruction bundle (and always to this for
    /// single instructions).
    ScheduleData *FirstInBundle = nullptr;

    /// Single linked list of all instructions in a bundle. Null if it is a
    /// single instruction.
    ScheduleData *NextInBundle = nullptr;

    /// Single linked list of all memory instructions (e.g. load, store, call)
    /// in the block - until the end of the scheduling region.
    ScheduleData *NextLoadStore = nullptr;

    /// The dependent memory instructions.
    /// This list is derived on demand in calculateDependencies().
    SmallVector<ScheduleData *, 4> MemoryDependencies;

    /// This ScheduleData is in the current scheduling region if this matches
    /// the current SchedulingRegionID of BlockScheduling.
    int SchedulingRegionID = 0;

    /// Used for getting a "good" final ordering of instructions.
    int SchedulingPriority = 0;

    /// The number of dependencies. Constitutes of the number of users of the
    /// instruction plus the number of dependent memory instructions (if any).
    /// This value is calculated on demand.
    /// If InvalidDeps, the number of dependencies is not calculated yet.
    int Dependencies = InvalidDeps;

    /// The number of dependencies minus the number of dependencies of scheduled
    /// instructions. As soon as this is zero, the instruction/bundle gets ready
    /// for scheduling.
    /// Note that this is negative as long as Dependencies is not calculated.
    int UnscheduledDeps = InvalidDeps;

    /// The sum of UnscheduledDeps in a bundle. Equals to UnscheduledDeps for
    /// single instructions.
    int UnscheduledDepsInBundle = InvalidDeps;

    /// True if this instruction is scheduled (or considered as scheduled in the
    /// dry-run).
    bool IsScheduled = false;

    /// Opcode of the current instruction in the schedule data.
    Value *OpValue = nullptr;
  };

#ifndef NDEBUG
  friend inline raw_ostream &operator<<(raw_ostream &os,
                                        const BoUpSLP::ScheduleData &SD) {
    SD.dump(os);
    return os;
  }
#endif

  friend struct GraphTraits<BoUpSLP *>;
  friend struct DOTGraphTraits<BoUpSLP *>;

  /// Contains all scheduling data for a basic block.
  struct BlockScheduling {
    BlockScheduling(BasicBlock *BB)
        : BB(BB), ChunkSize(BB->size()), ChunkPos(ChunkSize) {}

    void clear() {
      ReadyInsts.clear();
      ScheduleStart = nullptr;
      ScheduleEnd = nullptr;
      FirstLoadStoreInRegion = nullptr;
      LastLoadStoreInRegion = nullptr;

      // Reduce the maximum schedule region size by the size of the
      // previous scheduling run.
      ScheduleRegionSizeLimit -= ScheduleRegionSize;
      if (ScheduleRegionSizeLimit < MinScheduleRegionSize)
        ScheduleRegionSizeLimit = MinScheduleRegionSize;
      ScheduleRegionSize = 0;

      // Make a new scheduling region, i.e. all existing ScheduleData is not
      // in the new region yet.
      ++SchedulingRegionID;
    }

#if INTEL_CUSTOMIZATION
    // Clear the scheduler's state.
    void deepClear() {
      ScheduleDataChunks.clear();
      ChunkSize = BB->size();
      ChunkPos = ChunkSize;
      ScheduleDataMap.clear();
      ExtraScheduleDataMap.clear();
      ReadyInsts.clear();
      ScheduleStart = nullptr;
      ScheduleEnd = nullptr;
      FirstLoadStoreInRegion = nullptr;
      LastLoadStoreInRegion = nullptr;
      ScheduleRegionSize = 0;
      ScheduleRegionSizeLimit = ScheduleRegionSizeBudget;
    }
#endif // INTEL_CUSTOMIZATION

    ScheduleData *getScheduleData(Value *V) {
      ScheduleData *SD = ScheduleDataMap[V];
      if (SD && SD->SchedulingRegionID == SchedulingRegionID)
        return SD;
      return nullptr;
    }

    ScheduleData *getScheduleData(Value *V, Value *Key) {
      if (V == Key)
        return getScheduleData(V);
      auto I = ExtraScheduleDataMap.find(V);
      if (I != ExtraScheduleDataMap.end()) {
        ScheduleData *SD = I->second[Key];
        if (SD && SD->SchedulingRegionID == SchedulingRegionID)
          return SD;
      }
      return nullptr;
    }

    bool isInSchedulingRegion(ScheduleData *SD) {
      return SD->SchedulingRegionID == SchedulingRegionID;
    }

    /// Marks an instruction as scheduled and puts all dependent ready
    /// instructions into the ready-list.
    template <typename ReadyListType>
    void schedule(ScheduleData *SD, ReadyListType &ReadyList) {
      SD->IsScheduled = true;
      LLVM_DEBUG(dbgs() << "SLP:   schedule " << *SD << "\n");

      ScheduleData *BundleMember = SD;
      while (BundleMember) {
        if (BundleMember->Inst != BundleMember->OpValue) {
          BundleMember = BundleMember->NextInBundle;
          continue;
        }
        // Handle the def-use chain dependencies.
        for (Use &U : BundleMember->Inst->operands()) {
          auto *I = dyn_cast<Instruction>(U.get());
          if (!I)
            continue;
          doForAllOpcodes(I, [&ReadyList](ScheduleData *OpDef) {
            if (OpDef && OpDef->hasValidDependencies() &&
                OpDef->incrementUnscheduledDeps(-1) == 0) {
              // There are no more unscheduled dependencies after
              // decrementing, so we can put the dependent instruction
              // into the ready list.
              ScheduleData *DepBundle = OpDef->FirstInBundle;
              assert(!DepBundle->IsScheduled &&
                     "already scheduled bundle gets ready");
              ReadyList.insert(DepBundle);
              LLVM_DEBUG(dbgs()
                         << "SLP:    gets ready (def): " << *DepBundle << "\n");
            }
          });
        }
        // Handle the memory dependencies.
        for (ScheduleData *MemoryDepSD : BundleMember->MemoryDependencies) {
          if (MemoryDepSD->incrementUnscheduledDeps(-1) == 0) {
            // There are no more unscheduled dependencies after decrementing,
            // so we can put the dependent instruction into the ready list.
            ScheduleData *DepBundle = MemoryDepSD->FirstInBundle;
            assert(!DepBundle->IsScheduled &&
                   "already scheduled bundle gets ready");
            ReadyList.insert(DepBundle);
            LLVM_DEBUG(dbgs()
                       << "SLP:    gets ready (mem): " << *DepBundle << "\n");
          }
        }
        BundleMember = BundleMember->NextInBundle;
      }
    }

    void doForAllOpcodes(Value *V,
                         function_ref<void(ScheduleData *SD)> Action) {
      if (ScheduleData *SD = getScheduleData(V))
        Action(SD);
      auto I = ExtraScheduleDataMap.find(V);
      if (I != ExtraScheduleDataMap.end())
        for (auto &P : I->second)
          if (P.second->SchedulingRegionID == SchedulingRegionID)
            Action(P.second);
    }

    /// Put all instructions into the ReadyList which are ready for scheduling.
    template <typename ReadyListType>
    void initialFillReadyList(ReadyListType &ReadyList) {
      for (auto *I = ScheduleStart; I != ScheduleEnd; I = I->getNextNode()) {
        doForAllOpcodes(I, [&](ScheduleData *SD) {
          if (SD->isSchedulingEntity() && SD->isReady()) {
            ReadyList.insert(SD);
            LLVM_DEBUG(dbgs()
                       << "SLP:    initially in ready list: " << *I << "\n");
          }
        });
      }
    }

    /// Checks if a bundle of instructions can be scheduled, i.e. has no
    /// cyclic dependencies. This is only a dry-run, no instructions are
    /// actually moved at this stage.
    bool tryScheduleBundle(ArrayRef<Value *> VL, BoUpSLP *SLP,
                           const InstructionsState &S);

    /// Un-bundles a group of instructions.
    void cancelScheduling(ArrayRef<Value *> VL, Value *OpValue);

    /// Allocates schedule data chunk.
    ScheduleData *allocateScheduleDataChunks();

    /// Extends the scheduling region so that V is inside the region.
    /// \returns true if the region size is within the limit.
    bool extendSchedulingRegion(Value *V, const InstructionsState &S);

    /// Initialize the ScheduleData structures for new instructions in the
    /// scheduling region.
    void initScheduleData(Instruction *FromI, Instruction *ToI,
                          ScheduleData *PrevLoadStore,
                          ScheduleData *NextLoadStore);

    /// Updates the dependency information of a bundle and of all instructions/
    /// bundles which depend on the original bundle.
    void calculateDependencies(ScheduleData *SD, bool InsertInReadyList,
                               BoUpSLP *SLP);

    /// Sets all instruction in the scheduling region to un-scheduled.
    void resetSchedule();

    BasicBlock *BB;

    /// Simple memory allocation for ScheduleData.
    std::vector<std::unique_ptr<ScheduleData[]>> ScheduleDataChunks;

    /// The size of a ScheduleData array in ScheduleDataChunks.
    int ChunkSize;

    /// The allocator position in the current chunk, which is the last entry
    /// of ScheduleDataChunks.
    int ChunkPos;

    /// Attaches ScheduleData to Instruction.
    /// Note that the mapping survives during all vectorization iterations, i.e.
    /// ScheduleData structures are recycled.
    DenseMap<Value *, ScheduleData *> ScheduleDataMap;

    /// Attaches ScheduleData to Instruction with the leading key.
    DenseMap<Value *, SmallDenseMap<Value *, ScheduleData *>>
        ExtraScheduleDataMap;

    struct ReadyList : SmallVector<ScheduleData *, 8> {
      void insert(ScheduleData *SD) { push_back(SD); }
    };

    /// The ready-list for scheduling (only used for the dry-run).
    ReadyList ReadyInsts;

    /// The first instruction of the scheduling region.
    Instruction *ScheduleStart = nullptr;

    /// The first instruction _after_ the scheduling region.
    Instruction *ScheduleEnd = nullptr;

    /// The first memory accessing instruction in the scheduling region
    /// (can be null).
    ScheduleData *FirstLoadStoreInRegion = nullptr;

    /// The last memory accessing instruction in the scheduling region
    /// (can be null).
    ScheduleData *LastLoadStoreInRegion = nullptr;

    /// The current size of the scheduling region.
    int ScheduleRegionSize = 0;

    /// The maximum size allowed for the scheduling region.
    int ScheduleRegionSizeLimit = ScheduleRegionSizeBudget;

    /// The ID of the scheduling region. For a new vectorization iteration this
    /// is incremented which "removes" all ScheduleData from the region.
    // Make sure that the initial SchedulingRegionID is greater than the
    // initial SchedulingRegionID in ScheduleData (which is 0).
    int SchedulingRegionID = 1;
  };
#if INTEL_CUSTOMIZATION
private:
  static void dumpVecMode(VecMode Mode, raw_ostream &OS);
  /// \returns the Mode.
  static VecMode getVecModeForVal(Value *V) {
    if (isa<Constant>(V) || isa<Argument>(V)) {
      return VM_CONSTANT;
    } else if (isa<LoadInst>(V)) {
      return VM_LOAD;
    } else if (isa<Instruction>(V)) {
      return VM_OPCODE;
    } else {
      llvm_unreachable("Bad Vec Mode");
    }
    return VM_MAX;
  }

  /// Code generation for PSLP blending instructions.
  void generatePSLPCode(SmallVectorImpl<Value *> &VL);

  BoUpSLP::BlockScheduling *getBSForValue(Value *VL);

  /// Remove all entries in VectorizableTree after CurrIdx.
  void removeFromVTreeAfter(int currIdx);

  /// Clear the state of the scheduler.
  void clearSchedulerState();

  /// Replay the schedule of the whole VectorizableTree.
  void replaySchedulerStateUpTo(int UntilIdx);

  /// Replay the build state until currIdx.
  void rebuildBSStateUntil(int currIdx);

  /// Returns true if \p VL was emitted by PSLP.
  bool isEmittedByPSLP(ArrayRef<Value *> VL);

  /// Returns true if \p VL has been part of a previous Multi-Node.
  bool isInPreviousMultiNode(ArrayRef<Value *> VL);

  /// Builds the TreeEntries for a Multi-Node.
  void buildTreeMultiNode_rec(const InstructionsState &S,
                              SmallVectorImpl<Value *> &VL, int NextDepth,
                              EdgeInfo UserTreeIdx,
                              ArrayRef<unsigned> ReuseShuffleIndices);

  /// \returns true if VL has uses external to the Multi-Node.
  bool hasExternalUsesToMultiNode(ArrayRef<Value *> VL);

  /// \returns true if any value is already part of the tree.
  bool alreadyInTrunk(ArrayRef<Value *> VL);

  /// \returns true if any value is already part of a Multi-Node.
  bool areOperandsInExistingMultiNode(ArrayRef<Value *> VL);

  /// \returns true if all instructions in VL are in the same BB as the root.
  bool areInSameBB(ArrayRef<Value *> VL, int RootIdx);

  /// \returns the massaged \p Score.
  int massageScore(int Score) const { return Score * COST_MULTIPLIER; }

  /// \returns the cost-model score of the subtrees rooted at v1 and v2.
  int getScoreAtLevel(Value *v1, Value *v2, int Level, int MaxLevel);

  /// \returns the path sign of \p TrunkV at \p Lane.
  bool isNegativePathSignForTrunk(Value *TrunkV, int Lane);

  /// \returns the path sign of the frontier of \p LeafOD.
  bool isNegativePathSignForFrontier(OperandData *LeafOD);

  /// \returns the path sign of \p LeafOD.
  bool isNegativePathSignForLeaf(OperandData *LeafOD);

  /// \returns true if it is legal to move the Multi-Node 'Operand' from
  /// 'CurrFrontierI' down to 'NewFrontierI'.
  bool isLegalToMoveLeaf(OperandData *FromOD, OperandData *ToOD);

  /// \returns true if /p V is not a trunk value.
  bool isLeafValue(Value *V);

  /// \returns the number of operands of the frontier node of /p OD that are not
  /// trunk nodes of the Multi-Node.
  size_t getNumFrontierLeaves(OperandData *OD);

  /// \returns a high score if \p LHS and \p RHS are consecutive instructions
  /// and good for vectorization.
  int getLookAheadScore(Value *LHS, Value *RHS);

  /// \returns a high score if \p LHS and \p RHS form a splat (a broadcast).
  int getSplatScore(Value *LHS, Value *RHS);

  /// \returns the best matching operands into \p BestoOps.
  int getBestOperand(OpVec &BestOps, OperandData *LHSOp, int RHSLane, int OpI,
                     const OpVec &BestOperandsSoFar, VecMode Mode);

  /// \returns true if v1 and v2 could be combined into a vector.
  int areConsecutive(Value *v1, Value *v2) const;

  /// Fills in ExternalOperands with all operands of FrontierI that are external
  /// to the Multi-Node.
  void getExternalOperands(Instruction *FrontierI,
                           SmallVector<Value *, 2> &ExternalOperands);

  /// \returns true if 'I' is a frontier instruction.
  bool isFrontierI(Instruction *I);

  /// Replace Op's frontier with opcode with the 'effective' one.
  void replaceFrontierOpcodeWithEffective(OperandData *Op);

  /// Update the frontier of \p Op with a new one that has the updated opcode.
  void updateFrontierOpcode(OperandData *Op);

  /// Reorder the instruction operands.
  void applyReorderedOperands();

  /// GroupState refers to the state of the search while trying to build the
  /// maximum group in buildMaxGroup() (which is basically the best set of
  /// operands for a specific operand position).
  enum GroupState {
    // Default, uninitialized state.
    UNINIT = 0,
    // This means that we could not fill some lane with a value. A common reason
    // is that it is illegal to move the values there.
    FAILED,
    // We did find a single best group for this MultiNode operand. So all
    // lanes are filled.
    SUCCESS,
    // This state refers to the situation where we have multiple equally good
    // values for a specific lane while building the group. So instead of just
    // picking just one of them, we stop growing the group at this lane, return
    // the partial group, and also return all the possible good candidate
    // operands for this lane. Then, we resume from the partial group, but we
    // spawn multiple searches, one for each candidate.
    NO_SINGLE_BEST,
    // Invalid state, used as an end marker.
    MG_STATE_MAX,
  };

  /// Debug print.
  static void dumpGroupState(GroupState State, raw_ostream &OS);

  /// The horizontal (for all lanes) group of leaves that are selected in
  /// operand reordering of the Multi-Node.
  class OpGroup {
    int Score = -1;
    VecMode Mode = VM_UNINIT;
    GroupState State = UNINIT;
    OpVec OperandsVec;
  public:
    OpGroup() {}
    int size() const { return OperandsVec.size(); }
    bool empty() const { return OperandsVec.empty(); }
    OperandData *operator[](int Idx) const {
      assert(Idx < (int)OperandsVec.size() && "Out of range");
      return OperandsVec[Idx];
    }
    OperandData *front() const {
      assert(!OperandsVec.empty() && "Broken constructor");
      return OperandsVec.front();
    }
    OperandData *back() const { return OperandsVec.back(); }
    void append(OperandData *OD) { OperandsVec.push_back(OD); }
    void setScore(int S) { Score = S; }
    int getScore() const { return Score; }
    void setMode(VecMode M) { Mode = M; }
    VecMode getMode() const { return Mode; }
    void setState(GroupState S) { State = S; }
    GroupState getState() const { return State; }
    const OpVec &getOpVec() const { return OperandsVec; }
    void clear() {
      Score = -1;
      Mode = VM_UNINIT;
      State = UNINIT;
      OperandsVec.clear();
    }
    int getEndLane() const { return size() - 1; }
    void dump() const;
  };

  /// Build the maximum group in \p CurrGroup for \p OpI .
  void buildMaxGroup(OpGroup &CurrGroup, unsigned OpI, OpVec &NextGroupLHSOps);

  /// Returns the score of the current Multi-Node.
  int getMNScore() const;

  /// Builds the best group for \p OpI in \p GlobalBestGroup .
  GroupState getBestGroupForOpI(int OpI, OpGroup &GlobalBestGroup);

  /// Apply the operand reordering found during /p findMultiNodeOrder.
  void applyMultiNodeOrder();

  /// Perform Multi-Node operand reordering. Returns true if we found a better
  /// order than current one.
  bool findMultiNodeOrder();

  /// Path steering.
  void steerPath(SteerTowardsData &SteerTowards);

  /// Perform Multi-Node operand reordering. Returns true if we should proceed
  /// with code generation.
  bool reorderMultiNodeOperands();

  /// Perform operand reordering for the Multi-Node. Note: Updates VL.
  void reorderMultiNodeOperands(SmallVectorImpl<Value *> &VL);

  /// Move all Multi-Node instructions to the root of the Multi-Node.
  void scheduleMultiNodeInstrs();

  /// \returns the TreeEntry where I is in. It does not need to be a
  /// vectorizable tree entry. \returns nullptr if not found.
  TreeEntry *getTreeEntryForI(Instruction *I);

  /// \returns the tree cost without caring about VL opcodes matching.
  int getTreeCostSafe();

#endif // INTEL_CUSTOMIZATION

  /// Attaches the BlockScheduling structures to basic blocks.
  MapVector<BasicBlock *, std::unique_ptr<BlockScheduling>> BlocksSchedules;

  /// Performs the "real" scheduling. Done before vectorization is actually
  /// performed in a basic block.
  void scheduleBlock(BlockScheduling *BS);

  /// List of users to ignore during scheduling and that don't need extracting.
  ArrayRef<Value *> UserIgnoreList;

  using OrdersType = SmallVector<unsigned, 4>;
  /// A DenseMapInfo implementation for holding DenseMaps and DenseSets of
  /// sorted SmallVectors of unsigned.
  struct OrdersTypeDenseMapInfo {
    static OrdersType getEmptyKey() {
      OrdersType V;
      V.push_back(~1U);
      return V;
    }

    static OrdersType getTombstoneKey() {
      OrdersType V;
      V.push_back(~2U);
      return V;
    }

    static unsigned getHashValue(const OrdersType &V) {
      return static_cast<unsigned>(hash_combine_range(V.begin(), V.end()));
    }

    static bool isEqual(const OrdersType &LHS, const OrdersType &RHS) {
      return LHS == RHS;
    }
  };

  /// Contains orders of operations along with the number of bundles that have
  /// operations in this order. It stores only those orders that require
  /// reordering, if reordering is not required it is counted using \a
  /// NumOpsWantToKeepOriginalOrder.
  DenseMap<OrdersType, unsigned, OrdersTypeDenseMapInfo> NumOpsWantToKeepOrder;
  /// Number of bundles that do not require reordering.
  unsigned NumOpsWantToKeepOriginalOrder = 0;

  // Analysis and block reference.
  Function *F;
  ScalarEvolution *SE;
  TargetTransformInfo *TTI;
  TargetLibraryInfo *TLI;
  AliasAnalysis *AA;
  LoopInfo *LI;
  DominatorTree *DT;
  AssumptionCache *AC;
  DemandedBits *DB;
  const DataLayout *DL;
  OptimizationRemarkEmitter *ORE;

  unsigned MaxVecRegSize; // This is set by TTI or overridden by cl::opt.
  unsigned MinVecRegSize; // Set by cl::opt (default: 128).

  /// Instruction builder to construct the vectorized tree.
  IRBuilder<> Builder;

  /// A map of scalar integer values to the smallest bit width with which they
  /// can legally be represented. The values map to (width, signed) pairs,
  /// where "width" indicates the minimum bit width and "signed" is True if the
  /// value must be signed-extended, rather than zero-extended, back to its
  /// original width.
  MapVector<Value *, std::pair<uint64_t, bool>> MinBWs;
};

#if INTEL_CUSTOMIZATION

#if !defined(NDEBUG) || defined(LLVM_ENABLE_DUMP)
// Debug print
LLVM_DUMP_METHOD void dumpVL(ArrayRef<Value *> VL) {
  for (Value *V : VL) {
    dbgs() << *V << " " << V << "\n";
  }
}

// Debug print
LLVM_DUMP_METHOD void dumpVL(SmallVectorImpl<Value *> &VL) {
  for (Value *V : VL) {
    dbgs() << *V << " " << V << "\n";
  }
}
#endif // #if !defined(NDEBUG) || defined(LLVM_ENABLE_DUMP)

// Return the operands of I in the best order, given the LastOperandPair.
// This allows for more opportunities for SLP.
static BoUpSLP::ValuePair
getOperandPair(Instruction *I,
               const std::vector<BoUpSLP::ValuePair> &LastOperandPairVec) {
  BoUpSLP::ValuePair OperandPair(0, 0);

  // Reorder operands to avoid the same exact opcode being in same group
  if (EnableMultiNodeSLP ||
      // TODO: Check if we should disable operand reordering altogether.
      LastOperandPairVec.empty()) {
    OperandPair.first = I->getOperand(0);
    OperandPair.second = I->getOperand(1);
  }
  // Return the ordering that avoids operand repetition.
  else {
    std::set<Value *> Op0Set, Op1Set;
    for (auto OperandPair : LastOperandPairVec) {
      Op0Set.insert(OperandPair.first);
      Op1Set.insert(OperandPair.second);
    }

    // Count the matching opcodes if we rotate vs if we don't.
    Value *Op0 = I->getOperand(0);
    Value *Op1 = I->getOperand(1);
    int NoRotationConflicts = Op0Set.count(Op0) + Op1Set.count(Op1);
    int RotationConflicts = Op0Set.count(Op1) + Op1Set.count(Op0);
    if (RotationConflicts < NoRotationConflicts) {
      OperandPair.first = Op1;
      OperandPair.second = Op0;
    } else {
      OperandPair.first = Op0;
      OperandPair.second = Op1;
    }
  }
  return OperandPair;
}

// Example: VL[] contains I1 and I2, which have different opcodes.
//          Op1-4 are the operands and U1-U4 are the users.
//
// Op1 Op2 Op3 Op4
//   \/      \/
//   I1      I2
//   /\      /\
//  U1 U2   U3 U4
//
//
// Gets transformed into this:
// - I1c is a new instruction with same opcode as I1
// - I2c is a new instruction with same opcode as I2
//
//    Op1  Op2         Op3  Op4
//     |\  /|           |\  /|
//     | \/ |           | \/ |
//     | /\ |           | /\ |
//     |/  \|           |/  \|
//    I1   I2c         I1c   I2
//      \  /             \   /
//      Sel1(Left)       Sel2(Right)
//      / \              / \
//    U1   U2          U3   U4
//
//  This allows us to vectorize it like this:
//
//   Op1,Op3  Op2,Op4
//      |  \ /  |
//      |   X   |
//      |  / \  |
//      VI1   VI2
//        \   /
//         VSel
//          |
//
// === Optimization for choosing the operands  ===
//
// Since one of the inputs of the select is dead, we can reorder its operands
// to maximize the effectiveness of SLP.
// For example:
//   *   -     -   *
//    \ /       \ /
//     +         -
//
// No reordering would give us:
//     *,-  -,*
//      | \ / |
//      |  X  |
//      | / \ |
//      V+   V-
//       \  /
//        Sel
//         |
// But this is not ideal as *,- or -,* are not nice seeds for SLP.
//
// If we reorder the operands of the addition, then we end up with this:
//     *,*  -,-
//      | \ / |
//      |  X  |
//      | / \ |
//      V+   V-
//       \  /
//        Sel
//         |
// This is much better for SLP because Op1,Op2 are a good seeds.
//
// Given a VL with different opcodes, generate select instructions that
// select between the
void BoUpSLP::generatePSLPCode(SmallVectorImpl<Value *> &VL) {
  unsigned LeftOpcode = 0;
  unsigned RightOpcode = 0;

  for (auto *Value : VL) {
    assert(isa<Instruction>(Value));
    unsigned Opcode = cast<Instruction>(Value)->getOpcode();

    if (Opcode == LeftOpcode || Opcode == RightOpcode)
      continue;

    if (LeftOpcode == 0)
      LeftOpcode = Opcode;
    else if (RightOpcode == 0)
      RightOpcode = Opcode;
    else
      assert("Not more than two opcodes expected");
  }

  assert(LeftOpcode != 0 && RightOpcode != 0 &&
         "Not less than two opcodes expected");

  Instruction::BinaryOps LeftBinOpcode =
      static_cast<Instruction::BinaryOps>(LeftOpcode);
  Instruction::BinaryOps RightBinOpcode =
      static_cast<Instruction::BinaryOps>(RightOpcode);

  // The LastOperandPair helps us in reordering the operands of commutative ops.
  std::vector<ValuePair> LastOperandPairVec;

  for (int i = 0, e = VL.size(); i != e; ++i) {
    Value *V = VL[i];
    // 1. Generate new instructions for padding.
    assert(isa<Instruction>(V) && "Expected instruction");
    Instruction *I = cast<Instruction>(V);
    assert(isa<BinaryOperator>(I) && "We only support binary ops");
    Instruction *ILHS = nullptr;
    Instruction *IRHS = nullptr;
    Constant *Cond = nullptr;

    ValuePair OperandPair = getOperandPair(I, LastOperandPairVec);
    LastOperandPairVec.push_back(OperandPair);
    if (static_cast<Instruction::BinaryOps>(I->getOpcode()) == LeftBinOpcode) {
      ILHS = I;
      std::string IName =
          Instruction::getOpcodeName(RightBinOpcode) + std::string("_PSLP");
      IRHS = BinaryOperator::Create(RightBinOpcode, OperandPair.first,
                                    OperandPair.second, IName);

      IRHS->insertAfter(I);

      // Be optimistic and set "no overflow" flags for padded instruction. Doing
      // so is safe for two reasons: 1) Results of padded instructions are not
      // used. 2) For final vector instruction all flags will be merged meaning
      // that most pessimistic one is used.
      if (isa<OverflowingBinaryOperator>(IRHS)) {
        IRHS->setHasNoSignedWrap(true);
        IRHS->setHasNoUnsignedWrap(true);
      }

      PaddedInstrsEmittedByPSLP.insert(IRHS);
      Cond = Builder.getTrue();
    } else {
      std::string IName =
          Instruction::getOpcodeName(LeftBinOpcode) + std::string("_PSLP");
      ILHS = BinaryOperator::Create(LeftBinOpcode, OperandPair.first,
                                    OperandPair.second, IName);
      ILHS->insertBefore(I);
      IRHS = I;

      // Be optimistic and set "no overflow" flags for padded instruction. Doing
      // so is safe for two reasons: 1) Results of padded instructions are not
      // used. 2) For final vector instruction all flags will be merged meaning
      // that most pessimistic one is used.
      if (isa<OverflowingBinaryOperator>(ILHS)) {
        ILHS->setHasNoSignedWrap(true);
        ILHS->setHasNoUnsignedWrap(true);
      }

      PaddedInstrsEmittedByPSLP.insert(ILHS);
      Cond = Builder.getFalse();
    }

    // 2. Generate select instruction, right after I.
    SelectInst *SelectI =
        SelectInst::Create(Cond, ILHS, IRHS, "PSLP_Select", nullptr, nullptr);
    SelectI->insertAfter(I);
    SelectsEmittedByPSLP.insert(SelectI);

    if (i == 0 && EnablePathSteering) {
      // PSLP is adding new instructions which are not in the path-steering map.
      auto it = PreferredOperandMap.find(V);
      if (it != PreferredOperandMap.end()) {
        int PathIdx = it->second;
        PreferredOperandMap[ILHS] = PathIdx;
        PreferredOperandMap[IRHS] = PathIdx;
      }
    }

    // 3. Redirect I's uses to use data from Select instead of I.
    SmallVector<User *, 2> IUsers;
    for (User *U : I->users())
      IUsers.push_back(U); // Cache users as we are updating while iterating
    for (User *U : IUsers) {
      if (U == SelectI)
        continue; // Skip SelectI
      U->replaceUsesOfWith(I, SelectI);
    }

    // 4. Update V in VL
    VL[i] = SelectI;
  }
}
#endif // INTEL_CUSTOMIZATION

} // end namespace slpvectorizer

template <> struct GraphTraits<BoUpSLP *> {
  using TreeEntry = BoUpSLP::TreeEntry;

  /// NodeRef has to be a pointer per the GraphWriter.
  using NodeRef = TreeEntry *;

  using ContainerTy = BoUpSLP::TreeEntry::VecTreeTy;

  /// Add the VectorizableTree to the index iterator to be able to return
  /// TreeEntry pointers.
  struct ChildIteratorType
      : public iterator_adaptor_base<
            ChildIteratorType, SmallVector<BoUpSLP::EdgeInfo, 1>::iterator> {
    ContainerTy &VectorizableTree;

    ChildIteratorType(SmallVector<BoUpSLP::EdgeInfo, 1>::iterator W,
                      ContainerTy &VT)
        : ChildIteratorType::iterator_adaptor_base(W), VectorizableTree(VT) {}

    NodeRef operator*() { return I->UserTE; }
  };

  static NodeRef getEntryNode(BoUpSLP &R) {
    return R.VectorizableTree[0].get();
  }

  static ChildIteratorType child_begin(NodeRef N) {
    return {N->UserTreeIndices.begin(), N->Container};
  }

  static ChildIteratorType child_end(NodeRef N) {
    return {N->UserTreeIndices.end(), N->Container};
  }

  /// For the node iterator we just need to turn the TreeEntry iterator into a
  /// TreeEntry* iterator so that it dereferences to NodeRef.
  class nodes_iterator {
    using ItTy = ContainerTy::iterator;
    ItTy It;

  public:
    nodes_iterator(const ItTy &It2) : It(It2) {}
    NodeRef operator*() { return It->get(); }
    nodes_iterator operator++() {
      ++It;
      return *this;
    }
    bool operator!=(const nodes_iterator &N2) const { return N2.It != It; }
  };

  static nodes_iterator nodes_begin(BoUpSLP *R) {
    return nodes_iterator(R->VectorizableTree.begin());
  }

  static nodes_iterator nodes_end(BoUpSLP *R) {
    return nodes_iterator(R->VectorizableTree.end());
  }

  static unsigned size(BoUpSLP *R) { return R->VectorizableTree.size(); }
};

template <> struct DOTGraphTraits<BoUpSLP *> : public DefaultDOTGraphTraits {
  using TreeEntry = BoUpSLP::TreeEntry;

  DOTGraphTraits(bool isSimple = false) : DefaultDOTGraphTraits(isSimple) {}

  std::string getNodeLabel(const TreeEntry *Entry, const BoUpSLP *R) {
    std::string Str;
    raw_string_ostream OS(Str);
    if (isSplat(Entry->Scalars)) {
      OS << "<splat> " << *Entry->Scalars[0];
      return Str;
    }
    for (auto V : Entry->Scalars) {
      OS << *V;
      if (std::any_of(
              R->ExternalUses.begin(), R->ExternalUses.end(),
              [&](const BoUpSLP::ExternalUser &EU) { return EU.Scalar == V; }))
        OS << " <extract>";
      OS << "\n";
    }
    return Str;
  }

  static std::string getNodeAttributes(const TreeEntry *Entry,
                                       const BoUpSLP *) {
    if (Entry->NeedToGather)
      return "color=red";
    return "";
  }
};

} // end namespace llvm

#if INTEL_CUSTOMIZATION
// Initializations at the beginning of buildTree().
void BoUpSLP::PSLPInit(void) {
  assert(MultiNodes.empty() && "Missing undo/cleanup?");
  if (PSLPEnabled) {
    FoundPSLPCandidate = false;
    PaddedInstrsEmittedByPSLP.clear();
    SelectsEmittedByPSLP.clear();
    PSLPSuccess = false;
  }
}

void BoUpSLP::PSLPSuccessCleanup() {
  if (PSLPEnabled) {
    PaddedInstrsEmittedByPSLP.clear();
    SelectsEmittedByPSLP.clear();
    PSLPSuccess = false;
  }
}

// Cleanup after PSLP, removing any padded instructions generated.
void BoUpSLP::PSLPFailureCleanup() {
  if (!PSLPEnabled ||
      (PaddedInstrsEmittedByPSLP.empty() && SelectsEmittedByPSLP.empty()))
    return;

  // Go through the selects and remove the padded inputs
  for (auto it = SelectsEmittedByPSLP.begin();
       it != SelectsEmittedByPSLP.end();) {
    auto nextIt = it;
    ++nextIt;
    SelectInst *Select = *it;
    // 1. Remove the non-selected operand.
    Value *NonSelectedOperand = (Select->getCondition() == Builder.getTrue())
                                    ? Select->getFalseValue()
                                    : Select->getTrueValue();
    // We normally expect an Instruction here, expect if it has already been
    // transformed into an undef from a previous run of step 1.
    if (Instruction *NonSelectedI = dyn_cast<Instruction>(NonSelectedOperand)) {
      Value *UndefOp = UndefValue::get(NonSelectedI->getType());
      NonSelectedI->replaceAllUsesWith(UndefOp);
      PaddedInstrsEmittedByPSLP.erase(NonSelectedI);
      NonSelectedI->eraseFromParent();
    }

    // 2. Connect the selected operand with the Select's users.
    Value *SelectedOperand = (Select->getCondition() == Builder.getTrue())
                                 ? Select->getTrueValue()
                                 : Select->getFalseValue();
    Select->replaceAllUsesWith(SelectedOperand);
    Select->eraseFromParent();

    // Remove it from set.
    SelectsEmittedByPSLP.erase(it);

    it = nextIt;
  }
  assert(PaddedInstrsEmittedByPSLP.empty() && SelectsEmittedByPSLP.empty() &&
         "Not all instructions were cleaned up!");
}

// Cleanup pass to remove any code modifications performed by the Multi-Node.
void BoUpSLP::undoMultiNodeReordering() {
  if (!EnableMultiNodeSLP)
    return;
  for (MultiNode &MNode : reverse(MultiNodes)) {
    // 1. Restore the instructions in CurrentMultiNode to their original state
    unsigned NumLanes = MNode.getNumLanes();
    int OpIMax = MNode.getNumOperands();
    for (int OpI = 0; OpI != OpIMax; ++OpI) {
      for (unsigned Lane = 0; Lane != NumLanes; ++Lane) {
        OperandData *Op = MNode.getOperand(Lane, OpI);
        OperandData *SiblingOp = MNode.getSiblingOp(Op);
        Instruction *FrontierI = Op->getFrontier();
        // 1. If we have updated the instruction, restore the original one.
        Instruction *OrigFrontierI = Op->getOriginalFrontier();
        if (OrigFrontierI && OrigFrontierI != FrontierI) {
          // It may have already been inserted by its sibling.
          if (!OrigFrontierI->getParent()) {
            OrigFrontierI->insertBefore(FrontierI);
            FrontierI->replaceAllUsesWith(OrigFrontierI);
            for (int i = 0, e = FrontierI->getNumOperands(); i != e; ++i)
              OrigFrontierI->setOperand(i, FrontierI->getOperand(i));
            FrontierI->eraseFromParent();
            FrontierI = OrigFrontierI;
            // Update Op's frontier so we can see it when dumping the MN.
            Op->setFrontier(FrontierI);
            // Since a sibling node is sharing the same frontier, update it.
            if (SiblingOp)
              SiblingOp->setFrontier(FrontierI);
          }
        }
        // 2. If we have updated the leaf operand, restore the original one.
        Value *OrigOperand = Op->getOriginalOperand();
        int OpNum = Op->getOperandNum();
        assert(FrontierI->getParent() && "FrontierI has been erased!");
        if (OrigOperand && OrigOperand != FrontierI->getOperand(OpNum)) {
          Instruction *FI = (OrigFrontierI) ? OrigFrontierI : FrontierI;
          assert(FI->getParent() && "Expected to be in BB");
          FI->setOperand(OpNum, OrigOperand);
        }
      }
    }

    // 2. Restore the instruction position before scheduling.
    MNode.undoMultiNodeScheduling();
  }
  MultiNodes.clear();
}

void BoUpSLP::cleanupMultiNodeReordering() {
  if (!EnableMultiNodeSLP)
    return;
  MultiNodes.clear();
}
#endif // INTEL_CUSTOMIZATION

void BoUpSLP::buildTree(ArrayRef<Value *> Roots,
                        ArrayRef<Value *> UserIgnoreLst) {
  ExtraValueToDebugLocsMap ExternallyUsedValues;
  buildTree(Roots, ExternallyUsedValues, UserIgnoreLst);
}

void BoUpSLP::buildTree(ArrayRef<Value *> Roots,
                        ExtraValueToDebugLocsMap &ExternallyUsedValues,
                        ArrayRef<Value *> UserIgnoreLst) {
  deleteTree();
  UserIgnoreList = UserIgnoreLst;
  if (!allSameType(Roots))
    return;
  buildTree_rec(Roots, 0, EdgeInfo());

  // Collect the values that we need to extract from the tree.
  for (auto &TEPtr : VectorizableTree) {
    TreeEntry *Entry = TEPtr.get();

    // No need to handle users of gathered values.
    if (Entry->NeedToGather)
      continue;

    // For each lane:
    for (int Lane = 0, LE = Entry->Scalars.size(); Lane != LE; ++Lane) {
      Value *Scalar = Entry->Scalars[Lane];
      int FoundLane = Lane;
      if (!Entry->ReuseShuffleIndices.empty()) {
        FoundLane =
            std::distance(Entry->ReuseShuffleIndices.begin(),
                          llvm::find(Entry->ReuseShuffleIndices, FoundLane));
      }

      // Check if the scalar is externally used as an extra arg.
      auto ExtI = ExternallyUsedValues.find(Scalar);
      if (ExtI != ExternallyUsedValues.end()) {
        LLVM_DEBUG(dbgs() << "SLP: Need to extract: Extra arg from lane "
                          << Lane << " from " << *Scalar << ".\n");
        ExternalUses.emplace_back(Scalar, nullptr, FoundLane);
      }
      for (User *U : Scalar->users()) {
        LLVM_DEBUG(dbgs() << "SLP: Checking user:" << *U << ".\n");

        Instruction *UserInst = dyn_cast<Instruction>(U);
        if (!UserInst)
          continue;

        // Skip in-tree scalars that become vectors
        if (TreeEntry *UseEntry = getTreeEntry(U)) {
          Value *UseScalar = UseEntry->Scalars[0];
          // Some in-tree scalars will remain as scalar in vectorized
          // instructions. If that is the case, the one in Lane 0 will
          // be used.
          if (UseScalar != U ||
              !InTreeUserNeedToExtract(Scalar, UserInst, TLI)) {
            LLVM_DEBUG(dbgs() << "SLP: \tInternal user will be removed:" << *U
                              << ".\n");
            assert(!UseEntry->NeedToGather && "Bad state");
            continue;
          }
        }

        // Ignore users in the user ignore list.
        if (is_contained(UserIgnoreList, UserInst))
          continue;

        LLVM_DEBUG(dbgs() << "SLP: Need to extract:" << *U << " from lane "
                          << Lane << " from " << *Scalar << ".\n");
        ExternalUses.push_back(ExternalUser(Scalar, U, FoundLane));
      }
    }
  }
}

#if INTEL_CUSTOMIZATION
// Undo the instruction reordering performed before MultiNodeReordering, the one
// that moves the instructions towards the root of the Multi-Node.
void BoUpSLP::MultiNode::undoMultiNodeScheduling() {
  for (const auto &Pair : reverse(InstrPositionBeforeScheduling)) {
    Instruction *I = Pair.first;
    Instruction *NextI = Pair.second;
    assert(I && NextI && I->getParent() && NextI->getParent() &&
      "Illegal instruction state. Unlinked from  BasicBlock?");
    I->moveBefore(NextI);
  }
}

// Each BB has its own BS. Return the correct BS for VL.
BoUpSLP::BlockScheduling *BoUpSLP::getBSForValue(Value *V) {
  assert(isa<Instruction>(V) && "Expected instruction.");
  BasicBlock *BB = cast<Instruction>(V)->getParent();
  BlockScheduling *BS = BlocksSchedules[BB].get();
  return BS;
}

// Remove all entries from VectorizableTree[] from 'FromIdx' onwards.
void BoUpSLP::removeFromVTreeAfter(int FromIdx) {
  assert(FromIdx >= 0);
  // 1. Clear entries from ScalarToTreeEntry[]
  for (int i = FromIdx, e = VectorizableTree.size(); i != e; ++i) {
    const TreeEntry &TE = *VectorizableTree[i].get();
    for (Value *V : TE.Scalars) {
      if (TE.NeedToGather) {
        MustGather.erase(V);
      } else {
        ScalarToTreeEntry.erase(V);
      }
    }
  }
  // 2. Remove entries from VectorizableTree[]
  while (VectorizableTree.size() > (unsigned)FromIdx)
    VectorizableTree.pop_back();
}

// NOTE: This requires that all instructions be in the BBs (i.e. not
// removedFromParent()). This is a requirement from getBSForValue().
void BoUpSLP::clearSchedulerState() {
  for (auto &Pair : BlocksSchedules)
    Pair.second->deepClear();
}

// Replay the state of the Block Scheduler from VTree[0]
// until Vtree[UntilIdx-1].
void BoUpSLP::replaySchedulerStateUpTo(int UntilIdx) {
  for (int i = 0; i < UntilIdx; ++i) {
    TreeEntry &TE = *VectorizableTree[i].get();
    if (TE.NeedToGather)
      continue;
    assert(isa<Instruction>(TE.Scalars[0]) && "Instruction expected.");
    Instruction *VL0 = cast<Instruction>(TE.Scalars[0]);
    BlockScheduling *BS = getBSForValue(VL0);
    InstructionsState S = getSameOpcode(TE.Scalars);
    bool Success = BS->tryScheduleBundle(TE.Scalars, this, S);
    assert(Success && "TE not checked for scheduling in buildTree_rec() ?");
    (void)Success;
  }
}

// Replay the state of the Block Scheduler from VTree[0]
// until Vtree[UntilIdx-1]. NOTE: UntilIdx is *not* included
void BoUpSLP::rebuildBSStateUntil(int UntilIdx) {
  // 0. Clear all BS
  clearSchedulerState();
  // 1. Replay until UntilIdx
  replaySchedulerStateUpTo(UntilIdx);
}

bool BoUpSLP::isEmittedByPSLP(ArrayRef<Value *> VL) {
  auto isVEmittedByPSLP = [&](Value *V) {
    auto *I = dyn_cast<Instruction>(V);
    auto *SI = dyn_cast<SelectInst>(V);
    return I && (PaddedInstrsEmittedByPSLP.count(I) ||
                 (SI && SelectsEmittedByPSLP.count(SI)));
  };
  return std::any_of(VL.begin(), VL.end(), isVEmittedByPSLP);
}

bool BoUpSLP::isInPreviousMultiNode(ArrayRef<Value *> VL) {
  for (Value *V : VL)
    if (AllMultiNodeValues.count(V))
      return true;
  return false;
}

/// We move all Multi-Node trunk (frontier) instructions to the root, so that
/// operand reordering can take place without any scheduling problems (e.g.,
/// def-after-use). We perform this code motion in a bottom-up breadth-first
/// fashion, starting from the root of the Multi-Node.

/// For example, consider a single lane of a MultiNode {T0, T1} with leaves
/// {L1, L2, L3}:
///
/// L1 L2
/// | /
/// T1 L3
/// | /
/// T0
///
/// The actual ordering in the BB could be like this: L1, L2, T1, L3, T0
/// If we need to swap L1 and L3, then this is illegal, because L3 follows T1,
/// so we get a def-after-use problem. If we re-schedule all the trunk nodes
/// back-to-back before we perform any reordering, then the problem goes away,
/// because all uses will follow the leaves: L1, L2, L3, T1, T0
void BoUpSLP::scheduleMultiNodeInstrs() {
  std::list<TreeEntry *> TEWorklist;
  TreeEntry *RootTE = VectorizableTree[CurrentMultiNode->getRoot()].get();
  if (CurrentMultiNode->numOfTrunks() <= 1)
    return;
  assert(static_cast<size_t>(CurrentMultiNode->getRoot()) + 1 <
             VectorizableTree.size() &&
         "Should have early exited if only 1 TE in tree.");
  TreeEntry *SecondTE = VectorizableTree[CurrentMultiNode->getRoot() + 1].get();
  TEWorklist.push_back(SecondTE);

  int Lanes = RootTE->Scalars.size();

  // The 'Destination' holds the destination position where the scheduled
  // instruction should be moved to. We need one destination per lane, which is
  // why we are using a vector.
  SmallVector<Instruction *, 4> Destination(Lanes);
  for (int Lane = 0; Lane != Lanes; ++Lane) {
    assert(isa<Instruction>(RootTE->Scalars[Lane]) &&
           "Instrs expected in CurrentMultiNode");
    Destination[Lane] = cast<Instruction>(RootTE->Scalars[Lane]);
  }

  // Iterate until we are done with all TEs of the multi node.
  while (!TEWorklist.empty()) {
    TreeEntry *TE = TEWorklist.front();
    assert(!TE->NeedToGather && "Not vectorizable ?");
    assert((int)TE->Scalars.size() == Lanes && "Broken TE?");
    TEWorklist.pop_front();

    // Move all TE instrs before Destination, and update the Destination.
    for (int Lane = 0; Lane != Lanes; ++Lane) {
      if (Instruction *I = dyn_cast<Instruction>(TE->Scalars[Lane])) {
        // We need to restore the original instruction position.
        CurrentMultiNode->saveBeforeSchedInstrPosition(I, I->getNextNode());

        // Perform the actual code motion.
        I->moveBefore(Destination[Lane]);
        // 'I' becomes the new destination for 'Lane'.
        Destination[Lane] = I;
      }
    }

    // Push predecessor TEs into the worklist.
    if (Instruction *I0 = dyn_cast<Instruction>(TE->Scalars[0])) {
      for (unsigned i = 0, e = I0->getNumOperands(); i != e; ++i) {
        Value *OpV = I0->getOperand(i);
        auto it = ScalarToTreeEntry.find(OpV);
        if (it != ScalarToTreeEntry.end()) {
          int OpTEIdx = it->second;
          if (CurrentMultiNode->containsTrunk(OpTEIdx)) {
            TreeEntry *OpTE = VectorizableTree[OpTEIdx].get();
            TEWorklist.push_back(OpTE);
          }
        }
      }
    }
  }
  if (MultiNodeVerifierChecks)
    assert(!verifyFunction(*F, &dbgs()));
}

// Return TRUE if V1 and V2 should be placed in consecutive lanes.
int BoUpSLP::areConsecutive(Value *v1, Value *v2) const {
  LoadInst *LI1 = dyn_cast<LoadInst>(v1);
  LoadInst *LI2 = dyn_cast<LoadInst>(v2);
  if (LI1 && LI2) {

    bool LoadsAreConsecutive = isConsecutiveAccess(LI1, LI2, *DL, *SE);
    if (LoadsAreConsecutive)
      return massageScore(SCORE_LOADS_CONSEC);
    else {
      return massageScore(SCORE_FAIL);
    }
  }

  Constant *C1 = dyn_cast<Constant>(v1);
  Constant *C2 = dyn_cast<Constant>(v2);
  if (C1 && C2) {
    return massageScore(SCORE_CONST);
  }

  Instruction *Instr1 = dyn_cast<Instruction>(v1);
  Instruction *Instr2 = dyn_cast<Instruction>(v2);
  if (Instr1 && Instr2) {
    // getSameOpcode() also covers add-sub
    InstructionsState S = getSameOpcode({Instr1, Instr2});
    if (S.getOpcode()) {
      // An add-sub vector is +1 cost, so I am not sure whether this helps
      // if (Instr1->getOpcode() == Instr2->getOpcode()) {
      // SPLATs have a higher priority if more than 2 lanes
      if (Instr1 == Instr2) {
        return massageScore(SCORE_INSTR_SAME_OPCODE_EQUAL);
      } else {
        return massageScore(SCORE_INSTR_SAME_OPCODE_DIFF);
      }
    } else {
      return massageScore(SCORE_INSTR_DIFF_OPCODE);
    }
  }
  return massageScore(SCORE_FAIL);
}

// We go through the operands of V1 and V2 until LEVEL
// and we count the number of matches.
int BoUpSLP::getScoreAtLevel(Value *V1, Value *V2, int Level, int MaxLevel) {
  // Get the shallow score of V1 and V2.
  int ShallowScoreAtThisLevel = areConsecutive(V1, V2);

  // If reached MaxLevel,
  // or if V1 and V2 are not instructions,
  // or if they are SPLAT,
  // or if they are not consecutive, early return the current cost.
  Instruction *I1 = dyn_cast<Instruction>(V1);
  Instruction *I2 = dyn_cast<Instruction>(V2);
  if (Level == MaxLevel || !(I1 && I2) || I1 == I2 ||
      ShallowScoreAtThisLevel == massageScore(SCORE_FAIL) ||
      (isa<LoadInst>(I1) && isa<LoadInst>(I2) && ShallowScoreAtThisLevel))
    return ShallowScoreAtThisLevel;

  assert(I1 && I2 && "Should have early exited.");
  SmallSet<int, 4> Op2Used;

  // Recursion towards the operands of I1 and I2. In this way we are collecting
  // the total deep score.
  for (int Op1I = 0, Op1E = I1->getNumOperands(); Op1I != Op1E; ++Op1I) {
    // Try to pair op1I with the best operand of I2.
    int MaxTmpScore = 0;
    int MaxOp2I = -1;
    for (int Op2I = 0, Op2E = I2->getNumOperands(); Op2I != Op2E; ++Op2I) {
      // Skip operands already paired with Op1.
      if (Op2Used.count(Op2I))
        continue;
      // Recursively calculate the cost at each level
      int TmpScore = getScoreAtLevel(I1->getOperand(Op1I), I2->getOperand(Op2I),
                                     Level + 1, MaxLevel);
      if (TmpScore > 0 && TmpScore > MaxTmpScore) {
        MaxTmpScore = TmpScore;
        MaxOp2I = Op2I;
      }
    }
    if (MaxOp2I >= 0) {
      Op2Used.insert(MaxOp2I);
      ShallowScoreAtThisLevel += MaxTmpScore;
    }
  }
  return ShallowScoreAtThisLevel;
}

/// \returns the path sign of the trunk node \p TrunkV at \p Lane..
bool BoUpSLP::isNegativePathSignForTrunk(Value *TrunkV, int Lane) {
  TreeEntry *TE = getTreeEntry(TrunkV);
  assert(TE && "TrunkV not found in VTree");
  assert(Lane < (int)TE->IsNegativePathSign.size() &&
         "PathSigns not populated?");
  return TE->IsNegativePathSign[Lane];
}

/// \returns the path sign of the trunk node \p TrunkOD.
bool BoUpSLP::isNegativePathSignForFrontier(OperandData *TrunkOD) {
  return isNegativePathSignForTrunk(TrunkOD->getFrontier(), TrunkOD->getLane());
}

/// \returns the path sign of the leaf node \p LeafOD.
bool BoUpSLP::isNegativePathSignForLeaf(OperandData *LeafOD) {
  bool TrunkSign = isNegativePathSignForFrontier(LeafOD);
  bool IsSubRHS =
      (int)(LeafOD->getEffectiveFrontierOpcode() == Instruction::Sub &&
            LeafOD->getOperandNum() == 1);
  return TrunkSign != IsSubRHS;
}

// Check if we can move V2Candidate and attach it to the frontier node at
// Index, which is V2CandidatesImmut[Index].
// In the simplest case, when we have commutative operations of the same
// type within the Multi-Node, it is always legal to move.
//  Multi-Node
//  +------+
//  | ...  |
//  |  |   |
//  | CurrF--FromOperand <-- FROM HERE
//  |  |   |
//  | ...  |
//  |  |   |
//  | NewF---ToOperand <-- TO HERE
//  |  |   |
//  | ...  |
//  |  |   |
//  | Root |
//  +------+
//
// This is only allowed if the path from 'FromOperand' to 'Root' and from
// 'ToOperand' to 'Root' pass through the same number of right operand edges
// feeding into subtracts.
bool BoUpSLP::isLegalToMoveLeaf(OperandData *FromLeafOD,
                                OperandData *ToLeafOD) {
  return isNegativePathSignForLeaf(FromLeafOD) ==
         isNegativePathSignForLeaf(ToLeafOD);
}

// Returns true if V is not a trunk value.
// NOTE: We assume that a leaf node is not in VectorizableTree.
bool BoUpSLP::isLeafValue(Value *V) {
  TreeEntry *TE = getTreeEntry(V);
  return !TE;
}

// Returns the look-ahead score, which tells us how much the sub-trees rooted at
// LHS and RHS match (the higher the better).
int BoUpSLP::getLookAheadScore(Value *LHS, Value *RHS) {
  int Score = getScoreAtLevel(LHS, RHS, 1, LookAheadMaxLevel);
  return Score;
}

// Returns a score of 1*multiplier if LHS == RHS, 0 otherwise.
int BoUpSLP::getSplatScore(Value *LHS, Value *RHS) {
  return massageScore(static_cast<int>(RHS == LHS));
}

/// Look for the best operands for \p LHSOp. Return the best ones in \p BestOps.
/// Depending on what type of Value we have on the LHS, we should
/// follow a different strategy on how to get the best value for the RHS. This
/// is what the "Mode" is for. For example if \p LHSOp is a Constant,
/// then we should be looking for a constant for the RHS too ans the mode is set
/// to VM_CONSTANT. Similarly, Loads and Splats, and other we need separate
/// modes.
int BoUpSLP::getBestOperand(OpVec &BestOps, OperandData *LHSOp, int RHSLane,
                            int OpI, const OpVec &BestOperandsSoFar,
                            VecMode Mode) {
  OperandData *OrigRHSOperand = CurrentMultiNode->getOperand(RHSLane, OpI);
  Value *LHS = LHSOp->getValue();
  Instruction *LHSFrontierI = LHSOp->getFrontier();

  // The return values of our search: the best operand and whether we should
  // move its frontier.
  OperandData *BestRHSOperand = nullptr;
  // OperandData *BestFrontierOperandToSwapWith = nullptr;
  int BestScore = -1;

  // Go through all operands of the MultiNode looking for the best match.
  for (int OpIdx = 0, E = CurrentMultiNode->getNumOperands(); OpIdx != E;
       ++OpIdx) {
    OperandData *RHSOperand = CurrentMultiNode->getOperand(RHSLane, OpIdx);
    // Skip if we have already used this for this Lane.
    if (RHSOperand->isUsed())
      continue;
    // The candidate for this operand data.
    Value *RHS = RHSOperand->getValue();

    int Score;
    switch (Mode) {
    case VM_CONSTANT:
    case VM_LOAD:
    case VM_OPCODE:
      Score = getLookAheadScore(LHS, RHS);
      // Make sure we are not using the same value.
      for (OperandData *OD : BestOperandsSoFar) {
        if (OD->getValue() == RHS) {
          Score = 0;
          break;
        }
      }
      break;
    case VM_SPLAT:
      Score = getSplatScore(LHS, RHS);
      break;
    case VM_FAILED:
      Score = -1;
      break;
    default:
      llvm_unreachable("Bad Mode");
    }

    OperandData *FrontierOperandToSwapWith = nullptr;

    if (RHSOperand != OrigRHSOperand &&
        // Check signs.
        !isLegalToMoveLeaf(RHSOperand, OrigRHSOperand)) {
      // If we can't move the sub-tree to Index, then try to see if we can
      // move it along with its frontier instruction.
      if (EnableSwapFrontiers &&
          // This is allowed only if the frontiers are different.
          RHSOperand->getFrontier() != OrigRHSOperand->getFrontier() &&
          // Operand 0 is tricky.
          RHSOperand->getOperandNum() == 1 &&
          OrigRHSOperand->getOperandNum() == 1 &&
          // Check signs.
          isNegativePathSignForFrontier(RHSOperand) ==
              isNegativePathSignForFrontier(OrigRHSOperand) &&
          // If we have different opcodes we need PSLP
          (RHSOperand->getFrontier()->getOpcode() ==
               LHSOp->getFrontier()->getOpcode() ||
           DoPSLP)) {
        FrontierOperandToSwapWith = OrigRHSOperand;
      }
      // If not, then skip this candidate and look for another.
      else
        continue;
    }

    // If the users' opcodes don't match, then we need to adjust the cost
    // to reflect the fact that we will need a blend and a new instruction
    // as generated by padding (PSLP).
    Instruction *RHSNewFrontierI =
        (FrontierOperandToSwapWith) ? FrontierOperandToSwapWith->getFrontier()
                                    : OrigRHSOperand->getFrontier();
    auto S = getSameOpcode({LHSFrontierI, RHSNewFrontierI});
    Score += S.isAltShuffle() ? massageScore(BLEND_COST) : 0;

    // Check score and set best if needed.
    if (Score > 0 && Score >= BestScore) {
      // We just found a new best, that is better than the previous one.
      if (Score > BestScore)
        BestOps.clear();

      BestScore = Score;
      BestRHSOperand = RHSOperand;
      // BestFrontierOperandToSwapWith = FrontierOperandToSwapWith;

      BestOps.push_back(BestRHSOperand);
    }
  }

  return BestScore;
}

// Replaces old frontier opcode with "effective" one for 'Op'. The "effective"
// opcode is the opcode that the 'Frontier' node will get after we perform the
// actual movement of the opcodes. So if we are swapping a '-' with a '+', their
// "effective" opcodes will be swapped during the reordering. At this point we
// are in codegen. Instead of moving instructions around, we are removing the
// old ones and replacing them with the ones with the updated opcode (that is
// the "effective opcode").
void BoUpSLP::replaceFrontierOpcodeWithEffective(OperandData *Op) {
  assert(Op->shouldUpdateFrontierOpcode());
  // Skip if we have already replaced the frontier instruction.
  // This can happen when there is a sibling operand.
  if (Op->getOriginalFrontier())
    return;

  auto OpcodeBefore =
      static_cast<Instruction::BinaryOps>(Op->getFrontier()->getOpcode());
  auto OpcodeAfter =
      static_cast<Instruction::BinaryOps>(Op->getEffectiveFrontierOpcode());
  assert(OpcodeAfter != OpcodeBefore && "Why are we swapping then?");
  (void) OpcodeBefore;

  // At the top of the Mult-Node there may be two OperandData nodes sharing a
  // single frontier. We need to update the Sibling's frontier too!
  OperandData *SiblingOp = CurrentMultiNode->getSiblingOp(Op);
  // Save original frontiers
  if (SiblingOp)
    SiblingOp->saveOriginalFrontier();
  Op->saveOriginalFrontier();

  // Create the replacement frontier instructions, using the opposite opcodes.
  // Also make sure that the operands are swapped as required.
  Instruction *OldFrontier = Op->getFrontier();
  Instruction *NewFrontier = BinaryOperator::Create(
      OpcodeAfter, OldFrontier->getOperand(0), OldFrontier->getOperand(1),
      OldFrontier->getName(), OldFrontier);
  NewFrontier->copyIRFlags(OldFrontier);
  OldFrontier->replaceAllUsesWith(NewFrontier);
  OldFrontier->removeFromParent();
  OldFrontier->dropAllReferences();

  // Update Sibling's frontier.
  if (SiblingOp)
    SiblingOp->setFrontier(NewFrontier);
  // Update Op's frontier.
  Op->setFrontier(NewFrontier);
}

// Update the frontier instruction with a new one with the updated opcode.
void BoUpSLP::updateFrontierOpcode(OperandData *Op) {
  Instruction *OldFrontierI = Op->getFrontier();

  // Create an new instruction with the effective opcode and update 'Op'.
  replaceFrontierOpcodeWithEffective(Op);
  Instruction *NewFrontierI = Op->getFrontier();
  if (MultiNodeVerifierChecks)
    assert(!verifyFunction(*F, &dbgs()));

  // Bookkeeping!
  // Update data structures to reflect the instruction changes.

  // 1. VectorizableTree: Update the TreeEntry.Scalars[]
  for (int TEIdx : CurrentMultiNode->getTrunks()) {
    TreeEntry &TE = *VectorizableTree[TEIdx].get();
    for (int Lane = 0, Lanes = TE.Scalars.size(); Lane != Lanes; ++Lane) {
      Value *V = TE.Scalars[Lane];
      if (V == OldFrontierI)
        TE.Scalars[Lane] = NewFrontierI;
    }
  }

  // 2. ScalarToTreeEntry
  assert(ScalarToTreeEntry.count(OldFrontierI) && "Hmm frontier not in VTree?");
  int TEIdx = ScalarToTreeEntry[OldFrontierI];
  ScalarToTreeEntry.erase(OldFrontierI);
  ScalarToTreeEntry[NewFrontierI] = TEIdx;
}

/// Update the IR instructions to reflect the state in \p CurrentMultiNode .
void BoUpSLP::applyReorderedOperands() {
  assert(!CurrentMultiNode->empty() && "Broken CurrentMultiNode.");
  unsigned NumLanes = CurrentMultiNode->getNumLanes();
  for (int OpI = 0, E = CurrentMultiNode->getNumOperands(); OpI != E; ++OpI) {
    for (unsigned Lane = 0; Lane != NumLanes; ++Lane) {
      OperandData *Op = CurrentMultiNode->getOperand(Lane, OpI);
      // 1. Check if we first need to update the opcode.
      if (Op->shouldUpdateFrontierOpcode())
        updateFrontierOpcode(Op);

      // 2. Update the operands if needed.
      Instruction *FrontierI = Op->getFrontier();
      int OpNum = Op->getOperandNum();
      if (FrontierI->getOperand(OpNum) != Op->getValue()) {
        // Save it for undo.
        Op->saveOriginalOperand();
        // Update the operand to reflect the current state.
        FrontierI->setOperand(OpNum, Op->getValue());
      }
      if (MultiNodeVerifierChecks)
        assert(!verifyFunction(*F, &dbgs()));
    }
  }
}

/// For each lane, find the best value for the OpI operand of the Multi-Node and
/// put it in to the 'Group'. The 'Group' is a sequence of leaves, one for each
/// lane, that will be the 'OpI'th operand of the Multi-Node.
void BoUpSLP::buildMaxGroup(OpGroup &Group, unsigned OpI,
                            OpVec &NextGroupLHSOps) {
  assert(!Group.empty() && "Expected at least one instruction in the group");
  int TotalScore = 0;
  // Try to get the best operands to grow Group.
  for (int RHSLane = Group.getEndLane() + 1,
           Lanes = CurrentMultiNode->getNumLanes();
       RHSLane != Lanes; ++RHSLane) {
    assert(RHSLane > 0 && "Lane should be the RHS");
    // Get 1) the best candidate for 'RHSLane' that matches best agaisnt LHSOp,
    //     2) whether we should swap frontiers with the CurrRHSOperand.
    OperandData *BestRHSOperand = nullptr;
    OperandData *LHSOp = Group.back();
    OpVec BestOps;
    int LaneScore = -1;
    // We are looking for a node of a specific type according to the operand
    // history in VMode.
    LaneScore = getBestOperand(BestOps, LHSOp, RHSLane, OpI, Group.getOpVec(),
                               Group.getMode());
    TotalScore += LaneScore;

    if (BestOps.empty()) {
      // No solution. Mark OpI as failed and return.
      Group.setMode(VM_FAILED);
      Group.setState(FAILED);
      return;
    } else if (BestOps.size() == 1) {
      // A single best solution.
      BestRHSOperand = BestOps.front();
    } else {
      // We have many nodes with max score.
      // This signifies the end of the current group.
      NextGroupLHSOps = BestOps;
      Group.setState(NO_SINGLE_BEST);
      Group.setScore(TotalScore);
      return;
    }

    // If the first two Lanes are a splat, change the mode
    if (RHSLane == 1 && BestRHSOperand->getValue() == Group.back()->getValue())
      Group.setMode(VM_SPLAT);

    assert(BestRHSOperand && "Why nullptr?");
    Group.append(BestRHSOperand);
  }
  // If we have reached this point, we have filled in the whole 'BestForLanes'.
  Group.setScore(TotalScore);
  Group.setState(SUCCESS);
}

// Return the score of CurrentMultiNode.
int BoUpSLP::getMNScore() const {
  int Score = 0;
  assert(!CurrentMultiNode->empty());
  for (int OpI = 0, OpIMax = CurrentMultiNode->getNumOperands(); OpI != OpIMax;
       ++OpI) {
    bool AreConsecutive = true;
    for (int Lane = 1, Lanes = CurrentMultiNode->getNumLanes(); Lane != Lanes;
         ++Lane) {
      const OperandData *OperandL = CurrentMultiNode->getOperand(Lane - 1, OpI);
      const OperandData *OperandR = CurrentMultiNode->getOperand(Lane, OpI);
      if (!areConsecutive(OperandL->getValue(), OperandR->getValue()) ||
          OperandL->getValue() == OperandR->getValue()) {
        AreConsecutive = false;
        break;
      }
    }
    Score += (int)AreConsecutive;
  }
  return Score;
}

/// Fill in \p GlobalBestGroup with the best operands for \p OpI operand index
/// of the 'CurrentMultiNode'. Returns state of the formed 'GlobalBestGroup'.
/// See description of 'GroupState' for more details.
BoUpSLP::GroupState BoUpSLP::getBestGroupForOpI(int OpI,
                                                OpGroup &GlobalBestGroup) {
  GlobalBestGroup.clear();
  assert(GlobalBestGroup.empty() && "Already visited?");
  // We are trying all nodes with maximum scores as seeds of groups.
  OpVec FirstOperandCandidates;
  // For the first lane we need to try all operand nodes.
  OperandData *CurrLHSOperand = CurrentMultiNode->getOperand(0, OpI);
  for (int OpIdx = 0, E = CurrentMultiNode->getNumOperands(); OpIdx != E;
       ++OpIdx) {
    OperandData *LHSOperand = CurrentMultiNode->getOperand(0, OpIdx);
    if (!LHSOperand->isUsed() &&
        isLegalToMoveLeaf(LHSOperand, CurrLHSOperand)) {
      FirstOperandCandidates.push_back(LHSOperand);
    }
  }

  // Keep trying to build max groups until we cover all lanes.
  int NumLanes = CurrentMultiNode->getNumLanes();
  int SpawnsBudget = MaxTotalGroupSpawns;
  while (GlobalBestGroup.size() < NumLanes) {
    OpVec BestNextFirstOperands;
    OpGroup LocalBestGroup;
    // Try all the first operand candidates for the group.
    assert(!FirstOperandCandidates.empty() && "Need first operand");
    for (OperandData *FirstOperand : FirstOperandCandidates) {
      OpVec FirstOperandsForNextGroup;
      // Build the maximum group starting from 'FirstOperand'.
      OpGroup TryGroup = GlobalBestGroup;
      TryGroup.append(FirstOperand);
      if (TryGroup.size() == 1)
        TryGroup.setMode(getVecModeForVal(FirstOperand->getValue()));

      buildMaxGroup(TryGroup, OpI, FirstOperandsForNextGroup);
      // Find the best maximum group. We divide by the number of nodes in the
      // group. This avoids long bad groups.
      int Score = TryGroup.getScore() / TryGroup.size();
      if (LocalBestGroup.empty() ||
          // We need to make the groups as long as possible.
          (TryGroup.size() >= LocalBestGroup.size() &&
           // We should maximize the score per lane.
           Score > LocalBestGroup.getScore() / LocalBestGroup.size())) {
        LocalBestGroup = TryGroup;

        // Check our complexity budget. We have this many spawns left.
        int IdealSpawns = FirstOperandsForNextGroup.size();
        int CappedSpawns = std::min(IdealSpawns, MaxGroupSpawns.getValue());
        SpawnsBudget -= CappedSpawns;
        // The budget is not super accurate, but it should be good enough.
        if (SpawnsBudget < 0)
          CappedSpawns = 1;
        // Get the slice FirstOperandsForNextGroup[0:MaxGroupSpawns].
        auto BeginIt = FirstOperandsForNextGroup.begin();
        auto EndIt = BeginIt;
        std::advance(EndIt, CappedSpawns);
        BestNextFirstOperands = OpVec(BeginIt, EndIt);
      }
    }
    assert(!LocalBestGroup.empty() &&
           "Must have found a best group, even a bad one.");

    if (LocalBestGroup.getState() == FAILED) {
      // TODO: Let it get cleaned up by the parent function.
      GlobalBestGroup = LocalBestGroup;
      return FAILED;
    } else if (LocalBestGroup.getState() == NO_SINGLE_BEST)
      // We cannot find a single best, so we have to start with a new group.
      FirstOperandCandidates = BestNextFirstOperands;
    // Since LocalBestGroup did not fail, keep it a best.
    GlobalBestGroup = LocalBestGroup;
  }
  assert(GlobalBestGroup.getState() == SUCCESS);
  return SUCCESS;
}

// Perform the operand reordering according to 'BestGroups'.
void BoUpSLP::applyMultiNodeOrder() {
  // Cluster Multi-Node instructions at the root to avoid scheduling isseus.
  scheduleMultiNodeInstrs();

  // Update the instruction operands.
  applyReorderedOperands();

  // Take note of all Multi-Node instructions to avoid overlapping Multi-Nodes.
  for (int TEIdx : CurrentMultiNode->getTrunks())
    for (Value *V : VectorizableTree[TEIdx]->Scalars)
      AllMultiNodeValues.insert(V);
}

// Populate 'PreferredOperandMap' with the preferred path.
void BoUpSLP::steerPath(SteerTowardsData &SteerTowards) {
  auto getOperandIndex = [](Instruction *I, Value *Op) {
    for (int Idx = 0, E = I->getNumOperands(); Idx != E; ++Idx)
      if (I->getOperand(Idx) == Op)
        return Idx;
    llvm_unreachable("'Op' not an operand of 'I' !");
  };
  Value *Root0 = VectorizableTree[CurrentMultiNode->getRoot()]->Scalars[0];

  Instruction *Runner =
      CurrentMultiNode->getOperand(0, SteerTowards.OpI)->getFrontier();
  Value *Operand = Runner->getOperand(SteerTowards.OperandNum);
  assert(Operand != Runner && "Self referencing instruction?");
  // Follow the path to the root node of the MultiNode, tagging each
  // instruction at lane 0 with the preferred operand direction.
  while (Operand != Root0 && Runner) {
    // Mark the path.
    PreferredOperandMap[Runner] = getOperandIndex(Runner, Operand);
    // Prepare Operand and Runner for next iteration.
    Operand = Runner;
    auto getUser = [&](Instruction *I) -> Value * {
      for (User *U : I->users()) {
        if (TreeEntry *TE = getTreeEntry(U))
          return TE->Scalars[0];
        assert(getTreeEntry(I)->Idx == CurrentMultiNode->getRoot() &&
               "If no users found, 'I' must be the root of the MultiNode");
      }
      // Return null if 'I' is at the root of the MultiNode.
      return nullptr;
    };
    Value *RunnerUser = getUser(Runner);
    Runner = (RunnerUser) ? dyn_cast<Instruction>(RunnerUser) : nullptr;
  }
}

// This perfroms the Multi-Node-wide reordering of the Multi-Node frontier.
//
// A1  B1  C2  A2
//  \ /     \ /
//   +   C1  +   B2
//    \ /     \ /
//     +       +
bool BoUpSLP::findMultiNodeOrder() {
  // Holds the hint that will help steer SLP through the multi-node.
  SteerTowardsData SteerTowards;
  // Get the score before we perform any operand sorting. We will use it later
  // to check if sorting improved the score.
  int OrigScore = getMNScore();

  SmallVector<int, 8> VisitingOrder;
  for (int OpI = 0, E = CurrentMultiNode->getNumOperands(); OpI != E; ++OpI)
    VisitingOrder.push_back(OpI);
  auto CmpDistFromRoot = [&](int Idx1, int Idx2) -> bool {
    OperandData *Op1 = CurrentMultiNode->getOperand(0, Idx1);
    OperandData *Op2 = CurrentMultiNode->getOperand(0, Idx2);
    TreeEntry *TE1 = getTreeEntry(Op1->getFrontier());
    TreeEntry *TE2 = getTreeEntry(Op2->getFrontier());
    assert(TE1 && TE2 && "Broken Op1, Op2 ?");
    // If TE the TE is the root of the MultiNode, return -1 as the user.
    auto getDistanceFromRoot = [&](TreeEntry *TE) {
      int Cnt = 0;
      // NOTE: I think that there may be more than 1 use in the Multi-Node, but
      //       it should be good enough to use UserTreeIndices[0] here.
      for (TreeEntry *RunnerTE = TE;
           RunnerTE->Idx > CurrentMultiNode->getRoot();
           RunnerTE = RunnerTE->UserTreeIndices[0].UserTE)
        Cnt++;
      return Cnt;
    };
    return getDistanceFromRoot(TE1) < getDistanceFromRoot(TE2);
  };
  // Sort the visiting order such that operands closer to the root of the
  // Multi-Node are visited first.
  std::sort(VisitingOrder.begin(), VisitingOrder.end(), CmpDistFromRoot);

  // Early exit if no more than one operand.
  unsigned NumMultiNodeOps = CurrentMultiNode->getNumOperands();
  if (NumMultiNodeOps <= 1)
    return false;

  // // Save the original values and frontiers for undo.
  // // NOTE: This is disabled because we are saving the operands on the fly
  // //       within applyReorderedOperands().
  // CurrentMultiNode->saveOrigOpsAndFrontiers();

  // The assumption is that the Multi-Node has been canonicalized, therefore
  // the closer we are to the root (the lower the OpI), the more important
  // it is to find the best match.
  //
  // Multi-Node canonicalization is transformation from:
  //
  //  A   B
  //   \ /
  //    -  C
  //    | /
  //    +
  //
  //  to:
  //
  //  0 A
  //  |/
  //  + B
  //  |/
  //  + C
  //  |/
  //  +
  for (int OpI : VisitingOrder) {
    // Find the best operands for the whole 'OpI'.
    OpGroup BestGroup;
    auto State = getBestGroupForOpI(OpI, BestGroup);
    switch (State) {
    case SUCCESS: {
      LLVM_DEBUG(dbgs() << "SLP: MultiNode: Group SUCCESS at OpI:" << OpI
                        << "\n");
      // Since we found a "best" group, update the CurrentMultiNode to reflect
      // the code changes. This includes: i.   Swapping the leaf values, and ii.
      // Swapping the opcodes. iii. Marking operands as 'used'. NOTE: We are
      // *not* generating code at this point.
      for (int Lane = 0, Lanes = BestGroup.size(); Lane != Lanes; ++Lane) {
        OperandData *BestOp = BestGroup[Lane];
        OperandData *OrigOp = CurrentMultiNode->getOperand(Lane, OpI);
        // i. Swap the leaf values.
        if (BestOp->getValue() != OrigOp->getValue()) {
          // Update the Operand data structures (the IR gets modified later).
          Value *BestValue = BestOp->getValue();
          Value *OrigValue = OrigOp->getValue();
          OrigOp->setValue(BestValue);
          BestOp->setValue(OrigValue);
        }
        // ii. Swap the opcode.
        if (isNegativePathSignForLeaf(OrigOp) !=
            isNegativePathSignForLeaf(BestOp)) {
          unsigned OrigOpcode = OrigOp->getEffectiveFrontierOpcode();
          unsigned BestOpcode = BestOp->getEffectiveFrontierOpcode();
          // WARNING: These should be cleaned up if the the group fails.
          OrigOp->setEffectiveFrontierOpcode(BestOpcode);
          BestOp->setEffectiveFrontierOpcode(OrigOpcode);
        }
        /// iii. Mark as 'used'.
        OrigOp->setUsed();
      }
      // If we are steering the SLP path, steer it towards the group with the
      // best score. This must be done before the MN reordering, as this will
      // mess up some of BestGroup's data.
      if (EnablePathSteering)
        if (BestGroup.getScore() > SteerTowards.Score)
          SteerTowards.set(
              OpI,
              CurrentMultiNode->getOperand(0, OpI)->getOperandNum(),
              BestGroup.getScore());

      break;
    }
    case FAILED: {
      LLVM_DEBUG(dbgs() << "SLP: MultiNode: Group FAILED at OpI:" << OpI
                        << "\n");
      break;
    }
    default:
      llvm_unreachable("Bad State");
    }
  }

  // Perform the code transformation only if it leads to a better score.
  // TODO: We would ideally update CurrentMultiNode and get rid of getScore().
  // But this is not so easy as CurrentMultiNode does not contain pointers.
  bool DoCodeGen = false;
  // TODO: Not sure if this check is actually needed.
  int FinalScore = getMNScore();
  if (FinalScore >= OrigScore)
    DoCodeGen = true;

  // Steer the SLP direction to always start from the best path first.
  if (EnablePathSteering && !SteerTowards.isUninit())
    steerPath(SteerTowards);

  return DoCodeGen;
}

void BoUpSLP::reorderMultiNodeOperands(SmallVectorImpl<Value *> &VL) {
  if (MultiNodeVerifierChecks)
    assert(!verifyFunction(*F, &dbgs()));

  // Perform the frontier reordering using the look-ahead heuristic.
  if (findMultiNodeOrder()) {
    applyMultiNodeOrder();
    if (MultiNodeVerifierChecks)
      assert(!verifyFunction(*F, &dbgs()));
  }

  // Update VL to be the root of the Multi-Node.
  VL = VectorizableTree[CurrentMultiNode->getRoot()]->Scalars;

  if (MultiNodeVerifierChecks)
    assert(!verifyFunction(*F, &dbgs()));
}

// Return true if we have finished building the Multi-Node, false otherwise.
void BoUpSLP::buildTreeMultiNode_rec(const InstructionsState &S,
                                     SmallVectorImpl<Value *> &VL,
                                     int NextDepth, EdgeInfo UserTreeIdx,
                                     ArrayRef<unsigned> ReuseShuffleIndices) {
  unsigned NumLanes = VL.size();

  // Build the Multi-Node tree entry.
  int NewTEIdx = VectorizableTree.size();
  CurrentMultiNode->appendTrunk(NewTEIdx);

  // Initialize current Multi-Node if this is the root.
  if (CurrentMultiNode->numOfTrunks() == 1)
    CurrentMultiNode->setNumLanes(NumLanes);
  assert(!CurrentMultiNode->empty() && "Not resized ?");

  // If this VL looks OK for the Multi-Node, proceed with adding a new entry.
  auto *NewTE = newTreeEntry(VL, true, UserTreeIdx, ReuseShuffleIndices);

  int LastTEIdx = VectorizableTree.size() - 1;

  // Point to the root of the Multi-Node.
  VectorizableTree[LastTEIdx]->MultiNodeRoot = CurrentMultiNode->getRoot();

  // Now we can continue the buildTree_rec()  recursion.
  // Reorder operands (if possible) based on the default shallow reordering that
  // only checks the immediate predecessors.

  // Keeps order for left and right operands.
  SmallVector<int, 4> OpDirs[2];
  // Keeps values for left and right operands.
  ValueList Operands[2];
  reorderInputsAccordingToOpcode(VL, Operands[0],
                                 Operands[1], *DL, *SE, OpDirs[0], OpDirs[1],
                                 *this);

  // TODO: This is a workaround. Currently we don't addMultiNodeLeaf() to the
  // Multi-Node if its values are alreadyInTrunk(). The problem is that if the
  // skipped leaf is a good permutation, while the one in the trunk is a bad
  // one, then the good leaf is not visited at all.
  // Disabling the 'alreadyInTrunk()' condition should fix this but I am not
  // sure it is safe to remvoe it.
  if (BuildTreeOrderReverse && DoPSLP) {
    for (int i = 1; i >= 0; --i) {
//      UserTreeIdx.EdgeIdx = i;
//      UserTreeIdx.OpDirection = std::move(OpDirs[i]);
      // Continue the recursion: try to grow the Multi-Node.
      buildTree_rec(Operands[i], NextDepth, {NewTE, static_cast<unsigned>(i), OpDirs[i]});
    }
  } else {
    for (unsigned i = 0; i < 2; ++i) {
//      UserTreeIdx.EdgeIdx = i;
//      UserTreeIdx.OpDirection = std::move(OpDirs[i]);
      // Continue the recursion: try to grow the Multi-Node.
      buildTree_rec(Operands[i], NextDepth, {NewTE, i, OpDirs[i]});
    }
  }
}

<<<<<<< HEAD
// Return true if any value in VL has external uses.
bool BoUpSLP::hasExternalUsesToMultiNode(ArrayRef<Value *> VL) {
  assert((!getTreeEntry(VL[0]) || getTreeEntry(VL[0])->Idx != 0) &&
         "This VL is at the root!");
  for (Value *Scalar : VL) {
    for (User *U : Scalar->users()) {
      // TODO: This is a hack. Ideally we would like buildTree_rec() to follow
      // both sides of the select before proceeding.
      // This checks if the user is one of the sides of the select.
      // A   B
      // |\ /|
      // | X |
      // L   R  -
      //  \ /   | select triangle
      //  SEL   -
      // This returns true for U == L or R.
      auto isInSelectTriangle = [&](User *U) -> bool {
        if (!U->hasOneUse())
          return false;
        Instruction *Sel = dyn_cast<Instruction>(U->user_back());
        return Sel && isa<SelectInst>(Sel) &&
               SelectsEmittedByPSLP.count(cast<SelectInst>(Sel));
      };
      if (isInSelectTriangle(U))
        continue;
      // If the user not in ScalarToTreeEntry, then it is not even in the
      // SLP-tree, so definitely not in the Multi-Node.
      if (!ScalarToTreeEntry.count(U) ||
          // If the user is not in the MultiNode, then it has an external use.
          !CurrentMultiNode->containsTrunk(ScalarToTreeEntry[U]))
        return true;
    }
  }
  return false;
}

bool BoUpSLP::alreadyInTrunk(ArrayRef<Value *> VL) {
  for (Value *V : VL)
    if (getTreeEntry(V))
      return true;
  return false;
}

bool BoUpSLP::areOperandsInExistingMultiNode(ArrayRef<Value *> VL) {
  for (Value *V : VL) {
    if (Instruction *I = dyn_cast<Instruction>(V)) {
      for (Value *Op : I->operands()) {
        if (AllMultiNodeValues.count(Op))
          return true;
      }
    }
  }
  return false;
}

=======
        Instruction *UserInst = dyn_cast<Instruction>(U);
        if (!UserInst)
          continue;

        // Skip in-tree scalars that become vectors
        if (TreeEntry *UseEntry = getTreeEntry(U)) {
          Value *UseScalar = UseEntry->Scalars[0];
          // Some in-tree scalars will remain as scalar in vectorized
          // instructions. If that is the case, the one in Lane 0 will
          // be used.
          if (UseScalar != U ||
              !InTreeUserNeedToExtract(Scalar, UserInst, TLI)) {
            LLVM_DEBUG(dbgs() << "SLP: \tInternal user will be removed:" << *U
                              << ".\n");
            assert(!UseEntry->NeedToGather && "Bad state");
            continue;
          }
        }

        // Ignore users in the user ignore list.
        if (is_contained(UserIgnoreList, UserInst))
          continue;

        LLVM_DEBUG(dbgs() << "SLP: Need to extract:" << *U << " from lane "
                          << Lane << " from " << *Scalar << ".\n");
        ExternalUses.push_back(ExternalUser(Scalar, U, FoundLane));
      }
    }
  }
}

#if INTEL_CUSTOMIZATION
// Undo the instruction reordering performed before MultiNodeReordering, the one
// that moves the instructions towards the root of the Multi-Node.
void BoUpSLP::MultiNode::undoMultiNodeScheduling() {
  for (const auto &Pair : reverse(InstrPositionBeforeScheduling)) {
    Instruction *I = Pair.first;
    Instruction *NextI = Pair.second;
    assert(I && NextI && I->getParent() && NextI->getParent() &&
      "Illegal instruction state. Unlinked from  BasicBlock?");
    I->moveBefore(NextI);
  }
}

// Each BB has its own BS. Return the correct BS for VL.
BoUpSLP::BlockScheduling *BoUpSLP::getBSForValue(Value *V) {
  assert(isa<Instruction>(V) && "Expected instruction.");
  BasicBlock *BB = cast<Instruction>(V)->getParent();
  BlockScheduling *BS = BlocksSchedules[BB].get();
  return BS;
}

// Remove all entries from VectorizableTree[] from 'FromIdx' onwards.
void BoUpSLP::removeFromVTreeAfter(int FromIdx) {
  assert(FromIdx >= 0);
  // 1. Clear entries from ScalarToTreeEntry[]
  for (int i = FromIdx, e = VectorizableTree.size(); i != e; ++i) {
    const TreeEntry &TE = *VectorizableTree[i].get();
    for (Value *V : TE.Scalars) {
      if (TE.NeedToGather) {
        MustGather.erase(V);
      } else {
        ScalarToTreeEntry.erase(V);
      }
    }
  }
  // 2. Remove entries from VectorizableTree[]
  while (VectorizableTree.size() > (unsigned)FromIdx)
    VectorizableTree.pop_back();
}

// NOTE: This requires that all instructions be in the BBs (i.e. not
// removedFromParent()). This is a requirement from getBSForValue().
void BoUpSLP::clearSchedulerState() {
  for (auto &Pair : BlocksSchedules)
    Pair.second->deepClear();
}

// Replay the state of the Block Scheduler from VTree[0]
// until Vtree[UntilIdx-1].
void BoUpSLP::replaySchedulerStateUpTo(int UntilIdx) {
  for (int i = 0; i < UntilIdx; ++i) {
    TreeEntry &TE = *VectorizableTree[i].get();
    if (TE.NeedToGather)
      continue;
    assert(isa<Instruction>(TE.Scalars[0]) && "Instruction expected.");
    Instruction *VL0 = cast<Instruction>(TE.Scalars[0]);
    BlockScheduling *BS = getBSForValue(VL0);
    InstructionsState S = getSameOpcode(TE.Scalars);
    bool Success = BS->tryScheduleBundle(TE.Scalars, this, S);
    assert(Success && "TE not checked for scheduling in buildTree_rec() ?");
    (void)Success;
  }
}

// Replay the state of the Block Scheduler from VTree[0]
// until Vtree[UntilIdx-1]. NOTE: UntilIdx is *not* included
void BoUpSLP::rebuildBSStateUntil(int UntilIdx) {
  // 0. Clear all BS
  clearSchedulerState();
  // 1. Replay until UntilIdx
  replaySchedulerStateUpTo(UntilIdx);
}

bool BoUpSLP::isEmittedByPSLP(ArrayRef<Value *> VL) {
  auto isVEmittedByPSLP = [&](Value *V) {
    auto *I = dyn_cast<Instruction>(V);
    auto *SI = dyn_cast<SelectInst>(V);
    return I && (PaddedInstrsEmittedByPSLP.count(I) ||
                 (SI && SelectsEmittedByPSLP.count(SI)));
  };
  return std::any_of(VL.begin(), VL.end(), isVEmittedByPSLP);
}

bool BoUpSLP::isInPreviousMultiNode(ArrayRef<Value *> VL) {
  for (Value *V : VL)
    if (AllMultiNodeValues.count(V))
      return true;
  return false;
}

/// We move all Multi-Node trunk (frontier) instructions to the root, so that
/// operand reordering can take place without any scheduling problems (e.g.,
/// def-after-use). We perform this code motion in a bottom-up breadth-first
/// fashion, starting from the root of the Multi-Node.

/// For example, consider a single lane of a MultiNode {T0, T1} with leaves
/// {L1, L2, L3}:
///
/// L1 L2
/// | /
/// T1 L3
/// | /
/// T0
///
/// The actual ordering in the BB could be like this: L1, L2, T1, L3, T0
/// If we need to swap L1 and L3, then this is illegal, because L3 follows T1,
/// so we get a def-after-use problem. If we re-schedule all the trunk nodes
/// back-to-back before we perform any reordering, then the problem goes away,
/// because all uses will follow the leaves: L1, L2, L3, T1, T0
void BoUpSLP::scheduleMultiNodeInstrs() {
  std::list<TreeEntry *> TEWorklist;
  TreeEntry *RootTE = VectorizableTree[CurrentMultiNode->getRoot()].get();
  if (CurrentMultiNode->numOfTrunks() <= 1)
    return;
  assert(static_cast<size_t>(CurrentMultiNode->getRoot()) + 1 <
             VectorizableTree.size() &&
         "Should have early exited if only 1 TE in tree.");
  TreeEntry *SecondTE = VectorizableTree[CurrentMultiNode->getRoot() + 1].get();
  TEWorklist.push_back(SecondTE);

  int Lanes = RootTE->Scalars.size();

  // The 'Destination' holds the destination position where the scheduled
  // instruction should be moved to. We need one destination per lane, which is
  // why we are using a vector.
  SmallVector<Instruction *, 4> Destination(Lanes);
  for (int Lane = 0; Lane != Lanes; ++Lane) {
    assert(isa<Instruction>(RootTE->Scalars[Lane]) &&
           "Instrs expected in CurrentMultiNode");
    Destination[Lane] = cast<Instruction>(RootTE->Scalars[Lane]);
  }

  // Iterate until we are done with all TEs of the multi node.
  while (!TEWorklist.empty()) {
    TreeEntry *TE = TEWorklist.front();
    assert(!TE->NeedToGather && "Not vectorizable ?");
    assert((int)TE->Scalars.size() == Lanes && "Broken TE?");
    TEWorklist.pop_front();

    // Move all TE instrs before Destination, and update the Destination.
    for (int Lane = 0; Lane != Lanes; ++Lane) {
      if (Instruction *I = dyn_cast<Instruction>(TE->Scalars[Lane])) {
        // We need to restore the original instruction position.
        CurrentMultiNode->saveBeforeSchedInstrPosition(I, I->getNextNode());

        // Perform the actual code motion.
        I->moveBefore(Destination[Lane]);
        // 'I' becomes the new destination for 'Lane'.
        Destination[Lane] = I;
      }
    }

    // Push predecessor TEs into the worklist.
    if (Instruction *I0 = dyn_cast<Instruction>(TE->Scalars[0])) {
      for (unsigned i = 0, e = I0->getNumOperands(); i != e; ++i) {
        Value *OpV = I0->getOperand(i);
        auto it = ScalarToTreeEntry.find(OpV);
        if (it != ScalarToTreeEntry.end()) {
          int OpTEIdx = it->second;
          if (CurrentMultiNode->containsTrunk(OpTEIdx)) {
            TreeEntry *OpTE = VectorizableTree[OpTEIdx].get();
            TEWorklist.push_back(OpTE);
          }
        }
      }
    }
  }
  if (MultiNodeVerifierChecks)
    assert(!verifyFunction(*F, &dbgs()));
}

// Return TRUE if V1 and V2 should be placed in consecutive lanes.
int BoUpSLP::areConsecutive(Value *v1, Value *v2) const {
  LoadInst *LI1 = dyn_cast<LoadInst>(v1);
  LoadInst *LI2 = dyn_cast<LoadInst>(v2);
  if (LI1 && LI2) {

    bool LoadsAreConsecutive = isConsecutiveAccess(LI1, LI2, *DL, *SE);
    if (LoadsAreConsecutive)
      return massageScore(SCORE_LOADS_CONSEC);
    else {
      return massageScore(SCORE_FAIL);
    }
  }

  Constant *C1 = dyn_cast<Constant>(v1);
  Constant *C2 = dyn_cast<Constant>(v2);
  if (C1 && C2) {
    return massageScore(SCORE_CONST);
  }

  Instruction *Instr1 = dyn_cast<Instruction>(v1);
  Instruction *Instr2 = dyn_cast<Instruction>(v2);
  if (Instr1 && Instr2) {
    // getSameOpcode() also covers add-sub
    InstructionsState S = getSameOpcode({Instr1, Instr2});
    if (S.getOpcode()) {
      // An add-sub vector is +1 cost, so I am not sure whether this helps
      // if (Instr1->getOpcode() == Instr2->getOpcode()) {
      // SPLATs have a higher priority if more than 2 lanes
      if (Instr1 == Instr2) {
        return massageScore(SCORE_INSTR_SAME_OPCODE_EQUAL);
      } else {
        return massageScore(SCORE_INSTR_SAME_OPCODE_DIFF);
      }
    } else {
      return massageScore(SCORE_INSTR_DIFF_OPCODE);
    }
  }
  return massageScore(SCORE_FAIL);
}

// We go through the operands of V1 and V2 until LEVEL
// and we count the number of matches.
int BoUpSLP::getScoreAtLevel(Value *V1, Value *V2, int Level, int MaxLevel) {
  // Get the shallow score of V1 and V2.
  int ShallowScoreAtThisLevel = areConsecutive(V1, V2);

  // If reached MaxLevel,
  // or if V1 and V2 are not instructions,
  // or if they are SPLAT,
  // or if they are not consecutive, early return the current cost.
  Instruction *I1 = dyn_cast<Instruction>(V1);
  Instruction *I2 = dyn_cast<Instruction>(V2);
  if (Level == MaxLevel || !(I1 && I2) || I1 == I2 ||
      ShallowScoreAtThisLevel == massageScore(SCORE_FAIL) ||
      (isa<LoadInst>(I1) && isa<LoadInst>(I2) && ShallowScoreAtThisLevel))
    return ShallowScoreAtThisLevel;

  assert(I1 && I2 && "Should have early exited.");
  SmallSet<int, 4> Op2Used;

  // Recursion towards the operands of I1 and I2. In this way we are collecting
  // the total deep score.
  for (int Op1I = 0, Op1E = I1->getNumOperands(); Op1I != Op1E; ++Op1I) {
    // Try to pair op1I with the best operand of I2.
    int MaxTmpScore = 0;
    int MaxOp2I = -1;
    for (int Op2I = 0, Op2E = I2->getNumOperands(); Op2I != Op2E; ++Op2I) {
      // Skip operands already paired with Op1.
      if (Op2Used.count(Op2I))
        continue;
      // Recursively calculate the cost at each level
      int TmpScore = getScoreAtLevel(I1->getOperand(Op1I), I2->getOperand(Op2I),
                                     Level + 1, MaxLevel);
      if (TmpScore > 0 && TmpScore > MaxTmpScore) {
        MaxTmpScore = TmpScore;
        MaxOp2I = Op2I;
      }
    }
    if (MaxOp2I >= 0) {
      Op2Used.insert(MaxOp2I);
      ShallowScoreAtThisLevel += MaxTmpScore;
    }
  }
  return ShallowScoreAtThisLevel;
}

/// \returns the path sign of the trunk node \p TrunkV at \p Lane..
bool BoUpSLP::isNegativePathSignForTrunk(Value *TrunkV, int Lane) {
  TreeEntry *TE = getTreeEntry(TrunkV);
  assert(TE && "TrunkV not found in VTree");
  assert(Lane < (int)TE->IsNegativePathSign.size() &&
         "PathSigns not populated?");
  return TE->IsNegativePathSign[Lane];
}

/// \returns the path sign of the trunk node \p TrunkOD.
bool BoUpSLP::isNegativePathSignForFrontier(OperandData *TrunkOD) {
  return isNegativePathSignForTrunk(TrunkOD->getFrontier(), TrunkOD->getLane());
}

/// \returns the path sign of the leaf node \p LeafOD.
bool BoUpSLP::isNegativePathSignForLeaf(OperandData *LeafOD) {
  bool TrunkSign = isNegativePathSignForFrontier(LeafOD);
  bool IsSubRHS =
      (int)(LeafOD->getEffectiveFrontierOpcode() == Instruction::Sub &&
            LeafOD->getOperandNum() == 1);
  return TrunkSign != IsSubRHS;
}

// Check if we can move V2Candidate and attach it to the frontier node at
// Index, which is V2CandidatesImmut[Index].
// In the simplest case, when we have commutative operations of the same
// type within the Multi-Node, it is always legal to move.
//  Multi-Node
//  +------+
//  | ...  |
//  |  |   |
//  | CurrF--FromOperand <-- FROM HERE
//  |  |   |
//  | ...  |
//  |  |   |
//  | NewF---ToOperand <-- TO HERE
//  |  |   |
//  | ...  |
//  |  |   |
//  | Root |
//  +------+
//
// This is only allowed if the path from 'FromOperand' to 'Root' and from
// 'ToOperand' to 'Root' pass through the same number of right operand edges
// feeding into subtracts.
bool BoUpSLP::isLegalToMoveLeaf(OperandData *FromLeafOD,
                                OperandData *ToLeafOD) {
  return isNegativePathSignForLeaf(FromLeafOD) ==
         isNegativePathSignForLeaf(ToLeafOD);
}

// Returns true if V is not a trunk value.
// NOTE: We assume that a leaf node is not in VectorizableTree.
bool BoUpSLP::isLeafValue(Value *V) {
  TreeEntry *TE = getTreeEntry(V);
  return !TE;
}

// Returns the look-ahead score, which tells us how much the sub-trees rooted at
// LHS and RHS match (the higher the better).
int BoUpSLP::getLookAheadScore(Value *LHS, Value *RHS) {
  int Score = getScoreAtLevel(LHS, RHS, 1, LookAheadMaxLevel);
  return Score;
}

// Returns a score of 1*multiplier if LHS == RHS, 0 otherwise.
int BoUpSLP::getSplatScore(Value *LHS, Value *RHS) {
  return massageScore(static_cast<int>(RHS == LHS));
}

/// Look for the best operands for \p LHSOp. Return the best ones in \p BestOps.
/// Depending on what type of Value we have on the LHS, we should
/// follow a different strategy on how to get the best value for the RHS. This
/// is what the "Mode" is for. For example if \p LHSOp is a Constant,
/// then we should be looking for a constant for the RHS too ans the mode is set
/// to VM_CONSTANT. Similarly, Loads and Splats, and other we need separate
/// modes.
int BoUpSLP::getBestOperand(OpVec &BestOps, OperandData *LHSOp, int RHSLane,
                            int OpI, const OpVec &BestOperandsSoFar,
                            VecMode Mode) {
  OperandData *OrigRHSOperand = CurrentMultiNode->getOperand(RHSLane, OpI);
  Value *LHS = LHSOp->getValue();
  Instruction *LHSFrontierI = LHSOp->getFrontier();

  // The return values of our search: the best operand and whether we should
  // move its frontier.
  OperandData *BestRHSOperand = nullptr;
  // OperandData *BestFrontierOperandToSwapWith = nullptr;
  int BestScore = -1;

  // Go through all operands of the MultiNode looking for the best match.
  for (int OpIdx = 0, E = CurrentMultiNode->getNumOperands(); OpIdx != E;
       ++OpIdx) {
    OperandData *RHSOperand = CurrentMultiNode->getOperand(RHSLane, OpIdx);
    // Skip if we have already used this for this Lane.
    if (RHSOperand->isUsed())
      continue;
    // The candidate for this operand data.
    Value *RHS = RHSOperand->getValue();

    int Score;
    switch (Mode) {
    case VM_CONSTANT:
    case VM_LOAD:
    case VM_OPCODE:
      Score = getLookAheadScore(LHS, RHS);
      // Make sure we are not using the same value.
      for (OperandData *OD : BestOperandsSoFar) {
        if (OD->getValue() == RHS) {
          Score = 0;
          break;
        }
      }
      break;
    case VM_SPLAT:
      Score = getSplatScore(LHS, RHS);
      break;
    case VM_FAILED:
      Score = -1;
      break;
    default:
      llvm_unreachable("Bad Mode");
    }

    OperandData *FrontierOperandToSwapWith = nullptr;

    if (RHSOperand != OrigRHSOperand &&
        // Check signs.
        !isLegalToMoveLeaf(RHSOperand, OrigRHSOperand)) {
      // If we can't move the sub-tree to Index, then try to see if we can
      // move it along with its frontier instruction.
      if (EnableSwapFrontiers &&
          // This is allowed only if the frontiers are different.
          RHSOperand->getFrontier() != OrigRHSOperand->getFrontier() &&
          // Operand 0 is tricky.
          RHSOperand->getOperandNum() == 1 &&
          OrigRHSOperand->getOperandNum() == 1 &&
          // Check signs.
          isNegativePathSignForFrontier(RHSOperand) ==
              isNegativePathSignForFrontier(OrigRHSOperand) &&
          // If we have different opcodes we need PSLP
          (RHSOperand->getFrontier()->getOpcode() ==
               LHSOp->getFrontier()->getOpcode() ||
           DoPSLP)) {
        FrontierOperandToSwapWith = OrigRHSOperand;
      }
      // If not, then skip this candidate and look for another.
      else
        continue;
    }

    // If the users' opcodes don't match, then we need to adjust the cost
    // to reflect the fact that we will need a blend and a new instruction
    // as generated by padding (PSLP).
    Instruction *RHSNewFrontierI =
        (FrontierOperandToSwapWith) ? FrontierOperandToSwapWith->getFrontier()
                                    : OrigRHSOperand->getFrontier();
    auto S = getSameOpcode({LHSFrontierI, RHSNewFrontierI});
    Score += S.isAltShuffle() ? massageScore(BLEND_COST) : 0;

    // Check score and set best if needed.
    if (Score > 0 && Score >= BestScore) {
      // We just found a new best, that is better than the previous one.
      if (Score > BestScore)
        BestOps.clear();

      BestScore = Score;
      BestRHSOperand = RHSOperand;
      // BestFrontierOperandToSwapWith = FrontierOperandToSwapWith;

      BestOps.push_back(BestRHSOperand);
    }
  }

  return BestScore;
}

// Replaces old frontier opcode with "effective" one for 'Op'. The "effective"
// opcode is the opcode that the 'Frontier' node will get after we perform the
// actual movement of the opcodes. So if we are swapping a '-' with a '+', their
// "effective" opcodes will be swapped during the reordering. At this point we
// are in codegen. Instead of moving instructions around, we are removing the
// old ones and replacing them with the ones with the updated opcode (that is
// the "effective opcode").
void BoUpSLP::replaceFrontierOpcodeWithEffective(OperandData *Op) {
  assert(Op->shouldUpdateFrontierOpcode());
  // Skip if we have already replaced the frontier instruction.
  // This can happen when there is a sibling operand.
  if (Op->getOriginalFrontier())
    return;

  auto OpcodeBefore =
      static_cast<Instruction::BinaryOps>(Op->getFrontier()->getOpcode());
  auto OpcodeAfter =
      static_cast<Instruction::BinaryOps>(Op->getEffectiveFrontierOpcode());
  assert(OpcodeAfter != OpcodeBefore && "Why are we swapping then?");
  (void) OpcodeBefore;

  // At the top of the Mult-Node there may be two OperandData nodes sharing a
  // single frontier. We need to update the Sibling's frontier too!
  OperandData *SiblingOp = CurrentMultiNode->getSiblingOp(Op);
  // Save original frontiers
  if (SiblingOp)
    SiblingOp->saveOriginalFrontier();
  Op->saveOriginalFrontier();

  // Create the replacement frontier instructions, using the opposite opcodes.
  // Also make sure that the operands are swapped as required.
  Instruction *OldFrontier = Op->getFrontier();
  Instruction *NewFrontier = BinaryOperator::Create(
      OpcodeAfter, OldFrontier->getOperand(0), OldFrontier->getOperand(1),
      OldFrontier->getName(), OldFrontier);
  NewFrontier->copyIRFlags(OldFrontier);
  OldFrontier->replaceAllUsesWith(NewFrontier);
  OldFrontier->removeFromParent();
  OldFrontier->dropAllReferences();

  // Update Sibling's frontier.
  if (SiblingOp)
    SiblingOp->setFrontier(NewFrontier);
  // Update Op's frontier.
  Op->setFrontier(NewFrontier);
}

// Update the frontier instruction with a new one with the updated opcode.
void BoUpSLP::updateFrontierOpcode(OperandData *Op) {
  Instruction *OldFrontierI = Op->getFrontier();

  // Create an new instruction with the effective opcode and update 'Op'.
  replaceFrontierOpcodeWithEffective(Op);
  Instruction *NewFrontierI = Op->getFrontier();
  if (MultiNodeVerifierChecks)
    assert(!verifyFunction(*F, &dbgs()));

  // Bookkeeping!
  // Update data structures to reflect the instruction changes.

  // 1. VectorizableTree: Update the TreeEntry.Scalars[]
  for (int TEIdx : CurrentMultiNode->getTrunks()) {
    TreeEntry &TE = *VectorizableTree[TEIdx].get();
    for (int Lane = 0, Lanes = TE.Scalars.size(); Lane != Lanes; ++Lane) {
      Value *V = TE.Scalars[Lane];
      if (V == OldFrontierI)
        TE.Scalars[Lane] = NewFrontierI;
    }
  }

  // 2. ScalarToTreeEntry
  assert(ScalarToTreeEntry.count(OldFrontierI) && "Hmm frontier not in VTree?");
  int TEIdx = ScalarToTreeEntry[OldFrontierI];
  ScalarToTreeEntry.erase(OldFrontierI);
  ScalarToTreeEntry[NewFrontierI] = TEIdx;
}

/// Update the IR instructions to reflect the state in \p CurrentMultiNode .
void BoUpSLP::applyReorderedOperands() {
  assert(!CurrentMultiNode->empty() && "Broken CurrentMultiNode.");
  unsigned NumLanes = CurrentMultiNode->getNumLanes();
  for (int OpI = 0, E = CurrentMultiNode->getNumOperands(); OpI != E; ++OpI) {
    for (unsigned Lane = 0; Lane != NumLanes; ++Lane) {
      OperandData *Op = CurrentMultiNode->getOperand(Lane, OpI);
      // 1. Check if we first need to update the opcode.
      if (Op->shouldUpdateFrontierOpcode())
        updateFrontierOpcode(Op);

      // 2. Update the operands if needed.
      Instruction *FrontierI = Op->getFrontier();
      int OpNum = Op->getOperandNum();
      if (FrontierI->getOperand(OpNum) != Op->getValue()) {
        // Save it for undo.
        Op->saveOriginalOperand();
        // Update the operand to reflect the current state.
        FrontierI->setOperand(OpNum, Op->getValue());
      }
      if (MultiNodeVerifierChecks)
        assert(!verifyFunction(*F, &dbgs()));
    }
  }
}

/// For each lane, find the best value for the OpI operand of the Multi-Node and
/// put it in to the 'Group'. The 'Group' is a sequence of leaves, one for each
/// lane, that will be the 'OpI'th operand of the Multi-Node.
void BoUpSLP::buildMaxGroup(OpGroup &Group, unsigned OpI,
                            OpVec &NextGroupLHSOps) {
  assert(!Group.empty() && "Expected at least one instruction in the group");
  int TotalScore = 0;
  // Try to get the best operands to grow Group.
  for (int RHSLane = Group.getEndLane() + 1,
           Lanes = CurrentMultiNode->getNumLanes();
       RHSLane != Lanes; ++RHSLane) {
    assert(RHSLane > 0 && "Lane should be the RHS");
    // Get 1) the best candidate for 'RHSLane' that matches best agaisnt LHSOp,
    //     2) whether we should swap frontiers with the CurrRHSOperand.
    OperandData *BestRHSOperand = nullptr;
    OperandData *LHSOp = Group.back();
    OpVec BestOps;
    int LaneScore = -1;
    // We are looking for a node of a specific type according to the operand
    // history in VMode.
    LaneScore = getBestOperand(BestOps, LHSOp, RHSLane, OpI, Group.getOpVec(),
                               Group.getMode());
    TotalScore += LaneScore;

    if (BestOps.empty()) {
      // No solution. Mark OpI as failed and return.
      Group.setMode(VM_FAILED);
      Group.setState(FAILED);
      return;
    } else if (BestOps.size() == 1) {
      // A single best solution.
      BestRHSOperand = BestOps.front();
    } else {
      // We have many nodes with max score.
      // This signifies the end of the current group.
      NextGroupLHSOps = BestOps;
      Group.setState(NO_SINGLE_BEST);
      Group.setScore(TotalScore);
      return;
    }

    // If the first two Lanes are a splat, change the mode
    if (RHSLane == 1 && BestRHSOperand->getValue() == Group.back()->getValue())
      Group.setMode(VM_SPLAT);

    assert(BestRHSOperand && "Why nullptr?");
    Group.append(BestRHSOperand);
  }
  // If we have reached this point, we have filled in the whole 'BestForLanes'.
  Group.setScore(TotalScore);
  Group.setState(SUCCESS);
}

// Return the score of CurrentMultiNode.
int BoUpSLP::getMNScore() const {
  int Score = 0;
  assert(!CurrentMultiNode->empty());
  for (int OpI = 0, OpIMax = CurrentMultiNode->getNumOperands(); OpI != OpIMax;
       ++OpI) {
    bool AreConsecutive = true;
    for (int Lane = 1, Lanes = CurrentMultiNode->getNumLanes(); Lane != Lanes;
         ++Lane) {
      const OperandData *OperandL = CurrentMultiNode->getOperand(Lane - 1, OpI);
      const OperandData *OperandR = CurrentMultiNode->getOperand(Lane, OpI);
      if (!areConsecutive(OperandL->getValue(), OperandR->getValue()) ||
          OperandL->getValue() == OperandR->getValue()) {
        AreConsecutive = false;
        break;
      }
    }
    Score += (int)AreConsecutive;
  }
  return Score;
}

/// Fill in \p GlobalBestGroup with the best operands for \p OpI operand index
/// of the 'CurrentMultiNode'. Returns state of the formed 'GlobalBestGroup'.
/// See description of 'GroupState' for more details.
BoUpSLP::GroupState BoUpSLP::getBestGroupForOpI(int OpI,
                                                OpGroup &GlobalBestGroup) {
  GlobalBestGroup.clear();
  assert(GlobalBestGroup.empty() && "Already visited?");
  // We are trying all nodes with maximum scores as seeds of groups.
  OpVec FirstOperandCandidates;
  // For the first lane we need to try all operand nodes.
  OperandData *CurrLHSOperand = CurrentMultiNode->getOperand(0, OpI);
  for (int OpIdx = 0, E = CurrentMultiNode->getNumOperands(); OpIdx != E;
       ++OpIdx) {
    OperandData *LHSOperand = CurrentMultiNode->getOperand(0, OpIdx);
    if (!LHSOperand->isUsed() &&
        isLegalToMoveLeaf(LHSOperand, CurrLHSOperand)) {
      FirstOperandCandidates.push_back(LHSOperand);
    }
  }

  // Keep trying to build max groups until we cover all lanes.
  int NumLanes = CurrentMultiNode->getNumLanes();
  int SpawnsBudget = MaxTotalGroupSpawns;
  while (GlobalBestGroup.size() < NumLanes) {
    OpVec BestNextFirstOperands;
    OpGroup LocalBestGroup;
    // Try all the first operand candidates for the group.
    assert(!FirstOperandCandidates.empty() && "Need first operand");
    for (OperandData *FirstOperand : FirstOperandCandidates) {
      OpVec FirstOperandsForNextGroup;
      // Build the maximum group starting from 'FirstOperand'.
      OpGroup TryGroup = GlobalBestGroup;
      TryGroup.append(FirstOperand);
      if (TryGroup.size() == 1)
        TryGroup.setMode(getVecModeForVal(FirstOperand->getValue()));

      buildMaxGroup(TryGroup, OpI, FirstOperandsForNextGroup);
      // Find the best maximum group. We divide by the number of nodes in the
      // group. This avoids long bad groups.
      int Score = TryGroup.getScore() / TryGroup.size();
      if (LocalBestGroup.empty() ||
          // We need to make the groups as long as possible.
          (TryGroup.size() >= LocalBestGroup.size() &&
           // We should maximize the score per lane.
           Score > LocalBestGroup.getScore() / LocalBestGroup.size())) {
        LocalBestGroup = TryGroup;

        // Check our complexity budget. We have this many spawns left.
        int IdealSpawns = FirstOperandsForNextGroup.size();
        int CappedSpawns = std::min(IdealSpawns, MaxGroupSpawns.getValue());
        SpawnsBudget -= CappedSpawns;
        // The budget is not super accurate, but it should be good enough.
        if (SpawnsBudget < 0)
          CappedSpawns = 1;
        // Get the slice FirstOperandsForNextGroup[0:MaxGroupSpawns].
        auto BeginIt = FirstOperandsForNextGroup.begin();
        auto EndIt = BeginIt;
        std::advance(EndIt, CappedSpawns);
        BestNextFirstOperands = OpVec(BeginIt, EndIt);
      }
    }
    assert(!LocalBestGroup.empty() &&
           "Must have found a best group, even a bad one.");

    if (LocalBestGroup.getState() == FAILED) {
      // TODO: Let it get cleaned up by the parent function.
      GlobalBestGroup = LocalBestGroup;
      return FAILED;
    } else if (LocalBestGroup.getState() == NO_SINGLE_BEST)
      // We cannot find a single best, so we have to start with a new group.
      FirstOperandCandidates = BestNextFirstOperands;
    // Since LocalBestGroup did not fail, keep it a best.
    GlobalBestGroup = LocalBestGroup;
  }
  assert(GlobalBestGroup.getState() == SUCCESS);
  return SUCCESS;
}

// Perform the operand reordering according to 'BestGroups'.
void BoUpSLP::applyMultiNodeOrder() {
  // Cluster Multi-Node instructions at the root to avoid scheduling isseus.
  scheduleMultiNodeInstrs();

  // Update the instruction operands.
  applyReorderedOperands();

  // Take note of all Multi-Node instructions to avoid overlapping Multi-Nodes.
  for (int TEIdx : CurrentMultiNode->getTrunks())
    for (Value *V : VectorizableTree[TEIdx]->Scalars)
      AllMultiNodeValues.insert(V);
}

// Populate 'PreferredOperandMap' with the preferred path.
void BoUpSLP::steerPath(SteerTowardsData &SteerTowards) {
  auto getOperandIndex = [](Instruction *I, Value *Op) {
    for (int Idx = 0, E = I->getNumOperands(); Idx != E; ++Idx)
      if (I->getOperand(Idx) == Op)
        return Idx;
    llvm_unreachable("'Op' not an operand of 'I' !");
  };
  Value *Root0 = VectorizableTree[CurrentMultiNode->getRoot()]->Scalars[0];

  Instruction *Runner =
      CurrentMultiNode->getOperand(0, SteerTowards.OpI)->getFrontier();
  Value *Operand = Runner->getOperand(SteerTowards.OperandNum);
  assert(Operand != Runner && "Self referencing instruction?");
  // Follow the path to the root node of the MultiNode, tagging each
  // instruction at lane 0 with the preferred operand direction.
  while (Operand != Root0 && Runner) {
    // Mark the path.
    PreferredOperandMap[Runner] = getOperandIndex(Runner, Operand);
    // Prepare Operand and Runner for next iteration.
    Operand = Runner;
    auto getUser = [&](Instruction *I) -> Value * {
      for (User *U : I->users()) {
        if (TreeEntry *TE = getTreeEntry(U))
          return TE->Scalars[0];
        assert(getTreeEntry(I)->Idx == CurrentMultiNode->getRoot() &&
               "If no users found, 'I' must be the root of the MultiNode");
      }
      // Return null if 'I' is at the root of the MultiNode.
      return nullptr;
    };
    Value *RunnerUser = getUser(Runner);
    Runner = (RunnerUser) ? dyn_cast<Instruction>(RunnerUser) : nullptr;
  }
}

// This perfroms the Multi-Node-wide reordering of the Multi-Node frontier.
//
// A1  B1  C2  A2
//  \ /     \ /
//   +   C1  +   B2
//    \ /     \ /
//     +       +
bool BoUpSLP::findMultiNodeOrder() {
  // Holds the hint that will help steer SLP through the multi-node.
  SteerTowardsData SteerTowards;
  // Get the score before we perform any operand sorting. We will use it later
  // to check if sorting improved the score.
  int OrigScore = getMNScore();

  SmallVector<int, 8> VisitingOrder;
  for (int OpI = 0, E = CurrentMultiNode->getNumOperands(); OpI != E; ++OpI)
    VisitingOrder.push_back(OpI);
  auto CmpDistFromRoot = [&](int Idx1, int Idx2) -> bool {
    OperandData *Op1 = CurrentMultiNode->getOperand(0, Idx1);
    OperandData *Op2 = CurrentMultiNode->getOperand(0, Idx2);
    TreeEntry *TE1 = getTreeEntry(Op1->getFrontier());
    TreeEntry *TE2 = getTreeEntry(Op2->getFrontier());
    assert(TE1 && TE2 && "Broken Op1, Op2 ?");
    // If TE the TE is the root of the MultiNode, return -1 as the user.
    auto getDistanceFromRoot = [&](TreeEntry *TE) {
      int Cnt = 0;
      // NOTE: I think that there may be more than 1 use in the Multi-Node, but
      //       it should be good enough to use UserTreeIndices[0] here.
      for (TreeEntry *RunnerTE = TE;
           RunnerTE->Idx > CurrentMultiNode->getRoot();
           RunnerTE = RunnerTE->UserTreeIndices[0].UserTE)
        Cnt++;
      return Cnt;
    };
    return getDistanceFromRoot(TE1) < getDistanceFromRoot(TE2);
  };
  // Sort the visiting order such that operands closer to the root of the
  // Multi-Node are visited first.
  std::sort(VisitingOrder.begin(), VisitingOrder.end(), CmpDistFromRoot);

  // Early exit if no more than one operand.
  unsigned NumMultiNodeOps = CurrentMultiNode->getNumOperands();
  if (NumMultiNodeOps <= 1)
    return false;

  // // Save the original values and frontiers for undo.
  // // NOTE: This is disabled because we are saving the operands on the fly
  // //       within applyReorderedOperands().
  // CurrentMultiNode->saveOrigOpsAndFrontiers();

  // The assumption is that the Multi-Node has been canonicalized, therefore
  // the closer we are to the root (the lower the OpI), the more important
  // it is to find the best match.
  //
  // Multi-Node canonicalization is transformation from:
  //
  //  A   B
  //   \ /
  //    -  C
  //    | /
  //    +
  //
  //  to:
  //
  //  0 A
  //  |/
  //  + B
  //  |/
  //  + C
  //  |/
  //  +
  for (int OpI : VisitingOrder) {
    // Find the best operands for the whole 'OpI'.
    OpGroup BestGroup;
    auto State = getBestGroupForOpI(OpI, BestGroup);
    switch (State) {
    case SUCCESS: {
      LLVM_DEBUG(dbgs() << "SLP: MultiNode: Group SUCCESS at OpI:" << OpI
                        << "\n");
      // Since we found a "best" group, update the CurrentMultiNode to reflect
      // the code changes. This includes: i.   Swapping the leaf values, and ii.
      // Swapping the opcodes. iii. Marking operands as 'used'. NOTE: We are
      // *not* generating code at this point.
      for (int Lane = 0, Lanes = BestGroup.size(); Lane != Lanes; ++Lane) {
        OperandData *BestOp = BestGroup[Lane];
        OperandData *OrigOp = CurrentMultiNode->getOperand(Lane, OpI);
        // i. Swap the leaf values.
        if (BestOp->getValue() != OrigOp->getValue()) {
          // Update the Operand data structures (the IR gets modified later).
          Value *BestValue = BestOp->getValue();
          Value *OrigValue = OrigOp->getValue();
          OrigOp->setValue(BestValue);
          BestOp->setValue(OrigValue);
        }
        // ii. Swap the opcode.
        if (isNegativePathSignForLeaf(OrigOp) !=
            isNegativePathSignForLeaf(BestOp)) {
          unsigned OrigOpcode = OrigOp->getEffectiveFrontierOpcode();
          unsigned BestOpcode = BestOp->getEffectiveFrontierOpcode();
          // WARNING: These should be cleaned up if the the group fails.
          OrigOp->setEffectiveFrontierOpcode(BestOpcode);
          BestOp->setEffectiveFrontierOpcode(OrigOpcode);
        }
        /// iii. Mark as 'used'.
        OrigOp->setUsed();
      }
      // If we are steering the SLP path, steer it towards the group with the
      // best score. This must be done before the MN reordering, as this will
      // mess up some of BestGroup's data.
      if (EnablePathSteering)
        if (BestGroup.getScore() > SteerTowards.Score)
          SteerTowards.set(
              OpI,
              CurrentMultiNode->getOperand(0, OpI)->getOperandNum(),
              BestGroup.getScore());

      break;
    }
    case FAILED: {
      LLVM_DEBUG(dbgs() << "SLP: MultiNode: Group FAILED at OpI:" << OpI
                        << "\n");
      break;
    }
    default:
      llvm_unreachable("Bad State");
    }
  }

  // Perform the code transformation only if it leads to a better score.
  // TODO: We would ideally update CurrentMultiNode and get rid of getScore().
  // But this is not so easy as CurrentMultiNode does not contain pointers.
  bool DoCodeGen = false;
  // TODO: Not sure if this check is actually needed.
  int FinalScore = getMNScore();
  if (FinalScore >= OrigScore)
    DoCodeGen = true;

  // Steer the SLP direction to always start from the best path first.
  if (EnablePathSteering && !SteerTowards.isUninit())
    steerPath(SteerTowards);

  return DoCodeGen;
}

void BoUpSLP::reorderMultiNodeOperands(SmallVectorImpl<Value *> &VL) {
  if (MultiNodeVerifierChecks)
    assert(!verifyFunction(*F, &dbgs()));

  // Perform the frontier reordering using the look-ahead heuristic.
  if (findMultiNodeOrder()) {
    applyMultiNodeOrder();
    if (MultiNodeVerifierChecks)
      assert(!verifyFunction(*F, &dbgs()));
  }

  // Update VL to be the root of the Multi-Node.
  VL = VectorizableTree[CurrentMultiNode->getRoot()]->Scalars;

  if (MultiNodeVerifierChecks)
    assert(!verifyFunction(*F, &dbgs()));
}

// Return true if we have finished building the Multi-Node, false otherwise.
void BoUpSLP::buildTreeMultiNode_rec(const InstructionsState &S,
                                     SmallVectorImpl<Value *> &VL,
                                     int NextDepth, EdgeInfo UserTreeIdx,
                                     ArrayRef<unsigned> ReuseShuffleIndices) {
  unsigned NumLanes = VL.size();

  // Build the Multi-Node tree entry.
  int NewTEIdx = VectorizableTree.size();
  CurrentMultiNode->appendTrunk(NewTEIdx);

  // Initialize current Multi-Node if this is the root.
  if (CurrentMultiNode->numOfTrunks() == 1)
    CurrentMultiNode->setNumLanes(NumLanes);
  assert(!CurrentMultiNode->empty() && "Not resized ?");

  // If this VL looks OK for the Multi-Node, proceed with adding a new entry.
  auto *NewTE = newTreeEntry(VL, true, UserTreeIdx, ReuseShuffleIndices);

  int LastTEIdx = VectorizableTree.size() - 1;

  // Point to the root of the Multi-Node.
  VectorizableTree[LastTEIdx]->MultiNodeRoot = CurrentMultiNode->getRoot();

  // Now we can continue the buildTree_rec()  recursion.
  // Reorder operands (if possible) based on the default shallow reordering that
  // only checks the immediate predecessors.

  // Keeps order for left and right operands.
  SmallVector<int, 4> OpDirs[2];
  // Keeps values for left and right operands.
  ValueList Operands[2];
  reorderInputsAccordingToOpcode(VL, Operands[0],
                                 Operands[1], *DL, *SE, OpDirs[0], OpDirs[1],
                                 *this);

  // TODO: This is a workaround. Currently we don't addMultiNodeLeaf() to the
  // Multi-Node if its values are alreadyInTrunk(). The problem is that if the
  // skipped leaf is a good permutation, while the one in the trunk is a bad
  // one, then the good leaf is not visited at all.
  // Disabling the 'alreadyInTrunk()' condition should fix this but I am not
  // sure it is safe to remvoe it.
  if (BuildTreeOrderReverse && DoPSLP) {
    for (int i = 1; i >= 0; --i) {
//      UserTreeIdx.EdgeIdx = i;
//      UserTreeIdx.OpDirection = std::move(OpDirs[i]);
      // Continue the recursion: try to grow the Multi-Node.
      buildTree_rec(Operands[i], NextDepth, {NewTE, static_cast<unsigned>(i), OpDirs[i]});
    }
  } else {
    for (unsigned i = 0; i < 2; ++i) {
//      UserTreeIdx.EdgeIdx = i;
//      UserTreeIdx.OpDirection = std::move(OpDirs[i]);
      // Continue the recursion: try to grow the Multi-Node.
      buildTree_rec(Operands[i], NextDepth, {NewTE, i, OpDirs[i]});
    }
  }
}

// Return true if any value in VL has external uses.
bool BoUpSLP::hasExternalUsesToMultiNode(ArrayRef<Value *> VL) {
  assert((!getTreeEntry(VL[0]) || getTreeEntry(VL[0])->Idx != 0) &&
         "This VL is at the root!");
  for (Value *Scalar : VL) {
    for (User *U : Scalar->users()) {
      // TODO: This is a hack. Ideally we would like buildTree_rec() to follow
      // both sides of the select before proceeding.
      // This checks if the user is one of the sides of the select.
      // A   B
      // |\ /|
      // | X |
      // L   R  -
      //  \ /   | select triangle
      //  SEL   -
      // This returns true for U == L or R.
      auto isInSelectTriangle = [&](User *U) -> bool {
        if (!U->hasOneUse())
          return false;
        Instruction *Sel = dyn_cast<Instruction>(U->user_back());
        return Sel && isa<SelectInst>(Sel) &&
               SelectsEmittedByPSLP.count(cast<SelectInst>(Sel));
      };
      if (isInSelectTriangle(U))
        continue;
      // If the user not in ScalarToTreeEntry, then it is not even in the
      // SLP-tree, so definitely not in the Multi-Node.
      if (!ScalarToTreeEntry.count(U) ||
          // If the user is not in the MultiNode, then it has an external use.
          !CurrentMultiNode->containsTrunk(ScalarToTreeEntry[U]))
        return true;
    }
  }
  return false;
}

bool BoUpSLP::alreadyInTrunk(ArrayRef<Value *> VL) {
  for (Value *V : VL)
    if (getTreeEntry(V))
      return true;
  return false;
}

bool BoUpSLP::areOperandsInExistingMultiNode(ArrayRef<Value *> VL) {
  for (Value *V : VL) {
    if (Instruction *I = dyn_cast<Instruction>(V)) {
      for (Value *Op : I->operands()) {
        if (AllMultiNodeValues.count(Op))
          return true;
      }
    }
  }
  return false;
}

>>>>>>> a04ae881
bool BoUpSLP::areInSameBB(ArrayRef<Value *> VL, int RootIdx) {
  assert((int)VectorizableTree.size() > RootIdx);
  TreeEntry *RootTE = VectorizableTree[RootIdx].get();
  // For each lane
  for (int Lane = 0; Lane != (int)VL.size(); ++Lane) {
    // Check if the value at lane is dominated by existing operands in the FN
    Value *V = VL[Lane];
    if (Instruction *I = dyn_cast<Instruction>(V)) {
      Instruction *RootI = dyn_cast<Instruction>(RootTE->Scalars[Lane]);
      if (RootI && RootI->getParent() != I->getParent()) {
        return false;
      }
    }
  }
  return true;
}
#endif // INTEL_CUSTOMIZATION

void BoUpSLP::buildTree_rec(ArrayRef<Value *> VL_, unsigned Depth,
                            const EdgeInfo &UserTreeIdxC) {
#if INTEL_CUSTOMIZATION
  // Since we are updating VL, we need a non-readonly VL, so create a copy.
  // TODO: Any better way of doing this?
  SmallVector<Value *, 4> VL(
      iterator_range<ArrayRef<Value *>::iterator>(VL_.begin(), VL_.end()));
#endif // INTEL_CUSTOMIZATION

  assert((allConstant(VL) || allSameType(VL)) && "Invalid types!");

  InstructionsState S = getSameOpcode(VL);

  EdgeInfo UserTreeIdx = UserTreeIdxC;
#if INTEL_CUSTOMIZATION
  // Take note that we have found a candidate for PSLP for the whole tree.
  // This lets us skip PSLP buildTree() if none has been found during vanilla
  // SLP.
  FoundPSLPCandidate = FoundPSLPCandidate | S.IsPSLPCandidate;
#endif // INTEL_CUSTOMIZATION

  if (Depth == RecursionMaxDepth) {
    LLVM_DEBUG(dbgs() << "SLP: Gathering due to max recursion depth.\n");
    newTreeEntry(VL, false, UserTreeIdx);
    return;
  }

  // Don't handle vectors.
  if (S.OpValue->getType()->isVectorTy()) {
    LLVM_DEBUG(dbgs() << "SLP: Gathering due to vector type.\n");
    newTreeEntry(VL, false, UserTreeIdx);
    return;
  }

  if (StoreInst *SI = dyn_cast<StoreInst>(S.OpValue))
    if (SI->getValueOperand()->getType()->isVectorTy()) {
      LLVM_DEBUG(dbgs() << "SLP: Gathering due to store vector type.\n");
      newTreeEntry(VL, false, UserTreeIdx);
      return;
    }

  // If all of the operands are identical or constant we have a simple solution.
#if INTEL_CUSTOMIZATION
  if (allConstant(VL) || isSplat(VL) || !allSameBlock(VL))
#endif
  {
    LLVM_DEBUG(dbgs() << "SLP: Gathering due to C,S,B,O. \n");
    newTreeEntry(VL, false, UserTreeIdx);
    return;
  }

  // We now know that this is a vector of instructions of the same type from
  // the same block.

  // Don't vectorize ephemeral values.
  for (unsigned i = 0, e = VL.size(); i != e; ++i) {
    if (EphValues.count(VL[i])) {
      LLVM_DEBUG(dbgs() << "SLP: The instruction (" << *VL[i]
                        << ") is ephemeral.\n");
      newTreeEntry(VL, false, UserTreeIdx);
      return;
    }
  }

  // Check if this is a duplicate of another entry.
  if (TreeEntry *E = getTreeEntry(S.OpValue)) {
    LLVM_DEBUG(dbgs() << "SLP: \tChecking bundle: " << *S.OpValue << ".\n");
    if (!E->isSame(VL)) {
      LLVM_DEBUG(dbgs() << "SLP: Gathering due to partial overlap.\n");
      newTreeEntry(VL, false, UserTreeIdx);
      return;
    }
    // Record the reuse of the tree node.  FIXME, currently this is only used to
    // properly draw the graph rather than for the actual vectorization.
#if INTEL_CUSTOMIZATION
    E->UserTreeIndices.push_back(UserTreeIdx);
#endif // INTEL_CUSTOMIZATION
    LLVM_DEBUG(dbgs() << "SLP: Perfect diamond merge at " << *S.OpValue
                      << ".\n");
    E->trySetUserTEOperand(UserTreeIdx, VL, None);
    return;
  }

  // Check that none of the instructions in the bundle are already in the tree.
  for (unsigned i = 0, e = VL.size(); i != e; ++i) {
    auto *I = dyn_cast<Instruction>(VL[i]);
    if (!I)
      continue;
    if (getTreeEntry(I)) {
      LLVM_DEBUG(dbgs() << "SLP: The instruction (" << *VL[i]
                        << ") is already in tree.\n");
      newTreeEntry(VL, false, UserTreeIdx);
      return;
    }
  }

  // If any of the scalars is marked as a value that needs to stay scalar, then
  // we need to gather the scalars.
  // The reduction nodes (stored in UserIgnoreList) also should stay scalar.
  for (unsigned i = 0, e = VL.size(); i != e; ++i) {
    if (MustGather.count(VL[i]) || is_contained(UserIgnoreList, VL[i])) {
      LLVM_DEBUG(dbgs() << "SLP: Gathering due to gathered scalar.\n");
      newTreeEntry(VL, false, UserTreeIdx);
      return;
    }
  }

  // Check that all of the users of the scalars that we want to vectorize are
  // schedulable.
  auto *VL0 = cast<Instruction>(S.OpValue);
  BasicBlock *BB = VL0->getParent();

  if (!DT->isReachableFromEntry(BB)) {
    // Don't go into unreachable blocks. They may contain instructions with
    // dependency cycles which confuse the final scheduling.
    LLVM_DEBUG(dbgs() << "SLP: bundle in unreachable block.\n");
    newTreeEntry(VL, false, UserTreeIdx);
    return;
  }

  // Check that every instruction appears once in this bundle.
  SmallVector<unsigned, 4> ReuseShuffleIndicies;
  SmallVector<Value *, 4> UniqueValues;
  DenseMap<Value *, unsigned> UniquePositions;
#if INTEL_CUSTOMIZATION
  SmallVector<int, 4> UniqueOpDirection;
  unsigned CurrLane = 0;
#endif // INTEL_CUSTOMIZATION
  for (Value *V : VL) {
    auto Res = UniquePositions.try_emplace(V, UniqueValues.size());
    ReuseShuffleIndicies.emplace_back(Res.first->second);
#if INTEL_CUSTOMIZATION
    if (Res.second) {
      UniqueValues.emplace_back(V);
      // If we shorten the VL, we should also shorten the OpDirection.
      if (UserTreeIdx.UserTE)
        UniqueOpDirection.push_back(UserTreeIdx.OpDirection[CurrLane]);
    }
    ++CurrLane;
#endif // INTEL_CUSTOMIZATION
  }
  if (UniqueValues.size() == VL.size()) {
    ReuseShuffleIndicies.clear();
  } else {
    LLVM_DEBUG(dbgs() << "SLP: Shuffle for reused scalars.\n");
#if INTEL_CUSTOMIZATION
    if (DoPSLP || UniqueValues.size() <= 1 ||
        !llvm::isPowerOf2_32(UniqueValues.size())) {
      LLVM_DEBUG(dbgs() << "SLP: Scalar used twice in bundle.\n");
      newTreeEntry(VL, false, UserTreeIdx);
      return;
    }
    VL = UniqueValues;
    // Fix the OpDirection since we are modifying the VL.
    UserTreeIdx.OpDirection = UniqueOpDirection;
#endif // INTEL_CUSTOMIZATION
  }

  auto &BSRef = BlocksSchedules[BB];
  if (!BSRef)
    BSRef = llvm::make_unique<BlockScheduling>(BB);

  BlockScheduling &BS = *BSRef.get();

#if INTEL_CUSTOMIZATION
  // tryScheduleBundle() fails to schedule bundles with phi-nodes in some of the
  // lanes. We therefore check S.Opcode and bail out early.
  if (!S.getOpcode() &&
      (!EnableMultiNodeSLP || !areMultiNodeCompatibleOpcodes(VL))) {
    LLVM_DEBUG(dbgs() << "SLP: Gathering due to O. \n");
    newTreeEntry(VL, false, UserTreeIdx, ReuseShuffleIndicies);
    return;
  }
#endif // INTEL_CUSTOMIZATION

  if (!BS.tryScheduleBundle(VL, this, S)) {
    LLVM_DEBUG(dbgs() << "SLP: We are not able to schedule this bundle!\n");
    assert((!BS.getScheduleData(VL0) ||
            !BS.getScheduleData(VL0)->isPartOfBundle()) &&
           "tryScheduleBundle should cancelScheduling on failure");
    newTreeEntry(VL, false, UserTreeIdx, ReuseShuffleIndicies);
    return;
  }
  LLVM_DEBUG(dbgs() << "SLP: We are able to schedule this bundle.\n");

#if INTEL_CUSTOMIZATION
  if (EnableMultiNodeSLP && BB->size() < MaxBBSizeForMultiNodeSLP) {
    // If we are already building a Multi-Node.
    // Try to continue the buildTree recursion in order to grow the Multi-Node.
    if (BuildingMultiNode) {
      // Already in Multi-Node, skip.
      if (AllMultiNodeLeaves.count(VL[0])) {
        BS.cancelScheduling(VL, VL0);
        return;
      }
      // Early check if we should stop growing the Multi-Node
      bool ReachedMultiNodeSizeLimit =
          (CurrentMultiNode->numOfTrunks() >= MultiNodeSizeLimit);
      bool CanExtendMultiNode =
          !ReachedMultiNodeSizeLimit && areMultiNodeCompatibleOpcodes(VL) &&
          // If operands are trunk instructions of a Multi-Node, then cleanup
          // may fail when we restore this MN's operands, because it may use
          // the updated Trunk instruction, not the one from the original code.
          !areOperandsInExistingMultiNode(VL) &&
          // Empty Multi-Node may always grow.
          (CurrentMultiNode->numOfTrunks() == 0 ||
           // We have to keep the vector-length constant across the Multi-Node.
           (VL.size() == CurrentMultiNode->getNumLanes() &&
            // We don't allow values to appear more than once in the Trunk
            !alreadyInTrunk(VL) &&
            // Only the root can have external uses.
            !hasExternalUsesToMultiNode(VL) &&
            // Should not cross BB
            // TODO: we should remove this restriction in the future.
            areInSameBB(VL, CurrentMultiNode->getRoot())));

      if (!CanExtendMultiNode) {
        // Early checks failed, VL will be a leaf node.
        // We have to keep the vector-length constant across the Multi-Node.
        if (VL.size() == CurrentMultiNode->getNumLanes() &&
            // The Leaves should not match any of the Trunk nodes.
            !alreadyInTrunk(VL))
          addMultiNodeLeaf(VL, UserTreeIdx);
        BS.cancelScheduling(VL, VL0);
        return;
      }
      // The early checks show that we can grow the Multi-Node, so proceed.
      // NOTE: The checks in buildTree_rec() may also prohibit the growth of the
      // Multi-Node. Therefore there is a second point in newTreeEntr() where
      // addMultiNodeLeaf() is called.
      buildTreeMultiNode_rec(S, VL, Depth + 1, UserTreeIdx,
                             ReuseShuffleIndicies);
      return;
    }
    // No Multi-Node is being built, try to see if we can build one.
    else if (areMultiNodeCompatibleOpcodes(VL) &&
             // Don't allow opcodes of different families at the root.
             // For example don't allow [MUL, ADD]
             !areOperandsInExistingMultiNode(VL) &&
             // TODO: For now we disable Multi-Node generation if VL is emitted
             // by PSLP because we have trouble cleaning up the code upon
             // failure. The problem is that padding might happen either before
             // or after the Multi-Node creation, so it is not easy to clean
             // things up one by one.
             !isEmittedByPSLP(VL) &&
             // Disable overlapping Multi-Nodes
             !isInPreviousMultiNode(VL) &&
             // Allow no more than this many multi-nodes per tree.
             // TODO: This is a workaround for the broken save/undo instruction
             // scheduling.
             MultiNodes.size() < MaxNumOfMultiNodesPerTree) {
      // Allocate space for the new CurrentMultiNode.
      MultiNodes.resize(MultiNodes.size() + 1);
      CurrentMultiNode = &MultiNodes.back();

      // We are building a new Multi-Node, so clean any existing data.
      AllMultiNodeLeaves.clear();

      if (EnablePathSteering)
        PreferredOperandMap.clear();

      // This VL looks promising for a Multi-Node, start building it.
      BuildingMultiNode = true;
      buildTreeMultiNode_rec(S, VL, Depth + 1, UserTreeIdx,
                             ReuseShuffleIndicies);

      // TODO: If the MultiNode has a single operand, then no reordering will
      // take place. We should skip reordering and free the MultiNode.

      // We are now at the root of the Multi-Node.
      // The Multi-Node has been built, so reorder the leaves and cleanup.
      // This is where the bulk of the reordering work is done.
      if (CurrentMultiNode->numOfTrunks() > 1)
        reorderMultiNodeOperands(VL);

      // Roll-back the scheduler and VectorizableTree to the state before the
      // Multi-Node formation. buildTree_rec() will continue with the root VL.
      rebuildBSStateUntil(CurrentMultiNode->getRoot() + 1);
      removeFromVTreeAfter(CurrentMultiNode->getRoot());

      // TODO:
      if (UserTreeIdx.UserTE)
        UserTreeIdx.UserTE->resetOperand(UserTreeIdx.EdgeIdx);

      // Udate 'S'
      VL0 = cast<Instruction>(VL[0]);
      S = getSameOpcode(VL);

      BuildingMultiNode = false;
      // Fall-thru if we are finished with the Multi-Node and need to
      // continue in buildTree_rec() as usual.

      // If no Multi-Node was created, de-allocate the space.
      if (CurrentMultiNode->empty())
        MultiNodes.resize(MultiNodes.size() - 1);

      // Cleanup
      CurrentMultiNode->clearTrunks();
    }
  }
  assert(!BuildingMultiNode && "This should be unreachable.");

  // If we are forming a Multi-Node, then ignore different opcodes.
  // After Multi-Node formation the instructions will get reordered.
  // There is also a check for compatible opcodes later on.
  if (!EnableMultiNodeSLP || !BuildingMultiNode) {
    if (DoPSLP && S.IsPSLPCandidate) {
      // PSLP: Create isomorphism.
      generatePSLPCode(VL); // NOTE: Updates VL[].
      // Update S, after VL update.
      S = getSameOpcode(VL);
      assert(S.getOpcode() == Instruction::Select &&
             S.isAltShuffle() == false && "Broken generatePSLPCode()");
      // Update VL0.
      VL0 = cast<Instruction>(VL[0]);
      // Clear and replay schedule.
      rebuildBSStateUntil(VectorizableTree.size());
      bool SchedOK = BS.tryScheduleBundle(VL, this, S);
      (void)SchedOK;
      assert(SchedOK && "We expect VL to schedule OK.");
    }
    if (!S.getOpcode()) {
      LLVM_DEBUG(dbgs() << "SLP: Gathering due to O. \n");
      newTreeEntry(VL, false, UserTreeIdx);
      return;
    }
  }
#endif // INTEL_CUSTOMIZATION

  unsigned ShuffleOrOp = S.isAltShuffle() ?
                (unsigned) Instruction::ShuffleVector : S.getOpcode();
  switch (ShuffleOrOp) {
    case Instruction::PHI: {
      PHINode *PH = dyn_cast<PHINode>(VL0);

      // Check for terminator values (e.g. invoke).
      for (unsigned j = 0; j < VL.size(); ++j)
        for (unsigned i = 0, e = PH->getNumIncomingValues(); i < e; ++i) {
          Instruction *Term = dyn_cast<Instruction>(
              cast<PHINode>(VL[j])->getIncomingValueForBlock(
                  PH->getIncomingBlock(i)));
          if (Term && Term->isTerminator()) {
            LLVM_DEBUG(dbgs()
                       << "SLP: Need to swizzle PHINodes (terminator use).\n");
            BS.cancelScheduling(VL, VL0);
            newTreeEntry(VL, false, UserTreeIdx, ReuseShuffleIndicies);
            return;
          }
        }

      auto *TE = newTreeEntry(VL, true, UserTreeIdx, ReuseShuffleIndicies);
      LLVM_DEBUG(dbgs() << "SLP: added a vector of PHINodes.\n");

      for (unsigned i = 0, e = PH->getNumIncomingValues(); i < e; ++i) {
        ValueList Operands;
        // Prepare the operand vector.
#if INTEL_CUSTOMIZATION
        SmallVector<int, 4> OpDirection;
        for (Value *j : VL) {
          Operands.push_back(cast<PHINode>(j)->getIncomingValueForBlock(
              PH->getIncomingBlock(i)));
          OpDirection.push_back(i);
        }
#endif // INTEL_CUSTOMIZATION
        buildTree_rec(Operands, Depth + 1, {TE, i, OpDirection});
      }
      return;
  }
  case Instruction::ExtractValue:
  case Instruction::ExtractElement: {
    OrdersType CurrentOrder;
    bool Reuse = canReuseExtract(VL, VL0, CurrentOrder);
    if (Reuse) {
      LLVM_DEBUG(dbgs() << "SLP: Reusing or shuffling extract sequence.\n");
      ++NumOpsWantToKeepOriginalOrder;
      newTreeEntry(VL, /*Vectorized=*/true, UserTreeIdx, ReuseShuffleIndicies);
      // This is a special case, as it does not gather, but at the same time
      // we are not extending buildTree_rec() towards the operands.
      ValueList Op0;
      Op0.assign(VL.size(), VL0->getOperand(0));
      VectorizableTree.back()->setOperand(0, Op0, ReuseShuffleIndicies);
      return;
    }
    if (!CurrentOrder.empty()) {
      LLVM_DEBUG({
        dbgs() << "SLP: Reusing or shuffling of reordered extract sequence "
                  "with order";
        for (unsigned Idx : CurrentOrder)
          dbgs() << " " << Idx;
        dbgs() << "\n";
      });
      // Insert new order with initial value 0, if it does not exist,
      // otherwise return the iterator to the existing one.
      auto StoredCurrentOrderAndNum =
          NumOpsWantToKeepOrder.try_emplace(CurrentOrder).first;
      ++StoredCurrentOrderAndNum->getSecond();
      newTreeEntry(VL, /*Vectorized=*/true, UserTreeIdx, ReuseShuffleIndicies,
                   StoredCurrentOrderAndNum->getFirst());
      // This is a special case, as it does not gather, but at the same time
      // we are not extending buildTree_rec() towards the operands.
      ValueList Op0;
      Op0.assign(VL.size(), VL0->getOperand(0));
      VectorizableTree.back()->setOperand(0, Op0, ReuseShuffleIndicies);
      return;
    }
    LLVM_DEBUG(dbgs() << "SLP: Gather extract sequence.\n");
    newTreeEntry(VL, /*Vectorized=*/false, UserTreeIdx, ReuseShuffleIndicies);
    BS.cancelScheduling(VL, VL0);
    return;
  }
  case Instruction::Load: {
    // Check that a vectorized load would load the same memory as a scalar
    // load. For example, we don't want to vectorize loads that are smaller
    // than 8-bit. Even though we have a packed struct {<i2, i2, i2, i2>} LLVM
    // treats loading/storing it as an i8 struct. If we vectorize loads/stores
    // from such a struct, we read/write packed bits disagreeing with the
    // unvectorized version.
    Type *ScalarTy = VL0->getType();

    if (DL->getTypeSizeInBits(ScalarTy) !=
        DL->getTypeAllocSizeInBits(ScalarTy)) {
      BS.cancelScheduling(VL, VL0);
      newTreeEntry(VL, false, UserTreeIdx, ReuseShuffleIndicies);
      LLVM_DEBUG(dbgs() << "SLP: Gathering loads of non-packed type.\n");
      return;
    }

    // Make sure all loads in the bundle are simple - we can't vectorize
    // atomic or volatile loads.
    SmallVector<Value *, 4> PointerOps(VL.size());
    auto POIter = PointerOps.begin();
    for (Value *V : VL) {
      auto *L = cast<LoadInst>(V);
      if (!L->isSimple()) {
        BS.cancelScheduling(VL, VL0);
        newTreeEntry(VL, false, UserTreeIdx, ReuseShuffleIndicies);
        LLVM_DEBUG(dbgs() << "SLP: Gathering non-simple loads.\n");
        return;
      }
      *POIter = L->getPointerOperand();
      ++POIter;
    }

    OrdersType CurrentOrder;
    // Check the order of pointer operands.
    if (llvm::sortPtrAccesses(PointerOps, *DL, *SE, CurrentOrder)) {
      Value *Ptr0;
      Value *PtrN;
      if (CurrentOrder.empty()) {
        Ptr0 = PointerOps.front();
        PtrN = PointerOps.back();
      } else {
        Ptr0 = PointerOps[CurrentOrder.front()];
        PtrN = PointerOps[CurrentOrder.back()];
      }
      const SCEV *Scev0 = SE->getSCEV(Ptr0);
      const SCEV *ScevN = SE->getSCEV(PtrN);
      const auto *Diff = dyn_cast<SCEVConstant>(SE->getMinusSCEV(ScevN, Scev0));
      uint64_t Size = DL->getTypeAllocSize(ScalarTy);
      // Check that the sorted loads are consecutive.
      if (Diff && Diff->getAPInt().getZExtValue() == (VL.size() - 1) * Size) {
        if (CurrentOrder.empty()) {
          // Original loads are consecutive and does not require reordering.
          ++NumOpsWantToKeepOriginalOrder;
          newTreeEntry(VL, /*Vectorized=*/true, UserTreeIdx,
                       ReuseShuffleIndicies);
          LLVM_DEBUG(dbgs() << "SLP: added a vector of loads.\n");
        } else {
          // Need to reorder.
          auto I = NumOpsWantToKeepOrder.try_emplace(CurrentOrder).first;
          ++I->getSecond();
          newTreeEntry(VL, /*Vectorized=*/true, UserTreeIdx,
                       ReuseShuffleIndicies, I->getFirst());
          LLVM_DEBUG(dbgs() << "SLP: added a vector of jumbled loads.\n");
        }
#if INTEL_CUSTOMIZATION
          // Use the split-load support in codegen for the consecutive loads.
          VectorizableTree.back()->ConsecutiveLoadGroups.push_back(
              LoadGroup(0, VL.size() - 1));
#endif // INTEL_CUSTOMIZATION
          return;
        }
      }

#if INTEL_CUSTOMIZATION
      // Check if we can issue smaller loads in smaller-wide groups
      // (split-load).
      if (EnableSplitLoad) {
        // Each consecutive group is represented by a pair of indices into VL.
        // We go through all elements in order. We create a group once we
        // encounter non-consecutive accesses.
        SmallVector<LoadGroup, 1> ConsecutiveGroups;
        for (int To = 0, From = 0, E = (int)VL.size(); To < E; ++To) {
          // Build group [From, To] as it contains consecutive loads.
          if (To == E - 1 ||
              !isConsecutiveAccess(VL[To], VL[To + 1], *DL, *SE)) {
            assert(To >= From && "To is expected to follow From");
            uint32_t GroupSize = To - From + 1;
            // Only allow groups of sizes that are power of 2.
            if (GroupSize > 1 && isPowerOf2_32(GroupSize))
              ConsecutiveGroups.push_back(LoadGroup(From, To));
            From = To + 1;
          }
        }

        // Check if the group contains enough loads.
        auto isFullGroupLoad = [&]() {
          unsigned NumGroups = ConsecutiveGroups.size();

          if (// No groups.
              NumGroups == 0 ||
              // Too many small groups.
              (NumGroups > MaxSplitLoadGroups) ||
              // For now only allow power of 2 number of groups.
              // TODO: We should relax this and fix codegen.
              !isPowerOf2_32(NumGroups))
            return false;

          for (const LoadGroup &Group : ConsecutiveGroups) {
            // All groups should be of equal size and should cover the whole
            // VL.
            // TODO: We should allow groups of various sizes.
            if (Group.size() != VL.size() / ConsecutiveGroups.size())
              return false;
          }
          return true;
        };

        if (isFullGroupLoad()) {
          ++NumOpsWantToKeepOriginalOrder;
          newTreeEntry(VL, true, UserTreeIdx, ReuseShuffleIndicies);
          assert(!ConsecutiveGroups.empty() && "No groups!");
          VectorizableTree.back()->ConsecutiveLoadGroups = ConsecutiveGroups;
          LLVM_DEBUG(dbgs() << "SLP: added a vector of split-loads.\n");
          return;
        }
        // Fall-thru
      }
#endif // INTEL_CUSTOMIZATION

      LLVM_DEBUG(dbgs() << "SLP: Gathering non-consecutive loads.\n");
      BS.cancelScheduling(VL, VL0);
      newTreeEntry(VL, false, UserTreeIdx, ReuseShuffleIndicies);
      return;
    }
    case Instruction::ZExt:
    case Instruction::SExt:
    case Instruction::FPToUI:
    case Instruction::FPToSI:
    case Instruction::FPExt:
    case Instruction::PtrToInt:
    case Instruction::IntToPtr:
    case Instruction::SIToFP:
    case Instruction::UIToFP:
    case Instruction::Trunc:
    case Instruction::FPTrunc:
    case Instruction::BitCast: {
      Type *SrcTy = VL0->getOperand(0)->getType();
      for (unsigned i = 0; i < VL.size(); ++i) {
        Type *Ty = cast<Instruction>(VL[i])->getOperand(0)->getType();
        if (Ty != SrcTy || !isValidElementType(Ty)) {
          BS.cancelScheduling(VL, VL0);
          newTreeEntry(VL, false, UserTreeIdx, ReuseShuffleIndicies);
          LLVM_DEBUG(dbgs()
                     << "SLP: Gathering casts with different src types.\n");
          return;
        }
      }
      auto *TE = newTreeEntry(VL, true, UserTreeIdx, ReuseShuffleIndicies);
      LLVM_DEBUG(dbgs() << "SLP: added a vector of casts.\n");

      for (unsigned i = 0, e = VL0->getNumOperands(); i < e; ++i) {
        ValueList Operands;
        // Prepare the operand vector.
#if INTEL_CUSTOMIZATION
        SmallVector<int, 4> OpDirection;
        for (Value *j : VL) {
          Operands.push_back(cast<Instruction>(j)->getOperand(i));
          OpDirection.push_back(i);
        }
#endif // INTEL_CUSTOMIZATION

        buildTree_rec(Operands, Depth + 1, {TE, i, OpDirection});
      }
      return;
    }
    case Instruction::ICmp:
    case Instruction::FCmp: {
      // Check that all of the compares have the same predicate.
      CmpInst::Predicate P0 = cast<CmpInst>(VL0)->getPredicate();
      CmpInst::Predicate SwapP0 = CmpInst::getSwappedPredicate(P0);
      Type *ComparedTy = VL0->getOperand(0)->getType();
      for (unsigned i = 1, e = VL.size(); i < e; ++i) {
        CmpInst *Cmp = cast<CmpInst>(VL[i]);
        if ((Cmp->getPredicate() != P0 && Cmp->getPredicate() != SwapP0) ||
            Cmp->getOperand(0)->getType() != ComparedTy) {
          BS.cancelScheduling(VL, VL0);
          newTreeEntry(VL, false, UserTreeIdx, ReuseShuffleIndicies);
          LLVM_DEBUG(dbgs()
                     << "SLP: Gathering cmp with different predicate.\n");
          return;
        }
      }

      auto *TE = newTreeEntry(VL, true, UserTreeIdx, ReuseShuffleIndicies);
      LLVM_DEBUG(dbgs() << "SLP: added a vector of compares.\n");

#if INTEL_CUSTOMIZATION
      SmallVector<int, 4> OpDirLeft, OpDirRight;
      // Collect operands - commute if it uses the swapped predicate.
      ValueList Left, Right;
      if (cast<CmpInst>(VL0)->isCommutative()) {
        // Commutative predicate - collect + sort operands of the instructions
        // so that each side is more likely to have the same opcode.
        assert(P0 == SwapP0 && "Commutative Predicate mismatch");
        reorderInputsAccordingToOpcode(VL, Left, Right, *DL, *SE, OpDirLeft,
<<<<<<< HEAD
                                       OpDirRight, *this);
=======
                                       OpDirRight, *this); // INTEL
>>>>>>> a04ae881
      } else {
        for (Value *V : VL) {
          auto *Cmp = cast<CmpInst>(V);
          Value *LHS = Cmp->getOperand(0);
          Value *RHS = Cmp->getOperand(1);
          if (Cmp->getPredicate() != P0) {
            std::swap(LHS, RHS);
            OpDirLeft.push_back(0);
            OpDirRight.push_back(1);
          } else {
            OpDirLeft.push_back(1);
            OpDirRight.push_back(0);
          }
          Left.push_back(LHS);
          Right.push_back(RHS);
        }
      }

      buildTree_rec(Left, Depth + 1, {TE, 0, OpDirLeft});
      buildTree_rec(Right, Depth + 1, {TE, 1, OpDirRight});
      return;
#endif // INTEL_CUSTOMIZATION

    }
    case Instruction::Select:
    case Instruction::FNeg:
    case Instruction::Add:
    case Instruction::FAdd:
    case Instruction::Sub:
    case Instruction::FSub:
    case Instruction::Mul:
    case Instruction::FMul:
    case Instruction::UDiv:
    case Instruction::SDiv:
    case Instruction::FDiv:
    case Instruction::URem:
    case Instruction::SRem:
    case Instruction::FRem:
    case Instruction::Shl:
    case Instruction::LShr:
    case Instruction::AShr:
    case Instruction::And:
    case Instruction::Or:
    case Instruction::Xor: {
      auto *TE = newTreeEntry(VL, true, UserTreeIdx, ReuseShuffleIndicies);
      LLVM_DEBUG(dbgs() << "SLP: added a vector of un/bin op.\n");

      // Sort operands of the instructions so that each side is more likely to
      // have the same opcode.
      if (isa<BinaryOperator>(VL0) && VL0->isCommutative()) {
        ValueList Left, Right;
#if INTEL_CUSTOMIZATION
        SmallVector<int, 4> OpDirLeft, OpDirRight;
        // Workaround for reducing the number of shuffles. Don't reorder
        // operands of selects emitted by PSLP.
        if (VL[0]->hasOneUse() && isa<SelectInst>(*VL[0]->users().begin()) &&
            SelectsEmittedByPSLP.count(
                cast<SelectInst>(*VL[0]->users().begin())))
          dontReorderInputs(VL, Left, Right, OpDirLeft, OpDirRight);
        else
          reorderInputsAccordingToOpcode(VL, Left, Right, *DL, *SE, OpDirLeft,
                                         OpDirRight, *this);
        // Path steering.
        bool SelectRightOperand = false;
        if (EnablePathSteering) {
          auto it = PreferredOperandMap.find(VL[0]);
          if (it != PreferredOperandMap.end()) {
            if (it->second == 1)
              SelectRightOperand = true;
          }
        }
        if (SelectRightOperand) {
          buildTree_rec(Right, Depth + 1, {TE, 0, OpDirRight});
          buildTree_rec(Left, Depth + 1, {TE, 1, OpDirLeft});
        } else {
          buildTree_rec(Left, Depth + 1, {TE, 0, OpDirLeft});
          buildTree_rec(Right, Depth + 1, {TE, 1, OpDirRight});
        }
#endif // INTEL_CUSTOMIZATION
        return;
      }

      for (unsigned i = 0, e = VL0->getNumOperands(); i < e; ++i) {
        ValueList Operands;
        // Prepare the operand vector.
#if INTEL_CUSTOMIZATION
        SmallVector<int, 4> OpDirection;
        for (Value *j : VL) {
          Operands.push_back(cast<Instruction>(j)->getOperand(i));
          OpDirection.push_back(i);
        }
#endif // INTEL_CUSTOMIZATION

        buildTree_rec(Operands, Depth + 1, {TE, i, OpDirection});
      }
      return;
    }
    case Instruction::GetElementPtr: {
      // We don't combine GEPs with complicated (nested) indexing.
      for (unsigned j = 0; j < VL.size(); ++j) {
        if (cast<Instruction>(VL[j])->getNumOperands() != 2) {
          LLVM_DEBUG(dbgs() << "SLP: not-vectorizable GEP (nested indexes).\n");
          BS.cancelScheduling(VL, VL0);
          newTreeEntry(VL, false, UserTreeIdx, ReuseShuffleIndicies);
          return;
        }
      }

      // We can't combine several GEPs into one vector if they operate on
      // different types.
      Type *Ty0 = VL0->getOperand(0)->getType();
      for (unsigned j = 0; j < VL.size(); ++j) {
        Type *CurTy = cast<Instruction>(VL[j])->getOperand(0)->getType();
        if (Ty0 != CurTy) {
          LLVM_DEBUG(dbgs()
                     << "SLP: not-vectorizable GEP (different types).\n");
          BS.cancelScheduling(VL, VL0);
          newTreeEntry(VL, false, UserTreeIdx, ReuseShuffleIndicies);
          return;
        }
      }

      // We don't combine GEPs with non-constant indexes.
      for (unsigned j = 0; j < VL.size(); ++j) {
        auto Op = cast<Instruction>(VL[j])->getOperand(1);
        if (!isa<ConstantInt>(Op)) {
          LLVM_DEBUG(dbgs()
                     << "SLP: not-vectorizable GEP (non-constant indexes).\n");
          BS.cancelScheduling(VL, VL0);
          newTreeEntry(VL, false, UserTreeIdx, ReuseShuffleIndicies);
          return;
        }
      }

      auto *TE = newTreeEntry(VL, true, UserTreeIdx, ReuseShuffleIndicies);
      LLVM_DEBUG(dbgs() << "SLP: added a vector of GEPs.\n");
      for (unsigned i = 0, e = 2; i < e; ++i) {
        ValueList Operands;
        // Prepare the operand vector.
#if INTEL_CUSTOMIZATION
        SmallVector<int, 4> OpDirection;
        for (Value *j : VL) {
          Operands.push_back(cast<Instruction>(j)->getOperand(i));
          OpDirection.push_back(i);
        }
#endif // INTEL_CUSTOMIZATION

        buildTree_rec(Operands, Depth + 1, {TE, i, OpDirection});
      }
      return;
    }
    case Instruction::Store: {
      // Check if the stores are consecutive or of we need to swizzle them.
      for (unsigned i = 0, e = VL.size() - 1; i < e; ++i)
        if (!isConsecutiveAccess(VL[i], VL[i + 1], *DL, *SE)) {
          BS.cancelScheduling(VL, VL0);
          newTreeEntry(VL, false, UserTreeIdx, ReuseShuffleIndicies);
          LLVM_DEBUG(dbgs() << "SLP: Non-consecutive store.\n");
          return;
        }

      auto *TE = newTreeEntry(VL, true, UserTreeIdx, ReuseShuffleIndicies);
      LLVM_DEBUG(dbgs() << "SLP: added a vector of stores.\n");

      ValueList Operands;
#if INTEL_CUSTOMIZATION
        SmallVector<int, 4> OpDirection;
        for (Value *j : VL) {
          Operands.push_back(cast<Instruction>(j)->getOperand(0));
          OpDirection.push_back(0);
        }
#endif // INTEL_CUSTOMIZATION
      buildTree_rec(Operands, Depth + 1, {TE, 0, OpDirection});
      return;
    }
    case Instruction::Call: {
      // Check if the calls are all to the same vectorizable intrinsic.
      CallInst *CI = cast<CallInst>(VL0);
      // Check if this is an Intrinsic call or something that can be
      // represented by an intrinsic call
      Intrinsic::ID ID = getVectorIntrinsicIDForCall(CI, TLI);
      if (!isTriviallyVectorizable(ID)) {
        BS.cancelScheduling(VL, VL0);
        newTreeEntry(VL, false, UserTreeIdx, ReuseShuffleIndicies);
        LLVM_DEBUG(dbgs() << "SLP: Non-vectorizable call.\n");
        return;
      }
      Function *Int = CI->getCalledFunction();
      unsigned NumArgs = CI->getNumArgOperands();
      SmallVector<Value*, 4> ScalarArgs(NumArgs, nullptr);
      for (unsigned j = 0; j != NumArgs; ++j)
        if (hasVectorInstrinsicScalarOpd(ID, j))
          ScalarArgs[j] = CI->getArgOperand(j);
      for (unsigned i = 1, e = VL.size(); i != e; ++i) {
        CallInst *CI2 = dyn_cast<CallInst>(VL[i]);
        if (!CI2 || CI2->getCalledFunction() != Int ||
            getVectorIntrinsicIDForCall(CI2, TLI) != ID ||
            !CI->hasIdenticalOperandBundleSchema(*CI2)) {
          BS.cancelScheduling(VL, VL0);
          newTreeEntry(VL, false, UserTreeIdx, ReuseShuffleIndicies);
          LLVM_DEBUG(dbgs() << "SLP: mismatched calls:" << *CI << "!=" << *VL[i]
                            << "\n");
          return;
        }
        // Some intrinsics have scalar arguments and should be same in order for
        // them to be vectorized.
        for (unsigned j = 0; j != NumArgs; ++j) {
          if (hasVectorInstrinsicScalarOpd(ID, j)) {
            Value *A1J = CI2->getArgOperand(j);
            if (ScalarArgs[j] != A1J) {
              BS.cancelScheduling(VL, VL0);
              newTreeEntry(VL, false, UserTreeIdx, ReuseShuffleIndicies);
              LLVM_DEBUG(dbgs() << "SLP: mismatched arguments in call:" << *CI
                                << " argument " << ScalarArgs[j] << "!=" << A1J
                                << "\n");
              return;
            }
          }
        }
        // Verify that the bundle operands are identical between the two calls.
        if (CI->hasOperandBundles() &&
            !std::equal(CI->op_begin() + CI->getBundleOperandsStartIndex(),
                        CI->op_begin() + CI->getBundleOperandsEndIndex(),
                        CI2->op_begin() + CI2->getBundleOperandsStartIndex())) {
          BS.cancelScheduling(VL, VL0);
          newTreeEntry(VL, false, UserTreeIdx, ReuseShuffleIndicies);
          LLVM_DEBUG(dbgs() << "SLP: mismatched bundle operands in calls:"
                            << *CI << "!=" << *VL[i] << '\n');
          return;
        }
      }

      auto *TE = newTreeEntry(VL, true, UserTreeIdx, ReuseShuffleIndicies);
      for (unsigned i = 0, e = CI->getNumArgOperands(); i != e; ++i) {
        ValueList Operands;
        // Prepare the operand vector.
#if INTEL_CUSTOMIZATION
        SmallVector<int, 4> OpDirection;
#endif // INTEL_CUSTOMIZATION
        for (Value *j : VL) {
          CallInst *CI2 = dyn_cast<CallInst>(j);
          Operands.push_back(CI2->getArgOperand(i));
#if INTEL_CUSTOMIZATION
          OpDirection.push_back(i);
#endif // INTEL_CUSTOMIZATION
        }
        buildTree_rec(Operands, Depth + 1, {TE, i, OpDirection});
      }
      return;
    }
    case Instruction::ShuffleVector: {
      // If this is not an alternate sequence of opcode like add-sub
      // then do not vectorize this instruction.
      if (!S.isAltShuffle()) {
        BS.cancelScheduling(VL, VL0);
        newTreeEntry(VL, false, UserTreeIdx, ReuseShuffleIndicies);
        LLVM_DEBUG(dbgs() << "SLP: ShuffleVector are not vectorized.\n");
        return;
      }
      auto *TE = newTreeEntry(VL, true, UserTreeIdx, ReuseShuffleIndicies);
      LLVM_DEBUG(dbgs() << "SLP: added a ShuffleVector op.\n");

      // Reorder operands if reordering would enable vectorization.
#if INTEL_CUSTOMIZATION
      if (isa<BinaryOperator>(VL0)) {
        SmallVector<int, 4> OpDirLeft, OpDirRight;
        ValueList Left, Right;
        reorderInputsAccordingToOpcode(VL, Left, Right, *DL, *SE, OpDirLeft,
                                       OpDirRight, *this);
        buildTree_rec(Left, Depth + 1, {TE, 0, OpDirLeft});
        buildTree_rec(Right, Depth + 1, {TE, 1, OpDirRight});
        return;
      }
#endif

      for (unsigned i = 0, e = VL0->getNumOperands(); i < e; ++i) {
        ValueList Operands;
        // Prepare the operand vector.
#if INTEL_CUSTOMIZATION
        SmallVector<int, 4> OpDirection;
        for (Value *j : VL) {
          Operands.push_back(cast<Instruction>(j)->getOperand(i));
          OpDirection.push_back(i);
        }
#endif // INTEL_CUSTOMIZATION

        buildTree_rec(Operands, Depth + 1, {TE, i, OpDirection});
      }
      return;
    }
    default:
      BS.cancelScheduling(VL, VL0);
      newTreeEntry(VL, false, UserTreeIdx, ReuseShuffleIndicies);
      LLVM_DEBUG(dbgs() << "SLP: Gathering unknown instruction.\n");
      return;
  }
}

unsigned BoUpSLP::canMapToVector(Type *T, const DataLayout &DL) const {
  unsigned N;
  Type *EltTy;
  auto *ST = dyn_cast<StructType>(T);
  if (ST) {
    N = ST->getNumElements();
    EltTy = *ST->element_begin();
  } else {
    N = cast<ArrayType>(T)->getNumElements();
    EltTy = cast<ArrayType>(T)->getElementType();
  }
  if (!isValidElementType(EltTy))
    return 0;
  uint64_t VTSize = DL.getTypeStoreSizeInBits(VectorType::get(EltTy, N));
  if (VTSize < MinVecRegSize || VTSize > MaxVecRegSize || VTSize != DL.getTypeStoreSizeInBits(T))
    return 0;
  if (ST) {
    // Check that struct is homogeneous.
    for (const auto *Ty : ST->elements())
      if (Ty != EltTy)
        return 0;
  }
  return N;
}

bool BoUpSLP::canReuseExtract(ArrayRef<Value *> VL, Value *OpValue,
                              SmallVectorImpl<unsigned> &CurrentOrder) const {
  Instruction *E0 = cast<Instruction>(OpValue);
  assert(E0->getOpcode() == Instruction::ExtractElement ||
         E0->getOpcode() == Instruction::ExtractValue);
  assert(E0->getOpcode() == getSameOpcode(VL).getOpcode() && "Invalid opcode");
  // Check if all of the extracts come from the same vector and from the
  // correct offset.
  Value *Vec = E0->getOperand(0);

  CurrentOrder.clear();

  // We have to extract from a vector/aggregate with the same number of elements.
  unsigned NElts;
  if (E0->getOpcode() == Instruction::ExtractValue) {
    const DataLayout &DL = E0->getModule()->getDataLayout();
    NElts = canMapToVector(Vec->getType(), DL);
    if (!NElts)
      return false;
    // Check if load can be rewritten as load of vector.
    LoadInst *LI = dyn_cast<LoadInst>(Vec);
    if (!LI || !LI->isSimple() || !LI->hasNUses(VL.size()))
      return false;
  } else {
    NElts = Vec->getType()->getVectorNumElements();
  }

  if (NElts != VL.size())
    return false;

  // Check that all of the indices extract from the correct offset.
  bool ShouldKeepOrder = true;
  unsigned E = VL.size();
  // Assign to all items the initial value E + 1 so we can check if the extract
  // instruction index was used already.
  // Also, later we can check that all the indices are used and we have a
  // consecutive access in the extract instructions, by checking that no
  // element of CurrentOrder still has value E + 1.
  CurrentOrder.assign(E, E + 1);
  unsigned I = 0;
  for (; I < E; ++I) {
    auto *Inst = cast<Instruction>(VL[I]);
    if (Inst->getOperand(0) != Vec)
      break;
    Optional<unsigned> Idx = getExtractIndex(Inst);
    if (!Idx)
      break;
    const unsigned ExtIdx = *Idx;
    if (ExtIdx != I) {
      if (ExtIdx >= E || CurrentOrder[ExtIdx] != E + 1)
        break;
      ShouldKeepOrder = false;
      CurrentOrder[ExtIdx] = I;
    } else {
      if (CurrentOrder[I] != E + 1)
        break;
      CurrentOrder[I] = I;
    }
  }
  if (I < E) {
    CurrentOrder.clear();
    return false;
  }

  return ShouldKeepOrder;
}

bool BoUpSLP::areAllUsersVectorized(Instruction *I) const {
  return I->hasOneUse() ||
         std::all_of(I->user_begin(), I->user_end(), [this](User *U) {
           return ScalarToTreeEntry.count(U) > 0;
         });
}

int BoUpSLP::getEntryCost(TreeEntry *E) {
  ArrayRef<Value*> VL = E->Scalars;

  Type *ScalarTy = VL[0]->getType();
  if (StoreInst *SI = dyn_cast<StoreInst>(VL[0]))
    ScalarTy = SI->getValueOperand()->getType();
  else if (CmpInst *CI = dyn_cast<CmpInst>(VL[0]))
    ScalarTy = CI->getOperand(0)->getType();
  VectorType *VecTy = VectorType::get(ScalarTy, VL.size());

  // If we have computed a smaller type for the expression, update VecTy so
  // that the costs will be accurate.
  if (MinBWs.count(VL[0]))
    VecTy = VectorType::get(
        IntegerType::get(F->getContext(), MinBWs[VL[0]].first), VL.size());

  unsigned ReuseShuffleNumbers = E->ReuseShuffleIndices.size();
  bool NeedToShuffleReuses = !E->ReuseShuffleIndices.empty();
  int ReuseShuffleCost = 0;
  if (NeedToShuffleReuses) {
    ReuseShuffleCost =
        TTI->getShuffleCost(TargetTransformInfo::SK_PermuteSingleSrc, VecTy);
  }
  if (E->NeedToGather) {
    if (allConstant(VL))
      return 0;
    if (isSplat(VL)) {
      return ReuseShuffleCost +
             TTI->getShuffleCost(TargetTransformInfo::SK_Broadcast, VecTy, 0);
    }
    if (getSameOpcode(VL).getOpcode() == Instruction::ExtractElement &&
        allSameType(VL) && allSameBlock(VL)) {
      Optional<TargetTransformInfo::ShuffleKind> ShuffleKind = isShuffle(VL);
      if (ShuffleKind.hasValue()) {
        int Cost = TTI->getShuffleCost(ShuffleKind.getValue(), VecTy);
        for (auto *V : VL) {
          // If all users of instruction are going to be vectorized and this
          // instruction itself is not going to be vectorized, consider this
          // instruction as dead and remove its cost from the final cost of the
          // vectorized tree.
          if (areAllUsersVectorized(cast<Instruction>(V)) &&
              !ScalarToTreeEntry.count(V)) {
            auto *IO = cast<ConstantInt>(
                cast<ExtractElementInst>(V)->getIndexOperand());
            Cost -= TTI->getVectorInstrCost(Instruction::ExtractElement, VecTy,
                                            IO->getZExtValue());
          }
        }
        return ReuseShuffleCost + Cost;
      }
    }
    return ReuseShuffleCost + getGatherCost(VL);
  }
  InstructionsState S = getSameOpcode(VL);
  assert(S.getOpcode() && allSameType(VL) && allSameBlock(VL) && "Invalid VL");
  Instruction *VL0 = cast<Instruction>(S.OpValue);
  unsigned ShuffleOrOp = S.isAltShuffle() ?
               (unsigned) Instruction::ShuffleVector : S.getOpcode();
  switch (ShuffleOrOp) {
    case Instruction::PHI:
      return 0;

    case Instruction::ExtractValue:
    case Instruction::ExtractElement:
      if (NeedToShuffleReuses) {
        unsigned Idx = 0;
        for (unsigned I : E->ReuseShuffleIndices) {
          if (ShuffleOrOp == Instruction::ExtractElement) {
            auto *IO = cast<ConstantInt>(
                cast<ExtractElementInst>(VL[I])->getIndexOperand());
            Idx = IO->getZExtValue();
            ReuseShuffleCost -= TTI->getVectorInstrCost(
                Instruction::ExtractElement, VecTy, Idx);
          } else {
            ReuseShuffleCost -= TTI->getVectorInstrCost(
                Instruction::ExtractElement, VecTy, Idx);
            ++Idx;
          }
        }
        Idx = ReuseShuffleNumbers;
        for (Value *V : VL) {
          if (ShuffleOrOp == Instruction::ExtractElement) {
            auto *IO = cast<ConstantInt>(
                cast<ExtractElementInst>(V)->getIndexOperand());
            Idx = IO->getZExtValue();
          } else {
            --Idx;
          }
          ReuseShuffleCost +=
              TTI->getVectorInstrCost(Instruction::ExtractElement, VecTy, Idx);
        }
      }
      if (!E->NeedToGather) {
        int DeadCost = ReuseShuffleCost;
        if (!E->ReorderIndices.empty()) {
          // TODO: Merge this shuffle with the ReuseShuffleCost.
          DeadCost += TTI->getShuffleCost(
              TargetTransformInfo::SK_PermuteSingleSrc, VecTy);
        }
        for (unsigned i = 0, e = VL.size(); i < e; ++i) {
          Instruction *E = cast<Instruction>(VL[i]);
          // If all users are going to be vectorized, instruction can be
          // considered as dead.
          // The same, if have only one user, it will be vectorized for sure.
          if (areAllUsersVectorized(E)) {
            // Take credit for instruction that will become dead.
            if (E->hasOneUse()) {
              Instruction *Ext = E->user_back();
              if ((isa<SExtInst>(Ext) || isa<ZExtInst>(Ext)) &&
                  all_of(Ext->users(),
                         [](User *U) { return isa<GetElementPtrInst>(U); })) {
                // Use getExtractWithExtendCost() to calculate the cost of
                // extractelement/ext pair.
                DeadCost -= TTI->getExtractWithExtendCost(
                    Ext->getOpcode(), Ext->getType(), VecTy, i);
                // Add back the cost of s|zext which is subtracted separately.
                DeadCost += TTI->getCastInstrCost(
                    Ext->getOpcode(), Ext->getType(), E->getType(), Ext);
                continue;
              }
            }
            DeadCost -=
                TTI->getVectorInstrCost(Instruction::ExtractElement, VecTy, i);
          }
        }
        return DeadCost;
      }
      return ReuseShuffleCost + getGatherCost(VL);

    case Instruction::ZExt:
    case Instruction::SExt:
    case Instruction::FPToUI:
    case Instruction::FPToSI:
    case Instruction::FPExt:
    case Instruction::PtrToInt:
    case Instruction::IntToPtr:
    case Instruction::SIToFP:
    case Instruction::UIToFP:
    case Instruction::Trunc:
    case Instruction::FPTrunc:
    case Instruction::BitCast: {
      Type *SrcTy = VL0->getOperand(0)->getType();
      int ScalarEltCost =
          TTI->getCastInstrCost(S.getOpcode(), ScalarTy, SrcTy, VL0);
      if (NeedToShuffleReuses) {
        ReuseShuffleCost -= (ReuseShuffleNumbers - VL.size()) * ScalarEltCost;
      }

      // Calculate the cost of this instruction.
      int ScalarCost = VL.size() * ScalarEltCost;

      VectorType *SrcVecTy = VectorType::get(SrcTy, VL.size());
      int VecCost = 0;
      // Check if the values are candidates to demote.
      if (!MinBWs.count(VL0) || VecTy != SrcVecTy) {
        VecCost = ReuseShuffleCost +
                  TTI->getCastInstrCost(S.getOpcode(), VecTy, SrcVecTy, VL0);
      }
      return VecCost - ScalarCost;
    }
    case Instruction::FCmp:
    case Instruction::ICmp:
    case Instruction::Select: {
      // Calculate the cost of this instruction.
      int ScalarEltCost = TTI->getCmpSelInstrCost(S.getOpcode(), ScalarTy,
                                                  Builder.getInt1Ty(), VL0);
      if (NeedToShuffleReuses) {
        ReuseShuffleCost -= (ReuseShuffleNumbers - VL.size()) * ScalarEltCost;
      }
      VectorType *MaskTy = VectorType::get(Builder.getInt1Ty(), VL.size());
      int ScalarCost = VecTy->getNumElements() * ScalarEltCost;
#if INTEL_CUSTOMIZATION
      if (DoPSLP && PSLPAdjustCosts) {
        // Count the PSLP-emitted instructions and remove them from the
        // ScalarCost.
        int CntPadded = 0;
        for (Value *V : VL) {
          if (Instruction *I = dyn_cast<Instruction>(V)) {
              SelectInst *SI = dyn_cast<SelectInst>(I);
              if ((SI && SelectsEmittedByPSLP.count(SI)) ||
                  PaddedInstrsEmittedByPSLP.count(I))
              CntPadded++;
          }
        }
        ScalarCost -= CntPadded * ScalarEltCost;
        assert(ScalarCost >= 0 && "Too much cost reduction");
      }
#endif // INTEL_CUSTOMIZATION
      int VecCost = TTI->getCmpSelInstrCost(S.getOpcode(), VecTy, MaskTy, VL0);
      return ReuseShuffleCost + VecCost - ScalarCost;
    }
    case Instruction::FNeg:
    case Instruction::Add:
    case Instruction::FAdd:
    case Instruction::Sub:
    case Instruction::FSub:
    case Instruction::Mul:
    case Instruction::FMul:
    case Instruction::UDiv:
    case Instruction::SDiv:
    case Instruction::FDiv:
    case Instruction::URem:
    case Instruction::SRem:
    case Instruction::FRem:
    case Instruction::Shl:
    case Instruction::LShr:
    case Instruction::AShr:
    case Instruction::And:
    case Instruction::Or:
    case Instruction::Xor: {
      // Certain instructions can be cheaper to vectorize if they have a
      // constant second vector operand.
      TargetTransformInfo::OperandValueKind Op1VK =
          TargetTransformInfo::OK_AnyValue;
      TargetTransformInfo::OperandValueKind Op2VK =
          TargetTransformInfo::OK_UniformConstantValue;
      TargetTransformInfo::OperandValueProperties Op1VP =
          TargetTransformInfo::OP_None;
      TargetTransformInfo::OperandValueProperties Op2VP =
          TargetTransformInfo::OP_PowerOf2;

      // If all operands are exactly the same ConstantInt then set the
      // operand kind to OK_UniformConstantValue.
      // If instead not all operands are constants, then set the operand kind
      // to OK_AnyValue. If all operands are constants but not the same,
      // then set the operand kind to OK_NonUniformConstantValue.
      ConstantInt *CInt0 = nullptr;
      for (unsigned i = 0, e = VL.size(); i < e; ++i) {
        const Instruction *I = cast<Instruction>(VL[i]);
        unsigned OpIdx = isa<BinaryOperator>(I) ? 1 : 0;
        ConstantInt *CInt = dyn_cast<ConstantInt>(I->getOperand(OpIdx));
        if (!CInt) {
          Op2VK = TargetTransformInfo::OK_AnyValue;
          Op2VP = TargetTransformInfo::OP_None;
          break;
        }
        if (Op2VP == TargetTransformInfo::OP_PowerOf2 &&
            !CInt->getValue().isPowerOf2())
          Op2VP = TargetTransformInfo::OP_None;
        if (i == 0) {
          CInt0 = CInt;
          continue;
        }
        if (CInt0 != CInt)
          Op2VK = TargetTransformInfo::OK_NonUniformConstantValue;
      }

      SmallVector<const Value *, 4> Operands(VL0->operand_values());
      int ScalarEltCost = TTI->getArithmeticInstrCost(
          S.getOpcode(), ScalarTy, Op1VK, Op2VK, Op1VP, Op2VP, Operands);
      if (NeedToShuffleReuses) {
        ReuseShuffleCost -= (ReuseShuffleNumbers - VL.size()) * ScalarEltCost;
      }
      int ScalarCost = VecTy->getNumElements() * ScalarEltCost;
      int VecCost = TTI->getArithmeticInstrCost(S.getOpcode(), VecTy, Op1VK,
                                                Op2VK, Op1VP, Op2VP, Operands);
#if INTEL_CUSTOMIZATION
      if (DoPSLP && PSLPAdjustCosts) {
        // Count the PSLP-emitted instructions and remove them from the
        // ScalarCost.
        int CntPadded = 0;
        for (Value *V : VL) {
          if (Instruction *I = dyn_cast<Instruction>(V)) {
            if (PaddedInstrsEmittedByPSLP.count(I))
              CntPadded++;
          }
        }
        int SingleCost = TTI->getArithmeticInstrCost(
            S.getOpcode(), ScalarTy, Op1VK, Op2VK, Op1VP, Op2VP, Operands);
        ScalarCost -= CntPadded * SingleCost;
        assert(ScalarCost >= 0 && "Too much cost reduction");
      }
#endif // INTEL_CUSTOMIZATION
      return ReuseShuffleCost + VecCost - ScalarCost;
    }
    case Instruction::GetElementPtr: {
      TargetTransformInfo::OperandValueKind Op1VK =
          TargetTransformInfo::OK_AnyValue;
      TargetTransformInfo::OperandValueKind Op2VK =
          TargetTransformInfo::OK_UniformConstantValue;

      int ScalarEltCost =
          TTI->getArithmeticInstrCost(Instruction::Add, ScalarTy, Op1VK, Op2VK);
      if (NeedToShuffleReuses) {
        ReuseShuffleCost -= (ReuseShuffleNumbers - VL.size()) * ScalarEltCost;
      }
      int ScalarCost = VecTy->getNumElements() * ScalarEltCost;
      int VecCost =
          TTI->getArithmeticInstrCost(Instruction::Add, VecTy, Op1VK, Op2VK);
      return ReuseShuffleCost + VecCost - ScalarCost;
    }
    case Instruction::Load: {
      // Cost of wide load - cost of scalar loads.
      unsigned alignment = cast<LoadInst>(VL0)->getAlignment();
      int ScalarEltCost =
          TTI->getMemoryOpCost(Instruction::Load, ScalarTy, alignment, 0, VL0);
      if (NeedToShuffleReuses) {
        ReuseShuffleCost -= (ReuseShuffleNumbers - VL.size()) * ScalarEltCost;
      }
      int ScalarLdCost = VecTy->getNumElements() * ScalarEltCost;
      int VecLdCost =
          TTI->getMemoryOpCost(Instruction::Load, VecTy, alignment, 0, VL0);
      if (!E->ReorderIndices.empty()) {
        // TODO: Merge this shuffle with the ReuseShuffleCost.
        VecLdCost += TTI->getShuffleCost(
            TargetTransformInfo::SK_PermuteSingleSrc, VecTy);
      }
      return ReuseShuffleCost + VecLdCost - ScalarLdCost;
    }
    case Instruction::Store: {
      // We know that we can merge the stores. Calculate the cost.
      unsigned alignment = cast<StoreInst>(VL0)->getAlignment();
      int ScalarEltCost =
          TTI->getMemoryOpCost(Instruction::Store, ScalarTy, alignment, 0, VL0);
      if (NeedToShuffleReuses) {
        ReuseShuffleCost -= (ReuseShuffleNumbers - VL.size()) * ScalarEltCost;
      }
      int ScalarStCost = VecTy->getNumElements() * ScalarEltCost;
      int VecStCost =
          TTI->getMemoryOpCost(Instruction::Store, VecTy, alignment, 0, VL0);
      return ReuseShuffleCost + VecStCost - ScalarStCost;
    }
    case Instruction::Call: {
      CallInst *CI = cast<CallInst>(VL0);
      Intrinsic::ID ID = getVectorIntrinsicIDForCall(CI, TLI);

      // Calculate the cost of the scalar and vector calls.
      SmallVector<Type *, 4> ScalarTys;
      for (unsigned op = 0, opc = CI->getNumArgOperands(); op != opc; ++op)
        ScalarTys.push_back(CI->getArgOperand(op)->getType());

      FastMathFlags FMF;
      if (auto *FPMO = dyn_cast<FPMathOperator>(CI))
        FMF = FPMO->getFastMathFlags();

      int ScalarEltCost =
          TTI->getIntrinsicInstrCost(ID, ScalarTy, ScalarTys, FMF);
      if (NeedToShuffleReuses) {
        ReuseShuffleCost -= (ReuseShuffleNumbers - VL.size()) * ScalarEltCost;
      }
      int ScalarCallCost = VecTy->getNumElements() * ScalarEltCost;

      SmallVector<Value *, 4> Args(CI->arg_operands());
      int VecCallCost = TTI->getIntrinsicInstrCost(ID, CI->getType(), Args, FMF,
                                                   VecTy->getNumElements());

      LLVM_DEBUG(dbgs() << "SLP: Call cost " << VecCallCost - ScalarCallCost
                        << " (" << VecCallCost << "-" << ScalarCallCost << ")"
                        << " for " << *CI << "\n");

      return ReuseShuffleCost + VecCallCost - ScalarCallCost;
    }
    case Instruction::ShuffleVector: {
      assert(S.isAltShuffle() &&
             ((Instruction::isBinaryOp(S.getOpcode()) &&
               Instruction::isBinaryOp(S.getAltOpcode())) ||
              (Instruction::isCast(S.getOpcode()) &&
               Instruction::isCast(S.getAltOpcode()))) &&
             "Invalid Shuffle Vector Operand");
      int ScalarCost = 0;
      if (NeedToShuffleReuses) {
        for (unsigned Idx : E->ReuseShuffleIndices) {
          Instruction *I = cast<Instruction>(VL[Idx]);
          ReuseShuffleCost -= TTI->getInstructionCost(
              I, TargetTransformInfo::TCK_RecipThroughput);
        }
        for (Value *V : VL) {
          Instruction *I = cast<Instruction>(V);
          ReuseShuffleCost += TTI->getInstructionCost(
              I, TargetTransformInfo::TCK_RecipThroughput);
        }
      }
      for (Value *i : VL) {
        Instruction *I = cast<Instruction>(i);
        assert(S.isOpcodeOrAlt(I) && "Unexpected main/alternate opcode");
        ScalarCost += TTI->getInstructionCost(
            I, TargetTransformInfo::TCK_RecipThroughput);
      }
      // VecCost is equal to sum of the cost of creating 2 vectors
      // and the cost of creating shuffle.
      int VecCost = 0;
      if (Instruction::isBinaryOp(S.getOpcode())) {
        VecCost = TTI->getArithmeticInstrCost(S.getOpcode(), VecTy);
        VecCost += TTI->getArithmeticInstrCost(S.getAltOpcode(), VecTy);
      } else {
        Type *Src0SclTy = S.MainOp->getOperand(0)->getType();
        Type *Src1SclTy = S.AltOp->getOperand(0)->getType();
        VectorType *Src0Ty = VectorType::get(Src0SclTy, VL.size());
        VectorType *Src1Ty = VectorType::get(Src1SclTy, VL.size());
        VecCost = TTI->getCastInstrCost(S.getOpcode(), VecTy, Src0Ty);
        VecCost += TTI->getCastInstrCost(S.getAltOpcode(), VecTy, Src1Ty);
      }
      VecCost += TTI->getShuffleCost(TargetTransformInfo::SK_Select, VecTy, 0);
      return ReuseShuffleCost + VecCost - ScalarCost;
    }
    default:
      llvm_unreachable("Unknown instruction");
  }
}

bool BoUpSLP::isFullyVectorizableTinyTree() const {
  LLVM_DEBUG(dbgs() << "SLP: Check whether the tree with height "
                    << VectorizableTree.size() << " is fully vectorizable .\n");

  // We only handle trees of heights 1 and 2.
  if (VectorizableTree.size() == 1 && !VectorizableTree[0]->NeedToGather)
    return true;

  if (VectorizableTree.size() != 2)
    return false;

  // Handle splat and all-constants stores.
  if (!VectorizableTree[0]->NeedToGather &&
      (allConstant(VectorizableTree[1]->Scalars) ||
       isSplat(VectorizableTree[1]->Scalars)))
    return true;

  // Gathering cost would be too much for tiny trees.
  if (VectorizableTree[0]->NeedToGather || VectorizableTree[1]->NeedToGather)
    return false;

  return true;
}

bool BoUpSLP::isTreeTinyAndNotFullyVectorizable() const {
  // We can vectorize the tree if its size is greater than or equal to the
  // minimum size specified by the MinTreeSize command line option.
  if (VectorizableTree.size() >= MinTreeSize)
    return false;

  // If we have a tiny tree (a tree whose size is less than MinTreeSize), we
  // can vectorize it if we can prove it fully vectorizable.
  if (isFullyVectorizableTinyTree())
    return false;

  assert(VectorizableTree.empty()
             ? ExternalUses.empty()
             : true && "We shouldn't have any external users");

  // Otherwise, we can't vectorize the tree. It is both tiny and not fully
  // vectorizable.
  return true;
}

int BoUpSLP::getSpillCost() const {
  // Walk from the bottom of the tree to the top, tracking which values are
  // live. When we see a call instruction that is not part of our tree,
  // query TTI to see if there is a cost to keeping values live over it
  // (for example, if spills and fills are required).
  unsigned BundleWidth = VectorizableTree.front()->Scalars.size();
  int Cost = 0;

  SmallPtrSet<Instruction*, 4> LiveValues;
  Instruction *PrevInst = nullptr;

  for (const auto &TEPtr : VectorizableTree) {
    Instruction *Inst = dyn_cast<Instruction>(TEPtr->Scalars[0]);
    if (!Inst)
      continue;

    if (!PrevInst) {
      PrevInst = Inst;
      continue;
    }

    // Update LiveValues.
    LiveValues.erase(PrevInst);
    for (auto &J : PrevInst->operands()) {
      if (isa<Instruction>(&*J) && getTreeEntry(&*J))
        LiveValues.insert(cast<Instruction>(&*J));
    }

    LLVM_DEBUG({
      dbgs() << "SLP: #LV: " << LiveValues.size();
      for (auto *X : LiveValues)
        dbgs() << " " << X->getName();
      dbgs() << ", Looking at ";
      Inst->dump();
    });

    // Now find the sequence of instructions between PrevInst and Inst.
    unsigned NumCalls = 0;
    BasicBlock::reverse_iterator InstIt = ++Inst->getIterator().getReverse(),
                                 PrevInstIt =
                                     PrevInst->getIterator().getReverse();
    while (InstIt != PrevInstIt) {
      if (PrevInstIt == PrevInst->getParent()->rend()) {
        PrevInstIt = Inst->getParent()->rbegin();
        continue;
      }

      // Debug informations don't impact spill cost.
      if ((isa<CallInst>(&*PrevInstIt) &&
           !isa<DbgInfoIntrinsic>(&*PrevInstIt)) &&
          &*PrevInstIt != PrevInst)
        NumCalls++;

      ++PrevInstIt;
    }

    if (NumCalls) {
      SmallVector<Type*, 4> V;
      for (auto *II : LiveValues)
        V.push_back(VectorType::get(II->getType(), BundleWidth));
      Cost += NumCalls * TTI->getCostOfKeepingLiveOverCall(V);
    }

    PrevInst = Inst;
  }

  return Cost;
}

int BoUpSLP::getTreeCost() {
  int Cost = 0;
  LLVM_DEBUG(dbgs() << "SLP: Calculating cost for tree of size "
                    << VectorizableTree.size() << ".\n");

  unsigned BundleWidth = VectorizableTree[0]->Scalars.size();

  for (unsigned I = 0, E = VectorizableTree.size(); I < E; ++I) {
    TreeEntry &TE = *VectorizableTree[I].get();

    // We create duplicate tree entries for gather sequences that have multiple
    // uses. However, we should not compute the cost of duplicate sequences.
    // For example, if we have a build vector (i.e., insertelement sequence)
    // that is used by more than one vector instruction, we only need to
    // compute the cost of the insertelement instructions once. The redundant
    // instructions will be eliminated by CSE.
    //
    // We should consider not creating duplicate tree entries for gather
    // sequences, and instead add additional edges to the tree representing
    // their uses. Since such an approach results in fewer total entries,
    // existing heuristics based on tree size may yield different results.
    //
    if (TE.NeedToGather &&
        std::any_of(
            std::next(VectorizableTree.begin(), I + 1), VectorizableTree.end(),
            [TE](const std::unique_ptr<TreeEntry> &EntryPtr) {
              return EntryPtr->NeedToGather && EntryPtr->isSame(TE.Scalars);
            }))
      continue;

    int C = getEntryCost(&TE);
#if INTEL_CUSTOMIZATION
    TE.Cost = C;
#endif // INTEL_CUSTOMIZATION
    LLVM_DEBUG(dbgs() << "SLP: Adding cost " << C
                      << " for bundle that starts with " << *TE.Scalars[0]
                      << ".\n");
    Cost += C;
  }

  SmallPtrSet<Value *, 16> ExtractCostCalculated;
  int ExtractCost = 0;
  for (ExternalUser &EU : ExternalUses) {
    // We only add extract cost once for the same scalar.
    if (!ExtractCostCalculated.insert(EU.Scalar).second)
      continue;

    // Uses by ephemeral values are free (because the ephemeral value will be
    // removed prior to code generation, and so the extraction will be
    // removed as well).
    if (EphValues.count(EU.User))
      continue;

    // If we plan to rewrite the tree in a smaller type, we will need to sign
    // extend the extracted value back to the original type. Here, we account
    // for the extract and the added cost of the sign extend if needed.
    auto *VecTy = VectorType::get(EU.Scalar->getType(), BundleWidth);
    auto *ScalarRoot = VectorizableTree[0]->Scalars[0];
    if (MinBWs.count(ScalarRoot)) {
      auto *MinTy = IntegerType::get(F->getContext(), MinBWs[ScalarRoot].first);
      auto Extend =
          MinBWs[ScalarRoot].second ? Instruction::SExt : Instruction::ZExt;
      VecTy = VectorType::get(MinTy, BundleWidth);
      ExtractCost += TTI->getExtractWithExtendCost(Extend, EU.Scalar->getType(),
                                                   VecTy, EU.Lane);
    } else {
      ExtractCost +=
          TTI->getVectorInstrCost(Instruction::ExtractElement, VecTy, EU.Lane);
    }
  }

  int SpillCost = getSpillCost();
  Cost += SpillCost + ExtractCost;

  std::string Str;
  {
    raw_string_ostream OS(Str);
    OS << "SLP: Spill Cost = " << SpillCost << ".\n"
       << "SLP: Extract Cost = " << ExtractCost << ".\n"
       << "SLP: Total Cost = " << Cost << ".\n";
  }
  LLVM_DEBUG(dbgs() << Str);

  if (ViewSLPTree)
    ViewGraph(this, "SLP" + F->getName(), false, Str);

#if INTEL_CUSTOMIZATION
  // Override Cost for tiny non-fully vectorizable trees.
  if (isTreeTinyAndNotFullyVectorizable())
    Cost = FORBIDEN_TINY_TREE;
#endif // INTEL_CUSTOMIZATION
  return Cost;
}

int BoUpSLP::getGatherCost(Type *Ty,
                           const DenseSet<unsigned> &ShuffledIndices) const {
  int Cost = 0;
  for (unsigned i = 0, e = cast<VectorType>(Ty)->getNumElements(); i < e; ++i)
    if (!ShuffledIndices.count(i))
      Cost += TTI->getVectorInstrCost(Instruction::InsertElement, Ty, i);
  if (!ShuffledIndices.empty())
    Cost += TTI->getShuffleCost(TargetTransformInfo::SK_PermuteSingleSrc, Ty);
  return Cost;
}

int BoUpSLP::getGatherCost(ArrayRef<Value *> VL) const {
  // Find the type of the operands in VL.
  Type *ScalarTy = VL[0]->getType();
  if (StoreInst *SI = dyn_cast<StoreInst>(VL[0]))
    ScalarTy = SI->getValueOperand()->getType();
  VectorType *VecTy = VectorType::get(ScalarTy, VL.size());
  // Find the cost of inserting/extracting values from the vector.
  // Check if the same elements are inserted several times and count them as
  // shuffle candidates.
  DenseSet<unsigned> ShuffledElements;
  DenseSet<Value *> UniqueElements;
  // Iterate in reverse order to consider insert elements with the high cost.
  for (unsigned I = VL.size(); I > 0; --I) {
    unsigned Idx = I - 1;
    if (!UniqueElements.insert(VL[Idx]).second)
      ShuffledElements.insert(Idx);
  }
  return getGatherCost(VecTy, ShuffledElements);
}

#if INTEL_CUSTOMIZATION
// Perform operand reordering on the instructions in VL and return the reordered
// operands in Left and Right.
void BoUpSLP::reorderInputsAccordingToOpcode(
    ArrayRef<Value *> VL, SmallVectorImpl<Value *> &Left,
    SmallVectorImpl<Value *> &Right, const DataLayout &DL,
    ScalarEvolution &SE, SmallVectorImpl<int> &OpDirLeft,
    SmallVectorImpl<int> &OpDirRight, const BoUpSLP &R) {
  if (VL.empty())
    return;

  for (size_t i = 0; i < VL.size(); ++i) {
    OpDirLeft.push_back(0);
    OpDirRight.push_back(1);
  }

  VLOperands Ops(VL, DL, SE, R);
  SmallVector<Value *, 4> OrigLeft;
  OrigLeft = Ops.getVL(0);
  // Reorder the operands in place.
  Ops.reorder();
  Left = Ops.getVL(0);
  Right = Ops.getVL(1);

  for (size_t i = 0; i < VL.size(); ++i) {
    if (OrigLeft[i] != Left[i])
      std::swap(OpDirLeft[i], OpDirRight[i]);
  }
}
#endif // INTEL_CUSTOMIZATION

void BoUpSLP::setInsertPointAfterBundle(ArrayRef<Value *> VL,
                                        const InstructionsState &S) {
  // Get the basic block this bundle is in. All instructions in the bundle
  // should be in this block.
  auto *Front = cast<Instruction>(S.OpValue);
  auto *BB = Front->getParent();
  assert(llvm::all_of(make_range(VL.begin(), VL.end()), [=](Value *V) -> bool {
    auto *I = cast<Instruction>(V);
    return !S.isOpcodeOrAlt(I) || I->getParent() == BB;
  }));

  // The last instruction in the bundle in program order.
  Instruction *LastInst = nullptr;

  // Find the last instruction. The common case should be that BB has been
  // scheduled, and the last instruction is VL.back(). So we start with
  // VL.back() and iterate over schedule data until we reach the end of the
  // bundle. The end of the bundle is marked by null ScheduleData.
  if (BlocksSchedules.count(BB)) {
    auto *Bundle =
        BlocksSchedules[BB]->getScheduleData(isOneOf(S, VL.back()));
    if (Bundle && Bundle->isPartOfBundle())
      for (; Bundle; Bundle = Bundle->NextInBundle)
        if (Bundle->OpValue == Bundle->Inst)
          LastInst = Bundle->Inst;
  }

  // LastInst can still be null at this point if there's either not an entry
  // for BB in BlocksSchedules or there's no ScheduleData available for
  // VL.back(). This can be the case if buildTree_rec aborts for various
  // reasons (e.g., the maximum recursion depth is reached, the maximum region
  // size is reached, etc.). ScheduleData is initialized in the scheduling
  // "dry-run".
  //
  // If this happens, we can still find the last instruction by brute force. We
  // iterate forwards from Front (inclusive) until we either see all
  // instructions in the bundle or reach the end of the block. If Front is the
  // last instruction in program order, LastInst will be set to Front, and we
  // will visit all the remaining instructions in the block.
  //
  // One of the reasons we exit early from buildTree_rec is to place an upper
  // bound on compile-time. Thus, taking an additional compile-time hit here is
  // not ideal. However, this should be exceedingly rare since it requires that
  // we both exit early from buildTree_rec and that the bundle be out-of-order
  // (causing us to iterate all the way to the end of the block).
  if (!LastInst) {
    SmallPtrSet<Value *, 16> Bundle(VL.begin(), VL.end());
    for (auto &I : make_range(BasicBlock::iterator(Front), BB->end())) {
      if (Bundle.erase(&I) && S.isOpcodeOrAlt(&I))
        LastInst = &I;
      if (Bundle.empty())
        break;
    }
  }

  // Set the insertion point after the last instruction in the bundle. Set the
  // debug location to Front.
  Builder.SetInsertPoint(BB, ++LastInst->getIterator());
  Builder.SetCurrentDebugLocation(Front->getDebugLoc());
}

Value *BoUpSLP::Gather(ArrayRef<Value *> VL, VectorType *Ty) {
  Value *Vec = UndefValue::get(Ty);
  // Generate the 'InsertElement' instruction.
  for (unsigned i = 0; i < Ty->getNumElements(); ++i) {
    Vec = Builder.CreateInsertElement(Vec, VL[i], Builder.getInt32(i));
    if (Instruction *Insrt = dyn_cast<Instruction>(Vec)) {
      GatherSeq.insert(Insrt);
      CSEBlocks.insert(Insrt->getParent());

      // Add to our 'need-to-extract' list.
      if (TreeEntry *E = getTreeEntry(VL[i])) {
        // Find which lane we need to extract.
        int FoundLane = -1;
        for (unsigned Lane = 0, LE = E->Scalars.size(); Lane != LE; ++Lane) {
          // Is this the lane of the scalar that we are looking for ?
          if (E->Scalars[Lane] == VL[i]) {
            FoundLane = Lane;
            break;
          }
        }
        assert(FoundLane >= 0 && "Could not find the correct lane");
        if (!E->ReuseShuffleIndices.empty()) {
          FoundLane =
              std::distance(E->ReuseShuffleIndices.begin(),
                            llvm::find(E->ReuseShuffleIndices, FoundLane));
        }
        ExternalUses.push_back(ExternalUser(VL[i], Insrt, FoundLane));
      }
    }
  }

  return Vec;
}

Value *BoUpSLP::vectorizeTree(ArrayRef<Value *> VL) {
  InstructionsState S = getSameOpcode(VL);
  if (S.getOpcode()) {
    if (TreeEntry *E = getTreeEntry(S.OpValue)) {
      if (E->isSame(VL)) {
        Value *V = vectorizeTree(E);
        if (VL.size() == E->Scalars.size() && !E->ReuseShuffleIndices.empty()) {
          // We need to get the vectorized value but without shuffle.
          if (auto *SV = dyn_cast<ShuffleVectorInst>(V)) {
            V = SV->getOperand(0);
          } else {
            // Reshuffle to get only unique values.
            SmallVector<unsigned, 4> UniqueIdxs;
            SmallSet<unsigned, 4> UsedIdxs;
            for(unsigned Idx : E->ReuseShuffleIndices)
              if (UsedIdxs.insert(Idx).second)
                UniqueIdxs.emplace_back(Idx);
            V = Builder.CreateShuffleVector(V, UndefValue::get(V->getType()),
                                            UniqueIdxs);
          }
        }
        return V;
      }
    }
  }

  Type *ScalarTy = S.OpValue->getType();
  if (StoreInst *SI = dyn_cast<StoreInst>(S.OpValue))
    ScalarTy = SI->getValueOperand()->getType();

  // Check that every instruction appears once in this bundle.
  SmallVector<unsigned, 4> ReuseShuffleIndicies;
  SmallVector<Value *, 4> UniqueValues;
#if INTEL_CUSTOMIZATION
  if (!PSLPSuccess)
#endif
  if (VL.size() > 2) {
    DenseMap<Value *, unsigned> UniquePositions;
    for (Value *V : VL) {
      auto Res = UniquePositions.try_emplace(V, UniqueValues.size());
      ReuseShuffleIndicies.emplace_back(Res.first->second);
      if (Res.second || isa<Constant>(V))
        UniqueValues.emplace_back(V);
    }
    // Do not shuffle single element or if number of unique values is not power
    // of 2.
    if (UniqueValues.size() == VL.size() || UniqueValues.size() <= 1 ||
        !llvm::isPowerOf2_32(UniqueValues.size()))
      ReuseShuffleIndicies.clear();
    else
      VL = UniqueValues;
  }
  VectorType *VecTy = VectorType::get(ScalarTy, VL.size());

  Value *V = Gather(VL, VecTy);
#if INTEL_CUSTOMIZATION
  if (!PSLPSuccess)
#endif
  if (!ReuseShuffleIndicies.empty()) {
    V = Builder.CreateShuffleVector(V, UndefValue::get(VecTy),
                                    ReuseShuffleIndicies, "shuffle");
    if (auto *I = dyn_cast<Instruction>(V)) {
      GatherSeq.insert(I);
      CSEBlocks.insert(I->getParent());
    }
  }
  return V;
}

static void inversePermutation(ArrayRef<unsigned> Indices,
                               SmallVectorImpl<unsigned> &Mask) {
  Mask.clear();
  const unsigned E = Indices.size();
  Mask.resize(E);
  for (unsigned I = 0; I < E; ++I)
    Mask[Indices[I]] = I;
}

Value *BoUpSLP::vectorizeTree(TreeEntry *E) {
  IRBuilder<>::InsertPointGuard Guard(Builder);

  if (E->VectorizedValue) {
    LLVM_DEBUG(dbgs() << "SLP: Diamond merged for " << *E->Scalars[0] << ".\n");
    return E->VectorizedValue;
  }

  InstructionsState S = getSameOpcode(E->Scalars);
  Instruction *VL0 = cast<Instruction>(S.OpValue);
  Type *ScalarTy = VL0->getType();
  if (StoreInst *SI = dyn_cast<StoreInst>(VL0))
    ScalarTy = SI->getValueOperand()->getType();
  VectorType *VecTy = VectorType::get(ScalarTy, E->Scalars.size());

  bool NeedToShuffleReuses = !E->ReuseShuffleIndices.empty();

  if (E->NeedToGather) {
    setInsertPointAfterBundle(E->Scalars, S);
    auto *V = Gather(E->Scalars, VecTy);
    if (NeedToShuffleReuses) {
      V = Builder.CreateShuffleVector(V, UndefValue::get(VecTy),
                                      E->ReuseShuffleIndices, "shuffle");
      if (auto *I = dyn_cast<Instruction>(V)) {
        GatherSeq.insert(I);
        CSEBlocks.insert(I->getParent());
      }
    }
    E->VectorizedValue = V;
    return V;
  }

  unsigned ShuffleOrOp = S.isAltShuffle() ?
           (unsigned) Instruction::ShuffleVector : S.getOpcode();
  switch (ShuffleOrOp) {
    case Instruction::PHI: {
      PHINode *PH = dyn_cast<PHINode>(VL0);
      Builder.SetInsertPoint(PH->getParent()->getFirstNonPHI());
      Builder.SetCurrentDebugLocation(PH->getDebugLoc());
      PHINode *NewPhi = Builder.CreatePHI(VecTy, PH->getNumIncomingValues());
      Value *V = NewPhi;
      if (NeedToShuffleReuses) {
        V = Builder.CreateShuffleVector(V, UndefValue::get(VecTy),
                                        E->ReuseShuffleIndices, "shuffle");
      }
      E->VectorizedValue = V;

      // PHINodes may have multiple entries from the same block. We want to
      // visit every block once.
      SmallPtrSet<BasicBlock*, 4> VisitedBBs;

      for (unsigned i = 0, e = PH->getNumIncomingValues(); i < e; ++i) {
        ValueList Operands;
        BasicBlock *IBB = PH->getIncomingBlock(i);

        if (!VisitedBBs.insert(IBB).second) {
          NewPhi->addIncoming(NewPhi->getIncomingValueForBlock(IBB), IBB);
          continue;
        }

        Builder.SetInsertPoint(IBB->getTerminator());
        Builder.SetCurrentDebugLocation(PH->getDebugLoc());
        Value *Vec = vectorizeTree(E->getOperand(i));
        NewPhi->addIncoming(Vec, IBB);
      }

      assert(NewPhi->getNumIncomingValues() == PH->getNumIncomingValues() &&
             "Invalid number of incoming values");
      return V;
    }

    case Instruction::ExtractElement: {
      if (!E->NeedToGather) {
        Value *V = E->getSingleOperand(0);
        if (!E->ReorderIndices.empty()) {
          OrdersType Mask;
          inversePermutation(E->ReorderIndices, Mask);
          Builder.SetInsertPoint(VL0);
          V = Builder.CreateShuffleVector(V, UndefValue::get(VecTy), Mask,
                                          "reorder_shuffle");
        }
        if (NeedToShuffleReuses) {
          // TODO: Merge this shuffle with the ReorderShuffleMask.
          if (E->ReorderIndices.empty())
            Builder.SetInsertPoint(VL0);
          V = Builder.CreateShuffleVector(V, UndefValue::get(VecTy),
                                          E->ReuseShuffleIndices, "shuffle");
        }
        E->VectorizedValue = V;
        return V;
      }
      setInsertPointAfterBundle(E->Scalars, S);
      auto *V = Gather(E->Scalars, VecTy);
      if (NeedToShuffleReuses) {
        V = Builder.CreateShuffleVector(V, UndefValue::get(VecTy),
                                        E->ReuseShuffleIndices, "shuffle");
        if (auto *I = dyn_cast<Instruction>(V)) {
          GatherSeq.insert(I);
          CSEBlocks.insert(I->getParent());
        }
      }
      E->VectorizedValue = V;
      return V;
    }
    case Instruction::ExtractValue: {
      if (!E->NeedToGather) {
        LoadInst *LI = cast<LoadInst>(E->getSingleOperand(0));
        Builder.SetInsertPoint(LI);
        PointerType *PtrTy = PointerType::get(VecTy, LI->getPointerAddressSpace());
        Value *Ptr = Builder.CreateBitCast(LI->getOperand(0), PtrTy);
        LoadInst *V = Builder.CreateAlignedLoad(VecTy, Ptr, LI->getAlignment());
        Value *NewV = propagateMetadata(V, E->Scalars);
        if (!E->ReorderIndices.empty()) {
          OrdersType Mask;
          inversePermutation(E->ReorderIndices, Mask);
          NewV = Builder.CreateShuffleVector(NewV, UndefValue::get(VecTy), Mask,
                                             "reorder_shuffle");
        }
        if (NeedToShuffleReuses) {
          // TODO: Merge this shuffle with the ReorderShuffleMask.
          NewV = Builder.CreateShuffleVector(
              NewV, UndefValue::get(VecTy), E->ReuseShuffleIndices, "shuffle");
        }
        E->VectorizedValue = NewV;
        return NewV;
      }
      setInsertPointAfterBundle(E->Scalars, S);
      auto *V = Gather(E->Scalars, VecTy);
      if (NeedToShuffleReuses) {
        V = Builder.CreateShuffleVector(V, UndefValue::get(VecTy),
                                        E->ReuseShuffleIndices, "shuffle");
        if (auto *I = dyn_cast<Instruction>(V)) {
          GatherSeq.insert(I);
          CSEBlocks.insert(I->getParent());
        }
      }
      E->VectorizedValue = V;
      return V;
    }
    case Instruction::ZExt:
    case Instruction::SExt:
    case Instruction::FPToUI:
    case Instruction::FPToSI:
    case Instruction::FPExt:
    case Instruction::PtrToInt:
    case Instruction::IntToPtr:
    case Instruction::SIToFP:
    case Instruction::UIToFP:
    case Instruction::Trunc:
    case Instruction::FPTrunc:
    case Instruction::BitCast: {
      setInsertPointAfterBundle(E->Scalars, S);

      Value *InVec = vectorizeTree(E->getOperand(0));

      if (E->VectorizedValue) {
        LLVM_DEBUG(dbgs() << "SLP: Diamond merged for " << *VL0 << ".\n");
        return E->VectorizedValue;
      }

      CastInst *CI = dyn_cast<CastInst>(VL0);
      Value *V = Builder.CreateCast(CI->getOpcode(), InVec, VecTy);
      if (NeedToShuffleReuses) {
        V = Builder.CreateShuffleVector(V, UndefValue::get(VecTy),
                                        E->ReuseShuffleIndices, "shuffle");
      }
      E->VectorizedValue = V;
      ++NumVectorInstructions;
      return V;
    }
    case Instruction::FCmp:
    case Instruction::ICmp: {
      setInsertPointAfterBundle(E->Scalars, S);

      Value *L = vectorizeTree(E->getOperand(0));
      Value *R = vectorizeTree(E->getOperand(1));

      if (E->VectorizedValue) {
        LLVM_DEBUG(dbgs() << "SLP: Diamond merged for " << *VL0 << ".\n");
        return E->VectorizedValue;
      }

      CmpInst::Predicate P0 = cast<CmpInst>(VL0)->getPredicate();
      Value *V;
      if (S.getOpcode() == Instruction::FCmp)
        V = Builder.CreateFCmp(P0, L, R);
      else
        V = Builder.CreateICmp(P0, L, R);

      propagateIRFlags(V, E->Scalars, VL0);
      if (NeedToShuffleReuses) {
        V = Builder.CreateShuffleVector(V, UndefValue::get(VecTy),
                                        E->ReuseShuffleIndices, "shuffle");
      }
      E->VectorizedValue = V;
      ++NumVectorInstructions;
      return V;
    }
    case Instruction::Select: {
      setInsertPointAfterBundle(E->Scalars, S);

      Value *Cond = vectorizeTree(E->getOperand(0));
      Value *True = vectorizeTree(E->getOperand(1));
      Value *False = vectorizeTree(E->getOperand(2));

      if (E->VectorizedValue) {
        LLVM_DEBUG(dbgs() << "SLP: Diamond merged for " << *VL0 << ".\n");
        return E->VectorizedValue;
      }

      Value *V = Builder.CreateSelect(Cond, True, False);
      if (NeedToShuffleReuses) {
        V = Builder.CreateShuffleVector(V, UndefValue::get(VecTy),
                                        E->ReuseShuffleIndices, "shuffle");
      }
      E->VectorizedValue = V;
      ++NumVectorInstructions;
      return V;
    }
    case Instruction::FNeg: {
      setInsertPointAfterBundle(E->Scalars, S);

      Value *Op = vectorizeTree(E->getOperand(0));

      if (E->VectorizedValue) {
        LLVM_DEBUG(dbgs() << "SLP: Diamond merged for " << *VL0 << ".\n");
        return E->VectorizedValue;
      }

      Value *V = Builder.CreateUnOp(
          static_cast<Instruction::UnaryOps>(S.getOpcode()), Op);
      propagateIRFlags(V, E->Scalars, VL0);
      if (auto *I = dyn_cast<Instruction>(V))
        V = propagateMetadata(I, E->Scalars);

      if (NeedToShuffleReuses) {
        V = Builder.CreateShuffleVector(V, UndefValue::get(VecTy),
                                        E->ReuseShuffleIndices, "shuffle");
      }
      E->VectorizedValue = V;
      ++NumVectorInstructions;

      return V;
    }
    case Instruction::Add:
    case Instruction::FAdd:
    case Instruction::Sub:
    case Instruction::FSub:
    case Instruction::Mul:
    case Instruction::FMul:
    case Instruction::UDiv:
    case Instruction::SDiv:
    case Instruction::FDiv:
    case Instruction::URem:
    case Instruction::SRem:
    case Instruction::FRem:
    case Instruction::Shl:
    case Instruction::LShr:
    case Instruction::AShr:
    case Instruction::And:
    case Instruction::Or:
    case Instruction::Xor: {
      setInsertPointAfterBundle(E->Scalars, S);

      Value *LHS = vectorizeTree(E->getOperand(0));
      Value *RHS = vectorizeTree(E->getOperand(1));

      if (E->VectorizedValue) {
        LLVM_DEBUG(dbgs() << "SLP: Diamond merged for " << *VL0 << ".\n");
        return E->VectorizedValue;
      }

      Value *V = Builder.CreateBinOp(
          static_cast<Instruction::BinaryOps>(S.getOpcode()), LHS, RHS);
      propagateIRFlags(V, E->Scalars, VL0);
      if (auto *I = dyn_cast<Instruction>(V))
        V = propagateMetadata(I, E->Scalars);

      if (NeedToShuffleReuses) {
        V = Builder.CreateShuffleVector(V, UndefValue::get(VecTy),
                                        E->ReuseShuffleIndices, "shuffle");
      }
      E->VectorizedValue = V;
      ++NumVectorInstructions;

      return V;
    }
    case Instruction::Load: {
#if INTEL_CUSTOMIZATION
      // We encapsulate the load code generation code in a lambda function so
      // that we can call it for each of the split loads.
      auto createVecLoad = [&](TreeEntry *E, ArrayRef<Value *> Scalars, bool NeedToShuffleReuses) {
        Value *VL0 = Scalars[0];
        // Loads are inserted at the head of the tree because we don't want to
        // sink them all the way down past store instructions.
        VectorType *VecTy = VectorType::get(VL0->getType(), Scalars.size());
#endif // INTEL_CUSTOMIZATION
      // Loads are inserted at the head of the tree because we don't want to
      // sink them all the way down past store instructions.
      bool IsReorder = !E->ReorderIndices.empty();
      if (IsReorder) {
        S = getSameOpcode(E->Scalars, E->ReorderIndices.front());
        VL0 = cast<Instruction>(S.OpValue);
      }
#if INTEL_CUSTOMIZATION
      // Split-loads need both vector loads and shuffles. We should emit them
      // one by one in a sequence. So don't touch the insertion point again as
      // it has already been set at the beginning.
#else
      setInsertPointAfterBundle(E->Scalars, S);
#endif // INTEL_CUSTOMIZATION
      LoadInst *LI = cast<LoadInst>(VL0);
      Type *ScalarLoadTy = LI->getType();
      unsigned AS = LI->getPointerAddressSpace();

      Value *VecPtr = Builder.CreateBitCast(LI->getPointerOperand(),
                                            VecTy->getPointerTo(AS));

      // The pointer operand uses an in-tree scalar so we add the new BitCast to
      // ExternalUses list to make sure that an extract will be generated in the
      // future.
      Value *PO = LI->getPointerOperand();
      if (getTreeEntry(PO))
        ExternalUses.push_back(ExternalUser(PO, cast<User>(VecPtr), 0));

      unsigned Alignment = LI->getAlignment();
      LI = Builder.CreateLoad(VecTy, VecPtr);
      if (!Alignment) {
        Alignment = DL->getABITypeAlignment(ScalarLoadTy);
      }
      LI->setAlignment(Alignment);
      Value *V = propagateMetadata(LI, E->Scalars);
      if (IsReorder) {
        OrdersType Mask;
        inversePermutation(E->ReorderIndices, Mask);
        V = Builder.CreateShuffleVector(V, UndefValue::get(V->getType()),
                                        Mask, "reorder_shuffle");
      }
      if (NeedToShuffleReuses) {
        // TODO: Merge this shuffle with the ReorderShuffleMask.
        V = Builder.CreateShuffleVector(V, UndefValue::get(VecTy),
                                        E->ReuseShuffleIndices, "shuffle");
      }
      E->VectorizedValue = V;
      ++NumVectorInstructions;
      return V;
#if INTEL_CUSTOMIZATION
      };

      Value *RetValue = nullptr;
      std::list<Value *> WorkList;

      // Set insertion point once per load. This is done outside of 'createLoad'
      // lambda.
      setInsertPointAfterBundle(E->Scalars, S);

      // Go through all split groups and emit the vector loads.
      for (const LoadGroup &Group : E->ConsecutiveLoadGroups) {
        assert(Group.size() > 1 && isPowerOf2_32(Group.size()) && "Bad Group");
        const auto &ScalarsGroup =
            ArrayRef<Value *>(&E->Scalars[Group.From], Group.size());
        RetValue = cast<Instruction>(createVecLoad(E, ScalarsGroup, false));
        WorkList.push_front(RetValue);
      }

      // Emit the pair-wise shuffles.
      while (WorkList.size() >= 2) {
        // We build a tree of shuffles:
        //
        //  Load Load Load Load
        //   \    /    \    /
        //  Shuffle    Shuffle
        //      \       /
        //       Shuffle
        //

        // Pop front a pair of loads from the worklist, create a shuffle, and
        // push it back into the worklist.
        Value *VecLoad0 = WorkList.back();
        WorkList.pop_back();
        Value *VecLoad1 = WorkList.back();
        WorkList.pop_back();

        SmallVector<Constant *, 8> MaskVec;
        assert(isa<VectorType>(VecLoad0->getType()) && "Vector expected.");
        size_t LoadElements =
            cast<VectorType>(VecLoad0->getType())->getNumElements();
        for (int i = 0, e = 2 * LoadElements; i != e; ++i)
          MaskVec.push_back(Builder.getInt32(i));
        Value *ShuffleMask = ConstantVector::get(MaskVec);
        RetValue = cast<Instruction>(Builder.CreateShuffleVector(
            VecLoad0, VecLoad1, ShuffleMask, "SplitLoadShuffle"));
        WorkList.push_front(RetValue);
      }

      // When split load support is enabled we may need to shuffle resulting
      // vector.
      if (NeedToShuffleReuses) {
        RetValue = Builder.CreateShuffleVector(
            RetValue, UndefValue::get(RetValue->getType()),
            E->ReuseShuffleIndices, "SplitLoadReuseShuffle");
        if (auto *I = dyn_cast<Instruction>(RetValue)) {
          GatherSeq.insert(I);
          CSEBlocks.insert(I->getParent());
        }
      }

      E->VectorizedValue = RetValue;
      return RetValue;
#endif // INTEL_CUSTOMIZATION
    }
    case Instruction::Store: {
      StoreInst *SI = cast<StoreInst>(VL0);
      unsigned Alignment = SI->getAlignment();
      unsigned AS = SI->getPointerAddressSpace();

      setInsertPointAfterBundle(E->Scalars, S);

      Value *VecValue = vectorizeTree(E->getOperand(0));
      Value *ScalarPtr = SI->getPointerOperand();
      Value *VecPtr = Builder.CreateBitCast(ScalarPtr, VecTy->getPointerTo(AS));
      StoreInst *ST = Builder.CreateStore(VecValue, VecPtr);

      // The pointer operand uses an in-tree scalar, so add the new BitCast to
      // ExternalUses to make sure that an extract will be generated in the
      // future.
      if (getTreeEntry(ScalarPtr))
        ExternalUses.push_back(ExternalUser(ScalarPtr, cast<User>(VecPtr), 0));

      if (!Alignment)
        Alignment = DL->getABITypeAlignment(SI->getValueOperand()->getType());

      ST->setAlignment(Alignment);
      Value *V = propagateMetadata(ST, E->Scalars);
      if (NeedToShuffleReuses) {
        V = Builder.CreateShuffleVector(V, UndefValue::get(VecTy),
                                        E->ReuseShuffleIndices, "shuffle");
      }
      E->VectorizedValue = V;
      ++NumVectorInstructions;
      return V;
    }
    case Instruction::GetElementPtr: {
      setInsertPointAfterBundle(E->Scalars, S);

      Value *Op0 = vectorizeTree(E->getOperand(0));

      std::vector<Value *> OpVecs;
      for (int j = 1, e = cast<GetElementPtrInst>(VL0)->getNumOperands(); j < e;
           ++j) {
        Value *OpVec = vectorizeTree(E->getOperand(j));
        OpVecs.push_back(OpVec);
      }

      Value *V = Builder.CreateGEP(
          cast<GetElementPtrInst>(VL0)->getSourceElementType(), Op0, OpVecs);
      if (Instruction *I = dyn_cast<Instruction>(V))
        V = propagateMetadata(I, E->Scalars);

      if (NeedToShuffleReuses) {
        V = Builder.CreateShuffleVector(V, UndefValue::get(VecTy),
                                        E->ReuseShuffleIndices, "shuffle");
      }
      E->VectorizedValue = V;
      ++NumVectorInstructions;

      return V;
    }
    case Instruction::Call: {
      CallInst *CI = cast<CallInst>(VL0);
      setInsertPointAfterBundle(E->Scalars, S);
      Function *FI;
      Intrinsic::ID IID  = Intrinsic::not_intrinsic;
      Value *ScalarArg = nullptr;
      if (CI && (FI = CI->getCalledFunction())) {
        IID = FI->getIntrinsicID();
      }
      std::vector<Value *> OpVecs;
      for (int j = 0, e = CI->getNumArgOperands(); j < e; ++j) {
        ValueList OpVL;
        // Some intrinsics have scalar arguments. This argument should not be
        // vectorized.
        if (hasVectorInstrinsicScalarOpd(IID, j)) {
          CallInst *CEI = cast<CallInst>(VL0);
          ScalarArg = CEI->getArgOperand(j);
          OpVecs.push_back(CEI->getArgOperand(j));
          continue;
        }

        Value *OpVec = vectorizeTree(E->getOperand(j));
        LLVM_DEBUG(dbgs() << "SLP: OpVec[" << j << "]: " << *OpVec << "\n");
        OpVecs.push_back(OpVec);
      }

      Module *M = F->getParent();
      Intrinsic::ID ID = getVectorIntrinsicIDForCall(CI, TLI);
      Type *Tys[] = { VectorType::get(CI->getType(), E->Scalars.size()) };
      Function *CF = Intrinsic::getDeclaration(M, ID, Tys);
      SmallVector<OperandBundleDef, 1> OpBundles;
      CI->getOperandBundlesAsDefs(OpBundles);
      Value *V = Builder.CreateCall(CF, OpVecs, OpBundles);

      // The scalar argument uses an in-tree scalar so we add the new vectorized
      // call to ExternalUses list to make sure that an extract will be
      // generated in the future.
      if (ScalarArg && getTreeEntry(ScalarArg))
        ExternalUses.push_back(ExternalUser(ScalarArg, cast<User>(V), 0));

      propagateIRFlags(V, E->Scalars, VL0);
      if (NeedToShuffleReuses) {
        V = Builder.CreateShuffleVector(V, UndefValue::get(VecTy),
                                        E->ReuseShuffleIndices, "shuffle");
      }
      E->VectorizedValue = V;
      ++NumVectorInstructions;
      return V;
    }
    case Instruction::ShuffleVector: {
      assert(S.isAltShuffle() &&
             ((Instruction::isBinaryOp(S.getOpcode()) &&
               Instruction::isBinaryOp(S.getAltOpcode())) ||
              (Instruction::isCast(S.getOpcode()) &&
               Instruction::isCast(S.getAltOpcode()))) &&
             "Invalid Shuffle Vector Operand");

      Value *LHS, *RHS;
      if (Instruction::isBinaryOp(S.getOpcode())) {
        setInsertPointAfterBundle(E->Scalars, S);
        LHS = vectorizeTree(E->getOperand(0));
        RHS = vectorizeTree(E->getOperand(1));
      } else {
        setInsertPointAfterBundle(E->Scalars, S);
        LHS = vectorizeTree(E->getOperand(0));
      }

      if (E->VectorizedValue) {
        LLVM_DEBUG(dbgs() << "SLP: Diamond merged for " << *VL0 << ".\n");
        return E->VectorizedValue;
      }

      Value *V0, *V1;
      if (Instruction::isBinaryOp(S.getOpcode())) {
        V0 = Builder.CreateBinOp(
          static_cast<Instruction::BinaryOps>(S.getOpcode()), LHS, RHS);
        V1 = Builder.CreateBinOp(
          static_cast<Instruction::BinaryOps>(S.getAltOpcode()), LHS, RHS);
      } else {
        V0 = Builder.CreateCast(
            static_cast<Instruction::CastOps>(S.getOpcode()), LHS, VecTy);
        V1 = Builder.CreateCast(
            static_cast<Instruction::CastOps>(S.getAltOpcode()), LHS, VecTy);
      }

      // Create shuffle to take alternate operations from the vector.
      // Also, gather up main and alt scalar ops to propagate IR flags to
      // each vector operation.
      ValueList OpScalars, AltScalars;
      unsigned e = E->Scalars.size();
      SmallVector<Constant *, 8> Mask(e);
      for (unsigned i = 0; i < e; ++i) {
        auto *OpInst = cast<Instruction>(E->Scalars[i]);
        assert(S.isOpcodeOrAlt(OpInst) && "Unexpected main/alternate opcode");
        if (OpInst->getOpcode() == S.getAltOpcode()) {
          Mask[i] = Builder.getInt32(e + i);
          AltScalars.push_back(E->Scalars[i]);
        } else {
          Mask[i] = Builder.getInt32(i);
          OpScalars.push_back(E->Scalars[i]);
        }
      }

      Value *ShuffleMask = ConstantVector::get(Mask);
      propagateIRFlags(V0, OpScalars);
      propagateIRFlags(V1, AltScalars);

      Value *V = Builder.CreateShuffleVector(V0, V1, ShuffleMask);
      if (Instruction *I = dyn_cast<Instruction>(V))
        V = propagateMetadata(I, E->Scalars);
      if (NeedToShuffleReuses) {
        V = Builder.CreateShuffleVector(V, UndefValue::get(VecTy),
                                        E->ReuseShuffleIndices, "shuffle");
      }
      E->VectorizedValue = V;
      ++NumVectorInstructions;

      return V;
    }
    default:
    llvm_unreachable("unknown inst");
  }
  return nullptr;
}

Value *BoUpSLP::vectorizeTree() {
  ExtraValueToDebugLocsMap ExternallyUsedValues;
  return vectorizeTree(ExternallyUsedValues);
}

Value *
BoUpSLP::vectorizeTree(ExtraValueToDebugLocsMap &ExternallyUsedValues) {
  // All blocks must be scheduled before any instructions are inserted.
  for (auto &BSIter : BlocksSchedules) {
    scheduleBlock(BSIter.second.get());
  }

  Builder.SetInsertPoint(&F->getEntryBlock().front());
  auto *VectorRoot = vectorizeTree(VectorizableTree[0].get());

  // If the vectorized tree can be rewritten in a smaller type, we truncate the
  // vectorized root. InstCombine will then rewrite the entire expression. We
  // sign extend the extracted values below.
  auto *ScalarRoot = VectorizableTree[0]->Scalars[0];
  if (MinBWs.count(ScalarRoot)) {
    if (auto *I = dyn_cast<Instruction>(VectorRoot))
      Builder.SetInsertPoint(&*++BasicBlock::iterator(I));
    auto BundleWidth = VectorizableTree[0]->Scalars.size();
    auto *MinTy = IntegerType::get(F->getContext(), MinBWs[ScalarRoot].first);
    auto *VecTy = VectorType::get(MinTy, BundleWidth);
    auto *Trunc = Builder.CreateTrunc(VectorRoot, VecTy);
    VectorizableTree[0]->VectorizedValue = Trunc;
  }

  LLVM_DEBUG(dbgs() << "SLP: Extracting " << ExternalUses.size()
                    << " values .\n");

  // If necessary, sign-extend or zero-extend ScalarRoot to the larger type
  // specified by ScalarType.
  auto extend = [&](Value *ScalarRoot, Value *Ex, Type *ScalarType) {
    if (!MinBWs.count(ScalarRoot))
      return Ex;
    if (MinBWs[ScalarRoot].second)
      return Builder.CreateSExt(Ex, ScalarType);
    return Builder.CreateZExt(Ex, ScalarType);
  };

  // Extract all of the elements with the external uses.
  for (const auto &ExternalUse : ExternalUses) {
    Value *Scalar = ExternalUse.Scalar;
    llvm::User *User = ExternalUse.User;

    // Skip users that we already RAUW. This happens when one instruction
    // has multiple uses of the same value.
    if (User && !is_contained(Scalar->users(), User))
      continue;
    TreeEntry *E = getTreeEntry(Scalar);
    assert(E && "Invalid scalar");
    assert(!E->NeedToGather && "Extracting from a gather list");

    Value *Vec = E->VectorizedValue;
    assert(Vec && "Can't find vectorizable value");

    Value *Lane = Builder.getInt32(ExternalUse.Lane);
    // If User == nullptr, the Scalar is used as extra arg. Generate
    // ExtractElement instruction and update the record for this scalar in
    // ExternallyUsedValues.
    if (!User) {
      assert(ExternallyUsedValues.count(Scalar) &&
             "Scalar with nullptr as an external user must be registered in "
             "ExternallyUsedValues map");
      if (auto *VecI = dyn_cast<Instruction>(Vec)) {
        Builder.SetInsertPoint(VecI->getParent(),
                               std::next(VecI->getIterator()));
      } else {
        Builder.SetInsertPoint(&F->getEntryBlock().front());
      }
      Value *Ex = Builder.CreateExtractElement(Vec, Lane);
      Ex = extend(ScalarRoot, Ex, Scalar->getType());
      CSEBlocks.insert(cast<Instruction>(Scalar)->getParent());
      auto &Locs = ExternallyUsedValues[Scalar];
      ExternallyUsedValues.insert({Ex, Locs});
      ExternallyUsedValues.erase(Scalar);
      // Required to update internally referenced instructions.
      Scalar->replaceAllUsesWith(Ex);
      continue;
    }

    // Generate extracts for out-of-tree users.
    // Find the insertion point for the extractelement lane.
    if (auto *VecI = dyn_cast<Instruction>(Vec)) {
      if (PHINode *PH = dyn_cast<PHINode>(User)) {
        for (int i = 0, e = PH->getNumIncomingValues(); i != e; ++i) {
          if (PH->getIncomingValue(i) == Scalar) {
            Instruction *IncomingTerminator =
                PH->getIncomingBlock(i)->getTerminator();
            if (isa<CatchSwitchInst>(IncomingTerminator)) {
              Builder.SetInsertPoint(VecI->getParent(),
                                     std::next(VecI->getIterator()));
            } else {
              Builder.SetInsertPoint(PH->getIncomingBlock(i)->getTerminator());
            }
            Value *Ex = Builder.CreateExtractElement(Vec, Lane);
            Ex = extend(ScalarRoot, Ex, Scalar->getType());
            CSEBlocks.insert(PH->getIncomingBlock(i));
            PH->setOperand(i, Ex);
          }
        }
      } else {
        Builder.SetInsertPoint(cast<Instruction>(User));
        Value *Ex = Builder.CreateExtractElement(Vec, Lane);
        Ex = extend(ScalarRoot, Ex, Scalar->getType());
        CSEBlocks.insert(cast<Instruction>(User)->getParent());
        User->replaceUsesOfWith(Scalar, Ex);
      }
    } else {
      Builder.SetInsertPoint(&F->getEntryBlock().front());
      Value *Ex = Builder.CreateExtractElement(Vec, Lane);
      Ex = extend(ScalarRoot, Ex, Scalar->getType());
      CSEBlocks.insert(&F->getEntryBlock());
      User->replaceUsesOfWith(Scalar, Ex);
    }

    LLVM_DEBUG(dbgs() << "SLP: Replaced:" << *User << ".\n");
  }

  // For each vectorized value:
  for (auto &TEPtr : VectorizableTree) {
    TreeEntry *Entry = TEPtr.get();

    // No need to handle users of gathered values.
    if (Entry->NeedToGather)
      continue;

    assert(Entry->VectorizedValue && "Can't find vectorizable value");

    // For each lane:
    for (int Lane = 0, LE = Entry->Scalars.size(); Lane != LE; ++Lane) {
      Value *Scalar = Entry->Scalars[Lane];

      Type *Ty = Scalar->getType();
      if (!Ty->isVoidTy()) {
#ifndef NDEBUG
        for (User *U : Scalar->users()) {
          LLVM_DEBUG(dbgs() << "SLP: \tvalidating user:" << *U << ".\n");

          // It is legal to replace users in the ignorelist by undef.
          assert((getTreeEntry(U) || is_contained(UserIgnoreList, U)) &&
                 "Replacing out-of-tree value with undef");
        }
#endif
        Value *Undef = UndefValue::get(Ty);
        Scalar->replaceAllUsesWith(Undef);
      }
      LLVM_DEBUG(dbgs() << "SLP: \tErasing scalar:" << *Scalar << ".\n");
      eraseInstruction(cast<Instruction>(Scalar));
    }
  }

  Builder.ClearInsertionPoint();

  return VectorizableTree[0]->VectorizedValue;
}

void BoUpSLP::optimizeGatherSequence() {
  LLVM_DEBUG(dbgs() << "SLP: Optimizing " << GatherSeq.size()
                    << " gather sequences instructions.\n");
  // LICM InsertElementInst sequences.
  for (Instruction *I : GatherSeq) {
    if (!isa<InsertElementInst>(I) && !isa<ShuffleVectorInst>(I))
      continue;

    // Check if this block is inside a loop.
    Loop *L = LI->getLoopFor(I->getParent());
    if (!L)
      continue;

    // Check if it has a preheader.
    BasicBlock *PreHeader = L->getLoopPreheader();
    if (!PreHeader)
      continue;

    // If the vector or the element that we insert into it are
    // instructions that are defined in this basic block then we can't
    // hoist this instruction.
    auto *Op0 = dyn_cast<Instruction>(I->getOperand(0));
    auto *Op1 = dyn_cast<Instruction>(I->getOperand(1));
    if (Op0 && L->contains(Op0))
      continue;
    if (Op1 && L->contains(Op1))
      continue;

    // We can hoist this instruction. Move it to the pre-header.
    I->moveBefore(PreHeader->getTerminator());
  }

  // Make a list of all reachable blocks in our CSE queue.
  SmallVector<const DomTreeNode *, 8> CSEWorkList;
  CSEWorkList.reserve(CSEBlocks.size());
  for (BasicBlock *BB : CSEBlocks)
    if (DomTreeNode *N = DT->getNode(BB)) {
      assert(DT->isReachableFromEntry(N));
      CSEWorkList.push_back(N);
    }

  // Sort blocks by domination. This ensures we visit a block after all blocks
  // dominating it are visited.
  llvm::stable_sort(CSEWorkList,
                    [this](const DomTreeNode *A, const DomTreeNode *B) {
                      return DT->properlyDominates(A, B);
                    });

  // Perform O(N^2) search over the gather sequences and merge identical
  // instructions. TODO: We can further optimize this scan if we split the
  // instructions into different buckets based on the insert lane.
  SmallVector<Instruction *, 16> Visited;
  for (auto I = CSEWorkList.begin(), E = CSEWorkList.end(); I != E; ++I) {
    assert((I == CSEWorkList.begin() || !DT->dominates(*I, *std::prev(I))) &&
           "Worklist not sorted properly!");
    BasicBlock *BB = (*I)->getBlock();
    // For all instructions in blocks containing gather sequences:
    for (BasicBlock::iterator it = BB->begin(), e = BB->end(); it != e;) {
      Instruction *In = &*it++;
      if (!isa<InsertElementInst>(In) && !isa<ExtractElementInst>(In))
        continue;

      // Check if we can replace this instruction with any of the
      // visited instructions.
      for (Instruction *v : Visited) {
        if (In->isIdenticalTo(v) &&
            DT->dominates(v->getParent(), In->getParent())) {
          In->replaceAllUsesWith(v);
          eraseInstruction(In);
          In = nullptr;
          break;
        }
      }
      if (In) {
        assert(!is_contained(Visited, In));
        Visited.push_back(In);
      }
    }
  }
  CSEBlocks.clear();
  GatherSeq.clear();
}

// Groups the instructions to a bundle (which is then a single scheduling entity)
// and schedules instructions until the bundle gets ready.
bool BoUpSLP::BlockScheduling::tryScheduleBundle(ArrayRef<Value *> VL,
                                                 BoUpSLP *SLP,
                                                 const InstructionsState &S) {
  if (isa<PHINode>(S.OpValue))
    return true;

  // Initialize the instruction bundle.
  Instruction *OldScheduleEnd = ScheduleEnd;
  ScheduleData *PrevInBundle = nullptr;
  ScheduleData *Bundle = nullptr;
  bool ReSchedule = false;
  LLVM_DEBUG(dbgs() << "SLP:  bundle: " << *S.OpValue << "\n");

  // Make sure that the scheduling region contains all
  // instructions of the bundle.
  for (Value *V : VL) {
    if (!extendSchedulingRegion(V, S))
      return false;
  }

  for (Value *V : VL) {
    ScheduleData *BundleMember = getScheduleData(V);
    assert(BundleMember &&
           "no ScheduleData for bundle member (maybe not in same basic block)");
    if (BundleMember->IsScheduled) {
      // A bundle member was scheduled as single instruction before and now
      // needs to be scheduled as part of the bundle. We just get rid of the
      // existing schedule.
      LLVM_DEBUG(dbgs() << "SLP:  reset schedule because " << *BundleMember
                        << " was already scheduled\n");
      ReSchedule = true;
    }
    assert(BundleMember->isSchedulingEntity() &&
           "bundle member already part of other bundle");
    if (PrevInBundle) {
      PrevInBundle->NextInBundle = BundleMember;
    } else {
      Bundle = BundleMember;
    }
    BundleMember->UnscheduledDepsInBundle = 0;
    Bundle->UnscheduledDepsInBundle += BundleMember->UnscheduledDeps;

    // Group the instructions to a bundle.
    BundleMember->FirstInBundle = Bundle;
    PrevInBundle = BundleMember;
  }
  if (ScheduleEnd != OldScheduleEnd) {
    // The scheduling region got new instructions at the lower end (or it is a
    // new region for the first bundle). This makes it necessary to
    // recalculate all dependencies.
    // It is seldom that this needs to be done a second time after adding the
    // initial bundle to the region.
    for (auto *I = ScheduleStart; I != ScheduleEnd; I = I->getNextNode()) {
      doForAllOpcodes(I, [](ScheduleData *SD) {
        SD->clearDependencies();
      });
    }
    ReSchedule = true;
  }
  if (ReSchedule) {
    resetSchedule();
    initialFillReadyList(ReadyInsts);
  }

  LLVM_DEBUG(dbgs() << "SLP: try schedule bundle " << *Bundle << " in block "
                    << BB->getName() << "\n");

  calculateDependencies(Bundle, true, SLP);

  // Now try to schedule the new bundle. As soon as the bundle is "ready" it
  // means that there are no cyclic dependencies and we can schedule it.
  // Note that's important that we don't "schedule" the bundle yet (see
  // cancelScheduling).
  while (!Bundle->isReady() && !ReadyInsts.empty()) {

    ScheduleData *pickedSD = ReadyInsts.back();
    ReadyInsts.pop_back();

    if (pickedSD->isSchedulingEntity() && pickedSD->isReady()) {
      schedule(pickedSD, ReadyInsts);
    }
  }
  if (!Bundle->isReady()) {
    cancelScheduling(VL, S.OpValue);
    return false;
  }
  return true;
}

void BoUpSLP::BlockScheduling::cancelScheduling(ArrayRef<Value *> VL,
                                                Value *OpValue) {
  if (isa<PHINode>(OpValue))
    return;

  ScheduleData *Bundle = getScheduleData(OpValue);
  LLVM_DEBUG(dbgs() << "SLP:  cancel scheduling of " << *Bundle << "\n");
  assert(!Bundle->IsScheduled &&
         "Can't cancel bundle which is already scheduled");
  assert(Bundle->isSchedulingEntity() && Bundle->isPartOfBundle() &&
         "tried to unbundle something which is not a bundle");

  // Un-bundle: make single instructions out of the bundle.
  ScheduleData *BundleMember = Bundle;
  while (BundleMember) {
    assert(BundleMember->FirstInBundle == Bundle && "corrupt bundle links");
    BundleMember->FirstInBundle = BundleMember;
    ScheduleData *Next = BundleMember->NextInBundle;
    BundleMember->NextInBundle = nullptr;
    BundleMember->UnscheduledDepsInBundle = BundleMember->UnscheduledDeps;
    if (BundleMember->UnscheduledDepsInBundle == 0) {
      ReadyInsts.insert(BundleMember);
    }
    BundleMember = Next;
  }
}

BoUpSLP::ScheduleData *BoUpSLP::BlockScheduling::allocateScheduleDataChunks() {
  // Allocate a new ScheduleData for the instruction.
  if (ChunkPos >= ChunkSize) {
    ScheduleDataChunks.push_back(llvm::make_unique<ScheduleData[]>(ChunkSize));
    ChunkPos = 0;
  }
  return &(ScheduleDataChunks.back()[ChunkPos++]);
}

bool BoUpSLP::BlockScheduling::extendSchedulingRegion(Value *V,
                                                      const InstructionsState &S) {
  if (getScheduleData(V, isOneOf(S, V)))
    return true;
  Instruction *I = dyn_cast<Instruction>(V);
  assert(I && "bundle member must be an instruction");
  assert(!isa<PHINode>(I) && "phi nodes don't need to be scheduled");
  auto &&CheckSheduleForI = [this, &S](Instruction *I) -> bool {
    ScheduleData *ISD = getScheduleData(I);
    if (!ISD)
      return false;
    assert(isInSchedulingRegion(ISD) &&
           "ScheduleData not in scheduling region");
    ScheduleData *SD = allocateScheduleDataChunks();
    SD->Inst = I;
    SD->init(SchedulingRegionID, S.OpValue);
    ExtraScheduleDataMap[I][S.OpValue] = SD;
    return true;
  };
  if (CheckSheduleForI(I))
    return true;
  if (!ScheduleStart) {
    // It's the first instruction in the new region.
    initScheduleData(I, I->getNextNode(), nullptr, nullptr);
    ScheduleStart = I;
    ScheduleEnd = I->getNextNode();
    if (isOneOf(S, I) != I)
      CheckSheduleForI(I);
    assert(ScheduleEnd && "tried to vectorize a terminator?");
    LLVM_DEBUG(dbgs() << "SLP:  initialize schedule region to " << *I << "\n");
    return true;
  }
  // Search up and down at the same time, because we don't know if the new
  // instruction is above or below the existing scheduling region.
  BasicBlock::reverse_iterator UpIter =
      ++ScheduleStart->getIterator().getReverse();
  BasicBlock::reverse_iterator UpperEnd = BB->rend();
  BasicBlock::iterator DownIter = ScheduleEnd->getIterator();
  BasicBlock::iterator LowerEnd = BB->end();
  while (true) {
    if (++ScheduleRegionSize > ScheduleRegionSizeLimit) {
      LLVM_DEBUG(dbgs() << "SLP:  exceeded schedule region size limit\n");
      return false;
    }

    if (UpIter != UpperEnd) {
      if (&*UpIter == I) {
        initScheduleData(I, ScheduleStart, nullptr, FirstLoadStoreInRegion);
        ScheduleStart = I;
        if (isOneOf(S, I) != I)
          CheckSheduleForI(I);
        LLVM_DEBUG(dbgs() << "SLP:  extend schedule region start to " << *I
                          << "\n");
        return true;
      }
      ++UpIter;
    }
    if (DownIter != LowerEnd) {
      if (&*DownIter == I) {
        initScheduleData(ScheduleEnd, I->getNextNode(), LastLoadStoreInRegion,
                         nullptr);
        ScheduleEnd = I->getNextNode();
        if (isOneOf(S, I) != I)
          CheckSheduleForI(I);
        assert(ScheduleEnd && "tried to vectorize a terminator?");
        LLVM_DEBUG(dbgs() << "SLP:  extend schedule region end to " << *I
                          << "\n");
        return true;
      }
      ++DownIter;
    }
    assert((UpIter != UpperEnd || DownIter != LowerEnd) &&
           "instruction not found in block");
  }
  return true;
}

void BoUpSLP::BlockScheduling::initScheduleData(Instruction *FromI,
                                                Instruction *ToI,
                                                ScheduleData *PrevLoadStore,
                                                ScheduleData *NextLoadStore) {
  ScheduleData *CurrentLoadStore = PrevLoadStore;
  for (Instruction *I = FromI; I != ToI; I = I->getNextNode()) {
    ScheduleData *SD = ScheduleDataMap[I];
    if (!SD) {
      SD = allocateScheduleDataChunks();
      ScheduleDataMap[I] = SD;
      SD->Inst = I;
    }
    assert(!isInSchedulingRegion(SD) &&
           "new ScheduleData already in scheduling region");
    SD->init(SchedulingRegionID, I);

    if (I->mayReadOrWriteMemory() &&
        (!isa<IntrinsicInst>(I) ||
         cast<IntrinsicInst>(I)->getIntrinsicID() != Intrinsic::sideeffect)) {
      // Update the linked list of memory accessing instructions.
      if (CurrentLoadStore) {
        CurrentLoadStore->NextLoadStore = SD;
      } else {
        FirstLoadStoreInRegion = SD;
      }
      CurrentLoadStore = SD;
    }
  }
  if (NextLoadStore) {
    if (CurrentLoadStore)
      CurrentLoadStore->NextLoadStore = NextLoadStore;
  } else {
    LastLoadStoreInRegion = CurrentLoadStore;
  }
}

void BoUpSLP::BlockScheduling::calculateDependencies(ScheduleData *SD,
                                                     bool InsertInReadyList,
                                                     BoUpSLP *SLP) {
  assert(SD->isSchedulingEntity());

  SmallVector<ScheduleData *, 10> WorkList;
  WorkList.push_back(SD);

  while (!WorkList.empty()) {
    ScheduleData *SD = WorkList.back();
    WorkList.pop_back();

    ScheduleData *BundleMember = SD;
    while (BundleMember) {
      assert(isInSchedulingRegion(BundleMember));
      if (!BundleMember->hasValidDependencies()) {

        LLVM_DEBUG(dbgs() << "SLP:       update deps of " << *BundleMember
                          << "\n");
        BundleMember->Dependencies = 0;
        BundleMember->resetUnscheduledDeps();

        // Handle def-use chain dependencies.
        if (BundleMember->OpValue != BundleMember->Inst) {
          ScheduleData *UseSD = getScheduleData(BundleMember->Inst);
          if (UseSD && isInSchedulingRegion(UseSD->FirstInBundle)) {
            BundleMember->Dependencies++;
            ScheduleData *DestBundle = UseSD->FirstInBundle;
            if (!DestBundle->IsScheduled)
              BundleMember->incrementUnscheduledDeps(1);
            if (!DestBundle->hasValidDependencies())
              WorkList.push_back(DestBundle);
          }
        } else {
          for (User *U : BundleMember->Inst->users()) {
            if (isa<Instruction>(U)) {
              ScheduleData *UseSD = getScheduleData(U);
              if (UseSD && isInSchedulingRegion(UseSD->FirstInBundle)) {
                BundleMember->Dependencies++;
                ScheduleData *DestBundle = UseSD->FirstInBundle;
                if (!DestBundle->IsScheduled)
                  BundleMember->incrementUnscheduledDeps(1);
                if (!DestBundle->hasValidDependencies())
                  WorkList.push_back(DestBundle);
              }
            } else {
              // I'm not sure if this can ever happen. But we need to be safe.
              // This lets the instruction/bundle never be scheduled and
              // eventually disable vectorization.
              BundleMember->Dependencies++;
              BundleMember->incrementUnscheduledDeps(1);
            }
          }
        }

        // Handle the memory dependencies.
        ScheduleData *DepDest = BundleMember->NextLoadStore;
        if (DepDest) {
          Instruction *SrcInst = BundleMember->Inst;
          MemoryLocation SrcLoc = getLocation(SrcInst, SLP->AA);
          bool SrcMayWrite = BundleMember->Inst->mayWriteToMemory();
          unsigned numAliased = 0;
          unsigned DistToSrc = 1;

          while (DepDest) {
            assert(isInSchedulingRegion(DepDest));

            // We have two limits to reduce the complexity:
            // 1) AliasedCheckLimit: It's a small limit to reduce calls to
            //    SLP->isAliased (which is the expensive part in this loop).
            // 2) MaxMemDepDistance: It's for very large blocks and it aborts
            //    the whole loop (even if the loop is fast, it's quadratic).
            //    It's important for the loop break condition (see below) to
            //    check this limit even between two read-only instructions.
            if (DistToSrc >= MaxMemDepDistance ||
                    ((SrcMayWrite || DepDest->Inst->mayWriteToMemory()) &&
                     (numAliased >= AliasedCheckLimit ||
                      SLP->isAliased(SrcLoc, SrcInst, DepDest->Inst)))) {

              // We increment the counter only if the locations are aliased
              // (instead of counting all alias checks). This gives a better
              // balance between reduced runtime and accurate dependencies.
              numAliased++;

              DepDest->MemoryDependencies.push_back(BundleMember);
              BundleMember->Dependencies++;
              ScheduleData *DestBundle = DepDest->FirstInBundle;
              if (!DestBundle->IsScheduled) {
                BundleMember->incrementUnscheduledDeps(1);
              }
              if (!DestBundle->hasValidDependencies()) {
                WorkList.push_back(DestBundle);
              }
            }
            DepDest = DepDest->NextLoadStore;

            // Example, explaining the loop break condition: Let's assume our
            // starting instruction is i0 and MaxMemDepDistance = 3.
            //
            //                      +--------v--v--v
            //             i0,i1,i2,i3,i4,i5,i6,i7,i8
            //             +--------^--^--^
            //
            // MaxMemDepDistance let us stop alias-checking at i3 and we add
            // dependencies from i0 to i3,i4,.. (even if they are not aliased).
            // Previously we already added dependencies from i3 to i6,i7,i8
            // (because of MaxMemDepDistance). As we added a dependency from
            // i0 to i3, we have transitive dependencies from i0 to i6,i7,i8
            // and we can abort this loop at i6.
            if (DistToSrc >= 2 * MaxMemDepDistance)
              break;
            DistToSrc++;
          }
        }
      }
      BundleMember = BundleMember->NextInBundle;
    }
    if (InsertInReadyList && SD->isReady()) {
      ReadyInsts.push_back(SD);
      LLVM_DEBUG(dbgs() << "SLP:     gets ready on update: " << *SD->Inst
                        << "\n");
    }
  }
}

void BoUpSLP::BlockScheduling::resetSchedule() {
  assert(ScheduleStart &&
         "tried to reset schedule on block which has not been scheduled");
  for (Instruction *I = ScheduleStart; I != ScheduleEnd; I = I->getNextNode()) {
    doForAllOpcodes(I, [&](ScheduleData *SD) {
      assert(isInSchedulingRegion(SD) &&
             "ScheduleData not in scheduling region");
      SD->IsScheduled = false;
      SD->resetUnscheduledDeps();
    });
  }
  ReadyInsts.clear();
}

void BoUpSLP::scheduleBlock(BlockScheduling *BS) {
  if (!BS->ScheduleStart)
    return;

  LLVM_DEBUG(dbgs() << "SLP: schedule block " << BS->BB->getName() << "\n");

  BS->resetSchedule();

  // For the real scheduling we use a more sophisticated ready-list: it is
  // sorted by the original instruction location. This lets the final schedule
  // be as  close as possible to the original instruction order.
  struct ScheduleDataCompare {
    bool operator()(ScheduleData *SD1, ScheduleData *SD2) const {
      return SD2->SchedulingPriority < SD1->SchedulingPriority;
    }
  };
  std::set<ScheduleData *, ScheduleDataCompare> ReadyInsts;

  // Ensure that all dependency data is updated and fill the ready-list with
  // initial instructions.
  int Idx = 0;
  int NumToSchedule = 0;
  for (auto *I = BS->ScheduleStart; I != BS->ScheduleEnd;
       I = I->getNextNode()) {
    BS->doForAllOpcodes(I, [this, &Idx, &NumToSchedule, BS](ScheduleData *SD) {
      assert(SD->isPartOfBundle() ==
                 (getTreeEntry(SD->Inst) != nullptr) &&
             "scheduler and vectorizer bundle mismatch");
      SD->FirstInBundle->SchedulingPriority = Idx++;
      if (SD->isSchedulingEntity()) {
        BS->calculateDependencies(SD, false, this);
        NumToSchedule++;
      }
    });
  }
  BS->initialFillReadyList(ReadyInsts);

  Instruction *LastScheduledInst = BS->ScheduleEnd;

  // Do the "real" scheduling.
  while (!ReadyInsts.empty()) {
    ScheduleData *picked = *ReadyInsts.begin();
    ReadyInsts.erase(ReadyInsts.begin());

    // Move the scheduled instruction(s) to their dedicated places, if not
    // there yet.
    ScheduleData *BundleMember = picked;
    while (BundleMember) {
      Instruction *pickedInst = BundleMember->Inst;
      if (LastScheduledInst->getNextNode() != pickedInst) {
        BS->BB->getInstList().remove(pickedInst);
        BS->BB->getInstList().insert(LastScheduledInst->getIterator(),
                                     pickedInst);
      }
      LastScheduledInst = pickedInst;
      BundleMember = BundleMember->NextInBundle;
    }

    BS->schedule(picked, ReadyInsts);
    NumToSchedule--;
  }
  assert(NumToSchedule == 0 && "could not schedule all instructions");

  // Avoid duplicate scheduling of the block.
  BS->ScheduleStart = nullptr;
}

unsigned BoUpSLP::getVectorElementSize(Value *V) const {
  // If V is a store, just return the width of the stored value without
  // traversing the expression tree. This is the common case.
  if (auto *Store = dyn_cast<StoreInst>(V))
    return DL->getTypeSizeInBits(Store->getValueOperand()->getType());

  // If V is not a store, we can traverse the expression tree to find loads
  // that feed it. The type of the loaded value may indicate a more suitable
  // width than V's type. We want to base the vector element size on the width
  // of memory operations where possible.
  SmallVector<Instruction *, 16> Worklist;
  SmallPtrSet<Instruction *, 16> Visited;
  if (auto *I = dyn_cast<Instruction>(V))
    Worklist.push_back(I);

  // Traverse the expression tree in bottom-up order looking for loads. If we
  // encounter an instruction we don't yet handle, we give up.
  auto MaxWidth = 0u;
  auto FoundUnknownInst = false;
  while (!Worklist.empty() && !FoundUnknownInst) {
    auto *I = Worklist.pop_back_val();
    Visited.insert(I);

    // We should only be looking at scalar instructions here. If the current
    // instruction has a vector type, give up.
    auto *Ty = I->getType();
    if (isa<VectorType>(Ty))
      FoundUnknownInst = true;

    // If the current instruction is a load, update MaxWidth to reflect the
    // width of the loaded value.
    else if (isa<LoadInst>(I))
      MaxWidth = std::max<unsigned>(MaxWidth, DL->getTypeSizeInBits(Ty));

    // Otherwise, we need to visit the operands of the instruction. We only
    // handle the interesting cases from buildTree here. If an operand is an
    // instruction we haven't yet visited, we add it to the worklist.
    else if (isa<PHINode>(I) || isa<CastInst>(I) || isa<GetElementPtrInst>(I) ||
             isa<CmpInst>(I) || isa<SelectInst>(I) || isa<BinaryOperator>(I)) {
      for (Use &U : I->operands())
        if (auto *J = dyn_cast<Instruction>(U.get()))
          if (!Visited.count(J))
            Worklist.push_back(J);
    }

    // If we don't yet handle the instruction, give up.
    else
      FoundUnknownInst = true;
  }

  // If we didn't encounter a memory access in the expression tree, or if we
  // gave up for some reason, just return the width of V.
  if (!MaxWidth || FoundUnknownInst)
    return DL->getTypeSizeInBits(V->getType());

  // Otherwise, return the maximum width we found.
  return MaxWidth;
}

// Determine if a value V in a vectorizable expression Expr can be demoted to a
// smaller type with a truncation. We collect the values that will be demoted
// in ToDemote and additional roots that require investigating in Roots.
static bool collectValuesToDemote(Value *V, SmallPtrSetImpl<Value *> &Expr,
                                  SmallVectorImpl<Value *> &ToDemote,
                                  SmallVectorImpl<Value *> &Roots) {
  // We can always demote constants.
  if (isa<Constant>(V)) {
    ToDemote.push_back(V);
    return true;
  }

  // If the value is not an instruction in the expression with only one use, it
  // cannot be demoted.
  auto *I = dyn_cast<Instruction>(V);
  if (!I || !I->hasOneUse() || !Expr.count(I))
    return false;

  switch (I->getOpcode()) {

  // We can always demote truncations and extensions. Since truncations can
  // seed additional demotion, we save the truncated value.
  case Instruction::Trunc:
    Roots.push_back(I->getOperand(0));
    break;
  case Instruction::ZExt:
  case Instruction::SExt:
    break;

  // We can demote certain binary operations if we can demote both of their
  // operands.
  case Instruction::Add:
  case Instruction::Sub:
  case Instruction::Mul:
  case Instruction::And:
  case Instruction::Or:
  case Instruction::Xor:
    if (!collectValuesToDemote(I->getOperand(0), Expr, ToDemote, Roots) ||
        !collectValuesToDemote(I->getOperand(1), Expr, ToDemote, Roots))
      return false;
    break;

  // We can demote selects if we can demote their true and false values.
  case Instruction::Select: {
    SelectInst *SI = cast<SelectInst>(I);
    if (!collectValuesToDemote(SI->getTrueValue(), Expr, ToDemote, Roots) ||
        !collectValuesToDemote(SI->getFalseValue(), Expr, ToDemote, Roots))
      return false;
    break;
  }

  // We can demote phis if we can demote all their incoming operands. Note that
  // we don't need to worry about cycles since we ensure single use above.
  case Instruction::PHI: {
    PHINode *PN = cast<PHINode>(I);
    for (Value *IncValue : PN->incoming_values())
      if (!collectValuesToDemote(IncValue, Expr, ToDemote, Roots))
        return false;
    break;
  }

  // Otherwise, conservatively give up.
  default:
    return false;
  }

  // Record the value that we can demote.
  ToDemote.push_back(V);
  return true;
}

void BoUpSLP::computeMinimumValueSizes() {
  // If there are no external uses, the expression tree must be rooted by a
  // store. We can't demote in-memory values, so there is nothing to do here.
  if (ExternalUses.empty())
    return;

  // We only attempt to truncate integer expressions.
  auto &TreeRoot = VectorizableTree[0]->Scalars;
  auto *TreeRootIT = dyn_cast<IntegerType>(TreeRoot[0]->getType());
  if (!TreeRootIT)
    return;

  // If the expression is not rooted by a store, these roots should have
  // external uses. We will rely on InstCombine to rewrite the expression in
  // the narrower type. However, InstCombine only rewrites single-use values.
  // This means that if a tree entry other than a root is used externally, it
  // must have multiple uses and InstCombine will not rewrite it. The code
  // below ensures that only the roots are used externally.
  SmallPtrSet<Value *, 32> Expr(TreeRoot.begin(), TreeRoot.end());
  for (auto &EU : ExternalUses)
    if (!Expr.erase(EU.Scalar))
      return;
  if (!Expr.empty())
    return;

  // Collect the scalar values of the vectorizable expression. We will use this
  // context to determine which values can be demoted. If we see a truncation,
  // we mark it as seeding another demotion.
  for (auto &EntryPtr : VectorizableTree)
    Expr.insert(EntryPtr->Scalars.begin(), EntryPtr->Scalars.end());

  // Ensure the roots of the vectorizable tree don't form a cycle. They must
  // have a single external user that is not in the vectorizable tree.
  for (auto *Root : TreeRoot)
    if (!Root->hasOneUse() || Expr.count(*Root->user_begin()))
      return;

  // Conservatively determine if we can actually truncate the roots of the
  // expression. Collect the values that can be demoted in ToDemote and
  // additional roots that require investigating in Roots.
  SmallVector<Value *, 32> ToDemote;
  SmallVector<Value *, 4> Roots;
  for (auto *Root : TreeRoot)
    if (!collectValuesToDemote(Root, Expr, ToDemote, Roots))
      return;

  // The maximum bit width required to represent all the values that can be
  // demoted without loss of precision. It would be safe to truncate the roots
  // of the expression to this width.
  auto MaxBitWidth = 8u;

  // We first check if all the bits of the roots are demanded. If they're not,
  // we can truncate the roots to this narrower type.
  for (auto *Root : TreeRoot) {
    auto Mask = DB->getDemandedBits(cast<Instruction>(Root));
    MaxBitWidth = std::max<unsigned>(
        Mask.getBitWidth() - Mask.countLeadingZeros(), MaxBitWidth);
  }

  // True if the roots can be zero-extended back to their original type, rather
  // than sign-extended. We know that if the leading bits are not demanded, we
  // can safely zero-extend. So we initialize IsKnownPositive to True.
  bool IsKnownPositive = true;

  // If all the bits of the roots are demanded, we can try a little harder to
  // compute a narrower type. This can happen, for example, if the roots are
  // getelementptr indices. InstCombine promotes these indices to the pointer
  // width. Thus, all their bits are technically demanded even though the
  // address computation might be vectorized in a smaller type.
  //
  // We start by looking at each entry that can be demoted. We compute the
  // maximum bit width required to store the scalar by using ValueTracking to
  // compute the number of high-order bits we can truncate.
  if (MaxBitWidth == DL->getTypeSizeInBits(TreeRoot[0]->getType()) &&
      llvm::all_of(TreeRoot, [](Value *R) {
        assert(R->hasOneUse() && "Root should have only one use!");
        return isa<GetElementPtrInst>(R->user_back());
      })) {
    MaxBitWidth = 8u;

    // Determine if the sign bit of all the roots is known to be zero. If not,
    // IsKnownPositive is set to False.
    IsKnownPositive = llvm::all_of(TreeRoot, [&](Value *R) {
      KnownBits Known = computeKnownBits(R, *DL);
      return Known.isNonNegative();
    });

    // Determine the maximum number of bits required to store the scalar
    // values.
    for (auto *Scalar : ToDemote) {
      auto NumSignBits = ComputeNumSignBits(Scalar, *DL, 0, AC, nullptr, DT);
      auto NumTypeBits = DL->getTypeSizeInBits(Scalar->getType());
      MaxBitWidth = std::max<unsigned>(NumTypeBits - NumSignBits, MaxBitWidth);
    }

    // If we can't prove that the sign bit is zero, we must add one to the
    // maximum bit width to account for the unknown sign bit. This preserves
    // the existing sign bit so we can safely sign-extend the root back to the
    // original type. Otherwise, if we know the sign bit is zero, we will
    // zero-extend the root instead.
    //
    // FIXME: This is somewhat suboptimal, as there will be cases where adding
    //        one to the maximum bit width will yield a larger-than-necessary
    //        type. In general, we need to add an extra bit only if we can't
    //        prove that the upper bit of the original type is equal to the
    //        upper bit of the proposed smaller type. If these two bits are the
    //        same (either zero or one) we know that sign-extending from the
    //        smaller type will result in the same value. Here, since we can't
    //        yet prove this, we are just making the proposed smaller type
    //        larger to ensure correctness.
    if (!IsKnownPositive)
      ++MaxBitWidth;
  }

  // Round MaxBitWidth up to the next power-of-two.
  if (!isPowerOf2_64(MaxBitWidth))
    MaxBitWidth = NextPowerOf2(MaxBitWidth);

  // If the maximum bit width we compute is less than the with of the roots'
  // type, we can proceed with the narrowing. Otherwise, do nothing.
  if (MaxBitWidth >= TreeRootIT->getBitWidth())
    return;

  // If we can truncate the root, we must collect additional values that might
  // be demoted as a result. That is, those seeded by truncations we will
  // modify.
  while (!Roots.empty())
    collectValuesToDemote(Roots.pop_back_val(), Expr, ToDemote, Roots);

  // Finally, map the values we can demote to the maximum bit with we computed.
  for (auto *Scalar : ToDemote)
    MinBWs[Scalar] = std::make_pair(MaxBitWidth, !IsKnownPositive);
}

#if INTEL_CUSTOMIZATION

#if !defined(NDEBUG) || defined(LLVM_ENABLE_DUMP)
LLVM_DUMP_METHOD void BoUpSLP::dumpVecMode(VecMode Mode, raw_ostream &OS) {
  switch (Mode) {
  case VM_UNINIT:
    OS << "UNINIT";
    break;
  case VM_CONSTANT:
    OS << "CONSTANT";
    break;
  case VM_LOAD:
    OS << "LOAD";
    break;
  case VM_OPCODE:
    OS << "OPCODE";
    break;
  case VM_SPLAT:
    OS << "SPLAT";
    break;
  case VM_FAILED:
    OS << "FAILED";
    break;
  case VM_REUSE:
    OS << "REUSE";
    break;
  default:
    OS << "UNKNOWN";
  }
}

LLVM_DUMP_METHOD void BoUpSLP::dumpGroupState(GroupState State,
                                              raw_ostream &OS) {
  switch (State) {
  case UNINIT:
    OS << "UNINIT";
    break;
  case FAILED:
    OS << "FAILED";
    break;
  case SUCCESS:
    OS << "SUCCESS";
    break;
  case NO_SINGLE_BEST:
    OS << "NO_SINGLE_BEST";
    break;
  default:
    OS << "UNKNOWN";
    break;
  }
}

LLVM_DUMP_METHOD void BoUpSLP::dumpVectorizableTree(void) {
  for (int i = 0, e = VectorizableTree.size(); i != e; ++i) {
    TreeEntry &TE = *VectorizableTree[i].get();
    TE.dump();

    if (EnablePathSteering) {
      auto it = PreferredOperandMap.find(TE.Scalars[0]);
      auto ite = PreferredOperandMap.end();
      dbgs() << "PathSteering: ";
      if (it == ite)
        dbgs() << "-";
      else
        dbgs() << it->second;
      dbgs() << "\n";
    }
    dbgs() << "\n";
  }
}

// Debug print of the Multi-node operands.
LLVM_DUMP_METHOD void BoUpSLP::MultiNode::dump() const {
  dbgs() << "NOTE: This is Bottom-up!!!\n";
  if (empty()) {
    dbgs() << "Empty\n";
    return;
  }
  for (int OpI = 0, OpI_e = Leaves[0].size(); OpI != OpI_e; ++OpI) {
    dbgs() << "OpI: " << OpI << ".\n";
    for (int Lane = 0, Lanes = Leaves.size(); Lane != Lanes; ++Lane) {
      const OperandData *Op = &Leaves[Lane][OpI];
      Op->dump();
    }
    dbgs() << "\n";
  }
}

// Debug print of the Multi-node operands.
LLVM_DUMP_METHOD void BoUpSLP::MultiNode::dumpDot() const {
  if (empty()) {
    dbgs() << "Empty\n";
    return;
  }
  const char *DumpFile = "/tmp/slp.dot";
  dbgs() << DumpFile << "\n";
  std::error_code ec;
  std::set<std::pair<Value *, Value *>> edges;
  raw_fd_ostream OS(DumpFile, ec, sys::fs::OF_Text);

  OS << "digraph DAG {";
  for (int OpI = 0, OpI_e = getNumOperands(); OpI != OpI_e; ++OpI) {
    OS << "# OpI: " << OpI << ".\n";
    for (int Lane = 0, Lanes = getNumLanes(); Lane != Lanes; ++Lane) {
      const OperandData *Op = getOperand(Lane, OpI);
      Op->dumpDot(OS, OpI);
    }
    OS << "\n";
  }
  OS << "}\n";
}

LLVM_DUMP_METHOD void BoUpSLP::OperandData::dump(void) const {
  std::string Indent = "    ";
  dbgs() << Indent << ((Used) ? "*USED*  " : "") << *Leaf << " " << Leaf
         << "\n";
  dbgs() << Indent << "FrontierI: " << *FrontierI << " " << FrontierI << "\n";
  dbgs() << Indent << "OperandNum: " << OperandNum;
  dbgs() << Indent << "Lane: " << Lane;
  dbgs() << Indent
         << "Opcode: " << Instruction::getOpcodeName(EffectiveFrontierOpcode)
         << " ";
  dbgs() << Indent
         << "shouldUpdateFrontierOpcode(): " << shouldUpdateFrontierOpcode()
         << "\n";

  dbgs() << Indent << "OriginalFrontier: ";
  if (OriginalFrontierI)
    dbgs() << *OriginalFrontierI;
  else
    dbgs() << "-";
  dbgs() << " ";

  dbgs() << "OriginalOperand: ";
  if (OriginalOperandV)
    dbgs() << *OriginalOperandV;
  else
    dbgs() << "-";
  dbgs() << "\n";
  dbgs() << "\n";
}

LLVM_DUMP_METHOD void BoUpSLP::OperandData::dumpDot(raw_ostream &OS, int OpI) const {
  auto getOpcodeSign = [](unsigned Opcode) {
    switch (Opcode) {
    case Instruction::Add:
      return "+";
    case Instruction::Sub:
      return "-";
    default:
      llvm_unreachable("Bad Opcode");
    }
  };

  // "L0.0x12345678"[label="%Chain.123"];
  OS << "\""
     << "L" << getLane() << "." << getValue() << "\"[label=\"";
  getValue()->printAsOperand(OS);
  OS << " OpI:" << OpI << "\"];\n";

  // "L0.0x12345679"[label="%Bridge.123"];
  OS << "\""
     << "L" << getLane() << "." << getFrontier() << "\"[label=\"";
  OS << getOpcodeSign(getFrontier()->getOpcode());
  OS << " L" << getLane();
  OS << "\"];\n";

  // "L0.0x12345678"->"L0.0x12345679"
  // "L0.0x12345677"->"L0.0x12345679"
  for (int i : {0, 1}) {
    OS << "\""
       << "L" << getLane() << "." << getFrontier()->getOperand(i) << "\""
       << "->"
       << "\""
       << "L" << getLane() << "." << getFrontier() << "\"[label=\"" << i
       << "\"]\n";
  }
}

LLVM_DUMP_METHOD void BoUpSLP::OpGroup::dump() const {
  int Cnt = 0;
  const char *Ind = "  ";
  for (OperandData *OD : OperandsVec) {
    dbgs() << Ind << Cnt++ << ".\n";
    OD->dump();
  }
  dbgs() << Ind << "StartLane: " << 0 << "\n";
  dbgs() << Ind << "EndLane: " << getEndLane() << "\n";
  dbgs() << Ind << "Score: " << Score << "\n";
  dbgs() << Ind << "Mode: ";
  dumpVecMode(Mode, dbgs());
  dbgs() << "\n";
  dbgs() << Ind << "State: ";
  dumpGroupState(State, dbgs());
  dbgs() << "\n";
}
#endif // #if !defined(NDEBUG) || defined(LLVM_ENABLE_DUMP)
#endif // INTEL_CUSTOMIZATION

namespace {

/// The SLPVectorizer Pass.
struct SLPVectorizer : public FunctionPass {
  SLPVectorizerPass Impl;

  /// Pass identification, replacement for typeid
  static char ID;

  explicit SLPVectorizer() : FunctionPass(ID) {
    initializeSLPVectorizerPass(*PassRegistry::getPassRegistry());
  }

  bool doInitialization(Module &M) override {
    return false;
  }

  bool runOnFunction(Function &F) override {
    if (skipFunction(F))
      return false;

    auto *SE = &getAnalysis<ScalarEvolutionWrapperPass>().getSE();
    auto *TTI = &getAnalysis<TargetTransformInfoWrapperPass>().getTTI(F);
    auto *TLIP = getAnalysisIfAvailable<TargetLibraryInfoWrapperPass>();
    auto *TLI = TLIP ? &TLIP->getTLI() : nullptr;
    auto *AA = &getAnalysis<AAResultsWrapperPass>().getAAResults();
    auto *LI = &getAnalysis<LoopInfoWrapperPass>().getLoopInfo();
    auto *DT = &getAnalysis<DominatorTreeWrapperPass>().getDomTree();
    auto *AC = &getAnalysis<AssumptionCacheTracker>().getAssumptionCache(F);
    auto *DB = &getAnalysis<DemandedBitsWrapperPass>().getDemandedBits();
    auto *ORE = &getAnalysis<OptimizationRemarkEmitterWrapperPass>().getORE();

    return Impl.runImpl(F, SE, TTI, TLI, AA, LI, DT, AC, DB, ORE);
  }

  void getAnalysisUsage(AnalysisUsage &AU) const override {
    FunctionPass::getAnalysisUsage(AU);
    AU.addRequired<AssumptionCacheTracker>();
    AU.addRequired<ScalarEvolutionWrapperPass>();
    AU.addRequired<AAResultsWrapperPass>();
    AU.addRequired<TargetTransformInfoWrapperPass>();
    AU.addRequired<LoopInfoWrapperPass>();
    AU.addRequired<DominatorTreeWrapperPass>();
    AU.addRequired<DemandedBitsWrapperPass>();
    AU.addRequired<OptimizationRemarkEmitterWrapperPass>();
    AU.addPreserved<LoopInfoWrapperPass>();
    AU.addPreserved<DominatorTreeWrapperPass>();
    AU.addPreserved<AAResultsWrapperPass>();
    AU.addPreserved<GlobalsAAWrapperPass>();
    AU.addPreserved<AndersensAAWrapperPass>(); // INTEL
    AU.setPreservesCFG();
  }
};

} // end anonymous namespace

PreservedAnalyses SLPVectorizerPass::run(Function &F, FunctionAnalysisManager &AM) {
  auto *SE = &AM.getResult<ScalarEvolutionAnalysis>(F);
  auto *TTI = &AM.getResult<TargetIRAnalysis>(F);
  auto *TLI = AM.getCachedResult<TargetLibraryAnalysis>(F);
  auto *AA = &AM.getResult<AAManager>(F);
  auto *LI = &AM.getResult<LoopAnalysis>(F);
  auto *DT = &AM.getResult<DominatorTreeAnalysis>(F);
  auto *AC = &AM.getResult<AssumptionAnalysis>(F);
  auto *DB = &AM.getResult<DemandedBitsAnalysis>(F);
  auto *ORE = &AM.getResult<OptimizationRemarkEmitterAnalysis>(F);

  bool Changed = runImpl(F, SE, TTI, TLI, AA, LI, DT, AC, DB, ORE);
  if (!Changed)
    return PreservedAnalyses::all();

  PreservedAnalyses PA;
  PA.preserveSet<CFGAnalyses>();
  PA.preserve<AAManager>();
  PA.preserve<GlobalsAA>();
  PA.preserve<AndersensAA>(); // INTEL
  return PA;
}

bool SLPVectorizerPass::runImpl(Function &F, ScalarEvolution *SE_,
                                TargetTransformInfo *TTI_,
                                TargetLibraryInfo *TLI_, AliasAnalysis *AA_,
                                LoopInfo *LI_, DominatorTree *DT_,
                                AssumptionCache *AC_, DemandedBits *DB_,
                                OptimizationRemarkEmitter *ORE_) {
  SE = SE_;
  TTI = TTI_;
  TLI = TLI_;
  AA = AA_;
  LI = LI_;
  DT = DT_;
  AC = AC_;
  DB = DB_;
  DL = &F.getParent()->getDataLayout();

  Stores.clear();
  GEPs.clear();
  bool Changed = false;


#if INTEL_CUSTOMIZATION
  if (!TTI->isAdvancedOptEnabled(
          TargetTransformInfo::AdvancedOptLevel::AO_TargetHasAVX2)) {
    PSLPEnabled = false;
    EnableMultiNodeSLP = false;
  }
#endif // INTEL_CUSTOMIZATION

  // If the target claims to have no vector registers don't attempt
  // vectorization.
  if (!TTI->getNumberOfRegisters(true))
    return false;

  // Don't vectorize when the attribute NoImplicitFloat is used.
  if (F.hasFnAttribute(Attribute::NoImplicitFloat))
    return false;

  LLVM_DEBUG(dbgs() << "SLP: Analyzing blocks in " << F.getName() << ".\n");

  // Use the bottom up slp vectorizer to construct chains that start with
  // store instructions.
  BoUpSLP R(&F, SE, TTI, TLI, AA, LI, DT, AC, DB, DL, ORE_);

  // A general note: the vectorizer must use BoUpSLP::eraseInstruction() to
  // delete instructions.

  // Scan the blocks in the function in post order.
  for (auto BB : post_order(&F.getEntryBlock())) {
    collectSeedInstructions(BB);

    // Vectorize trees that end at stores.
    if (!Stores.empty()) {
      LLVM_DEBUG(dbgs() << "SLP: Found stores for " << Stores.size()
                        << " underlying objects.\n");
      Changed |= vectorizeStoreChains(R);
    }

    // Vectorize trees that end at reductions.
    Changed |= vectorizeChainsInBlock(BB, R);

    // Vectorize the index computations of getelementptr instructions. This
    // is primarily intended to catch gather-like idioms ending at
    // non-consecutive loads.
    if (!GEPs.empty()) {
      LLVM_DEBUG(dbgs() << "SLP: Found GEPs for " << GEPs.size()
                        << " underlying objects.\n");
      Changed |= vectorizeGEPIndices(BB, R);
    }
  }

  if (Changed) {
    R.optimizeGatherSequence();
    LLVM_DEBUG(dbgs() << "SLP: vectorized \"" << F.getName() << "\"\n");
    LLVM_DEBUG(verifyFunction(F));
  }
  return Changed;
}

/// Check that the Values in the slice in VL array are still existent in
/// the WeakTrackingVH array.
/// Vectorization of part of the VL array may cause later values in the VL array
/// to become invalid. We track when this has happened in the WeakTrackingVH
/// array.
static bool hasValueBeenRAUWed(ArrayRef<Value *> VL,
                               ArrayRef<WeakTrackingVH> VH, unsigned SliceBegin,
                               unsigned SliceSize) {
  VL = VL.slice(SliceBegin, SliceSize);
  VH = VH.slice(SliceBegin, SliceSize);
  return !std::equal(VL.begin(), VL.end(), VH.begin());
}

bool SLPVectorizerPass::vectorizeStoreChain(ArrayRef<Value *> Chain, BoUpSLP &R,
                                            unsigned VecRegSize) {
  const unsigned ChainLen = Chain.size();
  LLVM_DEBUG(dbgs() << "SLP: Analyzing a store chain of length " << ChainLen
                    << "\n");
  const unsigned Sz = R.getVectorElementSize(Chain[0]);
  const unsigned VF = VecRegSize / Sz;

  if (!isPowerOf2_32(Sz) || VF < 2)
    return false;

  // Keep track of values that were deleted by vectorizing in the loop below.
  const SmallVector<WeakTrackingVH, 8> TrackValues(Chain.begin(), Chain.end());

  bool Changed = false;
  // Look for profitable vectorizable trees at all offsets, starting at zero.
  for (unsigned i = 0, e = ChainLen; i + VF <= e; ++i) {

    // Check that a previous iteration of this loop did not delete the Value.
    if (hasValueBeenRAUWed(Chain, TrackValues, i, VF))
      continue;

    LLVM_DEBUG(dbgs() << "SLP: Analyzing " << VF << " stores at offset " << i
                      << "\n");
    ArrayRef<Value *> Operands = Chain.slice(i, VF);

#if INTEL_CUSTOMIZATION
    R.PSLPInit();
#endif // INTEL_CUSTOMIZATION

    R.buildTree(Operands);
#if !INTEL_CUSTOMIZATION
    if (R.isTreeTinyAndNotFullyVectorizable())
      continue;
#endif // INTEL_CUSTOMIZATION

    R.computeMinimumValueSizes();

    int Cost = R.getTreeCost();

#if INTEL_CUSTOMIZATION
    // If we found a PSLP candidate, try with PSLP enabled.
    if (R.FoundPSLPCandidate) {
      R.undoMultiNodeReordering();

      R.deleteTree();
      // Try with PSLP enabled.
      R.DoPSLP = true;
      R.buildTree(Operands);
      int PSLPCost = R.getTreeCost();
      R.DoPSLP = false;

      // If PSLP is worse, then rebuild the tree with plain SLP.
      if (PSLPCost > Cost) {
        R.undoMultiNodeReordering();
        R.PSLPFailureCleanup();

        R.deleteTree();

        R.buildTree(Operands);
        int SLPCost = R.getTreeCost();
        assert(SLPCost == Cost && "Should be equal to original cost");
        Cost = SLPCost;
      } else {
        Cost = PSLPCost;
        R.PSLPSuccess = true;
      }
    }
#endif // INTEL_CUSTOMIZATION

    LLVM_DEBUG(dbgs() << "SLP: Found cost=" << Cost << " for VF=" << VF
                      << "\n");
    if (Cost < -SLPCostThreshold) {
      LLVM_DEBUG(dbgs() << "SLP: Decided to vectorize cost=" << Cost << "\n");

      using namespace ore;

      R.getORE()->emit(OptimizationRemark(SV_NAME, "StoresVectorized",
                                          cast<StoreInst>(Chain[i]))
                       << "Stores SLP vectorized with cost " << NV("Cost", Cost)
                       << " and with tree size "
                       << NV("TreeSize", R.getTreeSize()));

      R.vectorizeTree();

      // Move to the next bundle.
      i += VF - 1;
      Changed = true;
#if INTEL_CUSTOMIZATION
      R.cleanupMultiNodeReordering();
      R.PSLPSuccessCleanup();
    } else {
      R.undoMultiNodeReordering();
      R.PSLPFailureCleanup();
    }
#endif // INTEL_CUSTOMIZATION
  }

  return Changed;
}

bool SLPVectorizerPass::vectorizeStores(ArrayRef<StoreInst *> Stores,
                                        BoUpSLP &R) {
  SetVector<StoreInst *> Heads;
  SmallDenseSet<StoreInst *> Tails;
  SmallDenseMap<StoreInst *, StoreInst *> ConsecutiveChain;

  // We may run into multiple chains that merge into a single chain. We mark the
  // stores that we vectorized so that we don't visit the same store twice.
  BoUpSLP::ValueSet VectorizedStores;
  bool Changed = false;

  auto &&FindConsecutiveAccess =
      [this, &Stores, &Heads, &Tails, &ConsecutiveChain] (int K, int Idx) {
        if (!isConsecutiveAccess(Stores[K], Stores[Idx], *DL, *SE))
          return false;

        Tails.insert(Stores[Idx]);
        Heads.insert(Stores[K]);
        ConsecutiveChain[Stores[K]] = Stores[Idx];
        return true;
      };

  // Do a quadratic search on all of the given stores in reverse order and find
  // all of the pairs of stores that follow each other.
  int E = Stores.size();
  for (int Idx = E - 1; Idx >= 0; --Idx) {
    // If a store has multiple consecutive store candidates, search according
    // to the sequence: Idx-1, Idx+1, Idx-2, Idx+2, ...
    // This is because usually pairing with immediate succeeding or preceding
    // candidate create the best chance to find slp vectorization opportunity.
    for (int Offset = 1, F = std::max(E - Idx, Idx + 1); Offset < F; ++Offset)
      if ((Idx >= Offset && FindConsecutiveAccess(Idx - Offset, Idx)) ||
          (Idx + Offset < E && FindConsecutiveAccess(Idx + Offset, Idx)))
        break;
  }

  // For stores that start but don't end a link in the chain:
  for (auto *SI : llvm::reverse(Heads)) {
    if (Tails.count(SI))
      continue;

    // We found a store instr that starts a chain. Now follow the chain and try
    // to vectorize it.
    BoUpSLP::ValueList Operands;
    StoreInst *I = SI;
    // Collect the chain into a list.
    while ((Tails.count(I) || Heads.count(I)) && !VectorizedStores.count(I)) {
      Operands.push_back(I);
      // Move to the next value in the chain.
      I = ConsecutiveChain[I];
    }

    // FIXME: Is division-by-2 the correct step? Should we assert that the
    // register size is a power-of-2?
    for (unsigned Size = R.getMaxVecRegSize(); Size >= R.getMinVecRegSize();
         Size /= 2) {
      if (vectorizeStoreChain(Operands, R, Size)) {
        // Mark the vectorized stores so that we don't vectorize them again.
        VectorizedStores.insert(Operands.begin(), Operands.end());
        Changed = true;
        break;
      }
    }
  }

  return Changed;
}

void SLPVectorizerPass::collectSeedInstructions(BasicBlock *BB) {
  // Initialize the collections. We will make a single pass over the block.
  Stores.clear();
  GEPs.clear();

  // Visit the store and getelementptr instructions in BB and organize them in
  // Stores and GEPs according to the underlying objects of their pointer
  // operands.
  for (Instruction &I : *BB) {
    // Ignore store instructions that are volatile or have a pointer operand
    // that doesn't point to a scalar type.
    if (auto *SI = dyn_cast<StoreInst>(&I)) {
      if (!SI->isSimple())
        continue;
      if (!isValidElementType(SI->getValueOperand()->getType()))
        continue;
      Stores[GetUnderlyingObject(SI->getPointerOperand(), *DL)].push_back(SI);
    }

    // Ignore getelementptr instructions that have more than one index, a
    // constant index, or a pointer operand that doesn't point to a scalar
    // type.
    else if (auto *GEP = dyn_cast<GetElementPtrInst>(&I)) {
      auto Idx = GEP->idx_begin()->get();
      if (GEP->getNumIndices() > 1 || isa<Constant>(Idx))
        continue;
      if (!isValidElementType(Idx->getType()))
        continue;
      if (GEP->getType()->isVectorTy())
        continue;
      GEPs[GEP->getPointerOperand()].push_back(GEP);
    }
  }
}

bool SLPVectorizerPass::tryToVectorizePair(Value *A, Value *B, BoUpSLP &R) {
  if (!A || !B)
    return false;
  Value *VL[] = { A, B };
  return tryToVectorizeList(VL, R, /*UserCost=*/0, true);
}

bool SLPVectorizerPass::tryToVectorizeList(ArrayRef<Value *> VL, BoUpSLP &R,
                                           int UserCost, bool AllowReorder) {
  if (VL.size() < 2)
    return false;

  LLVM_DEBUG(dbgs() << "SLP: Trying to vectorize a list of length = "
                    << VL.size() << ".\n");

  // Check that all of the parts are scalar instructions of the same type,
  // we permit an alternate opcode via InstructionsState.
  InstructionsState S = getSameOpcode(VL);
  if (!S.getOpcode())
    return false;

  Instruction *I0 = cast<Instruction>(S.OpValue);
  unsigned Sz = R.getVectorElementSize(I0);
  unsigned MinVF = std::max(2U, R.getMinVecRegSize() / Sz);
  unsigned MaxVF = std::max<unsigned>(PowerOf2Floor(VL.size()), MinVF);
  if (MaxVF < 2) {
    R.getORE()->emit([&]() {
      return OptimizationRemarkMissed(SV_NAME, "SmallVF", I0)
             << "Cannot SLP vectorize list: vectorization factor "
             << "less than 2 is not supported";
    });
    return false;
  }

  for (Value *V : VL) {
    Type *Ty = V->getType();
    if (!isValidElementType(Ty)) {
      // NOTE: the following will give user internal llvm type name, which may
      // not be useful.
      R.getORE()->emit([&]() {
        std::string type_str;
        llvm::raw_string_ostream rso(type_str);
        Ty->print(rso);
        return OptimizationRemarkMissed(SV_NAME, "UnsupportedType", I0)
               << "Cannot SLP vectorize list: type "
               << rso.str() + " is unsupported by vectorizer";
      });
      return false;
    }
  }

  bool Changed = false;
  bool CandidateFound = false;
  int MinCost = SLPCostThreshold;

  // Keep track of values that were deleted by vectorizing in the loop below.
  SmallVector<WeakTrackingVH, 8> TrackValues(VL.begin(), VL.end());

  unsigned NextInst = 0, MaxInst = VL.size();
  for (unsigned VF = MaxVF; NextInst + 1 < MaxInst && VF >= MinVF;
       VF /= 2) {
    // No actual vectorization should happen, if number of parts is the same as
    // provided vectorization factor (i.e. the scalar type is used for vector
    // code during codegen).
    auto *VecTy = VectorType::get(VL[0]->getType(), VF);
    if (TTI->getNumberOfParts(VecTy) == VF)
      continue;
    for (unsigned I = NextInst; I < MaxInst; ++I) {
      unsigned OpsWidth = 0;

      if (I + VF > MaxInst)
        OpsWidth = MaxInst - I;
      else
        OpsWidth = VF;

      if (!isPowerOf2_32(OpsWidth) || OpsWidth < 2)
        break;

      // Check that a previous iteration of this loop did not delete the Value.
      if (hasValueBeenRAUWed(VL, TrackValues, I, OpsWidth))
        continue;

      LLVM_DEBUG(dbgs() << "SLP: Analyzing " << OpsWidth << " operations "
                        << "\n");
      ArrayRef<Value *> Ops = VL.slice(I, OpsWidth);

      R.buildTree(Ops);
      Optional<ArrayRef<unsigned>> Order = R.bestOrder();
      // TODO: check if we can allow reordering for more cases.
      if (AllowReorder && Order) {
        // TODO: reorder tree nodes without tree rebuilding.
        // Conceptually, there is nothing actually preventing us from trying to
        // reorder a larger list. In fact, we do exactly this when vectorizing
        // reductions. However, at this point, we only expect to get here when
        // there are exactly two operations.
        assert(Ops.size() == 2);
        Value *ReorderedOps[] = {Ops[1], Ops[0]};
        R.buildTree(ReorderedOps, None);
      }

#if !INTEL_CUSTOMIZATION
      if (R.isTreeTinyAndNotFullyVectorizable())
        continue;
#endif // !INTEL_CUSTOMIZATION

      R.computeMinimumValueSizes();
      int Cost = R.getTreeCost() - UserCost;
      CandidateFound = true;
      MinCost = std::min(MinCost, Cost);

#if INTEL_CUSTOMIZATION
      // Fixes the remark for tiny trees (tested by remarks_not_all_parts.ll).
      CandidateFound = (Cost < FORBIDEN_TINY_TREE) ? true : false;
#endif // INTEL_CUSTOMIZATION

      if (Cost < -SLPCostThreshold) {
        LLVM_DEBUG(dbgs() << "SLP: Vectorizing list at cost:" << Cost << ".\n");
        R.getORE()->emit(OptimizationRemark(SV_NAME, "VectorizedList",
                                 cast<Instruction>(TrackValues[I])) // INTEL
                                 << "SLP vectorized with cost " << ore::NV("Cost", Cost)
                                 << " and with tree size "
                                 << ore::NV("TreeSize", R.getTreeSize()));

        R.vectorizeTree();
        // Move to the next bundle.
        I += VF - 1;
        NextInst = I + 1;
        Changed = true;
#if INTEL_CUSTOMIZATION
        R.cleanupMultiNodeReordering();
      } else {
        R.undoMultiNodeReordering();
      }
#endif // INTEL_CUSTOMIZATION
    }
  }

  if (!Changed && CandidateFound) {
    R.getORE()->emit([&]() {
      return OptimizationRemarkMissed(SV_NAME, "NotBeneficial", I0)
             << "List vectorization was possible but not beneficial with cost "
             << ore::NV("Cost", MinCost) << " >= "
             << ore::NV("Treshold", -SLPCostThreshold);
    });
  } else if (!Changed) {
    R.getORE()->emit([&]() {
      return OptimizationRemarkMissed(SV_NAME, "NotPossible", I0)
             << "Cannot SLP vectorize list: vectorization was impossible"
             << " with available vectorization factors";
    });
  }
  return Changed;
}

bool SLPVectorizerPass::tryToVectorize(Instruction *I, BoUpSLP &R) {
  if (!I)
    return false;

  if (!isa<BinaryOperator>(I) && !isa<CmpInst>(I))
    return false;

  Value *P = I->getParent();

  // Vectorize in current basic block only.
  auto *Op0 = dyn_cast<Instruction>(I->getOperand(0));
  auto *Op1 = dyn_cast<Instruction>(I->getOperand(1));
  if (!Op0 || !Op1 || Op0->getParent() != P || Op1->getParent() != P)
    return false;

  // Try to vectorize V.
  if (tryToVectorizePair(Op0, Op1, R))
    return true;

  auto *A = dyn_cast<BinaryOperator>(Op0);
  auto *B = dyn_cast<BinaryOperator>(Op1);
  // Try to skip B.
  if (B && B->hasOneUse()) {
    auto *B0 = dyn_cast<BinaryOperator>(B->getOperand(0));
    auto *B1 = dyn_cast<BinaryOperator>(B->getOperand(1));
    if (B0 && B0->getParent() == P && tryToVectorizePair(A, B0, R))
      return true;
    if (B1 && B1->getParent() == P && tryToVectorizePair(A, B1, R))
      return true;
  }

  // Try to skip A.
  if (A && A->hasOneUse()) {
    auto *A0 = dyn_cast<BinaryOperator>(A->getOperand(0));
    auto *A1 = dyn_cast<BinaryOperator>(A->getOperand(1));
    if (A0 && A0->getParent() == P && tryToVectorizePair(A0, B, R))
      return true;
    if (A1 && A1->getParent() == P && tryToVectorizePair(A1, B, R))
      return true;
  }
  return false;
}

/// Generate a shuffle mask to be used in a reduction tree.
///
/// \param VecLen The length of the vector to be reduced.
/// \param NumEltsToRdx The number of elements that should be reduced in the
///        vector.
/// \param IsPairwise Whether the reduction is a pairwise or splitting
///        reduction. A pairwise reduction will generate a mask of
///        <0,2,...> or <1,3,..> while a splitting reduction will generate
///        <2,3, undef,undef> for a vector of 4 and NumElts = 2.
/// \param IsLeft True will generate a mask of even elements, odd otherwise.
static Value *createRdxShuffleMask(unsigned VecLen, unsigned NumEltsToRdx,
                                   bool IsPairwise, bool IsLeft,
                                   IRBuilder<> &Builder) {
  assert((IsPairwise || !IsLeft) && "Don't support a <0,1,undef,...> mask");

  SmallVector<Constant *, 32> ShuffleMask(
      VecLen, UndefValue::get(Builder.getInt32Ty()));

  if (IsPairwise)
    // Build a mask of 0, 2, ... (left) or 1, 3, ... (right).
    for (unsigned i = 0; i != NumEltsToRdx; ++i)
      ShuffleMask[i] = Builder.getInt32(2 * i + !IsLeft);
  else
    // Move the upper half of the vector to the lower half.
    for (unsigned i = 0; i != NumEltsToRdx; ++i)
      ShuffleMask[i] = Builder.getInt32(NumEltsToRdx + i);

  return ConstantVector::get(ShuffleMask);
}

namespace {

/// Model horizontal reductions.
///
/// A horizontal reduction is a tree of reduction operations (currently add and
/// fadd) that has operations that can be put into a vector as its leaf.
/// For example, this tree:
///
/// mul mul mul mul
///  \  /    \  /
///   +       +
///    \     /
///       +
/// This tree has "mul" as its reduced values and "+" as its reduction
/// operations. A reduction might be feeding into a store or a binary operation
/// feeding a phi.
///    ...
///    \  /
///     +
///     |
///  phi +=
///
///  Or:
///    ...
///    \  /
///     +
///     |
///   *p =
///
class HorizontalReduction {
  using ReductionOpsType = SmallVector<Value *, 16>;
  using ReductionOpsListType = SmallVector<ReductionOpsType, 2>;
  ReductionOpsListType  ReductionOps;
  SmallVector<Value *, 32> ReducedVals;
  // Use map vector to make stable output.
  MapVector<Instruction *, Value *> ExtraArgs;

  /// Kind of the reduction data.
  enum ReductionKind {
    RK_None,       /// Not a reduction.
    RK_Arithmetic, /// Binary reduction data.
    RK_Min,        /// Minimum reduction data.
    RK_UMin,       /// Unsigned minimum reduction data.
    RK_Max,        /// Maximum reduction data.
    RK_UMax,       /// Unsigned maximum reduction data.
  };

  /// Contains info about operation, like its opcode, left and right operands.
  class OperationData {
    /// Opcode of the instruction.
    unsigned Opcode = 0;

    /// Left operand of the reduction operation.
    Value *LHS = nullptr;

    /// Right operand of the reduction operation.
    Value *RHS = nullptr;

    /// Kind of the reduction operation.
    ReductionKind Kind = RK_None;

    /// True if float point min/max reduction has no NaNs.
    bool NoNaN = false;

    /// Checks if the reduction operation can be vectorized.
    bool isVectorizable() const {
      return LHS && RHS &&
             // We currently only support add/mul/logical && min/max reductions.
             ((Kind == RK_Arithmetic &&
               (Opcode == Instruction::Add || Opcode == Instruction::FAdd ||
                Opcode == Instruction::Mul || Opcode == Instruction::FMul ||
                Opcode == Instruction::And || Opcode == Instruction::Or ||
                Opcode == Instruction::Xor)) ||
              ((Opcode == Instruction::ICmp || Opcode == Instruction::FCmp) &&
               (Kind == RK_Min || Kind == RK_Max)) ||
              (Opcode == Instruction::ICmp &&
               (Kind == RK_UMin || Kind == RK_UMax)));
    }

    /// Creates reduction operation with the current opcode.
    Value *createOp(IRBuilder<> &Builder, const Twine &Name) const {
      assert(isVectorizable() &&
             "Expected add|fadd or min/max reduction operation.");
      Value *Cmp;
      switch (Kind) {
      case RK_Arithmetic:
        return Builder.CreateBinOp((Instruction::BinaryOps)Opcode, LHS, RHS,
                                   Name);
      case RK_Min:
        Cmp = Opcode == Instruction::ICmp ? Builder.CreateICmpSLT(LHS, RHS)
                                          : Builder.CreateFCmpOLT(LHS, RHS);
        break;
      case RK_Max:
        Cmp = Opcode == Instruction::ICmp ? Builder.CreateICmpSGT(LHS, RHS)
                                          : Builder.CreateFCmpOGT(LHS, RHS);
        break;
      case RK_UMin:
        assert(Opcode == Instruction::ICmp && "Expected integer types.");
        Cmp = Builder.CreateICmpULT(LHS, RHS);
        break;
      case RK_UMax:
        assert(Opcode == Instruction::ICmp && "Expected integer types.");
        Cmp = Builder.CreateICmpUGT(LHS, RHS);
        break;
      case RK_None:
        llvm_unreachable("Unknown reduction operation.");
      }
      return Builder.CreateSelect(Cmp, LHS, RHS, Name);
    }

  public:
    explicit OperationData() = default;

    /// Construction for reduced values. They are identified by opcode only and
    /// don't have associated LHS/RHS values.
    explicit OperationData(Value *V) {
      if (auto *I = dyn_cast<Instruction>(V))
        Opcode = I->getOpcode();
    }

    /// Constructor for reduction operations with opcode and its left and
    /// right operands.
    OperationData(unsigned Opcode, Value *LHS, Value *RHS, ReductionKind Kind,
                  bool NoNaN = false)
        : Opcode(Opcode), LHS(LHS), RHS(RHS), Kind(Kind), NoNaN(NoNaN) {
      assert(Kind != RK_None && "One of the reduction operations is expected.");
    }

    explicit operator bool() const { return Opcode; }

    /// Get the index of the first operand.
    unsigned getFirstOperandIndex() const {
      assert(!!*this && "The opcode is not set.");
      switch (Kind) {
      case RK_Min:
      case RK_UMin:
      case RK_Max:
      case RK_UMax:
        return 1;
      case RK_Arithmetic:
      case RK_None:
        break;
      }
      return 0;
    }

    /// Total number of operands in the reduction operation.
    unsigned getNumberOfOperands() const {
      assert(Kind != RK_None && !!*this && LHS && RHS &&
             "Expected reduction operation.");
      switch (Kind) {
      case RK_Arithmetic:
        return 2;
      case RK_Min:
      case RK_UMin:
      case RK_Max:
      case RK_UMax:
        return 3;
      case RK_None:
        break;
      }
      llvm_unreachable("Reduction kind is not set");
    }

    /// Checks if the operation has the same parent as \p P.
    bool hasSameParent(Instruction *I, Value *P, bool IsRedOp) const {
      assert(Kind != RK_None && !!*this && LHS && RHS &&
             "Expected reduction operation.");
      if (!IsRedOp)
        return I->getParent() == P;
      switch (Kind) {
      case RK_Arithmetic:
        // Arithmetic reduction operation must be used once only.
        return I->getParent() == P;
      case RK_Min:
      case RK_UMin:
      case RK_Max:
      case RK_UMax: {
        // SelectInst must be used twice while the condition op must have single
        // use only.
        auto *Cmp = cast<Instruction>(cast<SelectInst>(I)->getCondition());
        return I->getParent() == P && Cmp && Cmp->getParent() == P;
      }
      case RK_None:
        break;
      }
      llvm_unreachable("Reduction kind is not set");
    }
    /// Expected number of uses for reduction operations/reduced values.
    bool hasRequiredNumberOfUses(Instruction *I, bool IsReductionOp) const {
      assert(Kind != RK_None && !!*this && LHS && RHS &&
             "Expected reduction operation.");
      switch (Kind) {
      case RK_Arithmetic:
        return I->hasOneUse();
      case RK_Min:
      case RK_UMin:
      case RK_Max:
      case RK_UMax:
        return I->hasNUses(2) &&
               (!IsReductionOp ||
                cast<SelectInst>(I)->getCondition()->hasOneUse());
      case RK_None:
        break;
      }
      llvm_unreachable("Reduction kind is not set");
    }

    /// Initializes the list of reduction operations.
    void initReductionOps(ReductionOpsListType &ReductionOps) {
      assert(Kind != RK_None && !!*this && LHS && RHS &&
             "Expected reduction operation.");
      switch (Kind) {
      case RK_Arithmetic:
        ReductionOps.assign(1, ReductionOpsType());
        break;
      case RK_Min:
      case RK_UMin:
      case RK_Max:
      case RK_UMax:
        ReductionOps.assign(2, ReductionOpsType());
        break;
      case RK_None:
        llvm_unreachable("Reduction kind is not set");
      }
    }
    /// Add all reduction operations for the reduction instruction \p I.
    void addReductionOps(Instruction *I, ReductionOpsListType &ReductionOps) {
      assert(Kind != RK_None && !!*this && LHS && RHS &&
             "Expected reduction operation.");
      switch (Kind) {
      case RK_Arithmetic:
        ReductionOps[0].emplace_back(I);
        break;
      case RK_Min:
      case RK_UMin:
      case RK_Max:
      case RK_UMax:
        ReductionOps[0].emplace_back(cast<SelectInst>(I)->getCondition());
        ReductionOps[1].emplace_back(I);
        break;
      case RK_None:
        llvm_unreachable("Reduction kind is not set");
      }
    }

    /// Checks if instruction is associative and can be vectorized.
    bool isAssociative(Instruction *I) const {
      assert(Kind != RK_None && *this && LHS && RHS &&
             "Expected reduction operation.");
      switch (Kind) {
      case RK_Arithmetic:
        return I->isAssociative();
      case RK_Min:
      case RK_Max:
        return Opcode == Instruction::ICmp ||
               cast<Instruction>(I->getOperand(0))->isFast();
      case RK_UMin:
      case RK_UMax:
        assert(Opcode == Instruction::ICmp &&
               "Only integer compare operation is expected.");
        return true;
      case RK_None:
        break;
      }
      llvm_unreachable("Reduction kind is not set");
    }

    /// Checks if the reduction operation can be vectorized.
    bool isVectorizable(Instruction *I) const {
      return isVectorizable() && isAssociative(I);
    }

    /// Checks if two operation data are both a reduction op or both a reduced
    /// value.
    bool operator==(const OperationData &OD) {
      assert(((Kind != OD.Kind) || ((!LHS == !OD.LHS) && (!RHS == !OD.RHS))) &&
             "One of the comparing operations is incorrect.");
      return this == &OD || (Kind == OD.Kind && Opcode == OD.Opcode);
    }
    bool operator!=(const OperationData &OD) { return !(*this == OD); }
    void clear() {
      Opcode = 0;
      LHS = nullptr;
      RHS = nullptr;
      Kind = RK_None;
      NoNaN = false;
    }

    /// Get the opcode of the reduction operation.
    unsigned getOpcode() const {
      assert(isVectorizable() && "Expected vectorizable operation.");
      return Opcode;
    }

    /// Get kind of reduction data.
    ReductionKind getKind() const { return Kind; }
    Value *getLHS() const { return LHS; }
    Value *getRHS() const { return RHS; }
    Type *getConditionType() const {
      switch (Kind) {
      case RK_Arithmetic:
        return nullptr;
      case RK_Min:
      case RK_Max:
      case RK_UMin:
      case RK_UMax:
        return CmpInst::makeCmpResultType(LHS->getType());
      case RK_None:
        break;
      }
      llvm_unreachable("Reduction kind is not set");
    }

    /// Creates reduction operation with the current opcode with the IR flags
    /// from \p ReductionOps.
    Value *createOp(IRBuilder<> &Builder, const Twine &Name,
                    const ReductionOpsListType &ReductionOps) const {
      assert(isVectorizable() &&
             "Expected add|fadd or min/max reduction operation.");
      auto *Op = createOp(Builder, Name);
      switch (Kind) {
      case RK_Arithmetic:
        propagateIRFlags(Op, ReductionOps[0]);
        return Op;
      case RK_Min:
      case RK_Max:
      case RK_UMin:
      case RK_UMax:
        if (auto *SI = dyn_cast<SelectInst>(Op))
          propagateIRFlags(SI->getCondition(), ReductionOps[0]);
        propagateIRFlags(Op, ReductionOps[1]);
        return Op;
      case RK_None:
        break;
      }
      llvm_unreachable("Unknown reduction operation.");
    }
    /// Creates reduction operation with the current opcode with the IR flags
    /// from \p I.
    Value *createOp(IRBuilder<> &Builder, const Twine &Name,
                    Instruction *I) const {
      assert(isVectorizable() &&
             "Expected add|fadd or min/max reduction operation.");
      auto *Op = createOp(Builder, Name);
      switch (Kind) {
      case RK_Arithmetic:
        propagateIRFlags(Op, I);
        return Op;
      case RK_Min:
      case RK_Max:
      case RK_UMin:
      case RK_UMax:
        if (auto *SI = dyn_cast<SelectInst>(Op)) {
          propagateIRFlags(SI->getCondition(),
                           cast<SelectInst>(I)->getCondition());
        }
        propagateIRFlags(Op, I);
        return Op;
      case RK_None:
        break;
      }
      llvm_unreachable("Unknown reduction operation.");
    }

    TargetTransformInfo::ReductionFlags getFlags() const {
      TargetTransformInfo::ReductionFlags Flags;
      Flags.NoNaN = NoNaN;
      switch (Kind) {
      case RK_Arithmetic:
        break;
      case RK_Min:
        Flags.IsSigned = Opcode == Instruction::ICmp;
        Flags.IsMaxOp = false;
        break;
      case RK_Max:
        Flags.IsSigned = Opcode == Instruction::ICmp;
        Flags.IsMaxOp = true;
        break;
      case RK_UMin:
        Flags.IsSigned = false;
        Flags.IsMaxOp = false;
        break;
      case RK_UMax:
        Flags.IsSigned = false;
        Flags.IsMaxOp = true;
        break;
      case RK_None:
        llvm_unreachable("Reduction kind is not set");
      }
      return Flags;
    }
  };

  WeakTrackingVH ReductionRoot;

  /// The operation data of the reduction operation.
  OperationData ReductionData;

  /// The operation data of the values we perform a reduction on.
  OperationData ReducedValueData;

  /// Should we model this reduction as a pairwise reduction tree or a tree that
  /// splits the vector in halves and adds those halves.
  bool IsPairwiseReduction = false;

  /// Checks if the ParentStackElem.first should be marked as a reduction
  /// operation with an extra argument or as extra argument itself.
  void markExtraArg(std::pair<Instruction *, unsigned> &ParentStackElem,
                    Value *ExtraArg) {
    if (ExtraArgs.count(ParentStackElem.first)) {
      ExtraArgs[ParentStackElem.first] = nullptr;
      // We ran into something like:
      // ParentStackElem.first = ExtraArgs[ParentStackElem.first] + ExtraArg.
      // The whole ParentStackElem.first should be considered as an extra value
      // in this case.
      // Do not perform analysis of remaining operands of ParentStackElem.first
      // instruction, this whole instruction is an extra argument.
      ParentStackElem.second = ParentStackElem.first->getNumOperands();
    } else {
      // We ran into something like:
      // ParentStackElem.first += ... + ExtraArg + ...
      ExtraArgs[ParentStackElem.first] = ExtraArg;
    }
  }

  static OperationData getOperationData(Value *V) {
    if (!V)
      return OperationData();

    Value *LHS;
    Value *RHS;
    if (m_BinOp(m_Value(LHS), m_Value(RHS)).match(V)) {
      return OperationData(cast<BinaryOperator>(V)->getOpcode(), LHS, RHS,
                           RK_Arithmetic);
    }
    if (auto *Select = dyn_cast<SelectInst>(V)) {
      // Look for a min/max pattern.
      if (m_UMin(m_Value(LHS), m_Value(RHS)).match(Select)) {
        return OperationData(Instruction::ICmp, LHS, RHS, RK_UMin);
      } else if (m_SMin(m_Value(LHS), m_Value(RHS)).match(Select)) {
        return OperationData(Instruction::ICmp, LHS, RHS, RK_Min);
      } else if (m_OrdFMin(m_Value(LHS), m_Value(RHS)).match(Select) ||
                 m_UnordFMin(m_Value(LHS), m_Value(RHS)).match(Select)) {
        return OperationData(
            Instruction::FCmp, LHS, RHS, RK_Min,
            cast<Instruction>(Select->getCondition())->hasNoNaNs());
      } else if (m_UMax(m_Value(LHS), m_Value(RHS)).match(Select)) {
        return OperationData(Instruction::ICmp, LHS, RHS, RK_UMax);
      } else if (m_SMax(m_Value(LHS), m_Value(RHS)).match(Select)) {
        return OperationData(Instruction::ICmp, LHS, RHS, RK_Max);
      } else if (m_OrdFMax(m_Value(LHS), m_Value(RHS)).match(Select) ||
                 m_UnordFMax(m_Value(LHS), m_Value(RHS)).match(Select)) {
        return OperationData(
            Instruction::FCmp, LHS, RHS, RK_Max,
            cast<Instruction>(Select->getCondition())->hasNoNaNs());
      } else {
        // Try harder: look for min/max pattern based on instructions producing
        // same values such as: select ((cmp Inst1, Inst2), Inst1, Inst2).
        // During the intermediate stages of SLP, it's very common to have
        // pattern like this (since optimizeGatherSequence is run only once
        // at the end):
        // %1 = extractelement <2 x i32> %a, i32 0
        // %2 = extractelement <2 x i32> %a, i32 1
        // %cond = icmp sgt i32 %1, %2
        // %3 = extractelement <2 x i32> %a, i32 0
        // %4 = extractelement <2 x i32> %a, i32 1
        // %select = select i1 %cond, i32 %3, i32 %4
        CmpInst::Predicate Pred;
        Instruction *L1;
        Instruction *L2;

        LHS = Select->getTrueValue();
        RHS = Select->getFalseValue();
        Value *Cond = Select->getCondition();

        // TODO: Support inverse predicates.
        if (match(Cond, m_Cmp(Pred, m_Specific(LHS), m_Instruction(L2)))) {
          if (!isa<ExtractElementInst>(RHS) ||
              !L2->isIdenticalTo(cast<Instruction>(RHS)))
            return OperationData(V);
        } else if (match(Cond, m_Cmp(Pred, m_Instruction(L1), m_Specific(RHS)))) {
          if (!isa<ExtractElementInst>(LHS) ||
              !L1->isIdenticalTo(cast<Instruction>(LHS)))
            return OperationData(V);
        } else {
          if (!isa<ExtractElementInst>(LHS) || !isa<ExtractElementInst>(RHS))
            return OperationData(V);
          if (!match(Cond, m_Cmp(Pred, m_Instruction(L1), m_Instruction(L2))) ||
              !L1->isIdenticalTo(cast<Instruction>(LHS)) ||
              !L2->isIdenticalTo(cast<Instruction>(RHS)))
            return OperationData(V);
        }
        switch (Pred) {
        default:
          return OperationData(V);

        case CmpInst::ICMP_ULT:
        case CmpInst::ICMP_ULE:
          return OperationData(Instruction::ICmp, LHS, RHS, RK_UMin);

        case CmpInst::ICMP_SLT:
        case CmpInst::ICMP_SLE:
          return OperationData(Instruction::ICmp, LHS, RHS, RK_Min);

        case CmpInst::FCMP_OLT:
        case CmpInst::FCMP_OLE:
        case CmpInst::FCMP_ULT:
        case CmpInst::FCMP_ULE:
          return OperationData(Instruction::FCmp, LHS, RHS, RK_Min,
                               cast<Instruction>(Cond)->hasNoNaNs());

        case CmpInst::ICMP_UGT:
        case CmpInst::ICMP_UGE:
          return OperationData(Instruction::ICmp, LHS, RHS, RK_UMax);

        case CmpInst::ICMP_SGT:
        case CmpInst::ICMP_SGE:
          return OperationData(Instruction::ICmp, LHS, RHS, RK_Max);

        case CmpInst::FCMP_OGT:
        case CmpInst::FCMP_OGE:
        case CmpInst::FCMP_UGT:
        case CmpInst::FCMP_UGE:
          return OperationData(Instruction::FCmp, LHS, RHS, RK_Max,
                               cast<Instruction>(Cond)->hasNoNaNs());
        }
      }
    }
    return OperationData(V);
  }

public:
  HorizontalReduction() = default;

  /// Try to find a reduction tree.
  bool matchAssociativeReduction(PHINode *Phi, Instruction *B) {
    assert((!Phi || is_contained(Phi->operands(), B)) &&
           "Thi phi needs to use the binary operator");

    ReductionData = getOperationData(B);

    // We could have a initial reductions that is not an add.
    //  r *= v1 + v2 + v3 + v4
    // In such a case start looking for a tree rooted in the first '+'.
    if (Phi) {
      if (ReductionData.getLHS() == Phi) {
        Phi = nullptr;
        B = dyn_cast<Instruction>(ReductionData.getRHS());
        ReductionData = getOperationData(B);
      } else if (ReductionData.getRHS() == Phi) {
        Phi = nullptr;
        B = dyn_cast<Instruction>(ReductionData.getLHS());
        ReductionData = getOperationData(B);
      }
    }

    if (!ReductionData.isVectorizable(B))
      return false;

    Type *Ty = B->getType();
    if (!isValidElementType(Ty))
      return false;
    if (!Ty->isIntOrIntVectorTy() && !Ty->isFPOrFPVectorTy())
      return false;

    ReducedValueData.clear();
    ReductionRoot = B;

    // Post order traverse the reduction tree starting at B. We only handle true
    // trees containing only binary operators.
    SmallVector<std::pair<Instruction *, unsigned>, 32> Stack;
    Stack.push_back(std::make_pair(B, ReductionData.getFirstOperandIndex()));
    ReductionData.initReductionOps(ReductionOps);
    while (!Stack.empty()) {
      Instruction *TreeN = Stack.back().first;
      unsigned EdgeToVist = Stack.back().second++;
      OperationData OpData = getOperationData(TreeN);
      bool IsReducedValue = OpData != ReductionData;

      // Postorder vist.
      if (IsReducedValue || EdgeToVist == OpData.getNumberOfOperands()) {
        if (IsReducedValue)
          ReducedVals.push_back(TreeN);
        else {
          auto I = ExtraArgs.find(TreeN);
          if (I != ExtraArgs.end() && !I->second) {
            // Check if TreeN is an extra argument of its parent operation.
            if (Stack.size() <= 1) {
              // TreeN can't be an extra argument as it is a root reduction
              // operation.
              return false;
            }
            // Yes, TreeN is an extra argument, do not add it to a list of
            // reduction operations.
            // Stack[Stack.size() - 2] always points to the parent operation.
            markExtraArg(Stack[Stack.size() - 2], TreeN);
            ExtraArgs.erase(TreeN);
          } else
            ReductionData.addReductionOps(TreeN, ReductionOps);
        }
        // Retract.
        Stack.pop_back();
        continue;
      }

      // Visit left or right.
      Value *NextV = TreeN->getOperand(EdgeToVist);
      if (NextV != Phi) {
        auto *I = dyn_cast<Instruction>(NextV);
        OpData = getOperationData(I);
        // Continue analysis if the next operand is a reduction operation or
        // (possibly) a reduced value. If the reduced value opcode is not set,
        // the first met operation != reduction operation is considered as the
        // reduced value class.
        if (I && (!ReducedValueData || OpData == ReducedValueData ||
                  OpData == ReductionData)) {
          const bool IsReductionOperation = OpData == ReductionData;
          // Only handle trees in the current basic block.
          if (!ReductionData.hasSameParent(I, B->getParent(),
                                           IsReductionOperation)) {
            // I is an extra argument for TreeN (its parent operation).
            markExtraArg(Stack.back(), I);
            continue;
          }

          // Each tree node needs to have minimal number of users except for the
          // ultimate reduction.
          if (!ReductionData.hasRequiredNumberOfUses(I,
                                                     OpData == ReductionData) &&
              I != B) {
            // I is an extra argument for TreeN (its parent operation).
            markExtraArg(Stack.back(), I);
            continue;
          }

          if (IsReductionOperation) {
            // We need to be able to reassociate the reduction operations.
            if (!OpData.isAssociative(I)) {
              // I is an extra argument for TreeN (its parent operation).
              markExtraArg(Stack.back(), I);
              continue;
            }
          } else if (ReducedValueData &&
                     ReducedValueData != OpData) {
            // Make sure that the opcodes of the operations that we are going to
            // reduce match.
            // I is an extra argument for TreeN (its parent operation).
            markExtraArg(Stack.back(), I);
            continue;
          } else if (!ReducedValueData)
            ReducedValueData = OpData;

          Stack.push_back(std::make_pair(I, OpData.getFirstOperandIndex()));
          continue;
        }
      }
      // NextV is an extra argument for TreeN (its parent operation).
      markExtraArg(Stack.back(), NextV);
    }
    return true;
  }

  /// Attempt to vectorize the tree found by
  /// matchAssociativeReduction.
  bool tryToReduce(BoUpSLP &V, TargetTransformInfo *TTI) {
    if (ReducedVals.empty())
      return false;

    // If there is a sufficient number of reduction values, reduce
    // to a nearby power-of-2. Can safely generate oversized
    // vectors and rely on the backend to split them to legal sizes.
    unsigned NumReducedVals = ReducedVals.size();
    if (NumReducedVals < 4)
      return false;

    unsigned ReduxWidth = PowerOf2Floor(NumReducedVals);

    Value *VectorizedTree = nullptr;

    // FIXME: Fast-math-flags should be set based on the instructions in the
    //        reduction (not all of 'fast' are required).
    IRBuilder<> Builder(cast<Instruction>(ReductionRoot));
    FastMathFlags Unsafe;
    Unsafe.setFast();
    Builder.setFastMathFlags(Unsafe);
    unsigned i = 0;

    BoUpSLP::ExtraValueToDebugLocsMap ExternallyUsedValues;
    // The same extra argument may be used several time, so log each attempt
    // to use it.
    for (auto &Pair : ExtraArgs) {
      assert(Pair.first && "DebugLoc must be set.");
      ExternallyUsedValues[Pair.second].push_back(Pair.first);
    }
    // The reduction root is used as the insertion point for new instructions,
    // so set it as externally used to prevent it from being deleted.
    ExternallyUsedValues[ReductionRoot];
    SmallVector<Value *, 16> IgnoreList;
    for (auto &V : ReductionOps)
      IgnoreList.append(V.begin(), V.end());
    while (i < NumReducedVals - ReduxWidth + 1 && ReduxWidth > 2) {
      auto VL = makeArrayRef(&ReducedVals[i], ReduxWidth);

#if INTEL_CUSTOMIZATION
      V.PSLPInit();
#endif // INTEL_CUSTOMIZATION

      V.buildTree(VL, ExternallyUsedValues, IgnoreList);
      Optional<ArrayRef<unsigned>> Order = V.bestOrder();
      // TODO: Handle orders of size less than number of elements in the vector.
      if (Order && Order->size() == VL.size()) {
        // TODO: reorder tree nodes without tree rebuilding.
        SmallVector<Value *, 4> ReorderedOps(VL.size());
        llvm::transform(*Order, ReorderedOps.begin(),
                        [VL](const unsigned Idx) { return VL[Idx]; });
        V.buildTree(ReorderedOps, ExternallyUsedValues, IgnoreList);
      }
#if !INTEL_CUSTOMIZATION
      if (V.isTreeTinyAndNotFullyVectorizable())
        break;
#endif // INTEL_CUSTOMIZATION

      V.computeMinimumValueSizes();

      // Estimate cost.
      int TreeCost = V.getTreeCost();
      int ReductionCost = getReductionCost(TTI, ReducedVals[i], ReduxWidth);
      int Cost = TreeCost + ReductionCost;

#if INTEL_CUSTOMIZATION
      // Try PSLP.
      if (V.FoundPSLPCandidate) {
        V.deleteTree();

        // Enable PSLP.
        V.DoPSLP = true;

        V.buildTree(VL, ExternallyUsedValues, IgnoreList);
        Optional<ArrayRef<unsigned>> Order = V.bestOrder();
        // TODO: Handle orders of size less than number of elements in the vector.
        if (Order && Order->size() == VL.size()) {
          // TODO: reorder tree nodes without tree rebuilding.
          SmallVector<Value *, 4> ReorderedOps(VL.size());
          llvm::transform(*Order, ReorderedOps.begin(),
                          [VL](const unsigned Idx) { return VL[Idx]; });
          V.buildTree(ReorderedOps, ExternallyUsedValues, IgnoreList);
        }
        V.computeMinimumValueSizes();

        // Estimate PSLP cost.
        int PSLPCost =
            V.getTreeCost() + getReductionCost(TTI, ReducedVals[i], ReduxWidth);

        // Disable PSLP.
        V.DoPSLP = false;

        // If SLP proved better than PSLP, rebuild tree.
        if (Cost < PSLPCost && Cost < -SLPCostThreshold) {
          V.deleteTree();
          assert(!V.DoPSLP);
          V.buildTree(VL, ExternallyUsedValues, IgnoreList);
          Optional<ArrayRef<unsigned>> Order = V.bestOrder();
          if (Order && Order->size() == VL.size()) {
            // TODO: reorder tree nodes without tree rebuilding.
            SmallVector<Value *, 4> ReorderedOps(Order->size());
            llvm::transform(*Order, ReorderedOps.begin(),
                            [VL](const unsigned Idx) { return VL[Idx]; });
            V.buildTree(ReorderedOps, ExternallyUsedValues, IgnoreList);
          }
          V.computeMinimumValueSizes();
#ifndef NDEBUG
          int NewCost =
              V.getTreeCost() + getReductionCost(TTI, ReducedVals[i], ReduxWidth);
          assert(NewCost == Cost && "Bad PSLP cleanup ???");
#endif
        } else {
          // Update the cost.
          Cost = PSLPCost;
          V.PSLPSuccess = true;
        }
      }
#endif // INTEL_CUSTOMIZATION

      // 3. If not profitable to vectorize, bail out.
      if (Cost >= -SLPCostThreshold) {
          V.getORE()->emit([&]() {
              return OptimizationRemarkMissed(
                         SV_NAME, "HorSLPNotBeneficial", cast<Instruction>(VL[0]))
                     << "Vectorizing horizontal reduction is possible"
                     << "but not beneficial with cost "
                     << ore::NV("Cost", Cost) << " and threshold "
                     << ore::NV("Threshold", -SLPCostThreshold);
          });
#if INTEL_CUSTOMIZATION
        V.undoMultiNodeReordering();
        V.PSLPFailureCleanup();
#endif // INTEL_CUSTOMIZATION
        break;
      }
      // It is profitable to vectorize!

#if INTEL_CUSTOMIZATION
       V.cleanupMultiNodeReordering();
       V.PSLPSuccessCleanup();
#endif // INTEL_CUSTOMIZATION

      LLVM_DEBUG(dbgs() << "SLP: Vectorizing horizontal reduction at cost:"
                        << Cost << ". (HorRdx)\n");
      V.getORE()->emit([&]() {
          return OptimizationRemark(
                     SV_NAME, "VectorizedHorizontalReduction", cast<Instruction>(VL[0]))
          << "Vectorized horizontal reduction with cost "
          << ore::NV("Cost", Cost) << " and with tree size "
          << ore::NV("TreeSize", V.getTreeSize());
      });

      // Vectorize a tree.
      DebugLoc Loc = cast<Instruction>(ReducedVals[i])->getDebugLoc();
      Value *VectorizedRoot = V.vectorizeTree(ExternallyUsedValues);

      // Emit a reduction.
      Builder.SetInsertPoint(cast<Instruction>(ReductionRoot));
      Value *ReducedSubTree =
          emitReduction(VectorizedRoot, Builder, ReduxWidth, TTI);
      if (VectorizedTree) {
        Builder.SetCurrentDebugLocation(Loc);
        OperationData VectReductionData(ReductionData.getOpcode(),
                                        VectorizedTree, ReducedSubTree,
                                        ReductionData.getKind());
        VectorizedTree =
            VectReductionData.createOp(Builder, "op.rdx", ReductionOps);
      } else
        VectorizedTree = ReducedSubTree;
      i += ReduxWidth;
      ReduxWidth = PowerOf2Floor(NumReducedVals - i);
    }

    if (VectorizedTree) {
      // Finish the reduction.
      for (; i < NumReducedVals; ++i) {
        auto *I = cast<Instruction>(ReducedVals[i]);
        Builder.SetCurrentDebugLocation(I->getDebugLoc());
        OperationData VectReductionData(ReductionData.getOpcode(),
                                        VectorizedTree, I,
                                        ReductionData.getKind());
        VectorizedTree = VectReductionData.createOp(Builder, "", ReductionOps);
      }
      for (auto &Pair : ExternallyUsedValues) {
        // Add each externally used value to the final reduction.
        for (auto *I : Pair.second) {
          Builder.SetCurrentDebugLocation(I->getDebugLoc());
          OperationData VectReductionData(ReductionData.getOpcode(),
                                          VectorizedTree, Pair.first,
                                          ReductionData.getKind());
          VectorizedTree = VectReductionData.createOp(Builder, "op.extra", I);
        }
      }
      // Update users.
      ReductionRoot->replaceAllUsesWith(VectorizedTree);
    }
    return VectorizedTree != nullptr;
  }

  unsigned numReductionValues() const {
    return ReducedVals.size();
  }

private:
  /// Calculate the cost of a reduction.
  int getReductionCost(TargetTransformInfo *TTI, Value *FirstReducedVal,
                       unsigned ReduxWidth) {
    Type *ScalarTy = FirstReducedVal->getType();
    Type *VecTy = VectorType::get(ScalarTy, ReduxWidth);

    int PairwiseRdxCost;
    int SplittingRdxCost;
    switch (ReductionData.getKind()) {
    case RK_Arithmetic:
      PairwiseRdxCost =
          TTI->getArithmeticReductionCost(ReductionData.getOpcode(), VecTy,
                                          /*IsPairwiseForm=*/true);
      SplittingRdxCost =
          TTI->getArithmeticReductionCost(ReductionData.getOpcode(), VecTy,
                                          /*IsPairwiseForm=*/false);
      break;
    case RK_Min:
    case RK_Max:
    case RK_UMin:
    case RK_UMax: {
      Type *VecCondTy = CmpInst::makeCmpResultType(VecTy);
      bool IsUnsigned = ReductionData.getKind() == RK_UMin ||
                        ReductionData.getKind() == RK_UMax;
      PairwiseRdxCost =
          TTI->getMinMaxReductionCost(VecTy, VecCondTy,
                                      /*IsPairwiseForm=*/true, IsUnsigned);
      SplittingRdxCost =
          TTI->getMinMaxReductionCost(VecTy, VecCondTy,
                                      /*IsPairwiseForm=*/false, IsUnsigned);
      break;
    }
    case RK_None:
      llvm_unreachable("Expected arithmetic or min/max reduction operation");
    }

    IsPairwiseReduction = PairwiseRdxCost < SplittingRdxCost;
    int VecReduxCost = IsPairwiseReduction ? PairwiseRdxCost : SplittingRdxCost;

    int ScalarReduxCost;
    switch (ReductionData.getKind()) {
    case RK_Arithmetic:
      ScalarReduxCost =
          TTI->getArithmeticInstrCost(ReductionData.getOpcode(), ScalarTy);
      break;
    case RK_Min:
    case RK_Max:
    case RK_UMin:
    case RK_UMax:
      ScalarReduxCost =
          TTI->getCmpSelInstrCost(ReductionData.getOpcode(), ScalarTy) +
          TTI->getCmpSelInstrCost(Instruction::Select, ScalarTy,
                                  CmpInst::makeCmpResultType(ScalarTy));
      break;
    case RK_None:
      llvm_unreachable("Expected arithmetic or min/max reduction operation");
    }
    ScalarReduxCost *= (ReduxWidth - 1);

    LLVM_DEBUG(dbgs() << "SLP: Adding cost " << VecReduxCost - ScalarReduxCost
                      << " for reduction that starts with " << *FirstReducedVal
                      << " (It is a "
                      << (IsPairwiseReduction ? "pairwise" : "splitting")
                      << " reduction)\n");

    return VecReduxCost - ScalarReduxCost;
  }

  /// Emit a horizontal reduction of the vectorized value.
  Value *emitReduction(Value *VectorizedValue, IRBuilder<> &Builder,
                       unsigned ReduxWidth, const TargetTransformInfo *TTI) {
    assert(VectorizedValue && "Need to have a vectorized tree node");
    assert(isPowerOf2_32(ReduxWidth) &&
           "We only handle power-of-two reductions for now");

    if (!IsPairwiseReduction) {
      // FIXME: The builder should use an FMF guard. It should not be hard-coded
      //        to 'fast'.
      assert(Builder.getFastMathFlags().isFast() && "Expected 'fast' FMF");
      return createSimpleTargetReduction(
          Builder, TTI, ReductionData.getOpcode(), VectorizedValue,
          ReductionData.getFlags(), ReductionOps.back());
    }

    Value *TmpVec = VectorizedValue;
    for (unsigned i = ReduxWidth / 2; i != 0; i >>= 1) {
      Value *LeftMask =
          createRdxShuffleMask(ReduxWidth, i, true, true, Builder);
      Value *RightMask =
          createRdxShuffleMask(ReduxWidth, i, true, false, Builder);

      Value *LeftShuf = Builder.CreateShuffleVector(
          TmpVec, UndefValue::get(TmpVec->getType()), LeftMask, "rdx.shuf.l");
      Value *RightShuf = Builder.CreateShuffleVector(
          TmpVec, UndefValue::get(TmpVec->getType()), (RightMask),
          "rdx.shuf.r");
      OperationData VectReductionData(ReductionData.getOpcode(), LeftShuf,
                                      RightShuf, ReductionData.getKind());
      TmpVec = VectReductionData.createOp(Builder, "op.rdx", ReductionOps);
    }

    // The result is in the first element of the vector.
    return Builder.CreateExtractElement(TmpVec, Builder.getInt32(0));
  }
};

} // end anonymous namespace

/// Recognize construction of vectors like
///  %ra = insertelement <4 x float> undef, float %s0, i32 0
///  %rb = insertelement <4 x float> %ra, float %s1, i32 1
///  %rc = insertelement <4 x float> %rb, float %s2, i32 2
///  %rd = insertelement <4 x float> %rc, float %s3, i32 3
///  starting from the last insertelement instruction.
///
/// Returns true if it matches
static bool findBuildVector(InsertElementInst *LastInsertElem,
                            TargetTransformInfo *TTI,
                            SmallVectorImpl<Value *> &BuildVectorOpds,
                            int &UserCost) {
  UserCost = 0;
  Value *V = nullptr;
  do {
    if (auto *CI = dyn_cast<ConstantInt>(LastInsertElem->getOperand(2))) {
      UserCost += TTI->getVectorInstrCost(Instruction::InsertElement,
                                          LastInsertElem->getType(),
                                          CI->getZExtValue());
    }
    BuildVectorOpds.push_back(LastInsertElem->getOperand(1));
    V = LastInsertElem->getOperand(0);
    if (isa<UndefValue>(V))
      break;
    LastInsertElem = dyn_cast<InsertElementInst>(V);
    if (!LastInsertElem || !LastInsertElem->hasOneUse())
      return false;
  } while (true);
  std::reverse(BuildVectorOpds.begin(), BuildVectorOpds.end());
  return true;
}

/// Like findBuildVector, but looks for construction of aggregate.
///
/// \return true if it matches.
static bool findBuildAggregate(InsertValueInst *IV,
                               SmallVectorImpl<Value *> &BuildVectorOpds) {
  Value *V;
  do {
    BuildVectorOpds.push_back(IV->getInsertedValueOperand());
    V = IV->getAggregateOperand();
    if (isa<UndefValue>(V))
      break;
    IV = dyn_cast<InsertValueInst>(V);
    if (!IV || !IV->hasOneUse())
      return false;
  } while (true);
  std::reverse(BuildVectorOpds.begin(), BuildVectorOpds.end());
  return true;
}

static bool PhiTypeSorterFunc(Value *V, Value *V2) {
  return V->getType() < V2->getType();
}

/// Try and get a reduction value from a phi node.
///
/// Given a phi node \p P in a block \p ParentBB, consider possible reductions
/// if they come from either \p ParentBB or a containing loop latch.
///
/// \returns A candidate reduction value if possible, or \code nullptr \endcode
/// if not possible.
static Value *getReductionValue(const DominatorTree *DT, PHINode *P,
                                BasicBlock *ParentBB, LoopInfo *LI) {
  // There are situations where the reduction value is not dominated by the
  // reduction phi. Vectorizing such cases has been reported to cause
  // miscompiles. See PR25787.
  auto DominatedReduxValue = [&](Value *R) {
    return isa<Instruction>(R) &&
           DT->dominates(P->getParent(), cast<Instruction>(R)->getParent());
  };

  Value *Rdx = nullptr;

  // Return the incoming value if it comes from the same BB as the phi node.
  if (P->getIncomingBlock(0) == ParentBB) {
    Rdx = P->getIncomingValue(0);
  } else if (P->getIncomingBlock(1) == ParentBB) {
    Rdx = P->getIncomingValue(1);
  }

  if (Rdx && DominatedReduxValue(Rdx))
    return Rdx;

  // Otherwise, check whether we have a loop latch to look at.
  Loop *BBL = LI->getLoopFor(ParentBB);
  if (!BBL)
    return nullptr;
  BasicBlock *BBLatch = BBL->getLoopLatch();
  if (!BBLatch)
    return nullptr;

  // There is a loop latch, return the incoming value if it comes from
  // that. This reduction pattern occasionally turns up.
  if (P->getIncomingBlock(0) == BBLatch) {
    Rdx = P->getIncomingValue(0);
  } else if (P->getIncomingBlock(1) == BBLatch) {
    Rdx = P->getIncomingValue(1);
  }

  if (Rdx && DominatedReduxValue(Rdx))
    return Rdx;

  return nullptr;
}

/// Attempt to reduce a horizontal reduction.
/// If it is legal to match a horizontal reduction feeding the phi node \a P
/// with reduction operators \a Root (or one of its operands) in a basic block
/// \a BB, then check if it can be done. If horizontal reduction is not found
/// and root instruction is a binary operation, vectorization of the operands is
/// attempted.
/// \returns true if a horizontal reduction was matched and reduced or operands
/// of one of the binary instruction were vectorized.
/// \returns false if a horizontal reduction was not matched (or not possible)
/// or no vectorization of any binary operation feeding \a Root instruction was
/// performed.
static bool tryToVectorizeHorReductionOrInstOperands(
    PHINode *P, Instruction *Root, BasicBlock *BB, BoUpSLP &R,
    TargetTransformInfo *TTI,
    const function_ref<bool(Instruction *, BoUpSLP &)> Vectorize) {
  if (!ShouldVectorizeHor)
    return false;

  if (!Root)
    return false;

  if (Root->getParent() != BB || isa<PHINode>(Root))
    return false;
  // Start analysis starting from Root instruction. If horizontal reduction is
  // found, try to vectorize it. If it is not a horizontal reduction or
  // vectorization is not possible or not effective, and currently analyzed
  // instruction is a binary operation, try to vectorize the operands, using
  // pre-order DFS traversal order. If the operands were not vectorized, repeat
  // the same procedure considering each operand as a possible root of the
  // horizontal reduction.
  // Interrupt the process if the Root instruction itself was vectorized or all
  // sub-trees not higher that RecursionMaxDepth were analyzed/vectorized.
  SmallVector<std::pair<WeakTrackingVH, unsigned>, 8> Stack(1, {Root, 0});
  SmallPtrSet<Value *, 8> VisitedInstrs;
  bool Res = false;
  while (!Stack.empty()) {
    Value *V;
    unsigned Level;
    std::tie(V, Level) = Stack.pop_back_val();
    if (!V)
      continue;
    auto *Inst = dyn_cast<Instruction>(V);
    if (!Inst)
      continue;
    auto *BI = dyn_cast<BinaryOperator>(Inst);
    auto *SI = dyn_cast<SelectInst>(Inst);
    if (BI || SI) {
      HorizontalReduction HorRdx;
      if (HorRdx.matchAssociativeReduction(P, Inst)) {
        if (HorRdx.tryToReduce(R, TTI)) {
          Res = true;
          // Set P to nullptr to avoid re-analysis of phi node in
          // matchAssociativeReduction function unless this is the root node.
          P = nullptr;
          continue;
        }
      }
      if (P && BI) {
        Inst = dyn_cast<Instruction>(BI->getOperand(0));
        if (Inst == P)
          Inst = dyn_cast<Instruction>(BI->getOperand(1));
        if (!Inst) {
          // Set P to nullptr to avoid re-analysis of phi node in
          // matchAssociativeReduction function unless this is the root node.
          P = nullptr;
          continue;
        }
      }
    }
    // Set P to nullptr to avoid re-analysis of phi node in
    // matchAssociativeReduction function unless this is the root node.
    P = nullptr;
    if (Vectorize(Inst, R)) {
      Res = true;
      continue;
    }

    // Try to vectorize operands.
    // Continue analysis for the instruction from the same basic block only to
    // save compile time.
    if (++Level < RecursionMaxDepth)
      for (auto *Op : Inst->operand_values())
        if (VisitedInstrs.insert(Op).second)
          if (auto *I = dyn_cast<Instruction>(Op))
            if (!isa<PHINode>(I) && I->getParent() == BB)
              Stack.emplace_back(Op, Level);
  }
  return Res;
}

bool SLPVectorizerPass::vectorizeRootInstruction(PHINode *P, Value *V,
                                                 BasicBlock *BB, BoUpSLP &R,
                                                 TargetTransformInfo *TTI) {
  if (!V)
    return false;
  auto *I = dyn_cast<Instruction>(V);
  if (!I)
    return false;

  if (!isa<BinaryOperator>(I))
    P = nullptr;
  // Try to match and vectorize a horizontal reduction.
  auto &&ExtraVectorization = [this](Instruction *I, BoUpSLP &R) -> bool {
    return tryToVectorize(I, R);
  };
  return tryToVectorizeHorReductionOrInstOperands(P, I, BB, R, TTI,
                                                  ExtraVectorization);
}

bool SLPVectorizerPass::vectorizeInsertValueInst(InsertValueInst *IVI,
                                                 BasicBlock *BB, BoUpSLP &R) {
  const DataLayout &DL = BB->getModule()->getDataLayout();
  if (!R.canMapToVector(IVI->getType(), DL))
    return false;

  SmallVector<Value *, 16> BuildVectorOpds;
  if (!findBuildAggregate(IVI, BuildVectorOpds))
    return false;

  LLVM_DEBUG(dbgs() << "SLP: array mappable to vector: " << *IVI << "\n");
  // Aggregate value is unlikely to be processed in vector register, we need to
  // extract scalars into scalar registers, so NeedExtraction is set true.
  return tryToVectorizeList(BuildVectorOpds, R);
}

bool SLPVectorizerPass::vectorizeInsertElementInst(InsertElementInst *IEI,
                                                   BasicBlock *BB, BoUpSLP &R) {
  int UserCost;
  SmallVector<Value *, 16> BuildVectorOpds;
  if (!findBuildVector(IEI, TTI, BuildVectorOpds, UserCost) ||
      (llvm::all_of(BuildVectorOpds,
                    [](Value *V) { return isa<ExtractElementInst>(V); }) &&
       isShuffle(BuildVectorOpds)))
    return false;

  // Vectorize starting with the build vector operands ignoring the BuildVector
  // instructions for the purpose of scheduling and user extraction.
  return tryToVectorizeList(BuildVectorOpds, R, UserCost);
}

bool SLPVectorizerPass::vectorizeCmpInst(CmpInst *CI, BasicBlock *BB,
                                         BoUpSLP &R) {
  if (tryToVectorizePair(CI->getOperand(0), CI->getOperand(1), R))
    return true;

  bool OpsChanged = false;
  for (int Idx = 0; Idx < 2; ++Idx) {
    OpsChanged |=
        vectorizeRootInstruction(nullptr, CI->getOperand(Idx), BB, R, TTI);
  }
  return OpsChanged;
}

bool SLPVectorizerPass::vectorizeSimpleInstructions(
    SmallVectorImpl<WeakVH> &Instructions, BasicBlock *BB, BoUpSLP &R) {
  bool OpsChanged = false;
  for (auto &VH : reverse(Instructions)) {
    auto *I = dyn_cast_or_null<Instruction>(VH);
    if (!I)
      continue;
    if (auto *LastInsertValue = dyn_cast<InsertValueInst>(I))
      OpsChanged |= vectorizeInsertValueInst(LastInsertValue, BB, R);
    else if (auto *LastInsertElem = dyn_cast<InsertElementInst>(I))
      OpsChanged |= vectorizeInsertElementInst(LastInsertElem, BB, R);
    else if (auto *CI = dyn_cast<CmpInst>(I))
      OpsChanged |= vectorizeCmpInst(CI, BB, R);
  }
  Instructions.clear();
  return OpsChanged;
}

bool SLPVectorizerPass::vectorizeChainsInBlock(BasicBlock *BB, BoUpSLP &R) {
  bool Changed = false;
  SmallVector<Value *, 4> Incoming;
  SmallPtrSet<Value *, 16> VisitedInstrs;

  bool HaveVectorizedPhiNodes = true;
  while (HaveVectorizedPhiNodes) {
    HaveVectorizedPhiNodes = false;

    // Collect the incoming values from the PHIs.
    Incoming.clear();
    for (Instruction &I : *BB) {
      PHINode *P = dyn_cast<PHINode>(&I);
      if (!P)
        break;

      if (!VisitedInstrs.count(P))
        Incoming.push_back(P);
    }

    // Sort by type.
    llvm::stable_sort(Incoming, PhiTypeSorterFunc);

    // Try to vectorize elements base on their type.
    for (SmallVector<Value *, 4>::iterator IncIt = Incoming.begin(),
                                           E = Incoming.end();
         IncIt != E;) {

      // Look for the next elements with the same type.
      SmallVector<Value *, 4>::iterator SameTypeIt = IncIt;
      while (SameTypeIt != E &&
             (*SameTypeIt)->getType() == (*IncIt)->getType()) {
        VisitedInstrs.insert(*SameTypeIt);
        ++SameTypeIt;
      }

      // Try to vectorize them.
      unsigned NumElts = (SameTypeIt - IncIt);
      LLVM_DEBUG(dbgs() << "SLP: Trying to vectorize starting at PHIs ("
                        << NumElts << ")\n");
      // The order in which the phi nodes appear in the program does not matter.
      // So allow tryToVectorizeList to reorder them if it is beneficial. This
      // is done when there are exactly two elements since tryToVectorizeList
      // asserts that there are only two values when AllowReorder is true.
      bool AllowReorder = NumElts == 2;
      if (NumElts > 1 && tryToVectorizeList(makeArrayRef(IncIt, NumElts), R,
                                            /*UserCost=*/0, AllowReorder)) {
        // Success start over because instructions might have been changed.
        HaveVectorizedPhiNodes = true;
        Changed = true;
        break;
      }

      // Start over at the next instruction of a different type (or the end).
      IncIt = SameTypeIt;
    }
  }

  VisitedInstrs.clear();

  SmallVector<WeakVH, 8> PostProcessInstructions;
  SmallDenseSet<Instruction *, 4> KeyNodes;
  for (BasicBlock::iterator it = BB->begin(), e = BB->end(); it != e; ++it) {
    // We may go through BB multiple times so skip the one we have checked.
    if (!VisitedInstrs.insert(&*it).second) {
      if (it->use_empty() && KeyNodes.count(&*it) > 0 &&
          vectorizeSimpleInstructions(PostProcessInstructions, BB, R)) {
        // We would like to start over since some instructions are deleted
        // and the iterator may become invalid value.
        Changed = true;
        it = BB->begin();
        e = BB->end();
      }
      continue;
    }

    if (isa<DbgInfoIntrinsic>(it))
      continue;

    // Try to vectorize reductions that use PHINodes.
    if (PHINode *P = dyn_cast<PHINode>(it)) {
      // Check that the PHI is a reduction PHI.
      if (P->getNumIncomingValues() != 2)
        return Changed;

      // Try to match and vectorize a horizontal reduction.
      if (vectorizeRootInstruction(P, getReductionValue(DT, P, BB, LI), BB, R,
                                   TTI)) {
        Changed = true;
        it = BB->begin();
        e = BB->end();
        continue;
      }
      continue;
    }

    // Ran into an instruction without users, like terminator, or function call
    // with ignored return value, store. Ignore unused instructions (basing on
    // instruction type, except for CallInst and InvokeInst).
    if (it->use_empty() && (it->getType()->isVoidTy() || isa<CallInst>(it) ||
                            isa<InvokeInst>(it))) {
      KeyNodes.insert(&*it);
      bool OpsChanged = false;
      if (ShouldStartVectorizeHorAtStore || !isa<StoreInst>(it)) {
        for (auto *V : it->operand_values()) {
          // Try to match and vectorize a horizontal reduction.
          OpsChanged |= vectorizeRootInstruction(nullptr, V, BB, R, TTI);
        }
      }
      // Start vectorization of post-process list of instructions from the
      // top-tree instructions to try to vectorize as many instructions as
      // possible.
      OpsChanged |= vectorizeSimpleInstructions(PostProcessInstructions, BB, R);
      if (OpsChanged) {
        // We would like to start over since some instructions are deleted
        // and the iterator may become invalid value.
        Changed = true;
        it = BB->begin();
        e = BB->end();
        continue;
      }
    }

    if (isa<InsertElementInst>(it) || isa<CmpInst>(it) ||
        isa<InsertValueInst>(it))
      PostProcessInstructions.push_back(&*it);
  }

  return Changed;
}

bool SLPVectorizerPass::vectorizeGEPIndices(BasicBlock *BB, BoUpSLP &R) {
  auto Changed = false;
  for (auto &Entry : GEPs) {
    // If the getelementptr list has fewer than two elements, there's nothing
    // to do.
    if (Entry.second.size() < 2)
      continue;

    LLVM_DEBUG(dbgs() << "SLP: Analyzing a getelementptr list of length "
                      << Entry.second.size() << ".\n");

    // We process the getelementptr list in chunks of 16 (like we do for
    // stores) to minimize compile-time.
    for (unsigned BI = 0, BE = Entry.second.size(); BI < BE; BI += 16) {
      auto Len = std::min<unsigned>(BE - BI, 16);
      auto GEPList = makeArrayRef(&Entry.second[BI], Len);

      // Initialize a set a candidate getelementptrs. Note that we use a
      // SetVector here to preserve program order. If the index computations
      // are vectorizable and begin with loads, we want to minimize the chance
      // of having to reorder them later.
      SetVector<Value *> Candidates(GEPList.begin(), GEPList.end());

      // Some of the candidates may have already been vectorized after we
      // initially collected them. If so, the WeakTrackingVHs will have
      // nullified the
      // values, so remove them from the set of candidates.
      Candidates.remove(nullptr);

      // Remove from the set of candidates all pairs of getelementptrs with
      // constant differences. Such getelementptrs are likely not good
      // candidates for vectorization in a bottom-up phase since one can be
      // computed from the other. We also ensure all candidate getelementptr
      // indices are unique.
      for (int I = 0, E = GEPList.size(); I < E && Candidates.size() > 1; ++I) {
        auto *GEPI = cast<GetElementPtrInst>(GEPList[I]);
        if (!Candidates.count(GEPI))
          continue;
        auto *SCEVI = SE->getSCEV(GEPList[I]);
        for (int J = I + 1; J < E && Candidates.size() > 1; ++J) {
          auto *GEPJ = cast<GetElementPtrInst>(GEPList[J]);
          auto *SCEVJ = SE->getSCEV(GEPList[J]);
          if (isa<SCEVConstant>(SE->getMinusSCEV(SCEVI, SCEVJ))) {
            Candidates.remove(GEPList[I]);
            Candidates.remove(GEPList[J]);
          } else if (GEPI->idx_begin()->get() == GEPJ->idx_begin()->get()) {
            Candidates.remove(GEPList[J]);
          }
        }
      }

      // We break out of the above computation as soon as we know there are
      // fewer than two candidates remaining.
      if (Candidates.size() < 2)
        continue;

      // Add the single, non-constant index of each candidate to the bundle. We
      // ensured the indices met these constraints when we originally collected
      // the getelementptrs.
      SmallVector<Value *, 16> Bundle(Candidates.size());
      auto BundleIndex = 0u;
      for (auto *V : Candidates) {
        auto *GEP = cast<GetElementPtrInst>(V);
        auto *GEPIdx = GEP->idx_begin()->get();
        assert(GEP->getNumIndices() == 1 || !isa<Constant>(GEPIdx));
        Bundle[BundleIndex++] = GEPIdx;
      }

      // Try and vectorize the indices. We are currently only interested in
      // gather-like cases of the form:
      //
      // ... = g[a[0] - b[0]] + g[a[1] - b[1]] + ...
      //
      // where the loads of "a", the loads of "b", and the subtractions can be
      // performed in parallel. It's likely that detecting this pattern in a
      // bottom-up phase will be simpler and less costly than building a
      // full-blown top-down phase beginning at the consecutive loads.
      Changed |= tryToVectorizeList(Bundle, R);
    }
  }
  return Changed;
}

bool SLPVectorizerPass::vectorizeStoreChains(BoUpSLP &R) {
  bool Changed = false;
  // Attempt to sort and vectorize each of the store-groups.
  for (StoreListMap::iterator it = Stores.begin(), e = Stores.end(); it != e;
       ++it) {
    if (it->second.size() < 2)
      continue;

    LLVM_DEBUG(dbgs() << "SLP: Analyzing a store chain of length "
                      << it->second.size() << ".\n");

    // Process the stores in chunks of 16.
    // TODO: The limit of 16 inhibits greater vectorization factors.
    //       For example, AVX2 supports v32i8. Increasing this limit, however,
    //       may cause a significant compile-time increase.
    for (unsigned CI = 0, CE = it->second.size(); CI < CE; CI += 16) {
      unsigned Len = std::min<unsigned>(CE - CI, 16);
      Changed |= vectorizeStores(makeArrayRef(&it->second[CI], Len), R);
    }
  }
  return Changed;
}

char SLPVectorizer::ID = 0;

static const char lv_name[] = "SLP Vectorizer";

INITIALIZE_PASS_BEGIN(SLPVectorizer, SV_NAME, lv_name, false, false)
INITIALIZE_PASS_DEPENDENCY(AAResultsWrapperPass)
INITIALIZE_PASS_DEPENDENCY(TargetTransformInfoWrapperPass)
INITIALIZE_PASS_DEPENDENCY(AssumptionCacheTracker)
INITIALIZE_PASS_DEPENDENCY(ScalarEvolutionWrapperPass)
INITIALIZE_PASS_DEPENDENCY(LoopSimplify)
INITIALIZE_PASS_DEPENDENCY(DemandedBitsWrapperPass)
INITIALIZE_PASS_DEPENDENCY(OptimizationRemarkEmitterWrapperPass)
INITIALIZE_PASS_END(SLPVectorizer, SV_NAME, lv_name, false, false)

Pass *llvm::createSLPVectorizerPass() { return new SLPVectorizer(); }<|MERGE_RESOLUTION|>--- conflicted
+++ resolved
@@ -1963,14 +1963,9 @@
 #if INTEL_CUSTOMIZATION
                                              SmallVectorImpl<int> &OpDirLeft,
                                              SmallVectorImpl<int> &OpDirRight,
-<<<<<<< HEAD
-#endif // INTEL_CUSTOMIZATION
-                                             const BoUpSLP &R);
-=======
                                              const BoUpSLP &R
 #endif // INTEL_CUSTOMIZATION
                                              );
->>>>>>> a04ae881
   struct TreeEntry {
     using VecTreeTy = SmallVector<std::unique_ptr<TreeEntry>, 8>;
     TreeEntry(VecTreeTy &Container) : Container(Container) {}
@@ -4526,7 +4521,6 @@
   }
 }
 
-<<<<<<< HEAD
 // Return true if any value in VL has external uses.
 bool BoUpSLP::hasExternalUsesToMultiNode(ArrayRef<Value *> VL) {
   assert((!getTreeEntry(VL[0]) || getTreeEntry(VL[0])->Idx != 0) &&
@@ -4582,1056 +4576,6 @@
   return false;
 }
 
-=======
-        Instruction *UserInst = dyn_cast<Instruction>(U);
-        if (!UserInst)
-          continue;
-
-        // Skip in-tree scalars that become vectors
-        if (TreeEntry *UseEntry = getTreeEntry(U)) {
-          Value *UseScalar = UseEntry->Scalars[0];
-          // Some in-tree scalars will remain as scalar in vectorized
-          // instructions. If that is the case, the one in Lane 0 will
-          // be used.
-          if (UseScalar != U ||
-              !InTreeUserNeedToExtract(Scalar, UserInst, TLI)) {
-            LLVM_DEBUG(dbgs() << "SLP: \tInternal user will be removed:" << *U
-                              << ".\n");
-            assert(!UseEntry->NeedToGather && "Bad state");
-            continue;
-          }
-        }
-
-        // Ignore users in the user ignore list.
-        if (is_contained(UserIgnoreList, UserInst))
-          continue;
-
-        LLVM_DEBUG(dbgs() << "SLP: Need to extract:" << *U << " from lane "
-                          << Lane << " from " << *Scalar << ".\n");
-        ExternalUses.push_back(ExternalUser(Scalar, U, FoundLane));
-      }
-    }
-  }
-}
-
-#if INTEL_CUSTOMIZATION
-// Undo the instruction reordering performed before MultiNodeReordering, the one
-// that moves the instructions towards the root of the Multi-Node.
-void BoUpSLP::MultiNode::undoMultiNodeScheduling() {
-  for (const auto &Pair : reverse(InstrPositionBeforeScheduling)) {
-    Instruction *I = Pair.first;
-    Instruction *NextI = Pair.second;
-    assert(I && NextI && I->getParent() && NextI->getParent() &&
-      "Illegal instruction state. Unlinked from  BasicBlock?");
-    I->moveBefore(NextI);
-  }
-}
-
-// Each BB has its own BS. Return the correct BS for VL.
-BoUpSLP::BlockScheduling *BoUpSLP::getBSForValue(Value *V) {
-  assert(isa<Instruction>(V) && "Expected instruction.");
-  BasicBlock *BB = cast<Instruction>(V)->getParent();
-  BlockScheduling *BS = BlocksSchedules[BB].get();
-  return BS;
-}
-
-// Remove all entries from VectorizableTree[] from 'FromIdx' onwards.
-void BoUpSLP::removeFromVTreeAfter(int FromIdx) {
-  assert(FromIdx >= 0);
-  // 1. Clear entries from ScalarToTreeEntry[]
-  for (int i = FromIdx, e = VectorizableTree.size(); i != e; ++i) {
-    const TreeEntry &TE = *VectorizableTree[i].get();
-    for (Value *V : TE.Scalars) {
-      if (TE.NeedToGather) {
-        MustGather.erase(V);
-      } else {
-        ScalarToTreeEntry.erase(V);
-      }
-    }
-  }
-  // 2. Remove entries from VectorizableTree[]
-  while (VectorizableTree.size() > (unsigned)FromIdx)
-    VectorizableTree.pop_back();
-}
-
-// NOTE: This requires that all instructions be in the BBs (i.e. not
-// removedFromParent()). This is a requirement from getBSForValue().
-void BoUpSLP::clearSchedulerState() {
-  for (auto &Pair : BlocksSchedules)
-    Pair.second->deepClear();
-}
-
-// Replay the state of the Block Scheduler from VTree[0]
-// until Vtree[UntilIdx-1].
-void BoUpSLP::replaySchedulerStateUpTo(int UntilIdx) {
-  for (int i = 0; i < UntilIdx; ++i) {
-    TreeEntry &TE = *VectorizableTree[i].get();
-    if (TE.NeedToGather)
-      continue;
-    assert(isa<Instruction>(TE.Scalars[0]) && "Instruction expected.");
-    Instruction *VL0 = cast<Instruction>(TE.Scalars[0]);
-    BlockScheduling *BS = getBSForValue(VL0);
-    InstructionsState S = getSameOpcode(TE.Scalars);
-    bool Success = BS->tryScheduleBundle(TE.Scalars, this, S);
-    assert(Success && "TE not checked for scheduling in buildTree_rec() ?");
-    (void)Success;
-  }
-}
-
-// Replay the state of the Block Scheduler from VTree[0]
-// until Vtree[UntilIdx-1]. NOTE: UntilIdx is *not* included
-void BoUpSLP::rebuildBSStateUntil(int UntilIdx) {
-  // 0. Clear all BS
-  clearSchedulerState();
-  // 1. Replay until UntilIdx
-  replaySchedulerStateUpTo(UntilIdx);
-}
-
-bool BoUpSLP::isEmittedByPSLP(ArrayRef<Value *> VL) {
-  auto isVEmittedByPSLP = [&](Value *V) {
-    auto *I = dyn_cast<Instruction>(V);
-    auto *SI = dyn_cast<SelectInst>(V);
-    return I && (PaddedInstrsEmittedByPSLP.count(I) ||
-                 (SI && SelectsEmittedByPSLP.count(SI)));
-  };
-  return std::any_of(VL.begin(), VL.end(), isVEmittedByPSLP);
-}
-
-bool BoUpSLP::isInPreviousMultiNode(ArrayRef<Value *> VL) {
-  for (Value *V : VL)
-    if (AllMultiNodeValues.count(V))
-      return true;
-  return false;
-}
-
-/// We move all Multi-Node trunk (frontier) instructions to the root, so that
-/// operand reordering can take place without any scheduling problems (e.g.,
-/// def-after-use). We perform this code motion in a bottom-up breadth-first
-/// fashion, starting from the root of the Multi-Node.
-
-/// For example, consider a single lane of a MultiNode {T0, T1} with leaves
-/// {L1, L2, L3}:
-///
-/// L1 L2
-/// | /
-/// T1 L3
-/// | /
-/// T0
-///
-/// The actual ordering in the BB could be like this: L1, L2, T1, L3, T0
-/// If we need to swap L1 and L3, then this is illegal, because L3 follows T1,
-/// so we get a def-after-use problem. If we re-schedule all the trunk nodes
-/// back-to-back before we perform any reordering, then the problem goes away,
-/// because all uses will follow the leaves: L1, L2, L3, T1, T0
-void BoUpSLP::scheduleMultiNodeInstrs() {
-  std::list<TreeEntry *> TEWorklist;
-  TreeEntry *RootTE = VectorizableTree[CurrentMultiNode->getRoot()].get();
-  if (CurrentMultiNode->numOfTrunks() <= 1)
-    return;
-  assert(static_cast<size_t>(CurrentMultiNode->getRoot()) + 1 <
-             VectorizableTree.size() &&
-         "Should have early exited if only 1 TE in tree.");
-  TreeEntry *SecondTE = VectorizableTree[CurrentMultiNode->getRoot() + 1].get();
-  TEWorklist.push_back(SecondTE);
-
-  int Lanes = RootTE->Scalars.size();
-
-  // The 'Destination' holds the destination position where the scheduled
-  // instruction should be moved to. We need one destination per lane, which is
-  // why we are using a vector.
-  SmallVector<Instruction *, 4> Destination(Lanes);
-  for (int Lane = 0; Lane != Lanes; ++Lane) {
-    assert(isa<Instruction>(RootTE->Scalars[Lane]) &&
-           "Instrs expected in CurrentMultiNode");
-    Destination[Lane] = cast<Instruction>(RootTE->Scalars[Lane]);
-  }
-
-  // Iterate until we are done with all TEs of the multi node.
-  while (!TEWorklist.empty()) {
-    TreeEntry *TE = TEWorklist.front();
-    assert(!TE->NeedToGather && "Not vectorizable ?");
-    assert((int)TE->Scalars.size() == Lanes && "Broken TE?");
-    TEWorklist.pop_front();
-
-    // Move all TE instrs before Destination, and update the Destination.
-    for (int Lane = 0; Lane != Lanes; ++Lane) {
-      if (Instruction *I = dyn_cast<Instruction>(TE->Scalars[Lane])) {
-        // We need to restore the original instruction position.
-        CurrentMultiNode->saveBeforeSchedInstrPosition(I, I->getNextNode());
-
-        // Perform the actual code motion.
-        I->moveBefore(Destination[Lane]);
-        // 'I' becomes the new destination for 'Lane'.
-        Destination[Lane] = I;
-      }
-    }
-
-    // Push predecessor TEs into the worklist.
-    if (Instruction *I0 = dyn_cast<Instruction>(TE->Scalars[0])) {
-      for (unsigned i = 0, e = I0->getNumOperands(); i != e; ++i) {
-        Value *OpV = I0->getOperand(i);
-        auto it = ScalarToTreeEntry.find(OpV);
-        if (it != ScalarToTreeEntry.end()) {
-          int OpTEIdx = it->second;
-          if (CurrentMultiNode->containsTrunk(OpTEIdx)) {
-            TreeEntry *OpTE = VectorizableTree[OpTEIdx].get();
-            TEWorklist.push_back(OpTE);
-          }
-        }
-      }
-    }
-  }
-  if (MultiNodeVerifierChecks)
-    assert(!verifyFunction(*F, &dbgs()));
-}
-
-// Return TRUE if V1 and V2 should be placed in consecutive lanes.
-int BoUpSLP::areConsecutive(Value *v1, Value *v2) const {
-  LoadInst *LI1 = dyn_cast<LoadInst>(v1);
-  LoadInst *LI2 = dyn_cast<LoadInst>(v2);
-  if (LI1 && LI2) {
-
-    bool LoadsAreConsecutive = isConsecutiveAccess(LI1, LI2, *DL, *SE);
-    if (LoadsAreConsecutive)
-      return massageScore(SCORE_LOADS_CONSEC);
-    else {
-      return massageScore(SCORE_FAIL);
-    }
-  }
-
-  Constant *C1 = dyn_cast<Constant>(v1);
-  Constant *C2 = dyn_cast<Constant>(v2);
-  if (C1 && C2) {
-    return massageScore(SCORE_CONST);
-  }
-
-  Instruction *Instr1 = dyn_cast<Instruction>(v1);
-  Instruction *Instr2 = dyn_cast<Instruction>(v2);
-  if (Instr1 && Instr2) {
-    // getSameOpcode() also covers add-sub
-    InstructionsState S = getSameOpcode({Instr1, Instr2});
-    if (S.getOpcode()) {
-      // An add-sub vector is +1 cost, so I am not sure whether this helps
-      // if (Instr1->getOpcode() == Instr2->getOpcode()) {
-      // SPLATs have a higher priority if more than 2 lanes
-      if (Instr1 == Instr2) {
-        return massageScore(SCORE_INSTR_SAME_OPCODE_EQUAL);
-      } else {
-        return massageScore(SCORE_INSTR_SAME_OPCODE_DIFF);
-      }
-    } else {
-      return massageScore(SCORE_INSTR_DIFF_OPCODE);
-    }
-  }
-  return massageScore(SCORE_FAIL);
-}
-
-// We go through the operands of V1 and V2 until LEVEL
-// and we count the number of matches.
-int BoUpSLP::getScoreAtLevel(Value *V1, Value *V2, int Level, int MaxLevel) {
-  // Get the shallow score of V1 and V2.
-  int ShallowScoreAtThisLevel = areConsecutive(V1, V2);
-
-  // If reached MaxLevel,
-  // or if V1 and V2 are not instructions,
-  // or if they are SPLAT,
-  // or if they are not consecutive, early return the current cost.
-  Instruction *I1 = dyn_cast<Instruction>(V1);
-  Instruction *I2 = dyn_cast<Instruction>(V2);
-  if (Level == MaxLevel || !(I1 && I2) || I1 == I2 ||
-      ShallowScoreAtThisLevel == massageScore(SCORE_FAIL) ||
-      (isa<LoadInst>(I1) && isa<LoadInst>(I2) && ShallowScoreAtThisLevel))
-    return ShallowScoreAtThisLevel;
-
-  assert(I1 && I2 && "Should have early exited.");
-  SmallSet<int, 4> Op2Used;
-
-  // Recursion towards the operands of I1 and I2. In this way we are collecting
-  // the total deep score.
-  for (int Op1I = 0, Op1E = I1->getNumOperands(); Op1I != Op1E; ++Op1I) {
-    // Try to pair op1I with the best operand of I2.
-    int MaxTmpScore = 0;
-    int MaxOp2I = -1;
-    for (int Op2I = 0, Op2E = I2->getNumOperands(); Op2I != Op2E; ++Op2I) {
-      // Skip operands already paired with Op1.
-      if (Op2Used.count(Op2I))
-        continue;
-      // Recursively calculate the cost at each level
-      int TmpScore = getScoreAtLevel(I1->getOperand(Op1I), I2->getOperand(Op2I),
-                                     Level + 1, MaxLevel);
-      if (TmpScore > 0 && TmpScore > MaxTmpScore) {
-        MaxTmpScore = TmpScore;
-        MaxOp2I = Op2I;
-      }
-    }
-    if (MaxOp2I >= 0) {
-      Op2Used.insert(MaxOp2I);
-      ShallowScoreAtThisLevel += MaxTmpScore;
-    }
-  }
-  return ShallowScoreAtThisLevel;
-}
-
-/// \returns the path sign of the trunk node \p TrunkV at \p Lane..
-bool BoUpSLP::isNegativePathSignForTrunk(Value *TrunkV, int Lane) {
-  TreeEntry *TE = getTreeEntry(TrunkV);
-  assert(TE && "TrunkV not found in VTree");
-  assert(Lane < (int)TE->IsNegativePathSign.size() &&
-         "PathSigns not populated?");
-  return TE->IsNegativePathSign[Lane];
-}
-
-/// \returns the path sign of the trunk node \p TrunkOD.
-bool BoUpSLP::isNegativePathSignForFrontier(OperandData *TrunkOD) {
-  return isNegativePathSignForTrunk(TrunkOD->getFrontier(), TrunkOD->getLane());
-}
-
-/// \returns the path sign of the leaf node \p LeafOD.
-bool BoUpSLP::isNegativePathSignForLeaf(OperandData *LeafOD) {
-  bool TrunkSign = isNegativePathSignForFrontier(LeafOD);
-  bool IsSubRHS =
-      (int)(LeafOD->getEffectiveFrontierOpcode() == Instruction::Sub &&
-            LeafOD->getOperandNum() == 1);
-  return TrunkSign != IsSubRHS;
-}
-
-// Check if we can move V2Candidate and attach it to the frontier node at
-// Index, which is V2CandidatesImmut[Index].
-// In the simplest case, when we have commutative operations of the same
-// type within the Multi-Node, it is always legal to move.
-//  Multi-Node
-//  +------+
-//  | ...  |
-//  |  |   |
-//  | CurrF--FromOperand <-- FROM HERE
-//  |  |   |
-//  | ...  |
-//  |  |   |
-//  | NewF---ToOperand <-- TO HERE
-//  |  |   |
-//  | ...  |
-//  |  |   |
-//  | Root |
-//  +------+
-//
-// This is only allowed if the path from 'FromOperand' to 'Root' and from
-// 'ToOperand' to 'Root' pass through the same number of right operand edges
-// feeding into subtracts.
-bool BoUpSLP::isLegalToMoveLeaf(OperandData *FromLeafOD,
-                                OperandData *ToLeafOD) {
-  return isNegativePathSignForLeaf(FromLeafOD) ==
-         isNegativePathSignForLeaf(ToLeafOD);
-}
-
-// Returns true if V is not a trunk value.
-// NOTE: We assume that a leaf node is not in VectorizableTree.
-bool BoUpSLP::isLeafValue(Value *V) {
-  TreeEntry *TE = getTreeEntry(V);
-  return !TE;
-}
-
-// Returns the look-ahead score, which tells us how much the sub-trees rooted at
-// LHS and RHS match (the higher the better).
-int BoUpSLP::getLookAheadScore(Value *LHS, Value *RHS) {
-  int Score = getScoreAtLevel(LHS, RHS, 1, LookAheadMaxLevel);
-  return Score;
-}
-
-// Returns a score of 1*multiplier if LHS == RHS, 0 otherwise.
-int BoUpSLP::getSplatScore(Value *LHS, Value *RHS) {
-  return massageScore(static_cast<int>(RHS == LHS));
-}
-
-/// Look for the best operands for \p LHSOp. Return the best ones in \p BestOps.
-/// Depending on what type of Value we have on the LHS, we should
-/// follow a different strategy on how to get the best value for the RHS. This
-/// is what the "Mode" is for. For example if \p LHSOp is a Constant,
-/// then we should be looking for a constant for the RHS too ans the mode is set
-/// to VM_CONSTANT. Similarly, Loads and Splats, and other we need separate
-/// modes.
-int BoUpSLP::getBestOperand(OpVec &BestOps, OperandData *LHSOp, int RHSLane,
-                            int OpI, const OpVec &BestOperandsSoFar,
-                            VecMode Mode) {
-  OperandData *OrigRHSOperand = CurrentMultiNode->getOperand(RHSLane, OpI);
-  Value *LHS = LHSOp->getValue();
-  Instruction *LHSFrontierI = LHSOp->getFrontier();
-
-  // The return values of our search: the best operand and whether we should
-  // move its frontier.
-  OperandData *BestRHSOperand = nullptr;
-  // OperandData *BestFrontierOperandToSwapWith = nullptr;
-  int BestScore = -1;
-
-  // Go through all operands of the MultiNode looking for the best match.
-  for (int OpIdx = 0, E = CurrentMultiNode->getNumOperands(); OpIdx != E;
-       ++OpIdx) {
-    OperandData *RHSOperand = CurrentMultiNode->getOperand(RHSLane, OpIdx);
-    // Skip if we have already used this for this Lane.
-    if (RHSOperand->isUsed())
-      continue;
-    // The candidate for this operand data.
-    Value *RHS = RHSOperand->getValue();
-
-    int Score;
-    switch (Mode) {
-    case VM_CONSTANT:
-    case VM_LOAD:
-    case VM_OPCODE:
-      Score = getLookAheadScore(LHS, RHS);
-      // Make sure we are not using the same value.
-      for (OperandData *OD : BestOperandsSoFar) {
-        if (OD->getValue() == RHS) {
-          Score = 0;
-          break;
-        }
-      }
-      break;
-    case VM_SPLAT:
-      Score = getSplatScore(LHS, RHS);
-      break;
-    case VM_FAILED:
-      Score = -1;
-      break;
-    default:
-      llvm_unreachable("Bad Mode");
-    }
-
-    OperandData *FrontierOperandToSwapWith = nullptr;
-
-    if (RHSOperand != OrigRHSOperand &&
-        // Check signs.
-        !isLegalToMoveLeaf(RHSOperand, OrigRHSOperand)) {
-      // If we can't move the sub-tree to Index, then try to see if we can
-      // move it along with its frontier instruction.
-      if (EnableSwapFrontiers &&
-          // This is allowed only if the frontiers are different.
-          RHSOperand->getFrontier() != OrigRHSOperand->getFrontier() &&
-          // Operand 0 is tricky.
-          RHSOperand->getOperandNum() == 1 &&
-          OrigRHSOperand->getOperandNum() == 1 &&
-          // Check signs.
-          isNegativePathSignForFrontier(RHSOperand) ==
-              isNegativePathSignForFrontier(OrigRHSOperand) &&
-          // If we have different opcodes we need PSLP
-          (RHSOperand->getFrontier()->getOpcode() ==
-               LHSOp->getFrontier()->getOpcode() ||
-           DoPSLP)) {
-        FrontierOperandToSwapWith = OrigRHSOperand;
-      }
-      // If not, then skip this candidate and look for another.
-      else
-        continue;
-    }
-
-    // If the users' opcodes don't match, then we need to adjust the cost
-    // to reflect the fact that we will need a blend and a new instruction
-    // as generated by padding (PSLP).
-    Instruction *RHSNewFrontierI =
-        (FrontierOperandToSwapWith) ? FrontierOperandToSwapWith->getFrontier()
-                                    : OrigRHSOperand->getFrontier();
-    auto S = getSameOpcode({LHSFrontierI, RHSNewFrontierI});
-    Score += S.isAltShuffle() ? massageScore(BLEND_COST) : 0;
-
-    // Check score and set best if needed.
-    if (Score > 0 && Score >= BestScore) {
-      // We just found a new best, that is better than the previous one.
-      if (Score > BestScore)
-        BestOps.clear();
-
-      BestScore = Score;
-      BestRHSOperand = RHSOperand;
-      // BestFrontierOperandToSwapWith = FrontierOperandToSwapWith;
-
-      BestOps.push_back(BestRHSOperand);
-    }
-  }
-
-  return BestScore;
-}
-
-// Replaces old frontier opcode with "effective" one for 'Op'. The "effective"
-// opcode is the opcode that the 'Frontier' node will get after we perform the
-// actual movement of the opcodes. So if we are swapping a '-' with a '+', their
-// "effective" opcodes will be swapped during the reordering. At this point we
-// are in codegen. Instead of moving instructions around, we are removing the
-// old ones and replacing them with the ones with the updated opcode (that is
-// the "effective opcode").
-void BoUpSLP::replaceFrontierOpcodeWithEffective(OperandData *Op) {
-  assert(Op->shouldUpdateFrontierOpcode());
-  // Skip if we have already replaced the frontier instruction.
-  // This can happen when there is a sibling operand.
-  if (Op->getOriginalFrontier())
-    return;
-
-  auto OpcodeBefore =
-      static_cast<Instruction::BinaryOps>(Op->getFrontier()->getOpcode());
-  auto OpcodeAfter =
-      static_cast<Instruction::BinaryOps>(Op->getEffectiveFrontierOpcode());
-  assert(OpcodeAfter != OpcodeBefore && "Why are we swapping then?");
-  (void) OpcodeBefore;
-
-  // At the top of the Mult-Node there may be two OperandData nodes sharing a
-  // single frontier. We need to update the Sibling's frontier too!
-  OperandData *SiblingOp = CurrentMultiNode->getSiblingOp(Op);
-  // Save original frontiers
-  if (SiblingOp)
-    SiblingOp->saveOriginalFrontier();
-  Op->saveOriginalFrontier();
-
-  // Create the replacement frontier instructions, using the opposite opcodes.
-  // Also make sure that the operands are swapped as required.
-  Instruction *OldFrontier = Op->getFrontier();
-  Instruction *NewFrontier = BinaryOperator::Create(
-      OpcodeAfter, OldFrontier->getOperand(0), OldFrontier->getOperand(1),
-      OldFrontier->getName(), OldFrontier);
-  NewFrontier->copyIRFlags(OldFrontier);
-  OldFrontier->replaceAllUsesWith(NewFrontier);
-  OldFrontier->removeFromParent();
-  OldFrontier->dropAllReferences();
-
-  // Update Sibling's frontier.
-  if (SiblingOp)
-    SiblingOp->setFrontier(NewFrontier);
-  // Update Op's frontier.
-  Op->setFrontier(NewFrontier);
-}
-
-// Update the frontier instruction with a new one with the updated opcode.
-void BoUpSLP::updateFrontierOpcode(OperandData *Op) {
-  Instruction *OldFrontierI = Op->getFrontier();
-
-  // Create an new instruction with the effective opcode and update 'Op'.
-  replaceFrontierOpcodeWithEffective(Op);
-  Instruction *NewFrontierI = Op->getFrontier();
-  if (MultiNodeVerifierChecks)
-    assert(!verifyFunction(*F, &dbgs()));
-
-  // Bookkeeping!
-  // Update data structures to reflect the instruction changes.
-
-  // 1. VectorizableTree: Update the TreeEntry.Scalars[]
-  for (int TEIdx : CurrentMultiNode->getTrunks()) {
-    TreeEntry &TE = *VectorizableTree[TEIdx].get();
-    for (int Lane = 0, Lanes = TE.Scalars.size(); Lane != Lanes; ++Lane) {
-      Value *V = TE.Scalars[Lane];
-      if (V == OldFrontierI)
-        TE.Scalars[Lane] = NewFrontierI;
-    }
-  }
-
-  // 2. ScalarToTreeEntry
-  assert(ScalarToTreeEntry.count(OldFrontierI) && "Hmm frontier not in VTree?");
-  int TEIdx = ScalarToTreeEntry[OldFrontierI];
-  ScalarToTreeEntry.erase(OldFrontierI);
-  ScalarToTreeEntry[NewFrontierI] = TEIdx;
-}
-
-/// Update the IR instructions to reflect the state in \p CurrentMultiNode .
-void BoUpSLP::applyReorderedOperands() {
-  assert(!CurrentMultiNode->empty() && "Broken CurrentMultiNode.");
-  unsigned NumLanes = CurrentMultiNode->getNumLanes();
-  for (int OpI = 0, E = CurrentMultiNode->getNumOperands(); OpI != E; ++OpI) {
-    for (unsigned Lane = 0; Lane != NumLanes; ++Lane) {
-      OperandData *Op = CurrentMultiNode->getOperand(Lane, OpI);
-      // 1. Check if we first need to update the opcode.
-      if (Op->shouldUpdateFrontierOpcode())
-        updateFrontierOpcode(Op);
-
-      // 2. Update the operands if needed.
-      Instruction *FrontierI = Op->getFrontier();
-      int OpNum = Op->getOperandNum();
-      if (FrontierI->getOperand(OpNum) != Op->getValue()) {
-        // Save it for undo.
-        Op->saveOriginalOperand();
-        // Update the operand to reflect the current state.
-        FrontierI->setOperand(OpNum, Op->getValue());
-      }
-      if (MultiNodeVerifierChecks)
-        assert(!verifyFunction(*F, &dbgs()));
-    }
-  }
-}
-
-/// For each lane, find the best value for the OpI operand of the Multi-Node and
-/// put it in to the 'Group'. The 'Group' is a sequence of leaves, one for each
-/// lane, that will be the 'OpI'th operand of the Multi-Node.
-void BoUpSLP::buildMaxGroup(OpGroup &Group, unsigned OpI,
-                            OpVec &NextGroupLHSOps) {
-  assert(!Group.empty() && "Expected at least one instruction in the group");
-  int TotalScore = 0;
-  // Try to get the best operands to grow Group.
-  for (int RHSLane = Group.getEndLane() + 1,
-           Lanes = CurrentMultiNode->getNumLanes();
-       RHSLane != Lanes; ++RHSLane) {
-    assert(RHSLane > 0 && "Lane should be the RHS");
-    // Get 1) the best candidate for 'RHSLane' that matches best agaisnt LHSOp,
-    //     2) whether we should swap frontiers with the CurrRHSOperand.
-    OperandData *BestRHSOperand = nullptr;
-    OperandData *LHSOp = Group.back();
-    OpVec BestOps;
-    int LaneScore = -1;
-    // We are looking for a node of a specific type according to the operand
-    // history in VMode.
-    LaneScore = getBestOperand(BestOps, LHSOp, RHSLane, OpI, Group.getOpVec(),
-                               Group.getMode());
-    TotalScore += LaneScore;
-
-    if (BestOps.empty()) {
-      // No solution. Mark OpI as failed and return.
-      Group.setMode(VM_FAILED);
-      Group.setState(FAILED);
-      return;
-    } else if (BestOps.size() == 1) {
-      // A single best solution.
-      BestRHSOperand = BestOps.front();
-    } else {
-      // We have many nodes with max score.
-      // This signifies the end of the current group.
-      NextGroupLHSOps = BestOps;
-      Group.setState(NO_SINGLE_BEST);
-      Group.setScore(TotalScore);
-      return;
-    }
-
-    // If the first two Lanes are a splat, change the mode
-    if (RHSLane == 1 && BestRHSOperand->getValue() == Group.back()->getValue())
-      Group.setMode(VM_SPLAT);
-
-    assert(BestRHSOperand && "Why nullptr?");
-    Group.append(BestRHSOperand);
-  }
-  // If we have reached this point, we have filled in the whole 'BestForLanes'.
-  Group.setScore(TotalScore);
-  Group.setState(SUCCESS);
-}
-
-// Return the score of CurrentMultiNode.
-int BoUpSLP::getMNScore() const {
-  int Score = 0;
-  assert(!CurrentMultiNode->empty());
-  for (int OpI = 0, OpIMax = CurrentMultiNode->getNumOperands(); OpI != OpIMax;
-       ++OpI) {
-    bool AreConsecutive = true;
-    for (int Lane = 1, Lanes = CurrentMultiNode->getNumLanes(); Lane != Lanes;
-         ++Lane) {
-      const OperandData *OperandL = CurrentMultiNode->getOperand(Lane - 1, OpI);
-      const OperandData *OperandR = CurrentMultiNode->getOperand(Lane, OpI);
-      if (!areConsecutive(OperandL->getValue(), OperandR->getValue()) ||
-          OperandL->getValue() == OperandR->getValue()) {
-        AreConsecutive = false;
-        break;
-      }
-    }
-    Score += (int)AreConsecutive;
-  }
-  return Score;
-}
-
-/// Fill in \p GlobalBestGroup with the best operands for \p OpI operand index
-/// of the 'CurrentMultiNode'. Returns state of the formed 'GlobalBestGroup'.
-/// See description of 'GroupState' for more details.
-BoUpSLP::GroupState BoUpSLP::getBestGroupForOpI(int OpI,
-                                                OpGroup &GlobalBestGroup) {
-  GlobalBestGroup.clear();
-  assert(GlobalBestGroup.empty() && "Already visited?");
-  // We are trying all nodes with maximum scores as seeds of groups.
-  OpVec FirstOperandCandidates;
-  // For the first lane we need to try all operand nodes.
-  OperandData *CurrLHSOperand = CurrentMultiNode->getOperand(0, OpI);
-  for (int OpIdx = 0, E = CurrentMultiNode->getNumOperands(); OpIdx != E;
-       ++OpIdx) {
-    OperandData *LHSOperand = CurrentMultiNode->getOperand(0, OpIdx);
-    if (!LHSOperand->isUsed() &&
-        isLegalToMoveLeaf(LHSOperand, CurrLHSOperand)) {
-      FirstOperandCandidates.push_back(LHSOperand);
-    }
-  }
-
-  // Keep trying to build max groups until we cover all lanes.
-  int NumLanes = CurrentMultiNode->getNumLanes();
-  int SpawnsBudget = MaxTotalGroupSpawns;
-  while (GlobalBestGroup.size() < NumLanes) {
-    OpVec BestNextFirstOperands;
-    OpGroup LocalBestGroup;
-    // Try all the first operand candidates for the group.
-    assert(!FirstOperandCandidates.empty() && "Need first operand");
-    for (OperandData *FirstOperand : FirstOperandCandidates) {
-      OpVec FirstOperandsForNextGroup;
-      // Build the maximum group starting from 'FirstOperand'.
-      OpGroup TryGroup = GlobalBestGroup;
-      TryGroup.append(FirstOperand);
-      if (TryGroup.size() == 1)
-        TryGroup.setMode(getVecModeForVal(FirstOperand->getValue()));
-
-      buildMaxGroup(TryGroup, OpI, FirstOperandsForNextGroup);
-      // Find the best maximum group. We divide by the number of nodes in the
-      // group. This avoids long bad groups.
-      int Score = TryGroup.getScore() / TryGroup.size();
-      if (LocalBestGroup.empty() ||
-          // We need to make the groups as long as possible.
-          (TryGroup.size() >= LocalBestGroup.size() &&
-           // We should maximize the score per lane.
-           Score > LocalBestGroup.getScore() / LocalBestGroup.size())) {
-        LocalBestGroup = TryGroup;
-
-        // Check our complexity budget. We have this many spawns left.
-        int IdealSpawns = FirstOperandsForNextGroup.size();
-        int CappedSpawns = std::min(IdealSpawns, MaxGroupSpawns.getValue());
-        SpawnsBudget -= CappedSpawns;
-        // The budget is not super accurate, but it should be good enough.
-        if (SpawnsBudget < 0)
-          CappedSpawns = 1;
-        // Get the slice FirstOperandsForNextGroup[0:MaxGroupSpawns].
-        auto BeginIt = FirstOperandsForNextGroup.begin();
-        auto EndIt = BeginIt;
-        std::advance(EndIt, CappedSpawns);
-        BestNextFirstOperands = OpVec(BeginIt, EndIt);
-      }
-    }
-    assert(!LocalBestGroup.empty() &&
-           "Must have found a best group, even a bad one.");
-
-    if (LocalBestGroup.getState() == FAILED) {
-      // TODO: Let it get cleaned up by the parent function.
-      GlobalBestGroup = LocalBestGroup;
-      return FAILED;
-    } else if (LocalBestGroup.getState() == NO_SINGLE_BEST)
-      // We cannot find a single best, so we have to start with a new group.
-      FirstOperandCandidates = BestNextFirstOperands;
-    // Since LocalBestGroup did not fail, keep it a best.
-    GlobalBestGroup = LocalBestGroup;
-  }
-  assert(GlobalBestGroup.getState() == SUCCESS);
-  return SUCCESS;
-}
-
-// Perform the operand reordering according to 'BestGroups'.
-void BoUpSLP::applyMultiNodeOrder() {
-  // Cluster Multi-Node instructions at the root to avoid scheduling isseus.
-  scheduleMultiNodeInstrs();
-
-  // Update the instruction operands.
-  applyReorderedOperands();
-
-  // Take note of all Multi-Node instructions to avoid overlapping Multi-Nodes.
-  for (int TEIdx : CurrentMultiNode->getTrunks())
-    for (Value *V : VectorizableTree[TEIdx]->Scalars)
-      AllMultiNodeValues.insert(V);
-}
-
-// Populate 'PreferredOperandMap' with the preferred path.
-void BoUpSLP::steerPath(SteerTowardsData &SteerTowards) {
-  auto getOperandIndex = [](Instruction *I, Value *Op) {
-    for (int Idx = 0, E = I->getNumOperands(); Idx != E; ++Idx)
-      if (I->getOperand(Idx) == Op)
-        return Idx;
-    llvm_unreachable("'Op' not an operand of 'I' !");
-  };
-  Value *Root0 = VectorizableTree[CurrentMultiNode->getRoot()]->Scalars[0];
-
-  Instruction *Runner =
-      CurrentMultiNode->getOperand(0, SteerTowards.OpI)->getFrontier();
-  Value *Operand = Runner->getOperand(SteerTowards.OperandNum);
-  assert(Operand != Runner && "Self referencing instruction?");
-  // Follow the path to the root node of the MultiNode, tagging each
-  // instruction at lane 0 with the preferred operand direction.
-  while (Operand != Root0 && Runner) {
-    // Mark the path.
-    PreferredOperandMap[Runner] = getOperandIndex(Runner, Operand);
-    // Prepare Operand and Runner for next iteration.
-    Operand = Runner;
-    auto getUser = [&](Instruction *I) -> Value * {
-      for (User *U : I->users()) {
-        if (TreeEntry *TE = getTreeEntry(U))
-          return TE->Scalars[0];
-        assert(getTreeEntry(I)->Idx == CurrentMultiNode->getRoot() &&
-               "If no users found, 'I' must be the root of the MultiNode");
-      }
-      // Return null if 'I' is at the root of the MultiNode.
-      return nullptr;
-    };
-    Value *RunnerUser = getUser(Runner);
-    Runner = (RunnerUser) ? dyn_cast<Instruction>(RunnerUser) : nullptr;
-  }
-}
-
-// This perfroms the Multi-Node-wide reordering of the Multi-Node frontier.
-//
-// A1  B1  C2  A2
-//  \ /     \ /
-//   +   C1  +   B2
-//    \ /     \ /
-//     +       +
-bool BoUpSLP::findMultiNodeOrder() {
-  // Holds the hint that will help steer SLP through the multi-node.
-  SteerTowardsData SteerTowards;
-  // Get the score before we perform any operand sorting. We will use it later
-  // to check if sorting improved the score.
-  int OrigScore = getMNScore();
-
-  SmallVector<int, 8> VisitingOrder;
-  for (int OpI = 0, E = CurrentMultiNode->getNumOperands(); OpI != E; ++OpI)
-    VisitingOrder.push_back(OpI);
-  auto CmpDistFromRoot = [&](int Idx1, int Idx2) -> bool {
-    OperandData *Op1 = CurrentMultiNode->getOperand(0, Idx1);
-    OperandData *Op2 = CurrentMultiNode->getOperand(0, Idx2);
-    TreeEntry *TE1 = getTreeEntry(Op1->getFrontier());
-    TreeEntry *TE2 = getTreeEntry(Op2->getFrontier());
-    assert(TE1 && TE2 && "Broken Op1, Op2 ?");
-    // If TE the TE is the root of the MultiNode, return -1 as the user.
-    auto getDistanceFromRoot = [&](TreeEntry *TE) {
-      int Cnt = 0;
-      // NOTE: I think that there may be more than 1 use in the Multi-Node, but
-      //       it should be good enough to use UserTreeIndices[0] here.
-      for (TreeEntry *RunnerTE = TE;
-           RunnerTE->Idx > CurrentMultiNode->getRoot();
-           RunnerTE = RunnerTE->UserTreeIndices[0].UserTE)
-        Cnt++;
-      return Cnt;
-    };
-    return getDistanceFromRoot(TE1) < getDistanceFromRoot(TE2);
-  };
-  // Sort the visiting order such that operands closer to the root of the
-  // Multi-Node are visited first.
-  std::sort(VisitingOrder.begin(), VisitingOrder.end(), CmpDistFromRoot);
-
-  // Early exit if no more than one operand.
-  unsigned NumMultiNodeOps = CurrentMultiNode->getNumOperands();
-  if (NumMultiNodeOps <= 1)
-    return false;
-
-  // // Save the original values and frontiers for undo.
-  // // NOTE: This is disabled because we are saving the operands on the fly
-  // //       within applyReorderedOperands().
-  // CurrentMultiNode->saveOrigOpsAndFrontiers();
-
-  // The assumption is that the Multi-Node has been canonicalized, therefore
-  // the closer we are to the root (the lower the OpI), the more important
-  // it is to find the best match.
-  //
-  // Multi-Node canonicalization is transformation from:
-  //
-  //  A   B
-  //   \ /
-  //    -  C
-  //    | /
-  //    +
-  //
-  //  to:
-  //
-  //  0 A
-  //  |/
-  //  + B
-  //  |/
-  //  + C
-  //  |/
-  //  +
-  for (int OpI : VisitingOrder) {
-    // Find the best operands for the whole 'OpI'.
-    OpGroup BestGroup;
-    auto State = getBestGroupForOpI(OpI, BestGroup);
-    switch (State) {
-    case SUCCESS: {
-      LLVM_DEBUG(dbgs() << "SLP: MultiNode: Group SUCCESS at OpI:" << OpI
-                        << "\n");
-      // Since we found a "best" group, update the CurrentMultiNode to reflect
-      // the code changes. This includes: i.   Swapping the leaf values, and ii.
-      // Swapping the opcodes. iii. Marking operands as 'used'. NOTE: We are
-      // *not* generating code at this point.
-      for (int Lane = 0, Lanes = BestGroup.size(); Lane != Lanes; ++Lane) {
-        OperandData *BestOp = BestGroup[Lane];
-        OperandData *OrigOp = CurrentMultiNode->getOperand(Lane, OpI);
-        // i. Swap the leaf values.
-        if (BestOp->getValue() != OrigOp->getValue()) {
-          // Update the Operand data structures (the IR gets modified later).
-          Value *BestValue = BestOp->getValue();
-          Value *OrigValue = OrigOp->getValue();
-          OrigOp->setValue(BestValue);
-          BestOp->setValue(OrigValue);
-        }
-        // ii. Swap the opcode.
-        if (isNegativePathSignForLeaf(OrigOp) !=
-            isNegativePathSignForLeaf(BestOp)) {
-          unsigned OrigOpcode = OrigOp->getEffectiveFrontierOpcode();
-          unsigned BestOpcode = BestOp->getEffectiveFrontierOpcode();
-          // WARNING: These should be cleaned up if the the group fails.
-          OrigOp->setEffectiveFrontierOpcode(BestOpcode);
-          BestOp->setEffectiveFrontierOpcode(OrigOpcode);
-        }
-        /// iii. Mark as 'used'.
-        OrigOp->setUsed();
-      }
-      // If we are steering the SLP path, steer it towards the group with the
-      // best score. This must be done before the MN reordering, as this will
-      // mess up some of BestGroup's data.
-      if (EnablePathSteering)
-        if (BestGroup.getScore() > SteerTowards.Score)
-          SteerTowards.set(
-              OpI,
-              CurrentMultiNode->getOperand(0, OpI)->getOperandNum(),
-              BestGroup.getScore());
-
-      break;
-    }
-    case FAILED: {
-      LLVM_DEBUG(dbgs() << "SLP: MultiNode: Group FAILED at OpI:" << OpI
-                        << "\n");
-      break;
-    }
-    default:
-      llvm_unreachable("Bad State");
-    }
-  }
-
-  // Perform the code transformation only if it leads to a better score.
-  // TODO: We would ideally update CurrentMultiNode and get rid of getScore().
-  // But this is not so easy as CurrentMultiNode does not contain pointers.
-  bool DoCodeGen = false;
-  // TODO: Not sure if this check is actually needed.
-  int FinalScore = getMNScore();
-  if (FinalScore >= OrigScore)
-    DoCodeGen = true;
-
-  // Steer the SLP direction to always start from the best path first.
-  if (EnablePathSteering && !SteerTowards.isUninit())
-    steerPath(SteerTowards);
-
-  return DoCodeGen;
-}
-
-void BoUpSLP::reorderMultiNodeOperands(SmallVectorImpl<Value *> &VL) {
-  if (MultiNodeVerifierChecks)
-    assert(!verifyFunction(*F, &dbgs()));
-
-  // Perform the frontier reordering using the look-ahead heuristic.
-  if (findMultiNodeOrder()) {
-    applyMultiNodeOrder();
-    if (MultiNodeVerifierChecks)
-      assert(!verifyFunction(*F, &dbgs()));
-  }
-
-  // Update VL to be the root of the Multi-Node.
-  VL = VectorizableTree[CurrentMultiNode->getRoot()]->Scalars;
-
-  if (MultiNodeVerifierChecks)
-    assert(!verifyFunction(*F, &dbgs()));
-}
-
-// Return true if we have finished building the Multi-Node, false otherwise.
-void BoUpSLP::buildTreeMultiNode_rec(const InstructionsState &S,
-                                     SmallVectorImpl<Value *> &VL,
-                                     int NextDepth, EdgeInfo UserTreeIdx,
-                                     ArrayRef<unsigned> ReuseShuffleIndices) {
-  unsigned NumLanes = VL.size();
-
-  // Build the Multi-Node tree entry.
-  int NewTEIdx = VectorizableTree.size();
-  CurrentMultiNode->appendTrunk(NewTEIdx);
-
-  // Initialize current Multi-Node if this is the root.
-  if (CurrentMultiNode->numOfTrunks() == 1)
-    CurrentMultiNode->setNumLanes(NumLanes);
-  assert(!CurrentMultiNode->empty() && "Not resized ?");
-
-  // If this VL looks OK for the Multi-Node, proceed with adding a new entry.
-  auto *NewTE = newTreeEntry(VL, true, UserTreeIdx, ReuseShuffleIndices);
-
-  int LastTEIdx = VectorizableTree.size() - 1;
-
-  // Point to the root of the Multi-Node.
-  VectorizableTree[LastTEIdx]->MultiNodeRoot = CurrentMultiNode->getRoot();
-
-  // Now we can continue the buildTree_rec()  recursion.
-  // Reorder operands (if possible) based on the default shallow reordering that
-  // only checks the immediate predecessors.
-
-  // Keeps order for left and right operands.
-  SmallVector<int, 4> OpDirs[2];
-  // Keeps values for left and right operands.
-  ValueList Operands[2];
-  reorderInputsAccordingToOpcode(VL, Operands[0],
-                                 Operands[1], *DL, *SE, OpDirs[0], OpDirs[1],
-                                 *this);
-
-  // TODO: This is a workaround. Currently we don't addMultiNodeLeaf() to the
-  // Multi-Node if its values are alreadyInTrunk(). The problem is that if the
-  // skipped leaf is a good permutation, while the one in the trunk is a bad
-  // one, then the good leaf is not visited at all.
-  // Disabling the 'alreadyInTrunk()' condition should fix this but I am not
-  // sure it is safe to remvoe it.
-  if (BuildTreeOrderReverse && DoPSLP) {
-    for (int i = 1; i >= 0; --i) {
-//      UserTreeIdx.EdgeIdx = i;
-//      UserTreeIdx.OpDirection = std::move(OpDirs[i]);
-      // Continue the recursion: try to grow the Multi-Node.
-      buildTree_rec(Operands[i], NextDepth, {NewTE, static_cast<unsigned>(i), OpDirs[i]});
-    }
-  } else {
-    for (unsigned i = 0; i < 2; ++i) {
-//      UserTreeIdx.EdgeIdx = i;
-//      UserTreeIdx.OpDirection = std::move(OpDirs[i]);
-      // Continue the recursion: try to grow the Multi-Node.
-      buildTree_rec(Operands[i], NextDepth, {NewTE, i, OpDirs[i]});
-    }
-  }
-}
-
-// Return true if any value in VL has external uses.
-bool BoUpSLP::hasExternalUsesToMultiNode(ArrayRef<Value *> VL) {
-  assert((!getTreeEntry(VL[0]) || getTreeEntry(VL[0])->Idx != 0) &&
-         "This VL is at the root!");
-  for (Value *Scalar : VL) {
-    for (User *U : Scalar->users()) {
-      // TODO: This is a hack. Ideally we would like buildTree_rec() to follow
-      // both sides of the select before proceeding.
-      // This checks if the user is one of the sides of the select.
-      // A   B
-      // |\ /|
-      // | X |
-      // L   R  -
-      //  \ /   | select triangle
-      //  SEL   -
-      // This returns true for U == L or R.
-      auto isInSelectTriangle = [&](User *U) -> bool {
-        if (!U->hasOneUse())
-          return false;
-        Instruction *Sel = dyn_cast<Instruction>(U->user_back());
-        return Sel && isa<SelectInst>(Sel) &&
-               SelectsEmittedByPSLP.count(cast<SelectInst>(Sel));
-      };
-      if (isInSelectTriangle(U))
-        continue;
-      // If the user not in ScalarToTreeEntry, then it is not even in the
-      // SLP-tree, so definitely not in the Multi-Node.
-      if (!ScalarToTreeEntry.count(U) ||
-          // If the user is not in the MultiNode, then it has an external use.
-          !CurrentMultiNode->containsTrunk(ScalarToTreeEntry[U]))
-        return true;
-    }
-  }
-  return false;
-}
-
-bool BoUpSLP::alreadyInTrunk(ArrayRef<Value *> VL) {
-  for (Value *V : VL)
-    if (getTreeEntry(V))
-      return true;
-  return false;
-}
-
-bool BoUpSLP::areOperandsInExistingMultiNode(ArrayRef<Value *> VL) {
-  for (Value *V : VL) {
-    if (Instruction *I = dyn_cast<Instruction>(V)) {
-      for (Value *Op : I->operands()) {
-        if (AllMultiNodeValues.count(Op))
-          return true;
-      }
-    }
-  }
-  return false;
-}
-
->>>>>>> a04ae881
 bool BoUpSLP::areInSameBB(ArrayRef<Value *> VL, int RootIdx) {
   assert((int)VectorizableTree.size() > RootIdx);
   TreeEntry *RootTE = VectorizableTree[RootIdx].get();
@@ -6266,11 +5210,7 @@
         // so that each side is more likely to have the same opcode.
         assert(P0 == SwapP0 && "Commutative Predicate mismatch");
         reorderInputsAccordingToOpcode(VL, Left, Right, *DL, *SE, OpDirLeft,
-<<<<<<< HEAD
-                                       OpDirRight, *this);
-=======
                                        OpDirRight, *this); // INTEL
->>>>>>> a04ae881
       } else {
         for (Value *V : VL) {
           auto *Cmp = cast<CmpInst>(V);
