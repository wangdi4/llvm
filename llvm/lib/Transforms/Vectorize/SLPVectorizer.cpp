--- conflicted
+++ resolved
@@ -5735,24 +5735,6 @@
       }
       auto *MaskTy = FixedVectorType::get(Builder.getInt1Ty(), VL.size());
       int ScalarCost = VecTy->getNumElements() * ScalarEltCost;
-<<<<<<< HEAD
-#if INTEL_CUSTOMIZATION
-      if (DoPSLP && PSLPAdjustCosts) {
-        // Count the PSLP-emitted instructions and remove them from the
-        // ScalarCost.
-        int CntPadded = 0;
-        for (Value *V : VL) {
-          if (Instruction *I = dyn_cast<Instruction>(V)) {
-              SelectInst *SI = dyn_cast<SelectInst>(I);
-              if ((SI && SelectsEmittedByPSLP.count(SI)) ||
-                  PaddedInstrsEmittedByPSLP.count(I))
-              CntPadded++;
-          }
-        }
-        ScalarCost -= CntPadded * ScalarEltCost;
-        assert(ScalarCost >= 0 && "Too much cost reduction");
-      }
-#endif // INTEL_CUSTOMIZATION
       int VecCost =
           TTI->getCmpSelInstrCost(E->getOpcode(), VecTy, MaskTy,
                                   CmpInst::BAD_ICMP_PREDICATE, CostKind, VL0);
@@ -5772,10 +5754,6 @@
                                       CmpInst::BAD_ICMP_PREDICATE, CostKind);
         VecCost = std::min(VecCost, IntrinsicCost);
       }
-=======
-      int VecCost = TTI->getCmpSelInstrCost(E->getOpcode(), VecTy, MaskTy,
-                                            CostKind, VL0);
->>>>>>> 85ca2dd6
       return ReuseShuffleCost + VecCost - ScalarCost;
     }
     case Instruction::FNeg:
