--- conflicted
+++ resolved
@@ -7618,7 +7618,6 @@
   // Make sure that the scheduling region contains all
   // instructions of the bundle.
   for (Value *V : VL) {
-<<<<<<< HEAD
     if (!extendSchedulingRegion(V, S)) { // INTEL
 #if INTEL_CUSTOMIZATION
       if (ScheduleEnd != OldScheduleEnd) {
@@ -7642,18 +7641,6 @@
 #endif // INTEL_CUSTOMIZATION
       return None;
     } // INTEL
-=======
-    if (!extendSchedulingRegion(V, S)) {
-      // If the scheduling region got new instructions at the lower end (or it
-      // is a new region for the first bundle). This makes it necessary to
-      // recalculate all dependencies.
-      // Otherwise the compiler may crash trying to incorrectly calculate
-      // dependencies and emit instruction in the wrong order at the actual
-      // scheduling.
-      TryScheduleBundle(/*ReSchedule=*/false, nullptr);
-      return None;
-    }
->>>>>>> b3ced985
   }
 
   for (Value *V : VL) {
