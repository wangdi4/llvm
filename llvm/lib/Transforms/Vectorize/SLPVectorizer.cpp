//===- SLPVectorizer.cpp - A bottom up SLP Vectorizer ---------------------===//
//
// Part of the LLVM Project, under the Apache License v2.0 with LLVM Exceptions.
// See https://llvm.org/LICENSE.txt for license information.
// SPDX-License-Identifier: Apache-2.0 WITH LLVM-exception
//
//===----------------------------------------------------------------------===//
//
// This pass implements the Bottom Up SLP vectorizer. It detects consecutive
// stores that can be put together into vector-stores. Next, it attempts to
// construct vectorizable tree using the use-def chains. If a profitable tree
// was found, the SLP vectorizer performs vectorization on the tree.
//
// The pass is inspired by the work described in the paper:
//  "Loop-Aware SLP in GCC" by Ira Rosen, Dorit Nuzman, Ayal Zaks.
//
//===----------------------------------------------------------------------===//

#include "llvm/Transforms/Vectorize/SLPVectorizer.h"
#include "llvm/ADT/DenseMap.h"
#include "llvm/ADT/DenseSet.h"
#include "llvm/ADT/Optional.h"
#include "llvm/ADT/PostOrderIterator.h"
#include "llvm/ADT/STLExtras.h"
#include "llvm/ADT/SetVector.h"
#include "llvm/ADT/SmallBitVector.h"
#include "llvm/ADT/SmallPtrSet.h"
#include "llvm/ADT/SmallSet.h"
#include "llvm/ADT/SmallString.h"
#include "llvm/ADT/Statistic.h"
#include "llvm/ADT/iterator.h"
#include "llvm/ADT/iterator_range.h"
#include "llvm/Analysis/AliasAnalysis.h"
#include "llvm/Analysis/AssumptionCache.h"
#include "llvm/Analysis/CodeMetrics.h"
#include "llvm/Analysis/DemandedBits.h"
#include "llvm/Analysis/GlobalsModRef.h"
#include "llvm/Analysis/LoopAccessAnalysis.h"
#include "llvm/Analysis/LoopInfo.h"
#include "llvm/Analysis/MemoryLocation.h"
#include "llvm/Analysis/OptimizationRemarkEmitter.h"
#include "llvm/Analysis/ScalarEvolution.h"
#include "llvm/Analysis/ScalarEvolutionExpressions.h"
#include "llvm/Analysis/TargetLibraryInfo.h"
#include "llvm/Analysis/TargetTransformInfo.h"
#include "llvm/Analysis/ValueTracking.h"
#include "llvm/Analysis/VectorUtils.h"
#include "llvm/IR/Attributes.h"
#include "llvm/IR/BasicBlock.h"
#include "llvm/IR/Constant.h"
#include "llvm/IR/Constants.h"
#include "llvm/IR/DataLayout.h"
#include "llvm/IR/DebugLoc.h"
#include "llvm/IR/DerivedTypes.h"
#include "llvm/IR/Dominators.h"
#include "llvm/IR/Function.h"
#include "llvm/IR/IRBuilder.h"
#include "llvm/IR/InstrTypes.h"
#include "llvm/IR/Instruction.h"
#include "llvm/IR/Instructions.h"
#include "llvm/IR/IntrinsicInst.h"
#include "llvm/IR/Intrinsics.h"
#include "llvm/IR/Module.h"
#include "llvm/IR/NoFolder.h"
#include "llvm/IR/Operator.h"
#include "llvm/IR/PatternMatch.h"
#include "llvm/IR/Type.h"
#include "llvm/IR/Use.h"
#include "llvm/IR/User.h"
#include "llvm/IR/Value.h"
#include "llvm/IR/ValueHandle.h"
#include "llvm/IR/Verifier.h"
#include "llvm/InitializePasses.h"
#include "llvm/Pass.h"
#include "llvm/Support/Casting.h"
#include "llvm/Support/CommandLine.h"
#include "llvm/Support/Compiler.h"
#include "llvm/Support/DOTGraphTraits.h"
#include "llvm/Support/Debug.h"
#include "llvm/Support/ErrorHandling.h"
#include "llvm/Support/GraphWriter.h"
#include "llvm/Support/KnownBits.h"
#include "llvm/Support/MathExtras.h"
#include "llvm/Support/raw_ostream.h"
#include "llvm/Transforms/Utils/InjectTLIMappings.h"
#include "llvm/Transforms/Utils/LoopUtils.h"
#include "llvm/Transforms/Vectorize.h"
#include <algorithm>
#include <cassert>
#include <cstdint>
#include <iterator>
#include <memory>
#include <set>
#include <string>
#include <tuple>
#include <utility>
#include <vector>

#if INTEL_CUSTOMIZATION
#if !defined(NDEBUG) || defined(LLVM_ENABLE_DUMP)
#include "llvm/Support/FileSystem.h"
#endif
#endif // INTEL_CUSTOMIZATION

using namespace llvm;
using namespace llvm::PatternMatch;
using namespace slpvectorizer;

#define SV_NAME "slp-vectorizer"
#define DEBUG_TYPE "SLP"

STATISTIC(NumVectorInstructions, "Number of vector instructions generated");

cl::opt<bool> RunSLPVectorization("vectorize-slp", cl::init(true), cl::Hidden,
                                  cl::desc("Run the SLP vectorization passes"));

static cl::opt<int>
    SLPCostThreshold("slp-threshold", cl::init(0), cl::Hidden,
                     cl::desc("Only vectorize if you gain more than this "
                              "number "));

#if INTEL_CUSTOMIZATION
// This is the Cost returned by getTreeCost() when the tree is tiny and
// non-vectorizable.
// FIXME: This is a hack because SLPCostThreshold is adjustable and if it gets a
// value higher than this, it can still trigger vectorization. This happens in
// SLPVectorizer lit tests such as call.ll.
#define FORBIDEN_TINY_TREE 666666

// NOTE: This is a quick hack for following the best path (left or right branch)
// while buildTree_rec(). Ideally we would like to explore both orderings and
// select the best, but this could be computationally intensive.
// FIXME: This is causing SLPVectorizer/X86/extractelement.ll to fail.
static cl::opt<bool>
    BuildTreeOrderReverse("build-tree-order-reverse", cl::init(true),
                          cl::Hidden,
                          cl::desc("Reverse the order in which the operands "
                                   "are visited while building the tree"));

// Split-loads is a simplified form of Variable-Width SLP.
// It allows shorter vector-lengths loads which are then combined
// into final (wider) vector that matches the rest of vectorizable tree.
// The maximum number of loads per TreeEntry. Zero value disables
// split loads, otherwise can generate up to PowerOf2Floor(MaxSplitLoads) loads.
static cl::opt<uint32_t>
    MaxSplitLoads("max-split-load", cl::init(4), cl::Hidden,
                  cl::desc("Max number of split-load groups."));

// Enable the formation of Multi-Nodes.
// Please refer to the following paper for more details on Multi-Nodes.
// "Look-Ahead SLP: Auto-vectorization in the Presence of Commutative
// Operations, V. Porpodas, R.C.O. Rocha, L.F.W. Góes, CGO'18."
// https://doi.org/10.1145/3168807
static cl::opt<bool> EnableMultiNodeSLP("multi-node-slp", cl::init(true),
                                        cl::Hidden,
                                        cl::desc("Enable Multi-Node SLP"));

// This is a work-around to avoid compilation time explosion caused by
// re-scheduling the vectorizableTree. In a future implementation this should be
// removed.
static cl::opt<unsigned> MaxBBSizeForMultiNodeSLP(
    "max-bb-size-for-multi-node-slp", cl::init(4096), cl::Hidden,
    cl::desc("The maximum BB size for which multi-node SLP should kick in."));

static cl::opt<bool> MultiNodeVerifierChecks(
    "multi-node-verifier-checks", cl::init(false), cl::Hidden,
    cl::desc("Enables *very* frequent calls to the function verifier."));

static cl::opt<unsigned> MultiNodeSizeLimit(
    "multi-node-size-limit", cl::init(4), cl::Hidden,
    cl::desc(
        "Keep complexity down by not growing a multi-node larger than this"));

static cl::opt<unsigned> MaxNumOfMultiNodesPerTree(
    "max-multi-nodes-per-tree", cl::init(2), cl::Hidden,
    cl::desc("Workaround for broken save/restore scheduled instrs"));

// Enable swapping of frontier instructions. This allows for better reordering
// of the Multi-Node's leaves.
static cl::opt<bool>
    EnableSwapFrontiers("enable-swap-frontiers", cl::init(true), cl::Hidden,
                        cl::desc("Enable swapping frontiers of a Multi-Node"));

// Limit the horizontal search for a good group for a specific operandI. This
// helps improve compilation time.
static cl::opt<int>
    MaxGroupSpawns("max-group-spawns", cl::init(4), cl::Hidden,
                   cl::desc("Limit the complexity of finding the best operand "
                            "ordering for the multi-node."));

// Limit the total number of groups explored (controlled by MaxGroupSpawns) per
// Multi-Node. This limits the complexity of the algorithm.
static cl::opt<int> MaxTotalGroupSpawns(
    "max-total-group-spawns", cl::init(64), cl::Hidden,
    cl::desc("Hard limit on the total complexity of finding the best operand "
             "ordering for the multi-node."));

// The maximum depth that the look-ahead score heuristic will explore.
// The higher this value, the higher the compilation time.
static cl::opt<int> LookAheadMaxLevel(
    "look-ahead-max-level", cl::init(6), cl::Hidden,
    cl::desc("The maximum look-ahead level for cost model matching"));

// Allow the Multi-Node to guide buildTree_rec() towards the best path first.
static cl::opt<bool> EnablePathSteering(
    "enable-path-steering", cl::init(true), cl::Hidden,
    cl::desc("Enable path-steering by the Multi-Node exploration ."));

#endif // INTEL_CUSTOMIZATION

static cl::opt<bool>
ShouldVectorizeHor("slp-vectorize-hor", cl::init(true), cl::Hidden,
                   cl::desc("Attempt to vectorize horizontal reductions"));

static cl::opt<bool> ShouldStartVectorizeHorAtStore(
    "slp-vectorize-hor-store", cl::init(false), cl::Hidden,
    cl::desc(
        "Attempt to vectorize horizontal reductions feeding into a store"));

static cl::opt<int>
MaxVectorRegSizeOption("slp-max-reg-size", cl::init(128), cl::Hidden,
    cl::desc("Attempt to vectorize for this register size in bits"));

static cl::opt<unsigned>
MaxVFOption("slp-max-vf", cl::init(0), cl::Hidden,
    cl::desc("Maximum SLP vectorization factor (0=unlimited)"));

static cl::opt<int>
MaxStoreLookup("slp-max-store-lookup", cl::init(32), cl::Hidden,
    cl::desc("Maximum depth of the lookup for consecutive stores."));

/// Limits the size of scheduling regions in a block.
/// It avoid long compile times for _very_ large blocks where vector
/// instructions are spread over a wide range.
/// This limit is way higher than needed by real-world functions.
static cl::opt<int>
ScheduleRegionSizeBudget("slp-schedule-budget", cl::init(100000), cl::Hidden,
    cl::desc("Limit the size of the SLP scheduling region per block"));

static cl::opt<int> MinVectorRegSizeOption(
    "slp-min-reg-size", cl::init(128), cl::Hidden,
    cl::desc("Attempt to vectorize for this register size in bits"));

static cl::opt<unsigned> RecursionMaxDepth(
    "slp-recursion-max-depth", cl::init(12), cl::Hidden,
    cl::desc("Limit the recursion depth when building a vectorizable tree"));

static cl::opt<unsigned> MinTreeSize(
    "slp-min-tree-size", cl::init(3), cl::Hidden,
    cl::desc("Only vectorize small trees if they are fully vectorizable"));

// The maximum depth that the look-ahead score heuristic will explore.
// The higher this value, the higher the compilation time overhead.
static cl::opt<int> LookAheadMaxDepth(
    "slp-max-look-ahead-depth", cl::init(2), cl::Hidden,
    cl::desc("The maximum look-ahead depth for operand reordering scores"));

// The Look-ahead heuristic goes through the users of the bundle to calculate
// the users cost in getExternalUsesCost(). To avoid compilation time increase
// we limit the number of users visited to this value.
static cl::opt<unsigned> LookAheadUsersBudget(
    "slp-look-ahead-users-budget", cl::init(2), cl::Hidden,
    cl::desc("The maximum number of users to visit while visiting the "
             "predecessors. This prevents compilation time increase."));

static cl::opt<bool>
    ViewSLPTree("view-slp-tree", cl::Hidden,
                cl::desc("Display the SLP trees with Graphviz"));

// Limit the number of alias checks. The limit is chosen so that
// it has no negative effect on the llvm benchmarks.
static const unsigned AliasedCheckLimit = 10;

// Another limit for the alias checks: The maximum distance between load/store
// instructions where alias checks are done.
// This limit is useful for very large basic blocks.
static const unsigned MaxMemDepDistance = 160;

/// If the ScheduleRegionSizeBudget is exhausted, we allow small scheduling
/// regions to be handled.
static const int MinScheduleRegionSize = 16;

/// Predicate for the element types that the SLP vectorizer supports.
///
/// The most important thing to filter here are types which are invalid in LLVM
/// vectors. We also filter target specific types which have absolutely no
/// meaningful vectorization path such as x86_fp80 and ppc_f128. This just
/// avoids spending time checking the cost model and realizing that they will
/// be inevitably scalarized.
static bool isValidElementType(Type *Ty) {
  return VectorType::isValidElementType(Ty) && !Ty->isX86_FP80Ty() &&
         !Ty->isPPC_FP128Ty();
}

/// \returns true if all of the instructions in \p VL are in the same block or
/// false otherwise.
static bool allSameBlock(ArrayRef<Value *> VL) {
  Instruction *I0 = dyn_cast<Instruction>(VL[0]);
  if (!I0)
    return false;
  BasicBlock *BB = I0->getParent();
  for (int I = 1, E = VL.size(); I < E; I++) {
    auto *II = dyn_cast<Instruction>(VL[I]);
    if (!II)
      return false;

    if (BB != II->getParent())
      return false;
  }
  return true;
}

/// \returns True if all of the values in \p VL are constants (but not
/// globals/constant expressions).
static bool allConstant(ArrayRef<Value *> VL) {
  // Constant expressions and globals can't be vectorized like normal integer/FP
  // constants.
  for (Value *i : VL)
    if (!isa<Constant>(i) || isa<ConstantExpr>(i) || isa<GlobalValue>(i))
      return false;
  return true;
}

/// \returns True if all of the values in \p VL are identical.
static bool isSplat(ArrayRef<Value *> VL) {
  for (unsigned i = 1, e = VL.size(); i < e; ++i)
    if (VL[i] != VL[0])
      return false;
  return true;
}

/// \returns True if \p I is commutative, handles CmpInst and BinaryOperator.
static bool isCommutative(Instruction *I) {
  if (auto *Cmp = dyn_cast<CmpInst>(I))
    return Cmp->isCommutative();
  if (auto *BO = dyn_cast<BinaryOperator>(I))
    return BO->isCommutative();
  // TODO: This should check for generic Instruction::isCommutative(), but
  //       we need to confirm that the caller code correctly handles Intrinsics
  //       for example (does not have 2 operands).
  return false;
}

/// Checks if the vector of instructions can be represented as a shuffle, like:
/// %x0 = extractelement <4 x i8> %x, i32 0
/// %x3 = extractelement <4 x i8> %x, i32 3
/// %y1 = extractelement <4 x i8> %y, i32 1
/// %y2 = extractelement <4 x i8> %y, i32 2
/// %x0x0 = mul i8 %x0, %x0
/// %x3x3 = mul i8 %x3, %x3
/// %y1y1 = mul i8 %y1, %y1
/// %y2y2 = mul i8 %y2, %y2
/// %ins1 = insertelement <4 x i8> undef, i8 %x0x0, i32 0
/// %ins2 = insertelement <4 x i8> %ins1, i8 %x3x3, i32 1
/// %ins3 = insertelement <4 x i8> %ins2, i8 %y1y1, i32 2
/// %ins4 = insertelement <4 x i8> %ins3, i8 %y2y2, i32 3
/// ret <4 x i8> %ins4
/// can be transformed into:
/// %1 = shufflevector <4 x i8> %x, <4 x i8> %y, <4 x i32> <i32 0, i32 3, i32 5,
///                                                         i32 6>
/// %2 = mul <4 x i8> %1, %1
/// ret <4 x i8> %2
/// We convert this initially to something like:
/// %x0 = extractelement <4 x i8> %x, i32 0
/// %x3 = extractelement <4 x i8> %x, i32 3
/// %y1 = extractelement <4 x i8> %y, i32 1
/// %y2 = extractelement <4 x i8> %y, i32 2
/// %1 = insertelement <4 x i8> undef, i8 %x0, i32 0
/// %2 = insertelement <4 x i8> %1, i8 %x3, i32 1
/// %3 = insertelement <4 x i8> %2, i8 %y1, i32 2
/// %4 = insertelement <4 x i8> %3, i8 %y2, i32 3
/// %5 = mul <4 x i8> %4, %4
/// %6 = extractelement <4 x i8> %5, i32 0
/// %ins1 = insertelement <4 x i8> undef, i8 %6, i32 0
/// %7 = extractelement <4 x i8> %5, i32 1
/// %ins2 = insertelement <4 x i8> %ins1, i8 %7, i32 1
/// %8 = extractelement <4 x i8> %5, i32 2
/// %ins3 = insertelement <4 x i8> %ins2, i8 %8, i32 2
/// %9 = extractelement <4 x i8> %5, i32 3
/// %ins4 = insertelement <4 x i8> %ins3, i8 %9, i32 3
/// ret <4 x i8> %ins4
/// InstCombiner transforms this into a shuffle and vector mul
/// TODO: Can we split off and reuse the shuffle mask detection from
/// TargetTransformInfo::getInstructionThroughput?
static Optional<TargetTransformInfo::ShuffleKind>
isShuffle(ArrayRef<Value *> VL) {
  auto *EI0 = cast<ExtractElementInst>(VL[0]);
  unsigned Size =
      cast<FixedVectorType>(EI0->getVectorOperandType())->getNumElements();
  Value *Vec1 = nullptr;
  Value *Vec2 = nullptr;
  enum ShuffleMode { Unknown, Select, Permute };
  ShuffleMode CommonShuffleMode = Unknown;
  for (unsigned I = 0, E = VL.size(); I < E; ++I) {
    auto *EI = cast<ExtractElementInst>(VL[I]);
    auto *Vec = EI->getVectorOperand();
    // All vector operands must have the same number of vector elements.
    if (cast<FixedVectorType>(Vec->getType())->getNumElements() != Size)
      return None;
    auto *Idx = dyn_cast<ConstantInt>(EI->getIndexOperand());
    if (!Idx)
      return None;
    // Undefined behavior if Idx is negative or >= Size.
    if (Idx->getValue().uge(Size))
      continue;
    unsigned IntIdx = Idx->getValue().getZExtValue();
    // We can extractelement from undef vector.
    if (isa<UndefValue>(Vec))
      continue;
    // For correct shuffling we have to have at most 2 different vector operands
    // in all extractelement instructions.
    if (!Vec1 || Vec1 == Vec)
      Vec1 = Vec;
    else if (!Vec2 || Vec2 == Vec)
      Vec2 = Vec;
    else
      return None;
    if (CommonShuffleMode == Permute)
      continue;
    // If the extract index is not the same as the operation number, it is a
    // permutation.
    if (IntIdx != I) {
      CommonShuffleMode = Permute;
      continue;
    }
    CommonShuffleMode = Select;
  }
  // If we're not crossing lanes in different vectors, consider it as blending.
  if (CommonShuffleMode == Select && Vec2)
    return TargetTransformInfo::SK_Select;
  // If Vec2 was never used, we have a permutation of a single vector, otherwise
  // we have permutation of 2 vectors.
  return Vec2 ? TargetTransformInfo::SK_PermuteTwoSrc
              : TargetTransformInfo::SK_PermuteSingleSrc;
}

namespace {

/// Main data required for vectorization of instructions.
struct InstructionsState {
  /// The very first instruction in the list with the main opcode.
  Value *OpValue = nullptr;

  /// The main/alternate instruction.
  Instruction *MainOp = nullptr;
  Instruction *AltOp = nullptr;

  /// The main/alternate opcodes for the list of instructions.
  unsigned getOpcode() const {
    return MainOp ? MainOp->getOpcode() : 0;
  }

  unsigned getAltOpcode() const {
    return AltOp ? AltOp->getOpcode() : 0;
  }

  /// Some of the instructions in the list have alternate opcodes.
  bool isAltShuffle() const { return getOpcode() != getAltOpcode(); }

  bool isOpcodeOrAlt(Instruction *I) const {
    unsigned CheckedOpcode = I->getOpcode();
    return getOpcode() == CheckedOpcode || getAltOpcode() == CheckedOpcode;
  }

  InstructionsState() = delete;
  InstructionsState(Value *OpValue, Instruction *MainOp, Instruction *AltOp)
      : OpValue(OpValue), MainOp(MainOp), AltOp(AltOp) {}
};

} // end anonymous namespace

/// Chooses the correct key for scheduling data. If \p Op has the same (or
/// alternate) opcode as \p OpValue, the key is \p Op. Otherwise the key is \p
/// OpValue.
static Value *isOneOf(const InstructionsState &S, Value *Op) {
  auto *I = dyn_cast<Instruction>(Op);
  if (I && S.isOpcodeOrAlt(I))
    return Op;
  return S.OpValue;
}

/// \returns true if \p Opcode is allowed as part of of the main/alternate
/// instruction for SLP vectorization.
///
/// Example of unsupported opcode is SDIV that can potentially cause UB if the
/// "shuffled out" lane would result in division by zero.
static bool isValidForAlternation(unsigned Opcode) {
  if (Instruction::isIntDivRem(Opcode))
    return false;

  return true;
}

/// \returns analysis of the Instructions in \p VL described in
/// InstructionsState, the Opcode that we suppose the whole list
/// could be vectorized even if its structure is diverse.
static InstructionsState getSameOpcode(ArrayRef<Value *> VL,
                                       unsigned BaseIndex = 0) {
  // Make sure these are all Instructions.
  if (llvm::any_of(VL, [](Value *V) { return !isa<Instruction>(V); }))
    return InstructionsState(VL[BaseIndex], nullptr, nullptr);

  bool IsCastOp = isa<CastInst>(VL[BaseIndex]);
  bool IsBinOp = isa<BinaryOperator>(VL[BaseIndex]);
  unsigned Opcode = cast<Instruction>(VL[BaseIndex])->getOpcode();
  unsigned AltOpcode = Opcode;
  unsigned AltIndex = BaseIndex;

  // Check for one alternate opcode from another BinaryOperator.
  // TODO - generalize to support all operators (types, calls etc.).
  for (int Cnt = 0, E = VL.size(); Cnt < E; Cnt++) {
    unsigned InstOpcode = cast<Instruction>(VL[Cnt])->getOpcode();
    if (IsBinOp && isa<BinaryOperator>(VL[Cnt])) {
      if (InstOpcode == Opcode || InstOpcode == AltOpcode)
        continue;
      if (Opcode == AltOpcode && isValidForAlternation(InstOpcode) &&
          isValidForAlternation(Opcode)) {
        AltOpcode = InstOpcode;
        AltIndex = Cnt;
        continue;
      }
    } else if (IsCastOp && isa<CastInst>(VL[Cnt])) {
      Type *Ty0 = cast<Instruction>(VL[BaseIndex])->getOperand(0)->getType();
      Type *Ty1 = cast<Instruction>(VL[Cnt])->getOperand(0)->getType();
      if (Ty0 == Ty1) {
        if (InstOpcode == Opcode || InstOpcode == AltOpcode)
          continue;
        if (Opcode == AltOpcode) {
          assert(isValidForAlternation(Opcode) &&
                 isValidForAlternation(InstOpcode) &&
                 "Cast isn't safe for alternation, logic needs to be updated!");
          AltOpcode = InstOpcode;
          AltIndex = Cnt;
          continue;
        }
      }
    } else if (InstOpcode == Opcode || InstOpcode == AltOpcode)
      continue;
    return InstructionsState(VL[BaseIndex], nullptr, nullptr);
  }

  return InstructionsState(VL[BaseIndex], cast<Instruction>(VL[BaseIndex]),
                           cast<Instruction>(VL[AltIndex]));
}

/// \returns true if all of the values in \p VL have the same type or false
/// otherwise.
static bool allSameType(ArrayRef<Value *> VL) {
  Type *Ty = VL[0]->getType();
  for (int i = 1, e = VL.size(); i < e; i++)
    if (VL[i]->getType() != Ty)
      return false;

  return true;
}

/// \returns True if Extract{Value,Element} instruction extracts element Idx.
static Optional<unsigned> getExtractIndex(Instruction *E) {
  unsigned Opcode = E->getOpcode();
  assert((Opcode == Instruction::ExtractElement ||
          Opcode == Instruction::ExtractValue) &&
         "Expected extractelement or extractvalue instruction.");
  if (Opcode == Instruction::ExtractElement) {
    auto *CI = dyn_cast<ConstantInt>(E->getOperand(1));
    if (!CI)
      return None;
    return CI->getZExtValue();
  }
  ExtractValueInst *EI = cast<ExtractValueInst>(E);
  if (EI->getNumIndices() != 1)
    return None;
  return *EI->idx_begin();
}

/// \returns True if in-tree use also needs extract. This refers to
/// possible scalar operand in vectorized instruction.
static bool InTreeUserNeedToExtract(Value *Scalar, Instruction *UserInst,
                                    TargetLibraryInfo *TLI) {
  unsigned Opcode = UserInst->getOpcode();
  switch (Opcode) {
  case Instruction::Load: {
    LoadInst *LI = cast<LoadInst>(UserInst);
    return (LI->getPointerOperand() == Scalar);
  }
  case Instruction::Store: {
    StoreInst *SI = cast<StoreInst>(UserInst);
    return (SI->getPointerOperand() == Scalar);
  }
  case Instruction::Call: {
    CallInst *CI = cast<CallInst>(UserInst);
    Intrinsic::ID ID = getVectorIntrinsicIDForCall(CI, TLI);
    for (unsigned i = 0, e = CI->getNumArgOperands(); i != e; ++i) {
      if (hasVectorInstrinsicScalarOpd(ID, i))
        return (CI->getArgOperand(i) == Scalar);
    }
    LLVM_FALLTHROUGH;
  }
  default:
    return false;
  }
}

/// \returns the AA location that is being access by the instruction.
static MemoryLocation getLocation(Instruction *I, AAResults *AA) {
  if (StoreInst *SI = dyn_cast<StoreInst>(I))
    return MemoryLocation::get(SI);
  if (LoadInst *LI = dyn_cast<LoadInst>(I))
    return MemoryLocation::get(LI);
  return MemoryLocation();
}

/// \returns True if the instruction is not a volatile or atomic load/store.
static bool isSimple(Instruction *I) {
  if (LoadInst *LI = dyn_cast<LoadInst>(I))
    return LI->isSimple();
  if (StoreInst *SI = dyn_cast<StoreInst>(I))
    return SI->isSimple();
  if (MemIntrinsic *MI = dyn_cast<MemIntrinsic>(I))
    return !MI->isVolatile();
  return true;
}

namespace llvm {

static void inversePermutation(ArrayRef<unsigned> Indices,
                               SmallVectorImpl<int> &Mask) {
  Mask.clear();
  const unsigned E = Indices.size();
  Mask.resize(E, E + 1);
  for (unsigned I = 0; I < E; ++I)
    Mask[Indices[I]] = I;
}

namespace slpvectorizer {

/// Bottom Up SLP Vectorizer.
class BoUpSLP {
  struct TreeEntry;
  struct ScheduleData;

public:
  using ValueList = SmallVector<Value *, 8>;
  using InstrList = SmallVector<Instruction *, 16>;
  using ValueSet = SmallPtrSet<Value *, 16>;
  using StoreList = SmallVector<StoreInst *, 8>;
  using ExtraValueToDebugLocsMap =
      MapVector<Value *, SmallVector<Instruction *, 2>>;
  using OrdersType = SmallVector<unsigned, 4>;

  BoUpSLP(Function *Func, ScalarEvolution *Se, TargetTransformInfo *Tti,
          TargetLibraryInfo *TLi, AAResults *Aa, LoopInfo *Li,
          DominatorTree *Dt, AssumptionCache *AC, DemandedBits *DB,
          const DataLayout *DL, OptimizationRemarkEmitter *ORE)
      : F(Func), SE(Se), TTI(Tti), TLI(TLi), AA(Aa), LI(Li), DT(Dt), AC(AC),
        DB(DB), DL(DL), ORE(ORE), Builder(Se->getContext()) {
    CodeMetrics::collectEphemeralValues(F, AC, EphValues);
    // Use the vector register size specified by the target unless overridden
    // by a command-line option.
    // TODO: It would be better to limit the vectorization factor based on
    //       data type rather than just register size. For example, x86 AVX has
    //       256-bit registers, but it does not support integer operations
    //       at that width (that requires AVX2).
    if (MaxVectorRegSizeOption.getNumOccurrences())
      MaxVecRegSize = MaxVectorRegSizeOption;
    else
      MaxVecRegSize = TTI->getRegisterBitWidth(true);

    if (MinVectorRegSizeOption.getNumOccurrences())
      MinVecRegSize = MinVectorRegSizeOption;
    else
      MinVecRegSize = TTI->getMinVectorRegisterBitWidth();
  }

  /// Vectorize the tree that starts with the elements in \p VL.
  /// Returns the vectorized root.
  Value *vectorizeTree();

  /// Vectorize the tree but with the list of externally used values \p
  /// ExternallyUsedValues. Values in this MapVector can be replaced but the
  /// generated extractvalue instructions.
  Value *vectorizeTree(ExtraValueToDebugLocsMap &ExternallyUsedValues);

  /// \returns the cost incurred by unwanted spills and fills, caused by
  /// holding live values over call sites.
  InstructionCost getSpillCost() const;

  /// \returns the vectorization cost of the subtree that starts at \p VL.
  /// A negative number means that this is profitable.
  InstructionCost getTreeCost();

#if INTEL_CUSTOMIZATION
  /// Cleanup Multi-Node state once vectorization has succeeded.
  void cleanupMultiNodeReordering();

  /// Restore the code to the original condition, by unswapping instructions.
  void undoMultiNodeReordering();
#endif // INTEL_CUSTOMIZATION

  /// Construct a vectorizable tree that starts at \p Roots, ignoring users for
  /// the purpose of scheduling and extraction in the \p UserIgnoreLst.
  void buildTree(ArrayRef<Value *> Roots,
                 ArrayRef<Value *> UserIgnoreLst = None);

  /// Construct a vectorizable tree that starts at \p Roots, ignoring users for
  /// the purpose of scheduling and extraction in the \p UserIgnoreLst taking
  /// into account (and updating it, if required) list of externally used
  /// values stored in \p ExternallyUsedValues.
  void buildTree(ArrayRef<Value *> Roots,
                 ExtraValueToDebugLocsMap &ExternallyUsedValues,
                 ArrayRef<Value *> UserIgnoreLst = None);

  /// Clear the internal data structures that are created by 'buildTree'.
  void deleteTree() {
    VectorizableTree.clear();
    ScalarToTreeEntry.clear();
    MustGather.clear();
    ExternalUses.clear();
    NumOpsWantToKeepOrder.clear();
    NumOpsWantToKeepOriginalOrder = 0;
    for (auto &Iter : BlocksSchedules) {
      BlockScheduling *BS = Iter.second.get();
      BS->clear();
    }
    MinBWs.clear();
#if INTEL_CUSTOMIZATION
    undoMultiNodeReordering();
    AllMultiNodeValues.clear();
#endif // INTEL_CUSTOMIZATION
  }

  unsigned getTreeSize() const { return VectorizableTree.size(); }

  /// Perform LICM and CSE on the newly generated gather sequences.
  void optimizeGatherSequence();

  /// \returns The best order of instructions for vectorization.
  Optional<ArrayRef<unsigned>> bestOrder() const {
    assert(llvm::all_of(
               NumOpsWantToKeepOrder,
               [this](const decltype(NumOpsWantToKeepOrder)::value_type &D) {
                 return D.getFirst().size() ==
                        VectorizableTree[0]->Scalars.size();
               }) &&
           "All orders must have the same size as number of instructions in "
           "tree node.");
    auto I = std::max_element(
        NumOpsWantToKeepOrder.begin(), NumOpsWantToKeepOrder.end(),
        [](const decltype(NumOpsWantToKeepOrder)::value_type &D1,
           const decltype(NumOpsWantToKeepOrder)::value_type &D2) {
          return D1.second < D2.second;
        });
    if (I == NumOpsWantToKeepOrder.end() ||
        I->getSecond() <= NumOpsWantToKeepOriginalOrder)
      return None;

    return makeArrayRef(I->getFirst());
  }

  /// Builds the correct order for root instructions.
  /// If some leaves have the same instructions to be vectorized, we may
  /// incorrectly evaluate the best order for the root node (it is built for the
  /// vector of instructions without repeated instructions and, thus, has less
  /// elements than the root node). This function builds the correct order for
  /// the root node.
  /// For example, if the root node is \<a+b, a+c, a+d, f+e\>, then the leaves
  /// are \<a, a, a, f\> and \<b, c, d, e\>. When we try to vectorize the first
  /// leaf, it will be shrink to \<a, b\>. If instructions in this leaf should
  /// be reordered, the best order will be \<1, 0\>. We need to extend this
  /// order for the root node. For the root node this order should look like
  /// \<3, 0, 1, 2\>. This function extends the order for the reused
  /// instructions.
  void findRootOrder(OrdersType &Order) {
    // If the leaf has the same number of instructions to vectorize as the root
    // - order must be set already.
    unsigned RootSize = VectorizableTree[0]->Scalars.size();
    if (Order.size() == RootSize)
      return;
    SmallVector<unsigned, 4> RealOrder(Order.size());
    std::swap(Order, RealOrder);
    SmallVector<int, 4> Mask;
    inversePermutation(RealOrder, Mask);
    Order.assign(Mask.begin(), Mask.end());
    // The leaf has less number of instructions - need to find the true order of
    // the root.
    // Scan the nodes starting from the leaf back to the root.
    const TreeEntry *PNode = VectorizableTree.back().get();
    SmallVector<const TreeEntry *, 4> Nodes(1, PNode);
    SmallPtrSet<const TreeEntry *, 4> Visited;
    while (!Nodes.empty() && Order.size() != RootSize) {
      const TreeEntry *PNode = Nodes.pop_back_val();
      if (!Visited.insert(PNode).second)
        continue;
      const TreeEntry &Node = *PNode;
      for (const EdgeInfo &EI : Node.UserTreeIndices)
        if (EI.UserTE)
          Nodes.push_back(EI.UserTE);
      if (Node.ReuseShuffleIndices.empty())
        continue;
      // Build the order for the parent node.
      OrdersType NewOrder(Node.ReuseShuffleIndices.size(), RootSize);
      SmallVector<unsigned, 4> OrderCounter(Order.size(), 0);
      // The algorithm of the order extension is:
      // 1. Calculate the number of the same instructions for the order.
      // 2. Calculate the index of the new order: total number of instructions
      // with order less than the order of the current instruction + reuse
      // number of the current instruction.
      // 3. The new order is just the index of the instruction in the original
      // vector of the instructions.
      for (unsigned I : Node.ReuseShuffleIndices)
        ++OrderCounter[Order[I]];
      SmallVector<unsigned, 4> CurrentCounter(Order.size(), 0);
      for (unsigned I = 0, E = Node.ReuseShuffleIndices.size(); I < E; ++I) {
        unsigned ReusedIdx = Node.ReuseShuffleIndices[I];
        unsigned OrderIdx = Order[ReusedIdx];
        unsigned NewIdx = 0;
        for (unsigned J = 0; J < OrderIdx; ++J)
          NewIdx += OrderCounter[J];
        NewIdx += CurrentCounter[OrderIdx];
        ++CurrentCounter[OrderIdx];
        assert(NewOrder[NewIdx] == RootSize &&
               "The order index should not be written already.");
        NewOrder[NewIdx] = I;
      }
      std::swap(Order, NewOrder);
    }
    assert(Order.size() == RootSize &&
           "Root node is expected or the size of the order must be the same as "
           "the number of elements in the root node.");
    assert(llvm::all_of(Order,
                        [RootSize](unsigned Val) { return Val != RootSize; }) &&
           "All indices must be initialized");
  }

  /// \return The vector element size in bits to use when vectorizing the
  /// expression tree ending at \p V. If V is a store, the size is the width of
  /// the stored value. Otherwise, the size is the width of the largest loaded
  /// value reaching V. This method is used by the vectorizer to calculate
  /// vectorization factors.
  unsigned getVectorElementSize(Value *V);

  /// Compute the minimum type sizes required to represent the entries in a
  /// vectorizable tree.
  void computeMinimumValueSizes();

  // \returns maximum vector register size as set by TTI or overridden by cl::opt.
  unsigned getMaxVecRegSize() const {
    return MaxVecRegSize;
  }

  // \returns minimum vector register size as set by cl::opt.
  unsigned getMinVecRegSize() const {
    return MinVecRegSize;
  }

  unsigned getMaximumVF(unsigned ElemWidth, unsigned Opcode) const {
    unsigned MaxVF = MaxVFOption.getNumOccurrences() ?
      MaxVFOption : TTI->getMaximumVF(ElemWidth, Opcode);
    return MaxVF ? MaxVF : UINT_MAX;
  }

  /// Check if homogeneous aggregate is isomorphic to some VectorType.
  /// Accepts homogeneous multidimensional aggregate of scalars/vectors like
  /// {[4 x i16], [4 x i16]}, { <2 x float>, <2 x float> },
  /// {{{i16, i16}, {i16, i16}}, {{i16, i16}, {i16, i16}}} and so on.
  ///
  /// \returns number of elements in vector if isomorphism exists, 0 otherwise.
  unsigned canMapToVector(Type *T, const DataLayout &DL) const;

  /// \returns True if the VectorizableTree is both tiny and not fully
  /// vectorizable. We do not vectorize such trees.
  bool isTreeTinyAndNotFullyVectorizable() const;

  /// Assume that a legal-sized 'or'-reduction of shifted/zexted loaded values
  /// can be load combined in the backend. Load combining may not be allowed in
  /// the IR optimizer, so we do not want to alter the pattern. For example,
  /// partially transforming a scalar bswap() pattern into vector code is
  /// effectively impossible for the backend to undo.
  /// TODO: If load combining is allowed in the IR optimizer, this analysis
  ///       may not be necessary.
  bool isLoadCombineReductionCandidate(unsigned ReductionOpcode) const;

  /// Assume that a vector of stores of bitwise-or/shifted/zexted loaded values
  /// can be load combined in the backend. Load combining may not be allowed in
  /// the IR optimizer, so we do not want to alter the pattern. For example,
  /// partially transforming a scalar bswap() pattern into vector code is
  /// effectively impossible for the backend to undo.
  /// TODO: If load combining is allowed in the IR optimizer, this analysis
  ///       may not be necessary.
  bool isLoadCombineCandidate() const;

  OptimizationRemarkEmitter *getORE() { return ORE; }

  /// This structure holds any data we need about the edges being traversed
  /// during buildTree_rec(). We keep track of:
  /// (i) the user TreeEntry index, and
  /// (ii) the index of the edge.
  struct EdgeInfo {
    EdgeInfo() = default;
#if INTEL_CUSTOMIZATION
    EdgeInfo(TreeEntry *UserTE, unsigned EdgeIdx, SmallVectorImpl<int> &OpDir)
        : UserTE(UserTE), EdgeIdx(EdgeIdx), OpDirection(OpDir.begin(), OpDir.end()) {}

    EdgeInfo(TreeEntry *UserTE, unsigned EdgeIdx)
        : UserTE(UserTE), EdgeIdx(EdgeIdx) {}
#endif // INTEL_CUSTOMIZATION
    /// The user TreeEntry.
    TreeEntry *UserTE = nullptr;
    /// The operand index of the use.
    unsigned EdgeIdx = UINT_MAX;
#if INTEL_CUSTOMIZATION
    ///
    /// Holds the operand we followed for each lane.
    /// TODO: This is now used for the multi-node only. Should go away when
    /// multi-node support is introduced in the community.
    SmallVector<int, 4> OpDirection;
#endif // INTEL_CUSTOMIZATION
#if !defined(NDEBUG) || defined(LLVM_ENABLE_DUMP) //INTEL
    friend inline raw_ostream &operator<<(raw_ostream &OS,
                                          const BoUpSLP::EdgeInfo &EI) {
      EI.dump(OS);
      return OS;
    }
    /// Debug print.
    void dump(raw_ostream &OS) const {
      OS << "{User:" << (UserTE ? std::to_string(UserTE->Idx) : "null")
         << " EdgeIdx:" << EdgeIdx << "}";
    }
    LLVM_DUMP_METHOD void dump() const { dump(dbgs()); }
#endif
  };

  /// A helper data structure to hold the operands of a vector of instructions.
  /// This supports a fixed vector length for all operand vectors.
  class VLOperands {
    /// For each operand we need (i) the value, and (ii) the opcode that it
    /// would be attached to if the expression was in a left-linearized form.
    /// This is required to avoid illegal operand reordering.
    /// For example:
    /// \verbatim
    ///                         0 Op1
    ///                         |/
    /// Op1 Op2   Linearized    + Op2
    ///   \ /     ---------->   |/
    ///    -                    -
    ///
    /// Op1 - Op2            (0 + Op1) - Op2
    /// \endverbatim
    ///
    /// Value Op1 is attached to a '+' operation, and Op2 to a '-'.
    ///
    /// Another way to think of this is to track all the operations across the
    /// path from the operand all the way to the root of the tree and to
    /// calculate the operation that corresponds to this path. For example, the
    /// path from Op2 to the root crosses the RHS of the '-', therefore the
    /// corresponding operation is a '-' (which matches the one in the
    /// linearized tree, as shown above).
    ///
    /// For lack of a better term, we refer to this operation as Accumulated
    /// Path Operation (APO).
    struct OperandData {
      OperandData() = default;
      OperandData(Value *V, bool APO, bool IsUsed)
          : V(V), APO(APO), IsUsed(IsUsed) {}
      /// The operand value.
      Value *V = nullptr;
      /// TreeEntries only allow a single opcode, or an alternate sequence of
      /// them (e.g, +, -). Therefore, we can safely use a boolean value for the
      /// APO. It is set to 'true' if 'V' is attached to an inverse operation
      /// in the left-linearized form (e.g., Sub/Div), and 'false' otherwise
      /// (e.g., Add/Mul)
      bool APO = false;
      /// Helper data for the reordering function.
      bool IsUsed = false;
    };

    /// During operand reordering, we are trying to select the operand at lane
    /// that matches best with the operand at the neighboring lane. Our
    /// selection is based on the type of value we are looking for. For example,
    /// if the neighboring lane has a load, we need to look for a load that is
    /// accessing a consecutive address. These strategies are summarized in the
    /// 'ReorderingMode' enumerator.
    enum class ReorderingMode {
      Load,     ///< Matching loads to consecutive memory addresses
      Opcode,   ///< Matching instructions based on opcode (same or alternate)
      Constant, ///< Matching constants
      Splat,    ///< Matching the same instruction multiple times (broadcast)
      Failed,   ///< We failed to create a vectorizable group
    };

    using OperandDataVec = SmallVector<OperandData, 2>;

    /// A vector of operand vectors.
    SmallVector<OperandDataVec, 4> OpsVec;

    const DataLayout &DL;
    ScalarEvolution &SE;
    const BoUpSLP &R;

    /// \returns the operand data at \p OpIdx and \p Lane.
    OperandData &getData(unsigned OpIdx, unsigned Lane) {
      return OpsVec[OpIdx][Lane];
    }

    /// \returns the operand data at \p OpIdx and \p Lane. Const version.
    const OperandData &getData(unsigned OpIdx, unsigned Lane) const {
      return OpsVec[OpIdx][Lane];
    }

    /// Clears the used flag for all entries.
    void clearUsed() {
      for (unsigned OpIdx = 0, NumOperands = getNumOperands();
           OpIdx != NumOperands; ++OpIdx)
        for (unsigned Lane = 0, NumLanes = getNumLanes(); Lane != NumLanes;
             ++Lane)
          OpsVec[OpIdx][Lane].IsUsed = false;
    }

    /// Swap the operand at \p OpIdx1 with that one at \p OpIdx2.
    void swap(unsigned OpIdx1, unsigned OpIdx2, unsigned Lane) {
      std::swap(OpsVec[OpIdx1][Lane], OpsVec[OpIdx2][Lane]);
    }
#if INTEL_CUSTOMIZATION
    // We eventually want to completely switch to community version of
    // Look-ahead scores calculation stuff. For now enable access to
    // getShallowScore routine and score constants so that it could be used from
    // outside of the class.
  public:
#endif // INTEL_CUSTOMIZATION
    // The hard-coded scores listed here are not very important. When computing
    // the scores of matching one sub-tree with another, we are basically
    // counting the number of values that are matching. So even if all scores
    // are set to 1, we would still get a decent matching result.
    // However, sometimes we have to break ties. For example we may have to
    // choose between matching loads vs matching opcodes. This is what these
    // scores are helping us with: they provide the order of preference.

    /// Loads from consecutive memory addresses, e.g. load(A[i]), load(A[i+1]).
    static const int ScoreConsecutiveLoads = 3;
    /// ExtractElementInst from same vector and consecutive indexes.
    static const int ScoreConsecutiveExtracts = 3;
    /// Constants.
    static const int ScoreConstants = 1; // INTEL (orig: 2)
    /// Instructions with the same opcode.
    static const int ScoreSameOpcode = 2;
    /// Instructions with alt opcodes (e.g, add + sub).
    static const int ScoreAltOpcodes = 1;
    /// Identical instructions (a.k.a. splat or broadcast).
    static const int ScoreSplat = 1;
    /// Matching with an undef is preferable to failing.
    static const int ScoreUndef = 1;
    /// Score for failing to find a decent match.
    static const int ScoreFail = 0;
    /// User exteranl to the vectorized code.
    static const int ExternalUseCost = 1;
    /// The user is internal but in a different lane.
    static const int UserInDiffLaneCost = ExternalUseCost;

    /// \returns the score of placing \p V1 and \p V2 in consecutive lanes.
    static int getShallowScore(Value *V1, Value *V2, const DataLayout &DL,
                               ScalarEvolution &SE) {
      auto *LI1 = dyn_cast<LoadInst>(V1);
      auto *LI2 = dyn_cast<LoadInst>(V2);
      if (LI1 && LI2)
        return isConsecutiveAccess(LI1, LI2, DL, SE)
                   ? VLOperands::ScoreConsecutiveLoads
                   : VLOperands::ScoreFail;

      auto *C1 = dyn_cast<Constant>(V1);
      auto *C2 = dyn_cast<Constant>(V2);
      if (C1 && C2)
        return VLOperands::ScoreConstants;

      // Extracts from consecutive indexes of the same vector better score as
      // the extracts could be optimized away.
      Value *EV;
      ConstantInt *Ex1Idx, *Ex2Idx;
      if (match(V1, m_ExtractElt(m_Value(EV), m_ConstantInt(Ex1Idx))) &&
          match(V2, m_ExtractElt(m_Deferred(EV), m_ConstantInt(Ex2Idx))) &&
          Ex1Idx->getZExtValue() + 1 == Ex2Idx->getZExtValue())
        return VLOperands::ScoreConsecutiveExtracts;

      auto *I1 = dyn_cast<Instruction>(V1);
      auto *I2 = dyn_cast<Instruction>(V2);
      if (I1 && I2) {
        if (I1 == I2)
          return VLOperands::ScoreSplat;
        InstructionsState S = getSameOpcode({I1, I2});
        // Note: Only consider instructions with <= 2 operands to avoid
        // complexity explosion.
        if (S.getOpcode() && S.MainOp->getNumOperands() <= 2)
          return S.isAltShuffle() ? VLOperands::ScoreAltOpcodes
                                  : VLOperands::ScoreSameOpcode;
      }

      if (isa<UndefValue>(V2))
        return VLOperands::ScoreUndef;

      return VLOperands::ScoreFail;
    }

  private: // INTEL
    /// Holds the values and their lane that are taking part in the look-ahead
    /// score calculation. This is used in the external uses cost calculation.
    SmallDenseMap<Value *, int> InLookAheadValues;

    /// \Returns the additinal cost due to uses of \p LHS and \p RHS that are
    /// either external to the vectorized code, or require shuffling.
    int getExternalUsesCost(const std::pair<Value *, int> &LHS,
                            const std::pair<Value *, int> &RHS) {
      int Cost = 0;
      std::array<std::pair<Value *, int>, 2> Values = {{LHS, RHS}};
      for (int Idx = 0, IdxE = Values.size(); Idx != IdxE; ++Idx) {
        Value *V = Values[Idx].first;
        // Calculate the absolute lane, using the minimum relative lane of LHS
        // and RHS as base and Idx as the offset.
        int Ln = std::min(LHS.second, RHS.second) + Idx;
        assert(Ln >= 0 && "Bad lane calculation");
        unsigned UsersBudget = LookAheadUsersBudget;
        for (User *U : V->users()) {
          if (const TreeEntry *UserTE = R.getTreeEntry(U)) {
            // The user is in the VectorizableTree. Check if we need to insert.
            auto It = llvm::find(UserTE->Scalars, U);
            assert(It != UserTE->Scalars.end() && "U is in UserTE");
            int UserLn = std::distance(UserTE->Scalars.begin(), It);
            assert(UserLn >= 0 && "Bad lane");
            if (UserLn != Ln)
              Cost += UserInDiffLaneCost;
          } else {
            // Check if the user is in the look-ahead code.
            auto It2 = InLookAheadValues.find(U);
            if (It2 != InLookAheadValues.end()) {
              // The user is in the look-ahead code. Check the lane.
              if (It2->second != Ln)
                Cost += UserInDiffLaneCost;
            } else {
              // The user is neither in SLP tree nor in the look-ahead code.
              Cost += ExternalUseCost;
            }
          }
          // Limit the number of visited uses to cap compilation time.
          if (--UsersBudget == 0)
            break;
        }
      }
      return Cost;
    }

    /// Go through the operands of \p LHS and \p RHS recursively until \p
    /// MaxLevel, and return the cummulative score. For example:
    /// \verbatim
    ///  A[0]  B[0]  A[1]  B[1]  C[0] D[0]  B[1] A[1]
    ///     \ /         \ /         \ /        \ /
    ///      +           +           +          +
    ///     G1          G2          G3         G4
    /// \endverbatim
    /// The getScoreAtLevelRec(G1, G2) function will try to match the nodes at
    /// each level recursively, accumulating the score. It starts from matching
    /// the additions at level 0, then moves on to the loads (level 1). The
    /// score of G1 and G2 is higher than G1 and G3, because {A[0],A[1]} and
    /// {B[0],B[1]} match with VLOperands::ScoreConsecutiveLoads, while
    /// {A[0],C[0]} has a score of VLOperands::ScoreFail.
    /// Please note that the order of the operands does not matter, as we
    /// evaluate the score of all profitable combinations of operands. In
    /// other words the score of G1 and G4 is the same as G1 and G2. This
    /// heuristic is based on ideas described in:
    ///   Look-ahead SLP: Auto-vectorization in the presence of commutative
    ///   operations, CGO 2018 by Vasileios Porpodas, Rodrigo C. O. Rocha,
    ///   Luís F. W. Góes
    int getScoreAtLevelRec(const std::pair<Value *, int> &LHS,
                           const std::pair<Value *, int> &RHS, int CurrLevel,
                           int MaxLevel) {

      Value *V1 = LHS.first;
      Value *V2 = RHS.first;
      // Get the shallow score of V1 and V2.
      int ShallowScoreAtThisLevel =
          std::max((int)ScoreFail, getShallowScore(V1, V2, DL, SE) -
                                       getExternalUsesCost(LHS, RHS));
      int Lane1 = LHS.second;
      int Lane2 = RHS.second;

      // If reached MaxLevel,
      //  or if V1 and V2 are not instructions,
      //  or if they are SPLAT,
      //  or if they are not consecutive, early return the current cost.
      auto *I1 = dyn_cast<Instruction>(V1);
      auto *I2 = dyn_cast<Instruction>(V2);
      if (CurrLevel == MaxLevel || !(I1 && I2) || I1 == I2 ||
          ShallowScoreAtThisLevel == VLOperands::ScoreFail ||
          (isa<LoadInst>(I1) && isa<LoadInst>(I2) && ShallowScoreAtThisLevel))
        return ShallowScoreAtThisLevel;
      assert(I1 && I2 && "Should have early exited.");

      // Keep track of in-tree values for determining the external-use cost.
      InLookAheadValues[V1] = Lane1;
      InLookAheadValues[V2] = Lane2;

      // Contains the I2 operand indexes that got matched with I1 operands.
      SmallSet<unsigned, 4> Op2Used;

      // Recursion towards the operands of I1 and I2. We are trying all possbile
      // operand pairs, and keeping track of the best score.
      for (unsigned OpIdx1 = 0, NumOperands1 = I1->getNumOperands();
           OpIdx1 != NumOperands1; ++OpIdx1) {
        // Try to pair op1I with the best operand of I2.
        int MaxTmpScore = 0;
        unsigned MaxOpIdx2 = 0;
        bool FoundBest = false;
        // If I2 is commutative try all combinations.
        unsigned FromIdx = isCommutative(I2) ? 0 : OpIdx1;
        unsigned ToIdx = isCommutative(I2)
                             ? I2->getNumOperands()
                             : std::min(I2->getNumOperands(), OpIdx1 + 1);
        assert(FromIdx <= ToIdx && "Bad index");
        for (unsigned OpIdx2 = FromIdx; OpIdx2 != ToIdx; ++OpIdx2) {
          // Skip operands already paired with OpIdx1.
          if (Op2Used.count(OpIdx2))
            continue;
          // Recursively calculate the cost at each level
          int TmpScore = getScoreAtLevelRec({I1->getOperand(OpIdx1), Lane1},
                                            {I2->getOperand(OpIdx2), Lane2},
                                            CurrLevel + 1, MaxLevel);
          // Look for the best score.
          if (TmpScore > VLOperands::ScoreFail && TmpScore > MaxTmpScore) {
            MaxTmpScore = TmpScore;
            MaxOpIdx2 = OpIdx2;
            FoundBest = true;
          }
        }
        if (FoundBest) {
          // Pair {OpIdx1, MaxOpIdx2} was found to be best. Never revisit it.
          Op2Used.insert(MaxOpIdx2);
          ShallowScoreAtThisLevel += MaxTmpScore;
        }
      }
      return ShallowScoreAtThisLevel;
    }

    /// \Returns the look-ahead score, which tells us how much the sub-trees
    /// rooted at \p LHS and \p RHS match, the more they match the higher the
    /// score. This helps break ties in an informed way when we cannot decide on
    /// the order of the operands by just considering the immediate
    /// predecessors.
    int getLookAheadScore(const std::pair<Value *, int> &LHS,
                          const std::pair<Value *, int> &RHS) {
      InLookAheadValues.clear();
      return getScoreAtLevelRec(LHS, RHS, 1, LookAheadMaxDepth);
    }

    // Search all operands in Ops[*][Lane] for the one that matches best
    // Ops[OpIdx][LastLane] and return its opreand index.
    // If no good match can be found, return None.
    Optional<unsigned>
    getBestOperand(unsigned OpIdx, int Lane, int LastLane,
                   ArrayRef<ReorderingMode> ReorderingModes) {
      unsigned NumOperands = getNumOperands();

      // The operand of the previous lane at OpIdx.
      Value *OpLastLane = getData(OpIdx, LastLane).V;

      // Our strategy mode for OpIdx.
      ReorderingMode RMode = ReorderingModes[OpIdx];

      // The linearized opcode of the operand at OpIdx, Lane.
      bool OpIdxAPO = getData(OpIdx, Lane).APO;

      // The best operand index and its score.
      // Sometimes we have more than one option (e.g., Opcode and Undefs), so we
      // are using the score to differentiate between the two.
      struct BestOpData {
        Optional<unsigned> Idx = None;
        unsigned Score = 0;
      } BestOp;

      // Iterate through all unused operands and look for the best.
      for (unsigned Idx = 0; Idx != NumOperands; ++Idx) {
        // Get the operand at Idx and Lane.
        OperandData &OpData = getData(Idx, Lane);
        Value *Op = OpData.V;
        bool OpAPO = OpData.APO;

        // Skip already selected operands.
        if (OpData.IsUsed)
          continue;

        // Skip if we are trying to move the operand to a position with a
        // different opcode in the linearized tree form. This would break the
        // semantics.
        if (OpAPO != OpIdxAPO)
          continue;

        // Look for an operand that matches the current mode.
        switch (RMode) {
        case ReorderingMode::Load:
        case ReorderingMode::Constant:
        case ReorderingMode::Opcode: {
          bool LeftToRight = Lane > LastLane;
          Value *OpLeft = (LeftToRight) ? OpLastLane : Op;
          Value *OpRight = (LeftToRight) ? Op : OpLastLane;
          unsigned Score =
              getLookAheadScore({OpLeft, LastLane}, {OpRight, Lane});
          if (Score > BestOp.Score) {
            BestOp.Idx = Idx;
            BestOp.Score = Score;
          }
          break;
        }
        case ReorderingMode::Splat:
          if (Op == OpLastLane)
            BestOp.Idx = Idx;
          break;
        case ReorderingMode::Failed:
          return None;
        }
      }

      if (BestOp.Idx) {
        getData(BestOp.Idx.getValue(), Lane).IsUsed = true;
        return BestOp.Idx;
      }
      // If we could not find a good match return None.
      return None;
    }

    /// Helper for reorderOperandVecs. \Returns the lane that we should start
    /// reordering from. This is the one which has the least number of operands
    /// that can freely move about.
    unsigned getBestLaneToStartReordering() const {
      unsigned BestLane = 0;
      unsigned Min = UINT_MAX;
      for (unsigned Lane = 0, NumLanes = getNumLanes(); Lane != NumLanes;
           ++Lane) {
        unsigned NumFreeOps = getMaxNumOperandsThatCanBeReordered(Lane);
        if (NumFreeOps < Min) {
          Min = NumFreeOps;
          BestLane = Lane;
        }
      }
      return BestLane;
    }

    /// \Returns the maximum number of operands that are allowed to be reordered
    /// for \p Lane. This is used as a heuristic for selecting the first lane to
    /// start operand reordering.
    unsigned getMaxNumOperandsThatCanBeReordered(unsigned Lane) const {
      unsigned CntTrue = 0;
      unsigned NumOperands = getNumOperands();
      // Operands with the same APO can be reordered. We therefore need to count
      // how many of them we have for each APO, like this: Cnt[APO] = x.
      // Since we only have two APOs, namely true and false, we can avoid using
      // a map. Instead we can simply count the number of operands that
      // correspond to one of them (in this case the 'true' APO), and calculate
      // the other by subtracting it from the total number of operands.
      for (unsigned OpIdx = 0; OpIdx != NumOperands; ++OpIdx)
        if (getData(OpIdx, Lane).APO)
          ++CntTrue;
      unsigned CntFalse = NumOperands - CntTrue;
      return std::max(CntTrue, CntFalse);
    }

    /// Go through the instructions in VL and append their operands.
    void appendOperandsOfVL(ArrayRef<Value *> VL) {
      assert(!VL.empty() && "Bad VL");
      assert((empty() || VL.size() == getNumLanes()) &&
             "Expected same number of lanes");
      assert(isa<Instruction>(VL[0]) && "Expected instruction");
      unsigned NumOperands = cast<Instruction>(VL[0])->getNumOperands();
      OpsVec.resize(NumOperands);
      unsigned NumLanes = VL.size();
      for (unsigned OpIdx = 0; OpIdx != NumOperands; ++OpIdx) {
        OpsVec[OpIdx].resize(NumLanes);
        for (unsigned Lane = 0; Lane != NumLanes; ++Lane) {
          assert(isa<Instruction>(VL[Lane]) && "Expected instruction");
          // Our tree has just 3 nodes: the root and two operands.
          // It is therefore trivial to get the APO. We only need to check the
          // opcode of VL[Lane] and whether the operand at OpIdx is the LHS or
          // RHS operand. The LHS operand of both add and sub is never attached
          // to an inversese operation in the linearized form, therefore its APO
          // is false. The RHS is true only if VL[Lane] is an inverse operation.

          // Since operand reordering is performed on groups of commutative
          // operations or alternating sequences (e.g., +, -), we can safely
          // tell the inverse operations by checking commutativity.
          bool IsInverseOperation = !isCommutative(cast<Instruction>(VL[Lane]));
          bool APO = (OpIdx == 0) ? false : IsInverseOperation;
          OpsVec[OpIdx][Lane] = {cast<Instruction>(VL[Lane])->getOperand(OpIdx),
                                 APO, false};
        }
      }
    }

    /// \returns the number of operands.
    unsigned getNumOperands() const { return OpsVec.size(); }

    /// \returns the number of lanes.
    unsigned getNumLanes() const { return OpsVec[0].size(); }

    /// \returns the operand value at \p OpIdx and \p Lane.
    Value *getValue(unsigned OpIdx, unsigned Lane) const {
      return getData(OpIdx, Lane).V;
    }

    /// \returns true if the data structure is empty.
    bool empty() const { return OpsVec.empty(); }

    /// Clears the data.
    void clear() { OpsVec.clear(); }

    /// \Returns true if there are enough operands identical to \p Op to fill
    /// the whole vector.
    /// Note: This modifies the 'IsUsed' flag, so a cleanUsed() must follow.
    bool shouldBroadcast(Value *Op, unsigned OpIdx, unsigned Lane) {
      bool OpAPO = getData(OpIdx, Lane).APO;
      for (unsigned Ln = 0, Lns = getNumLanes(); Ln != Lns; ++Ln) {
        if (Ln == Lane)
          continue;
        // This is set to true if we found a candidate for broadcast at Lane.
        bool FoundCandidate = false;
        for (unsigned OpI = 0, OpE = getNumOperands(); OpI != OpE; ++OpI) {
          OperandData &Data = getData(OpI, Ln);
          if (Data.APO != OpAPO || Data.IsUsed)
            continue;
          if (Data.V == Op) {
            FoundCandidate = true;
            Data.IsUsed = true;
            break;
          }
        }
        if (!FoundCandidate)
          return false;
      }
      return true;
    }

  public:
    /// Initialize with all the operands of the instruction vector \p RootVL.
    VLOperands(ArrayRef<Value *> RootVL, const DataLayout &DL,
               ScalarEvolution &SE, const BoUpSLP &R)
        : DL(DL), SE(SE), R(R) {
      // Append all the operands of RootVL.
      appendOperandsOfVL(RootVL);
    }

    /// \Returns a value vector with the operands across all lanes for the
    /// opearnd at \p OpIdx.
    ValueList getVL(unsigned OpIdx) const {
      ValueList OpVL(OpsVec[OpIdx].size());
      assert(OpsVec[OpIdx].size() == getNumLanes() &&
             "Expected same num of lanes across all operands");
      for (unsigned Lane = 0, Lanes = getNumLanes(); Lane != Lanes; ++Lane)
        OpVL[Lane] = OpsVec[OpIdx][Lane].V;
      return OpVL;
    }

    // Performs operand reordering for 2 or more operands.
    // The original operands are in OrigOps[OpIdx][Lane].
    // The reordered operands are returned in 'SortedOps[OpIdx][Lane]'.
    void reorder() {
      unsigned NumOperands = getNumOperands();
      unsigned NumLanes = getNumLanes();
      // Each operand has its own mode. We are using this mode to help us select
      // the instructions for each lane, so that they match best with the ones
      // we have selected so far.
      SmallVector<ReorderingMode, 2> ReorderingModes(NumOperands);

      // This is a greedy single-pass algorithm. We are going over each lane
      // once and deciding on the best order right away with no back-tracking.
      // However, in order to increase its effectiveness, we start with the lane
      // that has operands that can move the least. For example, given the
      // following lanes:
      //  Lane 0 : A[0] = B[0] + C[0]   // Visited 3rd
      //  Lane 1 : A[1] = C[1] - B[1]   // Visited 1st
      //  Lane 2 : A[2] = B[2] + C[2]   // Visited 2nd
      //  Lane 3 : A[3] = C[3] - B[3]   // Visited 4th
      // we will start at Lane 1, since the operands of the subtraction cannot
      // be reordered. Then we will visit the rest of the lanes in a circular
      // fashion. That is, Lanes 2, then Lane 0, and finally Lane 3.

      // Find the first lane that we will start our search from.
      unsigned FirstLane = getBestLaneToStartReordering();

      // Initialize the modes.
      for (unsigned OpIdx = 0; OpIdx != NumOperands; ++OpIdx) {
        Value *OpLane0 = getValue(OpIdx, FirstLane);
        // Keep track if we have instructions with all the same opcode on one
        // side.
        if (isa<LoadInst>(OpLane0))
          ReorderingModes[OpIdx] = ReorderingMode::Load;
        else if (isa<Instruction>(OpLane0)) {
          // Check if OpLane0 should be broadcast.
          if (shouldBroadcast(OpLane0, OpIdx, FirstLane))
            ReorderingModes[OpIdx] = ReorderingMode::Splat;
          else
            ReorderingModes[OpIdx] = ReorderingMode::Opcode;
        }
        else if (isa<Constant>(OpLane0))
          ReorderingModes[OpIdx] = ReorderingMode::Constant;
        else if (isa<Argument>(OpLane0))
          // Our best hope is a Splat. It may save some cost in some cases.
          ReorderingModes[OpIdx] = ReorderingMode::Splat;
        else
          // NOTE: This should be unreachable.
          ReorderingModes[OpIdx] = ReorderingMode::Failed;
      }

      // If the initial strategy fails for any of the operand indexes, then we
      // perform reordering again in a second pass. This helps avoid assigning
      // high priority to the failed strategy, and should improve reordering for
      // the non-failed operand indexes.
      for (int Pass = 0; Pass != 2; ++Pass) {
        // Skip the second pass if the first pass did not fail.
        bool StrategyFailed = false;
        // Mark all operand data as free to use.
        clearUsed();
        // We keep the original operand order for the FirstLane, so reorder the
        // rest of the lanes. We are visiting the nodes in a circular fashion,
        // using FirstLane as the center point and increasing the radius
        // distance.
        for (unsigned Distance = 1; Distance != NumLanes; ++Distance) {
          // Visit the lane on the right and then the lane on the left.
          for (int Direction : {+1, -1}) {
            int Lane = FirstLane + Direction * Distance;
            if (Lane < 0 || Lane >= (int)NumLanes)
              continue;
            int LastLane = Lane - Direction;
            assert(LastLane >= 0 && LastLane < (int)NumLanes &&
                   "Out of bounds");
            // Look for a good match for each operand.
            for (unsigned OpIdx = 0; OpIdx != NumOperands; ++OpIdx) {
              // Search for the operand that matches SortedOps[OpIdx][Lane-1].
              Optional<unsigned> BestIdx =
                  getBestOperand(OpIdx, Lane, LastLane, ReorderingModes);
              // By not selecting a value, we allow the operands that follow to
              // select a better matching value. We will get a non-null value in
              // the next run of getBestOperand().
              if (BestIdx) {
                // Swap the current operand with the one returned by
                // getBestOperand().
                swap(OpIdx, BestIdx.getValue(), Lane);
              } else {
                // We failed to find a best operand, set mode to 'Failed'.
                ReorderingModes[OpIdx] = ReorderingMode::Failed;
                // Enable the second pass.
                StrategyFailed = true;
              }
            }
          }
        }
        // Skip second pass if the strategy did not fail.
        if (!StrategyFailed)
          break;
      }
    }

#if !defined(NDEBUG) || defined(LLVM_ENABLE_DUMP)
    LLVM_DUMP_METHOD static StringRef getModeStr(ReorderingMode RMode) {
      switch (RMode) {
      case ReorderingMode::Load:
        return "Load";
      case ReorderingMode::Opcode:
        return "Opcode";
      case ReorderingMode::Constant:
        return "Constant";
      case ReorderingMode::Splat:
        return "Splat";
      case ReorderingMode::Failed:
        return "Failed";
      }
      llvm_unreachable("Unimplemented Reordering Type");
    }

    LLVM_DUMP_METHOD static raw_ostream &printMode(ReorderingMode RMode,
                                                   raw_ostream &OS) {
      return OS << getModeStr(RMode);
    }

    /// Debug print.
    LLVM_DUMP_METHOD static void dumpMode(ReorderingMode RMode) {
      printMode(RMode, dbgs());
    }

    friend raw_ostream &operator<<(raw_ostream &OS, ReorderingMode RMode) {
      return printMode(RMode, OS);
    }

    LLVM_DUMP_METHOD raw_ostream &print(raw_ostream &OS) const {
      const unsigned Indent = 2;
      unsigned Cnt = 0;
      for (const OperandDataVec &OpDataVec : OpsVec) {
        OS << "Operand " << Cnt++ << "\n";
        for (const OperandData &OpData : OpDataVec) {
          OS.indent(Indent) << "{";
          if (Value *V = OpData.V)
            OS << *V;
          else
            OS << "null";
          OS << ", APO:" << OpData.APO << "}\n";
        }
        OS << "\n";
      }
      return OS;
    }

    /// Debug print.
    LLVM_DUMP_METHOD void dump() const { print(dbgs()); }
#endif
  };

  /// Checks if the instruction is marked for deletion.
  bool isDeleted(Instruction *I) const { return DeletedInstructions.count(I); }

  /// Marks values operands for later deletion by replacing them with Undefs.
  void eraseInstructions(ArrayRef<Value *> AV);

  ~BoUpSLP();

private:
#if INTEL_CUSTOMIZATION
  /// A leaf operand of the Multi-Node. These operands get reordered.
  class OperandData {
    /// The leaf operand value.
    Value *Leaf = nullptr;
    /// We may have a Leaf being used by multiple instructions. Keep track of
    /// a particular user (frontier) instruction that 'Leaf' is attached to.
    Instruction *FrontierI = nullptr;
    /// OperandV is FrontierI's OperandNum'th operand.
    int OperandNum = -1;
    /// Set to true if this OperandData is used (visited) by the algorithm and
    /// should not be used again.
    bool Used = false;
    /// The lane of this operand.
    int Lane = -1;
    /// The opcode that 'FrontierI' will get after codegen.
    unsigned EffectiveFrontierOpcode = 0;
    /// 'FrontierI' before any reordering. Used for undoing reordering.
    Instruction *OriginalFrontierI = nullptr;
    /// 'OperandV' before any reordering. Used for undoing reordering.
    Value *OriginalOperandV = nullptr;

  public:
    OperandData(Value *OperandV, Instruction *FrontierI, int OperandNum,
                int Lane)
        : Leaf(OperandV), FrontierI(FrontierI), OperandNum(OperandNum),
          Used(false), Lane(Lane),
          EffectiveFrontierOpcode(FrontierI->getOpcode()) {}
    Value *getValue() const { return Leaf; }
    void setValue(Value *NewOperandV) { Leaf = NewOperandV; }
    int getOperandNum() const { return OperandNum; }
    bool isUsed() const { return Used; }
    void setUsed() { Used = true; }
    void resetUsed() { Used = false; }
    int getLane() const { return Lane; }
    Instruction *getFrontier() const { return FrontierI; }
    void setFrontier(Instruction *NewFrontierI) {
      assert(NewFrontierI != FrontierI && "Why are we setting then?");
      FrontierI = NewFrontierI;
    }
    unsigned getEffectiveFrontierOpcode() const {
      return EffectiveFrontierOpcode;
    }
    void setEffectiveFrontierOpcode(unsigned Opc) {
      EffectiveFrontierOpcode = Opc;
    }
    /// Stores FrontierI into OriginalFrontierI. This helps undoing reordering.
    void saveOriginalFrontier() {
      assert(!OriginalFrontierI && "Already saved?");
      assert(FrontierI->getParent() && "Not in BB?");
      OriginalFrontierI = FrontierI;
    }
    /// \returns the 'OriginalFrontierI' saved by 'saveOriginalFrontier()'.
    Instruction *getOriginalFrontier() const { return OriginalFrontierI; }
    /// Stores the original 'OperandV' into 'OriginalOperandV'. Used for undoing
    /// reordering.
    void saveOriginalOperand() {
      assert(!OriginalOperandV && "Already saved ???");
      // NOTE: FrontierI->getOperand(OperandNum) is not always equal to OperandV
      //       because OperandV is initially set as the VL[lane], which may
      //       have been reordered if FrontierI is commutative.
      //       Therefore this is the only way to get the original operand.
      OriginalOperandV = FrontierI->getOperand(OperandNum);
    }
    /// \returns the 'OriginalOperandV', saved by 'saveOriginalOperand()'.
    Value *getOriginalOperand() const { return OriginalOperandV; }

    bool operator==(OperandData &Operand2) const {
      bool LookSame = (Leaf == Operand2.getValue() &&
                       FrontierI == Operand2.getFrontier() &&
                       OperandNum == Operand2.getOperandNum());
#ifndef NDEBUG
      if (LookSame) {
        assert(Used == Operand2.isUsed() && Lane == Operand2.getLane() &&
               "These should also match!");
      }
#endif
      return LookSame;
    }
    bool operator!=(OperandData &Operand2) const {
      return !(*this == Operand2);
    }
    /// Checks if the OperandData structure is consistent with the underlying
    /// IR.
    bool isConsistent() const {
      return (FrontierI->getOperand(OperandNum) == Leaf);
    }
    /// \returns true if the opcode of the frontier should be updated.
    bool shouldUpdateFrontierOpcode() const {
      return getFrontier()->getOpcode() != getEffectiveFrontierOpcode();
    }
#if !defined(NDEBUG) || defined(LLVM_ENABLE_DUMP)
    /// Debug print.
    void dump(void) const;
    /// Debug print the DAG in dot format.
    void dumpDot(raw_ostream &OS = dbgs(), int OpI = 0) const;
#endif
  };

  using OpVec = SmallVector<OperandData *, 4>;

  /// By design the Multi-Node is a group of Add/Sub instructions that we
  /// should be able to perform operand reordering across it without too many
  /// restrictions. Thus there is single vector length for entire Multi-Node.
  /// If the vector length has changed half-way through the
  /// Multi-Node (say it shrank from 4-wide to 2-wide), then that would
  /// automatically restrict the movement of the 2-wide operands down to the
  /// 4-wide section.
  /// The Multi-Node is a subset of the VectorizableTree, and consists of
  /// TreeEntries. However, there are two types of nodes in the Multi-Node:
  /// 1) The Leaf nodes - the ones being reordered
  /// 2) The Trunk nodes - the main body of the Multi-Node. Trunk nodes may also
  ///    move as a side-effect of reordering the leaves.
  ///
  /// Here is a summary of the above:
  ///
  /// Leaf1 Leaf2 Leaf3 Leaf4 Leaf5
  ///   +--\---/-----\---/----/---+
  ///   | Trunk1     Trunk2  /    |
  ///   |    \      /       /     |
  ///   |     Trunk3  Trunk4      |
  ///   |        \   / +----------+
  ///   |       Trunk5 |Multi-Node|
  ///   +--------------+----------+
  ///
  class MultiNode {
    /// The operands (leaves) of the Multi-Node for all lanes.
    /// We are not simply using the Value for a leaf. Instead we are using the
    /// OperandData structure because it not only contains the Value, but it
    /// also points to its user (called FrontierI), and it also holds the
    /// operand number (N if Value is the Nth operand of FrontierI).
    SmallVector<SmallVector<OperandData, 8>, 8> Leaves;

    /// Save the instruction position to undo the scheduling that happens before
    /// the Multi-Node reordering.
    SmallVector<std::pair<Instruction *, Instruction *>, 16>
        InstrPositionBeforeScheduling;

    /// The indices of the TreeEntries that make up a Multi-Node.
    SmallVector<int, 8> MultiNodeTEs;

    /// The number of lanes for the whole Multi-Node. We do not
    /// allow any changes in the vector length within the Multi-Node.
    /// NOTE: We cannot safely deduce this from Leaves, because Leaves contains
    ///       leaves, not trunks. By the time we reach the leaves it is too late.
    size_t NumLanes = 0;

  public:
    size_t getNumLanes() const { return NumLanes; }
    int getNumOperands() const {
      assert(!Leaves.empty());
      return Leaves[0].size();
    }
    bool empty() const { return Leaves.empty(); }
    void setNumLanes(size_t Lanes) {
      NumLanes = Lanes;
      Leaves.resize(Lanes);
    }
    const OperandData *getOperand(int Lane, int OpI) const {
      return &Leaves[Lane][OpI];
    }
    // Similar to Instructions, the Multi-Node has operands and we can index
    // them using the 'Lane' number and 'OpI' operand index.
    OperandData *getOperand(int Lane, int OpI) { return &Leaves[Lane][OpI]; }
    void set(int Lane, int OpI, OperandData &Op) { Leaves[Lane][OpI] = Op; }
    void append(int Lane, OperandData Op) { Leaves[Lane].push_back(Op); }
    void clear() { Leaves.clear(); }

    // Undo the code motion that moves all frontier nodes towards the root.
    void undoMultiNodeScheduling();
    // Save the instruction position before the scheduling code motion.
    // This is used by undoMultiNodeScheduling().
    void saveBeforeSchedInstrPosition(Instruction *I, Instruction *NextI) {
      InstrPositionBeforeScheduling.emplace_back(I, NextI);
    }
    // Save the original operands for all entries in the Multi-Node.
    // This is for undoing the changes upon failure.
    void saveOrigOpsAndFrontiers(void) {
      for (int OpI = 0, E = getNumOperands(); OpI != E; ++OpI)
        for (int Lane = 0, Lanes = getNumLanes(); Lane != Lanes; ++Lane) {
          OperandData *Op = getOperand(Lane, OpI);
          Op->saveOriginalOperand();
          Op->saveOriginalFrontier();
        }
    }
    // Returns the OperandData node that shares a frontier with Op. This should
    // be a top of the Multi-Node. Linear to the number of operands.
    // Returns null if no sibling found.
    OperandData *getSiblingOp(OperandData *Op) {
      OperandData *SiblingOp = nullptr;
      int Lane = Op->getLane();
      Instruction *FrontierI = Op->getFrontier();
      for (int OpI = 0, E = getNumOperands(); OpI != E; ++OpI) {
        OperandData *TryOp = getOperand(Lane, OpI);
        if (TryOp == Op)
          continue;
        if (TryOp->getFrontier() == FrontierI) {
          assert(!SiblingOp && "More than one match!");
          SiblingOp = TryOp;
#ifdef NDEBUG
          break;
#endif
        }
      }
      return SiblingOp;
    }
    /// \returns true if \p Idx is an TreeEntry index that belongs to this
    /// Multi-Node.
    bool containsTrunk(int Idx) const {
      auto it = std::find(MultiNodeTEs.begin(), MultiNodeTEs.end(), Idx);
      return it != MultiNodeTEs.end();
    }
    /// \returns the TreeEntry index of the root.
    int getRoot() const {
      assert(!MultiNodeTEs.empty() && "Can't get root of empty Multi-Node");
      return MultiNodeTEs[0];
    }
    /// Append \p Idx to the Multi-Node indices.
    void appendTrunk(int Idx) { MultiNodeTEs.push_back(Idx); }
    /// \returns the number of trunk nodes in this Multi-Node.
    size_t numOfTrunks() const { return MultiNodeTEs.size(); }
    void clearTrunks() { MultiNodeTEs.clear(); }
    const SmallVectorImpl<int> &getTrunks() const { return MultiNodeTEs; }
#if !defined(NDEBUG) || defined(LLVM_ENABLE_DUMP)
    void dump() const;
    void dumpDot() const;
#endif
  };

  /// This specifies the vectorization mode of each operand index
  enum VecMode {
    VM_UNINIT = 0,
    VM_CONSTANT, // All constants
    VM_LOAD,     // Consecutive Loads
    VM_OPCODE,   // Same opcode (non-loads)
    VM_SPLAT,    // Exact same instruction multiple times
    VM_FAILED,   // Failed to form a vectorizable group
    VM_REUSE,    // Try to reuse the existing best
    VM_MAX,
  };

  /// Path steering helps builTree_rec() follow the best path through the
  /// Multi-Node. The 'best' path is the one with the highest probability of
  /// succeeding in vectorizing the code. Since the Multi-Node operand
  /// reordering is based on evaluating the score of each operand, we already
  /// know which operand is the best one. Using this best operand we guide
  /// buildTree_rec() through the Multi-Node trunk nodes.
  ///
  /// For example, given the following Multi-Node with Operands Op1-4 and Trunk
  /// nodes T1-3, we may find that Op3 is the operand with the best score. We
  /// therefore make sure that the path T3->T2->Op3 is marked as the highest
  /// priority one that, such that buildTree_rec() follows it first, before any
  /// other path.
  ///
  ///        Best Score
  ///           |
  ///           v
  ///  Op1 Op2 Op3 Op4
  /// +--\-/----\-/--+
  /// |  T1     T2   |
  /// |    \   /     |
  /// |     T3       |
  /// +------|-------+
  ///
  /// Path steering will guide buildTree_rec() towards T3->T2->Op3.
  struct SteerTowardsData {
    // The frontier instruction is found as MN.get(Lane, OpI).
    // We don't keep a pointer here, because it may get updated in codegen if we
    // update the opcode.
    int OpI = -1;
    // The operand number.
    int OperandNum = -1;
    // The best score so far.
    int Score = -1;
    void set(int OpIdx, int OpNum, int S) {
      OpI = OpIdx;
      OperandNum = OpNum;
      Score = S;
    }
    bool isUninit() const { return Score == -1; }
  };

  // The look-ahead score measured how well the frontier-rooted sub-trees match.
  // This score is adjusted by this much when the frontier nodes (users of the
  // sub-tree) don't match and require alternate ops and shuffle to get
  // vectorized. The more negative the number the worse the resulting score.
  // Its main purpose is to break ties across scores.
  static const int BLEND_COST = -3;

  /// List of all created Multi-Nodes.
  SmallVector<MultiNode, 4> MultiNodes;
  /// Keep track of all the Multi-Node values since ever.
  SmallPtrSet<Value *, 8> AllMultiNodeValues;
  /// Keep track of all the Multi-Node leaves since ever.
  SmallPtrSet<Value *, 16> AllMultiNodeLeaves;
  /// Current Multi-Node we are building.
  MultiNode *CurrentMultiNode = nullptr;
  /// This is set to true if we are in the process of building a Multi-Node.
  bool BuildingMultiNode = false;
  /// Used for path steering. The key is the TreeEntry.Scalars[0] and the value
  /// is the operand to follow, where 0 means left and 1 right operand.
  DenseMap<Value *, int> PreferredOperandMap;

  bool visitRightOperandFirst(const Value *V) const {
    if (!EnablePathSteering)
      return false;
    auto It = PreferredOperandMap.find(V);
    return It != PreferredOperandMap.end() && It->second == 1;
  }
#endif // INTEL_CUSTOMIZATION

  /// Checks if all users of \p I are the part of the vectorization tree.
  bool areAllUsersVectorized(Instruction *I) const;

  /// \returns the cost of the vectorizable entry.
  int getEntryCost(TreeEntry *E);

  /// This is the recursive part of buildTree.
  void buildTree_rec(ArrayRef<Value *> Roots, unsigned Depth,
                     const EdgeInfo &EI);

  /// \returns true if the ExtractElement/ExtractValue instructions in \p VL can
  /// be vectorized to use the original vector (or aggregate "bitcast" to a
  /// vector) and sets \p CurrentOrder to the identity permutation; otherwise
  /// returns false, setting \p CurrentOrder to either an empty vector or a
  /// non-identity permutation that allows to reuse extract instructions.
  bool canReuseExtract(ArrayRef<Value *> VL, Value *OpValue,
                       SmallVectorImpl<unsigned> &CurrentOrder) const;

  /// Vectorize a single entry in the tree.
  Value *vectorizeTree(TreeEntry *E);

  /// Vectorize a single entry in the tree, starting in \p VL.
  Value *vectorizeTree(ArrayRef<Value *> VL);

  /// \returns the scalarization cost for this type. Scalarization in this
  /// context means the creation of vectors from a group of scalars.
  int getGatherCost(FixedVectorType *Ty,
                    const DenseSet<unsigned> &ShuffledIndices) const;

  /// \returns the scalarization cost for this list of values. Assuming that
  /// this subtree gets vectorized, we may need to extract the values from the
  /// roots. This method calculates the cost of extracting the values.
  int getGatherCost(ArrayRef<Value *> VL) const;

  /// Set the Builder insert point to one after the last instruction in
  /// the bundle
  void setInsertPointAfterBundle(TreeEntry *E);

  /// \returns a vector from a collection of scalars in \p VL.
  Value *gather(ArrayRef<Value *> VL);

  /// \returns whether the VectorizableTree is fully vectorizable and will
  /// be beneficial even the tree height is tiny.
  bool isFullyVectorizableTinyTree() const;

  /// Reorder commutative or alt operands to get better probability of
  /// generating vectorized code.
  static void reorderInputsAccordingToOpcode(ArrayRef<Value *> VL,
                                             SmallVectorImpl<Value *> &Left,
                                             SmallVectorImpl<Value *> &Right,
                                             const DataLayout &DL,
                                             ScalarEvolution &SE,
#if INTEL_CUSTOMIZATION
                                             SmallVectorImpl<int> &OpDirLeft,
                                             SmallVectorImpl<int> &OpDirRight,
#endif // INTEL_CUSTOMIZATION
                                             const BoUpSLP &R);
  struct TreeEntry {
    using VecTreeTy = SmallVector<std::unique_ptr<TreeEntry>, 8>;
    TreeEntry(VecTreeTy &Container) : Container(Container) {}

    /// \returns true if the scalars in VL are equal to this entry.
    bool isSame(ArrayRef<Value *> VL) const {
      if (VL.size() == Scalars.size())
        return std::equal(VL.begin(), VL.end(), Scalars.begin());
      return VL.size() == ReuseShuffleIndices.size() &&
             std::equal(
                 VL.begin(), VL.end(), ReuseShuffleIndices.begin(),
                 [this](Value *V, int Idx) { return V == Scalars[Idx]; });
    }

    /// A vector of scalars.
    ValueList Scalars;

    /// The Scalars are vectorized into this value. It is initialized to Null.
    Value *VectorizedValue = nullptr;

    /// Do we need to gather this sequence or vectorize it
    /// (either with vector instruction or with scatter/gather
    /// intrinsics for store/load)?
    enum EntryState { Vectorize, ScatterVectorize, NeedToGather };
    EntryState State;

    /// Does this sequence require some shuffling?
    SmallVector<int, 4> ReuseShuffleIndices;

    /// Does this entry require reordering?
    SmallVector<unsigned, 4> ReorderIndices;

    /// Points back to the VectorizableTree.
    ///
    /// Only used for Graphviz right now.  Unfortunately GraphTrait::NodeRef has
    /// to be a pointer and needs to be able to initialize the child iterator.
    /// Thus we need a reference back to the container to translate the indices
    /// to entries.
    VecTreeTy &Container;

    /// The TreeEntry index containing the user of this entry.  We can actually
    /// have multiple users so the data structure is not truly a tree.
    SmallVector<EdgeInfo, 1> UserTreeIndices;

    /// The index of this treeEntry in VectorizableTree.
    int Idx = -1;

#if INTEL_CUSTOMIZATION
    /// global Index for debugging
    int GlobalIdx = -1;

    /// The vectorization cost.
    int Cost = 0;

    /// The index (in VectorizableTree[]) of the root of the Multi-Node.
    int MultiNodeRoot = -1;

    /// We can express any add/sub expression using a sum of normal or inverse
    /// (+/-) operations like this: A - (B - C) = (+A) + (-B) + (+C)
    ///
    /// This +/- sign of each of the elements is kept in "IsNegativePathSign".
    /// This is used for checking the legality of operand reordering across the
    /// whole multi-node.
    SmallVector<bool, 4> IsNegativePathSign;

    /// Keeps data about load groups (split-load).
    /// Each load group is represented by:
    /// (1)  Index (within a vector of TreeEntry scalars) of the first scalar
    ///      load which begins a consecutive load group.
    /// (2)  size of the group (number of loaded scalar elements)
    /// (3)  Reordering information(optional, i.e. if non-empty).
    ///      We basicaly have two mutually exclusive options:
    ///      - when pointer operands of scalars loads in a TreeEntry are
    ///      comparable (and thus sortable) then SplitLoadPtrOrder
    ///      may contain their sorted order (if scalars need reordering).
    ///      Each load group ordering in such a case is not used.
    ///      Otherwise each load group may have their ordering
    ///      information (only if reordering is needed).
    SmallVector<std::tuple<unsigned, unsigned, OrdersType>, 1> SplitLoadGroups;
    OrdersType SplitLoadOrder;
#endif // INTEL_CUSTOMIZATION

  private:
    /// The operands of each instruction in each lane Operands[op_index][lane].
    /// Note: This helps avoid the replication of the code that performs the
    /// reordering of operands during buildTree_rec() and vectorizeTree().
    SmallVector<ValueList, 2> Operands;

    /// The main/alternate instruction.
    Instruction *MainOp = nullptr;
    Instruction *AltOp = nullptr;

  public:
#if INTEL_CUSTOMIZATION
    /// Replace operand values with new values. This is ugly but we need it for
    /// updating the operands with the newly generated instructions from PSLP.
    /// TODO: This should be removed once we switch to community-based design.
    void remapOperands(const DenseMap<Value *, Value *> &RemapMap) {
      for (unsigned OpIdx = 0, OpE = Operands.size(); OpIdx != OpE; ++OpIdx)
        for (unsigned i = 0, e = Operands[OpIdx].size(); i != e; ++i) {
          auto it = RemapMap.find(Operands[OpIdx][i]);
          if (it != RemapMap.end())
            Operands[OpIdx][i] = it->second;
        }
    }
#endif // INTEL_CUSTOMIZATION

    /// Set this bundle's \p OpIdx'th operand to \p OpVL.
    void setOperand(unsigned OpIdx, ArrayRef<Value *> OpVL) {
      if (Operands.size() < OpIdx + 1)
        Operands.resize(OpIdx + 1);
      assert(Operands[OpIdx].size() == 0 && "Already resized?");
      Operands[OpIdx].resize(Scalars.size());
      for (unsigned Lane = 0, E = Scalars.size(); Lane != E; ++Lane)
        Operands[OpIdx][Lane] = OpVL[Lane];
    }

    /// Set the operands of this bundle in their original order.
    void setOperandsInOrder() {
      assert(Operands.empty() && "Already initialized?");
      auto *I0 = cast<Instruction>(Scalars[0]);
      Operands.resize(I0->getNumOperands());
      unsigned NumLanes = Scalars.size();
      for (unsigned OpIdx = 0, NumOperands = I0->getNumOperands();
           OpIdx != NumOperands; ++OpIdx) {
        Operands[OpIdx].resize(NumLanes);
        for (unsigned Lane = 0; Lane != NumLanes; ++Lane) {
          auto *I = cast<Instruction>(Scalars[Lane]);
          assert(I->getNumOperands() == NumOperands &&
                 "Expected same number of operands");
          Operands[OpIdx][Lane] = I->getOperand(OpIdx);
        }
      }
    }

    /// \returns the \p OpIdx operand of this TreeEntry.
    ValueList &getOperand(unsigned OpIdx) {
      assert(OpIdx < Operands.size() && "Off bounds");
      return Operands[OpIdx];
    }

    /// \returns the number of operands.
    unsigned getNumOperands() const { return Operands.size(); }

    /// \return the single \p OpIdx operand.
    Value *getSingleOperand(unsigned OpIdx) const {
      assert(OpIdx < Operands.size() && "Off bounds");
      assert(!Operands[OpIdx].empty() && "No operand available");
      return Operands[OpIdx][0];
    }

    /// Some of the instructions in the list have alternate opcodes.
    bool isAltShuffle() const {
      return getOpcode() != getAltOpcode();
    }

    bool isOpcodeOrAlt(Instruction *I) const {
      unsigned CheckedOpcode = I->getOpcode();
      return (getOpcode() == CheckedOpcode ||
              getAltOpcode() == CheckedOpcode);
    }

    /// Chooses the correct key for scheduling data. If \p Op has the same (or
    /// alternate) opcode as \p OpValue, the key is \p Op. Otherwise the key is
    /// \p OpValue.
    Value *isOneOf(Value *Op) const {
      auto *I = dyn_cast<Instruction>(Op);
      if (I && isOpcodeOrAlt(I))
        return Op;
      return MainOp;
    }

    void setOperations(const InstructionsState &S) {
      MainOp = S.MainOp;
      AltOp = S.AltOp;
    }

    Instruction *getMainOp() const {
      return MainOp;
    }

    Instruction *getAltOp() const {
      return AltOp;
    }

    /// The main/alternate opcodes for the list of instructions.
    unsigned getOpcode() const {
      return MainOp ? MainOp->getOpcode() : 0;
    }

    unsigned getAltOpcode() const {
      return AltOp ? AltOp->getOpcode() : 0;
    }

    /// Update operations state of this entry if reorder occurred.
    bool updateStateIfReorder() {
      if (ReorderIndices.empty())
        return false;
      InstructionsState S = getSameOpcode(Scalars, ReorderIndices.front());
      setOperations(S);
      return true;
    }

#if !defined(NDEBUG) || defined(LLVM_ENABLE_DUMP) //INTEL
    /// Debug printer.
    LLVM_DUMP_METHOD void dump() const {
      dbgs() << Idx << ".\n";
      for (unsigned OpI = 0, OpE = Operands.size(); OpI != OpE; ++OpI) {
        dbgs() << "Operand " << OpI << ":\n";
        for (const Value *V : Operands[OpI])
          dbgs().indent(2) << *V << "\n";
      }
      dbgs() << "Scalars: \n";
      for (Value *V : Scalars)
        dbgs().indent(2) << *V << "\n";
      dbgs() << "State: ";
      switch (State) {
      case Vectorize:
        dbgs() << "Vectorize\n";
        break;
      case ScatterVectorize:
        dbgs() << "ScatterVectorize\n";
        break;
      case NeedToGather:
        dbgs() << "NeedToGather\n";
        break;
      }
      dbgs() << "MainOp: ";
      if (MainOp)
        dbgs() << *MainOp << "\n";
      else
        dbgs() << "NULL\n";
      dbgs() << "AltOp: ";
      if (AltOp)
        dbgs() << *AltOp << "\n";
      else
        dbgs() << "NULL\n";
      dbgs() << "VectorizedValue: ";
      if (VectorizedValue)
        dbgs() << *VectorizedValue << "\n";
      else
        dbgs() << "NULL\n";
      dbgs() << "ReuseShuffleIndices: ";
      if (ReuseShuffleIndices.empty())
        dbgs() << "Empty";
      else
        for (unsigned ReuseIdx : ReuseShuffleIndices)
          dbgs() << ReuseIdx << ", ";
      dbgs() << "\n";
      dbgs() << "ReorderIndices: ";
      for (unsigned ReorderIdx : ReorderIndices)
        dbgs() << ReorderIdx << ", ";
      dbgs() << "\n";
      dbgs() << "UserTreeIndices: ";
      for (const auto &EInfo : UserTreeIndices)
        dbgs() << EInfo << ", ";
      dbgs() << "\n";
#if INTEL_CUSTOMIZATION
      dbgs() << "Cost: " << Cost << "\n";
      dbgs() << "MultiNode root: " << MultiNodeRoot
             << ((Idx != -1 && Idx == MultiNodeRoot)
                     ? " ------ MULTI NODE ROOT ------"
                     : "")
             << "\n";
      dbgs() << "\n";

      dbgs() << "PatSigns: ";
      for (bool Sign : IsNegativePathSign)
        dbgs() << Sign << ", ";
      dbgs() << "\n";

      if (!SplitLoadGroups.empty()) {
        dbgs() << "Split load groups: " << SplitLoadGroups.size() << "\n";
        int Cnt = 0;
        for (const auto &Group : SplitLoadGroups) {
          dbgs() << "Group " << Cnt++ << ".\n";
          unsigned First, Size;
          OrdersType GroupOrder;
          std::tie(First, Size, GroupOrder) = Group;
          for (unsigned I = 0; I < Size; ++I)
            if (!SplitLoadOrder.empty())
              dbgs() << *Scalars[SplitLoadOrder[First + I]] << "\n";
            else
              dbgs()
                  << *Scalars[First + (GroupOrder.empty() ? I : GroupOrder[I])]
                  << "\n";
        }
      }
#endif // INTEL_CUSTOMIZATION
    }
#endif
  };

#if INTEL_CUSTOMIZATION
  // Add VL as a leaf node of the Multi-Node currently under construction.
  // When it is not legal to do return false.
  bool addMultiNodeLeafIfLegal(ArrayRef<Value *> VL, const EdgeInfo &UserTreeIdx) {
    TreeEntry *UserTE = UserTreeIdx.UserTE;

    // Vector length has to be consistent along MultiNode
    if (VL.size() != CurrentMultiNode->getNumLanes() ||
        // The Leaves should not match any of the Trunk nodes.
        alreadyInTrunk(VL) ||
        // No frontier can be a MultiNode leaf at the same time
        llvm::any_of(UserTE->Scalars, [this](Value *V) -> bool {
          return AllMultiNodeLeaves.count(V);
        }))
      return false;

    assert(!CurrentMultiNode->empty() && "finalization already run?");

    for (unsigned Lane = 0; Lane != VL.size(); ++Lane)
      CurrentMultiNode->append(
          Lane, OperandData(VL[Lane], cast<Instruction>(UserTE->Scalars[Lane]),
                            UserTreeIdx.OpDirection[Lane], Lane));
    AllMultiNodeLeaves.insert(VL.begin(), VL.end());
    return true;
  }
#endif // INTEL_CUSTOMIZATION

#ifndef NDEBUG
  void dumpTreeCosts(TreeEntry *E, int ReuseShuffleCost, int VecCost,
                     int ScalarCost) const {
    dbgs() << "SLP: Calculated costs for Tree:\n"; E->dump();
    dbgs() << "SLP: Costs:\n";
    dbgs() << "SLP:     ReuseShuffleCost = " << ReuseShuffleCost << "\n";
    dbgs() << "SLP:     VectorCost = " << VecCost << "\n";
    dbgs() << "SLP:     ScalarCost = " << ScalarCost << "\n";
    dbgs() << "SLP:     ReuseShuffleCost + VecCost - ScalarCost = " <<
               ReuseShuffleCost + VecCost - ScalarCost << "\n";
  }
#endif

  /// Create a new VectorizableTree entry.
  TreeEntry *newTreeEntry(ArrayRef<Value *> VL, Optional<ScheduleData *> Bundle,
                          const InstructionsState &S,
                          const EdgeInfo &UserTreeIdx,
                          ArrayRef<unsigned> ReuseShuffleIndices = None,
                          ArrayRef<unsigned> ReorderIndices = None) {
    TreeEntry::EntryState EntryState =
        Bundle ? TreeEntry::Vectorize : TreeEntry::NeedToGather;
    return newTreeEntry(VL, EntryState, Bundle, S, UserTreeIdx,
                        ReuseShuffleIndices, ReorderIndices);
  }

  TreeEntry *newTreeEntry(ArrayRef<Value *> VL,
                          TreeEntry::EntryState EntryState,
                          Optional<ScheduleData *> Bundle,
                          const InstructionsState &S,
                          const EdgeInfo &UserTreeIdx,
                          ArrayRef<unsigned> ReuseShuffleIndices = None,
                          ArrayRef<unsigned> ReorderIndices = None) {
    assert(((!Bundle && EntryState == TreeEntry::NeedToGather) ||
            (Bundle && EntryState != TreeEntry::NeedToGather)) &&
           "Need to vectorize gather entry?");
#if INTEL_CUSTOMIZATION
    // If we cannot proceed in adding a new tree entry, then add the leaf nodes
    // to the Multi-Node and return.
    if (EnableMultiNodeSLP && BuildingMultiNode &&
        EntryState == TreeEntry::NeedToGather &&
        addMultiNodeLeafIfLegal(VL, UserTreeIdx)) {
      // FIXME: we need to coordinate newTreeEntry with addMultiNodeLeafIfLegal.
      // Either at the call places or making newTreeEntry void. At the moment,
      // the newTreeEntry()'s return value is not used anywhere so it's safe to
      // use nullptr.
      return nullptr;
    }
#endif // INTEL_CUSTOMIZATION
    VectorizableTree.push_back(std::make_unique<TreeEntry>(VectorizableTree));
    TreeEntry *Last = VectorizableTree.back().get();
    Last->Idx = VectorizableTree.size() - 1;
#if INTEL_CUSTOMIZATION
    assert((Last->Idx == 0 || UserTreeIdx.OpDirection.size() == VL.size()) &&
           "Missing OpDirection data!");
    static int GlobalIdxStatic = 0;
    Last->GlobalIdx = GlobalIdxStatic++;
#endif // INTEL_CUSTOMIZATION
    Last->Scalars.insert(Last->Scalars.begin(), VL.begin(), VL.end());
    Last->State = EntryState;
    Last->ReuseShuffleIndices.append(ReuseShuffleIndices.begin(),
                                     ReuseShuffleIndices.end());
    Last->ReorderIndices.append(ReorderIndices.begin(), ReorderIndices.end());
    Last->setOperations(S);
    if (Last->State != TreeEntry::NeedToGather) {
      for (Value *V : VL) {
        assert(!getTreeEntry(V) && "Scalar already in tree!");
        ScalarToTreeEntry[V] = Last;
      }
      // Update the scheduler bundle to point to this TreeEntry.
      unsigned Lane = 0;
      for (ScheduleData *BundleMember = Bundle.getValue(); BundleMember;
           BundleMember = BundleMember->NextInBundle) {
        BundleMember->TE = Last;
        BundleMember->Lane = Lane;
        ++Lane;
      }
      assert((!Bundle.getValue() || Lane == VL.size()) &&
             "Bundle and VL out of sync");
    } else {
      MustGather.insert(VL.begin(), VL.end());
    }

#if INTEL_CUSTOMIZATION
    if (EnableMultiNodeSLP && BuildingMultiNode) {
      // Helper: Returns true if V is a SUB instruction.
      auto isSubInstr = [](Value *V) {
        return isa<Instruction>(V) &&
               cast<Instruction>(V)->getOpcode() == Instruction::Sub;
      };

      // Each value gets assigned a 'false' or 'true' depending on whether the
      // path connecting it to the root crosses a even or odd number of RHS
      // operands of subtractions.
      Last->IsNegativePathSign.resize(VL.size());
      TreeEntry *UserTE = UserTreeIdx.UserTE;
      if (UserTE)
        assert(UserTE != Last && "Bad UserTreeIdx ?");
      bool IsRootNode = (!UserTE || UserTE->Idx == 0 ||
                         Last->Idx == CurrentMultiNode->getRoot());
      for (int Lane = 0, Lanes = VL.size(); Lane != Lanes; ++Lane) {
        // The root of the Multi-Node gets 0 sign.
        bool IsNegativeSign = false;
        // If this is not the root node, then we get the user's path signs and
        // compute the new ones.
        if (!IsRootNode) {
          Value *U = UserTE->Scalars[Lane];
          // This is true if the user is a SUB and we are at the right operand.
          bool IsRHSOfSub =
              isSubInstr(U) && (UserTreeIdx.OpDirection[Lane] == 1);
          // The new sign.
          IsNegativeSign = (UserTE->IsNegativePathSign[Lane] != IsRHSOfSub);
        }
        Last->IsNegativePathSign[Lane] = IsNegativeSign;
      }
    }
#endif // INTEL_CUSTOMIZATION
    if (UserTreeIdx.UserTE)
      Last->UserTreeIndices.push_back(UserTreeIdx);

    return Last;
  }

  /// -- Vectorization State --
  /// Holds all of the tree entries.
  TreeEntry::VecTreeTy VectorizableTree;

#ifndef NDEBUG
  /// Debug printer.
  LLVM_DUMP_METHOD void dumpVectorizableTree() const {
    for (unsigned Id = 0, IdE = VectorizableTree.size(); Id != IdE; ++Id) {
      VectorizableTree[Id]->dump();
#if INTEL_CUSTOMIZATION
      if (EnablePathSteering) {
        auto it = PreferredOperandMap.find(VectorizableTree[Id]->Scalars[0]);
        auto ite = PreferredOperandMap.end();
        dbgs() << "PathSteering: ";
        if (it == ite)
          dbgs() << "-";
        else
          dbgs() << it->second;
        dbgs() << "\n";
      }
#endif // INTEL_CUSTOMIZATION
      dbgs() << "\n";
    }
  }
#endif

  TreeEntry *getTreeEntry(Value *V) {
    auto I = ScalarToTreeEntry.find(V);
    if (I != ScalarToTreeEntry.end())
      return I->second;
    return nullptr;
  }

  const TreeEntry *getTreeEntry(Value *V) const {
    auto I = ScalarToTreeEntry.find(V);
    if (I != ScalarToTreeEntry.end())
      return I->second;
    return nullptr;
  }

  /// Maps a specific scalar to its tree entry.
  SmallDenseMap<Value*, TreeEntry *> ScalarToTreeEntry;

  /// Maps a value to the proposed vectorizable size.
  SmallDenseMap<Value *, unsigned> InstrElementSize;

  /// A list of scalars that we found that we need to keep as scalars.
  ValueSet MustGather;

  /// This POD struct describes one external user in the vectorized tree.
  struct ExternalUser {
    ExternalUser(Value *S, llvm::User *U, int L)
        : Scalar(S), User(U), Lane(L) {}

    // Which scalar in our function.
    Value *Scalar;

    // Which user that uses the scalar.
    llvm::User *User;

    // Which lane does the scalar belong to.
    int Lane;
  };
  using UserList = SmallVector<ExternalUser, 16>;

  /// Checks if two instructions may access the same memory.
  ///
  /// \p Loc1 is the location of \p Inst1. It is passed explicitly because it
  /// is invariant in the calling loop.
  bool isAliased(const MemoryLocation &Loc1, Instruction *Inst1,
                 Instruction *Inst2) {
    // First check if the result is already in the cache.
    AliasCacheKey key = std::make_pair(Inst1, Inst2);
    Optional<bool> &result = AliasCache[key];
    if (result.hasValue()) {
      return result.getValue();
    }
    MemoryLocation Loc2 = getLocation(Inst2, AA);
    bool aliased = true;
    if (Loc1.Ptr && Loc2.Ptr && isSimple(Inst1) && isSimple(Inst2)) {
      // Do the alias check.
      aliased = AA->alias(Loc1, Loc2);
    }
    // Store the result in the cache.
    result = aliased;
    return aliased;
  }

  using AliasCacheKey = std::pair<Instruction *, Instruction *>;

  /// Cache for alias results.
  /// TODO: consider moving this to the AliasAnalysis itself.
  DenseMap<AliasCacheKey, Optional<bool>> AliasCache;

  /// Removes an instruction from its block and eventually deletes it.
  /// It's like Instruction::eraseFromParent() except that the actual deletion
  /// is delayed until BoUpSLP is destructed.
  /// This is required to ensure that there are no incorrect collisions in the
  /// AliasCache, which can happen if a new instruction is allocated at the
  /// same address as a previously deleted instruction.
  void eraseInstruction(Instruction *I, bool ReplaceOpsWithUndef = false) {
    auto It = DeletedInstructions.try_emplace(I, ReplaceOpsWithUndef).first;
    It->getSecond() = It->getSecond() && ReplaceOpsWithUndef;
  }

  /// Temporary store for deleted instructions. Instructions will be deleted
  /// eventually when the BoUpSLP is destructed.
  DenseMap<Instruction *, bool> DeletedInstructions;

  /// A list of values that need to extracted out of the tree.
  /// This list holds pairs of (Internal Scalar : External User). External User
  /// can be nullptr, it means that this Internal Scalar will be used later,
  /// after vectorization.
  UserList ExternalUses;

  /// Values used only by @llvm.assume calls.
  SmallPtrSet<const Value *, 32> EphValues;

  /// Holds all of the instructions that we gathered.
  SetVector<Instruction *> GatherSeq;

  /// A list of blocks that we are going to CSE.
  SetVector<BasicBlock *> CSEBlocks;

  /// Contains all scheduling relevant data for an instruction.
  /// A ScheduleData either represents a single instruction or a member of an
  /// instruction bundle (= a group of instructions which is combined into a
  /// vector instruction).
  struct ScheduleData {
    // The initial value for the dependency counters. It means that the
    // dependencies are not calculated yet.
    enum { InvalidDeps = -1 };

    ScheduleData() = default;

    void init(int BlockSchedulingRegionID, Value *OpVal) {
      FirstInBundle = this;
      NextInBundle = nullptr;
      NextLoadStore = nullptr;
      IsScheduled = false;
      SchedulingRegionID = BlockSchedulingRegionID;
      UnscheduledDepsInBundle = UnscheduledDeps;
      clearDependencies();
      OpValue = OpVal;
      TE = nullptr;
      Lane = -1;
    }

    /// Returns true if the dependency information has been calculated.
    bool hasValidDependencies() const { return Dependencies != InvalidDeps; }

    /// Returns true for single instructions and for bundle representatives
    /// (= the head of a bundle).
    bool isSchedulingEntity() const { return FirstInBundle == this; }

    /// Returns true if it represents an instruction bundle and not only a
    /// single instruction.
    bool isPartOfBundle() const {
      return NextInBundle != nullptr || FirstInBundle != this;
    }

    /// Returns true if it is ready for scheduling, i.e. it has no more
    /// unscheduled depending instructions/bundles.
    bool isReady() const {
      assert(isSchedulingEntity() &&
             "can't consider non-scheduling entity for ready list");
      return UnscheduledDepsInBundle == 0 && !IsScheduled;
    }

    /// Modifies the number of unscheduled dependencies, also updating it for
    /// the whole bundle.
    int incrementUnscheduledDeps(int Incr) {
      UnscheduledDeps += Incr;
      return FirstInBundle->UnscheduledDepsInBundle += Incr;
    }

    /// Sets the number of unscheduled dependencies to the number of
    /// dependencies.
    void resetUnscheduledDeps() {
      incrementUnscheduledDeps(Dependencies - UnscheduledDeps);
    }

    /// Clears all dependency information.
    void clearDependencies() {
      Dependencies = InvalidDeps;
      resetUnscheduledDeps();
      MemoryDependencies.clear();
    }

    void dump(raw_ostream &os) const {
      if (!isSchedulingEntity()) {
        os << "/ " << *Inst;
      } else if (NextInBundle) {
        os << '[' << *Inst;
        ScheduleData *SD = NextInBundle;
        while (SD) {
          os << ';' << *SD->Inst;
          SD = SD->NextInBundle;
        }
        os << ']';
      } else {
        os << *Inst;
      }
    }

#if INTEL_CUSTOMIZATION
    /// Updates the instructions pointed to by the whole bundle, based on the
    /// mapping in \p RemapMap.
    void remapInsts(DenseMap<Value *, Value *> &RemapMap) {
      for (ScheduleData *Bundle = this; Bundle; Bundle = Bundle->NextInBundle) {
          auto it = RemapMap.find(Bundle->Inst);
          if (it != RemapMap.end())
            Bundle->Inst = cast<Instruction>(it->second);
      }
    }
#endif // INTEL_CUSTOMIZATION

    Instruction *Inst = nullptr;

    /// Points to the head in an instruction bundle (and always to this for
    /// single instructions).
    ScheduleData *FirstInBundle = nullptr;

    /// Single linked list of all instructions in a bundle. Null if it is a
    /// single instruction.
    ScheduleData *NextInBundle = nullptr;

    /// Single linked list of all memory instructions (e.g. load, store, call)
    /// in the block - until the end of the scheduling region.
    ScheduleData *NextLoadStore = nullptr;

    /// The dependent memory instructions.
    /// This list is derived on demand in calculateDependencies().
    SmallVector<ScheduleData *, 4> MemoryDependencies;

    /// This ScheduleData is in the current scheduling region if this matches
    /// the current SchedulingRegionID of BlockScheduling.
    int SchedulingRegionID = 0;

    /// Used for getting a "good" final ordering of instructions.
    int SchedulingPriority = 0;

    /// The number of dependencies. Constitutes of the number of users of the
    /// instruction plus the number of dependent memory instructions (if any).
    /// This value is calculated on demand.
    /// If InvalidDeps, the number of dependencies is not calculated yet.
    int Dependencies = InvalidDeps;

    /// The number of dependencies minus the number of dependencies of scheduled
    /// instructions. As soon as this is zero, the instruction/bundle gets ready
    /// for scheduling.
    /// Note that this is negative as long as Dependencies is not calculated.
    int UnscheduledDeps = InvalidDeps;

    /// The sum of UnscheduledDeps in a bundle. Equals to UnscheduledDeps for
    /// single instructions.
    int UnscheduledDepsInBundle = InvalidDeps;

    /// True if this instruction is scheduled (or considered as scheduled in the
    /// dry-run).
    bool IsScheduled = false;

    /// Opcode of the current instruction in the schedule data.
    Value *OpValue = nullptr;

    /// The TreeEntry that this instruction corresponds to.
    TreeEntry *TE = nullptr;

    /// The lane of this node in the TreeEntry.
    int Lane = -1;
  };

#ifndef NDEBUG
  friend inline raw_ostream &operator<<(raw_ostream &os,
                                        const BoUpSLP::ScheduleData &SD) {
    SD.dump(os);
    return os;
  }
#endif

  friend struct GraphTraits<BoUpSLP *>;
  friend struct DOTGraphTraits<BoUpSLP *>;

  /// Contains all scheduling data for a basic block.
  struct BlockScheduling {
    BlockScheduling(BasicBlock *BB)
        : BB(BB), ChunkSize(BB->size()), ChunkPos(ChunkSize) {}

    void clear() {
      ReadyInsts.clear();
      ScheduleStart = nullptr;
      ScheduleEnd = nullptr;
      FirstLoadStoreInRegion = nullptr;
      LastLoadStoreInRegion = nullptr;

      // Reduce the maximum schedule region size by the size of the
      // previous scheduling run.
      ScheduleRegionSizeLimit -= ScheduleRegionSize;
      if (ScheduleRegionSizeLimit < MinScheduleRegionSize)
        ScheduleRegionSizeLimit = MinScheduleRegionSize;
      ScheduleRegionSize = 0;

      // Make a new scheduling region, i.e. all existing ScheduleData is not
      // in the new region yet.
      ++SchedulingRegionID;
    }

#if INTEL_CUSTOMIZATION
    // Clear the scheduler's state.
    void deepClear() {
      ScheduleDataChunks.clear();
      ChunkSize = BB->size();
      ChunkPos = ChunkSize;
      ScheduleDataMap.clear();
      ExtraScheduleDataMap.clear();
      ReadyInsts.clear();
      ScheduleStart = nullptr;
      ScheduleEnd = nullptr;
      FirstLoadStoreInRegion = nullptr;
      LastLoadStoreInRegion = nullptr;
      ScheduleRegionSize = 0;
      ScheduleRegionSizeLimit = ScheduleRegionSizeBudget;
    }
#endif // INTEL_CUSTOMIZATION

    ScheduleData *getScheduleData(Value *V) {
      ScheduleData *SD = ScheduleDataMap[V];
      if (SD && SD->SchedulingRegionID == SchedulingRegionID)
        return SD;
      return nullptr;
    }

    ScheduleData *getScheduleData(Value *V, Value *Key) {
      if (V == Key)
        return getScheduleData(V);
      auto I = ExtraScheduleDataMap.find(V);
      if (I != ExtraScheduleDataMap.end()) {
        ScheduleData *SD = I->second[Key];
        if (SD && SD->SchedulingRegionID == SchedulingRegionID)
          return SD;
      }
      return nullptr;
    }

    bool isInSchedulingRegion(ScheduleData *SD) const {
      return SD->SchedulingRegionID == SchedulingRegionID;
    }

    /// Marks an instruction as scheduled and puts all dependent ready
    /// instructions into the ready-list.
    template <typename ReadyListType>
    void schedule(ScheduleData *SD, ReadyListType &ReadyList) {
      SD->IsScheduled = true;
      LLVM_DEBUG(dbgs() << "SLP:   schedule " << *SD << "\n");

      ScheduleData *BundleMember = SD;
      while (BundleMember) {
        if (BundleMember->Inst != BundleMember->OpValue) {
          BundleMember = BundleMember->NextInBundle;
          continue;
        }
        // Handle the def-use chain dependencies.

        // Decrement the unscheduled counter and insert to ready list if ready.
        auto &&DecrUnsched = [this, &ReadyList](Instruction *I) {
          doForAllOpcodes(I, [&ReadyList](ScheduleData *OpDef) {
            if (OpDef && OpDef->hasValidDependencies() &&
                OpDef->incrementUnscheduledDeps(-1) == 0) {
              // There are no more unscheduled dependencies after
              // decrementing, so we can put the dependent instruction
              // into the ready list.
              ScheduleData *DepBundle = OpDef->FirstInBundle;
              assert(!DepBundle->IsScheduled &&
                     "already scheduled bundle gets ready");
              ReadyList.insert(DepBundle);
              LLVM_DEBUG(dbgs()
                         << "SLP:    gets ready (def): " << *DepBundle << "\n");
            }
          });
        };

        // If BundleMember is a vector bundle, its operands may have been
        // reordered duiring buildTree(). We therefore need to get its operands
        // through the TreeEntry.
        if (TreeEntry *TE = BundleMember->TE) {
          int Lane = BundleMember->Lane;
          assert(Lane >= 0 && "Lane not set");

          // Since vectorization tree is being built recursively this assertion
          // ensures that the tree entry has all operands set before reaching
          // this code. Couple of exceptions known at the moment are extracts
          // where their second (immediate) operand is not added. Since
          // immediates do not affect scheduler behavior this is considered
          // okay.
          auto *In = TE->getMainOp();
          assert(In &&
                 (isa<ExtractValueInst>(In) || isa<ExtractElementInst>(In) ||
                  In->getNumOperands() == TE->getNumOperands()) &&
                 "Missed TreeEntry operands?");
          (void)In; // fake use to avoid build failure when assertions disabled

          for (unsigned OpIdx = 0, NumOperands = TE->getNumOperands();
               OpIdx != NumOperands; ++OpIdx)
            if (auto *I = dyn_cast<Instruction>(TE->getOperand(OpIdx)[Lane]))
              DecrUnsched(I);
        } else {
          // If BundleMember is a stand-alone instruction, no operand reordering
          // has taken place, so we directly access its operands.
          for (Use &U : BundleMember->Inst->operands())
            if (auto *I = dyn_cast<Instruction>(U.get()))
              DecrUnsched(I);
        }
        // Handle the memory dependencies.
        for (ScheduleData *MemoryDepSD : BundleMember->MemoryDependencies) {
          if (MemoryDepSD->incrementUnscheduledDeps(-1) == 0) {
            // There are no more unscheduled dependencies after decrementing,
            // so we can put the dependent instruction into the ready list.
            ScheduleData *DepBundle = MemoryDepSD->FirstInBundle;
            assert(!DepBundle->IsScheduled &&
                   "already scheduled bundle gets ready");
            ReadyList.insert(DepBundle);
            LLVM_DEBUG(dbgs()
                       << "SLP:    gets ready (mem): " << *DepBundle << "\n");
          }
        }
        BundleMember = BundleMember->NextInBundle;
      }
    }

    void doForAllOpcodes(Value *V,
                         function_ref<void(ScheduleData *SD)> Action) {
      if (ScheduleData *SD = getScheduleData(V))
        Action(SD);
      auto I = ExtraScheduleDataMap.find(V);
      if (I != ExtraScheduleDataMap.end())
        for (auto &P : I->second)
          if (P.second->SchedulingRegionID == SchedulingRegionID)
            Action(P.second);
    }

    /// Put all instructions into the ReadyList which are ready for scheduling.
    template <typename ReadyListType>
    void initialFillReadyList(ReadyListType &ReadyList) {
      for (auto *I = ScheduleStart; I != ScheduleEnd; I = I->getNextNode()) {
        doForAllOpcodes(I, [&](ScheduleData *SD) {
          if (SD->isSchedulingEntity() && SD->isReady()) {
            ReadyList.insert(SD);
            LLVM_DEBUG(dbgs()
                       << "SLP:    initially in ready list: " << *I << "\n");
          }
        });
      }
    }

    /// Checks if a bundle of instructions can be scheduled, i.e. has no
    /// cyclic dependencies. This is only a dry-run, no instructions are
    /// actually moved at this stage.
    /// \returns the scheduling bundle. The returned Optional value is non-None
    /// if \p VL is allowed to be scheduled.
    Optional<ScheduleData *>
    tryScheduleBundle(ArrayRef<Value *> VL, BoUpSLP *SLP,
                      const InstructionsState &S);

    /// Un-bundles a group of instructions.
    void cancelScheduling(ArrayRef<Value *> VL, Value *OpValue);

    /// Allocates schedule data chunk.
    ScheduleData *allocateScheduleDataChunks();

    /// Extends the scheduling region so that V is inside the region.
    /// \returns true if the region size is within the limit.
    bool extendSchedulingRegion(Value *V, const InstructionsState &S);

    /// Initialize the ScheduleData structures for new instructions in the
    /// scheduling region.
    void initScheduleData(Instruction *FromI, Instruction *ToI,
                          ScheduleData *PrevLoadStore,
                          ScheduleData *NextLoadStore);

    /// Updates the dependency information of a bundle and of all instructions/
    /// bundles which depend on the original bundle.
    void calculateDependencies(ScheduleData *SD, bool InsertInReadyList,
                               BoUpSLP *SLP);

    /// Sets all instruction in the scheduling region to un-scheduled.
    void resetSchedule();

    BasicBlock *BB;

    /// Simple memory allocation for ScheduleData.
    std::vector<std::unique_ptr<ScheduleData[]>> ScheduleDataChunks;

    /// The size of a ScheduleData array in ScheduleDataChunks.
    int ChunkSize;

    /// The allocator position in the current chunk, which is the last entry
    /// of ScheduleDataChunks.
    int ChunkPos;

    /// Attaches ScheduleData to Instruction.
    /// Note that the mapping survives during all vectorization iterations, i.e.
    /// ScheduleData structures are recycled.
    DenseMap<Value *, ScheduleData *> ScheduleDataMap;

    /// Attaches ScheduleData to Instruction with the leading key.
    DenseMap<Value *, SmallDenseMap<Value *, ScheduleData *>>
        ExtraScheduleDataMap;

    struct ReadyList : SmallVector<ScheduleData *, 8> {
      void insert(ScheduleData *SD) { push_back(SD); }
    };

    /// The ready-list for scheduling (only used for the dry-run).
    ReadyList ReadyInsts;

    /// The first instruction of the scheduling region.
    Instruction *ScheduleStart = nullptr;

    /// The first instruction _after_ the scheduling region.
    Instruction *ScheduleEnd = nullptr;

    /// The first memory accessing instruction in the scheduling region
    /// (can be null).
    ScheduleData *FirstLoadStoreInRegion = nullptr;

    /// The last memory accessing instruction in the scheduling region
    /// (can be null).
    ScheduleData *LastLoadStoreInRegion = nullptr;

    /// The current size of the scheduling region.
    int ScheduleRegionSize = 0;

    /// The maximum size allowed for the scheduling region.
    int ScheduleRegionSizeLimit = ScheduleRegionSizeBudget;

    /// The ID of the scheduling region. For a new vectorization iteration this
    /// is incremented which "removes" all ScheduleData from the region.
    // Make sure that the initial SchedulingRegionID is greater than the
    // initial SchedulingRegionID in ScheduleData (which is 0).
    int SchedulingRegionID = 1;
  };
#if INTEL_CUSTOMIZATION
private:
  BoUpSLP::BlockScheduling *getBSForValue(Value *VL);

  /// Remove all entries in VectorizableTree after CurrIdx.
  void removeFromVTreeAfter(int currIdx);

  /// Clear the state of the scheduler.
  void clearSchedulerState();

  /// \returns a vector of values represented by \p Bundle.
  SmallVector<Value *, 8> getBundleVL(const Optional<ScheduleData *> &Bundle);

  /// Replay the schedule of the whole VectorizableTree.
  void replaySchedulerStateUpTo(int UntilIdx,
                                Optional<ScheduleData *> &OldBundle,
                                const SmallVectorImpl<Value *> &OldBundleVL);

  /// Replay the build state until currIdx.
  void rebuildBSStateUntil(int currIdx,
                           Optional<ScheduleData *> &BundleToUpdate);

  /// Builds the TreeEntries for a Multi-Node.
  void buildTreeMultiNode_rec(const InstructionsState &S,
                              Optional<ScheduleData *> Bundle,
                              SmallVectorImpl<Value *> &VL, int NextDepth,
                              EdgeInfo UserTreeIdx,
                              ArrayRef<unsigned> ReuseShuffleIndices);

  /// \returns true if any value is already a part of the tree.
  bool alreadyInTrunk(ArrayRef<Value *> VL) const {
    return llvm::any_of(VL,
                        [this](Value *V) -> bool { return getTreeEntry(V); });
  }

  /// \returns the cost-model score of the subtrees rooted at v1 and v2.
  int getScoreAtLevel(Value *v1, Value *v2, int Level, int MaxLevel);

  /// \returns the path sign of \p TrunkV at \p Lane.
  bool isNegativePathSignForTrunk(Value *TrunkV, int Lane);

  /// \returns the path sign of the frontier of \p LeafOD.
  bool isNegativePathSignForFrontier(OperandData *LeafOD);

  /// \returns the path sign of \p LeafOD.
  bool isNegativePathSignForLeaf(OperandData *LeafOD);

  /// Given the two operand data of the same Multi-Node \p Op1 and \p Op2
  /// check whether it is legal to swap operands (aka Multi-Node leaves)
  /// between their frontier instructions (aka Multi-Node trunk instructions).
  bool isLegalToMoveLeaf(OperandData *Op1, OperandData *Op2);

  /// \returns a high score if \p LHS and \p RHS are consecutive instructions
  /// and good for vectorization.
  int getLookAheadScore(Value *LHS, Value *RHS);

  /// \returns the best matching operands into \p BestoOps.
  int getBestOperand(OpVec &BestOps, OperandData *LHSOp, int RHSLane, int OpI,
                     const OpVec &BestOperandsSoFar, VecMode Mode);

  /// Replace Op's frontier with opcode with the 'effective' one.
  void replaceFrontierOpcodeWithEffective(OperandData *Op);

  /// Update the frontier of \p Op with a new one that has the updated opcode.
  Instruction *updateFrontierOpcode(OperandData *Op);

  /// Reorder the instruction operands.
  void applyReorderedOperands(ScheduleData *Bundle);

  /// GroupState refers to the state of the search while trying to build the
  /// maximum group in buildMaxGroup() (which is basically the best set of
  /// operands for a specific operand position).
  enum GroupState {
    // Default, uninitialized state.
    UNINIT = 0,
    // This means that we could not fill some lane with a value. A common reason
    // is that it is illegal to move the values there.
    FAILED,
    // We did find a single best group for this MultiNode operand. So all
    // lanes are filled.
    SUCCESS,
    // This state refers to the situation where we have multiple equally good
    // values for a specific lane while building the group. So instead of just
    // picking just one of them, we stop growing the group at this lane, return
    // the partial group, and also return all the possible good candidate
    // operands for this lane. Then, we resume from the partial group, but we
    // spawn multiple searches, one for each candidate.
    NO_SINGLE_BEST,
    // Invalid state, used as an end marker.
    MG_STATE_MAX,
  };

  /// The horizontal (for all lanes) group of leaves that are selected in
  /// operand reordering of the Multi-Node.
  class OpGroup {
    int Score = -1;
    VecMode Mode = VM_UNINIT;
    GroupState State = UNINIT;
    OpVec OperandsVec;
  public:
    OpGroup() {}
    int size() const { return OperandsVec.size(); }
    bool empty() const { return OperandsVec.empty(); }
    OperandData *operator[](int Idx) const {
      assert(Idx < (int)OperandsVec.size() && "Out of range");
      return OperandsVec[Idx];
    }
    OperandData *front() const {
      assert(!OperandsVec.empty() && "Broken constructor");
      return OperandsVec.front();
    }
    OperandData *back() const { return OperandsVec.back(); }
    void append(OperandData *OD) { OperandsVec.push_back(OD); }
    void setScore(int S) { Score = S; }
    int getScore() const { return Score; }
    void setMode(VecMode M) { Mode = M; }
    VecMode getMode() const { return Mode; }
    void setState(GroupState S) { State = S; }
    GroupState getState() const { return State; }
    const OpVec &getOpVec() const { return OperandsVec; }
    void clear() {
      Score = -1;
      Mode = VM_UNINIT;
      State = UNINIT;
      OperandsVec.clear();
    }
    void dump() const;
  };

  /// Build the maximum group in \p CurrGroup for \p OpI .
  void buildMaxGroup(OpGroup &CurrGroup, unsigned OpI, OpVec &NextGroupLHSOps);

  /// Returns the score of the current Multi-Node.
  int getMNScore() const;

  /// Builds the best group for \p OpI in \p GlobalBestGroup .
  GroupState getBestGroupForOpI(int OpI, OpGroup &GlobalBestGroup);

  /// Apply the operand reordering found during /p findMultiNodeOrder. Updates
  /// \p Bundle if needed.
  void applyMultiNodeOrder(ScheduleData *Bundle);

  /// Perform Multi-Node operand reordering. Returns true if we found a better
  /// order than current one.
  bool findMultiNodeOrder();

  /// Path steering.
  void steerPath(SteerTowardsData &SteerTowards);

  /// Perform operand reordering for the Multi-Node. Note: Updates \p VL and
  /// also updates the instructions in \p Bundle if needed.
  void reorderMultiNodeOperands(SmallVectorImpl<Value *> &VL,
                                ScheduleData *Bundle);

  /// Move all Multi-Node instructions to the root of the Multi-Node.
  void scheduleMultiNodeInstrs();

  /// \returns the TreeEntry where I is in. It does not need to be a
  /// vectorizable tree entry. \returns nullptr if not found.
  TreeEntry *getTreeEntryForI(Instruction *I);
#endif // INTEL_CUSTOMIZATION

  /// Attaches the BlockScheduling structures to basic blocks.
  MapVector<BasicBlock *, std::unique_ptr<BlockScheduling>> BlocksSchedules;

  /// Performs the "real" scheduling. Done before vectorization is actually
  /// performed in a basic block.
  void scheduleBlock(BlockScheduling *BS);

  /// List of users to ignore during scheduling and that don't need extracting.
  ArrayRef<Value *> UserIgnoreList;

  /// A DenseMapInfo implementation for holding DenseMaps and DenseSets of
  /// sorted SmallVectors of unsigned.
  struct OrdersTypeDenseMapInfo {
    static OrdersType getEmptyKey() {
      OrdersType V;
      V.push_back(~1U);
      return V;
    }

    static OrdersType getTombstoneKey() {
      OrdersType V;
      V.push_back(~2U);
      return V;
    }

    static unsigned getHashValue(const OrdersType &V) {
      return static_cast<unsigned>(hash_combine_range(V.begin(), V.end()));
    }

    static bool isEqual(const OrdersType &LHS, const OrdersType &RHS) {
      return LHS == RHS;
    }
  };

  /// Contains orders of operations along with the number of bundles that have
  /// operations in this order. It stores only those orders that require
  /// reordering, if reordering is not required it is counted using \a
  /// NumOpsWantToKeepOriginalOrder.
  DenseMap<OrdersType, unsigned, OrdersTypeDenseMapInfo> NumOpsWantToKeepOrder;
  /// Number of bundles that do not require reordering.
  unsigned NumOpsWantToKeepOriginalOrder = 0;

  // Analysis and block reference.
  Function *F;
  ScalarEvolution *SE;
  TargetTransformInfo *TTI;
  TargetLibraryInfo *TLI;
  AAResults *AA;
  LoopInfo *LI;
  DominatorTree *DT;
  AssumptionCache *AC;
  DemandedBits *DB;
  const DataLayout *DL;
  OptimizationRemarkEmitter *ORE;

  unsigned MaxVecRegSize; // This is set by TTI or overridden by cl::opt.
  unsigned MinVecRegSize; // Set by cl::opt (default: 128).

  /// Instruction builder to construct the vectorized tree.
  IRBuilder<> Builder;

  /// A map of scalar integer values to the smallest bit width with which they
  /// can legally be represented. The values map to (width, signed) pairs,
  /// where "width" indicates the minimum bit width and "signed" is True if the
  /// value must be signed-extended, rather than zero-extended, back to its
  /// original width.
  MapVector<Value *, std::pair<uint64_t, bool>> MinBWs;
};

} // end namespace slpvectorizer

template <> struct GraphTraits<BoUpSLP *> {
  using TreeEntry = BoUpSLP::TreeEntry;

  /// NodeRef has to be a pointer per the GraphWriter.
  using NodeRef = TreeEntry *;

  using ContainerTy = BoUpSLP::TreeEntry::VecTreeTy;

  /// Add the VectorizableTree to the index iterator to be able to return
  /// TreeEntry pointers.
  struct ChildIteratorType
      : public iterator_adaptor_base<
            ChildIteratorType, SmallVector<BoUpSLP::EdgeInfo, 1>::iterator> {
    ContainerTy &VectorizableTree;

    ChildIteratorType(SmallVector<BoUpSLP::EdgeInfo, 1>::iterator W,
                      ContainerTy &VT)
        : ChildIteratorType::iterator_adaptor_base(W), VectorizableTree(VT) {}

    NodeRef operator*() { return I->UserTE; }
  };

  static NodeRef getEntryNode(BoUpSLP &R) {
    return R.VectorizableTree[0].get();
  }

  static ChildIteratorType child_begin(NodeRef N) {
    return {N->UserTreeIndices.begin(), N->Container};
  }

  static ChildIteratorType child_end(NodeRef N) {
    return {N->UserTreeIndices.end(), N->Container};
  }

  /// For the node iterator we just need to turn the TreeEntry iterator into a
  /// TreeEntry* iterator so that it dereferences to NodeRef.
  class nodes_iterator {
    using ItTy = ContainerTy::iterator;
    ItTy It;

  public:
    nodes_iterator(const ItTy &It2) : It(It2) {}
    NodeRef operator*() { return It->get(); }
    nodes_iterator operator++() {
      ++It;
      return *this;
    }
    bool operator!=(const nodes_iterator &N2) const { return N2.It != It; }
  };

  static nodes_iterator nodes_begin(BoUpSLP *R) {
    return nodes_iterator(R->VectorizableTree.begin());
  }

  static nodes_iterator nodes_end(BoUpSLP *R) {
    return nodes_iterator(R->VectorizableTree.end());
  }

  static unsigned size(BoUpSLP *R) { return R->VectorizableTree.size(); }
};

template <> struct DOTGraphTraits<BoUpSLP *> : public DefaultDOTGraphTraits {
  using TreeEntry = BoUpSLP::TreeEntry;

  DOTGraphTraits(bool isSimple = false) : DefaultDOTGraphTraits(isSimple) {}

  std::string getNodeLabel(const TreeEntry *Entry, const BoUpSLP *R) {
    std::string Str;
    raw_string_ostream OS(Str);
    if (isSplat(Entry->Scalars)) {
      OS << "<splat> " << *Entry->Scalars[0];
      return Str;
    }
    for (auto V : Entry->Scalars) {
      OS << *V;
      if (std::any_of(
              R->ExternalUses.begin(), R->ExternalUses.end(),
              [&](const BoUpSLP::ExternalUser &EU) { return EU.Scalar == V; }))
        OS << " <extract>";
      OS << "\n";
    }
    return Str;
  }

  static std::string getNodeAttributes(const TreeEntry *Entry,
                                       const BoUpSLP *) {
    if (Entry->State == TreeEntry::NeedToGather)
      return "color=red";
    return "";
  }
};

} // end namespace llvm

#if INTEL_CUSTOMIZATION
// Cleanup pass to remove any code modifications performed by the Multi-Node.
void BoUpSLP::undoMultiNodeReordering() {
  if (!EnableMultiNodeSLP)
    return;
  for (MultiNode &MNode : reverse(MultiNodes)) {
    // 1. Restore the instructions in CurrentMultiNode to their original state
    unsigned NumLanes = MNode.getNumLanes();
    int OpIMax = MNode.getNumOperands();
    for (int OpI = 0; OpI != OpIMax; ++OpI) {
      for (unsigned Lane = 0; Lane != NumLanes; ++Lane) {
        OperandData *Op = MNode.getOperand(Lane, OpI);
        OperandData *SiblingOp = MNode.getSiblingOp(Op);
        Instruction *FrontierI = Op->getFrontier();
        // 1. If we have updated the instruction, restore the original one.
        Instruction *OrigFrontierI = Op->getOriginalFrontier();
        if (OrigFrontierI && OrigFrontierI != FrontierI) {
          // It may have already been inserted by its sibling.
          if (!OrigFrontierI->getParent()) {
            OrigFrontierI->insertBefore(FrontierI);
            FrontierI->replaceAllUsesWith(OrigFrontierI);
            for (int i = 0, e = FrontierI->getNumOperands(); i != e; ++i)
              OrigFrontierI->setOperand(i, FrontierI->getOperand(i));
            FrontierI->eraseFromParent();
            FrontierI = OrigFrontierI;
            // Update Op's frontier so we can see it when dumping the MN.
            Op->setFrontier(FrontierI);
            // Since a sibling node is sharing the same frontier, update it.
            if (SiblingOp)
              SiblingOp->setFrontier(FrontierI);
          }
        }
        // 2. If we have updated the leaf operand, restore the original one.
        Value *OrigOperand = Op->getOriginalOperand();
        int OpNum = Op->getOperandNum();
        assert(FrontierI->getParent() && "FrontierI has been erased!");
        if (OrigOperand && OrigOperand != FrontierI->getOperand(OpNum)) {
          Instruction *FI = (OrigFrontierI) ? OrigFrontierI : FrontierI;
          assert(FI->getParent() && "Expected to be in BB");
          FI->setOperand(OpNum, OrigOperand);
        }
      }
    }

    // 2. Restore the instruction position before scheduling.
    MNode.undoMultiNodeScheduling();
  }
  MultiNodes.clear();
}

void BoUpSLP::cleanupMultiNodeReordering() {
  if (!EnableMultiNodeSLP)
    return;
  MultiNodes.clear();
}
#endif // INTEL_CUSTOMIZATION

BoUpSLP::~BoUpSLP() {
  for (const auto &Pair : DeletedInstructions) {
    // Replace operands of ignored instructions with Undefs in case if they were
    // marked for deletion.
    if (Pair.getSecond()) {
      Value *Undef = UndefValue::get(Pair.getFirst()->getType());
      Pair.getFirst()->replaceAllUsesWith(Undef);
    }
    Pair.getFirst()->dropAllReferences();
  }
  for (const auto &Pair : DeletedInstructions) {
    assert(Pair.getFirst()->use_empty() &&
           "trying to erase instruction with users.");
    Pair.getFirst()->eraseFromParent();
  }
  assert(!verifyFunction(*F, &dbgs()));
}

void BoUpSLP::eraseInstructions(ArrayRef<Value *> AV) {
  for (auto *V : AV) {
    if (auto *I = dyn_cast<Instruction>(V))
      eraseInstruction(I, /*ReplaceOpsWithUndef=*/true);
  };
}

void BoUpSLP::buildTree(ArrayRef<Value *> Roots,
                        ArrayRef<Value *> UserIgnoreLst) {
  ExtraValueToDebugLocsMap ExternallyUsedValues;
  buildTree(Roots, ExternallyUsedValues, UserIgnoreLst);
}

void BoUpSLP::buildTree(ArrayRef<Value *> Roots,
                        ExtraValueToDebugLocsMap &ExternallyUsedValues,
                        ArrayRef<Value *> UserIgnoreLst) {
  deleteTree();
  UserIgnoreList = UserIgnoreLst;
  if (!allSameType(Roots))
    return;
  buildTree_rec(Roots, 0, EdgeInfo());

  // Collect the values that we need to extract from the tree.
  for (auto &TEPtr : VectorizableTree) {
    TreeEntry *Entry = TEPtr.get();

    // No need to handle users of gathered values.
    if (Entry->State == TreeEntry::NeedToGather)
      continue;

    // For each lane:
    for (int Lane = 0, LE = Entry->Scalars.size(); Lane != LE; ++Lane) {
      Value *Scalar = Entry->Scalars[Lane];
      int FoundLane = Lane;
      if (!Entry->ReuseShuffleIndices.empty()) {
        FoundLane =
            std::distance(Entry->ReuseShuffleIndices.begin(),
                          llvm::find(Entry->ReuseShuffleIndices, FoundLane));
      }

      // Check if the scalar is externally used as an extra arg.
      auto ExtI = ExternallyUsedValues.find(Scalar);
      if (ExtI != ExternallyUsedValues.end()) {
        LLVM_DEBUG(dbgs() << "SLP: Need to extract: Extra arg from lane "
                          << Lane << " from " << *Scalar << ".\n");
        ExternalUses.emplace_back(Scalar, nullptr, FoundLane);
      }
      for (User *U : Scalar->users()) {
        LLVM_DEBUG(dbgs() << "SLP: Checking user:" << *U << ".\n");

        Instruction *UserInst = dyn_cast<Instruction>(U);
        if (!UserInst)
          continue;

        // Skip in-tree scalars that become vectors
        if (TreeEntry *UseEntry = getTreeEntry(U)) {
          Value *UseScalar = UseEntry->Scalars[0];
          // Some in-tree scalars will remain as scalar in vectorized
          // instructions. If that is the case, the one in Lane 0 will
          // be used.
          if (UseScalar != U ||
              !InTreeUserNeedToExtract(Scalar, UserInst, TLI)) {
            LLVM_DEBUG(dbgs() << "SLP: \tInternal user will be removed:" << *U
                              << ".\n");
            assert(UseEntry->State != TreeEntry::NeedToGather && "Bad state");
            continue;
          }
        }

        // Ignore users in the user ignore list.
        if (is_contained(UserIgnoreList, UserInst))
          continue;

        LLVM_DEBUG(dbgs() << "SLP: Need to extract:" << *U << " from lane "
                          << Lane << " from " << *Scalar << ".\n");
        ExternalUses.push_back(ExternalUser(Scalar, U, FoundLane));
      }
    }
  }
}

#if INTEL_CUSTOMIZATION
// Undo the instruction reordering performed before MultiNodeReordering, the one
// that moves the instructions towards the root of the Multi-Node.
void BoUpSLP::MultiNode::undoMultiNodeScheduling() {
  for (const auto &Pair : reverse(InstrPositionBeforeScheduling)) {
    Instruction *I = Pair.first;
    Instruction *NextI = Pair.second;
    assert(I && NextI && I->getParent() && NextI->getParent() &&
      "Illegal instruction state. Unlinked from  BasicBlock?");
    I->moveBefore(NextI);
  }
}

// Each BB has its own BS. Return the correct BS for VL.
BoUpSLP::BlockScheduling *BoUpSLP::getBSForValue(Value *V) {
  assert(isa<Instruction>(V) && "Expected instruction.");
  BasicBlock *BB = cast<Instruction>(V)->getParent();
  BlockScheduling *BS = BlocksSchedules[BB].get();
  return BS;
}

// Remove all entries from VectorizableTree[] from 'FromIdx' onwards.
void BoUpSLP::removeFromVTreeAfter(int FromIdx) {
  assert(FromIdx >= 0);
  // 1. Clear entries from ScalarToTreeEntry[]
  for (int i = FromIdx, e = VectorizableTree.size(); i != e; ++i) {
    const TreeEntry &TE = *VectorizableTree[i].get();
    for (Value *V : TE.Scalars) {
      if (TE.State == TreeEntry::NeedToGather) {
        MustGather.erase(V);
      } else {
        ScalarToTreeEntry.erase(V);
      }
    }
  }
  // 2. Remove entries from VectorizableTree[]
  while (VectorizableTree.size() > (unsigned)FromIdx)
    VectorizableTree.pop_back();
}

// NOTE: This requires that all instructions be in the BBs (i.e. not
// removedFromParent()). This is a requirement from getBSForValue().
void BoUpSLP::clearSchedulerState() {
  for (auto &Pair : BlocksSchedules)
    Pair.second->deepClear();
}

// NOTE: This is a member function of BoUpSLP because ScheduleData is private.
SmallVector<Value *, 8>
BoUpSLP::getBundleVL(const Optional<BoUpSLP::ScheduleData *> &Bundle) {
  ValueList VL;
  if (Bundle)
    for (ScheduleData *BundleMember = Bundle.getValue(); BundleMember;
         BundleMember = BundleMember->NextInBundle)
      VL.push_back(BundleMember->Inst);
  return VL;
}

// Replay the state of the Block Scheduler from VTree[0]
// until Vtree[UntilIdx-1].
void BoUpSLP::replaySchedulerStateUpTo(
    int UntilIdx, Optional<ScheduleData *> &OldBundle,
    const SmallVectorImpl<Value *> &OldBundleVL) {
  for (int i = 0; i < UntilIdx; ++i) {
    TreeEntry &TE = *VectorizableTree[i].get();
    if (TE.State == TreeEntry::NeedToGather)
      continue;
    assert(isa<Instruction>(TE.Scalars[0]) && "Instruction expected.");
    Instruction *VL0 = cast<Instruction>(TE.Scalars[0]);
    BlockScheduling *BS = getBSForValue(VL0);
    InstructionsState S = getSameOpcode(TE.Scalars);
    Optional<ScheduleData *> NewBundle = BS->tryScheduleBundle(TE.Scalars, this, S);
    // If Bundle is identical to 'BundleVL', then we found the bundle matching
    // 'OldBundle', so update it.
    if (NewBundle) {
      SmallVector<Value *, 8> NewBundleVL = getBundleVL(NewBundle);
      if (NewBundleVL == OldBundleVL)
        OldBundle = NewBundle;
    }

    auto Success = (bool)NewBundle;
    assert(Success && "TE not checked for scheduling in buildTree_rec() ?");
    (void)Success;
  }
}

// Replay the state of the Block Scheduler from VTree[0]
// until Vtree[UntilIdx-1]. NOTE: UntilIdx is *not* included
void BoUpSLP::rebuildBSStateUntil(int UntilIdx,
                                  Optional<ScheduleData *> &BundleToUpdate) {
  // Get the values in Bundle before they get cleared.
  ValueList BundleToUpdateVL = getBundleVL(BundleToUpdate);
  // 0. Clear all BS
  clearSchedulerState();
  // 1. Replay until UntilIdx
  replaySchedulerStateUpTo(UntilIdx, BundleToUpdate, BundleToUpdateVL);
}

/// We move all Multi-Node trunk (frontier) instructions to the root, so that
/// operand reordering can take place without any scheduling problems (e.g.,
/// def-after-use). We perform this code motion in a bottom-up breadth-first
/// fashion, starting from the root of the Multi-Node.

/// For example, consider a single lane of a MultiNode {T0, T1} with leaves
/// {L1, L2, L3}:
///
/// L1 L2
/// | /
/// T1 L3
/// | /
/// T0
///
/// The actual ordering in the BB could be like this: L1, L2, T1, L3, T0
/// If we need to swap L1 and L3, then this is illegal, because L3 follows T1,
/// so we get a def-after-use problem. If we re-schedule all the trunk nodes
/// back-to-back before we perform any reordering, then the problem goes away,
/// because all uses will follow the leaves: L1, L2, L3, T1, T0
void BoUpSLP::scheduleMultiNodeInstrs() {
  if (CurrentMultiNode->numOfTrunks() <= 1)
    return;
  TreeEntry *RootTE = VectorizableTree[CurrentMultiNode->getRoot()].get();
  int Lanes = RootTE->Scalars.size();

  // The 'Destination' holds the destination position where the scheduled
  // instruction should be moved to. We need one destination per lane, which is
  // why we are using a vector.
  SmallVector<Instruction *, 4> Destination(Lanes);
  for (int L = 0; L != Lanes; ++L) {
      auto *I = dyn_cast<Instruction>(RootTE->Scalars[L]);
      assert(I && "Instrs expected in CurrentMultiNode");
      Destination[L] = I;
  }

  std::list<TreeEntry *> TEWorklist;
  ArrayRef<int> Trunks = CurrentMultiNode->getTrunks();
  // Start with the first multi-node non-root TreeEntry (Trunks[0] is the root).
  TEWorklist.push_back(VectorizableTree[Trunks[1]].get());

  // Iterate until we are done with all TEs of the multi node.
  while (!TEWorklist.empty()) {
    TreeEntry *TE = TEWorklist.front();
    assert(TE->State == TreeEntry::Vectorize && "Not vectorizable ?");
    assert(int(TE->Scalars.size()) == Lanes && "Broken TE?");
    TEWorklist.pop_front();

    // Move all TE instrs before Destination, and update the Destination.
    for (int L = 0; L != Lanes; ++L) {
      if (auto *I = dyn_cast<Instruction>(TE->Scalars[L])) {
        // We need to restore the original instruction position.
        CurrentMultiNode->saveBeforeSchedInstrPosition(I, I->getNextNode());

        // Perform the actual code motion.
        I->moveBefore(Destination[L]);
        // 'I' becomes the new destination for 'Lane'.
        Destination[L] = I;
      }
    }

    // Push predecessor TEs into the worklist.
    if (auto *I0 = dyn_cast<Instruction>(TE->Scalars[0])) {
      for (unsigned N = 0; N != I0->getNumOperands(); ++N) {
        Value *OpV = I0->getOperand(N);
        TreeEntry *OpTE = getTreeEntry(OpV);
        if (OpTE && CurrentMultiNode->containsTrunk(OpTE->Idx))
          TEWorklist.push_back(OpTE);
      }
    }
  }
  if (MultiNodeVerifierChecks)
    assert(!verifyFunction(*F, &dbgs()));
}

// We go through the operands of V1 and V2 until LEVEL
// and we count the number of matches.
int BoUpSLP::getScoreAtLevel(Value *V1, Value *V2, int Level, int MaxLevel) {
  // Get the shallow score of V1 and V2.
  int ShallowScoreAtThisLevel = VLOperands::getShallowScore(V1, V2, *DL, *SE);

  // If reached MaxLevel,
  // or if V1 and V2 are not instructions,
  // or if they are SPLAT,
  // or if they are not consecutive, early return the current cost.
  auto *I1 = dyn_cast<Instruction>(V1);
  auto *I2 = dyn_cast<Instruction>(V2);
  if (Level == MaxLevel || !(I1 && I2) || I1 == I2 ||
      ShallowScoreAtThisLevel == VLOperands::ScoreFail ||
      (isa<LoadInst>(I1) && isa<LoadInst>(I2) && ShallowScoreAtThisLevel))
    return ShallowScoreAtThisLevel;

  assert(I1 && I2 && "Should have early exited.");
  SmallSet<int, 4> Op2Used;

  // Recursion towards the operands of I1 and I2. In this way we are collecting
  // the total deep score.
  for (int Op1I = 0, Op1E = I1->getNumOperands(); Op1I != Op1E; ++Op1I) {
    // Try to pair op1I with the best operand of I2.
    int MaxTmpScore = 0;
    int MaxOp2I = -1;
    for (int Op2I = 0, Op2E = I2->getNumOperands(); Op2I != Op2E; ++Op2I) {
      // Skip operands already paired with Op1.
      if (Op2Used.count(Op2I))
        continue;
      // Recursively calculate the cost at each level
      int TmpScore = getScoreAtLevel(I1->getOperand(Op1I), I2->getOperand(Op2I),
                                     Level + 1, MaxLevel);
      if (TmpScore > 0 && TmpScore > MaxTmpScore) {
        MaxTmpScore = TmpScore;
        MaxOp2I = Op2I;
      }
    }
    if (MaxOp2I >= 0) {
      Op2Used.insert(MaxOp2I);
      ShallowScoreAtThisLevel += MaxTmpScore;
    }
  }
  return ShallowScoreAtThisLevel;
}

/// \returns the path sign of the trunk node \p TrunkV at \p Lane..
bool BoUpSLP::isNegativePathSignForTrunk(Value *TrunkV, int Lane) {
  TreeEntry *TE = getTreeEntry(TrunkV);
  assert(TE && "TrunkV not found in VTree");
  assert(Lane < (int)TE->IsNegativePathSign.size() &&
         "PathSigns not populated?");
  return TE->IsNegativePathSign[Lane];
}

/// \returns the path sign of the trunk node \p TrunkOD.
bool BoUpSLP::isNegativePathSignForFrontier(OperandData *TrunkOD) {
  return isNegativePathSignForTrunk(TrunkOD->getFrontier(), TrunkOD->getLane());
}

/// \returns the path sign of the leaf node \p LeafOD.
bool BoUpSLP::isNegativePathSignForLeaf(OperandData *LeafOD) {
  bool TrunkSign = isNegativePathSignForFrontier(LeafOD);
  bool IsSubRHS =
      (int)(LeafOD->getEffectiveFrontierOpcode() == Instruction::Sub &&
            LeafOD->getOperandNum() == 1);
  return TrunkSign != IsSubRHS;
}

// Check if we can swap two leaf operands between their frontiers.
//  Multi-Node: +------+
//              | ...  |
//              |  |   |
//       Op1 => | Fr--Operand
//              |  |   |
//              | ...  |   Q:can swap?
//              |  |   |
//       Op2 => | Fr--Operand
//              |  |   |
//              | ...  |
//              |  |   |
//              | Root |
//              +------+
// To maintain semantics this is only allowed if the path from Op1
// to Root and from Op2 to Root pass through the same number of right
// operand edges feeding into subtracts.
// In the simplest case, when we have commutative operations of the same
// type within the Multi-Node, it is always legal to move.
bool BoUpSLP::isLegalToMoveLeaf(OperandData *Op1, OperandData *Op2) {
  if (Op1 == Op2) // Not a swap
    return true;
  if (isNegativePathSignForLeaf(Op1) != isNegativePathSignForLeaf(Op2))
    return false;

  auto *Leaf1 = dyn_cast<Instruction>(Op1->getValue());
  auto *Leaf2 = dyn_cast<Instruction>(Op2->getValue());

  if ((Leaf1 && !DT->dominates(Leaf1, Op2->getFrontier())) ||
      (Leaf2 && !DT->dominates(Leaf2, Op1->getFrontier())))
    return false;
  return true;
}

// Returns the look-ahead score, which tells us how much the sub-trees rooted at
// LHS and RHS match (the higher the better).
int BoUpSLP::getLookAheadScore(Value *LHS, Value *RHS) {
  int Score = getScoreAtLevel(LHS, RHS, 1, LookAheadMaxLevel);
  return Score;
}

/// Look for the best operands for \p LHSOp. Return the best ones in \p BestOps.
/// Depending on what type of Value we have on the LHS, we should
/// follow a different strategy on how to get the best value for the RHS. This
/// is what the "Mode" is for. For example if \p LHSOp is a Constant,
/// then we should be looking for a constant for the RHS too ans the mode is set
/// to VM_CONSTANT. Similarly, Loads and Splats, and other we need separate
/// modes.
int BoUpSLP::getBestOperand(OpVec &BestOps, OperandData *LHSOp, int RHSLane,
                            int OpI, const OpVec &BestOperandsSoFar,
                            VecMode Mode) {
  OperandData *OrigRHSOperand = CurrentMultiNode->getOperand(RHSLane, OpI);
  Value *LHS = LHSOp->getValue();
  Instruction *LHSFrontierI = LHSOp->getFrontier();

  // The return values of our search: the best operand and whether we should
  // move its frontier.
  OperandData *BestRHSOperand = nullptr;
  // OperandData *BestFrontierOperandToSwapWith = nullptr;
  int BestScore = -1;

  // Go through all operands of the MultiNode looking for the best match.
  for (int OpIdx = 0, E = CurrentMultiNode->getNumOperands(); OpIdx != E;
       ++OpIdx) {
    OperandData *RHSOperand = CurrentMultiNode->getOperand(RHSLane, OpIdx);
    // Skip if we have already used this for this Lane.
    if (RHSOperand->isUsed())
      continue;
    // The candidate for this operand data.
    Value *RHS = RHSOperand->getValue();

    int Score;
    switch (Mode) {
    case VM_CONSTANT:
    case VM_LOAD:
    case VM_OPCODE:
      Score = getLookAheadScore(LHS, RHS);
      // Make sure we are not using the same value.
      for (OperandData *OD : BestOperandsSoFar) {
        if (OD->getValue() == RHS) {
          Score = 0;
          break;
        }
      }
      break;
    case VM_SPLAT:
      Score = RHS == LHS ? 1 : 0;
      break;
    case VM_FAILED:
      Score = -1;
      break;
    default:
      llvm_unreachable("Bad Mode");
    }

    OperandData *FrontierOperandToSwapWith = nullptr;

    if (RHSOperand != OrigRHSOperand &&
        !isLegalToMoveLeaf(RHSOperand, OrigRHSOperand)) {
      // If we can't move the sub-tree to Index, then try to see if we can
      // move it along with its frontier instruction.
      if (EnableSwapFrontiers &&
          // First check that signs mismatch was the reason of bail out.
          isNegativePathSignForLeaf(RHSOperand) !=
              isNegativePathSignForLeaf(OrigRHSOperand) &&
          // This is allowed only if the frontiers are different.
          RHSOperand->getFrontier() != OrigRHSOperand->getFrontier() &&
          // Operand 0 is tricky.
          RHSOperand->getOperandNum() == 1 &&
          OrigRHSOperand->getOperandNum() == 1 &&
          // Check signs.
          isNegativePathSignForFrontier(RHSOperand) ==
              isNegativePathSignForFrontier(OrigRHSOperand))
        FrontierOperandToSwapWith = OrigRHSOperand;
      else // If not, then skip this candidate and look for another.
        continue;
    }

    // If the users' opcodes don't match, then we need to adjust the cost
    // to reflect the fact that we will need a blend and a new instruction
    // as generated by padding (PSLP).
    Instruction *RHSNewFrontierI =
        (FrontierOperandToSwapWith) ? FrontierOperandToSwapWith->getFrontier()
                                    : OrigRHSOperand->getFrontier();
    auto S = getSameOpcode({LHSFrontierI, RHSNewFrontierI});
    if (S.isAltShuffle())
      Score += BLEND_COST;

    // Check score and set best if needed.
    if (Score > 0 && Score >= BestScore) {
      // We just found a new best, that is better than the previous one.
      if (Score > BestScore)
        BestOps.clear();

      BestScore = Score;
      BestRHSOperand = RHSOperand;
      // BestFrontierOperandToSwapWith = FrontierOperandToSwapWith;

      BestOps.push_back(BestRHSOperand);
    }
  }

  return BestScore;
}

// Replaces old frontier opcode with "effective" one for 'Op'. The "effective"
// opcode is the opcode that the 'Frontier' node will get after we perform the
// actual movement of the opcodes. So if we are swapping a '-' with a '+', their
// "effective" opcodes will be swapped during the reordering. At this point we
// are in codegen. Instead of moving instructions around, we are removing the
// old ones and replacing them with the ones with the updated opcode (that is
// the "effective opcode").
void BoUpSLP::replaceFrontierOpcodeWithEffective(OperandData *Op) {
  assert(Op->shouldUpdateFrontierOpcode());
  // Skip if we have already replaced the frontier instruction.
  // This can happen when there is a sibling operand.
  if (Op->getOriginalFrontier())
    return;

  auto OpcodeBefore =
      static_cast<Instruction::BinaryOps>(Op->getFrontier()->getOpcode());
  auto OpcodeAfter =
      static_cast<Instruction::BinaryOps>(Op->getEffectiveFrontierOpcode());
  assert(OpcodeAfter != OpcodeBefore && "Why are we swapping then?");
  (void) OpcodeBefore;

  // At the top of the Mult-Node there may be two OperandData nodes sharing a
  // single frontier. We need to update the Sibling's frontier too!
  OperandData *SiblingOp = CurrentMultiNode->getSiblingOp(Op);
  // Save original frontiers
  if (SiblingOp)
    SiblingOp->saveOriginalFrontier();
  Op->saveOriginalFrontier();

  // Create the replacement frontier instructions, using the opposite opcodes.
  // Also make sure that the operands are swapped as required.
  Instruction *OldFrontier = Op->getFrontier();
  Instruction *NewFrontier = BinaryOperator::Create(
      OpcodeAfter, OldFrontier->getOperand(0), OldFrontier->getOperand(1),
      OldFrontier->getName(), OldFrontier);
  NewFrontier->copyIRFlags(OldFrontier);
  OldFrontier->replaceAllUsesWith(NewFrontier);
  OldFrontier->removeFromParent();
  OldFrontier->dropAllReferences();

  // Update Sibling's frontier.
  if (SiblingOp)
    SiblingOp->setFrontier(NewFrontier);
  // Update Op's frontier.
  Op->setFrontier(NewFrontier);
}

// Update the frontier instruction with a new one with the updated opcode.
Instruction *BoUpSLP::updateFrontierOpcode(OperandData *Op) {
  Instruction *OldFrontierI = Op->getFrontier();

  // Create an new instruction with the effective opcode and update 'Op'.
  replaceFrontierOpcodeWithEffective(Op);
  Instruction *NewFrontierI = Op->getFrontier();
  if (MultiNodeVerifierChecks)
    assert(!verifyFunction(*F, &dbgs()));

  // Bookkeeping!
  // Update data structures to reflect the instruction changes.

  // 1. VectorizableTree: Update the TreeEntry.Scalars[]
  for (int TEIdx : CurrentMultiNode->getTrunks()) {
    TreeEntry &TE = *VectorizableTree[TEIdx].get();
    for (int Lane = 0, Lanes = TE.Scalars.size(); Lane != Lanes; ++Lane) {
      Value *V = TE.Scalars[Lane];
      if (V == OldFrontierI)
        TE.Scalars[Lane] = NewFrontierI;
    }
  }

  // 2. ScalarToTreeEntry
  assert(ScalarToTreeEntry.count(OldFrontierI) && "Hmm frontier not in VTree?");
  TreeEntry *TE = ScalarToTreeEntry[OldFrontierI];
  ScalarToTreeEntry.erase(OldFrontierI);
  ScalarToTreeEntry[NewFrontierI] = TE;
  return NewFrontierI;
}

/// Update the IR instructions to reflect the state in \p CurrentMultiNode.
/// Updates \p Bundle if needed.
void BoUpSLP::applyReorderedOperands(ScheduleData *Bundle) {
  DenseMap<Value *, Value *> RemapMap;
  assert(!CurrentMultiNode->empty() && "Broken CurrentMultiNode.");
  unsigned NumLanes = CurrentMultiNode->getNumLanes();
  for (int OpI = 0, E = CurrentMultiNode->getNumOperands(); OpI != E; ++OpI) {
    for (unsigned Lane = 0; Lane != NumLanes; ++Lane) {
      OperandData *Op = CurrentMultiNode->getOperand(Lane, OpI);
      // 1. Check if we first need to update the opcode.
      if (Op->shouldUpdateFrontierOpcode()) {
        Instruction *OldFrontierI = Op->getFrontier();
        Instruction *NewFrontierI = updateFrontierOpcode(Op);
        RemapMap[OldFrontierI] = NewFrontierI;
      }

      // 2. Update the operands if needed.
      Instruction *FrontierI = Op->getFrontier();
      int OpNum = Op->getOperandNum();
      if (FrontierI->getOperand(OpNum) != Op->getValue()) {
        // Save it for undo.
        Op->saveOriginalOperand();
        // Update the operand to reflect the current state.
        FrontierI->setOperand(OpNum, Op->getValue());
        // RemapMap[Op->getValue()] = Op->getOriginalOperand();
      }
      if (MultiNodeVerifierChecks)
        assert(!verifyFunction(*F, &dbgs()));
    }
  }
  // Update the TreeEntries
  for (const auto &TEPtr : VectorizableTree)
    TEPtr->remapOperands(RemapMap);
  // Update the instructions in Bundle if required.
  Bundle->remapInsts(RemapMap);
}

/// For each lane, find the best value for the OpI operand of the Multi-Node and
/// put it in to the 'Group'. The 'Group' is a sequence of leaves, one for each
/// lane, that will be the 'OpI'th operand of the Multi-Node.
void BoUpSLP::buildMaxGroup(OpGroup &Group, unsigned OpI,
                            OpVec &NextGroupLHSOps) {
  assert(!Group.empty() && "Expected at least one instruction in the group");
  int TotalScore = 0;
  // Try to get the best operands to grow Group.
  for (int RHSLane = Group.size(), Lanes = CurrentMultiNode->getNumLanes();
       RHSLane != Lanes; ++RHSLane) {
    // Get 1) the best candidate for 'RHSLane' that matches best agaisnt LHSOp,
    //     2) whether we should swap frontiers with the CurrRHSOperand.
    OperandData *BestRHSOperand = nullptr;
    OperandData *LHSOp = Group.back();
    OpVec BestOps;
    // We are looking for a node of a specific type according to the operand
    // history in VMode.
    int LaneScore = getBestOperand(BestOps, LHSOp, RHSLane, OpI,
                                   Group.getOpVec(), Group.getMode());
    TotalScore += LaneScore;
    if (BestOps.empty()) {
      // No solution. Mark OpI as failed and return.
      Group.setMode(VM_FAILED);
      Group.setState(FAILED);
      return;
    } else if (BestOps.size() == 1) {
      // A single best solution.
      BestRHSOperand = BestOps.front();
    } else {
      // We have many nodes with max score.
      // This signifies the end of the current group.
      NextGroupLHSOps = BestOps;
      Group.setState(NO_SINGLE_BEST);
      Group.setScore(TotalScore);
      return;
    }

    // If the first two Lanes are a splat, change the mode
    if (RHSLane == 1 && BestRHSOperand->getValue() == Group.back()->getValue())
      Group.setMode(VM_SPLAT);

    assert(BestRHSOperand && "Why nullptr?");
    Group.append(BestRHSOperand);
  }
  // If we have reached this point, we have filled in the whole 'BestForLanes'.
  Group.setScore(TotalScore);
  Group.setState(SUCCESS);
}

// Return the score of CurrentMultiNode.
int BoUpSLP::getMNScore() const {
  int Score = 0;
  assert(!CurrentMultiNode->empty());
  for (int OpI = 0, OpIMax = CurrentMultiNode->getNumOperands(); OpI != OpIMax;
       ++OpI) {
    bool AreConsecutive = true;
    for (unsigned Lane = 1; Lane != CurrentMultiNode->getNumLanes(); ++Lane) {
      const OperandData *OperandL = CurrentMultiNode->getOperand(Lane - 1, OpI);
      const OperandData *OperandR = CurrentMultiNode->getOperand(Lane, OpI);
      if (OperandL->getValue() == OperandR->getValue() ||
          VLOperands::getShallowScore(OperandL->getValue(),
                                      OperandR->getValue(), *DL,
                                      *SE) == VLOperands::ScoreFail) {
        AreConsecutive = false;
        break;
      }
    }
    if (AreConsecutive)
      ++Score;
  }
  return Score;
}

/// Fill in \p GlobalBestGroup with the best operands for \p OpI operand index
/// of the 'CurrentMultiNode'. Returns state of the formed 'GlobalBestGroup'.
/// See description of 'GroupState' for more details.
BoUpSLP::GroupState BoUpSLP::getBestGroupForOpI(int OpI,
                                                OpGroup &GlobalBestGroup) {
  auto getValueVecMode = [](Value *V) {
    if (isa<Constant>(V) || isa<Argument>(V)) {
      return VM_CONSTANT;
    } else if (isa<LoadInst>(V)) {
      return VM_LOAD;
    } else if (isa<Instruction>(V)) {
      return VM_OPCODE;
    } else {
      llvm_unreachable("Bad Vec Mode");
    }
    return VM_MAX;
  };

  GlobalBestGroup.clear();
  // We are trying all nodes with maximum scores as seeds of groups.
  OpVec FirstOperandCandidates;
  // For the first lane we need to try all operand nodes.
  OperandData *CurrLHSOperand = CurrentMultiNode->getOperand(0, OpI);
  for (int OpIdx = 0, E = CurrentMultiNode->getNumOperands(); OpIdx != E;
       ++OpIdx) {
    OperandData *LHSOperand = CurrentMultiNode->getOperand(0, OpIdx);
    if (!LHSOperand->isUsed() &&
        isLegalToMoveLeaf(LHSOperand, CurrLHSOperand)) {
      FirstOperandCandidates.push_back(LHSOperand);
    }
  }

  // Keep trying to build max groups until we cover all lanes.
  int NumLanes = CurrentMultiNode->getNumLanes();
  int SpawnsBudget = MaxTotalGroupSpawns;
  while (GlobalBestGroup.size() < NumLanes) {
    OpVec BestNextFirstOperands;
    OpGroup LocalBestGroup;
    // Try all the first operand candidates for the group.
    assert(!FirstOperandCandidates.empty() && "Need first operand");
    for (OperandData *FirstOperand : FirstOperandCandidates) {
      OpVec FirstOperandsForNextGroup;
      // Build the maximum group starting from 'FirstOperand'.
      OpGroup TryGroup = GlobalBestGroup;
      TryGroup.append(FirstOperand);
      if (TryGroup.size() == 1)
        TryGroup.setMode(getValueVecMode(FirstOperand->getValue()));
      buildMaxGroup(TryGroup, OpI, FirstOperandsForNextGroup);

      auto getNormalizedScore = [](const OpGroup &G) {
        // In order to find the best maximum group its score is divided
        // by the group size (the number of nodes in a group).
        // Multiplier is used in order to avoid floats still providing
        // decent differentiation between groups. This way long bad
        // groups are avoided.
        return G.getScore() * 10 / G.size();
      };
      if (LocalBestGroup.empty() ||
          // We need to make the groups as long as possible.
          (TryGroup.size() >= LocalBestGroup.size() &&
           // We should maximize the score per lane.
           getNormalizedScore(TryGroup) > getNormalizedScore(LocalBestGroup))) {
        LocalBestGroup = TryGroup;

        // Check our complexity budget. We have this many spawns left.
        int IdealSpawns = FirstOperandsForNextGroup.size();
        int CappedSpawns = std::min(IdealSpawns, MaxGroupSpawns.getValue());
        SpawnsBudget -= CappedSpawns;
        // The budget is not super accurate, but it should be good enough.
        if (SpawnsBudget < 0)
          CappedSpawns = 1;
        // Get the slice FirstOperandsForNextGroup[0:MaxGroupSpawns].
        auto BeginIt = FirstOperandsForNextGroup.begin();
        auto EndIt = BeginIt;
        std::advance(EndIt, CappedSpawns);
        BestNextFirstOperands = OpVec(BeginIt, EndIt);
      }
    }
    assert(!LocalBestGroup.empty() &&
           "Must have found a best group, even a bad one.");

    if (LocalBestGroup.getState() == FAILED) {
      // TODO: Let it get cleaned up by the parent function.
      GlobalBestGroup = LocalBestGroup;
      return FAILED;
    } else if (LocalBestGroup.getState() == NO_SINGLE_BEST)
      // We cannot find a single best, so we have to start with a new group.
      FirstOperandCandidates = BestNextFirstOperands;
    // Since LocalBestGroup did not fail, keep it a best.
    GlobalBestGroup = LocalBestGroup;
  }
  assert(GlobalBestGroup.getState() == SUCCESS);
  return SUCCESS;
}

// Perform the operand reordering according to 'BestGroups'.
void BoUpSLP::applyMultiNodeOrder(ScheduleData *Bundle) {
  // Cluster Multi-Node instructions at the root to avoid scheduling isseus.
  scheduleMultiNodeInstrs();

  // Update the instruction operands.
  applyReorderedOperands(Bundle);

  // Take note of all Multi-Node instructions to avoid overlapping Multi-Nodes.
  for (int TEIdx : CurrentMultiNode->getTrunks())
    for (Value *V : VectorizableTree[TEIdx]->Scalars)
      AllMultiNodeValues.insert(V);
}

// Populate 'PreferredOperandMap' with the preferred path.
void BoUpSLP::steerPath(SteerTowardsData &SteerTowards) {
  auto getOperandIndex = [](Instruction *I, Value *Op) {
    for (int Idx = 0, E = I->getNumOperands(); Idx != E; ++Idx)
      if (I->getOperand(Idx) == Op)
        return Idx;
    llvm_unreachable("'Op' not an operand of 'I' !");
  };
  Value *Root0 = VectorizableTree[CurrentMultiNode->getRoot()]->Scalars[0];

  Instruction *Runner =
      CurrentMultiNode->getOperand(0, SteerTowards.OpI)->getFrontier();
  Value *Operand = Runner->getOperand(SteerTowards.OperandNum);
  assert(Operand != Runner && "Self referencing instruction?");
  // Follow the path to the root node of the MultiNode, tagging each
  // instruction at lane 0 with the preferred operand direction.
  while (Operand != Root0 && Runner) {
    // Mark the path.
    PreferredOperandMap[Runner] = getOperandIndex(Runner, Operand);
    // Prepare Operand and Runner for next iteration.
    Operand = Runner;
    auto getUser = [&](Instruction *I) -> Value * {
      for (User *U : I->users()) {
        if (TreeEntry *TE = getTreeEntry(U))
          return TE->Scalars[0];
        assert(getTreeEntry(I)->Idx == CurrentMultiNode->getRoot() &&
               "If no users found, 'I' must be the root of the MultiNode");
      }
      // Return null if 'I' is at the root of the MultiNode.
      return nullptr;
    };
    Value *RunnerUser = getUser(Runner);
    Runner = (RunnerUser) ? dyn_cast<Instruction>(RunnerUser) : nullptr;
  }
}

// This perfroms the Multi-Node-wide reordering of the Multi-Node frontier.
//
// A1  B1  C2  A2
//  \ /     \ /
//   +   C1  +   B2
//    \ /     \ /
//     +       +
bool BoUpSLP::findMultiNodeOrder() {
  // Early exit if no more than one operand.
  unsigned NumMultiNodeOps = CurrentMultiNode->getNumOperands();
  if (NumMultiNodeOps <= 1)
    return false;

  auto CmpDistFromRoot = [this](int Idx1, int Idx2) -> bool {
    OperandData *Op1 = CurrentMultiNode->getOperand(0, Idx1);
    OperandData *Op2 = CurrentMultiNode->getOperand(0, Idx2);
    TreeEntry *TE1 = getTreeEntry(Op1->getFrontier());
    TreeEntry *TE2 = getTreeEntry(Op2->getFrontier());
    assert(TE1 && TE2 && "Broken Op1, Op2 ?");
    // If TE the TE is the root of the MultiNode, return -1 as the user.
    auto getDistanceFromRoot = [this](TreeEntry *TE) {
      int Cnt = 0;
      // NOTE: I think that there may be more than 1 use in the Multi-Node, but
      //       it should be good enough to use UserTreeIndices[0] here.
      for (TreeEntry *RunnerTE = TE;
           RunnerTE->Idx > CurrentMultiNode->getRoot();
           RunnerTE = RunnerTE->UserTreeIndices[0].UserTE)
        Cnt++;
      return Cnt;
    };
    return getDistanceFromRoot(TE1) < getDistanceFromRoot(TE2);
  };

  // // Save the original values and frontiers for undo.
  // // NOTE: This is disabled because we are saving the operands on the fly
  // //       within applyReorderedOperands().
  // CurrentMultiNode->saveOrigOpsAndFrontiers();

  // The assumption is that the Multi-Node has been canonicalized, therefore
  // the closer we are to the root (the lower the OpI), the more important
  // it is to find the best match.
  // Multi-Node canonicalization is transformation from:
  //
  //  A   B            0 A
  //   \ /             |/
  //    -  C    to:    + B
  //    | /            |/
  //    +              + C
  //                   |/
  //                   +

  // Holds the hint that will help steer SLP through the multi-node.
  SteerTowardsData SteerTowards;
  // Get the score before we perform any operand sorting. We will use it later
  // to check if sorting improved the score.
  int OrigScore = getMNScore();

  // Sort the visiting order such that operands closer to the root of the
  // Multi-Node are visited first.
  SmallVector<int, 8> VisitingOrder(NumMultiNodeOps);
  std::iota(VisitingOrder.begin(), VisitingOrder.end(), 0);
  std::sort(VisitingOrder.begin(), VisitingOrder.end(), CmpDistFromRoot);

  for (int OpI : VisitingOrder) {
    // Find the best operands for the whole 'OpI'.
    OpGroup BestGroup;
    auto State = getBestGroupForOpI(OpI, BestGroup);
    switch (State) {
    case SUCCESS: {
      LLVM_DEBUG(dbgs() << "SLP: MultiNode: Group SUCCESS at OpI:" << OpI
                        << "\n");
      // Since we found a "best" group, update the CurrentMultiNode to reflect
      // the code changes. This includes: i.   Swapping the leaf values, and ii.
      // Swapping the opcodes. iii. Marking operands as 'used'. NOTE: We are
      // *not* generating code at this point.
      for (int Lane = 0, Lanes = BestGroup.size(); Lane != Lanes; ++Lane) {
        OperandData *BestOp = BestGroup[Lane];
        OperandData *OrigOp = CurrentMultiNode->getOperand(Lane, OpI);
        // i. Swap the leaf values.
        if (BestOp->getValue() != OrigOp->getValue()) {
          // Update the Operand data structures (the IR gets modified later).
          Value *BestValue = BestOp->getValue();
          Value *OrigValue = OrigOp->getValue();
          OrigOp->setValue(BestValue);
          BestOp->setValue(OrigValue);
        }
        // ii. Swap the opcode.
        if (isNegativePathSignForLeaf(OrigOp) !=
            isNegativePathSignForLeaf(BestOp)) {
          unsigned OrigOpcode = OrigOp->getEffectiveFrontierOpcode();
          unsigned BestOpcode = BestOp->getEffectiveFrontierOpcode();
          // WARNING: These should be cleaned up if the the group fails.
          OrigOp->setEffectiveFrontierOpcode(BestOpcode);
          BestOp->setEffectiveFrontierOpcode(OrigOpcode);
        }
        /// iii. Mark as 'used'.
        OrigOp->setUsed();
      }
      // If we are steering the SLP path, steer it towards the group with the
      // best score. This must be done before the MN reordering, as this will
      // mess up some of BestGroup's data.
      if (EnablePathSteering)
        if (BestGroup.getScore() > SteerTowards.Score)
          SteerTowards.set(
              OpI, CurrentMultiNode->getOperand(0, OpI)->getOperandNum(),
              BestGroup.getScore());

      break;
    }
    case FAILED: {
      LLVM_DEBUG(dbgs() << "SLP: MultiNode: Group FAILED at OpI:" << OpI
                        << "\n");
      break;
    }
    default:
      llvm_unreachable("Bad State");
    }
  }

  // Perform the code transformation only if it leads to a better score.
  // TODO: We would ideally update CurrentMultiNode and get rid of getScore().
  // But this is not so easy as CurrentMultiNode does not contain pointers.
  bool DoCodeGen = false;
  // TODO: Not sure if this check is actually needed.
  int FinalScore = getMNScore();
  if (FinalScore >= OrigScore)
    DoCodeGen = true;

  // Steer the SLP direction to always start from the best path first.
  if (EnablePathSteering && !SteerTowards.isUninit())
    steerPath(SteerTowards);

  return DoCodeGen;
}

void BoUpSLP::reorderMultiNodeOperands(SmallVectorImpl<Value *> &VL,
                                       ScheduleData *Bundle) {
  if (MultiNodeVerifierChecks)
    assert(!verifyFunction(*F, &dbgs()));

  // Perform the frontier reordering using the look-ahead heuristic.
  if (findMultiNodeOrder()) {
    applyMultiNodeOrder(Bundle);
    if (MultiNodeVerifierChecks)
      assert(!verifyFunction(*F, &dbgs()));
  }

  // Update VL to be the root of the Multi-Node.
  VL = VectorizableTree[CurrentMultiNode->getRoot()]->Scalars;

  if (MultiNodeVerifierChecks)
    assert(!verifyFunction(*F, &dbgs()));
}

// Return true if we have finished building the Multi-Node, false otherwise.
void BoUpSLP::buildTreeMultiNode_rec(const InstructionsState &S,
                                     Optional<ScheduleData *> Bundle,
                                     SmallVectorImpl<Value *> &VL,
                                     int NextDepth, EdgeInfo UserTreeIdx,
                                     ArrayRef<unsigned> ReuseShuffleIndices) {
  unsigned NumLanes = VL.size();

  // Build the Multi-Node tree entry.
  int NewTEIdx = VectorizableTree.size();
  CurrentMultiNode->appendTrunk(NewTEIdx);

  // Initialize current Multi-Node if this is the root.
  if (CurrentMultiNode->numOfTrunks() == 1)
    CurrentMultiNode->setNumLanes(NumLanes);
  assert(!CurrentMultiNode->empty() && "Not resized ?");

  // If this VL looks OK for the Multi-Node, proceed with adding a new entry.
  auto *NewTE = newTreeEntry(VL, Bundle, S, UserTreeIdx, ReuseShuffleIndices);

  int LastTEIdx = VectorizableTree.size() - 1;

  // Point to the root of the Multi-Node.
  VectorizableTree[LastTEIdx]->MultiNodeRoot = CurrentMultiNode->getRoot();

  // Now we can continue the buildTree_rec()  recursion.
  // Reorder operands (if possible) based on the default shallow reordering that
  // only checks the immediate predecessors.

  // Keeps order for left and right operands.
  SmallVector<int, 4> OpDirs[2];
  // Keeps values for left and right operands.
  ValueList Operands[2];
  reorderInputsAccordingToOpcode(VL, Operands[0],
                                 Operands[1], *DL, *SE, OpDirs[0], OpDirs[1],
                                 *this);
  // We need to set the operands of the TE, otherwise the scheduler fails to
  // schedule VL.
  NewTE->setOperand(0, Operands[0]);
  NewTE->setOperand(1, Operands[1]);

  // TODO: This is a workaround. Currently we don't add a MultiNode leaf
  // if its values are already in trunk. The problem is that if the
  // skipped leaf is a good permutation, while the one in the trunk is a bad
  // one, then the good leaf is not visited at all.
  // Disabling the 'alreadyInTrunk()' condition should fix this but I am not
  // sure it is safe to remove it.
  if (BuildTreeOrderReverse) {
    buildTree_rec(Operands[1], NextDepth, {NewTE, 1, OpDirs[1]});
    buildTree_rec(Operands[0], NextDepth, {NewTE, 0, OpDirs[0]});
  } else {
    buildTree_rec(Operands[0], NextDepth, {NewTE, 0, OpDirs[0]});
    buildTree_rec(Operands[1], NextDepth, {NewTE, 1, OpDirs[1]});
  }
}

void BoUpSLP::buildTree_rec(ArrayRef<Value *> VL_, unsigned Depth,
                            const EdgeInfo &UserTreeIdxC) {
  // Since we are updating VL, we need a non-readonly VL, so create a copy.
  // TODO: Any better way of doing this?
  SmallVector<Value *, 4> VL(
      iterator_range<ArrayRef<Value *>::iterator>(VL_.begin(), VL_.end()));
#endif // INTEL_CUSTOMIZATION

  assert((allConstant(VL) || allSameType(VL)) && "Invalid types!");

  InstructionsState S = getSameOpcode(VL);

#if INTEL_CUSTOMIZATION
  EdgeInfo UserTreeIdx = UserTreeIdxC;
#endif // INTEL_CUSTOMIZATION

  if (Depth == RecursionMaxDepth) {
    LLVM_DEBUG(dbgs() << "SLP: Gathering due to max recursion depth.\n");
    newTreeEntry(VL, None /*not vectorized*/, S, UserTreeIdx);
    return;
  }

  // Don't handle vectors.
  if (S.OpValue->getType()->isVectorTy()) {
    LLVM_DEBUG(dbgs() << "SLP: Gathering due to vector type.\n");
    newTreeEntry(VL, None /*not vectorized*/, S, UserTreeIdx);
    return;
  }

  if (StoreInst *SI = dyn_cast<StoreInst>(S.OpValue))
    if (SI->getValueOperand()->getType()->isVectorTy()) {
      LLVM_DEBUG(dbgs() << "SLP: Gathering due to store vector type.\n");
      newTreeEntry(VL, None /*not vectorized*/, S, UserTreeIdx);
      return;
    }

  // If all of the operands are identical or constant we have a simple solution.
  if (allConstant(VL) || isSplat(VL) || !allSameBlock(VL)) { // INTEL
    LLVM_DEBUG(dbgs() << "SLP: Gathering due to C,S,B,O. \n");
    newTreeEntry(VL, None /*not vectorized*/, S, UserTreeIdx);
    return;
  }

  // We now know that this is a vector of instructions of the same type from
  // the same block.

  // Don't vectorize ephemeral values.
  for (Value *V : VL) {
    if (EphValues.count(V)) {
      LLVM_DEBUG(dbgs() << "SLP: The instruction (" << *V
                        << ") is ephemeral.\n");
      newTreeEntry(VL, None /*not vectorized*/, S, UserTreeIdx);
      return;
    }
  }

  // Check if this is a duplicate of another entry.
  if (TreeEntry *E = getTreeEntry(S.OpValue)) {
    LLVM_DEBUG(dbgs() << "SLP: \tChecking bundle: " << *S.OpValue << ".\n");
    if (!E->isSame(VL)) {
      LLVM_DEBUG(dbgs() << "SLP: Gathering due to partial overlap.\n");
      newTreeEntry(VL, None /*not vectorized*/, S, UserTreeIdx);
      return;
    }
    // Record the reuse of the tree node.  FIXME, currently this is only used to
    // properly draw the graph rather than for the actual vectorization.
    E->UserTreeIndices.push_back(UserTreeIdx);
    LLVM_DEBUG(dbgs() << "SLP: Perfect diamond merge at " << *S.OpValue
                      << ".\n");
    return;
  }

  // Check that none of the instructions in the bundle are already in the tree.
  for (Value *V : VL) {
    auto *I = dyn_cast<Instruction>(V);
    if (!I)
      continue;
    if (getTreeEntry(I)) {
      LLVM_DEBUG(dbgs() << "SLP: The instruction (" << *V
                        << ") is already in tree.\n");
      newTreeEntry(VL, None /*not vectorized*/, S, UserTreeIdx);
      return;
    }
  }

  // If any of the scalars is marked as a value that needs to stay scalar, then
  // we need to gather the scalars.
  // The reduction nodes (stored in UserIgnoreList) also should stay scalar.
  for (Value *V : VL) {
    if (MustGather.count(V) || is_contained(UserIgnoreList, V)) {
      LLVM_DEBUG(dbgs() << "SLP: Gathering due to gathered scalar.\n");
      newTreeEntry(VL, None /*not vectorized*/, S, UserTreeIdx);
      return;
    }
  }

  // Check that all of the users of the scalars that we want to vectorize are
  // schedulable.
  auto *VL0 = cast<Instruction>(S.OpValue);
  BasicBlock *BB = VL0->getParent();

  if (!DT->isReachableFromEntry(BB)) {
    // Don't go into unreachable blocks. They may contain instructions with
    // dependency cycles which confuse the final scheduling.
    LLVM_DEBUG(dbgs() << "SLP: bundle in unreachable block.\n");
    newTreeEntry(VL, None /*not vectorized*/, S, UserTreeIdx);
    return;
  }

  // Check that every instruction appears once in this bundle.
  SmallVector<unsigned, 4> ReuseShuffleIndicies;
  SmallVector<Value *, 4> UniqueValues;
  DenseMap<Value *, unsigned> UniquePositions;
#if INTEL_CUSTOMIZATION
  SmallVector<int, 4> UniqueOpDirection;
  unsigned CurrLane = 0;
#endif // INTEL_CUSTOMIZATION
  for (Value *V : VL) {
    auto Res = UniquePositions.try_emplace(V, UniqueValues.size());
    ReuseShuffleIndicies.emplace_back(Res.first->second);
#if INTEL_CUSTOMIZATION
    if (Res.second) {
      UniqueValues.emplace_back(V);
      // If we shorten the VL, we should also shorten the OpDirection.
      if (UserTreeIdx.UserTE)
        UniqueOpDirection.push_back(UserTreeIdx.OpDirection[CurrLane]);
    }
    ++CurrLane;
#endif // INTEL_CUSTOMIZATION
  }
  size_t NumUniqueScalarValues = UniqueValues.size();
  if (NumUniqueScalarValues == VL.size()) {
    ReuseShuffleIndicies.clear();
  } else {
    LLVM_DEBUG(dbgs() << "SLP: Shuffle for reused scalars.\n");
#if INTEL_CUSTOMIZATION
    // When we are building MultiNode it is important to not compress
    // initial scalars even if there are duplicates because MN leaf
    // operands must have same width as trunk nodes.
    // MultiNode reordering may change original set of scalars so that
    // all scalar operands may even become unique.
    if (BuildingMultiNode || NumUniqueScalarValues <= 1 ||
        !llvm::isPowerOf2_32(NumUniqueScalarValues)) {
      LLVM_DEBUG(dbgs() << "SLP: Scalar used twice in bundle.\n");
      newTreeEntry(VL, None /*not vectorized*/, S, UserTreeIdx);
      return;
    }
    VL = UniqueValues;
    // Fix the OpDirection since we are modifying the VL.
    UserTreeIdx.OpDirection = UniqueOpDirection;
#endif // INTEL_CUSTOMIZATION
  }

  auto &BSRef = BlocksSchedules[BB];
  if (!BSRef)
    BSRef = std::make_unique<BlockScheduling>(BB);

  BlockScheduling &BS = *BSRef.get();

#if INTEL_CUSTOMIZATION
  // Return true if all VL are instructions compatible with Multi-Node.
  auto MultiNodeCompatibleInstructions = [](ArrayRef<Value *> VL) {
    return llvm::all_of(VL, [](Value *V) {
      auto *I = dyn_cast<Instruction>(V);
      return I && (I->getOpcode() == Instruction::Add ||
                   I->getOpcode() == Instruction::Sub);
    });
  };

  // tryScheduleBundle() fails to schedule bundles with phi-nodes in some of the
  // lanes. We therefore check S.Opcode and bail out early.
  if (!S.getOpcode() &&
      (!EnableMultiNodeSLP || !MultiNodeCompatibleInstructions(VL))) {
    LLVM_DEBUG(dbgs() << "SLP: Gathering due to O. \n");
    newTreeEntry(VL, None, S, UserTreeIdx, ReuseShuffleIndicies);
    return;
  }
#endif // INTEL_CUSTOMIZATION

  Optional<ScheduleData *> Bundle = BS.tryScheduleBundle(VL, this, S);
  if (!Bundle) {
    LLVM_DEBUG(dbgs() << "SLP: We are not able to schedule this bundle!\n");
    assert((!BS.getScheduleData(VL0) ||
            !BS.getScheduleData(VL0)->isPartOfBundle()) &&
           "tryScheduleBundle should cancelScheduling on failure");
    newTreeEntry(VL, None /*not vectorized*/, S, UserTreeIdx,
                 ReuseShuffleIndicies);
    return;
  }
  LLVM_DEBUG(dbgs() << "SLP: We are able to schedule this bundle.\n");

#if INTEL_CUSTOMIZATION
  if (EnableMultiNodeSLP) {
    // Return true if any value is already a part of an existing Multi-Node.
    auto OperandsInExistingMultiNode = [this](ArrayRef<Value *> VL) {
      for (Value *V : VL) {
        auto *I = cast<Instruction>(V);
        if (llvm::any_of(I->operands(), [this](Value *Op) {
              return AllMultiNodeValues.count(Op);
            }))
          return true;
      }
      return false;
    };

    /// Return true if all checks passed to begin building a Multi-Node.
    auto CanBeginNewMultiNode = [this, MultiNodeCompatibleInstructions,
                                 OperandsInExistingMultiNode](
                                    ArrayRef<Value *> VL) {
      if (!MultiNodeCompatibleInstructions(VL))
        return false;

      auto *BB = cast<Instruction>(VL[0])->getParent();
      // Do not begin building Multi-Node if block is too big.
      if ((BB->size() -
           llvm::count_if(DeletedInstructions, [BB](const auto &Pair) {
             return Pair.getFirst()->getParent() == BB;
           })) > MaxBBSizeForMultiNodeSLP)
        return false;

      return !OperandsInExistingMultiNode(VL) &&
             // Disable overlapping Multi-Nodes
             llvm::none_of(
                 VL,
                 [this](Value *V) { return AllMultiNodeValues.count(V); }) &&
             // Allow no more than this many multi-nodes per tree.
             // TODO: This is a workaround for the broken save/undo
             // instruction scheduling.
             MultiNodes.size() < MaxNumOfMultiNodesPerTree;
    };

    // Check and return true if we can further grow current Multi-Node.
    auto CanExtendMultiNode = [this, MultiNodeCompatibleInstructions,
                               OperandsInExistingMultiNode](
                                  ArrayRef<Value *> VL) {
      auto WithinSameBB = [this](ArrayRef<Value *> VL,
                                 const TreeEntry *RootTE) {
        // At this point we do expect that (1) the MultiNode root node scalars
        // are all within same block and (2) those scalars currently being
        // evaluated are also all within same block. We do only need to check
        // that those two are the same.
        assert(allSameBlock(RootTE->Scalars) &&
               "MN root instructions must be in same block?");
        assert(allSameBlock(VL) && "VL instructions must be in same block?");

        auto *RootI0 = cast<Instruction>(RootTE->Scalars[0]);
        auto *I0 = cast<Instruction>(VL[0]);
        return I0->getParent() == RootI0->getParent();
      };

      auto HasExternalUsesToMultiNode = [this](ArrayRef<Value *> VL) {
        assert((!getTreeEntry(VL[0]) || getTreeEntry(VL[0])->Idx != 0) &&
               "This VL is at the root!");

        for (Value *Scalar : VL) {
          if (llvm::any_of(Scalar->users(), [this](User *U) {
                // If a user is not in ScalarToTreeEntry, then it is not even in
                // the SLP-tree, so definitely not in the Multi-Node.
                // If the user is not in current MultiNode, then it is
                // an external user.
                return !ScalarToTreeEntry.count(U) ||
                       !CurrentMultiNode->containsTrunk(
                           ScalarToTreeEntry[U]->Idx);
              }))
            return true;
        }
        return false;
      };

      if (CurrentMultiNode->numOfTrunks() >= MultiNodeSizeLimit ||
          !MultiNodeCompatibleInstructions(VL) ||
          // If operands are trunk instructions of a Multi-Node, then cleanup
          // may fail when we restore this MN's operands, because it may use
          // the updated Trunk instruction, not the one from the original code.
          OperandsInExistingMultiNode(VL))
        return false;

      // Empty Multi-Node may always grow.
      if (CurrentMultiNode->numOfTrunks() == 0)
        return true;

      // Here are few additional checks for a non-empty ones.
      // We have to keep the vector-length constant across the Multi-Node.
      return VL.size() == CurrentMultiNode->getNumLanes() &&
             // We don't allow values to appear more than once in the Trunk
             !alreadyInTrunk(VL) &&
             // Only the root can have external uses.
             !HasExternalUsesToMultiNode(VL) &&
             // Should not cross BB
             // TODO: we should remove this restriction in the future.
             // Note that we likely want to take BB size into account once the
             // restriction is removed.
             WithinSameBB(VL,
                          VectorizableTree[CurrentMultiNode->getRoot()].get());
    };

    // If we are already building a Multi-Node.
    // Try to continue the buildTree recursion in order to grow the Multi-Node.
    if (BuildingMultiNode) {
      // Already in Multi-Node, skip.
      if (AllMultiNodeLeaves.count(VL[0])) {
        BS.cancelScheduling(VL, VL0);
        return;
      }
      // Check if we should stop growing the Multi-Node
      if (!CanExtendMultiNode(VL)) {
        // VL may probably be a leaf node.
        (void)addMultiNodeLeafIfLegal(VL, UserTreeIdx);
        BS.cancelScheduling(VL, VL0);
        return;
      }
      // The early checks show that we can grow the Multi-Node, so proceed.
      // NOTE: The checks in buildTree_rec() may also prohibit the growth of the
      // Multi-Node. Therefore there is a second point in newTreeEntr() where
      // addMultiNodeLeafIfLegal() is called.
      buildTreeMultiNode_rec(S, Bundle, VL, Depth + 1, UserTreeIdx,
                             ReuseShuffleIndicies);
      return;
    }
    // No Multi-Node is being built, try to see if we can build one.
    else if (CanBeginNewMultiNode(VL)) {
      // Allocate space for the new CurrentMultiNode.
      MultiNodes.resize(MultiNodes.size() + 1);
      CurrentMultiNode = &MultiNodes.back();

      // We are building a new Multi-Node, so clean any existing data.
      AllMultiNodeLeaves.clear();

      if (EnablePathSteering)
        PreferredOperandMap.clear();

      // This VL looks promising for a Multi-Node, start building it.
      BuildingMultiNode = true;
      buildTreeMultiNode_rec(S, Bundle, VL, Depth + 1, UserTreeIdx,
                             ReuseShuffleIndicies);

      // TODO: If the MultiNode has a single operand, then no reordering will
      // take place. We should skip reordering and free the MultiNode.

      // We are now at the root of the Multi-Node.
      // The Multi-Node has been built, so reorder the leaves and cleanup.
      // This is where the bulk of the reordering work is done.
      if (CurrentMultiNode->numOfTrunks() > 1)
        reorderMultiNodeOperands(VL, Bundle.getValue());

      // Roll-back the scheduler and VectorizableTree to the state before the
      // Multi-Node formation. buildTree_rec() will continue with the root VL.
      rebuildBSStateUntil(CurrentMultiNode->getRoot() + 1, Bundle);
      removeFromVTreeAfter(CurrentMultiNode->getRoot());

      // Udate 'S'
      VL0 = cast<Instruction>(VL[0]);
      S = getSameOpcode(VL);

      BuildingMultiNode = false;
      // Fall-thru if we are finished with the Multi-Node and need to
      // continue in buildTree_rec() as usual.

      // If no Multi-Node was created, de-allocate the space.
      if (CurrentMultiNode->empty())
        MultiNodes.resize(MultiNodes.size() - 1);

      // Cleanup
      CurrentMultiNode->clearTrunks();
    }
  }
  assert(!BuildingMultiNode && "This should be unreachable.");

  if (!S.getOpcode()) {
    LLVM_DEBUG(dbgs() << "SLP: Gathering due to O. \n");
    newTreeEntry(VL, None, S, UserTreeIdx);
    return;
  }
#endif // INTEL_CUSTOMIZATION

  unsigned ShuffleOrOp = S.isAltShuffle() ?
                (unsigned) Instruction::ShuffleVector : S.getOpcode();
  switch (ShuffleOrOp) {
    case Instruction::PHI: {
      auto *PH = cast<PHINode>(VL0);

      // Check for terminator values (e.g. invoke).
      for (Value *V : VL)
        for (unsigned I = 0, E = PH->getNumIncomingValues(); I < E; ++I) {
          Instruction *Term = dyn_cast<Instruction>(
              cast<PHINode>(V)->getIncomingValueForBlock(
                  PH->getIncomingBlock(I)));
          if (Term && Term->isTerminator()) {
            LLVM_DEBUG(dbgs()
                       << "SLP: Need to swizzle PHINodes (terminator use).\n");
            BS.cancelScheduling(VL, VL0);
            newTreeEntry(VL, None /*not vectorized*/, S, UserTreeIdx,
                         ReuseShuffleIndicies);
            return;
          }
        }

      TreeEntry *TE =
          newTreeEntry(VL, Bundle, S, UserTreeIdx, ReuseShuffleIndicies);
      LLVM_DEBUG(dbgs() << "SLP: added a vector of PHINodes.\n");

      // Keeps the reordered operands to avoid code duplication.
      SmallVector<ValueList, 2> OperandsVec;
      SmallVector<SmallVector<int, 4>, 2> OperandsDirVec;  // INTEL
      for (unsigned I = 0, E = PH->getNumIncomingValues(); I < E; ++I) {
        SmallVector<int, 4> OpDirection(VL.size(), I); // INTEL
        ValueList Operands;
        // Prepare the operand vector.
        for (Value *V : VL)
          Operands.push_back(cast<PHINode>(V)->getIncomingValueForBlock(
              PH->getIncomingBlock(I)));
        TE->setOperand(I, Operands);
        OperandsVec.push_back(Operands);
        OperandsDirVec.push_back(OpDirection); // INTEL
      }
      for (unsigned OpIdx = 0, OpE = OperandsVec.size(); OpIdx != OpE; ++OpIdx)
        buildTree_rec(OperandsVec[OpIdx], Depth + 1,       // INTEL
                      {TE, OpIdx, OperandsDirVec[OpIdx]}); // INTEL
      return;
    }
    case Instruction::ExtractValue:
    case Instruction::ExtractElement: {
      OrdersType CurrentOrder;
      bool Reuse = canReuseExtract(VL, VL0, CurrentOrder);
      if (Reuse) {
        LLVM_DEBUG(dbgs() << "SLP: Reusing or shuffling extract sequence.\n");
        ++NumOpsWantToKeepOriginalOrder;
        newTreeEntry(VL, Bundle /*vectorized*/, S, UserTreeIdx,
                     ReuseShuffleIndicies);
        // This is a special case, as it does not gather, but at the same time
        // we are not extending buildTree_rec() towards the operands.
        ValueList Op0;
        Op0.assign(VL.size(), VL0->getOperand(0));
        VectorizableTree.back()->setOperand(0, Op0);
        return;
      }
      if (!CurrentOrder.empty()) {
        LLVM_DEBUG({
          dbgs() << "SLP: Reusing or shuffling of reordered extract sequence "
                    "with order";
          for (unsigned Idx : CurrentOrder)
            dbgs() << " " << Idx;
          dbgs() << "\n";
        });
        // Insert new order with initial value 0, if it does not exist,
        // otherwise return the iterator to the existing one.
        newTreeEntry(VL, Bundle /*vectorized*/, S, UserTreeIdx,
                     ReuseShuffleIndicies, CurrentOrder);
        findRootOrder(CurrentOrder);
        ++NumOpsWantToKeepOrder[CurrentOrder];
        // This is a special case, as it does not gather, but at the same time
        // we are not extending buildTree_rec() towards the operands.
        ValueList Op0;
        Op0.assign(VL.size(), VL0->getOperand(0));
        VectorizableTree.back()->setOperand(0, Op0);
        return;
      }
      LLVM_DEBUG(dbgs() << "SLP: Gather extract sequence.\n");
      newTreeEntry(VL, None /*not vectorized*/, S, UserTreeIdx,
                   ReuseShuffleIndicies);
      BS.cancelScheduling(VL, VL0);
      return;
    }
    case Instruction::Load: {
      // Check that a vectorized load would load the same memory as a scalar
      // load. For example, we don't want to vectorize loads that are smaller
      // than 8-bit. Even though we have a packed struct {<i2, i2, i2, i2>} LLVM
      // treats loading/storing it as an i8 struct. If we vectorize loads/stores
      // from such a struct, we read/write packed bits disagreeing with the
      // unvectorized version.
      Type *ScalarTy = VL0->getType();

      if (DL->getTypeSizeInBits(ScalarTy) !=
          DL->getTypeAllocSizeInBits(ScalarTy)) {
        BS.cancelScheduling(VL, VL0);
        newTreeEntry(VL, None /*not vectorized*/, S, UserTreeIdx,
                     ReuseShuffleIndicies);
        LLVM_DEBUG(dbgs() << "SLP: Gathering loads of non-packed type.\n");
        return;
      }

      // Make sure all loads in the bundle are simple - we can't vectorize
      // atomic or volatile loads.
      SmallVector<Value *, 4> PointerOps(VL.size());
      auto POIter = PointerOps.begin();
      for (Value *V : VL) {
        auto *L = cast<LoadInst>(V);
        if (!L->isSimple()) {
          BS.cancelScheduling(VL, VL0);
          newTreeEntry(VL, None /*not vectorized*/, S, UserTreeIdx,
                       ReuseShuffleIndicies);
          LLVM_DEBUG(dbgs() << "SLP: Gathering non-simple loads.\n");
          return;
        }
        *POIter = L->getPointerOperand();
        ++POIter;
      }

      bool CandidateForGatherLoad = false; // INTEL
      OrdersType CurrentOrder;
      // Check the order of pointer operands.
      if (llvm::sortPtrAccesses(PointerOps, *DL, *SE, CurrentOrder)) {
        Value *Ptr0;
        Value *PtrN;
        if (CurrentOrder.empty()) {
          Ptr0 = PointerOps.front();
          PtrN = PointerOps.back();
        } else {
          Ptr0 = PointerOps[CurrentOrder.front()];
          PtrN = PointerOps[CurrentOrder.back()];
        }
        const SCEV *Scev0 = SE->getSCEV(Ptr0);
        const SCEV *ScevN = SE->getSCEV(PtrN);
        const auto *Diff =
            dyn_cast<SCEVConstant>(SE->getMinusSCEV(ScevN, Scev0));
        uint64_t Size = DL->getTypeAllocSize(ScalarTy);
        // Check that the sorted loads are consecutive.
        if (Diff && Diff->getAPInt() == (VL.size() - 1) * Size) {
          if (CurrentOrder.empty()) {
            // Original loads are consecutive and does not require reordering.
            ++NumOpsWantToKeepOriginalOrder;
            TreeEntry *TE = newTreeEntry(VL, Bundle /*vectorized*/, S,
                                         UserTreeIdx, ReuseShuffleIndicies);
            TE->setOperandsInOrder();
            LLVM_DEBUG(dbgs() << "SLP: added a vector of loads.\n");
          } else {
            // Need to reorder.
            TreeEntry *TE =
                newTreeEntry(VL, Bundle /*vectorized*/, S, UserTreeIdx,
                             ReuseShuffleIndicies, CurrentOrder);
            TE->setOperandsInOrder();
            LLVM_DEBUG(dbgs() << "SLP: added a vector of jumbled loads.\n");
            findRootOrder(CurrentOrder);
            ++NumOpsWantToKeepOrder[CurrentOrder];
          }
          return;
        }
#if INTEL_CUSTOMIZATION
        // Issue gather load only if split load fails
        CandidateForGatherLoad = true;
#endif // INTEL_CUSTOMIZATION
      }
#if INTEL_CUSTOMIZATION
      // Check whether we can issue smaller-wide loads to build up the entire
      // vector (split-load).

      if (MaxSplitLoads > 0 &&
          (CurrentOrder.empty() || CurrentOrder.size() == VL.size())) {
        // Each consecutive group is represented by
        // starting index, load size (number of consecutive scalar
        // elements) and re-ordering information (if any).
        SmallVector<std::tuple<unsigned, unsigned, OrdersType>, 1> LoadGroups;
        unsigned VF = VL.size();
        unsigned MaxSplitNums = Log2_32(MaxSplitLoads);
        uint64_t ScalarSize = DL->getTypeAllocSize(ScalarTy);

        auto IsConsecutive = [this, ScalarSize](Value *Ptr0, Value *PtrN,
                                                int Size) -> bool {
          const SCEV *Scev0 = SE->getSCEV(Ptr0);
          const SCEV *ScevN = SE->getSCEV(PtrN);
          const auto *Diff =
              dyn_cast<SCEVConstant>(SE->getMinusSCEV(ScevN, Scev0));
          return Diff && Diff->getAPInt() == (Size - 1) * ScalarSize;
        };

        // Find out if we are able to build up the entire vector load with
        // multiple smaller size vector loads (of GroupSize elements each).
        // Populates LoadGroups with loads information.
        auto TryGroupSize = [this, VF, &LoadGroups,
                             IsConsecutive](ArrayRef<Value *> Pointers,
                                            ArrayRef<unsigned> PointersOrder,
                                            unsigned GroupSize) {
          LoadGroups.clear();
          for (unsigned N = 0; N < VF / GroupSize; N++) {
            OrdersType GroupOrder;
            unsigned First = N * GroupSize;
            unsigned Idx0, IdxN;
            if (!PointersOrder.empty()) {
              Idx0 = PointersOrder[First];
              IdxN = PointersOrder[First + GroupSize - 1];
            } else {
              ArrayRef<Value *> Slice =
                  makeArrayRef(Pointers).slice(First, GroupSize);
              if (!llvm::sortPtrAccesses(Slice, *DL, *SE, GroupOrder) ||
                  (!GroupOrder.empty() && GroupOrder.size() != GroupSize))
                return false;

              Idx0 = First + (GroupOrder.empty() ? 0 : GroupOrder[0]);
              IdxN = First + (GroupOrder.empty() ? GroupSize - 1
                                                 : GroupOrder[GroupSize - 1]);
            }
            Value *Ptr0 = Pointers[Idx0];
            Value *PtrN = Pointers[IdxN];
            if (!IsConsecutive(Ptr0, PtrN, GroupSize))
              return false;
            LoadGroups.emplace_back(First, GroupSize, GroupOrder);
          }
          return true;
        };

        bool UseSplitLoad = false;
        for (unsigned Split = 1; Split <= MaxSplitNums; ++Split) {
          unsigned GroupSize = VF / (1 << Split);
          if (GroupSize < 2)
            break;
          if (TryGroupSize(PointerOps, CurrentOrder, GroupSize)) {
            UseSplitLoad = true;
            break;
          }
        }

        if (UseSplitLoad) {
          LLVM_DEBUG(dbgs() << "SLP: found a split load group of size "
                            << LoadGroups.size() << ".\n");
          ++NumOpsWantToKeepOriginalOrder;
          TreeEntry *TE =
              newTreeEntry(VL, Bundle, S, UserTreeIdx, ReuseShuffleIndicies);
          TE->setOperandsInOrder();
          VectorizableTree.back()->SplitLoadGroups = LoadGroups;
          if (!CurrentOrder.empty())
            VectorizableTree.back()->SplitLoadOrder = CurrentOrder;

          LLVM_DEBUG(dbgs() << "SLP: added a vector of split-loads.\n");
          return;
        }
      }
      if (CandidateForGatherLoad) {
          SmallVector<int, 4> OpDirection(VL.size(), 0);
#endif // INTEL_CUSTOMIZATION
        // Vectorizing non-consecutive loads with `llvm.masked.gather`.
        TreeEntry *TE = newTreeEntry(VL, TreeEntry::ScatterVectorize, Bundle, S,
                                     UserTreeIdx, ReuseShuffleIndicies);
        TE->setOperandsInOrder();
        buildTree_rec(PointerOps, Depth + 1, {TE, 0, OpDirection}); // INTEL
        LLVM_DEBUG(dbgs() << "SLP: added a vector of non-consecutive loads.\n");
        return;
#if INTEL_CUSTOMIZATION
      }
#endif // INTEL_CUSTOMIZATION

      LLVM_DEBUG(dbgs() << "SLP: Gathering non-consecutive loads.\n");
      BS.cancelScheduling(VL, VL0);
      newTreeEntry(VL, None /*not vectorized*/, S, UserTreeIdx,
                   ReuseShuffleIndicies);
      return;
    }
    case Instruction::ZExt:
    case Instruction::SExt:
    case Instruction::FPToUI:
    case Instruction::FPToSI:
    case Instruction::FPExt:
    case Instruction::PtrToInt:
    case Instruction::IntToPtr:
    case Instruction::SIToFP:
    case Instruction::UIToFP:
    case Instruction::Trunc:
    case Instruction::FPTrunc:
    case Instruction::BitCast: {
      Type *SrcTy = VL0->getOperand(0)->getType();
      for (Value *V : VL) {
        Type *Ty = cast<Instruction>(V)->getOperand(0)->getType();
        if (Ty != SrcTy || !isValidElementType(Ty)) {
          BS.cancelScheduling(VL, VL0);
          newTreeEntry(VL, None /*not vectorized*/, S, UserTreeIdx,
                       ReuseShuffleIndicies);
          LLVM_DEBUG(dbgs()
                     << "SLP: Gathering casts with different src types.\n");
          return;
        }
      }
      TreeEntry *TE = newTreeEntry(VL, Bundle /*vectorized*/, S, UserTreeIdx,
                                   ReuseShuffleIndicies);
      LLVM_DEBUG(dbgs() << "SLP: added a vector of casts.\n");

      TE->setOperandsInOrder();
      for (unsigned i = 0, e = VL0->getNumOperands(); i < e; ++i) {
        SmallVector<int, 4> OpDirection(VL.size(), i); // INTEL
        ValueList Operands;
        // Prepare the operand vector.
        for (Value *V : VL)
          Operands.push_back(cast<Instruction>(V)->getOperand(i));

        buildTree_rec(Operands, Depth + 1, {TE, i, OpDirection}); // INTEL
      }
      return;
    }
    case Instruction::ICmp:
    case Instruction::FCmp: {
      // Check that all of the compares have the same predicate.
      CmpInst::Predicate P0 = cast<CmpInst>(VL0)->getPredicate();
      CmpInst::Predicate SwapP0 = CmpInst::getSwappedPredicate(P0);
      Type *ComparedTy = VL0->getOperand(0)->getType();
      for (Value *V : VL) {
        CmpInst *Cmp = cast<CmpInst>(V);
        if ((Cmp->getPredicate() != P0 && Cmp->getPredicate() != SwapP0) ||
            Cmp->getOperand(0)->getType() != ComparedTy) {
          BS.cancelScheduling(VL, VL0);
          newTreeEntry(VL, None /*not vectorized*/, S, UserTreeIdx,
                       ReuseShuffleIndicies);
          LLVM_DEBUG(dbgs()
                     << "SLP: Gathering cmp with different predicate.\n");
          return;
        }
      }

      TreeEntry *TE = newTreeEntry(VL, Bundle /*vectorized*/, S, UserTreeIdx,
                                   ReuseShuffleIndicies);
      LLVM_DEBUG(dbgs() << "SLP: added a vector of compares.\n");

#if INTEL_CUSTOMIZATION
      SmallVector<int, 4> OpDirLeft, OpDirRight;
#endif // INTEL_CUSTOMIZATION
      ValueList Left, Right;
      if (cast<CmpInst>(VL0)->isCommutative()) {
        // Commutative predicate - collect + sort operands of the instructions
        // so that each side is more likely to have the same opcode.
        assert(P0 == SwapP0 && "Commutative Predicate mismatch");
#if INTEL_CUSTOMIZATION
        reorderInputsAccordingToOpcode(VL, Left, Right, *DL, *SE, OpDirLeft,
                                       OpDirRight, *this);
#endif // INTEL_CUSTOMIZATION
      } else {
        // Collect operands - commute if it uses the swapped predicate.
        for (Value *V : VL) {
          auto *Cmp = cast<CmpInst>(V);
          Value *LHS = Cmp->getOperand(0);
          Value *RHS = Cmp->getOperand(1);
#if INTEL_CUSTOMIZATION
          if (Cmp->getPredicate() != P0) {
            std::swap(LHS, RHS);
            OpDirLeft.push_back(0);
            OpDirRight.push_back(1);
          } else {
            OpDirLeft.push_back(1);
            OpDirRight.push_back(0);
          }
#endif // INTEL_CUSTOMIZATION
          Left.push_back(LHS);
          Right.push_back(RHS);
        }
      }
      TE->setOperand(0, Left);
      TE->setOperand(1, Right);

#if INTEL_CUSTOMIZATION
      buildTree_rec(TE->getOperand(0), Depth + 1, {TE, 0, OpDirLeft});
      buildTree_rec(TE->getOperand(1), Depth + 1, {TE, 1, OpDirRight});
#endif // INTEL_CUSTOMIZATION
      return;
    }
    case Instruction::Select:
    case Instruction::FNeg:
    case Instruction::Add:
    case Instruction::FAdd:
    case Instruction::Sub:
    case Instruction::FSub:
    case Instruction::Mul:
    case Instruction::FMul:
    case Instruction::UDiv:
    case Instruction::SDiv:
    case Instruction::FDiv:
    case Instruction::URem:
    case Instruction::SRem:
    case Instruction::FRem:
    case Instruction::Shl:
    case Instruction::LShr:
    case Instruction::AShr:
    case Instruction::And:
    case Instruction::Or:
    case Instruction::Xor: {
      TreeEntry *TE = newTreeEntry(VL, Bundle /*vectorized*/, S, UserTreeIdx,
                                   ReuseShuffleIndicies);
      LLVM_DEBUG(dbgs() << "SLP: added a vector of un/bin op.\n");

      // Sort operands of the instructions so that each side is more likely to
      // have the same opcode.
      if (isa<BinaryOperator>(VL0) && VL0->isCommutative()) {
        ValueList Left, Right;
#if INTEL_CUSTOMIZATION
        SmallVector<int, 4> OpDirLeft, OpDirRight;
        reorderInputsAccordingToOpcode(VL, Left, Right, *DL, *SE, OpDirLeft,
                                       OpDirRight, *this);
        TE->setOperand(0, Left);
        TE->setOperand(1, Right);
        // Path steering.
        if (visitRightOperandFirst(VL[0])) {
          buildTree_rec(TE->getOperand(1), Depth + 1, {TE, 1, OpDirRight});
          buildTree_rec(TE->getOperand(0), Depth + 1, {TE, 0, OpDirLeft});
        } else {
          buildTree_rec(TE->getOperand(0), Depth + 1, {TE, 0, OpDirLeft});
          buildTree_rec(TE->getOperand(1), Depth + 1, {TE, 1, OpDirRight});
        }
#endif // INTEL_CUSTOMIZATION
        return;
      }

      TE->setOperandsInOrder();
      for (unsigned i = 0, e = VL0->getNumOperands(); i < e; ++i) {
        SmallVector<int, 4> OpDirection(VL.size(), i); // INTEL
        ValueList Operands;
        // Prepare the operand vector.
        for (Value *V : VL)
          Operands.push_back(cast<Instruction>(V)->getOperand(i));

        buildTree_rec(Operands, Depth + 1, {TE, i, OpDirection}); // INTEL
      }
      return;
    }
    case Instruction::GetElementPtr: {
      // We don't combine GEPs with complicated (nested) indexing.
      for (Value *V : VL) {
        if (cast<Instruction>(V)->getNumOperands() != 2) {
          LLVM_DEBUG(dbgs() << "SLP: not-vectorizable GEP (nested indexes).\n");
          BS.cancelScheduling(VL, VL0);
          newTreeEntry(VL, None /*not vectorized*/, S, UserTreeIdx,
                       ReuseShuffleIndicies);
          return;
        }
      }

      // We can't combine several GEPs into one vector if they operate on
      // different types.
      Type *Ty0 = VL0->getOperand(0)->getType();
      for (Value *V : VL) {
        Type *CurTy = cast<Instruction>(V)->getOperand(0)->getType();
        if (Ty0 != CurTy) {
          LLVM_DEBUG(dbgs()
                     << "SLP: not-vectorizable GEP (different types).\n");
          BS.cancelScheduling(VL, VL0);
          newTreeEntry(VL, None /*not vectorized*/, S, UserTreeIdx,
                       ReuseShuffleIndicies);
          return;
        }
      }

      // We don't combine GEPs with non-constant indexes.
      Type *Ty1 = VL0->getOperand(1)->getType();
      for (Value *V : VL) {
        auto Op = cast<Instruction>(V)->getOperand(1);
        if (!isa<ConstantInt>(Op) ||
            (Op->getType() != Ty1 &&
             Op->getType()->getScalarSizeInBits() >
                 DL->getIndexSizeInBits(
                     V->getType()->getPointerAddressSpace()))) {
          LLVM_DEBUG(dbgs()
                     << "SLP: not-vectorizable GEP (non-constant indexes).\n");
          BS.cancelScheduling(VL, VL0);
          newTreeEntry(VL, None /*not vectorized*/, S, UserTreeIdx,
                       ReuseShuffleIndicies);
          return;
        }
      }

      TreeEntry *TE = newTreeEntry(VL, Bundle /*vectorized*/, S, UserTreeIdx,
                                   ReuseShuffleIndicies);
      LLVM_DEBUG(dbgs() << "SLP: added a vector of GEPs.\n");
      TE->setOperandsInOrder();
      for (unsigned i = 0, e = 2; i < e; ++i) {
        SmallVector<int, 4> OpDirection(VL.size(), i); // INTEL
        ValueList Operands;
        // Prepare the operand vector.
        for (Value *V : VL)
          Operands.push_back(cast<Instruction>(V)->getOperand(i));

        buildTree_rec(Operands, Depth + 1, {TE, i, OpDirection}); // INTEL
      }
      return;
    }
    case Instruction::Store: {
      // Check if the stores are consecutive or if we need to swizzle them.
      llvm::Type *ScalarTy = cast<StoreInst>(VL0)->getValueOperand()->getType();
      // Make sure all stores in the bundle are simple - we can't vectorize
      // atomic or volatile stores.
      SmallVector<Value *, 4> PointerOps(VL.size());
      ValueList Operands(VL.size());
      auto POIter = PointerOps.begin();
      auto OIter = Operands.begin();
      for (Value *V : VL) {
        auto *SI = cast<StoreInst>(V);
        if (!SI->isSimple()) {
          BS.cancelScheduling(VL, VL0);
          newTreeEntry(VL, None /*not vectorized*/, S, UserTreeIdx,
                       ReuseShuffleIndicies);
          LLVM_DEBUG(dbgs() << "SLP: Gathering non-simple stores.\n");
          return;
        }
        *POIter = SI->getPointerOperand();
        *OIter = SI->getValueOperand();
        ++POIter;
        ++OIter;
      }

      OrdersType CurrentOrder;
      // Check the order of pointer operands.
      if (llvm::sortPtrAccesses(PointerOps, *DL, *SE, CurrentOrder)) {
        Value *Ptr0;
        Value *PtrN;
        if (CurrentOrder.empty()) {
          Ptr0 = PointerOps.front();
          PtrN = PointerOps.back();
        } else {
          Ptr0 = PointerOps[CurrentOrder.front()];
          PtrN = PointerOps[CurrentOrder.back()];
        }
        const SCEV *Scev0 = SE->getSCEV(Ptr0);
        const SCEV *ScevN = SE->getSCEV(PtrN);
        const auto *Diff =
            dyn_cast<SCEVConstant>(SE->getMinusSCEV(ScevN, Scev0));
        uint64_t Size = DL->getTypeAllocSize(ScalarTy);
        // Check that the sorted pointer operands are consecutive.
        if (Diff && Diff->getAPInt() == (VL.size() - 1) * Size) {
          SmallVector<int, 4> OpDirection(VL.size(), 0); // INTEL
          if (CurrentOrder.empty()) {
            // Original stores are consecutive and does not require reordering.
            ++NumOpsWantToKeepOriginalOrder;
            TreeEntry *TE = newTreeEntry(VL, Bundle /*vectorized*/, S,
                                         UserTreeIdx, ReuseShuffleIndicies);
            TE->setOperandsInOrder();
            buildTree_rec(Operands, Depth + 1, {TE, 0, OpDirection}); // INTEL
            LLVM_DEBUG(dbgs() << "SLP: added a vector of stores.\n");
          } else {
            TreeEntry *TE =
                newTreeEntry(VL, Bundle /*vectorized*/, S, UserTreeIdx,
                             ReuseShuffleIndicies, CurrentOrder);
            TE->setOperandsInOrder();
            buildTree_rec(Operands, Depth + 1, {TE, 0, OpDirection}); // INTEL
            LLVM_DEBUG(dbgs() << "SLP: added a vector of jumbled stores.\n");
            findRootOrder(CurrentOrder);
            ++NumOpsWantToKeepOrder[CurrentOrder];
          }
          return;
        }
      }

      BS.cancelScheduling(VL, VL0);
      newTreeEntry(VL, None /*not vectorized*/, S, UserTreeIdx,
                   ReuseShuffleIndicies);
      LLVM_DEBUG(dbgs() << "SLP: Non-consecutive store.\n");
      return;
    }
    case Instruction::Call: {
      // Check if the calls are all to the same vectorizable intrinsic or
      // library function.
      CallInst *CI = cast<CallInst>(VL0);
      Intrinsic::ID ID = getVectorIntrinsicIDForCall(CI, TLI);

      VFShape Shape = VFShape::get(
          *CI, ElementCount::getFixed(static_cast<unsigned int>(VL.size())),
          false /*HasGlobalPred*/);
      Function *VecFunc = VFDatabase(*CI).getVectorizedFunction(Shape);

      if (!VecFunc && !isTriviallyVectorizable(ID)) {
        BS.cancelScheduling(VL, VL0);
        newTreeEntry(VL, None /*not vectorized*/, S, UserTreeIdx,
                     ReuseShuffleIndicies);
        LLVM_DEBUG(dbgs() << "SLP: Non-vectorizable call.\n");
        return;
      }
      Function *F = CI->getCalledFunction();
      unsigned NumArgs = CI->getNumArgOperands();
      SmallVector<Value*, 4> ScalarArgs(NumArgs, nullptr);
      for (unsigned j = 0; j != NumArgs; ++j)
        if (hasVectorInstrinsicScalarOpd(ID, j))
          ScalarArgs[j] = CI->getArgOperand(j);
      for (Value *V : VL) {
        CallInst *CI2 = dyn_cast<CallInst>(V);
        if (!CI2 || CI2->getCalledFunction() != F ||
            getVectorIntrinsicIDForCall(CI2, TLI) != ID ||
            (VecFunc &&
             VecFunc != VFDatabase(*CI2).getVectorizedFunction(Shape)) ||
            !CI->hasIdenticalOperandBundleSchema(*CI2)) {
          BS.cancelScheduling(VL, VL0);
          newTreeEntry(VL, None /*not vectorized*/, S, UserTreeIdx,
                       ReuseShuffleIndicies);
          LLVM_DEBUG(dbgs() << "SLP: mismatched calls:" << *CI << "!=" << *V
                            << "\n");
          return;
        }
        // Some intrinsics have scalar arguments and should be same in order for
        // them to be vectorized.
        for (unsigned j = 0; j != NumArgs; ++j) {
          if (hasVectorInstrinsicScalarOpd(ID, j)) {
            Value *A1J = CI2->getArgOperand(j);
            if (ScalarArgs[j] != A1J) {
              BS.cancelScheduling(VL, VL0);
              newTreeEntry(VL, None /*not vectorized*/, S, UserTreeIdx,
                           ReuseShuffleIndicies);
              LLVM_DEBUG(dbgs() << "SLP: mismatched arguments in call:" << *CI
                                << " argument " << ScalarArgs[j] << "!=" << A1J
                                << "\n");
              return;
            }
          }
        }
        // Verify that the bundle operands are identical between the two calls.
        if (CI->hasOperandBundles() &&
            !std::equal(CI->op_begin() + CI->getBundleOperandsStartIndex(),
                        CI->op_begin() + CI->getBundleOperandsEndIndex(),
                        CI2->op_begin() + CI2->getBundleOperandsStartIndex())) {
          BS.cancelScheduling(VL, VL0);
          newTreeEntry(VL, None /*not vectorized*/, S, UserTreeIdx,
                       ReuseShuffleIndicies);
          LLVM_DEBUG(dbgs() << "SLP: mismatched bundle operands in calls:"
                            << *CI << "!=" << *V << '\n');
          return;
        }
      }

      TreeEntry *TE = newTreeEntry(VL, Bundle /*vectorized*/, S, UserTreeIdx,
                                   ReuseShuffleIndicies);
      TE->setOperandsInOrder();
      for (unsigned i = 0, e = CI->getNumArgOperands(); i != e; ++i) {
        SmallVector<int, 4> OpDirection(VL.size(), i); // INTEL
        ValueList Operands;
        // Prepare the operand vector.
        for (Value *V : VL) {
          auto *CI2 = cast<CallInst>(V);
          Operands.push_back(CI2->getArgOperand(i));
        }
        buildTree_rec(Operands, Depth + 1, {TE, i, OpDirection}); // INTEL
      }
      return;
    }
    case Instruction::ShuffleVector: {
      // If this is not an alternate sequence of opcode like add-sub
      // then do not vectorize this instruction.
      if (!S.isAltShuffle()) {
        BS.cancelScheduling(VL, VL0);
        newTreeEntry(VL, None /*not vectorized*/, S, UserTreeIdx,
                     ReuseShuffleIndicies);
        LLVM_DEBUG(dbgs() << "SLP: ShuffleVector are not vectorized.\n");
        return;
      }
      TreeEntry *TE = newTreeEntry(VL, Bundle /*vectorized*/, S, UserTreeIdx,
                                   ReuseShuffleIndicies);
      LLVM_DEBUG(dbgs() << "SLP: added a ShuffleVector op.\n");

      // Reorder operands if reordering would enable vectorization.
#if INTEL_CUSTOMIZATION
      if (isa<BinaryOperator>(VL0)) {
        SmallVector<int, 4> OpDirLeft, OpDirRight;
        ValueList Left, Right;
        reorderInputsAccordingToOpcode(VL, Left, Right, *DL, *SE, OpDirLeft,
                                       OpDirRight, *this);
        TE->setOperand(0, Left);
        TE->setOperand(1, Right);
        if (visitRightOperandFirst(VL[0])) {
          buildTree_rec(TE->getOperand(1), Depth + 1, {TE, 1, OpDirRight});
          buildTree_rec(TE->getOperand(0), Depth + 1, {TE, 0, OpDirLeft});
        } else {
          buildTree_rec(TE->getOperand(0), Depth + 1, {TE, 0, OpDirLeft});
          buildTree_rec(TE->getOperand(1), Depth + 1, {TE, 1, OpDirRight});
        }
        return;
      }
#endif // INTEL_CUSTOMIZATION

      TE->setOperandsInOrder();
      for (unsigned i = 0, e = VL0->getNumOperands(); i < e; ++i) {
        SmallVector<int, 4> OpDirection(VL.size(), i); // INTEL
        ValueList Operands;
        // Prepare the operand vector.
        for (Value *V : VL)
          Operands.push_back(cast<Instruction>(V)->getOperand(i));

        buildTree_rec(Operands, Depth + 1, {TE, i, OpDirection}); // INTEL
      }
      return;
    }
    default:
      BS.cancelScheduling(VL, VL0);
      newTreeEntry(VL, None /*not vectorized*/, S, UserTreeIdx,
                   ReuseShuffleIndicies);
      LLVM_DEBUG(dbgs() << "SLP: Gathering unknown instruction.\n");
      return;
  }
}

unsigned BoUpSLP::canMapToVector(Type *T, const DataLayout &DL) const {
  unsigned N = 1;
  Type *EltTy = T;

  while (isa<StructType>(EltTy) || isa<ArrayType>(EltTy) ||
         isa<VectorType>(EltTy)) {
    if (auto *ST = dyn_cast<StructType>(EltTy)) {
      // Check that struct is homogeneous.
      for (const auto *Ty : ST->elements())
        if (Ty != *ST->element_begin())
          return 0;
      N *= ST->getNumElements();
      EltTy = *ST->element_begin();
    } else if (auto *AT = dyn_cast<ArrayType>(EltTy)) {
      N *= AT->getNumElements();
      EltTy = AT->getElementType();
    } else {
      auto *VT = cast<FixedVectorType>(EltTy);
      N *= VT->getNumElements();
      EltTy = VT->getElementType();
    }
  }

  if (!isValidElementType(EltTy))
    return 0;
  uint64_t VTSize = DL.getTypeStoreSizeInBits(FixedVectorType::get(EltTy, N));
  if (VTSize < MinVecRegSize || VTSize > MaxVecRegSize || VTSize != DL.getTypeStoreSizeInBits(T))
    return 0;
  return N;
}

bool BoUpSLP::canReuseExtract(ArrayRef<Value *> VL, Value *OpValue,
                              SmallVectorImpl<unsigned> &CurrentOrder) const {
  Instruction *E0 = cast<Instruction>(OpValue);
  assert(E0->getOpcode() == Instruction::ExtractElement ||
         E0->getOpcode() == Instruction::ExtractValue);
  assert(E0->getOpcode() == getSameOpcode(VL).getOpcode() && "Invalid opcode");
  // Check if all of the extracts come from the same vector and from the
  // correct offset.
  Value *Vec = E0->getOperand(0);

  CurrentOrder.clear();

  // We have to extract from a vector/aggregate with the same number of elements.
  unsigned NElts;
  if (E0->getOpcode() == Instruction::ExtractValue) {
    const DataLayout &DL = E0->getModule()->getDataLayout();
    NElts = canMapToVector(Vec->getType(), DL);
    if (!NElts)
      return false;
    // Check if load can be rewritten as load of vector.
    LoadInst *LI = dyn_cast<LoadInst>(Vec);
    if (!LI || !LI->isSimple() || !LI->hasNUses(VL.size()))
      return false;
  } else {
    NElts = cast<FixedVectorType>(Vec->getType())->getNumElements();
  }

  if (NElts != VL.size())
    return false;

  // Check that all of the indices extract from the correct offset.
  bool ShouldKeepOrder = true;
  unsigned E = VL.size();
  // Assign to all items the initial value E + 1 so we can check if the extract
  // instruction index was used already.
  // Also, later we can check that all the indices are used and we have a
  // consecutive access in the extract instructions, by checking that no
  // element of CurrentOrder still has value E + 1.
  CurrentOrder.assign(E, E + 1);
  unsigned I = 0;
  for (; I < E; ++I) {
    auto *Inst = cast<Instruction>(VL[I]);
    if (Inst->getOperand(0) != Vec)
      break;
    Optional<unsigned> Idx = getExtractIndex(Inst);
    if (!Idx)
      break;
    const unsigned ExtIdx = *Idx;
    if (ExtIdx != I) {
      if (ExtIdx >= E || CurrentOrder[ExtIdx] != E + 1)
        break;
      ShouldKeepOrder = false;
      CurrentOrder[ExtIdx] = I;
    } else {
      if (CurrentOrder[I] != E + 1)
        break;
      CurrentOrder[I] = I;
    }
  }
  if (I < E) {
    CurrentOrder.clear();
    return false;
  }

  return ShouldKeepOrder;
}

bool BoUpSLP::areAllUsersVectorized(Instruction *I) const {
  return I->hasOneUse() ||
         std::all_of(I->user_begin(), I->user_end(), [this](User *U) {
           return ScalarToTreeEntry.count(U) > 0;
         });
}

static std::pair<unsigned, unsigned>
getVectorCallCosts(CallInst *CI, FixedVectorType *VecTy,
                   TargetTransformInfo *TTI, TargetLibraryInfo *TLI) {
  Intrinsic::ID ID = getVectorIntrinsicIDForCall(CI, TLI);

  // Calculate the cost of the scalar and vector calls.
  IntrinsicCostAttributes CostAttrs(ID, *CI, VecTy->getElementCount());
  int IntrinsicCost =
    TTI->getIntrinsicInstrCost(CostAttrs, TTI::TCK_RecipThroughput);

  auto Shape = VFShape::get(*CI, ElementCount::getFixed(static_cast<unsigned>(
                                     VecTy->getNumElements())),
                            false /*HasGlobalPred*/);
  Function *VecFunc = VFDatabase(*CI).getVectorizedFunction(Shape);
  int LibCost = IntrinsicCost;
  if (!CI->isNoBuiltin() && VecFunc) {
    // Calculate the cost of the vector library call.
    SmallVector<Type *, 4> VecTys;
    for (Use &Arg : CI->args())
      VecTys.push_back(
          FixedVectorType::get(Arg->getType(), VecTy->getNumElements()));

    // If the corresponding vector call is cheaper, return its cost.
    LibCost = TTI->getCallInstrCost(nullptr, VecTy, VecTys,
                                    TTI::TCK_RecipThroughput);
  }
  return {IntrinsicCost, LibCost};
}

int BoUpSLP::getEntryCost(TreeEntry *E) {
  ArrayRef<Value*> VL = E->Scalars;

  Type *ScalarTy = VL[0]->getType();
  if (StoreInst *SI = dyn_cast<StoreInst>(VL[0]))
    ScalarTy = SI->getValueOperand()->getType();
  else if (CmpInst *CI = dyn_cast<CmpInst>(VL[0]))
    ScalarTy = CI->getOperand(0)->getType();
  auto *VecTy = FixedVectorType::get(ScalarTy, VL.size());
  TTI::TargetCostKind CostKind = TTI::TCK_RecipThroughput;

  // If we have computed a smaller type for the expression, update VecTy so
  // that the costs will be accurate.
  if (MinBWs.count(VL[0]))
    VecTy = FixedVectorType::get(
        IntegerType::get(F->getContext(), MinBWs[VL[0]].first), VL.size());

  unsigned ReuseShuffleNumbers = E->ReuseShuffleIndices.size();
  bool NeedToShuffleReuses = !E->ReuseShuffleIndices.empty();
  int ReuseShuffleCost = 0;
  if (NeedToShuffleReuses) {
    ReuseShuffleCost =
        TTI->getShuffleCost(TargetTransformInfo::SK_PermuteSingleSrc, VecTy);
  }
  if (E->State == TreeEntry::NeedToGather) {
    if (allConstant(VL))
      return 0;
    if (isSplat(VL)) {
      return ReuseShuffleCost +
             TTI->getShuffleCost(TargetTransformInfo::SK_Broadcast, VecTy, 0);
    }
    if (E->getOpcode() == Instruction::ExtractElement &&
        allSameType(VL) && allSameBlock(VL)) {
      Optional<TargetTransformInfo::ShuffleKind> ShuffleKind = isShuffle(VL);
      if (ShuffleKind.hasValue()) {
        int Cost = TTI->getShuffleCost(ShuffleKind.getValue(), VecTy);
        for (auto *V : VL) {
          // If all users of instruction are going to be vectorized and this
          // instruction itself is not going to be vectorized, consider this
          // instruction as dead and remove its cost from the final cost of the
          // vectorized tree.
          if (areAllUsersVectorized(cast<Instruction>(V)) &&
              !ScalarToTreeEntry.count(V)) {
            auto *IO = cast<ConstantInt>(
                cast<ExtractElementInst>(V)->getIndexOperand());
            Cost -= TTI->getVectorInstrCost(Instruction::ExtractElement, VecTy,
                                            IO->getZExtValue());
          }
        }
        return ReuseShuffleCost + Cost;
      }
    }
    return ReuseShuffleCost + getGatherCost(VL);
  }
  assert((E->State == TreeEntry::Vectorize ||
          E->State == TreeEntry::ScatterVectorize) &&
         "Unhandled state");
  assert(E->getOpcode() && allSameType(VL) && allSameBlock(VL) && "Invalid VL");
  Instruction *VL0 = E->getMainOp();
  unsigned ShuffleOrOp =
      E->isAltShuffle() ? (unsigned)Instruction::ShuffleVector : E->getOpcode();
  switch (ShuffleOrOp) {
    case Instruction::PHI:
      return 0;

    case Instruction::ExtractValue:
    case Instruction::ExtractElement: {
      int DeadCost = 0;
      if (NeedToShuffleReuses) {
        unsigned Idx = 0;
        for (unsigned I : E->ReuseShuffleIndices) {
          if (ShuffleOrOp == Instruction::ExtractElement) {
            auto *IO = cast<ConstantInt>(
                cast<ExtractElementInst>(VL[I])->getIndexOperand());
            Idx = IO->getZExtValue();
            ReuseShuffleCost -= TTI->getVectorInstrCost(
                Instruction::ExtractElement, VecTy, Idx);
          } else {
            ReuseShuffleCost -= TTI->getVectorInstrCost(
                Instruction::ExtractElement, VecTy, Idx);
            ++Idx;
          }
        }
        Idx = ReuseShuffleNumbers;
        for (Value *V : VL) {
          if (ShuffleOrOp == Instruction::ExtractElement) {
            auto *IO = cast<ConstantInt>(
                cast<ExtractElementInst>(V)->getIndexOperand());
            Idx = IO->getZExtValue();
          } else {
            --Idx;
          }
          ReuseShuffleCost +=
              TTI->getVectorInstrCost(Instruction::ExtractElement, VecTy, Idx);
        }
        DeadCost = ReuseShuffleCost;
      } else if (!E->ReorderIndices.empty()) {
        DeadCost = TTI->getShuffleCost(TargetTransformInfo::SK_PermuteSingleSrc,
                                       VecTy);
      }
      for (unsigned I = 0, E = VL.size(); I < E; ++I) {
        Instruction *EI = cast<Instruction>(VL[I]);
        // If all users are going to be vectorized, instruction can be
        // considered as dead.
        // The same, if have only one user, it will be vectorized for sure.
        if (areAllUsersVectorized(EI)) {
          // Take credit for instruction that will become dead.
          if (EI->hasOneUse()) {
            Instruction *Ext = EI->user_back();
            if ((isa<SExtInst>(Ext) || isa<ZExtInst>(Ext)) &&
                all_of(Ext->users(),
                       [](User *U) { return isa<GetElementPtrInst>(U); })) {
              // Use getExtractWithExtendCost() to calculate the cost of
              // extractelement/ext pair.
              DeadCost -= TTI->getExtractWithExtendCost(
                  Ext->getOpcode(), Ext->getType(), VecTy, I);
              // Add back the cost of s|zext which is subtracted separately.
              DeadCost += TTI->getCastInstrCost(
                  Ext->getOpcode(), Ext->getType(), EI->getType(),
                  TTI::getCastContextHint(Ext), CostKind, Ext);
              continue;
            }
          }
          DeadCost -=
              TTI->getVectorInstrCost(Instruction::ExtractElement, VecTy, I);
        }
      }
      return DeadCost;
    }
    case Instruction::ZExt:
    case Instruction::SExt:
    case Instruction::FPToUI:
    case Instruction::FPToSI:
    case Instruction::FPExt:
    case Instruction::PtrToInt:
    case Instruction::IntToPtr:
    case Instruction::SIToFP:
    case Instruction::UIToFP:
    case Instruction::Trunc:
    case Instruction::FPTrunc:
    case Instruction::BitCast: {
      Type *SrcTy = VL0->getOperand(0)->getType();
      int ScalarEltCost =
          TTI->getCastInstrCost(E->getOpcode(), ScalarTy, SrcTy,
                                TTI::getCastContextHint(VL0), CostKind, VL0);
      if (NeedToShuffleReuses) {
        ReuseShuffleCost -= (ReuseShuffleNumbers - VL.size()) * ScalarEltCost;
      }

      // Calculate the cost of this instruction.
      int ScalarCost = VL.size() * ScalarEltCost;

      auto *SrcVecTy = FixedVectorType::get(SrcTy, VL.size());
      int VecCost = 0;
      // Check if the values are candidates to demote.
      if (!MinBWs.count(VL0) || VecTy != SrcVecTy) {
        VecCost =
            ReuseShuffleCost +
            TTI->getCastInstrCost(E->getOpcode(), VecTy, SrcVecTy,
                                  TTI::getCastContextHint(VL0), CostKind, VL0);
      }
      LLVM_DEBUG(dumpTreeCosts(E, ReuseShuffleCost, VecCost, ScalarCost));
      return VecCost - ScalarCost;
    }
    case Instruction::FCmp:
    case Instruction::ICmp:
    case Instruction::Select: {
      // Calculate the cost of this instruction.
      int ScalarEltCost =
          TTI->getCmpSelInstrCost(E->getOpcode(), ScalarTy, Builder.getInt1Ty(),
                                  CmpInst::BAD_ICMP_PREDICATE, CostKind, VL0);
      if (NeedToShuffleReuses) {
        ReuseShuffleCost -= (ReuseShuffleNumbers - VL.size()) * ScalarEltCost;
      }
      auto *MaskTy = FixedVectorType::get(Builder.getInt1Ty(), VL.size());
      int ScalarCost = VecTy->getNumElements() * ScalarEltCost;

      // Check if all entries in VL are either compares or selects with compares
      // as condition that have the same predicates.
      CmpInst::Predicate VecPred = CmpInst::BAD_ICMP_PREDICATE;
      bool First = true;
      for (auto *V : VL) {
        CmpInst::Predicate CurrentPred;
        auto MatchCmp = m_Cmp(CurrentPred, m_Value(), m_Value());
        if ((!match(V, m_Select(MatchCmp, m_Value(), m_Value())) &&
             !match(V, MatchCmp)) ||
            (!First && VecPred != CurrentPred)) {
          VecPred = CmpInst::BAD_ICMP_PREDICATE;
          break;
        }
        First = false;
        VecPred = CurrentPred;
      }

      int VecCost = TTI->getCmpSelInstrCost(E->getOpcode(), VecTy, MaskTy,
                                            VecPred, CostKind, VL0);
      // Check if it is possible and profitable to use min/max for selects in
      // VL.
      //
      auto IntrinsicAndUse = canConvertToMinOrMaxIntrinsic(VL);
      if (IntrinsicAndUse.first != Intrinsic::not_intrinsic) {
        IntrinsicCostAttributes CostAttrs(IntrinsicAndUse.first, VecTy,
                                          {VecTy, VecTy});
        int IntrinsicCost = TTI->getIntrinsicInstrCost(CostAttrs, CostKind);
        // If the selects are the only uses of the compares, they will be dead
        // and we can adjust the cost by removing their cost.
        if (IntrinsicAndUse.second)
          IntrinsicCost -=
              TTI->getCmpSelInstrCost(Instruction::ICmp, VecTy, MaskTy,
                                      CmpInst::BAD_ICMP_PREDICATE, CostKind);
        VecCost = std::min(VecCost, IntrinsicCost);
      }
      LLVM_DEBUG(dumpTreeCosts(E, ReuseShuffleCost, VecCost, ScalarCost));
      return ReuseShuffleCost + VecCost - ScalarCost;
    }
    case Instruction::FNeg:
    case Instruction::Add:
    case Instruction::FAdd:
    case Instruction::Sub:
    case Instruction::FSub:
    case Instruction::Mul:
    case Instruction::FMul:
    case Instruction::UDiv:
    case Instruction::SDiv:
    case Instruction::FDiv:
    case Instruction::URem:
    case Instruction::SRem:
    case Instruction::FRem:
    case Instruction::Shl:
    case Instruction::LShr:
    case Instruction::AShr:
    case Instruction::And:
    case Instruction::Or:
    case Instruction::Xor: {
      // Certain instructions can be cheaper to vectorize if they have a
      // constant second vector operand.
      TargetTransformInfo::OperandValueKind Op1VK =
          TargetTransformInfo::OK_AnyValue;
      TargetTransformInfo::OperandValueKind Op2VK =
          TargetTransformInfo::OK_UniformConstantValue;
      TargetTransformInfo::OperandValueProperties Op1VP =
          TargetTransformInfo::OP_None;
      TargetTransformInfo::OperandValueProperties Op2VP =
          TargetTransformInfo::OP_PowerOf2;

      // If all operands are exactly the same ConstantInt then set the
      // operand kind to OK_UniformConstantValue.
      // If instead not all operands are constants, then set the operand kind
      // to OK_AnyValue. If all operands are constants but not the same,
      // then set the operand kind to OK_NonUniformConstantValue.
      ConstantInt *CInt0 = nullptr;
      for (unsigned i = 0, e = VL.size(); i < e; ++i) {
        const Instruction *I = cast<Instruction>(VL[i]);
        unsigned OpIdx = isa<BinaryOperator>(I) ? 1 : 0;
        ConstantInt *CInt = dyn_cast<ConstantInt>(I->getOperand(OpIdx));
        if (!CInt) {
          Op2VK = TargetTransformInfo::OK_AnyValue;
          Op2VP = TargetTransformInfo::OP_None;
          break;
        }
        if (Op2VP == TargetTransformInfo::OP_PowerOf2 &&
            !CInt->getValue().isPowerOf2())
          Op2VP = TargetTransformInfo::OP_None;
        if (i == 0) {
          CInt0 = CInt;
          continue;
        }
        if (CInt0 != CInt)
          Op2VK = TargetTransformInfo::OK_NonUniformConstantValue;
      }

      SmallVector<const Value *, 4> Operands(VL0->operand_values());
      int ScalarEltCost = TTI->getArithmeticInstrCost(
          E->getOpcode(), ScalarTy, CostKind, Op1VK, Op2VK, Op1VP, Op2VP,
          Operands, VL0);
      if (NeedToShuffleReuses) {
        ReuseShuffleCost -= (ReuseShuffleNumbers - VL.size()) * ScalarEltCost;
      }
      int ScalarCost = VecTy->getNumElements() * ScalarEltCost;
      int VecCost = TTI->getArithmeticInstrCost(
          E->getOpcode(), VecTy, CostKind, Op1VK, Op2VK, Op1VP, Op2VP,
          Operands, VL0);
      LLVM_DEBUG(dumpTreeCosts(E, ReuseShuffleCost, VecCost, ScalarCost));
      return ReuseShuffleCost + VecCost - ScalarCost;
    }
    case Instruction::GetElementPtr: {
      TargetTransformInfo::OperandValueKind Op1VK =
          TargetTransformInfo::OK_AnyValue;
      TargetTransformInfo::OperandValueKind Op2VK =
          TargetTransformInfo::OK_UniformConstantValue;

      int ScalarEltCost =
          TTI->getArithmeticInstrCost(Instruction::Add, ScalarTy, CostKind,
                                      Op1VK, Op2VK);
      if (NeedToShuffleReuses) {
        ReuseShuffleCost -= (ReuseShuffleNumbers - VL.size()) * ScalarEltCost;
      }
      int ScalarCost = VecTy->getNumElements() * ScalarEltCost;
      int VecCost =
          TTI->getArithmeticInstrCost(Instruction::Add, VecTy, CostKind,
                                      Op1VK, Op2VK);
      LLVM_DEBUG(dumpTreeCosts(E, ReuseShuffleCost, VecCost, ScalarCost));
      return ReuseShuffleCost + VecCost - ScalarCost;
    }
    case Instruction::Load: {
      // Cost of wide load - cost of scalar loads.
      Align alignment = cast<LoadInst>(VL0)->getAlign();
      int ScalarEltCost =
          TTI->getMemoryOpCost(Instruction::Load, ScalarTy, alignment, 0,
                               CostKind, VL0);
      if (NeedToShuffleReuses) {
        ReuseShuffleCost -= (ReuseShuffleNumbers - VL.size()) * ScalarEltCost;
      }
      int ScalarLdCost = VecTy->getNumElements() * ScalarEltCost;
      int VecLdCost;
      if (E->State == TreeEntry::Vectorize) {
        VecLdCost = TTI->getMemoryOpCost(Instruction::Load, VecTy, alignment, 0,
                                         CostKind, VL0);
#if INTEL_CUSTOMIZATION
        // Cost modeling for split-load.
        if (!E->SplitLoadGroups.empty()) {
          // Cost of all loads.
          unsigned Size = std::get<1>(E->SplitLoadGroups.back());
          unsigned NumElems = E->SplitLoadGroups.size();
          VecLdCost = NumElems *
                      TTI->getMemoryOpCost(Instruction::Load,
                                           FixedVectorType::get(ScalarTy, Size),
                                           alignment, 0, CostKind, VL0);
          // Cost of shuffles.
          do {
            Size *= 2;
            NumElems /= 2;
            VecLdCost += NumElems * TTI->getShuffleCost(
                                        TargetTransformInfo::SK_PermuteTwoSrc,
                                        FixedVectorType::get(ScalarTy, Size));
          } while (NumElems > 1);
        }
#endif // INTEL_CUSTOMIZATION
      } else {
        assert(E->State == TreeEntry::ScatterVectorize && "Unknown EntryState");
        VecLdCost = TTI->getGatherScatterOpCost(
            Instruction::Load, VecTy, cast<LoadInst>(VL0)->getPointerOperand(),
            /*VariableMask=*/false, alignment, CostKind, VL0);
      }
      if (!NeedToShuffleReuses && !E->ReorderIndices.empty())
        VecLdCost += TTI->getShuffleCost(
            TargetTransformInfo::SK_PermuteSingleSrc, VecTy);
      LLVM_DEBUG(dumpTreeCosts(E, ReuseShuffleCost, VecLdCost, ScalarLdCost));
      return ReuseShuffleCost + VecLdCost - ScalarLdCost;
    }
    case Instruction::Store: {
      // We know that we can merge the stores. Calculate the cost.
      bool IsReorder = !E->ReorderIndices.empty();
      auto *SI =
          cast<StoreInst>(IsReorder ? VL[E->ReorderIndices.front()] : VL0);
      Align Alignment = SI->getAlign();
      int ScalarEltCost =
          TTI->getMemoryOpCost(Instruction::Store, ScalarTy, Alignment, 0,
                               CostKind, VL0);
      int ScalarStCost = VecTy->getNumElements() * ScalarEltCost;
      int VecStCost = TTI->getMemoryOpCost(Instruction::Store,
                                           VecTy, Alignment, 0, CostKind, VL0);
      if (IsReorder)
        VecStCost += TTI->getShuffleCost(
            TargetTransformInfo::SK_PermuteSingleSrc, VecTy);
      LLVM_DEBUG(dumpTreeCosts(E, ReuseShuffleCost, VecStCost, ScalarStCost));
      return VecStCost - ScalarStCost;
    }
    case Instruction::Call: {
      CallInst *CI = cast<CallInst>(VL0);
      Intrinsic::ID ID = getVectorIntrinsicIDForCall(CI, TLI);

      // Calculate the cost of the scalar and vector calls.
      IntrinsicCostAttributes CostAttrs(ID, *CI, ElementCount::getFixed(1), 1);
      int ScalarEltCost = TTI->getIntrinsicInstrCost(CostAttrs, CostKind);
      if (NeedToShuffleReuses) {
        ReuseShuffleCost -= (ReuseShuffleNumbers - VL.size()) * ScalarEltCost;
      }
      int ScalarCallCost = VecTy->getNumElements() * ScalarEltCost;

      auto VecCallCosts = getVectorCallCosts(CI, VecTy, TTI, TLI);
      int VecCallCost = std::min(VecCallCosts.first, VecCallCosts.second);

      LLVM_DEBUG(dbgs() << "SLP: Call cost " << VecCallCost - ScalarCallCost
                        << " (" << VecCallCost << "-" << ScalarCallCost << ")"
                        << " for " << *CI << "\n");

      return ReuseShuffleCost + VecCallCost - ScalarCallCost;
    }
    case Instruction::ShuffleVector: {
      assert(E->isAltShuffle() &&
             ((Instruction::isBinaryOp(E->getOpcode()) &&
               Instruction::isBinaryOp(E->getAltOpcode())) ||
              (Instruction::isCast(E->getOpcode()) &&
               Instruction::isCast(E->getAltOpcode()))) &&
             "Invalid Shuffle Vector Operand");
      int ScalarCost = 0;
      if (NeedToShuffleReuses) {
        for (unsigned Idx : E->ReuseShuffleIndices) {
          Instruction *I = cast<Instruction>(VL[Idx]);
          InstructionCost Cost = TTI->getInstructionCost(I, CostKind);
          assert(Cost.isValid() && "Invalid instruction cost");
          ReuseShuffleCost -= *(Cost.getValue());
        }
        for (Value *V : VL) {
          Instruction *I = cast<Instruction>(V);
          InstructionCost Cost = TTI->getInstructionCost(I, CostKind);
          assert(Cost.isValid() && "Invalid instruction cost");
          ReuseShuffleCost += *(Cost.getValue());
        }
      }
      for (Value *V : VL) {
        Instruction *I = cast<Instruction>(V);
        assert(E->isOpcodeOrAlt(I) && "Unexpected main/alternate opcode");
        InstructionCost Cost = TTI->getInstructionCost(I, CostKind);
        assert(Cost.isValid() && "Invalid instruction cost");
        ScalarCost += *(Cost.getValue());
      }
      // VecCost is equal to sum of the cost of creating 2 vectors
      // and the cost of creating shuffle.
      int VecCost = 0;
      if (Instruction::isBinaryOp(E->getOpcode())) {
        VecCost = TTI->getArithmeticInstrCost(E->getOpcode(), VecTy, CostKind);
        VecCost += TTI->getArithmeticInstrCost(E->getAltOpcode(), VecTy,
                                               CostKind);
      } else {
        Type *Src0SclTy = E->getMainOp()->getOperand(0)->getType();
        Type *Src1SclTy = E->getAltOp()->getOperand(0)->getType();
        auto *Src0Ty = FixedVectorType::get(Src0SclTy, VL.size());
        auto *Src1Ty = FixedVectorType::get(Src1SclTy, VL.size());
        VecCost = TTI->getCastInstrCost(E->getOpcode(), VecTy, Src0Ty,
                                        TTI::CastContextHint::None, CostKind);
        VecCost += TTI->getCastInstrCost(E->getAltOpcode(), VecTy, Src1Ty,
                                         TTI::CastContextHint::None, CostKind);
      }
      VecCost += TTI->getShuffleCost(TargetTransformInfo::SK_Select, VecTy, 0);
      LLVM_DEBUG(dumpTreeCosts(E, ReuseShuffleCost, VecCost, ScalarCost));
      return ReuseShuffleCost + VecCost - ScalarCost;
    }
    default:
      llvm_unreachable("Unknown instruction");
  }
}

bool BoUpSLP::isFullyVectorizableTinyTree() const {
  LLVM_DEBUG(dbgs() << "SLP: Check whether the tree with height "
                    << VectorizableTree.size() << " is fully vectorizable .\n");

  // We only handle trees of heights 1 and 2.
  if (VectorizableTree.size() == 1 &&
      VectorizableTree[0]->State == TreeEntry::Vectorize)
    return true;

  if (VectorizableTree.size() != 2)
    return false;

  // Handle splat and all-constants stores.
  if (VectorizableTree[0]->State == TreeEntry::Vectorize &&
      (allConstant(VectorizableTree[1]->Scalars) ||
       isSplat(VectorizableTree[1]->Scalars)))
    return true;

  // Gathering cost would be too much for tiny trees.
  if (VectorizableTree[0]->State == TreeEntry::NeedToGather ||
      VectorizableTree[1]->State == TreeEntry::NeedToGather)
    return false;

  return true;
}

static bool isLoadCombineCandidateImpl(Value *Root, unsigned NumElts,
                                       TargetTransformInfo *TTI) {
  // Look past the root to find a source value. Arbitrarily follow the
  // path through operand 0 of any 'or'. Also, peek through optional
  // shift-left-by-multiple-of-8-bits.
  Value *ZextLoad = Root;
  const APInt *ShAmtC;
  while (!isa<ConstantExpr>(ZextLoad) &&
         (match(ZextLoad, m_Or(m_Value(), m_Value())) ||
          (match(ZextLoad, m_Shl(m_Value(), m_APInt(ShAmtC))) &&
           ShAmtC->urem(8) == 0)))
    ZextLoad = cast<BinaryOperator>(ZextLoad)->getOperand(0);

  // Check if the input is an extended load of the required or/shift expression.
  Value *LoadPtr;
  if (ZextLoad == Root || !match(ZextLoad, m_ZExt(m_Load(m_Value(LoadPtr)))))
    return false;

  // Require that the total load bit width is a legal integer type.
  // For example, <8 x i8> --> i64 is a legal integer on a 64-bit target.
  // But <16 x i8> --> i128 is not, so the backend probably can't reduce it.
  Type *SrcTy = LoadPtr->getType()->getPointerElementType();
  unsigned LoadBitWidth = SrcTy->getIntegerBitWidth() * NumElts;
  if (!TTI->isTypeLegal(IntegerType::get(Root->getContext(), LoadBitWidth)))
    return false;

  // Everything matched - assume that we can fold the whole sequence using
  // load combining.
  LLVM_DEBUG(dbgs() << "SLP: Assume load combining for tree starting at "
             << *(cast<Instruction>(Root)) << "\n");

  return true;
}

bool BoUpSLP::isLoadCombineReductionCandidate(unsigned RdxOpcode) const {
  if (RdxOpcode != Instruction::Or)
    return false;

  unsigned NumElts = VectorizableTree[0]->Scalars.size();
  Value *FirstReduced = VectorizableTree[0]->Scalars[0];
  return isLoadCombineCandidateImpl(FirstReduced, NumElts, TTI);
}

bool BoUpSLP::isLoadCombineCandidate() const {
  // Peek through a final sequence of stores and check if all operations are
  // likely to be load-combined.
  unsigned NumElts = VectorizableTree[0]->Scalars.size();
  for (Value *Scalar : VectorizableTree[0]->Scalars) {
    Value *X;
    if (!match(Scalar, m_Store(m_Value(X), m_Value())) ||
        !isLoadCombineCandidateImpl(X, NumElts, TTI))
      return false;
  }
  return true;
}

bool BoUpSLP::isTreeTinyAndNotFullyVectorizable() const {
  // We can vectorize the tree if its size is greater than or equal to the
  // minimum size specified by the MinTreeSize command line option.
  if (VectorizableTree.size() >= MinTreeSize)
    return false;

  // If we have a tiny tree (a tree whose size is less than MinTreeSize), we
  // can vectorize it if we can prove it fully vectorizable.
  if (isFullyVectorizableTinyTree())
    return false;

  assert(VectorizableTree.empty()
             ? ExternalUses.empty()
             : true && "We shouldn't have any external users");

  // Otherwise, we can't vectorize the tree. It is both tiny and not fully
  // vectorizable.
  return true;
}

InstructionCost BoUpSLP::getSpillCost() const {
  // Walk from the bottom of the tree to the top, tracking which values are
  // live. When we see a call instruction that is not part of our tree,
  // query TTI to see if there is a cost to keeping values live over it
  // (for example, if spills and fills are required).
  unsigned BundleWidth = VectorizableTree.front()->Scalars.size();
  InstructionCost Cost = 0;

  SmallPtrSet<Instruction*, 4> LiveValues;
  Instruction *PrevInst = nullptr;

  // The entries in VectorizableTree are not necessarily ordered by their
  // position in basic blocks. Collect them and order them by dominance so later
  // instructions are guaranteed to be visited first. For instructions in
  // different basic blocks, we only scan to the beginning of the block, so
  // their order does not matter, as long as all instructions in a basic block
  // are grouped together. Using dominance ensures a deterministic order.
  SmallVector<Instruction *, 16> OrderedScalars;
  for (const auto &TEPtr : VectorizableTree) {
    Instruction *Inst = dyn_cast<Instruction>(TEPtr->Scalars[0]);
    if (!Inst)
      continue;
    OrderedScalars.push_back(Inst);
  }
  llvm::stable_sort(OrderedScalars, [this](Instruction *A, Instruction *B) {
    return DT->dominates(B, A);
  });

  for (Instruction *Inst : OrderedScalars) {
    if (!PrevInst) {
      PrevInst = Inst;
      continue;
    }

    // Update LiveValues.
    LiveValues.erase(PrevInst);
    for (auto &J : PrevInst->operands()) {
      if (isa<Instruction>(&*J) && getTreeEntry(&*J))
        LiveValues.insert(cast<Instruction>(&*J));
    }

    LLVM_DEBUG({
      dbgs() << "SLP: #LV: " << LiveValues.size();
      for (auto *X : LiveValues)
        dbgs() << " " << X->getName();
      dbgs() << ", Looking at ";
      Inst->dump();
    });

    // Now find the sequence of instructions between PrevInst and Inst.
    unsigned NumCalls = 0;
    BasicBlock::reverse_iterator InstIt = ++Inst->getIterator().getReverse(),
                                 PrevInstIt =
                                     PrevInst->getIterator().getReverse();
    while (InstIt != PrevInstIt) {
      if (PrevInstIt == PrevInst->getParent()->rend()) {
        PrevInstIt = Inst->getParent()->rbegin();
        continue;
      }

      // Debug information does not impact spill cost.
      if ((isa<CallInst>(&*PrevInstIt) &&
           !isa<DbgInfoIntrinsic>(&*PrevInstIt)) &&
          &*PrevInstIt != PrevInst)
        NumCalls++;

      ++PrevInstIt;
    }

    if (NumCalls) {
      SmallVector<Type*, 4> V;
      for (auto *II : LiveValues)
        V.push_back(FixedVectorType::get(II->getType(), BundleWidth));
      Cost += NumCalls * TTI->getCostOfKeepingLiveOverCall(V);
    }

    PrevInst = Inst;
  }

  return Cost;
}

InstructionCost BoUpSLP::getTreeCost() {
  InstructionCost Cost = 0;
  LLVM_DEBUG(dbgs() << "SLP: Calculating cost for tree of size "
                    << VectorizableTree.size() << ".\n");

  unsigned BundleWidth = VectorizableTree[0]->Scalars.size();

  for (unsigned I = 0, E = VectorizableTree.size(); I < E; ++I) {
    TreeEntry &TE = *VectorizableTree[I].get();

    // We create duplicate tree entries for gather sequences that have multiple
    // uses. However, we should not compute the cost of duplicate sequences.
    // For example, if we have a build vector (i.e., insertelement sequence)
    // that is used by more than one vector instruction, we only need to
    // compute the cost of the insertelement instructions once. The redundant
    // instructions will be eliminated by CSE.
    //
    // We should consider not creating duplicate tree entries for gather
    // sequences, and instead add additional edges to the tree representing
    // their uses. Since such an approach results in fewer total entries,
    // existing heuristics based on tree size may yield different results.
    //
    if (TE.State == TreeEntry::NeedToGather &&
        std::any_of(std::next(VectorizableTree.begin(), I + 1),
                    VectorizableTree.end(),
                    [TE](const std::unique_ptr<TreeEntry> &EntryPtr) {
                      return EntryPtr->State == TreeEntry::NeedToGather &&
                             EntryPtr->isSame(TE.Scalars);
                    }))
      continue;

<<<<<<< HEAD
    int C = getEntryCost(&TE);
#if INTEL_CUSTOMIZATION
    TE.Cost = C;
#endif // INTEL_CUSTOMIZATION
=======
    InstructionCost C = getEntryCost(&TE);
>>>>>>> 07217e0a
    Cost += C;
    LLVM_DEBUG(dbgs() << "SLP: Adding cost " << C
                      << " for bundle that starts with " << *TE.Scalars[0]
                      << ".\n"
                      << "SLP: Current total cost = " << Cost << "\n");
  }

  SmallPtrSet<Value *, 16> ExtractCostCalculated;
  InstructionCost ExtractCost = 0;
  for (ExternalUser &EU : ExternalUses) {
    // We only add extract cost once for the same scalar.
    if (!ExtractCostCalculated.insert(EU.Scalar).second)
      continue;

    // Uses by ephemeral values are free (because the ephemeral value will be
    // removed prior to code generation, and so the extraction will be
    // removed as well).
    if (EphValues.count(EU.User))
      continue;

    // If we plan to rewrite the tree in a smaller type, we will need to sign
    // extend the extracted value back to the original type. Here, we account
    // for the extract and the added cost of the sign extend if needed.
    auto *VecTy = FixedVectorType::get(EU.Scalar->getType(), BundleWidth);
    auto *ScalarRoot = VectorizableTree[0]->Scalars[0];
    if (MinBWs.count(ScalarRoot)) {
      auto *MinTy = IntegerType::get(F->getContext(), MinBWs[ScalarRoot].first);
      auto Extend =
          MinBWs[ScalarRoot].second ? Instruction::SExt : Instruction::ZExt;
      VecTy = FixedVectorType::get(MinTy, BundleWidth);
      ExtractCost += TTI->getExtractWithExtendCost(Extend, EU.Scalar->getType(),
                                                   VecTy, EU.Lane);
    } else {
      ExtractCost +=
          TTI->getVectorInstrCost(Instruction::ExtractElement, VecTy, EU.Lane);
    }
  }

  InstructionCost SpillCost = getSpillCost();
  Cost += SpillCost + ExtractCost;

#ifndef NDEBUG
  SmallString<256> Str;
  {
    raw_svector_ostream OS(Str);
    OS << "SLP: Spill Cost = " << SpillCost << ".\n"
       << "SLP: Extract Cost = " << ExtractCost << ".\n"
       << "SLP: Total Cost = " << Cost << ".\n";
  }
  LLVM_DEBUG(dbgs() << Str);
  if (ViewSLPTree)
    ViewGraph(this, "SLP" + F->getName(), false, Str);
#endif

#if INTEL_CUSTOMIZATION
  // Override Cost for tiny non-fully vectorizable trees.
  if (isTreeTinyAndNotFullyVectorizable())
    Cost = FORBIDEN_TINY_TREE;
#endif // INTEL_CUSTOMIZATION
  return Cost;
}

int BoUpSLP::getGatherCost(FixedVectorType *Ty,
                           const DenseSet<unsigned> &ShuffledIndices) const {
  unsigned NumElts = Ty->getNumElements();
  APInt DemandedElts = APInt::getNullValue(NumElts);
  for (unsigned I = 0; I < NumElts; ++I)
    if (!ShuffledIndices.count(I))
      DemandedElts.setBit(I);
  int Cost = TTI->getScalarizationOverhead(Ty, DemandedElts, /*Insert*/ true,
                                           /*Extract*/ false);
  if (!ShuffledIndices.empty())
    Cost += TTI->getShuffleCost(TargetTransformInfo::SK_PermuteSingleSrc, Ty);
  return Cost;
}

int BoUpSLP::getGatherCost(ArrayRef<Value *> VL) const {
  // Find the type of the operands in VL.
  Type *ScalarTy = VL[0]->getType();
  if (StoreInst *SI = dyn_cast<StoreInst>(VL[0]))
    ScalarTy = SI->getValueOperand()->getType();
  auto *VecTy = FixedVectorType::get(ScalarTy, VL.size());
  // Find the cost of inserting/extracting values from the vector.
  // Check if the same elements are inserted several times and count them as
  // shuffle candidates.
  DenseSet<unsigned> ShuffledElements;
  DenseSet<Value *> UniqueElements;
  // Iterate in reverse order to consider insert elements with the high cost.
  for (unsigned I = VL.size(); I > 0; --I) {
    unsigned Idx = I - 1;
    if (!UniqueElements.insert(VL[Idx]).second)
      ShuffledElements.insert(Idx);
  }
  return getGatherCost(VecTy, ShuffledElements);
}

#if INTEL_CUSTOMIZATION
// Perform operand reordering on the instructions in VL and return the reordered
// operands in Left and Right.
void BoUpSLP::reorderInputsAccordingToOpcode(
    ArrayRef<Value *> VL, SmallVectorImpl<Value *> &Left,
    SmallVectorImpl<Value *> &Right, const DataLayout &DL,
    ScalarEvolution &SE, SmallVectorImpl<int> &OpDirLeft,
    SmallVectorImpl<int> &OpDirRight, const BoUpSLP &R) {
  if (VL.empty())
    return;

  for (size_t i = 0; i < VL.size(); ++i) {
    OpDirLeft.push_back(0);
    OpDirRight.push_back(1);
  }

  VLOperands Ops(VL, DL, SE, R);
  SmallVector<Value *, 4> OrigLeft;
  OrigLeft = Ops.getVL(0);
  // Reorder the operands in place.
  Ops.reorder();
  Left = Ops.getVL(0);
  Right = Ops.getVL(1);

  for (size_t i = 0; i < VL.size(); ++i) {
    if (OrigLeft[i] != Left[i])
      std::swap(OpDirLeft[i], OpDirRight[i]);
  }
}
#endif // INTEL_CUSTOMIZATION

void BoUpSLP::setInsertPointAfterBundle(TreeEntry *E) {
  // Get the basic block this bundle is in. All instructions in the bundle
  // should be in this block.
  auto *Front = E->getMainOp();
  auto *BB = Front->getParent();
  assert(llvm::all_of(make_range(E->Scalars.begin(), E->Scalars.end()),
                      [=](Value *V) -> bool {
                        auto *I = cast<Instruction>(V);
                        return !E->isOpcodeOrAlt(I) || I->getParent() == BB;
                      }));

  // The last instruction in the bundle in program order.
  Instruction *LastInst = nullptr;

  // Find the last instruction. The common case should be that BB has been
  // scheduled, and the last instruction is VL.back(). So we start with
  // VL.back() and iterate over schedule data until we reach the end of the
  // bundle. The end of the bundle is marked by null ScheduleData.
  if (BlocksSchedules.count(BB)) {
    auto *Bundle =
        BlocksSchedules[BB]->getScheduleData(E->isOneOf(E->Scalars.back()));
    if (Bundle && Bundle->isPartOfBundle())
      for (; Bundle; Bundle = Bundle->NextInBundle)
        if (Bundle->OpValue == Bundle->Inst)
          LastInst = Bundle->Inst;
  }

  // LastInst can still be null at this point if there's either not an entry
  // for BB in BlocksSchedules or there's no ScheduleData available for
  // VL.back(). This can be the case if buildTree_rec aborts for various
  // reasons (e.g., the maximum recursion depth is reached, the maximum region
  // size is reached, etc.). ScheduleData is initialized in the scheduling
  // "dry-run".
  //
  // If this happens, we can still find the last instruction by brute force. We
  // iterate forwards from Front (inclusive) until we either see all
  // instructions in the bundle or reach the end of the block. If Front is the
  // last instruction in program order, LastInst will be set to Front, and we
  // will visit all the remaining instructions in the block.
  //
  // One of the reasons we exit early from buildTree_rec is to place an upper
  // bound on compile-time. Thus, taking an additional compile-time hit here is
  // not ideal. However, this should be exceedingly rare since it requires that
  // we both exit early from buildTree_rec and that the bundle be out-of-order
  // (causing us to iterate all the way to the end of the block).
  if (!LastInst) {
    SmallPtrSet<Value *, 16> Bundle(E->Scalars.begin(), E->Scalars.end());
    for (auto &I : make_range(BasicBlock::iterator(Front), BB->end())) {
      if (Bundle.erase(&I) && E->isOpcodeOrAlt(&I))
        LastInst = &I;
      if (Bundle.empty())
        break;
    }
  }
  assert(LastInst && "Failed to find last instruction in bundle");

  // Set the insertion point after the last instruction in the bundle. Set the
  // debug location to Front.
  Builder.SetInsertPoint(BB, ++LastInst->getIterator());
  Builder.SetCurrentDebugLocation(Front->getDebugLoc());
}

Value *BoUpSLP::gather(ArrayRef<Value *> VL) {
  Value *Val0 =
      isa<StoreInst>(VL[0]) ? cast<StoreInst>(VL[0])->getValueOperand() : VL[0];
  FixedVectorType *VecTy = FixedVectorType::get(Val0->getType(), VL.size());
  Value *Vec = UndefValue::get(VecTy);
  unsigned InsIndex = 0;
  for (Value *Val : VL) {
    Vec = Builder.CreateInsertElement(Vec, Val, Builder.getInt32(InsIndex++));
    auto *InsElt = dyn_cast<InsertElementInst>(Vec);
    if (!InsElt)
      continue;
    GatherSeq.insert(InsElt);
    CSEBlocks.insert(InsElt->getParent());
    // Add to our 'need-to-extract' list.
    if (TreeEntry *Entry = getTreeEntry(Val)) {
      // Find which lane we need to extract.
      unsigned FoundLane = std::distance(Entry->Scalars.begin(),
                                         find(Entry->Scalars, Val));
      assert(FoundLane < Entry->Scalars.size() && "Couldn't find extract lane");
      if (!Entry->ReuseShuffleIndices.empty()) {
        FoundLane = std::distance(Entry->ReuseShuffleIndices.begin(),
                                  find(Entry->ReuseShuffleIndices, FoundLane));
      }
      ExternalUses.push_back(ExternalUser(Val, InsElt, FoundLane));
    }
  }

  return Vec;
}

Value *BoUpSLP::vectorizeTree(ArrayRef<Value *> VL) {
  InstructionsState S = getSameOpcode(VL);
  if (S.getOpcode()) {
    if (TreeEntry *E = getTreeEntry(S.OpValue)) {
      if (E->isSame(VL)) {
        Value *V = vectorizeTree(E);
        if (VL.size() == E->Scalars.size() && !E->ReuseShuffleIndices.empty()) {
          // We need to get the vectorized value but without shuffle.
          if (auto *SV = dyn_cast<ShuffleVectorInst>(V)) {
            V = SV->getOperand(0);
          } else {
            // Reshuffle to get only unique values.
            SmallVector<int, 4> UniqueIdxs;
            SmallSet<int, 4> UsedIdxs;
            for (int Idx : E->ReuseShuffleIndices)
              if (UsedIdxs.insert(Idx).second)
                UniqueIdxs.emplace_back(Idx);
            V = Builder.CreateShuffleVector(V, UniqueIdxs);
          }
        }
        return V;
      }
    }
  }

  // Check that every instruction appears once in this bundle.
  SmallVector<int, 4> ReuseShuffleIndicies;
  SmallVector<Value *, 4> UniqueValues;
  if (VL.size() > 2) {
    DenseMap<Value *, unsigned> UniquePositions;
    for (Value *V : VL) {
      auto Res = UniquePositions.try_emplace(V, UniqueValues.size());
      ReuseShuffleIndicies.emplace_back(Res.first->second);
      if (Res.second || isa<Constant>(V))
        UniqueValues.emplace_back(V);
    }
    // Do not shuffle single element or if number of unique values is not power
    // of 2.
    if (UniqueValues.size() == VL.size() || UniqueValues.size() <= 1 ||
        !llvm::isPowerOf2_32(UniqueValues.size()))
      ReuseShuffleIndicies.clear();
    else
      VL = UniqueValues;
  }

  Value *Vec = gather(VL);
  if (!ReuseShuffleIndicies.empty()) {
    Vec = Builder.CreateShuffleVector(Vec, ReuseShuffleIndicies, "shuffle");
    if (auto *I = dyn_cast<Instruction>(Vec)) {
      GatherSeq.insert(I);
      CSEBlocks.insert(I->getParent());
    }
  }
  return Vec;
}

namespace {
/// Merges shuffle masks and emits final shuffle instruction, if required.
class ShuffleInstructionBuilder {
  IRBuilderBase &Builder;
  bool IsFinalized = false;
  SmallVector<int, 4> Mask;

public:
  ShuffleInstructionBuilder(IRBuilderBase &Builder) : Builder(Builder) {}

  /// Adds a mask, inverting it before applying.
  void addInversedMask(ArrayRef<unsigned> SubMask) {
    if (SubMask.empty())
      return;
    SmallVector<int, 4> NewMask;
    inversePermutation(SubMask, NewMask);
    addMask(NewMask);
  }

  /// Functions adds masks, merging them into  single one.
  void addMask(ArrayRef<unsigned> SubMask) {
    SmallVector<int, 4> NewMask(SubMask.begin(), SubMask.end());
    addMask(NewMask);
  }

  void addMask(ArrayRef<int> SubMask) {
    if (SubMask.empty())
      return;
    if (Mask.empty()) {
      Mask.append(SubMask.begin(), SubMask.end());
      return;
    }
    SmallVector<int, 4> NewMask(SubMask.size(), SubMask.size());
    int TermValue = std::min(Mask.size(), SubMask.size());
    for (int I = 0, E = SubMask.size(); I < E; ++I) {
      if (SubMask[I] >= TermValue || Mask[SubMask[I]] >= TermValue) {
        NewMask[I] = E;
        continue;
      }
      NewMask[I] = Mask[SubMask[I]];
    }
    Mask.swap(NewMask);
  }

  Value *finalize(Value *V) {
    IsFinalized = true;
    if (Mask.empty())
      return V;
    return Builder.CreateShuffleVector(V, Mask, "shuffle");
  }

  ~ShuffleInstructionBuilder() {
    assert((IsFinalized || Mask.empty()) &&
           "Must be finalized construction of the shuffles.");
  }
};
} // namespace

Value *BoUpSLP::vectorizeTree(TreeEntry *E) {
  IRBuilder<>::InsertPointGuard Guard(Builder);

  if (E->VectorizedValue) {
    LLVM_DEBUG(dbgs() << "SLP: Diamond merged for " << *E->Scalars[0] << ".\n");
    return E->VectorizedValue;
  }

  ShuffleInstructionBuilder ShuffleBuilder(Builder);
  bool NeedToShuffleReuses = !E->ReuseShuffleIndices.empty();
  if (E->State == TreeEntry::NeedToGather) {
    setInsertPointAfterBundle(E);
    Value *Vec = gather(E->Scalars);
    if (NeedToShuffleReuses) {
      ShuffleBuilder.addMask(E->ReuseShuffleIndices);
      Vec = ShuffleBuilder.finalize(Vec);
      if (auto *I = dyn_cast<Instruction>(Vec)) {
        GatherSeq.insert(I);
        CSEBlocks.insert(I->getParent());
      }
    }
    E->VectorizedValue = Vec;
    return Vec;
  }

  assert((E->State == TreeEntry::Vectorize ||
          E->State == TreeEntry::ScatterVectorize) &&
         "Unhandled state");
  unsigned ShuffleOrOp =
      E->isAltShuffle() ? (unsigned)Instruction::ShuffleVector : E->getOpcode();
  Instruction *VL0 = E->getMainOp();
  Type *ScalarTy = VL0->getType();
  if (auto *Store = dyn_cast<StoreInst>(VL0))
    ScalarTy = Store->getValueOperand()->getType();
  auto *VecTy = FixedVectorType::get(ScalarTy, E->Scalars.size());
  switch (ShuffleOrOp) {
    case Instruction::PHI: {
      auto *PH = cast<PHINode>(VL0);
      Builder.SetInsertPoint(PH->getParent()->getFirstNonPHI());
      Builder.SetCurrentDebugLocation(PH->getDebugLoc());
      PHINode *NewPhi = Builder.CreatePHI(VecTy, PH->getNumIncomingValues());
      Value *V = NewPhi;
      if (NeedToShuffleReuses)
        V = Builder.CreateShuffleVector(V, E->ReuseShuffleIndices, "shuffle");

      E->VectorizedValue = V;

      // PHINodes may have multiple entries from the same block. We want to
      // visit every block once.
      SmallPtrSet<BasicBlock*, 4> VisitedBBs;

      for (unsigned i = 0, e = PH->getNumIncomingValues(); i < e; ++i) {
        ValueList Operands;
        BasicBlock *IBB = PH->getIncomingBlock(i);

        if (!VisitedBBs.insert(IBB).second) {
          NewPhi->addIncoming(NewPhi->getIncomingValueForBlock(IBB), IBB);
          continue;
        }

        Builder.SetInsertPoint(IBB->getTerminator());
        Builder.SetCurrentDebugLocation(PH->getDebugLoc());
        Value *Vec = vectorizeTree(E->getOperand(i));
        NewPhi->addIncoming(Vec, IBB);
      }

      assert(NewPhi->getNumIncomingValues() == PH->getNumIncomingValues() &&
             "Invalid number of incoming values");
      return V;
    }

    case Instruction::ExtractElement: {
      Value *V = E->getSingleOperand(0);
      Builder.SetInsertPoint(VL0);
      ShuffleBuilder.addInversedMask(E->ReorderIndices);
      ShuffleBuilder.addMask(E->ReuseShuffleIndices);
      V = ShuffleBuilder.finalize(V);
      E->VectorizedValue = V;
      return V;
    }
    case Instruction::ExtractValue: {
      auto *LI = cast<LoadInst>(E->getSingleOperand(0));
      Builder.SetInsertPoint(LI);
      auto *PtrTy = PointerType::get(VecTy, LI->getPointerAddressSpace());
      Value *Ptr = Builder.CreateBitCast(LI->getOperand(0), PtrTy);
      LoadInst *V = Builder.CreateAlignedLoad(VecTy, Ptr, LI->getAlign());
      Value *NewV = propagateMetadata(V, E->Scalars);
      ShuffleBuilder.addInversedMask(E->ReorderIndices);
      ShuffleBuilder.addMask(E->ReuseShuffleIndices);
      NewV = ShuffleBuilder.finalize(NewV);
      E->VectorizedValue = NewV;
      return NewV;
    }
    case Instruction::ZExt:
    case Instruction::SExt:
    case Instruction::FPToUI:
    case Instruction::FPToSI:
    case Instruction::FPExt:
    case Instruction::PtrToInt:
    case Instruction::IntToPtr:
    case Instruction::SIToFP:
    case Instruction::UIToFP:
    case Instruction::Trunc:
    case Instruction::FPTrunc:
    case Instruction::BitCast: {
      setInsertPointAfterBundle(E);

      Value *InVec = vectorizeTree(E->getOperand(0));

      if (E->VectorizedValue) {
        LLVM_DEBUG(dbgs() << "SLP: Diamond merged for " << *VL0 << ".\n");
        return E->VectorizedValue;
      }

      auto *CI = cast<CastInst>(VL0);
      Value *V = Builder.CreateCast(CI->getOpcode(), InVec, VecTy);
      ShuffleBuilder.addMask(E->ReuseShuffleIndices);
      V = ShuffleBuilder.finalize(V);

      E->VectorizedValue = V;
      ++NumVectorInstructions;
      return V;
    }
    case Instruction::FCmp:
    case Instruction::ICmp: {
      setInsertPointAfterBundle(E);

      Value *L = vectorizeTree(E->getOperand(0));
      Value *R = vectorizeTree(E->getOperand(1));

      if (E->VectorizedValue) {
        LLVM_DEBUG(dbgs() << "SLP: Diamond merged for " << *VL0 << ".\n");
        return E->VectorizedValue;
      }

      CmpInst::Predicate P0 = cast<CmpInst>(VL0)->getPredicate();
      Value *V = Builder.CreateCmp(P0, L, R);
      propagateIRFlags(V, E->Scalars, VL0);
      ShuffleBuilder.addMask(E->ReuseShuffleIndices);
      V = ShuffleBuilder.finalize(V);

      E->VectorizedValue = V;
      ++NumVectorInstructions;
      return V;
    }
    case Instruction::Select: {
      setInsertPointAfterBundle(E);

      Value *Cond = vectorizeTree(E->getOperand(0));
      Value *True = vectorizeTree(E->getOperand(1));
      Value *False = vectorizeTree(E->getOperand(2));

      if (E->VectorizedValue) {
        LLVM_DEBUG(dbgs() << "SLP: Diamond merged for " << *VL0 << ".\n");
        return E->VectorizedValue;
      }

      Value *V = Builder.CreateSelect(Cond, True, False);
      ShuffleBuilder.addMask(E->ReuseShuffleIndices);
      V = ShuffleBuilder.finalize(V);

      E->VectorizedValue = V;
      ++NumVectorInstructions;
      return V;
    }
    case Instruction::FNeg: {
      setInsertPointAfterBundle(E);

      Value *Op = vectorizeTree(E->getOperand(0));

      if (E->VectorizedValue) {
        LLVM_DEBUG(dbgs() << "SLP: Diamond merged for " << *VL0 << ".\n");
        return E->VectorizedValue;
      }

      Value *V = Builder.CreateUnOp(
          static_cast<Instruction::UnaryOps>(E->getOpcode()), Op);
      propagateIRFlags(V, E->Scalars, VL0);
      if (auto *I = dyn_cast<Instruction>(V))
        V = propagateMetadata(I, E->Scalars);

      ShuffleBuilder.addMask(E->ReuseShuffleIndices);
      V = ShuffleBuilder.finalize(V);

      E->VectorizedValue = V;
      ++NumVectorInstructions;

      return V;
    }
    case Instruction::Add:
    case Instruction::FAdd:
    case Instruction::Sub:
    case Instruction::FSub:
    case Instruction::Mul:
    case Instruction::FMul:
    case Instruction::UDiv:
    case Instruction::SDiv:
    case Instruction::FDiv:
    case Instruction::URem:
    case Instruction::SRem:
    case Instruction::FRem:
    case Instruction::Shl:
    case Instruction::LShr:
    case Instruction::AShr:
    case Instruction::And:
    case Instruction::Or:
    case Instruction::Xor: {
      setInsertPointAfterBundle(E);

      Value *LHS = vectorizeTree(E->getOperand(0));
      Value *RHS = vectorizeTree(E->getOperand(1));

      if (E->VectorizedValue) {
        LLVM_DEBUG(dbgs() << "SLP: Diamond merged for " << *VL0 << ".\n");
        return E->VectorizedValue;
      }

      Value *V = Builder.CreateBinOp(
          static_cast<Instruction::BinaryOps>(E->getOpcode()), LHS,
          RHS);
      propagateIRFlags(V, E->Scalars, VL0);
      if (auto *I = dyn_cast<Instruction>(V))
        V = propagateMetadata(I, E->Scalars);

      ShuffleBuilder.addMask(E->ReuseShuffleIndices);
      V = ShuffleBuilder.finalize(V);

      E->VectorizedValue = V;
      ++NumVectorInstructions;

      return V;
    }
    case Instruction::Load: {
      // Loads are inserted at the head of the tree because we don't want to
      // sink them all the way down past store instructions.
#if INTEL_CUSTOMIZATION
      if (E->SplitLoadGroups.empty()) {
#endif // INTEL_CUSTOMIZATION
      bool IsReorder = E->updateStateIfReorder();
      if (IsReorder)
        VL0 = E->getMainOp();
      setInsertPointAfterBundle(E);

      LoadInst *LI = cast<LoadInst>(VL0);
      Instruction *NewLI;
      unsigned AS = LI->getPointerAddressSpace();
      Value *PO = LI->getPointerOperand();
      if (E->State == TreeEntry::Vectorize) {

        Value *VecPtr = Builder.CreateBitCast(PO, VecTy->getPointerTo(AS));

        // The pointer operand uses an in-tree scalar so we add the new BitCast
        // to ExternalUses list to make sure that an extract will be generated
        // in the future.
        if (getTreeEntry(PO))
          ExternalUses.emplace_back(PO, cast<User>(VecPtr), 0);

        NewLI = Builder.CreateAlignedLoad(VecTy, VecPtr, LI->getAlign());
      } else {
        assert(E->State == TreeEntry::ScatterVectorize && "Unhandled state");
        Value *VecPtr = vectorizeTree(E->getOperand(0));
        // Use the minimum alignment of the gathered loads.
        Align CommonAlignment = LI->getAlign();
        for (Value *V : E->Scalars)
          CommonAlignment =
              commonAlignment(CommonAlignment, cast<LoadInst>(V)->getAlign());
        NewLI = Builder.CreateMaskedGather(VecPtr, CommonAlignment);
      }
      Value *V = propagateMetadata(NewLI, E->Scalars);

      ShuffleBuilder.addInversedMask(E->ReorderIndices);
      ShuffleBuilder.addMask(E->ReuseShuffleIndices);
      V = ShuffleBuilder.finalize(V);
      E->VectorizedValue = V;
      ++NumVectorInstructions;
      return V;
#if INTEL_CUSTOMIZATION
      }

      assert(E->ReorderIndices.empty() && "Unsupported split-load case.");

      auto createVecLoad = [&](TreeEntry *E, Value *VL0, VectorType *VecLdTy) {
        auto *LI = cast<LoadInst>(VL0);
        unsigned AS = LI->getPointerAddressSpace();

        Value *VecPtr = Builder.CreateBitCast(LI->getPointerOperand(),
                                              VecLdTy->getPointerTo(AS));

        // The pointer operand uses an in-tree scalar so we add the new
        // BitCast to ExternalUses list to make sure that an extract will be
        // generated in the future.
        Value *PO = LI->getPointerOperand();
        if (getTreeEntry(PO))
          ExternalUses.push_back(ExternalUser(PO, cast<User>(VecPtr), 0));

        LI = Builder.CreateAlignedLoad(VecLdTy, VecPtr, LI->getAlign());
        Value *V = propagateMetadata(LI, E->Scalars);
        ++NumVectorInstructions;
        return V;
      };

      setInsertPointAfterBundle(E);

      std::list<std::tuple<Value *, OrdersType>> WorkList;
      // Go through all split-load groups and emit the vector loads.
      for (const auto &Group : E->SplitLoadGroups) {
        unsigned First, Size;
        OrdersType GroupOrder;
        std::tie(First, Size, GroupOrder) = Group;
        assert(Size > 1 && isPowerOf2_32(Size) && "Bad load group");

        VectorType *VecLdTy = FixedVectorType::get(ScalarTy, Size);
        Value *FirstElementInGroup =
            !E->SplitLoadOrder.empty()
                ? E->Scalars[E->SplitLoadOrder[First]]
                : E->Scalars[GroupOrder.empty() ? First
                                                : First + GroupOrder[0]];
        Value *VecLoad = createVecLoad(E, FirstElementInGroup, VecLdTy);
        WorkList.emplace_front(VecLoad, GroupOrder);
      }

      Value *RetValue = nullptr;

      // If we have two or more loads emit the pair-wise shuffles.
      // At the end we build a tree like this:
      //
      //  Load Load Load Load
      //   \    /    \    /
      //  Shuffle    Shuffle
      //      \       /
      //       Shuffle
      //
      while (WorkList.size() >= 2) {
        // Pop front a pair of loads/shuffles from the worklist, create a
        // shuffle, and push it back into the worklist.

        Value *Vec0, *Vec1;
        OrdersType VecOrder0, VecOrder1;
        std::tie(Vec0, VecOrder0) = WorkList.back();
        WorkList.pop_back();
        std::tie(Vec1, VecOrder1) = WorkList.back();
        WorkList.pop_back();

        size_t NumElements =
            cast<VectorType>(Vec0->getType())->getNumElements();

        assert(cast<VectorType>(Vec1->getType())->getNumElements() ==
                   NumElements &&
               "Worklist is broken");

        SmallVector<int, 8> ShuffleMask;

        if (WorkList.empty() && !E->SplitLoadOrder.empty()) {
          // If we are building the last shuffle and loaded elements are not
          // in same order as they come in a TreeEntry then permute elements
          // based on their sort order.
          inversePermutation(E->SplitLoadOrder, ShuffleMask);

        } else if (isa<LoadInst>(Vec0)) {
          assert(isa<LoadInst>(Vec1) && "Missed second load");

          assert((VecOrder0.empty() || VecOrder0.size() == NumElements) &&
                 (VecOrder1.empty() || VecOrder1.size() == NumElements) &&
                 "Vector ordering does not match load size");

          // For loads we use order if provided. Otherwise assume elements
          // are in order.
          if (VecOrder0.empty()) {
            VecOrder0.resize(NumElements);
            std::iota(VecOrder0.begin(), VecOrder0.end(), 0);
          }

          if (VecOrder1.empty()) {
            VecOrder1.resize(NumElements);
            std::iota(VecOrder1.begin(), VecOrder1.end(), NumElements);
          } else {
            for (auto &I : VecOrder1)
              I += NumElements;
          }

          VecOrder0.append(VecOrder1.begin(), VecOrder1.end());
          inversePermutation(VecOrder0, ShuffleMask);
        } else {
          ShuffleMask.resize(NumElements * 2);
          std::iota(ShuffleMask.begin(), ShuffleMask.end(), 0);
        }

        Value *Shuffle = Builder.CreateShuffleVector(Vec0, Vec1, ShuffleMask,
                                                     "SplitLoadShuffle");
        if (WorkList.empty()) {
          RetValue = Shuffle;
          break;
        }
        VecOrder0.clear();
        WorkList.emplace_front(Shuffle, VecOrder0);
      }
      // When split load support is enabled we may need to shuffle resulting
      // vector.
      if (NeedToShuffleReuses) {
        RetValue = Builder.CreateShuffleVector(RetValue, E->ReuseShuffleIndices,
                                               "SplitLoadReuseShuffle");
        if (auto *I = dyn_cast<Instruction>(RetValue)) {
          GatherSeq.insert(I);
          CSEBlocks.insert(I->getParent());
        }
      }

      E->VectorizedValue = RetValue;
      return RetValue;
#endif // INTEL_CUSTOMIZATION
    }
    case Instruction::Store: {
      bool IsReorder = !E->ReorderIndices.empty();
      auto *SI = cast<StoreInst>(
          IsReorder ? E->Scalars[E->ReorderIndices.front()] : VL0);
      unsigned AS = SI->getPointerAddressSpace();

      setInsertPointAfterBundle(E);

      Value *VecValue = vectorizeTree(E->getOperand(0));
      ShuffleBuilder.addMask(E->ReorderIndices);
      VecValue = ShuffleBuilder.finalize(VecValue);

      Value *ScalarPtr = SI->getPointerOperand();
      Value *VecPtr = Builder.CreateBitCast(
          ScalarPtr, VecValue->getType()->getPointerTo(AS));
      StoreInst *ST = Builder.CreateAlignedStore(VecValue, VecPtr,
                                                 SI->getAlign());

      // The pointer operand uses an in-tree scalar, so add the new BitCast to
      // ExternalUses to make sure that an extract will be generated in the
      // future.
      if (getTreeEntry(ScalarPtr))
        ExternalUses.push_back(ExternalUser(ScalarPtr, cast<User>(VecPtr), 0));

      Value *V = propagateMetadata(ST, E->Scalars);

      E->VectorizedValue = V;
      ++NumVectorInstructions;
      return V;
    }
    case Instruction::GetElementPtr: {
      setInsertPointAfterBundle(E);

      Value *Op0 = vectorizeTree(E->getOperand(0));

      std::vector<Value *> OpVecs;
      for (int j = 1, e = cast<GetElementPtrInst>(VL0)->getNumOperands(); j < e;
           ++j) {
        ValueList &VL = E->getOperand(j);
        // Need to cast all elements to the same type before vectorization to
        // avoid crash.
        Type *VL0Ty = VL0->getOperand(j)->getType();
        Type *Ty = llvm::all_of(
                       VL, [VL0Ty](Value *V) { return VL0Ty == V->getType(); })
                       ? VL0Ty
                       : DL->getIndexType(cast<GetElementPtrInst>(VL0)
                                              ->getPointerOperandType()
                                              ->getScalarType());
        for (Value *&V : VL) {
          auto *CI = cast<ConstantInt>(V);
          V = ConstantExpr::getIntegerCast(CI, Ty,
                                           CI->getValue().isSignBitSet());
        }
        Value *OpVec = vectorizeTree(VL);
        OpVecs.push_back(OpVec);
      }

      Value *V = Builder.CreateGEP(
          cast<GetElementPtrInst>(VL0)->getSourceElementType(), Op0, OpVecs);
      if (Instruction *I = dyn_cast<Instruction>(V))
        V = propagateMetadata(I, E->Scalars);

      ShuffleBuilder.addMask(E->ReuseShuffleIndices);
      V = ShuffleBuilder.finalize(V);

      E->VectorizedValue = V;
      ++NumVectorInstructions;

      return V;
    }
    case Instruction::Call: {
      CallInst *CI = cast<CallInst>(VL0);
      setInsertPointAfterBundle(E);

      Intrinsic::ID IID  = Intrinsic::not_intrinsic;
      if (Function *FI = CI->getCalledFunction())
        IID = FI->getIntrinsicID();

      Intrinsic::ID ID = getVectorIntrinsicIDForCall(CI, TLI);

      auto VecCallCosts = getVectorCallCosts(CI, VecTy, TTI, TLI);
      bool UseIntrinsic = ID != Intrinsic::not_intrinsic &&
                          VecCallCosts.first <= VecCallCosts.second;

      Value *ScalarArg = nullptr;
      std::vector<Value *> OpVecs;
      for (int j = 0, e = CI->getNumArgOperands(); j < e; ++j) {
        ValueList OpVL;
        // Some intrinsics have scalar arguments. This argument should not be
        // vectorized.
        if (UseIntrinsic && hasVectorInstrinsicScalarOpd(IID, j)) {
          CallInst *CEI = cast<CallInst>(VL0);
          ScalarArg = CEI->getArgOperand(j);
          OpVecs.push_back(CEI->getArgOperand(j));
          continue;
        }

        Value *OpVec = vectorizeTree(E->getOperand(j));
        LLVM_DEBUG(dbgs() << "SLP: OpVec[" << j << "]: " << *OpVec << "\n");
        OpVecs.push_back(OpVec);
      }

      Function *CF;
      if (!UseIntrinsic) {
        VFShape Shape =
            VFShape::get(*CI, ElementCount::getFixed(static_cast<unsigned>(
                                  VecTy->getNumElements())),
                         false /*HasGlobalPred*/);
        CF = VFDatabase(*CI).getVectorizedFunction(Shape);
      } else {
        Type *Tys[] = {FixedVectorType::get(CI->getType(), E->Scalars.size())};
        CF = Intrinsic::getDeclaration(F->getParent(), ID, Tys);
      }

      SmallVector<OperandBundleDef, 1> OpBundles;
      CI->getOperandBundlesAsDefs(OpBundles);
      Value *V = Builder.CreateCall(CF, OpVecs, OpBundles);

      // The scalar argument uses an in-tree scalar so we add the new vectorized
      // call to ExternalUses list to make sure that an extract will be
      // generated in the future.
      if (ScalarArg && getTreeEntry(ScalarArg))
        ExternalUses.push_back(ExternalUser(ScalarArg, cast<User>(V), 0));

      propagateIRFlags(V, E->Scalars, VL0);
      ShuffleBuilder.addMask(E->ReuseShuffleIndices);
      V = ShuffleBuilder.finalize(V);

      E->VectorizedValue = V;
      ++NumVectorInstructions;
      return V;
    }
    case Instruction::ShuffleVector: {
      assert(E->isAltShuffle() &&
             ((Instruction::isBinaryOp(E->getOpcode()) &&
               Instruction::isBinaryOp(E->getAltOpcode())) ||
              (Instruction::isCast(E->getOpcode()) &&
               Instruction::isCast(E->getAltOpcode()))) &&
             "Invalid Shuffle Vector Operand");

      Value *LHS = nullptr, *RHS = nullptr;
      if (Instruction::isBinaryOp(E->getOpcode())) {
        setInsertPointAfterBundle(E);
        LHS = vectorizeTree(E->getOperand(0));
        RHS = vectorizeTree(E->getOperand(1));
      } else {
        setInsertPointAfterBundle(E);
        LHS = vectorizeTree(E->getOperand(0));
      }

      if (E->VectorizedValue) {
        LLVM_DEBUG(dbgs() << "SLP: Diamond merged for " << *VL0 << ".\n");
        return E->VectorizedValue;
      }

      Value *V0, *V1;
      if (Instruction::isBinaryOp(E->getOpcode())) {
        V0 = Builder.CreateBinOp(
            static_cast<Instruction::BinaryOps>(E->getOpcode()), LHS, RHS);
        V1 = Builder.CreateBinOp(
            static_cast<Instruction::BinaryOps>(E->getAltOpcode()), LHS, RHS);
      } else {
        V0 = Builder.CreateCast(
            static_cast<Instruction::CastOps>(E->getOpcode()), LHS, VecTy);
        V1 = Builder.CreateCast(
            static_cast<Instruction::CastOps>(E->getAltOpcode()), LHS, VecTy);
      }

      // Create shuffle to take alternate operations from the vector.
      // Also, gather up main and alt scalar ops to propagate IR flags to
      // each vector operation.
      ValueList OpScalars, AltScalars;
      unsigned e = E->Scalars.size();
      SmallVector<int, 8> Mask(e);
      for (unsigned i = 0; i < e; ++i) {
        auto *OpInst = cast<Instruction>(E->Scalars[i]);
        assert(E->isOpcodeOrAlt(OpInst) && "Unexpected main/alternate opcode");
        if (OpInst->getOpcode() == E->getAltOpcode()) {
          Mask[i] = e + i;
          AltScalars.push_back(E->Scalars[i]);
        } else {
          Mask[i] = i;
          OpScalars.push_back(E->Scalars[i]);
        }
      }

      propagateIRFlags(V0, OpScalars);
      propagateIRFlags(V1, AltScalars);

      Value *V = Builder.CreateShuffleVector(V0, V1, Mask);
      if (Instruction *I = dyn_cast<Instruction>(V))
        V = propagateMetadata(I, E->Scalars);
      ShuffleBuilder.addMask(E->ReuseShuffleIndices);
      V = ShuffleBuilder.finalize(V);

      E->VectorizedValue = V;
      ++NumVectorInstructions;

      return V;
    }
    default:
    llvm_unreachable("unknown inst");
  }
  return nullptr;
}

Value *BoUpSLP::vectorizeTree() {
  ExtraValueToDebugLocsMap ExternallyUsedValues;
  return vectorizeTree(ExternallyUsedValues);
}

Value *
BoUpSLP::vectorizeTree(ExtraValueToDebugLocsMap &ExternallyUsedValues) {
  // All blocks must be scheduled before any instructions are inserted.
  for (auto &BSIter : BlocksSchedules) {
    scheduleBlock(BSIter.second.get());
  }

  Builder.SetInsertPoint(&F->getEntryBlock().front());
  auto *VectorRoot = vectorizeTree(VectorizableTree[0].get());

  // If the vectorized tree can be rewritten in a smaller type, we truncate the
  // vectorized root. InstCombine will then rewrite the entire expression. We
  // sign extend the extracted values below.
  auto *ScalarRoot = VectorizableTree[0]->Scalars[0];
  if (MinBWs.count(ScalarRoot)) {
    if (auto *I = dyn_cast<Instruction>(VectorRoot))
      Builder.SetInsertPoint(&*++BasicBlock::iterator(I));
    auto BundleWidth = VectorizableTree[0]->Scalars.size();
    auto *MinTy = IntegerType::get(F->getContext(), MinBWs[ScalarRoot].first);
    auto *VecTy = FixedVectorType::get(MinTy, BundleWidth);
    auto *Trunc = Builder.CreateTrunc(VectorRoot, VecTy);
    VectorizableTree[0]->VectorizedValue = Trunc;
  }

  LLVM_DEBUG(dbgs() << "SLP: Extracting " << ExternalUses.size()
                    << " values .\n");

  // If necessary, sign-extend or zero-extend ScalarRoot to the larger type
  // specified by ScalarType.
  auto extend = [&](Value *ScalarRoot, Value *Ex, Type *ScalarType) {
    if (!MinBWs.count(ScalarRoot))
      return Ex;
    if (MinBWs[ScalarRoot].second)
      return Builder.CreateSExt(Ex, ScalarType);
    return Builder.CreateZExt(Ex, ScalarType);
  };

  // Extract all of the elements with the external uses.
  for (const auto &ExternalUse : ExternalUses) {
    Value *Scalar = ExternalUse.Scalar;
    llvm::User *User = ExternalUse.User;

    // Skip users that we already RAUW. This happens when one instruction
    // has multiple uses of the same value.
    if (User && !is_contained(Scalar->users(), User))
      continue;
    TreeEntry *E = getTreeEntry(Scalar);
    assert(E && "Invalid scalar");
    assert(E->State != TreeEntry::NeedToGather &&
           "Extracting from a gather list");

    Value *Vec = E->VectorizedValue;
    assert(Vec && "Can't find vectorizable value");

    Value *Lane = Builder.getInt32(ExternalUse.Lane);
    // If User == nullptr, the Scalar is used as extra arg. Generate
    // ExtractElement instruction and update the record for this scalar in
    // ExternallyUsedValues.
    if (!User) {
      assert(ExternallyUsedValues.count(Scalar) &&
             "Scalar with nullptr as an external user must be registered in "
             "ExternallyUsedValues map");
      if (auto *VecI = dyn_cast<Instruction>(Vec)) {
        Builder.SetInsertPoint(VecI->getParent(),
                               std::next(VecI->getIterator()));
      } else {
        Builder.SetInsertPoint(&F->getEntryBlock().front());
      }
      Value *Ex = Builder.CreateExtractElement(Vec, Lane);
      Ex = extend(ScalarRoot, Ex, Scalar->getType());
      CSEBlocks.insert(cast<Instruction>(Scalar)->getParent());
      auto &Locs = ExternallyUsedValues[Scalar];
      ExternallyUsedValues.insert({Ex, Locs});
      ExternallyUsedValues.erase(Scalar);
      // Required to update internally referenced instructions.
      Scalar->replaceAllUsesWith(Ex);
      continue;
    }

    // Generate extracts for out-of-tree users.
    // Find the insertion point for the extractelement lane.
    if (auto *VecI = dyn_cast<Instruction>(Vec)) {
      if (PHINode *PH = dyn_cast<PHINode>(User)) {
        for (int i = 0, e = PH->getNumIncomingValues(); i != e; ++i) {
          if (PH->getIncomingValue(i) == Scalar) {
            Instruction *IncomingTerminator =
                PH->getIncomingBlock(i)->getTerminator();
            if (isa<CatchSwitchInst>(IncomingTerminator)) {
              Builder.SetInsertPoint(VecI->getParent(),
                                     std::next(VecI->getIterator()));
            } else {
              Builder.SetInsertPoint(PH->getIncomingBlock(i)->getTerminator());
            }
            Value *Ex = Builder.CreateExtractElement(Vec, Lane);
            Ex = extend(ScalarRoot, Ex, Scalar->getType());
            CSEBlocks.insert(PH->getIncomingBlock(i));
            PH->setOperand(i, Ex);
          }
        }
      } else {
        Builder.SetInsertPoint(cast<Instruction>(User));
        Value *Ex = Builder.CreateExtractElement(Vec, Lane);
        Ex = extend(ScalarRoot, Ex, Scalar->getType());
        CSEBlocks.insert(cast<Instruction>(User)->getParent());
        User->replaceUsesOfWith(Scalar, Ex);
      }
    } else {
      Builder.SetInsertPoint(&F->getEntryBlock().front());
      Value *Ex = Builder.CreateExtractElement(Vec, Lane);
      Ex = extend(ScalarRoot, Ex, Scalar->getType());
      CSEBlocks.insert(&F->getEntryBlock());
      User->replaceUsesOfWith(Scalar, Ex);
    }

    LLVM_DEBUG(dbgs() << "SLP: Replaced:" << *User << ".\n");
  }

  // For each vectorized value:
  for (auto &TEPtr : VectorizableTree) {
    TreeEntry *Entry = TEPtr.get();

    // No need to handle users of gathered values.
    if (Entry->State == TreeEntry::NeedToGather)
      continue;

    assert(Entry->VectorizedValue && "Can't find vectorizable value");

    // For each lane:
    for (int Lane = 0, LE = Entry->Scalars.size(); Lane != LE; ++Lane) {
      Value *Scalar = Entry->Scalars[Lane];

#ifndef NDEBUG
      Type *Ty = Scalar->getType();
      if (!Ty->isVoidTy()) {
        for (User *U : Scalar->users()) {
          LLVM_DEBUG(dbgs() << "SLP: \tvalidating user:" << *U << ".\n");

          // It is legal to delete users in the ignorelist.
          assert((getTreeEntry(U) || is_contained(UserIgnoreList, U)) &&
                 "Deleting out-of-tree value");
        }
      }
#endif
      LLVM_DEBUG(dbgs() << "SLP: \tErasing scalar:" << *Scalar << ".\n");
      eraseInstruction(cast<Instruction>(Scalar));
    }
  }

  Builder.ClearInsertionPoint();
  InstrElementSize.clear();

  return VectorizableTree[0]->VectorizedValue;
}

void BoUpSLP::optimizeGatherSequence() {
  LLVM_DEBUG(dbgs() << "SLP: Optimizing " << GatherSeq.size()
                    << " gather sequences instructions.\n");
  // LICM InsertElementInst sequences.
  for (Instruction *I : GatherSeq) {
    if (isDeleted(I))
      continue;

    // Check if this block is inside a loop.
    Loop *L = LI->getLoopFor(I->getParent());
    if (!L)
      continue;

    // Check if it has a preheader.
    BasicBlock *PreHeader = L->getLoopPreheader();
    if (!PreHeader)
      continue;

    // If the vector or the element that we insert into it are
    // instructions that are defined in this basic block then we can't
    // hoist this instruction.
    auto *Op0 = dyn_cast<Instruction>(I->getOperand(0));
    auto *Op1 = dyn_cast<Instruction>(I->getOperand(1));
    if (Op0 && L->contains(Op0))
      continue;
    if (Op1 && L->contains(Op1))
      continue;

    // We can hoist this instruction. Move it to the pre-header.
    I->moveBefore(PreHeader->getTerminator());
  }

  // Make a list of all reachable blocks in our CSE queue.
  SmallVector<const DomTreeNode *, 8> CSEWorkList;
  CSEWorkList.reserve(CSEBlocks.size());
  for (BasicBlock *BB : CSEBlocks)
    if (DomTreeNode *N = DT->getNode(BB)) {
      assert(DT->isReachableFromEntry(N));
      CSEWorkList.push_back(N);
    }

  // Sort blocks by domination. This ensures we visit a block after all blocks
  // dominating it are visited.
  llvm::stable_sort(CSEWorkList,
                    [this](const DomTreeNode *A, const DomTreeNode *B) {
                      return DT->properlyDominates(A, B);
                    });

  // Perform O(N^2) search over the gather sequences and merge identical
  // instructions. TODO: We can further optimize this scan if we split the
  // instructions into different buckets based on the insert lane.
  SmallVector<Instruction *, 16> Visited;
  for (auto I = CSEWorkList.begin(), E = CSEWorkList.end(); I != E; ++I) {
    assert(*I &&
           (I == CSEWorkList.begin() || !DT->dominates(*I, *std::prev(I))) &&
           "Worklist not sorted properly!");
    BasicBlock *BB = (*I)->getBlock();
    // For all instructions in blocks containing gather sequences:
    for (BasicBlock::iterator it = BB->begin(), e = BB->end(); it != e;) {
      Instruction *In = &*it++;
      if (isDeleted(In))
        continue;
      if (!isa<InsertElementInst>(In) && !isa<ExtractElementInst>(In))
        continue;

      // Check if we can replace this instruction with any of the
      // visited instructions.
      for (Instruction *v : Visited) {
        if (In->isIdenticalTo(v) &&
            DT->dominates(v->getParent(), In->getParent())) {
          In->replaceAllUsesWith(v);
          eraseInstruction(In);
          In = nullptr;
          break;
        }
      }
      if (In) {
        assert(!is_contained(Visited, In));
        Visited.push_back(In);
      }
    }
  }
  CSEBlocks.clear();
  GatherSeq.clear();
}

// Groups the instructions to a bundle (which is then a single scheduling entity)
// and schedules instructions until the bundle gets ready.
Optional<BoUpSLP::ScheduleData *>
BoUpSLP::BlockScheduling::tryScheduleBundle(ArrayRef<Value *> VL, BoUpSLP *SLP,
                                            const InstructionsState &S) {
  if (isa<PHINode>(S.OpValue))
    return nullptr;

  // Initialize the instruction bundle.
  Instruction *OldScheduleEnd = ScheduleEnd;
  ScheduleData *PrevInBundle = nullptr;
  ScheduleData *Bundle = nullptr;
  bool ReSchedule = false;
  LLVM_DEBUG(dbgs() << "SLP:  bundle: " << *S.OpValue << "\n");

  // Make sure that the scheduling region contains all
  // instructions of the bundle.
  for (Value *V : VL) {
    if (!extendSchedulingRegion(V, S))
      return None;
  }

  for (Value *V : VL) {
    ScheduleData *BundleMember = getScheduleData(V);
    assert(BundleMember &&
           "no ScheduleData for bundle member (maybe not in same basic block)");
    if (BundleMember->IsScheduled) {
      // A bundle member was scheduled as single instruction before and now
      // needs to be scheduled as part of the bundle. We just get rid of the
      // existing schedule.
      LLVM_DEBUG(dbgs() << "SLP:  reset schedule because " << *BundleMember
                        << " was already scheduled\n");
      ReSchedule = true;
    }
    assert(BundleMember->isSchedulingEntity() &&
           "bundle member already part of other bundle");
    if (PrevInBundle) {
      PrevInBundle->NextInBundle = BundleMember;
    } else {
      Bundle = BundleMember;
    }
    BundleMember->UnscheduledDepsInBundle = 0;
    Bundle->UnscheduledDepsInBundle += BundleMember->UnscheduledDeps;

    // Group the instructions to a bundle.
    BundleMember->FirstInBundle = Bundle;
    PrevInBundle = BundleMember;
  }
  if (ScheduleEnd != OldScheduleEnd) {
    // The scheduling region got new instructions at the lower end (or it is a
    // new region for the first bundle). This makes it necessary to
    // recalculate all dependencies.
    // It is seldom that this needs to be done a second time after adding the
    // initial bundle to the region.
    for (auto *I = ScheduleStart; I != ScheduleEnd; I = I->getNextNode()) {
      doForAllOpcodes(I, [](ScheduleData *SD) {
        SD->clearDependencies();
      });
    }
    ReSchedule = true;
  }
  if (ReSchedule) {
    resetSchedule();
    initialFillReadyList(ReadyInsts);
  }
  assert(Bundle && "Failed to find schedule bundle");

  LLVM_DEBUG(dbgs() << "SLP: try schedule bundle " << *Bundle << " in block "
                    << BB->getName() << "\n");

  calculateDependencies(Bundle, true, SLP);

  // Now try to schedule the new bundle. As soon as the bundle is "ready" it
  // means that there are no cyclic dependencies and we can schedule it.
  // Note that's important that we don't "schedule" the bundle yet (see
  // cancelScheduling).
  while (!Bundle->isReady() && !ReadyInsts.empty()) {

    ScheduleData *pickedSD = ReadyInsts.back();
    ReadyInsts.pop_back();

    if (pickedSD->isSchedulingEntity() && pickedSD->isReady()) {
      schedule(pickedSD, ReadyInsts);
    }
  }
  if (!Bundle->isReady()) {
    cancelScheduling(VL, S.OpValue);
    return None;
  }
  return Bundle;
}

void BoUpSLP::BlockScheduling::cancelScheduling(ArrayRef<Value *> VL,
                                                Value *OpValue) {
  if (isa<PHINode>(OpValue))
    return;

  ScheduleData *Bundle = getScheduleData(OpValue);
  LLVM_DEBUG(dbgs() << "SLP:  cancel scheduling of " << *Bundle << "\n");
  assert(!Bundle->IsScheduled &&
         "Can't cancel bundle which is already scheduled");
  assert(Bundle->isSchedulingEntity() && Bundle->isPartOfBundle() &&
         "tried to unbundle something which is not a bundle");

  // Un-bundle: make single instructions out of the bundle.
  ScheduleData *BundleMember = Bundle;
  while (BundleMember) {
    assert(BundleMember->FirstInBundle == Bundle && "corrupt bundle links");
    BundleMember->FirstInBundle = BundleMember;
    ScheduleData *Next = BundleMember->NextInBundle;
    BundleMember->NextInBundle = nullptr;
    BundleMember->UnscheduledDepsInBundle = BundleMember->UnscheduledDeps;
    if (BundleMember->UnscheduledDepsInBundle == 0) {
      ReadyInsts.insert(BundleMember);
    }
    BundleMember = Next;
  }
}

BoUpSLP::ScheduleData *BoUpSLP::BlockScheduling::allocateScheduleDataChunks() {
  // Allocate a new ScheduleData for the instruction.
  if (ChunkPos >= ChunkSize) {
    ScheduleDataChunks.push_back(std::make_unique<ScheduleData[]>(ChunkSize));
    ChunkPos = 0;
  }
  return &(ScheduleDataChunks.back()[ChunkPos++]);
}

bool BoUpSLP::BlockScheduling::extendSchedulingRegion(Value *V,
                                                      const InstructionsState &S) {
  if (getScheduleData(V, isOneOf(S, V)))
    return true;
  Instruction *I = dyn_cast<Instruction>(V);
  assert(I && "bundle member must be an instruction");
  assert(!isa<PHINode>(I) && "phi nodes don't need to be scheduled");
  auto &&CheckSheduleForI = [this, &S](Instruction *I) -> bool {
    ScheduleData *ISD = getScheduleData(I);
    if (!ISD)
      return false;
    assert(isInSchedulingRegion(ISD) &&
           "ScheduleData not in scheduling region");
    ScheduleData *SD = allocateScheduleDataChunks();
    SD->Inst = I;
    SD->init(SchedulingRegionID, S.OpValue);
    ExtraScheduleDataMap[I][S.OpValue] = SD;
    return true;
  };
  if (CheckSheduleForI(I))
    return true;
  if (!ScheduleStart) {
    // It's the first instruction in the new region.
    initScheduleData(I, I->getNextNode(), nullptr, nullptr);
    ScheduleStart = I;
    ScheduleEnd = I->getNextNode();
    if (isOneOf(S, I) != I)
      CheckSheduleForI(I);
    assert(ScheduleEnd && "tried to vectorize a terminator?");
    LLVM_DEBUG(dbgs() << "SLP:  initialize schedule region to " << *I << "\n");
    return true;
  }
  // Search up and down at the same time, because we don't know if the new
  // instruction is above or below the existing scheduling region.
  BasicBlock::reverse_iterator UpIter =
      ++ScheduleStart->getIterator().getReverse();
  BasicBlock::reverse_iterator UpperEnd = BB->rend();
  BasicBlock::iterator DownIter = ScheduleEnd->getIterator();
  BasicBlock::iterator LowerEnd = BB->end();
  while (true) {
    if (++ScheduleRegionSize > ScheduleRegionSizeLimit) {
      LLVM_DEBUG(dbgs() << "SLP:  exceeded schedule region size limit\n");
      return false;
    }

    if (UpIter != UpperEnd) {
      if (&*UpIter == I) {
        initScheduleData(I, ScheduleStart, nullptr, FirstLoadStoreInRegion);
        ScheduleStart = I;
        if (isOneOf(S, I) != I)
          CheckSheduleForI(I);
        LLVM_DEBUG(dbgs() << "SLP:  extend schedule region start to " << *I
                          << "\n");
        return true;
      }
      ++UpIter;
    }
    if (DownIter != LowerEnd) {
      if (&*DownIter == I) {
        initScheduleData(ScheduleEnd, I->getNextNode(), LastLoadStoreInRegion,
                         nullptr);
        ScheduleEnd = I->getNextNode();
        if (isOneOf(S, I) != I)
          CheckSheduleForI(I);
        assert(ScheduleEnd && "tried to vectorize a terminator?");
        LLVM_DEBUG(dbgs() << "SLP:  extend schedule region end to " << *I
                          << "\n");
        return true;
      }
      ++DownIter;
    }
    assert((UpIter != UpperEnd || DownIter != LowerEnd) &&
           "instruction not found in block");
  }
  return true;
}

void BoUpSLP::BlockScheduling::initScheduleData(Instruction *FromI,
                                                Instruction *ToI,
                                                ScheduleData *PrevLoadStore,
                                                ScheduleData *NextLoadStore) {
  ScheduleData *CurrentLoadStore = PrevLoadStore;
  for (Instruction *I = FromI; I != ToI; I = I->getNextNode()) {
    ScheduleData *SD = ScheduleDataMap[I];
    if (!SD) {
      SD = allocateScheduleDataChunks();
      ScheduleDataMap[I] = SD;
      SD->Inst = I;
    }
    assert(!isInSchedulingRegion(SD) &&
           "new ScheduleData already in scheduling region");
    SD->init(SchedulingRegionID, I);

    if (I->mayReadOrWriteMemory() &&
        (!isa<IntrinsicInst>(I) ||
         (cast<IntrinsicInst>(I)->getIntrinsicID() != Intrinsic::sideeffect &&
          cast<IntrinsicInst>(I)->getIntrinsicID() !=
              Intrinsic::pseudoprobe))) {
      // Update the linked list of memory accessing instructions.
      if (CurrentLoadStore) {
        CurrentLoadStore->NextLoadStore = SD;
      } else {
        FirstLoadStoreInRegion = SD;
      }
      CurrentLoadStore = SD;
    }
  }
  if (NextLoadStore) {
    if (CurrentLoadStore)
      CurrentLoadStore->NextLoadStore = NextLoadStore;
  } else {
    LastLoadStoreInRegion = CurrentLoadStore;
  }
}

void BoUpSLP::BlockScheduling::calculateDependencies(ScheduleData *SD,
                                                     bool InsertInReadyList,
                                                     BoUpSLP *SLP) {
  assert(SD->isSchedulingEntity());

  SmallVector<ScheduleData *, 10> WorkList;
  WorkList.push_back(SD);

  while (!WorkList.empty()) {
    ScheduleData *SD = WorkList.back();
    WorkList.pop_back();

    ScheduleData *BundleMember = SD;
    while (BundleMember) {
      assert(isInSchedulingRegion(BundleMember));
      if (!BundleMember->hasValidDependencies()) {

        LLVM_DEBUG(dbgs() << "SLP:       update deps of " << *BundleMember
                          << "\n");
        BundleMember->Dependencies = 0;
        BundleMember->resetUnscheduledDeps();

        // Handle def-use chain dependencies.
        if (BundleMember->OpValue != BundleMember->Inst) {
          ScheduleData *UseSD = getScheduleData(BundleMember->Inst);
          if (UseSD && isInSchedulingRegion(UseSD->FirstInBundle)) {
            BundleMember->Dependencies++;
            ScheduleData *DestBundle = UseSD->FirstInBundle;
            if (!DestBundle->IsScheduled)
              BundleMember->incrementUnscheduledDeps(1);
            if (!DestBundle->hasValidDependencies())
              WorkList.push_back(DestBundle);
          }
        } else {
          for (User *U : BundleMember->Inst->users()) {
            if (isa<Instruction>(U)) {
              ScheduleData *UseSD = getScheduleData(U);
              if (UseSD && isInSchedulingRegion(UseSD->FirstInBundle)) {
                BundleMember->Dependencies++;
                ScheduleData *DestBundle = UseSD->FirstInBundle;
                if (!DestBundle->IsScheduled)
                  BundleMember->incrementUnscheduledDeps(1);
                if (!DestBundle->hasValidDependencies())
                  WorkList.push_back(DestBundle);
              }
            } else {
              // I'm not sure if this can ever happen. But we need to be safe.
              // This lets the instruction/bundle never be scheduled and
              // eventually disable vectorization.
              BundleMember->Dependencies++;
              BundleMember->incrementUnscheduledDeps(1);
            }
          }
        }

        // Handle the memory dependencies.
        ScheduleData *DepDest = BundleMember->NextLoadStore;
        if (DepDest) {
          Instruction *SrcInst = BundleMember->Inst;
          MemoryLocation SrcLoc = getLocation(SrcInst, SLP->AA);
          bool SrcMayWrite = BundleMember->Inst->mayWriteToMemory();
          unsigned numAliased = 0;
          unsigned DistToSrc = 1;

          while (DepDest) {
            assert(isInSchedulingRegion(DepDest));

            // We have two limits to reduce the complexity:
            // 1) AliasedCheckLimit: It's a small limit to reduce calls to
            //    SLP->isAliased (which is the expensive part in this loop).
            // 2) MaxMemDepDistance: It's for very large blocks and it aborts
            //    the whole loop (even if the loop is fast, it's quadratic).
            //    It's important for the loop break condition (see below) to
            //    check this limit even between two read-only instructions.
            if (DistToSrc >= MaxMemDepDistance ||
                    ((SrcMayWrite || DepDest->Inst->mayWriteToMemory()) &&
                     (numAliased >= AliasedCheckLimit ||
                      SLP->isAliased(SrcLoc, SrcInst, DepDest->Inst)))) {

              // We increment the counter only if the locations are aliased
              // (instead of counting all alias checks). This gives a better
              // balance between reduced runtime and accurate dependencies.
              numAliased++;

              DepDest->MemoryDependencies.push_back(BundleMember);
              BundleMember->Dependencies++;
              ScheduleData *DestBundle = DepDest->FirstInBundle;
              if (!DestBundle->IsScheduled) {
                BundleMember->incrementUnscheduledDeps(1);
              }
              if (!DestBundle->hasValidDependencies()) {
                WorkList.push_back(DestBundle);
              }
            }
            DepDest = DepDest->NextLoadStore;

            // Example, explaining the loop break condition: Let's assume our
            // starting instruction is i0 and MaxMemDepDistance = 3.
            //
            //                      +--------v--v--v
            //             i0,i1,i2,i3,i4,i5,i6,i7,i8
            //             +--------^--^--^
            //
            // MaxMemDepDistance let us stop alias-checking at i3 and we add
            // dependencies from i0 to i3,i4,.. (even if they are not aliased).
            // Previously we already added dependencies from i3 to i6,i7,i8
            // (because of MaxMemDepDistance). As we added a dependency from
            // i0 to i3, we have transitive dependencies from i0 to i6,i7,i8
            // and we can abort this loop at i6.
            if (DistToSrc >= 2 * MaxMemDepDistance)
              break;
            DistToSrc++;
          }
        }
      }
      BundleMember = BundleMember->NextInBundle;
    }
    if (InsertInReadyList && SD->isReady()) {
      ReadyInsts.push_back(SD);
      LLVM_DEBUG(dbgs() << "SLP:     gets ready on update: " << *SD->Inst
                        << "\n");
    }
  }
}

void BoUpSLP::BlockScheduling::resetSchedule() {
  assert(ScheduleStart &&
         "tried to reset schedule on block which has not been scheduled");
  for (Instruction *I = ScheduleStart; I != ScheduleEnd; I = I->getNextNode()) {
    doForAllOpcodes(I, [&](ScheduleData *SD) {
      assert(isInSchedulingRegion(SD) &&
             "ScheduleData not in scheduling region");
      SD->IsScheduled = false;
      SD->resetUnscheduledDeps();
    });
  }
  ReadyInsts.clear();
}

void BoUpSLP::scheduleBlock(BlockScheduling *BS) {
  if (!BS->ScheduleStart)
    return;

  LLVM_DEBUG(dbgs() << "SLP: schedule block " << BS->BB->getName() << "\n");

  BS->resetSchedule();

  // For the real scheduling we use a more sophisticated ready-list: it is
  // sorted by the original instruction location. This lets the final schedule
  // be as  close as possible to the original instruction order.
  struct ScheduleDataCompare {
    bool operator()(ScheduleData *SD1, ScheduleData *SD2) const {
      return SD2->SchedulingPriority < SD1->SchedulingPriority;
    }
  };
  std::set<ScheduleData *, ScheduleDataCompare> ReadyInsts;

  // Ensure that all dependency data is updated and fill the ready-list with
  // initial instructions.
  int Idx = 0;
  int NumToSchedule = 0;
  for (auto *I = BS->ScheduleStart; I != BS->ScheduleEnd;
       I = I->getNextNode()) {
    BS->doForAllOpcodes(I, [this, &Idx, &NumToSchedule, BS](ScheduleData *SD) {
      assert(SD->isPartOfBundle() ==
                 (getTreeEntry(SD->Inst) != nullptr) &&
             "scheduler and vectorizer bundle mismatch");
      SD->FirstInBundle->SchedulingPriority = Idx++;
      if (SD->isSchedulingEntity()) {
        BS->calculateDependencies(SD, false, this);
        NumToSchedule++;
      }
    });
  }
  BS->initialFillReadyList(ReadyInsts);

  Instruction *LastScheduledInst = BS->ScheduleEnd;

  // Do the "real" scheduling.
  while (!ReadyInsts.empty()) {
    ScheduleData *picked = *ReadyInsts.begin();
    ReadyInsts.erase(ReadyInsts.begin());

    // Move the scheduled instruction(s) to their dedicated places, if not
    // there yet.
    ScheduleData *BundleMember = picked;
    while (BundleMember) {
      Instruction *pickedInst = BundleMember->Inst;
      if (LastScheduledInst->getNextNode() != pickedInst) {
        BS->BB->getInstList().remove(pickedInst);
        BS->BB->getInstList().insert(LastScheduledInst->getIterator(),
                                     pickedInst);
      }
      LastScheduledInst = pickedInst;
      BundleMember = BundleMember->NextInBundle;
    }

    BS->schedule(picked, ReadyInsts);
    NumToSchedule--;
  }
  assert(NumToSchedule == 0 && "could not schedule all instructions");

  // Avoid duplicate scheduling of the block.
  BS->ScheduleStart = nullptr;
}

unsigned BoUpSLP::getVectorElementSize(Value *V) {
  // If V is a store, just return the width of the stored value (or value
  // truncated just before storing) without traversing the expression tree.
  // This is the common case.
  if (auto *Store = dyn_cast<StoreInst>(V)) {
    if (auto *Trunc = dyn_cast<TruncInst>(Store->getValueOperand()))
      return DL->getTypeSizeInBits(Trunc->getSrcTy());
    else
      return DL->getTypeSizeInBits(Store->getValueOperand()->getType());
  }

  auto E = InstrElementSize.find(V);
  if (E != InstrElementSize.end())
    return E->second;

  // If V is not a store, we can traverse the expression tree to find loads
  // that feed it. The type of the loaded value may indicate a more suitable
  // width than V's type. We want to base the vector element size on the width
  // of memory operations where possible.
  SmallVector<Instruction *, 16> Worklist;
  SmallPtrSet<Instruction *, 16> Visited;
  if (auto *I = dyn_cast<Instruction>(V)) {
    Worklist.push_back(I);
    Visited.insert(I);
  }

  // Traverse the expression tree in bottom-up order looking for loads. If we
  // encounter an instruction we don't yet handle, we give up.
  auto MaxWidth = 0u;
  auto FoundUnknownInst = false;
  while (!Worklist.empty() && !FoundUnknownInst) {
    auto *I = Worklist.pop_back_val();

    // We should only be looking at scalar instructions here. If the current
    // instruction has a vector type, give up.
    auto *Ty = I->getType();
    if (isa<VectorType>(Ty))
      FoundUnknownInst = true;

    // If the current instruction is a load, update MaxWidth to reflect the
    // width of the loaded value.
    else if (isa<LoadInst>(I))
      MaxWidth = std::max<unsigned>(MaxWidth, DL->getTypeSizeInBits(Ty));

    // Otherwise, we need to visit the operands of the instruction. We only
    // handle the interesting cases from buildTree here. If an operand is an
    // instruction we haven't yet visited, we add it to the worklist.
    else if (isa<PHINode>(I) || isa<CastInst>(I) || isa<GetElementPtrInst>(I) ||
             isa<CmpInst>(I) || isa<SelectInst>(I) || isa<BinaryOperator>(I)) {
      for (Use &U : I->operands())
        if (auto *J = dyn_cast<Instruction>(U.get()))
          if (Visited.insert(J).second)
            Worklist.push_back(J);
    }

    // If we don't yet handle the instruction, give up.
    else
      FoundUnknownInst = true;
  }

  int Width = MaxWidth;
  // If we didn't encounter a memory access in the expression tree, or if we
  // gave up for some reason, just return the width of V. Otherwise, return the
  // maximum width we found.
  if (!MaxWidth || FoundUnknownInst)
    Width = DL->getTypeSizeInBits(V->getType());

  for (Instruction *I : Visited)
    InstrElementSize[I] = Width;

  return Width;
}

// Determine if a value V in a vectorizable expression Expr can be demoted to a
// smaller type with a truncation. We collect the values that will be demoted
// in ToDemote and additional roots that require investigating in Roots.
static bool collectValuesToDemote(Value *V, SmallPtrSetImpl<Value *> &Expr,
                                  SmallVectorImpl<Value *> &ToDemote,
                                  SmallVectorImpl<Value *> &Roots) {
  // We can always demote constants.
  if (isa<Constant>(V)) {
    ToDemote.push_back(V);
    return true;
  }

  // If the value is not an instruction in the expression with only one use, it
  // cannot be demoted.
  auto *I = dyn_cast<Instruction>(V);
  if (!I || !I->hasOneUse() || !Expr.count(I))
    return false;

  switch (I->getOpcode()) {

  // We can always demote truncations and extensions. Since truncations can
  // seed additional demotion, we save the truncated value.
  case Instruction::Trunc:
    Roots.push_back(I->getOperand(0));
    break;
  case Instruction::ZExt:
  case Instruction::SExt:
    break;

  // We can demote certain binary operations if we can demote both of their
  // operands.
  case Instruction::Add:
  case Instruction::Sub:
  case Instruction::Mul:
  case Instruction::And:
  case Instruction::Or:
  case Instruction::Xor:
    if (!collectValuesToDemote(I->getOperand(0), Expr, ToDemote, Roots) ||
        !collectValuesToDemote(I->getOperand(1), Expr, ToDemote, Roots))
      return false;
    break;

  // We can demote selects if we can demote their true and false values.
  case Instruction::Select: {
    SelectInst *SI = cast<SelectInst>(I);
    if (!collectValuesToDemote(SI->getTrueValue(), Expr, ToDemote, Roots) ||
        !collectValuesToDemote(SI->getFalseValue(), Expr, ToDemote, Roots))
      return false;
    break;
  }

  // We can demote phis if we can demote all their incoming operands. Note that
  // we don't need to worry about cycles since we ensure single use above.
  case Instruction::PHI: {
    PHINode *PN = cast<PHINode>(I);
    for (Value *IncValue : PN->incoming_values())
      if (!collectValuesToDemote(IncValue, Expr, ToDemote, Roots))
        return false;
    break;
  }

  // Otherwise, conservatively give up.
  default:
    return false;
  }

  // Record the value that we can demote.
  ToDemote.push_back(V);
  return true;
}

void BoUpSLP::computeMinimumValueSizes() {
  // If there are no external uses, the expression tree must be rooted by a
  // store. We can't demote in-memory values, so there is nothing to do here.
  if (ExternalUses.empty())
    return;

  // We only attempt to truncate integer expressions.
  auto &TreeRoot = VectorizableTree[0]->Scalars;
  auto *TreeRootIT = dyn_cast<IntegerType>(TreeRoot[0]->getType());
  if (!TreeRootIT)
    return;

  // If the expression is not rooted by a store, these roots should have
  // external uses. We will rely on InstCombine to rewrite the expression in
  // the narrower type. However, InstCombine only rewrites single-use values.
  // This means that if a tree entry other than a root is used externally, it
  // must have multiple uses and InstCombine will not rewrite it. The code
  // below ensures that only the roots are used externally.
  SmallPtrSet<Value *, 32> Expr(TreeRoot.begin(), TreeRoot.end());
  for (auto &EU : ExternalUses)
    if (!Expr.erase(EU.Scalar))
      return;
  if (!Expr.empty())
    return;

  // Collect the scalar values of the vectorizable expression. We will use this
  // context to determine which values can be demoted. If we see a truncation,
  // we mark it as seeding another demotion.
  for (auto &EntryPtr : VectorizableTree)
    Expr.insert(EntryPtr->Scalars.begin(), EntryPtr->Scalars.end());

  // Ensure the roots of the vectorizable tree don't form a cycle. They must
  // have a single external user that is not in the vectorizable tree.
  for (auto *Root : TreeRoot)
    if (!Root->hasOneUse() || Expr.count(*Root->user_begin()))
      return;

  // Conservatively determine if we can actually truncate the roots of the
  // expression. Collect the values that can be demoted in ToDemote and
  // additional roots that require investigating in Roots.
  SmallVector<Value *, 32> ToDemote;
  SmallVector<Value *, 4> Roots;
  for (auto *Root : TreeRoot)
    if (!collectValuesToDemote(Root, Expr, ToDemote, Roots))
      return;

  // The maximum bit width required to represent all the values that can be
  // demoted without loss of precision. It would be safe to truncate the roots
  // of the expression to this width.
  auto MaxBitWidth = 8u;

  // We first check if all the bits of the roots are demanded. If they're not,
  // we can truncate the roots to this narrower type.
  for (auto *Root : TreeRoot) {
    auto Mask = DB->getDemandedBits(cast<Instruction>(Root));
    MaxBitWidth = std::max<unsigned>(
        Mask.getBitWidth() - Mask.countLeadingZeros(), MaxBitWidth);
  }

  // True if the roots can be zero-extended back to their original type, rather
  // than sign-extended. We know that if the leading bits are not demanded, we
  // can safely zero-extend. So we initialize IsKnownPositive to True.
  bool IsKnownPositive = true;

  // If all the bits of the roots are demanded, we can try a little harder to
  // compute a narrower type. This can happen, for example, if the roots are
  // getelementptr indices. InstCombine promotes these indices to the pointer
  // width. Thus, all their bits are technically demanded even though the
  // address computation might be vectorized in a smaller type.
  //
  // We start by looking at each entry that can be demoted. We compute the
  // maximum bit width required to store the scalar by using ValueTracking to
  // compute the number of high-order bits we can truncate.
  if (MaxBitWidth == DL->getTypeSizeInBits(TreeRoot[0]->getType()) &&
      llvm::all_of(TreeRoot, [](Value *R) {
        assert(R->hasOneUse() && "Root should have only one use!");
        return isa<GetElementPtrInst>(R->user_back());
      })) {
    MaxBitWidth = 8u;

    // Determine if the sign bit of all the roots is known to be zero. If not,
    // IsKnownPositive is set to False.
    IsKnownPositive = llvm::all_of(TreeRoot, [&](Value *R) {
      KnownBits Known = computeKnownBits(R, *DL);
      return Known.isNonNegative();
    });

    // Determine the maximum number of bits required to store the scalar
    // values.
    for (auto *Scalar : ToDemote) {
      auto NumSignBits = ComputeNumSignBits(Scalar, *DL, 0, AC, nullptr, DT);
      auto NumTypeBits = DL->getTypeSizeInBits(Scalar->getType());
      MaxBitWidth = std::max<unsigned>(NumTypeBits - NumSignBits, MaxBitWidth);
    }

    // If we can't prove that the sign bit is zero, we must add one to the
    // maximum bit width to account for the unknown sign bit. This preserves
    // the existing sign bit so we can safely sign-extend the root back to the
    // original type. Otherwise, if we know the sign bit is zero, we will
    // zero-extend the root instead.
    //
    // FIXME: This is somewhat suboptimal, as there will be cases where adding
    //        one to the maximum bit width will yield a larger-than-necessary
    //        type. In general, we need to add an extra bit only if we can't
    //        prove that the upper bit of the original type is equal to the
    //        upper bit of the proposed smaller type. If these two bits are the
    //        same (either zero or one) we know that sign-extending from the
    //        smaller type will result in the same value. Here, since we can't
    //        yet prove this, we are just making the proposed smaller type
    //        larger to ensure correctness.
    if (!IsKnownPositive)
      ++MaxBitWidth;
  }

  // Round MaxBitWidth up to the next power-of-two.
  if (!isPowerOf2_64(MaxBitWidth))
    MaxBitWidth = NextPowerOf2(MaxBitWidth);

  // If the maximum bit width we compute is less than the with of the roots'
  // type, we can proceed with the narrowing. Otherwise, do nothing.
  if (MaxBitWidth >= TreeRootIT->getBitWidth())
    return;

  // If we can truncate the root, we must collect additional values that might
  // be demoted as a result. That is, those seeded by truncations we will
  // modify.
  while (!Roots.empty())
    collectValuesToDemote(Roots.pop_back_val(), Expr, ToDemote, Roots);

  // Finally, map the values we can demote to the maximum bit with we computed.
  for (auto *Scalar : ToDemote)
    MinBWs[Scalar] = std::make_pair(MaxBitWidth, !IsKnownPositive);
}

#if INTEL_CUSTOMIZATION

#if !defined(NDEBUG) || defined(LLVM_ENABLE_DUMP)

// Debug print of the Multi-node operands.
LLVM_DUMP_METHOD void BoUpSLP::MultiNode::dump() const {
  dbgs() << "NOTE: This is Bottom-up!!!\n";
  if (empty()) {
    dbgs() << "Empty\n";
    return;
  }
  for (int OpI = 0, OpI_e = Leaves[0].size(); OpI != OpI_e; ++OpI) {
    dbgs() << "OpI: " << OpI << ".\n";
    for (int Lane = 0, Lanes = Leaves.size(); Lane != Lanes; ++Lane) {
      const OperandData *Op = &Leaves[Lane][OpI];
      Op->dump();
    }
    dbgs() << "\n";
  }
}

// Debug print of the Multi-node operands.
LLVM_DUMP_METHOD void BoUpSLP::MultiNode::dumpDot() const {
  if (empty()) {
    dbgs() << "Empty\n";
    return;
  }
  const char *DumpFile = "/tmp/slp.dot";
  dbgs() << DumpFile << "\n";
  std::error_code ec;
  std::set<std::pair<Value *, Value *>> edges;
  raw_fd_ostream OS(DumpFile, ec, sys::fs::OF_Text);

  OS << "digraph DAG {";
  for (int OpI = 0, OpI_e = getNumOperands(); OpI != OpI_e; ++OpI) {
    OS << "# OpI: " << OpI << ".\n";
    for (int Lane = 0, Lanes = getNumLanes(); Lane != Lanes; ++Lane) {
      const OperandData *Op = getOperand(Lane, OpI);
      Op->dumpDot(OS, OpI);
    }
    OS << "\n";
  }
  OS << "}\n";
}

LLVM_DUMP_METHOD void BoUpSLP::OperandData::dump(void) const {
  std::string Indent = "    ";
  dbgs() << Indent << ((Used) ? "*USED*  " : "") << *Leaf << " " << Leaf
         << "\n";
  dbgs() << Indent << "FrontierI: " << *FrontierI << " " << FrontierI << "\n";
  dbgs() << Indent << "OperandNum: " << OperandNum;
  dbgs() << Indent << "Lane: " << Lane;
  dbgs() << Indent
         << "Opcode: " << Instruction::getOpcodeName(EffectiveFrontierOpcode)
         << " ";
  dbgs() << Indent
         << "shouldUpdateFrontierOpcode(): " << shouldUpdateFrontierOpcode()
         << "\n";

  dbgs() << Indent << "OriginalFrontier: ";
  if (OriginalFrontierI)
    dbgs() << *OriginalFrontierI;
  else
    dbgs() << "-";
  dbgs() << " ";

  dbgs() << "OriginalOperand: ";
  if (OriginalOperandV)
    dbgs() << *OriginalOperandV;
  else
    dbgs() << "-";
  dbgs() << "\n";
  dbgs() << "\n";
}

LLVM_DUMP_METHOD void BoUpSLP::OperandData::dumpDot(raw_ostream &OS, int OpI) const {
  auto getOpcodeSign = [](unsigned Opcode) {
    switch (Opcode) {
    case Instruction::Add:
      return "+";
    case Instruction::Sub:
      return "-";
    default:
      break;
    }
    return "Bad Opcode";
  };

  // "L0.0x12345678"[label="%Chain.123"];
  OS << "\""
     << "L" << getLane() << "." << getValue() << "\"[label=\"";
  getValue()->printAsOperand(OS);
  OS << " OpI:" << OpI << "\"];\n";

  // "L0.0x12345679"[label="%Bridge.123"];
  OS << "\""
     << "L" << getLane() << "." << getFrontier() << "\"[label=\"";
  OS << getOpcodeSign(getFrontier()->getOpcode());
  OS << " L" << getLane() << ": ";
  getFrontier()->printAsOperand(OS, /*PrintType=*/false);
  OS << "\"];\n";

  // "L0.0x12345678"->"L0.0x12345679"
  // "L0.0x12345677"->"L0.0x12345679"
  for (int i : {0, 1}) {
    OS << "\""
       << "L" << getLane() << "." << getFrontier()->getOperand(i) << "\""
       << "->"
       << "\""
       << "L" << getLane() << "." << getFrontier() << "\"[label=\"" << i
       << "\"]\n";
  }
}

LLVM_DUMP_METHOD void BoUpSLP::OpGroup::dump() const {
  auto VecModeStr = [](VecMode Mode) {
    switch (Mode) {
    case VM_UNINIT:
      return "UNINIT";
    case VM_CONSTANT:
      return "CONSTANT";
    case VM_LOAD:
      return "LOAD";
    case VM_OPCODE:
      return "OPCODE";
    case VM_SPLAT:
      return "SPLAT";
    case VM_FAILED:
      return "FAILED";
    case VM_REUSE:
      return "REUSE";
    default:
      break;
    }
    return "UNKNOWN";
  };
  auto GroupStateStr = [](GroupState State) {
    switch (State) {
    case UNINIT:
      return "UNINIT";
    case FAILED:
      return "FAILED";
    case SUCCESS:
      return "SUCCESS";
    case NO_SINGLE_BEST:
      return "NO_SINGLE_BEST";
    default:
      break;
    }
    return "UNKNOWN";
  };

  int Cnt = 0;
  const char *Ind = "  ";
  for (OperandData *OD : OperandsVec) {
    dbgs() << Ind << Cnt++ << ".\n";
    OD->dump();
  }
  dbgs() << Ind << "StartLane: " << 0 << "\n";
  dbgs() << Ind << "EndLane: " << size() - 1 << "\n";
  dbgs() << Ind << "Score: " << Score << "\n";
  dbgs() << Ind << "Mode: " << VecModeStr(Mode) << "\n";
  dbgs() << Ind << "State: " << GroupStateStr(State) << "\n";
}
#endif // #if !defined(NDEBUG) || defined(LLVM_ENABLE_DUMP)
#endif // INTEL_CUSTOMIZATION

namespace {

/// The SLPVectorizer Pass.
struct SLPVectorizer : public FunctionPass {
  SLPVectorizerPass Impl;

  /// Pass identification, replacement for typeid
  static char ID;

  explicit SLPVectorizer() : FunctionPass(ID) {
    initializeSLPVectorizerPass(*PassRegistry::getPassRegistry());
  }

  bool doInitialization(Module &M) override {
    return false;
  }

  bool runOnFunction(Function &F) override {
    if (skipFunction(F))
      return false;

    auto *SE = &getAnalysis<ScalarEvolutionWrapperPass>().getSE();
    auto *TTI = &getAnalysis<TargetTransformInfoWrapperPass>().getTTI(F);
    auto *TLIP = getAnalysisIfAvailable<TargetLibraryInfoWrapperPass>();
    auto *TLI = TLIP ? &TLIP->getTLI(F) : nullptr;
    auto *AA = &getAnalysis<AAResultsWrapperPass>().getAAResults();
    auto *LI = &getAnalysis<LoopInfoWrapperPass>().getLoopInfo();
    auto *DT = &getAnalysis<DominatorTreeWrapperPass>().getDomTree();
    auto *AC = &getAnalysis<AssumptionCacheTracker>().getAssumptionCache(F);
    auto *DB = &getAnalysis<DemandedBitsWrapperPass>().getDemandedBits();
    auto *ORE = &getAnalysis<OptimizationRemarkEmitterWrapperPass>().getORE();

    return Impl.runImpl(F, SE, TTI, TLI, AA, LI, DT, AC, DB, ORE);
  }

  void getAnalysisUsage(AnalysisUsage &AU) const override {
    FunctionPass::getAnalysisUsage(AU);
    AU.addRequired<AssumptionCacheTracker>();
    AU.addRequired<ScalarEvolutionWrapperPass>();
    AU.addRequired<AAResultsWrapperPass>();
    AU.addRequired<TargetTransformInfoWrapperPass>();
    AU.addRequired<LoopInfoWrapperPass>();
    AU.addRequired<DominatorTreeWrapperPass>();
    AU.addRequired<DemandedBitsWrapperPass>();
    AU.addRequired<OptimizationRemarkEmitterWrapperPass>();
    AU.addRequired<InjectTLIMappingsLegacy>();
    AU.addPreserved<LoopInfoWrapperPass>();
    AU.addPreserved<DominatorTreeWrapperPass>();
    AU.addPreserved<AAResultsWrapperPass>();
    AU.addPreserved<GlobalsAAWrapperPass>();
    AU.addPreserved<AndersensAAWrapperPass>(); // INTEL
    AU.setPreservesCFG();
  }
};

} // end anonymous namespace

PreservedAnalyses SLPVectorizerPass::run(Function &F, FunctionAnalysisManager &AM) {
  auto *SE = &AM.getResult<ScalarEvolutionAnalysis>(F);
  auto *TTI = &AM.getResult<TargetIRAnalysis>(F);
  auto *TLI = AM.getCachedResult<TargetLibraryAnalysis>(F);
  auto *AA = &AM.getResult<AAManager>(F);
  auto *LI = &AM.getResult<LoopAnalysis>(F);
  auto *DT = &AM.getResult<DominatorTreeAnalysis>(F);
  auto *AC = &AM.getResult<AssumptionAnalysis>(F);
  auto *DB = &AM.getResult<DemandedBitsAnalysis>(F);
  auto *ORE = &AM.getResult<OptimizationRemarkEmitterAnalysis>(F);

  bool Changed = runImpl(F, SE, TTI, TLI, AA, LI, DT, AC, DB, ORE);
  if (!Changed)
    return PreservedAnalyses::all();

  PreservedAnalyses PA;
  PA.preserveSet<CFGAnalyses>();
  PA.preserve<AAManager>();
  PA.preserve<GlobalsAA>();
  PA.preserve<AndersensAA>(); // INTEL
  return PA;
}

bool SLPVectorizerPass::runImpl(Function &F, ScalarEvolution *SE_,
                                TargetTransformInfo *TTI_,
                                TargetLibraryInfo *TLI_, AAResults *AA_,
                                LoopInfo *LI_, DominatorTree *DT_,
                                AssumptionCache *AC_, DemandedBits *DB_,
                                OptimizationRemarkEmitter *ORE_) {
  if (!RunSLPVectorization)
    return false;
  SE = SE_;
  TTI = TTI_;
  TLI = TLI_;
  AA = AA_;
  LI = LI_;
  DT = DT_;
  AC = AC_;
  DB = DB_;
  DL = &F.getParent()->getDataLayout();

  Stores.clear();
  GEPs.clear();
  bool Changed = false;

#if INTEL_CUSTOMIZATION
  if (!TTI->isAdvancedOptEnabled(
          TargetTransformInfo::AdvancedOptLevel::AO_TargetHasIntelAVX2))
    EnableMultiNodeSLP = false;
#endif // INTEL_CUSTOMIZATION

  // If the target claims to have no vector registers don't attempt
  // vectorization.
  if (!TTI->getNumberOfRegisters(TTI->getRegisterClassForType(true)))
    return false;

  // Don't vectorize when the attribute NoImplicitFloat is used.
  if (F.hasFnAttribute(Attribute::NoImplicitFloat))
    return false;

  LLVM_DEBUG(dbgs() << "SLP: Analyzing blocks in " << F.getName() << ".\n");

  // Use the bottom up slp vectorizer to construct chains that start with
  // store instructions.
  BoUpSLP R(&F, SE, TTI, TLI, AA, LI, DT, AC, DB, DL, ORE_);

  // A general note: the vectorizer must use BoUpSLP::eraseInstruction() to
  // delete instructions.

  // Scan the blocks in the function in post order.
  for (auto BB : post_order(&F.getEntryBlock())) {
    collectSeedInstructions(BB);

    // Vectorize trees that end at stores.
    if (!Stores.empty()) {
      LLVM_DEBUG(dbgs() << "SLP: Found stores for " << Stores.size()
                        << " underlying objects.\n");
      Changed |= vectorizeStoreChains(R);
    }

    // Vectorize trees that end at reductions.
    Changed |= vectorizeChainsInBlock(BB, R);

    // Vectorize the index computations of getelementptr instructions. This
    // is primarily intended to catch gather-like idioms ending at
    // non-consecutive loads.
    if (!GEPs.empty()) {
      LLVM_DEBUG(dbgs() << "SLP: Found GEPs for " << GEPs.size()
                        << " underlying objects.\n");
      Changed |= vectorizeGEPIndices(BB, R);
    }
  }

  if (Changed) {
    R.optimizeGatherSequence();
    LLVM_DEBUG(dbgs() << "SLP: vectorized \"" << F.getName() << "\"\n");
  }
  return Changed;
}

bool SLPVectorizerPass::vectorizeStoreChain(ArrayRef<Value *> Chain, BoUpSLP &R,
                                            unsigned Idx) {
  LLVM_DEBUG(dbgs() << "SLP: Analyzing a store chain of length " << Chain.size()
                    << "\n");
  const unsigned Sz = R.getVectorElementSize(Chain[0]);
  const unsigned MinVF = R.getMinVecRegSize() / Sz;
  unsigned VF = Chain.size();

  if (!isPowerOf2_32(Sz) || !isPowerOf2_32(VF) || VF < 2 || VF < MinVF)
    return false;

  LLVM_DEBUG(dbgs() << "SLP: Analyzing " << VF << " stores at offset " << Idx
                    << "\n");

  R.buildTree(Chain);
  Optional<ArrayRef<unsigned>> Order = R.bestOrder();
  // TODO: Handle orders of size less than number of elements in the vector.
  if (Order && Order->size() == Chain.size()) {
    // TODO: reorder tree nodes without tree rebuilding.
    SmallVector<Value *, 4> ReorderedOps(Chain.rbegin(), Chain.rend());
    llvm::transform(*Order, ReorderedOps.begin(),
                    [Chain](const unsigned Idx) { return Chain[Idx]; });
    R.buildTree(ReorderedOps);
  }

#if !INTEL_CUSTOMIZATION
  if (R.isTreeTinyAndNotFullyVectorizable())
    return false;
#endif // INTEL_CUSTOMIZATION

  if (R.isLoadCombineCandidate())
    return false;

  R.computeMinimumValueSizes();

  InstructionCost Cost = R.getTreeCost();

  LLVM_DEBUG(dbgs() << "SLP: Found cost = " << Cost << " for VF =" << VF << "\n");
  if (Cost.isValid() && Cost < -SLPCostThreshold) {
    LLVM_DEBUG(dbgs() << "SLP: Decided to vectorize cost = " << Cost << "\n");

    using namespace ore;

    R.getORE()->emit(OptimizationRemark(SV_NAME, "StoresVectorized",
                                        cast<StoreInst>(Chain[0]))
                     << "Stores SLP vectorized with cost " << NV("Cost", Cost)
                     << " and with tree size "
                     << NV("TreeSize", R.getTreeSize()));

    R.vectorizeTree();
#if INTEL_CUSTOMIZATION
    R.cleanupMultiNodeReordering();
    return true;
  }
  R.undoMultiNodeReordering();
#endif // INTEL_CUSTOMIZATION

  return false;
}

bool SLPVectorizerPass::vectorizeStores(ArrayRef<StoreInst *> Stores,
                                        BoUpSLP &R) {
  // We may run into multiple chains that merge into a single chain. We mark the
  // stores that we vectorized so that we don't visit the same store twice.
  BoUpSLP::ValueSet VectorizedStores;
  bool Changed = false;

  int E = Stores.size();
  SmallBitVector Tails(E, false);
  SmallVector<int, 16> ConsecutiveChain(E, E + 1);
  int MaxIter = MaxStoreLookup.getValue();
  int IterCnt;
  auto &&FindConsecutiveAccess = [this, &Stores, &Tails, &IterCnt, MaxIter,
                                  &ConsecutiveChain](int K, int Idx) {
    if (IterCnt >= MaxIter)
      return true;
    ++IterCnt;
    if (!isConsecutiveAccess(Stores[K], Stores[Idx], *DL, *SE))
      return false;

    Tails.set(Idx);
    ConsecutiveChain[K] = Idx;
    return true;
  };
  // Do a quadratic search on all of the given stores in reverse order and find
  // all of the pairs of stores that follow each other.
  for (int Idx = E - 1; Idx >= 0; --Idx) {
    // If a store has multiple consecutive store candidates, search according
    // to the sequence: Idx-1, Idx+1, Idx-2, Idx+2, ...
    // This is because usually pairing with immediate succeeding or preceding
    // candidate create the best chance to find slp vectorization opportunity.
    const int MaxLookDepth = std::max(E - Idx, Idx + 1);
    IterCnt = 0;
    for (int Offset = 1, F = MaxLookDepth; Offset < F; ++Offset)
      if ((Idx >= Offset && FindConsecutiveAccess(Idx - Offset, Idx)) ||
          (Idx + Offset < E && FindConsecutiveAccess(Idx + Offset, Idx)))
        break;
  }

  // For stores that start but don't end a link in the chain:
  for (int Cnt = E; Cnt > 0; --Cnt) {
    int I = Cnt - 1;
    if (ConsecutiveChain[I] == E + 1 || Tails.test(I))
      continue;
    // We found a store instr that starts a chain. Now follow the chain and try
    // to vectorize it.
    BoUpSLP::ValueList Operands;
    // Collect the chain into a list.
    while (I != E + 1 && !VectorizedStores.count(Stores[I])) {
      Operands.push_back(Stores[I]);
      // Move to the next value in the chain.
      I = ConsecutiveChain[I];
    }

    // If a vector register can't hold 1 element, we are done.
    unsigned MaxVecRegSize = R.getMaxVecRegSize();
    unsigned EltSize = R.getVectorElementSize(Operands[0]);
    if (MaxVecRegSize % EltSize != 0)
      continue;

    unsigned MaxElts = MaxVecRegSize / EltSize;
    // FIXME: Is division-by-2 the correct step? Should we assert that the
    // register size is a power-of-2?
    unsigned StartIdx = 0;
    for (unsigned Size = llvm::PowerOf2Ceil(MaxElts); Size >= 2; Size /= 2) {
      for (unsigned Cnt = StartIdx, E = Operands.size(); Cnt + Size <= E;) {
        ArrayRef<Value *> Slice = makeArrayRef(Operands).slice(Cnt, Size);
        if (!VectorizedStores.count(Slice.front()) &&
            !VectorizedStores.count(Slice.back()) &&
            vectorizeStoreChain(Slice, R, Cnt)) {
          // Mark the vectorized stores so that we don't vectorize them again.
          VectorizedStores.insert(Slice.begin(), Slice.end());
          Changed = true;
          // If we vectorized initial block, no need to try to vectorize it
          // again.
          if (Cnt == StartIdx)
            StartIdx += Size;
          Cnt += Size;
          continue;
        }
        ++Cnt;
      }
      // Check if the whole array was vectorized already - exit.
      if (StartIdx >= Operands.size())
        break;
    }
  }

  return Changed;
}

void SLPVectorizerPass::collectSeedInstructions(BasicBlock *BB) {
  // Initialize the collections. We will make a single pass over the block.
  Stores.clear();
  GEPs.clear();

  // Visit the store and getelementptr instructions in BB and organize them in
  // Stores and GEPs according to the underlying objects of their pointer
  // operands.
  for (Instruction &I : *BB) {
    // Ignore store instructions that are volatile or have a pointer operand
    // that doesn't point to a scalar type.
    if (auto *SI = dyn_cast<StoreInst>(&I)) {
      if (!SI->isSimple())
        continue;
      if (!isValidElementType(SI->getValueOperand()->getType()))
        continue;
      Stores[getUnderlyingObject(SI->getPointerOperand())].push_back(SI);
    }

    // Ignore getelementptr instructions that have more than one index, a
    // constant index, or a pointer operand that doesn't point to a scalar
    // type.
    else if (auto *GEP = dyn_cast<GetElementPtrInst>(&I)) {
      auto Idx = GEP->idx_begin()->get();
      if (GEP->getNumIndices() > 1 || isa<Constant>(Idx))
        continue;
      if (!isValidElementType(Idx->getType()))
        continue;
      if (GEP->getType()->isVectorTy())
        continue;
      GEPs[GEP->getPointerOperand()].push_back(GEP);
    }
  }
}

bool SLPVectorizerPass::tryToVectorizePair(Value *A, Value *B, BoUpSLP &R) {
  if (!A || !B)
    return false;
  Value *VL[] = {A, B};
  return tryToVectorizeList(VL, R, /*AllowReorder=*/true);
}

bool SLPVectorizerPass::tryToVectorizeList(ArrayRef<Value *> VL, BoUpSLP &R,
                                           bool AllowReorder,
                                           ArrayRef<Value *> InsertUses) {
  if (VL.size() < 2)
    return false;

  LLVM_DEBUG(dbgs() << "SLP: Trying to vectorize a list of length = "
                    << VL.size() << ".\n");

  // Check that all of the parts are instructions of the same type,
  // we permit an alternate opcode via InstructionsState.
  InstructionsState S = getSameOpcode(VL);
  if (!S.getOpcode())
    return false;

  Instruction *I0 = cast<Instruction>(S.OpValue);
  // Make sure invalid types (including vector type) are rejected before
  // determining vectorization factor for scalar instructions.
  for (Value *V : VL) {
    Type *Ty = V->getType();
    if (!isValidElementType(Ty)) {
      // NOTE: the following will give user internal llvm type name, which may
      // not be useful.
      R.getORE()->emit([&]() {
        std::string type_str;
        llvm::raw_string_ostream rso(type_str);
        Ty->print(rso);
        return OptimizationRemarkMissed(SV_NAME, "UnsupportedType", I0)
               << "Cannot SLP vectorize list: type "
               << rso.str() + " is unsupported by vectorizer";
      });
      return false;
    }
  }

  unsigned Sz = R.getVectorElementSize(I0);
  unsigned MinVF = std::max(2U, R.getMinVecRegSize() / Sz);
  unsigned MaxVF = std::max<unsigned>(PowerOf2Floor(VL.size()), MinVF);
  MaxVF = std::min(R.getMaximumVF(Sz, S.getOpcode()), MaxVF);
  if (MaxVF < 2) {
    R.getORE()->emit([&]() {
      return OptimizationRemarkMissed(SV_NAME, "SmallVF", I0)
             << "Cannot SLP vectorize list: vectorization factor "
             << "less than 2 is not supported";
    });
    return false;
  }

  bool Changed = false;
  bool CandidateFound = false;
  InstructionCost MinCost = SLPCostThreshold.getValue();

#if INTEL_CUSTOMIZATION
  // The following line was deleted in community, but we need it for
  // OptimizationRemark.
  // Keep track of values that were deleted by vectorizing in the loop below.
  SmallVector<WeakTrackingVH, 8> TrackValues(VL.begin(), VL.end());
#endif // INTEL_CUSTOMIZATION

  bool CompensateUseCost =
      !InsertUses.empty() && llvm::all_of(InsertUses, [](const Value *V) {
        return V && isa<InsertElementInst>(V);
      });
  assert((!CompensateUseCost || InsertUses.size() == VL.size()) &&
         "Each scalar expected to have an associated InsertElement user.");

  unsigned NextInst = 0, MaxInst = VL.size();
  for (unsigned VF = MaxVF; NextInst + 1 < MaxInst && VF >= MinVF; VF /= 2) {
    // No actual vectorization should happen, if number of parts is the same as
    // provided vectorization factor (i.e. the scalar type is used for vector
    // code during codegen).
    auto *VecTy = FixedVectorType::get(VL[0]->getType(), VF);
    if (TTI->getNumberOfParts(VecTy) == VF)
      continue;
    for (unsigned I = NextInst; I < MaxInst; ++I) {
      unsigned OpsWidth = 0;

      if (I + VF > MaxInst)
        OpsWidth = MaxInst - I;
      else
        OpsWidth = VF;

      if (!isPowerOf2_32(OpsWidth) || OpsWidth < 2)
        break;

      ArrayRef<Value *> Ops = VL.slice(I, OpsWidth);
      // Check that a previous iteration of this loop did not delete the Value.
      if (llvm::any_of(Ops, [&R](Value *V) {
            auto *I = dyn_cast<Instruction>(V);
            return I && R.isDeleted(I);
          }))
        continue;

      LLVM_DEBUG(dbgs() << "SLP: Analyzing " << OpsWidth << " operations "
                        << "\n");

      R.buildTree(Ops);
      Optional<ArrayRef<unsigned>> Order = R.bestOrder();
      // TODO: check if we can allow reordering for more cases.
      if (AllowReorder && Order) {
        // TODO: reorder tree nodes without tree rebuilding.
        // Conceptually, there is nothing actually preventing us from trying to
        // reorder a larger list. In fact, we do exactly this when vectorizing
        // reductions. However, at this point, we only expect to get here when
        // there are exactly two operations.
        assert(Ops.size() == 2);
        Value *ReorderedOps[] = {Ops[1], Ops[0]};
        R.buildTree(ReorderedOps, None);
      }

#if !INTEL_CUSTOMIZATION
      if (R.isTreeTinyAndNotFullyVectorizable())
        continue;
#endif // !INTEL_CUSTOMIZATION

      R.computeMinimumValueSizes();
<<<<<<< HEAD
      int Cost = R.getTreeCost();
#if INTEL_CUSTOMIZATION
      // Fixes the remark for tiny trees (tested by remarks_not_all_parts.ll).
      CandidateFound = Cost < FORBIDEN_TINY_TREE;
      if (CandidateFound && CompensateUseCost) {
#endif  // INTEL_CUSTOMIZATION
=======
      InstructionCost Cost = R.getTreeCost();
      CandidateFound = true;
      if (CompensateUseCost) {
>>>>>>> 07217e0a
        // TODO: Use TTI's getScalarizationOverhead for sequence of inserts
        // rather than sum of single inserts as the latter may overestimate
        // cost. This work should imply improving cost estimation for extracts
        // that added in for external (for vectorization tree) users,i.e. that
        // part should also switch to same interface.
        // For example, the following case is projected code after SLP:
        //  %4 = extractelement <4 x i64> %3, i32 0
        //  %v0 = insertelement <4 x i64> undef, i64 %4, i32 0
        //  %5 = extractelement <4 x i64> %3, i32 1
        //  %v1 = insertelement <4 x i64> %v0, i64 %5, i32 1
        //  %6 = extractelement <4 x i64> %3, i32 2
        //  %v2 = insertelement <4 x i64> %v1, i64 %6, i32 2
        //  %7 = extractelement <4 x i64> %3, i32 3
        //  %v3 = insertelement <4 x i64> %v2, i64 %7, i32 3
        //
        // Extracts here added by SLP in order to feed users (the inserts) of
        // original scalars and contribute to "ExtractCost" at cost evaluation.
        // The inserts in turn form sequence to build an aggregate that
        // detected by findBuildAggregate routine.
        // SLP makes an assumption that such sequence will be optimized away
        // later (instcombine) so it tries to compensate ExctractCost with
        // cost of insert sequence.
        // Current per element cost calculation approach is not quite accurate
        // and tends to create bias toward favoring vectorization.
        // Switching to the TTI interface might help a bit.
        // Alternative solution could be pattern-match to detect a no-op or
        // shuffle.
        InstructionCost UserCost = 0;
        for (unsigned Lane = 0; Lane < OpsWidth; Lane++) {
          auto *IE = cast<InsertElementInst>(InsertUses[I + Lane]);
          if (auto *CI = dyn_cast<ConstantInt>(IE->getOperand(2)))
            UserCost += TTI->getVectorInstrCost(
                Instruction::InsertElement, IE->getType(), CI->getZExtValue());
        }
        LLVM_DEBUG(dbgs() << "SLP: Compensate cost of users by: " << UserCost
                          << ".\n");
        Cost -= UserCost;
      }

      MinCost = InstructionCost::min(MinCost, Cost);

      if (Cost.isValid() && Cost < -SLPCostThreshold) {
        LLVM_DEBUG(dbgs() << "SLP: Vectorizing list at cost:" << Cost << ".\n");
        R.getORE()->emit(OptimizationRemark(SV_NAME, "VectorizedList",
                                 cast<Instruction>(TrackValues[I])) // INTEL
                                 << "SLP vectorized with cost " << ore::NV("Cost", Cost)
                                 << " and with tree size "
                                 << ore::NV("TreeSize", R.getTreeSize()));

        R.vectorizeTree();
        // Move to the next bundle.
        I += VF - 1;
        NextInst = I + 1;
        Changed = true;
#if INTEL_CUSTOMIZATION
        R.cleanupMultiNodeReordering();
      } else {
        R.undoMultiNodeReordering();
      }
#endif // INTEL_CUSTOMIZATION
    }
  }

  if (!Changed && CandidateFound) {
    R.getORE()->emit([&]() {
      return OptimizationRemarkMissed(SV_NAME, "NotBeneficial", I0)
             << "List vectorization was possible but not beneficial with cost "
             << ore::NV("Cost", MinCost) << " >= "
             << ore::NV("Treshold", -SLPCostThreshold);
    });
  } else if (!Changed) {
    R.getORE()->emit([&]() {
      return OptimizationRemarkMissed(SV_NAME, "NotPossible", I0)
             << "Cannot SLP vectorize list: vectorization was impossible"
             << " with available vectorization factors";
    });
  }
  return Changed;
}

bool SLPVectorizerPass::tryToVectorize(Instruction *I, BoUpSLP &R) {
  if (!I)
    return false;

  if (!isa<BinaryOperator>(I) && !isa<CmpInst>(I))
    return false;

  Value *P = I->getParent();

  // Vectorize in current basic block only.
  auto *Op0 = dyn_cast<Instruction>(I->getOperand(0));
  auto *Op1 = dyn_cast<Instruction>(I->getOperand(1));
  if (!Op0 || !Op1 || Op0->getParent() != P || Op1->getParent() != P)
    return false;

  // Try to vectorize V.
  if (tryToVectorizePair(Op0, Op1, R))
    return true;

  auto *A = dyn_cast<BinaryOperator>(Op0);
  auto *B = dyn_cast<BinaryOperator>(Op1);
  // Try to skip B.
  if (B && B->hasOneUse()) {
    auto *B0 = dyn_cast<BinaryOperator>(B->getOperand(0));
    auto *B1 = dyn_cast<BinaryOperator>(B->getOperand(1));
    if (B0 && B0->getParent() == P && tryToVectorizePair(A, B0, R))
      return true;
    if (B1 && B1->getParent() == P && tryToVectorizePair(A, B1, R))
      return true;
  }

  // Try to skip A.
  if (A && A->hasOneUse()) {
    auto *A0 = dyn_cast<BinaryOperator>(A->getOperand(0));
    auto *A1 = dyn_cast<BinaryOperator>(A->getOperand(1));
    if (A0 && A0->getParent() == P && tryToVectorizePair(A0, B, R))
      return true;
    if (A1 && A1->getParent() == P && tryToVectorizePair(A1, B, R))
      return true;
  }
  return false;
}

/// Generate a shuffle mask to be used in a reduction tree.
///
/// \param VecLen The length of the vector to be reduced.
/// \param NumEltsToRdx The number of elements that should be reduced in the
///        vector.
/// \param IsPairwise Whether the reduction is a pairwise or splitting
///        reduction. A pairwise reduction will generate a mask of
///        <0,2,...> or <1,3,..> while a splitting reduction will generate
///        <2,3, undef,undef> for a vector of 4 and NumElts = 2.
/// \param IsLeft True will generate a mask of even elements, odd otherwise.
static SmallVector<int, 32> createRdxShuffleMask(unsigned VecLen,
                                                 unsigned NumEltsToRdx,
                                                 bool IsPairwise, bool IsLeft) {
  assert((IsPairwise || !IsLeft) && "Don't support a <0,1,undef,...> mask");

  SmallVector<int, 32> ShuffleMask(VecLen, -1);

  if (IsPairwise)
    // Build a mask of 0, 2, ... (left) or 1, 3, ... (right).
    for (unsigned i = 0; i != NumEltsToRdx; ++i)
      ShuffleMask[i] = 2 * i + !IsLeft;
  else
    // Move the upper half of the vector to the lower half.
    for (unsigned i = 0; i != NumEltsToRdx; ++i)
      ShuffleMask[i] = NumEltsToRdx + i;

  return ShuffleMask;
}

namespace {

/// Model horizontal reductions.
///
/// A horizontal reduction is a tree of reduction operations (currently add and
/// fadd) that has operations that can be put into a vector as its leaf.
/// For example, this tree:
///
/// mul mul mul mul
///  \  /    \  /
///   +       +
///    \     /
///       +
/// This tree has "mul" as its reduced values and "+" as its reduction
/// operations. A reduction might be feeding into a store or a binary operation
/// feeding a phi.
///    ...
///    \  /
///     +
///     |
///  phi +=
///
///  Or:
///    ...
///    \  /
///     +
///     |
///   *p =
///
class HorizontalReduction {
  using ReductionOpsType = SmallVector<Value *, 16>;
  using ReductionOpsListType = SmallVector<ReductionOpsType, 2>;
  ReductionOpsListType  ReductionOps;
  SmallVector<Value *, 32> ReducedVals;
  // Use map vector to make stable output.
  MapVector<Instruction *, Value *> ExtraArgs;

  /// Kind of the reduction data.
  enum ReductionKind {
    RK_None,       /// Not a reduction.
    RK_Arithmetic, /// Binary reduction data.
    RK_SMin,       /// Signed minimum reduction data.
    RK_UMin,       /// Unsigned minimum reduction data.
    RK_SMax,       /// Signed maximum reduction data.
    RK_UMax,       /// Unsigned maximum reduction data.
  };

  /// Contains info about operation, like its opcode, left and right operands.
  class OperationData {
    /// Opcode of the instruction.
    unsigned Opcode = 0;

    /// Kind of the reduction operation.
    ReductionKind Kind = RK_None;

    /// Checks if the reduction operation can be vectorized.
    bool isVectorizable() const {
      // We currently only support add/mul/logical && min/max reductions.
      return ((Kind == RK_Arithmetic &&
               (Opcode == Instruction::Add || Opcode == Instruction::FAdd ||
                Opcode == Instruction::Mul || Opcode == Instruction::FMul ||
                Opcode == Instruction::And || Opcode == Instruction::Or ||
                Opcode == Instruction::Xor)) ||
              (Opcode == Instruction::ICmp &&
               (Kind == RK_SMin || Kind == RK_SMax ||
                Kind == RK_UMin || Kind == RK_UMax)));
    }

    /// Creates reduction operation with the current opcode.
    Value *createOp(IRBuilder<> &Builder, Value *LHS, Value *RHS,
                    const Twine &Name) const {
      assert(isVectorizable() &&
             "Expected add|fadd or min/max reduction operation.");
      Value *Cmp = nullptr;
      switch (Kind) {
      case RK_Arithmetic:
        return Builder.CreateBinOp((Instruction::BinaryOps)Opcode, LHS, RHS,
                                   Name);
      case RK_SMin:
        assert(Opcode == Instruction::ICmp && "Expected integer types.");
        Cmp = Builder.CreateICmpSLT(LHS, RHS);
        return Builder.CreateSelect(Cmp, LHS, RHS, Name);
      case RK_SMax:
        assert(Opcode == Instruction::ICmp && "Expected integer types.");
        Cmp = Builder.CreateICmpSGT(LHS, RHS);
        return Builder.CreateSelect(Cmp, LHS, RHS, Name);
      case RK_UMin:
        assert(Opcode == Instruction::ICmp && "Expected integer types.");
        Cmp = Builder.CreateICmpULT(LHS, RHS);
        return Builder.CreateSelect(Cmp, LHS, RHS, Name);
      case RK_UMax:
        assert(Opcode == Instruction::ICmp && "Expected integer types.");
        Cmp = Builder.CreateICmpUGT(LHS, RHS);
        return Builder.CreateSelect(Cmp, LHS, RHS, Name);
      case RK_None:
        break;
      }
      llvm_unreachable("Unknown reduction operation.");
    }

  public:
    explicit OperationData() = default;

    /// Construction for reduced values. They are identified by opcode only and
    /// don't have associated LHS/RHS values.
    explicit OperationData(Instruction &I) {
      Opcode = I.getOpcode();
    }

    /// Constructor for reduction operations with opcode and its left and
    /// right operands.
    OperationData(unsigned Opcode, ReductionKind Kind)
        : Opcode(Opcode), Kind(Kind) {
      assert(Kind != RK_None && "One of the reduction operations is expected.");
    }

    explicit operator bool() const { return Opcode; }

    /// Return true if this operation is any kind of minimum or maximum.
    bool isMinMax() const {
      switch (Kind) {
      case RK_Arithmetic:
        return false;
      case RK_SMin:
      case RK_SMax:
      case RK_UMin:
      case RK_UMax:
        return true;
      case RK_None:
        break;
      }
      llvm_unreachable("Reduction kind is not set");
    }

    /// Get the index of the first operand.
    unsigned getFirstOperandIndex() const {
      assert(!!*this && "The opcode is not set.");
      // We allow calling this before 'Kind' is set, so handle that specially.
      if (Kind == RK_None)
        return 0;
      return isMinMax() ? 1 : 0;
    }

    /// Total number of operands in the reduction operation.
    unsigned getNumberOfOperands() const {
      assert(Kind != RK_None && !!*this && "Expected reduction operation.");
      return isMinMax() ? 3 : 2;
    }

    /// Checks if the instruction is in basic block \p BB.
    /// For a min/max reduction check that both compare and select are in \p BB.
    bool hasSameParent(Instruction *I, BasicBlock *BB, bool IsRedOp) const {
      assert(Kind != RK_None && !!*this && "Expected reduction operation.");
      if (IsRedOp && isMinMax()) {
        auto *Cmp = cast<Instruction>(cast<SelectInst>(I)->getCondition());
        return I->getParent() == BB && Cmp && Cmp->getParent() == BB;
      }
      return I->getParent() == BB;
    }

    /// Expected number of uses for reduction operations/reduced values.
    bool hasRequiredNumberOfUses(Instruction *I, bool IsReductionOp) const {
      assert(Kind != RK_None && !!*this && "Expected reduction operation.");
      // SelectInst must be used twice while the condition op must have single
      // use only.
      if (isMinMax())
        return I->hasNUses(2) &&
               (!IsReductionOp ||
                cast<SelectInst>(I)->getCondition()->hasOneUse());

      // Arithmetic reduction operation must be used once only.
      return I->hasOneUse();
    }

    /// Initializes the list of reduction operations.
    void initReductionOps(ReductionOpsListType &ReductionOps) {
      assert(Kind != RK_None && !!*this && "Expected reduction operation.");
      if (isMinMax())
        ReductionOps.assign(2, ReductionOpsType());
      else
        ReductionOps.assign(1, ReductionOpsType());
    }

    /// Add all reduction operations for the reduction instruction \p I.
    void addReductionOps(Instruction *I, ReductionOpsListType &ReductionOps) {
      assert(Kind != RK_None && !!*this && "Expected reduction operation.");
      if (isMinMax()) {
        ReductionOps[0].emplace_back(cast<SelectInst>(I)->getCondition());
        ReductionOps[1].emplace_back(I);
      } else {
        ReductionOps[0].emplace_back(I);
      }
    }

    /// Checks if instruction is associative and can be vectorized.
    bool isAssociative(Instruction *I) const {
      assert(Kind != RK_None && *this && "Expected reduction operation.");
      switch (Kind) {
      case RK_Arithmetic:
        return I->isAssociative();
      case RK_SMin:
      case RK_SMax:
      case RK_UMin:
      case RK_UMax:
        assert(Opcode == Instruction::ICmp &&
               "Only integer compare operation is expected.");
        return true;
      case RK_None:
        break;
      }
      llvm_unreachable("Reduction kind is not set");
    }

    /// Checks if the reduction operation can be vectorized.
    bool isVectorizable(Instruction *I) const {
      return isVectorizable() && isAssociative(I);
    }

    /// Checks if two operation data are both a reduction op or both a reduced
    /// value.
    bool operator==(const OperationData &OD) const {
      assert(((Kind != OD.Kind) || (Opcode != 0 && OD.Opcode != 0)) &&
             "One of the comparing operations is incorrect.");
      return Kind == OD.Kind && Opcode == OD.Opcode;
    }
    bool operator!=(const OperationData &OD) const { return !(*this == OD); }
    void clear() {
      Opcode = 0;
      Kind = RK_None;
    }

    /// Get the opcode of the reduction operation.
    unsigned getOpcode() const {
      assert(isVectorizable() && "Expected vectorizable operation.");
      return Opcode;
    }

    /// Get kind of reduction data.
    ReductionKind getKind() const { return Kind; }
    Value *getLHS(Instruction *I) const {
      if (Kind == RK_None)
        return nullptr;
      return I->getOperand(getFirstOperandIndex());
    }
    Value *getRHS(Instruction *I) const {
      if (Kind == RK_None)
        return nullptr;
      return I->getOperand(getFirstOperandIndex() + 1);
    }

    /// Creates reduction operation with the current opcode with the IR flags
    /// from \p ReductionOps.
    Value *createOp(IRBuilder<> &Builder, Value *LHS, Value *RHS,
                    const Twine &Name,
                    const ReductionOpsListType &ReductionOps) const {
      assert(isVectorizable() &&
             "Expected add|fadd or min/max reduction operation.");
      auto *Op = createOp(Builder, LHS, RHS, Name);
      switch (Kind) {
      case RK_Arithmetic:
        propagateIRFlags(Op, ReductionOps[0]);
        return Op;
      case RK_SMin:
      case RK_SMax:
      case RK_UMin:
      case RK_UMax:
        if (auto *SI = dyn_cast<SelectInst>(Op))
          propagateIRFlags(SI->getCondition(), ReductionOps[0]);
        propagateIRFlags(Op, ReductionOps[1]);
        return Op;
      case RK_None:
        break;
      }
      llvm_unreachable("Unknown reduction operation.");
    }
    /// Creates reduction operation with the current opcode with the IR flags
    /// from \p I.
    Value *createOp(IRBuilder<> &Builder, Value *LHS, Value *RHS,
                    const Twine &Name, Instruction *I) const {
      assert(isVectorizable() &&
             "Expected add|fadd or min/max reduction operation.");
      auto *Op = createOp(Builder, LHS, RHS, Name);
      switch (Kind) {
      case RK_Arithmetic:
        propagateIRFlags(Op, I);
        return Op;
      case RK_SMin:
      case RK_SMax:
      case RK_UMin:
      case RK_UMax:
        if (auto *SI = dyn_cast<SelectInst>(Op)) {
          propagateIRFlags(SI->getCondition(),
                           cast<SelectInst>(I)->getCondition());
        }
        propagateIRFlags(Op, I);
        return Op;
      case RK_None:
        break;
      }
      llvm_unreachable("Unknown reduction operation.");
    }

    TargetTransformInfo::ReductionFlags getFlags() const {
      TargetTransformInfo::ReductionFlags Flags;
      switch (Kind) {
      case RK_Arithmetic:
        break;
      case RK_SMin:
        Flags.IsSigned = true;
        Flags.IsMaxOp = false;
        break;
      case RK_SMax:
        Flags.IsSigned = true;
        Flags.IsMaxOp = true;
        break;
      case RK_UMin:
        Flags.IsSigned = false;
        Flags.IsMaxOp = false;
        break;
      case RK_UMax:
        Flags.IsSigned = false;
        Flags.IsMaxOp = true;
        break;
      case RK_None:
        llvm_unreachable("Reduction kind is not set");
      }
      return Flags;
    }
  };

  WeakTrackingVH ReductionRoot;

  /// The operation data of the reduction operation.
  OperationData ReductionData;

  /// The operation data of the values we perform a reduction on.
  OperationData ReducedValueData;

  /// Should we model this reduction as a pairwise reduction tree or a tree that
  /// splits the vector in halves and adds those halves.
  bool IsPairwiseReduction = false;

  /// Checks if the ParentStackElem.first should be marked as a reduction
  /// operation with an extra argument or as extra argument itself.
  void markExtraArg(std::pair<Instruction *, unsigned> &ParentStackElem,
                    Value *ExtraArg) {
    if (ExtraArgs.count(ParentStackElem.first)) {
      ExtraArgs[ParentStackElem.first] = nullptr;
      // We ran into something like:
      // ParentStackElem.first = ExtraArgs[ParentStackElem.first] + ExtraArg.
      // The whole ParentStackElem.first should be considered as an extra value
      // in this case.
      // Do not perform analysis of remaining operands of ParentStackElem.first
      // instruction, this whole instruction is an extra argument.
      ParentStackElem.second = ParentStackElem.first->getNumOperands();
    } else {
      // We ran into something like:
      // ParentStackElem.first += ... + ExtraArg + ...
      ExtraArgs[ParentStackElem.first] = ExtraArg;
    }
  }

  static OperationData getOperationData(Instruction *I) {
    if (!I)
      return OperationData();

    Value *LHS;
    Value *RHS;
    if (m_BinOp(m_Value(LHS), m_Value(RHS)).match(I)) {
      return OperationData(cast<BinaryOperator>(I)->getOpcode(), RK_Arithmetic);
    }
    if (auto *Select = dyn_cast<SelectInst>(I)) {
      // Look for a min/max pattern.
      if (m_UMin(m_Value(LHS), m_Value(RHS)).match(Select)) {
        return OperationData(Instruction::ICmp, RK_UMin);
      } else if (m_SMin(m_Value(LHS), m_Value(RHS)).match(Select)) {
        return OperationData(Instruction::ICmp, RK_SMin);
      } else if (m_UMax(m_Value(LHS), m_Value(RHS)).match(Select)) {
        return OperationData(Instruction::ICmp, RK_UMax);
      } else if (m_SMax(m_Value(LHS), m_Value(RHS)).match(Select)) {
        return OperationData(Instruction::ICmp, RK_SMax);
      } else {
        // Try harder: look for min/max pattern based on instructions producing
        // same values such as: select ((cmp Inst1, Inst2), Inst1, Inst2).
        // During the intermediate stages of SLP, it's very common to have
        // pattern like this (since optimizeGatherSequence is run only once
        // at the end):
        // %1 = extractelement <2 x i32> %a, i32 0
        // %2 = extractelement <2 x i32> %a, i32 1
        // %cond = icmp sgt i32 %1, %2
        // %3 = extractelement <2 x i32> %a, i32 0
        // %4 = extractelement <2 x i32> %a, i32 1
        // %select = select i1 %cond, i32 %3, i32 %4
        CmpInst::Predicate Pred;
        Instruction *L1;
        Instruction *L2;

        LHS = Select->getTrueValue();
        RHS = Select->getFalseValue();
        Value *Cond = Select->getCondition();

        // TODO: Support inverse predicates.
        if (match(Cond, m_Cmp(Pred, m_Specific(LHS), m_Instruction(L2)))) {
          if (!isa<ExtractElementInst>(RHS) ||
              !L2->isIdenticalTo(cast<Instruction>(RHS)))
            return OperationData(*I);
        } else if (match(Cond, m_Cmp(Pred, m_Instruction(L1), m_Specific(RHS)))) {
          if (!isa<ExtractElementInst>(LHS) ||
              !L1->isIdenticalTo(cast<Instruction>(LHS)))
            return OperationData(*I);
        } else {
          if (!isa<ExtractElementInst>(LHS) || !isa<ExtractElementInst>(RHS))
            return OperationData(*I);
          if (!match(Cond, m_Cmp(Pred, m_Instruction(L1), m_Instruction(L2))) ||
              !L1->isIdenticalTo(cast<Instruction>(LHS)) ||
              !L2->isIdenticalTo(cast<Instruction>(RHS)))
            return OperationData(*I);
        }
        switch (Pred) {
        default:
          return OperationData(*I);

        case CmpInst::ICMP_ULT:
        case CmpInst::ICMP_ULE:
          return OperationData(Instruction::ICmp, RK_UMin);

        case CmpInst::ICMP_SLT:
        case CmpInst::ICMP_SLE:
          return OperationData(Instruction::ICmp, RK_SMin);

        case CmpInst::ICMP_UGT:
        case CmpInst::ICMP_UGE:
          return OperationData(Instruction::ICmp, RK_UMax);

        case CmpInst::ICMP_SGT:
        case CmpInst::ICMP_SGE:
          return OperationData(Instruction::ICmp, RK_SMax);
        }
      }
    }
    return OperationData(*I);
  }

public:
  HorizontalReduction() = default;

  /// Try to find a reduction tree.
  bool matchAssociativeReduction(PHINode *Phi, Instruction *B) {
    assert((!Phi || is_contained(Phi->operands(), B)) &&
           "Thi phi needs to use the binary operator");

    ReductionData = getOperationData(B);

    // We could have a initial reductions that is not an add.
    //  r *= v1 + v2 + v3 + v4
    // In such a case start looking for a tree rooted in the first '+'.
    if (Phi) {
      if (ReductionData.getLHS(B) == Phi) {
        Phi = nullptr;
        B = dyn_cast<Instruction>(ReductionData.getRHS(B));
        ReductionData = getOperationData(B);
      } else if (ReductionData.getRHS(B) == Phi) {
        Phi = nullptr;
        B = dyn_cast<Instruction>(ReductionData.getLHS(B));
        ReductionData = getOperationData(B);
      }
    }

    if (!ReductionData.isVectorizable(B))
      return false;

    Type *Ty = B->getType();
    if (!isValidElementType(Ty))
      return false;
    if (!Ty->isIntOrIntVectorTy() && !Ty->isFPOrFPVectorTy())
      return false;

    ReducedValueData.clear();
    ReductionRoot = B;

    // Post order traverse the reduction tree starting at B. We only handle true
    // trees containing only binary operators.
    SmallVector<std::pair<Instruction *, unsigned>, 32> Stack;
    Stack.push_back(std::make_pair(B, ReductionData.getFirstOperandIndex()));
    ReductionData.initReductionOps(ReductionOps);
    while (!Stack.empty()) {
      Instruction *TreeN = Stack.back().first;
      unsigned EdgeToVist = Stack.back().second++;
      OperationData OpData = getOperationData(TreeN);
      bool IsReducedValue = OpData != ReductionData;

      // Postorder vist.
      if (IsReducedValue || EdgeToVist == OpData.getNumberOfOperands()) {
        if (IsReducedValue)
          ReducedVals.push_back(TreeN);
        else {
          auto I = ExtraArgs.find(TreeN);
          if (I != ExtraArgs.end() && !I->second) {
            // Check if TreeN is an extra argument of its parent operation.
            if (Stack.size() <= 1) {
              // TreeN can't be an extra argument as it is a root reduction
              // operation.
              return false;
            }
            // Yes, TreeN is an extra argument, do not add it to a list of
            // reduction operations.
            // Stack[Stack.size() - 2] always points to the parent operation.
            markExtraArg(Stack[Stack.size() - 2], TreeN);
            ExtraArgs.erase(TreeN);
          } else
            ReductionData.addReductionOps(TreeN, ReductionOps);
        }
        // Retract.
        Stack.pop_back();
        continue;
      }

      // Visit left or right.
      Value *NextV = TreeN->getOperand(EdgeToVist);
      if (NextV != Phi) {
        auto *I = dyn_cast<Instruction>(NextV);
        OpData = getOperationData(I);
        // Continue analysis if the next operand is a reduction operation or
        // (possibly) a reduced value. If the reduced value opcode is not set,
        // the first met operation != reduction operation is considered as the
        // reduced value class.
        if (I && (!ReducedValueData || OpData == ReducedValueData ||
                  OpData == ReductionData)) {
          const bool IsReductionOperation = OpData == ReductionData;
          // Only handle trees in the current basic block.
          if (!ReductionData.hasSameParent(I, B->getParent(),
                                           IsReductionOperation)) {
            // I is an extra argument for TreeN (its parent operation).
            markExtraArg(Stack.back(), I);
            continue;
          }

          // Each tree node needs to have minimal number of users except for the
          // ultimate reduction.
          if (!ReductionData.hasRequiredNumberOfUses(I,
                                                     OpData == ReductionData) &&
              I != B) {
            // I is an extra argument for TreeN (its parent operation).
            markExtraArg(Stack.back(), I);
            continue;
          }

          if (IsReductionOperation) {
            // We need to be able to reassociate the reduction operations.
            if (!OpData.isAssociative(I)) {
              // I is an extra argument for TreeN (its parent operation).
              markExtraArg(Stack.back(), I);
              continue;
            }
          } else if (ReducedValueData &&
                     ReducedValueData != OpData) {
            // Make sure that the opcodes of the operations that we are going to
            // reduce match.
            // I is an extra argument for TreeN (its parent operation).
            markExtraArg(Stack.back(), I);
            continue;
          } else if (!ReducedValueData)
            ReducedValueData = OpData;

          Stack.push_back(std::make_pair(I, OpData.getFirstOperandIndex()));
          continue;
        }
      }
      // NextV is an extra argument for TreeN (its parent operation).
      markExtraArg(Stack.back(), NextV);
    }
    return true;
  }

  /// Attempt to vectorize the tree found by matchAssociativeReduction.
  bool tryToReduce(BoUpSLP &V, TargetTransformInfo *TTI) {
    // If there are a sufficient number of reduction values, reduce
    // to a nearby power-of-2. We can safely generate oversized
    // vectors and rely on the backend to split them to legal sizes.
    unsigned NumReducedVals = ReducedVals.size();
    if (NumReducedVals < 4)
      return false;

    // FIXME: Fast-math-flags should be set based on the instructions in the
    //        reduction (not all of 'fast' are required).
    IRBuilder<> Builder(cast<Instruction>(ReductionRoot));
    FastMathFlags Unsafe;
    Unsafe.setFast();
    Builder.setFastMathFlags(Unsafe);

    BoUpSLP::ExtraValueToDebugLocsMap ExternallyUsedValues;
    // The same extra argument may be used several times, so log each attempt
    // to use it.
    for (const std::pair<Instruction *, Value *> &Pair : ExtraArgs) {
      assert(Pair.first && "DebugLoc must be set.");
      ExternallyUsedValues[Pair.second].push_back(Pair.first);
    }

    // The compare instruction of a min/max is the insertion point for new
    // instructions and may be replaced with a new compare instruction.
    auto getCmpForMinMaxReduction = [](Instruction *RdxRootInst) {
      assert(isa<SelectInst>(RdxRootInst) &&
             "Expected min/max reduction to have select root instruction");
      Value *ScalarCond = cast<SelectInst>(RdxRootInst)->getCondition();
      assert(isa<Instruction>(ScalarCond) &&
             "Expected min/max reduction to have compare condition");
      return cast<Instruction>(ScalarCond);
    };

    // The reduction root is used as the insertion point for new instructions,
    // so set it as externally used to prevent it from being deleted.
    ExternallyUsedValues[ReductionRoot];
    SmallVector<Value *, 16> IgnoreList;
    for (ReductionOpsType &RdxOp : ReductionOps)
      IgnoreList.append(RdxOp.begin(), RdxOp.end());

    unsigned ReduxWidth = PowerOf2Floor(NumReducedVals);
    if (NumReducedVals > ReduxWidth) {
      // In the loop below, we are building a tree based on a window of
      // 'ReduxWidth' values.
      // If the operands of those values have common traits (compare predicate,
      // constant operand, etc), then we want to group those together to
      // minimize the cost of the reduction.

      // TODO: This should be extended to count common operands for
      //       compares and binops.

      // Step 1: Count the number of times each compare predicate occurs.
      SmallDenseMap<unsigned, unsigned> PredCountMap;
      for (Value *RdxVal : ReducedVals) {
        CmpInst::Predicate Pred;
        if (match(RdxVal, m_Cmp(Pred, m_Value(), m_Value())))
          ++PredCountMap[Pred];
      }
      // Step 2: Sort the values so the most common predicates come first.
      stable_sort(ReducedVals, [&PredCountMap](Value *A, Value *B) {
        CmpInst::Predicate PredA, PredB;
        if (match(A, m_Cmp(PredA, m_Value(), m_Value())) &&
            match(B, m_Cmp(PredB, m_Value(), m_Value()))) {
          return PredCountMap[PredA] > PredCountMap[PredB];
        }
        return false;
      });
    }

    Value *VectorizedTree = nullptr;
    unsigned i = 0;
    while (i < NumReducedVals - ReduxWidth + 1 && ReduxWidth > 2) {
      ArrayRef<Value *> VL(&ReducedVals[i], ReduxWidth);
      V.buildTree(VL, ExternallyUsedValues, IgnoreList);
      Optional<ArrayRef<unsigned>> Order = V.bestOrder();
      if (Order) {
        assert(Order->size() == VL.size() &&
               "Order size must be the same as number of vectorized "
               "instructions.");
        // TODO: reorder tree nodes without tree rebuilding.
        SmallVector<Value *, 4> ReorderedOps(VL.size());
        llvm::transform(*Order, ReorderedOps.begin(),
                        [VL](const unsigned Idx) { return VL[Idx]; });
        V.buildTree(ReorderedOps, ExternallyUsedValues, IgnoreList);
      }
#if !INTEL_CUSTOMIZATION
      if (V.isTreeTinyAndNotFullyVectorizable())
        break;
#endif // INTEL_CUSTOMIZATION
      if (V.isLoadCombineReductionCandidate(ReductionData.getOpcode()))
        break;

      V.computeMinimumValueSizes();

      // Estimate cost.
      InstructionCost TreeCost = V.getTreeCost();
      InstructionCost ReductionCost =
          getReductionCost(TTI, ReducedVals[i], ReduxWidth);
      InstructionCost Cost = TreeCost + ReductionCost;
      if (!Cost.isValid()) {
        LLVM_DEBUG(dbgs() << "Encountered invalid baseline cost.\n");
        return false;
      }
      if (Cost >= -SLPCostThreshold) {
        V.getORE()->emit([&]() {
          return OptimizationRemarkMissed(SV_NAME, "HorSLPNotBeneficial",
                                          cast<Instruction>(VL[0]))
                 << "Vectorizing horizontal reduction is possible"
                 << "but not beneficial with cost " << ore::NV("Cost", Cost)
                 << " and threshold "
                 << ore::NV("Threshold", -SLPCostThreshold);
        });
#if INTEL_CUSTOMIZATION
        V.undoMultiNodeReordering();
#endif // INTEL_CUSTOMIZATION
        break;
      }

#if INTEL_CUSTOMIZATION
       V.cleanupMultiNodeReordering();
#endif // INTEL_CUSTOMIZATION

      LLVM_DEBUG(dbgs() << "SLP: Vectorizing horizontal reduction at cost:"
                        << Cost << ". (HorRdx)\n");
      V.getORE()->emit([&]() {
        return OptimizationRemark(SV_NAME, "VectorizedHorizontalReduction",
                                  cast<Instruction>(VL[0]))
               << "Vectorized horizontal reduction with cost "
               << ore::NV("Cost", Cost) << " and with tree size "
               << ore::NV("TreeSize", V.getTreeSize());
      });

      // Vectorize a tree.
      DebugLoc Loc = cast<Instruction>(ReducedVals[i])->getDebugLoc();
      Value *VectorizedRoot = V.vectorizeTree(ExternallyUsedValues);

      // Emit a reduction. For min/max, the root is a select, but the insertion
      // point is the compare condition of that select.
      Instruction *RdxRootInst = cast<Instruction>(ReductionRoot);
      if (ReductionData.isMinMax())
        Builder.SetInsertPoint(getCmpForMinMaxReduction(RdxRootInst));
      else
        Builder.SetInsertPoint(RdxRootInst);

      Value *ReducedSubTree =
          emitReduction(VectorizedRoot, Builder, ReduxWidth, TTI);

      if (!VectorizedTree) {
        // Initialize the final value in the reduction.
        VectorizedTree = ReducedSubTree;
      } else {
        // Update the final value in the reduction.
        Builder.SetCurrentDebugLocation(Loc);
        VectorizedTree = ReductionData.createOp(
            Builder, VectorizedTree, ReducedSubTree, "op.rdx", ReductionOps);
      }
      i += ReduxWidth;
      ReduxWidth = PowerOf2Floor(NumReducedVals - i);
    }

    if (VectorizedTree) {
      // Finish the reduction.
      for (; i < NumReducedVals; ++i) {
        auto *I = cast<Instruction>(ReducedVals[i]);
        Builder.SetCurrentDebugLocation(I->getDebugLoc());
        VectorizedTree = ReductionData.createOp(Builder, VectorizedTree, I, "",
                                                ReductionOps);
      }
      for (auto &Pair : ExternallyUsedValues) {
        // Add each externally used value to the final reduction.
        for (auto *I : Pair.second) {
          Builder.SetCurrentDebugLocation(I->getDebugLoc());
          VectorizedTree = ReductionData.createOp(Builder, VectorizedTree,
                                                  Pair.first, "op.extra", I);
        }
      }

      // Update users. For a min/max reduction that ends with a compare and
      // select, we also have to RAUW for the compare instruction feeding the
      // reduction root. That's because the original compare may have extra uses
      // besides the final select of the reduction.
      if (ReductionData.isMinMax()) {
        if (auto *VecSelect = dyn_cast<SelectInst>(VectorizedTree)) {
          Instruction *ScalarCmp =
              getCmpForMinMaxReduction(cast<Instruction>(ReductionRoot));
          ScalarCmp->replaceAllUsesWith(VecSelect->getCondition());
        }
      }
      ReductionRoot->replaceAllUsesWith(VectorizedTree);

      // Mark all scalar reduction ops for deletion, they are replaced by the
      // vector reductions.
      V.eraseInstructions(IgnoreList);
    }
    return VectorizedTree != nullptr;
  }

  unsigned numReductionValues() const {
    return ReducedVals.size();
  }

#if INTEL_CUSTOMIZATION
  ArrayRef<Value*> getReducedVals() const {
    return makeArrayRef(ReducedVals);
  }
#endif // INTEL_CUSTOMIZATION

private:
  /// Calculate the cost of a reduction.
  int getReductionCost(TargetTransformInfo *TTI, Value *FirstReducedVal,
                       unsigned ReduxWidth) {
    Type *ScalarTy = FirstReducedVal->getType();
    auto *VecTy = FixedVectorType::get(ScalarTy, ReduxWidth);

    int PairwiseRdxCost;
    int SplittingRdxCost;
    switch (ReductionData.getKind()) {
    case RK_Arithmetic:
      PairwiseRdxCost =
          TTI->getArithmeticReductionCost(ReductionData.getOpcode(), VecTy,
                                          /*IsPairwiseForm=*/true);
      SplittingRdxCost =
          TTI->getArithmeticReductionCost(ReductionData.getOpcode(), VecTy,
                                          /*IsPairwiseForm=*/false);
      break;
    case RK_SMin:
    case RK_SMax:
    case RK_UMin:
    case RK_UMax: {
      auto *VecCondTy = cast<VectorType>(CmpInst::makeCmpResultType(VecTy));
      bool IsUnsigned = ReductionData.getKind() == RK_UMin ||
                        ReductionData.getKind() == RK_UMax;
      PairwiseRdxCost =
          TTI->getMinMaxReductionCost(VecTy, VecCondTy,
                                      /*IsPairwiseForm=*/true, IsUnsigned);
      SplittingRdxCost =
          TTI->getMinMaxReductionCost(VecTy, VecCondTy,
                                      /*IsPairwiseForm=*/false, IsUnsigned);
      break;
    }
    case RK_None:
      llvm_unreachable("Expected arithmetic or min/max reduction operation");
    }

    IsPairwiseReduction = PairwiseRdxCost < SplittingRdxCost;
    int VecReduxCost = IsPairwiseReduction ? PairwiseRdxCost : SplittingRdxCost;

    int ScalarReduxCost = 0;
    switch (ReductionData.getKind()) {
    case RK_Arithmetic:
      ScalarReduxCost =
          TTI->getArithmeticInstrCost(ReductionData.getOpcode(), ScalarTy);
      break;
    case RK_SMin:
    case RK_SMax:
    case RK_UMin:
    case RK_UMax:
      ScalarReduxCost =
          TTI->getCmpSelInstrCost(ReductionData.getOpcode(), ScalarTy) +
          TTI->getCmpSelInstrCost(Instruction::Select, ScalarTy,
                                  CmpInst::makeCmpResultType(ScalarTy));
      break;
    case RK_None:
      llvm_unreachable("Expected arithmetic or min/max reduction operation");
    }
    ScalarReduxCost *= (ReduxWidth - 1);

    LLVM_DEBUG(dbgs() << "SLP: Adding cost " << VecReduxCost - ScalarReduxCost
                      << " for reduction that starts with " << *FirstReducedVal
                      << " (It is a "
                      << (IsPairwiseReduction ? "pairwise" : "splitting")
                      << " reduction)\n");

    return VecReduxCost - ScalarReduxCost;
  }

  /// Emit a horizontal reduction of the vectorized value.
  Value *emitReduction(Value *VectorizedValue, IRBuilder<> &Builder,
                       unsigned ReduxWidth, const TargetTransformInfo *TTI) {
    assert(VectorizedValue && "Need to have a vectorized tree node");
    assert(isPowerOf2_32(ReduxWidth) &&
           "We only handle power-of-two reductions for now");

    if (!IsPairwiseReduction) {
      // FIXME: The builder should use an FMF guard. It should not be hard-coded
      //        to 'fast'.
      assert(Builder.getFastMathFlags().isFast() && "Expected 'fast' FMF");
      return createSimpleTargetReduction(
          Builder, TTI, ReductionData.getOpcode(), VectorizedValue,
          ReductionData.getFlags(), ReductionOps.back());
    }

    Value *TmpVec = VectorizedValue;
    for (unsigned i = ReduxWidth / 2; i != 0; i >>= 1) {
      auto LeftMask = createRdxShuffleMask(ReduxWidth, i, true, true);
      auto RightMask = createRdxShuffleMask(ReduxWidth, i, true, false);

      Value *LeftShuf =
          Builder.CreateShuffleVector(TmpVec, LeftMask, "rdx.shuf.l");
      Value *RightShuf =
          Builder.CreateShuffleVector(TmpVec, RightMask, "rdx.shuf.r");
      TmpVec = ReductionData.createOp(Builder, LeftShuf, RightShuf, "op.rdx",
                                      ReductionOps);
    }

    // The result is in the first element of the vector.
    return Builder.CreateExtractElement(TmpVec, Builder.getInt32(0));
  }
};

} // end anonymous namespace

static Optional<unsigned> getAggregateSize(Instruction *InsertInst) {
  if (auto *IE = dyn_cast<InsertElementInst>(InsertInst))
    return cast<FixedVectorType>(IE->getType())->getNumElements();

  unsigned AggregateSize = 1;
  auto *IV = cast<InsertValueInst>(InsertInst);
  Type *CurrentType = IV->getType();
  do {
    if (auto *ST = dyn_cast<StructType>(CurrentType)) {
      for (auto *Elt : ST->elements())
        if (Elt != ST->getElementType(0)) // check homogeneity
          return None;
      AggregateSize *= ST->getNumElements();
      CurrentType = ST->getElementType(0);
    } else if (auto *AT = dyn_cast<ArrayType>(CurrentType)) {
      AggregateSize *= AT->getNumElements();
      CurrentType = AT->getElementType();
    } else if (auto *VT = dyn_cast<FixedVectorType>(CurrentType)) {
      AggregateSize *= VT->getNumElements();
      return AggregateSize;
    } else if (CurrentType->isSingleValueType()) {
      return AggregateSize;
    } else {
      return None;
    }
  } while (true);
}

static Optional<unsigned> getOperandIndex(Instruction *InsertInst,
                                          unsigned OperandOffset) {
  unsigned OperandIndex = OperandOffset;
  if (auto *IE = dyn_cast<InsertElementInst>(InsertInst)) {
    if (auto *CI = dyn_cast<ConstantInt>(IE->getOperand(2))) {
      auto *VT = cast<FixedVectorType>(IE->getType());
      OperandIndex *= VT->getNumElements();
      OperandIndex += CI->getZExtValue();
      return OperandIndex;
    }
    return None;
  }

  auto *IV = cast<InsertValueInst>(InsertInst);
  Type *CurrentType = IV->getType();
  for (unsigned int Index : IV->indices()) {
    if (auto *ST = dyn_cast<StructType>(CurrentType)) {
      OperandIndex *= ST->getNumElements();
      CurrentType = ST->getElementType(Index);
    } else if (auto *AT = dyn_cast<ArrayType>(CurrentType)) {
      OperandIndex *= AT->getNumElements();
      CurrentType = AT->getElementType();
    } else {
      return None;
    }
    OperandIndex += Index;
  }
  return OperandIndex;
}

static bool findBuildAggregate_rec(Instruction *LastInsertInst,
                                   TargetTransformInfo *TTI,
                                   SmallVectorImpl<Value *> &BuildVectorOpds,
                                   SmallVectorImpl<Value *> &InsertElts,
                                   unsigned OperandOffset) {
  do {
    Value *InsertedOperand = LastInsertInst->getOperand(1);
    Optional<unsigned> OperandIndex =
        getOperandIndex(LastInsertInst, OperandOffset);
    if (!OperandIndex)
      return false;
    if (isa<InsertElementInst>(InsertedOperand) ||
        isa<InsertValueInst>(InsertedOperand)) {
      if (!findBuildAggregate_rec(cast<Instruction>(InsertedOperand), TTI,
                                  BuildVectorOpds, InsertElts, *OperandIndex))
        return false;
    } else {
      BuildVectorOpds[*OperandIndex] = InsertedOperand;
      InsertElts[*OperandIndex] = LastInsertInst;
    }
    if (isa<UndefValue>(LastInsertInst->getOperand(0)))
      return true;
    LastInsertInst = dyn_cast<Instruction>(LastInsertInst->getOperand(0));
  } while (LastInsertInst != nullptr &&
           (isa<InsertValueInst>(LastInsertInst) ||
            isa<InsertElementInst>(LastInsertInst)) &&
           LastInsertInst->hasOneUse());
  return false;
}

/// Recognize construction of vectors like
///  %ra = insertelement <4 x float> undef, float %s0, i32 0
///  %rb = insertelement <4 x float> %ra, float %s1, i32 1
///  %rc = insertelement <4 x float> %rb, float %s2, i32 2
///  %rd = insertelement <4 x float> %rc, float %s3, i32 3
///  starting from the last insertelement or insertvalue instruction.
///
/// Also recognize homogeneous aggregates like {<2 x float>, <2 x float>},
/// {{float, float}, {float, float}}, [2 x {float, float}] and so on.
/// See llvm/test/Transforms/SLPVectorizer/X86/pr42022.ll for examples.
///
/// Assume LastInsertInst is of InsertElementInst or InsertValueInst type.
///
/// \return true if it matches.
static bool findBuildAggregate(Instruction *LastInsertInst,
                               TargetTransformInfo *TTI,
                               SmallVectorImpl<Value *> &BuildVectorOpds,
                               SmallVectorImpl<Value *> &InsertElts) {

  assert((isa<InsertElementInst>(LastInsertInst) ||
          isa<InsertValueInst>(LastInsertInst)) &&
         "Expected insertelement or insertvalue instruction!");

  assert((BuildVectorOpds.empty() && InsertElts.empty()) &&
         "Expected empty result vectors!");

  Optional<unsigned> AggregateSize = getAggregateSize(LastInsertInst);
  if (!AggregateSize)
    return false;
  BuildVectorOpds.resize(*AggregateSize);
  InsertElts.resize(*AggregateSize);

  if (findBuildAggregate_rec(LastInsertInst, TTI, BuildVectorOpds, InsertElts,
                             0)) {
    llvm::erase_value(BuildVectorOpds, nullptr);
    llvm::erase_value(InsertElts, nullptr);
    if (BuildVectorOpds.size() >= 2)
      return true;
  }

  return false;
}

static bool PhiTypeSorterFunc(Value *V, Value *V2) {
  return V->getType() < V2->getType();
}

/// Try and get a reduction value from a phi node.
///
/// Given a phi node \p P in a block \p ParentBB, consider possible reductions
/// if they come from either \p ParentBB or a containing loop latch.
///
/// \returns A candidate reduction value if possible, or \code nullptr \endcode
/// if not possible.
static Value *getReductionValue(const DominatorTree *DT, PHINode *P,
                                BasicBlock *ParentBB, LoopInfo *LI) {
  // There are situations where the reduction value is not dominated by the
  // reduction phi. Vectorizing such cases has been reported to cause
  // miscompiles. See PR25787.
  auto DominatedReduxValue = [&](Value *R) {
    return isa<Instruction>(R) &&
           DT->dominates(P->getParent(), cast<Instruction>(R)->getParent());
  };

  Value *Rdx = nullptr;

  // Return the incoming value if it comes from the same BB as the phi node.
  if (P->getIncomingBlock(0) == ParentBB) {
    Rdx = P->getIncomingValue(0);
  } else if (P->getIncomingBlock(1) == ParentBB) {
    Rdx = P->getIncomingValue(1);
  }

  if (Rdx && DominatedReduxValue(Rdx))
    return Rdx;

  // Otherwise, check whether we have a loop latch to look at.
  Loop *BBL = LI->getLoopFor(ParentBB);
  if (!BBL)
    return nullptr;
  BasicBlock *BBLatch = BBL->getLoopLatch();
  if (!BBLatch)
    return nullptr;

  // There is a loop latch, return the incoming value if it comes from
  // that. This reduction pattern occasionally turns up.
  if (P->getIncomingBlock(0) == BBLatch) {
    Rdx = P->getIncomingValue(0);
  } else if (P->getIncomingBlock(1) == BBLatch) {
    Rdx = P->getIncomingValue(1);
  }

  if (Rdx && DominatedReduxValue(Rdx))
    return Rdx;

  return nullptr;
}

/// Attempt to reduce a horizontal reduction.
/// If it is legal to match a horizontal reduction feeding the phi node \a P
/// with reduction operators \a Root (or one of its operands) in a basic block
/// \a BB, then check if it can be done. If horizontal reduction is not found
/// and root instruction is a binary operation, vectorization of the operands is
/// attempted.
/// \returns true if a horizontal reduction was matched and reduced or operands
/// of one of the binary instruction were vectorized.
/// \returns false if a horizontal reduction was not matched (or not possible)
/// or no vectorization of any binary operation feeding \a Root instruction was
/// performed.
static bool tryToVectorizeHorReductionOrInstOperands(
    PHINode *P, Instruction *Root, BasicBlock *BB, BoUpSLP &R,
    TargetTransformInfo *TTI,
    const function_ref<bool(Instruction *, BoUpSLP &)> Vectorize) {
  if (!ShouldVectorizeHor)
    return false;

  if (!Root)
    return false;

  if (Root->getParent() != BB || isa<PHINode>(Root))
    return false;
  // Start analysis starting from Root instruction. If horizontal reduction is
  // found, try to vectorize it. If it is not a horizontal reduction or
  // vectorization is not possible or not effective, and currently analyzed
  // instruction is a binary operation, try to vectorize the operands, using
  // pre-order DFS traversal order. If the operands were not vectorized, repeat
  // the same procedure considering each operand as a possible root of the
  // horizontal reduction.
  // Interrupt the process if the Root instruction itself was vectorized or all
  // sub-trees not higher that RecursionMaxDepth were analyzed/vectorized.
  SmallVector<std::pair<Instruction *, unsigned>, 8> Stack(1, {Root, 0});
  SmallPtrSet<Value *, 8> VisitedInstrs;
  bool Res = false;
  while (!Stack.empty()) {
    Instruction *Inst;
    unsigned Level;
    std::tie(Inst, Level) = Stack.pop_back_val();
    Value *B0, *B1;
    bool IsBinop = match(Inst, m_BinOp(m_Value(B0), m_Value(B1)));
    bool IsSelect = match(Inst, m_Select(m_Value(), m_Value(), m_Value()));
    if (IsBinop || IsSelect) {
      HorizontalReduction HorRdx;
      if (HorRdx.matchAssociativeReduction(P, Inst)) {
        if (HorRdx.tryToReduce(R, TTI)) {
          Res = true;
#if INTEL_CUSTOMIZATION
        } else {
          // If reduced values are comparisons then we want to direct
          // vectorizer first to make attempt to vectorize pair which
          // are operands of a same cmp instruction.
          ArrayRef<Value *> ReducedVals = HorRdx.getReducedVals();
          for (auto *V : ReducedVals)
            if (isa<CmpInst>(V) && VisitedInstrs.insert(V).second &&
                Vectorize(cast<Instruction>(V), R))
              Res = true;
        }
        if (Res) {
#endif // INTEL_CUSTOMIZATION
          // Set P to nullptr to avoid re-analysis of phi node in
          // matchAssociativeReduction function unless this is the root node.
          P = nullptr;
          continue;
        }
      }
      if (P && IsBinop) {
        Inst = dyn_cast<Instruction>(B0);
        if (Inst == P)
          Inst = dyn_cast<Instruction>(B1);
        if (!Inst) {
          // Set P to nullptr to avoid re-analysis of phi node in
          // matchAssociativeReduction function unless this is the root node.
          P = nullptr;
          continue;
        }
      }
    }
    // Set P to nullptr to avoid re-analysis of phi node in
    // matchAssociativeReduction function unless this is the root node.
    P = nullptr;
    if (Vectorize(Inst, R)) {
      Res = true;
      continue;
    }

    // Try to vectorize operands.
    // Continue analysis for the instruction from the same basic block only to
    // save compile time.
    if (++Level < RecursionMaxDepth)
      for (auto *Op : Inst->operand_values())
        if (VisitedInstrs.insert(Op).second)
          if (auto *I = dyn_cast<Instruction>(Op))
            if (!isa<PHINode>(I) && !R.isDeleted(I) && I->getParent() == BB)
              Stack.emplace_back(I, Level);
  }
  return Res;
}

bool SLPVectorizerPass::vectorizeRootInstruction(PHINode *P, Value *V,
                                                 BasicBlock *BB, BoUpSLP &R,
                                                 TargetTransformInfo *TTI) {
  auto *I = dyn_cast_or_null<Instruction>(V);
  if (!I)
    return false;

  if (!isa<BinaryOperator>(I))
    P = nullptr;
  // Try to match and vectorize a horizontal reduction.
  auto &&ExtraVectorization = [this](Instruction *I, BoUpSLP &R) -> bool {
    return tryToVectorize(I, R);
  };
  return tryToVectorizeHorReductionOrInstOperands(P, I, BB, R, TTI,
                                                  ExtraVectorization);
}

bool SLPVectorizerPass::vectorizeInsertValueInst(InsertValueInst *IVI,
                                                 BasicBlock *BB, BoUpSLP &R) {
  const DataLayout &DL = BB->getModule()->getDataLayout();
  if (!R.canMapToVector(IVI->getType(), DL))
    return false;

  SmallVector<Value *, 16> BuildVectorOpds;
  SmallVector<Value *, 16> BuildVectorInsts;
  if (!findBuildAggregate(IVI, TTI, BuildVectorOpds, BuildVectorInsts))
    return false;

  LLVM_DEBUG(dbgs() << "SLP: array mappable to vector: " << *IVI << "\n");
  // Aggregate value is unlikely to be processed in vector register, we need to
  // extract scalars into scalar registers, so NeedExtraction is set true.
  return tryToVectorizeList(BuildVectorOpds, R, /*AllowReorder=*/false,
                            BuildVectorInsts);
}

bool SLPVectorizerPass::vectorizeInsertElementInst(InsertElementInst *IEI,
                                                   BasicBlock *BB, BoUpSLP &R) {
  SmallVector<Value *, 16> BuildVectorInsts;
  SmallVector<Value *, 16> BuildVectorOpds;
  if (!findBuildAggregate(IEI, TTI, BuildVectorOpds, BuildVectorInsts) ||
      (llvm::all_of(BuildVectorOpds,
                    [](Value *V) { return isa<ExtractElementInst>(V); }) &&
       isShuffle(BuildVectorOpds)))
    return false;

  // Vectorize starting with the build vector operands ignoring the BuildVector
  // instructions for the purpose of scheduling and user extraction.
  return tryToVectorizeList(BuildVectorOpds, R, /*AllowReorder=*/false,
                            BuildVectorInsts);
}

bool SLPVectorizerPass::vectorizeCmpInst(CmpInst *CI, BasicBlock *BB,
                                         BoUpSLP &R) {
  if (tryToVectorize(CI, R)) // INTEL
    return true;

  bool OpsChanged = false;
  for (int Idx = 0; Idx < 2; ++Idx) {
    OpsChanged |=
        vectorizeRootInstruction(nullptr, CI->getOperand(Idx), BB, R, TTI);
  }
  return OpsChanged;
}

bool SLPVectorizerPass::vectorizeSimpleInstructions(
    SmallVectorImpl<Instruction *> &Instructions, BasicBlock *BB, BoUpSLP &R) {
  bool OpsChanged = false;
  for (auto *I : reverse(Instructions)) {
    if (R.isDeleted(I))
      continue;
    if (auto *LastInsertValue = dyn_cast<InsertValueInst>(I))
      OpsChanged |= vectorizeInsertValueInst(LastInsertValue, BB, R);
    else if (auto *LastInsertElem = dyn_cast<InsertElementInst>(I))
      OpsChanged |= vectorizeInsertElementInst(LastInsertElem, BB, R);
    else if (auto *CI = dyn_cast<CmpInst>(I))
      OpsChanged |= vectorizeCmpInst(CI, BB, R);
  }
  Instructions.clear();
  return OpsChanged;
}

bool SLPVectorizerPass::vectorizeChainsInBlock(BasicBlock *BB, BoUpSLP &R) {
  bool Changed = false;
  SmallVector<Value *, 4> Incoming;
  SmallPtrSet<Value *, 16> VisitedInstrs;

  bool HaveVectorizedPhiNodes = true;
  while (HaveVectorizedPhiNodes) {
    HaveVectorizedPhiNodes = false;

    // Collect the incoming values from the PHIs.
    Incoming.clear();
    for (Instruction &I : *BB) {
      PHINode *P = dyn_cast<PHINode>(&I);
      if (!P)
        break;

      if (!VisitedInstrs.count(P) && !R.isDeleted(P))
        Incoming.push_back(P);
    }

    // Sort by type.
    llvm::stable_sort(Incoming, PhiTypeSorterFunc);

    // Try to vectorize elements base on their type.
    for (SmallVector<Value *, 4>::iterator IncIt = Incoming.begin(),
                                           E = Incoming.end();
         IncIt != E;) {

      // Look for the next elements with the same type.
      SmallVector<Value *, 4>::iterator SameTypeIt = IncIt;
      while (SameTypeIt != E &&
             (*SameTypeIt)->getType() == (*IncIt)->getType()) {
        VisitedInstrs.insert(*SameTypeIt);
        ++SameTypeIt;
      }

      // Try to vectorize them.
      unsigned NumElts = (SameTypeIt - IncIt);
      LLVM_DEBUG(dbgs() << "SLP: Trying to vectorize starting at PHIs ("
                        << NumElts << ")\n");
      // The order in which the phi nodes appear in the program does not matter.
      // So allow tryToVectorizeList to reorder them if it is beneficial. This
      // is done when there are exactly two elements since tryToVectorizeList
      // asserts that there are only two values when AllowReorder is true.
      bool AllowReorder = NumElts == 2;
      if (NumElts > 1 &&
          tryToVectorizeList(makeArrayRef(IncIt, NumElts), R, AllowReorder)) {
        // Success start over because instructions might have been changed.
        HaveVectorizedPhiNodes = true;
        Changed = true;
        break;
      }

      // Start over at the next instruction of a different type (or the end).
      IncIt = SameTypeIt;
    }
  }

  VisitedInstrs.clear();

  SmallVector<Instruction *, 8> PostProcessInstructions;
  SmallDenseSet<Instruction *, 4> KeyNodes;
  for (BasicBlock::iterator it = BB->begin(), e = BB->end(); it != e; ++it) {
    // Skip instructions with scalable type. The num of elements is unknown at
    // compile-time for scalable type.
    if (isa<ScalableVectorType>(it->getType()))
      continue;

    // Skip instructions marked for the deletion.
    if (R.isDeleted(&*it))
      continue;
    // We may go through BB multiple times so skip the one we have checked.
    if (!VisitedInstrs.insert(&*it).second) {
      if (it->use_empty() && KeyNodes.count(&*it) > 0 &&
          vectorizeSimpleInstructions(PostProcessInstructions, BB, R)) {
        // We would like to start over since some instructions are deleted
        // and the iterator may become invalid value.
        Changed = true;
        it = BB->begin();
        e = BB->end();
      }
      continue;
    }

    if (isa<DbgInfoIntrinsic>(it))
      continue;

    // Try to vectorize reductions that use PHINodes.
    if (PHINode *P = dyn_cast<PHINode>(it)) {
      // Check that the PHI is a reduction PHI.
      if (P->getNumIncomingValues() == 2) {
        // Try to match and vectorize a horizontal reduction.
        if (vectorizeRootInstruction(P, getReductionValue(DT, P, BB, LI), BB, R,
                                     TTI)) {
          Changed = true;
          it = BB->begin();
          e = BB->end();
          continue;
        }
      }
      // Try to vectorize the incoming values of the PHI, to catch reductions
      // that feed into PHIs.
      for (unsigned I = 0, E = P->getNumIncomingValues(); I != E; I++) {
        // Skip if the incoming block is the current BB for now. Also, bypass
        // unreachable IR for efficiency and to avoid crashing.
        // TODO: Collect the skipped incoming values and try to vectorize them
        // after processing BB.
        if (BB == P->getIncomingBlock(I) ||
            !DT->isReachableFromEntry(P->getIncomingBlock(I)))
          continue;

        Changed |= vectorizeRootInstruction(nullptr, P->getIncomingValue(I),
                                            P->getIncomingBlock(I), R, TTI);
      }
      continue;
    }

    // Ran into an instruction without users, like terminator, or function call
    // with ignored return value, store. Ignore unused instructions (basing on
    // instruction type, except for CallInst and InvokeInst).
    if (it->use_empty() && (it->getType()->isVoidTy() || isa<CallInst>(it) ||
                            isa<InvokeInst>(it))) {
      KeyNodes.insert(&*it);
      bool OpsChanged = false;
      if (ShouldStartVectorizeHorAtStore || !isa<StoreInst>(it)) {
        for (auto *V : it->operand_values()) {
          // Try to match and vectorize a horizontal reduction.
          OpsChanged |= vectorizeRootInstruction(nullptr, V, BB, R, TTI);
        }
      }
      // Start vectorization of post-process list of instructions from the
      // top-tree instructions to try to vectorize as many instructions as
      // possible.
      OpsChanged |= vectorizeSimpleInstructions(PostProcessInstructions, BB, R);
      if (OpsChanged) {
        // We would like to start over since some instructions are deleted
        // and the iterator may become invalid value.
        Changed = true;
        it = BB->begin();
        e = BB->end();
        continue;
      }
    }

    if (isa<InsertElementInst>(it) || isa<CmpInst>(it) ||
        isa<InsertValueInst>(it))
      PostProcessInstructions.push_back(&*it);
  }

  return Changed;
}

bool SLPVectorizerPass::vectorizeGEPIndices(BasicBlock *BB, BoUpSLP &R) {
  auto Changed = false;
  for (auto &Entry : GEPs) {
    // If the getelementptr list has fewer than two elements, there's nothing
    // to do.
    if (Entry.second.size() < 2)
      continue;

    LLVM_DEBUG(dbgs() << "SLP: Analyzing a getelementptr list of length "
                      << Entry.second.size() << ".\n");

    // Process the GEP list in chunks suitable for the target's supported
    // vector size. If a vector register can't hold 1 element, we are done. We
    // are trying to vectorize the index computations, so the maximum number of
    // elements is based on the size of the index expression, rather than the
    // size of the GEP itself (the target's pointer size).
    unsigned MaxVecRegSize = R.getMaxVecRegSize();
    unsigned EltSize = R.getVectorElementSize(*Entry.second[0]->idx_begin());
    if (MaxVecRegSize < EltSize)
      continue;

    unsigned MaxElts = MaxVecRegSize / EltSize;
    for (unsigned BI = 0, BE = Entry.second.size(); BI < BE; BI += MaxElts) {
      auto Len = std::min<unsigned>(BE - BI, MaxElts);
      ArrayRef<GetElementPtrInst *> GEPList(&Entry.second[BI], Len);

      // Initialize a set a candidate getelementptrs. Note that we use a
      // SetVector here to preserve program order. If the index computations
      // are vectorizable and begin with loads, we want to minimize the chance
      // of having to reorder them later.
      SetVector<Value *> Candidates(GEPList.begin(), GEPList.end());

      // Some of the candidates may have already been vectorized after we
      // initially collected them. If so, they are marked as deleted, so remove
      // them from the set of candidates.
      Candidates.remove_if(
          [&R](Value *I) { return R.isDeleted(cast<Instruction>(I)); });

      // Remove from the set of candidates all pairs of getelementptrs with
      // constant differences. Such getelementptrs are likely not good
      // candidates for vectorization in a bottom-up phase since one can be
      // computed from the other. We also ensure all candidate getelementptr
      // indices are unique.
      for (int I = 0, E = GEPList.size(); I < E && Candidates.size() > 1; ++I) {
        auto *GEPI = GEPList[I];
        if (!Candidates.count(GEPI))
          continue;
        auto *SCEVI = SE->getSCEV(GEPList[I]);
        for (int J = I + 1; J < E && Candidates.size() > 1; ++J) {
          auto *GEPJ = GEPList[J];
          auto *SCEVJ = SE->getSCEV(GEPList[J]);
          if (isa<SCEVConstant>(SE->getMinusSCEV(SCEVI, SCEVJ))) {
            Candidates.remove(GEPI);
            Candidates.remove(GEPJ);
          } else if (GEPI->idx_begin()->get() == GEPJ->idx_begin()->get()) {
            Candidates.remove(GEPJ);
          }
        }
      }

      // We break out of the above computation as soon as we know there are
      // fewer than two candidates remaining.
      if (Candidates.size() < 2)
        continue;

      // Add the single, non-constant index of each candidate to the bundle. We
      // ensured the indices met these constraints when we originally collected
      // the getelementptrs.
      SmallVector<Value *, 16> Bundle(Candidates.size());
      auto BundleIndex = 0u;
      for (auto *V : Candidates) {
        auto *GEP = cast<GetElementPtrInst>(V);
        auto *GEPIdx = GEP->idx_begin()->get();
        assert(GEP->getNumIndices() == 1 || !isa<Constant>(GEPIdx));
        Bundle[BundleIndex++] = GEPIdx;
      }

      // Try and vectorize the indices. We are currently only interested in
      // gather-like cases of the form:
      //
      // ... = g[a[0] - b[0]] + g[a[1] - b[1]] + ...
      //
      // where the loads of "a", the loads of "b", and the subtractions can be
      // performed in parallel. It's likely that detecting this pattern in a
      // bottom-up phase will be simpler and less costly than building a
      // full-blown top-down phase beginning at the consecutive loads.
      Changed |= tryToVectorizeList(Bundle, R);
    }
  }
  return Changed;
}

bool SLPVectorizerPass::vectorizeStoreChains(BoUpSLP &R) {
  bool Changed = false;
  // Attempt to sort and vectorize each of the store-groups.
  for (StoreListMap::iterator it = Stores.begin(), e = Stores.end(); it != e;
       ++it) {
    if (it->second.size() < 2)
      continue;

    LLVM_DEBUG(dbgs() << "SLP: Analyzing a store chain of length "
                      << it->second.size() << ".\n");

    Changed |= vectorizeStores(it->second, R);
  }
  return Changed;
}

char SLPVectorizer::ID = 0;

static const char lv_name[] = "SLP Vectorizer";

INITIALIZE_PASS_BEGIN(SLPVectorizer, SV_NAME, lv_name, false, false)
INITIALIZE_PASS_DEPENDENCY(AAResultsWrapperPass)
INITIALIZE_PASS_DEPENDENCY(TargetTransformInfoWrapperPass)
INITIALIZE_PASS_DEPENDENCY(AssumptionCacheTracker)
INITIALIZE_PASS_DEPENDENCY(ScalarEvolutionWrapperPass)
INITIALIZE_PASS_DEPENDENCY(LoopSimplify)
INITIALIZE_PASS_DEPENDENCY(DemandedBitsWrapperPass)
INITIALIZE_PASS_DEPENDENCY(OptimizationRemarkEmitterWrapperPass)
INITIALIZE_PASS_DEPENDENCY(InjectTLIMappingsLegacy)
INITIALIZE_PASS_END(SLPVectorizer, SV_NAME, lv_name, false, false)

Pass *llvm::createSLPVectorizerPass() { return new SLPVectorizer(); }<|MERGE_RESOLUTION|>--- conflicted
+++ resolved
@@ -6249,14 +6249,10 @@
                     }))
       continue;
 
-<<<<<<< HEAD
-    int C = getEntryCost(&TE);
+    InstructionCost C = getEntryCost(&TE);
 #if INTEL_CUSTOMIZATION
-    TE.Cost = C;
+    TE.Cost = C.getValue().getValue();
 #endif // INTEL_CUSTOMIZATION
-=======
-    InstructionCost C = getEntryCost(&TE);
->>>>>>> 07217e0a
     Cost += C;
     LLVM_DEBUG(dbgs() << "SLP: Adding cost " << C
                       << " for bundle that starts with " << *TE.Scalars[0]
@@ -8812,18 +8808,12 @@
 #endif // !INTEL_CUSTOMIZATION
 
       R.computeMinimumValueSizes();
-<<<<<<< HEAD
-      int Cost = R.getTreeCost();
+      InstructionCost Cost = R.getTreeCost();
 #if INTEL_CUSTOMIZATION
       // Fixes the remark for tiny trees (tested by remarks_not_all_parts.ll).
       CandidateFound = Cost < FORBIDEN_TINY_TREE;
       if (CandidateFound && CompensateUseCost) {
 #endif  // INTEL_CUSTOMIZATION
-=======
-      InstructionCost Cost = R.getTreeCost();
-      CandidateFound = true;
-      if (CompensateUseCost) {
->>>>>>> 07217e0a
         // TODO: Use TTI's getScalarizationOverhead for sequence of inserts
         // rather than sum of single inserts as the latter may overestimate
         // cost. This work should imply improving cost estimation for extracts
