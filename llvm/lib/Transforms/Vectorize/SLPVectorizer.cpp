--- conflicted
+++ resolved
@@ -677,7 +677,6 @@
   return true;
 }
 
-<<<<<<< HEAD
 #if INTEL_CUSTOMIZATION
 /// \returns True if VL contains a pattern that is determined to be lowered
 /// after SLP vectorizer. Vectorizing such instructions effectively blocks these
@@ -694,7 +693,7 @@
   return llvm::any_of(VL, IsXFDivBySqrtX) && !llvm::all_of(VL, IsXFDivBySqrtX);
 }
 #endif // INTEL_CUSTOMIZATION
-=======
+
 /// Shuffles \p Mask in accordance with the given \p SubMask.
 static void addMask(SmallVectorImpl<int> &Mask, ArrayRef<int> SubMask) {
   if (SubMask.empty())
@@ -749,7 +748,6 @@
   for (int I = 0, E = MaskedIndices.size(); I < E; ++I)
     Order[MaskedIndices[I]] = AvailableIndices[I];
 }
->>>>>>> 84cbd71c
 
 namespace llvm {
 
@@ -812,6 +810,13 @@
     if (Mask[I] != UndefMaskElem)
       Scalars[Mask[I]] = Prev[I];
 }
+
+#if INTEL_CUSTOMIZATION
+namespace {
+/// Tracks the state we can represent the loads in the given sequence.
+enum class LoadsState { Gather, Vectorize, ScatterVectorize, SplitLoadVectorize };
+} // anonymous namespace
+#endif // INTEL_CUSTOMIZATION
 
 namespace slpvectorizer {
 
@@ -878,6 +883,15 @@
 
   /// Restore the code to the original condition, by unswapping instructions.
   void undoMultiNodeReordering();
+
+  /// Checks if the given array of loads can be represented as a vectorized,
+  /// scatter or just simple gather.
+  LoadsState canVectorizeLoads(ArrayRef<Value *> VL, const Value *VL0,
+                               const TargetTransformInfo &TTI,
+                               const DataLayout &DL, ScalarEvolution &SE,
+                               SmallVectorImpl<unsigned> &Order,
+                               SmallVectorImpl<Value *> &PointerOps,
+                               SmallVector<std::tuple<unsigned, unsigned, OrdersType>, 1> &LoadGroups);
 #endif // INTEL_CUSTOMIZATION
 
   /// Construct a vectorizable tree that starts at \p Roots, ignoring users for
@@ -2514,16 +2528,12 @@
     VectorizableTree.push_back(std::make_unique<TreeEntry>(VectorizableTree));
     TreeEntry *Last = VectorizableTree.back().get();
     Last->Idx = VectorizableTree.size() - 1;
-<<<<<<< HEAD
 #if INTEL_CUSTOMIZATION
     assert((Last->Idx == 0 || UserTreeIdx.OpDirection.size() == VL.size()) &&
            "Missing OpDirection data!");
     static int GlobalIdxStatic = 0;
     Last->GlobalIdx = GlobalIdxStatic++;
 #endif // INTEL_CUSTOMIZATION
-    Last->Scalars.insert(Last->Scalars.begin(), VL.begin(), VL.end());
-=======
->>>>>>> 84cbd71c
     Last->State = EntryState;
     Last->ReuseShuffleIndices.append(ReuseShuffleIndices.begin(),
                                      ReuseShuffleIndices.end());
@@ -3162,7 +3172,7 @@
                               Optional<ScheduleData *> Bundle,
                               SmallVectorImpl<Value *> &VL, int NextDepth,
                               EdgeInfo UserTreeIdx,
-                              ArrayRef<unsigned> ReuseShuffleIndices);
+                              ArrayRef<int> ReuseShuffleIndices);
 
   /// \returns true if any value is already a part of the tree.
   bool alreadyInTrunk(ArrayRef<Value *> VL) const {
@@ -4030,7 +4040,175 @@
   }
 }
 
-<<<<<<< HEAD
+void BoUpSLP::buildTree(ArrayRef<Value *> Roots,
+                        ArrayRef<Value *> UserIgnoreLst) {
+  deleteTree();
+  UserIgnoreList = UserIgnoreLst;
+  if (!allSameType(Roots))
+    return;
+  buildTree_rec(Roots, 0, EdgeInfo());
+}
+
+#if INTEL_CUSTOMIZATION
+LoadsState BoUpSLP::canVectorizeLoads(ArrayRef<Value *> VL, const Value *VL0,
+                                    const TargetTransformInfo &TTI,
+                                    const DataLayout &DL, ScalarEvolution &SE,
+                                    SmallVectorImpl<unsigned> &Order,
+                                    SmallVectorImpl<Value *> &PointerOps,
+                                    SmallVector<std::tuple<unsigned, unsigned, OrdersType>, 1> &LoadGroups) {
+#else
+namespace {
+/// Tracks the state we can represent the loads in the given sequence.
+enum class LoadsState { Gather, Vectorize, ScatterVectorize };
+} // anonymous namespace
+
+/// Checks if the given array of loads can be represented as a vectorized,
+/// scatter or just simple gather.
+static LoadsState canVectorizeLoads(ArrayRef<Value *> VL, const Value *VL0,
+                                    const TargetTransformInfo &TTI,
+                                    const DataLayout &DL, ScalarEvolution &SE,
+                                    SmallVectorImpl<unsigned> &Order,
+                                    SmallVectorImpl<Value *> &PointerOps) {
+#endif // INTEL_CUSTOMIZATION
+  // Check that a vectorized load would load the same memory as a scalar
+  // load. For example, we don't want to vectorize loads that are smaller
+  // than 8-bit. Even though we have a packed struct {<i2, i2, i2, i2>} LLVM
+  // treats loading/storing it as an i8 struct. If we vectorize loads/stores
+  // from such a struct, we read/write packed bits disagreeing with the
+  // unvectorized version.
+  Type *ScalarTy = VL0->getType();
+
+  if (DL.getTypeSizeInBits(ScalarTy) != DL.getTypeAllocSizeInBits(ScalarTy))
+    return LoadsState::Gather;
+
+  // Make sure all loads in the bundle are simple - we can't vectorize
+  // atomic or volatile loads.
+  PointerOps.clear();
+  PointerOps.resize(VL.size());
+  auto *POIter = PointerOps.begin();
+  for (Value *V : VL) {
+    auto *L = cast<LoadInst>(V);
+    if (!L->isSimple())
+      return LoadsState::Gather;
+    *POIter = L->getPointerOperand();
+    ++POIter;
+  }
+
+  Order.clear();
+  // Check the order of pointer operands.
+  if (llvm::sortPtrAccesses(PointerOps, ScalarTy, DL, SE, Order)) {
+    Value *Ptr0;
+    Value *PtrN;
+    if (Order.empty()) {
+      Ptr0 = PointerOps.front();
+      PtrN = PointerOps.back();
+    } else {
+      Ptr0 = PointerOps[Order.front()];
+      PtrN = PointerOps[Order.back()];
+    }
+    Optional<int> Diff =
+        getPointersDiff(ScalarTy, Ptr0, ScalarTy, PtrN, DL, SE);
+    // Check that the sorted loads are consecutive.
+    if (static_cast<unsigned>(*Diff) == VL.size() - 1)
+      return LoadsState::Vectorize;
+#if INTEL_CUSTOMIZATION
+    // We might want to issue gather load only if split load fails.
+    // Do not consider to issue gather for vectors having
+    // less then MinGatherLoadSize elements.
+    bool CandidateForGatherLoad = false;
+    if (CompatibilitySLPMode ||
+        (VL.size() >= MinGatherLoadSize &&
+         TTI.isLegalMaskedGather(FixedVectorType::get(ScalarTy, VL.size()),
+                                 DL.getABITypeAlign(ScalarTy))))
+      CandidateForGatherLoad = true;
+
+    // Check whether we can issue smaller-wide loads to build up the entire
+    // vector (split-load).
+    if (MaxSplitLoads > 0 &&
+        (Order.empty() || Order.size() == VL.size())) {
+      // Each consecutive group is represented by
+      // starting index, load size (number of consecutive scalar
+      // elements) and re-ordering information (if any).
+      unsigned VF = VL.size();
+      unsigned MaxSplitNums = Log2_32(MaxSplitLoads);
+      uint64_t ScalarSize = DL.getTypeAllocSize(ScalarTy);
+
+      auto IsConsecutive = [this, ScalarSize](Value *Ptr0, Value *PtrN,
+                                              int Size) -> bool {
+        const SCEV *Scev0 = this->SE->getSCEV(Ptr0);
+        const SCEV *ScevN = this->SE->getSCEV(PtrN);
+        const auto *Diff =
+            dyn_cast<SCEVConstant>(this->SE->getMinusSCEV(ScevN, Scev0));
+        return Diff && Diff->getAPInt() == (Size - 1) * ScalarSize;
+      };
+
+      // Find out if we are able to build up the entire vector load with
+      // multiple smaller size vector loads (of GroupSize elements each).
+      // Populates LoadGroups with loads information.
+      auto TryGroupSize = [this, &ScalarTy, VF, &LoadGroups,
+                           IsConsecutive](ArrayRef<Value *> Pointers,
+                                          ArrayRef<unsigned> PointersOrder,
+                                          unsigned GroupSize) {
+        LoadGroups.clear();
+        for (unsigned N = 0; N < VF / GroupSize; N++) {
+          OrdersType GroupOrder;
+          unsigned First = N * GroupSize;
+          unsigned Idx0, IdxN;
+          if (!PointersOrder.empty()) {
+            Idx0 = PointersOrder[First];
+            IdxN = PointersOrder[First + GroupSize - 1];
+          } else {
+            ArrayRef<Value *> Slice =
+                makeArrayRef(Pointers).slice(First, GroupSize);
+            if (!llvm::sortPtrAccesses(Slice, ScalarTy, *this->DL, *this->SE, GroupOrder) ||
+                (!GroupOrder.empty() && GroupOrder.size() != GroupSize))
+              return false;
+
+            Idx0 = First + (GroupOrder.empty() ? 0 : GroupOrder[0]);
+            IdxN = First + (GroupOrder.empty() ? GroupSize - 1
+                                               : GroupOrder[GroupSize - 1]);
+          }
+          Value *Ptr0 = Pointers[Idx0];
+          Value *PtrN = Pointers[IdxN];
+          if (!IsConsecutive(Ptr0, PtrN, GroupSize))
+            return false;
+          LoadGroups.emplace_back(First, GroupSize, GroupOrder);
+        }
+        return true;
+      };
+
+      bool UseSplitLoad = false;
+      for (unsigned Split = 1; Split <= MaxSplitNums; ++Split) {
+        unsigned GroupSize = VF / (1 << Split);
+        if (GroupSize < 2)
+          break;
+        if (TryGroupSize(PointerOps, Order, GroupSize)) {
+          UseSplitLoad = true;
+          break;
+        }
+      }
+
+      if (UseSplitLoad)
+        return LoadsState::SplitLoadVectorize;
+    }
+    if (CandidateForGatherLoad) {
+      SmallVector<int, 4> OpDirection(VL.size(), 0);
+#endif // INTEL_CUSTOMIZATION
+    Align CommonAlignment = cast<LoadInst>(VL0)->getAlign();
+    for (Value *V : VL)
+      CommonAlignment =
+          commonAlignment(CommonAlignment, cast<LoadInst>(V)->getAlign());
+    if (TTI.isLegalMaskedGather(FixedVectorType::get(ScalarTy, VL.size()),
+                                CommonAlignment))
+      return LoadsState::ScatterVectorize;
+#if INTEL_CUSTOMIZATION
+    }
+#endif // INTEL_CUSTOMIZATION
+  }
+
+  return LoadsState::Gather;
+}
+
 #if INTEL_CUSTOMIZATION
 // Undo the instruction reordering performed before MultiNodeReordering, the one
 // that moves the instructions towards the root of the Multi-Node.
@@ -4909,7 +5087,7 @@
                                      Optional<ScheduleData *> Bundle,
                                      SmallVectorImpl<Value *> &VL,
                                      int NextDepth, EdgeInfo UserTreeIdx,
-                                     ArrayRef<unsigned> ReuseShuffleIndices) {
+                                     ArrayRef<int> ReuseShuffleIndices) {
   unsigned NumLanes = VL.size();
 
   // Build the Multi-Node tree entry.
@@ -4968,84 +5146,6 @@
       iterator_range<ArrayRef<Value *>::iterator>(VL_.begin(), VL_.end()));
 #endif // INTEL_CUSTOMIZATION
 
-=======
-void BoUpSLP::buildTree(ArrayRef<Value *> Roots,
-                        ArrayRef<Value *> UserIgnoreLst) {
-  deleteTree();
-  UserIgnoreList = UserIgnoreLst;
-  if (!allSameType(Roots))
-    return;
-  buildTree_rec(Roots, 0, EdgeInfo());
-}
-
-namespace {
-/// Tracks the state we can represent the loads in the given sequence.
-enum class LoadsState { Gather, Vectorize, ScatterVectorize };
-} // anonymous namespace
-
-/// Checks if the given array of loads can be represented as a vectorized,
-/// scatter or just simple gather.
-static LoadsState canVectorizeLoads(ArrayRef<Value *> VL, const Value *VL0,
-                                    const TargetTransformInfo &TTI,
-                                    const DataLayout &DL, ScalarEvolution &SE,
-                                    SmallVectorImpl<unsigned> &Order,
-                                    SmallVectorImpl<Value *> &PointerOps) {
-  // Check that a vectorized load would load the same memory as a scalar
-  // load. For example, we don't want to vectorize loads that are smaller
-  // than 8-bit. Even though we have a packed struct {<i2, i2, i2, i2>} LLVM
-  // treats loading/storing it as an i8 struct. If we vectorize loads/stores
-  // from such a struct, we read/write packed bits disagreeing with the
-  // unvectorized version.
-  Type *ScalarTy = VL0->getType();
-
-  if (DL.getTypeSizeInBits(ScalarTy) != DL.getTypeAllocSizeInBits(ScalarTy))
-    return LoadsState::Gather;
-
-  // Make sure all loads in the bundle are simple - we can't vectorize
-  // atomic or volatile loads.
-  PointerOps.clear();
-  PointerOps.resize(VL.size());
-  auto *POIter = PointerOps.begin();
-  for (Value *V : VL) {
-    auto *L = cast<LoadInst>(V);
-    if (!L->isSimple())
-      return LoadsState::Gather;
-    *POIter = L->getPointerOperand();
-    ++POIter;
-  }
-
-  Order.clear();
-  // Check the order of pointer operands.
-  if (llvm::sortPtrAccesses(PointerOps, ScalarTy, DL, SE, Order)) {
-    Value *Ptr0;
-    Value *PtrN;
-    if (Order.empty()) {
-      Ptr0 = PointerOps.front();
-      PtrN = PointerOps.back();
-    } else {
-      Ptr0 = PointerOps[Order.front()];
-      PtrN = PointerOps[Order.back()];
-    }
-    Optional<int> Diff =
-        getPointersDiff(ScalarTy, Ptr0, ScalarTy, PtrN, DL, SE);
-    // Check that the sorted loads are consecutive.
-    if (static_cast<unsigned>(*Diff) == VL.size() - 1)
-      return LoadsState::Vectorize;
-    Align CommonAlignment = cast<LoadInst>(VL0)->getAlign();
-    for (Value *V : VL)
-      CommonAlignment =
-          commonAlignment(CommonAlignment, cast<LoadInst>(V)->getAlign());
-    if (TTI.isLegalMaskedGather(FixedVectorType::get(ScalarTy, VL.size()),
-                                CommonAlignment))
-      return LoadsState::ScatterVectorize;
-  }
-
-  return LoadsState::Gather;
-}
-
-void BoUpSLP::buildTree_rec(ArrayRef<Value *> VL, unsigned Depth,
-                            const EdgeInfo &UserTreeIdx) {
->>>>>>> 84cbd71c
   assert((allConstant(VL) || allSameType(VL)) && "Invalid types!");
 
   InstructionsState S = getSameOpcode(VL);
@@ -5584,15 +5684,12 @@
 
         TE->setOperand(I, VectorOperands[I]);
       }
-<<<<<<< HEAD
 
 #if INTEL_CUSTOMIZATION
       SmallVector<int, 4> OpDirection(VL.size(), 0);
-      buildTree_rec(VectorOperands[NumOps - 1], Depth + 1, {TE, 0, OpDirection});
+      buildTree_rec(VectorOperands[NumOps - 1], Depth + 1,
+                    {TE, 1, OpDirection});
 #endif // INTEL_CUSTOMIZATION
-=======
-      buildTree_rec(VectorOperands[NumOps - 1], Depth + 1, {TE, NumOps - 1});
->>>>>>> 84cbd71c
       return;
     }
     case Instruction::Load: {
@@ -5602,43 +5699,31 @@
       // treats loading/storing it as an i8 struct. If we vectorize loads/stores
       // from such a struct, we read/write packed bits disagreeing with the
       // unvectorized version.
-<<<<<<< HEAD
-      Type *ScalarTy = VL0->getType();
-
-      if (DL->getTypeSizeInBits(ScalarTy) !=
-          DL->getTypeAllocSizeInBits(ScalarTy)) {
-        BS.cancelScheduling(VL, VL0);
-        newTreeEntry(VL, None /*not vectorized*/, S, UserTreeIdx,
-                     ReuseShuffleIndicies);
-        LLVM_DEBUG(dbgs() << "SLP: Gathering loads of non-packed type.\n");
-        return;
-      }
-
-      // Make sure all loads in the bundle are simple - we can't vectorize
-      // atomic or volatile loads.
-      SmallVector<Value *, 4> PointerOps(VL.size());
-      auto POIter = PointerOps.begin();
-      for (Value *V : VL) {
-        auto *L = cast<LoadInst>(V);
-        if (!L->isSimple()) {
-          BS.cancelScheduling(VL, VL0);
-          newTreeEntry(VL, None /*not vectorized*/, S, UserTreeIdx,
-                       ReuseShuffleIndicies);
-          LLVM_DEBUG(dbgs() << "SLP: Gathering non-simple loads.\n");
-          return;
-        }
-        *POIter = L->getPointerOperand();
-        ++POIter;
-      }
-
-      bool CandidateForGatherLoad = false; // INTEL
-=======
       SmallVector<Value *> PointerOps;
->>>>>>> 84cbd71c
       OrdersType CurrentOrder;
       TreeEntry *TE = nullptr;
+
+
+#if INTEL_CUSTOMIZATION
+      SmallVector<int> OpDirection(VL.size(), 0);
+      SmallVector<std::tuple<unsigned, unsigned, OrdersType>, 1> LoadGroups;
+      switch (canVectorizeLoads(VL, VL0, *TTI, *DL, *SE, CurrentOrder,
+                                PointerOps, LoadGroups)) {
+      case LoadsState::SplitLoadVectorize:
+        LLVM_DEBUG(dbgs() << "SLP: found a split load group of size "
+                          << LoadGroups.size() << ".\n");
+        TE = newTreeEntry(VL, Bundle, S, UserTreeIdx, ReuseShuffleIndicies);
+        TE->setOperandsInOrder();
+        VectorizableTree.back()->SplitLoadGroups = LoadGroups;
+        if (!CurrentOrder.empty())
+          VectorizableTree.back()->SplitLoadOrder = CurrentOrder;
+
+        LLVM_DEBUG(dbgs() << "SLP: added a vector of split-loads.\n");
+        break;
+#else
       switch (canVectorizeLoads(VL, VL0, *TTI, *DL, *SE, CurrentOrder,
                                 PointerOps)) {
+#endif // INTEL_CUSTOMIZATION
       case LoadsState::Vectorize:
         if (CurrentOrder.empty()) {
           // Original loads are consecutive and does not require reordering.
@@ -5646,155 +5731,6 @@
                             ReuseShuffleIndicies);
           LLVM_DEBUG(dbgs() << "SLP: added a vector of loads.\n");
         } else {
-<<<<<<< HEAD
-          Ptr0 = PointerOps[CurrentOrder.front()];
-          PtrN = PointerOps[CurrentOrder.back()];
-        }
-        Optional<int> Diff = getPointersDiff(
-            ScalarTy, Ptr0, ScalarTy, PtrN, *DL, *SE);
-        // Check that the sorted loads are consecutive.
-        if (static_cast<unsigned>(*Diff) == VL.size() - 1) {
-          if (CurrentOrder.empty()) {
-            // Original loads are consecutive and does not require reordering.
-            ++NumOpsWantToKeepOriginalOrder;
-            TreeEntry *TE = newTreeEntry(VL, Bundle /*vectorized*/, S,
-                                         UserTreeIdx, ReuseShuffleIndicies);
-            TE->setOperandsInOrder();
-            LLVM_DEBUG(dbgs() << "SLP: added a vector of loads.\n");
-          } else {
-            // Need to reorder.
-            TreeEntry *TE =
-                newTreeEntry(VL, Bundle /*vectorized*/, S, UserTreeIdx,
-                             ReuseShuffleIndicies, CurrentOrder);
-            TE->setOperandsInOrder();
-            LLVM_DEBUG(dbgs() << "SLP: added a vector of jumbled loads.\n");
-            findRootOrder(CurrentOrder);
-            ++NumOpsWantToKeepOrder[CurrentOrder];
-          }
-          return;
-        }
-#if INTEL_CUSTOMIZATION
-        // We might want to issue gather load only if split load fails.
-        // Do not consider to issue gather for vectors having
-        // less then MinGatherLoadSize elements.
-        if (CompatibilitySLPMode ||
-            (VL.size() >= MinGatherLoadSize &&
-             TTI->isLegalMaskedGather(FixedVectorType::get(ScalarTy, VL.size()),
-                                      DL->getABITypeAlign(ScalarTy))))
-          CandidateForGatherLoad = true;
-#endif // INTEL_CUSTOMIZATION
-      }
-#if INTEL_CUSTOMIZATION
-      // Check whether we can issue smaller-wide loads to build up the entire
-      // vector (split-load).
-
-      if (MaxSplitLoads > 0 &&
-          (CurrentOrder.empty() || CurrentOrder.size() == VL.size())) {
-        // Each consecutive group is represented by
-        // starting index, load size (number of consecutive scalar
-        // elements) and re-ordering information (if any).
-        SmallVector<std::tuple<unsigned, unsigned, OrdersType>, 1> LoadGroups;
-        unsigned VF = VL.size();
-        unsigned MaxSplitNums = Log2_32(MaxSplitLoads);
-        uint64_t ScalarSize = DL->getTypeAllocSize(ScalarTy);
-
-        auto IsConsecutive = [this, ScalarSize](Value *Ptr0, Value *PtrN,
-                                                int Size) -> bool {
-          const SCEV *Scev0 = SE->getSCEV(Ptr0);
-          const SCEV *ScevN = SE->getSCEV(PtrN);
-          const auto *Diff =
-              dyn_cast<SCEVConstant>(SE->getMinusSCEV(ScevN, Scev0));
-          return Diff && Diff->getAPInt() == (Size - 1) * ScalarSize;
-        };
-
-        // Find out if we are able to build up the entire vector load with
-        // multiple smaller size vector loads (of GroupSize elements each).
-        // Populates LoadGroups with loads information.
-        auto TryGroupSize = [this, &ScalarTy, VF, &LoadGroups,
-                             IsConsecutive](ArrayRef<Value *> Pointers,
-                                            ArrayRef<unsigned> PointersOrder,
-                                            unsigned GroupSize) {
-          LoadGroups.clear();
-          for (unsigned N = 0; N < VF / GroupSize; N++) {
-            OrdersType GroupOrder;
-            unsigned First = N * GroupSize;
-            unsigned Idx0, IdxN;
-            if (!PointersOrder.empty()) {
-              Idx0 = PointersOrder[First];
-              IdxN = PointersOrder[First + GroupSize - 1];
-            } else {
-              ArrayRef<Value *> Slice =
-                  makeArrayRef(Pointers).slice(First, GroupSize);
-              if (!llvm::sortPtrAccesses(Slice, ScalarTy, *DL, *SE, GroupOrder) ||
-                  (!GroupOrder.empty() && GroupOrder.size() != GroupSize))
-                return false;
-
-              Idx0 = First + (GroupOrder.empty() ? 0 : GroupOrder[0]);
-              IdxN = First + (GroupOrder.empty() ? GroupSize - 1
-                                                 : GroupOrder[GroupSize - 1]);
-            }
-            Value *Ptr0 = Pointers[Idx0];
-            Value *PtrN = Pointers[IdxN];
-            if (!IsConsecutive(Ptr0, PtrN, GroupSize))
-              return false;
-            LoadGroups.emplace_back(First, GroupSize, GroupOrder);
-          }
-          return true;
-        };
-
-        bool UseSplitLoad = false;
-        for (unsigned Split = 1; Split <= MaxSplitNums; ++Split) {
-          unsigned GroupSize = VF / (1 << Split);
-          if (GroupSize < 2)
-            break;
-          if (TryGroupSize(PointerOps, CurrentOrder, GroupSize)) {
-            UseSplitLoad = true;
-            break;
-          }
-        }
-
-        if (UseSplitLoad) {
-          LLVM_DEBUG(dbgs() << "SLP: found a split load group of size "
-                            << LoadGroups.size() << ".\n");
-          ++NumOpsWantToKeepOriginalOrder;
-          TreeEntry *TE =
-              newTreeEntry(VL, Bundle, S, UserTreeIdx, ReuseShuffleIndicies);
-          TE->setOperandsInOrder();
-          VectorizableTree.back()->SplitLoadGroups = LoadGroups;
-          if (!CurrentOrder.empty())
-            VectorizableTree.back()->SplitLoadOrder = CurrentOrder;
-
-          LLVM_DEBUG(dbgs() << "SLP: added a vector of split-loads.\n");
-          return;
-        }
-      }
-      if (CandidateForGatherLoad) {
-          SmallVector<int, 4> OpDirection(VL.size(), 0);
-#endif // INTEL_CUSTOMIZATION
-        Align CommonAlignment = cast<LoadInst>(VL0)->getAlign();
-        for (Value *V : VL)
-          CommonAlignment =
-              commonAlignment(CommonAlignment, cast<LoadInst>(V)->getAlign());
-        if (TTI->isLegalMaskedGather(FixedVectorType::get(ScalarTy, VL.size()),
-                                     CommonAlignment)) {
-          // Vectorizing non-consecutive loads with `llvm.masked.gather`.
-          TreeEntry *TE = newTreeEntry(VL, TreeEntry::ScatterVectorize, Bundle,
-                                       S, UserTreeIdx, ReuseShuffleIndicies);
-          TE->setOperandsInOrder();
-          buildTree_rec(PointerOps, Depth + 1, {TE, 0, OpDirection}); // INTEL
-          LLVM_DEBUG(dbgs()
-                     << "SLP: added a vector of non-consecutive loads.\n");
-          return;
-        }
-#if INTEL_CUSTOMIZATION
-      }
-#endif // INTEL_CUSTOMIZATION
-
-      LLVM_DEBUG(dbgs() << "SLP: Gathering non-consecutive loads.\n");
-      BS.cancelScheduling(VL, VL0);
-      newTreeEntry(VL, None /*not vectorized*/, S, UserTreeIdx,
-                   ReuseShuffleIndicies);
-=======
           fixupOrderingIndices(CurrentOrder);
           // Need to reorder.
           TE = newTreeEntry(VL, Bundle /*vectorized*/, S, UserTreeIdx,
@@ -5808,7 +5744,7 @@
         TE = newTreeEntry(VL, TreeEntry::ScatterVectorize, Bundle, S,
                           UserTreeIdx, ReuseShuffleIndicies);
         TE->setOperandsInOrder();
-        buildTree_rec(PointerOps, Depth + 1, {TE, 0});
+        buildTree_rec(PointerOps, Depth + 1, {TE, 0, OpDirection}); // INTEL
         LLVM_DEBUG(dbgs() << "SLP: added a vector of non-consecutive loads.\n");
         break;
       case LoadsState::Gather:
@@ -5829,7 +5765,6 @@
 #endif // NDEBUG
         break;
       }
->>>>>>> 84cbd71c
       return;
     }
     case Instruction::ZExt:
@@ -6678,9 +6613,18 @@
               !VectorizedLoads.count(Slice.back()) && allSameBlock(Slice)) {
             SmallVector<Value *> PointerOps;
             OrdersType CurrentOrder;
+#if INTEL_CUSTOMIZATION
+            SmallVector<std::tuple<unsigned, unsigned, OrdersType>, 1> LoadGroups;
+            LoadsState LS = canVectorizeLoads(Slice, Slice.front(), *TTI, *DL,
+                                              *SE, CurrentOrder, PointerOps,
+                                              LoadGroups);
+            switch (LS) {
+            case LoadsState::SplitLoadVectorize:
+#else
             LoadsState LS = canVectorizeLoads(Slice, Slice.front(), *TTI, *DL,
                                               *SE, CurrentOrder, PointerOps);
             switch (LS) {
+#endif // INTEL_CUSTOMIZATION
             case LoadsState::Vectorize:
             case LoadsState::ScatterVectorize:
               // Mark the vectorized loads so that we don't vectorize them
@@ -8411,15 +8355,9 @@
     case Instruction::Load: {
       // Loads are inserted at the head of the tree because we don't want to
       // sink them all the way down past store instructions.
-<<<<<<< HEAD
 #if INTEL_CUSTOMIZATION
       if (E->SplitLoadGroups.empty()) {
 #endif // INTEL_CUSTOMIZATION
-      bool IsReorder = E->updateStateIfReorder();
-      if (IsReorder)
-        VL0 = E->getMainOp();
-=======
->>>>>>> 84cbd71c
       setInsertPointAfterBundle(E);
 
       LoadInst *LI = cast<LoadInst>(VL0);
@@ -10148,20 +10086,7 @@
                     << "\n");
 
   R.buildTree(Chain);
-<<<<<<< HEAD
-  Optional<ArrayRef<unsigned>> Order = R.bestOrder();
-  // TODO: Handle orders of size less than number of elements in the vector.
-  if (Order && Order->size() == Chain.size()) {
-    // TODO: reorder tree nodes without tree rebuilding.
-    SmallVector<Value *, 4> ReorderedOps(Chain.size());
-    transform(fixupOrderingIndices(*Order), ReorderedOps.begin(),
-              [Chain](const unsigned Idx) { return Chain[Idx]; });
-    R.buildTree(ReorderedOps);
-  }
-
 #if !INTEL_CUSTOMIZATION
-=======
->>>>>>> 84cbd71c
   if (R.isTreeTinyAndNotFullyVectorizable())
     return false;
 #endif // INTEL_CUSTOMIZATION
@@ -10468,29 +10393,13 @@
                         << "\n");
 
       R.buildTree(Ops);
-<<<<<<< HEAD
-      if (AllowReorder) {
-        Optional<ArrayRef<unsigned>> Order = R.bestOrder();
-        if (Order) {
-          // TODO: reorder tree nodes without tree rebuilding.
-          SmallVector<Value *, 4> ReorderedOps(Ops.size());
-          transform(fixupOrderingIndices(*Order), ReorderedOps.begin(),
-                    [Ops](const unsigned Idx) { return Ops[Idx]; });
-          R.buildTree(ReorderedOps);
-        }
-      }
-
 #if !INTEL_CUSTOMIZATION
       if (R.isTreeTinyAndNotFullyVectorizable())
         continue;
 #endif // !INTEL_CUSTOMIZATION
-=======
-      if (R.isTreeTinyAndNotFullyVectorizable())
-        continue;
       R.reorderTopToBottom();
       R.reorderBottomToTop();
       R.buildExternalUses();
->>>>>>> 84cbd71c
 
       R.computeMinimumValueSizes();
       InstructionCost Cost = R.getTreeCost();
@@ -11139,23 +11048,8 @@
     unsigned i = 0;
     while (i < NumReducedVals - ReduxWidth + 1 && ReduxWidth > 2) {
       ArrayRef<Value *> VL(&ReducedVals[i], ReduxWidth);
-<<<<<<< HEAD
-      V.buildTree(VL, ExternallyUsedValues, IgnoreList);
-      Optional<ArrayRef<unsigned>> Order = V.bestOrder();
-      if (Order) {
-        assert(Order->size() == VL.size() &&
-               "Order size must be the same as number of vectorized "
-               "instructions.");
-        // TODO: reorder tree nodes without tree rebuilding.
-        SmallVector<Value *, 4> ReorderedOps(VL.size());
-        transform(fixupOrderingIndices(*Order), ReorderedOps.begin(),
-                  [VL](const unsigned Idx) { return VL[Idx]; });
-        V.buildTree(ReorderedOps, ExternallyUsedValues, IgnoreList);
-      }
+      V.buildTree(VL, IgnoreList);
 #if !INTEL_CUSTOMIZATION
-=======
-      V.buildTree(VL, IgnoreList);
->>>>>>> 84cbd71c
       if (V.isTreeTinyAndNotFullyVectorizable())
         break;
 #endif // INTEL_CUSTOMIZATION
