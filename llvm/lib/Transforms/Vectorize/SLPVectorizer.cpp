--- conflicted
+++ resolved
@@ -2329,7 +2329,6 @@
                           const EdgeInfo &UserTreeIdx,
                           ArrayRef<unsigned> ReuseShuffleIndices = None,
                           ArrayRef<unsigned> ReorderIndices = None) {
-<<<<<<< HEAD
 #if INTEL_CUSTOMIZATION
     assert(((!Bundle && EntryState == TreeEntry::NeedToGather) ||
             (Bundle && EntryState != TreeEntry::NeedToGather)) &&
@@ -2350,12 +2349,6 @@
       return nullptr;
     }
 #endif // INTEL_CUSTOMIZATION
-=======
-    assert(!(Bundle && EntryState == TreeEntry::NeedToGather) &&
-           "Need to gather vectorized entry?");
-    assert((Bundle || EntryState == TreeEntry::NeedToGather) &&
-           "Need to vectorize gather entry?");
->>>>>>> 6434b9c8
     VectorizableTree.push_back(std::make_unique<TreeEntry>(VectorizableTree));
     TreeEntry *Last = VectorizableTree.back().get();
     Last->Idx = VectorizableTree.size() - 1;
@@ -4931,7 +4924,6 @@
           }
           return;
         }
-<<<<<<< HEAD
 #if INTEL_CUSTOMIZATION
         // Issue gather load only if split load fails
         CandidateForGatherLoad = true;
@@ -5024,22 +5016,14 @@
       if (CandidateForGatherLoad) {
           SmallVector<int, 4> OpDirection(VL.size(), 0);
 #endif // INTEL_CUSTOMIZATION
-=======
->>>>>>> 6434b9c8
         // Vectorizing non-consecutive loads with `llvm.masked.gather`.
         TreeEntry *TE = newTreeEntry(VL, TreeEntry::ScatterVectorize, Bundle, S,
                                      UserTreeIdx, ReuseShuffleIndicies);
         TE->setOperandsInOrder();
-<<<<<<< HEAD
         buildTree_rec(PointerOps, Depth + 1, {TE, 0, OpDirection}); // INTEL
         LLVM_DEBUG(dbgs() << "SLP: added a vector of non-consecutive loads.\n");
         return;
 #if INTEL_CUSTOMIZATION
-=======
-        buildTree_rec(PointerOps, Depth + 1, {TE, 0});
-        LLVM_DEBUG(dbgs() << "SLP: added a vector of non-consecutive loads.\n");
-        return;
->>>>>>> 6434b9c8
       }
 #endif // INTEL_CUSTOMIZATION
 
@@ -5926,13 +5910,10 @@
         ReuseShuffleCost -= (ReuseShuffleNumbers - VL.size()) * ScalarEltCost;
       }
       int ScalarLdCost = VecTy->getNumElements() * ScalarEltCost;
-<<<<<<< HEAD
 #if INTEL_CUSTOMIZATION
       // TODO: Cost modeling for split-load is definitely missed.
       // Need to implement it.
 #endif // INTEL_CUSTOMIZATION
-=======
->>>>>>> 6434b9c8
       int VecLdCost;
       if (E->State == TreeEntry::Vectorize) {
         VecLdCost = TTI->getMemoryOpCost(Instruction::Load, VecTy, alignment, 0,
