--- conflicted
+++ resolved
@@ -2319,13 +2319,10 @@
                           const EdgeInfo &UserTreeIdx,
                           ArrayRef<unsigned> ReuseShuffleIndices = None,
                           ArrayRef<unsigned> ReorderIndices = None) {
-<<<<<<< HEAD
-#if INTEL_CUSTOMIZATION
-=======
->>>>>>> 0b420d67
     assert(((!Bundle && EntryState == TreeEntry::NeedToGather) ||
             (Bundle && EntryState != TreeEntry::NeedToGather)) &&
            "Need to vectorize gather entry?");
+#if INTEL_CUSTOMIZATION
     // If we cannot proceed in adding a new tree entry, then add the leaf nodes
     // to the Multi-Node and return.
     if (EnableMultiNodeSLP && BuildingMultiNode &&
