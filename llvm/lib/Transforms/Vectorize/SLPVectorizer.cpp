//===- SLPVectorizer.cpp - A bottom up SLP Vectorizer ---------------------===//
//
// Part of the LLVM Project, under the Apache License v2.0 with LLVM Exceptions.
// See https://llvm.org/LICENSE.txt for license information.
// SPDX-License-Identifier: Apache-2.0 WITH LLVM-exception
//
//===----------------------------------------------------------------------===//
//
// This pass implements the Bottom Up SLP vectorizer. It detects consecutive
// stores that can be put together into vector-stores. Next, it attempts to
// construct vectorizable tree using the use-def chains. If a profitable tree
// was found, the SLP vectorizer performs vectorization on the tree.
//
// The pass is inspired by the work described in the paper:
//  "Loop-Aware SLP in GCC" by Ira Rosen, Dorit Nuzman, Ayal Zaks.
//
//===----------------------------------------------------------------------===//

#include "llvm/Transforms/Vectorize/SLPVectorizer.h"
#include "llvm/ADT/DenseMap.h"
#include "llvm/ADT/DenseSet.h"
#include "llvm/ADT/Optional.h"
#include "llvm/ADT/PostOrderIterator.h"
#include "llvm/ADT/STLExtras.h"
#include "llvm/ADT/SetVector.h"
#include "llvm/ADT/SmallBitVector.h"
#include "llvm/ADT/SmallPtrSet.h"
#include "llvm/ADT/SmallSet.h"
#include "llvm/ADT/SmallString.h"
#include "llvm/ADT/Statistic.h"
#include "llvm/ADT/iterator.h"
#include "llvm/ADT/iterator_range.h"
#include "llvm/Analysis/AliasAnalysis.h"
#include "llvm/Analysis/AssumptionCache.h"
#include "llvm/Analysis/CodeMetrics.h"
#include "llvm/Analysis/DemandedBits.h"
#include "llvm/Analysis/GlobalsModRef.h"
#include "llvm/Analysis/LoopAccessAnalysis.h"
#include "llvm/Analysis/LoopInfo.h"
#include "llvm/Analysis/MemoryLocation.h"
#include "llvm/Analysis/OptimizationRemarkEmitter.h"
#include "llvm/Analysis/ScalarEvolution.h"
#include "llvm/Analysis/ScalarEvolutionExpressions.h"
#include "llvm/Analysis/TargetLibraryInfo.h"
#include "llvm/Analysis/TargetTransformInfo.h"
#include "llvm/Analysis/ValueTracking.h"
#include "llvm/Analysis/VectorUtils.h"
#include "llvm/IR/Attributes.h"
#include "llvm/IR/BasicBlock.h"
#include "llvm/IR/Constant.h"
#include "llvm/IR/Constants.h"
#include "llvm/IR/DataLayout.h"
#include "llvm/IR/DebugLoc.h"
#include "llvm/IR/DerivedTypes.h"
#include "llvm/IR/Dominators.h"
#include "llvm/IR/Function.h"
#include "llvm/IR/IRBuilder.h"
#include "llvm/IR/InstrTypes.h"
#include "llvm/IR/Instruction.h"
#include "llvm/IR/Instructions.h"
#include "llvm/IR/IntrinsicInst.h"
#include "llvm/IR/Intrinsics.h"
#include "llvm/IR/Module.h"
#include "llvm/IR/NoFolder.h"
#include "llvm/IR/Operator.h"
#include "llvm/IR/PatternMatch.h"
#include "llvm/IR/Type.h"
#include "llvm/IR/Use.h"
#include "llvm/IR/User.h"
#include "llvm/IR/Value.h"
#include "llvm/IR/ValueHandle.h"
#include "llvm/IR/Verifier.h"
#include "llvm/InitializePasses.h"
#include "llvm/Pass.h"
#include "llvm/Support/Casting.h"
#include "llvm/Support/CommandLine.h"
#include "llvm/Support/Compiler.h"
#include "llvm/Support/DOTGraphTraits.h"
#include "llvm/Support/Debug.h"
#include "llvm/Support/ErrorHandling.h"
#include "llvm/Support/GraphWriter.h"
#include "llvm/Support/KnownBits.h"
#include "llvm/Support/MathExtras.h"
#include "llvm/Support/raw_ostream.h"
#include "llvm/Transforms/Utils/InjectTLIMappings.h"
#include "llvm/Transforms/Utils/LoopUtils.h"
#include "llvm/Transforms/Vectorize.h"
#include <algorithm>
#include <cassert>
#include <cstdint>
#include <iterator>
#include <memory>
#include <set>
#include <string>
#include <tuple>
#include <utility>
#include <vector>

#if INTEL_CUSTOMIZATION
#if !defined(NDEBUG) || defined(LLVM_ENABLE_DUMP)
#include "llvm/Support/FileSystem.h"
#endif
#endif // INTEL_CUSTOMIZATION

using namespace llvm;
using namespace llvm::PatternMatch;
using namespace slpvectorizer;

#define SV_NAME "slp-vectorizer"
#define DEBUG_TYPE "SLP"

STATISTIC(NumVectorInstructions, "Number of vector instructions generated");

cl::opt<bool> RunSLPVectorization("vectorize-slp", cl::init(true), cl::Hidden,
                                  cl::desc("Run the SLP vectorization passes"));

static cl::opt<int>
    SLPCostThreshold("slp-threshold", cl::init(0), cl::Hidden,
                     cl::desc("Only vectorize if you gain more than this "
                              "number "));

#if INTEL_CUSTOMIZATION
// This is the Cost returned by getTreeCost() when the tree is tiny and
// non-vectorizable.
// FIXME: This is a hack because SLPCostThreshold is adjustable and if it gets a
// value higher than this, it can still trigger vectorization. This happens in
// SLPVectorizer lit tests such as call.ll.
#define FORBIDEN_TINY_TREE 666666

// NOTE: This is a quick hack for following the best path (left or right branch)
// while buildTree_rec(). Ideally we would like to explore both orderings and
// select the best, but this could be computationally intensive.
// FIXME: This is causing SLPVectorizer/X86/extractelement.ll to fail.
static cl::opt<bool>
    BuildTreeOrderReverse("build-tree-order-reverse", cl::init(true),
                          cl::Hidden,
                          cl::desc("Reverse the order in which the operands "
                                   "are visited while building the tree"));

// Split-loads is a simplified form of Variable-Width SLP.
// It allows shorter vector-lengths loads which are then combined
// into final (wider) vector that matches the rest of vectorizable tree.
// The maximum number of loads per TreeEntry. Zero value disables
// split loads, otherwise can generate up to PowerOf2Floor(MaxSplitLoads) loads.
static cl::opt<uint32_t>
    MaxSplitLoads("max-split-load", cl::init(4), cl::Hidden,
                  cl::desc("Max number of split-load groups."));

// Enable the formation of Multi-Nodes.
// Please refer to the following paper for more details on Multi-Nodes.
// "Look-Ahead SLP: Auto-vectorization in the Presence of Commutative
// Operations, V. Porpodas, R.C.O. Rocha, L.F.W. Góes, CGO'18."
// https://doi.org/10.1145/3168807
static cl::opt<bool> EnableMultiNodeSLP("multi-node-slp", cl::init(true),
                                        cl::Hidden,
                                        cl::desc("Enable Multi-Node SLP"));

// This is a work-around to avoid compilation time explosion caused by
// re-scheduling the vectorizableTree. In a future implementation this should be
// removed.
static cl::opt<unsigned> MaxBBSizeForMultiNodeSLP(
    "max-bb-size-for-multi-node-slp", cl::init(4096), cl::Hidden,
    cl::desc("The maximum BB size for which multi-node SLP should kick in."));

static cl::opt<bool> MultiNodeVerifierChecks(
    "multi-node-verifier-checks", cl::init(false), cl::Hidden,
    cl::desc("Enables *very* frequent calls to the function verifier."));

static cl::opt<unsigned> MultiNodeSizeLimit(
    "multi-node-size-limit", cl::init(4), cl::Hidden,
    cl::desc(
        "Keep complexity down by not growing a multi-node larger than this"));

static cl::opt<unsigned> MaxNumOfMultiNodesPerTree(
    "max-multi-nodes-per-tree", cl::init(2), cl::Hidden,
    cl::desc("Workaround for broken save/restore scheduled instrs"));

// Enable swapping of frontier instructions. This allows for better reordering
// of the Multi-Node's leaves.
static cl::opt<bool>
    EnableSwapFrontiers("enable-swap-frontiers", cl::init(true), cl::Hidden,
                        cl::desc("Enable swapping frontiers of a Multi-Node"));

// Limit the horizontal search for a good group for a specific operandI. This
// helps improve compilation time.
static cl::opt<int>
    MaxGroupSpawns("max-group-spawns", cl::init(4), cl::Hidden,
                   cl::desc("Limit the complexity of finding the best operand "
                            "ordering for the multi-node."));

// Limit the total number of groups explored (controlled by MaxGroupSpawns) per
// Multi-Node. This limits the complexity of the algorithm.
static cl::opt<int> MaxTotalGroupSpawns(
    "max-total-group-spawns", cl::init(64), cl::Hidden,
    cl::desc("Hard limit on the total complexity of finding the best operand "
             "ordering for the multi-node."));

// The maximum depth that the look-ahead score heuristic will explore.
// The higher this value, the higher the compilation time.
static cl::opt<int> LookAheadMaxLevel(
    "look-ahead-max-level", cl::init(6), cl::Hidden,
    cl::desc("The maximum look-ahead level for cost model matching"));

// Allow the Multi-Node to guide buildTree_rec() towards the best path first.
static cl::opt<bool> EnablePathSteering(
    "enable-path-steering", cl::init(true), cl::Hidden,
    cl::desc("Enable path-steering by the Multi-Node exploration ."));

// When set to true limit the number of phis grabbed by vectorizeChainsInBlock
// by a maximum number of vector elements (MaxNumElts) of given type supported
// by current target. This practically decreases surface searched by SLP for
// vectorizable chains. Otherwise we increase chain length by (MaxNumElts -1)
// which still results in same maximum vector length as outcome but in corner
// cases (when we have perfectly vectorizable long power-of-two length chains)
// we end up with worse vectorized code.
static cl::opt<bool> LimitPhiChainLengthByMaxVecElemenets(
    "limit-phi-chain-by-max-vec-elems", cl::init(false), cl::Hidden,
    cl::desc("When collecting phis to vectorize limit chain length by a "
             "maximum number elements in a vector of given type as per TTI"));
#endif // INTEL_CUSTOMIZATION

static cl::opt<bool>
ShouldVectorizeHor("slp-vectorize-hor", cl::init(true), cl::Hidden,
                   cl::desc("Attempt to vectorize horizontal reductions"));

static cl::opt<bool> ShouldStartVectorizeHorAtStore(
    "slp-vectorize-hor-store", cl::init(false), cl::Hidden,
    cl::desc(
        "Attempt to vectorize horizontal reductions feeding into a store"));

static cl::opt<int>
MaxVectorRegSizeOption("slp-max-reg-size", cl::init(128), cl::Hidden,
    cl::desc("Attempt to vectorize for this register size in bits"));

static cl::opt<int>
MaxStoreLookup("slp-max-store-lookup", cl::init(32), cl::Hidden,
    cl::desc("Maximum depth of the lookup for consecutive stores."));

/// Limits the size of scheduling regions in a block.
/// It avoid long compile times for _very_ large blocks where vector
/// instructions are spread over a wide range.
/// This limit is way higher than needed by real-world functions.
static cl::opt<int>
ScheduleRegionSizeBudget("slp-schedule-budget", cl::init(100000), cl::Hidden,
    cl::desc("Limit the size of the SLP scheduling region per block"));

static cl::opt<int> MinVectorRegSizeOption(
    "slp-min-reg-size", cl::init(128), cl::Hidden,
    cl::desc("Attempt to vectorize for this register size in bits"));

static cl::opt<unsigned> RecursionMaxDepth(
    "slp-recursion-max-depth", cl::init(12), cl::Hidden,
    cl::desc("Limit the recursion depth when building a vectorizable tree"));

static cl::opt<unsigned> MinTreeSize(
    "slp-min-tree-size", cl::init(3), cl::Hidden,
    cl::desc("Only vectorize small trees if they are fully vectorizable"));

// The maximum depth that the look-ahead score heuristic will explore.
// The higher this value, the higher the compilation time overhead.
static cl::opt<int> LookAheadMaxDepth(
    "slp-max-look-ahead-depth", cl::init(2), cl::Hidden,
    cl::desc("The maximum look-ahead depth for operand reordering scores"));

// The Look-ahead heuristic goes through the users of the bundle to calculate
// the users cost in getExternalUsesCost(). To avoid compilation time increase
// we limit the number of users visited to this value.
static cl::opt<unsigned> LookAheadUsersBudget(
    "slp-look-ahead-users-budget", cl::init(2), cl::Hidden,
    cl::desc("The maximum number of users to visit while visiting the "
             "predecessors. This prevents compilation time increase."));

static cl::opt<bool>
    ViewSLPTree("view-slp-tree", cl::Hidden,
                cl::desc("Display the SLP trees with Graphviz"));

// Limit the number of alias checks. The limit is chosen so that
// it has no negative effect on the llvm benchmarks.
static const unsigned AliasedCheckLimit = 10;

// Another limit for the alias checks: The maximum distance between load/store
// instructions where alias checks are done.
// This limit is useful for very large basic blocks.
static const unsigned MaxMemDepDistance = 160;

/// If the ScheduleRegionSizeBudget is exhausted, we allow small scheduling
/// regions to be handled.
static const int MinScheduleRegionSize = 16;

/// Predicate for the element types that the SLP vectorizer supports.
///
/// The most important thing to filter here are types which are invalid in LLVM
/// vectors. We also filter target specific types which have absolutely no
/// meaningful vectorization path such as x86_fp80 and ppc_f128. This just
/// avoids spending time checking the cost model and realizing that they will
/// be inevitably scalarized.
static bool isValidElementType(Type *Ty) {
  return VectorType::isValidElementType(Ty) && !Ty->isX86_FP80Ty() &&
         !Ty->isPPC_FP128Ty();
}

/// \returns true if all of the instructions in \p VL are in the same block or
/// false otherwise.
static bool allSameBlock(ArrayRef<Value *> VL) {
  Instruction *I0 = dyn_cast<Instruction>(VL[0]);
  if (!I0)
    return false;
  BasicBlock *BB = I0->getParent();
  for (int I = 1, E = VL.size(); I < E; I++) {
    auto *II = dyn_cast<Instruction>(VL[I]);
    if (!II)
      return false;

    if (BB != II->getParent())
      return false;
  }
  return true;
}

/// \returns True if all of the values in \p VL are constants (but not
/// globals/constant expressions).
static bool allConstant(ArrayRef<Value *> VL) {
  // Constant expressions and globals can't be vectorized like normal integer/FP
  // constants.
  for (Value *i : VL)
    if (!isa<Constant>(i) || isa<ConstantExpr>(i) || isa<GlobalValue>(i))
      return false;
  return true;
}

/// \returns True if all of the values in \p VL are identical.
static bool isSplat(ArrayRef<Value *> VL) {
  for (unsigned i = 1, e = VL.size(); i < e; ++i)
    if (VL[i] != VL[0])
      return false;
  return true;
}

/// \returns True if \p I is commutative, handles CmpInst and BinaryOperator.
static bool isCommutative(Instruction *I) {
  if (auto *Cmp = dyn_cast<CmpInst>(I))
    return Cmp->isCommutative();
  if (auto *BO = dyn_cast<BinaryOperator>(I))
    return BO->isCommutative();
  // TODO: This should check for generic Instruction::isCommutative(), but
  //       we need to confirm that the caller code correctly handles Intrinsics
  //       for example (does not have 2 operands).
  return false;
}

/// Checks if the vector of instructions can be represented as a shuffle, like:
/// %x0 = extractelement <4 x i8> %x, i32 0
/// %x3 = extractelement <4 x i8> %x, i32 3
/// %y1 = extractelement <4 x i8> %y, i32 1
/// %y2 = extractelement <4 x i8> %y, i32 2
/// %x0x0 = mul i8 %x0, %x0
/// %x3x3 = mul i8 %x3, %x3
/// %y1y1 = mul i8 %y1, %y1
/// %y2y2 = mul i8 %y2, %y2
/// %ins1 = insertelement <4 x i8> undef, i8 %x0x0, i32 0
/// %ins2 = insertelement <4 x i8> %ins1, i8 %x3x3, i32 1
/// %ins3 = insertelement <4 x i8> %ins2, i8 %y1y1, i32 2
/// %ins4 = insertelement <4 x i8> %ins3, i8 %y2y2, i32 3
/// ret <4 x i8> %ins4
/// can be transformed into:
/// %1 = shufflevector <4 x i8> %x, <4 x i8> %y, <4 x i32> <i32 0, i32 3, i32 5,
///                                                         i32 6>
/// %2 = mul <4 x i8> %1, %1
/// ret <4 x i8> %2
/// We convert this initially to something like:
/// %x0 = extractelement <4 x i8> %x, i32 0
/// %x3 = extractelement <4 x i8> %x, i32 3
/// %y1 = extractelement <4 x i8> %y, i32 1
/// %y2 = extractelement <4 x i8> %y, i32 2
/// %1 = insertelement <4 x i8> undef, i8 %x0, i32 0
/// %2 = insertelement <4 x i8> %1, i8 %x3, i32 1
/// %3 = insertelement <4 x i8> %2, i8 %y1, i32 2
/// %4 = insertelement <4 x i8> %3, i8 %y2, i32 3
/// %5 = mul <4 x i8> %4, %4
/// %6 = extractelement <4 x i8> %5, i32 0
/// %ins1 = insertelement <4 x i8> undef, i8 %6, i32 0
/// %7 = extractelement <4 x i8> %5, i32 1
/// %ins2 = insertelement <4 x i8> %ins1, i8 %7, i32 1
/// %8 = extractelement <4 x i8> %5, i32 2
/// %ins3 = insertelement <4 x i8> %ins2, i8 %8, i32 2
/// %9 = extractelement <4 x i8> %5, i32 3
/// %ins4 = insertelement <4 x i8> %ins3, i8 %9, i32 3
/// ret <4 x i8> %ins4
/// InstCombiner transforms this into a shuffle and vector mul
/// TODO: Can we split off and reuse the shuffle mask detection from
/// TargetTransformInfo::getInstructionThroughput?
static Optional<TargetTransformInfo::ShuffleKind>
isShuffle(ArrayRef<Value *> VL) {
  auto *EI0 = cast<ExtractElementInst>(VL[0]);
  unsigned Size =
      cast<FixedVectorType>(EI0->getVectorOperandType())->getNumElements();
  Value *Vec1 = nullptr;
  Value *Vec2 = nullptr;
  enum ShuffleMode { Unknown, Select, Permute };
  ShuffleMode CommonShuffleMode = Unknown;
  for (unsigned I = 0, E = VL.size(); I < E; ++I) {
    auto *EI = cast<ExtractElementInst>(VL[I]);
    auto *Vec = EI->getVectorOperand();
    // All vector operands must have the same number of vector elements.
    if (cast<FixedVectorType>(Vec->getType())->getNumElements() != Size)
      return None;
    auto *Idx = dyn_cast<ConstantInt>(EI->getIndexOperand());
    if (!Idx)
      return None;
    // Undefined behavior if Idx is negative or >= Size.
    if (Idx->getValue().uge(Size))
      continue;
    unsigned IntIdx = Idx->getValue().getZExtValue();
    // We can extractelement from undef vector.
    if (isa<UndefValue>(Vec))
      continue;
    // For correct shuffling we have to have at most 2 different vector operands
    // in all extractelement instructions.
    if (!Vec1 || Vec1 == Vec)
      Vec1 = Vec;
    else if (!Vec2 || Vec2 == Vec)
      Vec2 = Vec;
    else
      return None;
    if (CommonShuffleMode == Permute)
      continue;
    // If the extract index is not the same as the operation number, it is a
    // permutation.
    if (IntIdx != I) {
      CommonShuffleMode = Permute;
      continue;
    }
    CommonShuffleMode = Select;
  }
  // If we're not crossing lanes in different vectors, consider it as blending.
  if (CommonShuffleMode == Select && Vec2)
    return TargetTransformInfo::SK_Select;
  // If Vec2 was never used, we have a permutation of a single vector, otherwise
  // we have permutation of 2 vectors.
  return Vec2 ? TargetTransformInfo::SK_PermuteTwoSrc
              : TargetTransformInfo::SK_PermuteSingleSrc;
}

namespace {

/// Main data required for vectorization of instructions.
struct InstructionsState {
  /// The very first instruction in the list with the main opcode.
  Value *OpValue = nullptr;

  /// The main/alternate instruction.
  Instruction *MainOp = nullptr;
  Instruction *AltOp = nullptr;

  /// The main/alternate opcodes for the list of instructions.
  unsigned getOpcode() const {
    return MainOp ? MainOp->getOpcode() : 0;
  }

  unsigned getAltOpcode() const {
    return AltOp ? AltOp->getOpcode() : 0;
  }

  /// Some of the instructions in the list have alternate opcodes.
  bool isAltShuffle() const { return getOpcode() != getAltOpcode(); }

  bool isOpcodeOrAlt(Instruction *I) const {
    unsigned CheckedOpcode = I->getOpcode();
    return getOpcode() == CheckedOpcode || getAltOpcode() == CheckedOpcode;
  }

  InstructionsState() = delete;
  InstructionsState(Value *OpValue, Instruction *MainOp, Instruction *AltOp)
      : OpValue(OpValue), MainOp(MainOp), AltOp(AltOp) {}
};

} // end anonymous namespace

/// Chooses the correct key for scheduling data. If \p Op has the same (or
/// alternate) opcode as \p OpValue, the key is \p Op. Otherwise the key is \p
/// OpValue.
static Value *isOneOf(const InstructionsState &S, Value *Op) {
  auto *I = dyn_cast<Instruction>(Op);
  if (I && S.isOpcodeOrAlt(I))
    return Op;
  return S.OpValue;
}

/// \returns true if \p Opcode is allowed as part of of the main/alternate
/// instruction for SLP vectorization.
///
/// Example of unsupported opcode is SDIV that can potentially cause UB if the
/// "shuffled out" lane would result in division by zero.
static bool isValidForAlternation(unsigned Opcode) {
  if (Instruction::isIntDivRem(Opcode))
    return false;

  return true;
}

/// \returns analysis of the Instructions in \p VL described in
/// InstructionsState, the Opcode that we suppose the whole list
/// could be vectorized even if its structure is diverse.
static InstructionsState getSameOpcode(ArrayRef<Value *> VL,
                                       unsigned BaseIndex = 0) {
  // Make sure these are all Instructions.
  if (llvm::any_of(VL, [](Value *V) { return !isa<Instruction>(V); }))
    return InstructionsState(VL[BaseIndex], nullptr, nullptr);

  bool IsCastOp = isa<CastInst>(VL[BaseIndex]);
  bool IsBinOp = isa<BinaryOperator>(VL[BaseIndex]);
  unsigned Opcode = cast<Instruction>(VL[BaseIndex])->getOpcode();
  unsigned AltOpcode = Opcode;
  unsigned AltIndex = BaseIndex;

  // Check for one alternate opcode from another BinaryOperator.
  // TODO - generalize to support all operators (types, calls etc.).
  for (int Cnt = 0, E = VL.size(); Cnt < E; Cnt++) {
    unsigned InstOpcode = cast<Instruction>(VL[Cnt])->getOpcode();
    if (IsBinOp && isa<BinaryOperator>(VL[Cnt])) {
      if (InstOpcode == Opcode || InstOpcode == AltOpcode)
        continue;
      if (Opcode == AltOpcode && isValidForAlternation(InstOpcode) &&
          isValidForAlternation(Opcode)) {
        AltOpcode = InstOpcode;
        AltIndex = Cnt;
        continue;
      }
    } else if (IsCastOp && isa<CastInst>(VL[Cnt])) {
      Type *Ty0 = cast<Instruction>(VL[BaseIndex])->getOperand(0)->getType();
      Type *Ty1 = cast<Instruction>(VL[Cnt])->getOperand(0)->getType();
      if (Ty0 == Ty1) {
        if (InstOpcode == Opcode || InstOpcode == AltOpcode)
          continue;
        if (Opcode == AltOpcode) {
          assert(isValidForAlternation(Opcode) &&
                 isValidForAlternation(InstOpcode) &&
                 "Cast isn't safe for alternation, logic needs to be updated!");
          AltOpcode = InstOpcode;
          AltIndex = Cnt;
          continue;
        }
      }
    } else if (InstOpcode == Opcode || InstOpcode == AltOpcode)
      continue;
    return InstructionsState(VL[BaseIndex], nullptr, nullptr);
  }

  return InstructionsState(VL[BaseIndex], cast<Instruction>(VL[BaseIndex]),
                           cast<Instruction>(VL[AltIndex]));
}

/// \returns true if all of the values in \p VL have the same type or false
/// otherwise.
static bool allSameType(ArrayRef<Value *> VL) {
  Type *Ty = VL[0]->getType();
  for (int i = 1, e = VL.size(); i < e; i++)
    if (VL[i]->getType() != Ty)
      return false;

  return true;
}

/// \returns True if Extract{Value,Element} instruction extracts element Idx.
static Optional<unsigned> getExtractIndex(Instruction *E) {
  unsigned Opcode = E->getOpcode();
  assert((Opcode == Instruction::ExtractElement ||
          Opcode == Instruction::ExtractValue) &&
         "Expected extractelement or extractvalue instruction.");
  if (Opcode == Instruction::ExtractElement) {
    auto *CI = dyn_cast<ConstantInt>(E->getOperand(1));
    if (!CI)
      return None;
    return CI->getZExtValue();
  }
  ExtractValueInst *EI = cast<ExtractValueInst>(E);
  if (EI->getNumIndices() != 1)
    return None;
  return *EI->idx_begin();
}

/// \returns True if in-tree use also needs extract. This refers to
/// possible scalar operand in vectorized instruction.
static bool InTreeUserNeedToExtract(Value *Scalar, Instruction *UserInst,
                                    TargetLibraryInfo *TLI) {
  unsigned Opcode = UserInst->getOpcode();
  switch (Opcode) {
  case Instruction::Load: {
    LoadInst *LI = cast<LoadInst>(UserInst);
    return (LI->getPointerOperand() == Scalar);
  }
  case Instruction::Store: {
    StoreInst *SI = cast<StoreInst>(UserInst);
    return (SI->getPointerOperand() == Scalar);
  }
  case Instruction::Call: {
    CallInst *CI = cast<CallInst>(UserInst);
    Intrinsic::ID ID = getVectorIntrinsicIDForCall(CI, TLI);
    for (unsigned i = 0, e = CI->getNumArgOperands(); i != e; ++i) {
      if (hasVectorInstrinsicScalarOpd(ID, i))
        return (CI->getArgOperand(i) == Scalar);
    }
    LLVM_FALLTHROUGH;
  }
  default:
    return false;
  }
}

/// \returns the AA location that is being access by the instruction.
static MemoryLocation getLocation(Instruction *I, AAResults *AA) {
  if (StoreInst *SI = dyn_cast<StoreInst>(I))
    return MemoryLocation::get(SI);
  if (LoadInst *LI = dyn_cast<LoadInst>(I))
    return MemoryLocation::get(LI);
  return MemoryLocation();
}

/// \returns True if the instruction is not a volatile or atomic load/store.
static bool isSimple(Instruction *I) {
  if (LoadInst *LI = dyn_cast<LoadInst>(I))
    return LI->isSimple();
  if (StoreInst *SI = dyn_cast<StoreInst>(I))
    return SI->isSimple();
  if (MemIntrinsic *MI = dyn_cast<MemIntrinsic>(I))
    return !MI->isVolatile();
  return true;
}

namespace llvm {

static void inversePermutation(ArrayRef<unsigned> Indices,
                               SmallVectorImpl<int> &Mask) {
  Mask.clear();
  const unsigned E = Indices.size();
  Mask.resize(E, E + 1);
  for (unsigned I = 0; I < E; ++I)
    Mask[Indices[I]] = I;
}

namespace slpvectorizer {

/// Bottom Up SLP Vectorizer.
class BoUpSLP {
  struct TreeEntry;
  struct ScheduleData;

public:
  using ValueList = SmallVector<Value *, 8>;
  using InstrList = SmallVector<Instruction *, 16>;
  using ValueSet = SmallPtrSet<Value *, 16>;
  using StoreList = SmallVector<StoreInst *, 8>;
  using ExtraValueToDebugLocsMap =
      MapVector<Value *, SmallVector<Instruction *, 2>>;
  using OrdersType = SmallVector<unsigned, 4>;

  BoUpSLP(Function *Func, ScalarEvolution *Se, TargetTransformInfo *Tti,
          TargetLibraryInfo *TLi, AAResults *Aa, LoopInfo *Li,
          DominatorTree *Dt, AssumptionCache *AC, DemandedBits *DB,
          const DataLayout *DL, OptimizationRemarkEmitter *ORE)
      : F(Func), SE(Se), TTI(Tti), TLI(TLi), AA(Aa), LI(Li), DT(Dt), AC(AC),
        DB(DB), DL(DL), ORE(ORE), Builder(Se->getContext()) {
    CodeMetrics::collectEphemeralValues(F, AC, EphValues);
    // Use the vector register size specified by the target unless overridden
    // by a command-line option.
    // TODO: It would be better to limit the vectorization factor based on
    //       data type rather than just register size. For example, x86 AVX has
    //       256-bit registers, but it does not support integer operations
    //       at that width (that requires AVX2).
    if (MaxVectorRegSizeOption.getNumOccurrences())
      MaxVecRegSize = MaxVectorRegSizeOption;
    else
      MaxVecRegSize = TTI->getRegisterBitWidth(true);

    if (MinVectorRegSizeOption.getNumOccurrences())
      MinVecRegSize = MinVectorRegSizeOption;
    else
      MinVecRegSize = TTI->getMinVectorRegisterBitWidth();
  }

  /// Vectorize the tree that starts with the elements in \p VL.
  /// Returns the vectorized root.
  Value *vectorizeTree();

  /// Vectorize the tree but with the list of externally used values \p
  /// ExternallyUsedValues. Values in this MapVector can be replaced but the
  /// generated extractvalue instructions.
  Value *vectorizeTree(ExtraValueToDebugLocsMap &ExternallyUsedValues);

  /// \returns the cost incurred by unwanted spills and fills, caused by
  /// holding live values over call sites.
  int getSpillCost() const;

  /// \returns the vectorization cost of the subtree that starts at \p VL.
  /// A negative number means that this is profitable.
  int getTreeCost();

#if INTEL_CUSTOMIZATION
  /// Cleanup Multi-Node state once vectorization has succeeded.
  void cleanupMultiNodeReordering();

  /// Restore the code to the original condition, by unswapping instructions.
  void undoMultiNodeReordering();
#endif // INTEL_CUSTOMIZATION

  /// Construct a vectorizable tree that starts at \p Roots, ignoring users for
  /// the purpose of scheduling and extraction in the \p UserIgnoreLst.
  void buildTree(ArrayRef<Value *> Roots,
                 ArrayRef<Value *> UserIgnoreLst = None);

  /// Construct a vectorizable tree that starts at \p Roots, ignoring users for
  /// the purpose of scheduling and extraction in the \p UserIgnoreLst taking
  /// into account (and updating it, if required) list of externally used
  /// values stored in \p ExternallyUsedValues.
  void buildTree(ArrayRef<Value *> Roots,
                 ExtraValueToDebugLocsMap &ExternallyUsedValues,
                 ArrayRef<Value *> UserIgnoreLst = None);

  /// Clear the internal data structures that are created by 'buildTree'.
  void deleteTree() {
    VectorizableTree.clear();
    ScalarToTreeEntry.clear();
    MustGather.clear();
    ExternalUses.clear();
    NumOpsWantToKeepOrder.clear();
    NumOpsWantToKeepOriginalOrder = 0;
    for (auto &Iter : BlocksSchedules) {
      BlockScheduling *BS = Iter.second.get();
      BS->clear();
    }
    MinBWs.clear();
#if INTEL_CUSTOMIZATION
    undoMultiNodeReordering();
    AllMultiNodeValues.clear();
#endif // INTEL_CUSTOMIZATION
  }

  unsigned getTreeSize() const { return VectorizableTree.size(); }

  /// Perform LICM and CSE on the newly generated gather sequences.
  void optimizeGatherSequence();

  /// \returns The best order of instructions for vectorization.
  Optional<ArrayRef<unsigned>> bestOrder() const {
    assert(llvm::all_of(
               NumOpsWantToKeepOrder,
               [this](const decltype(NumOpsWantToKeepOrder)::value_type &D) {
                 return D.getFirst().size() ==
                        VectorizableTree[0]->Scalars.size();
               }) &&
           "All orders must have the same size as number of instructions in "
           "tree node.");
    auto I = std::max_element(
        NumOpsWantToKeepOrder.begin(), NumOpsWantToKeepOrder.end(),
        [](const decltype(NumOpsWantToKeepOrder)::value_type &D1,
           const decltype(NumOpsWantToKeepOrder)::value_type &D2) {
          return D1.second < D2.second;
        });
    if (I == NumOpsWantToKeepOrder.end() ||
        I->getSecond() <= NumOpsWantToKeepOriginalOrder)
      return None;

    return makeArrayRef(I->getFirst());
  }

  /// Builds the correct order for root instructions.
  /// If some leaves have the same instructions to be vectorized, we may
  /// incorrectly evaluate the best order for the root node (it is built for the
  /// vector of instructions without repeated instructions and, thus, has less
  /// elements than the root node). This function builds the correct order for
  /// the root node.
  /// For example, if the root node is \<a+b, a+c, a+d, f+e\>, then the leaves
  /// are \<a, a, a, f\> and \<b, c, d, e\>. When we try to vectorize the first
  /// leaf, it will be shrink to \<a, b\>. If instructions in this leaf should
  /// be reordered, the best order will be \<1, 0\>. We need to extend this
  /// order for the root node. For the root node this order should look like
  /// \<3, 0, 1, 2\>. This function extends the order for the reused
  /// instructions.
  void findRootOrder(OrdersType &Order) {
    // If the leaf has the same number of instructions to vectorize as the root
    // - order must be set already.
    unsigned RootSize = VectorizableTree[0]->Scalars.size();
    if (Order.size() == RootSize)
      return;
    SmallVector<unsigned, 4> RealOrder(Order.size());
    std::swap(Order, RealOrder);
    SmallVector<int, 4> Mask;
    inversePermutation(RealOrder, Mask);
    Order.assign(Mask.begin(), Mask.end());
    // The leaf has less number of instructions - need to find the true order of
    // the root.
    // Scan the nodes starting from the leaf back to the root.
    const TreeEntry *PNode = VectorizableTree.back().get();
    SmallVector<const TreeEntry *, 4> Nodes(1, PNode);
    SmallPtrSet<const TreeEntry *, 4> Visited;
    while (!Nodes.empty() && Order.size() != RootSize) {
      const TreeEntry *PNode = Nodes.pop_back_val();
      if (!Visited.insert(PNode).second)
        continue;
      const TreeEntry &Node = *PNode;
      for (const EdgeInfo &EI : Node.UserTreeIndices)
        if (EI.UserTE)
          Nodes.push_back(EI.UserTE);
      if (Node.ReuseShuffleIndices.empty())
        continue;
      // Build the order for the parent node.
      OrdersType NewOrder(Node.ReuseShuffleIndices.size(), RootSize);
      SmallVector<unsigned, 4> OrderCounter(Order.size(), 0);
      // The algorithm of the order extension is:
      // 1. Calculate the number of the same instructions for the order.
      // 2. Calculate the index of the new order: total number of instructions
      // with order less than the order of the current instruction + reuse
      // number of the current instruction.
      // 3. The new order is just the index of the instruction in the original
      // vector of the instructions.
      for (unsigned I : Node.ReuseShuffleIndices)
        ++OrderCounter[Order[I]];
      SmallVector<unsigned, 4> CurrentCounter(Order.size(), 0);
      for (unsigned I = 0, E = Node.ReuseShuffleIndices.size(); I < E; ++I) {
        unsigned ReusedIdx = Node.ReuseShuffleIndices[I];
        unsigned OrderIdx = Order[ReusedIdx];
        unsigned NewIdx = 0;
        for (unsigned J = 0; J < OrderIdx; ++J)
          NewIdx += OrderCounter[J];
        NewIdx += CurrentCounter[OrderIdx];
        ++CurrentCounter[OrderIdx];
        assert(NewOrder[NewIdx] == RootSize &&
               "The order index should not be written already.");
        NewOrder[NewIdx] = I;
      }
      std::swap(Order, NewOrder);
    }
    assert(Order.size() == RootSize &&
           "Root node is expected or the size of the order must be the same as "
           "the number of elements in the root node.");
    assert(llvm::all_of(Order,
                        [RootSize](unsigned Val) { return Val != RootSize; }) &&
           "All indices must be initialized");
  }

  /// \return The vector element size in bits to use when vectorizing the
  /// expression tree ending at \p V. If V is a store, the size is the width of
  /// the stored value. Otherwise, the size is the width of the largest loaded
  /// value reaching V. This method is used by the vectorizer to calculate
  /// vectorization factors.
  unsigned getVectorElementSize(Value *V);

  /// Compute the minimum type sizes required to represent the entries in a
  /// vectorizable tree.
  void computeMinimumValueSizes();

  // \returns maximum vector register size as set by TTI or overridden by cl::opt.
  unsigned getMaxVecRegSize() const {
    return MaxVecRegSize;
  }

  // \returns minimum vector register size as set by cl::opt.
  unsigned getMinVecRegSize() const {
    return MinVecRegSize;
  }

  /// Check if homogeneous aggregate is isomorphic to some VectorType.
  /// Accepts homogeneous multidimensional aggregate of scalars/vectors like
  /// {[4 x i16], [4 x i16]}, { <2 x float>, <2 x float> },
  /// {{{i16, i16}, {i16, i16}}, {{i16, i16}, {i16, i16}}} and so on.
  ///
  /// \returns number of elements in vector if isomorphism exists, 0 otherwise.
  unsigned canMapToVector(Type *T, const DataLayout &DL) const;

  /// \returns True if the VectorizableTree is both tiny and not fully
  /// vectorizable. We do not vectorize such trees.
  bool isTreeTinyAndNotFullyVectorizable() const;

  /// Assume that a legal-sized 'or'-reduction of shifted/zexted loaded values
  /// can be load combined in the backend. Load combining may not be allowed in
  /// the IR optimizer, so we do not want to alter the pattern. For example,
  /// partially transforming a scalar bswap() pattern into vector code is
  /// effectively impossible for the backend to undo.
  /// TODO: If load combining is allowed in the IR optimizer, this analysis
  ///       may not be necessary.
  bool isLoadCombineReductionCandidate(unsigned ReductionOpcode) const;

  /// Assume that a vector of stores of bitwise-or/shifted/zexted loaded values
  /// can be load combined in the backend. Load combining may not be allowed in
  /// the IR optimizer, so we do not want to alter the pattern. For example,
  /// partially transforming a scalar bswap() pattern into vector code is
  /// effectively impossible for the backend to undo.
  /// TODO: If load combining is allowed in the IR optimizer, this analysis
  ///       may not be necessary.
  bool isLoadCombineCandidate() const;

  OptimizationRemarkEmitter *getORE() { return ORE; }

  /// This structure holds any data we need about the edges being traversed
  /// during buildTree_rec(). We keep track of:
  /// (i) the user TreeEntry index, and
  /// (ii) the index of the edge.
  struct EdgeInfo {
    EdgeInfo() = default;
#if INTEL_CUSTOMIZATION
    EdgeInfo(TreeEntry *UserTE, unsigned EdgeIdx, SmallVectorImpl<int> &OpDir)
        : UserTE(UserTE), EdgeIdx(EdgeIdx), OpDirection(OpDir.begin(), OpDir.end()) {}

    EdgeInfo(TreeEntry *UserTE, unsigned EdgeIdx)
        : UserTE(UserTE), EdgeIdx(EdgeIdx) {}
#endif // INTEL_CUSTOMIZATION
    /// The user TreeEntry.
    TreeEntry *UserTE = nullptr;
    /// The operand index of the use.
    unsigned EdgeIdx = UINT_MAX;
#if INTEL_CUSTOMIZATION
    ///
    /// Holds the operand we followed for each lane.
    /// TODO: This is now used for the multi-node only. Should go away when
    /// multi-node support is introduced in the community.
    SmallVector<int, 4> OpDirection;
#endif // INTEL_CUSTOMIZATION
#if !defined(NDEBUG) || defined(LLVM_ENABLE_DUMP) //INTEL
    friend inline raw_ostream &operator<<(raw_ostream &OS,
                                          const BoUpSLP::EdgeInfo &EI) {
      EI.dump(OS);
      return OS;
    }
    /// Debug print.
    void dump(raw_ostream &OS) const {
      OS << "{User:" << (UserTE ? std::to_string(UserTE->Idx) : "null")
         << " EdgeIdx:" << EdgeIdx << "}";
    }
    LLVM_DUMP_METHOD void dump() const { dump(dbgs()); }
#endif
  };

  /// A helper data structure to hold the operands of a vector of instructions.
  /// This supports a fixed vector length for all operand vectors.
  class VLOperands {
    /// For each operand we need (i) the value, and (ii) the opcode that it
    /// would be attached to if the expression was in a left-linearized form.
    /// This is required to avoid illegal operand reordering.
    /// For example:
    /// \verbatim
    ///                         0 Op1
    ///                         |/
    /// Op1 Op2   Linearized    + Op2
    ///   \ /     ---------->   |/
    ///    -                    -
    ///
    /// Op1 - Op2            (0 + Op1) - Op2
    /// \endverbatim
    ///
    /// Value Op1 is attached to a '+' operation, and Op2 to a '-'.
    ///
    /// Another way to think of this is to track all the operations across the
    /// path from the operand all the way to the root of the tree and to
    /// calculate the operation that corresponds to this path. For example, the
    /// path from Op2 to the root crosses the RHS of the '-', therefore the
    /// corresponding operation is a '-' (which matches the one in the
    /// linearized tree, as shown above).
    ///
    /// For lack of a better term, we refer to this operation as Accumulated
    /// Path Operation (APO).
    struct OperandData {
      OperandData() = default;
      OperandData(Value *V, bool APO, bool IsUsed)
          : V(V), APO(APO), IsUsed(IsUsed) {}
      /// The operand value.
      Value *V = nullptr;
      /// TreeEntries only allow a single opcode, or an alternate sequence of
      /// them (e.g, +, -). Therefore, we can safely use a boolean value for the
      /// APO. It is set to 'true' if 'V' is attached to an inverse operation
      /// in the left-linearized form (e.g., Sub/Div), and 'false' otherwise
      /// (e.g., Add/Mul)
      bool APO = false;
      /// Helper data for the reordering function.
      bool IsUsed = false;
    };

    /// During operand reordering, we are trying to select the operand at lane
    /// that matches best with the operand at the neighboring lane. Our
    /// selection is based on the type of value we are looking for. For example,
    /// if the neighboring lane has a load, we need to look for a load that is
    /// accessing a consecutive address. These strategies are summarized in the
    /// 'ReorderingMode' enumerator.
    enum class ReorderingMode {
      Load,     ///< Matching loads to consecutive memory addresses
      Opcode,   ///< Matching instructions based on opcode (same or alternate)
      Constant, ///< Matching constants
      Splat,    ///< Matching the same instruction multiple times (broadcast)
      Failed,   ///< We failed to create a vectorizable group
    };

    using OperandDataVec = SmallVector<OperandData, 2>;

    /// A vector of operand vectors.
    SmallVector<OperandDataVec, 4> OpsVec;

    const DataLayout &DL;
    ScalarEvolution &SE;
    const BoUpSLP &R;

    /// \returns the operand data at \p OpIdx and \p Lane.
    OperandData &getData(unsigned OpIdx, unsigned Lane) {
      return OpsVec[OpIdx][Lane];
    }

    /// \returns the operand data at \p OpIdx and \p Lane. Const version.
    const OperandData &getData(unsigned OpIdx, unsigned Lane) const {
      return OpsVec[OpIdx][Lane];
    }

    /// Clears the used flag for all entries.
    void clearUsed() {
      for (unsigned OpIdx = 0, NumOperands = getNumOperands();
           OpIdx != NumOperands; ++OpIdx)
        for (unsigned Lane = 0, NumLanes = getNumLanes(); Lane != NumLanes;
             ++Lane)
          OpsVec[OpIdx][Lane].IsUsed = false;
    }

    /// Swap the operand at \p OpIdx1 with that one at \p OpIdx2.
    void swap(unsigned OpIdx1, unsigned OpIdx2, unsigned Lane) {
      std::swap(OpsVec[OpIdx1][Lane], OpsVec[OpIdx2][Lane]);
    }
#if INTEL_CUSTOMIZATION
    // We eventually want to completely switch to community version of
    // Look-ahead scores calculation stuff. For now enable access to
    // getShallowScore routine and score constants so that it could be used from
    // outside of the class.
  public:
#endif // INTEL_CUSTOMIZATION
    // The hard-coded scores listed here are not very important. When computing
    // the scores of matching one sub-tree with another, we are basically
    // counting the number of values that are matching. So even if all scores
    // are set to 1, we would still get a decent matching result.
    // However, sometimes we have to break ties. For example we may have to
    // choose between matching loads vs matching opcodes. This is what these
    // scores are helping us with: they provide the order of preference.

    /// Loads from consecutive memory addresses, e.g. load(A[i]), load(A[i+1]).
    static const int ScoreConsecutiveLoads = 3;
    /// ExtractElementInst from same vector and consecutive indexes.
    static const int ScoreConsecutiveExtracts = 3;
    /// Constants.
    static const int ScoreConstants = 1; // INTEL (orig: 2)
    /// Instructions with the same opcode.
    static const int ScoreSameOpcode = 2;
    /// Instructions with alt opcodes (e.g, add + sub).
    static const int ScoreAltOpcodes = 1;
    /// Identical instructions (a.k.a. splat or broadcast).
    static const int ScoreSplat = 1;
    /// Matching with an undef is preferable to failing.
    static const int ScoreUndef = 1;
    /// Score for failing to find a decent match.
    static const int ScoreFail = 0;
    /// User exteranl to the vectorized code.
    static const int ExternalUseCost = 1;
    /// The user is internal but in a different lane.
    static const int UserInDiffLaneCost = ExternalUseCost;

    /// \returns the score of placing \p V1 and \p V2 in consecutive lanes.
    static int getShallowScore(Value *V1, Value *V2, const DataLayout &DL,
                               ScalarEvolution &SE) {
      auto *LI1 = dyn_cast<LoadInst>(V1);
      auto *LI2 = dyn_cast<LoadInst>(V2);
      if (LI1 && LI2)
        return isConsecutiveAccess(LI1, LI2, DL, SE)
                   ? VLOperands::ScoreConsecutiveLoads
                   : VLOperands::ScoreFail;

      auto *C1 = dyn_cast<Constant>(V1);
      auto *C2 = dyn_cast<Constant>(V2);
      if (C1 && C2)
        return VLOperands::ScoreConstants;

      // Extracts from consecutive indexes of the same vector better score as
      // the extracts could be optimized away.
      Value *EV;
      ConstantInt *Ex1Idx, *Ex2Idx;
      if (match(V1, m_ExtractElt(m_Value(EV), m_ConstantInt(Ex1Idx))) &&
          match(V2, m_ExtractElt(m_Deferred(EV), m_ConstantInt(Ex2Idx))) &&
          Ex1Idx->getZExtValue() + 1 == Ex2Idx->getZExtValue())
        return VLOperands::ScoreConsecutiveExtracts;

      auto *I1 = dyn_cast<Instruction>(V1);
      auto *I2 = dyn_cast<Instruction>(V2);
      if (I1 && I2) {
        if (I1 == I2)
          return VLOperands::ScoreSplat;
        InstructionsState S = getSameOpcode({I1, I2});
        // Note: Only consider instructions with <= 2 operands to avoid
        // complexity explosion.
        if (S.getOpcode() && S.MainOp->getNumOperands() <= 2)
          return S.isAltShuffle() ? VLOperands::ScoreAltOpcodes
                                  : VLOperands::ScoreSameOpcode;
      }

      if (isa<UndefValue>(V2))
        return VLOperands::ScoreUndef;

      return VLOperands::ScoreFail;
    }

  private: // INTEL
    /// Holds the values and their lane that are taking part in the look-ahead
    /// score calculation. This is used in the external uses cost calculation.
    SmallDenseMap<Value *, int> InLookAheadValues;

    /// \Returns the additinal cost due to uses of \p LHS and \p RHS that are
    /// either external to the vectorized code, or require shuffling.
    int getExternalUsesCost(const std::pair<Value *, int> &LHS,
                            const std::pair<Value *, int> &RHS) {
      int Cost = 0;
      std::array<std::pair<Value *, int>, 2> Values = {{LHS, RHS}};
      for (int Idx = 0, IdxE = Values.size(); Idx != IdxE; ++Idx) {
        Value *V = Values[Idx].first;
        // Calculate the absolute lane, using the minimum relative lane of LHS
        // and RHS as base and Idx as the offset.
        int Ln = std::min(LHS.second, RHS.second) + Idx;
        assert(Ln >= 0 && "Bad lane calculation");
        unsigned UsersBudget = LookAheadUsersBudget;
        for (User *U : V->users()) {
          if (const TreeEntry *UserTE = R.getTreeEntry(U)) {
            // The user is in the VectorizableTree. Check if we need to insert.
            auto It = llvm::find(UserTE->Scalars, U);
            assert(It != UserTE->Scalars.end() && "U is in UserTE");
            int UserLn = std::distance(UserTE->Scalars.begin(), It);
            assert(UserLn >= 0 && "Bad lane");
            if (UserLn != Ln)
              Cost += UserInDiffLaneCost;
          } else {
            // Check if the user is in the look-ahead code.
            auto It2 = InLookAheadValues.find(U);
            if (It2 != InLookAheadValues.end()) {
              // The user is in the look-ahead code. Check the lane.
              if (It2->second != Ln)
                Cost += UserInDiffLaneCost;
            } else {
              // The user is neither in SLP tree nor in the look-ahead code.
              Cost += ExternalUseCost;
            }
          }
          // Limit the number of visited uses to cap compilation time.
          if (--UsersBudget == 0)
            break;
        }
      }
      return Cost;
    }

    /// Go through the operands of \p LHS and \p RHS recursively until \p
    /// MaxLevel, and return the cummulative score. For example:
    /// \verbatim
    ///  A[0]  B[0]  A[1]  B[1]  C[0] D[0]  B[1] A[1]
    ///     \ /         \ /         \ /        \ /
    ///      +           +           +          +
    ///     G1          G2          G3         G4
    /// \endverbatim
    /// The getScoreAtLevelRec(G1, G2) function will try to match the nodes at
    /// each level recursively, accumulating the score. It starts from matching
    /// the additions at level 0, then moves on to the loads (level 1). The
    /// score of G1 and G2 is higher than G1 and G3, because {A[0],A[1]} and
    /// {B[0],B[1]} match with VLOperands::ScoreConsecutiveLoads, while
    /// {A[0],C[0]} has a score of VLOperands::ScoreFail.
    /// Please note that the order of the operands does not matter, as we
    /// evaluate the score of all profitable combinations of operands. In
    /// other words the score of G1 and G4 is the same as G1 and G2. This
    /// heuristic is based on ideas described in:
    ///   Look-ahead SLP: Auto-vectorization in the presence of commutative
    ///   operations, CGO 2018 by Vasileios Porpodas, Rodrigo C. O. Rocha,
    ///   Luís F. W. Góes
    int getScoreAtLevelRec(const std::pair<Value *, int> &LHS,
                           const std::pair<Value *, int> &RHS, int CurrLevel,
                           int MaxLevel) {

      Value *V1 = LHS.first;
      Value *V2 = RHS.first;
      // Get the shallow score of V1 and V2.
      int ShallowScoreAtThisLevel =
          std::max((int)ScoreFail, getShallowScore(V1, V2, DL, SE) -
                                       getExternalUsesCost(LHS, RHS));
      int Lane1 = LHS.second;
      int Lane2 = RHS.second;

      // If reached MaxLevel,
      //  or if V1 and V2 are not instructions,
      //  or if they are SPLAT,
      //  or if they are not consecutive, early return the current cost.
      auto *I1 = dyn_cast<Instruction>(V1);
      auto *I2 = dyn_cast<Instruction>(V2);
      if (CurrLevel == MaxLevel || !(I1 && I2) || I1 == I2 ||
          ShallowScoreAtThisLevel == VLOperands::ScoreFail ||
          (isa<LoadInst>(I1) && isa<LoadInst>(I2) && ShallowScoreAtThisLevel))
        return ShallowScoreAtThisLevel;
      assert(I1 && I2 && "Should have early exited.");

      // Keep track of in-tree values for determining the external-use cost.
      InLookAheadValues[V1] = Lane1;
      InLookAheadValues[V2] = Lane2;

      // Contains the I2 operand indexes that got matched with I1 operands.
      SmallSet<unsigned, 4> Op2Used;

      // Recursion towards the operands of I1 and I2. We are trying all possbile
      // operand pairs, and keeping track of the best score.
      for (unsigned OpIdx1 = 0, NumOperands1 = I1->getNumOperands();
           OpIdx1 != NumOperands1; ++OpIdx1) {
        // Try to pair op1I with the best operand of I2.
        int MaxTmpScore = 0;
        unsigned MaxOpIdx2 = 0;
        bool FoundBest = false;
        // If I2 is commutative try all combinations.
        unsigned FromIdx = isCommutative(I2) ? 0 : OpIdx1;
        unsigned ToIdx = isCommutative(I2)
                             ? I2->getNumOperands()
                             : std::min(I2->getNumOperands(), OpIdx1 + 1);
        assert(FromIdx <= ToIdx && "Bad index");
        for (unsigned OpIdx2 = FromIdx; OpIdx2 != ToIdx; ++OpIdx2) {
          // Skip operands already paired with OpIdx1.
          if (Op2Used.count(OpIdx2))
            continue;
          // Recursively calculate the cost at each level
          int TmpScore = getScoreAtLevelRec({I1->getOperand(OpIdx1), Lane1},
                                            {I2->getOperand(OpIdx2), Lane2},
                                            CurrLevel + 1, MaxLevel);
          // Look for the best score.
          if (TmpScore > VLOperands::ScoreFail && TmpScore > MaxTmpScore) {
            MaxTmpScore = TmpScore;
            MaxOpIdx2 = OpIdx2;
            FoundBest = true;
          }
        }
        if (FoundBest) {
          // Pair {OpIdx1, MaxOpIdx2} was found to be best. Never revisit it.
          Op2Used.insert(MaxOpIdx2);
          ShallowScoreAtThisLevel += MaxTmpScore;
        }
      }
      return ShallowScoreAtThisLevel;
    }

    /// \Returns the look-ahead score, which tells us how much the sub-trees
    /// rooted at \p LHS and \p RHS match, the more they match the higher the
    /// score. This helps break ties in an informed way when we cannot decide on
    /// the order of the operands by just considering the immediate
    /// predecessors.
    int getLookAheadScore(const std::pair<Value *, int> &LHS,
                          const std::pair<Value *, int> &RHS) {
      InLookAheadValues.clear();
      return getScoreAtLevelRec(LHS, RHS, 1, LookAheadMaxDepth);
    }

    // Search all operands in Ops[*][Lane] for the one that matches best
    // Ops[OpIdx][LastLane] and return its opreand index.
    // If no good match can be found, return None.
    Optional<unsigned>
    getBestOperand(unsigned OpIdx, int Lane, int LastLane,
                   ArrayRef<ReorderingMode> ReorderingModes) {
      unsigned NumOperands = getNumOperands();

      // The operand of the previous lane at OpIdx.
      Value *OpLastLane = getData(OpIdx, LastLane).V;

      // Our strategy mode for OpIdx.
      ReorderingMode RMode = ReorderingModes[OpIdx];

      // The linearized opcode of the operand at OpIdx, Lane.
      bool OpIdxAPO = getData(OpIdx, Lane).APO;

      // The best operand index and its score.
      // Sometimes we have more than one option (e.g., Opcode and Undefs), so we
      // are using the score to differentiate between the two.
      struct BestOpData {
        Optional<unsigned> Idx = None;
        unsigned Score = 0;
      } BestOp;

      // Iterate through all unused operands and look for the best.
      for (unsigned Idx = 0; Idx != NumOperands; ++Idx) {
        // Get the operand at Idx and Lane.
        OperandData &OpData = getData(Idx, Lane);
        Value *Op = OpData.V;
        bool OpAPO = OpData.APO;

        // Skip already selected operands.
        if (OpData.IsUsed)
          continue;

        // Skip if we are trying to move the operand to a position with a
        // different opcode in the linearized tree form. This would break the
        // semantics.
        if (OpAPO != OpIdxAPO)
          continue;

        // Look for an operand that matches the current mode.
        switch (RMode) {
        case ReorderingMode::Load:
        case ReorderingMode::Constant:
        case ReorderingMode::Opcode: {
          bool LeftToRight = Lane > LastLane;
          Value *OpLeft = (LeftToRight) ? OpLastLane : Op;
          Value *OpRight = (LeftToRight) ? Op : OpLastLane;
          unsigned Score =
              getLookAheadScore({OpLeft, LastLane}, {OpRight, Lane});
          if (Score > BestOp.Score) {
            BestOp.Idx = Idx;
            BestOp.Score = Score;
          }
          break;
        }
        case ReorderingMode::Splat:
          if (Op == OpLastLane)
            BestOp.Idx = Idx;
          break;
        case ReorderingMode::Failed:
          return None;
        }
      }

      if (BestOp.Idx) {
        getData(BestOp.Idx.getValue(), Lane).IsUsed = true;
        return BestOp.Idx;
      }
      // If we could not find a good match return None.
      return None;
    }

    /// Helper for reorderOperandVecs. \Returns the lane that we should start
    /// reordering from. This is the one which has the least number of operands
    /// that can freely move about.
    unsigned getBestLaneToStartReordering() const {
      unsigned BestLane = 0;
      unsigned Min = UINT_MAX;
      for (unsigned Lane = 0, NumLanes = getNumLanes(); Lane != NumLanes;
           ++Lane) {
        unsigned NumFreeOps = getMaxNumOperandsThatCanBeReordered(Lane);
        if (NumFreeOps < Min) {
          Min = NumFreeOps;
          BestLane = Lane;
        }
      }
      return BestLane;
    }

    /// \Returns the maximum number of operands that are allowed to be reordered
    /// for \p Lane. This is used as a heuristic for selecting the first lane to
    /// start operand reordering.
    unsigned getMaxNumOperandsThatCanBeReordered(unsigned Lane) const {
      unsigned CntTrue = 0;
      unsigned NumOperands = getNumOperands();
      // Operands with the same APO can be reordered. We therefore need to count
      // how many of them we have for each APO, like this: Cnt[APO] = x.
      // Since we only have two APOs, namely true and false, we can avoid using
      // a map. Instead we can simply count the number of operands that
      // correspond to one of them (in this case the 'true' APO), and calculate
      // the other by subtracting it from the total number of operands.
      for (unsigned OpIdx = 0; OpIdx != NumOperands; ++OpIdx)
        if (getData(OpIdx, Lane).APO)
          ++CntTrue;
      unsigned CntFalse = NumOperands - CntTrue;
      return std::max(CntTrue, CntFalse);
    }

    /// Go through the instructions in VL and append their operands.
    void appendOperandsOfVL(ArrayRef<Value *> VL) {
      assert(!VL.empty() && "Bad VL");
      assert((empty() || VL.size() == getNumLanes()) &&
             "Expected same number of lanes");
      assert(isa<Instruction>(VL[0]) && "Expected instruction");
      unsigned NumOperands = cast<Instruction>(VL[0])->getNumOperands();
      OpsVec.resize(NumOperands);
      unsigned NumLanes = VL.size();
      for (unsigned OpIdx = 0; OpIdx != NumOperands; ++OpIdx) {
        OpsVec[OpIdx].resize(NumLanes);
        for (unsigned Lane = 0; Lane != NumLanes; ++Lane) {
          assert(isa<Instruction>(VL[Lane]) && "Expected instruction");
          // Our tree has just 3 nodes: the root and two operands.
          // It is therefore trivial to get the APO. We only need to check the
          // opcode of VL[Lane] and whether the operand at OpIdx is the LHS or
          // RHS operand. The LHS operand of both add and sub is never attached
          // to an inversese operation in the linearized form, therefore its APO
          // is false. The RHS is true only if VL[Lane] is an inverse operation.

          // Since operand reordering is performed on groups of commutative
          // operations or alternating sequences (e.g., +, -), we can safely
          // tell the inverse operations by checking commutativity.
          bool IsInverseOperation = !isCommutative(cast<Instruction>(VL[Lane]));
          bool APO = (OpIdx == 0) ? false : IsInverseOperation;
          OpsVec[OpIdx][Lane] = {cast<Instruction>(VL[Lane])->getOperand(OpIdx),
                                 APO, false};
        }
      }
    }

    /// \returns the number of operands.
    unsigned getNumOperands() const { return OpsVec.size(); }

    /// \returns the number of lanes.
    unsigned getNumLanes() const { return OpsVec[0].size(); }

    /// \returns the operand value at \p OpIdx and \p Lane.
    Value *getValue(unsigned OpIdx, unsigned Lane) const {
      return getData(OpIdx, Lane).V;
    }

    /// \returns true if the data structure is empty.
    bool empty() const { return OpsVec.empty(); }

    /// Clears the data.
    void clear() { OpsVec.clear(); }

    /// \Returns true if there are enough operands identical to \p Op to fill
    /// the whole vector.
    /// Note: This modifies the 'IsUsed' flag, so a cleanUsed() must follow.
    bool shouldBroadcast(Value *Op, unsigned OpIdx, unsigned Lane) {
      bool OpAPO = getData(OpIdx, Lane).APO;
      for (unsigned Ln = 0, Lns = getNumLanes(); Ln != Lns; ++Ln) {
        if (Ln == Lane)
          continue;
        // This is set to true if we found a candidate for broadcast at Lane.
        bool FoundCandidate = false;
        for (unsigned OpI = 0, OpE = getNumOperands(); OpI != OpE; ++OpI) {
          OperandData &Data = getData(OpI, Ln);
          if (Data.APO != OpAPO || Data.IsUsed)
            continue;
          if (Data.V == Op) {
            FoundCandidate = true;
            Data.IsUsed = true;
            break;
          }
        }
        if (!FoundCandidate)
          return false;
      }
      return true;
    }

  public:
    /// Initialize with all the operands of the instruction vector \p RootVL.
    VLOperands(ArrayRef<Value *> RootVL, const DataLayout &DL,
               ScalarEvolution &SE, const BoUpSLP &R)
        : DL(DL), SE(SE), R(R) {
      // Append all the operands of RootVL.
      appendOperandsOfVL(RootVL);
    }

    /// \Returns a value vector with the operands across all lanes for the
    /// opearnd at \p OpIdx.
    ValueList getVL(unsigned OpIdx) const {
      ValueList OpVL(OpsVec[OpIdx].size());
      assert(OpsVec[OpIdx].size() == getNumLanes() &&
             "Expected same num of lanes across all operands");
      for (unsigned Lane = 0, Lanes = getNumLanes(); Lane != Lanes; ++Lane)
        OpVL[Lane] = OpsVec[OpIdx][Lane].V;
      return OpVL;
    }

    // Performs operand reordering for 2 or more operands.
    // The original operands are in OrigOps[OpIdx][Lane].
    // The reordered operands are returned in 'SortedOps[OpIdx][Lane]'.
    void reorder() {
      unsigned NumOperands = getNumOperands();
      unsigned NumLanes = getNumLanes();
      // Each operand has its own mode. We are using this mode to help us select
      // the instructions for each lane, so that they match best with the ones
      // we have selected so far.
      SmallVector<ReorderingMode, 2> ReorderingModes(NumOperands);

      // This is a greedy single-pass algorithm. We are going over each lane
      // once and deciding on the best order right away with no back-tracking.
      // However, in order to increase its effectiveness, we start with the lane
      // that has operands that can move the least. For example, given the
      // following lanes:
      //  Lane 0 : A[0] = B[0] + C[0]   // Visited 3rd
      //  Lane 1 : A[1] = C[1] - B[1]   // Visited 1st
      //  Lane 2 : A[2] = B[2] + C[2]   // Visited 2nd
      //  Lane 3 : A[3] = C[3] - B[3]   // Visited 4th
      // we will start at Lane 1, since the operands of the subtraction cannot
      // be reordered. Then we will visit the rest of the lanes in a circular
      // fashion. That is, Lanes 2, then Lane 0, and finally Lane 3.

      // Find the first lane that we will start our search from.
      unsigned FirstLane = getBestLaneToStartReordering();

      // Initialize the modes.
      for (unsigned OpIdx = 0; OpIdx != NumOperands; ++OpIdx) {
        Value *OpLane0 = getValue(OpIdx, FirstLane);
        // Keep track if we have instructions with all the same opcode on one
        // side.
        if (isa<LoadInst>(OpLane0))
          ReorderingModes[OpIdx] = ReorderingMode::Load;
        else if (isa<Instruction>(OpLane0)) {
          // Check if OpLane0 should be broadcast.
          if (shouldBroadcast(OpLane0, OpIdx, FirstLane))
            ReorderingModes[OpIdx] = ReorderingMode::Splat;
          else
            ReorderingModes[OpIdx] = ReorderingMode::Opcode;
        }
        else if (isa<Constant>(OpLane0))
          ReorderingModes[OpIdx] = ReorderingMode::Constant;
        else if (isa<Argument>(OpLane0))
          // Our best hope is a Splat. It may save some cost in some cases.
          ReorderingModes[OpIdx] = ReorderingMode::Splat;
        else
          // NOTE: This should be unreachable.
          ReorderingModes[OpIdx] = ReorderingMode::Failed;
      }

      // If the initial strategy fails for any of the operand indexes, then we
      // perform reordering again in a second pass. This helps avoid assigning
      // high priority to the failed strategy, and should improve reordering for
      // the non-failed operand indexes.
      for (int Pass = 0; Pass != 2; ++Pass) {
        // Skip the second pass if the first pass did not fail.
        bool StrategyFailed = false;
        // Mark all operand data as free to use.
        clearUsed();
        // We keep the original operand order for the FirstLane, so reorder the
        // rest of the lanes. We are visiting the nodes in a circular fashion,
        // using FirstLane as the center point and increasing the radius
        // distance.
        for (unsigned Distance = 1; Distance != NumLanes; ++Distance) {
          // Visit the lane on the right and then the lane on the left.
          for (int Direction : {+1, -1}) {
            int Lane = FirstLane + Direction * Distance;
            if (Lane < 0 || Lane >= (int)NumLanes)
              continue;
            int LastLane = Lane - Direction;
            assert(LastLane >= 0 && LastLane < (int)NumLanes &&
                   "Out of bounds");
            // Look for a good match for each operand.
            for (unsigned OpIdx = 0; OpIdx != NumOperands; ++OpIdx) {
              // Search for the operand that matches SortedOps[OpIdx][Lane-1].
              Optional<unsigned> BestIdx =
                  getBestOperand(OpIdx, Lane, LastLane, ReorderingModes);
              // By not selecting a value, we allow the operands that follow to
              // select a better matching value. We will get a non-null value in
              // the next run of getBestOperand().
              if (BestIdx) {
                // Swap the current operand with the one returned by
                // getBestOperand().
                swap(OpIdx, BestIdx.getValue(), Lane);
              } else {
                // We failed to find a best operand, set mode to 'Failed'.
                ReorderingModes[OpIdx] = ReorderingMode::Failed;
                // Enable the second pass.
                StrategyFailed = true;
              }
            }
          }
        }
        // Skip second pass if the strategy did not fail.
        if (!StrategyFailed)
          break;
      }
    }

#if !defined(NDEBUG) || defined(LLVM_ENABLE_DUMP)
    LLVM_DUMP_METHOD static StringRef getModeStr(ReorderingMode RMode) {
      switch (RMode) {
      case ReorderingMode::Load:
        return "Load";
      case ReorderingMode::Opcode:
        return "Opcode";
      case ReorderingMode::Constant:
        return "Constant";
      case ReorderingMode::Splat:
        return "Splat";
      case ReorderingMode::Failed:
        return "Failed";
      }
      llvm_unreachable("Unimplemented Reordering Type");
    }

    LLVM_DUMP_METHOD static raw_ostream &printMode(ReorderingMode RMode,
                                                   raw_ostream &OS) {
      return OS << getModeStr(RMode);
    }

    /// Debug print.
    LLVM_DUMP_METHOD static void dumpMode(ReorderingMode RMode) {
      printMode(RMode, dbgs());
    }

    friend raw_ostream &operator<<(raw_ostream &OS, ReorderingMode RMode) {
      return printMode(RMode, OS);
    }

    LLVM_DUMP_METHOD raw_ostream &print(raw_ostream &OS) const {
      const unsigned Indent = 2;
      unsigned Cnt = 0;
      for (const OperandDataVec &OpDataVec : OpsVec) {
        OS << "Operand " << Cnt++ << "\n";
        for (const OperandData &OpData : OpDataVec) {
          OS.indent(Indent) << "{";
          if (Value *V = OpData.V)
            OS << *V;
          else
            OS << "null";
          OS << ", APO:" << OpData.APO << "}\n";
        }
        OS << "\n";
      }
      return OS;
    }

    /// Debug print.
    LLVM_DUMP_METHOD void dump() const { print(dbgs()); }
#endif
  };

  /// Checks if the instruction is marked for deletion.
  bool isDeleted(Instruction *I) const { return DeletedInstructions.count(I); }

  /// Marks values operands for later deletion by replacing them with Undefs.
  void eraseInstructions(ArrayRef<Value *> AV);

  ~BoUpSLP();

private:
#if INTEL_CUSTOMIZATION
  /// A leaf operand of the Multi-Node. These operands get reordered.
  class OperandData {
    /// The leaf operand value.
    Value *Leaf = nullptr;
    /// We may have a Leaf being used by multiple instructions. Keep track of
    /// a particular user (frontier) instruction that 'Leaf' is attached to.
    Instruction *FrontierI = nullptr;
    /// OperandV is FrontierI's OperandNum'th operand.
    int OperandNum = -1;
    /// Set to true if this OperandData is used (visited) by the algorithm and
    /// should not be used again.
    bool Used = false;
    /// The lane of this operand.
    int Lane = -1;
    /// The opcode that 'FrontierI' will get after codegen.
    unsigned EffectiveFrontierOpcode = 0;
    /// 'FrontierI' before any reordering. Used for undoing reordering.
    Instruction *OriginalFrontierI = nullptr;
    /// 'OperandV' before any reordering. Used for undoing reordering.
    Value *OriginalOperandV = nullptr;

  public:
    OperandData(Value *OperandV, Instruction *FrontierI, int OperandNum,
                int Lane)
        : Leaf(OperandV), FrontierI(FrontierI), OperandNum(OperandNum),
          Used(false), Lane(Lane),
          EffectiveFrontierOpcode(FrontierI->getOpcode()) {}
    Value *getValue() const { return Leaf; }
    void setValue(Value *NewOperandV) { Leaf = NewOperandV; }
    int getOperandNum() const { return OperandNum; }
    bool isUsed() const { return Used; }
    void setUsed() { Used = true; }
    void resetUsed() { Used = false; }
    int getLane() const { return Lane; }
    Instruction *getFrontier() const { return FrontierI; }
    void setFrontier(Instruction *NewFrontierI) {
      assert(NewFrontierI != FrontierI && "Why are we setting then?");
      FrontierI = NewFrontierI;
    }
    unsigned getEffectiveFrontierOpcode() const {
      return EffectiveFrontierOpcode;
    }
    void setEffectiveFrontierOpcode(unsigned Opc) {
      EffectiveFrontierOpcode = Opc;
    }
    /// Stores FrontierI into OriginalFrontierI. This helps undoing reordering.
    void saveOriginalFrontier() {
      assert(!OriginalFrontierI && "Already saved?");
      assert(FrontierI->getParent() && "Not in BB?");
      OriginalFrontierI = FrontierI;
    }
    /// \returns the 'OriginalFrontierI' saved by 'saveOriginalFrontier()'.
    Instruction *getOriginalFrontier() const { return OriginalFrontierI; }
    /// Stores the original 'OperandV' into 'OriginalOperandV'. Used for undoing
    /// reordering.
    void saveOriginalOperand() {
      assert(!OriginalOperandV && "Already saved ???");
      // NOTE: FrontierI->getOperand(OperandNum) is not always equal to OperandV
      //       because OperandV is initially set as the VL[lane], which may
      //       have been reordered if FrontierI is commutative.
      //       Therefore this is the only way to get the original operand.
      OriginalOperandV = FrontierI->getOperand(OperandNum);
    }
    /// \returns the 'OriginalOperandV', saved by 'saveOriginalOperand()'.
    Value *getOriginalOperand() const { return OriginalOperandV; }

    bool operator==(OperandData &Operand2) const {
      bool LookSame = (Leaf == Operand2.getValue() &&
                       FrontierI == Operand2.getFrontier() &&
                       OperandNum == Operand2.getOperandNum());
#ifndef NDEBUG
      if (LookSame) {
        assert(Used == Operand2.isUsed() && Lane == Operand2.getLane() &&
               "These should also match!");
      }
#endif
      return LookSame;
    }
    bool operator!=(OperandData &Operand2) const {
      return !(*this == Operand2);
    }
    /// Checks if the OperandData structure is consistent with the underlying
    /// IR.
    bool isConsistent() const {
      return (FrontierI->getOperand(OperandNum) == Leaf);
    }
    /// \returns true if the opcode of the frontier should be updated.
    bool shouldUpdateFrontierOpcode() const {
      return getFrontier()->getOpcode() != getEffectiveFrontierOpcode();
    }
#if !defined(NDEBUG) || defined(LLVM_ENABLE_DUMP)
    /// Debug print.
    void dump(void) const;
    /// Debug print the DAG in dot format.
    void dumpDot(raw_ostream &OS = dbgs(), int OpI = 0) const;
#endif
  };

  using OpVec = SmallVector<OperandData *, 4>;

  /// By design the Multi-Node is a group of Add/Sub instructions that we
  /// should be able to perform operand reordering across it without too many
  /// restrictions. Thus there is single vector length for entire Multi-Node.
  /// If the vector length has changed half-way through the
  /// Multi-Node (say it shrank from 4-wide to 2-wide), then that would
  /// automatically restrict the movement of the 2-wide operands down to the
  /// 4-wide section.
  /// The Multi-Node is a subset of the VectorizableTree, and consists of
  /// TreeEntries. However, there are two types of nodes in the Multi-Node:
  /// 1) The Leaf nodes - the ones being reordered
  /// 2) The Trunk nodes - the main body of the Multi-Node. Trunk nodes may also
  ///    move as a side-effect of reordering the leaves.
  ///
  /// Here is a summary of the above:
  ///
  /// Leaf1 Leaf2 Leaf3 Leaf4 Leaf5
  ///   +--\---/-----\---/----/---+
  ///   | Trunk1     Trunk2  /    |
  ///   |    \      /       /     |
  ///   |     Trunk3  Trunk4      |
  ///   |        \   / +----------+
  ///   |       Trunk5 |Multi-Node|
  ///   +--------------+----------+
  ///
  class MultiNode {
    /// The operands (leaves) of the Multi-Node for all lanes.
    /// We are not simply using the Value for a leaf. Instead we are using the
    /// OperandData structure because it not only contains the Value, but it
    /// also points to its user (called FrontierI), and it also holds the
    /// operand number (N if Value is the Nth operand of FrontierI).
    SmallVector<SmallVector<OperandData, 8>, 8> Leaves;

    /// Save the instruction position to undo the scheduling that happens before
    /// the Multi-Node reordering.
    SmallVector<std::pair<Instruction *, Instruction *>, 16>
        InstrPositionBeforeScheduling;

    /// The indices of the TreeEntries that make up a Multi-Node.
    SmallVector<int, 8> MultiNodeTEs;

    /// The number of lanes for the whole Multi-Node. We do not
    /// allow any changes in the vector length within the Multi-Node.
    /// NOTE: We cannot safely deduce this from Leaves, because Leaves contains
    ///       leaves, not trunks. By the time we reach the leaves it is too late.
    size_t NumLanes = 0;

  public:
    size_t getNumLanes() const { return NumLanes; }
    int getNumOperands() const {
      assert(!Leaves.empty());
      return Leaves[0].size();
    }
    bool empty() const { return Leaves.empty(); }
    void setNumLanes(size_t Lanes) {
      NumLanes = Lanes;
      Leaves.resize(Lanes);
    }
    const OperandData *getOperand(int Lane, int OpI) const {
      return &Leaves[Lane][OpI];
    }
    // Similar to Instructions, the Multi-Node has operands and we can index
    // them using the 'Lane' number and 'OpI' operand index.
    OperandData *getOperand(int Lane, int OpI) { return &Leaves[Lane][OpI]; }
    void set(int Lane, int OpI, OperandData &Op) { Leaves[Lane][OpI] = Op; }
    void append(int Lane, OperandData Op) { Leaves[Lane].push_back(Op); }
    void clear() { Leaves.clear(); }

    // Undo the code motion that moves all frontier nodes towards the root.
    void undoMultiNodeScheduling();
    // Save the instruction position before the scheduling code motion.
    // This is used by undoMultiNodeScheduling().
    void saveBeforeSchedInstrPosition(Instruction *I, Instruction *NextI) {
      InstrPositionBeforeScheduling.emplace_back(I, NextI);
    }
    // Save the original operands for all entries in the Multi-Node.
    // This is for undoing the changes upon failure.
    void saveOrigOpsAndFrontiers(void) {
      for (int OpI = 0, E = getNumOperands(); OpI != E; ++OpI)
        for (int Lane = 0, Lanes = getNumLanes(); Lane != Lanes; ++Lane) {
          OperandData *Op = getOperand(Lane, OpI);
          Op->saveOriginalOperand();
          Op->saveOriginalFrontier();
        }
    }
    // Returns the OperandData node that shares a frontier with Op. This should
    // be a top of the Multi-Node. Linear to the number of operands.
    // Returns null if no sibling found.
    OperandData *getSiblingOp(OperandData *Op) {
      OperandData *SiblingOp = nullptr;
      int Lane = Op->getLane();
      Instruction *FrontierI = Op->getFrontier();
      for (int OpI = 0, E = getNumOperands(); OpI != E; ++OpI) {
        OperandData *TryOp = getOperand(Lane, OpI);
        if (TryOp == Op)
          continue;
        if (TryOp->getFrontier() == FrontierI) {
          assert(!SiblingOp && "More than one match!");
          SiblingOp = TryOp;
#ifdef NDEBUG
          break;
#endif
        }
      }
      return SiblingOp;
    }
    /// \returns true if \p Idx is an TreeEntry index that belongs to this
    /// Multi-Node.
    bool containsTrunk(int Idx) const {
      auto it = std::find(MultiNodeTEs.begin(), MultiNodeTEs.end(), Idx);
      return it != MultiNodeTEs.end();
    }
    /// \returns the TreeEntry index of the root.
    int getRoot() const {
      assert(!MultiNodeTEs.empty() && "Can't get root of empty Multi-Node");
      return MultiNodeTEs[0];
    }
    /// Append \p Idx to the Multi-Node indices.
    void appendTrunk(int Idx) { MultiNodeTEs.push_back(Idx); }
    /// \returns the number of trunk nodes in this Multi-Node.
    size_t numOfTrunks() const { return MultiNodeTEs.size(); }
    void clearTrunks() { MultiNodeTEs.clear(); }
    const SmallVectorImpl<int> &getTrunks() const { return MultiNodeTEs; }
#if !defined(NDEBUG) || defined(LLVM_ENABLE_DUMP)
    void dump() const;
    void dumpDot() const;
#endif
  };

  /// This specifies the vectorization mode of each operand index
  enum VecMode {
    VM_UNINIT = 0,
    VM_CONSTANT, // All constants
    VM_LOAD,     // Consecutive Loads
    VM_OPCODE,   // Same opcode (non-loads)
    VM_SPLAT,    // Exact same instruction multiple times
    VM_FAILED,   // Failed to form a vectorizable group
    VM_REUSE,    // Try to reuse the existing best
    VM_MAX,
  };

  /// Path steering helps builTree_rec() follow the best path through the
  /// Multi-Node. The 'best' path is the one with the highest probability of
  /// succeeding in vectorizing the code. Since the Multi-Node operand
  /// reordering is based on evaluating the score of each operand, we already
  /// know which operand is the best one. Using this best operand we guide
  /// buildTree_rec() through the Multi-Node trunk nodes.
  ///
  /// For example, given the following Multi-Node with Operands Op1-4 and Trunk
  /// nodes T1-3, we may find that Op3 is the operand with the best score. We
  /// therefore make sure that the path T3->T2->Op3 is marked as the highest
  /// priority one that, such that buildTree_rec() follows it first, before any
  /// other path.
  ///
  ///        Best Score
  ///           |
  ///           v
  ///  Op1 Op2 Op3 Op4
  /// +--\-/----\-/--+
  /// |  T1     T2   |
  /// |    \   /     |
  /// |     T3       |
  /// +------|-------+
  ///
  /// Path steering will guide buildTree_rec() towards T3->T2->Op3.
  struct SteerTowardsData {
    // The frontier instruction is found as MN.get(Lane, OpI).
    // We don't keep a pointer here, because it may get updated in codegen if we
    // update the opcode.
    int OpI = -1;
    // The operand number.
    int OperandNum = -1;
    // The best score so far.
    int Score = -1;
    void set(int OpIdx, int OpNum, int S) {
      OpI = OpIdx;
      OperandNum = OpNum;
      Score = S;
    }
    bool isUninit() const { return Score == -1; }
  };

  // The look-ahead score measured how well the frontier-rooted sub-trees match.
  // This score is adjusted by this much when the frontier nodes (users of the
  // sub-tree) don't match and require alternate ops and shuffle to get
  // vectorized. The more negative the number the worse the resulting score.
  // Its main purpose is to break ties across scores.
  static const int BLEND_COST = -3;

  /// List of all created Multi-Nodes.
  SmallVector<MultiNode, 4> MultiNodes;
  /// Keep track of all the Multi-Node values since ever.
  SmallPtrSet<Value *, 8> AllMultiNodeValues;
  /// Keep track of all the Multi-Node leaves since ever.
  SmallPtrSet<Value *, 16> AllMultiNodeLeaves;
  /// Current Multi-Node we are building.
  MultiNode *CurrentMultiNode = nullptr;
  /// This is set to true if we are in the process of building a Multi-Node.
  bool BuildingMultiNode = false;
  /// Used for path steering. The key is the TreeEntry.Scalars[0] and the value
  /// is the operand to follow, where 0 means left and 1 right operand.
  DenseMap<Value *, int> PreferredOperandMap;

  bool VisitRightOperandFirst(const Value *V) const {
    if (!EnablePathSteering)
      return false;
    auto It = PreferredOperandMap.find(V);
    return It != PreferredOperandMap.end() && It->second == 1;
  }
#endif // INTEL_CUSTOMIZATION

  /// Checks if all users of \p I are the part of the vectorization tree.
  bool areAllUsersVectorized(Instruction *I) const;

  /// \returns the cost of the vectorizable entry.
  int getEntryCost(TreeEntry *E);

  /// This is the recursive part of buildTree.
  void buildTree_rec(ArrayRef<Value *> Roots, unsigned Depth,
                     const EdgeInfo &EI);

  /// \returns true if the ExtractElement/ExtractValue instructions in \p VL can
  /// be vectorized to use the original vector (or aggregate "bitcast" to a
  /// vector) and sets \p CurrentOrder to the identity permutation; otherwise
  /// returns false, setting \p CurrentOrder to either an empty vector or a
  /// non-identity permutation that allows to reuse extract instructions.
  bool canReuseExtract(ArrayRef<Value *> VL, Value *OpValue,
                       SmallVectorImpl<unsigned> &CurrentOrder) const;

  /// Vectorize a single entry in the tree.
  Value *vectorizeTree(TreeEntry *E);

  /// Vectorize a single entry in the tree, starting in \p VL.
  Value *vectorizeTree(ArrayRef<Value *> VL);

  /// \returns the scalarization cost for this type. Scalarization in this
  /// context means the creation of vectors from a group of scalars.
  int getGatherCost(FixedVectorType *Ty,
                    const DenseSet<unsigned> &ShuffledIndices) const;

  /// \returns the scalarization cost for this list of values. Assuming that
  /// this subtree gets vectorized, we may need to extract the values from the
  /// roots. This method calculates the cost of extracting the values.
  int getGatherCost(ArrayRef<Value *> VL) const;

  /// Set the Builder insert point to one after the last instruction in
  /// the bundle
  void setInsertPointAfterBundle(TreeEntry *E);

  /// \returns a vector from a collection of scalars in \p VL.
  Value *gather(ArrayRef<Value *> VL);

  /// \returns whether the VectorizableTree is fully vectorizable and will
  /// be beneficial even the tree height is tiny.
  bool isFullyVectorizableTinyTree() const;

  /// Reorder commutative or alt operands to get better probability of
  /// generating vectorized code.
  static void reorderInputsAccordingToOpcode(ArrayRef<Value *> VL,
                                             SmallVectorImpl<Value *> &Left,
                                             SmallVectorImpl<Value *> &Right,
                                             const DataLayout &DL,
                                             ScalarEvolution &SE,
#if INTEL_CUSTOMIZATION
                                             SmallVectorImpl<int> &OpDirLeft,
                                             SmallVectorImpl<int> &OpDirRight,
#endif // INTEL_CUSTOMIZATION
                                             const BoUpSLP &R);
  struct TreeEntry {
    using VecTreeTy = SmallVector<std::unique_ptr<TreeEntry>, 8>;
    TreeEntry(VecTreeTy &Container) : Container(Container) {}

    /// \returns true if the scalars in VL are equal to this entry.
    bool isSame(ArrayRef<Value *> VL) const {
      if (VL.size() == Scalars.size())
        return std::equal(VL.begin(), VL.end(), Scalars.begin());
      return VL.size() == ReuseShuffleIndices.size() &&
             std::equal(
                 VL.begin(), VL.end(), ReuseShuffleIndices.begin(),
                 [this](Value *V, int Idx) { return V == Scalars[Idx]; });
    }

    /// A vector of scalars.
    ValueList Scalars;

    /// The Scalars are vectorized into this value. It is initialized to Null.
    Value *VectorizedValue = nullptr;

    /// Do we need to gather this sequence or vectorize it
    /// (either with vector instruction or with scatter/gather
    /// intrinsics for store/load)?
    enum EntryState { Vectorize, ScatterVectorize, NeedToGather };
    EntryState State;

    /// Does this sequence require some shuffling?
    SmallVector<int, 4> ReuseShuffleIndices;

    /// Does this entry require reordering?
    SmallVector<unsigned, 4> ReorderIndices;

    /// Points back to the VectorizableTree.
    ///
    /// Only used for Graphviz right now.  Unfortunately GraphTrait::NodeRef has
    /// to be a pointer and needs to be able to initialize the child iterator.
    /// Thus we need a reference back to the container to translate the indices
    /// to entries.
    VecTreeTy &Container;

    /// The TreeEntry index containing the user of this entry.  We can actually
    /// have multiple users so the data structure is not truly a tree.
    SmallVector<EdgeInfo, 1> UserTreeIndices;

    /// The index of this treeEntry in VectorizableTree.
    int Idx = -1;

#if INTEL_CUSTOMIZATION
    /// global Index for debugging
    int GlobalIdx = -1;

    /// The vectorization cost.
    int Cost = 0;

    /// The index (in VectorizableTree[]) of the root of the Multi-Node.
    int MultiNodeRoot = -1;

    /// We can express any add/sub expression using a sum of normal or inverse
    /// (+/-) operations like this: A - (B - C) = (+A) + (-B) + (+C)
    ///
    /// This +/- sign of each of the elements is kept in "IsNegativePathSign".
    /// This is used for checking the legality of operand reordering across the
    /// whole multi-node.
    SmallVector<bool, 4> IsNegativePathSign;

    /// Keeps data about load groups (split-load).
    /// Each load group is represented by:
    /// (1)  Index (within a vector of TreeEntry scalars) of the first scalar
    ///      load which begins a consecutive load group.
    /// (2)  size of the group (number of loaded scalar elements)
    /// (3)  Reordering information(optional, i.e. if non-empty).
    ///      We basicaly have two mutually exclusive options:
    ///      - when pointer operands of scalars loads in a TreeEntry are
    ///      comparable (and thus sortable) then SplitLoadPtrOrder
    ///      may contain their sorted order (if scalars need reordering).
    ///      Each load group ordering in such a case is not used.
    ///      Otherwise each load group may have their ordering
    ///      information (only if reordering is needed).
    SmallVector<std::tuple<unsigned, unsigned, OrdersType>, 1> SplitLoadGroups;
    OrdersType SplitLoadOrder;
#endif // INTEL_CUSTOMIZATION

  private:
    /// The operands of each instruction in each lane Operands[op_index][lane].
    /// Note: This helps avoid the replication of the code that performs the
    /// reordering of operands during buildTree_rec() and vectorizeTree().
    SmallVector<ValueList, 2> Operands;

    /// The main/alternate instruction.
    Instruction *MainOp = nullptr;
    Instruction *AltOp = nullptr;

  public:
#if INTEL_CUSTOMIZATION
    /// Replace operand values with new values. This is ugly but we need it for
    /// updating the operands with the newly generated instructions from PSLP.
    /// TODO: This should be removed once we switch to community-based design.
    void remapOperands(const DenseMap<Value *, Value *> &RemapMap) {
      for (unsigned OpIdx = 0, OpE = Operands.size(); OpIdx != OpE; ++OpIdx)
        for (unsigned i = 0, e = Operands[OpIdx].size(); i != e; ++i) {
          auto it = RemapMap.find(Operands[OpIdx][i]);
          if (it != RemapMap.end())
            Operands[OpIdx][i] = it->second;
        }
    }
#endif // INTEL_CUSTOMIZATION

    /// Set this bundle's \p OpIdx'th operand to \p OpVL.
    void setOperand(unsigned OpIdx, ArrayRef<Value *> OpVL) {
      if (Operands.size() < OpIdx + 1)
        Operands.resize(OpIdx + 1);
      assert(Operands[OpIdx].size() == 0 && "Already resized?");
      Operands[OpIdx].resize(Scalars.size());
      for (unsigned Lane = 0, E = Scalars.size(); Lane != E; ++Lane)
        Operands[OpIdx][Lane] = OpVL[Lane];
    }

    /// Set the operands of this bundle in their original order.
    void setOperandsInOrder() {
      assert(Operands.empty() && "Already initialized?");
      auto *I0 = cast<Instruction>(Scalars[0]);
      Operands.resize(I0->getNumOperands());
      unsigned NumLanes = Scalars.size();
      for (unsigned OpIdx = 0, NumOperands = I0->getNumOperands();
           OpIdx != NumOperands; ++OpIdx) {
        Operands[OpIdx].resize(NumLanes);
        for (unsigned Lane = 0; Lane != NumLanes; ++Lane) {
          auto *I = cast<Instruction>(Scalars[Lane]);
          assert(I->getNumOperands() == NumOperands &&
                 "Expected same number of operands");
          Operands[OpIdx][Lane] = I->getOperand(OpIdx);
        }
      }
    }

    /// \returns the \p OpIdx operand of this TreeEntry.
    ValueList &getOperand(unsigned OpIdx) {
      assert(OpIdx < Operands.size() && "Off bounds");
      return Operands[OpIdx];
    }

    /// \returns the number of operands.
    unsigned getNumOperands() const { return Operands.size(); }

    /// \return the single \p OpIdx operand.
    Value *getSingleOperand(unsigned OpIdx) const {
      assert(OpIdx < Operands.size() && "Off bounds");
      assert(!Operands[OpIdx].empty() && "No operand available");
      return Operands[OpIdx][0];
    }

    /// Some of the instructions in the list have alternate opcodes.
    bool isAltShuffle() const {
      return getOpcode() != getAltOpcode();
    }

    bool isOpcodeOrAlt(Instruction *I) const {
      unsigned CheckedOpcode = I->getOpcode();
      return (getOpcode() == CheckedOpcode ||
              getAltOpcode() == CheckedOpcode);
    }

    /// Chooses the correct key for scheduling data. If \p Op has the same (or
    /// alternate) opcode as \p OpValue, the key is \p Op. Otherwise the key is
    /// \p OpValue.
    Value *isOneOf(Value *Op) const {
      auto *I = dyn_cast<Instruction>(Op);
      if (I && isOpcodeOrAlt(I))
        return Op;
      return MainOp;
    }

    void setOperations(const InstructionsState &S) {
      MainOp = S.MainOp;
      AltOp = S.AltOp;
    }

    Instruction *getMainOp() const {
      return MainOp;
    }

    Instruction *getAltOp() const {
      return AltOp;
    }

    /// The main/alternate opcodes for the list of instructions.
    unsigned getOpcode() const {
      return MainOp ? MainOp->getOpcode() : 0;
    }

    unsigned getAltOpcode() const {
      return AltOp ? AltOp->getOpcode() : 0;
    }

    /// Update operations state of this entry if reorder occurred.
    bool updateStateIfReorder() {
      if (ReorderIndices.empty())
        return false;
      InstructionsState S = getSameOpcode(Scalars, ReorderIndices.front());
      setOperations(S);
      return true;
    }

#if !defined(NDEBUG) || defined(LLVM_ENABLE_DUMP) //INTEL
    /// Debug printer.
    LLVM_DUMP_METHOD void dump() const {
      dbgs() << Idx << ".\n";
      for (unsigned OpI = 0, OpE = Operands.size(); OpI != OpE; ++OpI) {
        dbgs() << "Operand " << OpI << ":\n";
        for (const Value *V : Operands[OpI])
          dbgs().indent(2) << *V << "\n";
      }
      dbgs() << "Scalars: \n";
      for (Value *V : Scalars)
        dbgs().indent(2) << *V << "\n";
      dbgs() << "State: ";
      switch (State) {
      case Vectorize:
        dbgs() << "Vectorize\n";
        break;
      case ScatterVectorize:
        dbgs() << "ScatterVectorize\n";
        break;
      case NeedToGather:
        dbgs() << "NeedToGather\n";
        break;
      }
      dbgs() << "MainOp: ";
      if (MainOp)
        dbgs() << *MainOp << "\n";
      else
        dbgs() << "NULL\n";
      dbgs() << "AltOp: ";
      if (AltOp)
        dbgs() << *AltOp << "\n";
      else
        dbgs() << "NULL\n";
      dbgs() << "VectorizedValue: ";
      if (VectorizedValue)
        dbgs() << *VectorizedValue << "\n";
      else
        dbgs() << "NULL\n";
      dbgs() << "ReuseShuffleIndices: ";
      if (ReuseShuffleIndices.empty())
        dbgs() << "Emtpy";
      else
        for (unsigned ReuseIdx : ReuseShuffleIndices)
          dbgs() << ReuseIdx << ", ";
      dbgs() << "\n";
      dbgs() << "ReorderIndices: ";
      for (unsigned ReorderIdx : ReorderIndices)
        dbgs() << ReorderIdx << ", ";
      dbgs() << "\n";
      dbgs() << "UserTreeIndices: ";
      for (const auto &EInfo : UserTreeIndices)
        dbgs() << EInfo << ", ";
      dbgs() << "\n";
#if INTEL_CUSTOMIZATION
      dbgs() << "Cost: " << Cost << "\n";
      dbgs() << "MultiNode root: " << MultiNodeRoot
             << ((Idx != -1 && Idx == MultiNodeRoot)
                     ? " ------ MULTI NODE ROOT ------"
                     : "")
             << "\n";
      dbgs() << "\n";

      dbgs() << "PatSigns: ";
      for (bool Sign : IsNegativePathSign)
        dbgs() << Sign << ", ";
      dbgs() << "\n";

      if (!SplitLoadGroups.empty()) {
        dbgs() << "Split load groups: " << SplitLoadGroups.size() << "\n";
        int Cnt = 0;
        for (const auto &Group : SplitLoadGroups) {
          dbgs() << "Group " << Cnt++ << ".\n";
          unsigned First, Size;
          OrdersType GroupOrder;
          std::tie(First, Size, GroupOrder) = Group;
          for (unsigned I = 0; I < Size; ++I)
            if (!SplitLoadOrder.empty())
              dbgs() << *Scalars[SplitLoadOrder[First + I]] << "\n";
            else
              dbgs()
                  << *Scalars[First + (GroupOrder.empty() ? I : GroupOrder[I])]
                  << "\n";
        }
      }
#endif // INTEL_CUSTOMIZATION
    }
#endif
  };

<<<<<<< HEAD
#if INTEL_CUSTOMIZATION
  // Add VL as a leaf node of the Multi-Node currently under construction.
  // When it is not legal to do return false.
  bool addMultiNodeLeafIfLegal(ArrayRef<Value *> VL, const EdgeInfo &UserTreeIdx) {

    // Vector length has to be consistent along MultiNode
    if (VL.size() != CurrentMultiNode->getNumLanes() ||
        // The Leaves should not match any of the Trunk nodes.
        alreadyInTrunk(VL))
      return false;

    assert(!CurrentMultiNode->empty() && "finalization already run?");
    TreeEntry *UserTE = UserTreeIdx.UserTE;

    for (unsigned Lane = 0; Lane != VL.size(); ++Lane)
      CurrentMultiNode->append(
          Lane, OperandData(VL[Lane], cast<Instruction>(UserTE->Scalars[Lane]),
                            UserTreeIdx.OpDirection[Lane], Lane));
    AllMultiNodeLeaves.insert(VL.begin(), VL.end());
    return true;
  }
#endif // INTEL_CUSTOMIZATION
=======
#ifndef NDEBUG
  void dumpTreeCosts(TreeEntry *E, int ReuseShuffleCost, int VecCost,
                     int ScalarCost) const {
    dbgs() << "SLP: Calculated costs for Tree:\n"; E->dump();
    dbgs() << "SLP: Costs:\n";
    dbgs() << "SLP:     ReuseShuffleCost = " << ReuseShuffleCost << "\n";
    dbgs() << "SLP:     VectorCost = " << VecCost << "\n";
    dbgs() << "SLP:     ScalarCost = " << ScalarCost << "\n";
    dbgs() << "SLP:     ReuseShuffleCost + VecCost - ScalarCost = " <<
               ReuseShuffleCost + VecCost - ScalarCost << "\n";
  }
#endif
>>>>>>> 10ad64aa

  /// Create a new VectorizableTree entry.
  TreeEntry *newTreeEntry(ArrayRef<Value *> VL, Optional<ScheduleData *> Bundle,
                          const InstructionsState &S,
                          const EdgeInfo &UserTreeIdx,
                          ArrayRef<unsigned> ReuseShuffleIndices = None,
                          ArrayRef<unsigned> ReorderIndices = None) {
    TreeEntry::EntryState EntryState =
        Bundle ? TreeEntry::Vectorize : TreeEntry::NeedToGather;
    return newTreeEntry(VL, EntryState, Bundle, S, UserTreeIdx,
                        ReuseShuffleIndices, ReorderIndices);
  }

  TreeEntry *newTreeEntry(ArrayRef<Value *> VL,
                          TreeEntry::EntryState EntryState,
                          Optional<ScheduleData *> Bundle,
                          const InstructionsState &S,
                          const EdgeInfo &UserTreeIdx,
                          ArrayRef<unsigned> ReuseShuffleIndices = None,
                          ArrayRef<unsigned> ReorderIndices = None) {
    assert(((!Bundle && EntryState == TreeEntry::NeedToGather) ||
            (Bundle && EntryState != TreeEntry::NeedToGather)) &&
           "Need to vectorize gather entry?");
#if INTEL_CUSTOMIZATION
    // If we cannot proceed in adding a new tree entry, then add the leaf nodes
    // to the Multi-Node and return.
    if (EnableMultiNodeSLP && BuildingMultiNode &&
        EntryState == TreeEntry::NeedToGather &&
        addMultiNodeLeafIfLegal(VL, UserTreeIdx)) {
      // FIXME: we need to coordinate newTreeEntry with addMultiNodeLeafIfLegal.
      // Either at the call places or making newTreeEntry void. At the moment,
      // the newTreeEntry()'s return value is not used anywhere so it's safe to
      // use nullptr.
      return nullptr;
    }
#endif // INTEL_CUSTOMIZATION
    VectorizableTree.push_back(std::make_unique<TreeEntry>(VectorizableTree));
    TreeEntry *Last = VectorizableTree.back().get();
    Last->Idx = VectorizableTree.size() - 1;
#if INTEL_CUSTOMIZATION
    assert((Last->Idx == 0 || UserTreeIdx.OpDirection.size() == VL.size()) &&
           "Missing OpDirection data!");
    static int GlobalIdxStatic = 0;
    Last->GlobalIdx = GlobalIdxStatic++;
#endif // INTEL_CUSTOMIZATION
    Last->Scalars.insert(Last->Scalars.begin(), VL.begin(), VL.end());
    Last->State = EntryState;
    Last->ReuseShuffleIndices.append(ReuseShuffleIndices.begin(),
                                     ReuseShuffleIndices.end());
    Last->ReorderIndices.append(ReorderIndices.begin(), ReorderIndices.end());
    Last->setOperations(S);
    if (Last->State != TreeEntry::NeedToGather) {
      for (Value *V : VL) {
        assert(!getTreeEntry(V) && "Scalar already in tree!");
        ScalarToTreeEntry[V] = Last;
      }
      // Update the scheduler bundle to point to this TreeEntry.
      unsigned Lane = 0;
      for (ScheduleData *BundleMember = Bundle.getValue(); BundleMember;
           BundleMember = BundleMember->NextInBundle) {
        BundleMember->TE = Last;
        BundleMember->Lane = Lane;
        ++Lane;
      }
      assert((!Bundle.getValue() || Lane == VL.size()) &&
             "Bundle and VL out of sync");
    } else {
      MustGather.insert(VL.begin(), VL.end());
    }

#if INTEL_CUSTOMIZATION
    if (EnableMultiNodeSLP && BuildingMultiNode) {
      // Helper: Returns true if V is a SUB instruction.
      auto isSubInstr = [](Value *V) {
        return isa<Instruction>(V) &&
               cast<Instruction>(V)->getOpcode() == Instruction::Sub;
      };

      // Each value gets assigned a 'false' or 'true' depending on whether the
      // path connecting it to the root crosses a even or odd number of RHS
      // operands of subtractions.
      Last->IsNegativePathSign.resize(VL.size());
      TreeEntry *UserTE = UserTreeIdx.UserTE;
      if (UserTE)
        assert(UserTE != Last && "Bad UserTreeIdx ?");
      bool IsRootNode = (!UserTE || UserTE->Idx == 0 ||
                         Last->Idx == CurrentMultiNode->getRoot());
      for (int Lane = 0, Lanes = VL.size(); Lane != Lanes; ++Lane) {
        // The root of the Multi-Node gets 0 sign.
        bool IsNegativeSign = false;
        // If this is not the root node, then we get the user's path signs and
        // compute the new ones.
        if (!IsRootNode) {
          Value *U = UserTE->Scalars[Lane];
          // This is true if the user is a SUB and we are at the right operand.
          bool IsRHSOfSub =
              isSubInstr(U) && (UserTreeIdx.OpDirection[Lane] == 1);
          // The new sign.
          IsNegativeSign = (UserTE->IsNegativePathSign[Lane] != IsRHSOfSub);
        }
        Last->IsNegativePathSign[Lane] = IsNegativeSign;
      }
    }
#endif // INTEL_CUSTOMIZATION
    if (UserTreeIdx.UserTE)
      Last->UserTreeIndices.push_back(UserTreeIdx);

    return Last;
  }

  /// -- Vectorization State --
  /// Holds all of the tree entries.
  TreeEntry::VecTreeTy VectorizableTree;

#ifndef NDEBUG
  /// Debug printer.
  LLVM_DUMP_METHOD void dumpVectorizableTree() const {
    for (unsigned Id = 0, IdE = VectorizableTree.size(); Id != IdE; ++Id) {
      VectorizableTree[Id]->dump();
#if INTEL_CUSTOMIZATION
      if (EnablePathSteering) {
        auto it = PreferredOperandMap.find(VectorizableTree[Id]->Scalars[0]);
        auto ite = PreferredOperandMap.end();
        dbgs() << "PathSteering: ";
        if (it == ite)
          dbgs() << "-";
        else
          dbgs() << it->second;
        dbgs() << "\n";
      }
#endif // INTEL_CUSTOMIZATION
      dbgs() << "\n";
    }
  }
#endif

  TreeEntry *getTreeEntry(Value *V) {
    auto I = ScalarToTreeEntry.find(V);
    if (I != ScalarToTreeEntry.end())
      return I->second;
    return nullptr;
  }

  const TreeEntry *getTreeEntry(Value *V) const {
    auto I = ScalarToTreeEntry.find(V);
    if (I != ScalarToTreeEntry.end())
      return I->second;
    return nullptr;
  }

  /// Maps a specific scalar to its tree entry.
  SmallDenseMap<Value*, TreeEntry *> ScalarToTreeEntry;

  /// Maps a value to the proposed vectorizable size.
  SmallDenseMap<Value *, unsigned> InstrElementSize;

  /// A list of scalars that we found that we need to keep as scalars.
  ValueSet MustGather;

  /// This POD struct describes one external user in the vectorized tree.
  struct ExternalUser {
    ExternalUser(Value *S, llvm::User *U, int L)
        : Scalar(S), User(U), Lane(L) {}

    // Which scalar in our function.
    Value *Scalar;

    // Which user that uses the scalar.
    llvm::User *User;

    // Which lane does the scalar belong to.
    int Lane;
  };
  using UserList = SmallVector<ExternalUser, 16>;

  /// Checks if two instructions may access the same memory.
  ///
  /// \p Loc1 is the location of \p Inst1. It is passed explicitly because it
  /// is invariant in the calling loop.
  bool isAliased(const MemoryLocation &Loc1, Instruction *Inst1,
                 Instruction *Inst2) {
    // First check if the result is already in the cache.
    AliasCacheKey key = std::make_pair(Inst1, Inst2);
    Optional<bool> &result = AliasCache[key];
    if (result.hasValue()) {
      return result.getValue();
    }
    MemoryLocation Loc2 = getLocation(Inst2, AA);
    bool aliased = true;
    if (Loc1.Ptr && Loc2.Ptr && isSimple(Inst1) && isSimple(Inst2)) {
      // Do the alias check.
      aliased = AA->alias(Loc1, Loc2);
    }
    // Store the result in the cache.
    result = aliased;
    return aliased;
  }

  using AliasCacheKey = std::pair<Instruction *, Instruction *>;

  /// Cache for alias results.
  /// TODO: consider moving this to the AliasAnalysis itself.
  DenseMap<AliasCacheKey, Optional<bool>> AliasCache;

  /// Removes an instruction from its block and eventually deletes it.
  /// It's like Instruction::eraseFromParent() except that the actual deletion
  /// is delayed until BoUpSLP is destructed.
  /// This is required to ensure that there are no incorrect collisions in the
  /// AliasCache, which can happen if a new instruction is allocated at the
  /// same address as a previously deleted instruction.
  void eraseInstruction(Instruction *I, bool ReplaceOpsWithUndef = false) {
    auto It = DeletedInstructions.try_emplace(I, ReplaceOpsWithUndef).first;
    It->getSecond() = It->getSecond() && ReplaceOpsWithUndef;
  }

  /// Temporary store for deleted instructions. Instructions will be deleted
  /// eventually when the BoUpSLP is destructed.
  DenseMap<Instruction *, bool> DeletedInstructions;

  /// A list of values that need to extracted out of the tree.
  /// This list holds pairs of (Internal Scalar : External User). External User
  /// can be nullptr, it means that this Internal Scalar will be used later,
  /// after vectorization.
  UserList ExternalUses;

  /// Values used only by @llvm.assume calls.
  SmallPtrSet<const Value *, 32> EphValues;

  /// Holds all of the instructions that we gathered.
  SetVector<Instruction *> GatherSeq;

  /// A list of blocks that we are going to CSE.
  SetVector<BasicBlock *> CSEBlocks;

  /// Contains all scheduling relevant data for an instruction.
  /// A ScheduleData either represents a single instruction or a member of an
  /// instruction bundle (= a group of instructions which is combined into a
  /// vector instruction).
  struct ScheduleData {
    // The initial value for the dependency counters. It means that the
    // dependencies are not calculated yet.
    enum { InvalidDeps = -1 };

    ScheduleData() = default;

    void init(int BlockSchedulingRegionID, Value *OpVal) {
      FirstInBundle = this;
      NextInBundle = nullptr;
      NextLoadStore = nullptr;
      IsScheduled = false;
      SchedulingRegionID = BlockSchedulingRegionID;
      UnscheduledDepsInBundle = UnscheduledDeps;
      clearDependencies();
      OpValue = OpVal;
      TE = nullptr;
      Lane = -1;
    }

    /// Returns true if the dependency information has been calculated.
    bool hasValidDependencies() const { return Dependencies != InvalidDeps; }

    /// Returns true for single instructions and for bundle representatives
    /// (= the head of a bundle).
    bool isSchedulingEntity() const { return FirstInBundle == this; }

    /// Returns true if it represents an instruction bundle and not only a
    /// single instruction.
    bool isPartOfBundle() const {
      return NextInBundle != nullptr || FirstInBundle != this;
    }

    /// Returns true if it is ready for scheduling, i.e. it has no more
    /// unscheduled depending instructions/bundles.
    bool isReady() const {
      assert(isSchedulingEntity() &&
             "can't consider non-scheduling entity for ready list");
      return UnscheduledDepsInBundle == 0 && !IsScheduled;
    }

    /// Modifies the number of unscheduled dependencies, also updating it for
    /// the whole bundle.
    int incrementUnscheduledDeps(int Incr) {
      UnscheduledDeps += Incr;
      return FirstInBundle->UnscheduledDepsInBundle += Incr;
    }

    /// Sets the number of unscheduled dependencies to the number of
    /// dependencies.
    void resetUnscheduledDeps() {
      incrementUnscheduledDeps(Dependencies - UnscheduledDeps);
    }

    /// Clears all dependency information.
    void clearDependencies() {
      Dependencies = InvalidDeps;
      resetUnscheduledDeps();
      MemoryDependencies.clear();
    }

    void dump(raw_ostream &os) const {
      if (!isSchedulingEntity()) {
        os << "/ " << *Inst;
      } else if (NextInBundle) {
        os << '[' << *Inst;
        ScheduleData *SD = NextInBundle;
        while (SD) {
          os << ';' << *SD->Inst;
          SD = SD->NextInBundle;
        }
        os << ']';
      } else {
        os << *Inst;
      }
    }

#if INTEL_CUSTOMIZATION
    /// Updates the instructions pointed to by the whole bundle, based on the
    /// mapping in \p RemapMap.
    void remapInsts(DenseMap<Value *, Value *> &RemapMap) {
      for (ScheduleData *Bundle = this; Bundle; Bundle = Bundle->NextInBundle) {
          auto it = RemapMap.find(Bundle->Inst);
          if (it != RemapMap.end())
            Bundle->Inst = cast<Instruction>(it->second);
      }
    }
#endif // INTEL_CUSTOMIZATION

    Instruction *Inst = nullptr;

    /// Points to the head in an instruction bundle (and always to this for
    /// single instructions).
    ScheduleData *FirstInBundle = nullptr;

    /// Single linked list of all instructions in a bundle. Null if it is a
    /// single instruction.
    ScheduleData *NextInBundle = nullptr;

    /// Single linked list of all memory instructions (e.g. load, store, call)
    /// in the block - until the end of the scheduling region.
    ScheduleData *NextLoadStore = nullptr;

    /// The dependent memory instructions.
    /// This list is derived on demand in calculateDependencies().
    SmallVector<ScheduleData *, 4> MemoryDependencies;

    /// This ScheduleData is in the current scheduling region if this matches
    /// the current SchedulingRegionID of BlockScheduling.
    int SchedulingRegionID = 0;

    /// Used for getting a "good" final ordering of instructions.
    int SchedulingPriority = 0;

    /// The number of dependencies. Constitutes of the number of users of the
    /// instruction plus the number of dependent memory instructions (if any).
    /// This value is calculated on demand.
    /// If InvalidDeps, the number of dependencies is not calculated yet.
    int Dependencies = InvalidDeps;

    /// The number of dependencies minus the number of dependencies of scheduled
    /// instructions. As soon as this is zero, the instruction/bundle gets ready
    /// for scheduling.
    /// Note that this is negative as long as Dependencies is not calculated.
    int UnscheduledDeps = InvalidDeps;

    /// The sum of UnscheduledDeps in a bundle. Equals to UnscheduledDeps for
    /// single instructions.
    int UnscheduledDepsInBundle = InvalidDeps;

    /// True if this instruction is scheduled (or considered as scheduled in the
    /// dry-run).
    bool IsScheduled = false;

    /// Opcode of the current instruction in the schedule data.
    Value *OpValue = nullptr;

    /// The TreeEntry that this instruction corresponds to.
    TreeEntry *TE = nullptr;

    /// The lane of this node in the TreeEntry.
    int Lane = -1;
  };

#ifndef NDEBUG
  friend inline raw_ostream &operator<<(raw_ostream &os,
                                        const BoUpSLP::ScheduleData &SD) {
    SD.dump(os);
    return os;
  }
#endif

  friend struct GraphTraits<BoUpSLP *>;
  friend struct DOTGraphTraits<BoUpSLP *>;

  /// Contains all scheduling data for a basic block.
  struct BlockScheduling {
    BlockScheduling(BasicBlock *BB)
        : BB(BB), ChunkSize(BB->size()), ChunkPos(ChunkSize) {}

    void clear() {
      ReadyInsts.clear();
      ScheduleStart = nullptr;
      ScheduleEnd = nullptr;
      FirstLoadStoreInRegion = nullptr;
      LastLoadStoreInRegion = nullptr;

      // Reduce the maximum schedule region size by the size of the
      // previous scheduling run.
      ScheduleRegionSizeLimit -= ScheduleRegionSize;
      if (ScheduleRegionSizeLimit < MinScheduleRegionSize)
        ScheduleRegionSizeLimit = MinScheduleRegionSize;
      ScheduleRegionSize = 0;

      // Make a new scheduling region, i.e. all existing ScheduleData is not
      // in the new region yet.
      ++SchedulingRegionID;
    }

#if INTEL_CUSTOMIZATION
    // Clear the scheduler's state.
    void deepClear() {
      ScheduleDataChunks.clear();
      ChunkSize = BB->size();
      ChunkPos = ChunkSize;
      ScheduleDataMap.clear();
      ExtraScheduleDataMap.clear();
      ReadyInsts.clear();
      ScheduleStart = nullptr;
      ScheduleEnd = nullptr;
      FirstLoadStoreInRegion = nullptr;
      LastLoadStoreInRegion = nullptr;
      ScheduleRegionSize = 0;
      ScheduleRegionSizeLimit = ScheduleRegionSizeBudget;
    }
#endif // INTEL_CUSTOMIZATION

    ScheduleData *getScheduleData(Value *V) {
      ScheduleData *SD = ScheduleDataMap[V];
      if (SD && SD->SchedulingRegionID == SchedulingRegionID)
        return SD;
      return nullptr;
    }

    ScheduleData *getScheduleData(Value *V, Value *Key) {
      if (V == Key)
        return getScheduleData(V);
      auto I = ExtraScheduleDataMap.find(V);
      if (I != ExtraScheduleDataMap.end()) {
        ScheduleData *SD = I->second[Key];
        if (SD && SD->SchedulingRegionID == SchedulingRegionID)
          return SD;
      }
      return nullptr;
    }

    bool isInSchedulingRegion(ScheduleData *SD) const {
      return SD->SchedulingRegionID == SchedulingRegionID;
    }

    /// Marks an instruction as scheduled and puts all dependent ready
    /// instructions into the ready-list.
    template <typename ReadyListType>
    void schedule(ScheduleData *SD, ReadyListType &ReadyList) {
      SD->IsScheduled = true;
      LLVM_DEBUG(dbgs() << "SLP:   schedule " << *SD << "\n");

      ScheduleData *BundleMember = SD;
      while (BundleMember) {
        if (BundleMember->Inst != BundleMember->OpValue) {
          BundleMember = BundleMember->NextInBundle;
          continue;
        }
        // Handle the def-use chain dependencies.

        // Decrement the unscheduled counter and insert to ready list if ready.
        auto &&DecrUnsched = [this, &ReadyList](Instruction *I) {
          doForAllOpcodes(I, [&ReadyList](ScheduleData *OpDef) {
            if (OpDef && OpDef->hasValidDependencies() &&
                OpDef->incrementUnscheduledDeps(-1) == 0) {
              // There are no more unscheduled dependencies after
              // decrementing, so we can put the dependent instruction
              // into the ready list.
              ScheduleData *DepBundle = OpDef->FirstInBundle;
              assert(!DepBundle->IsScheduled &&
                     "already scheduled bundle gets ready");
              ReadyList.insert(DepBundle);
              LLVM_DEBUG(dbgs()
                         << "SLP:    gets ready (def): " << *DepBundle << "\n");
            }
          });
        };

        // If BundleMember is a vector bundle, its operands may have been
        // reordered duiring buildTree(). We therefore need to get its operands
        // through the TreeEntry.
        if (TreeEntry *TE = BundleMember->TE) {
          int Lane = BundleMember->Lane;
          assert(Lane >= 0 && "Lane not set");

          // Since vectorization tree is being built recursively this assertion
          // ensures that the tree entry has all operands set before reaching
          // this code. Couple of exceptions known at the moment are extracts
          // where their second (immediate) operand is not added. Since
          // immediates do not affect scheduler behavior this is considered
          // okay.
          auto *In = TE->getMainOp();
          assert(In &&
                 (isa<ExtractValueInst>(In) || isa<ExtractElementInst>(In) ||
                  In->getNumOperands() == TE->getNumOperands()) &&
                 "Missed TreeEntry operands?");
          (void)In; // fake use to avoid build failure when assertions disabled

          for (unsigned OpIdx = 0, NumOperands = TE->getNumOperands();
               OpIdx != NumOperands; ++OpIdx)
            if (auto *I = dyn_cast<Instruction>(TE->getOperand(OpIdx)[Lane]))
              DecrUnsched(I);
        } else {
          // If BundleMember is a stand-alone instruction, no operand reordering
          // has taken place, so we directly access its operands.
          for (Use &U : BundleMember->Inst->operands())
            if (auto *I = dyn_cast<Instruction>(U.get()))
              DecrUnsched(I);
        }
        // Handle the memory dependencies.
        for (ScheduleData *MemoryDepSD : BundleMember->MemoryDependencies) {
          if (MemoryDepSD->incrementUnscheduledDeps(-1) == 0) {
            // There are no more unscheduled dependencies after decrementing,
            // so we can put the dependent instruction into the ready list.
            ScheduleData *DepBundle = MemoryDepSD->FirstInBundle;
            assert(!DepBundle->IsScheduled &&
                   "already scheduled bundle gets ready");
            ReadyList.insert(DepBundle);
            LLVM_DEBUG(dbgs()
                       << "SLP:    gets ready (mem): " << *DepBundle << "\n");
          }
        }
        BundleMember = BundleMember->NextInBundle;
      }
    }

    void doForAllOpcodes(Value *V,
                         function_ref<void(ScheduleData *SD)> Action) {
      if (ScheduleData *SD = getScheduleData(V))
        Action(SD);
      auto I = ExtraScheduleDataMap.find(V);
      if (I != ExtraScheduleDataMap.end())
        for (auto &P : I->second)
          if (P.second->SchedulingRegionID == SchedulingRegionID)
            Action(P.second);
    }

    /// Put all instructions into the ReadyList which are ready for scheduling.
    template <typename ReadyListType>
    void initialFillReadyList(ReadyListType &ReadyList) {
      for (auto *I = ScheduleStart; I != ScheduleEnd; I = I->getNextNode()) {
        doForAllOpcodes(I, [&](ScheduleData *SD) {
          if (SD->isSchedulingEntity() && SD->isReady()) {
            ReadyList.insert(SD);
            LLVM_DEBUG(dbgs()
                       << "SLP:    initially in ready list: " << *I << "\n");
          }
        });
      }
    }

    /// Checks if a bundle of instructions can be scheduled, i.e. has no
    /// cyclic dependencies. This is only a dry-run, no instructions are
    /// actually moved at this stage.
    /// \returns the scheduling bundle. The returned Optional value is non-None
    /// if \p VL is allowed to be scheduled.
    Optional<ScheduleData *>
    tryScheduleBundle(ArrayRef<Value *> VL, BoUpSLP *SLP,
                      const InstructionsState &S);

    /// Un-bundles a group of instructions.
    void cancelScheduling(ArrayRef<Value *> VL, Value *OpValue);

    /// Allocates schedule data chunk.
    ScheduleData *allocateScheduleDataChunks();

    /// Extends the scheduling region so that V is inside the region.
    /// \returns true if the region size is within the limit.
    bool extendSchedulingRegion(Value *V, const InstructionsState &S);

    /// Initialize the ScheduleData structures for new instructions in the
    /// scheduling region.
    void initScheduleData(Instruction *FromI, Instruction *ToI,
                          ScheduleData *PrevLoadStore,
                          ScheduleData *NextLoadStore);

    /// Updates the dependency information of a bundle and of all instructions/
    /// bundles which depend on the original bundle.
    void calculateDependencies(ScheduleData *SD, bool InsertInReadyList,
                               BoUpSLP *SLP);

    /// Sets all instruction in the scheduling region to un-scheduled.
    void resetSchedule();

    BasicBlock *BB;

    /// Simple memory allocation for ScheduleData.
    std::vector<std::unique_ptr<ScheduleData[]>> ScheduleDataChunks;

    /// The size of a ScheduleData array in ScheduleDataChunks.
    int ChunkSize;

    /// The allocator position in the current chunk, which is the last entry
    /// of ScheduleDataChunks.
    int ChunkPos;

    /// Attaches ScheduleData to Instruction.
    /// Note that the mapping survives during all vectorization iterations, i.e.
    /// ScheduleData structures are recycled.
    DenseMap<Value *, ScheduleData *> ScheduleDataMap;

    /// Attaches ScheduleData to Instruction with the leading key.
    DenseMap<Value *, SmallDenseMap<Value *, ScheduleData *>>
        ExtraScheduleDataMap;

    struct ReadyList : SmallVector<ScheduleData *, 8> {
      void insert(ScheduleData *SD) { push_back(SD); }
    };

    /// The ready-list for scheduling (only used for the dry-run).
    ReadyList ReadyInsts;

    /// The first instruction of the scheduling region.
    Instruction *ScheduleStart = nullptr;

    /// The first instruction _after_ the scheduling region.
    Instruction *ScheduleEnd = nullptr;

    /// The first memory accessing instruction in the scheduling region
    /// (can be null).
    ScheduleData *FirstLoadStoreInRegion = nullptr;

    /// The last memory accessing instruction in the scheduling region
    /// (can be null).
    ScheduleData *LastLoadStoreInRegion = nullptr;

    /// The current size of the scheduling region.
    int ScheduleRegionSize = 0;

    /// The maximum size allowed for the scheduling region.
    int ScheduleRegionSizeLimit = ScheduleRegionSizeBudget;

    /// The ID of the scheduling region. For a new vectorization iteration this
    /// is incremented which "removes" all ScheduleData from the region.
    // Make sure that the initial SchedulingRegionID is greater than the
    // initial SchedulingRegionID in ScheduleData (which is 0).
    int SchedulingRegionID = 1;
  };
#if INTEL_CUSTOMIZATION
private:
  BoUpSLP::BlockScheduling *getBSForValue(Value *VL);

  /// Remove all entries in VectorizableTree after CurrIdx.
  void removeFromVTreeAfter(int currIdx);

  /// Clear the state of the scheduler.
  void clearSchedulerState();

  /// \returns a vector of values represented by \p Bundle.
  SmallVector<Value *, 8> getBundleVL(const Optional<ScheduleData *> &Bundle);

  /// Replay the schedule of the whole VectorizableTree.
  void replaySchedulerStateUpTo(int UntilIdx,
                                Optional<ScheduleData *> &OldBundle,
                                const SmallVectorImpl<Value *> &OldBundleVL);

  /// Replay the build state until currIdx.
  void rebuildBSStateUntil(int currIdx,
                           Optional<ScheduleData *> &BundleToUpdate);

  /// Builds the TreeEntries for a Multi-Node.
  void buildTreeMultiNode_rec(const InstructionsState &S,
                              Optional<ScheduleData *> Bundle,
                              SmallVectorImpl<Value *> &VL, int NextDepth,
                              EdgeInfo UserTreeIdx,
                              ArrayRef<unsigned> ReuseShuffleIndices);

  /// \returns true if any value is already a part of the tree.
  bool alreadyInTrunk(ArrayRef<Value *> VL) const {
    return llvm::any_of(VL,
                        [this](Value *V) -> bool { return getTreeEntry(V); });
  }

  /// \returns the cost-model score of the subtrees rooted at v1 and v2.
  int getScoreAtLevel(Value *v1, Value *v2, int Level, int MaxLevel);

  /// \returns the path sign of \p TrunkV at \p Lane.
  bool isNegativePathSignForTrunk(Value *TrunkV, int Lane);

  /// \returns the path sign of the frontier of \p LeafOD.
  bool isNegativePathSignForFrontier(OperandData *LeafOD);

  /// \returns the path sign of \p LeafOD.
  bool isNegativePathSignForLeaf(OperandData *LeafOD);

  /// Given the two operand data of the same Multi-Node \p Op1 and \p Op2
  /// check whether it is legal to swap operands (aka Multi-Node leaves)
  /// between their frontier instructions (aka Multi-Node trunk instructions).
  bool isLegalToMoveLeaf(OperandData *Op1, OperandData *Op2);

  /// \returns a high score if \p LHS and \p RHS are consecutive instructions
  /// and good for vectorization.
  int getLookAheadScore(Value *LHS, Value *RHS);

  /// \returns the best matching operands into \p BestoOps.
  int getBestOperand(OpVec &BestOps, OperandData *LHSOp, int RHSLane, int OpI,
                     const OpVec &BestOperandsSoFar, VecMode Mode);

  /// Replace Op's frontier with opcode with the 'effective' one.
  void replaceFrontierOpcodeWithEffective(OperandData *Op);

  /// Update the frontier of \p Op with a new one that has the updated opcode.
  Instruction *updateFrontierOpcode(OperandData *Op);

  /// Reorder the instruction operands.
  void applyReorderedOperands(ScheduleData *Bundle);

  /// GroupState refers to the state of the search while trying to build the
  /// maximum group in buildMaxGroup() (which is basically the best set of
  /// operands for a specific operand position).
  enum GroupState {
    // Default, uninitialized state.
    UNINIT = 0,
    // This means that we could not fill some lane with a value. A common reason
    // is that it is illegal to move the values there.
    FAILED,
    // We did find a single best group for this MultiNode operand. So all
    // lanes are filled.
    SUCCESS,
    // This state refers to the situation where we have multiple equally good
    // values for a specific lane while building the group. So instead of just
    // picking just one of them, we stop growing the group at this lane, return
    // the partial group, and also return all the possible good candidate
    // operands for this lane. Then, we resume from the partial group, but we
    // spawn multiple searches, one for each candidate.
    NO_SINGLE_BEST,
    // Invalid state, used as an end marker.
    MG_STATE_MAX,
  };

  /// The horizontal (for all lanes) group of leaves that are selected in
  /// operand reordering of the Multi-Node.
  class OpGroup {
    int Score = -1;
    VecMode Mode = VM_UNINIT;
    GroupState State = UNINIT;
    OpVec OperandsVec;
  public:
    OpGroup() {}
    int size() const { return OperandsVec.size(); }
    bool empty() const { return OperandsVec.empty(); }
    OperandData *operator[](int Idx) const {
      assert(Idx < (int)OperandsVec.size() && "Out of range");
      return OperandsVec[Idx];
    }
    OperandData *front() const {
      assert(!OperandsVec.empty() && "Broken constructor");
      return OperandsVec.front();
    }
    OperandData *back() const { return OperandsVec.back(); }
    void append(OperandData *OD) { OperandsVec.push_back(OD); }
    void setScore(int S) { Score = S; }
    int getScore() const { return Score; }
    void setMode(VecMode M) { Mode = M; }
    VecMode getMode() const { return Mode; }
    void setState(GroupState S) { State = S; }
    GroupState getState() const { return State; }
    const OpVec &getOpVec() const { return OperandsVec; }
    void clear() {
      Score = -1;
      Mode = VM_UNINIT;
      State = UNINIT;
      OperandsVec.clear();
    }
    void dump() const;
  };

  /// Build the maximum group in \p CurrGroup for \p OpI .
  void buildMaxGroup(OpGroup &CurrGroup, unsigned OpI, OpVec &NextGroupLHSOps);

  /// Returns the score of the current Multi-Node.
  int getMNScore() const;

  /// Builds the best group for \p OpI in \p GlobalBestGroup .
  GroupState getBestGroupForOpI(int OpI, OpGroup &GlobalBestGroup);

  /// Apply the operand reordering found during /p findMultiNodeOrder. Updates
  /// \p Bundle if needed.
  void applyMultiNodeOrder(ScheduleData *Bundle);

  /// Perform Multi-Node operand reordering. Returns true if we found a better
  /// order than current one.
  bool findMultiNodeOrder();

  /// Path steering.
  void steerPath(SteerTowardsData &SteerTowards);

  /// Perform operand reordering for the Multi-Node. Note: Updates \p VL and
  /// also updates the instructions in \p Bundle if needed.
  void reorderMultiNodeOperands(SmallVectorImpl<Value *> &VL,
                                ScheduleData *Bundle);

  /// Move all Multi-Node instructions to the root of the Multi-Node.
  void scheduleMultiNodeInstrs();

  /// \returns the TreeEntry where I is in. It does not need to be a
  /// vectorizable tree entry. \returns nullptr if not found.
  TreeEntry *getTreeEntryForI(Instruction *I);
#endif // INTEL_CUSTOMIZATION

  /// Attaches the BlockScheduling structures to basic blocks.
  MapVector<BasicBlock *, std::unique_ptr<BlockScheduling>> BlocksSchedules;

  /// Performs the "real" scheduling. Done before vectorization is actually
  /// performed in a basic block.
  void scheduleBlock(BlockScheduling *BS);

  /// List of users to ignore during scheduling and that don't need extracting.
  ArrayRef<Value *> UserIgnoreList;

  /// A DenseMapInfo implementation for holding DenseMaps and DenseSets of
  /// sorted SmallVectors of unsigned.
  struct OrdersTypeDenseMapInfo {
    static OrdersType getEmptyKey() {
      OrdersType V;
      V.push_back(~1U);
      return V;
    }

    static OrdersType getTombstoneKey() {
      OrdersType V;
      V.push_back(~2U);
      return V;
    }

    static unsigned getHashValue(const OrdersType &V) {
      return static_cast<unsigned>(hash_combine_range(V.begin(), V.end()));
    }

    static bool isEqual(const OrdersType &LHS, const OrdersType &RHS) {
      return LHS == RHS;
    }
  };

  /// Contains orders of operations along with the number of bundles that have
  /// operations in this order. It stores only those orders that require
  /// reordering, if reordering is not required it is counted using \a
  /// NumOpsWantToKeepOriginalOrder.
  DenseMap<OrdersType, unsigned, OrdersTypeDenseMapInfo> NumOpsWantToKeepOrder;
  /// Number of bundles that do not require reordering.
  unsigned NumOpsWantToKeepOriginalOrder = 0;

  // Analysis and block reference.
  Function *F;
  ScalarEvolution *SE;
  TargetTransformInfo *TTI;
  TargetLibraryInfo *TLI;
  AAResults *AA;
  LoopInfo *LI;
  DominatorTree *DT;
  AssumptionCache *AC;
  DemandedBits *DB;
  const DataLayout *DL;
  OptimizationRemarkEmitter *ORE;

  unsigned MaxVecRegSize; // This is set by TTI or overridden by cl::opt.
  unsigned MinVecRegSize; // Set by cl::opt (default: 128).

  /// Instruction builder to construct the vectorized tree.
  IRBuilder<> Builder;

  /// A map of scalar integer values to the smallest bit width with which they
  /// can legally be represented. The values map to (width, signed) pairs,
  /// where "width" indicates the minimum bit width and "signed" is True if the
  /// value must be signed-extended, rather than zero-extended, back to its
  /// original width.
  MapVector<Value *, std::pair<uint64_t, bool>> MinBWs;
};

} // end namespace slpvectorizer

template <> struct GraphTraits<BoUpSLP *> {
  using TreeEntry = BoUpSLP::TreeEntry;

  /// NodeRef has to be a pointer per the GraphWriter.
  using NodeRef = TreeEntry *;

  using ContainerTy = BoUpSLP::TreeEntry::VecTreeTy;

  /// Add the VectorizableTree to the index iterator to be able to return
  /// TreeEntry pointers.
  struct ChildIteratorType
      : public iterator_adaptor_base<
            ChildIteratorType, SmallVector<BoUpSLP::EdgeInfo, 1>::iterator> {
    ContainerTy &VectorizableTree;

    ChildIteratorType(SmallVector<BoUpSLP::EdgeInfo, 1>::iterator W,
                      ContainerTy &VT)
        : ChildIteratorType::iterator_adaptor_base(W), VectorizableTree(VT) {}

    NodeRef operator*() { return I->UserTE; }
  };

  static NodeRef getEntryNode(BoUpSLP &R) {
    return R.VectorizableTree[0].get();
  }

  static ChildIteratorType child_begin(NodeRef N) {
    return {N->UserTreeIndices.begin(), N->Container};
  }

  static ChildIteratorType child_end(NodeRef N) {
    return {N->UserTreeIndices.end(), N->Container};
  }

  /// For the node iterator we just need to turn the TreeEntry iterator into a
  /// TreeEntry* iterator so that it dereferences to NodeRef.
  class nodes_iterator {
    using ItTy = ContainerTy::iterator;
    ItTy It;

  public:
    nodes_iterator(const ItTy &It2) : It(It2) {}
    NodeRef operator*() { return It->get(); }
    nodes_iterator operator++() {
      ++It;
      return *this;
    }
    bool operator!=(const nodes_iterator &N2) const { return N2.It != It; }
  };

  static nodes_iterator nodes_begin(BoUpSLP *R) {
    return nodes_iterator(R->VectorizableTree.begin());
  }

  static nodes_iterator nodes_end(BoUpSLP *R) {
    return nodes_iterator(R->VectorizableTree.end());
  }

  static unsigned size(BoUpSLP *R) { return R->VectorizableTree.size(); }
};

template <> struct DOTGraphTraits<BoUpSLP *> : public DefaultDOTGraphTraits {
  using TreeEntry = BoUpSLP::TreeEntry;

  DOTGraphTraits(bool isSimple = false) : DefaultDOTGraphTraits(isSimple) {}

  std::string getNodeLabel(const TreeEntry *Entry, const BoUpSLP *R) {
    std::string Str;
    raw_string_ostream OS(Str);
    if (isSplat(Entry->Scalars)) {
      OS << "<splat> " << *Entry->Scalars[0];
      return Str;
    }
    for (auto V : Entry->Scalars) {
      OS << *V;
      if (std::any_of(
              R->ExternalUses.begin(), R->ExternalUses.end(),
              [&](const BoUpSLP::ExternalUser &EU) { return EU.Scalar == V; }))
        OS << " <extract>";
      OS << "\n";
    }
    return Str;
  }

  static std::string getNodeAttributes(const TreeEntry *Entry,
                                       const BoUpSLP *) {
    if (Entry->State == TreeEntry::NeedToGather)
      return "color=red";
    return "";
  }
};

} // end namespace llvm

#if INTEL_CUSTOMIZATION
// Cleanup pass to remove any code modifications performed by the Multi-Node.
void BoUpSLP::undoMultiNodeReordering() {
  if (!EnableMultiNodeSLP)
    return;
  for (MultiNode &MNode : reverse(MultiNodes)) {
    // 1. Restore the instructions in CurrentMultiNode to their original state
    unsigned NumLanes = MNode.getNumLanes();
    int OpIMax = MNode.getNumOperands();
    for (int OpI = 0; OpI != OpIMax; ++OpI) {
      for (unsigned Lane = 0; Lane != NumLanes; ++Lane) {
        OperandData *Op = MNode.getOperand(Lane, OpI);
        OperandData *SiblingOp = MNode.getSiblingOp(Op);
        Instruction *FrontierI = Op->getFrontier();
        // 1. If we have updated the instruction, restore the original one.
        Instruction *OrigFrontierI = Op->getOriginalFrontier();
        if (OrigFrontierI && OrigFrontierI != FrontierI) {
          // It may have already been inserted by its sibling.
          if (!OrigFrontierI->getParent()) {
            OrigFrontierI->insertBefore(FrontierI);
            FrontierI->replaceAllUsesWith(OrigFrontierI);
            for (int i = 0, e = FrontierI->getNumOperands(); i != e; ++i)
              OrigFrontierI->setOperand(i, FrontierI->getOperand(i));
            FrontierI->eraseFromParent();
            FrontierI = OrigFrontierI;
            // Update Op's frontier so we can see it when dumping the MN.
            Op->setFrontier(FrontierI);
            // Since a sibling node is sharing the same frontier, update it.
            if (SiblingOp)
              SiblingOp->setFrontier(FrontierI);
          }
        }
        // 2. If we have updated the leaf operand, restore the original one.
        Value *OrigOperand = Op->getOriginalOperand();
        int OpNum = Op->getOperandNum();
        assert(FrontierI->getParent() && "FrontierI has been erased!");
        if (OrigOperand && OrigOperand != FrontierI->getOperand(OpNum)) {
          Instruction *FI = (OrigFrontierI) ? OrigFrontierI : FrontierI;
          assert(FI->getParent() && "Expected to be in BB");
          FI->setOperand(OpNum, OrigOperand);
        }
      }
    }

    // 2. Restore the instruction position before scheduling.
    MNode.undoMultiNodeScheduling();
  }
  MultiNodes.clear();
}

void BoUpSLP::cleanupMultiNodeReordering() {
  if (!EnableMultiNodeSLP)
    return;
  MultiNodes.clear();
}
#endif // INTEL_CUSTOMIZATION

BoUpSLP::~BoUpSLP() {
  for (const auto &Pair : DeletedInstructions) {
    // Replace operands of ignored instructions with Undefs in case if they were
    // marked for deletion.
    if (Pair.getSecond()) {
      Value *Undef = UndefValue::get(Pair.getFirst()->getType());
      Pair.getFirst()->replaceAllUsesWith(Undef);
    }
    Pair.getFirst()->dropAllReferences();
  }
  for (const auto &Pair : DeletedInstructions) {
    assert(Pair.getFirst()->use_empty() &&
           "trying to erase instruction with users.");
    Pair.getFirst()->eraseFromParent();
  }
  assert(!verifyFunction(*F, &dbgs()));
}

void BoUpSLP::eraseInstructions(ArrayRef<Value *> AV) {
  for (auto *V : AV) {
    if (auto *I = dyn_cast<Instruction>(V))
      eraseInstruction(I, /*ReplaceOpsWithUndef=*/true);
  };
}

void BoUpSLP::buildTree(ArrayRef<Value *> Roots,
                        ArrayRef<Value *> UserIgnoreLst) {
  ExtraValueToDebugLocsMap ExternallyUsedValues;
  buildTree(Roots, ExternallyUsedValues, UserIgnoreLst);
}

void BoUpSLP::buildTree(ArrayRef<Value *> Roots,
                        ExtraValueToDebugLocsMap &ExternallyUsedValues,
                        ArrayRef<Value *> UserIgnoreLst) {
  deleteTree();
  UserIgnoreList = UserIgnoreLst;
  if (!allSameType(Roots))
    return;
  buildTree_rec(Roots, 0, EdgeInfo());

  // Collect the values that we need to extract from the tree.
  for (auto &TEPtr : VectorizableTree) {
    TreeEntry *Entry = TEPtr.get();

    // No need to handle users of gathered values.
    if (Entry->State == TreeEntry::NeedToGather)
      continue;

    // For each lane:
    for (int Lane = 0, LE = Entry->Scalars.size(); Lane != LE; ++Lane) {
      Value *Scalar = Entry->Scalars[Lane];
      int FoundLane = Lane;
      if (!Entry->ReuseShuffleIndices.empty()) {
        FoundLane =
            std::distance(Entry->ReuseShuffleIndices.begin(),
                          llvm::find(Entry->ReuseShuffleIndices, FoundLane));
      }

      // Check if the scalar is externally used as an extra arg.
      auto ExtI = ExternallyUsedValues.find(Scalar);
      if (ExtI != ExternallyUsedValues.end()) {
        LLVM_DEBUG(dbgs() << "SLP: Need to extract: Extra arg from lane "
                          << Lane << " from " << *Scalar << ".\n");
        ExternalUses.emplace_back(Scalar, nullptr, FoundLane);
      }
      for (User *U : Scalar->users()) {
        LLVM_DEBUG(dbgs() << "SLP: Checking user:" << *U << ".\n");

        Instruction *UserInst = dyn_cast<Instruction>(U);
        if (!UserInst)
          continue;

        // Skip in-tree scalars that become vectors
        if (TreeEntry *UseEntry = getTreeEntry(U)) {
          Value *UseScalar = UseEntry->Scalars[0];
          // Some in-tree scalars will remain as scalar in vectorized
          // instructions. If that is the case, the one in Lane 0 will
          // be used.
          if (UseScalar != U ||
              !InTreeUserNeedToExtract(Scalar, UserInst, TLI)) {
            LLVM_DEBUG(dbgs() << "SLP: \tInternal user will be removed:" << *U
                              << ".\n");
            assert(UseEntry->State != TreeEntry::NeedToGather && "Bad state");
            continue;
          }
        }

        // Ignore users in the user ignore list.
        if (is_contained(UserIgnoreList, UserInst))
          continue;

        LLVM_DEBUG(dbgs() << "SLP: Need to extract:" << *U << " from lane "
                          << Lane << " from " << *Scalar << ".\n");
        ExternalUses.push_back(ExternalUser(Scalar, U, FoundLane));
      }
    }
  }
}

#if INTEL_CUSTOMIZATION
// Undo the instruction reordering performed before MultiNodeReordering, the one
// that moves the instructions towards the root of the Multi-Node.
void BoUpSLP::MultiNode::undoMultiNodeScheduling() {
  for (const auto &Pair : reverse(InstrPositionBeforeScheduling)) {
    Instruction *I = Pair.first;
    Instruction *NextI = Pair.second;
    assert(I && NextI && I->getParent() && NextI->getParent() &&
      "Illegal instruction state. Unlinked from  BasicBlock?");
    I->moveBefore(NextI);
  }
}

// Each BB has its own BS. Return the correct BS for VL.
BoUpSLP::BlockScheduling *BoUpSLP::getBSForValue(Value *V) {
  assert(isa<Instruction>(V) && "Expected instruction.");
  BasicBlock *BB = cast<Instruction>(V)->getParent();
  BlockScheduling *BS = BlocksSchedules[BB].get();
  return BS;
}

// Remove all entries from VectorizableTree[] from 'FromIdx' onwards.
void BoUpSLP::removeFromVTreeAfter(int FromIdx) {
  assert(FromIdx >= 0);
  // 1. Clear entries from ScalarToTreeEntry[]
  for (int i = FromIdx, e = VectorizableTree.size(); i != e; ++i) {
    const TreeEntry &TE = *VectorizableTree[i].get();
    for (Value *V : TE.Scalars) {
      if (TE.State == TreeEntry::NeedToGather) {
        MustGather.erase(V);
      } else {
        ScalarToTreeEntry.erase(V);
      }
    }
  }
  // 2. Remove entries from VectorizableTree[]
  while (VectorizableTree.size() > (unsigned)FromIdx)
    VectorizableTree.pop_back();
}

// NOTE: This requires that all instructions be in the BBs (i.e. not
// removedFromParent()). This is a requirement from getBSForValue().
void BoUpSLP::clearSchedulerState() {
  for (auto &Pair : BlocksSchedules)
    Pair.second->deepClear();
}

// NOTE: This is a member function of BoUpSLP because ScheduleData is private.
SmallVector<Value *, 8>
BoUpSLP::getBundleVL(const Optional<BoUpSLP::ScheduleData *> &Bundle) {
  ValueList VL;
  if (Bundle)
    for (ScheduleData *BundleMember = Bundle.getValue(); BundleMember;
         BundleMember = BundleMember->NextInBundle)
      VL.push_back(BundleMember->Inst);
  return VL;
}

// Replay the state of the Block Scheduler from VTree[0]
// until Vtree[UntilIdx-1].
void BoUpSLP::replaySchedulerStateUpTo(
    int UntilIdx, Optional<ScheduleData *> &OldBundle,
    const SmallVectorImpl<Value *> &OldBundleVL) {
  for (int i = 0; i < UntilIdx; ++i) {
    TreeEntry &TE = *VectorizableTree[i].get();
    if (TE.State == TreeEntry::NeedToGather)
      continue;
    assert(isa<Instruction>(TE.Scalars[0]) && "Instruction expected.");
    Instruction *VL0 = cast<Instruction>(TE.Scalars[0]);
    BlockScheduling *BS = getBSForValue(VL0);
    InstructionsState S = getSameOpcode(TE.Scalars);
    Optional<ScheduleData *> NewBundle = BS->tryScheduleBundle(TE.Scalars, this, S);
    // If Bundle is identical to 'BundleVL', then we found the bundle matching
    // 'OldBundle', so update it.
    if (NewBundle) {
      SmallVector<Value *, 8> NewBundleVL = getBundleVL(NewBundle);
      if (NewBundleVL == OldBundleVL)
        OldBundle = NewBundle;
    }

    auto Success = (bool)NewBundle;
    assert(Success && "TE not checked for scheduling in buildTree_rec() ?");
    (void)Success;
  }
}

// Replay the state of the Block Scheduler from VTree[0]
// until Vtree[UntilIdx-1]. NOTE: UntilIdx is *not* included
void BoUpSLP::rebuildBSStateUntil(int UntilIdx,
                                  Optional<ScheduleData *> &BundleToUpdate) {
  // Get the values in Bundle before they get cleared.
  ValueList BundleToUpdateVL = getBundleVL(BundleToUpdate);
  // 0. Clear all BS
  clearSchedulerState();
  // 1. Replay until UntilIdx
  replaySchedulerStateUpTo(UntilIdx, BundleToUpdate, BundleToUpdateVL);
}

/// We move all Multi-Node trunk (frontier) instructions to the root, so that
/// operand reordering can take place without any scheduling problems (e.g.,
/// def-after-use). We perform this code motion in a bottom-up breadth-first
/// fashion, starting from the root of the Multi-Node.

/// For example, consider a single lane of a MultiNode {T0, T1} with leaves
/// {L1, L2, L3}:
///
/// L1 L2
/// | /
/// T1 L3
/// | /
/// T0
///
/// The actual ordering in the BB could be like this: L1, L2, T1, L3, T0
/// If we need to swap L1 and L3, then this is illegal, because L3 follows T1,
/// so we get a def-after-use problem. If we re-schedule all the trunk nodes
/// back-to-back before we perform any reordering, then the problem goes away,
/// because all uses will follow the leaves: L1, L2, L3, T1, T0
void BoUpSLP::scheduleMultiNodeInstrs() {
  if (CurrentMultiNode->numOfTrunks() <= 1)
    return;
  TreeEntry *RootTE = VectorizableTree[CurrentMultiNode->getRoot()].get();
  int Lanes = RootTE->Scalars.size();

  // The 'Destination' holds the destination position where the scheduled
  // instruction should be moved to. We need one destination per lane, which is
  // why we are using a vector.
  SmallVector<Instruction *, 4> Destination(Lanes);
  for (int L = 0; L != Lanes; ++L) {
      auto *I = dyn_cast<Instruction>(RootTE->Scalars[L]);
      assert(I && "Instrs expected in CurrentMultiNode");
      Destination[L] = I;
  }

  std::list<TreeEntry *> TEWorklist;
  ArrayRef<int> Trunks = CurrentMultiNode->getTrunks();
  // Start with the first multi-node non-root TreeEntry (Trunks[0] is the root).
  TEWorklist.push_back(VectorizableTree[Trunks[1]].get());

  // Iterate until we are done with all TEs of the multi node.
  while (!TEWorklist.empty()) {
    TreeEntry *TE = TEWorklist.front();
    assert(TE->State == TreeEntry::Vectorize && "Not vectorizable ?");
    assert(int(TE->Scalars.size()) == Lanes && "Broken TE?");
    TEWorklist.pop_front();

    // Move all TE instrs before Destination, and update the Destination.
    for (int L = 0; L != Lanes; ++L) {
      if (auto *I = dyn_cast<Instruction>(TE->Scalars[L])) {
        // We need to restore the original instruction position.
        CurrentMultiNode->saveBeforeSchedInstrPosition(I, I->getNextNode());

        // Perform the actual code motion.
        I->moveBefore(Destination[L]);
        // 'I' becomes the new destination for 'Lane'.
        Destination[L] = I;
      }
    }

    // Push predecessor TEs into the worklist.
    if (auto *I0 = dyn_cast<Instruction>(TE->Scalars[0])) {
      for (unsigned N = 0; N != I0->getNumOperands(); ++N) {
        Value *OpV = I0->getOperand(N);
        TreeEntry *OpTE = getTreeEntry(OpV);
        if (OpTE && CurrentMultiNode->containsTrunk(OpTE->Idx))
          TEWorklist.push_back(OpTE);
      }
    }
  }
  if (MultiNodeVerifierChecks)
    assert(!verifyFunction(*F, &dbgs()));
}

// We go through the operands of V1 and V2 until LEVEL
// and we count the number of matches.
int BoUpSLP::getScoreAtLevel(Value *V1, Value *V2, int Level, int MaxLevel) {
  // Get the shallow score of V1 and V2.
  int ShallowScoreAtThisLevel = VLOperands::getShallowScore(V1, V2, *DL, *SE);

  // If reached MaxLevel,
  // or if V1 and V2 are not instructions,
  // or if they are SPLAT,
  // or if they are not consecutive, early return the current cost.
  auto *I1 = dyn_cast<Instruction>(V1);
  auto *I2 = dyn_cast<Instruction>(V2);
  if (Level == MaxLevel || !(I1 && I2) || I1 == I2 ||
      ShallowScoreAtThisLevel == VLOperands::ScoreFail ||
      (isa<LoadInst>(I1) && isa<LoadInst>(I2) && ShallowScoreAtThisLevel))
    return ShallowScoreAtThisLevel;

  assert(I1 && I2 && "Should have early exited.");
  SmallSet<int, 4> Op2Used;

  // Recursion towards the operands of I1 and I2. In this way we are collecting
  // the total deep score.
  for (int Op1I = 0, Op1E = I1->getNumOperands(); Op1I != Op1E; ++Op1I) {
    // Try to pair op1I with the best operand of I2.
    int MaxTmpScore = 0;
    int MaxOp2I = -1;
    for (int Op2I = 0, Op2E = I2->getNumOperands(); Op2I != Op2E; ++Op2I) {
      // Skip operands already paired with Op1.
      if (Op2Used.count(Op2I))
        continue;
      // Recursively calculate the cost at each level
      int TmpScore = getScoreAtLevel(I1->getOperand(Op1I), I2->getOperand(Op2I),
                                     Level + 1, MaxLevel);
      if (TmpScore > 0 && TmpScore > MaxTmpScore) {
        MaxTmpScore = TmpScore;
        MaxOp2I = Op2I;
      }
    }
    if (MaxOp2I >= 0) {
      Op2Used.insert(MaxOp2I);
      ShallowScoreAtThisLevel += MaxTmpScore;
    }
  }
  return ShallowScoreAtThisLevel;
}

/// \returns the path sign of the trunk node \p TrunkV at \p Lane..
bool BoUpSLP::isNegativePathSignForTrunk(Value *TrunkV, int Lane) {
  TreeEntry *TE = getTreeEntry(TrunkV);
  assert(TE && "TrunkV not found in VTree");
  assert(Lane < (int)TE->IsNegativePathSign.size() &&
         "PathSigns not populated?");
  return TE->IsNegativePathSign[Lane];
}

/// \returns the path sign of the trunk node \p TrunkOD.
bool BoUpSLP::isNegativePathSignForFrontier(OperandData *TrunkOD) {
  return isNegativePathSignForTrunk(TrunkOD->getFrontier(), TrunkOD->getLane());
}

/// \returns the path sign of the leaf node \p LeafOD.
bool BoUpSLP::isNegativePathSignForLeaf(OperandData *LeafOD) {
  bool TrunkSign = isNegativePathSignForFrontier(LeafOD);
  bool IsSubRHS =
      (int)(LeafOD->getEffectiveFrontierOpcode() == Instruction::Sub &&
            LeafOD->getOperandNum() == 1);
  return TrunkSign != IsSubRHS;
}

// Check if we can swap two leaf operands between their frontiers.
//  Multi-Node: +------+
//              | ...  |
//              |  |   |
//       Op1 => | Fr--Operand
//              |  |   |
//              | ...  |   Q:can swap?
//              |  |   |
//       Op2 => | Fr--Operand
//              |  |   |
//              | ...  |
//              |  |   |
//              | Root |
//              +------+
// To maintain semantics this is only allowed if the path from Op1
// to Root and from Op2 to Root pass through the same number of right
// operand edges feeding into subtracts.
// In the simplest case, when we have commutative operations of the same
// type within the Multi-Node, it is always legal to move.
bool BoUpSLP::isLegalToMoveLeaf(OperandData *Op1, OperandData *Op2) {
  if (Op1 == Op2) // Not a swap
    return true;
  if (isNegativePathSignForLeaf(Op1) != isNegativePathSignForLeaf(Op2))
    return false;

  auto *Leaf1 = dyn_cast<Instruction>(Op1->getValue());
  auto *Leaf2 = dyn_cast<Instruction>(Op2->getValue());

  if ((Leaf1 && !DT->dominates(Leaf1, Op2->getFrontier())) ||
      (Leaf2 && !DT->dominates(Leaf2, Op1->getFrontier())))
    return false;
  return true;
}

// Returns the look-ahead score, which tells us how much the sub-trees rooted at
// LHS and RHS match (the higher the better).
int BoUpSLP::getLookAheadScore(Value *LHS, Value *RHS) {
  int Score = getScoreAtLevel(LHS, RHS, 1, LookAheadMaxLevel);
  return Score;
}

/// Look for the best operands for \p LHSOp. Return the best ones in \p BestOps.
/// Depending on what type of Value we have on the LHS, we should
/// follow a different strategy on how to get the best value for the RHS. This
/// is what the "Mode" is for. For example if \p LHSOp is a Constant,
/// then we should be looking for a constant for the RHS too ans the mode is set
/// to VM_CONSTANT. Similarly, Loads and Splats, and other we need separate
/// modes.
int BoUpSLP::getBestOperand(OpVec &BestOps, OperandData *LHSOp, int RHSLane,
                            int OpI, const OpVec &BestOperandsSoFar,
                            VecMode Mode) {
  OperandData *OrigRHSOperand = CurrentMultiNode->getOperand(RHSLane, OpI);
  Value *LHS = LHSOp->getValue();
  Instruction *LHSFrontierI = LHSOp->getFrontier();

  // The return values of our search: the best operand and whether we should
  // move its frontier.
  OperandData *BestRHSOperand = nullptr;
  // OperandData *BestFrontierOperandToSwapWith = nullptr;
  int BestScore = -1;

  // Go through all operands of the MultiNode looking for the best match.
  for (int OpIdx = 0, E = CurrentMultiNode->getNumOperands(); OpIdx != E;
       ++OpIdx) {
    OperandData *RHSOperand = CurrentMultiNode->getOperand(RHSLane, OpIdx);
    // Skip if we have already used this for this Lane.
    if (RHSOperand->isUsed())
      continue;
    // The candidate for this operand data.
    Value *RHS = RHSOperand->getValue();

    int Score;
    switch (Mode) {
    case VM_CONSTANT:
    case VM_LOAD:
    case VM_OPCODE:
      Score = getLookAheadScore(LHS, RHS);
      // Make sure we are not using the same value.
      for (OperandData *OD : BestOperandsSoFar) {
        if (OD->getValue() == RHS) {
          Score = 0;
          break;
        }
      }
      break;
    case VM_SPLAT:
      Score = RHS == LHS ? 1 : 0;
      break;
    case VM_FAILED:
      Score = -1;
      break;
    default:
      llvm_unreachable("Bad Mode");
    }

    OperandData *FrontierOperandToSwapWith = nullptr;

    if (RHSOperand != OrigRHSOperand &&
        !isLegalToMoveLeaf(RHSOperand, OrigRHSOperand)) {
      // If we can't move the sub-tree to Index, then try to see if we can
      // move it along with its frontier instruction.
      if (EnableSwapFrontiers &&
          // First check that signs mismatch was the reason of bail out.
          isNegativePathSignForLeaf(RHSOperand) !=
              isNegativePathSignForLeaf(OrigRHSOperand) &&
          // This is allowed only if the frontiers are different.
          RHSOperand->getFrontier() != OrigRHSOperand->getFrontier() &&
          // Operand 0 is tricky.
          RHSOperand->getOperandNum() == 1 &&
          OrigRHSOperand->getOperandNum() == 1 &&
          // Check signs.
          isNegativePathSignForFrontier(RHSOperand) ==
              isNegativePathSignForFrontier(OrigRHSOperand))
        FrontierOperandToSwapWith = OrigRHSOperand;
      else // If not, then skip this candidate and look for another.
        continue;
    }

    // If the users' opcodes don't match, then we need to adjust the cost
    // to reflect the fact that we will need a blend and a new instruction
    // as generated by padding (PSLP).
    Instruction *RHSNewFrontierI =
        (FrontierOperandToSwapWith) ? FrontierOperandToSwapWith->getFrontier()
                                    : OrigRHSOperand->getFrontier();
    auto S = getSameOpcode({LHSFrontierI, RHSNewFrontierI});
    if (S.isAltShuffle())
      Score += BLEND_COST;

    // Check score and set best if needed.
    if (Score > 0 && Score >= BestScore) {
      // We just found a new best, that is better than the previous one.
      if (Score > BestScore)
        BestOps.clear();

      BestScore = Score;
      BestRHSOperand = RHSOperand;
      // BestFrontierOperandToSwapWith = FrontierOperandToSwapWith;

      BestOps.push_back(BestRHSOperand);
    }
  }

  return BestScore;
}

// Replaces old frontier opcode with "effective" one for 'Op'. The "effective"
// opcode is the opcode that the 'Frontier' node will get after we perform the
// actual movement of the opcodes. So if we are swapping a '-' with a '+', their
// "effective" opcodes will be swapped during the reordering. At this point we
// are in codegen. Instead of moving instructions around, we are removing the
// old ones and replacing them with the ones with the updated opcode (that is
// the "effective opcode").
void BoUpSLP::replaceFrontierOpcodeWithEffective(OperandData *Op) {
  assert(Op->shouldUpdateFrontierOpcode());
  // Skip if we have already replaced the frontier instruction.
  // This can happen when there is a sibling operand.
  if (Op->getOriginalFrontier())
    return;

  auto OpcodeBefore =
      static_cast<Instruction::BinaryOps>(Op->getFrontier()->getOpcode());
  auto OpcodeAfter =
      static_cast<Instruction::BinaryOps>(Op->getEffectiveFrontierOpcode());
  assert(OpcodeAfter != OpcodeBefore && "Why are we swapping then?");
  (void) OpcodeBefore;

  // At the top of the Mult-Node there may be two OperandData nodes sharing a
  // single frontier. We need to update the Sibling's frontier too!
  OperandData *SiblingOp = CurrentMultiNode->getSiblingOp(Op);
  // Save original frontiers
  if (SiblingOp)
    SiblingOp->saveOriginalFrontier();
  Op->saveOriginalFrontier();

  // Create the replacement frontier instructions, using the opposite opcodes.
  // Also make sure that the operands are swapped as required.
  Instruction *OldFrontier = Op->getFrontier();
  Instruction *NewFrontier = BinaryOperator::Create(
      OpcodeAfter, OldFrontier->getOperand(0), OldFrontier->getOperand(1),
      OldFrontier->getName(), OldFrontier);
  NewFrontier->copyIRFlags(OldFrontier);
  OldFrontier->replaceAllUsesWith(NewFrontier);
  OldFrontier->removeFromParent();
  OldFrontier->dropAllReferences();

  // Update Sibling's frontier.
  if (SiblingOp)
    SiblingOp->setFrontier(NewFrontier);
  // Update Op's frontier.
  Op->setFrontier(NewFrontier);
}

// Update the frontier instruction with a new one with the updated opcode.
Instruction *BoUpSLP::updateFrontierOpcode(OperandData *Op) {
  Instruction *OldFrontierI = Op->getFrontier();

  // Create an new instruction with the effective opcode and update 'Op'.
  replaceFrontierOpcodeWithEffective(Op);
  Instruction *NewFrontierI = Op->getFrontier();
  if (MultiNodeVerifierChecks)
    assert(!verifyFunction(*F, &dbgs()));

  // Bookkeeping!
  // Update data structures to reflect the instruction changes.

  // 1. VectorizableTree: Update the TreeEntry.Scalars[]
  for (int TEIdx : CurrentMultiNode->getTrunks()) {
    TreeEntry &TE = *VectorizableTree[TEIdx].get();
    for (int Lane = 0, Lanes = TE.Scalars.size(); Lane != Lanes; ++Lane) {
      Value *V = TE.Scalars[Lane];
      if (V == OldFrontierI)
        TE.Scalars[Lane] = NewFrontierI;
    }
  }

  // 2. ScalarToTreeEntry
  assert(ScalarToTreeEntry.count(OldFrontierI) && "Hmm frontier not in VTree?");
  TreeEntry *TE = ScalarToTreeEntry[OldFrontierI];
  ScalarToTreeEntry.erase(OldFrontierI);
  ScalarToTreeEntry[NewFrontierI] = TE;
  return NewFrontierI;
}

/// Update the IR instructions to reflect the state in \p CurrentMultiNode.
/// Updates \p Bundle if needed.
void BoUpSLP::applyReorderedOperands(ScheduleData *Bundle) {
  DenseMap<Value *, Value *> RemapMap;
  assert(!CurrentMultiNode->empty() && "Broken CurrentMultiNode.");
  unsigned NumLanes = CurrentMultiNode->getNumLanes();
  for (int OpI = 0, E = CurrentMultiNode->getNumOperands(); OpI != E; ++OpI) {
    for (unsigned Lane = 0; Lane != NumLanes; ++Lane) {
      OperandData *Op = CurrentMultiNode->getOperand(Lane, OpI);
      // 1. Check if we first need to update the opcode.
      if (Op->shouldUpdateFrontierOpcode()) {
        Instruction *OldFrontierI = Op->getFrontier();
        Instruction *NewFrontierI = updateFrontierOpcode(Op);
        RemapMap[OldFrontierI] = NewFrontierI;
      }

      // 2. Update the operands if needed.
      Instruction *FrontierI = Op->getFrontier();
      int OpNum = Op->getOperandNum();
      if (FrontierI->getOperand(OpNum) != Op->getValue()) {
        // Save it for undo.
        Op->saveOriginalOperand();
        // Update the operand to reflect the current state.
        FrontierI->setOperand(OpNum, Op->getValue());
        // RemapMap[Op->getValue()] = Op->getOriginalOperand();
      }
      if (MultiNodeVerifierChecks)
        assert(!verifyFunction(*F, &dbgs()));
    }
  }
  // Update the TreeEntries
  for (const auto &TEPtr : VectorizableTree)
    TEPtr->remapOperands(RemapMap);
  // Update the instructions in Bundle if required.
  Bundle->remapInsts(RemapMap);
}

/// For each lane, find the best value for the OpI operand of the Multi-Node and
/// put it in to the 'Group'. The 'Group' is a sequence of leaves, one for each
/// lane, that will be the 'OpI'th operand of the Multi-Node.
void BoUpSLP::buildMaxGroup(OpGroup &Group, unsigned OpI,
                            OpVec &NextGroupLHSOps) {
  assert(!Group.empty() && "Expected at least one instruction in the group");
  int TotalScore = 0;
  // Try to get the best operands to grow Group.
  for (int RHSLane = Group.size(), Lanes = CurrentMultiNode->getNumLanes();
       RHSLane != Lanes; ++RHSLane) {
    // Get 1) the best candidate for 'RHSLane' that matches best agaisnt LHSOp,
    //     2) whether we should swap frontiers with the CurrRHSOperand.
    OperandData *BestRHSOperand = nullptr;
    OperandData *LHSOp = Group.back();
    OpVec BestOps;
    // We are looking for a node of a specific type according to the operand
    // history in VMode.
    int LaneScore = getBestOperand(BestOps, LHSOp, RHSLane, OpI,
                                   Group.getOpVec(), Group.getMode());
    TotalScore += LaneScore;
    if (BestOps.empty()) {
      // No solution. Mark OpI as failed and return.
      Group.setMode(VM_FAILED);
      Group.setState(FAILED);
      return;
    } else if (BestOps.size() == 1) {
      // A single best solution.
      BestRHSOperand = BestOps.front();
    } else {
      // We have many nodes with max score.
      // This signifies the end of the current group.
      NextGroupLHSOps = BestOps;
      Group.setState(NO_SINGLE_BEST);
      Group.setScore(TotalScore);
      return;
    }

    // If the first two Lanes are a splat, change the mode
    if (RHSLane == 1 && BestRHSOperand->getValue() == Group.back()->getValue())
      Group.setMode(VM_SPLAT);

    assert(BestRHSOperand && "Why nullptr?");
    Group.append(BestRHSOperand);
  }
  // If we have reached this point, we have filled in the whole 'BestForLanes'.
  Group.setScore(TotalScore);
  Group.setState(SUCCESS);
}

// Return the score of CurrentMultiNode.
int BoUpSLP::getMNScore() const {
  int Score = 0;
  assert(!CurrentMultiNode->empty());
  for (int OpI = 0, OpIMax = CurrentMultiNode->getNumOperands(); OpI != OpIMax;
       ++OpI) {
    bool AreConsecutive = true;
    for (unsigned Lane = 1; Lane != CurrentMultiNode->getNumLanes(); ++Lane) {
      const OperandData *OperandL = CurrentMultiNode->getOperand(Lane - 1, OpI);
      const OperandData *OperandR = CurrentMultiNode->getOperand(Lane, OpI);
      if (OperandL->getValue() == OperandR->getValue() ||
          VLOperands::getShallowScore(OperandL->getValue(),
                                      OperandR->getValue(), *DL,
                                      *SE) == VLOperands::ScoreFail) {
        AreConsecutive = false;
        break;
      }
    }
    if (AreConsecutive)
      ++Score;
  }
  return Score;
}

/// Fill in \p GlobalBestGroup with the best operands for \p OpI operand index
/// of the 'CurrentMultiNode'. Returns state of the formed 'GlobalBestGroup'.
/// See description of 'GroupState' for more details.
BoUpSLP::GroupState BoUpSLP::getBestGroupForOpI(int OpI,
                                                OpGroup &GlobalBestGroup) {
  auto getValueVecMode = [](Value *V) {
    if (isa<Constant>(V) || isa<Argument>(V)) {
      return VM_CONSTANT;
    } else if (isa<LoadInst>(V)) {
      return VM_LOAD;
    } else if (isa<Instruction>(V)) {
      return VM_OPCODE;
    } else {
      llvm_unreachable("Bad Vec Mode");
    }
    return VM_MAX;
  };

  GlobalBestGroup.clear();
  // We are trying all nodes with maximum scores as seeds of groups.
  OpVec FirstOperandCandidates;
  // For the first lane we need to try all operand nodes.
  OperandData *CurrLHSOperand = CurrentMultiNode->getOperand(0, OpI);
  for (int OpIdx = 0, E = CurrentMultiNode->getNumOperands(); OpIdx != E;
       ++OpIdx) {
    OperandData *LHSOperand = CurrentMultiNode->getOperand(0, OpIdx);
    if (!LHSOperand->isUsed() &&
        isLegalToMoveLeaf(LHSOperand, CurrLHSOperand)) {
      FirstOperandCandidates.push_back(LHSOperand);
    }
  }

  // Keep trying to build max groups until we cover all lanes.
  int NumLanes = CurrentMultiNode->getNumLanes();
  int SpawnsBudget = MaxTotalGroupSpawns;
  while (GlobalBestGroup.size() < NumLanes) {
    OpVec BestNextFirstOperands;
    OpGroup LocalBestGroup;
    // Try all the first operand candidates for the group.
    assert(!FirstOperandCandidates.empty() && "Need first operand");
    for (OperandData *FirstOperand : FirstOperandCandidates) {
      OpVec FirstOperandsForNextGroup;
      // Build the maximum group starting from 'FirstOperand'.
      OpGroup TryGroup = GlobalBestGroup;
      TryGroup.append(FirstOperand);
      if (TryGroup.size() == 1)
        TryGroup.setMode(getValueVecMode(FirstOperand->getValue()));
      buildMaxGroup(TryGroup, OpI, FirstOperandsForNextGroup);

      auto getNormalizedScore = [](const OpGroup &G) {
        // In order to find the best maximum group its score is divided
        // by the group size (the number of nodes in a group).
        // Multiplier is used in order to avoid floats still providing
        // decent differentiation between groups. This way long bad
        // groups are avoided.
        return G.getScore() * 10 / G.size();
      };
      if (LocalBestGroup.empty() ||
          // We need to make the groups as long as possible.
          (TryGroup.size() >= LocalBestGroup.size() &&
           // We should maximize the score per lane.
           getNormalizedScore(TryGroup) > getNormalizedScore(LocalBestGroup))) {
        LocalBestGroup = TryGroup;

        // Check our complexity budget. We have this many spawns left.
        int IdealSpawns = FirstOperandsForNextGroup.size();
        int CappedSpawns = std::min(IdealSpawns, MaxGroupSpawns.getValue());
        SpawnsBudget -= CappedSpawns;
        // The budget is not super accurate, but it should be good enough.
        if (SpawnsBudget < 0)
          CappedSpawns = 1;
        // Get the slice FirstOperandsForNextGroup[0:MaxGroupSpawns].
        auto BeginIt = FirstOperandsForNextGroup.begin();
        auto EndIt = BeginIt;
        std::advance(EndIt, CappedSpawns);
        BestNextFirstOperands = OpVec(BeginIt, EndIt);
      }
    }
    assert(!LocalBestGroup.empty() &&
           "Must have found a best group, even a bad one.");

    if (LocalBestGroup.getState() == FAILED) {
      // TODO: Let it get cleaned up by the parent function.
      GlobalBestGroup = LocalBestGroup;
      return FAILED;
    } else if (LocalBestGroup.getState() == NO_SINGLE_BEST)
      // We cannot find a single best, so we have to start with a new group.
      FirstOperandCandidates = BestNextFirstOperands;
    // Since LocalBestGroup did not fail, keep it a best.
    GlobalBestGroup = LocalBestGroup;
  }
  assert(GlobalBestGroup.getState() == SUCCESS);
  return SUCCESS;
}

// Perform the operand reordering according to 'BestGroups'.
void BoUpSLP::applyMultiNodeOrder(ScheduleData *Bundle) {
  // Cluster Multi-Node instructions at the root to avoid scheduling isseus.
  scheduleMultiNodeInstrs();

  // Update the instruction operands.
  applyReorderedOperands(Bundle);

  // Take note of all Multi-Node instructions to avoid overlapping Multi-Nodes.
  for (int TEIdx : CurrentMultiNode->getTrunks())
    for (Value *V : VectorizableTree[TEIdx]->Scalars)
      AllMultiNodeValues.insert(V);
}

// Populate 'PreferredOperandMap' with the preferred path.
void BoUpSLP::steerPath(SteerTowardsData &SteerTowards) {
  auto getOperandIndex = [](Instruction *I, Value *Op) {
    for (int Idx = 0, E = I->getNumOperands(); Idx != E; ++Idx)
      if (I->getOperand(Idx) == Op)
        return Idx;
    llvm_unreachable("'Op' not an operand of 'I' !");
  };
  Value *Root0 = VectorizableTree[CurrentMultiNode->getRoot()]->Scalars[0];

  Instruction *Runner =
      CurrentMultiNode->getOperand(0, SteerTowards.OpI)->getFrontier();
  Value *Operand = Runner->getOperand(SteerTowards.OperandNum);
  assert(Operand != Runner && "Self referencing instruction?");
  // Follow the path to the root node of the MultiNode, tagging each
  // instruction at lane 0 with the preferred operand direction.
  while (Operand != Root0 && Runner) {
    // Mark the path.
    PreferredOperandMap[Runner] = getOperandIndex(Runner, Operand);
    // Prepare Operand and Runner for next iteration.
    Operand = Runner;
    auto getUser = [&](Instruction *I) -> Value * {
      for (User *U : I->users()) {
        if (TreeEntry *TE = getTreeEntry(U))
          return TE->Scalars[0];
        assert(getTreeEntry(I)->Idx == CurrentMultiNode->getRoot() &&
               "If no users found, 'I' must be the root of the MultiNode");
      }
      // Return null if 'I' is at the root of the MultiNode.
      return nullptr;
    };
    Value *RunnerUser = getUser(Runner);
    Runner = (RunnerUser) ? dyn_cast<Instruction>(RunnerUser) : nullptr;
  }
}

// This perfroms the Multi-Node-wide reordering of the Multi-Node frontier.
//
// A1  B1  C2  A2
//  \ /     \ /
//   +   C1  +   B2
//    \ /     \ /
//     +       +
bool BoUpSLP::findMultiNodeOrder() {
  // Early exit if no more than one operand.
  unsigned NumMultiNodeOps = CurrentMultiNode->getNumOperands();
  if (NumMultiNodeOps <= 1)
    return false;

  auto CmpDistFromRoot = [this](int Idx1, int Idx2) -> bool {
    OperandData *Op1 = CurrentMultiNode->getOperand(0, Idx1);
    OperandData *Op2 = CurrentMultiNode->getOperand(0, Idx2);
    TreeEntry *TE1 = getTreeEntry(Op1->getFrontier());
    TreeEntry *TE2 = getTreeEntry(Op2->getFrontier());
    assert(TE1 && TE2 && "Broken Op1, Op2 ?");
    // If TE the TE is the root of the MultiNode, return -1 as the user.
    auto getDistanceFromRoot = [this](TreeEntry *TE) {
      int Cnt = 0;
      // NOTE: I think that there may be more than 1 use in the Multi-Node, but
      //       it should be good enough to use UserTreeIndices[0] here.
      for (TreeEntry *RunnerTE = TE;
           RunnerTE->Idx > CurrentMultiNode->getRoot();
           RunnerTE = RunnerTE->UserTreeIndices[0].UserTE)
        Cnt++;
      return Cnt;
    };
    return getDistanceFromRoot(TE1) < getDistanceFromRoot(TE2);
  };

  // // Save the original values and frontiers for undo.
  // // NOTE: This is disabled because we are saving the operands on the fly
  // //       within applyReorderedOperands().
  // CurrentMultiNode->saveOrigOpsAndFrontiers();

  // The assumption is that the Multi-Node has been canonicalized, therefore
  // the closer we are to the root (the lower the OpI), the more important
  // it is to find the best match.
  // Multi-Node canonicalization is transformation from:
  //
  //  A   B            0 A
  //   \ /             |/
  //    -  C    to:    + B
  //    | /            |/
  //    +              + C
  //                   |/
  //                   +

  // Holds the hint that will help steer SLP through the multi-node.
  SteerTowardsData SteerTowards;
  // Get the score before we perform any operand sorting. We will use it later
  // to check if sorting improved the score.
  int OrigScore = getMNScore();

  // Sort the visiting order such that operands closer to the root of the
  // Multi-Node are visited first.
  SmallVector<int, 8> VisitingOrder(NumMultiNodeOps);
  std::iota(VisitingOrder.begin(), VisitingOrder.end(), 0);
  std::sort(VisitingOrder.begin(), VisitingOrder.end(), CmpDistFromRoot);

  for (int OpI : VisitingOrder) {
    // Find the best operands for the whole 'OpI'.
    OpGroup BestGroup;
    auto State = getBestGroupForOpI(OpI, BestGroup);
    switch (State) {
    case SUCCESS: {
      LLVM_DEBUG(dbgs() << "SLP: MultiNode: Group SUCCESS at OpI:" << OpI
                        << "\n");
      // Since we found a "best" group, update the CurrentMultiNode to reflect
      // the code changes. This includes: i.   Swapping the leaf values, and ii.
      // Swapping the opcodes. iii. Marking operands as 'used'. NOTE: We are
      // *not* generating code at this point.
      for (int Lane = 0, Lanes = BestGroup.size(); Lane != Lanes; ++Lane) {
        OperandData *BestOp = BestGroup[Lane];
        OperandData *OrigOp = CurrentMultiNode->getOperand(Lane, OpI);
        // i. Swap the leaf values.
        if (BestOp->getValue() != OrigOp->getValue()) {
          // Update the Operand data structures (the IR gets modified later).
          Value *BestValue = BestOp->getValue();
          Value *OrigValue = OrigOp->getValue();
          OrigOp->setValue(BestValue);
          BestOp->setValue(OrigValue);
        }
        // ii. Swap the opcode.
        if (isNegativePathSignForLeaf(OrigOp) !=
            isNegativePathSignForLeaf(BestOp)) {
          unsigned OrigOpcode = OrigOp->getEffectiveFrontierOpcode();
          unsigned BestOpcode = BestOp->getEffectiveFrontierOpcode();
          // WARNING: These should be cleaned up if the the group fails.
          OrigOp->setEffectiveFrontierOpcode(BestOpcode);
          BestOp->setEffectiveFrontierOpcode(OrigOpcode);
        }
        /// iii. Mark as 'used'.
        OrigOp->setUsed();
      }
      // If we are steering the SLP path, steer it towards the group with the
      // best score. This must be done before the MN reordering, as this will
      // mess up some of BestGroup's data.
      if (EnablePathSteering)
        if (BestGroup.getScore() > SteerTowards.Score)
          SteerTowards.set(
              OpI, CurrentMultiNode->getOperand(0, OpI)->getOperandNum(),
              BestGroup.getScore());

      break;
    }
    case FAILED: {
      LLVM_DEBUG(dbgs() << "SLP: MultiNode: Group FAILED at OpI:" << OpI
                        << "\n");
      break;
    }
    default:
      llvm_unreachable("Bad State");
    }
  }

  // Perform the code transformation only if it leads to a better score.
  // TODO: We would ideally update CurrentMultiNode and get rid of getScore().
  // But this is not so easy as CurrentMultiNode does not contain pointers.
  bool DoCodeGen = false;
  // TODO: Not sure if this check is actually needed.
  int FinalScore = getMNScore();
  if (FinalScore >= OrigScore)
    DoCodeGen = true;

  // Steer the SLP direction to always start from the best path first.
  if (EnablePathSteering && !SteerTowards.isUninit())
    steerPath(SteerTowards);

  return DoCodeGen;
}

void BoUpSLP::reorderMultiNodeOperands(SmallVectorImpl<Value *> &VL,
                                       ScheduleData *Bundle) {
  if (MultiNodeVerifierChecks)
    assert(!verifyFunction(*F, &dbgs()));

  // Perform the frontier reordering using the look-ahead heuristic.
  if (findMultiNodeOrder()) {
    applyMultiNodeOrder(Bundle);
    if (MultiNodeVerifierChecks)
      assert(!verifyFunction(*F, &dbgs()));
  }

  // Update VL to be the root of the Multi-Node.
  VL = VectorizableTree[CurrentMultiNode->getRoot()]->Scalars;

  if (MultiNodeVerifierChecks)
    assert(!verifyFunction(*F, &dbgs()));
}

// Return true if we have finished building the Multi-Node, false otherwise.
void BoUpSLP::buildTreeMultiNode_rec(const InstructionsState &S,
                                     Optional<ScheduleData *> Bundle,
                                     SmallVectorImpl<Value *> &VL,
                                     int NextDepth, EdgeInfo UserTreeIdx,
                                     ArrayRef<unsigned> ReuseShuffleIndices) {
  unsigned NumLanes = VL.size();

  // Build the Multi-Node tree entry.
  int NewTEIdx = VectorizableTree.size();
  CurrentMultiNode->appendTrunk(NewTEIdx);

  // Initialize current Multi-Node if this is the root.
  if (CurrentMultiNode->numOfTrunks() == 1)
    CurrentMultiNode->setNumLanes(NumLanes);
  assert(!CurrentMultiNode->empty() && "Not resized ?");

  // If this VL looks OK for the Multi-Node, proceed with adding a new entry.
  auto *NewTE = newTreeEntry(VL, Bundle, S, UserTreeIdx, ReuseShuffleIndices);

  int LastTEIdx = VectorizableTree.size() - 1;

  // Point to the root of the Multi-Node.
  VectorizableTree[LastTEIdx]->MultiNodeRoot = CurrentMultiNode->getRoot();

  // Now we can continue the buildTree_rec()  recursion.
  // Reorder operands (if possible) based on the default shallow reordering that
  // only checks the immediate predecessors.

  // Keeps order for left and right operands.
  SmallVector<int, 4> OpDirs[2];
  // Keeps values for left and right operands.
  ValueList Operands[2];
  reorderInputsAccordingToOpcode(VL, Operands[0],
                                 Operands[1], *DL, *SE, OpDirs[0], OpDirs[1],
                                 *this);
  // We need to set the operands of the TE, otherwise the scheduler fails to
  // schedule VL.
  NewTE->setOperand(0, Operands[0]);
  NewTE->setOperand(1, Operands[1]);

  // TODO: This is a workaround. Currently we don't add a MultiNode leaf
  // if its values are already in trunk. The problem is that if the
  // skipped leaf is a good permutation, while the one in the trunk is a bad
  // one, then the good leaf is not visited at all.
  // Disabling the 'alreadyInTrunk()' condition should fix this but I am not
  // sure it is safe to remove it.
  if (BuildTreeOrderReverse) {
    buildTree_rec(Operands[1], NextDepth, {NewTE, 1, OpDirs[1]});
    buildTree_rec(Operands[0], NextDepth, {NewTE, 0, OpDirs[0]});
  } else {
    buildTree_rec(Operands[0], NextDepth, {NewTE, 0, OpDirs[0]});
    buildTree_rec(Operands[1], NextDepth, {NewTE, 1, OpDirs[1]});
  }
}

void BoUpSLP::buildTree_rec(ArrayRef<Value *> VL_, unsigned Depth,
                            const EdgeInfo &UserTreeIdxC) {
  // Since we are updating VL, we need a non-readonly VL, so create a copy.
  // TODO: Any better way of doing this?
  SmallVector<Value *, 4> VL(
      iterator_range<ArrayRef<Value *>::iterator>(VL_.begin(), VL_.end()));
#endif // INTEL_CUSTOMIZATION

  assert((allConstant(VL) || allSameType(VL)) && "Invalid types!");

  InstructionsState S = getSameOpcode(VL);

#if INTEL_CUSTOMIZATION
  EdgeInfo UserTreeIdx = UserTreeIdxC;
#endif // INTEL_CUSTOMIZATION

  if (Depth == RecursionMaxDepth) {
    LLVM_DEBUG(dbgs() << "SLP: Gathering due to max recursion depth.\n");
    newTreeEntry(VL, None /*not vectorized*/, S, UserTreeIdx);
    return;
  }

  // Don't handle vectors.
  if (S.OpValue->getType()->isVectorTy()) {
    LLVM_DEBUG(dbgs() << "SLP: Gathering due to vector type.\n");
    newTreeEntry(VL, None /*not vectorized*/, S, UserTreeIdx);
    return;
  }

  if (StoreInst *SI = dyn_cast<StoreInst>(S.OpValue))
    if (SI->getValueOperand()->getType()->isVectorTy()) {
      LLVM_DEBUG(dbgs() << "SLP: Gathering due to store vector type.\n");
      newTreeEntry(VL, None /*not vectorized*/, S, UserTreeIdx);
      return;
    }

  // If all of the operands are identical or constant we have a simple solution.
  if (allConstant(VL) || isSplat(VL) || !allSameBlock(VL)) { // INTEL
    LLVM_DEBUG(dbgs() << "SLP: Gathering due to C,S,B,O. \n");
    newTreeEntry(VL, None /*not vectorized*/, S, UserTreeIdx);
    return;
  }

  // We now know that this is a vector of instructions of the same type from
  // the same block.

  // Don't vectorize ephemeral values.
  for (Value *V : VL) {
    if (EphValues.count(V)) {
      LLVM_DEBUG(dbgs() << "SLP: The instruction (" << *V
                        << ") is ephemeral.\n");
      newTreeEntry(VL, None /*not vectorized*/, S, UserTreeIdx);
      return;
    }
  }

  // Check if this is a duplicate of another entry.
  if (TreeEntry *E = getTreeEntry(S.OpValue)) {
    LLVM_DEBUG(dbgs() << "SLP: \tChecking bundle: " << *S.OpValue << ".\n");
    if (!E->isSame(VL)) {
      LLVM_DEBUG(dbgs() << "SLP: Gathering due to partial overlap.\n");
      newTreeEntry(VL, None /*not vectorized*/, S, UserTreeIdx);
      return;
    }
    // Record the reuse of the tree node.  FIXME, currently this is only used to
    // properly draw the graph rather than for the actual vectorization.
    E->UserTreeIndices.push_back(UserTreeIdx);
    LLVM_DEBUG(dbgs() << "SLP: Perfect diamond merge at " << *S.OpValue
                      << ".\n");
    return;
  }

  // Check that none of the instructions in the bundle are already in the tree.
  for (Value *V : VL) {
    auto *I = dyn_cast<Instruction>(V);
    if (!I)
      continue;
    if (getTreeEntry(I)) {
      LLVM_DEBUG(dbgs() << "SLP: The instruction (" << *V
                        << ") is already in tree.\n");
      newTreeEntry(VL, None /*not vectorized*/, S, UserTreeIdx);
      return;
    }
  }

  // If any of the scalars is marked as a value that needs to stay scalar, then
  // we need to gather the scalars.
  // The reduction nodes (stored in UserIgnoreList) also should stay scalar.
  for (Value *V : VL) {
    if (MustGather.count(V) || is_contained(UserIgnoreList, V)) {
      LLVM_DEBUG(dbgs() << "SLP: Gathering due to gathered scalar.\n");
      newTreeEntry(VL, None /*not vectorized*/, S, UserTreeIdx);
      return;
    }
  }

  // Check that all of the users of the scalars that we want to vectorize are
  // schedulable.
  auto *VL0 = cast<Instruction>(S.OpValue);
  BasicBlock *BB = VL0->getParent();

  if (!DT->isReachableFromEntry(BB)) {
    // Don't go into unreachable blocks. They may contain instructions with
    // dependency cycles which confuse the final scheduling.
    LLVM_DEBUG(dbgs() << "SLP: bundle in unreachable block.\n");
    newTreeEntry(VL, None /*not vectorized*/, S, UserTreeIdx);
    return;
  }

  // Check that every instruction appears once in this bundle.
  SmallVector<unsigned, 4> ReuseShuffleIndicies;
  SmallVector<Value *, 4> UniqueValues;
  DenseMap<Value *, unsigned> UniquePositions;
#if INTEL_CUSTOMIZATION
  SmallVector<int, 4> UniqueOpDirection;
  unsigned CurrLane = 0;
#endif // INTEL_CUSTOMIZATION
  for (Value *V : VL) {
    auto Res = UniquePositions.try_emplace(V, UniqueValues.size());
    ReuseShuffleIndicies.emplace_back(Res.first->second);
#if INTEL_CUSTOMIZATION
    if (Res.second) {
      UniqueValues.emplace_back(V);
      // If we shorten the VL, we should also shorten the OpDirection.
      if (UserTreeIdx.UserTE)
        UniqueOpDirection.push_back(UserTreeIdx.OpDirection[CurrLane]);
    }
    ++CurrLane;
#endif // INTEL_CUSTOMIZATION
  }
  size_t NumUniqueScalarValues = UniqueValues.size();
  if (NumUniqueScalarValues == VL.size()) {
    ReuseShuffleIndicies.clear();
  } else {
    LLVM_DEBUG(dbgs() << "SLP: Shuffle for reused scalars.\n");
#if INTEL_CUSTOMIZATION
    // When we are building MultiNode it is important to not compress
    // initial scalars even if there are duplicates because MN leaf
    // operands must have same width as trunk nodes.
    // MultiNode reordering may change original set of scalars so that
    // all scalar operands may even become unique.
    if (BuildingMultiNode || NumUniqueScalarValues <= 1 ||
        !llvm::isPowerOf2_32(NumUniqueScalarValues)) {
      LLVM_DEBUG(dbgs() << "SLP: Scalar used twice in bundle.\n");
      newTreeEntry(VL, None /*not vectorized*/, S, UserTreeIdx);
      return;
    }
    VL = UniqueValues;
    // Fix the OpDirection since we are modifying the VL.
    UserTreeIdx.OpDirection = UniqueOpDirection;
#endif // INTEL_CUSTOMIZATION
  }

  auto &BSRef = BlocksSchedules[BB];
  if (!BSRef)
    BSRef = std::make_unique<BlockScheduling>(BB);

  BlockScheduling &BS = *BSRef.get();

#if INTEL_CUSTOMIZATION
  // Return true if all VL are instructions compatible with Multi-Node.
  auto MultiNodeCompatibleInstructions = [](ArrayRef<Value *> VL) {
    return llvm::all_of(VL, [](Value *V) {
      auto *I = dyn_cast<Instruction>(V);
      return I && (I->getOpcode() == Instruction::Add ||
                   I->getOpcode() == Instruction::Sub);
    });
  };

  // tryScheduleBundle() fails to schedule bundles with phi-nodes in some of the
  // lanes. We therefore check S.Opcode and bail out early.
  if (!S.getOpcode() &&
      (!EnableMultiNodeSLP || !MultiNodeCompatibleInstructions(VL))) {
    LLVM_DEBUG(dbgs() << "SLP: Gathering due to O. \n");
    newTreeEntry(VL, None, S, UserTreeIdx, ReuseShuffleIndicies);
    return;
  }
#endif // INTEL_CUSTOMIZATION

  Optional<ScheduleData *> Bundle = BS.tryScheduleBundle(VL, this, S);
  if (!Bundle) {
    LLVM_DEBUG(dbgs() << "SLP: We are not able to schedule this bundle!\n");
    assert((!BS.getScheduleData(VL0) ||
            !BS.getScheduleData(VL0)->isPartOfBundle()) &&
           "tryScheduleBundle should cancelScheduling on failure");
    newTreeEntry(VL, None /*not vectorized*/, S, UserTreeIdx,
                 ReuseShuffleIndicies);
    return;
  }
  LLVM_DEBUG(dbgs() << "SLP: We are able to schedule this bundle.\n");

#if INTEL_CUSTOMIZATION
  if (EnableMultiNodeSLP) {
    // Return true if any value is already a part of an existing Multi-Node.
    auto OperandsInExistingMultiNode = [this](ArrayRef<Value *> VL) {
      for (Value *V : VL) {
        auto *I = cast<Instruction>(V);
        if (llvm::any_of(I->operands(), [this](Value *Op) {
              return AllMultiNodeValues.count(Op);
            }))
          return true;
      }
      return false;
    };

    /// Return true if all checks passed to begin building a Multi-Node.
    auto CanBeginNewMultiNode = [this, MultiNodeCompatibleInstructions,
                                 OperandsInExistingMultiNode](
                                    ArrayRef<Value *> VL) {
      if (!MultiNodeCompatibleInstructions(VL))
        return false;

      auto *BB = cast<Instruction>(VL[0])->getParent();
      // Do not begin building Multi-Node if block is too big.
      if ((BB->size() -
           llvm::count_if(DeletedInstructions, [BB](const auto &Pair) {
             return Pair.getFirst()->getParent() == BB;
           })) > MaxBBSizeForMultiNodeSLP)
        return false;

      return !OperandsInExistingMultiNode(VL) &&
             // Disable overlapping Multi-Nodes
             llvm::none_of(
                 VL,
                 [this](Value *V) { return AllMultiNodeValues.count(V); }) &&
             // Allow no more than this many multi-nodes per tree.
             // TODO: This is a workaround for the broken save/undo
             // instruction scheduling.
             MultiNodes.size() < MaxNumOfMultiNodesPerTree;
    };

    // Check and return true if we can further grow current Multi-Node.
    auto CanExtendMultiNode = [this, MultiNodeCompatibleInstructions,
                               OperandsInExistingMultiNode](
                                  ArrayRef<Value *> VL) {
      auto WithinSameBB = [this](ArrayRef<Value *> VL,
                                 const TreeEntry *RootTE) {
        // At this point we do expect that (1) the MultiNode root node scalars
        // are all within same block and (2) those scalars currently being
        // evaluated are also all within same block. We do only need to check
        // that those two are the same.
        assert(allSameBlock(RootTE->Scalars) &&
               "MN root instructions must be in same block?");
        assert(allSameBlock(VL) && "VL instructions must be in same block?");

        auto *RootI0 = cast<Instruction>(RootTE->Scalars[0]);
        auto *I0 = cast<Instruction>(VL[0]);
        return I0->getParent() == RootI0->getParent();
      };

      auto HasExternalUsesToMultiNode = [this](ArrayRef<Value *> VL) {
        assert((!getTreeEntry(VL[0]) || getTreeEntry(VL[0])->Idx != 0) &&
               "This VL is at the root!");

        for (Value *Scalar : VL) {
          if (llvm::any_of(Scalar->users(), [this](User *U) {
                // If a user is not in ScalarToTreeEntry, then it is not even in
                // the SLP-tree, so definitely not in the Multi-Node.
                // If the user is not in current MultiNode, then it is
                // an external user.
                return !ScalarToTreeEntry.count(U) ||
                       !CurrentMultiNode->containsTrunk(
                           ScalarToTreeEntry[U]->Idx);
              }))
            return true;
        }
        return false;
      };

      if (CurrentMultiNode->numOfTrunks() >= MultiNodeSizeLimit ||
          !MultiNodeCompatibleInstructions(VL) ||
          // If operands are trunk instructions of a Multi-Node, then cleanup
          // may fail when we restore this MN's operands, because it may use
          // the updated Trunk instruction, not the one from the original code.
          OperandsInExistingMultiNode(VL))
        return false;

      // Empty Multi-Node may always grow.
      if (CurrentMultiNode->numOfTrunks() == 0)
        return true;

      // Here are few additional checks for a non-empty ones.
      // We have to keep the vector-length constant across the Multi-Node.
      return VL.size() == CurrentMultiNode->getNumLanes() &&
             // We don't allow values to appear more than once in the Trunk
             !alreadyInTrunk(VL) &&
             // Only the root can have external uses.
             !HasExternalUsesToMultiNode(VL) &&
             // Should not cross BB
             // TODO: we should remove this restriction in the future.
             // Note that we likely want to take BB size into account once the
             // restriction is removed.
             WithinSameBB(VL,
                          VectorizableTree[CurrentMultiNode->getRoot()].get());
    };

    // If we are already building a Multi-Node.
    // Try to continue the buildTree recursion in order to grow the Multi-Node.
    if (BuildingMultiNode) {
      // Already in Multi-Node, skip.
      if (AllMultiNodeLeaves.count(VL[0])) {
        BS.cancelScheduling(VL, VL0);
        return;
      }
      // Check if we should stop growing the Multi-Node
      if (!CanExtendMultiNode(VL)) {
        // VL may probably be a leaf node.
        (void)addMultiNodeLeafIfLegal(VL, UserTreeIdx);
        BS.cancelScheduling(VL, VL0);
        return;
      }
      // The early checks show that we can grow the Multi-Node, so proceed.
      // NOTE: The checks in buildTree_rec() may also prohibit the growth of the
      // Multi-Node. Therefore there is a second point in newTreeEntr() where
      // addMultiNodeLeafIfLegal() is called.
      buildTreeMultiNode_rec(S, Bundle, VL, Depth + 1, UserTreeIdx,
                             ReuseShuffleIndicies);
      return;
    }
    // No Multi-Node is being built, try to see if we can build one.
    else if (CanBeginNewMultiNode(VL)) {
      // Allocate space for the new CurrentMultiNode.
      MultiNodes.resize(MultiNodes.size() + 1);
      CurrentMultiNode = &MultiNodes.back();

      // We are building a new Multi-Node, so clean any existing data.
      AllMultiNodeLeaves.clear();

      if (EnablePathSteering)
        PreferredOperandMap.clear();

      // This VL looks promising for a Multi-Node, start building it.
      BuildingMultiNode = true;
      buildTreeMultiNode_rec(S, Bundle, VL, Depth + 1, UserTreeIdx,
                             ReuseShuffleIndicies);

      // TODO: If the MultiNode has a single operand, then no reordering will
      // take place. We should skip reordering and free the MultiNode.

      // We are now at the root of the Multi-Node.
      // The Multi-Node has been built, so reorder the leaves and cleanup.
      // This is where the bulk of the reordering work is done.
      if (CurrentMultiNode->numOfTrunks() > 1)
        reorderMultiNodeOperands(VL, Bundle.getValue());

      // Roll-back the scheduler and VectorizableTree to the state before the
      // Multi-Node formation. buildTree_rec() will continue with the root VL.
      rebuildBSStateUntil(CurrentMultiNode->getRoot() + 1, Bundle);
      removeFromVTreeAfter(CurrentMultiNode->getRoot());

      // Udate 'S'
      VL0 = cast<Instruction>(VL[0]);
      S = getSameOpcode(VL);

      BuildingMultiNode = false;
      // Fall-thru if we are finished with the Multi-Node and need to
      // continue in buildTree_rec() as usual.

      // If no Multi-Node was created, de-allocate the space.
      if (CurrentMultiNode->empty())
        MultiNodes.resize(MultiNodes.size() - 1);

      // Cleanup
      CurrentMultiNode->clearTrunks();
    }
  }
  assert(!BuildingMultiNode && "This should be unreachable.");

  if (!S.getOpcode()) {
    LLVM_DEBUG(dbgs() << "SLP: Gathering due to O. \n");
    newTreeEntry(VL, None, S, UserTreeIdx);
    return;
  }
#endif // INTEL_CUSTOMIZATION

  unsigned ShuffleOrOp = S.isAltShuffle() ?
                (unsigned) Instruction::ShuffleVector : S.getOpcode();
  switch (ShuffleOrOp) {
    case Instruction::PHI: {
      auto *PH = cast<PHINode>(VL0);

      // Check for terminator values (e.g. invoke).
      for (Value *V : VL)
        for (unsigned I = 0, E = PH->getNumIncomingValues(); I < E; ++I) {
          Instruction *Term = dyn_cast<Instruction>(
              cast<PHINode>(V)->getIncomingValueForBlock(
                  PH->getIncomingBlock(I)));
          if (Term && Term->isTerminator()) {
            LLVM_DEBUG(dbgs()
                       << "SLP: Need to swizzle PHINodes (terminator use).\n");
            BS.cancelScheduling(VL, VL0);
            newTreeEntry(VL, None /*not vectorized*/, S, UserTreeIdx,
                         ReuseShuffleIndicies);
            return;
          }
        }

      TreeEntry *TE =
          newTreeEntry(VL, Bundle, S, UserTreeIdx, ReuseShuffleIndicies);
      LLVM_DEBUG(dbgs() << "SLP: added a vector of PHINodes.\n");

      // Keeps the reordered operands to avoid code duplication.
      SmallVector<ValueList, 2> OperandsVec;
      SmallVector<SmallVector<int, 4>, 2> OperandsDirVec;  // INTEL
      for (unsigned I = 0, E = PH->getNumIncomingValues(); I < E; ++I) {
        SmallVector<int, 4> OpDirection(VL.size(), I); // INTEL
        ValueList Operands;
        // Prepare the operand vector.
        for (Value *V : VL)
          Operands.push_back(cast<PHINode>(V)->getIncomingValueForBlock(
              PH->getIncomingBlock(I)));
        TE->setOperand(I, Operands);
        OperandsVec.push_back(Operands);
        OperandsDirVec.push_back(OpDirection); // INTEL
      }
      for (unsigned OpIdx = 0, OpE = OperandsVec.size(); OpIdx != OpE; ++OpIdx)
        buildTree_rec(OperandsVec[OpIdx], Depth + 1,       // INTEL
                      {TE, OpIdx, OperandsDirVec[OpIdx]}); // INTEL
      return;
    }
    case Instruction::ExtractValue:
    case Instruction::ExtractElement: {
      OrdersType CurrentOrder;
      bool Reuse = canReuseExtract(VL, VL0, CurrentOrder);
      if (Reuse) {
        LLVM_DEBUG(dbgs() << "SLP: Reusing or shuffling extract sequence.\n");
        ++NumOpsWantToKeepOriginalOrder;
        newTreeEntry(VL, Bundle /*vectorized*/, S, UserTreeIdx,
                     ReuseShuffleIndicies);
        // This is a special case, as it does not gather, but at the same time
        // we are not extending buildTree_rec() towards the operands.
        ValueList Op0;
        Op0.assign(VL.size(), VL0->getOperand(0));
        VectorizableTree.back()->setOperand(0, Op0);
        return;
      }
      if (!CurrentOrder.empty()) {
        LLVM_DEBUG({
          dbgs() << "SLP: Reusing or shuffling of reordered extract sequence "
                    "with order";
          for (unsigned Idx : CurrentOrder)
            dbgs() << " " << Idx;
          dbgs() << "\n";
        });
        // Insert new order with initial value 0, if it does not exist,
        // otherwise return the iterator to the existing one.
        newTreeEntry(VL, Bundle /*vectorized*/, S, UserTreeIdx,
                     ReuseShuffleIndicies, CurrentOrder);
        findRootOrder(CurrentOrder);
        ++NumOpsWantToKeepOrder[CurrentOrder];
        // This is a special case, as it does not gather, but at the same time
        // we are not extending buildTree_rec() towards the operands.
        ValueList Op0;
        Op0.assign(VL.size(), VL0->getOperand(0));
        VectorizableTree.back()->setOperand(0, Op0);
        return;
      }
      LLVM_DEBUG(dbgs() << "SLP: Gather extract sequence.\n");
      newTreeEntry(VL, None /*not vectorized*/, S, UserTreeIdx,
                   ReuseShuffleIndicies);
      BS.cancelScheduling(VL, VL0);
      return;
    }
    case Instruction::Load: {
      // Check that a vectorized load would load the same memory as a scalar
      // load. For example, we don't want to vectorize loads that are smaller
      // than 8-bit. Even though we have a packed struct {<i2, i2, i2, i2>} LLVM
      // treats loading/storing it as an i8 struct. If we vectorize loads/stores
      // from such a struct, we read/write packed bits disagreeing with the
      // unvectorized version.
      Type *ScalarTy = VL0->getType();

      if (DL->getTypeSizeInBits(ScalarTy) !=
          DL->getTypeAllocSizeInBits(ScalarTy)) {
        BS.cancelScheduling(VL, VL0);
        newTreeEntry(VL, None /*not vectorized*/, S, UserTreeIdx,
                     ReuseShuffleIndicies);
        LLVM_DEBUG(dbgs() << "SLP: Gathering loads of non-packed type.\n");
        return;
      }

      // Make sure all loads in the bundle are simple - we can't vectorize
      // atomic or volatile loads.
      SmallVector<Value *, 4> PointerOps(VL.size());
      auto POIter = PointerOps.begin();
      for (Value *V : VL) {
        auto *L = cast<LoadInst>(V);
        if (!L->isSimple()) {
          BS.cancelScheduling(VL, VL0);
          newTreeEntry(VL, None /*not vectorized*/, S, UserTreeIdx,
                       ReuseShuffleIndicies);
          LLVM_DEBUG(dbgs() << "SLP: Gathering non-simple loads.\n");
          return;
        }
        *POIter = L->getPointerOperand();
        ++POIter;
      }

      bool CandidateForGatherLoad = false; // INTEL
      OrdersType CurrentOrder;
      // Check the order of pointer operands.
      if (llvm::sortPtrAccesses(PointerOps, *DL, *SE, CurrentOrder)) {
        Value *Ptr0;
        Value *PtrN;
        if (CurrentOrder.empty()) {
          Ptr0 = PointerOps.front();
          PtrN = PointerOps.back();
        } else {
          Ptr0 = PointerOps[CurrentOrder.front()];
          PtrN = PointerOps[CurrentOrder.back()];
        }
        const SCEV *Scev0 = SE->getSCEV(Ptr0);
        const SCEV *ScevN = SE->getSCEV(PtrN);
        const auto *Diff =
            dyn_cast<SCEVConstant>(SE->getMinusSCEV(ScevN, Scev0));
        uint64_t Size = DL->getTypeAllocSize(ScalarTy);
        // Check that the sorted loads are consecutive.
        if (Diff && Diff->getAPInt() == (VL.size() - 1) * Size) {
          if (CurrentOrder.empty()) {
            // Original loads are consecutive and does not require reordering.
            ++NumOpsWantToKeepOriginalOrder;
            TreeEntry *TE = newTreeEntry(VL, Bundle /*vectorized*/, S,
                                         UserTreeIdx, ReuseShuffleIndicies);
            TE->setOperandsInOrder();
            LLVM_DEBUG(dbgs() << "SLP: added a vector of loads.\n");
          } else {
            // Need to reorder.
            TreeEntry *TE =
                newTreeEntry(VL, Bundle /*vectorized*/, S, UserTreeIdx,
                             ReuseShuffleIndicies, CurrentOrder);
            TE->setOperandsInOrder();
            LLVM_DEBUG(dbgs() << "SLP: added a vector of jumbled loads.\n");
            findRootOrder(CurrentOrder);
            ++NumOpsWantToKeepOrder[CurrentOrder];
          }
          return;
        }
#if INTEL_CUSTOMIZATION
        // Issue gather load only if split load fails
        CandidateForGatherLoad = true;
#endif // INTEL_CUSTOMIZATION
      }
#if INTEL_CUSTOMIZATION
      // Check whether we can issue smaller-wide loads to build up the entire
      // vector (split-load).

      if (MaxSplitLoads > 0 &&
          (CurrentOrder.empty() || CurrentOrder.size() == VL.size())) {
        // Each consecutive group is represented by
        // starting index, load size (number of consecutive scalar
        // elements) and re-ordering information (if any).
        SmallVector<std::tuple<unsigned, unsigned, OrdersType>, 1> LoadGroups;
        unsigned VF = VL.size();
        unsigned MaxSplitNums = Log2_32(MaxSplitLoads);
        uint64_t ScalarSize = DL->getTypeAllocSize(ScalarTy);

        auto IsConsecutive = [this, ScalarSize](Value *Ptr0, Value *PtrN,
                                                int Size) -> bool {
          const SCEV *Scev0 = SE->getSCEV(Ptr0);
          const SCEV *ScevN = SE->getSCEV(PtrN);
          const auto *Diff =
              dyn_cast<SCEVConstant>(SE->getMinusSCEV(ScevN, Scev0));
          return Diff && Diff->getAPInt() == (Size - 1) * ScalarSize;
        };

        // Find out if we are able to build up the entire vector load with
        // multiple smaller size vector loads (of GroupSize elements each).
        // Populates LoadGroups with loads information.
        auto TryGroupSize = [this, VF, &LoadGroups,
                             IsConsecutive](ArrayRef<Value *> Pointers,
                                            ArrayRef<unsigned> PointersOrder,
                                            unsigned GroupSize) {
          LoadGroups.clear();
          for (unsigned N = 0; N < VF / GroupSize; N++) {
            OrdersType GroupOrder;
            unsigned First = N * GroupSize;
            unsigned Idx0, IdxN;
            if (!PointersOrder.empty()) {
              Idx0 = PointersOrder[First];
              IdxN = PointersOrder[First + GroupSize - 1];
            } else {
              ArrayRef<Value *> Slice =
                  makeArrayRef(Pointers).slice(First, GroupSize);
              if (!llvm::sortPtrAccesses(Slice, *DL, *SE, GroupOrder) ||
                  (!GroupOrder.empty() && GroupOrder.size() != GroupSize))
                return false;

              Idx0 = First + (GroupOrder.empty() ? 0 : GroupOrder[0]);
              IdxN = First + (GroupOrder.empty() ? GroupSize - 1
                                                 : GroupOrder[GroupSize - 1]);
            }
            Value *Ptr0 = Pointers[Idx0];
            Value *PtrN = Pointers[IdxN];
            if (!IsConsecutive(Ptr0, PtrN, GroupSize))
              return false;
            LoadGroups.emplace_back(First, GroupSize, GroupOrder);
          }
          return true;
        };

        bool UseSplitLoad = false;
        for (unsigned Split = 1; Split <= MaxSplitNums; ++Split) {
          unsigned GroupSize = VF / (1 << Split);
          if (GroupSize < 2)
            break;
          if (TryGroupSize(PointerOps, CurrentOrder, GroupSize)) {
            UseSplitLoad = true;
            break;
          }
        }

        if (UseSplitLoad) {
          LLVM_DEBUG(dbgs() << "SLP: found a split load group of size "
                            << LoadGroups.size() << ".\n");
          ++NumOpsWantToKeepOriginalOrder;
          TreeEntry *TE =
              newTreeEntry(VL, Bundle, S, UserTreeIdx, ReuseShuffleIndicies);
          TE->setOperandsInOrder();
          VectorizableTree.back()->SplitLoadGroups = LoadGroups;
          if (!CurrentOrder.empty())
            VectorizableTree.back()->SplitLoadOrder = CurrentOrder;

          LLVM_DEBUG(dbgs() << "SLP: added a vector of split-loads.\n");
          return;
        }
      }
      if (CandidateForGatherLoad) {
          SmallVector<int, 4> OpDirection(VL.size(), 0);
#endif // INTEL_CUSTOMIZATION
        // Vectorizing non-consecutive loads with `llvm.masked.gather`.
        TreeEntry *TE = newTreeEntry(VL, TreeEntry::ScatterVectorize, Bundle, S,
                                     UserTreeIdx, ReuseShuffleIndicies);
        TE->setOperandsInOrder();
        buildTree_rec(PointerOps, Depth + 1, {TE, 0, OpDirection}); // INTEL
        LLVM_DEBUG(dbgs() << "SLP: added a vector of non-consecutive loads.\n");
        return;
#if INTEL_CUSTOMIZATION
      }
#endif // INTEL_CUSTOMIZATION

      LLVM_DEBUG(dbgs() << "SLP: Gathering non-consecutive loads.\n");
      BS.cancelScheduling(VL, VL0);
      newTreeEntry(VL, None /*not vectorized*/, S, UserTreeIdx,
                   ReuseShuffleIndicies);
      return;
    }
    case Instruction::ZExt:
    case Instruction::SExt:
    case Instruction::FPToUI:
    case Instruction::FPToSI:
    case Instruction::FPExt:
    case Instruction::PtrToInt:
    case Instruction::IntToPtr:
    case Instruction::SIToFP:
    case Instruction::UIToFP:
    case Instruction::Trunc:
    case Instruction::FPTrunc:
    case Instruction::BitCast: {
      Type *SrcTy = VL0->getOperand(0)->getType();
      for (Value *V : VL) {
        Type *Ty = cast<Instruction>(V)->getOperand(0)->getType();
        if (Ty != SrcTy || !isValidElementType(Ty)) {
          BS.cancelScheduling(VL, VL0);
          newTreeEntry(VL, None /*not vectorized*/, S, UserTreeIdx,
                       ReuseShuffleIndicies);
          LLVM_DEBUG(dbgs()
                     << "SLP: Gathering casts with different src types.\n");
          return;
        }
      }
      TreeEntry *TE = newTreeEntry(VL, Bundle /*vectorized*/, S, UserTreeIdx,
                                   ReuseShuffleIndicies);
      LLVM_DEBUG(dbgs() << "SLP: added a vector of casts.\n");

      TE->setOperandsInOrder();
      for (unsigned i = 0, e = VL0->getNumOperands(); i < e; ++i) {
        SmallVector<int, 4> OpDirection(VL.size(), i); // INTEL
        ValueList Operands;
        // Prepare the operand vector.
        for (Value *V : VL)
          Operands.push_back(cast<Instruction>(V)->getOperand(i));

        buildTree_rec(Operands, Depth + 1, {TE, i, OpDirection}); // INTEL
      }
      return;
    }
    case Instruction::ICmp:
    case Instruction::FCmp: {
      // Check that all of the compares have the same predicate.
      CmpInst::Predicate P0 = cast<CmpInst>(VL0)->getPredicate();
      CmpInst::Predicate SwapP0 = CmpInst::getSwappedPredicate(P0);
      Type *ComparedTy = VL0->getOperand(0)->getType();
      for (Value *V : VL) {
        CmpInst *Cmp = cast<CmpInst>(V);
        if ((Cmp->getPredicate() != P0 && Cmp->getPredicate() != SwapP0) ||
            Cmp->getOperand(0)->getType() != ComparedTy) {
          BS.cancelScheduling(VL, VL0);
          newTreeEntry(VL, None /*not vectorized*/, S, UserTreeIdx,
                       ReuseShuffleIndicies);
          LLVM_DEBUG(dbgs()
                     << "SLP: Gathering cmp with different predicate.\n");
          return;
        }
      }

      TreeEntry *TE = newTreeEntry(VL, Bundle /*vectorized*/, S, UserTreeIdx,
                                   ReuseShuffleIndicies);
      LLVM_DEBUG(dbgs() << "SLP: added a vector of compares.\n");

#if INTEL_CUSTOMIZATION
      SmallVector<int, 4> OpDirLeft, OpDirRight;
#endif // INTEL_CUSTOMIZATION
      ValueList Left, Right;
      if (cast<CmpInst>(VL0)->isCommutative()) {
        // Commutative predicate - collect + sort operands of the instructions
        // so that each side is more likely to have the same opcode.
        assert(P0 == SwapP0 && "Commutative Predicate mismatch");
#if INTEL_CUSTOMIZATION
        reorderInputsAccordingToOpcode(VL, Left, Right, *DL, *SE, OpDirLeft,
                                       OpDirRight, *this);
#endif // INTEL_CUSTOMIZATION
      } else {
        // Collect operands - commute if it uses the swapped predicate.
        for (Value *V : VL) {
          auto *Cmp = cast<CmpInst>(V);
          Value *LHS = Cmp->getOperand(0);
          Value *RHS = Cmp->getOperand(1);
#if INTEL_CUSTOMIZATION
          if (Cmp->getPredicate() != P0) {
            std::swap(LHS, RHS);
            OpDirLeft.push_back(0);
            OpDirRight.push_back(1);
          } else {
            OpDirLeft.push_back(1);
            OpDirRight.push_back(0);
          }
#endif // INTEL_CUSTOMIZATION
          Left.push_back(LHS);
          Right.push_back(RHS);
        }
      }
      TE->setOperand(0, Left);
      TE->setOperand(1, Right);

#if INTEL_CUSTOMIZATION
      buildTree_rec(TE->getOperand(0), Depth + 1, {TE, 0, OpDirLeft});
      buildTree_rec(TE->getOperand(1), Depth + 1, {TE, 1, OpDirRight});
#endif // INTEL_CUSTOMIZATION
      return;
    }
    case Instruction::Select:
    case Instruction::FNeg:
    case Instruction::Add:
    case Instruction::FAdd:
    case Instruction::Sub:
    case Instruction::FSub:
    case Instruction::Mul:
    case Instruction::FMul:
    case Instruction::UDiv:
    case Instruction::SDiv:
    case Instruction::FDiv:
    case Instruction::URem:
    case Instruction::SRem:
    case Instruction::FRem:
    case Instruction::Shl:
    case Instruction::LShr:
    case Instruction::AShr:
    case Instruction::And:
    case Instruction::Or:
    case Instruction::Xor: {
      TreeEntry *TE = newTreeEntry(VL, Bundle /*vectorized*/, S, UserTreeIdx,
                                   ReuseShuffleIndicies);
      LLVM_DEBUG(dbgs() << "SLP: added a vector of un/bin op.\n");

      // Sort operands of the instructions so that each side is more likely to
      // have the same opcode.
      if (isa<BinaryOperator>(VL0) && VL0->isCommutative()) {
        ValueList Left, Right;
#if INTEL_CUSTOMIZATION
        SmallVector<int, 4> OpDirLeft, OpDirRight;
        reorderInputsAccordingToOpcode(VL, Left, Right, *DL, *SE, OpDirLeft,
                                       OpDirRight, *this);
        TE->setOperand(0, Left);
        TE->setOperand(1, Right);
        // Path steering.
        if (VisitRightOperandFirst(VL[0])) {
          buildTree_rec(TE->getOperand(1), Depth + 1, {TE, 1, OpDirRight});
          buildTree_rec(TE->getOperand(0), Depth + 1, {TE, 0, OpDirLeft});
        } else {
          buildTree_rec(TE->getOperand(0), Depth + 1, {TE, 0, OpDirLeft});
          buildTree_rec(TE->getOperand(1), Depth + 1, {TE, 1, OpDirRight});
        }
#endif // INTEL_CUSTOMIZATION
        return;
      }

      TE->setOperandsInOrder();
      for (unsigned i = 0, e = VL0->getNumOperands(); i < e; ++i) {
        SmallVector<int, 4> OpDirection(VL.size(), i); // INTEL
        ValueList Operands;
        // Prepare the operand vector.
        for (Value *V : VL)
          Operands.push_back(cast<Instruction>(V)->getOperand(i));

        buildTree_rec(Operands, Depth + 1, {TE, i, OpDirection}); // INTEL
      }
      return;
    }
    case Instruction::GetElementPtr: {
      // We don't combine GEPs with complicated (nested) indexing.
      for (Value *V : VL) {
        if (cast<Instruction>(V)->getNumOperands() != 2) {
          LLVM_DEBUG(dbgs() << "SLP: not-vectorizable GEP (nested indexes).\n");
          BS.cancelScheduling(VL, VL0);
          newTreeEntry(VL, None /*not vectorized*/, S, UserTreeIdx,
                       ReuseShuffleIndicies);
          return;
        }
      }

      // We can't combine several GEPs into one vector if they operate on
      // different types.
      Type *Ty0 = VL0->getOperand(0)->getType();
      for (Value *V : VL) {
        Type *CurTy = cast<Instruction>(V)->getOperand(0)->getType();
        if (Ty0 != CurTy) {
          LLVM_DEBUG(dbgs()
                     << "SLP: not-vectorizable GEP (different types).\n");
          BS.cancelScheduling(VL, VL0);
          newTreeEntry(VL, None /*not vectorized*/, S, UserTreeIdx,
                       ReuseShuffleIndicies);
          return;
        }
      }

      // We don't combine GEPs with non-constant indexes.
      Type *Ty1 = VL0->getOperand(1)->getType();
      for (Value *V : VL) {
        auto Op = cast<Instruction>(V)->getOperand(1);
        if (!isa<ConstantInt>(Op) ||
            (Op->getType() != Ty1 &&
             Op->getType()->getScalarSizeInBits() >
                 DL->getIndexSizeInBits(
                     V->getType()->getPointerAddressSpace()))) {
          LLVM_DEBUG(dbgs()
                     << "SLP: not-vectorizable GEP (non-constant indexes).\n");
          BS.cancelScheduling(VL, VL0);
          newTreeEntry(VL, None /*not vectorized*/, S, UserTreeIdx,
                       ReuseShuffleIndicies);
          return;
        }
      }

      TreeEntry *TE = newTreeEntry(VL, Bundle /*vectorized*/, S, UserTreeIdx,
                                   ReuseShuffleIndicies);
      LLVM_DEBUG(dbgs() << "SLP: added a vector of GEPs.\n");
      TE->setOperandsInOrder();
      for (unsigned i = 0, e = 2; i < e; ++i) {
        SmallVector<int, 4> OpDirection(VL.size(), i); // INTEL
        ValueList Operands;
        // Prepare the operand vector.
        for (Value *V : VL)
          Operands.push_back(cast<Instruction>(V)->getOperand(i));

        buildTree_rec(Operands, Depth + 1, {TE, i, OpDirection}); // INTEL
      }
      return;
    }
    case Instruction::Store: {
      // Check if the stores are consecutive or if we need to swizzle them.
      llvm::Type *ScalarTy = cast<StoreInst>(VL0)->getValueOperand()->getType();
      // Make sure all stores in the bundle are simple - we can't vectorize
      // atomic or volatile stores.
      SmallVector<Value *, 4> PointerOps(VL.size());
      ValueList Operands(VL.size());
      auto POIter = PointerOps.begin();
      auto OIter = Operands.begin();
      for (Value *V : VL) {
        auto *SI = cast<StoreInst>(V);
        if (!SI->isSimple()) {
          BS.cancelScheduling(VL, VL0);
          newTreeEntry(VL, None /*not vectorized*/, S, UserTreeIdx,
                       ReuseShuffleIndicies);
          LLVM_DEBUG(dbgs() << "SLP: Gathering non-simple stores.\n");
          return;
        }
        *POIter = SI->getPointerOperand();
        *OIter = SI->getValueOperand();
        ++POIter;
        ++OIter;
      }

      OrdersType CurrentOrder;
      // Check the order of pointer operands.
      if (llvm::sortPtrAccesses(PointerOps, *DL, *SE, CurrentOrder)) {
        Value *Ptr0;
        Value *PtrN;
        if (CurrentOrder.empty()) {
          Ptr0 = PointerOps.front();
          PtrN = PointerOps.back();
        } else {
          Ptr0 = PointerOps[CurrentOrder.front()];
          PtrN = PointerOps[CurrentOrder.back()];
        }
        const SCEV *Scev0 = SE->getSCEV(Ptr0);
        const SCEV *ScevN = SE->getSCEV(PtrN);
        const auto *Diff =
            dyn_cast<SCEVConstant>(SE->getMinusSCEV(ScevN, Scev0));
        uint64_t Size = DL->getTypeAllocSize(ScalarTy);
        // Check that the sorted pointer operands are consecutive.
        if (Diff && Diff->getAPInt() == (VL.size() - 1) * Size) {
          SmallVector<int, 4> OpDirection(VL.size(), 0); // INTEL
          if (CurrentOrder.empty()) {
            // Original stores are consecutive and does not require reordering.
            ++NumOpsWantToKeepOriginalOrder;
            TreeEntry *TE = newTreeEntry(VL, Bundle /*vectorized*/, S,
                                         UserTreeIdx, ReuseShuffleIndicies);
            TE->setOperandsInOrder();
            buildTree_rec(Operands, Depth + 1, {TE, 0, OpDirection}); // INTEL
            LLVM_DEBUG(dbgs() << "SLP: added a vector of stores.\n");
          } else {
            TreeEntry *TE =
                newTreeEntry(VL, Bundle /*vectorized*/, S, UserTreeIdx,
                             ReuseShuffleIndicies, CurrentOrder);
            TE->setOperandsInOrder();
            buildTree_rec(Operands, Depth + 1, {TE, 0, OpDirection}); // INTEL
            LLVM_DEBUG(dbgs() << "SLP: added a vector of jumbled stores.\n");
            findRootOrder(CurrentOrder);
            ++NumOpsWantToKeepOrder[CurrentOrder];
          }
          return;
        }
      }

      BS.cancelScheduling(VL, VL0);
      newTreeEntry(VL, None /*not vectorized*/, S, UserTreeIdx,
                   ReuseShuffleIndicies);
      LLVM_DEBUG(dbgs() << "SLP: Non-consecutive store.\n");
      return;
    }
    case Instruction::Call: {
      // Check if the calls are all to the same vectorizable intrinsic or
      // library function.
      CallInst *CI = cast<CallInst>(VL0);
      Intrinsic::ID ID = getVectorIntrinsicIDForCall(CI, TLI);

      VFShape Shape = VFShape::get(
          *CI, ElementCount::getFixed(static_cast<unsigned int>(VL.size())),
          false /*HasGlobalPred*/);
      Function *VecFunc = VFDatabase(*CI).getVectorizedFunction(Shape);

      if (!VecFunc && !isTriviallyVectorizable(ID)) {
        BS.cancelScheduling(VL, VL0);
        newTreeEntry(VL, None /*not vectorized*/, S, UserTreeIdx,
                     ReuseShuffleIndicies);
        LLVM_DEBUG(dbgs() << "SLP: Non-vectorizable call.\n");
        return;
      }
      Function *F = CI->getCalledFunction();
      unsigned NumArgs = CI->getNumArgOperands();
      SmallVector<Value*, 4> ScalarArgs(NumArgs, nullptr);
      for (unsigned j = 0; j != NumArgs; ++j)
        if (hasVectorInstrinsicScalarOpd(ID, j))
          ScalarArgs[j] = CI->getArgOperand(j);
      for (Value *V : VL) {
        CallInst *CI2 = dyn_cast<CallInst>(V);
        if (!CI2 || CI2->getCalledFunction() != F ||
            getVectorIntrinsicIDForCall(CI2, TLI) != ID ||
            (VecFunc &&
             VecFunc != VFDatabase(*CI2).getVectorizedFunction(Shape)) ||
            !CI->hasIdenticalOperandBundleSchema(*CI2)) {
          BS.cancelScheduling(VL, VL0);
          newTreeEntry(VL, None /*not vectorized*/, S, UserTreeIdx,
                       ReuseShuffleIndicies);
          LLVM_DEBUG(dbgs() << "SLP: mismatched calls:" << *CI << "!=" << *V
                            << "\n");
          return;
        }
        // Some intrinsics have scalar arguments and should be same in order for
        // them to be vectorized.
        for (unsigned j = 0; j != NumArgs; ++j) {
          if (hasVectorInstrinsicScalarOpd(ID, j)) {
            Value *A1J = CI2->getArgOperand(j);
            if (ScalarArgs[j] != A1J) {
              BS.cancelScheduling(VL, VL0);
              newTreeEntry(VL, None /*not vectorized*/, S, UserTreeIdx,
                           ReuseShuffleIndicies);
              LLVM_DEBUG(dbgs() << "SLP: mismatched arguments in call:" << *CI
                                << " argument " << ScalarArgs[j] << "!=" << A1J
                                << "\n");
              return;
            }
          }
        }
        // Verify that the bundle operands are identical between the two calls.
        if (CI->hasOperandBundles() &&
            !std::equal(CI->op_begin() + CI->getBundleOperandsStartIndex(),
                        CI->op_begin() + CI->getBundleOperandsEndIndex(),
                        CI2->op_begin() + CI2->getBundleOperandsStartIndex())) {
          BS.cancelScheduling(VL, VL0);
          newTreeEntry(VL, None /*not vectorized*/, S, UserTreeIdx,
                       ReuseShuffleIndicies);
          LLVM_DEBUG(dbgs() << "SLP: mismatched bundle operands in calls:"
                            << *CI << "!=" << *V << '\n');
          return;
        }
      }

      TreeEntry *TE = newTreeEntry(VL, Bundle /*vectorized*/, S, UserTreeIdx,
                                   ReuseShuffleIndicies);
      TE->setOperandsInOrder();
      for (unsigned i = 0, e = CI->getNumArgOperands(); i != e; ++i) {
        SmallVector<int, 4> OpDirection(VL.size(), i); // INTEL
        ValueList Operands;
        // Prepare the operand vector.
        for (Value *V : VL) {
          auto *CI2 = cast<CallInst>(V);
          Operands.push_back(CI2->getArgOperand(i));
        }
        buildTree_rec(Operands, Depth + 1, {TE, i, OpDirection}); // INTEL
      }
      return;
    }
    case Instruction::ShuffleVector: {
      // If this is not an alternate sequence of opcode like add-sub
      // then do not vectorize this instruction.
      if (!S.isAltShuffle()) {
        BS.cancelScheduling(VL, VL0);
        newTreeEntry(VL, None /*not vectorized*/, S, UserTreeIdx,
                     ReuseShuffleIndicies);
        LLVM_DEBUG(dbgs() << "SLP: ShuffleVector are not vectorized.\n");
        return;
      }
      TreeEntry *TE = newTreeEntry(VL, Bundle /*vectorized*/, S, UserTreeIdx,
                                   ReuseShuffleIndicies);
      LLVM_DEBUG(dbgs() << "SLP: added a ShuffleVector op.\n");

      // Reorder operands if reordering would enable vectorization.
#if INTEL_CUSTOMIZATION
      if (isa<BinaryOperator>(VL0)) {
        SmallVector<int, 4> OpDirLeft, OpDirRight;
        ValueList Left, Right;
        reorderInputsAccordingToOpcode(VL, Left, Right, *DL, *SE, OpDirLeft,
                                       OpDirRight, *this);
        TE->setOperand(0, Left);
        TE->setOperand(1, Right);
        if (VisitRightOperandFirst(VL[0])) {
          buildTree_rec(TE->getOperand(1), Depth + 1, {TE, 1, OpDirRight});
          buildTree_rec(TE->getOperand(0), Depth + 1, {TE, 0, OpDirLeft});
        } else {
          buildTree_rec(TE->getOperand(0), Depth + 1, {TE, 0, OpDirLeft});
          buildTree_rec(TE->getOperand(1), Depth + 1, {TE, 1, OpDirRight});
        }
        return;
      }
#endif // INTEL_CUSTOMIZATION

      TE->setOperandsInOrder();
      for (unsigned i = 0, e = VL0->getNumOperands(); i < e; ++i) {
        SmallVector<int, 4> OpDirection(VL.size(), i); // INTEL
        ValueList Operands;
        // Prepare the operand vector.
        for (Value *V : VL)
          Operands.push_back(cast<Instruction>(V)->getOperand(i));

        buildTree_rec(Operands, Depth + 1, {TE, i, OpDirection}); // INTEL
      }
      return;
    }
    default:
      BS.cancelScheduling(VL, VL0);
      newTreeEntry(VL, None /*not vectorized*/, S, UserTreeIdx,
                   ReuseShuffleIndicies);
      LLVM_DEBUG(dbgs() << "SLP: Gathering unknown instruction.\n");
      return;
  }
}

unsigned BoUpSLP::canMapToVector(Type *T, const DataLayout &DL) const {
  unsigned N = 1;
  Type *EltTy = T;

  while (isa<StructType>(EltTy) || isa<ArrayType>(EltTy) ||
         isa<VectorType>(EltTy)) {
    if (auto *ST = dyn_cast<StructType>(EltTy)) {
      // Check that struct is homogeneous.
      for (const auto *Ty : ST->elements())
        if (Ty != *ST->element_begin())
          return 0;
      N *= ST->getNumElements();
      EltTy = *ST->element_begin();
    } else if (auto *AT = dyn_cast<ArrayType>(EltTy)) {
      N *= AT->getNumElements();
      EltTy = AT->getElementType();
    } else {
      auto *VT = cast<FixedVectorType>(EltTy);
      N *= VT->getNumElements();
      EltTy = VT->getElementType();
    }
  }

  if (!isValidElementType(EltTy))
    return 0;
  uint64_t VTSize = DL.getTypeStoreSizeInBits(FixedVectorType::get(EltTy, N));
  if (VTSize < MinVecRegSize || VTSize > MaxVecRegSize || VTSize != DL.getTypeStoreSizeInBits(T))
    return 0;
  return N;
}

bool BoUpSLP::canReuseExtract(ArrayRef<Value *> VL, Value *OpValue,
                              SmallVectorImpl<unsigned> &CurrentOrder) const {
  Instruction *E0 = cast<Instruction>(OpValue);
  assert(E0->getOpcode() == Instruction::ExtractElement ||
         E0->getOpcode() == Instruction::ExtractValue);
  assert(E0->getOpcode() == getSameOpcode(VL).getOpcode() && "Invalid opcode");
  // Check if all of the extracts come from the same vector and from the
  // correct offset.
  Value *Vec = E0->getOperand(0);

  CurrentOrder.clear();

  // We have to extract from a vector/aggregate with the same number of elements.
  unsigned NElts;
  if (E0->getOpcode() == Instruction::ExtractValue) {
    const DataLayout &DL = E0->getModule()->getDataLayout();
    NElts = canMapToVector(Vec->getType(), DL);
    if (!NElts)
      return false;
    // Check if load can be rewritten as load of vector.
    LoadInst *LI = dyn_cast<LoadInst>(Vec);
    if (!LI || !LI->isSimple() || !LI->hasNUses(VL.size()))
      return false;
  } else {
    NElts = cast<FixedVectorType>(Vec->getType())->getNumElements();
  }

  if (NElts != VL.size())
    return false;

  // Check that all of the indices extract from the correct offset.
  bool ShouldKeepOrder = true;
  unsigned E = VL.size();
  // Assign to all items the initial value E + 1 so we can check if the extract
  // instruction index was used already.
  // Also, later we can check that all the indices are used and we have a
  // consecutive access in the extract instructions, by checking that no
  // element of CurrentOrder still has value E + 1.
  CurrentOrder.assign(E, E + 1);
  unsigned I = 0;
  for (; I < E; ++I) {
    auto *Inst = cast<Instruction>(VL[I]);
    if (Inst->getOperand(0) != Vec)
      break;
    Optional<unsigned> Idx = getExtractIndex(Inst);
    if (!Idx)
      break;
    const unsigned ExtIdx = *Idx;
    if (ExtIdx != I) {
      if (ExtIdx >= E || CurrentOrder[ExtIdx] != E + 1)
        break;
      ShouldKeepOrder = false;
      CurrentOrder[ExtIdx] = I;
    } else {
      if (CurrentOrder[I] != E + 1)
        break;
      CurrentOrder[I] = I;
    }
  }
  if (I < E) {
    CurrentOrder.clear();
    return false;
  }

  return ShouldKeepOrder;
}

bool BoUpSLP::areAllUsersVectorized(Instruction *I) const {
  return I->hasOneUse() ||
         std::all_of(I->user_begin(), I->user_end(), [this](User *U) {
           return ScalarToTreeEntry.count(U) > 0;
         });
}

static std::pair<unsigned, unsigned>
getVectorCallCosts(CallInst *CI, FixedVectorType *VecTy,
                   TargetTransformInfo *TTI, TargetLibraryInfo *TLI) {
  Intrinsic::ID ID = getVectorIntrinsicIDForCall(CI, TLI);

  // Calculate the cost of the scalar and vector calls.
  IntrinsicCostAttributes CostAttrs(ID, *CI, VecTy->getNumElements());
  int IntrinsicCost =
    TTI->getIntrinsicInstrCost(CostAttrs, TTI::TCK_RecipThroughput);

  auto Shape = VFShape::get(*CI, ElementCount::getFixed(static_cast<unsigned>(
                                     VecTy->getNumElements())),
                            false /*HasGlobalPred*/);
  Function *VecFunc = VFDatabase(*CI).getVectorizedFunction(Shape);
  int LibCost = IntrinsicCost;
  if (!CI->isNoBuiltin() && VecFunc) {
    // Calculate the cost of the vector library call.
    SmallVector<Type *, 4> VecTys;
    for (Use &Arg : CI->args())
      VecTys.push_back(
          FixedVectorType::get(Arg->getType(), VecTy->getNumElements()));

    // If the corresponding vector call is cheaper, return its cost.
    LibCost = TTI->getCallInstrCost(nullptr, VecTy, VecTys,
                                    TTI::TCK_RecipThroughput);
  }
  return {IntrinsicCost, LibCost};
}

int BoUpSLP::getEntryCost(TreeEntry *E) {
  ArrayRef<Value*> VL = E->Scalars;

  Type *ScalarTy = VL[0]->getType();
  if (StoreInst *SI = dyn_cast<StoreInst>(VL[0]))
    ScalarTy = SI->getValueOperand()->getType();
  else if (CmpInst *CI = dyn_cast<CmpInst>(VL[0]))
    ScalarTy = CI->getOperand(0)->getType();
  auto *VecTy = FixedVectorType::get(ScalarTy, VL.size());
  TTI::TargetCostKind CostKind = TTI::TCK_RecipThroughput;

  // If we have computed a smaller type for the expression, update VecTy so
  // that the costs will be accurate.
  if (MinBWs.count(VL[0]))
    VecTy = FixedVectorType::get(
        IntegerType::get(F->getContext(), MinBWs[VL[0]].first), VL.size());

  unsigned ReuseShuffleNumbers = E->ReuseShuffleIndices.size();
  bool NeedToShuffleReuses = !E->ReuseShuffleIndices.empty();
  int ReuseShuffleCost = 0;
  if (NeedToShuffleReuses) {
    ReuseShuffleCost =
        TTI->getShuffleCost(TargetTransformInfo::SK_PermuteSingleSrc, VecTy);
  }
  if (E->State == TreeEntry::NeedToGather) {
    if (allConstant(VL))
      return 0;
    if (isSplat(VL)) {
      return ReuseShuffleCost +
             TTI->getShuffleCost(TargetTransformInfo::SK_Broadcast, VecTy, 0);
    }
    if (E->getOpcode() == Instruction::ExtractElement &&
        allSameType(VL) && allSameBlock(VL)) {
      Optional<TargetTransformInfo::ShuffleKind> ShuffleKind = isShuffle(VL);
      if (ShuffleKind.hasValue()) {
        int Cost = TTI->getShuffleCost(ShuffleKind.getValue(), VecTy);
        for (auto *V : VL) {
          // If all users of instruction are going to be vectorized and this
          // instruction itself is not going to be vectorized, consider this
          // instruction as dead and remove its cost from the final cost of the
          // vectorized tree.
          if (areAllUsersVectorized(cast<Instruction>(V)) &&
              !ScalarToTreeEntry.count(V)) {
            auto *IO = cast<ConstantInt>(
                cast<ExtractElementInst>(V)->getIndexOperand());
            Cost -= TTI->getVectorInstrCost(Instruction::ExtractElement, VecTy,
                                            IO->getZExtValue());
          }
        }
        return ReuseShuffleCost + Cost;
      }
    }
    return ReuseShuffleCost + getGatherCost(VL);
  }
  assert((E->State == TreeEntry::Vectorize ||
          E->State == TreeEntry::ScatterVectorize) &&
         "Unhandled state");
  assert(E->getOpcode() && allSameType(VL) && allSameBlock(VL) && "Invalid VL");
  Instruction *VL0 = E->getMainOp();
  unsigned ShuffleOrOp =
      E->isAltShuffle() ? (unsigned)Instruction::ShuffleVector : E->getOpcode();
  switch (ShuffleOrOp) {
    case Instruction::PHI:
      return 0;

    case Instruction::ExtractValue:
    case Instruction::ExtractElement: {
      if (NeedToShuffleReuses) {
        unsigned Idx = 0;
        for (unsigned I : E->ReuseShuffleIndices) {
          if (ShuffleOrOp == Instruction::ExtractElement) {
            auto *IO = cast<ConstantInt>(
                cast<ExtractElementInst>(VL[I])->getIndexOperand());
            Idx = IO->getZExtValue();
            ReuseShuffleCost -= TTI->getVectorInstrCost(
                Instruction::ExtractElement, VecTy, Idx);
          } else {
            ReuseShuffleCost -= TTI->getVectorInstrCost(
                Instruction::ExtractElement, VecTy, Idx);
            ++Idx;
          }
        }
        Idx = ReuseShuffleNumbers;
        for (Value *V : VL) {
          if (ShuffleOrOp == Instruction::ExtractElement) {
            auto *IO = cast<ConstantInt>(
                cast<ExtractElementInst>(V)->getIndexOperand());
            Idx = IO->getZExtValue();
          } else {
            --Idx;
          }
          ReuseShuffleCost +=
              TTI->getVectorInstrCost(Instruction::ExtractElement, VecTy, Idx);
        }
      }
      int DeadCost = ReuseShuffleCost;
      if (!E->ReorderIndices.empty()) {
        // TODO: Merge this shuffle with the ReuseShuffleCost.
        DeadCost += TTI->getShuffleCost(
            TargetTransformInfo::SK_PermuteSingleSrc, VecTy);
      }
      for (unsigned I = 0, E = VL.size(); I < E; ++I) {
        Instruction *EI = cast<Instruction>(VL[I]);
        // If all users are going to be vectorized, instruction can be
        // considered as dead.
        // The same, if have only one user, it will be vectorized for sure.
        if (areAllUsersVectorized(EI)) {
          // Take credit for instruction that will become dead.
          if (EI->hasOneUse()) {
            Instruction *Ext = EI->user_back();
            if ((isa<SExtInst>(Ext) || isa<ZExtInst>(Ext)) &&
                all_of(Ext->users(),
                       [](User *U) { return isa<GetElementPtrInst>(U); })) {
              // Use getExtractWithExtendCost() to calculate the cost of
              // extractelement/ext pair.
              DeadCost -= TTI->getExtractWithExtendCost(
                  Ext->getOpcode(), Ext->getType(), VecTy, I);
              // Add back the cost of s|zext which is subtracted separately.
              DeadCost += TTI->getCastInstrCost(
                  Ext->getOpcode(), Ext->getType(), EI->getType(),
                  TTI::getCastContextHint(Ext), CostKind, Ext);
              continue;
            }
          }
          DeadCost -=
              TTI->getVectorInstrCost(Instruction::ExtractElement, VecTy, I);
        }
      }
      return DeadCost;
    }
    case Instruction::ZExt:
    case Instruction::SExt:
    case Instruction::FPToUI:
    case Instruction::FPToSI:
    case Instruction::FPExt:
    case Instruction::PtrToInt:
    case Instruction::IntToPtr:
    case Instruction::SIToFP:
    case Instruction::UIToFP:
    case Instruction::Trunc:
    case Instruction::FPTrunc:
    case Instruction::BitCast: {
      Type *SrcTy = VL0->getOperand(0)->getType();
      int ScalarEltCost =
          TTI->getCastInstrCost(E->getOpcode(), ScalarTy, SrcTy,
                                TTI::getCastContextHint(VL0), CostKind, VL0);
      if (NeedToShuffleReuses) {
        ReuseShuffleCost -= (ReuseShuffleNumbers - VL.size()) * ScalarEltCost;
      }

      // Calculate the cost of this instruction.
      int ScalarCost = VL.size() * ScalarEltCost;

      auto *SrcVecTy = FixedVectorType::get(SrcTy, VL.size());
      int VecCost = 0;
      // Check if the values are candidates to demote.
      if (!MinBWs.count(VL0) || VecTy != SrcVecTy) {
        VecCost =
            ReuseShuffleCost +
            TTI->getCastInstrCost(E->getOpcode(), VecTy, SrcVecTy,
                                  TTI::getCastContextHint(VL0), CostKind, VL0);
      }
      LLVM_DEBUG(dumpTreeCosts(E, ReuseShuffleCost, VecCost, ScalarCost));
      return VecCost - ScalarCost;
    }
    case Instruction::FCmp:
    case Instruction::ICmp:
    case Instruction::Select: {
      // Calculate the cost of this instruction.
      int ScalarEltCost =
          TTI->getCmpSelInstrCost(E->getOpcode(), ScalarTy, Builder.getInt1Ty(),
                                  CmpInst::BAD_ICMP_PREDICATE, CostKind, VL0);
      if (NeedToShuffleReuses) {
        ReuseShuffleCost -= (ReuseShuffleNumbers - VL.size()) * ScalarEltCost;
      }
      auto *MaskTy = FixedVectorType::get(Builder.getInt1Ty(), VL.size());
      int ScalarCost = VecTy->getNumElements() * ScalarEltCost;

      // Check if all entries in VL are either compares or selects with compares
      // as condition that have the same predicates.
      CmpInst::Predicate VecPred = CmpInst::BAD_ICMP_PREDICATE;
      bool First = true;
      for (auto *V : VL) {
        CmpInst::Predicate CurrentPred;
        auto MatchCmp = m_Cmp(CurrentPred, m_Value(), m_Value());
        if ((!match(V, m_Select(MatchCmp, m_Value(), m_Value())) &&
             !match(V, MatchCmp)) ||
            (!First && VecPred != CurrentPred)) {
          VecPred = CmpInst::BAD_ICMP_PREDICATE;
          break;
        }
        First = false;
        VecPred = CurrentPred;
      }

      int VecCost = TTI->getCmpSelInstrCost(E->getOpcode(), VecTy, MaskTy,
                                            VecPred, CostKind, VL0);
      // Check if it is possible and profitable to use min/max for selects in
      // VL.
      //
      auto IntrinsicAndUse = canConvertToMinOrMaxIntrinsic(VL);
      if (IntrinsicAndUse.first != Intrinsic::not_intrinsic) {
        IntrinsicCostAttributes CostAttrs(IntrinsicAndUse.first, VecTy,
                                          {VecTy, VecTy});
        int IntrinsicCost = TTI->getIntrinsicInstrCost(CostAttrs, CostKind);
        // If the selects are the only uses of the compares, they will be dead
        // and we can adjust the cost by removing their cost.
        if (IntrinsicAndUse.second)
          IntrinsicCost -=
              TTI->getCmpSelInstrCost(Instruction::ICmp, VecTy, MaskTy,
                                      CmpInst::BAD_ICMP_PREDICATE, CostKind);
        VecCost = std::min(VecCost, IntrinsicCost);
      }
      LLVM_DEBUG(dumpTreeCosts(E, ReuseShuffleCost, VecCost, ScalarCost));
      return ReuseShuffleCost + VecCost - ScalarCost;
    }
    case Instruction::FNeg:
    case Instruction::Add:
    case Instruction::FAdd:
    case Instruction::Sub:
    case Instruction::FSub:
    case Instruction::Mul:
    case Instruction::FMul:
    case Instruction::UDiv:
    case Instruction::SDiv:
    case Instruction::FDiv:
    case Instruction::URem:
    case Instruction::SRem:
    case Instruction::FRem:
    case Instruction::Shl:
    case Instruction::LShr:
    case Instruction::AShr:
    case Instruction::And:
    case Instruction::Or:
    case Instruction::Xor: {
      // Certain instructions can be cheaper to vectorize if they have a
      // constant second vector operand.
      TargetTransformInfo::OperandValueKind Op1VK =
          TargetTransformInfo::OK_AnyValue;
      TargetTransformInfo::OperandValueKind Op2VK =
          TargetTransformInfo::OK_UniformConstantValue;
      TargetTransformInfo::OperandValueProperties Op1VP =
          TargetTransformInfo::OP_None;
      TargetTransformInfo::OperandValueProperties Op2VP =
          TargetTransformInfo::OP_PowerOf2;

      // If all operands are exactly the same ConstantInt then set the
      // operand kind to OK_UniformConstantValue.
      // If instead not all operands are constants, then set the operand kind
      // to OK_AnyValue. If all operands are constants but not the same,
      // then set the operand kind to OK_NonUniformConstantValue.
      ConstantInt *CInt0 = nullptr;
      for (unsigned i = 0, e = VL.size(); i < e; ++i) {
        const Instruction *I = cast<Instruction>(VL[i]);
        unsigned OpIdx = isa<BinaryOperator>(I) ? 1 : 0;
        ConstantInt *CInt = dyn_cast<ConstantInt>(I->getOperand(OpIdx));
        if (!CInt) {
          Op2VK = TargetTransformInfo::OK_AnyValue;
          Op2VP = TargetTransformInfo::OP_None;
          break;
        }
        if (Op2VP == TargetTransformInfo::OP_PowerOf2 &&
            !CInt->getValue().isPowerOf2())
          Op2VP = TargetTransformInfo::OP_None;
        if (i == 0) {
          CInt0 = CInt;
          continue;
        }
        if (CInt0 != CInt)
          Op2VK = TargetTransformInfo::OK_NonUniformConstantValue;
      }

      SmallVector<const Value *, 4> Operands(VL0->operand_values());
      int ScalarEltCost = TTI->getArithmeticInstrCost(
          E->getOpcode(), ScalarTy, CostKind, Op1VK, Op2VK, Op1VP, Op2VP,
          Operands, VL0);
      if (NeedToShuffleReuses) {
        ReuseShuffleCost -= (ReuseShuffleNumbers - VL.size()) * ScalarEltCost;
      }
      int ScalarCost = VecTy->getNumElements() * ScalarEltCost;
      int VecCost = TTI->getArithmeticInstrCost(
          E->getOpcode(), VecTy, CostKind, Op1VK, Op2VK, Op1VP, Op2VP,
          Operands, VL0);
      LLVM_DEBUG(dumpTreeCosts(E, ReuseShuffleCost, VecCost, ScalarCost));
      return ReuseShuffleCost + VecCost - ScalarCost;
    }
    case Instruction::GetElementPtr: {
      TargetTransformInfo::OperandValueKind Op1VK =
          TargetTransformInfo::OK_AnyValue;
      TargetTransformInfo::OperandValueKind Op2VK =
          TargetTransformInfo::OK_UniformConstantValue;

      int ScalarEltCost =
          TTI->getArithmeticInstrCost(Instruction::Add, ScalarTy, CostKind,
                                      Op1VK, Op2VK);
      if (NeedToShuffleReuses) {
        ReuseShuffleCost -= (ReuseShuffleNumbers - VL.size()) * ScalarEltCost;
      }
      int ScalarCost = VecTy->getNumElements() * ScalarEltCost;
      int VecCost =
          TTI->getArithmeticInstrCost(Instruction::Add, VecTy, CostKind,
                                      Op1VK, Op2VK);
      LLVM_DEBUG(dumpTreeCosts(E, ReuseShuffleCost, VecCost, ScalarCost));
      return ReuseShuffleCost + VecCost - ScalarCost;
    }
    case Instruction::Load: {
      // Cost of wide load - cost of scalar loads.
      Align alignment = cast<LoadInst>(VL0)->getAlign();
      int ScalarEltCost =
          TTI->getMemoryOpCost(Instruction::Load, ScalarTy, alignment, 0,
                               CostKind, VL0);
      if (NeedToShuffleReuses) {
        ReuseShuffleCost -= (ReuseShuffleNumbers - VL.size()) * ScalarEltCost;
      }
      int ScalarLdCost = VecTy->getNumElements() * ScalarEltCost;
#if INTEL_CUSTOMIZATION
      // TODO: Cost modeling for split-load is definitely missed.
      // Need to implement it.
#endif // INTEL_CUSTOMIZATION
      int VecLdCost;
      if (E->State == TreeEntry::Vectorize) {
        VecLdCost = TTI->getMemoryOpCost(Instruction::Load, VecTy, alignment, 0,
                                         CostKind, VL0);
      } else {
        assert(E->State == TreeEntry::ScatterVectorize && "Unknown EntryState");
        VecLdCost = TTI->getGatherScatterOpCost(
            Instruction::Load, VecTy, cast<LoadInst>(VL0)->getPointerOperand(),
            /*VariableMask=*/false, alignment, CostKind, VL0);
      }
      if (!E->ReorderIndices.empty()) {
        // TODO: Merge this shuffle with the ReuseShuffleCost.
        VecLdCost += TTI->getShuffleCost(
            TargetTransformInfo::SK_PermuteSingleSrc, VecTy);
      }
      LLVM_DEBUG(dumpTreeCosts(E, ReuseShuffleCost, VecLdCost, ScalarLdCost));
      return ReuseShuffleCost + VecLdCost - ScalarLdCost;
    }
    case Instruction::Store: {
      // We know that we can merge the stores. Calculate the cost.
      bool IsReorder = !E->ReorderIndices.empty();
      auto *SI =
          cast<StoreInst>(IsReorder ? VL[E->ReorderIndices.front()] : VL0);
      Align Alignment = SI->getAlign();
      int ScalarEltCost =
          TTI->getMemoryOpCost(Instruction::Store, ScalarTy, Alignment, 0,
                               CostKind, VL0);
      if (NeedToShuffleReuses)
        ReuseShuffleCost = -(ReuseShuffleNumbers - VL.size()) * ScalarEltCost;
      int ScalarStCost = VecTy->getNumElements() * ScalarEltCost;
      int VecStCost = TTI->getMemoryOpCost(Instruction::Store,
                                           VecTy, Alignment, 0, CostKind, VL0);
      if (IsReorder) {
        // TODO: Merge this shuffle with the ReuseShuffleCost.
        VecStCost += TTI->getShuffleCost(
            TargetTransformInfo::SK_PermuteSingleSrc, VecTy);
      }
      LLVM_DEBUG(dumpTreeCosts(E, ReuseShuffleCost, VecStCost, ScalarStCost));
      return ReuseShuffleCost + VecStCost - ScalarStCost;
    }
    case Instruction::Call: {
      CallInst *CI = cast<CallInst>(VL0);
      Intrinsic::ID ID = getVectorIntrinsicIDForCall(CI, TLI);

      // Calculate the cost of the scalar and vector calls.
      IntrinsicCostAttributes CostAttrs(ID, *CI, 1, 1);
      int ScalarEltCost = TTI->getIntrinsicInstrCost(CostAttrs, CostKind);
      if (NeedToShuffleReuses) {
        ReuseShuffleCost -= (ReuseShuffleNumbers - VL.size()) * ScalarEltCost;
      }
      int ScalarCallCost = VecTy->getNumElements() * ScalarEltCost;

      auto VecCallCosts = getVectorCallCosts(CI, VecTy, TTI, TLI);
      int VecCallCost = std::min(VecCallCosts.first, VecCallCosts.second);

      LLVM_DEBUG(dbgs() << "SLP: Call cost " << VecCallCost - ScalarCallCost
                        << " (" << VecCallCost << "-" << ScalarCallCost << ")"
                        << " for " << *CI << "\n");

      return ReuseShuffleCost + VecCallCost - ScalarCallCost;
    }
    case Instruction::ShuffleVector: {
      assert(E->isAltShuffle() &&
             ((Instruction::isBinaryOp(E->getOpcode()) &&
               Instruction::isBinaryOp(E->getAltOpcode())) ||
              (Instruction::isCast(E->getOpcode()) &&
               Instruction::isCast(E->getAltOpcode()))) &&
             "Invalid Shuffle Vector Operand");
      int ScalarCost = 0;
      if (NeedToShuffleReuses) {
        for (unsigned Idx : E->ReuseShuffleIndices) {
          Instruction *I = cast<Instruction>(VL[Idx]);
          ReuseShuffleCost -= TTI->getInstructionCost(I, CostKind);
        }
        for (Value *V : VL) {
          Instruction *I = cast<Instruction>(V);
          ReuseShuffleCost += TTI->getInstructionCost(I, CostKind);
        }
      }
      for (Value *V : VL) {
        Instruction *I = cast<Instruction>(V);
        assert(E->isOpcodeOrAlt(I) && "Unexpected main/alternate opcode");
        ScalarCost += TTI->getInstructionCost(I, CostKind);
      }
      // VecCost is equal to sum of the cost of creating 2 vectors
      // and the cost of creating shuffle.
      int VecCost = 0;
      if (Instruction::isBinaryOp(E->getOpcode())) {
        VecCost = TTI->getArithmeticInstrCost(E->getOpcode(), VecTy, CostKind);
        VecCost += TTI->getArithmeticInstrCost(E->getAltOpcode(), VecTy,
                                               CostKind);
      } else {
        Type *Src0SclTy = E->getMainOp()->getOperand(0)->getType();
        Type *Src1SclTy = E->getAltOp()->getOperand(0)->getType();
        auto *Src0Ty = FixedVectorType::get(Src0SclTy, VL.size());
        auto *Src1Ty = FixedVectorType::get(Src1SclTy, VL.size());
        VecCost = TTI->getCastInstrCost(E->getOpcode(), VecTy, Src0Ty,
                                        TTI::CastContextHint::None, CostKind);
        VecCost += TTI->getCastInstrCost(E->getAltOpcode(), VecTy, Src1Ty,
                                         TTI::CastContextHint::None, CostKind);
      }
      VecCost += TTI->getShuffleCost(TargetTransformInfo::SK_Select, VecTy, 0);
      LLVM_DEBUG(dumpTreeCosts(E, ReuseShuffleCost, VecCost, ScalarCost));
      return ReuseShuffleCost + VecCost - ScalarCost;
    }
    default:
      llvm_unreachable("Unknown instruction");
  }
}

bool BoUpSLP::isFullyVectorizableTinyTree() const {
  LLVM_DEBUG(dbgs() << "SLP: Check whether the tree with height "
                    << VectorizableTree.size() << " is fully vectorizable .\n");

  // We only handle trees of heights 1 and 2.
  if (VectorizableTree.size() == 1 &&
      VectorizableTree[0]->State == TreeEntry::Vectorize)
    return true;

  if (VectorizableTree.size() != 2)
    return false;

  // Handle splat and all-constants stores.
  if (VectorizableTree[0]->State == TreeEntry::Vectorize &&
      (allConstant(VectorizableTree[1]->Scalars) ||
       isSplat(VectorizableTree[1]->Scalars)))
    return true;

  // Gathering cost would be too much for tiny trees.
  if (VectorizableTree[0]->State == TreeEntry::NeedToGather ||
      VectorizableTree[1]->State == TreeEntry::NeedToGather)
    return false;

  return true;
}

static bool isLoadCombineCandidateImpl(Value *Root, unsigned NumElts,
                                       TargetTransformInfo *TTI) {
  // Look past the root to find a source value. Arbitrarily follow the
  // path through operand 0 of any 'or'. Also, peek through optional
  // shift-left-by-multiple-of-8-bits.
  Value *ZextLoad = Root;
  const APInt *ShAmtC;
  while (!isa<ConstantExpr>(ZextLoad) &&
         (match(ZextLoad, m_Or(m_Value(), m_Value())) ||
          (match(ZextLoad, m_Shl(m_Value(), m_APInt(ShAmtC))) &&
           ShAmtC->urem(8) == 0)))
    ZextLoad = cast<BinaryOperator>(ZextLoad)->getOperand(0);

  // Check if the input is an extended load of the required or/shift expression.
  Value *LoadPtr;
  if (ZextLoad == Root || !match(ZextLoad, m_ZExt(m_Load(m_Value(LoadPtr)))))
    return false;

  // Require that the total load bit width is a legal integer type.
  // For example, <8 x i8> --> i64 is a legal integer on a 64-bit target.
  // But <16 x i8> --> i128 is not, so the backend probably can't reduce it.
  Type *SrcTy = LoadPtr->getType()->getPointerElementType();
  unsigned LoadBitWidth = SrcTy->getIntegerBitWidth() * NumElts;
  if (!TTI->isTypeLegal(IntegerType::get(Root->getContext(), LoadBitWidth)))
    return false;

  // Everything matched - assume that we can fold the whole sequence using
  // load combining.
  LLVM_DEBUG(dbgs() << "SLP: Assume load combining for tree starting at "
             << *(cast<Instruction>(Root)) << "\n");

  return true;
}

bool BoUpSLP::isLoadCombineReductionCandidate(unsigned RdxOpcode) const {
  if (RdxOpcode != Instruction::Or)
    return false;

  unsigned NumElts = VectorizableTree[0]->Scalars.size();
  Value *FirstReduced = VectorizableTree[0]->Scalars[0];
  return isLoadCombineCandidateImpl(FirstReduced, NumElts, TTI);
}

bool BoUpSLP::isLoadCombineCandidate() const {
  // Peek through a final sequence of stores and check if all operations are
  // likely to be load-combined.
  unsigned NumElts = VectorizableTree[0]->Scalars.size();
  for (Value *Scalar : VectorizableTree[0]->Scalars) {
    Value *X;
    if (!match(Scalar, m_Store(m_Value(X), m_Value())) ||
        !isLoadCombineCandidateImpl(X, NumElts, TTI))
      return false;
  }
  return true;
}

bool BoUpSLP::isTreeTinyAndNotFullyVectorizable() const {
  // We can vectorize the tree if its size is greater than or equal to the
  // minimum size specified by the MinTreeSize command line option.
  if (VectorizableTree.size() >= MinTreeSize)
    return false;

  // If we have a tiny tree (a tree whose size is less than MinTreeSize), we
  // can vectorize it if we can prove it fully vectorizable.
  if (isFullyVectorizableTinyTree())
    return false;

  assert(VectorizableTree.empty()
             ? ExternalUses.empty()
             : true && "We shouldn't have any external users");

  // Otherwise, we can't vectorize the tree. It is both tiny and not fully
  // vectorizable.
  return true;
}

int BoUpSLP::getSpillCost() const {
  // Walk from the bottom of the tree to the top, tracking which values are
  // live. When we see a call instruction that is not part of our tree,
  // query TTI to see if there is a cost to keeping values live over it
  // (for example, if spills and fills are required).
  unsigned BundleWidth = VectorizableTree.front()->Scalars.size();
  int Cost = 0;

  SmallPtrSet<Instruction*, 4> LiveValues;
  Instruction *PrevInst = nullptr;

  // The entries in VectorizableTree are not necessarily ordered by their
  // position in basic blocks. Collect them and order them by dominance so later
  // instructions are guaranteed to be visited first. For instructions in
  // different basic blocks, we only scan to the beginning of the block, so
  // their order does not matter, as long as all instructions in a basic block
  // are grouped together. Using dominance ensures a deterministic order.
  SmallVector<Instruction *, 16> OrderedScalars;
  for (const auto &TEPtr : VectorizableTree) {
    Instruction *Inst = dyn_cast<Instruction>(TEPtr->Scalars[0]);
    if (!Inst)
      continue;
    OrderedScalars.push_back(Inst);
  }
  llvm::stable_sort(OrderedScalars, [this](Instruction *A, Instruction *B) {
    return DT->dominates(B, A);
  });

  for (Instruction *Inst : OrderedScalars) {
    if (!PrevInst) {
      PrevInst = Inst;
      continue;
    }

    // Update LiveValues.
    LiveValues.erase(PrevInst);
    for (auto &J : PrevInst->operands()) {
      if (isa<Instruction>(&*J) && getTreeEntry(&*J))
        LiveValues.insert(cast<Instruction>(&*J));
    }

    LLVM_DEBUG({
      dbgs() << "SLP: #LV: " << LiveValues.size();
      for (auto *X : LiveValues)
        dbgs() << " " << X->getName();
      dbgs() << ", Looking at ";
      Inst->dump();
    });

    // Now find the sequence of instructions between PrevInst and Inst.
    unsigned NumCalls = 0;
    BasicBlock::reverse_iterator InstIt = ++Inst->getIterator().getReverse(),
                                 PrevInstIt =
                                     PrevInst->getIterator().getReverse();
    while (InstIt != PrevInstIt) {
      if (PrevInstIt == PrevInst->getParent()->rend()) {
        PrevInstIt = Inst->getParent()->rbegin();
        continue;
      }

      // Debug information does not impact spill cost.
      if ((isa<CallInst>(&*PrevInstIt) &&
           !isa<DbgInfoIntrinsic>(&*PrevInstIt)) &&
          &*PrevInstIt != PrevInst)
        NumCalls++;

      ++PrevInstIt;
    }

    if (NumCalls) {
      SmallVector<Type*, 4> V;
      for (auto *II : LiveValues)
        V.push_back(FixedVectorType::get(II->getType(), BundleWidth));
      Cost += NumCalls * TTI->getCostOfKeepingLiveOverCall(V);
    }

    PrevInst = Inst;
  }

  return Cost;
}

int BoUpSLP::getTreeCost() {
  int Cost = 0;
  LLVM_DEBUG(dbgs() << "SLP: Calculating cost for tree of size "
                    << VectorizableTree.size() << ".\n");

  unsigned BundleWidth = VectorizableTree[0]->Scalars.size();

  for (unsigned I = 0, E = VectorizableTree.size(); I < E; ++I) {
    TreeEntry &TE = *VectorizableTree[I].get();

    // We create duplicate tree entries for gather sequences that have multiple
    // uses. However, we should not compute the cost of duplicate sequences.
    // For example, if we have a build vector (i.e., insertelement sequence)
    // that is used by more than one vector instruction, we only need to
    // compute the cost of the insertelement instructions once. The redundant
    // instructions will be eliminated by CSE.
    //
    // We should consider not creating duplicate tree entries for gather
    // sequences, and instead add additional edges to the tree representing
    // their uses. Since such an approach results in fewer total entries,
    // existing heuristics based on tree size may yield different results.
    //
    if (TE.State == TreeEntry::NeedToGather &&
        std::any_of(std::next(VectorizableTree.begin(), I + 1),
                    VectorizableTree.end(),
                    [TE](const std::unique_ptr<TreeEntry> &EntryPtr) {
                      return EntryPtr->State == TreeEntry::NeedToGather &&
                             EntryPtr->isSame(TE.Scalars);
                    }))
      continue;

    int C = getEntryCost(&TE);
<<<<<<< HEAD
#if INTEL_CUSTOMIZATION
    TE.Cost = C;
#endif // INTEL_CUSTOMIZATION
=======
    Cost += C;
>>>>>>> 10ad64aa
    LLVM_DEBUG(dbgs() << "SLP: Adding cost " << C
                      << " for bundle that starts with " << *TE.Scalars[0]
                      << ".\n"
                      << "SLP: Current total cost = " << Cost << "\n");
  }

  SmallPtrSet<Value *, 16> ExtractCostCalculated;
  int ExtractCost = 0;
  for (ExternalUser &EU : ExternalUses) {
    // We only add extract cost once for the same scalar.
    if (!ExtractCostCalculated.insert(EU.Scalar).second)
      continue;

    // Uses by ephemeral values are free (because the ephemeral value will be
    // removed prior to code generation, and so the extraction will be
    // removed as well).
    if (EphValues.count(EU.User))
      continue;

    // If we plan to rewrite the tree in a smaller type, we will need to sign
    // extend the extracted value back to the original type. Here, we account
    // for the extract and the added cost of the sign extend if needed.
    auto *VecTy = FixedVectorType::get(EU.Scalar->getType(), BundleWidth);
    auto *ScalarRoot = VectorizableTree[0]->Scalars[0];
    if (MinBWs.count(ScalarRoot)) {
      auto *MinTy = IntegerType::get(F->getContext(), MinBWs[ScalarRoot].first);
      auto Extend =
          MinBWs[ScalarRoot].second ? Instruction::SExt : Instruction::ZExt;
      VecTy = FixedVectorType::get(MinTy, BundleWidth);
      ExtractCost += TTI->getExtractWithExtendCost(Extend, EU.Scalar->getType(),
                                                   VecTy, EU.Lane);
    } else {
      ExtractCost +=
          TTI->getVectorInstrCost(Instruction::ExtractElement, VecTy, EU.Lane);
    }
  }

  int SpillCost = getSpillCost();
  Cost += SpillCost + ExtractCost;

#ifndef NDEBUG
  SmallString<256> Str;
  {
    raw_svector_ostream OS(Str);
    OS << "SLP: Spill Cost = " << SpillCost << ".\n"
       << "SLP: Extract Cost = " << ExtractCost << ".\n"
       << "SLP: Total Cost = " << Cost << ".\n";
  }
  LLVM_DEBUG(dbgs() << Str);
  if (ViewSLPTree)
    ViewGraph(this, "SLP" + F->getName(), false, Str);
#endif

#if INTEL_CUSTOMIZATION
  // Override Cost for tiny non-fully vectorizable trees.
  if (isTreeTinyAndNotFullyVectorizable())
    Cost = FORBIDEN_TINY_TREE;
#endif // INTEL_CUSTOMIZATION
  return Cost;
}

int BoUpSLP::getGatherCost(FixedVectorType *Ty,
                           const DenseSet<unsigned> &ShuffledIndices) const {
  unsigned NumElts = Ty->getNumElements();
  APInt DemandedElts = APInt::getNullValue(NumElts);
  for (unsigned I = 0; I < NumElts; ++I)
    if (!ShuffledIndices.count(I))
      DemandedElts.setBit(I);
  int Cost = TTI->getScalarizationOverhead(Ty, DemandedElts, /*Insert*/ true,
                                           /*Extract*/ false);
  if (!ShuffledIndices.empty())
    Cost += TTI->getShuffleCost(TargetTransformInfo::SK_PermuteSingleSrc, Ty);
  return Cost;
}

int BoUpSLP::getGatherCost(ArrayRef<Value *> VL) const {
  // Find the type of the operands in VL.
  Type *ScalarTy = VL[0]->getType();
  if (StoreInst *SI = dyn_cast<StoreInst>(VL[0]))
    ScalarTy = SI->getValueOperand()->getType();
  auto *VecTy = FixedVectorType::get(ScalarTy, VL.size());
  // Find the cost of inserting/extracting values from the vector.
  // Check if the same elements are inserted several times and count them as
  // shuffle candidates.
  DenseSet<unsigned> ShuffledElements;
  DenseSet<Value *> UniqueElements;
  // Iterate in reverse order to consider insert elements with the high cost.
  for (unsigned I = VL.size(); I > 0; --I) {
    unsigned Idx = I - 1;
    if (!UniqueElements.insert(VL[Idx]).second)
      ShuffledElements.insert(Idx);
  }
  return getGatherCost(VecTy, ShuffledElements);
}

#if INTEL_CUSTOMIZATION
// Perform operand reordering on the instructions in VL and return the reordered
// operands in Left and Right.
void BoUpSLP::reorderInputsAccordingToOpcode(
    ArrayRef<Value *> VL, SmallVectorImpl<Value *> &Left,
    SmallVectorImpl<Value *> &Right, const DataLayout &DL,
    ScalarEvolution &SE, SmallVectorImpl<int> &OpDirLeft,
    SmallVectorImpl<int> &OpDirRight, const BoUpSLP &R) {
  if (VL.empty())
    return;

  for (size_t i = 0; i < VL.size(); ++i) {
    OpDirLeft.push_back(0);
    OpDirRight.push_back(1);
  }

  VLOperands Ops(VL, DL, SE, R);
  SmallVector<Value *, 4> OrigLeft;
  OrigLeft = Ops.getVL(0);
  // Reorder the operands in place.
  Ops.reorder();
  Left = Ops.getVL(0);
  Right = Ops.getVL(1);

  for (size_t i = 0; i < VL.size(); ++i) {
    if (OrigLeft[i] != Left[i])
      std::swap(OpDirLeft[i], OpDirRight[i]);
  }
}
#endif // INTEL_CUSTOMIZATION

void BoUpSLP::setInsertPointAfterBundle(TreeEntry *E) {
  // Get the basic block this bundle is in. All instructions in the bundle
  // should be in this block.
  auto *Front = E->getMainOp();
  auto *BB = Front->getParent();
  assert(llvm::all_of(make_range(E->Scalars.begin(), E->Scalars.end()),
                      [=](Value *V) -> bool {
                        auto *I = cast<Instruction>(V);
                        return !E->isOpcodeOrAlt(I) || I->getParent() == BB;
                      }));

  // The last instruction in the bundle in program order.
  Instruction *LastInst = nullptr;

  // Find the last instruction. The common case should be that BB has been
  // scheduled, and the last instruction is VL.back(). So we start with
  // VL.back() and iterate over schedule data until we reach the end of the
  // bundle. The end of the bundle is marked by null ScheduleData.
  if (BlocksSchedules.count(BB)) {
    auto *Bundle =
        BlocksSchedules[BB]->getScheduleData(E->isOneOf(E->Scalars.back()));
    if (Bundle && Bundle->isPartOfBundle())
      for (; Bundle; Bundle = Bundle->NextInBundle)
        if (Bundle->OpValue == Bundle->Inst)
          LastInst = Bundle->Inst;
  }

  // LastInst can still be null at this point if there's either not an entry
  // for BB in BlocksSchedules or there's no ScheduleData available for
  // VL.back(). This can be the case if buildTree_rec aborts for various
  // reasons (e.g., the maximum recursion depth is reached, the maximum region
  // size is reached, etc.). ScheduleData is initialized in the scheduling
  // "dry-run".
  //
  // If this happens, we can still find the last instruction by brute force. We
  // iterate forwards from Front (inclusive) until we either see all
  // instructions in the bundle or reach the end of the block. If Front is the
  // last instruction in program order, LastInst will be set to Front, and we
  // will visit all the remaining instructions in the block.
  //
  // One of the reasons we exit early from buildTree_rec is to place an upper
  // bound on compile-time. Thus, taking an additional compile-time hit here is
  // not ideal. However, this should be exceedingly rare since it requires that
  // we both exit early from buildTree_rec and that the bundle be out-of-order
  // (causing us to iterate all the way to the end of the block).
  if (!LastInst) {
    SmallPtrSet<Value *, 16> Bundle(E->Scalars.begin(), E->Scalars.end());
    for (auto &I : make_range(BasicBlock::iterator(Front), BB->end())) {
      if (Bundle.erase(&I) && E->isOpcodeOrAlt(&I))
        LastInst = &I;
      if (Bundle.empty())
        break;
    }
  }
  assert(LastInst && "Failed to find last instruction in bundle");

  // Set the insertion point after the last instruction in the bundle. Set the
  // debug location to Front.
  Builder.SetInsertPoint(BB, ++LastInst->getIterator());
  Builder.SetCurrentDebugLocation(Front->getDebugLoc());
}

Value *BoUpSLP::gather(ArrayRef<Value *> VL) {
  Value *Val0 =
      isa<StoreInst>(VL[0]) ? cast<StoreInst>(VL[0])->getValueOperand() : VL[0];
  FixedVectorType *VecTy = FixedVectorType::get(Val0->getType(), VL.size());
  Value *Vec = UndefValue::get(VecTy);
  unsigned InsIndex = 0;
  for (Value *Val : VL) {
    Vec = Builder.CreateInsertElement(Vec, Val, Builder.getInt32(InsIndex++));
    auto *InsElt = dyn_cast<InsertElementInst>(Vec);
    if (!InsElt)
      continue;
    GatherSeq.insert(InsElt);
    CSEBlocks.insert(InsElt->getParent());
    // Add to our 'need-to-extract' list.
    if (TreeEntry *Entry = getTreeEntry(Val)) {
      // Find which lane we need to extract.
      unsigned FoundLane = std::distance(Entry->Scalars.begin(),
                                         find(Entry->Scalars, Val));
      assert(FoundLane < Entry->Scalars.size() && "Couldn't find extract lane");
      if (!Entry->ReuseShuffleIndices.empty()) {
        FoundLane = std::distance(Entry->ReuseShuffleIndices.begin(),
                                  find(Entry->ReuseShuffleIndices, FoundLane));
      }
      ExternalUses.push_back(ExternalUser(Val, InsElt, FoundLane));
    }
  }

  return Vec;
}

Value *BoUpSLP::vectorizeTree(ArrayRef<Value *> VL) {
  InstructionsState S = getSameOpcode(VL);
  if (S.getOpcode()) {
    if (TreeEntry *E = getTreeEntry(S.OpValue)) {
      if (E->isSame(VL)) {
        Value *V = vectorizeTree(E);
        if (VL.size() == E->Scalars.size() && !E->ReuseShuffleIndices.empty()) {
          // We need to get the vectorized value but without shuffle.
          if (auto *SV = dyn_cast<ShuffleVectorInst>(V)) {
            V = SV->getOperand(0);
          } else {
            // Reshuffle to get only unique values.
            SmallVector<int, 4> UniqueIdxs;
            SmallSet<int, 4> UsedIdxs;
            for (int Idx : E->ReuseShuffleIndices)
              if (UsedIdxs.insert(Idx).second)
                UniqueIdxs.emplace_back(Idx);
            V = Builder.CreateShuffleVector(V, UniqueIdxs);
          }
        }
        return V;
      }
    }
  }

  // Check that every instruction appears once in this bundle.
  SmallVector<int, 4> ReuseShuffleIndicies;
  SmallVector<Value *, 4> UniqueValues;
  if (VL.size() > 2) {
    DenseMap<Value *, unsigned> UniquePositions;
    for (Value *V : VL) {
      auto Res = UniquePositions.try_emplace(V, UniqueValues.size());
      ReuseShuffleIndicies.emplace_back(Res.first->second);
      if (Res.second || isa<Constant>(V))
        UniqueValues.emplace_back(V);
    }
    // Do not shuffle single element or if number of unique values is not power
    // of 2.
    if (UniqueValues.size() == VL.size() || UniqueValues.size() <= 1 ||
        !llvm::isPowerOf2_32(UniqueValues.size()))
      ReuseShuffleIndicies.clear();
    else
      VL = UniqueValues;
  }

  Value *Vec = gather(VL);
  if (!ReuseShuffleIndicies.empty()) {
    Vec = Builder.CreateShuffleVector(Vec, ReuseShuffleIndicies, "shuffle");
    if (auto *I = dyn_cast<Instruction>(Vec)) {
      GatherSeq.insert(I);
      CSEBlocks.insert(I->getParent());
    }
  }
  return Vec;
}

Value *BoUpSLP::vectorizeTree(TreeEntry *E) {
  IRBuilder<>::InsertPointGuard Guard(Builder);

  if (E->VectorizedValue) {
    LLVM_DEBUG(dbgs() << "SLP: Diamond merged for " << *E->Scalars[0] << ".\n");
    return E->VectorizedValue;
  }

  bool NeedToShuffleReuses = !E->ReuseShuffleIndices.empty();
  if (E->State == TreeEntry::NeedToGather) {
    setInsertPointAfterBundle(E);
    Value *Vec = gather(E->Scalars);
    if (NeedToShuffleReuses) {
      Vec = Builder.CreateShuffleVector(Vec, E->ReuseShuffleIndices, "shuffle");
      if (auto *I = dyn_cast<Instruction>(Vec)) {
        GatherSeq.insert(I);
        CSEBlocks.insert(I->getParent());
      }
    }
    E->VectorizedValue = Vec;
    return Vec;
  }

  assert((E->State == TreeEntry::Vectorize ||
          E->State == TreeEntry::ScatterVectorize) &&
         "Unhandled state");
  unsigned ShuffleOrOp =
      E->isAltShuffle() ? (unsigned)Instruction::ShuffleVector : E->getOpcode();
  Instruction *VL0 = E->getMainOp();
  Type *ScalarTy = VL0->getType();
  if (auto *Store = dyn_cast<StoreInst>(VL0))
    ScalarTy = Store->getValueOperand()->getType();
  auto *VecTy = FixedVectorType::get(ScalarTy, E->Scalars.size());
  switch (ShuffleOrOp) {
    case Instruction::PHI: {
      auto *PH = cast<PHINode>(VL0);
      Builder.SetInsertPoint(PH->getParent()->getFirstNonPHI());
      Builder.SetCurrentDebugLocation(PH->getDebugLoc());
      PHINode *NewPhi = Builder.CreatePHI(VecTy, PH->getNumIncomingValues());
      Value *V = NewPhi;
      if (NeedToShuffleReuses)
        V = Builder.CreateShuffleVector(V, E->ReuseShuffleIndices, "shuffle");

      E->VectorizedValue = V;

      // PHINodes may have multiple entries from the same block. We want to
      // visit every block once.
      SmallPtrSet<BasicBlock*, 4> VisitedBBs;

      for (unsigned i = 0, e = PH->getNumIncomingValues(); i < e; ++i) {
        ValueList Operands;
        BasicBlock *IBB = PH->getIncomingBlock(i);

        if (!VisitedBBs.insert(IBB).second) {
          NewPhi->addIncoming(NewPhi->getIncomingValueForBlock(IBB), IBB);
          continue;
        }

        Builder.SetInsertPoint(IBB->getTerminator());
        Builder.SetCurrentDebugLocation(PH->getDebugLoc());
        Value *Vec = vectorizeTree(E->getOperand(i));
        NewPhi->addIncoming(Vec, IBB);
      }

      assert(NewPhi->getNumIncomingValues() == PH->getNumIncomingValues() &&
             "Invalid number of incoming values");
      return V;
    }

    case Instruction::ExtractElement: {
      Value *V = E->getSingleOperand(0);
      if (!E->ReorderIndices.empty()) {
        SmallVector<int, 4> Mask;
        inversePermutation(E->ReorderIndices, Mask);
        Builder.SetInsertPoint(VL0);
        V = Builder.CreateShuffleVector(V, Mask, "reorder_shuffle");
      }
      if (NeedToShuffleReuses) {
        // TODO: Merge this shuffle with the ReorderShuffleMask.
        if (E->ReorderIndices.empty())
          Builder.SetInsertPoint(VL0);
        V = Builder.CreateShuffleVector(V, E->ReuseShuffleIndices, "shuffle");
      }
      E->VectorizedValue = V;
      return V;
    }
    case Instruction::ExtractValue: {
      auto *LI = cast<LoadInst>(E->getSingleOperand(0));
      Builder.SetInsertPoint(LI);
      auto *PtrTy = PointerType::get(VecTy, LI->getPointerAddressSpace());
      Value *Ptr = Builder.CreateBitCast(LI->getOperand(0), PtrTy);
      LoadInst *V = Builder.CreateAlignedLoad(VecTy, Ptr, LI->getAlign());
      Value *NewV = propagateMetadata(V, E->Scalars);
      if (!E->ReorderIndices.empty()) {
        SmallVector<int, 4> Mask;
        inversePermutation(E->ReorderIndices, Mask);
        NewV = Builder.CreateShuffleVector(NewV, Mask, "reorder_shuffle");
      }
      if (NeedToShuffleReuses) {
        // TODO: Merge this shuffle with the ReorderShuffleMask.
        NewV = Builder.CreateShuffleVector(NewV, E->ReuseShuffleIndices,
                                           "shuffle");
      }
      E->VectorizedValue = NewV;
      return NewV;
    }
    case Instruction::ZExt:
    case Instruction::SExt:
    case Instruction::FPToUI:
    case Instruction::FPToSI:
    case Instruction::FPExt:
    case Instruction::PtrToInt:
    case Instruction::IntToPtr:
    case Instruction::SIToFP:
    case Instruction::UIToFP:
    case Instruction::Trunc:
    case Instruction::FPTrunc:
    case Instruction::BitCast: {
      setInsertPointAfterBundle(E);

      Value *InVec = vectorizeTree(E->getOperand(0));

      if (E->VectorizedValue) {
        LLVM_DEBUG(dbgs() << "SLP: Diamond merged for " << *VL0 << ".\n");
        return E->VectorizedValue;
      }

      auto *CI = cast<CastInst>(VL0);
      Value *V = Builder.CreateCast(CI->getOpcode(), InVec, VecTy);
      if (NeedToShuffleReuses)
        V = Builder.CreateShuffleVector(V, E->ReuseShuffleIndices, "shuffle");

      E->VectorizedValue = V;
      ++NumVectorInstructions;
      return V;
    }
    case Instruction::FCmp:
    case Instruction::ICmp: {
      setInsertPointAfterBundle(E);

      Value *L = vectorizeTree(E->getOperand(0));
      Value *R = vectorizeTree(E->getOperand(1));

      if (E->VectorizedValue) {
        LLVM_DEBUG(dbgs() << "SLP: Diamond merged for " << *VL0 << ".\n");
        return E->VectorizedValue;
      }

      CmpInst::Predicate P0 = cast<CmpInst>(VL0)->getPredicate();
      Value *V = Builder.CreateCmp(P0, L, R);
      propagateIRFlags(V, E->Scalars, VL0);
      if (NeedToShuffleReuses)
        V = Builder.CreateShuffleVector(V, E->ReuseShuffleIndices, "shuffle");

      E->VectorizedValue = V;
      ++NumVectorInstructions;
      return V;
    }
    case Instruction::Select: {
      setInsertPointAfterBundle(E);

      Value *Cond = vectorizeTree(E->getOperand(0));
      Value *True = vectorizeTree(E->getOperand(1));
      Value *False = vectorizeTree(E->getOperand(2));

      if (E->VectorizedValue) {
        LLVM_DEBUG(dbgs() << "SLP: Diamond merged for " << *VL0 << ".\n");
        return E->VectorizedValue;
      }

      Value *V = Builder.CreateSelect(Cond, True, False);
      if (NeedToShuffleReuses)
        V = Builder.CreateShuffleVector(V, E->ReuseShuffleIndices, "shuffle");

      E->VectorizedValue = V;
      ++NumVectorInstructions;
      return V;
    }
    case Instruction::FNeg: {
      setInsertPointAfterBundle(E);

      Value *Op = vectorizeTree(E->getOperand(0));

      if (E->VectorizedValue) {
        LLVM_DEBUG(dbgs() << "SLP: Diamond merged for " << *VL0 << ".\n");
        return E->VectorizedValue;
      }

      Value *V = Builder.CreateUnOp(
          static_cast<Instruction::UnaryOps>(E->getOpcode()), Op);
      propagateIRFlags(V, E->Scalars, VL0);
      if (auto *I = dyn_cast<Instruction>(V))
        V = propagateMetadata(I, E->Scalars);

      if (NeedToShuffleReuses)
        V = Builder.CreateShuffleVector(V, E->ReuseShuffleIndices, "shuffle");

      E->VectorizedValue = V;
      ++NumVectorInstructions;

      return V;
    }
    case Instruction::Add:
    case Instruction::FAdd:
    case Instruction::Sub:
    case Instruction::FSub:
    case Instruction::Mul:
    case Instruction::FMul:
    case Instruction::UDiv:
    case Instruction::SDiv:
    case Instruction::FDiv:
    case Instruction::URem:
    case Instruction::SRem:
    case Instruction::FRem:
    case Instruction::Shl:
    case Instruction::LShr:
    case Instruction::AShr:
    case Instruction::And:
    case Instruction::Or:
    case Instruction::Xor: {
      setInsertPointAfterBundle(E);

      Value *LHS = vectorizeTree(E->getOperand(0));
      Value *RHS = vectorizeTree(E->getOperand(1));

      if (E->VectorizedValue) {
        LLVM_DEBUG(dbgs() << "SLP: Diamond merged for " << *VL0 << ".\n");
        return E->VectorizedValue;
      }

      Value *V = Builder.CreateBinOp(
          static_cast<Instruction::BinaryOps>(E->getOpcode()), LHS,
          RHS);
      propagateIRFlags(V, E->Scalars, VL0);
      if (auto *I = dyn_cast<Instruction>(V))
        V = propagateMetadata(I, E->Scalars);

      if (NeedToShuffleReuses)
        V = Builder.CreateShuffleVector(V, E->ReuseShuffleIndices, "shuffle");

      E->VectorizedValue = V;
      ++NumVectorInstructions;

      return V;
    }
    case Instruction::Load: {
      // Loads are inserted at the head of the tree because we don't want to
      // sink them all the way down past store instructions.
#if INTEL_CUSTOMIZATION
      if (E->SplitLoadGroups.empty()) {
#endif // INTEL_CUSTOMIZATION
      bool IsReorder = E->updateStateIfReorder();
      if (IsReorder)
        VL0 = E->getMainOp();
      setInsertPointAfterBundle(E);

      LoadInst *LI = cast<LoadInst>(VL0);
      Instruction *NewLI;
      unsigned AS = LI->getPointerAddressSpace();
      Value *PO = LI->getPointerOperand();
      if (E->State == TreeEntry::Vectorize) {

        Value *VecPtr = Builder.CreateBitCast(PO, VecTy->getPointerTo(AS));

        // The pointer operand uses an in-tree scalar so we add the new BitCast
        // to ExternalUses list to make sure that an extract will be generated
        // in the future.
        if (getTreeEntry(PO))
          ExternalUses.emplace_back(PO, cast<User>(VecPtr), 0);

        NewLI = Builder.CreateAlignedLoad(VecTy, VecPtr, LI->getAlign());
      } else {
        assert(E->State == TreeEntry::ScatterVectorize && "Unhandled state");
        Value *VecPtr = vectorizeTree(E->getOperand(0));
        // Use the minimum alignment of the gathered loads.
        Align CommonAlignment = LI->getAlign();
        for (Value *V : E->Scalars)
          CommonAlignment =
              commonAlignment(CommonAlignment, cast<LoadInst>(V)->getAlign());
        NewLI = Builder.CreateMaskedGather(VecPtr, CommonAlignment);
      }
      Value *V = propagateMetadata(NewLI, E->Scalars);

      if (IsReorder) {
        SmallVector<int, 4> Mask;
        inversePermutation(E->ReorderIndices, Mask);
        V = Builder.CreateShuffleVector(V, Mask, "reorder_shuffle");
      }
      if (NeedToShuffleReuses) {
        // TODO: Merge this shuffle with the ReorderShuffleMask.
        V = Builder.CreateShuffleVector(V, E->ReuseShuffleIndices, "shuffle");
      }
      E->VectorizedValue = V;
      ++NumVectorInstructions;
      return V;
#if INTEL_CUSTOMIZATION
      }

      assert(E->ReorderIndices.empty() && "Unsupported split-load case.");

      auto createVecLoad = [&](TreeEntry *E, Value *VL0, VectorType *VecLdTy) {
        auto *LI = cast<LoadInst>(VL0);
        unsigned AS = LI->getPointerAddressSpace();

        Value *VecPtr = Builder.CreateBitCast(LI->getPointerOperand(),
                                              VecLdTy->getPointerTo(AS));

        // The pointer operand uses an in-tree scalar so we add the new
        // BitCast to ExternalUses list to make sure that an extract will be
        // generated in the future.
        Value *PO = LI->getPointerOperand();
        if (getTreeEntry(PO))
          ExternalUses.push_back(ExternalUser(PO, cast<User>(VecPtr), 0));

        LI = Builder.CreateAlignedLoad(VecLdTy, VecPtr, LI->getAlign());
        Value *V = propagateMetadata(LI, E->Scalars);
        ++NumVectorInstructions;
        return V;
      };

      setInsertPointAfterBundle(E);

      std::list<std::tuple<Value *, OrdersType>> WorkList;
      // Go through all split-load groups and emit the vector loads.
      for (const auto &Group : E->SplitLoadGroups) {
        unsigned First, Size;
        OrdersType GroupOrder;
        std::tie(First, Size, GroupOrder) = Group;
        assert(Size > 1 && isPowerOf2_32(Size) && "Bad load group");

        VectorType *VecLdTy = FixedVectorType::get(ScalarTy, Size);
        Value *FirstElementInGroup =
            !E->SplitLoadOrder.empty()
                ? E->Scalars[E->SplitLoadOrder[First]]
                : E->Scalars[GroupOrder.empty() ? First
                                                : First + GroupOrder[0]];
        Value *VecLoad = createVecLoad(E, FirstElementInGroup, VecLdTy);
        WorkList.emplace_front(VecLoad, GroupOrder);
      }

      Value *RetValue = nullptr;

      // If we have two or more loads emit the pair-wise shuffles.
      // At the end we build a tree like this:
      //
      //  Load Load Load Load
      //   \    /    \    /
      //  Shuffle    Shuffle
      //      \       /
      //       Shuffle
      //
      while (WorkList.size() >= 2) {
        // Pop front a pair of loads/shuffles from the worklist, create a
        // shuffle, and push it back into the worklist.

        Value *Vec0, *Vec1;
        OrdersType VecOrder0, VecOrder1;
        std::tie(Vec0, VecOrder0) = WorkList.back();
        WorkList.pop_back();
        std::tie(Vec1, VecOrder1) = WorkList.back();
        WorkList.pop_back();

        size_t NumElements =
            cast<VectorType>(Vec0->getType())->getNumElements();

        assert(cast<VectorType>(Vec1->getType())->getNumElements() ==
                   NumElements &&
               "Worklist is broken");

        SmallVector<int, 8> ShuffleMask;

        if (WorkList.empty() && !E->SplitLoadOrder.empty()) {
          // If we are building the last shuffle and loaded elements are not
          // in same order as they come in a TreeEntry then permute elements
          // based on their sort order.
          inversePermutation(E->SplitLoadOrder, ShuffleMask);

        } else if (isa<LoadInst>(Vec0)) {
          assert(isa<LoadInst>(Vec1) && "Missed second load");

          assert((VecOrder0.empty() || VecOrder0.size() == NumElements) &&
                 (VecOrder1.empty() || VecOrder1.size() == NumElements) &&
                 "Vector ordering does not match load size");

          // For loads we use order if provided. Otherwise assume elements
          // are in order.
          if (VecOrder0.empty()) {
            VecOrder0.resize(NumElements);
            std::iota(VecOrder0.begin(), VecOrder0.end(), 0);
          }

          if (VecOrder1.empty()) {
            VecOrder1.resize(NumElements);
            std::iota(VecOrder1.begin(), VecOrder1.end(), NumElements);
          } else {
            for (auto &I : VecOrder1)
              I += NumElements;
          }

          VecOrder0.append(VecOrder1.begin(), VecOrder1.end());
          inversePermutation(VecOrder0, ShuffleMask);
        } else {
          ShuffleMask.resize(NumElements * 2);
          std::iota(ShuffleMask.begin(), ShuffleMask.end(), 0);
        }

        Value *Shuffle = Builder.CreateShuffleVector(Vec0, Vec1, ShuffleMask,
                                                     "SplitLoadShuffle");
        if (WorkList.empty()) {
          RetValue = Shuffle;
          break;
        }
        VecOrder0.clear();
        WorkList.emplace_front(Shuffle, VecOrder0);
      }
      // When split load support is enabled we may need to shuffle resulting
      // vector.
      if (NeedToShuffleReuses) {
        RetValue = Builder.CreateShuffleVector(RetValue, E->ReuseShuffleIndices,
                                               "SplitLoadReuseShuffle");
        if (auto *I = dyn_cast<Instruction>(RetValue)) {
          GatherSeq.insert(I);
          CSEBlocks.insert(I->getParent());
        }
      }

      E->VectorizedValue = RetValue;
      return RetValue;
#endif // INTEL_CUSTOMIZATION
    }
    case Instruction::Store: {
      bool IsReorder = !E->ReorderIndices.empty();
      auto *SI = cast<StoreInst>(
          IsReorder ? E->Scalars[E->ReorderIndices.front()] : VL0);
      unsigned AS = SI->getPointerAddressSpace();

      setInsertPointAfterBundle(E);

      Value *VecValue = vectorizeTree(E->getOperand(0));
      if (IsReorder) {
        SmallVector<int, 4> Mask(E->ReorderIndices.begin(),
                                 E->ReorderIndices.end());
        VecValue = Builder.CreateShuffleVector(VecValue, Mask, "reorder_shuf");
      }
      Value *ScalarPtr = SI->getPointerOperand();
      Value *VecPtr = Builder.CreateBitCast(
          ScalarPtr, VecValue->getType()->getPointerTo(AS));
      StoreInst *ST = Builder.CreateAlignedStore(VecValue, VecPtr,
                                                 SI->getAlign());

      // The pointer operand uses an in-tree scalar, so add the new BitCast to
      // ExternalUses to make sure that an extract will be generated in the
      // future.
      if (getTreeEntry(ScalarPtr))
        ExternalUses.push_back(ExternalUser(ScalarPtr, cast<User>(VecPtr), 0));

      Value *V = propagateMetadata(ST, E->Scalars);
      if (NeedToShuffleReuses)
        V = Builder.CreateShuffleVector(V, E->ReuseShuffleIndices, "shuffle");

      E->VectorizedValue = V;
      ++NumVectorInstructions;
      return V;
    }
    case Instruction::GetElementPtr: {
      setInsertPointAfterBundle(E);

      Value *Op0 = vectorizeTree(E->getOperand(0));

      std::vector<Value *> OpVecs;
      for (int j = 1, e = cast<GetElementPtrInst>(VL0)->getNumOperands(); j < e;
           ++j) {
        ValueList &VL = E->getOperand(j);
        // Need to cast all elements to the same type before vectorization to
        // avoid crash.
        Type *VL0Ty = VL0->getOperand(j)->getType();
        Type *Ty = llvm::all_of(
                       VL, [VL0Ty](Value *V) { return VL0Ty == V->getType(); })
                       ? VL0Ty
                       : DL->getIndexType(cast<GetElementPtrInst>(VL0)
                                              ->getPointerOperandType()
                                              ->getScalarType());
        for (Value *&V : VL) {
          auto *CI = cast<ConstantInt>(V);
          V = ConstantExpr::getIntegerCast(CI, Ty,
                                           CI->getValue().isSignBitSet());
        }
        Value *OpVec = vectorizeTree(VL);
        OpVecs.push_back(OpVec);
      }

      Value *V = Builder.CreateGEP(
          cast<GetElementPtrInst>(VL0)->getSourceElementType(), Op0, OpVecs);
      if (Instruction *I = dyn_cast<Instruction>(V))
        V = propagateMetadata(I, E->Scalars);

      if (NeedToShuffleReuses)
        V = Builder.CreateShuffleVector(V, E->ReuseShuffleIndices, "shuffle");

      E->VectorizedValue = V;
      ++NumVectorInstructions;

      return V;
    }
    case Instruction::Call: {
      CallInst *CI = cast<CallInst>(VL0);
      setInsertPointAfterBundle(E);

      Intrinsic::ID IID  = Intrinsic::not_intrinsic;
      if (Function *FI = CI->getCalledFunction())
        IID = FI->getIntrinsicID();

      Intrinsic::ID ID = getVectorIntrinsicIDForCall(CI, TLI);

      auto VecCallCosts = getVectorCallCosts(CI, VecTy, TTI, TLI);
      bool UseIntrinsic = ID != Intrinsic::not_intrinsic &&
                          VecCallCosts.first <= VecCallCosts.second;

      Value *ScalarArg = nullptr;
      std::vector<Value *> OpVecs;
      for (int j = 0, e = CI->getNumArgOperands(); j < e; ++j) {
        ValueList OpVL;
        // Some intrinsics have scalar arguments. This argument should not be
        // vectorized.
        if (UseIntrinsic && hasVectorInstrinsicScalarOpd(IID, j)) {
          CallInst *CEI = cast<CallInst>(VL0);
          ScalarArg = CEI->getArgOperand(j);
          OpVecs.push_back(CEI->getArgOperand(j));
          continue;
        }

        Value *OpVec = vectorizeTree(E->getOperand(j));
        LLVM_DEBUG(dbgs() << "SLP: OpVec[" << j << "]: " << *OpVec << "\n");
        OpVecs.push_back(OpVec);
      }

      Function *CF;
      if (!UseIntrinsic) {
        VFShape Shape =
            VFShape::get(*CI, ElementCount::getFixed(static_cast<unsigned>(
                                  VecTy->getNumElements())),
                         false /*HasGlobalPred*/);
        CF = VFDatabase(*CI).getVectorizedFunction(Shape);
      } else {
        Type *Tys[] = {FixedVectorType::get(CI->getType(), E->Scalars.size())};
        CF = Intrinsic::getDeclaration(F->getParent(), ID, Tys);
      }

      SmallVector<OperandBundleDef, 1> OpBundles;
      CI->getOperandBundlesAsDefs(OpBundles);
      Value *V = Builder.CreateCall(CF, OpVecs, OpBundles);

      // The scalar argument uses an in-tree scalar so we add the new vectorized
      // call to ExternalUses list to make sure that an extract will be
      // generated in the future.
      if (ScalarArg && getTreeEntry(ScalarArg))
        ExternalUses.push_back(ExternalUser(ScalarArg, cast<User>(V), 0));

      propagateIRFlags(V, E->Scalars, VL0);
      if (NeedToShuffleReuses)
        V = Builder.CreateShuffleVector(V, E->ReuseShuffleIndices, "shuffle");

      E->VectorizedValue = V;
      ++NumVectorInstructions;
      return V;
    }
    case Instruction::ShuffleVector: {
      assert(E->isAltShuffle() &&
             ((Instruction::isBinaryOp(E->getOpcode()) &&
               Instruction::isBinaryOp(E->getAltOpcode())) ||
              (Instruction::isCast(E->getOpcode()) &&
               Instruction::isCast(E->getAltOpcode()))) &&
             "Invalid Shuffle Vector Operand");

      Value *LHS = nullptr, *RHS = nullptr;
      if (Instruction::isBinaryOp(E->getOpcode())) {
        setInsertPointAfterBundle(E);
        LHS = vectorizeTree(E->getOperand(0));
        RHS = vectorizeTree(E->getOperand(1));
      } else {
        setInsertPointAfterBundle(E);
        LHS = vectorizeTree(E->getOperand(0));
      }

      if (E->VectorizedValue) {
        LLVM_DEBUG(dbgs() << "SLP: Diamond merged for " << *VL0 << ".\n");
        return E->VectorizedValue;
      }

      Value *V0, *V1;
      if (Instruction::isBinaryOp(E->getOpcode())) {
        V0 = Builder.CreateBinOp(
            static_cast<Instruction::BinaryOps>(E->getOpcode()), LHS, RHS);
        V1 = Builder.CreateBinOp(
            static_cast<Instruction::BinaryOps>(E->getAltOpcode()), LHS, RHS);
      } else {
        V0 = Builder.CreateCast(
            static_cast<Instruction::CastOps>(E->getOpcode()), LHS, VecTy);
        V1 = Builder.CreateCast(
            static_cast<Instruction::CastOps>(E->getAltOpcode()), LHS, VecTy);
      }

      // Create shuffle to take alternate operations from the vector.
      // Also, gather up main and alt scalar ops to propagate IR flags to
      // each vector operation.
      ValueList OpScalars, AltScalars;
      unsigned e = E->Scalars.size();
      SmallVector<int, 8> Mask(e);
      for (unsigned i = 0; i < e; ++i) {
        auto *OpInst = cast<Instruction>(E->Scalars[i]);
        assert(E->isOpcodeOrAlt(OpInst) && "Unexpected main/alternate opcode");
        if (OpInst->getOpcode() == E->getAltOpcode()) {
          Mask[i] = e + i;
          AltScalars.push_back(E->Scalars[i]);
        } else {
          Mask[i] = i;
          OpScalars.push_back(E->Scalars[i]);
        }
      }

      propagateIRFlags(V0, OpScalars);
      propagateIRFlags(V1, AltScalars);

      Value *V = Builder.CreateShuffleVector(V0, V1, Mask);
      if (Instruction *I = dyn_cast<Instruction>(V))
        V = propagateMetadata(I, E->Scalars);
      if (NeedToShuffleReuses)
        V = Builder.CreateShuffleVector(V, E->ReuseShuffleIndices, "shuffle");

      E->VectorizedValue = V;
      ++NumVectorInstructions;

      return V;
    }
    default:
    llvm_unreachable("unknown inst");
  }
  return nullptr;
}

Value *BoUpSLP::vectorizeTree() {
  ExtraValueToDebugLocsMap ExternallyUsedValues;
  return vectorizeTree(ExternallyUsedValues);
}

Value *
BoUpSLP::vectorizeTree(ExtraValueToDebugLocsMap &ExternallyUsedValues) {
  // All blocks must be scheduled before any instructions are inserted.
  for (auto &BSIter : BlocksSchedules) {
    scheduleBlock(BSIter.second.get());
  }

  Builder.SetInsertPoint(&F->getEntryBlock().front());
  auto *VectorRoot = vectorizeTree(VectorizableTree[0].get());

  // If the vectorized tree can be rewritten in a smaller type, we truncate the
  // vectorized root. InstCombine will then rewrite the entire expression. We
  // sign extend the extracted values below.
  auto *ScalarRoot = VectorizableTree[0]->Scalars[0];
  if (MinBWs.count(ScalarRoot)) {
    if (auto *I = dyn_cast<Instruction>(VectorRoot))
      Builder.SetInsertPoint(&*++BasicBlock::iterator(I));
    auto BundleWidth = VectorizableTree[0]->Scalars.size();
    auto *MinTy = IntegerType::get(F->getContext(), MinBWs[ScalarRoot].first);
    auto *VecTy = FixedVectorType::get(MinTy, BundleWidth);
    auto *Trunc = Builder.CreateTrunc(VectorRoot, VecTy);
    VectorizableTree[0]->VectorizedValue = Trunc;
  }

  LLVM_DEBUG(dbgs() << "SLP: Extracting " << ExternalUses.size()
                    << " values .\n");

  // If necessary, sign-extend or zero-extend ScalarRoot to the larger type
  // specified by ScalarType.
  auto extend = [&](Value *ScalarRoot, Value *Ex, Type *ScalarType) {
    if (!MinBWs.count(ScalarRoot))
      return Ex;
    if (MinBWs[ScalarRoot].second)
      return Builder.CreateSExt(Ex, ScalarType);
    return Builder.CreateZExt(Ex, ScalarType);
  };

  // Extract all of the elements with the external uses.
  for (const auto &ExternalUse : ExternalUses) {
    Value *Scalar = ExternalUse.Scalar;
    llvm::User *User = ExternalUse.User;

    // Skip users that we already RAUW. This happens when one instruction
    // has multiple uses of the same value.
    if (User && !is_contained(Scalar->users(), User))
      continue;
    TreeEntry *E = getTreeEntry(Scalar);
    assert(E && "Invalid scalar");
    assert(E->State != TreeEntry::NeedToGather &&
           "Extracting from a gather list");

    Value *Vec = E->VectorizedValue;
    assert(Vec && "Can't find vectorizable value");

    Value *Lane = Builder.getInt32(ExternalUse.Lane);
    // If User == nullptr, the Scalar is used as extra arg. Generate
    // ExtractElement instruction and update the record for this scalar in
    // ExternallyUsedValues.
    if (!User) {
      assert(ExternallyUsedValues.count(Scalar) &&
             "Scalar with nullptr as an external user must be registered in "
             "ExternallyUsedValues map");
      if (auto *VecI = dyn_cast<Instruction>(Vec)) {
        Builder.SetInsertPoint(VecI->getParent(),
                               std::next(VecI->getIterator()));
      } else {
        Builder.SetInsertPoint(&F->getEntryBlock().front());
      }
      Value *Ex = Builder.CreateExtractElement(Vec, Lane);
      Ex = extend(ScalarRoot, Ex, Scalar->getType());
      CSEBlocks.insert(cast<Instruction>(Scalar)->getParent());
      auto &Locs = ExternallyUsedValues[Scalar];
      ExternallyUsedValues.insert({Ex, Locs});
      ExternallyUsedValues.erase(Scalar);
      // Required to update internally referenced instructions.
      Scalar->replaceAllUsesWith(Ex);
      continue;
    }

    // Generate extracts for out-of-tree users.
    // Find the insertion point for the extractelement lane.
    if (auto *VecI = dyn_cast<Instruction>(Vec)) {
      if (PHINode *PH = dyn_cast<PHINode>(User)) {
        for (int i = 0, e = PH->getNumIncomingValues(); i != e; ++i) {
          if (PH->getIncomingValue(i) == Scalar) {
            Instruction *IncomingTerminator =
                PH->getIncomingBlock(i)->getTerminator();
            if (isa<CatchSwitchInst>(IncomingTerminator)) {
              Builder.SetInsertPoint(VecI->getParent(),
                                     std::next(VecI->getIterator()));
            } else {
              Builder.SetInsertPoint(PH->getIncomingBlock(i)->getTerminator());
            }
            Value *Ex = Builder.CreateExtractElement(Vec, Lane);
            Ex = extend(ScalarRoot, Ex, Scalar->getType());
            CSEBlocks.insert(PH->getIncomingBlock(i));
            PH->setOperand(i, Ex);
          }
        }
      } else {
        Builder.SetInsertPoint(cast<Instruction>(User));
        Value *Ex = Builder.CreateExtractElement(Vec, Lane);
        Ex = extend(ScalarRoot, Ex, Scalar->getType());
        CSEBlocks.insert(cast<Instruction>(User)->getParent());
        User->replaceUsesOfWith(Scalar, Ex);
      }
    } else {
      Builder.SetInsertPoint(&F->getEntryBlock().front());
      Value *Ex = Builder.CreateExtractElement(Vec, Lane);
      Ex = extend(ScalarRoot, Ex, Scalar->getType());
      CSEBlocks.insert(&F->getEntryBlock());
      User->replaceUsesOfWith(Scalar, Ex);
    }

    LLVM_DEBUG(dbgs() << "SLP: Replaced:" << *User << ".\n");
  }

  // For each vectorized value:
  for (auto &TEPtr : VectorizableTree) {
    TreeEntry *Entry = TEPtr.get();

    // No need to handle users of gathered values.
    if (Entry->State == TreeEntry::NeedToGather)
      continue;

    assert(Entry->VectorizedValue && "Can't find vectorizable value");

    // For each lane:
    for (int Lane = 0, LE = Entry->Scalars.size(); Lane != LE; ++Lane) {
      Value *Scalar = Entry->Scalars[Lane];

#ifndef NDEBUG
      Type *Ty = Scalar->getType();
      if (!Ty->isVoidTy()) {
        for (User *U : Scalar->users()) {
          LLVM_DEBUG(dbgs() << "SLP: \tvalidating user:" << *U << ".\n");

          // It is legal to delete users in the ignorelist.
          assert((getTreeEntry(U) || is_contained(UserIgnoreList, U)) &&
                 "Deleting out-of-tree value");
        }
      }
#endif
      LLVM_DEBUG(dbgs() << "SLP: \tErasing scalar:" << *Scalar << ".\n");
      eraseInstruction(cast<Instruction>(Scalar));
    }
  }

  Builder.ClearInsertionPoint();
  InstrElementSize.clear();

  return VectorizableTree[0]->VectorizedValue;
}

void BoUpSLP::optimizeGatherSequence() {
  LLVM_DEBUG(dbgs() << "SLP: Optimizing " << GatherSeq.size()
                    << " gather sequences instructions.\n");
  // LICM InsertElementInst sequences.
  for (Instruction *I : GatherSeq) {
    if (isDeleted(I))
      continue;

    // Check if this block is inside a loop.
    Loop *L = LI->getLoopFor(I->getParent());
    if (!L)
      continue;

    // Check if it has a preheader.
    BasicBlock *PreHeader = L->getLoopPreheader();
    if (!PreHeader)
      continue;

    // If the vector or the element that we insert into it are
    // instructions that are defined in this basic block then we can't
    // hoist this instruction.
    auto *Op0 = dyn_cast<Instruction>(I->getOperand(0));
    auto *Op1 = dyn_cast<Instruction>(I->getOperand(1));
    if (Op0 && L->contains(Op0))
      continue;
    if (Op1 && L->contains(Op1))
      continue;

    // We can hoist this instruction. Move it to the pre-header.
    I->moveBefore(PreHeader->getTerminator());
  }

  // Make a list of all reachable blocks in our CSE queue.
  SmallVector<const DomTreeNode *, 8> CSEWorkList;
  CSEWorkList.reserve(CSEBlocks.size());
  for (BasicBlock *BB : CSEBlocks)
    if (DomTreeNode *N = DT->getNode(BB)) {
      assert(DT->isReachableFromEntry(N));
      CSEWorkList.push_back(N);
    }

  // Sort blocks by domination. This ensures we visit a block after all blocks
  // dominating it are visited.
  llvm::stable_sort(CSEWorkList,
                    [this](const DomTreeNode *A, const DomTreeNode *B) {
                      return DT->properlyDominates(A, B);
                    });

  // Perform O(N^2) search over the gather sequences and merge identical
  // instructions. TODO: We can further optimize this scan if we split the
  // instructions into different buckets based on the insert lane.
  SmallVector<Instruction *, 16> Visited;
  for (auto I = CSEWorkList.begin(), E = CSEWorkList.end(); I != E; ++I) {
    assert(*I &&
           (I == CSEWorkList.begin() || !DT->dominates(*I, *std::prev(I))) &&
           "Worklist not sorted properly!");
    BasicBlock *BB = (*I)->getBlock();
    // For all instructions in blocks containing gather sequences:
    for (BasicBlock::iterator it = BB->begin(), e = BB->end(); it != e;) {
      Instruction *In = &*it++;
      if (isDeleted(In))
        continue;
      if (!isa<InsertElementInst>(In) && !isa<ExtractElementInst>(In))
        continue;

      // Check if we can replace this instruction with any of the
      // visited instructions.
      for (Instruction *v : Visited) {
        if (In->isIdenticalTo(v) &&
            DT->dominates(v->getParent(), In->getParent())) {
          In->replaceAllUsesWith(v);
          eraseInstruction(In);
          In = nullptr;
          break;
        }
      }
      if (In) {
        assert(!is_contained(Visited, In));
        Visited.push_back(In);
      }
    }
  }
  CSEBlocks.clear();
  GatherSeq.clear();
}

// Groups the instructions to a bundle (which is then a single scheduling entity)
// and schedules instructions until the bundle gets ready.
Optional<BoUpSLP::ScheduleData *>
BoUpSLP::BlockScheduling::tryScheduleBundle(ArrayRef<Value *> VL, BoUpSLP *SLP,
                                            const InstructionsState &S) {
  if (isa<PHINode>(S.OpValue))
    return nullptr;

  // Initialize the instruction bundle.
  Instruction *OldScheduleEnd = ScheduleEnd;
  ScheduleData *PrevInBundle = nullptr;
  ScheduleData *Bundle = nullptr;
  bool ReSchedule = false;
  LLVM_DEBUG(dbgs() << "SLP:  bundle: " << *S.OpValue << "\n");

  // Make sure that the scheduling region contains all
  // instructions of the bundle.
  for (Value *V : VL) {
    if (!extendSchedulingRegion(V, S))
      return None;
  }

  for (Value *V : VL) {
    ScheduleData *BundleMember = getScheduleData(V);
    assert(BundleMember &&
           "no ScheduleData for bundle member (maybe not in same basic block)");
    if (BundleMember->IsScheduled) {
      // A bundle member was scheduled as single instruction before and now
      // needs to be scheduled as part of the bundle. We just get rid of the
      // existing schedule.
      LLVM_DEBUG(dbgs() << "SLP:  reset schedule because " << *BundleMember
                        << " was already scheduled\n");
      ReSchedule = true;
    }
    assert(BundleMember->isSchedulingEntity() &&
           "bundle member already part of other bundle");
    if (PrevInBundle) {
      PrevInBundle->NextInBundle = BundleMember;
    } else {
      Bundle = BundleMember;
    }
    BundleMember->UnscheduledDepsInBundle = 0;
    Bundle->UnscheduledDepsInBundle += BundleMember->UnscheduledDeps;

    // Group the instructions to a bundle.
    BundleMember->FirstInBundle = Bundle;
    PrevInBundle = BundleMember;
  }
  if (ScheduleEnd != OldScheduleEnd) {
    // The scheduling region got new instructions at the lower end (or it is a
    // new region for the first bundle). This makes it necessary to
    // recalculate all dependencies.
    // It is seldom that this needs to be done a second time after adding the
    // initial bundle to the region.
    for (auto *I = ScheduleStart; I != ScheduleEnd; I = I->getNextNode()) {
      doForAllOpcodes(I, [](ScheduleData *SD) {
        SD->clearDependencies();
      });
    }
    ReSchedule = true;
  }
  if (ReSchedule) {
    resetSchedule();
    initialFillReadyList(ReadyInsts);
  }
  assert(Bundle && "Failed to find schedule bundle");

  LLVM_DEBUG(dbgs() << "SLP: try schedule bundle " << *Bundle << " in block "
                    << BB->getName() << "\n");

  calculateDependencies(Bundle, true, SLP);

  // Now try to schedule the new bundle. As soon as the bundle is "ready" it
  // means that there are no cyclic dependencies and we can schedule it.
  // Note that's important that we don't "schedule" the bundle yet (see
  // cancelScheduling).
  while (!Bundle->isReady() && !ReadyInsts.empty()) {

    ScheduleData *pickedSD = ReadyInsts.back();
    ReadyInsts.pop_back();

    if (pickedSD->isSchedulingEntity() && pickedSD->isReady()) {
      schedule(pickedSD, ReadyInsts);
    }
  }
  if (!Bundle->isReady()) {
    cancelScheduling(VL, S.OpValue);
    return None;
  }
  return Bundle;
}

void BoUpSLP::BlockScheduling::cancelScheduling(ArrayRef<Value *> VL,
                                                Value *OpValue) {
  if (isa<PHINode>(OpValue))
    return;

  ScheduleData *Bundle = getScheduleData(OpValue);
  LLVM_DEBUG(dbgs() << "SLP:  cancel scheduling of " << *Bundle << "\n");
  assert(!Bundle->IsScheduled &&
         "Can't cancel bundle which is already scheduled");
  assert(Bundle->isSchedulingEntity() && Bundle->isPartOfBundle() &&
         "tried to unbundle something which is not a bundle");

  // Un-bundle: make single instructions out of the bundle.
  ScheduleData *BundleMember = Bundle;
  while (BundleMember) {
    assert(BundleMember->FirstInBundle == Bundle && "corrupt bundle links");
    BundleMember->FirstInBundle = BundleMember;
    ScheduleData *Next = BundleMember->NextInBundle;
    BundleMember->NextInBundle = nullptr;
    BundleMember->UnscheduledDepsInBundle = BundleMember->UnscheduledDeps;
    if (BundleMember->UnscheduledDepsInBundle == 0) {
      ReadyInsts.insert(BundleMember);
    }
    BundleMember = Next;
  }
}

BoUpSLP::ScheduleData *BoUpSLP::BlockScheduling::allocateScheduleDataChunks() {
  // Allocate a new ScheduleData for the instruction.
  if (ChunkPos >= ChunkSize) {
    ScheduleDataChunks.push_back(std::make_unique<ScheduleData[]>(ChunkSize));
    ChunkPos = 0;
  }
  return &(ScheduleDataChunks.back()[ChunkPos++]);
}

bool BoUpSLP::BlockScheduling::extendSchedulingRegion(Value *V,
                                                      const InstructionsState &S) {
  if (getScheduleData(V, isOneOf(S, V)))
    return true;
  Instruction *I = dyn_cast<Instruction>(V);
  assert(I && "bundle member must be an instruction");
  assert(!isa<PHINode>(I) && "phi nodes don't need to be scheduled");
  auto &&CheckSheduleForI = [this, &S](Instruction *I) -> bool {
    ScheduleData *ISD = getScheduleData(I);
    if (!ISD)
      return false;
    assert(isInSchedulingRegion(ISD) &&
           "ScheduleData not in scheduling region");
    ScheduleData *SD = allocateScheduleDataChunks();
    SD->Inst = I;
    SD->init(SchedulingRegionID, S.OpValue);
    ExtraScheduleDataMap[I][S.OpValue] = SD;
    return true;
  };
  if (CheckSheduleForI(I))
    return true;
  if (!ScheduleStart) {
    // It's the first instruction in the new region.
    initScheduleData(I, I->getNextNode(), nullptr, nullptr);
    ScheduleStart = I;
    ScheduleEnd = I->getNextNode();
    if (isOneOf(S, I) != I)
      CheckSheduleForI(I);
    assert(ScheduleEnd && "tried to vectorize a terminator?");
    LLVM_DEBUG(dbgs() << "SLP:  initialize schedule region to " << *I << "\n");
    return true;
  }
  // Search up and down at the same time, because we don't know if the new
  // instruction is above or below the existing scheduling region.
  BasicBlock::reverse_iterator UpIter =
      ++ScheduleStart->getIterator().getReverse();
  BasicBlock::reverse_iterator UpperEnd = BB->rend();
  BasicBlock::iterator DownIter = ScheduleEnd->getIterator();
  BasicBlock::iterator LowerEnd = BB->end();
  while (true) {
    if (++ScheduleRegionSize > ScheduleRegionSizeLimit) {
      LLVM_DEBUG(dbgs() << "SLP:  exceeded schedule region size limit\n");
      return false;
    }

    if (UpIter != UpperEnd) {
      if (&*UpIter == I) {
        initScheduleData(I, ScheduleStart, nullptr, FirstLoadStoreInRegion);
        ScheduleStart = I;
        if (isOneOf(S, I) != I)
          CheckSheduleForI(I);
        LLVM_DEBUG(dbgs() << "SLP:  extend schedule region start to " << *I
                          << "\n");
        return true;
      }
      ++UpIter;
    }
    if (DownIter != LowerEnd) {
      if (&*DownIter == I) {
        initScheduleData(ScheduleEnd, I->getNextNode(), LastLoadStoreInRegion,
                         nullptr);
        ScheduleEnd = I->getNextNode();
        if (isOneOf(S, I) != I)
          CheckSheduleForI(I);
        assert(ScheduleEnd && "tried to vectorize a terminator?");
        LLVM_DEBUG(dbgs() << "SLP:  extend schedule region end to " << *I
                          << "\n");
        return true;
      }
      ++DownIter;
    }
    assert((UpIter != UpperEnd || DownIter != LowerEnd) &&
           "instruction not found in block");
  }
  return true;
}

void BoUpSLP::BlockScheduling::initScheduleData(Instruction *FromI,
                                                Instruction *ToI,
                                                ScheduleData *PrevLoadStore,
                                                ScheduleData *NextLoadStore) {
  ScheduleData *CurrentLoadStore = PrevLoadStore;
  for (Instruction *I = FromI; I != ToI; I = I->getNextNode()) {
    ScheduleData *SD = ScheduleDataMap[I];
    if (!SD) {
      SD = allocateScheduleDataChunks();
      ScheduleDataMap[I] = SD;
      SD->Inst = I;
    }
    assert(!isInSchedulingRegion(SD) &&
           "new ScheduleData already in scheduling region");
    SD->init(SchedulingRegionID, I);

    if (I->mayReadOrWriteMemory() &&
        (!isa<IntrinsicInst>(I) ||
         (cast<IntrinsicInst>(I)->getIntrinsicID() != Intrinsic::sideeffect &&
          cast<IntrinsicInst>(I)->getIntrinsicID() !=
              Intrinsic::pseudoprobe))) {
      // Update the linked list of memory accessing instructions.
      if (CurrentLoadStore) {
        CurrentLoadStore->NextLoadStore = SD;
      } else {
        FirstLoadStoreInRegion = SD;
      }
      CurrentLoadStore = SD;
    }
  }
  if (NextLoadStore) {
    if (CurrentLoadStore)
      CurrentLoadStore->NextLoadStore = NextLoadStore;
  } else {
    LastLoadStoreInRegion = CurrentLoadStore;
  }
}

void BoUpSLP::BlockScheduling::calculateDependencies(ScheduleData *SD,
                                                     bool InsertInReadyList,
                                                     BoUpSLP *SLP) {
  assert(SD->isSchedulingEntity());

  SmallVector<ScheduleData *, 10> WorkList;
  WorkList.push_back(SD);

  while (!WorkList.empty()) {
    ScheduleData *SD = WorkList.back();
    WorkList.pop_back();

    ScheduleData *BundleMember = SD;
    while (BundleMember) {
      assert(isInSchedulingRegion(BundleMember));
      if (!BundleMember->hasValidDependencies()) {

        LLVM_DEBUG(dbgs() << "SLP:       update deps of " << *BundleMember
                          << "\n");
        BundleMember->Dependencies = 0;
        BundleMember->resetUnscheduledDeps();

        // Handle def-use chain dependencies.
        if (BundleMember->OpValue != BundleMember->Inst) {
          ScheduleData *UseSD = getScheduleData(BundleMember->Inst);
          if (UseSD && isInSchedulingRegion(UseSD->FirstInBundle)) {
            BundleMember->Dependencies++;
            ScheduleData *DestBundle = UseSD->FirstInBundle;
            if (!DestBundle->IsScheduled)
              BundleMember->incrementUnscheduledDeps(1);
            if (!DestBundle->hasValidDependencies())
              WorkList.push_back(DestBundle);
          }
        } else {
          for (User *U : BundleMember->Inst->users()) {
            if (isa<Instruction>(U)) {
              ScheduleData *UseSD = getScheduleData(U);
              if (UseSD && isInSchedulingRegion(UseSD->FirstInBundle)) {
                BundleMember->Dependencies++;
                ScheduleData *DestBundle = UseSD->FirstInBundle;
                if (!DestBundle->IsScheduled)
                  BundleMember->incrementUnscheduledDeps(1);
                if (!DestBundle->hasValidDependencies())
                  WorkList.push_back(DestBundle);
              }
            } else {
              // I'm not sure if this can ever happen. But we need to be safe.
              // This lets the instruction/bundle never be scheduled and
              // eventually disable vectorization.
              BundleMember->Dependencies++;
              BundleMember->incrementUnscheduledDeps(1);
            }
          }
        }

        // Handle the memory dependencies.
        ScheduleData *DepDest = BundleMember->NextLoadStore;
        if (DepDest) {
          Instruction *SrcInst = BundleMember->Inst;
          MemoryLocation SrcLoc = getLocation(SrcInst, SLP->AA);
          bool SrcMayWrite = BundleMember->Inst->mayWriteToMemory();
          unsigned numAliased = 0;
          unsigned DistToSrc = 1;

          while (DepDest) {
            assert(isInSchedulingRegion(DepDest));

            // We have two limits to reduce the complexity:
            // 1) AliasedCheckLimit: It's a small limit to reduce calls to
            //    SLP->isAliased (which is the expensive part in this loop).
            // 2) MaxMemDepDistance: It's for very large blocks and it aborts
            //    the whole loop (even if the loop is fast, it's quadratic).
            //    It's important for the loop break condition (see below) to
            //    check this limit even between two read-only instructions.
            if (DistToSrc >= MaxMemDepDistance ||
                    ((SrcMayWrite || DepDest->Inst->mayWriteToMemory()) &&
                     (numAliased >= AliasedCheckLimit ||
                      SLP->isAliased(SrcLoc, SrcInst, DepDest->Inst)))) {

              // We increment the counter only if the locations are aliased
              // (instead of counting all alias checks). This gives a better
              // balance between reduced runtime and accurate dependencies.
              numAliased++;

              DepDest->MemoryDependencies.push_back(BundleMember);
              BundleMember->Dependencies++;
              ScheduleData *DestBundle = DepDest->FirstInBundle;
              if (!DestBundle->IsScheduled) {
                BundleMember->incrementUnscheduledDeps(1);
              }
              if (!DestBundle->hasValidDependencies()) {
                WorkList.push_back(DestBundle);
              }
            }
            DepDest = DepDest->NextLoadStore;

            // Example, explaining the loop break condition: Let's assume our
            // starting instruction is i0 and MaxMemDepDistance = 3.
            //
            //                      +--------v--v--v
            //             i0,i1,i2,i3,i4,i5,i6,i7,i8
            //             +--------^--^--^
            //
            // MaxMemDepDistance let us stop alias-checking at i3 and we add
            // dependencies from i0 to i3,i4,.. (even if they are not aliased).
            // Previously we already added dependencies from i3 to i6,i7,i8
            // (because of MaxMemDepDistance). As we added a dependency from
            // i0 to i3, we have transitive dependencies from i0 to i6,i7,i8
            // and we can abort this loop at i6.
            if (DistToSrc >= 2 * MaxMemDepDistance)
              break;
            DistToSrc++;
          }
        }
      }
      BundleMember = BundleMember->NextInBundle;
    }
    if (InsertInReadyList && SD->isReady()) {
      ReadyInsts.push_back(SD);
      LLVM_DEBUG(dbgs() << "SLP:     gets ready on update: " << *SD->Inst
                        << "\n");
    }
  }
}

void BoUpSLP::BlockScheduling::resetSchedule() {
  assert(ScheduleStart &&
         "tried to reset schedule on block which has not been scheduled");
  for (Instruction *I = ScheduleStart; I != ScheduleEnd; I = I->getNextNode()) {
    doForAllOpcodes(I, [&](ScheduleData *SD) {
      assert(isInSchedulingRegion(SD) &&
             "ScheduleData not in scheduling region");
      SD->IsScheduled = false;
      SD->resetUnscheduledDeps();
    });
  }
  ReadyInsts.clear();
}

void BoUpSLP::scheduleBlock(BlockScheduling *BS) {
  if (!BS->ScheduleStart)
    return;

  LLVM_DEBUG(dbgs() << "SLP: schedule block " << BS->BB->getName() << "\n");

  BS->resetSchedule();

  // For the real scheduling we use a more sophisticated ready-list: it is
  // sorted by the original instruction location. This lets the final schedule
  // be as  close as possible to the original instruction order.
  struct ScheduleDataCompare {
    bool operator()(ScheduleData *SD1, ScheduleData *SD2) const {
      return SD2->SchedulingPriority < SD1->SchedulingPriority;
    }
  };
  std::set<ScheduleData *, ScheduleDataCompare> ReadyInsts;

  // Ensure that all dependency data is updated and fill the ready-list with
  // initial instructions.
  int Idx = 0;
  int NumToSchedule = 0;
  for (auto *I = BS->ScheduleStart; I != BS->ScheduleEnd;
       I = I->getNextNode()) {
    BS->doForAllOpcodes(I, [this, &Idx, &NumToSchedule, BS](ScheduleData *SD) {
      assert(SD->isPartOfBundle() ==
                 (getTreeEntry(SD->Inst) != nullptr) &&
             "scheduler and vectorizer bundle mismatch");
      SD->FirstInBundle->SchedulingPriority = Idx++;
      if (SD->isSchedulingEntity()) {
        BS->calculateDependencies(SD, false, this);
        NumToSchedule++;
      }
    });
  }
  BS->initialFillReadyList(ReadyInsts);

  Instruction *LastScheduledInst = BS->ScheduleEnd;

  // Do the "real" scheduling.
  while (!ReadyInsts.empty()) {
    ScheduleData *picked = *ReadyInsts.begin();
    ReadyInsts.erase(ReadyInsts.begin());

    // Move the scheduled instruction(s) to their dedicated places, if not
    // there yet.
    ScheduleData *BundleMember = picked;
    while (BundleMember) {
      Instruction *pickedInst = BundleMember->Inst;
      if (LastScheduledInst->getNextNode() != pickedInst) {
        BS->BB->getInstList().remove(pickedInst);
        BS->BB->getInstList().insert(LastScheduledInst->getIterator(),
                                     pickedInst);
      }
      LastScheduledInst = pickedInst;
      BundleMember = BundleMember->NextInBundle;
    }

    BS->schedule(picked, ReadyInsts);
    NumToSchedule--;
  }
  assert(NumToSchedule == 0 && "could not schedule all instructions");

  // Avoid duplicate scheduling of the block.
  BS->ScheduleStart = nullptr;
}

unsigned BoUpSLP::getVectorElementSize(Value *V) {
  // If V is a store, just return the width of the stored value without
  // traversing the expression tree. This is the common case.
  if (auto *Store = dyn_cast<StoreInst>(V))
    return DL->getTypeSizeInBits(Store->getValueOperand()->getType());

  auto E = InstrElementSize.find(V);
  if (E != InstrElementSize.end())
    return E->second;

  // If V is not a store, we can traverse the expression tree to find loads
  // that feed it. The type of the loaded value may indicate a more suitable
  // width than V's type. We want to base the vector element size on the width
  // of memory operations where possible.
  SmallVector<Instruction *, 16> Worklist;
  SmallPtrSet<Instruction *, 16> Visited;
  if (auto *I = dyn_cast<Instruction>(V)) {
    Worklist.push_back(I);
    Visited.insert(I);
  }

  // Traverse the expression tree in bottom-up order looking for loads. If we
  // encounter an instruction we don't yet handle, we give up.
  auto MaxWidth = 0u;
  auto FoundUnknownInst = false;
  while (!Worklist.empty() && !FoundUnknownInst) {
    auto *I = Worklist.pop_back_val();

    // We should only be looking at scalar instructions here. If the current
    // instruction has a vector type, give up.
    auto *Ty = I->getType();
    if (isa<VectorType>(Ty))
      FoundUnknownInst = true;

    // If the current instruction is a load, update MaxWidth to reflect the
    // width of the loaded value.
    else if (isa<LoadInst>(I))
      MaxWidth = std::max<unsigned>(MaxWidth, DL->getTypeSizeInBits(Ty));

    // Otherwise, we need to visit the operands of the instruction. We only
    // handle the interesting cases from buildTree here. If an operand is an
    // instruction we haven't yet visited, we add it to the worklist.
    else if (isa<PHINode>(I) || isa<CastInst>(I) || isa<GetElementPtrInst>(I) ||
             isa<CmpInst>(I) || isa<SelectInst>(I) || isa<BinaryOperator>(I)) {
      for (Use &U : I->operands())
        if (auto *J = dyn_cast<Instruction>(U.get()))
          if (Visited.insert(J).second)
            Worklist.push_back(J);
    }

    // If we don't yet handle the instruction, give up.
    else
      FoundUnknownInst = true;
  }

  int Width = MaxWidth;
  // If we didn't encounter a memory access in the expression tree, or if we
  // gave up for some reason, just return the width of V. Otherwise, return the
  // maximum width we found.
  if (!MaxWidth || FoundUnknownInst)
    Width = DL->getTypeSizeInBits(V->getType());

  for (Instruction *I : Visited)
    InstrElementSize[I] = Width;

  return Width;
}

// Determine if a value V in a vectorizable expression Expr can be demoted to a
// smaller type with a truncation. We collect the values that will be demoted
// in ToDemote and additional roots that require investigating in Roots.
static bool collectValuesToDemote(Value *V, SmallPtrSetImpl<Value *> &Expr,
                                  SmallVectorImpl<Value *> &ToDemote,
                                  SmallVectorImpl<Value *> &Roots) {
  // We can always demote constants.
  if (isa<Constant>(V)) {
    ToDemote.push_back(V);
    return true;
  }

  // If the value is not an instruction in the expression with only one use, it
  // cannot be demoted.
  auto *I = dyn_cast<Instruction>(V);
  if (!I || !I->hasOneUse() || !Expr.count(I))
    return false;

  switch (I->getOpcode()) {

  // We can always demote truncations and extensions. Since truncations can
  // seed additional demotion, we save the truncated value.
  case Instruction::Trunc:
    Roots.push_back(I->getOperand(0));
    break;
  case Instruction::ZExt:
  case Instruction::SExt:
    break;

  // We can demote certain binary operations if we can demote both of their
  // operands.
  case Instruction::Add:
  case Instruction::Sub:
  case Instruction::Mul:
  case Instruction::And:
  case Instruction::Or:
  case Instruction::Xor:
    if (!collectValuesToDemote(I->getOperand(0), Expr, ToDemote, Roots) ||
        !collectValuesToDemote(I->getOperand(1), Expr, ToDemote, Roots))
      return false;
    break;

  // We can demote selects if we can demote their true and false values.
  case Instruction::Select: {
    SelectInst *SI = cast<SelectInst>(I);
    if (!collectValuesToDemote(SI->getTrueValue(), Expr, ToDemote, Roots) ||
        !collectValuesToDemote(SI->getFalseValue(), Expr, ToDemote, Roots))
      return false;
    break;
  }

  // We can demote phis if we can demote all their incoming operands. Note that
  // we don't need to worry about cycles since we ensure single use above.
  case Instruction::PHI: {
    PHINode *PN = cast<PHINode>(I);
    for (Value *IncValue : PN->incoming_values())
      if (!collectValuesToDemote(IncValue, Expr, ToDemote, Roots))
        return false;
    break;
  }

  // Otherwise, conservatively give up.
  default:
    return false;
  }

  // Record the value that we can demote.
  ToDemote.push_back(V);
  return true;
}

void BoUpSLP::computeMinimumValueSizes() {
  // If there are no external uses, the expression tree must be rooted by a
  // store. We can't demote in-memory values, so there is nothing to do here.
  if (ExternalUses.empty())
    return;

  // We only attempt to truncate integer expressions.
  auto &TreeRoot = VectorizableTree[0]->Scalars;
  auto *TreeRootIT = dyn_cast<IntegerType>(TreeRoot[0]->getType());
  if (!TreeRootIT)
    return;

  // If the expression is not rooted by a store, these roots should have
  // external uses. We will rely on InstCombine to rewrite the expression in
  // the narrower type. However, InstCombine only rewrites single-use values.
  // This means that if a tree entry other than a root is used externally, it
  // must have multiple uses and InstCombine will not rewrite it. The code
  // below ensures that only the roots are used externally.
  SmallPtrSet<Value *, 32> Expr(TreeRoot.begin(), TreeRoot.end());
  for (auto &EU : ExternalUses)
    if (!Expr.erase(EU.Scalar))
      return;
  if (!Expr.empty())
    return;

  // Collect the scalar values of the vectorizable expression. We will use this
  // context to determine which values can be demoted. If we see a truncation,
  // we mark it as seeding another demotion.
  for (auto &EntryPtr : VectorizableTree)
    Expr.insert(EntryPtr->Scalars.begin(), EntryPtr->Scalars.end());

  // Ensure the roots of the vectorizable tree don't form a cycle. They must
  // have a single external user that is not in the vectorizable tree.
  for (auto *Root : TreeRoot)
    if (!Root->hasOneUse() || Expr.count(*Root->user_begin()))
      return;

  // Conservatively determine if we can actually truncate the roots of the
  // expression. Collect the values that can be demoted in ToDemote and
  // additional roots that require investigating in Roots.
  SmallVector<Value *, 32> ToDemote;
  SmallVector<Value *, 4> Roots;
  for (auto *Root : TreeRoot)
    if (!collectValuesToDemote(Root, Expr, ToDemote, Roots))
      return;

  // The maximum bit width required to represent all the values that can be
  // demoted without loss of precision. It would be safe to truncate the roots
  // of the expression to this width.
  auto MaxBitWidth = 8u;

  // We first check if all the bits of the roots are demanded. If they're not,
  // we can truncate the roots to this narrower type.
  for (auto *Root : TreeRoot) {
    auto Mask = DB->getDemandedBits(cast<Instruction>(Root));
    MaxBitWidth = std::max<unsigned>(
        Mask.getBitWidth() - Mask.countLeadingZeros(), MaxBitWidth);
  }

  // True if the roots can be zero-extended back to their original type, rather
  // than sign-extended. We know that if the leading bits are not demanded, we
  // can safely zero-extend. So we initialize IsKnownPositive to True.
  bool IsKnownPositive = true;

  // If all the bits of the roots are demanded, we can try a little harder to
  // compute a narrower type. This can happen, for example, if the roots are
  // getelementptr indices. InstCombine promotes these indices to the pointer
  // width. Thus, all their bits are technically demanded even though the
  // address computation might be vectorized in a smaller type.
  //
  // We start by looking at each entry that can be demoted. We compute the
  // maximum bit width required to store the scalar by using ValueTracking to
  // compute the number of high-order bits we can truncate.
  if (MaxBitWidth == DL->getTypeSizeInBits(TreeRoot[0]->getType()) &&
      llvm::all_of(TreeRoot, [](Value *R) {
        assert(R->hasOneUse() && "Root should have only one use!");
        return isa<GetElementPtrInst>(R->user_back());
      })) {
    MaxBitWidth = 8u;

    // Determine if the sign bit of all the roots is known to be zero. If not,
    // IsKnownPositive is set to False.
    IsKnownPositive = llvm::all_of(TreeRoot, [&](Value *R) {
      KnownBits Known = computeKnownBits(R, *DL);
      return Known.isNonNegative();
    });

    // Determine the maximum number of bits required to store the scalar
    // values.
    for (auto *Scalar : ToDemote) {
      auto NumSignBits = ComputeNumSignBits(Scalar, *DL, 0, AC, nullptr, DT);
      auto NumTypeBits = DL->getTypeSizeInBits(Scalar->getType());
      MaxBitWidth = std::max<unsigned>(NumTypeBits - NumSignBits, MaxBitWidth);
    }

    // If we can't prove that the sign bit is zero, we must add one to the
    // maximum bit width to account for the unknown sign bit. This preserves
    // the existing sign bit so we can safely sign-extend the root back to the
    // original type. Otherwise, if we know the sign bit is zero, we will
    // zero-extend the root instead.
    //
    // FIXME: This is somewhat suboptimal, as there will be cases where adding
    //        one to the maximum bit width will yield a larger-than-necessary
    //        type. In general, we need to add an extra bit only if we can't
    //        prove that the upper bit of the original type is equal to the
    //        upper bit of the proposed smaller type. If these two bits are the
    //        same (either zero or one) we know that sign-extending from the
    //        smaller type will result in the same value. Here, since we can't
    //        yet prove this, we are just making the proposed smaller type
    //        larger to ensure correctness.
    if (!IsKnownPositive)
      ++MaxBitWidth;
  }

  // Round MaxBitWidth up to the next power-of-two.
  if (!isPowerOf2_64(MaxBitWidth))
    MaxBitWidth = NextPowerOf2(MaxBitWidth);

  // If the maximum bit width we compute is less than the with of the roots'
  // type, we can proceed with the narrowing. Otherwise, do nothing.
  if (MaxBitWidth >= TreeRootIT->getBitWidth())
    return;

  // If we can truncate the root, we must collect additional values that might
  // be demoted as a result. That is, those seeded by truncations we will
  // modify.
  while (!Roots.empty())
    collectValuesToDemote(Roots.pop_back_val(), Expr, ToDemote, Roots);

  // Finally, map the values we can demote to the maximum bit with we computed.
  for (auto *Scalar : ToDemote)
    MinBWs[Scalar] = std::make_pair(MaxBitWidth, !IsKnownPositive);
}

#if INTEL_CUSTOMIZATION

#if !defined(NDEBUG) || defined(LLVM_ENABLE_DUMP)

// Debug print of the Multi-node operands.
LLVM_DUMP_METHOD void BoUpSLP::MultiNode::dump() const {
  dbgs() << "NOTE: This is Bottom-up!!!\n";
  if (empty()) {
    dbgs() << "Empty\n";
    return;
  }
  for (int OpI = 0, OpI_e = Leaves[0].size(); OpI != OpI_e; ++OpI) {
    dbgs() << "OpI: " << OpI << ".\n";
    for (int Lane = 0, Lanes = Leaves.size(); Lane != Lanes; ++Lane) {
      const OperandData *Op = &Leaves[Lane][OpI];
      Op->dump();
    }
    dbgs() << "\n";
  }
}

// Debug print of the Multi-node operands.
LLVM_DUMP_METHOD void BoUpSLP::MultiNode::dumpDot() const {
  if (empty()) {
    dbgs() << "Empty\n";
    return;
  }
  const char *DumpFile = "/tmp/slp.dot";
  dbgs() << DumpFile << "\n";
  std::error_code ec;
  std::set<std::pair<Value *, Value *>> edges;
  raw_fd_ostream OS(DumpFile, ec, sys::fs::OF_Text);

  OS << "digraph DAG {";
  for (int OpI = 0, OpI_e = getNumOperands(); OpI != OpI_e; ++OpI) {
    OS << "# OpI: " << OpI << ".\n";
    for (int Lane = 0, Lanes = getNumLanes(); Lane != Lanes; ++Lane) {
      const OperandData *Op = getOperand(Lane, OpI);
      Op->dumpDot(OS, OpI);
    }
    OS << "\n";
  }
  OS << "}\n";
}

LLVM_DUMP_METHOD void BoUpSLP::OperandData::dump(void) const {
  std::string Indent = "    ";
  dbgs() << Indent << ((Used) ? "*USED*  " : "") << *Leaf << " " << Leaf
         << "\n";
  dbgs() << Indent << "FrontierI: " << *FrontierI << " " << FrontierI << "\n";
  dbgs() << Indent << "OperandNum: " << OperandNum;
  dbgs() << Indent << "Lane: " << Lane;
  dbgs() << Indent
         << "Opcode: " << Instruction::getOpcodeName(EffectiveFrontierOpcode)
         << " ";
  dbgs() << Indent
         << "shouldUpdateFrontierOpcode(): " << shouldUpdateFrontierOpcode()
         << "\n";

  dbgs() << Indent << "OriginalFrontier: ";
  if (OriginalFrontierI)
    dbgs() << *OriginalFrontierI;
  else
    dbgs() << "-";
  dbgs() << " ";

  dbgs() << "OriginalOperand: ";
  if (OriginalOperandV)
    dbgs() << *OriginalOperandV;
  else
    dbgs() << "-";
  dbgs() << "\n";
  dbgs() << "\n";
}

LLVM_DUMP_METHOD void BoUpSLP::OperandData::dumpDot(raw_ostream &OS, int OpI) const {
  auto getOpcodeSign = [](unsigned Opcode) {
    switch (Opcode) {
    case Instruction::Add:
      return "+";
    case Instruction::Sub:
      return "-";
    default:
      break;
    }
    return "Bad Opcode";
  };

  // "L0.0x12345678"[label="%Chain.123"];
  OS << "\""
     << "L" << getLane() << "." << getValue() << "\"[label=\"";
  getValue()->printAsOperand(OS);
  OS << " OpI:" << OpI << "\"];\n";

  // "L0.0x12345679"[label="%Bridge.123"];
  OS << "\""
     << "L" << getLane() << "." << getFrontier() << "\"[label=\"";
  OS << getOpcodeSign(getFrontier()->getOpcode());
  OS << " L" << getLane() << ": ";
  getFrontier()->printAsOperand(OS, /*PrintType=*/false);
  OS << "\"];\n";

  // "L0.0x12345678"->"L0.0x12345679"
  // "L0.0x12345677"->"L0.0x12345679"
  for (int i : {0, 1}) {
    OS << "\""
       << "L" << getLane() << "." << getFrontier()->getOperand(i) << "\""
       << "->"
       << "\""
       << "L" << getLane() << "." << getFrontier() << "\"[label=\"" << i
       << "\"]\n";
  }
}

LLVM_DUMP_METHOD void BoUpSLP::OpGroup::dump() const {
  auto VecModeStr = [](VecMode Mode) {
    switch (Mode) {
    case VM_UNINIT:
      return "UNINIT";
    case VM_CONSTANT:
      return "CONSTANT";
    case VM_LOAD:
      return "LOAD";
    case VM_OPCODE:
      return "OPCODE";
    case VM_SPLAT:
      return "SPLAT";
    case VM_FAILED:
      return "FAILED";
    case VM_REUSE:
      return "REUSE";
    default:
      break;
    }
    return "UNKNOWN";
  };
  auto GroupStateStr = [](GroupState State) {
    switch (State) {
    case UNINIT:
      return "UNINIT";
    case FAILED:
      return "FAILED";
    case SUCCESS:
      return "SUCCESS";
    case NO_SINGLE_BEST:
      return "NO_SINGLE_BEST";
    default:
      break;
    }
    return "UNKNOWN";
  };

  int Cnt = 0;
  const char *Ind = "  ";
  for (OperandData *OD : OperandsVec) {
    dbgs() << Ind << Cnt++ << ".\n";
    OD->dump();
  }
  dbgs() << Ind << "StartLane: " << 0 << "\n";
  dbgs() << Ind << "EndLane: " << size() - 1 << "\n";
  dbgs() << Ind << "Score: " << Score << "\n";
  dbgs() << Ind << "Mode: " << VecModeStr(Mode) << "\n";
  dbgs() << Ind << "State: " << GroupStateStr(State) << "\n";
}
#endif // #if !defined(NDEBUG) || defined(LLVM_ENABLE_DUMP)
#endif // INTEL_CUSTOMIZATION

namespace {

/// The SLPVectorizer Pass.
struct SLPVectorizer : public FunctionPass {
  SLPVectorizerPass Impl;

  /// Pass identification, replacement for typeid
  static char ID;

  explicit SLPVectorizer() : FunctionPass(ID) {
    initializeSLPVectorizerPass(*PassRegistry::getPassRegistry());
  }

  bool doInitialization(Module &M) override {
    return false;
  }

  bool runOnFunction(Function &F) override {
    if (skipFunction(F))
      return false;

    auto *SE = &getAnalysis<ScalarEvolutionWrapperPass>().getSE();
    auto *TTI = &getAnalysis<TargetTransformInfoWrapperPass>().getTTI(F);
    auto *TLIP = getAnalysisIfAvailable<TargetLibraryInfoWrapperPass>();
    auto *TLI = TLIP ? &TLIP->getTLI(F) : nullptr;
    auto *AA = &getAnalysis<AAResultsWrapperPass>().getAAResults();
    auto *LI = &getAnalysis<LoopInfoWrapperPass>().getLoopInfo();
    auto *DT = &getAnalysis<DominatorTreeWrapperPass>().getDomTree();
    auto *AC = &getAnalysis<AssumptionCacheTracker>().getAssumptionCache(F);
    auto *DB = &getAnalysis<DemandedBitsWrapperPass>().getDemandedBits();
    auto *ORE = &getAnalysis<OptimizationRemarkEmitterWrapperPass>().getORE();

    return Impl.runImpl(F, SE, TTI, TLI, AA, LI, DT, AC, DB, ORE);
  }

  void getAnalysisUsage(AnalysisUsage &AU) const override {
    FunctionPass::getAnalysisUsage(AU);
    AU.addRequired<AssumptionCacheTracker>();
    AU.addRequired<ScalarEvolutionWrapperPass>();
    AU.addRequired<AAResultsWrapperPass>();
    AU.addRequired<TargetTransformInfoWrapperPass>();
    AU.addRequired<LoopInfoWrapperPass>();
    AU.addRequired<DominatorTreeWrapperPass>();
    AU.addRequired<DemandedBitsWrapperPass>();
    AU.addRequired<OptimizationRemarkEmitterWrapperPass>();
    AU.addRequired<InjectTLIMappingsLegacy>();
    AU.addPreserved<LoopInfoWrapperPass>();
    AU.addPreserved<DominatorTreeWrapperPass>();
    AU.addPreserved<AAResultsWrapperPass>();
    AU.addPreserved<GlobalsAAWrapperPass>();
    AU.addPreserved<AndersensAAWrapperPass>(); // INTEL
    AU.setPreservesCFG();
  }
};

} // end anonymous namespace

PreservedAnalyses SLPVectorizerPass::run(Function &F, FunctionAnalysisManager &AM) {
  auto *SE = &AM.getResult<ScalarEvolutionAnalysis>(F);
  auto *TTI = &AM.getResult<TargetIRAnalysis>(F);
  auto *TLI = AM.getCachedResult<TargetLibraryAnalysis>(F);
  auto *AA = &AM.getResult<AAManager>(F);
  auto *LI = &AM.getResult<LoopAnalysis>(F);
  auto *DT = &AM.getResult<DominatorTreeAnalysis>(F);
  auto *AC = &AM.getResult<AssumptionAnalysis>(F);
  auto *DB = &AM.getResult<DemandedBitsAnalysis>(F);
  auto *ORE = &AM.getResult<OptimizationRemarkEmitterAnalysis>(F);

  bool Changed = runImpl(F, SE, TTI, TLI, AA, LI, DT, AC, DB, ORE);
  if (!Changed)
    return PreservedAnalyses::all();

  PreservedAnalyses PA;
  PA.preserveSet<CFGAnalyses>();
  PA.preserve<AAManager>();
  PA.preserve<GlobalsAA>();
  PA.preserve<AndersensAA>(); // INTEL
  return PA;
}

bool SLPVectorizerPass::runImpl(Function &F, ScalarEvolution *SE_,
                                TargetTransformInfo *TTI_,
                                TargetLibraryInfo *TLI_, AAResults *AA_,
                                LoopInfo *LI_, DominatorTree *DT_,
                                AssumptionCache *AC_, DemandedBits *DB_,
                                OptimizationRemarkEmitter *ORE_) {
  if (!RunSLPVectorization)
    return false;
  SE = SE_;
  TTI = TTI_;
  TLI = TLI_;
  AA = AA_;
  LI = LI_;
  DT = DT_;
  AC = AC_;
  DB = DB_;
  DL = &F.getParent()->getDataLayout();

  Stores.clear();
  GEPs.clear();
  bool Changed = false;

#if INTEL_CUSTOMIZATION
  if (!TTI->isAdvancedOptEnabled(
          TargetTransformInfo::AdvancedOptLevel::AO_TargetHasIntelAVX2))
    EnableMultiNodeSLP = false;
#endif // INTEL_CUSTOMIZATION

  // If the target claims to have no vector registers don't attempt
  // vectorization.
  if (!TTI->getNumberOfRegisters(TTI->getRegisterClassForType(true)))
    return false;

  // Don't vectorize when the attribute NoImplicitFloat is used.
  if (F.hasFnAttribute(Attribute::NoImplicitFloat))
    return false;

  LLVM_DEBUG(dbgs() << "SLP: Analyzing blocks in " << F.getName() << ".\n");

  // Use the bottom up slp vectorizer to construct chains that start with
  // store instructions.
  BoUpSLP R(&F, SE, TTI, TLI, AA, LI, DT, AC, DB, DL, ORE_);

  // A general note: the vectorizer must use BoUpSLP::eraseInstruction() to
  // delete instructions.

  // Scan the blocks in the function in post order.
  for (auto BB : post_order(&F.getEntryBlock())) {
    collectSeedInstructions(BB);

    // Vectorize trees that end at stores.
    if (!Stores.empty()) {
      LLVM_DEBUG(dbgs() << "SLP: Found stores for " << Stores.size()
                        << " underlying objects.\n");
      Changed |= vectorizeStoreChains(R);
    }

    // Vectorize trees that end at reductions.
    Changed |= vectorizeChainsInBlock(BB, R);

    // Vectorize the index computations of getelementptr instructions. This
    // is primarily intended to catch gather-like idioms ending at
    // non-consecutive loads.
    if (!GEPs.empty()) {
      LLVM_DEBUG(dbgs() << "SLP: Found GEPs for " << GEPs.size()
                        << " underlying objects.\n");
      Changed |= vectorizeGEPIndices(BB, R);
    }
  }

  if (Changed) {
    R.optimizeGatherSequence();
    LLVM_DEBUG(dbgs() << "SLP: vectorized \"" << F.getName() << "\"\n");
  }
  return Changed;
}

bool SLPVectorizerPass::vectorizeStoreChain(ArrayRef<Value *> Chain, BoUpSLP &R,
                                            unsigned Idx) {
  LLVM_DEBUG(dbgs() << "SLP: Analyzing a store chain of length " << Chain.size()
                    << "\n");
  const unsigned Sz = R.getVectorElementSize(Chain[0]);
  const unsigned MinVF = R.getMinVecRegSize() / Sz;
  unsigned VF = Chain.size();

  if (!isPowerOf2_32(Sz) || !isPowerOf2_32(VF) || VF < 2 || VF < MinVF)
    return false;

  LLVM_DEBUG(dbgs() << "SLP: Analyzing " << VF << " stores at offset " << Idx
                    << "\n");

  R.buildTree(Chain);
  Optional<ArrayRef<unsigned>> Order = R.bestOrder();
  // TODO: Handle orders of size less than number of elements in the vector.
  if (Order && Order->size() == Chain.size()) {
    // TODO: reorder tree nodes without tree rebuilding.
    SmallVector<Value *, 4> ReorderedOps(Chain.rbegin(), Chain.rend());
    llvm::transform(*Order, ReorderedOps.begin(),
                    [Chain](const unsigned Idx) { return Chain[Idx]; });
    R.buildTree(ReorderedOps);
  }

#if !INTEL_CUSTOMIZATION
  if (R.isTreeTinyAndNotFullyVectorizable())
    return false;
#endif // INTEL_CUSTOMIZATION

  if (R.isLoadCombineCandidate())
    return false;

  R.computeMinimumValueSizes();

  int Cost = R.getTreeCost();

  LLVM_DEBUG(dbgs() << "SLP: Found cost = " << Cost << " for VF =" << VF << "\n");
  if (Cost < -SLPCostThreshold) {
    LLVM_DEBUG(dbgs() << "SLP: Decided to vectorize cost = " << Cost << "\n");

    using namespace ore;

    R.getORE()->emit(OptimizationRemark(SV_NAME, "StoresVectorized",
                                        cast<StoreInst>(Chain[0]))
                     << "Stores SLP vectorized with cost " << NV("Cost", Cost)
                     << " and with tree size "
                     << NV("TreeSize", R.getTreeSize()));

    R.vectorizeTree();
#if INTEL_CUSTOMIZATION
    R.cleanupMultiNodeReordering();
    return true;
  }
  R.undoMultiNodeReordering();
#endif // INTEL_CUSTOMIZATION

  return false;
}

bool SLPVectorizerPass::vectorizeStores(ArrayRef<StoreInst *> Stores,
                                        BoUpSLP &R) {
  // We may run into multiple chains that merge into a single chain. We mark the
  // stores that we vectorized so that we don't visit the same store twice.
  BoUpSLP::ValueSet VectorizedStores;
  bool Changed = false;

  int E = Stores.size();
  SmallBitVector Tails(E, false);
  SmallVector<int, 16> ConsecutiveChain(E, E + 1);
  int MaxIter = MaxStoreLookup.getValue();
  int IterCnt;
  auto &&FindConsecutiveAccess = [this, &Stores, &Tails, &IterCnt, MaxIter,
                                  &ConsecutiveChain](int K, int Idx) {
    if (IterCnt >= MaxIter)
      return true;
    ++IterCnt;
    if (!isConsecutiveAccess(Stores[K], Stores[Idx], *DL, *SE))
      return false;

    Tails.set(Idx);
    ConsecutiveChain[K] = Idx;
    return true;
  };
  // Do a quadratic search on all of the given stores in reverse order and find
  // all of the pairs of stores that follow each other.
  for (int Idx = E - 1; Idx >= 0; --Idx) {
    // If a store has multiple consecutive store candidates, search according
    // to the sequence: Idx-1, Idx+1, Idx-2, Idx+2, ...
    // This is because usually pairing with immediate succeeding or preceding
    // candidate create the best chance to find slp vectorization opportunity.
    const int MaxLookDepth = std::max(E - Idx, Idx + 1);
    IterCnt = 0;
    for (int Offset = 1, F = MaxLookDepth; Offset < F; ++Offset)
      if ((Idx >= Offset && FindConsecutiveAccess(Idx - Offset, Idx)) ||
          (Idx + Offset < E && FindConsecutiveAccess(Idx + Offset, Idx)))
        break;
  }

  // For stores that start but don't end a link in the chain:
  for (int Cnt = E; Cnt > 0; --Cnt) {
    int I = Cnt - 1;
    if (ConsecutiveChain[I] == E + 1 || Tails.test(I))
      continue;
    // We found a store instr that starts a chain. Now follow the chain and try
    // to vectorize it.
    BoUpSLP::ValueList Operands;
    // Collect the chain into a list.
    while (I != E + 1 && !VectorizedStores.count(Stores[I])) {
      Operands.push_back(Stores[I]);
      // Move to the next value in the chain.
      I = ConsecutiveChain[I];
    }

    // If a vector register can't hold 1 element, we are done.
    unsigned MaxVecRegSize = R.getMaxVecRegSize();
    unsigned EltSize = R.getVectorElementSize(Stores[0]);
    if (MaxVecRegSize % EltSize != 0)
      continue;

    unsigned MaxElts = MaxVecRegSize / EltSize;
    // FIXME: Is division-by-2 the correct step? Should we assert that the
    // register size is a power-of-2?
    unsigned StartIdx = 0;
    for (unsigned Size = llvm::PowerOf2Ceil(MaxElts); Size >= 2; Size /= 2) {
      for (unsigned Cnt = StartIdx, E = Operands.size(); Cnt + Size <= E;) {
        ArrayRef<Value *> Slice = makeArrayRef(Operands).slice(Cnt, Size);
        if (!VectorizedStores.count(Slice.front()) &&
            !VectorizedStores.count(Slice.back()) &&
            vectorizeStoreChain(Slice, R, Cnt)) {
          // Mark the vectorized stores so that we don't vectorize them again.
          VectorizedStores.insert(Slice.begin(), Slice.end());
          Changed = true;
          // If we vectorized initial block, no need to try to vectorize it
          // again.
          if (Cnt == StartIdx)
            StartIdx += Size;
          Cnt += Size;
          continue;
        }
        ++Cnt;
      }
      // Check if the whole array was vectorized already - exit.
      if (StartIdx >= Operands.size())
        break;
    }
  }

  return Changed;
}

void SLPVectorizerPass::collectSeedInstructions(BasicBlock *BB) {
  // Initialize the collections. We will make a single pass over the block.
  Stores.clear();
  GEPs.clear();

  // Visit the store and getelementptr instructions in BB and organize them in
  // Stores and GEPs according to the underlying objects of their pointer
  // operands.
  for (Instruction &I : *BB) {
    // Ignore store instructions that are volatile or have a pointer operand
    // that doesn't point to a scalar type.
    if (auto *SI = dyn_cast<StoreInst>(&I)) {
      if (!SI->isSimple())
        continue;
      if (!isValidElementType(SI->getValueOperand()->getType()))
        continue;
      Stores[getUnderlyingObject(SI->getPointerOperand())].push_back(SI);
    }

    // Ignore getelementptr instructions that have more than one index, a
    // constant index, or a pointer operand that doesn't point to a scalar
    // type.
    else if (auto *GEP = dyn_cast<GetElementPtrInst>(&I)) {
      auto Idx = GEP->idx_begin()->get();
      if (GEP->getNumIndices() > 1 || isa<Constant>(Idx))
        continue;
      if (!isValidElementType(Idx->getType()))
        continue;
      if (GEP->getType()->isVectorTy())
        continue;
      GEPs[GEP->getPointerOperand()].push_back(GEP);
    }
  }
}

bool SLPVectorizerPass::tryToVectorizePair(Value *A, Value *B, BoUpSLP &R) {
  if (!A || !B)
    return false;
  Value *VL[] = {A, B};
  return tryToVectorizeList(VL, R, /*AllowReorder=*/true);
}

bool SLPVectorizerPass::tryToVectorizeList(ArrayRef<Value *> VL, BoUpSLP &R,
                                           bool AllowReorder,
                                           ArrayRef<Value *> InsertUses) {
  if (VL.size() < 2)
    return false;

  LLVM_DEBUG(dbgs() << "SLP: Trying to vectorize a list of length = "
                    << VL.size() << ".\n");

  // Check that all of the parts are instructions of the same type,
  // we permit an alternate opcode via InstructionsState.
  InstructionsState S = getSameOpcode(VL);
  if (!S.getOpcode())
    return false;

  Instruction *I0 = cast<Instruction>(S.OpValue);
  // Make sure invalid types (including vector type) are rejected before
  // determining vectorization factor for scalar instructions.
  for (Value *V : VL) {
    Type *Ty = V->getType();
    if (!isValidElementType(Ty)) {
      // NOTE: the following will give user internal llvm type name, which may
      // not be useful.
      R.getORE()->emit([&]() {
        std::string type_str;
        llvm::raw_string_ostream rso(type_str);
        Ty->print(rso);
        return OptimizationRemarkMissed(SV_NAME, "UnsupportedType", I0)
               << "Cannot SLP vectorize list: type "
               << rso.str() + " is unsupported by vectorizer";
      });
      return false;
    }
  }

  unsigned Sz = R.getVectorElementSize(I0);
  unsigned MinVF = std::max(2U, R.getMinVecRegSize() / Sz);
  unsigned MaxVF = std::max<unsigned>(PowerOf2Floor(VL.size()), MinVF);
  if (MaxVF < 2) {
    R.getORE()->emit([&]() {
      return OptimizationRemarkMissed(SV_NAME, "SmallVF", I0)
             << "Cannot SLP vectorize list: vectorization factor "
             << "less than 2 is not supported";
    });
    return false;
  }

  bool Changed = false;
  bool CandidateFound = false;
  int MinCost = SLPCostThreshold;

#if INTEL_CUSTOMIZATION
  // The following line was deleted in community, but we need it for
  // OptimizationRemark.
  // Keep track of values that were deleted by vectorizing in the loop below.
  SmallVector<WeakTrackingVH, 8> TrackValues(VL.begin(), VL.end());
#endif // INTEL_CUSTOMIZATION

  bool CompensateUseCost =
      !InsertUses.empty() && llvm::all_of(InsertUses, [](const Value *V) {
        return V && isa<InsertElementInst>(V);
      });
  assert((!CompensateUseCost || InsertUses.size() == VL.size()) &&
         "Each scalar expected to have an associated InsertElement user.");

  unsigned NextInst = 0, MaxInst = VL.size();
  for (unsigned VF = MaxVF; NextInst + 1 < MaxInst && VF >= MinVF; VF /= 2) {
    // No actual vectorization should happen, if number of parts is the same as
    // provided vectorization factor (i.e. the scalar type is used for vector
    // code during codegen).
    auto *VecTy = FixedVectorType::get(VL[0]->getType(), VF);
    if (TTI->getNumberOfParts(VecTy) == VF)
      continue;
    for (unsigned I = NextInst; I < MaxInst; ++I) {
      unsigned OpsWidth = 0;

      if (I + VF > MaxInst)
        OpsWidth = MaxInst - I;
      else
        OpsWidth = VF;

      if (!isPowerOf2_32(OpsWidth) || OpsWidth < 2)
        break;

      ArrayRef<Value *> Ops = VL.slice(I, OpsWidth);
      // Check that a previous iteration of this loop did not delete the Value.
      if (llvm::any_of(Ops, [&R](Value *V) {
            auto *I = dyn_cast<Instruction>(V);
            return I && R.isDeleted(I);
          }))
        continue;

      LLVM_DEBUG(dbgs() << "SLP: Analyzing " << OpsWidth << " operations "
                        << "\n");

      R.buildTree(Ops);
      Optional<ArrayRef<unsigned>> Order = R.bestOrder();
      // TODO: check if we can allow reordering for more cases.
      if (AllowReorder && Order) {
        // TODO: reorder tree nodes without tree rebuilding.
        // Conceptually, there is nothing actually preventing us from trying to
        // reorder a larger list. In fact, we do exactly this when vectorizing
        // reductions. However, at this point, we only expect to get here when
        // there are exactly two operations.
        assert(Ops.size() == 2);
        Value *ReorderedOps[] = {Ops[1], Ops[0]};
        R.buildTree(ReorderedOps, None);
      }

#if !INTEL_CUSTOMIZATION
      if (R.isTreeTinyAndNotFullyVectorizable())
        continue;
#endif // !INTEL_CUSTOMIZATION

      R.computeMinimumValueSizes();
      int Cost = R.getTreeCost();
#if INTEL_CUSTOMIZATION
      // Fixes the remark for tiny trees (tested by remarks_not_all_parts.ll).
      CandidateFound = Cost < FORBIDEN_TINY_TREE;
      if (CandidateFound && CompensateUseCost) {
#endif  // INTEL_CUSTOMIZATION
        // TODO: Use TTI's getScalarizationOverhead for sequence of inserts
        // rather than sum of single inserts as the latter may overestimate
        // cost. This work should imply improving cost estimation for extracts
        // that added in for external (for vectorization tree) users,i.e. that
        // part should also switch to same interface.
        // For example, the following case is projected code after SLP:
        //  %4 = extractelement <4 x i64> %3, i32 0
        //  %v0 = insertelement <4 x i64> undef, i64 %4, i32 0
        //  %5 = extractelement <4 x i64> %3, i32 1
        //  %v1 = insertelement <4 x i64> %v0, i64 %5, i32 1
        //  %6 = extractelement <4 x i64> %3, i32 2
        //  %v2 = insertelement <4 x i64> %v1, i64 %6, i32 2
        //  %7 = extractelement <4 x i64> %3, i32 3
        //  %v3 = insertelement <4 x i64> %v2, i64 %7, i32 3
        //
        // Extracts here added by SLP in order to feed users (the inserts) of
        // original scalars and contribute to "ExtractCost" at cost evaluation.
        // The inserts in turn form sequence to build an aggregate that
        // detected by findBuildAggregate routine.
        // SLP makes an assumption that such sequence will be optimized away
        // later (instcombine) so it tries to compensate ExctractCost with
        // cost of insert sequence.
        // Current per element cost calculation approach is not quite accurate
        // and tends to create bias toward favoring vectorization.
        // Switching to the TTI interface might help a bit.
        // Alternative solution could be pattern-match to detect a no-op or
        // shuffle.
        unsigned UserCost = 0;
        for (unsigned Lane = 0; Lane < OpsWidth; Lane++) {
          auto *IE = cast<InsertElementInst>(InsertUses[I + Lane]);
          if (auto *CI = dyn_cast<ConstantInt>(IE->getOperand(2)))
            UserCost += TTI->getVectorInstrCost(
                Instruction::InsertElement, IE->getType(), CI->getZExtValue());
        }
        LLVM_DEBUG(dbgs() << "SLP: Compensate cost of users by: " << UserCost
                          << ".\n");
        Cost -= UserCost;
      }

      MinCost = std::min(MinCost, Cost);

      if (Cost < -SLPCostThreshold) {
        LLVM_DEBUG(dbgs() << "SLP: Vectorizing list at cost:" << Cost << ".\n");
        R.getORE()->emit(OptimizationRemark(SV_NAME, "VectorizedList",
                                 cast<Instruction>(TrackValues[I])) // INTEL
                                 << "SLP vectorized with cost " << ore::NV("Cost", Cost)
                                 << " and with tree size "
                                 << ore::NV("TreeSize", R.getTreeSize()));

        R.vectorizeTree();
        // Move to the next bundle.
        I += VF - 1;
        NextInst = I + 1;
        Changed = true;
#if INTEL_CUSTOMIZATION
        R.cleanupMultiNodeReordering();
      } else {
        R.undoMultiNodeReordering();
      }
#endif // INTEL_CUSTOMIZATION
    }
  }

  if (!Changed && CandidateFound) {
    R.getORE()->emit([&]() {
      return OptimizationRemarkMissed(SV_NAME, "NotBeneficial", I0)
             << "List vectorization was possible but not beneficial with cost "
             << ore::NV("Cost", MinCost) << " >= "
             << ore::NV("Treshold", -SLPCostThreshold);
    });
  } else if (!Changed) {
    R.getORE()->emit([&]() {
      return OptimizationRemarkMissed(SV_NAME, "NotPossible", I0)
             << "Cannot SLP vectorize list: vectorization was impossible"
             << " with available vectorization factors";
    });
  }
  return Changed;
}

bool SLPVectorizerPass::tryToVectorize(Instruction *I, BoUpSLP &R) {
  if (!I)
    return false;

  if (!isa<BinaryOperator>(I) && !isa<CmpInst>(I))
    return false;

  Value *P = I->getParent();

  // Vectorize in current basic block only.
  auto *Op0 = dyn_cast<Instruction>(I->getOperand(0));
  auto *Op1 = dyn_cast<Instruction>(I->getOperand(1));
  if (!Op0 || !Op1 || Op0->getParent() != P || Op1->getParent() != P)
    return false;

  // Try to vectorize V.
  if (tryToVectorizePair(Op0, Op1, R))
    return true;

  auto *A = dyn_cast<BinaryOperator>(Op0);
  auto *B = dyn_cast<BinaryOperator>(Op1);
  // Try to skip B.
  if (B && B->hasOneUse()) {
    auto *B0 = dyn_cast<BinaryOperator>(B->getOperand(0));
    auto *B1 = dyn_cast<BinaryOperator>(B->getOperand(1));
    if (B0 && B0->getParent() == P && tryToVectorizePair(A, B0, R))
      return true;
    if (B1 && B1->getParent() == P && tryToVectorizePair(A, B1, R))
      return true;
  }

  // Try to skip A.
  if (A && A->hasOneUse()) {
    auto *A0 = dyn_cast<BinaryOperator>(A->getOperand(0));
    auto *A1 = dyn_cast<BinaryOperator>(A->getOperand(1));
    if (A0 && A0->getParent() == P && tryToVectorizePair(A0, B, R))
      return true;
    if (A1 && A1->getParent() == P && tryToVectorizePair(A1, B, R))
      return true;
  }
  return false;
}

/// Generate a shuffle mask to be used in a reduction tree.
///
/// \param VecLen The length of the vector to be reduced.
/// \param NumEltsToRdx The number of elements that should be reduced in the
///        vector.
/// \param IsPairwise Whether the reduction is a pairwise or splitting
///        reduction. A pairwise reduction will generate a mask of
///        <0,2,...> or <1,3,..> while a splitting reduction will generate
///        <2,3, undef,undef> for a vector of 4 and NumElts = 2.
/// \param IsLeft True will generate a mask of even elements, odd otherwise.
static SmallVector<int, 32> createRdxShuffleMask(unsigned VecLen,
                                                 unsigned NumEltsToRdx,
                                                 bool IsPairwise, bool IsLeft) {
  assert((IsPairwise || !IsLeft) && "Don't support a <0,1,undef,...> mask");

  SmallVector<int, 32> ShuffleMask(VecLen, -1);

  if (IsPairwise)
    // Build a mask of 0, 2, ... (left) or 1, 3, ... (right).
    for (unsigned i = 0; i != NumEltsToRdx; ++i)
      ShuffleMask[i] = 2 * i + !IsLeft;
  else
    // Move the upper half of the vector to the lower half.
    for (unsigned i = 0; i != NumEltsToRdx; ++i)
      ShuffleMask[i] = NumEltsToRdx + i;

  return ShuffleMask;
}

namespace {

/// Model horizontal reductions.
///
/// A horizontal reduction is a tree of reduction operations (currently add and
/// fadd) that has operations that can be put into a vector as its leaf.
/// For example, this tree:
///
/// mul mul mul mul
///  \  /    \  /
///   +       +
///    \     /
///       +
/// This tree has "mul" as its reduced values and "+" as its reduction
/// operations. A reduction might be feeding into a store or a binary operation
/// feeding a phi.
///    ...
///    \  /
///     +
///     |
///  phi +=
///
///  Or:
///    ...
///    \  /
///     +
///     |
///   *p =
///
class HorizontalReduction {
  using ReductionOpsType = SmallVector<Value *, 16>;
  using ReductionOpsListType = SmallVector<ReductionOpsType, 2>;
  ReductionOpsListType  ReductionOps;
  SmallVector<Value *, 32> ReducedVals;
  // Use map vector to make stable output.
  MapVector<Instruction *, Value *> ExtraArgs;

  /// Kind of the reduction data.
  enum ReductionKind {
    RK_None,       /// Not a reduction.
    RK_Arithmetic, /// Binary reduction data.
    RK_SMin,       /// Signed minimum reduction data.
    RK_UMin,       /// Unsigned minimum reduction data.
    RK_SMax,       /// Signed maximum reduction data.
    RK_UMax,       /// Unsigned maximum reduction data.
  };

  /// Contains info about operation, like its opcode, left and right operands.
  class OperationData {
    /// Opcode of the instruction.
    unsigned Opcode = 0;

    /// Kind of the reduction operation.
    ReductionKind Kind = RK_None;

    /// Checks if the reduction operation can be vectorized.
    bool isVectorizable() const {
      // We currently only support add/mul/logical && min/max reductions.
      return ((Kind == RK_Arithmetic &&
               (Opcode == Instruction::Add || Opcode == Instruction::FAdd ||
                Opcode == Instruction::Mul || Opcode == Instruction::FMul ||
                Opcode == Instruction::And || Opcode == Instruction::Or ||
                Opcode == Instruction::Xor)) ||
              (Opcode == Instruction::ICmp &&
               (Kind == RK_SMin || Kind == RK_SMax ||
                Kind == RK_UMin || Kind == RK_UMax)));
    }

    /// Creates reduction operation with the current opcode.
    Value *createOp(IRBuilder<> &Builder, Value *LHS, Value *RHS,
                    const Twine &Name) const {
      assert(isVectorizable() &&
             "Expected add|fadd or min/max reduction operation.");
      Value *Cmp = nullptr;
      switch (Kind) {
      case RK_Arithmetic:
        return Builder.CreateBinOp((Instruction::BinaryOps)Opcode, LHS, RHS,
                                   Name);
      case RK_SMin:
        assert(Opcode == Instruction::ICmp && "Expected integer types.");
        Cmp = Builder.CreateICmpSLT(LHS, RHS);
        return Builder.CreateSelect(Cmp, LHS, RHS, Name);
      case RK_SMax:
        assert(Opcode == Instruction::ICmp && "Expected integer types.");
        Cmp = Builder.CreateICmpSGT(LHS, RHS);
        return Builder.CreateSelect(Cmp, LHS, RHS, Name);
      case RK_UMin:
        assert(Opcode == Instruction::ICmp && "Expected integer types.");
        Cmp = Builder.CreateICmpULT(LHS, RHS);
        return Builder.CreateSelect(Cmp, LHS, RHS, Name);
      case RK_UMax:
        assert(Opcode == Instruction::ICmp && "Expected integer types.");
        Cmp = Builder.CreateICmpUGT(LHS, RHS);
        return Builder.CreateSelect(Cmp, LHS, RHS, Name);
      case RK_None:
        break;
      }
      llvm_unreachable("Unknown reduction operation.");
    }

  public:
    explicit OperationData() = default;

    /// Construction for reduced values. They are identified by opcode only and
    /// don't have associated LHS/RHS values.
    explicit OperationData(Instruction &I) {
      Opcode = I.getOpcode();
    }

    /// Constructor for reduction operations with opcode and its left and
    /// right operands.
    OperationData(unsigned Opcode, ReductionKind Kind)
        : Opcode(Opcode), Kind(Kind) {
      assert(Kind != RK_None && "One of the reduction operations is expected.");
    }

    explicit operator bool() const { return Opcode; }

    /// Return true if this operation is any kind of minimum or maximum.
    bool isMinMax() const {
      switch (Kind) {
      case RK_Arithmetic:
        return false;
      case RK_SMin:
      case RK_SMax:
      case RK_UMin:
      case RK_UMax:
        return true;
      case RK_None:
        break;
      }
      llvm_unreachable("Reduction kind is not set");
    }

    /// Get the index of the first operand.
    unsigned getFirstOperandIndex() const {
      assert(!!*this && "The opcode is not set.");
      // We allow calling this before 'Kind' is set, so handle that specially.
      if (Kind == RK_None)
        return 0;
      return isMinMax() ? 1 : 0;
    }

    /// Total number of operands in the reduction operation.
    unsigned getNumberOfOperands() const {
      assert(Kind != RK_None && !!*this && "Expected reduction operation.");
      return isMinMax() ? 3 : 2;
    }

    /// Checks if the instruction is in basic block \p BB.
    /// For a min/max reduction check that both compare and select are in \p BB.
    bool hasSameParent(Instruction *I, BasicBlock *BB, bool IsRedOp) const {
      assert(Kind != RK_None && !!*this && "Expected reduction operation.");
      if (IsRedOp && isMinMax()) {
        auto *Cmp = cast<Instruction>(cast<SelectInst>(I)->getCondition());
        return I->getParent() == BB && Cmp && Cmp->getParent() == BB;
      }
      return I->getParent() == BB;
    }

    /// Expected number of uses for reduction operations/reduced values.
    bool hasRequiredNumberOfUses(Instruction *I, bool IsReductionOp) const {
      assert(Kind != RK_None && !!*this && "Expected reduction operation.");
      // SelectInst must be used twice while the condition op must have single
      // use only.
      if (isMinMax())
        return I->hasNUses(2) &&
               (!IsReductionOp ||
                cast<SelectInst>(I)->getCondition()->hasOneUse());

      // Arithmetic reduction operation must be used once only.
      return I->hasOneUse();
    }

    /// Initializes the list of reduction operations.
    void initReductionOps(ReductionOpsListType &ReductionOps) {
      assert(Kind != RK_None && !!*this && "Expected reduction operation.");
      if (isMinMax())
        ReductionOps.assign(2, ReductionOpsType());
      else
        ReductionOps.assign(1, ReductionOpsType());
    }

    /// Add all reduction operations for the reduction instruction \p I.
    void addReductionOps(Instruction *I, ReductionOpsListType &ReductionOps) {
      assert(Kind != RK_None && !!*this && "Expected reduction operation.");
      if (isMinMax()) {
        ReductionOps[0].emplace_back(cast<SelectInst>(I)->getCondition());
        ReductionOps[1].emplace_back(I);
      } else {
        ReductionOps[0].emplace_back(I);
      }
    }

    /// Checks if instruction is associative and can be vectorized.
    bool isAssociative(Instruction *I) const {
      assert(Kind != RK_None && *this && "Expected reduction operation.");
      switch (Kind) {
      case RK_Arithmetic:
        return I->isAssociative();
      case RK_SMin:
      case RK_SMax:
      case RK_UMin:
      case RK_UMax:
        assert(Opcode == Instruction::ICmp &&
               "Only integer compare operation is expected.");
        return true;
      case RK_None:
        break;
      }
      llvm_unreachable("Reduction kind is not set");
    }

    /// Checks if the reduction operation can be vectorized.
    bool isVectorizable(Instruction *I) const {
      return isVectorizable() && isAssociative(I);
    }

    /// Checks if two operation data are both a reduction op or both a reduced
    /// value.
    bool operator==(const OperationData &OD) const {
      assert(((Kind != OD.Kind) || (Opcode != 0 && OD.Opcode != 0)) &&
             "One of the comparing operations is incorrect.");
      return Kind == OD.Kind && Opcode == OD.Opcode;
    }
    bool operator!=(const OperationData &OD) const { return !(*this == OD); }
    void clear() {
      Opcode = 0;
      Kind = RK_None;
    }

    /// Get the opcode of the reduction operation.
    unsigned getOpcode() const {
      assert(isVectorizable() && "Expected vectorizable operation.");
      return Opcode;
    }

    /// Get kind of reduction data.
    ReductionKind getKind() const { return Kind; }
    Value *getLHS(Instruction *I) const {
      if (Kind == RK_None)
        return nullptr;
      return I->getOperand(getFirstOperandIndex());
    }
    Value *getRHS(Instruction *I) const {
      if (Kind == RK_None)
        return nullptr;
      return I->getOperand(getFirstOperandIndex() + 1);
    }

    /// Creates reduction operation with the current opcode with the IR flags
    /// from \p ReductionOps.
    Value *createOp(IRBuilder<> &Builder, Value *LHS, Value *RHS,
                    const Twine &Name,
                    const ReductionOpsListType &ReductionOps) const {
      assert(isVectorizable() &&
             "Expected add|fadd or min/max reduction operation.");
      auto *Op = createOp(Builder, LHS, RHS, Name);
      switch (Kind) {
      case RK_Arithmetic:
        propagateIRFlags(Op, ReductionOps[0]);
        return Op;
      case RK_SMin:
      case RK_SMax:
      case RK_UMin:
      case RK_UMax:
        if (auto *SI = dyn_cast<SelectInst>(Op))
          propagateIRFlags(SI->getCondition(), ReductionOps[0]);
        propagateIRFlags(Op, ReductionOps[1]);
        return Op;
      case RK_None:
        break;
      }
      llvm_unreachable("Unknown reduction operation.");
    }
    /// Creates reduction operation with the current opcode with the IR flags
    /// from \p I.
    Value *createOp(IRBuilder<> &Builder, Value *LHS, Value *RHS,
                    const Twine &Name, Instruction *I) const {
      assert(isVectorizable() &&
             "Expected add|fadd or min/max reduction operation.");
      auto *Op = createOp(Builder, LHS, RHS, Name);
      switch (Kind) {
      case RK_Arithmetic:
        propagateIRFlags(Op, I);
        return Op;
      case RK_SMin:
      case RK_SMax:
      case RK_UMin:
      case RK_UMax:
        if (auto *SI = dyn_cast<SelectInst>(Op)) {
          propagateIRFlags(SI->getCondition(),
                           cast<SelectInst>(I)->getCondition());
        }
        propagateIRFlags(Op, I);
        return Op;
      case RK_None:
        break;
      }
      llvm_unreachable("Unknown reduction operation.");
    }

    TargetTransformInfo::ReductionFlags getFlags() const {
      TargetTransformInfo::ReductionFlags Flags;
      switch (Kind) {
      case RK_Arithmetic:
        break;
      case RK_SMin:
        Flags.IsSigned = true;
        Flags.IsMaxOp = false;
        break;
      case RK_SMax:
        Flags.IsSigned = true;
        Flags.IsMaxOp = true;
        break;
      case RK_UMin:
        Flags.IsSigned = false;
        Flags.IsMaxOp = false;
        break;
      case RK_UMax:
        Flags.IsSigned = false;
        Flags.IsMaxOp = true;
        break;
      case RK_None:
        llvm_unreachable("Reduction kind is not set");
      }
      return Flags;
    }
  };

  WeakTrackingVH ReductionRoot;

  /// The operation data of the reduction operation.
  OperationData ReductionData;

  /// The operation data of the values we perform a reduction on.
  OperationData ReducedValueData;

  /// Should we model this reduction as a pairwise reduction tree or a tree that
  /// splits the vector in halves and adds those halves.
  bool IsPairwiseReduction = false;

  /// Checks if the ParentStackElem.first should be marked as a reduction
  /// operation with an extra argument or as extra argument itself.
  void markExtraArg(std::pair<Instruction *, unsigned> &ParentStackElem,
                    Value *ExtraArg) {
    if (ExtraArgs.count(ParentStackElem.first)) {
      ExtraArgs[ParentStackElem.first] = nullptr;
      // We ran into something like:
      // ParentStackElem.first = ExtraArgs[ParentStackElem.first] + ExtraArg.
      // The whole ParentStackElem.first should be considered as an extra value
      // in this case.
      // Do not perform analysis of remaining operands of ParentStackElem.first
      // instruction, this whole instruction is an extra argument.
      ParentStackElem.second = ParentStackElem.first->getNumOperands();
    } else {
      // We ran into something like:
      // ParentStackElem.first += ... + ExtraArg + ...
      ExtraArgs[ParentStackElem.first] = ExtraArg;
    }
  }

  static OperationData getOperationData(Instruction *I) {
    if (!I)
      return OperationData();

    Value *LHS;
    Value *RHS;
    if (m_BinOp(m_Value(LHS), m_Value(RHS)).match(I)) {
      return OperationData(cast<BinaryOperator>(I)->getOpcode(), RK_Arithmetic);
    }
    if (auto *Select = dyn_cast<SelectInst>(I)) {
      // Look for a min/max pattern.
      if (m_UMin(m_Value(LHS), m_Value(RHS)).match(Select)) {
        return OperationData(Instruction::ICmp, RK_UMin);
      } else if (m_SMin(m_Value(LHS), m_Value(RHS)).match(Select)) {
        return OperationData(Instruction::ICmp, RK_SMin);
      } else if (m_UMax(m_Value(LHS), m_Value(RHS)).match(Select)) {
        return OperationData(Instruction::ICmp, RK_UMax);
      } else if (m_SMax(m_Value(LHS), m_Value(RHS)).match(Select)) {
        return OperationData(Instruction::ICmp, RK_SMax);
      } else {
        // Try harder: look for min/max pattern based on instructions producing
        // same values such as: select ((cmp Inst1, Inst2), Inst1, Inst2).
        // During the intermediate stages of SLP, it's very common to have
        // pattern like this (since optimizeGatherSequence is run only once
        // at the end):
        // %1 = extractelement <2 x i32> %a, i32 0
        // %2 = extractelement <2 x i32> %a, i32 1
        // %cond = icmp sgt i32 %1, %2
        // %3 = extractelement <2 x i32> %a, i32 0
        // %4 = extractelement <2 x i32> %a, i32 1
        // %select = select i1 %cond, i32 %3, i32 %4
        CmpInst::Predicate Pred;
        Instruction *L1;
        Instruction *L2;

        LHS = Select->getTrueValue();
        RHS = Select->getFalseValue();
        Value *Cond = Select->getCondition();

        // TODO: Support inverse predicates.
        if (match(Cond, m_Cmp(Pred, m_Specific(LHS), m_Instruction(L2)))) {
          if (!isa<ExtractElementInst>(RHS) ||
              !L2->isIdenticalTo(cast<Instruction>(RHS)))
            return OperationData(*I);
        } else if (match(Cond, m_Cmp(Pred, m_Instruction(L1), m_Specific(RHS)))) {
          if (!isa<ExtractElementInst>(LHS) ||
              !L1->isIdenticalTo(cast<Instruction>(LHS)))
            return OperationData(*I);
        } else {
          if (!isa<ExtractElementInst>(LHS) || !isa<ExtractElementInst>(RHS))
            return OperationData(*I);
          if (!match(Cond, m_Cmp(Pred, m_Instruction(L1), m_Instruction(L2))) ||
              !L1->isIdenticalTo(cast<Instruction>(LHS)) ||
              !L2->isIdenticalTo(cast<Instruction>(RHS)))
            return OperationData(*I);
        }
        switch (Pred) {
        default:
          return OperationData(*I);

        case CmpInst::ICMP_ULT:
        case CmpInst::ICMP_ULE:
          return OperationData(Instruction::ICmp, RK_UMin);

        case CmpInst::ICMP_SLT:
        case CmpInst::ICMP_SLE:
          return OperationData(Instruction::ICmp, RK_SMin);

        case CmpInst::ICMP_UGT:
        case CmpInst::ICMP_UGE:
          return OperationData(Instruction::ICmp, RK_UMax);

        case CmpInst::ICMP_SGT:
        case CmpInst::ICMP_SGE:
          return OperationData(Instruction::ICmp, RK_SMax);
        }
      }
    }
    return OperationData(*I);
  }

public:
  HorizontalReduction() = default;

  /// Try to find a reduction tree.
  bool matchAssociativeReduction(PHINode *Phi, Instruction *B) {
    assert((!Phi || is_contained(Phi->operands(), B)) &&
           "Thi phi needs to use the binary operator");

    ReductionData = getOperationData(B);

    // We could have a initial reductions that is not an add.
    //  r *= v1 + v2 + v3 + v4
    // In such a case start looking for a tree rooted in the first '+'.
    if (Phi) {
      if (ReductionData.getLHS(B) == Phi) {
        Phi = nullptr;
        B = dyn_cast<Instruction>(ReductionData.getRHS(B));
        ReductionData = getOperationData(B);
      } else if (ReductionData.getRHS(B) == Phi) {
        Phi = nullptr;
        B = dyn_cast<Instruction>(ReductionData.getLHS(B));
        ReductionData = getOperationData(B);
      }
    }

    if (!ReductionData.isVectorizable(B))
      return false;

    Type *Ty = B->getType();
    if (!isValidElementType(Ty))
      return false;
    if (!Ty->isIntOrIntVectorTy() && !Ty->isFPOrFPVectorTy())
      return false;

    ReducedValueData.clear();
    ReductionRoot = B;

    // Post order traverse the reduction tree starting at B. We only handle true
    // trees containing only binary operators.
    SmallVector<std::pair<Instruction *, unsigned>, 32> Stack;
    Stack.push_back(std::make_pair(B, ReductionData.getFirstOperandIndex()));
    ReductionData.initReductionOps(ReductionOps);
    while (!Stack.empty()) {
      Instruction *TreeN = Stack.back().first;
      unsigned EdgeToVist = Stack.back().second++;
      OperationData OpData = getOperationData(TreeN);
      bool IsReducedValue = OpData != ReductionData;

      // Postorder vist.
      if (IsReducedValue || EdgeToVist == OpData.getNumberOfOperands()) {
        if (IsReducedValue)
          ReducedVals.push_back(TreeN);
        else {
          auto I = ExtraArgs.find(TreeN);
          if (I != ExtraArgs.end() && !I->second) {
            // Check if TreeN is an extra argument of its parent operation.
            if (Stack.size() <= 1) {
              // TreeN can't be an extra argument as it is a root reduction
              // operation.
              return false;
            }
            // Yes, TreeN is an extra argument, do not add it to a list of
            // reduction operations.
            // Stack[Stack.size() - 2] always points to the parent operation.
            markExtraArg(Stack[Stack.size() - 2], TreeN);
            ExtraArgs.erase(TreeN);
          } else
            ReductionData.addReductionOps(TreeN, ReductionOps);
        }
        // Retract.
        Stack.pop_back();
        continue;
      }

      // Visit left or right.
      Value *NextV = TreeN->getOperand(EdgeToVist);
      if (NextV != Phi) {
        auto *I = dyn_cast<Instruction>(NextV);
        OpData = getOperationData(I);
        // Continue analysis if the next operand is a reduction operation or
        // (possibly) a reduced value. If the reduced value opcode is not set,
        // the first met operation != reduction operation is considered as the
        // reduced value class.
        if (I && (!ReducedValueData || OpData == ReducedValueData ||
                  OpData == ReductionData)) {
          const bool IsReductionOperation = OpData == ReductionData;
          // Only handle trees in the current basic block.
          if (!ReductionData.hasSameParent(I, B->getParent(),
                                           IsReductionOperation)) {
            // I is an extra argument for TreeN (its parent operation).
            markExtraArg(Stack.back(), I);
            continue;
          }

          // Each tree node needs to have minimal number of users except for the
          // ultimate reduction.
          if (!ReductionData.hasRequiredNumberOfUses(I,
                                                     OpData == ReductionData) &&
              I != B) {
            // I is an extra argument for TreeN (its parent operation).
            markExtraArg(Stack.back(), I);
            continue;
          }

          if (IsReductionOperation) {
            // We need to be able to reassociate the reduction operations.
            if (!OpData.isAssociative(I)) {
              // I is an extra argument for TreeN (its parent operation).
              markExtraArg(Stack.back(), I);
              continue;
            }
          } else if (ReducedValueData &&
                     ReducedValueData != OpData) {
            // Make sure that the opcodes of the operations that we are going to
            // reduce match.
            // I is an extra argument for TreeN (its parent operation).
            markExtraArg(Stack.back(), I);
            continue;
          } else if (!ReducedValueData)
            ReducedValueData = OpData;

          Stack.push_back(std::make_pair(I, OpData.getFirstOperandIndex()));
          continue;
        }
      }
      // NextV is an extra argument for TreeN (its parent operation).
      markExtraArg(Stack.back(), NextV);
    }
    return true;
  }

  /// Attempt to vectorize the tree found by matchAssociativeReduction.
  bool tryToReduce(BoUpSLP &V, TargetTransformInfo *TTI) {
    // If there are a sufficient number of reduction values, reduce
    // to a nearby power-of-2. We can safely generate oversized
    // vectors and rely on the backend to split them to legal sizes.
    unsigned NumReducedVals = ReducedVals.size();
    if (NumReducedVals < 4)
      return false;

    // FIXME: Fast-math-flags should be set based on the instructions in the
    //        reduction (not all of 'fast' are required).
    IRBuilder<> Builder(cast<Instruction>(ReductionRoot));
    FastMathFlags Unsafe;
    Unsafe.setFast();
    Builder.setFastMathFlags(Unsafe);

    BoUpSLP::ExtraValueToDebugLocsMap ExternallyUsedValues;
    // The same extra argument may be used several times, so log each attempt
    // to use it.
    for (const std::pair<Instruction *, Value *> &Pair : ExtraArgs) {
      assert(Pair.first && "DebugLoc must be set.");
      ExternallyUsedValues[Pair.second].push_back(Pair.first);
    }

    // The compare instruction of a min/max is the insertion point for new
    // instructions and may be replaced with a new compare instruction.
    auto getCmpForMinMaxReduction = [](Instruction *RdxRootInst) {
      assert(isa<SelectInst>(RdxRootInst) &&
             "Expected min/max reduction to have select root instruction");
      Value *ScalarCond = cast<SelectInst>(RdxRootInst)->getCondition();
      assert(isa<Instruction>(ScalarCond) &&
             "Expected min/max reduction to have compare condition");
      return cast<Instruction>(ScalarCond);
    };

    // The reduction root is used as the insertion point for new instructions,
    // so set it as externally used to prevent it from being deleted.
    ExternallyUsedValues[ReductionRoot];
    SmallVector<Value *, 16> IgnoreList;
    for (ReductionOpsType &RdxOp : ReductionOps)
      IgnoreList.append(RdxOp.begin(), RdxOp.end());

    unsigned ReduxWidth = PowerOf2Floor(NumReducedVals);
    if (NumReducedVals > ReduxWidth) {
      // In the loop below, we are building a tree based on a window of
      // 'ReduxWidth' values.
      // If the operands of those values have common traits (compare predicate,
      // constant operand, etc), then we want to group those together to
      // minimize the cost of the reduction.

      // TODO: This should be extended to count common operands for
      //       compares and binops.

      // Step 1: Count the number of times each compare predicate occurs.
      SmallDenseMap<unsigned, unsigned> PredCountMap;
      for (Value *RdxVal : ReducedVals) {
        CmpInst::Predicate Pred;
        if (match(RdxVal, m_Cmp(Pred, m_Value(), m_Value())))
          ++PredCountMap[Pred];
      }
      // Step 2: Sort the values so the most common predicates come first.
      stable_sort(ReducedVals, [&PredCountMap](Value *A, Value *B) {
        CmpInst::Predicate PredA, PredB;
        if (match(A, m_Cmp(PredA, m_Value(), m_Value())) &&
            match(B, m_Cmp(PredB, m_Value(), m_Value()))) {
          return PredCountMap[PredA] > PredCountMap[PredB];
        }
        return false;
      });
    }

    Value *VectorizedTree = nullptr;
    unsigned i = 0;
    while (i < NumReducedVals - ReduxWidth + 1 && ReduxWidth > 2) {
      ArrayRef<Value *> VL(&ReducedVals[i], ReduxWidth);
      V.buildTree(VL, ExternallyUsedValues, IgnoreList);
      Optional<ArrayRef<unsigned>> Order = V.bestOrder();
      if (Order) {
        assert(Order->size() == VL.size() &&
               "Order size must be the same as number of vectorized "
               "instructions.");
        // TODO: reorder tree nodes without tree rebuilding.
        SmallVector<Value *, 4> ReorderedOps(VL.size());
        llvm::transform(*Order, ReorderedOps.begin(),
                        [VL](const unsigned Idx) { return VL[Idx]; });
        V.buildTree(ReorderedOps, ExternallyUsedValues, IgnoreList);
      }
#if !INTEL_CUSTOMIZATION
      if (V.isTreeTinyAndNotFullyVectorizable())
        break;
#endif // INTEL_CUSTOMIZATION
      if (V.isLoadCombineReductionCandidate(ReductionData.getOpcode()))
        break;

      V.computeMinimumValueSizes();

      // Estimate cost.
      int TreeCost = V.getTreeCost();
      int ReductionCost = getReductionCost(TTI, ReducedVals[i], ReduxWidth);
      int Cost = TreeCost + ReductionCost;
      if (Cost >= -SLPCostThreshold) {
        V.getORE()->emit([&]() {
          return OptimizationRemarkMissed(SV_NAME, "HorSLPNotBeneficial",
                                          cast<Instruction>(VL[0]))
                 << "Vectorizing horizontal reduction is possible"
                 << "but not beneficial with cost " << ore::NV("Cost", Cost)
                 << " and threshold "
                 << ore::NV("Threshold", -SLPCostThreshold);
        });
#if INTEL_CUSTOMIZATION
        V.undoMultiNodeReordering();
#endif // INTEL_CUSTOMIZATION
        break;
      }

#if INTEL_CUSTOMIZATION
       V.cleanupMultiNodeReordering();
#endif // INTEL_CUSTOMIZATION

      LLVM_DEBUG(dbgs() << "SLP: Vectorizing horizontal reduction at cost:"
                        << Cost << ". (HorRdx)\n");
      V.getORE()->emit([&]() {
        return OptimizationRemark(SV_NAME, "VectorizedHorizontalReduction",
                                  cast<Instruction>(VL[0]))
               << "Vectorized horizontal reduction with cost "
               << ore::NV("Cost", Cost) << " and with tree size "
               << ore::NV("TreeSize", V.getTreeSize());
      });

      // Vectorize a tree.
      DebugLoc Loc = cast<Instruction>(ReducedVals[i])->getDebugLoc();
      Value *VectorizedRoot = V.vectorizeTree(ExternallyUsedValues);

      // Emit a reduction. For min/max, the root is a select, but the insertion
      // point is the compare condition of that select.
      Instruction *RdxRootInst = cast<Instruction>(ReductionRoot);
      if (ReductionData.isMinMax())
        Builder.SetInsertPoint(getCmpForMinMaxReduction(RdxRootInst));
      else
        Builder.SetInsertPoint(RdxRootInst);

      Value *ReducedSubTree =
          emitReduction(VectorizedRoot, Builder, ReduxWidth, TTI);

      if (!VectorizedTree) {
        // Initialize the final value in the reduction.
        VectorizedTree = ReducedSubTree;
      } else {
        // Update the final value in the reduction.
        Builder.SetCurrentDebugLocation(Loc);
        VectorizedTree = ReductionData.createOp(
            Builder, VectorizedTree, ReducedSubTree, "op.rdx", ReductionOps);
      }
      i += ReduxWidth;
      ReduxWidth = PowerOf2Floor(NumReducedVals - i);
    }

    if (VectorizedTree) {
      // Finish the reduction.
      for (; i < NumReducedVals; ++i) {
        auto *I = cast<Instruction>(ReducedVals[i]);
        Builder.SetCurrentDebugLocation(I->getDebugLoc());
        VectorizedTree = ReductionData.createOp(Builder, VectorizedTree, I, "",
                                                ReductionOps);
      }
      for (auto &Pair : ExternallyUsedValues) {
        // Add each externally used value to the final reduction.
        for (auto *I : Pair.second) {
          Builder.SetCurrentDebugLocation(I->getDebugLoc());
          VectorizedTree = ReductionData.createOp(Builder, VectorizedTree,
                                                  Pair.first, "op.extra", I);
        }
      }

      // Update users. For a min/max reduction that ends with a compare and
      // select, we also have to RAUW for the compare instruction feeding the
      // reduction root. That's because the original compare may have extra uses
      // besides the final select of the reduction.
      if (ReductionData.isMinMax()) {
        if (auto *VecSelect = dyn_cast<SelectInst>(VectorizedTree)) {
          Instruction *ScalarCmp =
              getCmpForMinMaxReduction(cast<Instruction>(ReductionRoot));
          ScalarCmp->replaceAllUsesWith(VecSelect->getCondition());
        }
      }
      ReductionRoot->replaceAllUsesWith(VectorizedTree);

      // Mark all scalar reduction ops for deletion, they are replaced by the
      // vector reductions.
      V.eraseInstructions(IgnoreList);
    }
    return VectorizedTree != nullptr;
  }

  unsigned numReductionValues() const {
    return ReducedVals.size();
  }

#if INTEL_CUSTOMIZATION
  ArrayRef<Value*> getReducedVals() const {
    return makeArrayRef(ReducedVals);
  }
#endif // INTEL_CUSTOMIZATION

private:
  /// Calculate the cost of a reduction.
  int getReductionCost(TargetTransformInfo *TTI, Value *FirstReducedVal,
                       unsigned ReduxWidth) {
    Type *ScalarTy = FirstReducedVal->getType();
    auto *VecTy = FixedVectorType::get(ScalarTy, ReduxWidth);

    int PairwiseRdxCost;
    int SplittingRdxCost;
    switch (ReductionData.getKind()) {
    case RK_Arithmetic:
      PairwiseRdxCost =
          TTI->getArithmeticReductionCost(ReductionData.getOpcode(), VecTy,
                                          /*IsPairwiseForm=*/true);
      SplittingRdxCost =
          TTI->getArithmeticReductionCost(ReductionData.getOpcode(), VecTy,
                                          /*IsPairwiseForm=*/false);
      break;
    case RK_SMin:
    case RK_SMax:
    case RK_UMin:
    case RK_UMax: {
      auto *VecCondTy = cast<VectorType>(CmpInst::makeCmpResultType(VecTy));
      bool IsUnsigned = ReductionData.getKind() == RK_UMin ||
                        ReductionData.getKind() == RK_UMax;
      PairwiseRdxCost =
          TTI->getMinMaxReductionCost(VecTy, VecCondTy,
                                      /*IsPairwiseForm=*/true, IsUnsigned);
      SplittingRdxCost =
          TTI->getMinMaxReductionCost(VecTy, VecCondTy,
                                      /*IsPairwiseForm=*/false, IsUnsigned);
      break;
    }
    case RK_None:
      llvm_unreachable("Expected arithmetic or min/max reduction operation");
    }

    IsPairwiseReduction = PairwiseRdxCost < SplittingRdxCost;
    int VecReduxCost = IsPairwiseReduction ? PairwiseRdxCost : SplittingRdxCost;

    int ScalarReduxCost = 0;
    switch (ReductionData.getKind()) {
    case RK_Arithmetic:
      ScalarReduxCost =
          TTI->getArithmeticInstrCost(ReductionData.getOpcode(), ScalarTy);
      break;
    case RK_SMin:
    case RK_SMax:
    case RK_UMin:
    case RK_UMax:
      ScalarReduxCost =
          TTI->getCmpSelInstrCost(ReductionData.getOpcode(), ScalarTy) +
          TTI->getCmpSelInstrCost(Instruction::Select, ScalarTy,
                                  CmpInst::makeCmpResultType(ScalarTy));
      break;
    case RK_None:
      llvm_unreachable("Expected arithmetic or min/max reduction operation");
    }
    ScalarReduxCost *= (ReduxWidth - 1);

    LLVM_DEBUG(dbgs() << "SLP: Adding cost " << VecReduxCost - ScalarReduxCost
                      << " for reduction that starts with " << *FirstReducedVal
                      << " (It is a "
                      << (IsPairwiseReduction ? "pairwise" : "splitting")
                      << " reduction)\n");

    return VecReduxCost - ScalarReduxCost;
  }

  /// Emit a horizontal reduction of the vectorized value.
  Value *emitReduction(Value *VectorizedValue, IRBuilder<> &Builder,
                       unsigned ReduxWidth, const TargetTransformInfo *TTI) {
    assert(VectorizedValue && "Need to have a vectorized tree node");
    assert(isPowerOf2_32(ReduxWidth) &&
           "We only handle power-of-two reductions for now");

    if (!IsPairwiseReduction) {
      // FIXME: The builder should use an FMF guard. It should not be hard-coded
      //        to 'fast'.
      assert(Builder.getFastMathFlags().isFast() && "Expected 'fast' FMF");
      return createSimpleTargetReduction(
          Builder, TTI, ReductionData.getOpcode(), VectorizedValue,
          ReductionData.getFlags(), ReductionOps.back());
    }

    Value *TmpVec = VectorizedValue;
    for (unsigned i = ReduxWidth / 2; i != 0; i >>= 1) {
      auto LeftMask = createRdxShuffleMask(ReduxWidth, i, true, true);
      auto RightMask = createRdxShuffleMask(ReduxWidth, i, true, false);

      Value *LeftShuf =
          Builder.CreateShuffleVector(TmpVec, LeftMask, "rdx.shuf.l");
      Value *RightShuf =
          Builder.CreateShuffleVector(TmpVec, RightMask, "rdx.shuf.r");
      TmpVec = ReductionData.createOp(Builder, LeftShuf, RightShuf, "op.rdx",
                                      ReductionOps);
    }

    // The result is in the first element of the vector.
    return Builder.CreateExtractElement(TmpVec, Builder.getInt32(0));
  }
};

} // end anonymous namespace

static Optional<unsigned> getAggregateSize(Instruction *InsertInst) {
  if (auto *IE = dyn_cast<InsertElementInst>(InsertInst))
    return cast<FixedVectorType>(IE->getType())->getNumElements();

  unsigned AggregateSize = 1;
  auto *IV = cast<InsertValueInst>(InsertInst);
  Type *CurrentType = IV->getType();
  do {
    if (auto *ST = dyn_cast<StructType>(CurrentType)) {
      for (auto *Elt : ST->elements())
        if (Elt != ST->getElementType(0)) // check homogeneity
          return None;
      AggregateSize *= ST->getNumElements();
      CurrentType = ST->getElementType(0);
    } else if (auto *AT = dyn_cast<ArrayType>(CurrentType)) {
      AggregateSize *= AT->getNumElements();
      CurrentType = AT->getElementType();
    } else if (auto *VT = dyn_cast<FixedVectorType>(CurrentType)) {
      AggregateSize *= VT->getNumElements();
      return AggregateSize;
    } else if (CurrentType->isSingleValueType()) {
      return AggregateSize;
    } else {
      return None;
    }
  } while (true);
}

static Optional<unsigned> getOperandIndex(Instruction *InsertInst,
                                          unsigned OperandOffset) {
  unsigned OperandIndex = OperandOffset;
  if (auto *IE = dyn_cast<InsertElementInst>(InsertInst)) {
    if (auto *CI = dyn_cast<ConstantInt>(IE->getOperand(2))) {
      auto *VT = cast<FixedVectorType>(IE->getType());
      OperandIndex *= VT->getNumElements();
      OperandIndex += CI->getZExtValue();
      return OperandIndex;
    }
    return None;
  }

  auto *IV = cast<InsertValueInst>(InsertInst);
  Type *CurrentType = IV->getType();
  for (unsigned int Index : IV->indices()) {
    if (auto *ST = dyn_cast<StructType>(CurrentType)) {
      OperandIndex *= ST->getNumElements();
      CurrentType = ST->getElementType(Index);
    } else if (auto *AT = dyn_cast<ArrayType>(CurrentType)) {
      OperandIndex *= AT->getNumElements();
      CurrentType = AT->getElementType();
    } else {
      return None;
    }
    OperandIndex += Index;
  }
  return OperandIndex;
}

static bool findBuildAggregate_rec(Instruction *LastInsertInst,
                                   TargetTransformInfo *TTI,
                                   SmallVectorImpl<Value *> &BuildVectorOpds,
                                   SmallVectorImpl<Value *> &InsertElts,
                                   unsigned OperandOffset) {
  do {
    Value *InsertedOperand = LastInsertInst->getOperand(1);
    Optional<unsigned> OperandIndex =
        getOperandIndex(LastInsertInst, OperandOffset);
    if (!OperandIndex)
      return false;
    if (isa<InsertElementInst>(InsertedOperand) ||
        isa<InsertValueInst>(InsertedOperand)) {
      if (!findBuildAggregate_rec(cast<Instruction>(InsertedOperand), TTI,
                                  BuildVectorOpds, InsertElts, *OperandIndex))
        return false;
    } else {
      BuildVectorOpds[*OperandIndex] = InsertedOperand;
      InsertElts[*OperandIndex] = LastInsertInst;
    }
    if (isa<UndefValue>(LastInsertInst->getOperand(0)))
      return true;
    LastInsertInst = dyn_cast<Instruction>(LastInsertInst->getOperand(0));
  } while (LastInsertInst != nullptr &&
           (isa<InsertValueInst>(LastInsertInst) ||
            isa<InsertElementInst>(LastInsertInst)) &&
           LastInsertInst->hasOneUse());
  return false;
}

/// Recognize construction of vectors like
///  %ra = insertelement <4 x float> undef, float %s0, i32 0
///  %rb = insertelement <4 x float> %ra, float %s1, i32 1
///  %rc = insertelement <4 x float> %rb, float %s2, i32 2
///  %rd = insertelement <4 x float> %rc, float %s3, i32 3
///  starting from the last insertelement or insertvalue instruction.
///
/// Also recognize homogeneous aggregates like {<2 x float>, <2 x float>},
/// {{float, float}, {float, float}}, [2 x {float, float}] and so on.
/// See llvm/test/Transforms/SLPVectorizer/X86/pr42022.ll for examples.
///
/// Assume LastInsertInst is of InsertElementInst or InsertValueInst type.
///
/// \return true if it matches.
static bool findBuildAggregate(Instruction *LastInsertInst,
                               TargetTransformInfo *TTI,
                               SmallVectorImpl<Value *> &BuildVectorOpds,
                               SmallVectorImpl<Value *> &InsertElts) {

  assert((isa<InsertElementInst>(LastInsertInst) ||
          isa<InsertValueInst>(LastInsertInst)) &&
         "Expected insertelement or insertvalue instruction!");

  assert((BuildVectorOpds.empty() && InsertElts.empty()) &&
         "Expected empty result vectors!");

  Optional<unsigned> AggregateSize = getAggregateSize(LastInsertInst);
  if (!AggregateSize)
    return false;
  BuildVectorOpds.resize(*AggregateSize);
  InsertElts.resize(*AggregateSize);

  if (findBuildAggregate_rec(LastInsertInst, TTI, BuildVectorOpds, InsertElts,
                             0)) {
    llvm::erase_if(BuildVectorOpds,
                   [](const Value *V) { return V == nullptr; });
    llvm::erase_if(InsertElts, [](const Value *V) { return V == nullptr; });
    if (BuildVectorOpds.size() >= 2)
      return true;
  }

  return false;
}

static bool PhiTypeSorterFunc(Value *V, Value *V2) {
  return V->getType() < V2->getType();
}

/// Try and get a reduction value from a phi node.
///
/// Given a phi node \p P in a block \p ParentBB, consider possible reductions
/// if they come from either \p ParentBB or a containing loop latch.
///
/// \returns A candidate reduction value if possible, or \code nullptr \endcode
/// if not possible.
static Value *getReductionValue(const DominatorTree *DT, PHINode *P,
                                BasicBlock *ParentBB, LoopInfo *LI) {
  // There are situations where the reduction value is not dominated by the
  // reduction phi. Vectorizing such cases has been reported to cause
  // miscompiles. See PR25787.
  auto DominatedReduxValue = [&](Value *R) {
    return isa<Instruction>(R) &&
           DT->dominates(P->getParent(), cast<Instruction>(R)->getParent());
  };

  Value *Rdx = nullptr;

  // Return the incoming value if it comes from the same BB as the phi node.
  if (P->getIncomingBlock(0) == ParentBB) {
    Rdx = P->getIncomingValue(0);
  } else if (P->getIncomingBlock(1) == ParentBB) {
    Rdx = P->getIncomingValue(1);
  }

  if (Rdx && DominatedReduxValue(Rdx))
    return Rdx;

  // Otherwise, check whether we have a loop latch to look at.
  Loop *BBL = LI->getLoopFor(ParentBB);
  if (!BBL)
    return nullptr;
  BasicBlock *BBLatch = BBL->getLoopLatch();
  if (!BBLatch)
    return nullptr;

  // There is a loop latch, return the incoming value if it comes from
  // that. This reduction pattern occasionally turns up.
  if (P->getIncomingBlock(0) == BBLatch) {
    Rdx = P->getIncomingValue(0);
  } else if (P->getIncomingBlock(1) == BBLatch) {
    Rdx = P->getIncomingValue(1);
  }

  if (Rdx && DominatedReduxValue(Rdx))
    return Rdx;

  return nullptr;
}

/// Attempt to reduce a horizontal reduction.
/// If it is legal to match a horizontal reduction feeding the phi node \a P
/// with reduction operators \a Root (or one of its operands) in a basic block
/// \a BB, then check if it can be done. If horizontal reduction is not found
/// and root instruction is a binary operation, vectorization of the operands is
/// attempted.
/// \returns true if a horizontal reduction was matched and reduced or operands
/// of one of the binary instruction were vectorized.
/// \returns false if a horizontal reduction was not matched (or not possible)
/// or no vectorization of any binary operation feeding \a Root instruction was
/// performed.
static bool tryToVectorizeHorReductionOrInstOperands(
    PHINode *P, Instruction *Root, BasicBlock *BB, BoUpSLP &R,
    TargetTransformInfo *TTI,
    const function_ref<bool(Instruction *, BoUpSLP &)> Vectorize) {
  if (!ShouldVectorizeHor)
    return false;

  if (!Root)
    return false;

  if (Root->getParent() != BB || isa<PHINode>(Root))
    return false;
  // Start analysis starting from Root instruction. If horizontal reduction is
  // found, try to vectorize it. If it is not a horizontal reduction or
  // vectorization is not possible or not effective, and currently analyzed
  // instruction is a binary operation, try to vectorize the operands, using
  // pre-order DFS traversal order. If the operands were not vectorized, repeat
  // the same procedure considering each operand as a possible root of the
  // horizontal reduction.
  // Interrupt the process if the Root instruction itself was vectorized or all
  // sub-trees not higher that RecursionMaxDepth were analyzed/vectorized.
  SmallVector<std::pair<Instruction *, unsigned>, 8> Stack(1, {Root, 0});
  SmallPtrSet<Value *, 8> VisitedInstrs;
  bool Res = false;
  while (!Stack.empty()) {
    Instruction *Inst;
    unsigned Level;
    std::tie(Inst, Level) = Stack.pop_back_val();
    auto *BI = dyn_cast<BinaryOperator>(Inst);
    auto *SI = dyn_cast<SelectInst>(Inst);
    if (BI || SI) {
      HorizontalReduction HorRdx;
      if (HorRdx.matchAssociativeReduction(P, Inst)) {
        if (HorRdx.tryToReduce(R, TTI)) {
          Res = true;
#if INTEL_CUSTOMIZATION
        } else {
          // If reduced values are comparisons then we want to direct
          // vectorizer first to make attempt to vectorize pair which
          // are operands of a same cmp instruction.
          ArrayRef<Value *> ReducedVals = HorRdx.getReducedVals();
          for (auto *V : ReducedVals)
            if (isa<CmpInst>(V) && VisitedInstrs.insert(V).second &&
                Vectorize(cast<Instruction>(V), R))
              Res = true;
        }
        if (Res) {
#endif // INTEL_CUSTOMIZATION
          // Set P to nullptr to avoid re-analysis of phi node in
          // matchAssociativeReduction function unless this is the root node.
          P = nullptr;
          continue;
        }
      }
      if (P && BI) {
        Inst = dyn_cast<Instruction>(BI->getOperand(0));
        if (Inst == P)
          Inst = dyn_cast<Instruction>(BI->getOperand(1));
        if (!Inst) {
          // Set P to nullptr to avoid re-analysis of phi node in
          // matchAssociativeReduction function unless this is the root node.
          P = nullptr;
          continue;
        }
      }
    }
    // Set P to nullptr to avoid re-analysis of phi node in
    // matchAssociativeReduction function unless this is the root node.
    P = nullptr;
    if (Vectorize(Inst, R)) {
      Res = true;
      continue;
    }

    // Try to vectorize operands.
    // Continue analysis for the instruction from the same basic block only to
    // save compile time.
    if (++Level < RecursionMaxDepth)
      for (auto *Op : Inst->operand_values())
        if (VisitedInstrs.insert(Op).second)
          if (auto *I = dyn_cast<Instruction>(Op))
            if (!isa<PHINode>(I) && !R.isDeleted(I) && I->getParent() == BB)
              Stack.emplace_back(I, Level);
  }
  return Res;
}

bool SLPVectorizerPass::vectorizeRootInstruction(PHINode *P, Value *V,
                                                 BasicBlock *BB, BoUpSLP &R,
                                                 TargetTransformInfo *TTI) {
  auto *I = dyn_cast_or_null<Instruction>(V);
  if (!I)
    return false;

  if (!isa<BinaryOperator>(I))
    P = nullptr;
  // Try to match and vectorize a horizontal reduction.
  auto &&ExtraVectorization = [this](Instruction *I, BoUpSLP &R) -> bool {
    return tryToVectorize(I, R);
  };
  return tryToVectorizeHorReductionOrInstOperands(P, I, BB, R, TTI,
                                                  ExtraVectorization);
}

bool SLPVectorizerPass::vectorizeInsertValueInst(InsertValueInst *IVI,
                                                 BasicBlock *BB, BoUpSLP &R) {
  const DataLayout &DL = BB->getModule()->getDataLayout();
  if (!R.canMapToVector(IVI->getType(), DL))
    return false;

  SmallVector<Value *, 16> BuildVectorOpds;
  SmallVector<Value *, 16> BuildVectorInsts;
  if (!findBuildAggregate(IVI, TTI, BuildVectorOpds, BuildVectorInsts))
    return false;

  LLVM_DEBUG(dbgs() << "SLP: array mappable to vector: " << *IVI << "\n");
  // Aggregate value is unlikely to be processed in vector register, we need to
  // extract scalars into scalar registers, so NeedExtraction is set true.
  return tryToVectorizeList(BuildVectorOpds, R, /*AllowReorder=*/false,
                            BuildVectorInsts);
}

bool SLPVectorizerPass::vectorizeInsertElementInst(InsertElementInst *IEI,
                                                   BasicBlock *BB, BoUpSLP &R) {
  SmallVector<Value *, 16> BuildVectorInsts;
  SmallVector<Value *, 16> BuildVectorOpds;
  if (!findBuildAggregate(IEI, TTI, BuildVectorOpds, BuildVectorInsts) ||
      (llvm::all_of(BuildVectorOpds,
                    [](Value *V) { return isa<ExtractElementInst>(V); }) &&
       isShuffle(BuildVectorOpds)))
    return false;

  // Vectorize starting with the build vector operands ignoring the BuildVector
  // instructions for the purpose of scheduling and user extraction.
  return tryToVectorizeList(BuildVectorOpds, R, /*AllowReorder=*/false,
                            BuildVectorInsts);
}

bool SLPVectorizerPass::vectorizeCmpInst(CmpInst *CI, BasicBlock *BB,
                                         BoUpSLP &R) {
  if (tryToVectorize(CI, R)) // INTEL
    return true;

  bool OpsChanged = false;
  for (int Idx = 0; Idx < 2; ++Idx) {
    OpsChanged |=
        vectorizeRootInstruction(nullptr, CI->getOperand(Idx), BB, R, TTI);
  }
  return OpsChanged;
}

bool SLPVectorizerPass::vectorizeSimpleInstructions(
    SmallVectorImpl<Instruction *> &Instructions, BasicBlock *BB, BoUpSLP &R) {
  bool OpsChanged = false;
  for (auto *I : reverse(Instructions)) {
    if (R.isDeleted(I))
      continue;
    if (auto *LastInsertValue = dyn_cast<InsertValueInst>(I))
      OpsChanged |= vectorizeInsertValueInst(LastInsertValue, BB, R);
    else if (auto *LastInsertElem = dyn_cast<InsertElementInst>(I))
      OpsChanged |= vectorizeInsertElementInst(LastInsertElem, BB, R);
    else if (auto *CI = dyn_cast<CmpInst>(I))
      OpsChanged |= vectorizeCmpInst(CI, BB, R);
  }
  Instructions.clear();
  return OpsChanged;
}

bool SLPVectorizerPass::vectorizeChainsInBlock(BasicBlock *BB, BoUpSLP &R) {
  bool Changed = false;
  SmallVector<Value *, 4> Incoming;
  SmallPtrSet<Value *, 16> VisitedInstrs;
  unsigned MaxVecRegSize = R.getMaxVecRegSize();

  bool HaveVectorizedPhiNodes = true;
  while (HaveVectorizedPhiNodes) {
    HaveVectorizedPhiNodes = false;

    // Collect the incoming values from the PHIs.
    Incoming.clear();
    for (Instruction &I : *BB) {
      PHINode *P = dyn_cast<PHINode>(&I);
      if (!P)
        break;

      if (!VisitedInstrs.count(P) && !R.isDeleted(P))
        Incoming.push_back(P);
    }

    // Sort by type.
    llvm::stable_sort(Incoming, PhiTypeSorterFunc);

    // Try to vectorize elements base on their type.
    for (SmallVector<Value *, 4>::iterator IncIt = Incoming.begin(),
                                           E = Incoming.end();
         IncIt != E;) {

      // Look for the next elements with the same type.
      SmallVector<Value *, 4>::iterator SameTypeIt = IncIt;
      Type *EltTy = (*IncIt)->getType();

      assert(EltTy->isSized() &&
             "Instructions should all be sized at this point");
      TypeSize EltTS = DL->getTypeSizeInBits(EltTy);
      if (EltTS.isScalable()) {
        // For now, just ignore vectorizing scalable types.
        ++IncIt;
        continue;
      }

      unsigned EltSize = EltTS.getFixedSize();
      unsigned MaxNumElts = MaxVecRegSize / EltSize;
      if (MaxNumElts < 2) {
        ++IncIt;
        continue;
      }

      if (!LimitPhiChainLengthByMaxVecElemenets) // INTEL
        MaxNumElts = MaxNumElts * 2 - 1;         // INTEL

      while (SameTypeIt != E &&
             (*SameTypeIt)->getType() == EltTy &&
             static_cast<unsigned>(SameTypeIt - IncIt) < MaxNumElts) {
        VisitedInstrs.insert(*SameTypeIt);
        ++SameTypeIt;
      }

      // Try to vectorize them.
      unsigned NumElts = (SameTypeIt - IncIt);
      LLVM_DEBUG(dbgs() << "SLP: Trying to vectorize starting at PHIs ("
                        << NumElts << ")\n");
      // The order in which the phi nodes appear in the program does not matter.
      // So allow tryToVectorizeList to reorder them if it is beneficial. This
      // is done when there are exactly two elements since tryToVectorizeList
      // asserts that there are only two values when AllowReorder is true.
      bool AllowReorder = NumElts == 2;
      if (NumElts > 1 &&
          tryToVectorizeList(makeArrayRef(IncIt, NumElts), R, AllowReorder)) {
        // Success start over because instructions might have been changed.
        HaveVectorizedPhiNodes = true;
        Changed = true;
        break;
      }

      // Start over at the next instruction of a different type (or the end).
      IncIt = SameTypeIt;
    }
  }

  VisitedInstrs.clear();

  SmallVector<Instruction *, 8> PostProcessInstructions;
  SmallDenseSet<Instruction *, 4> KeyNodes;
  for (BasicBlock::iterator it = BB->begin(), e = BB->end(); it != e; ++it) {
    // Skip instructions with scalable type. The num of elements is unknown at
    // compile-time for scalable type.
    if (isa<ScalableVectorType>(it->getType()))
      continue;

    // Skip instructions marked for the deletion.
    if (R.isDeleted(&*it))
      continue;
    // We may go through BB multiple times so skip the one we have checked.
    if (!VisitedInstrs.insert(&*it).second) {
      if (it->use_empty() && KeyNodes.count(&*it) > 0 &&
          vectorizeSimpleInstructions(PostProcessInstructions, BB, R)) {
        // We would like to start over since some instructions are deleted
        // and the iterator may become invalid value.
        Changed = true;
        it = BB->begin();
        e = BB->end();
      }
      continue;
    }

    if (isa<DbgInfoIntrinsic>(it))
      continue;

    // Try to vectorize reductions that use PHINodes.
    if (PHINode *P = dyn_cast<PHINode>(it)) {
      // Check that the PHI is a reduction PHI.
      if (P->getNumIncomingValues() == 2) {
        // Try to match and vectorize a horizontal reduction.
        if (vectorizeRootInstruction(P, getReductionValue(DT, P, BB, LI), BB, R,
                                     TTI)) {
          Changed = true;
          it = BB->begin();
          e = BB->end();
          continue;
        }
      }
      // Try to vectorize the incoming values of the PHI, to catch reductions
      // that feed into PHIs.
      for (unsigned I = 0, E = P->getNumIncomingValues(); I != E; I++) {
        // Skip if the incoming block is the current BB for now. Also, bypass
        // unreachable IR for efficiency and to avoid crashing.
        // TODO: Collect the skipped incoming values and try to vectorize them
        // after processing BB.
        if (BB == P->getIncomingBlock(I) ||
            !DT->isReachableFromEntry(P->getIncomingBlock(I)))
          continue;

        Changed |= vectorizeRootInstruction(nullptr, P->getIncomingValue(I),
                                            P->getIncomingBlock(I), R, TTI);
      }
      continue;
    }

    // Ran into an instruction without users, like terminator, or function call
    // with ignored return value, store. Ignore unused instructions (basing on
    // instruction type, except for CallInst and InvokeInst).
    if (it->use_empty() && (it->getType()->isVoidTy() || isa<CallInst>(it) ||
                            isa<InvokeInst>(it))) {
      KeyNodes.insert(&*it);
      bool OpsChanged = false;
      if (ShouldStartVectorizeHorAtStore || !isa<StoreInst>(it)) {
        for (auto *V : it->operand_values()) {
          // Try to match and vectorize a horizontal reduction.
          OpsChanged |= vectorizeRootInstruction(nullptr, V, BB, R, TTI);
        }
      }
      // Start vectorization of post-process list of instructions from the
      // top-tree instructions to try to vectorize as many instructions as
      // possible.
      OpsChanged |= vectorizeSimpleInstructions(PostProcessInstructions, BB, R);
      if (OpsChanged) {
        // We would like to start over since some instructions are deleted
        // and the iterator may become invalid value.
        Changed = true;
        it = BB->begin();
        e = BB->end();
        continue;
      }
    }

    if (isa<InsertElementInst>(it) || isa<CmpInst>(it) ||
        isa<InsertValueInst>(it))
      PostProcessInstructions.push_back(&*it);
  }

  return Changed;
}

bool SLPVectorizerPass::vectorizeGEPIndices(BasicBlock *BB, BoUpSLP &R) {
  auto Changed = false;
  for (auto &Entry : GEPs) {
    // If the getelementptr list has fewer than two elements, there's nothing
    // to do.
    if (Entry.second.size() < 2)
      continue;

    LLVM_DEBUG(dbgs() << "SLP: Analyzing a getelementptr list of length "
                      << Entry.second.size() << ".\n");

    // Process the GEP list in chunks suitable for the target's supported
    // vector size. If a vector register can't hold 1 element, we are done. We
    // are trying to vectorize the index computations, so the maximum number of
    // elements is based on the size of the index expression, rather than the
    // size of the GEP itself (the target's pointer size).
    unsigned MaxVecRegSize = R.getMaxVecRegSize();
    unsigned EltSize = R.getVectorElementSize(*Entry.second[0]->idx_begin());
    if (MaxVecRegSize < EltSize)
      continue;

    unsigned MaxElts = MaxVecRegSize / EltSize;
    for (unsigned BI = 0, BE = Entry.second.size(); BI < BE; BI += MaxElts) {
      auto Len = std::min<unsigned>(BE - BI, MaxElts);
      ArrayRef<GetElementPtrInst *> GEPList(&Entry.second[BI], Len);

      // Initialize a set a candidate getelementptrs. Note that we use a
      // SetVector here to preserve program order. If the index computations
      // are vectorizable and begin with loads, we want to minimize the chance
      // of having to reorder them later.
      SetVector<Value *> Candidates(GEPList.begin(), GEPList.end());

      // Some of the candidates may have already been vectorized after we
      // initially collected them. If so, they are marked as deleted, so remove
      // them from the set of candidates.
      Candidates.remove_if(
          [&R](Value *I) { return R.isDeleted(cast<Instruction>(I)); });

      // Remove from the set of candidates all pairs of getelementptrs with
      // constant differences. Such getelementptrs are likely not good
      // candidates for vectorization in a bottom-up phase since one can be
      // computed from the other. We also ensure all candidate getelementptr
      // indices are unique.
      for (int I = 0, E = GEPList.size(); I < E && Candidates.size() > 1; ++I) {
        auto *GEPI = GEPList[I];
        if (!Candidates.count(GEPI))
          continue;
        auto *SCEVI = SE->getSCEV(GEPList[I]);
        for (int J = I + 1; J < E && Candidates.size() > 1; ++J) {
          auto *GEPJ = GEPList[J];
          auto *SCEVJ = SE->getSCEV(GEPList[J]);
          if (isa<SCEVConstant>(SE->getMinusSCEV(SCEVI, SCEVJ))) {
            Candidates.remove(GEPI);
            Candidates.remove(GEPJ);
          } else if (GEPI->idx_begin()->get() == GEPJ->idx_begin()->get()) {
            Candidates.remove(GEPJ);
          }
        }
      }

      // We break out of the above computation as soon as we know there are
      // fewer than two candidates remaining.
      if (Candidates.size() < 2)
        continue;

      // Add the single, non-constant index of each candidate to the bundle. We
      // ensured the indices met these constraints when we originally collected
      // the getelementptrs.
      SmallVector<Value *, 16> Bundle(Candidates.size());
      auto BundleIndex = 0u;
      for (auto *V : Candidates) {
        auto *GEP = cast<GetElementPtrInst>(V);
        auto *GEPIdx = GEP->idx_begin()->get();
        assert(GEP->getNumIndices() == 1 || !isa<Constant>(GEPIdx));
        Bundle[BundleIndex++] = GEPIdx;
      }

      // Try and vectorize the indices. We are currently only interested in
      // gather-like cases of the form:
      //
      // ... = g[a[0] - b[0]] + g[a[1] - b[1]] + ...
      //
      // where the loads of "a", the loads of "b", and the subtractions can be
      // performed in parallel. It's likely that detecting this pattern in a
      // bottom-up phase will be simpler and less costly than building a
      // full-blown top-down phase beginning at the consecutive loads.
      Changed |= tryToVectorizeList(Bundle, R);
    }
  }
  return Changed;
}

bool SLPVectorizerPass::vectorizeStoreChains(BoUpSLP &R) {
  bool Changed = false;
  // Attempt to sort and vectorize each of the store-groups.
  for (StoreListMap::iterator it = Stores.begin(), e = Stores.end(); it != e;
       ++it) {
    if (it->second.size() < 2)
      continue;

    LLVM_DEBUG(dbgs() << "SLP: Analyzing a store chain of length "
                      << it->second.size() << ".\n");

    Changed |= vectorizeStores(it->second, R);
  }
  return Changed;
}

char SLPVectorizer::ID = 0;

static const char lv_name[] = "SLP Vectorizer";

INITIALIZE_PASS_BEGIN(SLPVectorizer, SV_NAME, lv_name, false, false)
INITIALIZE_PASS_DEPENDENCY(AAResultsWrapperPass)
INITIALIZE_PASS_DEPENDENCY(TargetTransformInfoWrapperPass)
INITIALIZE_PASS_DEPENDENCY(AssumptionCacheTracker)
INITIALIZE_PASS_DEPENDENCY(ScalarEvolutionWrapperPass)
INITIALIZE_PASS_DEPENDENCY(LoopSimplify)
INITIALIZE_PASS_DEPENDENCY(DemandedBitsWrapperPass)
INITIALIZE_PASS_DEPENDENCY(OptimizationRemarkEmitterWrapperPass)
INITIALIZE_PASS_DEPENDENCY(InjectTLIMappingsLegacy)
INITIALIZE_PASS_END(SLPVectorizer, SV_NAME, lv_name, false, false)

Pass *llvm::createSLPVectorizerPass() { return new SLPVectorizer(); }<|MERGE_RESOLUTION|>--- conflicted
+++ resolved
@@ -2277,7 +2277,6 @@
 #endif
   };
 
-<<<<<<< HEAD
 #if INTEL_CUSTOMIZATION
   // Add VL as a leaf node of the Multi-Node currently under construction.
   // When it is not legal to do return false.
@@ -2300,7 +2299,7 @@
     return true;
   }
 #endif // INTEL_CUSTOMIZATION
-=======
+
 #ifndef NDEBUG
   void dumpTreeCosts(TreeEntry *E, int ReuseShuffleCost, int VecCost,
                      int ScalarCost) const {
@@ -2313,7 +2312,6 @@
                ReuseShuffleCost + VecCost - ScalarCost << "\n";
   }
 #endif
->>>>>>> 10ad64aa
 
   /// Create a new VectorizableTree entry.
   TreeEntry *newTreeEntry(ArrayRef<Value *> VL, Optional<ScheduleData *> Bundle,
@@ -6234,13 +6232,10 @@
       continue;
 
     int C = getEntryCost(&TE);
-<<<<<<< HEAD
 #if INTEL_CUSTOMIZATION
     TE.Cost = C;
 #endif // INTEL_CUSTOMIZATION
-=======
     Cost += C;
->>>>>>> 10ad64aa
     LLVM_DEBUG(dbgs() << "SLP: Adding cost " << C
                       << " for bundle that starts with " << *TE.Scalars[0]
                       << ".\n"
