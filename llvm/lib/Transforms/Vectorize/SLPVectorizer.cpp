--- conflicted
+++ resolved
@@ -8747,15 +8747,11 @@
   for (auto *I = BS->ScheduleStart; I != BS->ScheduleEnd;
        I = I->getNextNode()) {
     BS->doForAllOpcodes(I, [this, &Idx, &NumToSchedule, BS](ScheduleData *SD) {
-<<<<<<< HEAD
 #if INTEL_CUSTOMIZATION
       // We can skip analysis of InsertElements, checked their scheduling
       // manually already.
 #endif // INTEL_CUSTOMIZATION
-      assert((isVectorLikeInstWithConstOps(SD->Inst) ||
-=======
       assert((isa<InsertElementInst>(SD->Inst) ||
->>>>>>> 077d4cb3
               SD->isPartOfBundle() == (getTreeEntry(SD->Inst) != nullptr)) &&
              "scheduler and vectorizer bundle mismatch");
       SD->FirstInBundle->SchedulingPriority = Idx++;
