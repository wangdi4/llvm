--- conflicted
+++ resolved
@@ -4909,16 +4909,14 @@
       SmallVector<ValueList, 2> OperandsVec;
       SmallVector<SmallVector<int, 4>, 2> OperandsDirVec;  // INTEL
       for (unsigned I = 0, E = PH->getNumIncomingValues(); I < E; ++I) {
-<<<<<<< HEAD
         SmallVector<int, 4> OpDirection(VL.size(), I); // INTEL
-=======
         if (!DT->isReachableFromEntry(PH->getIncomingBlock(I))) {
           ValueList Operands(VL.size(), PoisonValue::get(PH->getType()));
           TE->setOperand(I, Operands);
           OperandsVec.push_back(Operands);
+          OperandsDirVec.push_back(OpDirection); // INTEL
           continue;
         }
->>>>>>> f126e8ec
         ValueList Operands;
         // Prepare the operand vector.
         for (Value *V : VL)
