--- conflicted
+++ resolved
@@ -6219,7 +6219,6 @@
       }
       auto *MaskTy = FixedVectorType::get(Builder.getInt1Ty(), VL.size());
       int ScalarCost = VecTy->getNumElements() * ScalarEltCost;
-<<<<<<< HEAD
 #if INTEL_CUSTOMIZATION
       if (DoPSLP && PSLPAdjustCosts) {
         // Count the PSLP-emitted instructions and remove them from the
@@ -6237,13 +6236,9 @@
         assert(ScalarCost >= 0 && "Too much cost reduction");
       }
 #endif // INTEL_CUSTOMIZATION
-      int VecCost = TTI->getCmpSelInstrCost(E->getOpcode(), VecTy, MaskTy,
-                                            CostKind, VL0);
-=======
       int VecCost =
           TTI->getCmpSelInstrCost(E->getOpcode(), VecTy, MaskTy,
                                   CmpInst::BAD_ICMP_PREDICATE, CostKind, VL0);
->>>>>>> 73f01e3d
       // Check if it is possible and profitable to use min/max for selects in
       // VL.
       //
