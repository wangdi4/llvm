//===- SLPVectorizer.cpp - A bottom up SLP Vectorizer ---------------------===//
//
//                     The LLVM Compiler Infrastructure
//
// This file is distributed under the University of Illinois Open Source
// License. See LICENSE.TXT for details.
//
//===----------------------------------------------------------------------===//
//
// This pass implements the Bottom Up SLP vectorizer. It detects consecutive
// stores that can be put together into vector-stores. Next, it attempts to
// construct vectorizable tree using the use-def chains. If a profitable tree
// was found, the SLP vectorizer performs vectorization on the tree.
//
// The pass is inspired by the work described in the paper:
//  "Loop-Aware SLP in GCC" by Ira Rosen, Dorit Nuzman, Ayal Zaks.
//
//===----------------------------------------------------------------------===//

#include "llvm/Transforms/Vectorize/SLPVectorizer.h"
#include "llvm/ADT/ArrayRef.h"
#include "llvm/ADT/DenseMap.h"
#include "llvm/ADT/DenseSet.h"
#include "llvm/ADT/MapVector.h"
#include "llvm/ADT/None.h"
#include "llvm/ADT/Optional.h"
#include "llvm/ADT/PostOrderIterator.h"
#include "llvm/ADT/STLExtras.h"
#include "llvm/ADT/SetVector.h"
#include "llvm/ADT/SmallPtrSet.h"
#include "llvm/ADT/SmallSet.h"
#include "llvm/ADT/SmallVector.h"
#include "llvm/ADT/Statistic.h"
#include "llvm/ADT/iterator.h"
#include "llvm/ADT/iterator_range.h"
#include "llvm/Analysis/AliasAnalysis.h"
#include "llvm/Analysis/CodeMetrics.h"
#include "llvm/Analysis/DemandedBits.h"
#include "llvm/Analysis/GlobalsModRef.h"
#include "llvm/Analysis/LoopAccessAnalysis.h"
#include "llvm/Analysis/LoopInfo.h"
#include "llvm/Analysis/MemoryLocation.h"
#include "llvm/Analysis/OptimizationRemarkEmitter.h"
#include "llvm/Analysis/ScalarEvolution.h"
#include "llvm/Analysis/ScalarEvolutionExpressions.h"
#include "llvm/Analysis/TargetLibraryInfo.h"
#include "llvm/Analysis/TargetTransformInfo.h"
#include "llvm/Analysis/ValueTracking.h"
#include "llvm/Analysis/VectorUtils.h"
#include "llvm/IR/Attributes.h"
#include "llvm/IR/BasicBlock.h"
#include "llvm/IR/Constant.h"
#include "llvm/IR/Constants.h"
#include "llvm/IR/DataLayout.h"
#include "llvm/IR/DebugLoc.h"
#include "llvm/IR/DerivedTypes.h"
#include "llvm/IR/Dominators.h"
#include "llvm/IR/Function.h"
#include "llvm/IR/IRBuilder.h"
#include "llvm/IR/InstrTypes.h"
#include "llvm/IR/Instruction.h"
#include "llvm/IR/Instructions.h"
#include "llvm/IR/IntrinsicInst.h"
#include "llvm/IR/Intrinsics.h"
#include "llvm/IR/Module.h"
#include "llvm/IR/NoFolder.h"
#include "llvm/IR/Operator.h"
#include "llvm/IR/PassManager.h"
#include "llvm/IR/PatternMatch.h"
#include "llvm/IR/Type.h"
#include "llvm/IR/Use.h"
#include "llvm/IR/User.h"
#include "llvm/IR/Value.h"
#include "llvm/IR/ValueHandle.h"
#include "llvm/IR/Verifier.h"
#include "llvm/Pass.h"
#include "llvm/Support/Casting.h"
#include "llvm/Support/CommandLine.h"
#include "llvm/Support/Compiler.h"
#include "llvm/Support/DOTGraphTraits.h"
#include "llvm/Support/Debug.h"
#include "llvm/Support/ErrorHandling.h"
#include "llvm/Support/GraphWriter.h"
#include "llvm/Support/KnownBits.h"
#include "llvm/Support/MathExtras.h"
#include "llvm/Support/raw_ostream.h"
#include "llvm/Transforms/Utils/LoopUtils.h"
#include "llvm/Transforms/Vectorize.h"
#include <algorithm>
#include <cassert>
#include <cstdint>
#include <iterator>
#include <memory>
#include <set>
#include <string>
#include <tuple>
#include <utility>
#include <vector>

using namespace llvm;
using namespace llvm::PatternMatch;
using namespace slpvectorizer;

#define SV_NAME "slp-vectorizer"
#define DEBUG_TYPE "SLP"

STATISTIC(NumVectorInstructions, "Number of vector instructions generated");

static cl::opt<int>
    SLPCostThreshold("slp-threshold", cl::init(0), cl::Hidden,
                     cl::desc("Only vectorize if you gain more than this "
                              "number "));

#if INTEL_CUSTOMIZATION
// This is the Cost returned by getTreeCost() when the tree is tiny and
// non-vectorizable.
// FIXME: This is a hack because SLPCostThreshold is adjustable and if it gets a
// value higher than this, it can still trigger vectorization. This happens in
// SLPVectorizer lit tests such as call.ll.
#define FORBIDEN_TINY_TREE 666666
static cl::opt<bool> PSLPEnabled("pslp", cl::init(true), cl::Hidden,
                                 cl::desc("Enable Padded SLP"));

static cl::opt<bool>
    PSLPAdjustCosts("pslp-adjust-costs", cl::init(true), cl::Hidden,
                    cl::desc("Adjust scalar costs for Padded instructions"));

static cl::opt<bool> SmartDisableSplatReordering(
    "smart-disable-splat-reordering", cl::init(true), cl::Hidden,
    cl::desc("Be smart about splat operand reordering. Disable it from the "
             "beginning if we can prove we can't get a splat."));

// NOTE: This is a quick hack for following the best path (left or right branch)
// while buildTree_rec(). Ideally we would like to explore both orderings and
// select the best, but this could be computationally intensive.
// FIXME: This is causing SLPVectorizer/X86/extractelement.ll to fail.
static cl::opt<bool>
    BuildTreeOrderReverse("build-tree-order-reverse", cl::init(true),
                          cl::Hidden,
                          cl::desc("Reverse the order in which the operands "
                                   "are visited while building the tree"));
#endif // INTEL_CUSTOMIZATION

static cl::opt<bool>
ShouldVectorizeHor("slp-vectorize-hor", cl::init(true), cl::Hidden,
                   cl::desc("Attempt to vectorize horizontal reductions"));

static cl::opt<bool> ShouldStartVectorizeHorAtStore(
    "slp-vectorize-hor-store", cl::init(false), cl::Hidden,
    cl::desc(
        "Attempt to vectorize horizontal reductions feeding into a store"));

static cl::opt<int>
MaxVectorRegSizeOption("slp-max-reg-size", cl::init(128), cl::Hidden,
    cl::desc("Attempt to vectorize for this register size in bits"));

/// Limits the size of scheduling regions in a block.
/// It avoid long compile times for _very_ large blocks where vector
/// instructions are spread over a wide range.
/// This limit is way higher than needed by real-world functions.
static cl::opt<int>
ScheduleRegionSizeBudget("slp-schedule-budget", cl::init(100000), cl::Hidden,
    cl::desc("Limit the size of the SLP scheduling region per block"));

static cl::opt<int> MinVectorRegSizeOption(
    "slp-min-reg-size", cl::init(128), cl::Hidden,
    cl::desc("Attempt to vectorize for this register size in bits"));

static cl::opt<unsigned> RecursionMaxDepth(
    "slp-recursion-max-depth", cl::init(12), cl::Hidden,
    cl::desc("Limit the recursion depth when building a vectorizable tree"));

static cl::opt<unsigned> MinTreeSize(
    "slp-min-tree-size", cl::init(3), cl::Hidden,
    cl::desc("Only vectorize small trees if they are fully vectorizable"));

static cl::opt<bool>
    ViewSLPTree("view-slp-tree", cl::Hidden,
                cl::desc("Display the SLP trees with Graphviz"));

// Limit the number of alias checks. The limit is chosen so that
// it has no negative effect on the llvm benchmarks.
static const unsigned AliasedCheckLimit = 10;

// Another limit for the alias checks: The maximum distance between load/store
// instructions where alias checks are done.
// This limit is useful for very large basic blocks.
static const unsigned MaxMemDepDistance = 160;

/// If the ScheduleRegionSizeBudget is exhausted, we allow small scheduling
/// regions to be handled.
static const int MinScheduleRegionSize = 16;

/// Predicate for the element types that the SLP vectorizer supports.
///
/// The most important thing to filter here are types which are invalid in LLVM
/// vectors. We also filter target specific types which have absolutely no
/// meaningful vectorization path such as x86_fp80 and ppc_f128. This just
/// avoids spending time checking the cost model and realizing that they will
/// be inevitably scalarized.
static bool isValidElementType(Type *Ty) {
  return VectorType::isValidElementType(Ty) && !Ty->isX86_FP80Ty() &&
         !Ty->isPPC_FP128Ty();
}

/// \returns true if all of the instructions in \p VL are in the same block or
/// false otherwise.
static bool allSameBlock(ArrayRef<Value *> VL) {
  Instruction *I0 = dyn_cast<Instruction>(VL[0]);
  if (!I0)
    return false;
  BasicBlock *BB = I0->getParent();
  for (int i = 1, e = VL.size(); i < e; i++) {
    Instruction *I = dyn_cast<Instruction>(VL[i]);
    if (!I)
      return false;

    if (BB != I->getParent())
      return false;
  }
  return true;
}

/// \returns True if all of the values in \p VL are constants.
static bool allConstant(ArrayRef<Value *> VL) {
  for (Value *i : VL)
    if (!isa<Constant>(i))
      return false;
  return true;
}

/// \returns True if all of the values in \p VL are identical.
static bool isSplat(ArrayRef<Value *> VL) {
  for (unsigned i = 1, e = VL.size(); i < e; ++i)
    if (VL[i] != VL[0])
      return false;
  return true;
}

/// Checks if the vector of instructions can be represented as a shuffle, like:
/// %x0 = extractelement <4 x i8> %x, i32 0
/// %x3 = extractelement <4 x i8> %x, i32 3
/// %y1 = extractelement <4 x i8> %y, i32 1
/// %y2 = extractelement <4 x i8> %y, i32 2
/// %x0x0 = mul i8 %x0, %x0
/// %x3x3 = mul i8 %x3, %x3
/// %y1y1 = mul i8 %y1, %y1
/// %y2y2 = mul i8 %y2, %y2
/// %ins1 = insertelement <4 x i8> undef, i8 %x0x0, i32 0
/// %ins2 = insertelement <4 x i8> %ins1, i8 %x3x3, i32 1
/// %ins3 = insertelement <4 x i8> %ins2, i8 %y1y1, i32 2
/// %ins4 = insertelement <4 x i8> %ins3, i8 %y2y2, i32 3
/// ret <4 x i8> %ins4
/// can be transformed into:
/// %1 = shufflevector <4 x i8> %x, <4 x i8> %y, <4 x i32> <i32 0, i32 3, i32 5,
///                                                         i32 6>
/// %2 = mul <4 x i8> %1, %1
/// ret <4 x i8> %2
/// We convert this initially to something like:
/// %x0 = extractelement <4 x i8> %x, i32 0
/// %x3 = extractelement <4 x i8> %x, i32 3
/// %y1 = extractelement <4 x i8> %y, i32 1
/// %y2 = extractelement <4 x i8> %y, i32 2
/// %1 = insertelement <4 x i8> undef, i8 %x0, i32 0
/// %2 = insertelement <4 x i8> %1, i8 %x3, i32 1
/// %3 = insertelement <4 x i8> %2, i8 %y1, i32 2
/// %4 = insertelement <4 x i8> %3, i8 %y2, i32 3
/// %5 = mul <4 x i8> %4, %4
/// %6 = extractelement <4 x i8> %5, i32 0
/// %ins1 = insertelement <4 x i8> undef, i8 %6, i32 0
/// %7 = extractelement <4 x i8> %5, i32 1
/// %ins2 = insertelement <4 x i8> %ins1, i8 %7, i32 1
/// %8 = extractelement <4 x i8> %5, i32 2
/// %ins3 = insertelement <4 x i8> %ins2, i8 %8, i32 2
/// %9 = extractelement <4 x i8> %5, i32 3
/// %ins4 = insertelement <4 x i8> %ins3, i8 %9, i32 3
/// ret <4 x i8> %ins4
/// InstCombiner transforms this into a shuffle and vector mul
/// TODO: Can we split off and reuse the shuffle mask detection from
/// TargetTransformInfo::getInstructionThroughput?
static Optional<TargetTransformInfo::ShuffleKind>
isShuffle(ArrayRef<Value *> VL) {
  auto *EI0 = cast<ExtractElementInst>(VL[0]);
  unsigned Size = EI0->getVectorOperandType()->getVectorNumElements();
  Value *Vec1 = nullptr;
  Value *Vec2 = nullptr;
  enum ShuffleMode { Unknown, Select, Permute };
  ShuffleMode CommonShuffleMode = Unknown;
  for (unsigned I = 0, E = VL.size(); I < E; ++I) {
    auto *EI = cast<ExtractElementInst>(VL[I]);
    auto *Vec = EI->getVectorOperand();
    // All vector operands must have the same number of vector elements.
    if (Vec->getType()->getVectorNumElements() != Size)
      return None;
    auto *Idx = dyn_cast<ConstantInt>(EI->getIndexOperand());
    if (!Idx)
      return None;
    // Undefined behavior if Idx is negative or >= Size.
    if (Idx->getValue().uge(Size))
      continue;
    unsigned IntIdx = Idx->getValue().getZExtValue();
    // We can extractelement from undef vector.
    if (isa<UndefValue>(Vec))
      continue;
    // For correct shuffling we have to have at most 2 different vector operands
    // in all extractelement instructions.
    if (!Vec1 || Vec1 == Vec)
      Vec1 = Vec;
    else if (!Vec2 || Vec2 == Vec)
      Vec2 = Vec;
    else
      return None;
    if (CommonShuffleMode == Permute)
      continue;
    // If the extract index is not the same as the operation number, it is a
    // permutation.
    if (IntIdx != I) {
      CommonShuffleMode = Permute;
      continue;
    }
    CommonShuffleMode = Select;
  }
  // If we're not crossing lanes in different vectors, consider it as blending.
  if (CommonShuffleMode == Select && Vec2)
    return TargetTransformInfo::SK_Select;
  // If Vec2 was never used, we have a permutation of a single vector, otherwise
  // we have permutation of 2 vectors.
  return Vec2 ? TargetTransformInfo::SK_PermuteTwoSrc
              : TargetTransformInfo::SK_PermuteSingleSrc;
}

///\returns Opcode that can be clubbed with \p Op to create an alternate
/// sequence which can later be merged as a ShuffleVector instruction.
static unsigned getAltOpcode(unsigned Op) {
  switch (Op) {
  case Instruction::FAdd:
    return Instruction::FSub;
  case Instruction::FSub:
    return Instruction::FAdd;
  case Instruction::Add:
    return Instruction::Sub;
  case Instruction::Sub:
    return Instruction::Add;
  default:
    return 0;
  }
}

static bool sameOpcodeOrAlt(unsigned Opcode, unsigned AltOpcode,
                            unsigned CheckedOpcode) {
  return Opcode == CheckedOpcode || AltOpcode == CheckedOpcode;
}

namespace {

/// Main data required for vectorization of instructions.
struct InstructionsState {
  /// The very first instruction in the list with the main opcode.
  Value *OpValue = nullptr;

  /// The main/alternate opcodes for the list of instructions.
  unsigned Opcode = 0;
  unsigned AltOpcode = 0;

  /// Some of the instructions in the list have alternate opcodes.
  bool isAltShuffle() const { return Opcode != AltOpcode; }

#if INTEL_CUSTOMIZATION
  /// This VL is a candidate for PSLP.
  bool IsPSLPCandidate = false;
#endif // INTEL_CUSTOMIZATION
  InstructionsState() = default;
<<<<<<< HEAD
#if INTEL_CUSTOMIZATION
  InstructionsState(Value *OpValue, unsigned Opcode, bool IsAltShuffle,
                    bool IsPSLPCandidate)
      : OpValue(OpValue), Opcode(Opcode), IsAltShuffle(IsAltShuffle),
        IsPSLPCandidate(IsPSLPCandidate) {}
#endif // INTEL_CUSTOMIZATION
=======
  InstructionsState(Value *OpValue, unsigned Opcode, unsigned AltOpcode)
      : OpValue(OpValue), Opcode(Opcode), AltOpcode(AltOpcode) {}
>>>>>>> 20279dc0
};

} // end anonymous namespace

<<<<<<< HEAD
#if !INTEL_CUSTOMIZATION
// We need to make this routine a member function and because of that it has to
// be moved down. Strictly speaking it's not a pure deletion but looks pretty
// much like that.
=======
/// Chooses the correct key for scheduling data. If \p Op has the same (or
/// alternate) opcode as \p OpValue, the key is \p Op. Otherwise the key is \p
/// OpValue.
static Value *isOneOf(Value *OpValue, Value *Op) {
  auto *I = dyn_cast<Instruction>(Op);
  if (!I)
    return OpValue;
  auto *OpInst = cast<Instruction>(OpValue);
  unsigned OpInstOpcode = OpInst->getOpcode();
  unsigned IOpcode = I->getOpcode();
  if (sameOpcodeOrAlt(OpInstOpcode, getAltOpcode(OpInstOpcode), IOpcode))
    return Op;
  return OpValue;
}
>>>>>>> 20279dc0

/// \returns analysis of the Instructions in \p VL described in
/// InstructionsState, the Opcode that we suppose the whole list
/// could be vectorized even if its structure is diverse.
static InstructionsState getSameOpcode(ArrayRef<Value *> VL) {
  // Make sure these are all Instructions.
  if (llvm::any_of(VL, [](Value *V) { return !isa<Instruction>(V); }))
    return InstructionsState(VL[0], 0, 0);

  unsigned Opcode = cast<Instruction>(VL[0])->getOpcode();
  unsigned AltOpcode = Opcode;
  bool HasAltOpcodes = llvm::any_of(VL, [Opcode](Value *V) {
    return Opcode != cast<Instruction>(V)->getOpcode();
  });

  // Check for an alternate opcode pattern.
  if (HasAltOpcodes) {
    AltOpcode = getAltOpcode(Opcode);
    for (int Cnt = 0, E = VL.size(); Cnt < E; Cnt++) {
      unsigned InstOpcode = cast<Instruction>(VL[Cnt])->getOpcode();
      if (!sameOpcodeOrAlt(Opcode, AltOpcode, InstOpcode))
        return InstructionsState(VL[0], 0, 0);
    }
  }

  return InstructionsState(VL[0], Opcode, AltOpcode);
}
#endif // INTEL_CUSTOMIZATION

/// \returns true if all of the values in \p VL have the same type or false
/// otherwise.
static bool allSameType(ArrayRef<Value *> VL) {
  Type *Ty = VL[0]->getType();
  for (int i = 1, e = VL.size(); i < e; i++)
    if (VL[i]->getType() != Ty)
      return false;

  return true;
}

/// \returns True if Extract{Value,Element} instruction extracts element Idx.
static Optional<unsigned> getExtractIndex(Instruction *E) {
  unsigned Opcode = E->getOpcode();
  assert((Opcode == Instruction::ExtractElement ||
          Opcode == Instruction::ExtractValue) &&
         "Expected extractelement or extractvalue instruction.");
  if (Opcode == Instruction::ExtractElement) {
    auto *CI = dyn_cast<ConstantInt>(E->getOperand(1));
    if (!CI)
      return None;
    return CI->getZExtValue();
  }
  ExtractValueInst *EI = cast<ExtractValueInst>(E);
  if (EI->getNumIndices() != 1)
    return None;
  return *EI->idx_begin();
}

/// \returns True if in-tree use also needs extract. This refers to
/// possible scalar operand in vectorized instruction.
static bool InTreeUserNeedToExtract(Value *Scalar, Instruction *UserInst,
                                    TargetLibraryInfo *TLI) {
  unsigned Opcode = UserInst->getOpcode();
  switch (Opcode) {
  case Instruction::Load: {
    LoadInst *LI = cast<LoadInst>(UserInst);
    return (LI->getPointerOperand() == Scalar);
  }
  case Instruction::Store: {
    StoreInst *SI = cast<StoreInst>(UserInst);
    return (SI->getPointerOperand() == Scalar);
  }
  case Instruction::Call: {
    CallInst *CI = cast<CallInst>(UserInst);
    Intrinsic::ID ID = getVectorIntrinsicIDForCall(CI, TLI);
    if (hasVectorInstrinsicScalarOpd(ID, 1)) {
      return (CI->getArgOperand(1) == Scalar);
    }
    LLVM_FALLTHROUGH;
  }
  default:
    return false;
  }
}

/// \returns the AA location that is being access by the instruction.
static MemoryLocation getLocation(Instruction *I, AliasAnalysis *AA) {
  if (StoreInst *SI = dyn_cast<StoreInst>(I))
    return MemoryLocation::get(SI);
  if (LoadInst *LI = dyn_cast<LoadInst>(I))
    return MemoryLocation::get(LI);
  return MemoryLocation();
}

/// \returns True if the instruction is not a volatile or atomic load/store.
static bool isSimple(Instruction *I) {
  if (LoadInst *LI = dyn_cast<LoadInst>(I))
    return LI->isSimple();
  if (StoreInst *SI = dyn_cast<StoreInst>(I))
    return SI->isSimple();
  if (MemIntrinsic *MI = dyn_cast<MemIntrinsic>(I))
    return !MI->isVolatile();
  return true;
}

namespace llvm {

namespace slpvectorizer {

/// Bottom Up SLP Vectorizer.
class BoUpSLP {
public:
  using ValueList = SmallVector<Value *, 8>;
  using InstrList = SmallVector<Instruction *, 16>;
  using ValueSet = SmallPtrSet<Value *, 16>;
  using StoreList = SmallVector<StoreInst *, 8>;
  using ExtraValueToDebugLocsMap =
      MapVector<Value *, SmallVector<Instruction *, 2>>;
#if INTEL_CUSTOMIZATION
  using ValuePair = std::pair<Value *, Value *>;
#endif // INTEL_CUSTOMIZATION

  BoUpSLP(Function *Func, ScalarEvolution *Se, TargetTransformInfo *Tti,
          TargetLibraryInfo *TLi, AliasAnalysis *Aa, LoopInfo *Li,
          DominatorTree *Dt, AssumptionCache *AC, DemandedBits *DB,
          const DataLayout *DL, OptimizationRemarkEmitter *ORE)
      : F(Func), SE(Se), TTI(Tti), TLI(TLi), AA(Aa), LI(Li), DT(Dt), AC(AC),
        DB(DB), DL(DL), ORE(ORE), Builder(Se->getContext()) {
    CodeMetrics::collectEphemeralValues(F, AC, EphValues);
    // Use the vector register size specified by the target unless overridden
    // by a command-line option.
    // TODO: It would be better to limit the vectorization factor based on
    //       data type rather than just register size. For example, x86 AVX has
    //       256-bit registers, but it does not support integer operations
    //       at that width (that requires AVX2).
    if (MaxVectorRegSizeOption.getNumOccurrences())
      MaxVecRegSize = MaxVectorRegSizeOption;
    else
      MaxVecRegSize = TTI->getRegisterBitWidth(true);

    if (MinVectorRegSizeOption.getNumOccurrences())
      MinVecRegSize = MinVectorRegSizeOption;
    else
      MinVecRegSize = TTI->getMinVectorRegisterBitWidth();
  }

#if INTEL_CUSTOMIZATION
  ~BoUpSLP() {
    if (PSLPEnabled) {
      assert(PaddedInstrsEmittedByPSLP.empty() &&
          SelectsEmittedByPSLP.empty() && "Should have been cleaned up!!!");
    }
  }
#endif // INTEL_CUSTOMIZATION

  /// Vectorize the tree that starts with the elements in \p VL.
  /// Returns the vectorized root.
  Value *vectorizeTree();

  /// Vectorize the tree but with the list of externally used values \p
  /// ExternallyUsedValues. Values in this MapVector can be replaced but the
  /// generated extractvalue instructions.
  Value *vectorizeTree(ExtraValueToDebugLocsMap &ExternallyUsedValues);

  /// \returns the cost incurred by unwanted spills and fills, caused by
  /// holding live values over call sites.
  int getSpillCost();

  /// \returns the vectorization cost of the subtree that starts at \p VL.
  /// A negative number means that this is profitable.
  int getTreeCost();

#if INTEL_CUSTOMIZATION
  /// Initializations for PSLP.
  void PSLPInit(void);

  /// PSLP succeeded. Perform some cleanup.
  void PSLPSuccessCleanup();

  /// Remove all scalar instructions emitted by PSLP.
  void PSLPFailureCleanup();
#endif // INTEL_CUSTOMIZATION

  /// Construct a vectorizable tree that starts at \p Roots, ignoring users for
  /// the purpose of scheduling and extraction in the \p UserIgnoreLst.
  void buildTree(ArrayRef<Value *> Roots,
                 ArrayRef<Value *> UserIgnoreLst = None);

  /// Construct a vectorizable tree that starts at \p Roots, ignoring users for
  /// the purpose of scheduling and extraction in the \p UserIgnoreLst taking
  /// into account (anf updating it, if required) list of externally used
  /// values stored in \p ExternallyUsedValues.
  void buildTree(ArrayRef<Value *> Roots,
                 ExtraValueToDebugLocsMap &ExternallyUsedValues,
                 ArrayRef<Value *> UserIgnoreLst = None);

  /// Clear the internal data structures that are created by 'buildTree'.
  void deleteTree() {
    VectorizableTree.clear();
    ScalarToTreeEntry.clear();
    MustGather.clear();
    ExternalUses.clear();
    NumOpsWantToKeepOrder.clear();
    NumOpsWantToKeepOriginalOrder = 0;
    for (auto &Iter : BlocksSchedules) {
      BlockScheduling *BS = Iter.second.get();
      BS->clear();
    }
    MinBWs.clear();
  }

  unsigned getTreeSize() const { return VectorizableTree.size(); }

  /// Perform LICM and CSE on the newly generated gather sequences.
  void optimizeGatherSequence();

  /// \returns The best order of instructions for vectorization.
  Optional<ArrayRef<unsigned>> bestOrder() const {
    auto I = std::max_element(
        NumOpsWantToKeepOrder.begin(), NumOpsWantToKeepOrder.end(),
        [](const decltype(NumOpsWantToKeepOrder)::value_type &D1,
           const decltype(NumOpsWantToKeepOrder)::value_type &D2) {
          return D1.second < D2.second;
        });
    if (I == NumOpsWantToKeepOrder.end() ||
        I->getSecond() <= NumOpsWantToKeepOriginalOrder)
      return None;

    return makeArrayRef(I->getFirst());
  }

  /// \return The vector element size in bits to use when vectorizing the
  /// expression tree ending at \p V. If V is a store, the size is the width of
  /// the stored value. Otherwise, the size is the width of the largest loaded
  /// value reaching V. This method is used by the vectorizer to calculate
  /// vectorization factors.
  unsigned getVectorElementSize(Value *V);

  /// Compute the minimum type sizes required to represent the entries in a
  /// vectorizable tree.
  void computeMinimumValueSizes();

  // \returns maximum vector register size as set by TTI or overridden by cl::opt.
  unsigned getMaxVecRegSize() const {
    return MaxVecRegSize;
  }

  // \returns minimum vector register size as set by cl::opt.
  unsigned getMinVecRegSize() const {
    return MinVecRegSize;
  }

  /// Check if ArrayType or StructType is isomorphic to some VectorType.
  ///
  /// \returns number of elements in vector if isomorphism exists, 0 otherwise.
  unsigned canMapToVector(Type *T, const DataLayout &DL) const;

  /// \returns True if the VectorizableTree is both tiny and not fully
  /// vectorizable. We do not vectorize such trees.
  bool isTreeTinyAndNotFullyVectorizable();

  OptimizationRemarkEmitter *getORE() { return ORE; }

private:
  struct TreeEntry;

#if INTEL_CUSTOMIZATION
  // TODO: Should not be public.
public:
  /// This is set to TRUE by SLP if it encounters PSLP opportunities.
  bool FoundPSLPCandidate = false;
  /// If Enabled PSLP will kick in for the current tree.
  bool DoPSLP = false;
private:
  /// Contains the padded instructions emitted by PSLP, that should be removed
  /// if PSLP fails (not the selects).
  std::set<Instruction *> PaddedInstrsEmittedByPSLP;
  /// Contains the selects emitted by PSLP to select between the original code
  /// and the padded code.
  std::set<SelectInst *> SelectsEmittedByPSLP;

  /// \returns analysis of the Instructions in \p VL described in
  /// InstructionsState, the Opcode that we suppose the whole list
  /// could be vectorized even if its structure is diverse.
  InstructionsState getSameOpcode(ArrayRef<Value *> VL) const;

  /// Fills in OpcodesSet with all opcodes found in VL.
  void getOpcodes(ArrayRef<Value *> VL, std::set<unsigned> &OpcodesSet) const;

  /// Code generation for PSLP blending instructions.
  void generatePSLPCode(SmallVectorImpl<Value *> &VL);

  /// \returns the Number of different opcodes in VL[].
  int getNumOpcodes(ArrayRef<Value *> VL) const;

  /// \returns true if it is legal to turn on PSLP for VL.
  bool isLegalToPSLP(ArrayRef<Value *> VL) const;
#endif // INTEL_CUSTOMIZATION

  /// Checks if all users of \p I are the part of the vectorization tree.
  bool areAllUsersVectorized(Instruction *I) const;

  /// \returns the cost of the vectorizable entry.
  int getEntryCost(TreeEntry *E);

  /// This is the recursive part of buildTree.
  void buildTree_rec(ArrayRef<Value *> Roots, unsigned Depth, int);

  /// \returns true if the ExtractElement/ExtractValue instructions in \p VL can
  /// be vectorized to use the original vector (or aggregate "bitcast" to a
  /// vector) and sets \p CurrentOrder to the identity permutation; otherwise
  /// returns false, setting \p CurrentOrder to either an empty vector or a
  /// non-identity permutation that allows to reuse extract instructions.
  bool canReuseExtract(ArrayRef<Value *> VL, Value *OpValue,
                       SmallVectorImpl<unsigned> &CurrentOrder) const;

  /// Vectorize a single entry in the tree.
  Value *vectorizeTree(TreeEntry *E);

  /// Vectorize a single entry in the tree, starting in \p VL.
  Value *vectorizeTree(ArrayRef<Value *> VL);

  /// \returns the scalarization cost for this type. Scalarization in this
  /// context means the creation of vectors from a group of scalars.
  int getGatherCost(Type *Ty, const DenseSet<unsigned> &ShuffledIndices);

  /// \returns the scalarization cost for this list of values. Assuming that
  /// this subtree gets vectorized, we may need to extract the values from the
  /// roots. This method calculates the cost of extracting the values.
  int getGatherCost(ArrayRef<Value *> VL);

  /// Set the Builder insert point to one after the last instruction in
  /// the bundle
  void setInsertPointAfterBundle(ArrayRef<Value *> VL, Value *OpValue);

  /// \returns a vector from a collection of scalars in \p VL.
  Value *Gather(ArrayRef<Value *> VL, VectorType *Ty);

  /// \returns whether the VectorizableTree is fully vectorizable and will
  /// be beneficial even the tree height is tiny.
  bool isFullyVectorizableTinyTree();

  /// \reorder commutative operands in alt shuffle if they result in
  ///  vectorized code.
  void reorderAltShuffleOperands(unsigned Opcode, unsigned AltOpcode,
                                 ArrayRef<Value *> VL,
                                 SmallVectorImpl<Value *> &Left,
                                 SmallVectorImpl<Value *> &Right);

  /// \reorder commutative operands to get better probability of
  /// generating vectorized code.
  void reorderInputsAccordingToOpcode(unsigned Opcode, ArrayRef<Value *> VL,
                                      SmallVectorImpl<Value *> &Left,
                                      SmallVectorImpl<Value *> &Right);
  struct TreeEntry {
    TreeEntry(std::vector<TreeEntry> &Container) : Container(Container) {}

    /// \returns true if the scalars in VL are equal to this entry.
    bool isSame(ArrayRef<Value *> VL) const {
      if (VL.size() == Scalars.size())
        return std::equal(VL.begin(), VL.end(), Scalars.begin());
      return VL.size() == ReuseShuffleIndices.size() &&
             std::equal(
                 VL.begin(), VL.end(), ReuseShuffleIndices.begin(),
                 [this](Value *V, unsigned Idx) { return V == Scalars[Idx]; });
    }

    /// A vector of scalars.
    ValueList Scalars;

    /// The Scalars are vectorized into this value. It is initialized to Null.
    Value *VectorizedValue = nullptr;

    /// Do we need to gather this sequence ?
    bool NeedToGather = false;

    /// Does this sequence require some shuffling?
    SmallVector<unsigned, 4> ReuseShuffleIndices;

    /// Does this entry require reordering?
    ArrayRef<unsigned> ReorderIndices;

    /// Points back to the VectorizableTree.
    ///
    /// Only used for Graphviz right now.  Unfortunately GraphTrait::NodeRef has
    /// to be a pointer and needs to be able to initialize the child iterator.
    /// Thus we need a reference back to the container to translate the indices
    /// to entries.
    std::vector<TreeEntry> &Container;

    /// The TreeEntry index containing the user of this entry.  We can actually
    /// have multiple users so the data structure is not truly a tree.
    SmallVector<int, 1> UserTreeIndices;

#if INTEL_CUSTOMIZATION
    /// The tree index of this entry
    int idx;

    /// The vectorization cost.
    int cost = 0;

    /// Debug print of the TreeEntry.
    void dump(void) {
      dbgs() << idx << ".\n";
      dbgs() << "Scalars: \n";
      for (Value *V : Scalars)
        dbgs() << "    " << *V << " " << V << "\n";
      dbgs() << "NeedToGather: " << NeedToGather << "\n";
      dbgs() << "VectorizedValue:\n";
      if (VectorizedValue)
        dbgs() << *VectorizedValue;
      else
        dbgs() << "NULL";
      dbgs() << "\n";
      dbgs() << "UserTreeIndices: ";
      for (int uidx : UserTreeIndices)
        dbgs() << uidx << ", ";
      dbgs() << "\n";
      dbgs() << "Cost: " << cost << "\n";
      dbgs() << "\n";
    }
#endif // INTEL_CUSTOMIZATION
  };

  /// Create a new VectorizableTree entry.
  void newTreeEntry(ArrayRef<Value *> VL, bool Vectorized, int &UserTreeIdx,
                    ArrayRef<unsigned> ReuseShuffleIndices = None,
                    ArrayRef<unsigned> ReorderIndices = None) {
    VectorizableTree.emplace_back(VectorizableTree);
    int idx = VectorizableTree.size() - 1;
    TreeEntry *Last = &VectorizableTree[idx];
#if INTEL_CUSTOMIZATION
    Last->idx = idx;
#endif // INTEL_CUSTOMIZATION
    Last->Scalars.insert(Last->Scalars.begin(), VL.begin(), VL.end());
    Last->NeedToGather = !Vectorized;
    Last->ReuseShuffleIndices.append(ReuseShuffleIndices.begin(),
                                     ReuseShuffleIndices.end());
    Last->ReorderIndices = ReorderIndices;
    if (Vectorized) {
      for (int i = 0, e = VL.size(); i != e; ++i) {
        assert(!getTreeEntry(VL[i]) && "Scalar already in tree!");
        ScalarToTreeEntry[VL[i]] = idx;
      }
    } else {
      MustGather.insert(VL.begin(), VL.end());
    }

    if (UserTreeIdx >= 0)
      Last->UserTreeIndices.push_back(UserTreeIdx);
    UserTreeIdx = idx;
  }

  /// -- Vectorization State --
  /// Holds all of the tree entries.
  std::vector<TreeEntry> VectorizableTree;
#if INTEL_CUSTOMIZATION
  /// Debug print of the VectorizableTree[]
  void dumpVectorizableTree(void);
#endif // INTEL_CUSTOMIZATION

  TreeEntry *getTreeEntry(Value *V) {
    auto I = ScalarToTreeEntry.find(V);
    if (I != ScalarToTreeEntry.end())
      return &VectorizableTree[I->second];
    return nullptr;
  }

  /// Maps a specific scalar to its tree entry.
  SmallDenseMap<Value*, int> ScalarToTreeEntry;

  /// A list of scalars that we found that we need to keep as scalars.
  ValueSet MustGather;

  /// This POD struct describes one external user in the vectorized tree.
  struct ExternalUser {
    ExternalUser(Value *S, llvm::User *U, int L)
        : Scalar(S), User(U), Lane(L) {}

    // Which scalar in our function.
    Value *Scalar;

    // Which user that uses the scalar.
    llvm::User *User;

    // Which lane does the scalar belong to.
    int Lane;
  };
  using UserList = SmallVector<ExternalUser, 16>;

  /// Checks if two instructions may access the same memory.
  ///
  /// \p Loc1 is the location of \p Inst1. It is passed explicitly because it
  /// is invariant in the calling loop.
  bool isAliased(const MemoryLocation &Loc1, Instruction *Inst1,
                 Instruction *Inst2) {
    // First check if the result is already in the cache.
    AliasCacheKey key = std::make_pair(Inst1, Inst2);
    Optional<bool> &result = AliasCache[key];
    if (result.hasValue()) {
      return result.getValue();
    }
    MemoryLocation Loc2 = getLocation(Inst2, AA);
    bool aliased = true;
    if (Loc1.Ptr && Loc2.Ptr && isSimple(Inst1) && isSimple(Inst2)) {
      // Do the alias check.
      aliased = AA->alias(Loc1, Loc2);
    }
    // Store the result in the cache.
    result = aliased;
    return aliased;
  }

  using AliasCacheKey = std::pair<Instruction *, Instruction *>;

  /// Cache for alias results.
  /// TODO: consider moving this to the AliasAnalysis itself.
  DenseMap<AliasCacheKey, Optional<bool>> AliasCache;

  /// Removes an instruction from its block and eventually deletes it.
  /// It's like Instruction::eraseFromParent() except that the actual deletion
  /// is delayed until BoUpSLP is destructed.
  /// This is required to ensure that there are no incorrect collisions in the
  /// AliasCache, which can happen if a new instruction is allocated at the
  /// same address as a previously deleted instruction.
  void eraseInstruction(Instruction *I) {
    I->removeFromParent();
    I->dropAllReferences();
    DeletedInstructions.emplace_back(I);
  }

  /// Temporary store for deleted instructions. Instructions will be deleted
  /// eventually when the BoUpSLP is destructed.
  SmallVector<unique_value, 8> DeletedInstructions;

  /// A list of values that need to extracted out of the tree.
  /// This list holds pairs of (Internal Scalar : External User). External User
  /// can be nullptr, it means that this Internal Scalar will be used later,
  /// after vectorization.
  UserList ExternalUses;

  /// Values used only by @llvm.assume calls.
  SmallPtrSet<const Value *, 32> EphValues;

  /// Holds all of the instructions that we gathered.
  SetVector<Instruction *> GatherSeq;

  /// A list of blocks that we are going to CSE.
  SetVector<BasicBlock *> CSEBlocks;

  /// Contains all scheduling relevant data for an instruction.
  /// A ScheduleData either represents a single instruction or a member of an
  /// instruction bundle (= a group of instructions which is combined into a
  /// vector instruction).
  struct ScheduleData {
    // The initial value for the dependency counters. It means that the
    // dependencies are not calculated yet.
    enum { InvalidDeps = -1 };

    ScheduleData() = default;

    void init(int BlockSchedulingRegionID, Value *OpVal) {
      FirstInBundle = this;
      NextInBundle = nullptr;
      NextLoadStore = nullptr;
      IsScheduled = false;
      SchedulingRegionID = BlockSchedulingRegionID;
      UnscheduledDepsInBundle = UnscheduledDeps;
      clearDependencies();
      OpValue = OpVal;
    }

    /// Returns true if the dependency information has been calculated.
    bool hasValidDependencies() const { return Dependencies != InvalidDeps; }

    /// Returns true for single instructions and for bundle representatives
    /// (= the head of a bundle).
    bool isSchedulingEntity() const { return FirstInBundle == this; }

    /// Returns true if it represents an instruction bundle and not only a
    /// single instruction.
    bool isPartOfBundle() const {
      return NextInBundle != nullptr || FirstInBundle != this;
    }

    /// Returns true if it is ready for scheduling, i.e. it has no more
    /// unscheduled depending instructions/bundles.
    bool isReady() const {
      assert(isSchedulingEntity() &&
             "can't consider non-scheduling entity for ready list");
      return UnscheduledDepsInBundle == 0 && !IsScheduled;
    }

    /// Modifies the number of unscheduled dependencies, also updating it for
    /// the whole bundle.
    int incrementUnscheduledDeps(int Incr) {
      UnscheduledDeps += Incr;
      return FirstInBundle->UnscheduledDepsInBundle += Incr;
    }

    /// Sets the number of unscheduled dependencies to the number of
    /// dependencies.
    void resetUnscheduledDeps() {
      incrementUnscheduledDeps(Dependencies - UnscheduledDeps);
    }

    /// Clears all dependency information.
    void clearDependencies() {
      Dependencies = InvalidDeps;
      resetUnscheduledDeps();
      MemoryDependencies.clear();
    }

    void dump(raw_ostream &os) const {
      if (!isSchedulingEntity()) {
        os << "/ " << *Inst;
      } else if (NextInBundle) {
        os << '[' << *Inst;
        ScheduleData *SD = NextInBundle;
        while (SD) {
          os << ';' << *SD->Inst;
          SD = SD->NextInBundle;
        }
        os << ']';
      } else {
        os << *Inst;
      }
    }

    Instruction *Inst = nullptr;

    /// Points to the head in an instruction bundle (and always to this for
    /// single instructions).
    ScheduleData *FirstInBundle = nullptr;

    /// Single linked list of all instructions in a bundle. Null if it is a
    /// single instruction.
    ScheduleData *NextInBundle = nullptr;

    /// Single linked list of all memory instructions (e.g. load, store, call)
    /// in the block - until the end of the scheduling region.
    ScheduleData *NextLoadStore = nullptr;

    /// The dependent memory instructions.
    /// This list is derived on demand in calculateDependencies().
    SmallVector<ScheduleData *, 4> MemoryDependencies;

    /// This ScheduleData is in the current scheduling region if this matches
    /// the current SchedulingRegionID of BlockScheduling.
    int SchedulingRegionID = 0;

    /// Used for getting a "good" final ordering of instructions.
    int SchedulingPriority = 0;

    /// The number of dependencies. Constitutes of the number of users of the
    /// instruction plus the number of dependent memory instructions (if any).
    /// This value is calculated on demand.
    /// If InvalidDeps, the number of dependencies is not calculated yet.
    int Dependencies = InvalidDeps;

    /// The number of dependencies minus the number of dependencies of scheduled
    /// instructions. As soon as this is zero, the instruction/bundle gets ready
    /// for scheduling.
    /// Note that this is negative as long as Dependencies is not calculated.
    int UnscheduledDeps = InvalidDeps;

    /// The sum of UnscheduledDeps in a bundle. Equals to UnscheduledDeps for
    /// single instructions.
    int UnscheduledDepsInBundle = InvalidDeps;

    /// True if this instruction is scheduled (or considered as scheduled in the
    /// dry-run).
    bool IsScheduled = false;

    /// Opcode of the current instruction in the schedule data.
    Value *OpValue = nullptr;
  };

#ifndef NDEBUG
  friend inline raw_ostream &operator<<(raw_ostream &os,
                                        const BoUpSLP::ScheduleData &SD) {
    SD.dump(os);
    return os;
  }
#endif

  friend struct GraphTraits<BoUpSLP *>;
  friend struct DOTGraphTraits<BoUpSLP *>;

  /// Contains all scheduling data for a basic block.
  struct BlockScheduling {
    BlockScheduling(BasicBlock *BB)
        : BB(BB), ChunkSize(BB->size()), ChunkPos(ChunkSize) {}

    void clear() {
      ReadyInsts.clear();
      ScheduleStart = nullptr;
      ScheduleEnd = nullptr;
      FirstLoadStoreInRegion = nullptr;
      LastLoadStoreInRegion = nullptr;

      // Reduce the maximum schedule region size by the size of the
      // previous scheduling run.
      ScheduleRegionSizeLimit -= ScheduleRegionSize;
      if (ScheduleRegionSizeLimit < MinScheduleRegionSize)
        ScheduleRegionSizeLimit = MinScheduleRegionSize;
      ScheduleRegionSize = 0;

      // Make a new scheduling region, i.e. all existing ScheduleData is not
      // in the new region yet.
      ++SchedulingRegionID;
    }

#if INTEL_CUSTOMIZATION
    // Clear the scheduler's state.
    void deepClear() {
      ScheduleDataChunks.clear();
      ChunkSize = BB->size();
      ChunkPos = ChunkSize;
      ScheduleDataMap.clear();
      ReadyInsts.clear();
      ScheduleStart = nullptr;
      ScheduleEnd = nullptr;
      FirstLoadStoreInRegion = nullptr;
      LastLoadStoreInRegion = nullptr;
      ScheduleRegionSize = 0;
      ScheduleRegionSizeLimit = ScheduleRegionSizeBudget;
    }
#endif // INTEL_CUSTOMIZATION

    ScheduleData *getScheduleData(Value *V) {
      ScheduleData *SD = ScheduleDataMap[V];
      if (SD && SD->SchedulingRegionID == SchedulingRegionID)
        return SD;
      return nullptr;
    }

    ScheduleData *getScheduleData(Value *V, Value *Key) {
      if (V == Key)
        return getScheduleData(V);
      auto I = ExtraScheduleDataMap.find(V);
      if (I != ExtraScheduleDataMap.end()) {
        ScheduleData *SD = I->second[Key];
        if (SD && SD->SchedulingRegionID == SchedulingRegionID)
          return SD;
      }
      return nullptr;
    }

    bool isInSchedulingRegion(ScheduleData *SD) {
      return SD->SchedulingRegionID == SchedulingRegionID;
    }

    /// Marks an instruction as scheduled and puts all dependent ready
    /// instructions into the ready-list.
    template <typename ReadyListType>
    void schedule(ScheduleData *SD, ReadyListType &ReadyList) {
      SD->IsScheduled = true;
      LLVM_DEBUG(dbgs() << "SLP:   schedule " << *SD << "\n");

      ScheduleData *BundleMember = SD;
      while (BundleMember) {
        if (BundleMember->Inst != BundleMember->OpValue) {
          BundleMember = BundleMember->NextInBundle;
          continue;
        }
        // Handle the def-use chain dependencies.
        for (Use &U : BundleMember->Inst->operands()) {
          auto *I = dyn_cast<Instruction>(U.get());
          if (!I)
            continue;
          doForAllOpcodes(I, [&ReadyList](ScheduleData *OpDef) {
            if (OpDef && OpDef->hasValidDependencies() &&
                OpDef->incrementUnscheduledDeps(-1) == 0) {
              // There are no more unscheduled dependencies after
              // decrementing, so we can put the dependent instruction
              // into the ready list.
              ScheduleData *DepBundle = OpDef->FirstInBundle;
              assert(!DepBundle->IsScheduled &&
                     "already scheduled bundle gets ready");
              ReadyList.insert(DepBundle);
              LLVM_DEBUG(dbgs()
                         << "SLP:    gets ready (def): " << *DepBundle << "\n");
            }
          });
        }
        // Handle the memory dependencies.
        for (ScheduleData *MemoryDepSD : BundleMember->MemoryDependencies) {
          if (MemoryDepSD->incrementUnscheduledDeps(-1) == 0) {
            // There are no more unscheduled dependencies after decrementing,
            // so we can put the dependent instruction into the ready list.
            ScheduleData *DepBundle = MemoryDepSD->FirstInBundle;
            assert(!DepBundle->IsScheduled &&
                   "already scheduled bundle gets ready");
            ReadyList.insert(DepBundle);
            LLVM_DEBUG(dbgs()
                       << "SLP:    gets ready (mem): " << *DepBundle << "\n");
          }
        }
        BundleMember = BundleMember->NextInBundle;
      }
    }

    void doForAllOpcodes(Value *V,
                         function_ref<void(ScheduleData *SD)> Action) {
      if (ScheduleData *SD = getScheduleData(V))
        Action(SD);
      auto I = ExtraScheduleDataMap.find(V);
      if (I != ExtraScheduleDataMap.end())
        for (auto &P : I->second)
          if (P.second->SchedulingRegionID == SchedulingRegionID)
            Action(P.second);
    }

    /// Put all instructions into the ReadyList which are ready for scheduling.
    template <typename ReadyListType>
    void initialFillReadyList(ReadyListType &ReadyList) {
      for (auto *I = ScheduleStart; I != ScheduleEnd; I = I->getNextNode()) {
        doForAllOpcodes(I, [&](ScheduleData *SD) {
          if (SD->isSchedulingEntity() && SD->isReady()) {
            ReadyList.insert(SD);
            LLVM_DEBUG(dbgs()
                       << "SLP:    initially in ready list: " << *I << "\n");
          }
        });
      }
    }

    /// Checks if a bundle of instructions can be scheduled, i.e. has no
    /// cyclic dependencies. This is only a dry-run, no instructions are
    /// actually moved at this stage.
    bool tryScheduleBundle(ArrayRef<Value *> VL, BoUpSLP *SLP, Value *OpValue);

    /// Un-bundles a group of instructions.
    void cancelScheduling(ArrayRef<Value *> VL, Value *OpValue);

    /// Allocates schedule data chunk.
    ScheduleData *allocateScheduleDataChunks();

    /// Extends the scheduling region so that V is inside the region.
    /// \returns true if the region size is within the limit.
    bool extendSchedulingRegion(Value *V, Value *OpValue);

    /// Initialize the ScheduleData structures for new instructions in the
    /// scheduling region.
    void initScheduleData(Instruction *FromI, Instruction *ToI,
                          ScheduleData *PrevLoadStore,
                          ScheduleData *NextLoadStore);

    /// Updates the dependency information of a bundle and of all instructions/
    /// bundles which depend on the original bundle.
    void calculateDependencies(ScheduleData *SD, bool InsertInReadyList,
                               BoUpSLP *SLP);

    /// Sets all instruction in the scheduling region to un-scheduled.
    void resetSchedule();

    BasicBlock *BB;

    /// Simple memory allocation for ScheduleData.
    std::vector<std::unique_ptr<ScheduleData[]>> ScheduleDataChunks;

    /// The size of a ScheduleData array in ScheduleDataChunks.
    int ChunkSize;

    /// The allocator position in the current chunk, which is the last entry
    /// of ScheduleDataChunks.
    int ChunkPos;

    /// Attaches ScheduleData to Instruction.
    /// Note that the mapping survives during all vectorization iterations, i.e.
    /// ScheduleData structures are recycled.
    DenseMap<Value *, ScheduleData *> ScheduleDataMap;

    /// Attaches ScheduleData to Instruction with the leading key.
    DenseMap<Value *, SmallDenseMap<Value *, ScheduleData *>>
        ExtraScheduleDataMap;

    struct ReadyList : SmallVector<ScheduleData *, 8> {
      void insert(ScheduleData *SD) { push_back(SD); }
    };

    /// The ready-list for scheduling (only used for the dry-run).
    ReadyList ReadyInsts;

    /// The first instruction of the scheduling region.
    Instruction *ScheduleStart = nullptr;

    /// The first instruction _after_ the scheduling region.
    Instruction *ScheduleEnd = nullptr;

    /// The first memory accessing instruction in the scheduling region
    /// (can be null).
    ScheduleData *FirstLoadStoreInRegion = nullptr;

    /// The last memory accessing instruction in the scheduling region
    /// (can be null).
    ScheduleData *LastLoadStoreInRegion = nullptr;

    /// The current size of the scheduling region.
    int ScheduleRegionSize = 0;

    /// The maximum size allowed for the scheduling region.
    int ScheduleRegionSizeLimit = ScheduleRegionSizeBudget;

    /// The ID of the scheduling region. For a new vectorization iteration this
    /// is incremented which "removes" all ScheduleData from the region.
    // Make sure that the initial SchedulingRegionID is greater than the
    // initial SchedulingRegionID in ScheduleData (which is 0).
    int SchedulingRegionID = 1;
  };
#if INTEL_CUSTOMIZATION
private:
  BoUpSLP::BlockScheduling *getBSForValue(Value *VL);

  /// Replay the build state until currIdx.
  void rebuildBSState(int currIdx);
#endif // INTEL_CUSTOMIZATION

  /// Attaches the BlockScheduling structures to basic blocks.
  MapVector<BasicBlock *, std::unique_ptr<BlockScheduling>> BlocksSchedules;

  /// Performs the "real" scheduling. Done before vectorization is actually
  /// performed in a basic block.
  void scheduleBlock(BlockScheduling *BS);

  /// List of users to ignore during scheduling and that don't need extracting.
  ArrayRef<Value *> UserIgnoreList;

  using OrdersType = SmallVector<unsigned, 4>;
  /// A DenseMapInfo implementation for holding DenseMaps and DenseSets of
  /// sorted SmallVectors of unsigned.
  struct OrdersTypeDenseMapInfo {
    static OrdersType getEmptyKey() {
      OrdersType V;
      V.push_back(~1U);
      return V;
    }

    static OrdersType getTombstoneKey() {
      OrdersType V;
      V.push_back(~2U);
      return V;
    }

    static unsigned getHashValue(const OrdersType &V) {
      return static_cast<unsigned>(hash_combine_range(V.begin(), V.end()));
    }

    static bool isEqual(const OrdersType &LHS, const OrdersType &RHS) {
      return LHS == RHS;
    }
  };

  /// Contains orders of operations along with the number of bundles that have
  /// operations in this order. It stores only those orders that require
  /// reordering, if reordering is not required it is counted using \a
  /// NumOpsWantToKeepOriginalOrder.
  DenseMap<OrdersType, unsigned, OrdersTypeDenseMapInfo> NumOpsWantToKeepOrder;
  /// Number of bundles that do not require reordering.
  unsigned NumOpsWantToKeepOriginalOrder = 0;

  // Analysis and block reference.
  Function *F;
  ScalarEvolution *SE;
  TargetTransformInfo *TTI;
  TargetLibraryInfo *TLI;
  AliasAnalysis *AA;
  LoopInfo *LI;
  DominatorTree *DT;
  AssumptionCache *AC;
  DemandedBits *DB;
  const DataLayout *DL;
  OptimizationRemarkEmitter *ORE;

  unsigned MaxVecRegSize; // This is set by TTI or overridden by cl::opt.
  unsigned MinVecRegSize; // Set by cl::opt (default: 128).

  /// Instruction builder to construct the vectorized tree.
  IRBuilder<> Builder;

  /// A map of scalar integer values to the smallest bit width with which they
  /// can legally be represented. The values map to (width, signed) pairs,
  /// where "width" indicates the minimum bit width and "signed" is True if the
  /// value must be signed-extended, rather than zero-extended, back to its
  /// original width.
  MapVector<Value *, std::pair<uint64_t, bool>> MinBWs;
};
#if INTEL_CUSTOMIZATION
// Debug print
void dumpVL(ArrayRef<Value *> VL) {
  for (Value *V : VL) {
    dbgs() << *V << " " << V << "\n";
  }
}

// Debug print
void dumpVL(BoUpSLP::ValueList &VL) {
  for (Value *V : VL) {
    dbgs() << *V << " " << V << "\n";
  }
}

// Return the operands of I in the best order, given the LastOperandPair.
// This allows for more opportunities for SLP.
static BoUpSLP::ValuePair
getOperandPair(Instruction *I,
               const std::vector<BoUpSLP::ValuePair> &LastOperandPairVec) {
  BoUpSLP::ValuePair OperandPair(0, 0);

  // Reorder operands to avoid the same exact opcode being in same group
  if (LastOperandPairVec.empty()) {
    OperandPair.first = I->getOperand(0);
    OperandPair.second = I->getOperand(1);
  }
  // Return the ordering that avoids operand repetition.
  else {
    std::set<Value *> Op0Set, Op1Set;
    for (auto OperandPair : LastOperandPairVec) {
      Op0Set.insert(OperandPair.first);
      Op1Set.insert(OperandPair.second);
    }

    // Count the matching opcodes if we rotate vs if we don't.
    Value *Op0 = I->getOperand(0);
    Value *Op1 = I->getOperand(1);
    int NoRotationConflicts = Op0Set.count(Op0) + Op1Set.count(Op1);
    int RotationConflicts = Op0Set.count(Op1) + Op1Set.count(Op0);
    if (RotationConflicts < NoRotationConflicts) {
      OperandPair.first = Op1;
      OperandPair.second = Op0;
    } else {
      OperandPair.first = Op0;
      OperandPair.second = Op1;
    }
  }
  return OperandPair;
}

// Example: VL[] contains I1 and I2, which have different opcodes.
//          Op1-4 are the operands and U1-U4 are the users.
//
// Op1 Op2 Op3 Op4
//   \/      \/
//   I1      I2
//   /\      /\
//  U1 U2   U3 U4
//
//
// Gets transformed into this:
// - I1c is a new instruction with same opcode as I1
// - I2c is a new instruction with same opcode as I2
//
//    Op1  Op2         Op3  Op4
//     |\  /|           |\  /|
//     | \/ |           | \/ |
//     | /\ |           | /\ |
//     |/  \|           |/  \|
//    I1   I2c         I1c   I2
//      \  /             \   /
//      Sel1(Left)       Sel2(Right)
//      / \              / \
//    U1   U2          U3   U4
//
//  This allows us to vectorize it like this:
//
//   Op1,Op3  Op2,Op4
//      |  \ /  |
//      |   X   |
//      |  / \  |
//      VI1   VI2
//        \   /
//         VSel
//          |
//
// === Optimization for choosing the operands  ===
//
// Since one of the inputs of the select is dead, we can reorder its operands
// to maximize the effectiveness of SLP.
// For example:
//   *   -     -   *
//    \ /       \ /
//     +         -
//
// No reordering would give us:
//     *,-  -,*
//      | \ / |
//      |  X  |
//      | / \ |
//      V+   V-
//       \  /
//        Sel
//         |
// But this is not ideal as *,- or -,* are not nice seeds for SLP.
//
// If we reorder the operands of the addition, then we end up with this:
//     *,*  -,-
//      | \ / |
//      |  X  |
//      | / \ |
//      V+   V-
//       \  /
//        Sel
//         |
// This is much better for SLP because Op1,Op2 are a good seeds.
//
// Given a VL with different opcodes, generate select instructions that
// select between the
void BoUpSLP::generatePSLPCode(SmallVectorImpl<Value *> &VL) {
  assert(isa<Instruction>(VL[0]));
  std::set<unsigned> OpcodesSet;
  getOpcodes(VL, OpcodesSet);
  assert(OpcodesSet.size() == 2 && "Can't handle less/more than 2 opcodes.");
  std::vector<unsigned> OpcodesVec;
  for (unsigned Opcode : OpcodesSet)
    OpcodesVec.push_back(Opcode);
  Instruction::BinaryOps LeftBinOpcode =
      static_cast<Instruction::BinaryOps>(OpcodesVec[0]);
  Instruction::BinaryOps RightBinOpcode =
      static_cast<Instruction::BinaryOps>(OpcodesVec[1]);

  // The LastOperandPair helps us in reordering the operands of commutative ops.
  std::vector<ValuePair> LastOperandPairVec;

  for (int i = 0, e = VL.size(); i != e; ++i) {
    Value *V = VL[i];
    // 1. Generate new instructions for padding.
    assert(isa<Instruction>(V) && "Expected instruction");
    Instruction *I = cast<Instruction>(V);
    assert(isa<BinaryOperator>(I) && "We only support binary ops");
    Instruction *ILHS = nullptr;
    Instruction *IRHS = nullptr;
    Constant *Cond = nullptr;

    ValuePair OperandPair = getOperandPair(I, LastOperandPairVec);
    LastOperandPairVec.push_back(OperandPair);
    if (static_cast<Instruction::BinaryOps>(I->getOpcode()) == LeftBinOpcode) {
      ILHS = I;
      std::string IName =
          Instruction::getOpcodeName(RightBinOpcode) + std::string("_PSLP");
      IRHS = BinaryOperator::Create(RightBinOpcode, OperandPair.first,
                                    OperandPair.second, IName, I /*Before*/);
      PaddedInstrsEmittedByPSLP.insert(IRHS);
      Cond = Builder.getTrue();
    } else {
      std::string IName =
          Instruction::getOpcodeName(LeftBinOpcode) + std::string("_PSLP");
      ILHS = BinaryOperator::Create(LeftBinOpcode, OperandPair.first,
                                    OperandPair.second, IName, I /*Before*/);
      IRHS = I;
      PaddedInstrsEmittedByPSLP.insert(ILHS);
      Cond = Builder.getFalse();
    }

    // 2. Generate select instruction, right after I.
    SelectInst *SelectI =
        SelectInst::Create(Cond, ILHS, IRHS, "PSLP_Select", nullptr, nullptr);
    SelectI->insertAfter(I);
    SelectsEmittedByPSLP.insert(SelectI);

    // 3. Redirect I's uses to use data from Select instead of I.
    SmallVector<User *, 2> IUsers;
    for (User *U : I->users())
      IUsers.push_back(U); // Cache users as we are updating while iterating
    for (User *U : IUsers) {
      if (U == SelectI)
        continue; // Skip SelectI
      U->replaceUsesOfWith(I, SelectI);
    }

    // 4. Update V in VL
    VL[i] = SelectI;
  }
}

/// Fills in OpcodesSet with all opcodes found in VL.
void BoUpSLP::getOpcodes(ArrayRef<Value *> VL, std::set<unsigned> &OpcodesSet) const {
  OpcodesSet.clear();
  for (Value *V : VL) {
    assert(isa<Instruction>(V));
    OpcodesSet.insert(cast<Instruction>(V)->getOpcode());
  }
}

/// Returns the number of different opcodes found in VL.
int BoUpSLP::getNumOpcodes(ArrayRef<Value *> VL) const {
  assert(isa<Instruction>(VL[0]) && "Expected Instructions");
  std::set<unsigned> OpcodesSet;
  getOpcodes(VL, OpcodesSet);
  return OpcodesSet.size();
}

/// Return TRUE if OPCODE is one of the ones that are legal to apply PSLP
/// padding.
/// Instructions that may generate exceptions are not allowed.
static bool isPSLPLegalOpcode(unsigned Opcode) {
  switch (Opcode) {
  case Instruction::Add:
  case Instruction::Sub:
  case Instruction::Mul:
  case Instruction::Shl:
  case Instruction::LShr:
  case Instruction::AShr:
  case Instruction::And:
  case Instruction::Or:
  case Instruction::Xor:
    return true;
  default:
    return false;
  }
}

/// Returns true if VL only contains legal opcodes to PSLP
static bool arePSLPLegalOpcodes(ArrayRef<Value *> VL) {
  for (Value *V : VL) {
    if (Instruction *I = dyn_cast<Instruction>(V)) {
      if (!isPSLPLegalOpcode(I->getOpcode()))
        return false;
    }
  }
  return true;
}

/// \returns true if all values in VL[] are Instructions.
static bool allInstructions(ArrayRef<Value *> VL) {
  for (Value *V : VL) {
    if (!isa<Instruction>(V))
      return false;
  }
  return true;
}

/// Returns TRUE if padding is profitable
bool BoUpSLP::isLegalToPSLP(ArrayRef<Value *> VL) const {
  if (allInstructions(VL) && allSameBlock(VL) && arePSLPLegalOpcodes(VL) &&
      getNumOpcodes(VL) == 2)
    return true;
  return false;
}

/// \returns analysis of the Instructions in \p VL described in
/// InstructionsState, the Opcode that we suppose the whole list
/// could be vectorized even if its structure is diverse.
InstructionsState BoUpSLP::getSameOpcode(ArrayRef<Value *> VL) const {
  auto Res = getMainOpcode(VL);

  // Set the flag for PSLP to kick in for this VL.
  bool IsPSLPCandidate = PSLPEnabled && Res.HasAltOpcodes && isLegalToPSLP(VL);
  if (DoPSLP) {
    // Try to do PSLP style padding
    if (IsPSLPCandidate) {
      Instruction *I0 = cast<Instruction>(VL[0]);
      unsigned Opcode = I0->getOpcode();
      // TODO: check if FALSE is correct here:
      return InstructionsState(I0, Opcode, false, IsPSLPCandidate);
    }
  }

  unsigned Opcode = Res.Opcode;
  if (!Res.HasAltOpcodes)
    return InstructionsState(VL[0], Opcode, false, IsPSLPCandidate);
  auto *OpInst = cast<Instruction>(VL[0]);
  unsigned AltOpcode = getAltOpcode(Opcode);
  // Examine each element in the list instructions VL to determine
  // if some operations there could be considered as an alternative
  // (for example as subtraction relates to addition operation).
  for (int Cnt = 0, E = VL.size(); Cnt < E; Cnt++) {
    auto *I = cast<Instruction>(VL[Cnt]);
    unsigned InstOpcode = I->getOpcode();
    if ((Res.HasAltOpcodes &&
         InstOpcode != (isOdd(Cnt) ? AltOpcode : Opcode)) ||
        (!Res.HasAltOpcodes && InstOpcode != Opcode)) {
      return InstructionsState(OpInst, 0, false, IsPSLPCandidate);
    }
  }
  return InstructionsState(OpInst, Opcode, Res.HasAltOpcodes, IsPSLPCandidate);
}

void BoUpSLP::dumpVectorizableTree(void) {
  for (int i = 0, e = VectorizableTree.size(); i != e; ++i) {
    TreeEntry &TE = VectorizableTree[i];
    TE.dump();
  }
}
#endif // INTEL_CUSTOMIZATION

} // end namespace slpvectorizer

template <> struct GraphTraits<BoUpSLP *> {
  using TreeEntry = BoUpSLP::TreeEntry;

  /// NodeRef has to be a pointer per the GraphWriter.
  using NodeRef = TreeEntry *;

  /// Add the VectorizableTree to the index iterator to be able to return
  /// TreeEntry pointers.
  struct ChildIteratorType
      : public iterator_adaptor_base<ChildIteratorType,
                                     SmallVector<int, 1>::iterator> {
    std::vector<TreeEntry> &VectorizableTree;

    ChildIteratorType(SmallVector<int, 1>::iterator W,
                      std::vector<TreeEntry> &VT)
        : ChildIteratorType::iterator_adaptor_base(W), VectorizableTree(VT) {}

    NodeRef operator*() { return &VectorizableTree[*I]; }
  };

  static NodeRef getEntryNode(BoUpSLP &R) { return &R.VectorizableTree[0]; }

  static ChildIteratorType child_begin(NodeRef N) {
    return {N->UserTreeIndices.begin(), N->Container};
  }

  static ChildIteratorType child_end(NodeRef N) {
    return {N->UserTreeIndices.end(), N->Container};
  }

  /// For the node iterator we just need to turn the TreeEntry iterator into a
  /// TreeEntry* iterator so that it dereferences to NodeRef.
  using nodes_iterator = pointer_iterator<std::vector<TreeEntry>::iterator>;

  static nodes_iterator nodes_begin(BoUpSLP *R) {
    return nodes_iterator(R->VectorizableTree.begin());
  }

  static nodes_iterator nodes_end(BoUpSLP *R) {
    return nodes_iterator(R->VectorizableTree.end());
  }

  static unsigned size(BoUpSLP *R) { return R->VectorizableTree.size(); }
};

template <> struct DOTGraphTraits<BoUpSLP *> : public DefaultDOTGraphTraits {
  using TreeEntry = BoUpSLP::TreeEntry;

  DOTGraphTraits(bool isSimple = false) : DefaultDOTGraphTraits(isSimple) {}

  std::string getNodeLabel(const TreeEntry *Entry, const BoUpSLP *R) {
    std::string Str;
    raw_string_ostream OS(Str);
    if (isSplat(Entry->Scalars)) {
      OS << "<splat> " << *Entry->Scalars[0];
      return Str;
    }
    for (auto V : Entry->Scalars) {
      OS << *V;
      if (std::any_of(
              R->ExternalUses.begin(), R->ExternalUses.end(),
              [&](const BoUpSLP::ExternalUser &EU) { return EU.Scalar == V; }))
        OS << " <extract>";
      OS << "\n";
    }
    return Str;
  }

  static std::string getNodeAttributes(const TreeEntry *Entry,
                                       const BoUpSLP *) {
    if (Entry->NeedToGather)
      return "color=red";
    return "";
  }
};

} // end namespace llvm

#if INTEL_CUSTOMIZATION
// Initializations at the beginning of buildTree().
void BoUpSLP::PSLPInit(void) {
  if (PSLPEnabled) {
      FoundPSLPCandidate = false;
      PaddedInstrsEmittedByPSLP.clear();
      SelectsEmittedByPSLP.clear();
  }
}

void BoUpSLP::PSLPSuccessCleanup() {
  if (PSLPEnabled) {
      PaddedInstrsEmittedByPSLP.clear();
      SelectsEmittedByPSLP.clear();
  }
}

// Cleanup after PSLP, removing any padded instructions generated.
void BoUpSLP::PSLPFailureCleanup() {
  if (!PSLPEnabled ||
      (PaddedInstrsEmittedByPSLP.empty() && SelectsEmittedByPSLP.empty()))
    return;

  // Go through the selects and remove the padded inputs
  for (auto it = SelectsEmittedByPSLP.begin();
      it != SelectsEmittedByPSLP.end();) {
    auto nextIt = it;
    ++nextIt;
    SelectInst *Select = dyn_cast<SelectInst>(*it);
    // 1. Remove the non-selected operand.
    Value *NonSelectedOperand = (Select->getCondition() == Builder.getTrue()) ?
        Select->getFalseValue() : Select->getTrueValue();
    // We normally expect an Instruction here, expect if it has already been
    // transformed into an undef from a previous run of step 1.
    if (Instruction *NonSelectedI = dyn_cast<Instruction>(NonSelectedOperand)) {
      Value *UndefOp = UndefValue::get(NonSelectedI->getType());
      NonSelectedI->replaceAllUsesWith(UndefOp);
      PaddedInstrsEmittedByPSLP.erase(NonSelectedI);
      NonSelectedI->eraseFromParent();
    }

    // 2. Connect the selected operand with the Select's users.
    Value *SelectedOperand = (Select->getCondition() == Builder.getTrue()) ?
        Select->getTrueValue() : Select->getFalseValue();
    Select->replaceAllUsesWith(SelectedOperand);
    Select->eraseFromParent();

    // Remove it from set.
    SelectsEmittedByPSLP.erase(it);

    it = nextIt;
  }
  assert(PaddedInstrsEmittedByPSLP.empty() && SelectsEmittedByPSLP.empty() &&
      "Not all instructions were cleaned up!");
}
#endif // INTEL_CUSTOMIZATION

void BoUpSLP::buildTree(ArrayRef<Value *> Roots,
                        ArrayRef<Value *> UserIgnoreLst) {
  ExtraValueToDebugLocsMap ExternallyUsedValues;
  buildTree(Roots, ExternallyUsedValues, UserIgnoreLst);
}

void BoUpSLP::buildTree(ArrayRef<Value *> Roots,
                        ExtraValueToDebugLocsMap &ExternallyUsedValues,
                        ArrayRef<Value *> UserIgnoreLst) {
  deleteTree();
  UserIgnoreList = UserIgnoreLst;
  if (!allSameType(Roots))
    return;
  buildTree_rec(Roots, 0, -1);

  // Collect the values that we need to extract from the tree.
  for (TreeEntry &EIdx : VectorizableTree) {
    TreeEntry *Entry = &EIdx;

    // No need to handle users of gathered values.
    if (Entry->NeedToGather)
      continue;

    // For each lane:
    for (int Lane = 0, LE = Entry->Scalars.size(); Lane != LE; ++Lane) {
      Value *Scalar = Entry->Scalars[Lane];
      int FoundLane = Lane;
      if (!Entry->ReuseShuffleIndices.empty()) {
        FoundLane =
            std::distance(Entry->ReuseShuffleIndices.begin(),
                          llvm::find(Entry->ReuseShuffleIndices, FoundLane));
      }

      // Check if the scalar is externally used as an extra arg.
      auto ExtI = ExternallyUsedValues.find(Scalar);
      if (ExtI != ExternallyUsedValues.end()) {
        LLVM_DEBUG(dbgs() << "SLP: Need to extract: Extra arg from lane "
                          << Lane << " from " << *Scalar << ".\n");
        ExternalUses.emplace_back(Scalar, nullptr, FoundLane);
      }
      for (User *U : Scalar->users()) {
        LLVM_DEBUG(dbgs() << "SLP: Checking user:" << *U << ".\n");

        Instruction *UserInst = dyn_cast<Instruction>(U);
        if (!UserInst)
          continue;

        // Skip in-tree scalars that become vectors
        if (TreeEntry *UseEntry = getTreeEntry(U)) {
          Value *UseScalar = UseEntry->Scalars[0];
          // Some in-tree scalars will remain as scalar in vectorized
          // instructions. If that is the case, the one in Lane 0 will
          // be used.
          if (UseScalar != U ||
              !InTreeUserNeedToExtract(Scalar, UserInst, TLI)) {
            LLVM_DEBUG(dbgs() << "SLP: \tInternal user will be removed:" << *U
                              << ".\n");
            assert(!UseEntry->NeedToGather && "Bad state");
            continue;
          }
        }

        // Ignore users in the user ignore list.
        if (is_contained(UserIgnoreList, UserInst))
          continue;

        LLVM_DEBUG(dbgs() << "SLP: Need to extract:" << *U << " from lane "
                          << Lane << " from " << *Scalar << ".\n");
        ExternalUses.push_back(ExternalUser(Scalar, U, FoundLane));
      }
    }
  }
}

#if INTEL_CUSTOMIZATION
// Each BB has its own BS. Return the correct BS for VL.
BoUpSLP::BlockScheduling *BoUpSLP::getBSForValue(Value *V) {
  assert(isa<Instruction>(V) && "Expected instruction.");
  BasicBlock *BB = cast<Instruction>(V)->getParent();
  BlockScheduling *BS = BlocksSchedules[BB].get();
  return BS;
}

// Replay the state of the Block Scheduler from VTree[0]
// until Vtree[currIdx].
void BoUpSLP::rebuildBSState(int currIdx) {
    // 0. Clear all BS
    std::set<BlockScheduling *> BSset;
    for (unsigned i = 0, ie = VectorizableTree.size(); i != ie; ++i) {
        TreeEntry &TE = VectorizableTree[i];
        Value *VL0 = TE.Scalars[0];
        if (TE.NeedToGather) {
            continue;
        }
        assert(isa<Instruction>(VL0) && "Non-instr Scheduling entry?");
        BlockScheduling *BS = getBSForValue(VL0);
        BSset.insert(BS);
    }
    for (BlockScheduling *BS : BSset) {
        BS->deepClear();
    }

    // 1. Replay until currIdx
    for (int i = 0; i <= currIdx; ++i) {
        TreeEntry &TE = VectorizableTree[i];
        Value *VL0 = TE.Scalars[0];
        if (TE.NeedToGather
            || ! isa<Instruction>(VL0)) {
            continue;
        }
        BlockScheduling *BS = getBSForValue(VL0);
        InstructionsState S = getSameOpcode(TE.Scalars);
        bool res = BS->tryScheduleBundle(TE.Scalars, this, S.OpValue);
        (void)res;
        assert(res);
    }
}

// Returns TRUE if VL2 is a permutation of VL1.
// This should be a full permutation (No missing/extra entries)
// and also should not be VL2 == VL1.
bool isPermutation(ArrayRef<Value *> VL1, ArrayRef<Value *> VL2) {
  std::set<int> MatchedIndices;
  bool PerfectMatch = true;
  // Look for up all elements of VL1[i] in VL2[i]
  for (unsigned i = 0, ie = VL1.size(); i != ie; ++i) {
    Value *V = VL1[i];
    for (unsigned j = 0, je = VL1.size(); j != je; ++j) {
      if (VL2[j] == V) {
        if (i != j)
          PerfectMatch = false;
        MatchedIndices.insert(j);
        break;
      }
    }
  }
  return !PerfectMatch && MatchedIndices.size() == VL1.size();
}
#endif // INTEL_CUSTOMIZATION

#if INTEL_CUSTOMIZATION
void BoUpSLP::buildTree_rec(ArrayRef<Value *> VL_, unsigned Depth,
                            int UserTreeIdx)
#endif // INTEL_CUSTOMIZATION
{
#if INTEL_CUSTOMIZATION
  // Since we are updating VL, we need a non-readonly VL, so create a copy.
  // TODO: Any better way of doing this?
  SmallVector<Value *, 4>  VL(
    iterator_range<ArrayRef<Value *>::iterator>(VL_.begin(), VL_.end()));
#endif // INTEL_CUSTOMIZATION

  assert((allConstant(VL) || allSameType(VL)) && "Invalid types!");

  InstructionsState S = getSameOpcode(VL);

#if INTEL_CUSTOMIZATION
  // Take note that we have found a candidate for PSLP for the whole tree.
  // This lets us skip PSLP buildTree() if none has been found during vanilla
  // SLP.
  FoundPSLPCandidate = FoundPSLPCandidate | S.IsPSLPCandidate;
#endif // INTEL_CUSTOMIZATION

  if (Depth == RecursionMaxDepth) {
    LLVM_DEBUG(dbgs() << "SLP: Gathering due to max recursion depth.\n");
    newTreeEntry(VL, false, UserTreeIdx);
    return;
  }

  // Don't handle vectors.
  if (S.OpValue->getType()->isVectorTy()) {
    LLVM_DEBUG(dbgs() << "SLP: Gathering due to vector type.\n");
    newTreeEntry(VL, false, UserTreeIdx);
    return;
  }

  if (StoreInst *SI = dyn_cast<StoreInst>(S.OpValue))
    if (SI->getValueOperand()->getType()->isVectorTy()) {
      LLVM_DEBUG(dbgs() << "SLP: Gathering due to store vector type.\n");
      newTreeEntry(VL, false, UserTreeIdx);
      return;
    }

  // If all of the operands are identical or constant we have a simple solution.
  if (allConstant(VL) || isSplat(VL) || !allSameBlock(VL) || !S.Opcode) {
    LLVM_DEBUG(dbgs() << "SLP: Gathering due to C,S,B,O. \n");
    newTreeEntry(VL, false, UserTreeIdx);
    return;
  }

  // We now know that this is a vector of instructions of the same type from
  // the same block.

  // Don't vectorize ephemeral values.
  for (unsigned i = 0, e = VL.size(); i != e; ++i) {
    if (EphValues.count(VL[i])) {
      LLVM_DEBUG(dbgs() << "SLP: The instruction (" << *VL[i]
                        << ") is ephemeral.\n");
      newTreeEntry(VL, false, UserTreeIdx);
      return;
    }
  }

  // Check if this is a duplicate of another entry.
  if (TreeEntry *E = getTreeEntry(S.OpValue)) {
    LLVM_DEBUG(dbgs() << "SLP: \tChecking bundle: " << *S.OpValue << ".\n");
    if (!E->isSame(VL)) {
      LLVM_DEBUG(dbgs() << "SLP: Gathering due to partial overlap.\n");
      newTreeEntry(VL, false, UserTreeIdx);
      return;
    }
    // Record the reuse of the tree node.  FIXME, currently this is only used to
    // properly draw the graph rather than for the actual vectorization.
    E->UserTreeIndices.push_back(UserTreeIdx);
    LLVM_DEBUG(dbgs() << "SLP: Perfect diamond merge at " << *S.OpValue
                      << ".\n");
    return;
  }

  // Check that none of the instructions in the bundle are already in the tree.
  for (unsigned i = 0, e = VL.size(); i != e; ++i) {
    auto *I = dyn_cast<Instruction>(VL[i]);
    if (!I)
      continue;
    if (getTreeEntry(I)) {
      LLVM_DEBUG(dbgs() << "SLP: The instruction (" << *VL[i]
                        << ") is already in tree.\n");
      newTreeEntry(VL, false, UserTreeIdx);
      return;
    }
  }

  // If any of the scalars is marked as a value that needs to stay scalar, then
  // we need to gather the scalars.
  for (unsigned i = 0, e = VL.size(); i != e; ++i) {
    if (MustGather.count(VL[i])) {
      LLVM_DEBUG(dbgs() << "SLP: Gathering due to gathered scalar.\n");
      newTreeEntry(VL, false, UserTreeIdx);
      return;
    }
  }

  // Check that all of the users of the scalars that we want to vectorize are
  // schedulable.
  auto *VL0 = cast<Instruction>(S.OpValue);
  BasicBlock *BB = VL0->getParent();

  if (!DT->isReachableFromEntry(BB)) {
    // Don't go into unreachable blocks. They may contain instructions with
    // dependency cycles which confuse the final scheduling.
    LLVM_DEBUG(dbgs() << "SLP: bundle in unreachable block.\n");
    newTreeEntry(VL, false, UserTreeIdx);
    return;
  }

  // Check that every instruction appears once in this bundle.
  SmallVector<unsigned, 4> ReuseShuffleIndicies;
  SmallVector<Value *, 4> UniqueValues;
  DenseMap<Value *, unsigned> UniquePositions;
  for (Value *V : VL) {
    auto Res = UniquePositions.try_emplace(V, UniqueValues.size());
    ReuseShuffleIndicies.emplace_back(Res.first->second);
    if (Res.second)
      UniqueValues.emplace_back(V);
  }
  if (UniqueValues.size() == VL.size()) {
    ReuseShuffleIndicies.clear();
  } else {
    LLVM_DEBUG(dbgs() << "SLP: Shuffle for reused scalars.\n");
    if (UniqueValues.size() <= 1 || !llvm::isPowerOf2_32(UniqueValues.size())) {
      LLVM_DEBUG(dbgs() << "SLP: Scalar used twice in bundle.\n");
      newTreeEntry(VL, false, UserTreeIdx);
      return;
    }
    VL = UniqueValues;
  }

#if INTEL_CUSTOMIZATION
  // PSLP: Create isomorphism.
  // Ideally this should be placed after tryScheduleBundle. However, this breaks
  // the schedule. So we eagerly generate PSLP instructions (which might fail if
  // VL cannot be scheduled).
  if (DoPSLP && S.IsPSLPCandidate) {
    // NOTE: This updates VL[].
    generatePSLPCode(VL);
    // Update S, after VL update.
    S = getSameOpcode(VL);
    assert(S.Opcode == Instruction::Select && S.IsAltShuffle == false &&
           "Broken generatePSLPCode()");
    // Update VL0.
    assert(VL[0] == S.OpValue && "Should have been updated by getSameOpcode()");
    VL0 = cast<Instruction>(S.OpValue);
    // Clear and replay schedule.
    rebuildBSState(VectorizableTree.size()-1);
  }
#endif // INTEL_CUSTOMIZATION

  auto &BSRef = BlocksSchedules[BB];
  if (!BSRef)
    BSRef = llvm::make_unique<BlockScheduling>(BB);

  BlockScheduling &BS = *BSRef.get();

  if (!BS.tryScheduleBundle(VL, this, VL0)) {
    LLVM_DEBUG(dbgs() << "SLP: We are not able to schedule this bundle!\n");
    assert((!BS.getScheduleData(VL0) ||
            !BS.getScheduleData(VL0)->isPartOfBundle()) &&
           "tryScheduleBundle should cancelScheduling on failure");
    newTreeEntry(VL, false, UserTreeIdx, ReuseShuffleIndicies);
    return;
  }
  LLVM_DEBUG(dbgs() << "SLP: We are able to schedule this bundle.\n");

  unsigned ShuffleOrOp = S.isAltShuffle() ?
                (unsigned) Instruction::ShuffleVector : S.Opcode;
  switch (ShuffleOrOp) {
    case Instruction::PHI: {
      PHINode *PH = dyn_cast<PHINode>(VL0);

      // Check for terminator values (e.g. invoke).
      for (unsigned j = 0; j < VL.size(); ++j)
        for (unsigned i = 0, e = PH->getNumIncomingValues(); i < e; ++i) {
          TerminatorInst *Term = dyn_cast<TerminatorInst>(
              cast<PHINode>(VL[j])->getIncomingValueForBlock(PH->getIncomingBlock(i)));
          if (Term) {
            LLVM_DEBUG(
                dbgs()
                << "SLP: Need to swizzle PHINodes (TerminatorInst use).\n");
            BS.cancelScheduling(VL, VL0);
            newTreeEntry(VL, false, UserTreeIdx, ReuseShuffleIndicies);
            return;
          }
        }

      newTreeEntry(VL, true, UserTreeIdx, ReuseShuffleIndicies);
      LLVM_DEBUG(dbgs() << "SLP: added a vector of PHINodes.\n");

      for (unsigned i = 0, e = PH->getNumIncomingValues(); i < e; ++i) {
        ValueList Operands;
        // Prepare the operand vector.
        for (Value *j : VL)
          Operands.push_back(cast<PHINode>(j)->getIncomingValueForBlock(
              PH->getIncomingBlock(i)));

        buildTree_rec(Operands, Depth + 1, UserTreeIdx);
      }
      return;
    }
    case Instruction::ExtractValue:
    case Instruction::ExtractElement: {
      OrdersType CurrentOrder;
      bool Reuse = canReuseExtract(VL, VL0, CurrentOrder);
      if (Reuse) {
        LLVM_DEBUG(dbgs() << "SLP: Reusing or shuffling extract sequence.\n");
        ++NumOpsWantToKeepOriginalOrder;
        newTreeEntry(VL, /*Vectorized=*/true, UserTreeIdx,
                     ReuseShuffleIndicies);
        return;
      }
      if (!CurrentOrder.empty()) {
        LLVM_DEBUG({
          dbgs() << "SLP: Reusing or shuffling of reordered extract sequence "
                    "with order";
          for (unsigned Idx : CurrentOrder)
            dbgs() << " " << Idx;
          dbgs() << "\n";
        });
        // Insert new order with initial value 0, if it does not exist,
        // otherwise return the iterator to the existing one.
        auto StoredCurrentOrderAndNum =
            NumOpsWantToKeepOrder.try_emplace(CurrentOrder).first;
        ++StoredCurrentOrderAndNum->getSecond();
        newTreeEntry(VL, /*Vectorized=*/true, UserTreeIdx, ReuseShuffleIndicies,
                     StoredCurrentOrderAndNum->getFirst());
        return;
      }
      LLVM_DEBUG(dbgs() << "SLP: Gather extract sequence.\n");
      newTreeEntry(VL, /*Vectorized=*/false, UserTreeIdx, ReuseShuffleIndicies);
      BS.cancelScheduling(VL, VL0);
      return;
    }
    case Instruction::Load: {
      // Check that a vectorized load would load the same memory as a scalar
      // load. For example, we don't want to vectorize loads that are smaller
      // than 8-bit. Even though we have a packed struct {<i2, i2, i2, i2>} LLVM
      // treats loading/storing it as an i8 struct. If we vectorize loads/stores
      // from such a struct, we read/write packed bits disagreeing with the
      // unvectorized version.
      Type *ScalarTy = VL0->getType();

      if (DL->getTypeSizeInBits(ScalarTy) !=
          DL->getTypeAllocSizeInBits(ScalarTy)) {
        BS.cancelScheduling(VL, VL0);
        newTreeEntry(VL, false, UserTreeIdx, ReuseShuffleIndicies);
        LLVM_DEBUG(dbgs() << "SLP: Gathering loads of non-packed type.\n");
        return;
      }

      // Make sure all loads in the bundle are simple - we can't vectorize
      // atomic or volatile loads.
      SmallVector<Value *, 4> PointerOps(VL.size());
      auto POIter = PointerOps.begin();
      for (Value *V : VL) {
        auto *L = cast<LoadInst>(V);
        if (!L->isSimple()) {
          BS.cancelScheduling(VL, VL0);
          newTreeEntry(VL, false, UserTreeIdx, ReuseShuffleIndicies);
          LLVM_DEBUG(dbgs() << "SLP: Gathering non-simple loads.\n");
          return;
        }
        *POIter = L->getPointerOperand();
        ++POIter;
      }

      OrdersType CurrentOrder;
      // Check the order of pointer operands.
      if (llvm::sortPtrAccesses(PointerOps, *DL, *SE, CurrentOrder)) {
        Value *Ptr0;
        Value *PtrN;
        if (CurrentOrder.empty()) {
          Ptr0 = PointerOps.front();
          PtrN = PointerOps.back();
        } else {
          Ptr0 = PointerOps[CurrentOrder.front()];
          PtrN = PointerOps[CurrentOrder.back()];
        }
        const SCEV *Scev0 = SE->getSCEV(Ptr0);
        const SCEV *ScevN = SE->getSCEV(PtrN);
        const auto *Diff =
            dyn_cast<SCEVConstant>(SE->getMinusSCEV(ScevN, Scev0));
        uint64_t Size = DL->getTypeAllocSize(ScalarTy);
        // Check that the sorted loads are consecutive.
        if (Diff && Diff->getAPInt().getZExtValue() == (VL.size() - 1) * Size) {
          if (CurrentOrder.empty()) {
            // Original loads are consecutive and does not require reordering.
            ++NumOpsWantToKeepOriginalOrder;
            newTreeEntry(VL, /*Vectorized=*/true, UserTreeIdx,
                         ReuseShuffleIndicies);
            LLVM_DEBUG(dbgs() << "SLP: added a vector of loads.\n");
          } else {
            // Need to reorder.
            auto I = NumOpsWantToKeepOrder.try_emplace(CurrentOrder).first;
            ++I->getSecond();
            newTreeEntry(VL, /*Vectorized=*/true, UserTreeIdx,
                         ReuseShuffleIndicies, I->getFirst());
            LLVM_DEBUG(dbgs() << "SLP: added a vector of jumbled loads.\n");
          }
          return;
        }
      }

      LLVM_DEBUG(dbgs() << "SLP: Gathering non-consecutive loads.\n");
      BS.cancelScheduling(VL, VL0);
      newTreeEntry(VL, false, UserTreeIdx, ReuseShuffleIndicies);
      return;
    }
    case Instruction::ZExt:
    case Instruction::SExt:
    case Instruction::FPToUI:
    case Instruction::FPToSI:
    case Instruction::FPExt:
    case Instruction::PtrToInt:
    case Instruction::IntToPtr:
    case Instruction::SIToFP:
    case Instruction::UIToFP:
    case Instruction::Trunc:
    case Instruction::FPTrunc:
    case Instruction::BitCast: {
      Type *SrcTy = VL0->getOperand(0)->getType();
      for (unsigned i = 0; i < VL.size(); ++i) {
        Type *Ty = cast<Instruction>(VL[i])->getOperand(0)->getType();
        if (Ty != SrcTy || !isValidElementType(Ty)) {
          BS.cancelScheduling(VL, VL0);
          newTreeEntry(VL, false, UserTreeIdx, ReuseShuffleIndicies);
          LLVM_DEBUG(dbgs()
                     << "SLP: Gathering casts with different src types.\n");
          return;
        }
      }
      newTreeEntry(VL, true, UserTreeIdx, ReuseShuffleIndicies);
      LLVM_DEBUG(dbgs() << "SLP: added a vector of casts.\n");

      for (unsigned i = 0, e = VL0->getNumOperands(); i < e; ++i) {
        ValueList Operands;
        // Prepare the operand vector.
        for (Value *j : VL)
          Operands.push_back(cast<Instruction>(j)->getOperand(i));

        buildTree_rec(Operands, Depth + 1, UserTreeIdx);
      }
      return;
    }
    case Instruction::ICmp:
    case Instruction::FCmp: {
      // Check that all of the compares have the same predicate.
      CmpInst::Predicate P0 = cast<CmpInst>(VL0)->getPredicate();
      Type *ComparedTy = VL0->getOperand(0)->getType();
      for (unsigned i = 1, e = VL.size(); i < e; ++i) {
        CmpInst *Cmp = cast<CmpInst>(VL[i]);
        if (Cmp->getPredicate() != P0 ||
            Cmp->getOperand(0)->getType() != ComparedTy) {
          BS.cancelScheduling(VL, VL0);
          newTreeEntry(VL, false, UserTreeIdx, ReuseShuffleIndicies);
          LLVM_DEBUG(dbgs()
                     << "SLP: Gathering cmp with different predicate.\n");
          return;
        }
      }

      newTreeEntry(VL, true, UserTreeIdx, ReuseShuffleIndicies);
      LLVM_DEBUG(dbgs() << "SLP: added a vector of compares.\n");

      for (unsigned i = 0, e = VL0->getNumOperands(); i < e; ++i) {
        ValueList Operands;
        // Prepare the operand vector.
        for (Value *j : VL)
          Operands.push_back(cast<Instruction>(j)->getOperand(i));

        buildTree_rec(Operands, Depth + 1, UserTreeIdx);
      }
      return;
    }
    case Instruction::Select:
    case Instruction::Add:
    case Instruction::FAdd:
    case Instruction::Sub:
    case Instruction::FSub:
    case Instruction::Mul:
    case Instruction::FMul:
    case Instruction::UDiv:
    case Instruction::SDiv:
    case Instruction::FDiv:
    case Instruction::URem:
    case Instruction::SRem:
    case Instruction::FRem:
    case Instruction::Shl:
    case Instruction::LShr:
    case Instruction::AShr:
    case Instruction::And:
    case Instruction::Or:
    case Instruction::Xor:
      newTreeEntry(VL, true, UserTreeIdx, ReuseShuffleIndicies);
      LLVM_DEBUG(dbgs() << "SLP: added a vector of bin op.\n");

      // Sort operands of the instructions so that each side is more likely to
      // have the same opcode.
      if (isa<BinaryOperator>(VL0) && VL0->isCommutative()) {
        ValueList Left, Right;
        reorderInputsAccordingToOpcode(S.Opcode, VL, Left, Right);
#if INTEL_CUSTOMIZATION
        // NOTE: We only do the reverse when PSLP is enabled.
        //       Without this we were getting a failure in extractelement.ll.
        if (BuildTreeOrderReverse && DoPSLP) {
          // TODO: This should be done with proper exploration of both left
          //       and right branches.
          buildTree_rec(Right, Depth + 1, UserTreeIdx);
          buildTree_rec(Left, Depth + 1, UserTreeIdx);
        } else
#endif // INTEL_CUSTOMIZATION
        {
          buildTree_rec(Left, Depth + 1, UserTreeIdx);
          buildTree_rec(Right, Depth + 1, UserTreeIdx);
        }
        return;
      }

      for (unsigned i = 0, e = VL0->getNumOperands(); i < e; ++i) {
        ValueList Operands;
        // Prepare the operand vector.
        for (Value *j : VL)
          Operands.push_back(cast<Instruction>(j)->getOperand(i));

        buildTree_rec(Operands, Depth + 1, UserTreeIdx);
      }
      return;

    case Instruction::GetElementPtr: {
      // We don't combine GEPs with complicated (nested) indexing.
      for (unsigned j = 0; j < VL.size(); ++j) {
        if (cast<Instruction>(VL[j])->getNumOperands() != 2) {
          LLVM_DEBUG(dbgs() << "SLP: not-vectorizable GEP (nested indexes).\n");
          BS.cancelScheduling(VL, VL0);
          newTreeEntry(VL, false, UserTreeIdx, ReuseShuffleIndicies);
          return;
        }
      }

      // We can't combine several GEPs into one vector if they operate on
      // different types.
      Type *Ty0 = VL0->getOperand(0)->getType();
      for (unsigned j = 0; j < VL.size(); ++j) {
        Type *CurTy = cast<Instruction>(VL[j])->getOperand(0)->getType();
        if (Ty0 != CurTy) {
          LLVM_DEBUG(dbgs()
                     << "SLP: not-vectorizable GEP (different types).\n");
          BS.cancelScheduling(VL, VL0);
          newTreeEntry(VL, false, UserTreeIdx, ReuseShuffleIndicies);
          return;
        }
      }

      // We don't combine GEPs with non-constant indexes.
      for (unsigned j = 0; j < VL.size(); ++j) {
        auto Op = cast<Instruction>(VL[j])->getOperand(1);
        if (!isa<ConstantInt>(Op)) {
          LLVM_DEBUG(dbgs()
                     << "SLP: not-vectorizable GEP (non-constant indexes).\n");
          BS.cancelScheduling(VL, VL0);
          newTreeEntry(VL, false, UserTreeIdx, ReuseShuffleIndicies);
          return;
        }
      }

      newTreeEntry(VL, true, UserTreeIdx, ReuseShuffleIndicies);
      LLVM_DEBUG(dbgs() << "SLP: added a vector of GEPs.\n");
      for (unsigned i = 0, e = 2; i < e; ++i) {
        ValueList Operands;
        // Prepare the operand vector.
        for (Value *j : VL)
          Operands.push_back(cast<Instruction>(j)->getOperand(i));

        buildTree_rec(Operands, Depth + 1, UserTreeIdx);
      }
      return;
    }
    case Instruction::Store: {
      // Check if the stores are consecutive or of we need to swizzle them.
      for (unsigned i = 0, e = VL.size() - 1; i < e; ++i)
        if (!isConsecutiveAccess(VL[i], VL[i + 1], *DL, *SE)) {
          BS.cancelScheduling(VL, VL0);
          newTreeEntry(VL, false, UserTreeIdx, ReuseShuffleIndicies);
          LLVM_DEBUG(dbgs() << "SLP: Non-consecutive store.\n");
          return;
        }

      newTreeEntry(VL, true, UserTreeIdx, ReuseShuffleIndicies);
      LLVM_DEBUG(dbgs() << "SLP: added a vector of stores.\n");

      ValueList Operands;
      for (Value *j : VL)
        Operands.push_back(cast<Instruction>(j)->getOperand(0));

      buildTree_rec(Operands, Depth + 1, UserTreeIdx);
      return;
    }
    case Instruction::Call: {
      // Check if the calls are all to the same vectorizable intrinsic.
      CallInst *CI = cast<CallInst>(VL0);
      // Check if this is an Intrinsic call or something that can be
      // represented by an intrinsic call
      Intrinsic::ID ID = getVectorIntrinsicIDForCall(CI, TLI);
      if (!isTriviallyVectorizable(ID)) {
        BS.cancelScheduling(VL, VL0);
        newTreeEntry(VL, false, UserTreeIdx, ReuseShuffleIndicies);
        LLVM_DEBUG(dbgs() << "SLP: Non-vectorizable call.\n");
        return;
      }
      Function *Int = CI->getCalledFunction();
      Value *A1I = nullptr;
      if (hasVectorInstrinsicScalarOpd(ID, 1))
        A1I = CI->getArgOperand(1);
      for (unsigned i = 1, e = VL.size(); i != e; ++i) {
        CallInst *CI2 = dyn_cast<CallInst>(VL[i]);
        if (!CI2 || CI2->getCalledFunction() != Int ||
            getVectorIntrinsicIDForCall(CI2, TLI) != ID ||
            !CI->hasIdenticalOperandBundleSchema(*CI2)) {
          BS.cancelScheduling(VL, VL0);
          newTreeEntry(VL, false, UserTreeIdx, ReuseShuffleIndicies);
          LLVM_DEBUG(dbgs() << "SLP: mismatched calls:" << *CI << "!=" << *VL[i]
                            << "\n");
          return;
        }
        // ctlz,cttz and powi are special intrinsics whose second argument
        // should be same in order for them to be vectorized.
        if (hasVectorInstrinsicScalarOpd(ID, 1)) {
          Value *A1J = CI2->getArgOperand(1);
          if (A1I != A1J) {
            BS.cancelScheduling(VL, VL0);
            newTreeEntry(VL, false, UserTreeIdx, ReuseShuffleIndicies);
            LLVM_DEBUG(dbgs() << "SLP: mismatched arguments in call:" << *CI
                              << " argument " << A1I << "!=" << A1J << "\n");
            return;
          }
        }
        // Verify that the bundle operands are identical between the two calls.
        if (CI->hasOperandBundles() &&
            !std::equal(CI->op_begin() + CI->getBundleOperandsStartIndex(),
                        CI->op_begin() + CI->getBundleOperandsEndIndex(),
                        CI2->op_begin() + CI2->getBundleOperandsStartIndex())) {
          BS.cancelScheduling(VL, VL0);
          newTreeEntry(VL, false, UserTreeIdx, ReuseShuffleIndicies);
          LLVM_DEBUG(dbgs() << "SLP: mismatched bundle operands in calls:"
                            << *CI << "!=" << *VL[i] << '\n');
          return;
        }
      }

      newTreeEntry(VL, true, UserTreeIdx, ReuseShuffleIndicies);
      for (unsigned i = 0, e = CI->getNumArgOperands(); i != e; ++i) {
        ValueList Operands;
        // Prepare the operand vector.
        for (Value *j : VL) {
          CallInst *CI2 = dyn_cast<CallInst>(j);
          Operands.push_back(CI2->getArgOperand(i));
        }
        buildTree_rec(Operands, Depth + 1, UserTreeIdx);
      }
      return;
    }
    case Instruction::ShuffleVector:
      // If this is not an alternate sequence of opcode like add-sub
      // then do not vectorize this instruction.
      if (!S.isAltShuffle()) {
        BS.cancelScheduling(VL, VL0);
        newTreeEntry(VL, false, UserTreeIdx, ReuseShuffleIndicies);
        LLVM_DEBUG(dbgs() << "SLP: ShuffleVector are not vectorized.\n");
        return;
      }
      newTreeEntry(VL, true, UserTreeIdx, ReuseShuffleIndicies);
      LLVM_DEBUG(dbgs() << "SLP: added a ShuffleVector op.\n");

      // Reorder operands if reordering would enable vectorization.
      if (isa<BinaryOperator>(VL0)) {
        ValueList Left, Right;
        reorderAltShuffleOperands(S.Opcode, S.AltOpcode, VL, Left, Right);
        buildTree_rec(Left, Depth + 1, UserTreeIdx);
        buildTree_rec(Right, Depth + 1, UserTreeIdx);
        return;
      }

      for (unsigned i = 0, e = VL0->getNumOperands(); i < e; ++i) {
        ValueList Operands;
        // Prepare the operand vector.
        for (Value *j : VL)
          Operands.push_back(cast<Instruction>(j)->getOperand(i));

        buildTree_rec(Operands, Depth + 1, UserTreeIdx);
      }
      return;

    default:
      BS.cancelScheduling(VL, VL0);
      newTreeEntry(VL, false, UserTreeIdx, ReuseShuffleIndicies);
      LLVM_DEBUG(dbgs() << "SLP: Gathering unknown instruction.\n");
      return;
  }
}

unsigned BoUpSLP::canMapToVector(Type *T, const DataLayout &DL) const {
  unsigned N;
  Type *EltTy;
  auto *ST = dyn_cast<StructType>(T);
  if (ST) {
    N = ST->getNumElements();
    EltTy = *ST->element_begin();
  } else {
    N = cast<ArrayType>(T)->getNumElements();
    EltTy = cast<ArrayType>(T)->getElementType();
  }
  if (!isValidElementType(EltTy))
    return 0;
  uint64_t VTSize = DL.getTypeStoreSizeInBits(VectorType::get(EltTy, N));
  if (VTSize < MinVecRegSize || VTSize > MaxVecRegSize || VTSize != DL.getTypeStoreSizeInBits(T))
    return 0;
  if (ST) {
    // Check that struct is homogeneous.
    for (const auto *Ty : ST->elements())
      if (Ty != EltTy)
        return 0;
  }
  return N;
}

bool BoUpSLP::canReuseExtract(ArrayRef<Value *> VL, Value *OpValue,
                              SmallVectorImpl<unsigned> &CurrentOrder) const {
  Instruction *E0 = cast<Instruction>(OpValue);
  assert(E0->getOpcode() == Instruction::ExtractElement ||
         E0->getOpcode() == Instruction::ExtractValue);
  assert(E0->getOpcode() == getSameOpcode(VL).Opcode && "Invalid opcode");
  // Check if all of the extracts come from the same vector and from the
  // correct offset.
  Value *Vec = E0->getOperand(0);

  CurrentOrder.clear();

  // We have to extract from a vector/aggregate with the same number of elements.
  unsigned NElts;
  if (E0->getOpcode() == Instruction::ExtractValue) {
    const DataLayout &DL = E0->getModule()->getDataLayout();
    NElts = canMapToVector(Vec->getType(), DL);
    if (!NElts)
      return false;
    // Check if load can be rewritten as load of vector.
    LoadInst *LI = dyn_cast<LoadInst>(Vec);
    if (!LI || !LI->isSimple() || !LI->hasNUses(VL.size()))
      return false;
  } else {
    NElts = Vec->getType()->getVectorNumElements();
  }

  if (NElts != VL.size())
    return false;

  // Check that all of the indices extract from the correct offset.
  bool ShouldKeepOrder = true;
  unsigned E = VL.size();
  // Assign to all items the initial value E + 1 so we can check if the extract
  // instruction index was used already.
  // Also, later we can check that all the indices are used and we have a
  // consecutive access in the extract instructions, by checking that no
  // element of CurrentOrder still has value E + 1.
  CurrentOrder.assign(E, E + 1);
  unsigned I = 0;
  for (; I < E; ++I) {
    auto *Inst = cast<Instruction>(VL[I]);
    if (Inst->getOperand(0) != Vec)
      break;
    Optional<unsigned> Idx = getExtractIndex(Inst);
    if (!Idx)
      break;
    const unsigned ExtIdx = *Idx;
    if (ExtIdx != I) {
      if (ExtIdx >= E || CurrentOrder[ExtIdx] != E + 1)
        break;
      ShouldKeepOrder = false;
      CurrentOrder[ExtIdx] = I;
    } else {
      if (CurrentOrder[I] != E + 1)
        break;
      CurrentOrder[I] = I;
    }
  }
  if (I < E) {
    CurrentOrder.clear();
    return false;
  }

  return ShouldKeepOrder;
}

bool BoUpSLP::areAllUsersVectorized(Instruction *I) const {
  return I->hasOneUse() ||
         std::all_of(I->user_begin(), I->user_end(), [this](User *U) {
           return ScalarToTreeEntry.count(U) > 0;
         });
}

int BoUpSLP::getEntryCost(TreeEntry *E) {
  ArrayRef<Value*> VL = E->Scalars;

  Type *ScalarTy = VL[0]->getType();
  if (StoreInst *SI = dyn_cast<StoreInst>(VL[0]))
    ScalarTy = SI->getValueOperand()->getType();
  else if (CmpInst *CI = dyn_cast<CmpInst>(VL[0]))
    ScalarTy = CI->getOperand(0)->getType();
  VectorType *VecTy = VectorType::get(ScalarTy, VL.size());

  // If we have computed a smaller type for the expression, update VecTy so
  // that the costs will be accurate.
  if (MinBWs.count(VL[0]))
    VecTy = VectorType::get(
        IntegerType::get(F->getContext(), MinBWs[VL[0]].first), VL.size());

  unsigned ReuseShuffleNumbers = E->ReuseShuffleIndices.size();
  bool NeedToShuffleReuses = !E->ReuseShuffleIndices.empty();
  int ReuseShuffleCost = 0;
  if (NeedToShuffleReuses) {
    ReuseShuffleCost =
        TTI->getShuffleCost(TargetTransformInfo::SK_PermuteSingleSrc, VecTy);
  }
  if (E->NeedToGather) {
    if (allConstant(VL))
      return 0;
    if (isSplat(VL)) {
      return ReuseShuffleCost +
             TTI->getShuffleCost(TargetTransformInfo::SK_Broadcast, VecTy, 0);
    }
    if (getSameOpcode(VL).Opcode == Instruction::ExtractElement &&
        allSameType(VL) && allSameBlock(VL)) {
      Optional<TargetTransformInfo::ShuffleKind> ShuffleKind = isShuffle(VL);
      if (ShuffleKind.hasValue()) {
        int Cost = TTI->getShuffleCost(ShuffleKind.getValue(), VecTy);
        for (auto *V : VL) {
          // If all users of instruction are going to be vectorized and this
          // instruction itself is not going to be vectorized, consider this
          // instruction as dead and remove its cost from the final cost of the
          // vectorized tree.
          if (areAllUsersVectorized(cast<Instruction>(V)) &&
              !ScalarToTreeEntry.count(V)) {
            auto *IO = cast<ConstantInt>(
                cast<ExtractElementInst>(V)->getIndexOperand());
            Cost -= TTI->getVectorInstrCost(Instruction::ExtractElement, VecTy,
                                            IO->getZExtValue());
          }
        }
        return ReuseShuffleCost + Cost;
      }
    }
    return ReuseShuffleCost + getGatherCost(VL);
  }
  InstructionsState S = getSameOpcode(VL);
  assert(S.Opcode && allSameType(VL) && allSameBlock(VL) && "Invalid VL");
  Instruction *VL0 = cast<Instruction>(S.OpValue);
  unsigned ShuffleOrOp = S.isAltShuffle() ?
               (unsigned) Instruction::ShuffleVector : S.Opcode;
  switch (ShuffleOrOp) {
    case Instruction::PHI:
      return 0;

    case Instruction::ExtractValue:
    case Instruction::ExtractElement:
      if (NeedToShuffleReuses) {
        unsigned Idx = 0;
        for (unsigned I : E->ReuseShuffleIndices) {
          if (ShuffleOrOp == Instruction::ExtractElement) {
            auto *IO = cast<ConstantInt>(
                cast<ExtractElementInst>(VL[I])->getIndexOperand());
            Idx = IO->getZExtValue();
            ReuseShuffleCost -= TTI->getVectorInstrCost(
                Instruction::ExtractElement, VecTy, Idx);
          } else {
            ReuseShuffleCost -= TTI->getVectorInstrCost(
                Instruction::ExtractElement, VecTy, Idx);
            ++Idx;
          }
        }
        Idx = ReuseShuffleNumbers;
        for (Value *V : VL) {
          if (ShuffleOrOp == Instruction::ExtractElement) {
            auto *IO = cast<ConstantInt>(
                cast<ExtractElementInst>(V)->getIndexOperand());
            Idx = IO->getZExtValue();
          } else {
            --Idx;
          }
          ReuseShuffleCost +=
              TTI->getVectorInstrCost(Instruction::ExtractElement, VecTy, Idx);
        }
      }
      if (!E->NeedToGather) {
        int DeadCost = ReuseShuffleCost;
        if (!E->ReorderIndices.empty()) {
          // TODO: Merge this shuffle with the ReuseShuffleCost.
          DeadCost += TTI->getShuffleCost(
              TargetTransformInfo::SK_PermuteSingleSrc, VecTy);
        }
        for (unsigned i = 0, e = VL.size(); i < e; ++i) {
          Instruction *E = cast<Instruction>(VL[i]);
          // If all users are going to be vectorized, instruction can be
          // considered as dead.
          // The same, if have only one user, it will be vectorized for sure.
          if (areAllUsersVectorized(E)) {
            // Take credit for instruction that will become dead.
            if (E->hasOneUse()) {
              Instruction *Ext = E->user_back();
              if ((isa<SExtInst>(Ext) || isa<ZExtInst>(Ext)) &&
                  all_of(Ext->users(),
                         [](User *U) { return isa<GetElementPtrInst>(U); })) {
                // Use getExtractWithExtendCost() to calculate the cost of
                // extractelement/ext pair.
                DeadCost -= TTI->getExtractWithExtendCost(
                    Ext->getOpcode(), Ext->getType(), VecTy, i);
                // Add back the cost of s|zext which is subtracted seperately.
                DeadCost += TTI->getCastInstrCost(
                    Ext->getOpcode(), Ext->getType(), E->getType(), Ext);
                continue;
              }
            }
            DeadCost -=
                TTI->getVectorInstrCost(Instruction::ExtractElement, VecTy, i);
          }
        }
        return DeadCost;
      }
      return ReuseShuffleCost + getGatherCost(VL);

    case Instruction::ZExt:
    case Instruction::SExt:
    case Instruction::FPToUI:
    case Instruction::FPToSI:
    case Instruction::FPExt:
    case Instruction::PtrToInt:
    case Instruction::IntToPtr:
    case Instruction::SIToFP:
    case Instruction::UIToFP:
    case Instruction::Trunc:
    case Instruction::FPTrunc:
    case Instruction::BitCast: {
      Type *SrcTy = VL0->getOperand(0)->getType();
      if (NeedToShuffleReuses) {
        ReuseShuffleCost -=
            (ReuseShuffleNumbers - VL.size()) *
            TTI->getCastInstrCost(S.Opcode, ScalarTy, SrcTy, VL0);
      }

      // Calculate the cost of this instruction.
      int ScalarCost = VL.size() * TTI->getCastInstrCost(VL0->getOpcode(),
                                                         VL0->getType(), SrcTy, VL0);

      VectorType *SrcVecTy = VectorType::get(SrcTy, VL.size());
      int VecCost = 0;
      // Check if the values are candidates to demote.
      if (!MinBWs.count(VL0) || VecTy != SrcVecTy) {
        VecCost = ReuseShuffleCost +
                  TTI->getCastInstrCost(VL0->getOpcode(), VecTy, SrcVecTy, VL0);
      }
      return VecCost - ScalarCost;
    }
    case Instruction::FCmp:
    case Instruction::ICmp:
    case Instruction::Select: {
      // Calculate the cost of this instruction.
      if (NeedToShuffleReuses) {
        ReuseShuffleCost -= (ReuseShuffleNumbers - VL.size()) *
                            TTI->getCmpSelInstrCost(S.Opcode, ScalarTy,
                                                    Builder.getInt1Ty(), VL0);
      }
      VectorType *MaskTy = VectorType::get(Builder.getInt1Ty(), VL.size());
#if INTEL_CUSTOMIZATION
      int SingleCost = TTI->getCmpSelInstrCost(S.Opcode, ScalarTy, Builder.getInt1Ty(), VL0);
      int ScalarCost = VecTy->getNumElements() * SingleCost;
      if (DoPSLP && PSLPAdjustCosts) {
        // Count the PSLP-emitted instructions and remove them from the
        // ScalarCost.
        int CntPadded = 0;
        for (Value *V : VL) {
          if (Instruction *I = dyn_cast<Instruction>(V)) {
              SelectInst *SI = dyn_cast<SelectInst>(I);
              if ((SI && SelectsEmittedByPSLP.count(SI)) ||
                  PaddedInstrsEmittedByPSLP.count(I))
              CntPadded++;
          }
        }
        ScalarCost -= CntPadded * SingleCost;
        assert(ScalarCost >= 0 && "Too much cost reduction");
      }
#endif // INTEL_CUSTOMIZATION
      int VecCost = TTI->getCmpSelInstrCost(S.Opcode, VecTy, MaskTy, VL0);
      return ReuseShuffleCost + VecCost - ScalarCost;
    }
    case Instruction::Add:
    case Instruction::FAdd:
    case Instruction::Sub:
    case Instruction::FSub:
    case Instruction::Mul:
    case Instruction::FMul:
    case Instruction::UDiv:
    case Instruction::SDiv:
    case Instruction::FDiv:
    case Instruction::URem:
    case Instruction::SRem:
    case Instruction::FRem:
    case Instruction::Shl:
    case Instruction::LShr:
    case Instruction::AShr:
    case Instruction::And:
    case Instruction::Or:
    case Instruction::Xor: {
      // Certain instructions can be cheaper to vectorize if they have a
      // constant second vector operand.
      TargetTransformInfo::OperandValueKind Op1VK =
          TargetTransformInfo::OK_AnyValue;
      TargetTransformInfo::OperandValueKind Op2VK =
          TargetTransformInfo::OK_UniformConstantValue;
      TargetTransformInfo::OperandValueProperties Op1VP =
          TargetTransformInfo::OP_None;
      TargetTransformInfo::OperandValueProperties Op2VP =
          TargetTransformInfo::OP_None;

      // If all operands are exactly the same ConstantInt then set the
      // operand kind to OK_UniformConstantValue.
      // If instead not all operands are constants, then set the operand kind
      // to OK_AnyValue. If all operands are constants but not the same,
      // then set the operand kind to OK_NonUniformConstantValue.
      ConstantInt *CInt = nullptr;
      for (unsigned i = 0; i < VL.size(); ++i) {
        const Instruction *I = cast<Instruction>(VL[i]);
        if (!isa<ConstantInt>(I->getOperand(1))) {
          Op2VK = TargetTransformInfo::OK_AnyValue;
          break;
        }
        if (i == 0) {
          CInt = cast<ConstantInt>(I->getOperand(1));
          continue;
        }
        if (Op2VK == TargetTransformInfo::OK_UniformConstantValue &&
            CInt != cast<ConstantInt>(I->getOperand(1)))
          Op2VK = TargetTransformInfo::OK_NonUniformConstantValue;
      }
      // FIXME: Currently cost of model modification for division by power of
      // 2 is handled for X86 and AArch64. Add support for other targets.
      if (Op2VK == TargetTransformInfo::OK_UniformConstantValue && CInt &&
          CInt->getValue().isPowerOf2())
        Op2VP = TargetTransformInfo::OP_PowerOf2;

      SmallVector<const Value *, 4> Operands(VL0->operand_values());
      if (NeedToShuffleReuses) {
        ReuseShuffleCost -=
            (ReuseShuffleNumbers - VL.size()) *
            TTI->getArithmeticInstrCost(S.Opcode, ScalarTy, Op1VK, Op2VK, Op1VP,
                                        Op2VP, Operands);
      }
      int ScalarCost =
          VecTy->getNumElements() *
          TTI->getArithmeticInstrCost(S.Opcode, ScalarTy, Op1VK, Op2VK, Op1VP,
                                      Op2VP, Operands);
      int VecCost = TTI->getArithmeticInstrCost(S.Opcode, VecTy, Op1VK, Op2VK,
                                                Op1VP, Op2VP, Operands);
#if INTEL_CUSTOMIZATION
      if (DoPSLP && PSLPAdjustCosts) {
        // Count the PSLP-emitted instructions and remove them from the
        // ScalarCost.
        int CntPadded = 0;
        for (Value *V : VL) {
          if (Instruction *I = dyn_cast<Instruction>(V)) {
            if (PaddedInstrsEmittedByPSLP.count(I))
              CntPadded++;
          }
        }
        int SingleCost = TTI->getArithmeticInstrCost(
            S.Opcode, ScalarTy, Op1VK, Op2VK, Op1VP, Op2VP, Operands);
        ScalarCost -= CntPadded * SingleCost;
        assert(ScalarCost >= 0 && "Too much cost reduction");
      }
#endif // INTEL_CUSTOMIZATION
      return ReuseShuffleCost + VecCost - ScalarCost;
    }
    case Instruction::GetElementPtr: {
      TargetTransformInfo::OperandValueKind Op1VK =
          TargetTransformInfo::OK_AnyValue;
      TargetTransformInfo::OperandValueKind Op2VK =
          TargetTransformInfo::OK_UniformConstantValue;

      if (NeedToShuffleReuses) {
        ReuseShuffleCost -= (ReuseShuffleNumbers - VL.size()) *
                            TTI->getArithmeticInstrCost(Instruction::Add,
                                                        ScalarTy, Op1VK, Op2VK);
      }
      int ScalarCost =
          VecTy->getNumElements() *
          TTI->getArithmeticInstrCost(Instruction::Add, ScalarTy, Op1VK, Op2VK);
      int VecCost =
          TTI->getArithmeticInstrCost(Instruction::Add, VecTy, Op1VK, Op2VK);

      return ReuseShuffleCost + VecCost - ScalarCost;
    }
    case Instruction::Load: {
      // Cost of wide load - cost of scalar loads.
      unsigned alignment = cast<LoadInst>(VL0)->getAlignment();
      if (NeedToShuffleReuses) {
        ReuseShuffleCost -= (ReuseShuffleNumbers - VL.size()) *
                            TTI->getMemoryOpCost(Instruction::Load, ScalarTy,
                                                 alignment, 0, VL0);
      }
      int ScalarLdCost = VecTy->getNumElements() *
          TTI->getMemoryOpCost(Instruction::Load, ScalarTy, alignment, 0, VL0);
      int VecLdCost = TTI->getMemoryOpCost(Instruction::Load,
                                           VecTy, alignment, 0, VL0);
      if (!E->ReorderIndices.empty()) {
        // TODO: Merge this shuffle with the ReuseShuffleCost.
        VecLdCost += TTI->getShuffleCost(
            TargetTransformInfo::SK_PermuteSingleSrc, VecTy);
      }
      return ReuseShuffleCost + VecLdCost - ScalarLdCost;
    }
    case Instruction::Store: {
      // We know that we can merge the stores. Calculate the cost.
      unsigned alignment = cast<StoreInst>(VL0)->getAlignment();
      if (NeedToShuffleReuses) {
        ReuseShuffleCost -= (ReuseShuffleNumbers - VL.size()) *
                            TTI->getMemoryOpCost(Instruction::Store, ScalarTy,
                                                 alignment, 0, VL0);
      }
      int ScalarStCost = VecTy->getNumElements() *
          TTI->getMemoryOpCost(Instruction::Store, ScalarTy, alignment, 0, VL0);
      int VecStCost = TTI->getMemoryOpCost(Instruction::Store,
                                           VecTy, alignment, 0, VL0);
      return ReuseShuffleCost + VecStCost - ScalarStCost;
    }
    case Instruction::Call: {
      CallInst *CI = cast<CallInst>(VL0);
      Intrinsic::ID ID = getVectorIntrinsicIDForCall(CI, TLI);

      // Calculate the cost of the scalar and vector calls.
      SmallVector<Type*, 4> ScalarTys;
      for (unsigned op = 0, opc = CI->getNumArgOperands(); op!= opc; ++op)
        ScalarTys.push_back(CI->getArgOperand(op)->getType());

      FastMathFlags FMF;
      if (auto *FPMO = dyn_cast<FPMathOperator>(CI))
        FMF = FPMO->getFastMathFlags();

      if (NeedToShuffleReuses) {
        ReuseShuffleCost -=
            (ReuseShuffleNumbers - VL.size()) *
            TTI->getIntrinsicInstrCost(ID, ScalarTy, ScalarTys, FMF);
      }
      int ScalarCallCost = VecTy->getNumElements() *
          TTI->getIntrinsicInstrCost(ID, ScalarTy, ScalarTys, FMF);

      SmallVector<Value *, 4> Args(CI->arg_operands());
      int VecCallCost = TTI->getIntrinsicInstrCost(ID, CI->getType(), Args, FMF,
                                                   VecTy->getNumElements());

      LLVM_DEBUG(dbgs() << "SLP: Call cost " << VecCallCost - ScalarCallCost
                        << " (" << VecCallCost << "-" << ScalarCallCost << ")"
                        << " for " << *CI << "\n");

      return ReuseShuffleCost + VecCallCost - ScalarCallCost;
    }
    case Instruction::ShuffleVector: {
      int ScalarCost = 0;
      if (NeedToShuffleReuses) {
        for (unsigned Idx : E->ReuseShuffleIndices) {
          Instruction *I = cast<Instruction>(VL[Idx]);
          if (!I)
            continue;
          ReuseShuffleCost -=
              TTI->getArithmeticInstrCost(I->getOpcode(), ScalarTy);
        }
        for (Value *V : VL) {
          Instruction *I = cast<Instruction>(V);
          if (!I)
            continue;
          ReuseShuffleCost +=
              TTI->getArithmeticInstrCost(I->getOpcode(), ScalarTy);
        }
      }
      int VecCost = 0;
      for (Value *i : VL) {
        Instruction *I = cast<Instruction>(i);
        if (!I)
          break;
        ScalarCost += TTI->getArithmeticInstrCost(I->getOpcode(), ScalarTy);
      }
      // VecCost is equal to sum of the cost of creating 2 vectors
      // and the cost of creating shuffle.
      Instruction *I0 = cast<Instruction>(VL[0]);
      VecCost = TTI->getArithmeticInstrCost(I0->getOpcode(), VecTy);
      Instruction *I1 = cast<Instruction>(VL[1]);
      VecCost += TTI->getArithmeticInstrCost(I1->getOpcode(), VecTy);
      VecCost += TTI->getShuffleCost(TargetTransformInfo::SK_Select, VecTy, 0);
      return ReuseShuffleCost + VecCost - ScalarCost;
    }
    default:
      llvm_unreachable("Unknown instruction");
  }
}

bool BoUpSLP::isFullyVectorizableTinyTree() {
  LLVM_DEBUG(dbgs() << "SLP: Check whether the tree with height "
                    << VectorizableTree.size() << " is fully vectorizable .\n");

  // We only handle trees of heights 1 and 2.
  if (VectorizableTree.size() == 1 && !VectorizableTree[0].NeedToGather)
    return true;

  if (VectorizableTree.size() != 2)
    return false;

  // Handle splat and all-constants stores.
  if (!VectorizableTree[0].NeedToGather &&
      (allConstant(VectorizableTree[1].Scalars) ||
       isSplat(VectorizableTree[1].Scalars)))
    return true;

  // Gathering cost would be too much for tiny trees.
  if (VectorizableTree[0].NeedToGather || VectorizableTree[1].NeedToGather)
    return false;

  return true;
}

bool BoUpSLP::isTreeTinyAndNotFullyVectorizable() {
  // We can vectorize the tree if its size is greater than or equal to the
  // minimum size specified by the MinTreeSize command line option.
  if (VectorizableTree.size() >= MinTreeSize)
    return false;

  // If we have a tiny tree (a tree whose size is less than MinTreeSize), we
  // can vectorize it if we can prove it fully vectorizable.
  if (isFullyVectorizableTinyTree())
    return false;

  assert(VectorizableTree.empty()
             ? ExternalUses.empty()
             : true && "We shouldn't have any external users");

  // Otherwise, we can't vectorize the tree. It is both tiny and not fully
  // vectorizable.
  return true;
}

int BoUpSLP::getSpillCost() {
  // Walk from the bottom of the tree to the top, tracking which values are
  // live. When we see a call instruction that is not part of our tree,
  // query TTI to see if there is a cost to keeping values live over it
  // (for example, if spills and fills are required).
  unsigned BundleWidth = VectorizableTree.front().Scalars.size();
  int Cost = 0;

  SmallPtrSet<Instruction*, 4> LiveValues;
  Instruction *PrevInst = nullptr;

  for (const auto &N : VectorizableTree) {
    Instruction *Inst = dyn_cast<Instruction>(N.Scalars[0]);
    if (!Inst)
      continue;

    if (!PrevInst) {
      PrevInst = Inst;
      continue;
    }

    // Update LiveValues.
    LiveValues.erase(PrevInst);
    for (auto &J : PrevInst->operands()) {
      if (isa<Instruction>(&*J) && getTreeEntry(&*J))
        LiveValues.insert(cast<Instruction>(&*J));
    }

    LLVM_DEBUG({
      dbgs() << "SLP: #LV: " << LiveValues.size();
      for (auto *X : LiveValues)
        dbgs() << " " << X->getName();
      dbgs() << ", Looking at ";
      Inst->dump();
    });

    // Now find the sequence of instructions between PrevInst and Inst.
    BasicBlock::reverse_iterator InstIt = ++Inst->getIterator().getReverse(),
                                 PrevInstIt =
                                     PrevInst->getIterator().getReverse();
    while (InstIt != PrevInstIt) {
      if (PrevInstIt == PrevInst->getParent()->rend()) {
        PrevInstIt = Inst->getParent()->rbegin();
        continue;
      }

      // Debug informations don't impact spill cost.
      if ((isa<CallInst>(&*PrevInstIt) &&
           !isa<DbgInfoIntrinsic>(&*PrevInstIt)) &&
          &*PrevInstIt != PrevInst) {
        SmallVector<Type*, 4> V;
        for (auto *II : LiveValues)
          V.push_back(VectorType::get(II->getType(), BundleWidth));
        Cost += TTI->getCostOfKeepingLiveOverCall(V);
      }

      ++PrevInstIt;
    }

    PrevInst = Inst;
  }

  return Cost;
}

int BoUpSLP::getTreeCost() {
  int Cost = 0;
  LLVM_DEBUG(dbgs() << "SLP: Calculating cost for tree of size "
                    << VectorizableTree.size() << ".\n");

  unsigned BundleWidth = VectorizableTree[0].Scalars.size();

  for (unsigned I = 0, E = VectorizableTree.size(); I < E; ++I) {
    TreeEntry &TE = VectorizableTree[I];

    // We create duplicate tree entries for gather sequences that have multiple
    // uses. However, we should not compute the cost of duplicate sequences.
    // For example, if we have a build vector (i.e., insertelement sequence)
    // that is used by more than one vector instruction, we only need to
    // compute the cost of the insertelement instructions once. The redundent
    // instructions will be eliminated by CSE.
    //
    // We should consider not creating duplicate tree entries for gather
    // sequences, and instead add additional edges to the tree representing
    // their uses. Since such an approach results in fewer total entries,
    // existing heuristics based on tree size may yeild different results.
    //
    if (TE.NeedToGather &&
        std::any_of(std::next(VectorizableTree.begin(), I + 1),
                    VectorizableTree.end(), [TE](TreeEntry &Entry) {
                      return Entry.NeedToGather && Entry.isSame(TE.Scalars);
                    }))
      continue;

    int C = getEntryCost(&TE);
#if INTEL_CUSTOMIZATION
    TE.cost = C;
#endif // INTEL_CUSTOMIZATION
    LLVM_DEBUG(dbgs() << "SLP: Adding cost " << C
                      << " for bundle that starts with " << *TE.Scalars[0]
                      << ".\n");
    Cost += C;
  }

  SmallPtrSet<Value *, 16> ExtractCostCalculated;
  int ExtractCost = 0;
  for (ExternalUser &EU : ExternalUses) {
    // We only add extract cost once for the same scalar.
    if (!ExtractCostCalculated.insert(EU.Scalar).second)
      continue;

    // Uses by ephemeral values are free (because the ephemeral value will be
    // removed prior to code generation, and so the extraction will be
    // removed as well).
    if (EphValues.count(EU.User))
      continue;

    // If we plan to rewrite the tree in a smaller type, we will need to sign
    // extend the extracted value back to the original type. Here, we account
    // for the extract and the added cost of the sign extend if needed.
    auto *VecTy = VectorType::get(EU.Scalar->getType(), BundleWidth);
    auto *ScalarRoot = VectorizableTree[0].Scalars[0];
    if (MinBWs.count(ScalarRoot)) {
      auto *MinTy = IntegerType::get(F->getContext(), MinBWs[ScalarRoot].first);
      auto Extend =
          MinBWs[ScalarRoot].second ? Instruction::SExt : Instruction::ZExt;
      VecTy = VectorType::get(MinTy, BundleWidth);
      ExtractCost += TTI->getExtractWithExtendCost(Extend, EU.Scalar->getType(),
                                                   VecTy, EU.Lane);
    } else {
      ExtractCost +=
          TTI->getVectorInstrCost(Instruction::ExtractElement, VecTy, EU.Lane);
    }
  }

  int SpillCost = getSpillCost();
  Cost += SpillCost + ExtractCost;

  std::string Str;
  {
    raw_string_ostream OS(Str);
    OS << "SLP: Spill Cost = " << SpillCost << ".\n"
       << "SLP: Extract Cost = " << ExtractCost << ".\n"
       << "SLP: Total Cost = " << Cost << ".\n";
  }
  LLVM_DEBUG(dbgs() << Str);

  if (ViewSLPTree)
    ViewGraph(this, "SLP" + F->getName(), false, Str);

#if INTEL_CUSTOMIZATION
  // Override Cost for tiny non-fully vectorizable trees.
  if (isTreeTinyAndNotFullyVectorizable())
    Cost = FORBIDEN_TINY_TREE;
#endif // INTEL_CUSTOMIZATION
  return Cost;
}

int BoUpSLP::getGatherCost(Type *Ty,
                           const DenseSet<unsigned> &ShuffledIndices) {
  int Cost = 0;
  for (unsigned i = 0, e = cast<VectorType>(Ty)->getNumElements(); i < e; ++i)
    if (!ShuffledIndices.count(i))
      Cost += TTI->getVectorInstrCost(Instruction::InsertElement, Ty, i);
  if (!ShuffledIndices.empty())
      Cost += TTI->getShuffleCost(TargetTransformInfo::SK_PermuteSingleSrc, Ty);
  return Cost;
}

int BoUpSLP::getGatherCost(ArrayRef<Value *> VL) {
  // Find the type of the operands in VL.
  Type *ScalarTy = VL[0]->getType();
  if (StoreInst *SI = dyn_cast<StoreInst>(VL[0]))
    ScalarTy = SI->getValueOperand()->getType();
  VectorType *VecTy = VectorType::get(ScalarTy, VL.size());
  // Find the cost of inserting/extracting values from the vector.
  // Check if the same elements are inserted several times and count them as
  // shuffle candidates.
  DenseSet<unsigned> ShuffledElements;
  DenseSet<Value *> UniqueElements;
  // Iterate in reverse order to consider insert elements with the high cost.
  for (unsigned I = VL.size(); I > 0; --I) {
    unsigned Idx = I - 1;
    if (!UniqueElements.insert(VL[Idx]).second)
      ShuffledElements.insert(Idx);
  }
  return getGatherCost(VecTy, ShuffledElements);
}

// Reorder commutative operations in alternate shuffle if the resulting vectors
// are consecutive loads. This would allow us to vectorize the tree.
// If we have something like-
// load a[0] - load b[0]
// load b[1] + load a[1]
// load a[2] - load b[2]
// load a[3] + load b[3]
// Reordering the second load b[1]  load a[1] would allow us to vectorize this
// code.
void BoUpSLP::reorderAltShuffleOperands(unsigned Opcode, unsigned AltOpcode,
                                        ArrayRef<Value *> VL,
                                        SmallVectorImpl<Value *> &Left,
                                        SmallVectorImpl<Value *> &Right) {
  // Push left and right operands of binary operation into Left and Right
  (void)AltOpcode;
  for (Value *V : VL) {
    auto *I = cast<Instruction>(V);
    assert(sameOpcodeOrAlt(Opcode, AltOpcode, I->getOpcode()) &&
           "Incorrect instruction in vector");
    Left.push_back(I->getOperand(0));
    Right.push_back(I->getOperand(1));
  }

  // Reorder if we have a commutative operation and consecutive access
  // are on either side of the alternate instructions.
  for (unsigned j = 0; j < VL.size() - 1; ++j) {
    if (LoadInst *L = dyn_cast<LoadInst>(Left[j])) {
      if (LoadInst *L1 = dyn_cast<LoadInst>(Right[j + 1])) {
        Instruction *VL1 = cast<Instruction>(VL[j]);
        Instruction *VL2 = cast<Instruction>(VL[j + 1]);
        if (VL1->isCommutative() && isConsecutiveAccess(L, L1, *DL, *SE)) {
          std::swap(Left[j], Right[j]);
          continue;
        } else if (VL2->isCommutative() &&
                   isConsecutiveAccess(L, L1, *DL, *SE)) {
          std::swap(Left[j + 1], Right[j + 1]);
          continue;
        }
        // else unchanged
      }
    }
    if (LoadInst *L = dyn_cast<LoadInst>(Right[j])) {
      if (LoadInst *L1 = dyn_cast<LoadInst>(Left[j + 1])) {
        Instruction *VL1 = cast<Instruction>(VL[j]);
        Instruction *VL2 = cast<Instruction>(VL[j + 1]);
        if (VL1->isCommutative() && isConsecutiveAccess(L, L1, *DL, *SE)) {
          std::swap(Left[j], Right[j]);
          continue;
        } else if (VL2->isCommutative() &&
                   isConsecutiveAccess(L, L1, *DL, *SE)) {
          std::swap(Left[j + 1], Right[j + 1]);
          continue;
        }
        // else unchanged
      }
    }
  }
}

// Return true if I should be commuted before adding it's left and right
// operands to the arrays Left and Right.
//
// The vectorizer is trying to either have all elements one side being
// instruction with the same opcode to enable further vectorization, or having
// a splat to lower the vectorizing cost.
static bool shouldReorderOperands(
    int i, unsigned Opcode, Instruction &I, ArrayRef<Value *> Left,
    ArrayRef<Value *> Right, bool AllSameOpcodeLeft, bool AllSameOpcodeRight,
    bool SplatLeft, bool SplatRight, Value *&VLeft, Value *&VRight) {
  VLeft = I.getOperand(0);
  VRight = I.getOperand(1);
  // If we have "SplatRight", try to see if commuting is needed to preserve it.
  if (SplatRight) {
    if (VRight == Right[i - 1])
      // Preserve SplatRight
      return false;
    if (VLeft == Right[i - 1]) {
      // Commuting would preserve SplatRight, but we don't want to break
      // SplatLeft either, i.e. preserve the original order if possible.
      // (FIXME: why do we care?)
      if (SplatLeft && VLeft == Left[i - 1])
        return false;
      return true;
    }
  }
  // Symmetrically handle Right side.
  if (SplatLeft) {
    if (VLeft == Left[i - 1])
      // Preserve SplatLeft
      return false;
    if (VRight == Left[i - 1])
      return true;
  }

  Instruction *ILeft = dyn_cast<Instruction>(VLeft);
  Instruction *IRight = dyn_cast<Instruction>(VRight);

  // If we have "AllSameOpcodeRight", try to see if the left operands preserves
  // it and not the right, in this case we want to commute.
  if (AllSameOpcodeRight) {
    unsigned RightPrevOpcode = cast<Instruction>(Right[i - 1])->getOpcode();
    if (IRight && RightPrevOpcode == IRight->getOpcode())
      // Do not commute, a match on the right preserves AllSameOpcodeRight
      return false;
    if (ILeft && RightPrevOpcode == ILeft->getOpcode()) {
      // We have a match and may want to commute, but first check if there is
      // not also a match on the existing operands on the Left to preserve
      // AllSameOpcodeLeft, i.e. preserve the original order if possible.
      // (FIXME: why do we care?)
      if (AllSameOpcodeLeft && ILeft &&
          cast<Instruction>(Left[i - 1])->getOpcode() == ILeft->getOpcode())
        return false;
      return true;
    }
  }
  // Symmetrically handle Left side.
  if (AllSameOpcodeLeft) {
    unsigned LeftPrevOpcode = cast<Instruction>(Left[i - 1])->getOpcode();
    if (ILeft && LeftPrevOpcode == ILeft->getOpcode())
      return false;
    if (IRight && LeftPrevOpcode == IRight->getOpcode())
      return true;
  }
  return false;
}

void BoUpSLP::reorderInputsAccordingToOpcode(unsigned Opcode,
                                             ArrayRef<Value *> VL,
                                             SmallVectorImpl<Value *> &Left,
                                             SmallVectorImpl<Value *> &Right) {
  if (!VL.empty()) {
    // Peel the first iteration out of the loop since there's nothing
    // interesting to do anyway and it simplifies the checks in the loop.
    auto *I = cast<Instruction>(VL[0]);
    Value *VLeft = I->getOperand(0);
    Value *VRight = I->getOperand(1);
    if (!isa<Instruction>(VRight) && isa<Instruction>(VLeft))
      // Favor having instruction to the right. FIXME: why?
      std::swap(VLeft, VRight);
    Left.push_back(VLeft);
    Right.push_back(VRight);
  }

  // Keep track if we have instructions with all the same opcode on one side.
  bool AllSameOpcodeLeft = isa<Instruction>(Left[0]);
  bool AllSameOpcodeRight = isa<Instruction>(Right[0]);
  // Keep track if we have one side with all the same value (broadcast).
  bool SplatLeft = true;
  bool SplatRight = true;

#if INTEL_CUSTOMIZATION
  if (SmartDisableSplatReordering) {
    // Check if there is no way to get full splats.
    // If so set SplatLeft = SplatRight = false;
    for (int i = 1, e = VL.size(); i != e; ++i) {
      auto *I0 = cast<Instruction>(VL[0]);
      auto *I = cast<Instruction>(VL[i]);
      // Left operand of VL[i] != Left and Right operand VL[0]
      if ((I->getOperand(0) != I0->getOperand(0) && I->getOperand(0) != I0->getOperand(1)) &&
          // Right operand of VL[i] != Left and Right operand of VL[0]
          (I->getOperand(1) != I0->getOperand(0) && I->getOperand(1) != I0->getOperand(1))) {
        SplatLeft = false;
        SplatRight = false;
      }
    }
  }
#endif // INTEL_CUSTOMIZATION

  for (unsigned i = 1, e = VL.size(); i != e; ++i) {
    Instruction *I = cast<Instruction>(VL[i]);
    assert(((I->getOpcode() == Opcode && I->isCommutative()) ||
            (I->getOpcode() != Opcode && Instruction::isCommutative(Opcode))) &&
           "Can only process commutative instruction");
    // Commute to favor either a splat or maximizing having the same opcodes on
    // one side.
    Value *VLeft;
    Value *VRight;
    if (shouldReorderOperands(i, Opcode, *I, Left, Right, AllSameOpcodeLeft,
                              AllSameOpcodeRight, SplatLeft, SplatRight, VLeft,
                              VRight)) {
      Left.push_back(VRight);
      Right.push_back(VLeft);
    } else {
      Left.push_back(VLeft);
      Right.push_back(VRight);
    }
    // Update Splat* and AllSameOpcode* after the insertion.
    SplatRight = SplatRight && (Right[i - 1] == Right[i]);
    SplatLeft = SplatLeft && (Left[i - 1] == Left[i]);
    AllSameOpcodeLeft = AllSameOpcodeLeft && isa<Instruction>(Left[i]) &&
                        (cast<Instruction>(Left[i - 1])->getOpcode() ==
                         cast<Instruction>(Left[i])->getOpcode());
    AllSameOpcodeRight = AllSameOpcodeRight && isa<Instruction>(Right[i]) &&
                         (cast<Instruction>(Right[i - 1])->getOpcode() ==
                          cast<Instruction>(Right[i])->getOpcode());
  }

  // If one operand end up being broadcast, return this operand order.
  if (SplatRight || SplatLeft)
    return;

  // Finally check if we can get longer vectorizable chain by reordering
  // without breaking the good operand order detected above.
  // E.g. If we have something like-
  // load a[0]  load b[0]
  // load b[1]  load a[1]
  // load a[2]  load b[2]
  // load a[3]  load b[3]
  // Reordering the second load b[1]  load a[1] would allow us to vectorize
  // this code and we still retain AllSameOpcode property.
  // FIXME: This load reordering might break AllSameOpcode in some rare cases
  // such as-
  // add a[0],c[0]  load b[0]
  // add a[1],c[2]  load b[1]
  // b[2]           load b[2]
  // add a[3],c[3]  load b[3]
  for (unsigned j = 0, e = VL.size() - 1; j < e; ++j) {
    if (LoadInst *L = dyn_cast<LoadInst>(Left[j])) {
      if (LoadInst *L1 = dyn_cast<LoadInst>(Right[j + 1])) {
        if (isConsecutiveAccess(L, L1, *DL, *SE)) {
          std::swap(Left[j + 1], Right[j + 1]);
          continue;
        }
      }
    }
    if (LoadInst *L = dyn_cast<LoadInst>(Right[j])) {
      if (LoadInst *L1 = dyn_cast<LoadInst>(Left[j + 1])) {
        if (isConsecutiveAccess(L, L1, *DL, *SE)) {
          std::swap(Left[j + 1], Right[j + 1]);
          continue;
        }
      }
    }
    // else unchanged
  }
}

void BoUpSLP::setInsertPointAfterBundle(ArrayRef<Value *> VL, Value *OpValue) {
  // Get the basic block this bundle is in. All instructions in the bundle
  // should be in this block.
  auto *Front = cast<Instruction>(OpValue);
  auto *BB = Front->getParent();
  const unsigned Opcode = cast<Instruction>(OpValue)->getOpcode();
  const unsigned AltOpcode = getAltOpcode(Opcode);
  assert(llvm::all_of(make_range(VL.begin(), VL.end()), [=](Value *V) -> bool {
    return !sameOpcodeOrAlt(Opcode, AltOpcode,
                            cast<Instruction>(V)->getOpcode()) ||
           cast<Instruction>(V)->getParent() == BB;
  }));

  // The last instruction in the bundle in program order.
  Instruction *LastInst = nullptr;

  // Find the last instruction. The common case should be that BB has been
  // scheduled, and the last instruction is VL.back(). So we start with
  // VL.back() and iterate over schedule data until we reach the end of the
  // bundle. The end of the bundle is marked by null ScheduleData.
  if (BlocksSchedules.count(BB)) {
    auto *Bundle =
        BlocksSchedules[BB]->getScheduleData(isOneOf(OpValue, VL.back()));
    if (Bundle && Bundle->isPartOfBundle())
      for (; Bundle; Bundle = Bundle->NextInBundle)
        if (Bundle->OpValue == Bundle->Inst)
          LastInst = Bundle->Inst;
  }

  // LastInst can still be null at this point if there's either not an entry
  // for BB in BlocksSchedules or there's no ScheduleData available for
  // VL.back(). This can be the case if buildTree_rec aborts for various
  // reasons (e.g., the maximum recursion depth is reached, the maximum region
  // size is reached, etc.). ScheduleData is initialized in the scheduling
  // "dry-run".
  //
  // If this happens, we can still find the last instruction by brute force. We
  // iterate forwards from Front (inclusive) until we either see all
  // instructions in the bundle or reach the end of the block. If Front is the
  // last instruction in program order, LastInst will be set to Front, and we
  // will visit all the remaining instructions in the block.
  //
  // One of the reasons we exit early from buildTree_rec is to place an upper
  // bound on compile-time. Thus, taking an additional compile-time hit here is
  // not ideal. However, this should be exceedingly rare since it requires that
  // we both exit early from buildTree_rec and that the bundle be out-of-order
  // (causing us to iterate all the way to the end of the block).
  if (!LastInst) {
    SmallPtrSet<Value *, 16> Bundle(VL.begin(), VL.end());
    for (auto &I : make_range(BasicBlock::iterator(Front), BB->end())) {
      if (Bundle.erase(&I) && sameOpcodeOrAlt(Opcode, AltOpcode, I.getOpcode()))
        LastInst = &I;
      if (Bundle.empty())
        break;
    }
  }

  // Set the insertion point after the last instruction in the bundle. Set the
  // debug location to Front.
  Builder.SetInsertPoint(BB, ++LastInst->getIterator());
  Builder.SetCurrentDebugLocation(Front->getDebugLoc());
}

Value *BoUpSLP::Gather(ArrayRef<Value *> VL, VectorType *Ty) {
  Value *Vec = UndefValue::get(Ty);
  // Generate the 'InsertElement' instruction.
  for (unsigned i = 0; i < Ty->getNumElements(); ++i) {
    Vec = Builder.CreateInsertElement(Vec, VL[i], Builder.getInt32(i));
    if (Instruction *Insrt = dyn_cast<Instruction>(Vec)) {
      GatherSeq.insert(Insrt);
      CSEBlocks.insert(Insrt->getParent());

      // Add to our 'need-to-extract' list.
      if (TreeEntry *E = getTreeEntry(VL[i])) {
        // Find which lane we need to extract.
        int FoundLane = -1;
        for (unsigned Lane = 0, LE = E->Scalars.size(); Lane != LE; ++Lane) {
          // Is this the lane of the scalar that we are looking for ?
          if (E->Scalars[Lane] == VL[i]) {
            FoundLane = Lane;
            break;
          }
        }
        assert(FoundLane >= 0 && "Could not find the correct lane");
        if (!E->ReuseShuffleIndices.empty()) {
          FoundLane =
              std::distance(E->ReuseShuffleIndices.begin(),
                            llvm::find(E->ReuseShuffleIndices, FoundLane));
        }
        ExternalUses.push_back(ExternalUser(VL[i], Insrt, FoundLane));
      }
    }
  }

  return Vec;
}

Value *BoUpSLP::vectorizeTree(ArrayRef<Value *> VL) {
  InstructionsState S = getSameOpcode(VL);
  if (S.Opcode) {
    if (TreeEntry *E = getTreeEntry(S.OpValue)) {
      if (E->isSame(VL)) {
        Value *V = vectorizeTree(E);
        if (VL.size() == E->Scalars.size() && !E->ReuseShuffleIndices.empty()) {
          // We need to get the vectorized value but without shuffle.
          if (auto *SV = dyn_cast<ShuffleVectorInst>(V)) {
            V = SV->getOperand(0);
          } else {
            // Reshuffle to get only unique values.
            SmallVector<unsigned, 4> UniqueIdxs;
            SmallSet<unsigned, 4> UsedIdxs;
            for(unsigned Idx : E->ReuseShuffleIndices)
              if (UsedIdxs.insert(Idx).second)
                UniqueIdxs.emplace_back(Idx);
            V = Builder.CreateShuffleVector(V, UndefValue::get(V->getType()),
                                            UniqueIdxs);
          }
        }
        return V;
      }
    }
  }

  Type *ScalarTy = S.OpValue->getType();
  if (StoreInst *SI = dyn_cast<StoreInst>(S.OpValue))
    ScalarTy = SI->getValueOperand()->getType();

  // Check that every instruction appears once in this bundle.
  SmallVector<unsigned, 4> ReuseShuffleIndicies;
  SmallVector<Value *, 4> UniqueValues;
  if (VL.size() > 2) {
    DenseMap<Value *, unsigned> UniquePositions;
    for (Value *V : VL) {
      auto Res = UniquePositions.try_emplace(V, UniqueValues.size());
      ReuseShuffleIndicies.emplace_back(Res.first->second);
      if (Res.second || isa<Constant>(V))
        UniqueValues.emplace_back(V);
    }
    // Do not shuffle single element or if number of unique values is not power
    // of 2.
    if (UniqueValues.size() == VL.size() || UniqueValues.size() <= 1 ||
        !llvm::isPowerOf2_32(UniqueValues.size()))
      ReuseShuffleIndicies.clear();
    else
      VL = UniqueValues;
  }
  VectorType *VecTy = VectorType::get(ScalarTy, VL.size());

  Value *V = Gather(VL, VecTy);
  if (!ReuseShuffleIndicies.empty()) {
    V = Builder.CreateShuffleVector(V, UndefValue::get(VecTy),
                                    ReuseShuffleIndicies, "shuffle");
    if (auto *I = dyn_cast<Instruction>(V)) {
      GatherSeq.insert(I);
      CSEBlocks.insert(I->getParent());
    }
  }
  return V;
}

static void inversePermutation(ArrayRef<unsigned> Indices,
                               SmallVectorImpl<unsigned> &Mask) {
  Mask.clear();
  const unsigned E = Indices.size();
  Mask.resize(E);
  for (unsigned I = 0; I < E; ++I)
    Mask[Indices[I]] = I;
}

Value *BoUpSLP::vectorizeTree(TreeEntry *E) {
  IRBuilder<>::InsertPointGuard Guard(Builder);

  if (E->VectorizedValue) {
    LLVM_DEBUG(dbgs() << "SLP: Diamond merged for " << *E->Scalars[0] << ".\n");
    return E->VectorizedValue;
  }

  InstructionsState S = getSameOpcode(E->Scalars);
  Instruction *VL0 = cast<Instruction>(E->Scalars[0]);
  Type *ScalarTy = VL0->getType();
  if (StoreInst *SI = dyn_cast<StoreInst>(VL0))
    ScalarTy = SI->getValueOperand()->getType();
  VectorType *VecTy = VectorType::get(ScalarTy, E->Scalars.size());

  bool NeedToShuffleReuses = !E->ReuseShuffleIndices.empty();

  if (E->NeedToGather) {
    setInsertPointAfterBundle(E->Scalars, VL0);
    auto *V = Gather(E->Scalars, VecTy);
    if (NeedToShuffleReuses) {
      V = Builder.CreateShuffleVector(V, UndefValue::get(VecTy),
                                      E->ReuseShuffleIndices, "shuffle");
      if (auto *I = dyn_cast<Instruction>(V)) {
        GatherSeq.insert(I);
        CSEBlocks.insert(I->getParent());
      }
    }
    E->VectorizedValue = V;
    return V;
  }

  unsigned ShuffleOrOp = S.isAltShuffle() ?
           (unsigned) Instruction::ShuffleVector : S.Opcode;
  switch (ShuffleOrOp) {
    case Instruction::PHI: {
      PHINode *PH = dyn_cast<PHINode>(VL0);
      Builder.SetInsertPoint(PH->getParent()->getFirstNonPHI());
      Builder.SetCurrentDebugLocation(PH->getDebugLoc());
      PHINode *NewPhi = Builder.CreatePHI(VecTy, PH->getNumIncomingValues());
      Value *V = NewPhi;
      if (NeedToShuffleReuses) {
        V = Builder.CreateShuffleVector(V, UndefValue::get(VecTy),
                                        E->ReuseShuffleIndices, "shuffle");
      }
      E->VectorizedValue = V;

      // PHINodes may have multiple entries from the same block. We want to
      // visit every block once.
      SmallPtrSet<BasicBlock*, 4> VisitedBBs;

      for (unsigned i = 0, e = PH->getNumIncomingValues(); i < e; ++i) {
        ValueList Operands;
        BasicBlock *IBB = PH->getIncomingBlock(i);

        if (!VisitedBBs.insert(IBB).second) {
          NewPhi->addIncoming(NewPhi->getIncomingValueForBlock(IBB), IBB);
          continue;
        }

        // Prepare the operand vector.
        for (Value *V : E->Scalars)
          Operands.push_back(cast<PHINode>(V)->getIncomingValueForBlock(IBB));

        Builder.SetInsertPoint(IBB->getTerminator());
        Builder.SetCurrentDebugLocation(PH->getDebugLoc());
        Value *Vec = vectorizeTree(Operands);
        NewPhi->addIncoming(Vec, IBB);
      }

      assert(NewPhi->getNumIncomingValues() == PH->getNumIncomingValues() &&
             "Invalid number of incoming values");
      return V;
    }

    case Instruction::ExtractElement: {
      if (!E->NeedToGather) {
        Value *V = VL0->getOperand(0);
        if (!E->ReorderIndices.empty()) {
          OrdersType Mask;
          inversePermutation(E->ReorderIndices, Mask);
          Builder.SetInsertPoint(VL0);
          V = Builder.CreateShuffleVector(V, UndefValue::get(VecTy), Mask,
                                          "reorder_shuffle");
        }
        if (NeedToShuffleReuses) {
          // TODO: Merge this shuffle with the ReorderShuffleMask.
          if (!E->ReorderIndices.empty())
            Builder.SetInsertPoint(VL0);
          V = Builder.CreateShuffleVector(V, UndefValue::get(VecTy),
                                          E->ReuseShuffleIndices, "shuffle");
        }
        E->VectorizedValue = V;
        return V;
      }
      setInsertPointAfterBundle(E->Scalars, VL0);
      auto *V = Gather(E->Scalars, VecTy);
      if (NeedToShuffleReuses) {
        V = Builder.CreateShuffleVector(V, UndefValue::get(VecTy),
                                        E->ReuseShuffleIndices, "shuffle");
        if (auto *I = dyn_cast<Instruction>(V)) {
          GatherSeq.insert(I);
          CSEBlocks.insert(I->getParent());
        }
      }
      E->VectorizedValue = V;
      return V;
    }
    case Instruction::ExtractValue: {
      if (!E->NeedToGather) {
        LoadInst *LI = cast<LoadInst>(VL0->getOperand(0));
        Builder.SetInsertPoint(LI);
        PointerType *PtrTy = PointerType::get(VecTy, LI->getPointerAddressSpace());
        Value *Ptr = Builder.CreateBitCast(LI->getOperand(0), PtrTy);
        LoadInst *V = Builder.CreateAlignedLoad(Ptr, LI->getAlignment());
        Value *NewV = propagateMetadata(V, E->Scalars);
        if (!E->ReorderIndices.empty()) {
          OrdersType Mask;
          inversePermutation(E->ReorderIndices, Mask);
          NewV = Builder.CreateShuffleVector(NewV, UndefValue::get(VecTy), Mask,
                                             "reorder_shuffle");
        }
        if (NeedToShuffleReuses) {
          // TODO: Merge this shuffle with the ReorderShuffleMask.
          NewV = Builder.CreateShuffleVector(
              NewV, UndefValue::get(VecTy), E->ReuseShuffleIndices, "shuffle");
        }
        E->VectorizedValue = NewV;
        return NewV;
      }
      setInsertPointAfterBundle(E->Scalars, VL0);
      auto *V = Gather(E->Scalars, VecTy);
      if (NeedToShuffleReuses) {
        V = Builder.CreateShuffleVector(V, UndefValue::get(VecTy),
                                        E->ReuseShuffleIndices, "shuffle");
        if (auto *I = dyn_cast<Instruction>(V)) {
          GatherSeq.insert(I);
          CSEBlocks.insert(I->getParent());
        }
      }
      E->VectorizedValue = V;
      return V;
    }
    case Instruction::ZExt:
    case Instruction::SExt:
    case Instruction::FPToUI:
    case Instruction::FPToSI:
    case Instruction::FPExt:
    case Instruction::PtrToInt:
    case Instruction::IntToPtr:
    case Instruction::SIToFP:
    case Instruction::UIToFP:
    case Instruction::Trunc:
    case Instruction::FPTrunc:
    case Instruction::BitCast: {
      ValueList INVL;
      for (Value *V : E->Scalars)
        INVL.push_back(cast<Instruction>(V)->getOperand(0));

      setInsertPointAfterBundle(E->Scalars, VL0);

      Value *InVec = vectorizeTree(INVL);

      if (E->VectorizedValue) {
        LLVM_DEBUG(dbgs() << "SLP: Diamond merged for " << *VL0 << ".\n");
        return E->VectorizedValue;
      }

      CastInst *CI = dyn_cast<CastInst>(VL0);
      Value *V = Builder.CreateCast(CI->getOpcode(), InVec, VecTy);
      if (NeedToShuffleReuses) {
        V = Builder.CreateShuffleVector(V, UndefValue::get(VecTy),
                                        E->ReuseShuffleIndices, "shuffle");
      }
      E->VectorizedValue = V;
      ++NumVectorInstructions;
      return V;
    }
    case Instruction::FCmp:
    case Instruction::ICmp: {
      ValueList LHSV, RHSV;
      for (Value *V : E->Scalars) {
        LHSV.push_back(cast<Instruction>(V)->getOperand(0));
        RHSV.push_back(cast<Instruction>(V)->getOperand(1));
      }

      setInsertPointAfterBundle(E->Scalars, VL0);

      Value *L = vectorizeTree(LHSV);
      Value *R = vectorizeTree(RHSV);

      if (E->VectorizedValue) {
        LLVM_DEBUG(dbgs() << "SLP: Diamond merged for " << *VL0 << ".\n");
        return E->VectorizedValue;
      }

      CmpInst::Predicate P0 = cast<CmpInst>(VL0)->getPredicate();
      Value *V;
      if (S.Opcode == Instruction::FCmp)
        V = Builder.CreateFCmp(P0, L, R);
      else
        V = Builder.CreateICmp(P0, L, R);

      propagateIRFlags(V, E->Scalars, VL0);
      if (NeedToShuffleReuses) {
        V = Builder.CreateShuffleVector(V, UndefValue::get(VecTy),
                                        E->ReuseShuffleIndices, "shuffle");
      }
      E->VectorizedValue = V;
      ++NumVectorInstructions;
      return V;
    }
    case Instruction::Select: {
      ValueList TrueVec, FalseVec, CondVec;
      for (Value *V : E->Scalars) {
        CondVec.push_back(cast<Instruction>(V)->getOperand(0));
        TrueVec.push_back(cast<Instruction>(V)->getOperand(1));
        FalseVec.push_back(cast<Instruction>(V)->getOperand(2));
      }

      setInsertPointAfterBundle(E->Scalars, VL0);

      Value *Cond = vectorizeTree(CondVec);
      Value *True = vectorizeTree(TrueVec);
      Value *False = vectorizeTree(FalseVec);

      if (E->VectorizedValue) {
        LLVM_DEBUG(dbgs() << "SLP: Diamond merged for " << *VL0 << ".\n");
        return E->VectorizedValue;
      }

      Value *V = Builder.CreateSelect(Cond, True, False);
      if (NeedToShuffleReuses) {
        V = Builder.CreateShuffleVector(V, UndefValue::get(VecTy),
                                        E->ReuseShuffleIndices, "shuffle");
      }
      E->VectorizedValue = V;
      ++NumVectorInstructions;
      return V;
    }
    case Instruction::Add:
    case Instruction::FAdd:
    case Instruction::Sub:
    case Instruction::FSub:
    case Instruction::Mul:
    case Instruction::FMul:
    case Instruction::UDiv:
    case Instruction::SDiv:
    case Instruction::FDiv:
    case Instruction::URem:
    case Instruction::SRem:
    case Instruction::FRem:
    case Instruction::Shl:
    case Instruction::LShr:
    case Instruction::AShr:
    case Instruction::And:
    case Instruction::Or:
    case Instruction::Xor: {
      ValueList LHSVL, RHSVL;
      if (isa<BinaryOperator>(VL0) && VL0->isCommutative())
        reorderInputsAccordingToOpcode(S.Opcode, E->Scalars, LHSVL,
                                       RHSVL);
      else
        for (Value *V : E->Scalars) {
          auto *I = cast<Instruction>(V);
          LHSVL.push_back(I->getOperand(0));
          RHSVL.push_back(I->getOperand(1));
        }

      setInsertPointAfterBundle(E->Scalars, VL0);

      Value *LHS = vectorizeTree(LHSVL);
      Value *RHS = vectorizeTree(RHSVL);

      if (E->VectorizedValue) {
        LLVM_DEBUG(dbgs() << "SLP: Diamond merged for " << *VL0 << ".\n");
        return E->VectorizedValue;
      }

      Value *V = Builder.CreateBinOp(
          static_cast<Instruction::BinaryOps>(S.Opcode), LHS, RHS);
      propagateIRFlags(V, E->Scalars, VL0);
      if (auto *I = dyn_cast<Instruction>(V))
        V = propagateMetadata(I, E->Scalars);

      if (NeedToShuffleReuses) {
        V = Builder.CreateShuffleVector(V, UndefValue::get(VecTy),
                                        E->ReuseShuffleIndices, "shuffle");
      }
      E->VectorizedValue = V;
      ++NumVectorInstructions;

      return V;
    }
    case Instruction::Load: {
      // Loads are inserted at the head of the tree because we don't want to
      // sink them all the way down past store instructions.
      bool IsReorder = !E->ReorderIndices.empty();
      if (IsReorder)
        VL0 = cast<Instruction>(E->Scalars[E->ReorderIndices.front()]);
      setInsertPointAfterBundle(E->Scalars, VL0);

      LoadInst *LI = cast<LoadInst>(VL0);
      Type *ScalarLoadTy = LI->getType();
      unsigned AS = LI->getPointerAddressSpace();

      Value *VecPtr = Builder.CreateBitCast(LI->getPointerOperand(),
                                            VecTy->getPointerTo(AS));

      // The pointer operand uses an in-tree scalar so we add the new BitCast to
      // ExternalUses list to make sure that an extract will be generated in the
      // future.
      Value *PO = LI->getPointerOperand();
      if (getTreeEntry(PO))
        ExternalUses.push_back(ExternalUser(PO, cast<User>(VecPtr), 0));

      unsigned Alignment = LI->getAlignment();
      LI = Builder.CreateLoad(VecPtr);
      if (!Alignment) {
        Alignment = DL->getABITypeAlignment(ScalarLoadTy);
      }
      LI->setAlignment(Alignment);
      Value *V = propagateMetadata(LI, E->Scalars);
      if (IsReorder) {
        OrdersType Mask;
        inversePermutation(E->ReorderIndices, Mask);
        V = Builder.CreateShuffleVector(V, UndefValue::get(V->getType()),
                                        Mask, "reorder_shuffle");
      }
      if (NeedToShuffleReuses) {
        // TODO: Merge this shuffle with the ReorderShuffleMask.
        V = Builder.CreateShuffleVector(V, UndefValue::get(VecTy),
                                        E->ReuseShuffleIndices, "shuffle");
      }
      E->VectorizedValue = V;
      ++NumVectorInstructions;
      return V;
    }
    case Instruction::Store: {
      StoreInst *SI = cast<StoreInst>(VL0);
      unsigned Alignment = SI->getAlignment();
      unsigned AS = SI->getPointerAddressSpace();

      ValueList ScalarStoreValues;
      for (Value *V : E->Scalars)
        ScalarStoreValues.push_back(cast<StoreInst>(V)->getValueOperand());

      setInsertPointAfterBundle(E->Scalars, VL0);

      Value *VecValue = vectorizeTree(ScalarStoreValues);
      Value *ScalarPtr = SI->getPointerOperand();
      Value *VecPtr = Builder.CreateBitCast(ScalarPtr, VecTy->getPointerTo(AS));
      StoreInst *S = Builder.CreateStore(VecValue, VecPtr);

      // The pointer operand uses an in-tree scalar, so add the new BitCast to
      // ExternalUses to make sure that an extract will be generated in the
      // future.
      if (getTreeEntry(ScalarPtr))
        ExternalUses.push_back(ExternalUser(ScalarPtr, cast<User>(VecPtr), 0));

      if (!Alignment)
        Alignment = DL->getABITypeAlignment(SI->getValueOperand()->getType());

      S->setAlignment(Alignment);
      Value *V = propagateMetadata(S, E->Scalars);
      if (NeedToShuffleReuses) {
        V = Builder.CreateShuffleVector(V, UndefValue::get(VecTy),
                                        E->ReuseShuffleIndices, "shuffle");
      }
      E->VectorizedValue = V;
      ++NumVectorInstructions;
      return V;
    }
    case Instruction::GetElementPtr: {
      setInsertPointAfterBundle(E->Scalars, VL0);

      ValueList Op0VL;
      for (Value *V : E->Scalars)
        Op0VL.push_back(cast<GetElementPtrInst>(V)->getOperand(0));

      Value *Op0 = vectorizeTree(Op0VL);

      std::vector<Value *> OpVecs;
      for (int j = 1, e = cast<GetElementPtrInst>(VL0)->getNumOperands(); j < e;
           ++j) {
        ValueList OpVL;
        for (Value *V : E->Scalars)
          OpVL.push_back(cast<GetElementPtrInst>(V)->getOperand(j));

        Value *OpVec = vectorizeTree(OpVL);
        OpVecs.push_back(OpVec);
      }

      Value *V = Builder.CreateGEP(
          cast<GetElementPtrInst>(VL0)->getSourceElementType(), Op0, OpVecs);
      if (Instruction *I = dyn_cast<Instruction>(V))
        V = propagateMetadata(I, E->Scalars);

      if (NeedToShuffleReuses) {
        V = Builder.CreateShuffleVector(V, UndefValue::get(VecTy),
                                        E->ReuseShuffleIndices, "shuffle");
      }
      E->VectorizedValue = V;
      ++NumVectorInstructions;

      return V;
    }
    case Instruction::Call: {
      CallInst *CI = cast<CallInst>(VL0);
      setInsertPointAfterBundle(E->Scalars, VL0);
      Function *FI;
      Intrinsic::ID IID  = Intrinsic::not_intrinsic;
      Value *ScalarArg = nullptr;
      if (CI && (FI = CI->getCalledFunction())) {
        IID = FI->getIntrinsicID();
      }
      std::vector<Value *> OpVecs;
      for (int j = 0, e = CI->getNumArgOperands(); j < e; ++j) {
        ValueList OpVL;
        // ctlz,cttz and powi are special intrinsics whose second argument is
        // a scalar. This argument should not be vectorized.
        if (hasVectorInstrinsicScalarOpd(IID, 1) && j == 1) {
          CallInst *CEI = cast<CallInst>(VL0);
          ScalarArg = CEI->getArgOperand(j);
          OpVecs.push_back(CEI->getArgOperand(j));
          continue;
        }
        for (Value *V : E->Scalars) {
          CallInst *CEI = cast<CallInst>(V);
          OpVL.push_back(CEI->getArgOperand(j));
        }

        Value *OpVec = vectorizeTree(OpVL);
        LLVM_DEBUG(dbgs() << "SLP: OpVec[" << j << "]: " << *OpVec << "\n");
        OpVecs.push_back(OpVec);
      }

      Module *M = F->getParent();
      Intrinsic::ID ID = getVectorIntrinsicIDForCall(CI, TLI);
      Type *Tys[] = { VectorType::get(CI->getType(), E->Scalars.size()) };
      Function *CF = Intrinsic::getDeclaration(M, ID, Tys);
      SmallVector<OperandBundleDef, 1> OpBundles;
      CI->getOperandBundlesAsDefs(OpBundles);
      Value *V = Builder.CreateCall(CF, OpVecs, OpBundles);

      // The scalar argument uses an in-tree scalar so we add the new vectorized
      // call to ExternalUses list to make sure that an extract will be
      // generated in the future.
      if (ScalarArg && getTreeEntry(ScalarArg))
        ExternalUses.push_back(ExternalUser(ScalarArg, cast<User>(V), 0));

      propagateIRFlags(V, E->Scalars, VL0);
      if (NeedToShuffleReuses) {
        V = Builder.CreateShuffleVector(V, UndefValue::get(VecTy),
                                        E->ReuseShuffleIndices, "shuffle");
      }
      E->VectorizedValue = V;
      ++NumVectorInstructions;
      return V;
    }
    case Instruction::ShuffleVector: {
      ValueList LHSVL, RHSVL;
      assert(Instruction::isBinaryOp(S.Opcode) &&
             "Invalid Shuffle Vector Operand");
      reorderAltShuffleOperands(S.Opcode, S.AltOpcode, E->Scalars, LHSVL,
                                RHSVL);
      setInsertPointAfterBundle(E->Scalars, VL0);

      Value *LHS = vectorizeTree(LHSVL);
      Value *RHS = vectorizeTree(RHSVL);

      if (E->VectorizedValue) {
        LLVM_DEBUG(dbgs() << "SLP: Diamond merged for " << *VL0 << ".\n");
        return E->VectorizedValue;
      }

      // Create a vector of LHS op1 RHS
      Value *V0 = Builder.CreateBinOp(
          static_cast<Instruction::BinaryOps>(S.Opcode), LHS, RHS);

      // Create a vector of LHS op2 RHS
      Value *V1 = Builder.CreateBinOp(
          static_cast<Instruction::BinaryOps>(S.AltOpcode), LHS, RHS);

      // Create shuffle to take alternate operations from the vector.
      // Also, gather up odd and even scalar ops to propagate IR flags to
      // each vector operation.
      ValueList OpScalars, AltScalars;
      unsigned e = E->Scalars.size();
      SmallVector<Constant *, 8> Mask(e);
      for (unsigned i = 0; i < e; ++i) {
        auto *OpInst = cast<Instruction>(E->Scalars[i]);
        unsigned InstOpcode = OpInst->getOpcode();
        assert(sameOpcodeOrAlt(S.Opcode, S.AltOpcode, InstOpcode) &&
               "Unexpected main/alternate opcode");
        if (InstOpcode == S.AltOpcode) {
          Mask[i] = Builder.getInt32(e + i);
          AltScalars.push_back(E->Scalars[i]);
        } else {
          Mask[i] = Builder.getInt32(i);
          OpScalars.push_back(E->Scalars[i]);
        }
      }

      Value *ShuffleMask = ConstantVector::get(Mask);
      propagateIRFlags(V0, OpScalars);
      propagateIRFlags(V1, AltScalars);

      Value *V = Builder.CreateShuffleVector(V0, V1, ShuffleMask);
      if (Instruction *I = dyn_cast<Instruction>(V))
        V = propagateMetadata(I, E->Scalars);
      if (NeedToShuffleReuses) {
        V = Builder.CreateShuffleVector(V, UndefValue::get(VecTy),
                                        E->ReuseShuffleIndices, "shuffle");
      }
      E->VectorizedValue = V;
      ++NumVectorInstructions;

      return V;
    }
    default:
    llvm_unreachable("unknown inst");
  }
  return nullptr;
}

Value *BoUpSLP::vectorizeTree() {
  ExtraValueToDebugLocsMap ExternallyUsedValues;
  return vectorizeTree(ExternallyUsedValues);
}

Value *
BoUpSLP::vectorizeTree(ExtraValueToDebugLocsMap &ExternallyUsedValues) {
  // All blocks must be scheduled before any instructions are inserted.
  for (auto &BSIter : BlocksSchedules) {
    scheduleBlock(BSIter.second.get());
  }

  Builder.SetInsertPoint(&F->getEntryBlock().front());
  auto *VectorRoot = vectorizeTree(&VectorizableTree[0]);

  // If the vectorized tree can be rewritten in a smaller type, we truncate the
  // vectorized root. InstCombine will then rewrite the entire expression. We
  // sign extend the extracted values below.
  auto *ScalarRoot = VectorizableTree[0].Scalars[0];
  if (MinBWs.count(ScalarRoot)) {
    if (auto *I = dyn_cast<Instruction>(VectorRoot))
      Builder.SetInsertPoint(&*++BasicBlock::iterator(I));
    auto BundleWidth = VectorizableTree[0].Scalars.size();
    auto *MinTy = IntegerType::get(F->getContext(), MinBWs[ScalarRoot].first);
    auto *VecTy = VectorType::get(MinTy, BundleWidth);
    auto *Trunc = Builder.CreateTrunc(VectorRoot, VecTy);
    VectorizableTree[0].VectorizedValue = Trunc;
  }

  LLVM_DEBUG(dbgs() << "SLP: Extracting " << ExternalUses.size()
                    << " values .\n");

  // If necessary, sign-extend or zero-extend ScalarRoot to the larger type
  // specified by ScalarType.
  auto extend = [&](Value *ScalarRoot, Value *Ex, Type *ScalarType) {
    if (!MinBWs.count(ScalarRoot))
      return Ex;
    if (MinBWs[ScalarRoot].second)
      return Builder.CreateSExt(Ex, ScalarType);
    return Builder.CreateZExt(Ex, ScalarType);
  };

  // Extract all of the elements with the external uses.
  for (const auto &ExternalUse : ExternalUses) {
    Value *Scalar = ExternalUse.Scalar;
    llvm::User *User = ExternalUse.User;

    // Skip users that we already RAUW. This happens when one instruction
    // has multiple uses of the same value.
    if (User && !is_contained(Scalar->users(), User))
      continue;
    TreeEntry *E = getTreeEntry(Scalar);
    assert(E && "Invalid scalar");
    assert(!E->NeedToGather && "Extracting from a gather list");

    Value *Vec = E->VectorizedValue;
    assert(Vec && "Can't find vectorizable value");

    Value *Lane = Builder.getInt32(ExternalUse.Lane);
    // If User == nullptr, the Scalar is used as extra arg. Generate
    // ExtractElement instruction and update the record for this scalar in
    // ExternallyUsedValues.
    if (!User) {
      assert(ExternallyUsedValues.count(Scalar) &&
             "Scalar with nullptr as an external user must be registered in "
             "ExternallyUsedValues map");
      if (auto *VecI = dyn_cast<Instruction>(Vec)) {
        Builder.SetInsertPoint(VecI->getParent(),
                               std::next(VecI->getIterator()));
      } else {
        Builder.SetInsertPoint(&F->getEntryBlock().front());
      }
      Value *Ex = Builder.CreateExtractElement(Vec, Lane);
      Ex = extend(ScalarRoot, Ex, Scalar->getType());
      CSEBlocks.insert(cast<Instruction>(Scalar)->getParent());
      auto &Locs = ExternallyUsedValues[Scalar];
      ExternallyUsedValues.insert({Ex, Locs});
      ExternallyUsedValues.erase(Scalar);
      continue;
    }

    // Generate extracts for out-of-tree users.
    // Find the insertion point for the extractelement lane.
    if (auto *VecI = dyn_cast<Instruction>(Vec)) {
      if (PHINode *PH = dyn_cast<PHINode>(User)) {
        for (int i = 0, e = PH->getNumIncomingValues(); i != e; ++i) {
          if (PH->getIncomingValue(i) == Scalar) {
            TerminatorInst *IncomingTerminator =
                PH->getIncomingBlock(i)->getTerminator();
            if (isa<CatchSwitchInst>(IncomingTerminator)) {
              Builder.SetInsertPoint(VecI->getParent(),
                                     std::next(VecI->getIterator()));
            } else {
              Builder.SetInsertPoint(PH->getIncomingBlock(i)->getTerminator());
            }
            Value *Ex = Builder.CreateExtractElement(Vec, Lane);
            Ex = extend(ScalarRoot, Ex, Scalar->getType());
            CSEBlocks.insert(PH->getIncomingBlock(i));
            PH->setOperand(i, Ex);
          }
        }
      } else {
        Builder.SetInsertPoint(cast<Instruction>(User));
        Value *Ex = Builder.CreateExtractElement(Vec, Lane);
        Ex = extend(ScalarRoot, Ex, Scalar->getType());
        CSEBlocks.insert(cast<Instruction>(User)->getParent());
        User->replaceUsesOfWith(Scalar, Ex);
      }
    } else {
      Builder.SetInsertPoint(&F->getEntryBlock().front());
      Value *Ex = Builder.CreateExtractElement(Vec, Lane);
      Ex = extend(ScalarRoot, Ex, Scalar->getType());
      CSEBlocks.insert(&F->getEntryBlock());
      User->replaceUsesOfWith(Scalar, Ex);
    }

    LLVM_DEBUG(dbgs() << "SLP: Replaced:" << *User << ".\n");
  }

  // For each vectorized value:
  for (TreeEntry &EIdx : VectorizableTree) {
    TreeEntry *Entry = &EIdx;

    // No need to handle users of gathered values.
    if (Entry->NeedToGather)
      continue;

    assert(Entry->VectorizedValue && "Can't find vectorizable value");

    // For each lane:
    for (int Lane = 0, LE = Entry->Scalars.size(); Lane != LE; ++Lane) {
      Value *Scalar = Entry->Scalars[Lane];

      Type *Ty = Scalar->getType();
      if (!Ty->isVoidTy()) {
#ifndef NDEBUG
        for (User *U : Scalar->users()) {
          LLVM_DEBUG(dbgs() << "SLP: \tvalidating user:" << *U << ".\n");

          // It is legal to replace users in the ignorelist by undef.
          assert((getTreeEntry(U) || is_contained(UserIgnoreList, U)) &&
                 "Replacing out-of-tree value with undef");
        }
#endif
        Value *Undef = UndefValue::get(Ty);
        Scalar->replaceAllUsesWith(Undef);
      }
      LLVM_DEBUG(dbgs() << "SLP: \tErasing scalar:" << *Scalar << ".\n");
      eraseInstruction(cast<Instruction>(Scalar));
    }
  }

  Builder.ClearInsertionPoint();

  return VectorizableTree[0].VectorizedValue;
}

void BoUpSLP::optimizeGatherSequence() {
  LLVM_DEBUG(dbgs() << "SLP: Optimizing " << GatherSeq.size()
                    << " gather sequences instructions.\n");
  // LICM InsertElementInst sequences.
  for (Instruction *I : GatherSeq) {
    if (!isa<InsertElementInst>(I) && !isa<ShuffleVectorInst>(I))
      continue;

    // Check if this block is inside a loop.
    Loop *L = LI->getLoopFor(I->getParent());
    if (!L)
      continue;

    // Check if it has a preheader.
    BasicBlock *PreHeader = L->getLoopPreheader();
    if (!PreHeader)
      continue;

    // If the vector or the element that we insert into it are
    // instructions that are defined in this basic block then we can't
    // hoist this instruction.
    auto *Op0 = dyn_cast<Instruction>(I->getOperand(0));
    auto *Op1 = dyn_cast<Instruction>(I->getOperand(1));
    if (Op0 && L->contains(Op0))
      continue;
    if (Op1 && L->contains(Op1))
      continue;

    // We can hoist this instruction. Move it to the pre-header.
    I->moveBefore(PreHeader->getTerminator());
  }

  // Make a list of all reachable blocks in our CSE queue.
  SmallVector<const DomTreeNode *, 8> CSEWorkList;
  CSEWorkList.reserve(CSEBlocks.size());
  for (BasicBlock *BB : CSEBlocks)
    if (DomTreeNode *N = DT->getNode(BB)) {
      assert(DT->isReachableFromEntry(N));
      CSEWorkList.push_back(N);
    }

  // Sort blocks by domination. This ensures we visit a block after all blocks
  // dominating it are visited.
  std::stable_sort(CSEWorkList.begin(), CSEWorkList.end(),
                   [this](const DomTreeNode *A, const DomTreeNode *B) {
    return DT->properlyDominates(A, B);
  });

  // Perform O(N^2) search over the gather sequences and merge identical
  // instructions. TODO: We can further optimize this scan if we split the
  // instructions into different buckets based on the insert lane.
  SmallVector<Instruction *, 16> Visited;
  for (auto I = CSEWorkList.begin(), E = CSEWorkList.end(); I != E; ++I) {
    assert((I == CSEWorkList.begin() || !DT->dominates(*I, *std::prev(I))) &&
           "Worklist not sorted properly!");
    BasicBlock *BB = (*I)->getBlock();
    // For all instructions in blocks containing gather sequences:
    for (BasicBlock::iterator it = BB->begin(), e = BB->end(); it != e;) {
      Instruction *In = &*it++;
      if (!isa<InsertElementInst>(In) && !isa<ExtractElementInst>(In))
        continue;

      // Check if we can replace this instruction with any of the
      // visited instructions.
      for (Instruction *v : Visited) {
        if (In->isIdenticalTo(v) &&
            DT->dominates(v->getParent(), In->getParent())) {
          In->replaceAllUsesWith(v);
          eraseInstruction(In);
          In = nullptr;
          break;
        }
      }
      if (In) {
        assert(!is_contained(Visited, In));
        Visited.push_back(In);
      }
    }
  }
  CSEBlocks.clear();
  GatherSeq.clear();
}

// Groups the instructions to a bundle (which is then a single scheduling entity)
// and schedules instructions until the bundle gets ready.
bool BoUpSLP::BlockScheduling::tryScheduleBundle(ArrayRef<Value *> VL,
                                                 BoUpSLP *SLP, Value *OpValue) {
  if (isa<PHINode>(OpValue))
    return true;

  // Initialize the instruction bundle.
  Instruction *OldScheduleEnd = ScheduleEnd;
  ScheduleData *PrevInBundle = nullptr;
  ScheduleData *Bundle = nullptr;
  bool ReSchedule = false;
  LLVM_DEBUG(dbgs() << "SLP:  bundle: " << *OpValue << "\n");

  // Make sure that the scheduling region contains all
  // instructions of the bundle.
  for (Value *V : VL) {
    if (!extendSchedulingRegion(V, OpValue))
      return false;
  }

  for (Value *V : VL) {
    ScheduleData *BundleMember = getScheduleData(V);
    assert(BundleMember &&
           "no ScheduleData for bundle member (maybe not in same basic block)");
    if (BundleMember->IsScheduled) {
      // A bundle member was scheduled as single instruction before and now
      // needs to be scheduled as part of the bundle. We just get rid of the
      // existing schedule.
      LLVM_DEBUG(dbgs() << "SLP:  reset schedule because " << *BundleMember
                        << " was already scheduled\n");
      ReSchedule = true;
    }
    assert(BundleMember->isSchedulingEntity() &&
           "bundle member already part of other bundle");
    if (PrevInBundle) {
      PrevInBundle->NextInBundle = BundleMember;
    } else {
      Bundle = BundleMember;
    }
    BundleMember->UnscheduledDepsInBundle = 0;
    Bundle->UnscheduledDepsInBundle += BundleMember->UnscheduledDeps;

    // Group the instructions to a bundle.
    BundleMember->FirstInBundle = Bundle;
    PrevInBundle = BundleMember;
  }
  if (ScheduleEnd != OldScheduleEnd) {
    // The scheduling region got new instructions at the lower end (or it is a
    // new region for the first bundle). This makes it necessary to
    // recalculate all dependencies.
    // It is seldom that this needs to be done a second time after adding the
    // initial bundle to the region.
    for (auto *I = ScheduleStart; I != ScheduleEnd; I = I->getNextNode()) {
      doForAllOpcodes(I, [](ScheduleData *SD) {
        SD->clearDependencies();
      });
    }
    ReSchedule = true;
  }
  if (ReSchedule) {
    resetSchedule();
    initialFillReadyList(ReadyInsts);
  }

  LLVM_DEBUG(dbgs() << "SLP: try schedule bundle " << *Bundle << " in block "
                    << BB->getName() << "\n");

  calculateDependencies(Bundle, true, SLP);

  // Now try to schedule the new bundle. As soon as the bundle is "ready" it
  // means that there are no cyclic dependencies and we can schedule it.
  // Note that's important that we don't "schedule" the bundle yet (see
  // cancelScheduling).
  while (!Bundle->isReady() && !ReadyInsts.empty()) {

    ScheduleData *pickedSD = ReadyInsts.back();
    ReadyInsts.pop_back();

    if (pickedSD->isSchedulingEntity() && pickedSD->isReady()) {
      schedule(pickedSD, ReadyInsts);
    }
  }
  if (!Bundle->isReady()) {
    cancelScheduling(VL, OpValue);
    return false;
  }
  return true;
}

void BoUpSLP::BlockScheduling::cancelScheduling(ArrayRef<Value *> VL,
                                                Value *OpValue) {
  if (isa<PHINode>(OpValue))
    return;

  ScheduleData *Bundle = getScheduleData(OpValue);
  LLVM_DEBUG(dbgs() << "SLP:  cancel scheduling of " << *Bundle << "\n");
  assert(!Bundle->IsScheduled &&
         "Can't cancel bundle which is already scheduled");
  assert(Bundle->isSchedulingEntity() && Bundle->isPartOfBundle() &&
         "tried to unbundle something which is not a bundle");

  // Un-bundle: make single instructions out of the bundle.
  ScheduleData *BundleMember = Bundle;
  while (BundleMember) {
    assert(BundleMember->FirstInBundle == Bundle && "corrupt bundle links");
    BundleMember->FirstInBundle = BundleMember;
    ScheduleData *Next = BundleMember->NextInBundle;
    BundleMember->NextInBundle = nullptr;
    BundleMember->UnscheduledDepsInBundle = BundleMember->UnscheduledDeps;
    if (BundleMember->UnscheduledDepsInBundle == 0) {
      ReadyInsts.insert(BundleMember);
    }
    BundleMember = Next;
  }
}

BoUpSLP::ScheduleData *BoUpSLP::BlockScheduling::allocateScheduleDataChunks() {
  // Allocate a new ScheduleData for the instruction.
  if (ChunkPos >= ChunkSize) {
    ScheduleDataChunks.push_back(llvm::make_unique<ScheduleData[]>(ChunkSize));
    ChunkPos = 0;
  }
  return &(ScheduleDataChunks.back()[ChunkPos++]);
}

bool BoUpSLP::BlockScheduling::extendSchedulingRegion(Value *V,
                                                      Value *OpValue) {
  if (getScheduleData(V, isOneOf(OpValue, V)))
    return true;
  Instruction *I = dyn_cast<Instruction>(V);
  assert(I && "bundle member must be an instruction");
  assert(!isa<PHINode>(I) && "phi nodes don't need to be scheduled");
  auto &&CheckSheduleForI = [this, OpValue](Instruction *I) -> bool {
    ScheduleData *ISD = getScheduleData(I);
    if (!ISD)
      return false;
    assert(isInSchedulingRegion(ISD) &&
           "ScheduleData not in scheduling region");
    ScheduleData *SD = allocateScheduleDataChunks();
    SD->Inst = I;
    SD->init(SchedulingRegionID, OpValue);
    ExtraScheduleDataMap[I][OpValue] = SD;
    return true;
  };
  if (CheckSheduleForI(I))
    return true;
  if (!ScheduleStart) {
    // It's the first instruction in the new region.
    initScheduleData(I, I->getNextNode(), nullptr, nullptr);
    ScheduleStart = I;
    ScheduleEnd = I->getNextNode();
    if (isOneOf(OpValue, I) != I)
      CheckSheduleForI(I);
    assert(ScheduleEnd && "tried to vectorize a TerminatorInst?");
    LLVM_DEBUG(dbgs() << "SLP:  initialize schedule region to " << *I << "\n");
    return true;
  }
  // Search up and down at the same time, because we don't know if the new
  // instruction is above or below the existing scheduling region.
  BasicBlock::reverse_iterator UpIter =
      ++ScheduleStart->getIterator().getReverse();
  BasicBlock::reverse_iterator UpperEnd = BB->rend();
  BasicBlock::iterator DownIter = ScheduleEnd->getIterator();
  BasicBlock::iterator LowerEnd = BB->end();
  while (true) {
    if (++ScheduleRegionSize > ScheduleRegionSizeLimit) {
      LLVM_DEBUG(dbgs() << "SLP:  exceeded schedule region size limit\n");
      return false;
    }

    if (UpIter != UpperEnd) {
      if (&*UpIter == I) {
        initScheduleData(I, ScheduleStart, nullptr, FirstLoadStoreInRegion);
        ScheduleStart = I;
        if (isOneOf(OpValue, I) != I)
          CheckSheduleForI(I);
        LLVM_DEBUG(dbgs() << "SLP:  extend schedule region start to " << *I
                          << "\n");
        return true;
      }
      UpIter++;
    }
    if (DownIter != LowerEnd) {
      if (&*DownIter == I) {
        initScheduleData(ScheduleEnd, I->getNextNode(), LastLoadStoreInRegion,
                         nullptr);
        ScheduleEnd = I->getNextNode();
        if (isOneOf(OpValue, I) != I)
          CheckSheduleForI(I);
        assert(ScheduleEnd && "tried to vectorize a TerminatorInst?");
        LLVM_DEBUG(dbgs() << "SLP:  extend schedule region end to " << *I
                          << "\n");
        return true;
      }
      DownIter++;
    }
    assert((UpIter != UpperEnd || DownIter != LowerEnd) &&
           "instruction not found in block");
  }
  return true;
}

void BoUpSLP::BlockScheduling::initScheduleData(Instruction *FromI,
                                                Instruction *ToI,
                                                ScheduleData *PrevLoadStore,
                                                ScheduleData *NextLoadStore) {
  ScheduleData *CurrentLoadStore = PrevLoadStore;
  for (Instruction *I = FromI; I != ToI; I = I->getNextNode()) {
    ScheduleData *SD = ScheduleDataMap[I];
    if (!SD) {
      SD = allocateScheduleDataChunks();
      ScheduleDataMap[I] = SD;
      SD->Inst = I;
    }
    assert(!isInSchedulingRegion(SD) &&
           "new ScheduleData already in scheduling region");
    SD->init(SchedulingRegionID, I);

    if (I->mayReadOrWriteMemory() &&
        (!isa<IntrinsicInst>(I) ||
         cast<IntrinsicInst>(I)->getIntrinsicID() != Intrinsic::sideeffect)) {
      // Update the linked list of memory accessing instructions.
      if (CurrentLoadStore) {
        CurrentLoadStore->NextLoadStore = SD;
      } else {
        FirstLoadStoreInRegion = SD;
      }
      CurrentLoadStore = SD;
    }
  }
  if (NextLoadStore) {
    if (CurrentLoadStore)
      CurrentLoadStore->NextLoadStore = NextLoadStore;
  } else {
    LastLoadStoreInRegion = CurrentLoadStore;
  }
}

void BoUpSLP::BlockScheduling::calculateDependencies(ScheduleData *SD,
                                                     bool InsertInReadyList,
                                                     BoUpSLP *SLP) {
  assert(SD->isSchedulingEntity());

  SmallVector<ScheduleData *, 10> WorkList;
  WorkList.push_back(SD);

  while (!WorkList.empty()) {
    ScheduleData *SD = WorkList.back();
    WorkList.pop_back();

    ScheduleData *BundleMember = SD;
    while (BundleMember) {
      assert(isInSchedulingRegion(BundleMember));
      if (!BundleMember->hasValidDependencies()) {

        LLVM_DEBUG(dbgs() << "SLP:       update deps of " << *BundleMember
                          << "\n");
        BundleMember->Dependencies = 0;
        BundleMember->resetUnscheduledDeps();

        // Handle def-use chain dependencies.
        if (BundleMember->OpValue != BundleMember->Inst) {
          ScheduleData *UseSD = getScheduleData(BundleMember->Inst);
          if (UseSD && isInSchedulingRegion(UseSD->FirstInBundle)) {
            BundleMember->Dependencies++;
            ScheduleData *DestBundle = UseSD->FirstInBundle;
            if (!DestBundle->IsScheduled)
              BundleMember->incrementUnscheduledDeps(1);
            if (!DestBundle->hasValidDependencies())
              WorkList.push_back(DestBundle);
          }
        } else {
          for (User *U : BundleMember->Inst->users()) {
            if (isa<Instruction>(U)) {
              ScheduleData *UseSD = getScheduleData(U);
              if (UseSD && isInSchedulingRegion(UseSD->FirstInBundle)) {
                BundleMember->Dependencies++;
                ScheduleData *DestBundle = UseSD->FirstInBundle;
                if (!DestBundle->IsScheduled)
                  BundleMember->incrementUnscheduledDeps(1);
                if (!DestBundle->hasValidDependencies())
                  WorkList.push_back(DestBundle);
              }
            } else {
              // I'm not sure if this can ever happen. But we need to be safe.
              // This lets the instruction/bundle never be scheduled and
              // eventually disable vectorization.
              BundleMember->Dependencies++;
              BundleMember->incrementUnscheduledDeps(1);
            }
          }
        }

        // Handle the memory dependencies.
        ScheduleData *DepDest = BundleMember->NextLoadStore;
        if (DepDest) {
          Instruction *SrcInst = BundleMember->Inst;
          MemoryLocation SrcLoc = getLocation(SrcInst, SLP->AA);
          bool SrcMayWrite = BundleMember->Inst->mayWriteToMemory();
          unsigned numAliased = 0;
          unsigned DistToSrc = 1;

          while (DepDest) {
            assert(isInSchedulingRegion(DepDest));

            // We have two limits to reduce the complexity:
            // 1) AliasedCheckLimit: It's a small limit to reduce calls to
            //    SLP->isAliased (which is the expensive part in this loop).
            // 2) MaxMemDepDistance: It's for very large blocks and it aborts
            //    the whole loop (even if the loop is fast, it's quadratic).
            //    It's important for the loop break condition (see below) to
            //    check this limit even between two read-only instructions.
            if (DistToSrc >= MaxMemDepDistance ||
                    ((SrcMayWrite || DepDest->Inst->mayWriteToMemory()) &&
                     (numAliased >= AliasedCheckLimit ||
                      SLP->isAliased(SrcLoc, SrcInst, DepDest->Inst)))) {

              // We increment the counter only if the locations are aliased
              // (instead of counting all alias checks). This gives a better
              // balance between reduced runtime and accurate dependencies.
              numAliased++;

              DepDest->MemoryDependencies.push_back(BundleMember);
              BundleMember->Dependencies++;
              ScheduleData *DestBundle = DepDest->FirstInBundle;
              if (!DestBundle->IsScheduled) {
                BundleMember->incrementUnscheduledDeps(1);
              }
              if (!DestBundle->hasValidDependencies()) {
                WorkList.push_back(DestBundle);
              }
            }
            DepDest = DepDest->NextLoadStore;

            // Example, explaining the loop break condition: Let's assume our
            // starting instruction is i0 and MaxMemDepDistance = 3.
            //
            //                      +--------v--v--v
            //             i0,i1,i2,i3,i4,i5,i6,i7,i8
            //             +--------^--^--^
            //
            // MaxMemDepDistance let us stop alias-checking at i3 and we add
            // dependencies from i0 to i3,i4,.. (even if they are not aliased).
            // Previously we already added dependencies from i3 to i6,i7,i8
            // (because of MaxMemDepDistance). As we added a dependency from
            // i0 to i3, we have transitive dependencies from i0 to i6,i7,i8
            // and we can abort this loop at i6.
            if (DistToSrc >= 2 * MaxMemDepDistance)
              break;
            DistToSrc++;
          }
        }
      }
      BundleMember = BundleMember->NextInBundle;
    }
    if (InsertInReadyList && SD->isReady()) {
      ReadyInsts.push_back(SD);
      LLVM_DEBUG(dbgs() << "SLP:     gets ready on update: " << *SD->Inst
                        << "\n");
    }
  }
}

void BoUpSLP::BlockScheduling::resetSchedule() {
  assert(ScheduleStart &&
         "tried to reset schedule on block which has not been scheduled");
  for (Instruction *I = ScheduleStart; I != ScheduleEnd; I = I->getNextNode()) {
    doForAllOpcodes(I, [&](ScheduleData *SD) {
      assert(isInSchedulingRegion(SD) &&
             "ScheduleData not in scheduling region");
      SD->IsScheduled = false;
      SD->resetUnscheduledDeps();
    });
  }
  ReadyInsts.clear();
}

void BoUpSLP::scheduleBlock(BlockScheduling *BS) {
  if (!BS->ScheduleStart)
    return;

  LLVM_DEBUG(dbgs() << "SLP: schedule block " << BS->BB->getName() << "\n");

  BS->resetSchedule();

  // For the real scheduling we use a more sophisticated ready-list: it is
  // sorted by the original instruction location. This lets the final schedule
  // be as  close as possible to the original instruction order.
  struct ScheduleDataCompare {
    bool operator()(ScheduleData *SD1, ScheduleData *SD2) const {
      return SD2->SchedulingPriority < SD1->SchedulingPriority;
    }
  };
  std::set<ScheduleData *, ScheduleDataCompare> ReadyInsts;

  // Ensure that all dependency data is updated and fill the ready-list with
  // initial instructions.
  int Idx = 0;
  int NumToSchedule = 0;
  for (auto *I = BS->ScheduleStart; I != BS->ScheduleEnd;
       I = I->getNextNode()) {
    BS->doForAllOpcodes(I, [this, &Idx, &NumToSchedule, BS](ScheduleData *SD) {
      assert(SD->isPartOfBundle() ==
                 (getTreeEntry(SD->Inst) != nullptr) &&
             "scheduler and vectorizer bundle mismatch");
      SD->FirstInBundle->SchedulingPriority = Idx++;
      if (SD->isSchedulingEntity()) {
        BS->calculateDependencies(SD, false, this);
        NumToSchedule++;
      }
    });
  }
  BS->initialFillReadyList(ReadyInsts);

  Instruction *LastScheduledInst = BS->ScheduleEnd;

  // Do the "real" scheduling.
  while (!ReadyInsts.empty()) {
    ScheduleData *picked = *ReadyInsts.begin();
    ReadyInsts.erase(ReadyInsts.begin());

    // Move the scheduled instruction(s) to their dedicated places, if not
    // there yet.
    ScheduleData *BundleMember = picked;
    while (BundleMember) {
      Instruction *pickedInst = BundleMember->Inst;
      if (LastScheduledInst->getNextNode() != pickedInst) {
        BS->BB->getInstList().remove(pickedInst);
        BS->BB->getInstList().insert(LastScheduledInst->getIterator(),
                                     pickedInst);
      }
      LastScheduledInst = pickedInst;
      BundleMember = BundleMember->NextInBundle;
    }

    BS->schedule(picked, ReadyInsts);
    NumToSchedule--;
  }
  assert(NumToSchedule == 0 && "could not schedule all instructions");

  // Avoid duplicate scheduling of the block.
  BS->ScheduleStart = nullptr;
}

unsigned BoUpSLP::getVectorElementSize(Value *V) {
  // If V is a store, just return the width of the stored value without
  // traversing the expression tree. This is the common case.
  if (auto *Store = dyn_cast<StoreInst>(V))
    return DL->getTypeSizeInBits(Store->getValueOperand()->getType());

  // If V is not a store, we can traverse the expression tree to find loads
  // that feed it. The type of the loaded value may indicate a more suitable
  // width than V's type. We want to base the vector element size on the width
  // of memory operations where possible.
  SmallVector<Instruction *, 16> Worklist;
  SmallPtrSet<Instruction *, 16> Visited;
  if (auto *I = dyn_cast<Instruction>(V))
    Worklist.push_back(I);

  // Traverse the expression tree in bottom-up order looking for loads. If we
  // encounter an instruciton we don't yet handle, we give up.
  auto MaxWidth = 0u;
  auto FoundUnknownInst = false;
  while (!Worklist.empty() && !FoundUnknownInst) {
    auto *I = Worklist.pop_back_val();
    Visited.insert(I);

    // We should only be looking at scalar instructions here. If the current
    // instruction has a vector type, give up.
    auto *Ty = I->getType();
    if (isa<VectorType>(Ty))
      FoundUnknownInst = true;

    // If the current instruction is a load, update MaxWidth to reflect the
    // width of the loaded value.
    else if (isa<LoadInst>(I))
      MaxWidth = std::max<unsigned>(MaxWidth, DL->getTypeSizeInBits(Ty));

    // Otherwise, we need to visit the operands of the instruction. We only
    // handle the interesting cases from buildTree here. If an operand is an
    // instruction we haven't yet visited, we add it to the worklist.
    else if (isa<PHINode>(I) || isa<CastInst>(I) || isa<GetElementPtrInst>(I) ||
             isa<CmpInst>(I) || isa<SelectInst>(I) || isa<BinaryOperator>(I)) {
      for (Use &U : I->operands())
        if (auto *J = dyn_cast<Instruction>(U.get()))
          if (!Visited.count(J))
            Worklist.push_back(J);
    }

    // If we don't yet handle the instruction, give up.
    else
      FoundUnknownInst = true;
  }

  // If we didn't encounter a memory access in the expression tree, or if we
  // gave up for some reason, just return the width of V.
  if (!MaxWidth || FoundUnknownInst)
    return DL->getTypeSizeInBits(V->getType());

  // Otherwise, return the maximum width we found.
  return MaxWidth;
}

// Determine if a value V in a vectorizable expression Expr can be demoted to a
// smaller type with a truncation. We collect the values that will be demoted
// in ToDemote and additional roots that require investigating in Roots.
static bool collectValuesToDemote(Value *V, SmallPtrSetImpl<Value *> &Expr,
                                  SmallVectorImpl<Value *> &ToDemote,
                                  SmallVectorImpl<Value *> &Roots) {
  // We can always demote constants.
  if (isa<Constant>(V)) {
    ToDemote.push_back(V);
    return true;
  }

  // If the value is not an instruction in the expression with only one use, it
  // cannot be demoted.
  auto *I = dyn_cast<Instruction>(V);
  if (!I || !I->hasOneUse() || !Expr.count(I))
    return false;

  switch (I->getOpcode()) {

  // We can always demote truncations and extensions. Since truncations can
  // seed additional demotion, we save the truncated value.
  case Instruction::Trunc:
    Roots.push_back(I->getOperand(0));
    break;
  case Instruction::ZExt:
  case Instruction::SExt:
    break;

  // We can demote certain binary operations if we can demote both of their
  // operands.
  case Instruction::Add:
  case Instruction::Sub:
  case Instruction::Mul:
  case Instruction::And:
  case Instruction::Or:
  case Instruction::Xor:
    if (!collectValuesToDemote(I->getOperand(0), Expr, ToDemote, Roots) ||
        !collectValuesToDemote(I->getOperand(1), Expr, ToDemote, Roots))
      return false;
    break;

  // We can demote selects if we can demote their true and false values.
  case Instruction::Select: {
    SelectInst *SI = cast<SelectInst>(I);
    if (!collectValuesToDemote(SI->getTrueValue(), Expr, ToDemote, Roots) ||
        !collectValuesToDemote(SI->getFalseValue(), Expr, ToDemote, Roots))
      return false;
    break;
  }

  // We can demote phis if we can demote all their incoming operands. Note that
  // we don't need to worry about cycles since we ensure single use above.
  case Instruction::PHI: {
    PHINode *PN = cast<PHINode>(I);
    for (Value *IncValue : PN->incoming_values())
      if (!collectValuesToDemote(IncValue, Expr, ToDemote, Roots))
        return false;
    break;
  }

  // Otherwise, conservatively give up.
  default:
    return false;
  }

  // Record the value that we can demote.
  ToDemote.push_back(V);
  return true;
}

void BoUpSLP::computeMinimumValueSizes() {
  // If there are no external uses, the expression tree must be rooted by a
  // store. We can't demote in-memory values, so there is nothing to do here.
  if (ExternalUses.empty())
    return;

  // We only attempt to truncate integer expressions.
  auto &TreeRoot = VectorizableTree[0].Scalars;
  auto *TreeRootIT = dyn_cast<IntegerType>(TreeRoot[0]->getType());
  if (!TreeRootIT)
    return;

  // If the expression is not rooted by a store, these roots should have
  // external uses. We will rely on InstCombine to rewrite the expression in
  // the narrower type. However, InstCombine only rewrites single-use values.
  // This means that if a tree entry other than a root is used externally, it
  // must have multiple uses and InstCombine will not rewrite it. The code
  // below ensures that only the roots are used externally.
  SmallPtrSet<Value *, 32> Expr(TreeRoot.begin(), TreeRoot.end());
  for (auto &EU : ExternalUses)
    if (!Expr.erase(EU.Scalar))
      return;
  if (!Expr.empty())
    return;

  // Collect the scalar values of the vectorizable expression. We will use this
  // context to determine which values can be demoted. If we see a truncation,
  // we mark it as seeding another demotion.
  for (auto &Entry : VectorizableTree)
    Expr.insert(Entry.Scalars.begin(), Entry.Scalars.end());

  // Ensure the roots of the vectorizable tree don't form a cycle. They must
  // have a single external user that is not in the vectorizable tree.
  for (auto *Root : TreeRoot)
    if (!Root->hasOneUse() || Expr.count(*Root->user_begin()))
      return;

  // Conservatively determine if we can actually truncate the roots of the
  // expression. Collect the values that can be demoted in ToDemote and
  // additional roots that require investigating in Roots.
  SmallVector<Value *, 32> ToDemote;
  SmallVector<Value *, 4> Roots;
  for (auto *Root : TreeRoot)
    if (!collectValuesToDemote(Root, Expr, ToDemote, Roots))
      return;

  // The maximum bit width required to represent all the values that can be
  // demoted without loss of precision. It would be safe to truncate the roots
  // of the expression to this width.
  auto MaxBitWidth = 8u;

  // We first check if all the bits of the roots are demanded. If they're not,
  // we can truncate the roots to this narrower type.
  for (auto *Root : TreeRoot) {
    auto Mask = DB->getDemandedBits(cast<Instruction>(Root));
    MaxBitWidth = std::max<unsigned>(
        Mask.getBitWidth() - Mask.countLeadingZeros(), MaxBitWidth);
  }

  // True if the roots can be zero-extended back to their original type, rather
  // than sign-extended. We know that if the leading bits are not demanded, we
  // can safely zero-extend. So we initialize IsKnownPositive to True.
  bool IsKnownPositive = true;

  // If all the bits of the roots are demanded, we can try a little harder to
  // compute a narrower type. This can happen, for example, if the roots are
  // getelementptr indices. InstCombine promotes these indices to the pointer
  // width. Thus, all their bits are technically demanded even though the
  // address computation might be vectorized in a smaller type.
  //
  // We start by looking at each entry that can be demoted. We compute the
  // maximum bit width required to store the scalar by using ValueTracking to
  // compute the number of high-order bits we can truncate.
  if (MaxBitWidth == DL->getTypeSizeInBits(TreeRoot[0]->getType()) &&
      llvm::all_of(TreeRoot, [](Value *R) {
        assert(R->hasOneUse() && "Root should have only one use!");
        return isa<GetElementPtrInst>(R->user_back());
      })) {
    MaxBitWidth = 8u;

    // Determine if the sign bit of all the roots is known to be zero. If not,
    // IsKnownPositive is set to False.
    IsKnownPositive = llvm::all_of(TreeRoot, [&](Value *R) {
      KnownBits Known = computeKnownBits(R, *DL);
      return Known.isNonNegative();
    });

    // Determine the maximum number of bits required to store the scalar
    // values.
    for (auto *Scalar : ToDemote) {
      auto NumSignBits = ComputeNumSignBits(Scalar, *DL, 0, AC, nullptr, DT);
      auto NumTypeBits = DL->getTypeSizeInBits(Scalar->getType());
      MaxBitWidth = std::max<unsigned>(NumTypeBits - NumSignBits, MaxBitWidth);
    }

    // If we can't prove that the sign bit is zero, we must add one to the
    // maximum bit width to account for the unknown sign bit. This preserves
    // the existing sign bit so we can safely sign-extend the root back to the
    // original type. Otherwise, if we know the sign bit is zero, we will
    // zero-extend the root instead.
    //
    // FIXME: This is somewhat suboptimal, as there will be cases where adding
    //        one to the maximum bit width will yield a larger-than-necessary
    //        type. In general, we need to add an extra bit only if we can't
    //        prove that the upper bit of the original type is equal to the
    //        upper bit of the proposed smaller type. If these two bits are the
    //        same (either zero or one) we know that sign-extending from the
    //        smaller type will result in the same value. Here, since we can't
    //        yet prove this, we are just making the proposed smaller type
    //        larger to ensure correctness.
    if (!IsKnownPositive)
      ++MaxBitWidth;
  }

  // Round MaxBitWidth up to the next power-of-two.
  if (!isPowerOf2_64(MaxBitWidth))
    MaxBitWidth = NextPowerOf2(MaxBitWidth);

  // If the maximum bit width we compute is less than the with of the roots'
  // type, we can proceed with the narrowing. Otherwise, do nothing.
  if (MaxBitWidth >= TreeRootIT->getBitWidth())
    return;

  // If we can truncate the root, we must collect additional values that might
  // be demoted as a result. That is, those seeded by truncations we will
  // modify.
  while (!Roots.empty())
    collectValuesToDemote(Roots.pop_back_val(), Expr, ToDemote, Roots);

  // Finally, map the values we can demote to the maximum bit with we computed.
  for (auto *Scalar : ToDemote)
    MinBWs[Scalar] = std::make_pair(MaxBitWidth, !IsKnownPositive);
}

namespace {

/// The SLPVectorizer Pass.
struct SLPVectorizer : public FunctionPass {
  SLPVectorizerPass Impl;

  /// Pass identification, replacement for typeid
  static char ID;

  explicit SLPVectorizer() : FunctionPass(ID) {
    initializeSLPVectorizerPass(*PassRegistry::getPassRegistry());
  }

  bool doInitialization(Module &M) override {
    return false;
  }

  bool runOnFunction(Function &F) override {
    if (skipFunction(F))
      return false;

    auto *SE = &getAnalysis<ScalarEvolutionWrapperPass>().getSE();
    auto *TTI = &getAnalysis<TargetTransformInfoWrapperPass>().getTTI(F);
    auto *TLIP = getAnalysisIfAvailable<TargetLibraryInfoWrapperPass>();
    auto *TLI = TLIP ? &TLIP->getTLI() : nullptr;
    auto *AA = &getAnalysis<AAResultsWrapperPass>().getAAResults();
    auto *LI = &getAnalysis<LoopInfoWrapperPass>().getLoopInfo();
    auto *DT = &getAnalysis<DominatorTreeWrapperPass>().getDomTree();
    auto *AC = &getAnalysis<AssumptionCacheTracker>().getAssumptionCache(F);
    auto *DB = &getAnalysis<DemandedBitsWrapperPass>().getDemandedBits();
    auto *ORE = &getAnalysis<OptimizationRemarkEmitterWrapperPass>().getORE();

    return Impl.runImpl(F, SE, TTI, TLI, AA, LI, DT, AC, DB, ORE);
  }

  void getAnalysisUsage(AnalysisUsage &AU) const override {
    FunctionPass::getAnalysisUsage(AU);
    AU.addRequired<AssumptionCacheTracker>();
    AU.addRequired<ScalarEvolutionWrapperPass>();
    AU.addRequired<AAResultsWrapperPass>();
    AU.addRequired<TargetTransformInfoWrapperPass>();
    AU.addRequired<LoopInfoWrapperPass>();
    AU.addRequired<DominatorTreeWrapperPass>();
    AU.addRequired<DemandedBitsWrapperPass>();
    AU.addRequired<OptimizationRemarkEmitterWrapperPass>();
    AU.addPreserved<LoopInfoWrapperPass>();
    AU.addPreserved<DominatorTreeWrapperPass>();
    AU.addPreserved<AAResultsWrapperPass>();
    AU.addPreserved<GlobalsAAWrapperPass>();
    AU.setPreservesCFG();
  }
};

} // end anonymous namespace

PreservedAnalyses SLPVectorizerPass::run(Function &F, FunctionAnalysisManager &AM) {
  auto *SE = &AM.getResult<ScalarEvolutionAnalysis>(F);
  auto *TTI = &AM.getResult<TargetIRAnalysis>(F);
  auto *TLI = AM.getCachedResult<TargetLibraryAnalysis>(F);
  auto *AA = &AM.getResult<AAManager>(F);
  auto *LI = &AM.getResult<LoopAnalysis>(F);
  auto *DT = &AM.getResult<DominatorTreeAnalysis>(F);
  auto *AC = &AM.getResult<AssumptionAnalysis>(F);
  auto *DB = &AM.getResult<DemandedBitsAnalysis>(F);
  auto *ORE = &AM.getResult<OptimizationRemarkEmitterAnalysis>(F);

  bool Changed = runImpl(F, SE, TTI, TLI, AA, LI, DT, AC, DB, ORE);
  if (!Changed)
    return PreservedAnalyses::all();

  PreservedAnalyses PA;
  PA.preserveSet<CFGAnalyses>();
  PA.preserve<AAManager>();
  PA.preserve<GlobalsAA>();
  return PA;
}

bool SLPVectorizerPass::runImpl(Function &F, ScalarEvolution *SE_,
                                TargetTransformInfo *TTI_,
                                TargetLibraryInfo *TLI_, AliasAnalysis *AA_,
                                LoopInfo *LI_, DominatorTree *DT_,
                                AssumptionCache *AC_, DemandedBits *DB_,
                                OptimizationRemarkEmitter *ORE_) {
  SE = SE_;
  TTI = TTI_;
  TLI = TLI_;
  AA = AA_;
  LI = LI_;
  DT = DT_;
  AC = AC_;
  DB = DB_;
  DL = &F.getParent()->getDataLayout();

  Stores.clear();
  GEPs.clear();
  bool Changed = false;

  // If the target claims to have no vector registers don't attempt
  // vectorization.
  if (!TTI->getNumberOfRegisters(true))
    return false;

  // Don't vectorize when the attribute NoImplicitFloat is used.
  if (F.hasFnAttribute(Attribute::NoImplicitFloat))
    return false;

  LLVM_DEBUG(dbgs() << "SLP: Analyzing blocks in " << F.getName() << ".\n");

  // Use the bottom up slp vectorizer to construct chains that start with
  // store instructions.
  BoUpSLP R(&F, SE, TTI, TLI, AA, LI, DT, AC, DB, DL, ORE_);

  // A general note: the vectorizer must use BoUpSLP::eraseInstruction() to
  // delete instructions.

  // Scan the blocks in the function in post order.
  for (auto BB : post_order(&F.getEntryBlock())) {
    collectSeedInstructions(BB);

    // Vectorize trees that end at stores.
    if (!Stores.empty()) {
      LLVM_DEBUG(dbgs() << "SLP: Found stores for " << Stores.size()
                        << " underlying objects.\n");
      Changed |= vectorizeStoreChains(R);
    }

    // Vectorize trees that end at reductions.
    Changed |= vectorizeChainsInBlock(BB, R);

    // Vectorize the index computations of getelementptr instructions. This
    // is primarily intended to catch gather-like idioms ending at
    // non-consecutive loads.
    if (!GEPs.empty()) {
      LLVM_DEBUG(dbgs() << "SLP: Found GEPs for " << GEPs.size()
                        << " underlying objects.\n");
      Changed |= vectorizeGEPIndices(BB, R);
    }
  }

  if (Changed) {
    R.optimizeGatherSequence();
    LLVM_DEBUG(dbgs() << "SLP: vectorized \"" << F.getName() << "\"\n");
    LLVM_DEBUG(verifyFunction(F));
  }
  return Changed;
}

/// Check that the Values in the slice in VL array are still existent in
/// the WeakTrackingVH array.
/// Vectorization of part of the VL array may cause later values in the VL array
/// to become invalid. We track when this has happened in the WeakTrackingVH
/// array.
static bool hasValueBeenRAUWed(ArrayRef<Value *> VL,
                               ArrayRef<WeakTrackingVH> VH, unsigned SliceBegin,
                               unsigned SliceSize) {
  VL = VL.slice(SliceBegin, SliceSize);
  VH = VH.slice(SliceBegin, SliceSize);
  return !std::equal(VL.begin(), VL.end(), VH.begin());
}

bool SLPVectorizerPass::vectorizeStoreChain(ArrayRef<Value *> Chain, BoUpSLP &R,
                                            unsigned VecRegSize) {
  const unsigned ChainLen = Chain.size();
  LLVM_DEBUG(dbgs() << "SLP: Analyzing a store chain of length " << ChainLen
                    << "\n");
  const unsigned Sz = R.getVectorElementSize(Chain[0]);
  const unsigned VF = VecRegSize / Sz;

  if (!isPowerOf2_32(Sz) || VF < 2)
    return false;

  // Keep track of values that were deleted by vectorizing in the loop below.
  const SmallVector<WeakTrackingVH, 8> TrackValues(Chain.begin(), Chain.end());

  bool Changed = false;
  // Look for profitable vectorizable trees at all offsets, starting at zero.
  for (unsigned i = 0, e = ChainLen; i + VF <= e; ++i) {

    // Check that a previous iteration of this loop did not delete the Value.
    if (hasValueBeenRAUWed(Chain, TrackValues, i, VF))
      continue;

    LLVM_DEBUG(dbgs() << "SLP: Analyzing " << VF << " stores at offset " << i
                      << "\n");
    ArrayRef<Value *> Operands = Chain.slice(i, VF);

#if INTEL_CUSTOMIZATION
    R.PSLPInit();
#endif // INTEL_CUSTOMIZATION

    R.buildTree(Operands);
#if !INTEL_CUSTOMIZATION
    if (R.isTreeTinyAndNotFullyVectorizable())
      continue;
#endif // INTEL_CUSTOMIZATION

    R.computeMinimumValueSizes();

    int Cost = R.getTreeCost();

#if INTEL_CUSTOMIZATION
    // If vanilla SLP failed, try with PSLP enabled
    // FIXME: This is not always the best. Ideally we should try both SLP and
    //        PSLP and keep the best of both.
    if (R.FoundPSLPCandidate && Cost >= -SLPCostThreshold) {
      R.deleteTree();
      // Enable PSLP.
      R.DoPSLP = true;
      R.buildTree(Operands);
      Cost = R.getTreeCost();
      // Disable PSLP.
      R.DoPSLP = false;
    }
#endif // INTEL_CUSTOMIZATION

    LLVM_DEBUG(dbgs() << "SLP: Found cost=" << Cost << " for VF=" << VF
                      << "\n");
    if (Cost < -SLPCostThreshold) {
      LLVM_DEBUG(dbgs() << "SLP: Decided to vectorize cost=" << Cost << "\n");

      using namespace ore;

      R.getORE()->emit(OptimizationRemark(SV_NAME, "StoresVectorized",
                                          cast<StoreInst>(Chain[i]))
                       << "Stores SLP vectorized with cost " << NV("Cost", Cost)
                       << " and with tree size "
                       << NV("TreeSize", R.getTreeSize()));

      R.vectorizeTree();

      // Move to the next bundle.
      i += VF - 1;
      Changed = true;
#if INTEL_CUSTOMIZATION
      R.PSLPSuccessCleanup();
    } else {
      R.PSLPFailureCleanup();
#endif // INTEL_CUSTOMIZATION
    }
  }

  return Changed;
}

bool SLPVectorizerPass::vectorizeStores(ArrayRef<StoreInst *> Stores,
                                        BoUpSLP &R) {
  SetVector<StoreInst *> Heads;
  SmallDenseSet<StoreInst *> Tails;
  SmallDenseMap<StoreInst *, StoreInst *> ConsecutiveChain;

  // We may run into multiple chains that merge into a single chain. We mark the
  // stores that we vectorized so that we don't visit the same store twice.
  BoUpSLP::ValueSet VectorizedStores;
  bool Changed = false;

  // Do a quadratic search on all of the given stores in reverse order and find
  // all of the pairs of stores that follow each other.
  SmallVector<unsigned, 16> IndexQueue;
  unsigned E = Stores.size();
  IndexQueue.resize(E - 1);
  for (unsigned I = E; I > 0; --I) {
    unsigned Idx = I - 1;
    // If a store has multiple consecutive store candidates, search Stores
    // array according to the sequence: Idx-1, Idx+1, Idx-2, Idx+2, ...
    // This is because usually pairing with immediate succeeding or preceding
    // candidate create the best chance to find slp vectorization opportunity.
    unsigned Offset = 1;
    unsigned Cnt = 0;
    for (unsigned J = 0; J < E - 1; ++J, ++Offset) {
      if (Idx >= Offset) {
        IndexQueue[Cnt] = Idx - Offset;
        ++Cnt;
      }
      if (Idx + Offset < E) {
        IndexQueue[Cnt] = Idx + Offset;
        ++Cnt;
      }
    }

    for (auto K : IndexQueue) {
      if (isConsecutiveAccess(Stores[K], Stores[Idx], *DL, *SE)) {
        Tails.insert(Stores[Idx]);
        Heads.insert(Stores[K]);
        ConsecutiveChain[Stores[K]] = Stores[Idx];
        break;
      }
    }
  }

  // For stores that start but don't end a link in the chain:
  for (auto *SI : llvm::reverse(Heads)) {
    if (Tails.count(SI))
      continue;

    // We found a store instr that starts a chain. Now follow the chain and try
    // to vectorize it.
    BoUpSLP::ValueList Operands;
    StoreInst *I = SI;
    // Collect the chain into a list.
    while ((Tails.count(I) || Heads.count(I)) && !VectorizedStores.count(I)) {
      Operands.push_back(I);
      // Move to the next value in the chain.
      I = ConsecutiveChain[I];
    }

    // FIXME: Is division-by-2 the correct step? Should we assert that the
    // register size is a power-of-2?
    for (unsigned Size = R.getMaxVecRegSize(); Size >= R.getMinVecRegSize();
         Size /= 2) {
      if (vectorizeStoreChain(Operands, R, Size)) {
        // Mark the vectorized stores so that we don't vectorize them again.
        VectorizedStores.insert(Operands.begin(), Operands.end());
        Changed = true;
        break;
      }
    }
  }

  return Changed;
}

void SLPVectorizerPass::collectSeedInstructions(BasicBlock *BB) {
  // Initialize the collections. We will make a single pass over the block.
  Stores.clear();
  GEPs.clear();

  // Visit the store and getelementptr instructions in BB and organize them in
  // Stores and GEPs according to the underlying objects of their pointer
  // operands.
  for (Instruction &I : *BB) {
    // Ignore store instructions that are volatile or have a pointer operand
    // that doesn't point to a scalar type.
    if (auto *SI = dyn_cast<StoreInst>(&I)) {
      if (!SI->isSimple())
        continue;
      if (!isValidElementType(SI->getValueOperand()->getType()))
        continue;
      Stores[GetUnderlyingObject(SI->getPointerOperand(), *DL)].push_back(SI);
    }

    // Ignore getelementptr instructions that have more than one index, a
    // constant index, or a pointer operand that doesn't point to a scalar
    // type.
    else if (auto *GEP = dyn_cast<GetElementPtrInst>(&I)) {
      auto Idx = GEP->idx_begin()->get();
      if (GEP->getNumIndices() > 1 || isa<Constant>(Idx))
        continue;
      if (!isValidElementType(Idx->getType()))
        continue;
      if (GEP->getType()->isVectorTy())
        continue;
      GEPs[GetUnderlyingObject(GEP->getPointerOperand(), *DL)].push_back(GEP);
    }
  }
}

bool SLPVectorizerPass::tryToVectorizePair(Value *A, Value *B, BoUpSLP &R) {
  if (!A || !B)
    return false;
  Value *VL[] = { A, B };
  return tryToVectorizeList(VL, R, /*UserCost=*/0, true);
}

bool SLPVectorizerPass::tryToVectorizeList(ArrayRef<Value *> VL, BoUpSLP &R,
                                           int UserCost, bool AllowReorder) {
  if (VL.size() < 2)
    return false;

  LLVM_DEBUG(dbgs() << "SLP: Trying to vectorize a list of length = "
                    << VL.size() << ".\n");

  // Check that all of the parts are scalar instructions of the same type.
  Instruction *I0 = dyn_cast<Instruction>(VL[0]);
  if (!I0)
    return false;

  unsigned Opcode0 = I0->getOpcode();

  unsigned Sz = R.getVectorElementSize(I0);
  unsigned MinVF = std::max(2U, R.getMinVecRegSize() / Sz);
  unsigned MaxVF = std::max<unsigned>(PowerOf2Floor(VL.size()), MinVF);
  if (MaxVF < 2) {
     R.getORE()->emit([&]() {
         return OptimizationRemarkMissed(
                    SV_NAME, "SmallVF", I0)
                << "Cannot SLP vectorize list: vectorization factor "
                << "less than 2 is not supported";
     });
     return false;
  }

  for (Value *V : VL) {
    Type *Ty = V->getType();
    if (!isValidElementType(Ty)) {
      // NOTE: the following will give user internal llvm type name, which may not be useful
      R.getORE()->emit([&]() {
          std::string type_str;
          llvm::raw_string_ostream rso(type_str);
          Ty->print(rso);
          return OptimizationRemarkMissed(
                     SV_NAME, "UnsupportedType", I0)
                 << "Cannot SLP vectorize list: type "
                 << rso.str() + " is unsupported by vectorizer";
      });
      return false;
    }
    Instruction *Inst = dyn_cast<Instruction>(V);

    if (!Inst)
      return false;
    if (Inst->getOpcode() != Opcode0) {
      R.getORE()->emit([&]() {
          return OptimizationRemarkMissed(
                     SV_NAME, "InequableTypes", I0)
                 << "Cannot SLP vectorize list: not all of the "
                 << "parts of scalar instructions are of the same type: "
                 << ore::NV("Instruction1Opcode", I0) << " and "
                 << ore::NV("Instruction2Opcode", Inst);
      });
      return false;
    }
  }

  bool Changed = false;
  bool CandidateFound = false;
  int MinCost = SLPCostThreshold;

  // Keep track of values that were deleted by vectorizing in the loop below.
  SmallVector<WeakTrackingVH, 8> TrackValues(VL.begin(), VL.end());

  unsigned NextInst = 0, MaxInst = VL.size();
  for (unsigned VF = MaxVF; NextInst + 1 < MaxInst && VF >= MinVF;
       VF /= 2) {
    // No actual vectorization should happen, if number of parts is the same as
    // provided vectorization factor (i.e. the scalar type is used for vector
    // code during codegen).
    auto *VecTy = VectorType::get(VL[0]->getType(), VF);
    if (TTI->getNumberOfParts(VecTy) == VF)
      continue;
    for (unsigned I = NextInst; I < MaxInst; ++I) {
      unsigned OpsWidth = 0;

      if (I + VF > MaxInst)
        OpsWidth = MaxInst - I;
      else
        OpsWidth = VF;

      if (!isPowerOf2_32(OpsWidth) || OpsWidth < 2)
        break;

      // Check that a previous iteration of this loop did not delete the Value.
      if (hasValueBeenRAUWed(VL, TrackValues, I, OpsWidth))
        continue;

      LLVM_DEBUG(dbgs() << "SLP: Analyzing " << OpsWidth << " operations "
                        << "\n");
      ArrayRef<Value *> Ops = VL.slice(I, OpsWidth);

      R.buildTree(Ops);
      Optional<ArrayRef<unsigned>> Order = R.bestOrder();
      // TODO: check if we can allow reordering for more cases.
      if (AllowReorder && Order) {
        // TODO: reorder tree nodes without tree rebuilding.
        // Conceptually, there is nothing actually preventing us from trying to
        // reorder a larger list. In fact, we do exactly this when vectorizing
        // reductions. However, at this point, we only expect to get here when
        // there are exactly two operations.
        assert(Ops.size() == 2);
        Value *ReorderedOps[] = {Ops[1], Ops[0]};
        R.buildTree(ReorderedOps, None);
      }
      if (R.isTreeTinyAndNotFullyVectorizable())
        continue;

      R.computeMinimumValueSizes();
      int Cost = R.getTreeCost() - UserCost;
      CandidateFound = true;
      MinCost = std::min(MinCost, Cost);

#if INTEL_CUSTOMIZATION
      // Fixes the remark for tiny trees (tested by remarks_not_all_parts.ll).
      CandidateFound = (Cost < FORBIDEN_TINY_TREE) ? true : false;
#endif // INTEL_CUSTOMIZATION

      if (Cost < -SLPCostThreshold) {
        LLVM_DEBUG(dbgs() << "SLP: Vectorizing list at cost:" << Cost << ".\n");
        R.getORE()->emit(OptimizationRemark(SV_NAME, "VectorizedList",
                                                    cast<Instruction>(Ops[0]))
                                 << "SLP vectorized with cost " << ore::NV("Cost", Cost)
                                 << " and with tree size "
                                 << ore::NV("TreeSize", R.getTreeSize()));

        R.vectorizeTree();
        // Move to the next bundle.
        I += VF - 1;
        NextInst = I + 1;
        Changed = true;
      }
    }
  }

  if (!Changed && CandidateFound) {
    R.getORE()->emit([&]() {
        return OptimizationRemarkMissed(
                   SV_NAME, "NotBeneficial",  I0)
               << "List vectorization was possible but not beneficial with cost "
               << ore::NV("Cost", MinCost) << " >= "
               << ore::NV("Treshold", -SLPCostThreshold);
    });
  } else if (!Changed) {
    R.getORE()->emit([&]() {
        return OptimizationRemarkMissed(
                   SV_NAME, "NotPossible", I0)
               << "Cannot SLP vectorize list: vectorization was impossible"
               << " with available vectorization factors";
    });
  }
  return Changed;
}

bool SLPVectorizerPass::tryToVectorize(Instruction *I, BoUpSLP &R) {
  if (!I)
    return false;

  if (!isa<BinaryOperator>(I) && !isa<CmpInst>(I))
    return false;

  Value *P = I->getParent();

  // Vectorize in current basic block only.
  auto *Op0 = dyn_cast<Instruction>(I->getOperand(0));
  auto *Op1 = dyn_cast<Instruction>(I->getOperand(1));
  if (!Op0 || !Op1 || Op0->getParent() != P || Op1->getParent() != P)
    return false;

  // Try to vectorize V.
  if (tryToVectorizePair(Op0, Op1, R))
    return true;

  auto *A = dyn_cast<BinaryOperator>(Op0);
  auto *B = dyn_cast<BinaryOperator>(Op1);
  // Try to skip B.
  if (B && B->hasOneUse()) {
    auto *B0 = dyn_cast<BinaryOperator>(B->getOperand(0));
    auto *B1 = dyn_cast<BinaryOperator>(B->getOperand(1));
    if (B0 && B0->getParent() == P && tryToVectorizePair(A, B0, R))
      return true;
    if (B1 && B1->getParent() == P && tryToVectorizePair(A, B1, R))
      return true;
  }

  // Try to skip A.
  if (A && A->hasOneUse()) {
    auto *A0 = dyn_cast<BinaryOperator>(A->getOperand(0));
    auto *A1 = dyn_cast<BinaryOperator>(A->getOperand(1));
    if (A0 && A0->getParent() == P && tryToVectorizePair(A0, B, R))
      return true;
    if (A1 && A1->getParent() == P && tryToVectorizePair(A1, B, R))
      return true;
  }
  return false;
}

/// Generate a shuffle mask to be used in a reduction tree.
///
/// \param VecLen The length of the vector to be reduced.
/// \param NumEltsToRdx The number of elements that should be reduced in the
///        vector.
/// \param IsPairwise Whether the reduction is a pairwise or splitting
///        reduction. A pairwise reduction will generate a mask of
///        <0,2,...> or <1,3,..> while a splitting reduction will generate
///        <2,3, undef,undef> for a vector of 4 and NumElts = 2.
/// \param IsLeft True will generate a mask of even elements, odd otherwise.
static Value *createRdxShuffleMask(unsigned VecLen, unsigned NumEltsToRdx,
                                   bool IsPairwise, bool IsLeft,
                                   IRBuilder<> &Builder) {
  assert((IsPairwise || !IsLeft) && "Don't support a <0,1,undef,...> mask");

  SmallVector<Constant *, 32> ShuffleMask(
      VecLen, UndefValue::get(Builder.getInt32Ty()));

  if (IsPairwise)
    // Build a mask of 0, 2, ... (left) or 1, 3, ... (right).
    for (unsigned i = 0; i != NumEltsToRdx; ++i)
      ShuffleMask[i] = Builder.getInt32(2 * i + !IsLeft);
  else
    // Move the upper half of the vector to the lower half.
    for (unsigned i = 0; i != NumEltsToRdx; ++i)
      ShuffleMask[i] = Builder.getInt32(NumEltsToRdx + i);

  return ConstantVector::get(ShuffleMask);
}

namespace {

/// Model horizontal reductions.
///
/// A horizontal reduction is a tree of reduction operations (currently add and
/// fadd) that has operations that can be put into a vector as its leaf.
/// For example, this tree:
///
/// mul mul mul mul
///  \  /    \  /
///   +       +
///    \     /
///       +
/// This tree has "mul" as its reduced values and "+" as its reduction
/// operations. A reduction might be feeding into a store or a binary operation
/// feeding a phi.
///    ...
///    \  /
///     +
///     |
///  phi +=
///
///  Or:
///    ...
///    \  /
///     +
///     |
///   *p =
///
class HorizontalReduction {
  using ReductionOpsType = SmallVector<Value *, 16>;
  using ReductionOpsListType = SmallVector<ReductionOpsType, 2>;
  ReductionOpsListType  ReductionOps;
  SmallVector<Value *, 32> ReducedVals;
  // Use map vector to make stable output.
  MapVector<Instruction *, Value *> ExtraArgs;

  /// Kind of the reduction data.
  enum ReductionKind {
    RK_None,       /// Not a reduction.
    RK_Arithmetic, /// Binary reduction data.
    RK_Min,        /// Minimum reduction data.
    RK_UMin,       /// Unsigned minimum reduction data.
    RK_Max,        /// Maximum reduction data.
    RK_UMax,       /// Unsigned maximum reduction data.
  };

  /// Contains info about operation, like its opcode, left and right operands.
  class OperationData {
    /// Opcode of the instruction.
    unsigned Opcode = 0;

    /// Left operand of the reduction operation.
    Value *LHS = nullptr;

    /// Right operand of the reduction operation.
    Value *RHS = nullptr;

    /// Kind of the reduction operation.
    ReductionKind Kind = RK_None;

    /// True if float point min/max reduction has no NaNs.
    bool NoNaN = false;

    /// Checks if the reduction operation can be vectorized.
    bool isVectorizable() const {
      return LHS && RHS &&
             // We currently only support adds && min/max reductions.
             ((Kind == RK_Arithmetic &&
               (Opcode == Instruction::Add || Opcode == Instruction::FAdd)) ||
              ((Opcode == Instruction::ICmp || Opcode == Instruction::FCmp) &&
               (Kind == RK_Min || Kind == RK_Max)) ||
              (Opcode == Instruction::ICmp &&
               (Kind == RK_UMin || Kind == RK_UMax)));
    }

    /// Creates reduction operation with the current opcode.
    Value *createOp(IRBuilder<> &Builder, const Twine &Name) const {
      assert(isVectorizable() &&
             "Expected add|fadd or min/max reduction operation.");
      Value *Cmp;
      switch (Kind) {
      case RK_Arithmetic:
        return Builder.CreateBinOp((Instruction::BinaryOps)Opcode, LHS, RHS,
                                   Name);
      case RK_Min:
        Cmp = Opcode == Instruction::ICmp ? Builder.CreateICmpSLT(LHS, RHS)
                                          : Builder.CreateFCmpOLT(LHS, RHS);
        break;
      case RK_Max:
        Cmp = Opcode == Instruction::ICmp ? Builder.CreateICmpSGT(LHS, RHS)
                                          : Builder.CreateFCmpOGT(LHS, RHS);
        break;
      case RK_UMin:
        assert(Opcode == Instruction::ICmp && "Expected integer types.");
        Cmp = Builder.CreateICmpULT(LHS, RHS);
        break;
      case RK_UMax:
        assert(Opcode == Instruction::ICmp && "Expected integer types.");
        Cmp = Builder.CreateICmpUGT(LHS, RHS);
        break;
      case RK_None:
        llvm_unreachable("Unknown reduction operation.");
      }
      return Builder.CreateSelect(Cmp, LHS, RHS, Name);
    }

  public:
    explicit OperationData() = default;

    /// Construction for reduced values. They are identified by opcode only and
    /// don't have associated LHS/RHS values.
    explicit OperationData(Value *V) {
      if (auto *I = dyn_cast<Instruction>(V))
        Opcode = I->getOpcode();
    }

    /// Constructor for reduction operations with opcode and its left and
    /// right operands.
    OperationData(unsigned Opcode, Value *LHS, Value *RHS, ReductionKind Kind,
                  bool NoNaN = false)
        : Opcode(Opcode), LHS(LHS), RHS(RHS), Kind(Kind), NoNaN(NoNaN) {
      assert(Kind != RK_None && "One of the reduction operations is expected.");
    }

    explicit operator bool() const { return Opcode; }

    /// Get the index of the first operand.
    unsigned getFirstOperandIndex() const {
      assert(!!*this && "The opcode is not set.");
      switch (Kind) {
      case RK_Min:
      case RK_UMin:
      case RK_Max:
      case RK_UMax:
        return 1;
      case RK_Arithmetic:
      case RK_None:
        break;
      }
      return 0;
    }

    /// Total number of operands in the reduction operation.
    unsigned getNumberOfOperands() const {
      assert(Kind != RK_None && !!*this && LHS && RHS &&
             "Expected reduction operation.");
      switch (Kind) {
      case RK_Arithmetic:
        return 2;
      case RK_Min:
      case RK_UMin:
      case RK_Max:
      case RK_UMax:
        return 3;
      case RK_None:
        break;
      }
      llvm_unreachable("Reduction kind is not set");
    }

    /// Checks if the operation has the same parent as \p P.
    bool hasSameParent(Instruction *I, Value *P, bool IsRedOp) const {
      assert(Kind != RK_None && !!*this && LHS && RHS &&
             "Expected reduction operation.");
      if (!IsRedOp)
        return I->getParent() == P;
      switch (Kind) {
      case RK_Arithmetic:
        // Arithmetic reduction operation must be used once only.
        return I->getParent() == P;
      case RK_Min:
      case RK_UMin:
      case RK_Max:
      case RK_UMax: {
        // SelectInst must be used twice while the condition op must have single
        // use only.
        auto *Cmp = cast<Instruction>(cast<SelectInst>(I)->getCondition());
        return I->getParent() == P && Cmp && Cmp->getParent() == P;
      }
      case RK_None:
        break;
      }
      llvm_unreachable("Reduction kind is not set");
    }
    /// Expected number of uses for reduction operations/reduced values.
    bool hasRequiredNumberOfUses(Instruction *I, bool IsReductionOp) const {
      assert(Kind != RK_None && !!*this && LHS && RHS &&
             "Expected reduction operation.");
      switch (Kind) {
      case RK_Arithmetic:
        return I->hasOneUse();
      case RK_Min:
      case RK_UMin:
      case RK_Max:
      case RK_UMax:
        return I->hasNUses(2) &&
               (!IsReductionOp ||
                cast<SelectInst>(I)->getCondition()->hasOneUse());
      case RK_None:
        break;
      }
      llvm_unreachable("Reduction kind is not set");
    }

    /// Initializes the list of reduction operations.
    void initReductionOps(ReductionOpsListType &ReductionOps) {
      assert(Kind != RK_None && !!*this && LHS && RHS &&
             "Expected reduction operation.");
      switch (Kind) {
      case RK_Arithmetic:
        ReductionOps.assign(1, ReductionOpsType());
        break;
      case RK_Min:
      case RK_UMin:
      case RK_Max:
      case RK_UMax:
        ReductionOps.assign(2, ReductionOpsType());
        break;
      case RK_None:
        llvm_unreachable("Reduction kind is not set");
      }
    }
    /// Add all reduction operations for the reduction instruction \p I.
    void addReductionOps(Instruction *I, ReductionOpsListType &ReductionOps) {
      assert(Kind != RK_None && !!*this && LHS && RHS &&
             "Expected reduction operation.");
      switch (Kind) {
      case RK_Arithmetic:
        ReductionOps[0].emplace_back(I);
        break;
      case RK_Min:
      case RK_UMin:
      case RK_Max:
      case RK_UMax:
        ReductionOps[0].emplace_back(cast<SelectInst>(I)->getCondition());
        ReductionOps[1].emplace_back(I);
        break;
      case RK_None:
        llvm_unreachable("Reduction kind is not set");
      }
    }

    /// Checks if instruction is associative and can be vectorized.
    bool isAssociative(Instruction *I) const {
      assert(Kind != RK_None && *this && LHS && RHS &&
             "Expected reduction operation.");
      switch (Kind) {
      case RK_Arithmetic:
        return I->isAssociative();
      case RK_Min:
      case RK_Max:
        return Opcode == Instruction::ICmp ||
               cast<Instruction>(I->getOperand(0))->isFast();
      case RK_UMin:
      case RK_UMax:
        assert(Opcode == Instruction::ICmp &&
               "Only integer compare operation is expected.");
        return true;
      case RK_None:
        break;
      }
      llvm_unreachable("Reduction kind is not set");
    }

    /// Checks if the reduction operation can be vectorized.
    bool isVectorizable(Instruction *I) const {
      return isVectorizable() && isAssociative(I);
    }

    /// Checks if two operation data are both a reduction op or both a reduced
    /// value.
    bool operator==(const OperationData &OD) {
      assert(((Kind != OD.Kind) || ((!LHS == !OD.LHS) && (!RHS == !OD.RHS))) &&
             "One of the comparing operations is incorrect.");
      return this == &OD || (Kind == OD.Kind && Opcode == OD.Opcode);
    }
    bool operator!=(const OperationData &OD) { return !(*this == OD); }
    void clear() {
      Opcode = 0;
      LHS = nullptr;
      RHS = nullptr;
      Kind = RK_None;
      NoNaN = false;
    }

    /// Get the opcode of the reduction operation.
    unsigned getOpcode() const {
      assert(isVectorizable() && "Expected vectorizable operation.");
      return Opcode;
    }

    /// Get kind of reduction data.
    ReductionKind getKind() const { return Kind; }
    Value *getLHS() const { return LHS; }
    Value *getRHS() const { return RHS; }
    Type *getConditionType() const {
      switch (Kind) {
      case RK_Arithmetic:
        return nullptr;
      case RK_Min:
      case RK_Max:
      case RK_UMin:
      case RK_UMax:
        return CmpInst::makeCmpResultType(LHS->getType());
      case RK_None:
        break;
      }
      llvm_unreachable("Reduction kind is not set");
    }

    /// Creates reduction operation with the current opcode with the IR flags
    /// from \p ReductionOps.
    Value *createOp(IRBuilder<> &Builder, const Twine &Name,
                    const ReductionOpsListType &ReductionOps) const {
      assert(isVectorizable() &&
             "Expected add|fadd or min/max reduction operation.");
      auto *Op = createOp(Builder, Name);
      switch (Kind) {
      case RK_Arithmetic:
        propagateIRFlags(Op, ReductionOps[0]);
        return Op;
      case RK_Min:
      case RK_Max:
      case RK_UMin:
      case RK_UMax:
        if (auto *SI = dyn_cast<SelectInst>(Op))
          propagateIRFlags(SI->getCondition(), ReductionOps[0]);
        propagateIRFlags(Op, ReductionOps[1]);
        return Op;
      case RK_None:
        break;
      }
      llvm_unreachable("Unknown reduction operation.");
    }
    /// Creates reduction operation with the current opcode with the IR flags
    /// from \p I.
    Value *createOp(IRBuilder<> &Builder, const Twine &Name,
                    Instruction *I) const {
      assert(isVectorizable() &&
             "Expected add|fadd or min/max reduction operation.");
      auto *Op = createOp(Builder, Name);
      switch (Kind) {
      case RK_Arithmetic:
        propagateIRFlags(Op, I);
        return Op;
      case RK_Min:
      case RK_Max:
      case RK_UMin:
      case RK_UMax:
        if (auto *SI = dyn_cast<SelectInst>(Op)) {
          propagateIRFlags(SI->getCondition(),
                           cast<SelectInst>(I)->getCondition());
        }
        propagateIRFlags(Op, I);
        return Op;
      case RK_None:
        break;
      }
      llvm_unreachable("Unknown reduction operation.");
    }

    TargetTransformInfo::ReductionFlags getFlags() const {
      TargetTransformInfo::ReductionFlags Flags;
      Flags.NoNaN = NoNaN;
      switch (Kind) {
      case RK_Arithmetic:
        break;
      case RK_Min:
        Flags.IsSigned = Opcode == Instruction::ICmp;
        Flags.IsMaxOp = false;
        break;
      case RK_Max:
        Flags.IsSigned = Opcode == Instruction::ICmp;
        Flags.IsMaxOp = true;
        break;
      case RK_UMin:
        Flags.IsSigned = false;
        Flags.IsMaxOp = false;
        break;
      case RK_UMax:
        Flags.IsSigned = false;
        Flags.IsMaxOp = true;
        break;
      case RK_None:
        llvm_unreachable("Reduction kind is not set");
      }
      return Flags;
    }
  };

  Instruction *ReductionRoot = nullptr;

  /// The operation data of the reduction operation.
  OperationData ReductionData;

  /// The operation data of the values we perform a reduction on.
  OperationData ReducedValueData;

  /// Should we model this reduction as a pairwise reduction tree or a tree that
  /// splits the vector in halves and adds those halves.
  bool IsPairwiseReduction = false;

  /// Checks if the ParentStackElem.first should be marked as a reduction
  /// operation with an extra argument or as extra argument itself.
  void markExtraArg(std::pair<Instruction *, unsigned> &ParentStackElem,
                    Value *ExtraArg) {
    if (ExtraArgs.count(ParentStackElem.first)) {
      ExtraArgs[ParentStackElem.first] = nullptr;
      // We ran into something like:
      // ParentStackElem.first = ExtraArgs[ParentStackElem.first] + ExtraArg.
      // The whole ParentStackElem.first should be considered as an extra value
      // in this case.
      // Do not perform analysis of remaining operands of ParentStackElem.first
      // instruction, this whole instruction is an extra argument.
      ParentStackElem.second = ParentStackElem.first->getNumOperands();
    } else {
      // We ran into something like:
      // ParentStackElem.first += ... + ExtraArg + ...
      ExtraArgs[ParentStackElem.first] = ExtraArg;
    }
  }

  static OperationData getOperationData(Value *V) {
    if (!V)
      return OperationData();

    Value *LHS;
    Value *RHS;
    if (m_BinOp(m_Value(LHS), m_Value(RHS)).match(V)) {
      return OperationData(cast<BinaryOperator>(V)->getOpcode(), LHS, RHS,
                           RK_Arithmetic);
    }
    if (auto *Select = dyn_cast<SelectInst>(V)) {
      // Look for a min/max pattern.
      if (m_UMin(m_Value(LHS), m_Value(RHS)).match(Select)) {
        return OperationData(Instruction::ICmp, LHS, RHS, RK_UMin);
      } else if (m_SMin(m_Value(LHS), m_Value(RHS)).match(Select)) {
        return OperationData(Instruction::ICmp, LHS, RHS, RK_Min);
      } else if (m_OrdFMin(m_Value(LHS), m_Value(RHS)).match(Select) ||
                 m_UnordFMin(m_Value(LHS), m_Value(RHS)).match(Select)) {
        return OperationData(
            Instruction::FCmp, LHS, RHS, RK_Min,
            cast<Instruction>(Select->getCondition())->hasNoNaNs());
      } else if (m_UMax(m_Value(LHS), m_Value(RHS)).match(Select)) {
        return OperationData(Instruction::ICmp, LHS, RHS, RK_UMax);
      } else if (m_SMax(m_Value(LHS), m_Value(RHS)).match(Select)) {
        return OperationData(Instruction::ICmp, LHS, RHS, RK_Max);
      } else if (m_OrdFMax(m_Value(LHS), m_Value(RHS)).match(Select) ||
                 m_UnordFMax(m_Value(LHS), m_Value(RHS)).match(Select)) {
        return OperationData(
            Instruction::FCmp, LHS, RHS, RK_Max,
            cast<Instruction>(Select->getCondition())->hasNoNaNs());
      }
    }
    return OperationData(V);
  }

public:
  HorizontalReduction() = default;

  /// Try to find a reduction tree.
  bool matchAssociativeReduction(PHINode *Phi, Instruction *B) {
    assert((!Phi || is_contained(Phi->operands(), B)) &&
           "Thi phi needs to use the binary operator");

    ReductionData = getOperationData(B);

    // We could have a initial reductions that is not an add.
    //  r *= v1 + v2 + v3 + v4
    // In such a case start looking for a tree rooted in the first '+'.
    if (Phi) {
      if (ReductionData.getLHS() == Phi) {
        Phi = nullptr;
        B = dyn_cast<Instruction>(ReductionData.getRHS());
        ReductionData = getOperationData(B);
      } else if (ReductionData.getRHS() == Phi) {
        Phi = nullptr;
        B = dyn_cast<Instruction>(ReductionData.getLHS());
        ReductionData = getOperationData(B);
      }
    }

    if (!ReductionData.isVectorizable(B))
      return false;

    Type *Ty = B->getType();
    if (!isValidElementType(Ty))
      return false;

    ReducedValueData.clear();
    ReductionRoot = B;

    // Post order traverse the reduction tree starting at B. We only handle true
    // trees containing only binary operators.
    SmallVector<std::pair<Instruction *, unsigned>, 32> Stack;
    Stack.push_back(std::make_pair(B, ReductionData.getFirstOperandIndex()));
    ReductionData.initReductionOps(ReductionOps);
    while (!Stack.empty()) {
      Instruction *TreeN = Stack.back().first;
      unsigned EdgeToVist = Stack.back().second++;
      OperationData OpData = getOperationData(TreeN);
      bool IsReducedValue = OpData != ReductionData;

      // Postorder vist.
      if (IsReducedValue || EdgeToVist == OpData.getNumberOfOperands()) {
        if (IsReducedValue)
          ReducedVals.push_back(TreeN);
        else {
          auto I = ExtraArgs.find(TreeN);
          if (I != ExtraArgs.end() && !I->second) {
            // Check if TreeN is an extra argument of its parent operation.
            if (Stack.size() <= 1) {
              // TreeN can't be an extra argument as it is a root reduction
              // operation.
              return false;
            }
            // Yes, TreeN is an extra argument, do not add it to a list of
            // reduction operations.
            // Stack[Stack.size() - 2] always points to the parent operation.
            markExtraArg(Stack[Stack.size() - 2], TreeN);
            ExtraArgs.erase(TreeN);
          } else
            ReductionData.addReductionOps(TreeN, ReductionOps);
        }
        // Retract.
        Stack.pop_back();
        continue;
      }

      // Visit left or right.
      Value *NextV = TreeN->getOperand(EdgeToVist);
      if (NextV != Phi) {
        auto *I = dyn_cast<Instruction>(NextV);
        OpData = getOperationData(I);
        // Continue analysis if the next operand is a reduction operation or
        // (possibly) a reduced value. If the reduced value opcode is not set,
        // the first met operation != reduction operation is considered as the
        // reduced value class.
        if (I && (!ReducedValueData || OpData == ReducedValueData ||
                  OpData == ReductionData)) {
          const bool IsReductionOperation = OpData == ReductionData;
          // Only handle trees in the current basic block.
          if (!ReductionData.hasSameParent(I, B->getParent(),
                                           IsReductionOperation)) {
            // I is an extra argument for TreeN (its parent operation).
            markExtraArg(Stack.back(), I);
            continue;
          }

          // Each tree node needs to have minimal number of users except for the
          // ultimate reduction.
          if (!ReductionData.hasRequiredNumberOfUses(I,
                                                     OpData == ReductionData) &&
              I != B) {
            // I is an extra argument for TreeN (its parent operation).
            markExtraArg(Stack.back(), I);
            continue;
          }

          if (IsReductionOperation) {
            // We need to be able to reassociate the reduction operations.
            if (!OpData.isAssociative(I)) {
              // I is an extra argument for TreeN (its parent operation).
              markExtraArg(Stack.back(), I);
              continue;
            }
          } else if (ReducedValueData &&
                     ReducedValueData != OpData) {
            // Make sure that the opcodes of the operations that we are going to
            // reduce match.
            // I is an extra argument for TreeN (its parent operation).
            markExtraArg(Stack.back(), I);
            continue;
          } else if (!ReducedValueData)
            ReducedValueData = OpData;

          Stack.push_back(std::make_pair(I, OpData.getFirstOperandIndex()));
          continue;
        }
      }
      // NextV is an extra argument for TreeN (its parent operation).
      markExtraArg(Stack.back(), NextV);
    }
    return true;
  }

  /// Attempt to vectorize the tree found by
  /// matchAssociativeReduction.
  bool tryToReduce(BoUpSLP &V, TargetTransformInfo *TTI) {
    if (ReducedVals.empty())
      return false;

    // If there is a sufficient number of reduction values, reduce
    // to a nearby power-of-2. Can safely generate oversized
    // vectors and rely on the backend to split them to legal sizes.
    unsigned NumReducedVals = ReducedVals.size();
    if (NumReducedVals < 4)
      return false;

    unsigned ReduxWidth = PowerOf2Floor(NumReducedVals);

    Value *VectorizedTree = nullptr;
    IRBuilder<> Builder(ReductionRoot);
    FastMathFlags Unsafe;
    Unsafe.setFast();
    Builder.setFastMathFlags(Unsafe);
    unsigned i = 0;

    BoUpSLP::ExtraValueToDebugLocsMap ExternallyUsedValues;
    // The same extra argument may be used several time, so log each attempt
    // to use it.
    for (auto &Pair : ExtraArgs)
      ExternallyUsedValues[Pair.second].push_back(Pair.first);
    SmallVector<Value *, 16> IgnoreList;
    for (auto &V : ReductionOps)
      IgnoreList.append(V.begin(), V.end());
    while (i < NumReducedVals - ReduxWidth + 1 && ReduxWidth > 2) {
      auto VL = makeArrayRef(&ReducedVals[i], ReduxWidth);

#if INTEL_CUSTOMIZATION
      V.PSLPInit();
#endif // INTEL_CUSTOMIZATION

      V.buildTree(VL, ExternallyUsedValues, IgnoreList);
      Optional<ArrayRef<unsigned>> Order = V.bestOrder();
      // TODO: Handle orders of size less than number of elements in the vector.
      if (Order && Order->size() == VL.size()) {
        // TODO: reorder tree nodes without tree rebuilding.
        SmallVector<Value *, 4> ReorderedOps(VL.size());
        llvm::transform(*Order, ReorderedOps.begin(),
                        [VL](const unsigned Idx) { return VL[Idx]; });
        V.buildTree(ReorderedOps, ExternallyUsedValues, IgnoreList);
      }
#if !INTEL_CUSTOMIZATION
      if (V.isTreeTinyAndNotFullyVectorizable())
        break;
#endif // INTEL_CUSTOMIZATION

      V.computeMinimumValueSizes();

      // Estimate cost.
<<<<<<< HEAD
      int Cost =
          V.getTreeCost() + getReductionCost(TTI, ReducedVals[i], ReduxWidth);

#if INTEL_CUSTOMIZATION
      // Try PSLP.
      if (V.FoundPSLPCandidate) {
        V.deleteTree();

        // Enable PSLP.
        V.DoPSLP = true;

        V.buildTree(VL, ExternallyUsedValues, IgnoreList);
        Optional<ArrayRef<unsigned>> Order = V.bestOrder();
        // TODO: Handle orders of size less than number of elements in the vector.
        if (Order && Order->size() == VL.size()) {
          // TODO: reorder tree nodes without tree rebuilding.
          SmallVector<Value *, 4> ReorderedOps(VL.size());
          llvm::transform(*Order, ReorderedOps.begin(),
                          [VL](const unsigned Idx) { return VL[Idx]; });
          V.buildTree(ReorderedOps, ExternallyUsedValues, IgnoreList);
        }
        V.computeMinimumValueSizes();

        // Estimate PSLP cost.
        int PSLPCost =
            V.getTreeCost() + getReductionCost(TTI, ReducedVals[i], ReduxWidth);

        // Disable PSLP.
        V.DoPSLP = false;

        // If SLP proved better than PSLP, rebuild tree.
        if (Cost < PSLPCost) {
          V.PSLPFailureCleanup();
          V.deleteTree();
          assert(!V.DoPSLP);
          V.buildTree(VL, ExternallyUsedValues, IgnoreList);
          Optional<ArrayRef<unsigned>> Order = V.bestOrder();
          if (Order) {
            // TODO: reorder tree nodes without tree rebuilding.
            SmallVector<Value *, 4> ReorderedOps(VL.size());
            llvm::transform(*Order, ReorderedOps.begin(),
                            [VL](const unsigned Idx) { return VL[Idx]; });
            V.buildTree(ReorderedOps, ExternallyUsedValues, IgnoreList);
          }
          V.computeMinimumValueSizes();
#ifndef NDEBUG
          int NewCost =
              V.getTreeCost() + getReductionCost(TTI, ReducedVals[i], ReduxWidth);
          assert(NewCost == Cost && "Bad PSLP cleanup ???");
#endif
        } else {
          // Update the cost.
          Cost = PSLPCost;
        }
      }
#endif // INTEL_CUSTOMIZATION

      // 3. If not profitable to vectorize, bail out.
=======
      int TreeCost = V.getTreeCost();
      int ReductionCost = getReductionCost(TTI, ReducedVals[i], ReduxWidth);
      int Cost = TreeCost + ReductionCost;
>>>>>>> 20279dc0
      if (Cost >= -SLPCostThreshold) {
          V.getORE()->emit([&]() {
              return OptimizationRemarkMissed(
                         SV_NAME, "HorSLPNotBeneficial", cast<Instruction>(VL[0]))
                     << "Vectorizing horizontal reduction is possible"
                     << "but not beneficial with cost "
                     << ore::NV("Cost", Cost) << " and threshold "
                     << ore::NV("Threshold", -SLPCostThreshold);
          });
#if INTEL_CUSTOMIZATION
        V.PSLPFailureCleanup();
#endif // INTEL_CUSTOMIZATION
        break;
      }
      // It is profitable to vectorize!

#if INTEL_CUSTOMIZATION
        V.PSLPSuccessCleanup();
#endif // INTEL_CUSTOMIZATION

      LLVM_DEBUG(dbgs() << "SLP: Vectorizing horizontal reduction at cost:"
                        << Cost << ". (HorRdx)\n");
      V.getORE()->emit([&]() {
          return OptimizationRemark(
                     SV_NAME, "VectorizedHorizontalReduction", cast<Instruction>(VL[0]))
          << "Vectorized horizontal reduction with cost "
          << ore::NV("Cost", Cost) << " and with tree size "
          << ore::NV("TreeSize", V.getTreeSize());
      });

      // Vectorize a tree.
      DebugLoc Loc = cast<Instruction>(ReducedVals[i])->getDebugLoc();
      Value *VectorizedRoot = V.vectorizeTree(ExternallyUsedValues);

      // Emit a reduction.
      Value *ReducedSubTree =
          emitReduction(VectorizedRoot, Builder, ReduxWidth, TTI);
      if (VectorizedTree) {
        Builder.SetCurrentDebugLocation(Loc);
        OperationData VectReductionData(ReductionData.getOpcode(),
                                        VectorizedTree, ReducedSubTree,
                                        ReductionData.getKind());
        VectorizedTree =
            VectReductionData.createOp(Builder, "op.rdx", ReductionOps);
      } else
        VectorizedTree = ReducedSubTree;
      i += ReduxWidth;
      ReduxWidth = PowerOf2Floor(NumReducedVals - i);
    }

    if (VectorizedTree) {
      // Finish the reduction.
      for (; i < NumReducedVals; ++i) {
        auto *I = cast<Instruction>(ReducedVals[i]);
        Builder.SetCurrentDebugLocation(I->getDebugLoc());
        OperationData VectReductionData(ReductionData.getOpcode(),
                                        VectorizedTree, I,
                                        ReductionData.getKind());
        VectorizedTree = VectReductionData.createOp(Builder, "", ReductionOps);
      }
      for (auto &Pair : ExternallyUsedValues) {
        assert(!Pair.second.empty() &&
               "At least one DebugLoc must be inserted");
        // Add each externally used value to the final reduction.
        for (auto *I : Pair.second) {
          Builder.SetCurrentDebugLocation(I->getDebugLoc());
          OperationData VectReductionData(ReductionData.getOpcode(),
                                          VectorizedTree, Pair.first,
                                          ReductionData.getKind());
          VectorizedTree = VectReductionData.createOp(Builder, "op.extra", I);
        }
      }
      // Update users.
      ReductionRoot->replaceAllUsesWith(VectorizedTree);
    }
    return VectorizedTree != nullptr;
  }

  unsigned numReductionValues() const {
    return ReducedVals.size();
  }

private:
  /// Calculate the cost of a reduction.
  int getReductionCost(TargetTransformInfo *TTI, Value *FirstReducedVal,
                       unsigned ReduxWidth) {
    Type *ScalarTy = FirstReducedVal->getType();
    Type *VecTy = VectorType::get(ScalarTy, ReduxWidth);

    int PairwiseRdxCost;
    int SplittingRdxCost;
    switch (ReductionData.getKind()) {
    case RK_Arithmetic:
      PairwiseRdxCost =
          TTI->getArithmeticReductionCost(ReductionData.getOpcode(), VecTy,
                                          /*IsPairwiseForm=*/true);
      SplittingRdxCost =
          TTI->getArithmeticReductionCost(ReductionData.getOpcode(), VecTy,
                                          /*IsPairwiseForm=*/false);
      break;
    case RK_Min:
    case RK_Max:
    case RK_UMin:
    case RK_UMax: {
      Type *VecCondTy = CmpInst::makeCmpResultType(VecTy);
      bool IsUnsigned = ReductionData.getKind() == RK_UMin ||
                        ReductionData.getKind() == RK_UMax;
      PairwiseRdxCost =
          TTI->getMinMaxReductionCost(VecTy, VecCondTy,
                                      /*IsPairwiseForm=*/true, IsUnsigned);
      SplittingRdxCost =
          TTI->getMinMaxReductionCost(VecTy, VecCondTy,
                                      /*IsPairwiseForm=*/false, IsUnsigned);
      break;
    }
    case RK_None:
      llvm_unreachable("Expected arithmetic or min/max reduction operation");
    }

    IsPairwiseReduction = PairwiseRdxCost < SplittingRdxCost;
    int VecReduxCost = IsPairwiseReduction ? PairwiseRdxCost : SplittingRdxCost;

    int ScalarReduxCost;
    switch (ReductionData.getKind()) {
    case RK_Arithmetic:
      ScalarReduxCost =
          TTI->getArithmeticInstrCost(ReductionData.getOpcode(), ScalarTy);
      break;
    case RK_Min:
    case RK_Max:
    case RK_UMin:
    case RK_UMax:
      ScalarReduxCost =
          TTI->getCmpSelInstrCost(ReductionData.getOpcode(), ScalarTy) +
          TTI->getCmpSelInstrCost(Instruction::Select, ScalarTy,
                                  CmpInst::makeCmpResultType(ScalarTy));
      break;
    case RK_None:
      llvm_unreachable("Expected arithmetic or min/max reduction operation");
    }
    ScalarReduxCost *= (ReduxWidth - 1);

    LLVM_DEBUG(dbgs() << "SLP: Adding cost " << VecReduxCost - ScalarReduxCost
                      << " for reduction that starts with " << *FirstReducedVal
                      << " (It is a "
                      << (IsPairwiseReduction ? "pairwise" : "splitting")
                      << " reduction)\n");

    return VecReduxCost - ScalarReduxCost;
  }

  /// Emit a horizontal reduction of the vectorized value.
  Value *emitReduction(Value *VectorizedValue, IRBuilder<> &Builder,
                       unsigned ReduxWidth, const TargetTransformInfo *TTI) {
    assert(VectorizedValue && "Need to have a vectorized tree node");
    assert(isPowerOf2_32(ReduxWidth) &&
           "We only handle power-of-two reductions for now");

    if (!IsPairwiseReduction)
      return createSimpleTargetReduction(
          Builder, TTI, ReductionData.getOpcode(), VectorizedValue,
          ReductionData.getFlags(), ReductionOps.back());

    Value *TmpVec = VectorizedValue;
    for (unsigned i = ReduxWidth / 2; i != 0; i >>= 1) {
      Value *LeftMask =
          createRdxShuffleMask(ReduxWidth, i, true, true, Builder);
      Value *RightMask =
          createRdxShuffleMask(ReduxWidth, i, true, false, Builder);

      Value *LeftShuf = Builder.CreateShuffleVector(
          TmpVec, UndefValue::get(TmpVec->getType()), LeftMask, "rdx.shuf.l");
      Value *RightShuf = Builder.CreateShuffleVector(
          TmpVec, UndefValue::get(TmpVec->getType()), (RightMask),
          "rdx.shuf.r");
      OperationData VectReductionData(ReductionData.getOpcode(), LeftShuf,
                                      RightShuf, ReductionData.getKind());
      TmpVec = VectReductionData.createOp(Builder, "op.rdx", ReductionOps);
    }

    // The result is in the first element of the vector.
    return Builder.CreateExtractElement(TmpVec, Builder.getInt32(0));
  }
};

} // end anonymous namespace

/// Recognize construction of vectors like
///  %ra = insertelement <4 x float> undef, float %s0, i32 0
///  %rb = insertelement <4 x float> %ra, float %s1, i32 1
///  %rc = insertelement <4 x float> %rb, float %s2, i32 2
///  %rd = insertelement <4 x float> %rc, float %s3, i32 3
///  starting from the last insertelement instruction.
///
/// Returns true if it matches
static bool findBuildVector(InsertElementInst *LastInsertElem,
                            TargetTransformInfo *TTI,
                            SmallVectorImpl<Value *> &BuildVectorOpds,
                            int &UserCost) {
  UserCost = 0;
  Value *V = nullptr;
  do {
    if (auto *CI = dyn_cast<ConstantInt>(LastInsertElem->getOperand(2))) {
      UserCost += TTI->getVectorInstrCost(Instruction::InsertElement,
                                          LastInsertElem->getType(),
                                          CI->getZExtValue());
    }
    BuildVectorOpds.push_back(LastInsertElem->getOperand(1));
    V = LastInsertElem->getOperand(0);
    if (isa<UndefValue>(V))
      break;
    LastInsertElem = dyn_cast<InsertElementInst>(V);
    if (!LastInsertElem || !LastInsertElem->hasOneUse())
      return false;
  } while (true);
  std::reverse(BuildVectorOpds.begin(), BuildVectorOpds.end());
  return true;
}

/// Like findBuildVector, but looks for construction of aggregate.
///
/// \return true if it matches.
static bool findBuildAggregate(InsertValueInst *IV,
                               SmallVectorImpl<Value *> &BuildVectorOpds) {
  Value *V;
  do {
    BuildVectorOpds.push_back(IV->getInsertedValueOperand());
    V = IV->getAggregateOperand();
    if (isa<UndefValue>(V))
      break;
    IV = dyn_cast<InsertValueInst>(V);
    if (!IV || !IV->hasOneUse())
      return false;
  } while (true);
  std::reverse(BuildVectorOpds.begin(), BuildVectorOpds.end());
  return true;
}

static bool PhiTypeSorterFunc(Value *V, Value *V2) {
  return V->getType() < V2->getType();
}

/// Try and get a reduction value from a phi node.
///
/// Given a phi node \p P in a block \p ParentBB, consider possible reductions
/// if they come from either \p ParentBB or a containing loop latch.
///
/// \returns A candidate reduction value if possible, or \code nullptr \endcode
/// if not possible.
static Value *getReductionValue(const DominatorTree *DT, PHINode *P,
                                BasicBlock *ParentBB, LoopInfo *LI) {
  // There are situations where the reduction value is not dominated by the
  // reduction phi. Vectorizing such cases has been reported to cause
  // miscompiles. See PR25787.
  auto DominatedReduxValue = [&](Value *R) {
    return isa<Instruction>(R) &&
           DT->dominates(P->getParent(), cast<Instruction>(R)->getParent());
  };

  Value *Rdx = nullptr;

  // Return the incoming value if it comes from the same BB as the phi node.
  if (P->getIncomingBlock(0) == ParentBB) {
    Rdx = P->getIncomingValue(0);
  } else if (P->getIncomingBlock(1) == ParentBB) {
    Rdx = P->getIncomingValue(1);
  }

  if (Rdx && DominatedReduxValue(Rdx))
    return Rdx;

  // Otherwise, check whether we have a loop latch to look at.
  Loop *BBL = LI->getLoopFor(ParentBB);
  if (!BBL)
    return nullptr;
  BasicBlock *BBLatch = BBL->getLoopLatch();
  if (!BBLatch)
    return nullptr;

  // There is a loop latch, return the incoming value if it comes from
  // that. This reduction pattern occasionally turns up.
  if (P->getIncomingBlock(0) == BBLatch) {
    Rdx = P->getIncomingValue(0);
  } else if (P->getIncomingBlock(1) == BBLatch) {
    Rdx = P->getIncomingValue(1);
  }

  if (Rdx && DominatedReduxValue(Rdx))
    return Rdx;

  return nullptr;
}

/// Attempt to reduce a horizontal reduction.
/// If it is legal to match a horizontal reduction feeding the phi node \a P
/// with reduction operators \a Root (or one of its operands) in a basic block
/// \a BB, then check if it can be done. If horizontal reduction is not found
/// and root instruction is a binary operation, vectorization of the operands is
/// attempted.
/// \returns true if a horizontal reduction was matched and reduced or operands
/// of one of the binary instruction were vectorized.
/// \returns false if a horizontal reduction was not matched (or not possible)
/// or no vectorization of any binary operation feeding \a Root instruction was
/// performed.
static bool tryToVectorizeHorReductionOrInstOperands(
    PHINode *P, Instruction *Root, BasicBlock *BB, BoUpSLP &R,
    TargetTransformInfo *TTI,
    const function_ref<bool(Instruction *, BoUpSLP &)> Vectorize) {
  if (!ShouldVectorizeHor)
    return false;

  if (!Root)
    return false;

  if (Root->getParent() != BB || isa<PHINode>(Root))
    return false;
  // Start analysis starting from Root instruction. If horizontal reduction is
  // found, try to vectorize it. If it is not a horizontal reduction or
  // vectorization is not possible or not effective, and currently analyzed
  // instruction is a binary operation, try to vectorize the operands, using
  // pre-order DFS traversal order. If the operands were not vectorized, repeat
  // the same procedure considering each operand as a possible root of the
  // horizontal reduction.
  // Interrupt the process if the Root instruction itself was vectorized or all
  // sub-trees not higher that RecursionMaxDepth were analyzed/vectorized.
  SmallVector<std::pair<WeakTrackingVH, unsigned>, 8> Stack(1, {Root, 0});
  SmallPtrSet<Value *, 8> VisitedInstrs;
  bool Res = false;
  while (!Stack.empty()) {
    Value *V;
    unsigned Level;
    std::tie(V, Level) = Stack.pop_back_val();
    if (!V)
      continue;
    auto *Inst = dyn_cast<Instruction>(V);
    if (!Inst)
      continue;
    auto *BI = dyn_cast<BinaryOperator>(Inst);
    auto *SI = dyn_cast<SelectInst>(Inst);
    if (BI || SI) {
      HorizontalReduction HorRdx;
      if (HorRdx.matchAssociativeReduction(P, Inst)) {
        if (HorRdx.tryToReduce(R, TTI)) {
          Res = true;
          // Set P to nullptr to avoid re-analysis of phi node in
          // matchAssociativeReduction function unless this is the root node.
          P = nullptr;
          continue;
        }
      }
      if (P && BI) {
        Inst = dyn_cast<Instruction>(BI->getOperand(0));
        if (Inst == P)
          Inst = dyn_cast<Instruction>(BI->getOperand(1));
        if (!Inst) {
          // Set P to nullptr to avoid re-analysis of phi node in
          // matchAssociativeReduction function unless this is the root node.
          P = nullptr;
          continue;
        }
      }
    }
    // Set P to nullptr to avoid re-analysis of phi node in
    // matchAssociativeReduction function unless this is the root node.
    P = nullptr;
    if (Vectorize(Inst, R)) {
      Res = true;
      continue;
    }

    // Try to vectorize operands.
    // Continue analysis for the instruction from the same basic block only to
    // save compile time.
    if (++Level < RecursionMaxDepth)
      for (auto *Op : Inst->operand_values())
        if (VisitedInstrs.insert(Op).second)
          if (auto *I = dyn_cast<Instruction>(Op))
            if (!isa<PHINode>(I) && I->getParent() == BB)
              Stack.emplace_back(Op, Level);
  }
  return Res;
}

bool SLPVectorizerPass::vectorizeRootInstruction(PHINode *P, Value *V,
                                                 BasicBlock *BB, BoUpSLP &R,
                                                 TargetTransformInfo *TTI) {
  if (!V)
    return false;
  auto *I = dyn_cast<Instruction>(V);
  if (!I)
    return false;

  if (!isa<BinaryOperator>(I))
    P = nullptr;
  // Try to match and vectorize a horizontal reduction.
  auto &&ExtraVectorization = [this](Instruction *I, BoUpSLP &R) -> bool {
    return tryToVectorize(I, R);
  };
  return tryToVectorizeHorReductionOrInstOperands(P, I, BB, R, TTI,
                                                  ExtraVectorization);
}

bool SLPVectorizerPass::vectorizeInsertValueInst(InsertValueInst *IVI,
                                                 BasicBlock *BB, BoUpSLP &R) {
  const DataLayout &DL = BB->getModule()->getDataLayout();
  if (!R.canMapToVector(IVI->getType(), DL))
    return false;

  SmallVector<Value *, 16> BuildVectorOpds;
  if (!findBuildAggregate(IVI, BuildVectorOpds))
    return false;

  LLVM_DEBUG(dbgs() << "SLP: array mappable to vector: " << *IVI << "\n");
  // Aggregate value is unlikely to be processed in vector register, we need to
  // extract scalars into scalar registers, so NeedExtraction is set true.
  return tryToVectorizeList(BuildVectorOpds, R);
}

bool SLPVectorizerPass::vectorizeInsertElementInst(InsertElementInst *IEI,
                                                   BasicBlock *BB, BoUpSLP &R) {
  int UserCost;
  SmallVector<Value *, 16> BuildVectorOpds;
  if (!findBuildVector(IEI, TTI, BuildVectorOpds, UserCost) ||
      (llvm::all_of(BuildVectorOpds,
                    [](Value *V) { return isa<ExtractElementInst>(V); }) &&
       isShuffle(BuildVectorOpds)))
    return false;

  // Vectorize starting with the build vector operands ignoring the BuildVector
  // instructions for the purpose of scheduling and user extraction.
  return tryToVectorizeList(BuildVectorOpds, R, UserCost);
}

bool SLPVectorizerPass::vectorizeCmpInst(CmpInst *CI, BasicBlock *BB,
                                         BoUpSLP &R) {
  if (tryToVectorizePair(CI->getOperand(0), CI->getOperand(1), R))
    return true;

  bool OpsChanged = false;
  for (int Idx = 0; Idx < 2; ++Idx) {
    OpsChanged |=
        vectorizeRootInstruction(nullptr, CI->getOperand(Idx), BB, R, TTI);
  }
  return OpsChanged;
}

bool SLPVectorizerPass::vectorizeSimpleInstructions(
    SmallVectorImpl<WeakVH> &Instructions, BasicBlock *BB, BoUpSLP &R) {
  bool OpsChanged = false;
  for (auto &VH : reverse(Instructions)) {
    auto *I = dyn_cast_or_null<Instruction>(VH);
    if (!I)
      continue;
    if (auto *LastInsertValue = dyn_cast<InsertValueInst>(I))
      OpsChanged |= vectorizeInsertValueInst(LastInsertValue, BB, R);
    else if (auto *LastInsertElem = dyn_cast<InsertElementInst>(I))
      OpsChanged |= vectorizeInsertElementInst(LastInsertElem, BB, R);
    else if (auto *CI = dyn_cast<CmpInst>(I))
      OpsChanged |= vectorizeCmpInst(CI, BB, R);
  }
  Instructions.clear();
  return OpsChanged;
}

bool SLPVectorizerPass::vectorizeChainsInBlock(BasicBlock *BB, BoUpSLP &R) {
  bool Changed = false;
  SmallVector<Value *, 4> Incoming;
  SmallPtrSet<Value *, 16> VisitedInstrs;

  bool HaveVectorizedPhiNodes = true;
  while (HaveVectorizedPhiNodes) {
    HaveVectorizedPhiNodes = false;

    // Collect the incoming values from the PHIs.
    Incoming.clear();
    for (Instruction &I : *BB) {
      PHINode *P = dyn_cast<PHINode>(&I);
      if (!P)
        break;

      if (!VisitedInstrs.count(P))
        Incoming.push_back(P);
    }

    // Sort by type.
    std::stable_sort(Incoming.begin(), Incoming.end(), PhiTypeSorterFunc);

    // Try to vectorize elements base on their type.
    for (SmallVector<Value *, 4>::iterator IncIt = Incoming.begin(),
                                           E = Incoming.end();
         IncIt != E;) {

      // Look for the next elements with the same type.
      SmallVector<Value *, 4>::iterator SameTypeIt = IncIt;
      while (SameTypeIt != E &&
             (*SameTypeIt)->getType() == (*IncIt)->getType()) {
        VisitedInstrs.insert(*SameTypeIt);
        ++SameTypeIt;
      }

      // Try to vectorize them.
      unsigned NumElts = (SameTypeIt - IncIt);
      LLVM_DEBUG(dbgs() << "SLP: Trying to vectorize starting at PHIs ("
                        << NumElts << ")\n");
      // The order in which the phi nodes appear in the program does not matter.
      // So allow tryToVectorizeList to reorder them if it is beneficial. This
      // is done when there are exactly two elements since tryToVectorizeList
      // asserts that there are only two values when AllowReorder is true.
      bool AllowReorder = NumElts == 2;
      if (NumElts > 1 && tryToVectorizeList(makeArrayRef(IncIt, NumElts), R,
                                            /*UserCost=*/0, AllowReorder)) {
        // Success start over because instructions might have been changed.
        HaveVectorizedPhiNodes = true;
        Changed = true;
        break;
      }

      // Start over at the next instruction of a different type (or the end).
      IncIt = SameTypeIt;
    }
  }

  VisitedInstrs.clear();

  SmallVector<WeakVH, 8> PostProcessInstructions;
  SmallDenseSet<Instruction *, 4> KeyNodes;
  for (BasicBlock::iterator it = BB->begin(), e = BB->end(); it != e; it++) {
    // We may go through BB multiple times so skip the one we have checked.
    if (!VisitedInstrs.insert(&*it).second) {
      if (it->use_empty() && KeyNodes.count(&*it) > 0 &&
          vectorizeSimpleInstructions(PostProcessInstructions, BB, R)) {
        // We would like to start over since some instructions are deleted
        // and the iterator may become invalid value.
        Changed = true;
        it = BB->begin();
        e = BB->end();
      }
      continue;
    }

    if (isa<DbgInfoIntrinsic>(it))
      continue;

    // Try to vectorize reductions that use PHINodes.
    if (PHINode *P = dyn_cast<PHINode>(it)) {
      // Check that the PHI is a reduction PHI.
      if (P->getNumIncomingValues() != 2)
        return Changed;

      // Try to match and vectorize a horizontal reduction.
      if (vectorizeRootInstruction(P, getReductionValue(DT, P, BB, LI), BB, R,
                                   TTI)) {
        Changed = true;
        it = BB->begin();
        e = BB->end();
        continue;
      }
      continue;
    }

    // Ran into an instruction without users, like terminator, or function call
    // with ignored return value, store. Ignore unused instructions (basing on
    // instruction type, except for CallInst and InvokeInst).
    if (it->use_empty() && (it->getType()->isVoidTy() || isa<CallInst>(it) ||
                            isa<InvokeInst>(it))) {
      KeyNodes.insert(&*it);
      bool OpsChanged = false;
      if (ShouldStartVectorizeHorAtStore || !isa<StoreInst>(it)) {
        for (auto *V : it->operand_values()) {
          // Try to match and vectorize a horizontal reduction.
          OpsChanged |= vectorizeRootInstruction(nullptr, V, BB, R, TTI);
        }
      }
      // Start vectorization of post-process list of instructions from the
      // top-tree instructions to try to vectorize as many instructions as
      // possible.
      OpsChanged |= vectorizeSimpleInstructions(PostProcessInstructions, BB, R);
      if (OpsChanged) {
        // We would like to start over since some instructions are deleted
        // and the iterator may become invalid value.
        Changed = true;
        it = BB->begin();
        e = BB->end();
        continue;
      }
    }

    if (isa<InsertElementInst>(it) || isa<CmpInst>(it) ||
        isa<InsertValueInst>(it))
      PostProcessInstructions.push_back(&*it);

  }

  return Changed;
}

bool SLPVectorizerPass::vectorizeGEPIndices(BasicBlock *BB, BoUpSLP &R) {
  auto Changed = false;
  for (auto &Entry : GEPs) {
    // If the getelementptr list has fewer than two elements, there's nothing
    // to do.
    if (Entry.second.size() < 2)
      continue;

    LLVM_DEBUG(dbgs() << "SLP: Analyzing a getelementptr list of length "
                      << Entry.second.size() << ".\n");

    // We process the getelementptr list in chunks of 16 (like we do for
    // stores) to minimize compile-time.
    for (unsigned BI = 0, BE = Entry.second.size(); BI < BE; BI += 16) {
      auto Len = std::min<unsigned>(BE - BI, 16);
      auto GEPList = makeArrayRef(&Entry.second[BI], Len);

      // Initialize a set a candidate getelementptrs. Note that we use a
      // SetVector here to preserve program order. If the index computations
      // are vectorizable and begin with loads, we want to minimize the chance
      // of having to reorder them later.
      SetVector<Value *> Candidates(GEPList.begin(), GEPList.end());

      // Some of the candidates may have already been vectorized after we
      // initially collected them. If so, the WeakTrackingVHs will have
      // nullified the
      // values, so remove them from the set of candidates.
      Candidates.remove(nullptr);

      // Remove from the set of candidates all pairs of getelementptrs with
      // constant differences. Such getelementptrs are likely not good
      // candidates for vectorization in a bottom-up phase since one can be
      // computed from the other. We also ensure all candidate getelementptr
      // indices are unique.
      for (int I = 0, E = GEPList.size(); I < E && Candidates.size() > 1; ++I) {
        auto *GEPI = cast<GetElementPtrInst>(GEPList[I]);
        if (!Candidates.count(GEPI))
          continue;
        auto *SCEVI = SE->getSCEV(GEPList[I]);
        for (int J = I + 1; J < E && Candidates.size() > 1; ++J) {
          auto *GEPJ = cast<GetElementPtrInst>(GEPList[J]);
          auto *SCEVJ = SE->getSCEV(GEPList[J]);
          if (isa<SCEVConstant>(SE->getMinusSCEV(SCEVI, SCEVJ))) {
            Candidates.remove(GEPList[I]);
            Candidates.remove(GEPList[J]);
          } else if (GEPI->idx_begin()->get() == GEPJ->idx_begin()->get()) {
            Candidates.remove(GEPList[J]);
          }
        }
      }

      // We break out of the above computation as soon as we know there are
      // fewer than two candidates remaining.
      if (Candidates.size() < 2)
        continue;

      // Add the single, non-constant index of each candidate to the bundle. We
      // ensured the indices met these constraints when we originally collected
      // the getelementptrs.
      SmallVector<Value *, 16> Bundle(Candidates.size());
      auto BundleIndex = 0u;
      for (auto *V : Candidates) {
        auto *GEP = cast<GetElementPtrInst>(V);
        auto *GEPIdx = GEP->idx_begin()->get();
        assert(GEP->getNumIndices() == 1 || !isa<Constant>(GEPIdx));
        Bundle[BundleIndex++] = GEPIdx;
      }

      // Try and vectorize the indices. We are currently only interested in
      // gather-like cases of the form:
      //
      // ... = g[a[0] - b[0]] + g[a[1] - b[1]] + ...
      //
      // where the loads of "a", the loads of "b", and the subtractions can be
      // performed in parallel. It's likely that detecting this pattern in a
      // bottom-up phase will be simpler and less costly than building a
      // full-blown top-down phase beginning at the consecutive loads.
      Changed |= tryToVectorizeList(Bundle, R);
    }
  }
  return Changed;
}

bool SLPVectorizerPass::vectorizeStoreChains(BoUpSLP &R) {
  bool Changed = false;
  // Attempt to sort and vectorize each of the store-groups.
  for (StoreListMap::iterator it = Stores.begin(), e = Stores.end(); it != e;
       ++it) {
    if (it->second.size() < 2)
      continue;

    LLVM_DEBUG(dbgs() << "SLP: Analyzing a store chain of length "
                      << it->second.size() << ".\n");

    // Process the stores in chunks of 16.
    // TODO: The limit of 16 inhibits greater vectorization factors.
    //       For example, AVX2 supports v32i8. Increasing this limit, however,
    //       may cause a significant compile-time increase.
    for (unsigned CI = 0, CE = it->second.size(); CI < CE; CI+=16) {
      unsigned Len = std::min<unsigned>(CE - CI, 16);
      Changed |= vectorizeStores(makeArrayRef(&it->second[CI], Len), R);
    }
  }
  return Changed;
}

char SLPVectorizer::ID = 0;

static const char lv_name[] = "SLP Vectorizer";

INITIALIZE_PASS_BEGIN(SLPVectorizer, SV_NAME, lv_name, false, false)
INITIALIZE_PASS_DEPENDENCY(AAResultsWrapperPass)
INITIALIZE_PASS_DEPENDENCY(TargetTransformInfoWrapperPass)
INITIALIZE_PASS_DEPENDENCY(AssumptionCacheTracker)
INITIALIZE_PASS_DEPENDENCY(ScalarEvolutionWrapperPass)
INITIALIZE_PASS_DEPENDENCY(LoopSimplify)
INITIALIZE_PASS_DEPENDENCY(DemandedBitsWrapperPass)
INITIALIZE_PASS_DEPENDENCY(OptimizationRemarkEmitterWrapperPass)
INITIALIZE_PASS_END(SLPVectorizer, SV_NAME, lv_name, false, false)

Pass *llvm::createSLPVectorizerPass() { return new SLPVectorizer(); }<|MERGE_RESOLUTION|>--- conflicted
+++ resolved
@@ -362,35 +362,25 @@
   unsigned Opcode = 0;
   unsigned AltOpcode = 0;
 
-  /// Some of the instructions in the list have alternate opcodes.
-  bool isAltShuffle() const { return Opcode != AltOpcode; }
-
 #if INTEL_CUSTOMIZATION
   /// This VL is a candidate for PSLP.
   bool IsPSLPCandidate = false;
 #endif // INTEL_CUSTOMIZATION
+
+  /// Some of the instructions in the list have alternate opcodes.
+  bool isAltShuffle() const { return Opcode != AltOpcode; }
+
   InstructionsState() = default;
-<<<<<<< HEAD
 #if INTEL_CUSTOMIZATION
-  InstructionsState(Value *OpValue, unsigned Opcode, bool IsAltShuffle,
-                    bool IsPSLPCandidate)
-      : OpValue(OpValue), Opcode(Opcode), IsAltShuffle(IsAltShuffle),
+  InstructionsState(Value *OpValue, unsigned Opcode, unsigned AltOpcode,
+      bool IsPSLPCandidate)
+      : OpValue(OpValue), Opcode(Opcode), AltOpcode(AltOpcode),
         IsPSLPCandidate(IsPSLPCandidate) {}
 #endif // INTEL_CUSTOMIZATION
-=======
-  InstructionsState(Value *OpValue, unsigned Opcode, unsigned AltOpcode)
-      : OpValue(OpValue), Opcode(Opcode), AltOpcode(AltOpcode) {}
->>>>>>> 20279dc0
 };
 
 } // end anonymous namespace
 
-<<<<<<< HEAD
-#if !INTEL_CUSTOMIZATION
-// We need to make this routine a member function and because of that it has to
-// be moved down. Strictly speaking it's not a pure deletion but looks pretty
-// much like that.
-=======
 /// Chooses the correct key for scheduling data. If \p Op has the same (or
 /// alternate) opcode as \p OpValue, the key is \p Op. Otherwise the key is \p
 /// OpValue.
@@ -405,7 +395,11 @@
     return Op;
   return OpValue;
 }
->>>>>>> 20279dc0
+
+#if !INTEL_CUSTOMIZATION
+// We need to make this routine a member function and because of that it has to
+// be moved down. Strictly speaking it's not a pure deletion but looks pretty
+// much like that.
 
 /// \returns analysis of the Instructions in \p VL described in
 /// InstructionsState, the Opcode that we suppose the whole list
@@ -1650,38 +1644,38 @@
 /// InstructionsState, the Opcode that we suppose the whole list
 /// could be vectorized even if its structure is diverse.
 InstructionsState BoUpSLP::getSameOpcode(ArrayRef<Value *> VL) const {
-  auto Res = getMainOpcode(VL);
+  // Make sure these are all Instructions.
+  if (llvm::any_of(VL, [](Value *V) { return !isa<Instruction>(V); }))
+    return InstructionsState(VL[0], 0, 0, false);
+
+  unsigned Opcode = cast<Instruction>(VL[0])->getOpcode();
+  unsigned AltOpcode = Opcode;
+  bool HasAltOpcodes = llvm::any_of(VL, [Opcode](Value *V) {
+    return Opcode != cast<Instruction>(V)->getOpcode();
+  });
 
   // Set the flag for PSLP to kick in for this VL.
-  bool IsPSLPCandidate = PSLPEnabled && Res.HasAltOpcodes && isLegalToPSLP(VL);
+  bool IsPSLPCandidate = PSLPEnabled && HasAltOpcodes && isLegalToPSLP(VL);
   if (DoPSLP) {
     // Try to do PSLP style padding
     if (IsPSLPCandidate) {
-      Instruction *I0 = cast<Instruction>(VL[0]);
-      unsigned Opcode = I0->getOpcode();
+      unsigned Opcode = cast<Instruction>(VL[0])->getOpcode();
       // TODO: check if FALSE is correct here:
-      return InstructionsState(I0, Opcode, false, IsPSLPCandidate);
-    }
-  }
-
-  unsigned Opcode = Res.Opcode;
-  if (!Res.HasAltOpcodes)
-    return InstructionsState(VL[0], Opcode, false, IsPSLPCandidate);
-  auto *OpInst = cast<Instruction>(VL[0]);
-  unsigned AltOpcode = getAltOpcode(Opcode);
-  // Examine each element in the list instructions VL to determine
-  // if some operations there could be considered as an alternative
-  // (for example as subtraction relates to addition operation).
-  for (int Cnt = 0, E = VL.size(); Cnt < E; Cnt++) {
-    auto *I = cast<Instruction>(VL[Cnt]);
-    unsigned InstOpcode = I->getOpcode();
-    if ((Res.HasAltOpcodes &&
-         InstOpcode != (isOdd(Cnt) ? AltOpcode : Opcode)) ||
-        (!Res.HasAltOpcodes && InstOpcode != Opcode)) {
-      return InstructionsState(OpInst, 0, false, IsPSLPCandidate);
-    }
-  }
-  return InstructionsState(OpInst, Opcode, Res.HasAltOpcodes, IsPSLPCandidate);
+      return InstructionsState(VL[0], Opcode, 0, IsPSLPCandidate);
+    }
+  }
+
+  // Check for an alternate opcode pattern.
+  if (HasAltOpcodes) {
+    AltOpcode = getAltOpcode(Opcode);
+    for (int Cnt = 0, E = VL.size(); Cnt < E; Cnt++) {
+      unsigned InstOpcode = cast<Instruction>(VL[Cnt])->getOpcode();
+      if (!sameOpcodeOrAlt(Opcode, AltOpcode, InstOpcode))
+        return InstructionsState(VL[0], 0, 0, IsPSLPCandidate);
+    }
+  }
+
+  return InstructionsState(VL[0], Opcode, AltOpcode, IsPSLPCandidate);
 }
 
 void BoUpSLP::dumpVectorizableTree(void) {
@@ -2116,7 +2110,7 @@
     generatePSLPCode(VL);
     // Update S, after VL update.
     S = getSameOpcode(VL);
-    assert(S.Opcode == Instruction::Select && S.IsAltShuffle == false &&
+    assert(S.Opcode == Instruction::Select && !S.isAltShuffle() &&
            "Broken generatePSLPCode()");
     // Update VL0.
     assert(VL[0] == S.OpValue && "Should have been updated by getSameOpcode()");
@@ -6427,9 +6421,9 @@
       V.computeMinimumValueSizes();
 
       // Estimate cost.
-<<<<<<< HEAD
-      int Cost =
-          V.getTreeCost() + getReductionCost(TTI, ReducedVals[i], ReduxWidth);
+      int TreeCost = V.getTreeCost();
+      int ReductionCost = getReductionCost(TTI, ReducedVals[i], ReduxWidth);
+      int Cost = TreeCost + ReductionCost;
 
 #if INTEL_CUSTOMIZATION
       // Try PSLP.
@@ -6486,11 +6480,6 @@
 #endif // INTEL_CUSTOMIZATION
 
       // 3. If not profitable to vectorize, bail out.
-=======
-      int TreeCost = V.getTreeCost();
-      int ReductionCost = getReductionCost(TTI, ReducedVals[i], ReduxWidth);
-      int Cost = TreeCost + ReductionCost;
->>>>>>> 20279dc0
       if (Cost >= -SLPCostThreshold) {
           V.getORE()->emit([&]() {
               return OptimizationRemarkMissed(
