//===- SLPVectorizer.cpp - A bottom up SLP Vectorizer ---------------------===//
//
//                     The LLVM Compiler Infrastructure
//
// This file is distributed under the University of Illinois Open Source
// License. See LICENSE.TXT for details.
//
//===----------------------------------------------------------------------===//
//
// This pass implements the Bottom Up SLP vectorizer. It detects consecutive
// stores that can be put together into vector-stores. Next, it attempts to
// construct vectorizable tree using the use-def chains. If a profitable tree
// was found, the SLP vectorizer performs vectorization on the tree.
//
// The pass is inspired by the work described in the paper:
//  "Loop-Aware SLP in GCC" by Ira Rosen, Dorit Nuzman, Ayal Zaks.
//
//===----------------------------------------------------------------------===//

#include "llvm/Transforms/Vectorize/SLPVectorizer.h"
#include "llvm/ADT/ArrayRef.h"
#include "llvm/ADT/DenseMap.h"
#include "llvm/ADT/DenseSet.h"
#include "llvm/ADT/MapVector.h"
#include "llvm/ADT/None.h"
#include "llvm/ADT/Optional.h"
#include "llvm/ADT/PostOrderIterator.h"
#include "llvm/ADT/STLExtras.h"
#include "llvm/ADT/SetVector.h"
#include "llvm/ADT/SmallPtrSet.h"
#include "llvm/ADT/SmallSet.h"
#include "llvm/ADT/SmallVector.h"
#include "llvm/ADT/Statistic.h"
#include "llvm/ADT/iterator.h"
#include "llvm/ADT/iterator_range.h"
#include "llvm/Analysis/AliasAnalysis.h"
#include "llvm/Analysis/CodeMetrics.h"
#include "llvm/Analysis/DemandedBits.h"
#include "llvm/Analysis/GlobalsModRef.h"
#include "llvm/Analysis/LoopAccessAnalysis.h"
#include "llvm/Analysis/LoopInfo.h"
#include "llvm/Analysis/MemoryLocation.h"
#include "llvm/Analysis/OptimizationRemarkEmitter.h"
#include "llvm/Analysis/ScalarEvolution.h"
#include "llvm/Analysis/ScalarEvolutionExpressions.h"
#include "llvm/Analysis/TargetLibraryInfo.h"
#include "llvm/Analysis/TargetTransformInfo.h"
#include "llvm/Analysis/ValueTracking.h"
#include "llvm/Analysis/VectorUtils.h"
#include "llvm/IR/Attributes.h"
#include "llvm/IR/BasicBlock.h"
#include "llvm/IR/Constant.h"
#include "llvm/IR/Constants.h"
#include "llvm/IR/DataLayout.h"
#include "llvm/IR/DebugLoc.h"
#include "llvm/IR/DerivedTypes.h"
#include "llvm/IR/Dominators.h"
#include "llvm/IR/Function.h"
#include "llvm/IR/IRBuilder.h"
#include "llvm/IR/InstrTypes.h"
#include "llvm/IR/Instruction.h"
#include "llvm/IR/Instructions.h"
#include "llvm/IR/IntrinsicInst.h"
#include "llvm/IR/Intrinsics.h"
#include "llvm/IR/Module.h"
#include "llvm/IR/NoFolder.h"
#include "llvm/IR/Operator.h"
#include "llvm/IR/PassManager.h"
#include "llvm/IR/PatternMatch.h"
#include "llvm/IR/Type.h"
#include "llvm/IR/Use.h"
#include "llvm/IR/User.h"
#include "llvm/IR/Value.h"
#include "llvm/IR/ValueHandle.h"
#include "llvm/IR/Verifier.h"
#include "llvm/Pass.h"
#include "llvm/Support/Casting.h"
#include "llvm/Support/CommandLine.h"
#include "llvm/Support/Compiler.h"
#include "llvm/Support/DOTGraphTraits.h"
#include "llvm/Support/Debug.h"
#include "llvm/Support/ErrorHandling.h"
#include "llvm/Support/GraphWriter.h"
#include "llvm/Support/KnownBits.h"
#include "llvm/Support/MathExtras.h"
#include "llvm/Support/raw_ostream.h"
#include "llvm/Transforms/Utils/LoopUtils.h"
#include "llvm/Transforms/Vectorize.h"
#include <algorithm>
#include <cassert>
#include <cstdint>
#include <iterator>
#include <memory>
#include <set>
#include <string>
#include <tuple>
#include <utility>
#include <vector>

using namespace llvm;
using namespace llvm::PatternMatch;
using namespace slpvectorizer;

#define SV_NAME "slp-vectorizer"
#define DEBUG_TYPE "SLP"

STATISTIC(NumVectorInstructions, "Number of vector instructions generated");

static cl::opt<int>
    SLPCostThreshold("slp-threshold", cl::init(0), cl::Hidden,
                     cl::desc("Only vectorize if you gain more than this "
                              "number "));

#if INTEL_CUSTOMIZATION
// This is the Cost returned by getTreeCost() when the tree is tiny and
// non-vectorizable.
// FIXME: This is a hack because SLPCostThreshold is adjustable and if it gets a
// value higher than this, it can still trigger vectorization. This happens in
// SLPVectorizer lit tests such as call.ll.
#define FORBIDEN_TINY_TREE 666666
static cl::opt<bool> PSLPEnabled("pslp", cl::init(true), cl::Hidden,
                                 cl::desc("Enable Padded SLP"));

static cl::opt<bool>
    PSLPAdjustCosts("pslp-adjust-costs", cl::init(true), cl::Hidden,
                    cl::desc("Adjust scalar costs for Padded instructions"));

static cl::opt<bool> SmartDisableSplatReordering(
    "smart-disable-splat-reordering", cl::init(true), cl::Hidden,
    cl::desc("Be smart about splat operand reordering. Disable it from the "
             "beginning if we can prove we can't get a splat."));

// NOTE: This is a quick hack for following the best path (left or right branch)
// while buildTree_rec(). Ideally we would like to explore both orderings and
// select the best, but this could be computationally intensive.
// FIXME: This is causing SLPVectorizer/X86/extractelement.ll to fail.
static cl::opt<bool>
    BuildTreeOrderReverse("build-tree-order-reverse", cl::init(true),
                          cl::Hidden,
                          cl::desc("Reverse the order in which the operands "
                                   "are visited while building the tree"));
#endif // INTEL_CUSTOMIZATION

static cl::opt<bool>
ShouldVectorizeHor("slp-vectorize-hor", cl::init(true), cl::Hidden,
                   cl::desc("Attempt to vectorize horizontal reductions"));

static cl::opt<bool> ShouldStartVectorizeHorAtStore(
    "slp-vectorize-hor-store", cl::init(false), cl::Hidden,
    cl::desc(
        "Attempt to vectorize horizontal reductions feeding into a store"));

static cl::opt<int>
MaxVectorRegSizeOption("slp-max-reg-size", cl::init(128), cl::Hidden,
    cl::desc("Attempt to vectorize for this register size in bits"));

/// Limits the size of scheduling regions in a block.
/// It avoid long compile times for _very_ large blocks where vector
/// instructions are spread over a wide range.
/// This limit is way higher than needed by real-world functions.
static cl::opt<int>
ScheduleRegionSizeBudget("slp-schedule-budget", cl::init(100000), cl::Hidden,
    cl::desc("Limit the size of the SLP scheduling region per block"));

static cl::opt<int> MinVectorRegSizeOption(
    "slp-min-reg-size", cl::init(128), cl::Hidden,
    cl::desc("Attempt to vectorize for this register size in bits"));

static cl::opt<unsigned> RecursionMaxDepth(
    "slp-recursion-max-depth", cl::init(12), cl::Hidden,
    cl::desc("Limit the recursion depth when building a vectorizable tree"));

static cl::opt<unsigned> MinTreeSize(
    "slp-min-tree-size", cl::init(3), cl::Hidden,
    cl::desc("Only vectorize small trees if they are fully vectorizable"));

static cl::opt<bool>
    ViewSLPTree("view-slp-tree", cl::Hidden,
                cl::desc("Display the SLP trees with Graphviz"));

// Limit the number of alias checks. The limit is chosen so that
// it has no negative effect on the llvm benchmarks.
static const unsigned AliasedCheckLimit = 10;

// Another limit for the alias checks: The maximum distance between load/store
// instructions where alias checks are done.
// This limit is useful for very large basic blocks.
static const unsigned MaxMemDepDistance = 160;

/// If the ScheduleRegionSizeBudget is exhausted, we allow small scheduling
/// regions to be handled.
static const int MinScheduleRegionSize = 16;

/// Predicate for the element types that the SLP vectorizer supports.
///
/// The most important thing to filter here are types which are invalid in LLVM
/// vectors. We also filter target specific types which have absolutely no
/// meaningful vectorization path such as x86_fp80 and ppc_f128. This just
/// avoids spending time checking the cost model and realizing that they will
/// be inevitably scalarized.
static bool isValidElementType(Type *Ty) {
  return VectorType::isValidElementType(Ty) && !Ty->isX86_FP80Ty() &&
         !Ty->isPPC_FP128Ty();
}

/// \returns true if all of the instructions in \p VL are in the same block or
/// false otherwise.
static bool allSameBlock(ArrayRef<Value *> VL) {
  Instruction *I0 = dyn_cast<Instruction>(VL[0]);
  if (!I0)
    return false;
  BasicBlock *BB = I0->getParent();
  for (int i = 1, e = VL.size(); i < e; i++) {
    Instruction *I = dyn_cast<Instruction>(VL[i]);
    if (!I)
      return false;

    if (BB != I->getParent())
      return false;
  }
  return true;
}

/// \returns True if all of the values in \p VL are constants.
static bool allConstant(ArrayRef<Value *> VL) {
  for (Value *i : VL)
    if (!isa<Constant>(i))
      return false;
  return true;
}

/// \returns True if all of the values in \p VL are identical.
static bool isSplat(ArrayRef<Value *> VL) {
  for (unsigned i = 1, e = VL.size(); i < e; ++i)
    if (VL[i] != VL[0])
      return false;
  return true;
}

/// Checks if the vector of instructions can be represented as a shuffle, like:
/// %x0 = extractelement <4 x i8> %x, i32 0
/// %x3 = extractelement <4 x i8> %x, i32 3
/// %y1 = extractelement <4 x i8> %y, i32 1
/// %y2 = extractelement <4 x i8> %y, i32 2
/// %x0x0 = mul i8 %x0, %x0
/// %x3x3 = mul i8 %x3, %x3
/// %y1y1 = mul i8 %y1, %y1
/// %y2y2 = mul i8 %y2, %y2
/// %ins1 = insertelement <4 x i8> undef, i8 %x0x0, i32 0
/// %ins2 = insertelement <4 x i8> %ins1, i8 %x3x3, i32 1
/// %ins3 = insertelement <4 x i8> %ins2, i8 %y1y1, i32 2
/// %ins4 = insertelement <4 x i8> %ins3, i8 %y2y2, i32 3
/// ret <4 x i8> %ins4
/// can be transformed into:
/// %1 = shufflevector <4 x i8> %x, <4 x i8> %y, <4 x i32> <i32 0, i32 3, i32 5,
///                                                         i32 6>
/// %2 = mul <4 x i8> %1, %1
/// ret <4 x i8> %2
/// We convert this initially to something like:
/// %x0 = extractelement <4 x i8> %x, i32 0
/// %x3 = extractelement <4 x i8> %x, i32 3
/// %y1 = extractelement <4 x i8> %y, i32 1
/// %y2 = extractelement <4 x i8> %y, i32 2
/// %1 = insertelement <4 x i8> undef, i8 %x0, i32 0
/// %2 = insertelement <4 x i8> %1, i8 %x3, i32 1
/// %3 = insertelement <4 x i8> %2, i8 %y1, i32 2
/// %4 = insertelement <4 x i8> %3, i8 %y2, i32 3
/// %5 = mul <4 x i8> %4, %4
/// %6 = extractelement <4 x i8> %5, i32 0
/// %ins1 = insertelement <4 x i8> undef, i8 %6, i32 0
/// %7 = extractelement <4 x i8> %5, i32 1
/// %ins2 = insertelement <4 x i8> %ins1, i8 %7, i32 1
/// %8 = extractelement <4 x i8> %5, i32 2
/// %ins3 = insertelement <4 x i8> %ins2, i8 %8, i32 2
/// %9 = extractelement <4 x i8> %5, i32 3
/// %ins4 = insertelement <4 x i8> %ins3, i8 %9, i32 3
/// ret <4 x i8> %ins4
/// InstCombiner transforms this into a shuffle and vector mul
static Optional<TargetTransformInfo::ShuffleKind>
isShuffle(ArrayRef<Value *> VL) {
  auto *EI0 = cast<ExtractElementInst>(VL[0]);
  unsigned Size = EI0->getVectorOperandType()->getVectorNumElements();
  Value *Vec1 = nullptr;
  Value *Vec2 = nullptr;
  enum ShuffleMode {Unknown, FirstAlternate, SecondAlternate, Permute};
  ShuffleMode CommonShuffleMode = Unknown;
  for (unsigned I = 0, E = VL.size(); I < E; ++I) {
    auto *EI = cast<ExtractElementInst>(VL[I]);
    auto *Vec = EI->getVectorOperand();
    // All vector operands must have the same number of vector elements.
    if (Vec->getType()->getVectorNumElements() != Size)
      return None;
    auto *Idx = dyn_cast<ConstantInt>(EI->getIndexOperand());
    if (!Idx)
      return None;
    // Undefined behavior if Idx is negative or >= Size.
    if (Idx->getValue().uge(Size))
      continue;
    unsigned IntIdx = Idx->getValue().getZExtValue();
    // We can extractelement from undef vector.
    if (isa<UndefValue>(Vec))
      continue;
    // For correct shuffling we have to have at most 2 different vector operands
    // in all extractelement instructions.
    if (Vec1 && Vec2 && Vec != Vec1 && Vec != Vec2)
      return None;
    if (CommonShuffleMode == Permute)
      continue;
    // If the extract index is not the same as the operation number, it is a
    // permutation.
    if (IntIdx != I) {
      CommonShuffleMode = Permute;
      continue;
    }
    // Check the shuffle mode for the current operation.
    if (!Vec1)
      Vec1 = Vec;
    else if (Vec != Vec1)
      Vec2 = Vec;
    // Example: shufflevector A, B, <0,5,2,7>
    // I is odd and IntIdx for A == I - FirstAlternate shuffle.
    // I is even and IntIdx for B == I - FirstAlternate shuffle.
    // Example: shufflevector A, B, <4,1,6,3>
    // I is even and IntIdx for A == I - SecondAlternate shuffle.
    // I is odd and IntIdx for B == I - SecondAlternate shuffle.
    const bool IIsEven = I & 1;
    const bool CurrVecIsA = Vec == Vec1;
    const bool IIsOdd = !IIsEven;
    const bool CurrVecIsB = !CurrVecIsA;
    ShuffleMode CurrentShuffleMode =
        ((IIsOdd && CurrVecIsA) || (IIsEven && CurrVecIsB)) ? FirstAlternate
                                                            : SecondAlternate;
    // Common mode is not set or the same as the shuffle mode of the current
    // operation - alternate.
    if (CommonShuffleMode == Unknown)
      CommonShuffleMode = CurrentShuffleMode;
    // Common shuffle mode is not the same as the shuffle mode of the current
    // operation - permutation.
    if (CommonShuffleMode != CurrentShuffleMode)
      CommonShuffleMode = Permute;
  }
  // If we're not crossing lanes in different vectors, consider it as blending.
  if ((CommonShuffleMode == FirstAlternate ||
       CommonShuffleMode == SecondAlternate) &&
      Vec2)
    return TargetTransformInfo::SK_Alternate;
  // If Vec2 was never used, we have a permutation of a single vector, otherwise
  // we have permutation of 2 vectors.
  return Vec2 ? TargetTransformInfo::SK_PermuteTwoSrc
              : TargetTransformInfo::SK_PermuteSingleSrc;
}

///\returns Opcode that can be clubbed with \p Op to create an alternate
/// sequence which can later be merged as a ShuffleVector instruction.
static unsigned getAltOpcode(unsigned Op) {
  switch (Op) {
  case Instruction::FAdd:
    return Instruction::FSub;
  case Instruction::FSub:
    return Instruction::FAdd;
  case Instruction::Add:
    return Instruction::Sub;
  case Instruction::Sub:
    return Instruction::Add;
  default:
    return 0;
  }
}

static bool isOdd(unsigned Value) {
  return Value & 1;
}

static bool sameOpcodeOrAlt(unsigned Opcode, unsigned AltOpcode,
                            unsigned CheckedOpcode) {
  return Opcode == CheckedOpcode || AltOpcode == CheckedOpcode;
}

/// Chooses the correct key for scheduling data. If \p Op has the same (or
/// alternate) opcode as \p OpValue, the key is \p Op. Otherwise the key is \p
/// OpValue.
static Value *isOneOf(Value *OpValue, Value *Op) {
  auto *I = dyn_cast<Instruction>(Op);
  if (!I)
    return OpValue;
  auto *OpInst = cast<Instruction>(OpValue);
  unsigned OpInstOpcode = OpInst->getOpcode();
  unsigned IOpcode = I->getOpcode();
  if (sameOpcodeOrAlt(OpInstOpcode, getAltOpcode(OpInstOpcode), IOpcode))
    return Op;
  return OpValue;
}

namespace {

/// Contains data for the instructions going to be vectorized.
struct RawInstructionsData {
  /// Main Opcode of the instructions going to be vectorized.
  unsigned Opcode = 0;

  /// The list of instructions have some instructions with alternate opcodes.
  bool HasAltOpcodes = false;
};

} // end anonymous namespace

/// Checks the list of the vectorized instructions \p VL and returns info about
/// this list.
static RawInstructionsData getMainOpcode(ArrayRef<Value *> VL) {
  auto *I0 = dyn_cast<Instruction>(VL[0]);
  if (!I0)
    return {};
  RawInstructionsData Res;
  unsigned Opcode = I0->getOpcode();
  // Walk through the list of the vectorized instructions
  // in order to check its structure described by RawInstructionsData.
  for (unsigned Cnt = 0, E = VL.size(); Cnt != E; ++Cnt) {
    auto *I = dyn_cast<Instruction>(VL[Cnt]);
    if (!I)
      return {};
    if (Opcode != I->getOpcode())
      Res.HasAltOpcodes = true;
  }
  Res.Opcode = Opcode;
  return Res;
}

namespace {

/// Main data required for vectorization of instructions.
struct InstructionsState {
  /// The very first instruction in the list with the main opcode.
  Value *OpValue = nullptr;

  /// The main opcode for the list of instructions.
  unsigned Opcode = 0;

  /// Some of the instructions in the list have alternate opcodes.
  bool IsAltShuffle = false;

#if INTEL_CUSTOMIZATION
  /// This VL is a candidate for PSLP.
  bool IsPSLPCandidate = false;
#endif // INTEL_CUSTOMIZATION
  InstructionsState() = default;
#if INTEL_CUSTOMIZATION
  InstructionsState(Value *OpValue, unsigned Opcode, bool IsAltShuffle,
                    bool IsPSLPCandidate)
      : OpValue(OpValue), Opcode(Opcode), IsAltShuffle(IsAltShuffle),
        IsPSLPCandidate(IsPSLPCandidate) {}
#endif // INTEL_CUSTOMIZATION
};

} // end anonymous namespace

#if !INTEL_CUSTOMIZATION
// We need to make this routine a member function and because of that it has to
// be moved down. Strictly speaking it's not a pure deletion but looks pretty
// much like that.

/// \returns analysis of the Instructions in \p VL described in
/// InstructionsState, the Opcode that we suppose the whole list
/// could be vectorized even if its structure is diverse.
static InstructionsState getSameOpcode(ArrayRef<Value *> VL) {
  auto Res = getMainOpcode(VL);
  unsigned Opcode = Res.Opcode;
  if (!Res.HasAltOpcodes)
    return InstructionsState(VL[0], Opcode, false);
  auto *OpInst = cast<Instruction>(VL[0]);
  unsigned AltOpcode = getAltOpcode(Opcode);
  // Examine each element in the list instructions VL to determine
  // if some operations there could be considered as an alternative
  // (for example as subtraction relates to addition operation).
  for (int Cnt = 0, E = VL.size(); Cnt < E; Cnt++) {
    auto *I = cast<Instruction>(VL[Cnt]);
    unsigned InstOpcode = I->getOpcode();
    if ((Res.HasAltOpcodes &&
         InstOpcode != (isOdd(Cnt) ? AltOpcode : Opcode)) ||
        (!Res.HasAltOpcodes && InstOpcode != Opcode)) {
      return InstructionsState(OpInst, 0, false);
    }
  }
  return InstructionsState(OpInst, Opcode, Res.HasAltOpcodes);
}
#endif // INTEL_CUSTOMIZATION

/// \returns true if all of the values in \p VL have the same type or false
/// otherwise.
static bool allSameType(ArrayRef<Value *> VL) {
  Type *Ty = VL[0]->getType();
  for (int i = 1, e = VL.size(); i < e; i++)
    if (VL[i]->getType() != Ty)
      return false;

  return true;
}

/// \returns True if Extract{Value,Element} instruction extracts element Idx.
static Optional<unsigned> getExtractIndex(Instruction *E) {
  unsigned Opcode = E->getOpcode();
  assert((Opcode == Instruction::ExtractElement ||
          Opcode == Instruction::ExtractValue) &&
         "Expected extractelement or extractvalue instruction.");
  if (Opcode == Instruction::ExtractElement) {
    auto *CI = dyn_cast<ConstantInt>(E->getOperand(1));
    if (!CI)
      return None;
    return CI->getZExtValue();
  }
  ExtractValueInst *EI = cast<ExtractValueInst>(E);
  if (EI->getNumIndices() != 1)
    return None;
  return *EI->idx_begin();
}

/// \returns True if in-tree use also needs extract. This refers to
/// possible scalar operand in vectorized instruction.
static bool InTreeUserNeedToExtract(Value *Scalar, Instruction *UserInst,
                                    TargetLibraryInfo *TLI) {
  unsigned Opcode = UserInst->getOpcode();
  switch (Opcode) {
  case Instruction::Load: {
    LoadInst *LI = cast<LoadInst>(UserInst);
    return (LI->getPointerOperand() == Scalar);
  }
  case Instruction::Store: {
    StoreInst *SI = cast<StoreInst>(UserInst);
    return (SI->getPointerOperand() == Scalar);
  }
  case Instruction::Call: {
    CallInst *CI = cast<CallInst>(UserInst);
    Intrinsic::ID ID = getVectorIntrinsicIDForCall(CI, TLI);
    if (hasVectorInstrinsicScalarOpd(ID, 1)) {
      return (CI->getArgOperand(1) == Scalar);
    }
    LLVM_FALLTHROUGH;
  }
  default:
    return false;
  }
}

/// \returns the AA location that is being access by the instruction.
static MemoryLocation getLocation(Instruction *I, AliasAnalysis *AA) {
  if (StoreInst *SI = dyn_cast<StoreInst>(I))
    return MemoryLocation::get(SI);
  if (LoadInst *LI = dyn_cast<LoadInst>(I))
    return MemoryLocation::get(LI);
  return MemoryLocation();
}

/// \returns True if the instruction is not a volatile or atomic load/store.
static bool isSimple(Instruction *I) {
  if (LoadInst *LI = dyn_cast<LoadInst>(I))
    return LI->isSimple();
  if (StoreInst *SI = dyn_cast<StoreInst>(I))
    return SI->isSimple();
  if (MemIntrinsic *MI = dyn_cast<MemIntrinsic>(I))
    return !MI->isVolatile();
  return true;
}

namespace llvm {

namespace slpvectorizer {

/// Bottom Up SLP Vectorizer.
class BoUpSLP {
public:
  using ValueList = SmallVector<Value *, 8>;
  using InstrList = SmallVector<Instruction *, 16>;
  using ValueSet = SmallPtrSet<Value *, 16>;
  using StoreList = SmallVector<StoreInst *, 8>;
  using ExtraValueToDebugLocsMap =
      MapVector<Value *, SmallVector<Instruction *, 2>>;
#if INTEL_CUSTOMIZATION
  using ValuePair = std::pair<Value *, Value *>;
#endif // INTEL_CUSTOMIZATION

  BoUpSLP(Function *Func, ScalarEvolution *Se, TargetTransformInfo *Tti,
          TargetLibraryInfo *TLi, AliasAnalysis *Aa, LoopInfo *Li,
          DominatorTree *Dt, AssumptionCache *AC, DemandedBits *DB,
          const DataLayout *DL, OptimizationRemarkEmitter *ORE)
      : F(Func), SE(Se), TTI(Tti), TLI(TLi), AA(Aa), LI(Li), DT(Dt), AC(AC),
        DB(DB), DL(DL), ORE(ORE), Builder(Se->getContext()) {
    CodeMetrics::collectEphemeralValues(F, AC, EphValues);
    // Use the vector register size specified by the target unless overridden
    // by a command-line option.
    // TODO: It would be better to limit the vectorization factor based on
    //       data type rather than just register size. For example, x86 AVX has
    //       256-bit registers, but it does not support integer operations
    //       at that width (that requires AVX2).
    if (MaxVectorRegSizeOption.getNumOccurrences())
      MaxVecRegSize = MaxVectorRegSizeOption;
    else
      MaxVecRegSize = TTI->getRegisterBitWidth(true);

    if (MinVectorRegSizeOption.getNumOccurrences())
      MinVecRegSize = MinVectorRegSizeOption;
    else
      MinVecRegSize = TTI->getMinVectorRegisterBitWidth();
  }

#if INTEL_CUSTOMIZATION
  ~BoUpSLP() {
    if (PSLPEnabled) {
      assert(PaddedInstrsEmittedByPSLP.empty() &&
          SelectsEmittedByPSLP.empty() && "Should have been cleaned up!!!");
    }
  }
#endif // INTEL_CUSTOMIZATION

  /// Vectorize the tree that starts with the elements in \p VL.
  /// Returns the vectorized root.
  Value *vectorizeTree();

  /// Vectorize the tree but with the list of externally used values \p
  /// ExternallyUsedValues. Values in this MapVector can be replaced but the
  /// generated extractvalue instructions.
  Value *vectorizeTree(ExtraValueToDebugLocsMap &ExternallyUsedValues);

  /// \returns the cost incurred by unwanted spills and fills, caused by
  /// holding live values over call sites.
  int getSpillCost();

  /// \returns the vectorization cost of the subtree that starts at \p VL.
  /// A negative number means that this is profitable.
  int getTreeCost();

#if INTEL_CUSTOMIZATION
  /// Initializations for PSLP.
  void PSLPInit(void);

  /// PSLP succeeded. Perform some cleanup.
  void PSLPSuccessCleanup();

  /// Remove all scalar instructions emitted by PSLP.
  void PSLPFailureCleanup();
#endif // INTEL_CUSTOMIZATION

  /// Construct a vectorizable tree that starts at \p Roots, ignoring users for
  /// the purpose of scheduling and extraction in the \p UserIgnoreLst.
  void buildTree(ArrayRef<Value *> Roots,
                 ArrayRef<Value *> UserIgnoreLst = None);

  /// Construct a vectorizable tree that starts at \p Roots, ignoring users for
  /// the purpose of scheduling and extraction in the \p UserIgnoreLst taking
  /// into account (anf updating it, if required) list of externally used
  /// values stored in \p ExternallyUsedValues.
  void buildTree(ArrayRef<Value *> Roots,
                 ExtraValueToDebugLocsMap &ExternallyUsedValues,
                 ArrayRef<Value *> UserIgnoreLst = None);

  /// Clear the internal data structures that are created by 'buildTree'.
  void deleteTree() {
    VectorizableTree.clear();
    ScalarToTreeEntry.clear();
    MustGather.clear();
    ExternalUses.clear();
    NumOpsWantToKeepOrder.clear();
    NumOpsWantToKeepOriginalOrder = 0;
    for (auto &Iter : BlocksSchedules) {
      BlockScheduling *BS = Iter.second.get();
      BS->clear();
    }
    MinBWs.clear();
  }

  unsigned getTreeSize() const { return VectorizableTree.size(); }

  /// Perform LICM and CSE on the newly generated gather sequences.
  void optimizeGatherSequence();

  /// \returns The best order of instructions for vectorization.
  Optional<ArrayRef<unsigned>> bestOrder() const {
    auto I = std::max_element(
        NumOpsWantToKeepOrder.begin(), NumOpsWantToKeepOrder.end(),
        [](const decltype(NumOpsWantToKeepOrder)::value_type &D1,
           const decltype(NumOpsWantToKeepOrder)::value_type &D2) {
          return D1.second < D2.second;
        });
    if (I == NumOpsWantToKeepOrder.end() ||
        I->getSecond() <= NumOpsWantToKeepOriginalOrder)
      return None;

    return makeArrayRef(I->getFirst());
  }

  /// \return The vector element size in bits to use when vectorizing the
  /// expression tree ending at \p V. If V is a store, the size is the width of
  /// the stored value. Otherwise, the size is the width of the largest loaded
  /// value reaching V. This method is used by the vectorizer to calculate
  /// vectorization factors.
  unsigned getVectorElementSize(Value *V);

  /// Compute the minimum type sizes required to represent the entries in a
  /// vectorizable tree.
  void computeMinimumValueSizes();

  // \returns maximum vector register size as set by TTI or overridden by cl::opt.
  unsigned getMaxVecRegSize() const {
    return MaxVecRegSize;
  }

  // \returns minimum vector register size as set by cl::opt.
  unsigned getMinVecRegSize() const {
    return MinVecRegSize;
  }

  /// Check if ArrayType or StructType is isomorphic to some VectorType.
  ///
  /// \returns number of elements in vector if isomorphism exists, 0 otherwise.
  unsigned canMapToVector(Type *T, const DataLayout &DL) const;

  /// \returns True if the VectorizableTree is both tiny and not fully
  /// vectorizable. We do not vectorize such trees.
  bool isTreeTinyAndNotFullyVectorizable();

  OptimizationRemarkEmitter *getORE() { return ORE; }

private:
  struct TreeEntry;

#if INTEL_CUSTOMIZATION
  // TODO: Should not be public.
public:
  /// This is set to TRUE by SLP if it encounters PSLP opportunities.
  bool FoundPSLPCandidate = false;
  /// If Enabled PSLP will kick in for the current tree.
  bool DoPSLP = false;
private:
  /// Contains the padded instructions emitted by PSLP, that should be removed
  /// if PSLP fails (not the selects).
  std::set<Instruction *> PaddedInstrsEmittedByPSLP;
  /// Contains the selects emitted by PSLP to select between the original code
  /// and the padded code.
  std::set<SelectInst *> SelectsEmittedByPSLP;

  /// \returns analysis of the Instructions in \p VL described in
  /// InstructionsState, the Opcode that we suppose the whole list
  /// could be vectorized even if its structure is diverse.
  InstructionsState getSameOpcode(ArrayRef<Value *> VL) const;

  /// Fills in OpcodesSet with all opcodes found in VL.
  void getOpcodes(ArrayRef<Value *> VL, std::set<unsigned> &OpcodesSet) const;

  /// Code generation for PSLP blending instructions.
  void generatePSLPCode(SmallVectorImpl<Value *> &VL);

  /// \returns the Number of different opcodes in VL[].
  int getNumOpcodes(ArrayRef<Value *> VL) const;

  /// \returns true if it is legal to turn on PSLP for VL.
  bool isLegalToPSLP(ArrayRef<Value *> VL) const;
#endif // INTEL_CUSTOMIZATION

  /// Checks if all users of \p I are the part of the vectorization tree.
  bool areAllUsersVectorized(Instruction *I) const;

  /// \returns the cost of the vectorizable entry.
  int getEntryCost(TreeEntry *E);

  /// This is the recursive part of buildTree.
  void buildTree_rec(ArrayRef<Value *> Roots, unsigned Depth, int);

  /// \returns true if the ExtractElement/ExtractValue instructions in \p VL can
  /// be vectorized to use the original vector (or aggregate "bitcast" to a
  /// vector) and sets \p CurrentOrder to the identity permutation; otherwise
  /// returns false, setting \p CurrentOrder to either an empty vector or a
  /// non-identity permutation that allows to reuse extract instructions.
  bool canReuseExtract(ArrayRef<Value *> VL, Value *OpValue,
                       SmallVectorImpl<unsigned> &CurrentOrder) const;

  /// Vectorize a single entry in the tree.
  Value *vectorizeTree(TreeEntry *E);

  /// Vectorize a single entry in the tree, starting in \p VL.
  Value *vectorizeTree(ArrayRef<Value *> VL);

  /// \returns the scalarization cost for this type. Scalarization in this
  /// context means the creation of vectors from a group of scalars.
  int getGatherCost(Type *Ty, const DenseSet<unsigned> &ShuffledIndices);

  /// \returns the scalarization cost for this list of values. Assuming that
  /// this subtree gets vectorized, we may need to extract the values from the
  /// roots. This method calculates the cost of extracting the values.
  int getGatherCost(ArrayRef<Value *> VL);

  /// Set the Builder insert point to one after the last instruction in
  /// the bundle
  void setInsertPointAfterBundle(ArrayRef<Value *> VL, Value *OpValue);

  /// \returns a vector from a collection of scalars in \p VL.
  Value *Gather(ArrayRef<Value *> VL, VectorType *Ty);

  /// \returns whether the VectorizableTree is fully vectorizable and will
  /// be beneficial even the tree height is tiny.
  bool isFullyVectorizableTinyTree();

  /// \reorder commutative operands in alt shuffle if they result in
  ///  vectorized code.
  void reorderAltShuffleOperands(unsigned Opcode, ArrayRef<Value *> VL,
                                 SmallVectorImpl<Value *> &Left,
                                 SmallVectorImpl<Value *> &Right);

  /// \reorder commutative operands to get better probability of
  /// generating vectorized code.
  void reorderInputsAccordingToOpcode(unsigned Opcode, ArrayRef<Value *> VL,
                                      SmallVectorImpl<Value *> &Left,
                                      SmallVectorImpl<Value *> &Right);
  struct TreeEntry {
    TreeEntry(std::vector<TreeEntry> &Container) : Container(Container) {}

    /// \returns true if the scalars in VL are equal to this entry.
    bool isSame(ArrayRef<Value *> VL) const {
      if (VL.size() == Scalars.size())
        return std::equal(VL.begin(), VL.end(), Scalars.begin());
      return VL.size() == ReuseShuffleIndices.size() &&
             std::equal(
                 VL.begin(), VL.end(), ReuseShuffleIndices.begin(),
                 [this](Value *V, unsigned Idx) { return V == Scalars[Idx]; });
    }

    /// A vector of scalars.
    ValueList Scalars;

    /// The Scalars are vectorized into this value. It is initialized to Null.
    Value *VectorizedValue = nullptr;

    /// Do we need to gather this sequence ?
    bool NeedToGather = false;

    /// Does this sequence require some shuffling?
    SmallVector<unsigned, 4> ReuseShuffleIndices;

    /// Does this entry require reordering?
    ArrayRef<unsigned> ReorderIndices;

    /// Points back to the VectorizableTree.
    ///
    /// Only used for Graphviz right now.  Unfortunately GraphTrait::NodeRef has
    /// to be a pointer and needs to be able to initialize the child iterator.
    /// Thus we need a reference back to the container to translate the indices
    /// to entries.
    std::vector<TreeEntry> &Container;

    /// The TreeEntry index containing the user of this entry.  We can actually
    /// have multiple users so the data structure is not truly a tree.
    SmallVector<int, 1> UserTreeIndices;

#if INTEL_CUSTOMIZATION
    /// The tree index of this entry
    int idx;

    /// The vectorization cost.
    int cost = 0;

    /// Debug print of the TreeEntry.
    void dump(void) {
      dbgs() << idx << ".\n";
      dbgs() << "Scalars: \n";
      for (Value *V : Scalars)
        dbgs() << "    " << *V << " " << V << "\n";
      dbgs() << "NeedToGather: " << NeedToGather << "\n";
      dbgs() << "VectorizedValue:\n";
      if (VectorizedValue)
        dbgs() << *VectorizedValue;
      else
        dbgs() << "NULL";
      dbgs() << "\n";
      dbgs() << "UserTreeIndices: ";
      for (int uidx : UserTreeIndices)
        dbgs() << uidx << ", ";
      dbgs() << "\n";
      dbgs() << "Cost: " << cost << "\n";
      dbgs() << "\n";
    }
#endif // INTEL_CUSTOMIZATION
  };

  /// Create a new VectorizableTree entry.
  void newTreeEntry(ArrayRef<Value *> VL, bool Vectorized, int &UserTreeIdx,
                    ArrayRef<unsigned> ReuseShuffleIndices = None,
                    ArrayRef<unsigned> ReorderIndices = None) {
    VectorizableTree.emplace_back(VectorizableTree);
    int idx = VectorizableTree.size() - 1;
    TreeEntry *Last = &VectorizableTree[idx];
#if INTEL_CUSTOMIZATION
    Last->idx = idx;
#endif // INTEL_CUSTOMIZATION
    Last->Scalars.insert(Last->Scalars.begin(), VL.begin(), VL.end());
    Last->NeedToGather = !Vectorized;
    Last->ReuseShuffleIndices.append(ReuseShuffleIndices.begin(),
                                     ReuseShuffleIndices.end());
    Last->ReorderIndices = ReorderIndices;
    if (Vectorized) {
      for (int i = 0, e = VL.size(); i != e; ++i) {
        assert(!getTreeEntry(VL[i]) && "Scalar already in tree!");
        ScalarToTreeEntry[VL[i]] = idx;
      }
    } else {
      MustGather.insert(VL.begin(), VL.end());
    }

    if (UserTreeIdx >= 0)
      Last->UserTreeIndices.push_back(UserTreeIdx);
    UserTreeIdx = idx;
  }

  /// -- Vectorization State --
  /// Holds all of the tree entries.
  std::vector<TreeEntry> VectorizableTree;
#if INTEL_CUSTOMIZATION
  /// Debug print of the VectorizableTree[]
  void dumpVectorizableTree(void);
#endif // INTEL_CUSTOMIZATION

  TreeEntry *getTreeEntry(Value *V) {
    auto I = ScalarToTreeEntry.find(V);
    if (I != ScalarToTreeEntry.end())
      return &VectorizableTree[I->second];
    return nullptr;
  }

  /// Maps a specific scalar to its tree entry.
  SmallDenseMap<Value*, int> ScalarToTreeEntry;

  /// A list of scalars that we found that we need to keep as scalars.
  ValueSet MustGather;

  /// This POD struct describes one external user in the vectorized tree.
  struct ExternalUser {
    ExternalUser(Value *S, llvm::User *U, int L)
        : Scalar(S), User(U), Lane(L) {}

    // Which scalar in our function.
    Value *Scalar;

    // Which user that uses the scalar.
    llvm::User *User;

    // Which lane does the scalar belong to.
    int Lane;
  };
  using UserList = SmallVector<ExternalUser, 16>;

  /// Checks if two instructions may access the same memory.
  ///
  /// \p Loc1 is the location of \p Inst1. It is passed explicitly because it
  /// is invariant in the calling loop.
  bool isAliased(const MemoryLocation &Loc1, Instruction *Inst1,
                 Instruction *Inst2) {
    // First check if the result is already in the cache.
    AliasCacheKey key = std::make_pair(Inst1, Inst2);
    Optional<bool> &result = AliasCache[key];
    if (result.hasValue()) {
      return result.getValue();
    }
    MemoryLocation Loc2 = getLocation(Inst2, AA);
    bool aliased = true;
    if (Loc1.Ptr && Loc2.Ptr && isSimple(Inst1) && isSimple(Inst2)) {
      // Do the alias check.
      aliased = AA->alias(Loc1, Loc2);
    }
    // Store the result in the cache.
    result = aliased;
    return aliased;
  }

  using AliasCacheKey = std::pair<Instruction *, Instruction *>;

  /// Cache for alias results.
  /// TODO: consider moving this to the AliasAnalysis itself.
  DenseMap<AliasCacheKey, Optional<bool>> AliasCache;

  /// Removes an instruction from its block and eventually deletes it.
  /// It's like Instruction::eraseFromParent() except that the actual deletion
  /// is delayed until BoUpSLP is destructed.
  /// This is required to ensure that there are no incorrect collisions in the
  /// AliasCache, which can happen if a new instruction is allocated at the
  /// same address as a previously deleted instruction.
  void eraseInstruction(Instruction *I) {
    I->removeFromParent();
    I->dropAllReferences();
    DeletedInstructions.emplace_back(I);
  }

  /// Temporary store for deleted instructions. Instructions will be deleted
  /// eventually when the BoUpSLP is destructed.
  SmallVector<unique_value, 8> DeletedInstructions;

  /// A list of values that need to extracted out of the tree.
  /// This list holds pairs of (Internal Scalar : External User). External User
  /// can be nullptr, it means that this Internal Scalar will be used later,
  /// after vectorization.
  UserList ExternalUses;

  /// Values used only by @llvm.assume calls.
  SmallPtrSet<const Value *, 32> EphValues;

  /// Holds all of the instructions that we gathered.
  SetVector<Instruction *> GatherSeq;

  /// A list of blocks that we are going to CSE.
  SetVector<BasicBlock *> CSEBlocks;

  /// Contains all scheduling relevant data for an instruction.
  /// A ScheduleData either represents a single instruction or a member of an
  /// instruction bundle (= a group of instructions which is combined into a
  /// vector instruction).
  struct ScheduleData {
    // The initial value for the dependency counters. It means that the
    // dependencies are not calculated yet.
    enum { InvalidDeps = -1 };

    ScheduleData() = default;

    void init(int BlockSchedulingRegionID, Value *OpVal) {
      FirstInBundle = this;
      NextInBundle = nullptr;
      NextLoadStore = nullptr;
      IsScheduled = false;
      SchedulingRegionID = BlockSchedulingRegionID;
      UnscheduledDepsInBundle = UnscheduledDeps;
      clearDependencies();
      OpValue = OpVal;
    }

    /// Returns true if the dependency information has been calculated.
    bool hasValidDependencies() const { return Dependencies != InvalidDeps; }

    /// Returns true for single instructions and for bundle representatives
    /// (= the head of a bundle).
    bool isSchedulingEntity() const { return FirstInBundle == this; }

    /// Returns true if it represents an instruction bundle and not only a
    /// single instruction.
    bool isPartOfBundle() const {
      return NextInBundle != nullptr || FirstInBundle != this;
    }

    /// Returns true if it is ready for scheduling, i.e. it has no more
    /// unscheduled depending instructions/bundles.
    bool isReady() const {
      assert(isSchedulingEntity() &&
             "can't consider non-scheduling entity for ready list");
      return UnscheduledDepsInBundle == 0 && !IsScheduled;
    }

    /// Modifies the number of unscheduled dependencies, also updating it for
    /// the whole bundle.
    int incrementUnscheduledDeps(int Incr) {
      UnscheduledDeps += Incr;
      return FirstInBundle->UnscheduledDepsInBundle += Incr;
    }

    /// Sets the number of unscheduled dependencies to the number of
    /// dependencies.
    void resetUnscheduledDeps() {
      incrementUnscheduledDeps(Dependencies - UnscheduledDeps);
    }

    /// Clears all dependency information.
    void clearDependencies() {
      Dependencies = InvalidDeps;
      resetUnscheduledDeps();
      MemoryDependencies.clear();
    }

    void dump(raw_ostream &os) const {
      if (!isSchedulingEntity()) {
        os << "/ " << *Inst;
      } else if (NextInBundle) {
        os << '[' << *Inst;
        ScheduleData *SD = NextInBundle;
        while (SD) {
          os << ';' << *SD->Inst;
          SD = SD->NextInBundle;
        }
        os << ']';
      } else {
        os << *Inst;
      }
    }

    Instruction *Inst = nullptr;

    /// Points to the head in an instruction bundle (and always to this for
    /// single instructions).
    ScheduleData *FirstInBundle = nullptr;

    /// Single linked list of all instructions in a bundle. Null if it is a
    /// single instruction.
    ScheduleData *NextInBundle = nullptr;

    /// Single linked list of all memory instructions (e.g. load, store, call)
    /// in the block - until the end of the scheduling region.
    ScheduleData *NextLoadStore = nullptr;

    /// The dependent memory instructions.
    /// This list is derived on demand in calculateDependencies().
    SmallVector<ScheduleData *, 4> MemoryDependencies;

    /// This ScheduleData is in the current scheduling region if this matches
    /// the current SchedulingRegionID of BlockScheduling.
    int SchedulingRegionID = 0;

    /// Used for getting a "good" final ordering of instructions.
    int SchedulingPriority = 0;

    /// The number of dependencies. Constitutes of the number of users of the
    /// instruction plus the number of dependent memory instructions (if any).
    /// This value is calculated on demand.
    /// If InvalidDeps, the number of dependencies is not calculated yet.
    int Dependencies = InvalidDeps;

    /// The number of dependencies minus the number of dependencies of scheduled
    /// instructions. As soon as this is zero, the instruction/bundle gets ready
    /// for scheduling.
    /// Note that this is negative as long as Dependencies is not calculated.
    int UnscheduledDeps = InvalidDeps;

    /// The sum of UnscheduledDeps in a bundle. Equals to UnscheduledDeps for
    /// single instructions.
    int UnscheduledDepsInBundle = InvalidDeps;

    /// True if this instruction is scheduled (or considered as scheduled in the
    /// dry-run).
    bool IsScheduled = false;

    /// Opcode of the current instruction in the schedule data.
    Value *OpValue = nullptr;
  };

#ifndef NDEBUG
  friend inline raw_ostream &operator<<(raw_ostream &os,
                                        const BoUpSLP::ScheduleData &SD) {
    SD.dump(os);
    return os;
  }
#endif

  friend struct GraphTraits<BoUpSLP *>;
  friend struct DOTGraphTraits<BoUpSLP *>;

  /// Contains all scheduling data for a basic block.
  struct BlockScheduling {
    BlockScheduling(BasicBlock *BB)
        : BB(BB), ChunkSize(BB->size()), ChunkPos(ChunkSize) {}

    void clear() {
      ReadyInsts.clear();
      ScheduleStart = nullptr;
      ScheduleEnd = nullptr;
      FirstLoadStoreInRegion = nullptr;
      LastLoadStoreInRegion = nullptr;

      // Reduce the maximum schedule region size by the size of the
      // previous scheduling run.
      ScheduleRegionSizeLimit -= ScheduleRegionSize;
      if (ScheduleRegionSizeLimit < MinScheduleRegionSize)
        ScheduleRegionSizeLimit = MinScheduleRegionSize;
      ScheduleRegionSize = 0;

      // Make a new scheduling region, i.e. all existing ScheduleData is not
      // in the new region yet.
      ++SchedulingRegionID;
    }

#if INTEL_CUSTOMIZATION
    // Clear the scheduler's state.
    void deepClear() {
      ScheduleDataChunks.clear();
      ChunkSize = BB->size();
      ChunkPos = ChunkSize;
      ScheduleDataMap.clear();
      ReadyInsts.clear();
      ScheduleStart = nullptr;
      ScheduleEnd = nullptr;
      FirstLoadStoreInRegion = nullptr;
      LastLoadStoreInRegion = nullptr;
      ScheduleRegionSize = 0;
      ScheduleRegionSizeLimit = ScheduleRegionSizeBudget;
    }
#endif // INTEL_CUSTOMIZATION

    ScheduleData *getScheduleData(Value *V) {
      ScheduleData *SD = ScheduleDataMap[V];
      if (SD && SD->SchedulingRegionID == SchedulingRegionID)
        return SD;
      return nullptr;
    }

    ScheduleData *getScheduleData(Value *V, Value *Key) {
      if (V == Key)
        return getScheduleData(V);
      auto I = ExtraScheduleDataMap.find(V);
      if (I != ExtraScheduleDataMap.end()) {
        ScheduleData *SD = I->second[Key];
        if (SD && SD->SchedulingRegionID == SchedulingRegionID)
          return SD;
      }
      return nullptr;
    }

    bool isInSchedulingRegion(ScheduleData *SD) {
      return SD->SchedulingRegionID == SchedulingRegionID;
    }

    /// Marks an instruction as scheduled and puts all dependent ready
    /// instructions into the ready-list.
    template <typename ReadyListType>
    void schedule(ScheduleData *SD, ReadyListType &ReadyList) {
      SD->IsScheduled = true;
      LLVM_DEBUG(dbgs() << "SLP:   schedule " << *SD << "\n");

      ScheduleData *BundleMember = SD;
      while (BundleMember) {
        if (BundleMember->Inst != BundleMember->OpValue) {
          BundleMember = BundleMember->NextInBundle;
          continue;
        }
        // Handle the def-use chain dependencies.
        for (Use &U : BundleMember->Inst->operands()) {
          auto *I = dyn_cast<Instruction>(U.get());
          if (!I)
            continue;
          doForAllOpcodes(I, [&ReadyList](ScheduleData *OpDef) {
            if (OpDef && OpDef->hasValidDependencies() &&
                OpDef->incrementUnscheduledDeps(-1) == 0) {
              // There are no more unscheduled dependencies after
              // decrementing, so we can put the dependent instruction
              // into the ready list.
              ScheduleData *DepBundle = OpDef->FirstInBundle;
              assert(!DepBundle->IsScheduled &&
                     "already scheduled bundle gets ready");
              ReadyList.insert(DepBundle);
              LLVM_DEBUG(dbgs()
                         << "SLP:    gets ready (def): " << *DepBundle << "\n");
            }
          });
        }
        // Handle the memory dependencies.
        for (ScheduleData *MemoryDepSD : BundleMember->MemoryDependencies) {
          if (MemoryDepSD->incrementUnscheduledDeps(-1) == 0) {
            // There are no more unscheduled dependencies after decrementing,
            // so we can put the dependent instruction into the ready list.
            ScheduleData *DepBundle = MemoryDepSD->FirstInBundle;
            assert(!DepBundle->IsScheduled &&
                   "already scheduled bundle gets ready");
            ReadyList.insert(DepBundle);
            LLVM_DEBUG(dbgs()
                       << "SLP:    gets ready (mem): " << *DepBundle << "\n");
          }
        }
        BundleMember = BundleMember->NextInBundle;
      }
    }

    void doForAllOpcodes(Value *V,
                         function_ref<void(ScheduleData *SD)> Action) {
      if (ScheduleData *SD = getScheduleData(V))
        Action(SD);
      auto I = ExtraScheduleDataMap.find(V);
      if (I != ExtraScheduleDataMap.end())
        for (auto &P : I->second)
          if (P.second->SchedulingRegionID == SchedulingRegionID)
            Action(P.second);
    }

    /// Put all instructions into the ReadyList which are ready for scheduling.
    template <typename ReadyListType>
    void initialFillReadyList(ReadyListType &ReadyList) {
      for (auto *I = ScheduleStart; I != ScheduleEnd; I = I->getNextNode()) {
        doForAllOpcodes(I, [&](ScheduleData *SD) {
          if (SD->isSchedulingEntity() && SD->isReady()) {
            ReadyList.insert(SD);
            LLVM_DEBUG(dbgs()
                       << "SLP:    initially in ready list: " << *I << "\n");
          }
        });
      }
    }

    /// Checks if a bundle of instructions can be scheduled, i.e. has no
    /// cyclic dependencies. This is only a dry-run, no instructions are
    /// actually moved at this stage.
    bool tryScheduleBundle(ArrayRef<Value *> VL, BoUpSLP *SLP, Value *OpValue);

    /// Un-bundles a group of instructions.
    void cancelScheduling(ArrayRef<Value *> VL, Value *OpValue);

    /// Allocates schedule data chunk.
    ScheduleData *allocateScheduleDataChunks();

    /// Extends the scheduling region so that V is inside the region.
    /// \returns true if the region size is within the limit.
    bool extendSchedulingRegion(Value *V, Value *OpValue);

    /// Initialize the ScheduleData structures for new instructions in the
    /// scheduling region.
    void initScheduleData(Instruction *FromI, Instruction *ToI,
                          ScheduleData *PrevLoadStore,
                          ScheduleData *NextLoadStore);

    /// Updates the dependency information of a bundle and of all instructions/
    /// bundles which depend on the original bundle.
    void calculateDependencies(ScheduleData *SD, bool InsertInReadyList,
                               BoUpSLP *SLP);

    /// Sets all instruction in the scheduling region to un-scheduled.
    void resetSchedule();

    BasicBlock *BB;

    /// Simple memory allocation for ScheduleData.
    std::vector<std::unique_ptr<ScheduleData[]>> ScheduleDataChunks;

    /// The size of a ScheduleData array in ScheduleDataChunks.
    int ChunkSize;

    /// The allocator position in the current chunk, which is the last entry
    /// of ScheduleDataChunks.
    int ChunkPos;

    /// Attaches ScheduleData to Instruction.
    /// Note that the mapping survives during all vectorization iterations, i.e.
    /// ScheduleData structures are recycled.
    DenseMap<Value *, ScheduleData *> ScheduleDataMap;

    /// Attaches ScheduleData to Instruction with the leading key.
    DenseMap<Value *, SmallDenseMap<Value *, ScheduleData *>>
        ExtraScheduleDataMap;

    struct ReadyList : SmallVector<ScheduleData *, 8> {
      void insert(ScheduleData *SD) { push_back(SD); }
    };

    /// The ready-list for scheduling (only used for the dry-run).
    ReadyList ReadyInsts;

    /// The first instruction of the scheduling region.
    Instruction *ScheduleStart = nullptr;

    /// The first instruction _after_ the scheduling region.
    Instruction *ScheduleEnd = nullptr;

    /// The first memory accessing instruction in the scheduling region
    /// (can be null).
    ScheduleData *FirstLoadStoreInRegion = nullptr;

    /// The last memory accessing instruction in the scheduling region
    /// (can be null).
    ScheduleData *LastLoadStoreInRegion = nullptr;

    /// The current size of the scheduling region.
    int ScheduleRegionSize = 0;

    /// The maximum size allowed for the scheduling region.
    int ScheduleRegionSizeLimit = ScheduleRegionSizeBudget;

    /// The ID of the scheduling region. For a new vectorization iteration this
    /// is incremented which "removes" all ScheduleData from the region.
    // Make sure that the initial SchedulingRegionID is greater than the
    // initial SchedulingRegionID in ScheduleData (which is 0).
    int SchedulingRegionID = 1;
  };
#if INTEL_CUSTOMIZATION
private:
  BoUpSLP::BlockScheduling *getBSForValue(Value *VL);

  /// Replay the build state until currIdx.
  void rebuildBSState(int currIdx);
#endif // INTEL_CUSTOMIZATION

  /// Attaches the BlockScheduling structures to basic blocks.
  MapVector<BasicBlock *, std::unique_ptr<BlockScheduling>> BlocksSchedules;

  /// Performs the "real" scheduling. Done before vectorization is actually
  /// performed in a basic block.
  void scheduleBlock(BlockScheduling *BS);

  /// List of users to ignore during scheduling and that don't need extracting.
  ArrayRef<Value *> UserIgnoreList;

  using OrdersType = SmallVector<unsigned, 4>;
  /// A DenseMapInfo implementation for holding DenseMaps and DenseSets of
  /// sorted SmallVectors of unsigned.
  struct OrdersTypeDenseMapInfo {
    static OrdersType getEmptyKey() {
      OrdersType V;
      V.push_back(~1U);
      return V;
    }

    static OrdersType getTombstoneKey() {
      OrdersType V;
      V.push_back(~2U);
      return V;
    }

    static unsigned getHashValue(const OrdersType &V) {
      return static_cast<unsigned>(hash_combine_range(V.begin(), V.end()));
    }

    static bool isEqual(const OrdersType &LHS, const OrdersType &RHS) {
      return LHS == RHS;
    }
  };

  /// Contains orders of operations along with the number of bundles that have
  /// operations in this order. It stores only those orders that require
  /// reordering, if reordering is not required it is counted using \a
  /// NumOpsWantToKeepOriginalOrder.
  DenseMap<OrdersType, unsigned, OrdersTypeDenseMapInfo> NumOpsWantToKeepOrder;
  /// Number of bundles that do not require reordering.
  unsigned NumOpsWantToKeepOriginalOrder = 0;

  // Analysis and block reference.
  Function *F;
  ScalarEvolution *SE;
  TargetTransformInfo *TTI;
  TargetLibraryInfo *TLI;
  AliasAnalysis *AA;
  LoopInfo *LI;
  DominatorTree *DT;
  AssumptionCache *AC;
  DemandedBits *DB;
  const DataLayout *DL;
  OptimizationRemarkEmitter *ORE;

  unsigned MaxVecRegSize; // This is set by TTI or overridden by cl::opt.
  unsigned MinVecRegSize; // Set by cl::opt (default: 128).

  /// Instruction builder to construct the vectorized tree.
  IRBuilder<> Builder;

  /// A map of scalar integer values to the smallest bit width with which they
  /// can legally be represented. The values map to (width, signed) pairs,
  /// where "width" indicates the minimum bit width and "signed" is True if the
  /// value must be signed-extended, rather than zero-extended, back to its
  /// original width.
  MapVector<Value *, std::pair<uint64_t, bool>> MinBWs;
};
#if INTEL_CUSTOMIZATION
// Debug print
void dumpVL(ArrayRef<Value *> VL) {
  for (Value *V : VL) {
    dbgs() << *V << " " << V << "\n";
  }
}

// Debug print
void dumpVL(BoUpSLP::ValueList &VL) {
  for (Value *V : VL) {
    dbgs() << *V << " " << V << "\n";
  }
}

// Return the operands of I in the best order, given the LastOperandPair.
// This allows for more opportunities for SLP.
static BoUpSLP::ValuePair
getOperandPair(Instruction *I,
               const std::vector<BoUpSLP::ValuePair> &LastOperandPairVec) {
  BoUpSLP::ValuePair OperandPair(0, 0);

  // Reorder operands to avoid the same exact opcode being in same group
  if (LastOperandPairVec.empty()) {
    OperandPair.first = I->getOperand(0);
    OperandPair.second = I->getOperand(1);
  }
  // Return the ordering that avoids operand repetition.
  else {
    std::set<Value *> Op0Set, Op1Set;
    for (auto OperandPair : LastOperandPairVec) {
      Op0Set.insert(OperandPair.first);
      Op1Set.insert(OperandPair.second);
    }

    // Count the matching opcodes if we rotate vs if we don't.
    Value *Op0 = I->getOperand(0);
    Value *Op1 = I->getOperand(1);
    int NoRotationConflicts = Op0Set.count(Op0) + Op1Set.count(Op1);
    int RotationConflicts = Op0Set.count(Op1) + Op1Set.count(Op0);
    if (RotationConflicts < NoRotationConflicts) {
      OperandPair.first = Op1;
      OperandPair.second = Op0;
    } else {
      OperandPair.first = Op0;
      OperandPair.second = Op1;
    }
  }
  return OperandPair;
}

// Example: VL[] contains I1 and I2, which have different opcodes.
//          Op1-4 are the operands and U1-U4 are the users.
//
// Op1 Op2 Op3 Op4
//   \/      \/
//   I1      I2
//   /\      /\
//  U1 U2   U3 U4
//
//
// Gets transformed into this:
// - I1c is a new instruction with same opcode as I1
// - I2c is a new instruction with same opcode as I2
//
//    Op1  Op2         Op3  Op4
//     |\  /|           |\  /|
//     | \/ |           | \/ |
//     | /\ |           | /\ |
//     |/  \|           |/  \|
//    I1   I2c         I1c   I2
//      \  /             \   /
//      Sel1(Left)       Sel2(Right)
//      / \              / \
//    U1   U2          U3   U4
//
//  This allows us to vectorize it like this:
//
//   Op1,Op3  Op2,Op4
//      |  \ /  |
//      |   X   |
//      |  / \  |
//      VI1   VI2
//        \   /
//         VSel
//          |
//
// === Optimization for choosing the operands  ===
//
// Since one of the inputs of the select is dead, we can reorder its operands
// to maximize the effectiveness of SLP.
// For example:
//   *   -     -   *
//    \ /       \ /
//     +         -
//
// No reordering would give us:
//     *,-  -,*
//      | \ / |
//      |  X  |
//      | / \ |
//      V+   V-
//       \  /
//        Sel
//         |
// But this is not ideal as *,- or -,* are not nice seeds for SLP.
//
// If we reorder the operands of the addition, then we end up with this:
//     *,*  -,-
//      | \ / |
//      |  X  |
//      | / \ |
//      V+   V-
//       \  /
//        Sel
//         |
// This is much better for SLP because Op1,Op2 are a good seeds.
//
// Given a VL with different opcodes, generate select instructions that
// select between the
void BoUpSLP::generatePSLPCode(SmallVectorImpl<Value *> &VL) {
  assert(isa<Instruction>(VL[0]));
  std::set<unsigned> OpcodesSet;
  getOpcodes(VL, OpcodesSet);
  assert(OpcodesSet.size() == 2 && "Can't handle less/more than 2 opcodes.");
  std::vector<unsigned> OpcodesVec;
  for (unsigned Opcode : OpcodesSet)
    OpcodesVec.push_back(Opcode);
  Instruction::BinaryOps LeftBinOpcode =
      static_cast<Instruction::BinaryOps>(OpcodesVec[0]);
  Instruction::BinaryOps RightBinOpcode =
      static_cast<Instruction::BinaryOps>(OpcodesVec[1]);

  // The LastOperandPair helps us in reordering the operands of commutative ops.
  std::vector<ValuePair> LastOperandPairVec;

  for (int i = 0, e = VL.size(); i != e; ++i) {
    Value *V = VL[i];
    // 1. Generate new instructions for padding.
    assert(isa<Instruction>(V) && "Expected instruction");
    Instruction *I = cast<Instruction>(V);
    assert(isa<BinaryOperator>(I) && "We only support binary ops");
    Instruction *ILHS = nullptr;
    Instruction *IRHS = nullptr;
    Constant *Cond = nullptr;

    ValuePair OperandPair = getOperandPair(I, LastOperandPairVec);
    LastOperandPairVec.push_back(OperandPair);
    if (static_cast<Instruction::BinaryOps>(I->getOpcode()) == LeftBinOpcode) {
      ILHS = I;
      std::string IName =
          Instruction::getOpcodeName(RightBinOpcode) + std::string("_PSLP");
      IRHS = BinaryOperator::Create(RightBinOpcode, OperandPair.first,
                                    OperandPair.second, IName, I /*Before*/);
      PaddedInstrsEmittedByPSLP.insert(IRHS);
      Cond = Builder.getTrue();
    } else {
      std::string IName =
          Instruction::getOpcodeName(LeftBinOpcode) + std::string("_PSLP");
      ILHS = BinaryOperator::Create(LeftBinOpcode, OperandPair.first,
                                    OperandPair.second, IName, I /*Before*/);
      IRHS = I;
      PaddedInstrsEmittedByPSLP.insert(ILHS);
      Cond = Builder.getFalse();
    }

    // 2. Generate select instruction, right after I.
    SelectInst *SelectI =
        SelectInst::Create(Cond, ILHS, IRHS, "PSLP_Select", nullptr, nullptr);
    SelectI->insertAfter(I);
    SelectsEmittedByPSLP.insert(SelectI);

    // 3. Redirect I's uses to use data from Select instead of I.
    SmallVector<User *, 2> IUsers;
    for (User *U : I->users())
      IUsers.push_back(U); // Cache users as we are updating while iterating
    for (User *U : IUsers) {
      if (U == SelectI)
        continue; // Skip SelectI
      U->replaceUsesOfWith(I, SelectI);
    }

    // 4. Update V in VL
    VL[i] = SelectI;
  }
}

/// Fills in OpcodesSet with all opcodes found in VL.
void BoUpSLP::getOpcodes(ArrayRef<Value *> VL, std::set<unsigned> &OpcodesSet) const {
  OpcodesSet.clear();
  for (Value *V : VL) {
    assert(isa<Instruction>(V));
    OpcodesSet.insert(cast<Instruction>(V)->getOpcode());
  }
}

/// Returns the number of different opcodes found in VL.
int BoUpSLP::getNumOpcodes(ArrayRef<Value *> VL) const {
  assert(isa<Instruction>(VL[0]) && "Expected Instructions");
  std::set<unsigned> OpcodesSet;
  getOpcodes(VL, OpcodesSet);
  return OpcodesSet.size();
}

/// Return TRUE if OPCODE is one of the ones that are legal to apply PSLP
/// padding.
/// Instructions that may generate exceptions are not allowed.
static bool isPSLPLegalOpcode(unsigned Opcode) {
  switch (Opcode) {
  case Instruction::Add:
  case Instruction::Sub:
  case Instruction::Mul:
  case Instruction::Shl:
  case Instruction::LShr:
  case Instruction::AShr:
  case Instruction::And:
  case Instruction::Or:
  case Instruction::Xor:
    return true;
  default:
    return false;
  }
}

/// Returns true if VL only contains legal opcodes to PSLP
static bool arePSLPLegalOpcodes(ArrayRef<Value *> VL) {
  for (Value *V : VL) {
    if (Instruction *I = dyn_cast<Instruction>(V)) {
      if (!isPSLPLegalOpcode(I->getOpcode()))
        return false;
    }
  }
  return true;
}

/// \returns true if all values in VL[] are Instructions.
static bool allInstructions(ArrayRef<Value *> VL) {
  for (Value *V : VL) {
    if (!isa<Instruction>(V))
      return false;
  }
  return true;
}

/// Returns TRUE if padding is profitable
bool BoUpSLP::isLegalToPSLP(ArrayRef<Value *> VL) const {
  if (allInstructions(VL) && allSameBlock(VL) && arePSLPLegalOpcodes(VL) &&
      getNumOpcodes(VL) == 2)
    return true;
  return false;
}

/// \returns analysis of the Instructions in \p VL described in
/// InstructionsState, the Opcode that we suppose the whole list
/// could be vectorized even if its structure is diverse.
InstructionsState BoUpSLP::getSameOpcode(ArrayRef<Value *> VL) const {
  auto Res = getMainOpcode(VL);

  // Set the flag for PSLP to kick in for this VL.
  bool IsPSLPCandidate = PSLPEnabled && Res.HasAltOpcodes && isLegalToPSLP(VL);
  if (DoPSLP) {
    // Try to do PSLP style padding
    if (IsPSLPCandidate) {
      Instruction *I0 = cast<Instruction>(VL[0]);
      unsigned Opcode = I0->getOpcode();
      // TODO: check if FALSE is correct here:
      return InstructionsState(I0, Opcode, false, IsPSLPCandidate);
    }
  }

  unsigned Opcode = Res.Opcode;
  if (!Res.HasAltOpcodes)
    return InstructionsState(VL[0], Opcode, false, IsPSLPCandidate);
  auto *OpInst = cast<Instruction>(VL[0]);
  unsigned AltOpcode = getAltOpcode(Opcode);
  // Examine each element in the list instructions VL to determine
  // if some operations there could be considered as an alternative
  // (for example as subtraction relates to addition operation).
  for (int Cnt = 0, E = VL.size(); Cnt < E; Cnt++) {
    auto *I = cast<Instruction>(VL[Cnt]);
    unsigned InstOpcode = I->getOpcode();
    if ((Res.HasAltOpcodes &&
         InstOpcode != (isOdd(Cnt) ? AltOpcode : Opcode)) ||
        (!Res.HasAltOpcodes && InstOpcode != Opcode)) {
      return InstructionsState(OpInst, 0, false, IsPSLPCandidate);
    }
  }
  return InstructionsState(OpInst, Opcode, Res.HasAltOpcodes, IsPSLPCandidate);
}

void BoUpSLP::dumpVectorizableTree(void) {
  for (int i = 0, e = VectorizableTree.size(); i != e; ++i) {
    TreeEntry &TE = VectorizableTree[i];
    TE.dump();
  }
}
#endif // INTEL_CUSTOMIZATION

} // end namespace slpvectorizer

template <> struct GraphTraits<BoUpSLP *> {
  using TreeEntry = BoUpSLP::TreeEntry;

  /// NodeRef has to be a pointer per the GraphWriter.
  using NodeRef = TreeEntry *;

  /// Add the VectorizableTree to the index iterator to be able to return
  /// TreeEntry pointers.
  struct ChildIteratorType
      : public iterator_adaptor_base<ChildIteratorType,
                                     SmallVector<int, 1>::iterator> {
    std::vector<TreeEntry> &VectorizableTree;

    ChildIteratorType(SmallVector<int, 1>::iterator W,
                      std::vector<TreeEntry> &VT)
        : ChildIteratorType::iterator_adaptor_base(W), VectorizableTree(VT) {}

    NodeRef operator*() { return &VectorizableTree[*I]; }
  };

  static NodeRef getEntryNode(BoUpSLP &R) { return &R.VectorizableTree[0]; }

  static ChildIteratorType child_begin(NodeRef N) {
    return {N->UserTreeIndices.begin(), N->Container};
  }

  static ChildIteratorType child_end(NodeRef N) {
    return {N->UserTreeIndices.end(), N->Container};
  }

  /// For the node iterator we just need to turn the TreeEntry iterator into a
  /// TreeEntry* iterator so that it dereferences to NodeRef.
  using nodes_iterator = pointer_iterator<std::vector<TreeEntry>::iterator>;

  static nodes_iterator nodes_begin(BoUpSLP *R) {
    return nodes_iterator(R->VectorizableTree.begin());
  }

  static nodes_iterator nodes_end(BoUpSLP *R) {
    return nodes_iterator(R->VectorizableTree.end());
  }

  static unsigned size(BoUpSLP *R) { return R->VectorizableTree.size(); }
};

template <> struct DOTGraphTraits<BoUpSLP *> : public DefaultDOTGraphTraits {
  using TreeEntry = BoUpSLP::TreeEntry;

  DOTGraphTraits(bool isSimple = false) : DefaultDOTGraphTraits(isSimple) {}

  std::string getNodeLabel(const TreeEntry *Entry, const BoUpSLP *R) {
    std::string Str;
    raw_string_ostream OS(Str);
    if (isSplat(Entry->Scalars)) {
      OS << "<splat> " << *Entry->Scalars[0];
      return Str;
    }
    for (auto V : Entry->Scalars) {
      OS << *V;
      if (std::any_of(
              R->ExternalUses.begin(), R->ExternalUses.end(),
              [&](const BoUpSLP::ExternalUser &EU) { return EU.Scalar == V; }))
        OS << " <extract>";
      OS << "\n";
    }
    return Str;
  }

  static std::string getNodeAttributes(const TreeEntry *Entry,
                                       const BoUpSLP *) {
    if (Entry->NeedToGather)
      return "color=red";
    return "";
  }
};

} // end namespace llvm

#if INTEL_CUSTOMIZATION
// Initializations at the beginning of buildTree().
void BoUpSLP::PSLPInit(void) {
  if (PSLPEnabled) {
      FoundPSLPCandidate = false;
      PaddedInstrsEmittedByPSLP.clear();
      SelectsEmittedByPSLP.clear();
  }
}

void BoUpSLP::PSLPSuccessCleanup() {
  if (PSLPEnabled) {
      PaddedInstrsEmittedByPSLP.clear();
      SelectsEmittedByPSLP.clear();
  }
}

// Cleanup after PSLP, removing any padded instructions generated.
void BoUpSLP::PSLPFailureCleanup() {
  if (!PSLPEnabled ||
      (PaddedInstrsEmittedByPSLP.empty() && SelectsEmittedByPSLP.empty()))
    return;

  // Go through the selects and remove the padded inputs
  for (auto it = SelectsEmittedByPSLP.begin();
      it != SelectsEmittedByPSLP.end();) {
    auto nextIt = it;
    ++nextIt;
    SelectInst *Select = dyn_cast<SelectInst>(*it);
    // 1. Remove the non-selected operand.
    Value *NonSelectedOperand = (Select->getCondition() == Builder.getTrue()) ?
        Select->getFalseValue() : Select->getTrueValue();
    // We normally expect an Instruction here, expect if it has already been
    // transformed into an undef from a previous run of step 1.
    if (Instruction *NonSelectedI = dyn_cast<Instruction>(NonSelectedOperand)) {
      Value *UndefOp = UndefValue::get(NonSelectedI->getType());
      NonSelectedI->replaceAllUsesWith(UndefOp);
      PaddedInstrsEmittedByPSLP.erase(NonSelectedI);
      NonSelectedI->eraseFromParent();
    }

    // 2. Connect the selected operand with the Select's users.
    Value *SelectedOperand = (Select->getCondition() == Builder.getTrue()) ?
        Select->getTrueValue() : Select->getFalseValue();
    Select->replaceAllUsesWith(SelectedOperand);
    Select->eraseFromParent();

    // Remove it from set.
    SelectsEmittedByPSLP.erase(it);

    it = nextIt;
  }
  assert(PaddedInstrsEmittedByPSLP.empty() && SelectsEmittedByPSLP.empty() &&
      "Not all instructions were cleaned up!");
}
#endif // INTEL_CUSTOMIZATION

void BoUpSLP::buildTree(ArrayRef<Value *> Roots,
                        ArrayRef<Value *> UserIgnoreLst) {
  ExtraValueToDebugLocsMap ExternallyUsedValues;
  buildTree(Roots, ExternallyUsedValues, UserIgnoreLst);
}

void BoUpSLP::buildTree(ArrayRef<Value *> Roots,
                        ExtraValueToDebugLocsMap &ExternallyUsedValues,
                        ArrayRef<Value *> UserIgnoreLst) {
  deleteTree();
  UserIgnoreList = UserIgnoreLst;
  if (!allSameType(Roots))
    return;
  buildTree_rec(Roots, 0, -1);

  // Collect the values that we need to extract from the tree.
  for (TreeEntry &EIdx : VectorizableTree) {
    TreeEntry *Entry = &EIdx;

    // No need to handle users of gathered values.
    if (Entry->NeedToGather)
      continue;

    // For each lane:
    for (int Lane = 0, LE = Entry->Scalars.size(); Lane != LE; ++Lane) {
      Value *Scalar = Entry->Scalars[Lane];
      int FoundLane = Lane;
      if (!Entry->ReuseShuffleIndices.empty()) {
        FoundLane =
            std::distance(Entry->ReuseShuffleIndices.begin(),
                          llvm::find(Entry->ReuseShuffleIndices, FoundLane));
      }

      // Check if the scalar is externally used as an extra arg.
      auto ExtI = ExternallyUsedValues.find(Scalar);
      if (ExtI != ExternallyUsedValues.end()) {
        LLVM_DEBUG(dbgs() << "SLP: Need to extract: Extra arg from lane "
                          << Lane << " from " << *Scalar << ".\n");
        ExternalUses.emplace_back(Scalar, nullptr, FoundLane);
      }
      for (User *U : Scalar->users()) {
        LLVM_DEBUG(dbgs() << "SLP: Checking user:" << *U << ".\n");

        Instruction *UserInst = dyn_cast<Instruction>(U);
        if (!UserInst)
          continue;

        // Skip in-tree scalars that become vectors
        if (TreeEntry *UseEntry = getTreeEntry(U)) {
          Value *UseScalar = UseEntry->Scalars[0];
          // Some in-tree scalars will remain as scalar in vectorized
          // instructions. If that is the case, the one in Lane 0 will
          // be used.
          if (UseScalar != U ||
              !InTreeUserNeedToExtract(Scalar, UserInst, TLI)) {
            LLVM_DEBUG(dbgs() << "SLP: \tInternal user will be removed:" << *U
                              << ".\n");
            assert(!UseEntry->NeedToGather && "Bad state");
            continue;
          }
        }

        // Ignore users in the user ignore list.
        if (is_contained(UserIgnoreList, UserInst))
          continue;

        LLVM_DEBUG(dbgs() << "SLP: Need to extract:" << *U << " from lane "
                          << Lane << " from " << *Scalar << ".\n");
        ExternalUses.push_back(ExternalUser(Scalar, U, FoundLane));
      }
    }
  }
}

#if INTEL_CUSTOMIZATION
// Each BB has its own BS. Return the correct BS for VL.
BoUpSLP::BlockScheduling *BoUpSLP::getBSForValue(Value *V) {
  assert(isa<Instruction>(V) && "Expected instruction.");
  BasicBlock *BB = cast<Instruction>(V)->getParent();
  BlockScheduling *BS = BlocksSchedules[BB].get();
  return BS;
}

// Replay the state of the Block Scheduler from VTree[0]
// until Vtree[currIdx].
void BoUpSLP::rebuildBSState(int currIdx) {
    // 0. Clear all BS
    std::set<BlockScheduling *> BSset;
    for (unsigned i = 0, ie = VectorizableTree.size(); i != ie; ++i) {
        TreeEntry &TE = VectorizableTree[i];
        Value *VL0 = TE.Scalars[0];
        if (TE.NeedToGather) {
            continue;
        }
        assert(isa<Instruction>(VL0) && "Non-instr Scheduling entry?");
        BlockScheduling *BS = getBSForValue(VL0);
        BSset.insert(BS);
    }
    for (BlockScheduling *BS : BSset) {
        BS->deepClear();
    }

    // 1. Replay until currIdx
    for (int i = 0; i <= currIdx; ++i) {
        TreeEntry &TE = VectorizableTree[i];
        Value *VL0 = TE.Scalars[0];
        if (TE.NeedToGather
            || ! isa<Instruction>(VL0)) {
            continue;
        }
        BlockScheduling *BS = getBSForValue(VL0);
        InstructionsState S = getSameOpcode(TE.Scalars);
        bool res = BS->tryScheduleBundle(TE.Scalars, this, S.OpValue);
        (void)res;
        assert(res);
    }
}

// Returns TRUE if VL2 is a permutation of VL1.
// This should be a full permutation (No missing/extra entries)
// and also should not be VL2 == VL1.
bool isPermutation(ArrayRef<Value *> VL1, ArrayRef<Value *> VL2) {
  std::set<int> MatchedIndices;
  bool PerfectMatch = true;
  // Look for up all elements of VL1[i] in VL2[i]
  for (unsigned i = 0, ie = VL1.size(); i != ie; ++i) {
    Value *V = VL1[i];
    for (unsigned j = 0, je = VL1.size(); j != je; ++j) {
      if (VL2[j] == V) {
        if (i != j)
          PerfectMatch = false;
        MatchedIndices.insert(j);
        break;
      }
    }
  }
  return !PerfectMatch && MatchedIndices.size() == VL1.size();
}
#endif // INTEL_CUSTOMIZATION

#if INTEL_CUSTOMIZATION
void BoUpSLP::buildTree_rec(ArrayRef<Value *> VL_, unsigned Depth,
                            int UserTreeIdx)
#endif // INTEL_CUSTOMIZATION
{
#if INTEL_CUSTOMIZATION
  // Since we are updating VL, we need a non-readonly VL, so create a copy.
  // TODO: Any better way of doing this?
  SmallVector<Value *, 4>  VL(
    iterator_range<ArrayRef<Value *>::iterator>(VL_.begin(), VL_.end()));
#endif // INTEL_CUSTOMIZATION

  assert((allConstant(VL) || allSameType(VL)) && "Invalid types!");

  InstructionsState S = getSameOpcode(VL);

#if INTEL_CUSTOMIZATION
  // Take note that we have found a candidate for PSLP for the whole tree.
  // This lets us skip PSLP buildTree() if none has been found during vanilla
  // SLP.
  FoundPSLPCandidate = FoundPSLPCandidate | S.IsPSLPCandidate;
#endif // INTEL_CUSTOMIZATION

  if (Depth == RecursionMaxDepth) {
    LLVM_DEBUG(dbgs() << "SLP: Gathering due to max recursion depth.\n");
    newTreeEntry(VL, false, UserTreeIdx);
    return;
  }

  // Don't handle vectors.
  if (S.OpValue->getType()->isVectorTy()) {
    LLVM_DEBUG(dbgs() << "SLP: Gathering due to vector type.\n");
    newTreeEntry(VL, false, UserTreeIdx);
    return;
  }

  if (StoreInst *SI = dyn_cast<StoreInst>(S.OpValue))
    if (SI->getValueOperand()->getType()->isVectorTy()) {
      LLVM_DEBUG(dbgs() << "SLP: Gathering due to store vector type.\n");
      newTreeEntry(VL, false, UserTreeIdx);
      return;
    }

  // If all of the operands are identical or constant we have a simple solution.
  if (allConstant(VL) || isSplat(VL) || !allSameBlock(VL) || !S.Opcode) {
    LLVM_DEBUG(dbgs() << "SLP: Gathering due to C,S,B,O. \n");
    newTreeEntry(VL, false, UserTreeIdx);
    return;
  }

  // We now know that this is a vector of instructions of the same type from
  // the same block.

  // Don't vectorize ephemeral values.
  for (unsigned i = 0, e = VL.size(); i != e; ++i) {
    if (EphValues.count(VL[i])) {
      LLVM_DEBUG(dbgs() << "SLP: The instruction (" << *VL[i]
                        << ") is ephemeral.\n");
      newTreeEntry(VL, false, UserTreeIdx);
      return;
    }
  }

  // Check if this is a duplicate of another entry.
  if (TreeEntry *E = getTreeEntry(S.OpValue)) {
    LLVM_DEBUG(dbgs() << "SLP: \tChecking bundle: " << *S.OpValue << ".\n");
    if (!E->isSame(VL)) {
      LLVM_DEBUG(dbgs() << "SLP: Gathering due to partial overlap.\n");
      newTreeEntry(VL, false, UserTreeIdx);
      return;
    }
    // Record the reuse of the tree node.  FIXME, currently this is only used to
    // properly draw the graph rather than for the actual vectorization.
    E->UserTreeIndices.push_back(UserTreeIdx);
    LLVM_DEBUG(dbgs() << "SLP: Perfect diamond merge at " << *S.OpValue
                      << ".\n");
    return;
  }

  // Check that none of the instructions in the bundle are already in the tree.
  for (unsigned i = 0, e = VL.size(); i != e; ++i) {
    auto *I = dyn_cast<Instruction>(VL[i]);
    if (!I)
      continue;
    if (getTreeEntry(I)) {
      LLVM_DEBUG(dbgs() << "SLP: The instruction (" << *VL[i]
                        << ") is already in tree.\n");
      newTreeEntry(VL, false, UserTreeIdx);
      return;
    }
  }

  // If any of the scalars is marked as a value that needs to stay scalar, then
  // we need to gather the scalars.
  for (unsigned i = 0, e = VL.size(); i != e; ++i) {
    if (MustGather.count(VL[i])) {
      LLVM_DEBUG(dbgs() << "SLP: Gathering due to gathered scalar.\n");
      newTreeEntry(VL, false, UserTreeIdx);
      return;
    }
  }

  // Check that all of the users of the scalars that we want to vectorize are
  // schedulable.
  auto *VL0 = cast<Instruction>(S.OpValue);
  BasicBlock *BB = VL0->getParent();

  if (!DT->isReachableFromEntry(BB)) {
    // Don't go into unreachable blocks. They may contain instructions with
    // dependency cycles which confuse the final scheduling.
    LLVM_DEBUG(dbgs() << "SLP: bundle in unreachable block.\n");
    newTreeEntry(VL, false, UserTreeIdx);
    return;
  }

  // Check that every instruction appears once in this bundle.
  SmallVector<unsigned, 4> ReuseShuffleIndicies;
  SmallVector<Value *, 4> UniqueValues;
  DenseMap<Value *, unsigned> UniquePositions;
  for (Value *V : VL) {
    auto Res = UniquePositions.try_emplace(V, UniqueValues.size());
    ReuseShuffleIndicies.emplace_back(Res.first->second);
    if (Res.second)
      UniqueValues.emplace_back(V);
  }
  if (UniqueValues.size() == VL.size()) {
    ReuseShuffleIndicies.clear();
  } else {
    LLVM_DEBUG(dbgs() << "SLP: Shuffle for reused scalars.\n");
    if (UniqueValues.size() <= 1 || !llvm::isPowerOf2_32(UniqueValues.size())) {
      LLVM_DEBUG(dbgs() << "SLP: Scalar used twice in bundle.\n");
      newTreeEntry(VL, false, UserTreeIdx);
      return;
    }
    VL = UniqueValues;
  }

#if INTEL_CUSTOMIZATION
  // PSLP: Create isomorphism.
  // Ideally this should be placed after tryScheduleBundle. However, this breaks
  // the schedule. So we eagerly generate PSLP instructions (which might fail if
  // VL cannot be scheduled).
  if (DoPSLP && S.IsPSLPCandidate) {
    // NOTE: This updates VL[].
    generatePSLPCode(VL);
    // Update S, after VL update.
    S = getSameOpcode(VL);
    assert(S.Opcode == Instruction::Select && S.IsAltShuffle == false &&
           "Broken generatePSLPCode()");
    // Update VL0.
    assert(VL[0] == S.OpValue && "Should have been updated by getSameOpcode()");
    VL0 = cast<Instruction>(S.OpValue);
    // Clear and replay schedule.
    rebuildBSState(VectorizableTree.size()-1);
  }
#endif // INTEL_CUSTOMIZATION

  auto &BSRef = BlocksSchedules[BB];
  if (!BSRef)
    BSRef = llvm::make_unique<BlockScheduling>(BB);

  BlockScheduling &BS = *BSRef.get();

  if (!BS.tryScheduleBundle(VL, this, VL0)) {
    LLVM_DEBUG(dbgs() << "SLP: We are not able to schedule this bundle!\n");
    assert((!BS.getScheduleData(VL0) ||
            !BS.getScheduleData(VL0)->isPartOfBundle()) &&
           "tryScheduleBundle should cancelScheduling on failure");
    newTreeEntry(VL, false, UserTreeIdx, ReuseShuffleIndicies);
    return;
  }
  LLVM_DEBUG(dbgs() << "SLP: We are able to schedule this bundle.\n");

  unsigned ShuffleOrOp = S.IsAltShuffle ?
                (unsigned) Instruction::ShuffleVector : S.Opcode;
  switch (ShuffleOrOp) {
    case Instruction::PHI: {
      PHINode *PH = dyn_cast<PHINode>(VL0);

      // Check for terminator values (e.g. invoke).
      for (unsigned j = 0; j < VL.size(); ++j)
        for (unsigned i = 0, e = PH->getNumIncomingValues(); i < e; ++i) {
          TerminatorInst *Term = dyn_cast<TerminatorInst>(
              cast<PHINode>(VL[j])->getIncomingValueForBlock(PH->getIncomingBlock(i)));
          if (Term) {
            LLVM_DEBUG(
                dbgs()
                << "SLP: Need to swizzle PHINodes (TerminatorInst use).\n");
            BS.cancelScheduling(VL, VL0);
            newTreeEntry(VL, false, UserTreeIdx, ReuseShuffleIndicies);
            return;
          }
        }

      newTreeEntry(VL, true, UserTreeIdx, ReuseShuffleIndicies);
      LLVM_DEBUG(dbgs() << "SLP: added a vector of PHINodes.\n");

      for (unsigned i = 0, e = PH->getNumIncomingValues(); i < e; ++i) {
        ValueList Operands;
        // Prepare the operand vector.
        for (Value *j : VL)
          Operands.push_back(cast<PHINode>(j)->getIncomingValueForBlock(
              PH->getIncomingBlock(i)));

        buildTree_rec(Operands, Depth + 1, UserTreeIdx);
      }
      return;
    }
    case Instruction::ExtractValue:
    case Instruction::ExtractElement: {
      OrdersType CurrentOrder;
      bool Reuse = canReuseExtract(VL, VL0, CurrentOrder);
      if (Reuse) {
        LLVM_DEBUG(dbgs() << "SLP: Reusing or shuffling extract sequence.\n");
        ++NumOpsWantToKeepOriginalOrder;
        newTreeEntry(VL, /*Vectorized=*/true, UserTreeIdx,
                     ReuseShuffleIndicies);
        return;
      }
      if (!CurrentOrder.empty()) {
        LLVM_DEBUG({
          dbgs() << "SLP: Reusing or shuffling of reordered extract sequence "
                    "with order";
          for (unsigned Idx : CurrentOrder)
            dbgs() << " " << Idx;
          dbgs() << "\n";
        });
        // Insert new order with initial value 0, if it does not exist,
        // otherwise return the iterator to the existing one.
        auto StoredCurrentOrderAndNum =
            NumOpsWantToKeepOrder.try_emplace(CurrentOrder).first;
        ++StoredCurrentOrderAndNum->getSecond();
        newTreeEntry(VL, /*Vectorized=*/true, UserTreeIdx, ReuseShuffleIndicies,
                     StoredCurrentOrderAndNum->getFirst());
        return;
      }
      LLVM_DEBUG(dbgs() << "SLP: Gather extract sequence.\n");
      newTreeEntry(VL, /*Vectorized=*/false, UserTreeIdx, ReuseShuffleIndicies);
      BS.cancelScheduling(VL, VL0);
      return;
    }
    case Instruction::Load: {
      // Check that a vectorized load would load the same memory as a scalar
      // load. For example, we don't want to vectorize loads that are smaller
      // than 8-bit. Even though we have a packed struct {<i2, i2, i2, i2>} LLVM
      // treats loading/storing it as an i8 struct. If we vectorize loads/stores
      // from such a struct, we read/write packed bits disagreeing with the
      // unvectorized version.
      Type *ScalarTy = VL0->getType();

      if (DL->getTypeSizeInBits(ScalarTy) !=
          DL->getTypeAllocSizeInBits(ScalarTy)) {
        BS.cancelScheduling(VL, VL0);
        newTreeEntry(VL, false, UserTreeIdx, ReuseShuffleIndicies);
        LLVM_DEBUG(dbgs() << "SLP: Gathering loads of non-packed type.\n");
        return;
      }

      // Make sure all loads in the bundle are simple - we can't vectorize
      // atomic or volatile loads.
      SmallVector<Value *, 4> PointerOps(VL.size());
      auto POIter = PointerOps.begin();
      for (Value *V : VL) {
        auto *L = cast<LoadInst>(V);
        if (!L->isSimple()) {
          BS.cancelScheduling(VL, VL0);
          newTreeEntry(VL, false, UserTreeIdx, ReuseShuffleIndicies);
          LLVM_DEBUG(dbgs() << "SLP: Gathering non-simple loads.\n");
          return;
        }
        *POIter = L->getPointerOperand();
        ++POIter;
      }

      OrdersType CurrentOrder;
      // Check the order of pointer operands.
      if (llvm::sortPtrAccesses(PointerOps, *DL, *SE, CurrentOrder)) {
        Value *Ptr0;
        Value *PtrN;
        if (CurrentOrder.empty()) {
          Ptr0 = PointerOps.front();
          PtrN = PointerOps.back();
        } else {
          Ptr0 = PointerOps[CurrentOrder.front()];
          PtrN = PointerOps[CurrentOrder.back()];
        }
        const SCEV *Scev0 = SE->getSCEV(Ptr0);
        const SCEV *ScevN = SE->getSCEV(PtrN);
        const auto *Diff =
            dyn_cast<SCEVConstant>(SE->getMinusSCEV(ScevN, Scev0));
        uint64_t Size = DL->getTypeAllocSize(ScalarTy);
        // Check that the sorted loads are consecutive.
        if (Diff && Diff->getAPInt().getZExtValue() == (VL.size() - 1) * Size) {
          if (CurrentOrder.empty()) {
            // Original loads are consecutive and does not require reordering.
            ++NumOpsWantToKeepOriginalOrder;
            newTreeEntry(VL, /*Vectorized=*/true, UserTreeIdx,
                         ReuseShuffleIndicies);
            LLVM_DEBUG(dbgs() << "SLP: added a vector of loads.\n");
          } else {
            // Need to reorder.
            auto I = NumOpsWantToKeepOrder.try_emplace(CurrentOrder).first;
            ++I->getSecond();
            newTreeEntry(VL, /*Vectorized=*/true, UserTreeIdx,
                         ReuseShuffleIndicies, I->getFirst());
            LLVM_DEBUG(dbgs() << "SLP: added a vector of jumbled loads.\n");
          }
          return;
        }
      }

      LLVM_DEBUG(dbgs() << "SLP: Gathering non-consecutive loads.\n");
      BS.cancelScheduling(VL, VL0);
      newTreeEntry(VL, false, UserTreeIdx, ReuseShuffleIndicies);
      return;
    }
    case Instruction::ZExt:
    case Instruction::SExt:
    case Instruction::FPToUI:
    case Instruction::FPToSI:
    case Instruction::FPExt:
    case Instruction::PtrToInt:
    case Instruction::IntToPtr:
    case Instruction::SIToFP:
    case Instruction::UIToFP:
    case Instruction::Trunc:
    case Instruction::FPTrunc:
    case Instruction::BitCast: {
      Type *SrcTy = VL0->getOperand(0)->getType();
      for (unsigned i = 0; i < VL.size(); ++i) {
        Type *Ty = cast<Instruction>(VL[i])->getOperand(0)->getType();
        if (Ty != SrcTy || !isValidElementType(Ty)) {
          BS.cancelScheduling(VL, VL0);
          newTreeEntry(VL, false, UserTreeIdx, ReuseShuffleIndicies);
          LLVM_DEBUG(dbgs()
                     << "SLP: Gathering casts with different src types.\n");
          return;
        }
      }
      newTreeEntry(VL, true, UserTreeIdx, ReuseShuffleIndicies);
      LLVM_DEBUG(dbgs() << "SLP: added a vector of casts.\n");

      for (unsigned i = 0, e = VL0->getNumOperands(); i < e; ++i) {
        ValueList Operands;
        // Prepare the operand vector.
        for (Value *j : VL)
          Operands.push_back(cast<Instruction>(j)->getOperand(i));

        buildTree_rec(Operands, Depth + 1, UserTreeIdx);
      }
      return;
    }
    case Instruction::ICmp:
    case Instruction::FCmp: {
      // Check that all of the compares have the same predicate.
      CmpInst::Predicate P0 = cast<CmpInst>(VL0)->getPredicate();
      Type *ComparedTy = VL0->getOperand(0)->getType();
      for (unsigned i = 1, e = VL.size(); i < e; ++i) {
        CmpInst *Cmp = cast<CmpInst>(VL[i]);
        if (Cmp->getPredicate() != P0 ||
            Cmp->getOperand(0)->getType() != ComparedTy) {
          BS.cancelScheduling(VL, VL0);
          newTreeEntry(VL, false, UserTreeIdx, ReuseShuffleIndicies);
          LLVM_DEBUG(dbgs()
                     << "SLP: Gathering cmp with different predicate.\n");
          return;
        }
      }

      newTreeEntry(VL, true, UserTreeIdx, ReuseShuffleIndicies);
      LLVM_DEBUG(dbgs() << "SLP: added a vector of compares.\n");

      for (unsigned i = 0, e = VL0->getNumOperands(); i < e; ++i) {
        ValueList Operands;
        // Prepare the operand vector.
        for (Value *j : VL)
          Operands.push_back(cast<Instruction>(j)->getOperand(i));

        buildTree_rec(Operands, Depth + 1, UserTreeIdx);
      }
      return;
    }
    case Instruction::Select:
    case Instruction::Add:
    case Instruction::FAdd:
    case Instruction::Sub:
    case Instruction::FSub:
    case Instruction::Mul:
    case Instruction::FMul:
    case Instruction::UDiv:
    case Instruction::SDiv:
    case Instruction::FDiv:
    case Instruction::URem:
    case Instruction::SRem:
    case Instruction::FRem:
    case Instruction::Shl:
    case Instruction::LShr:
    case Instruction::AShr:
    case Instruction::And:
    case Instruction::Or:
    case Instruction::Xor:
      newTreeEntry(VL, true, UserTreeIdx, ReuseShuffleIndicies);
      LLVM_DEBUG(dbgs() << "SLP: added a vector of bin op.\n");

      // Sort operands of the instructions so that each side is more likely to
      // have the same opcode.
      if (isa<BinaryOperator>(VL0) && VL0->isCommutative()) {
        ValueList Left, Right;
        reorderInputsAccordingToOpcode(S.Opcode, VL, Left, Right);
#if INTEL_CUSTOMIZATION
        // NOTE: We only do the reverse when PSLP is enabled.
        //       Without this we were getting a failure in extractelement.ll.
        if (BuildTreeOrderReverse && DoPSLP) {
          // TODO: This should be done with proper exploration of both left
          //       and right branches.
          buildTree_rec(Right, Depth + 1, UserTreeIdx);
          buildTree_rec(Left, Depth + 1, UserTreeIdx);
        } else
#endif // INTEL_CUSTOMIZATION
        {
          buildTree_rec(Left, Depth + 1, UserTreeIdx);
          buildTree_rec(Right, Depth + 1, UserTreeIdx);
        }
        return;
      }

      for (unsigned i = 0, e = VL0->getNumOperands(); i < e; ++i) {
        ValueList Operands;
        // Prepare the operand vector.
        for (Value *j : VL)
          Operands.push_back(cast<Instruction>(j)->getOperand(i));

        buildTree_rec(Operands, Depth + 1, UserTreeIdx);
      }
      return;

    case Instruction::GetElementPtr: {
      // We don't combine GEPs with complicated (nested) indexing.
      for (unsigned j = 0; j < VL.size(); ++j) {
        if (cast<Instruction>(VL[j])->getNumOperands() != 2) {
          LLVM_DEBUG(dbgs() << "SLP: not-vectorizable GEP (nested indexes).\n");
          BS.cancelScheduling(VL, VL0);
          newTreeEntry(VL, false, UserTreeIdx, ReuseShuffleIndicies);
          return;
        }
      }

      // We can't combine several GEPs into one vector if they operate on
      // different types.
      Type *Ty0 = VL0->getOperand(0)->getType();
      for (unsigned j = 0; j < VL.size(); ++j) {
        Type *CurTy = cast<Instruction>(VL[j])->getOperand(0)->getType();
        if (Ty0 != CurTy) {
          LLVM_DEBUG(dbgs()
                     << "SLP: not-vectorizable GEP (different types).\n");
          BS.cancelScheduling(VL, VL0);
          newTreeEntry(VL, false, UserTreeIdx, ReuseShuffleIndicies);
          return;
        }
      }

      // We don't combine GEPs with non-constant indexes.
      for (unsigned j = 0; j < VL.size(); ++j) {
        auto Op = cast<Instruction>(VL[j])->getOperand(1);
        if (!isa<ConstantInt>(Op)) {
          LLVM_DEBUG(dbgs()
                     << "SLP: not-vectorizable GEP (non-constant indexes).\n");
          BS.cancelScheduling(VL, VL0);
          newTreeEntry(VL, false, UserTreeIdx, ReuseShuffleIndicies);
          return;
        }
      }

      newTreeEntry(VL, true, UserTreeIdx, ReuseShuffleIndicies);
      LLVM_DEBUG(dbgs() << "SLP: added a vector of GEPs.\n");
      for (unsigned i = 0, e = 2; i < e; ++i) {
        ValueList Operands;
        // Prepare the operand vector.
        for (Value *j : VL)
          Operands.push_back(cast<Instruction>(j)->getOperand(i));

        buildTree_rec(Operands, Depth + 1, UserTreeIdx);
      }
      return;
    }
    case Instruction::Store: {
      // Check if the stores are consecutive or of we need to swizzle them.
      for (unsigned i = 0, e = VL.size() - 1; i < e; ++i)
        if (!isConsecutiveAccess(VL[i], VL[i + 1], *DL, *SE)) {
          BS.cancelScheduling(VL, VL0);
          newTreeEntry(VL, false, UserTreeIdx, ReuseShuffleIndicies);
          LLVM_DEBUG(dbgs() << "SLP: Non-consecutive store.\n");
          return;
        }

      newTreeEntry(VL, true, UserTreeIdx, ReuseShuffleIndicies);
      LLVM_DEBUG(dbgs() << "SLP: added a vector of stores.\n");

      ValueList Operands;
      for (Value *j : VL)
        Operands.push_back(cast<Instruction>(j)->getOperand(0));

      buildTree_rec(Operands, Depth + 1, UserTreeIdx);
      return;
    }
    case Instruction::Call: {
      // Check if the calls are all to the same vectorizable intrinsic.
      CallInst *CI = cast<CallInst>(VL0);
      // Check if this is an Intrinsic call or something that can be
      // represented by an intrinsic call
      Intrinsic::ID ID = getVectorIntrinsicIDForCall(CI, TLI);
      if (!isTriviallyVectorizable(ID)) {
        BS.cancelScheduling(VL, VL0);
        newTreeEntry(VL, false, UserTreeIdx, ReuseShuffleIndicies);
        LLVM_DEBUG(dbgs() << "SLP: Non-vectorizable call.\n");
        return;
      }
      Function *Int = CI->getCalledFunction();
      Value *A1I = nullptr;
      if (hasVectorInstrinsicScalarOpd(ID, 1))
        A1I = CI->getArgOperand(1);
      for (unsigned i = 1, e = VL.size(); i != e; ++i) {
        CallInst *CI2 = dyn_cast<CallInst>(VL[i]);
        if (!CI2 || CI2->getCalledFunction() != Int ||
            getVectorIntrinsicIDForCall(CI2, TLI) != ID ||
            !CI->hasIdenticalOperandBundleSchema(*CI2)) {
          BS.cancelScheduling(VL, VL0);
          newTreeEntry(VL, false, UserTreeIdx, ReuseShuffleIndicies);
          LLVM_DEBUG(dbgs() << "SLP: mismatched calls:" << *CI << "!=" << *VL[i]
                            << "\n");
          return;
        }
        // ctlz,cttz and powi are special intrinsics whose second argument
        // should be same in order for them to be vectorized.
        if (hasVectorInstrinsicScalarOpd(ID, 1)) {
          Value *A1J = CI2->getArgOperand(1);
          if (A1I != A1J) {
            BS.cancelScheduling(VL, VL0);
            newTreeEntry(VL, false, UserTreeIdx, ReuseShuffleIndicies);
            LLVM_DEBUG(dbgs() << "SLP: mismatched arguments in call:" << *CI
                              << " argument " << A1I << "!=" << A1J << "\n");
            return;
          }
        }
        // Verify that the bundle operands are identical between the two calls.
        if (CI->hasOperandBundles() &&
            !std::equal(CI->op_begin() + CI->getBundleOperandsStartIndex(),
                        CI->op_begin() + CI->getBundleOperandsEndIndex(),
                        CI2->op_begin() + CI2->getBundleOperandsStartIndex())) {
          BS.cancelScheduling(VL, VL0);
          newTreeEntry(VL, false, UserTreeIdx, ReuseShuffleIndicies);
          LLVM_DEBUG(dbgs() << "SLP: mismatched bundle operands in calls:"
                            << *CI << "!=" << *VL[i] << '\n');
          return;
        }
      }

      newTreeEntry(VL, true, UserTreeIdx, ReuseShuffleIndicies);
      for (unsigned i = 0, e = CI->getNumArgOperands(); i != e; ++i) {
        ValueList Operands;
        // Prepare the operand vector.
        for (Value *j : VL) {
          CallInst *CI2 = dyn_cast<CallInst>(j);
          Operands.push_back(CI2->getArgOperand(i));
        }
        buildTree_rec(Operands, Depth + 1, UserTreeIdx);
      }
      return;
    }
    case Instruction::ShuffleVector:
      // If this is not an alternate sequence of opcode like add-sub
      // then do not vectorize this instruction.
      if (!S.IsAltShuffle) {
        BS.cancelScheduling(VL, VL0);
        newTreeEntry(VL, false, UserTreeIdx, ReuseShuffleIndicies);
        LLVM_DEBUG(dbgs() << "SLP: ShuffleVector are not vectorized.\n");
        return;
      }
      newTreeEntry(VL, true, UserTreeIdx, ReuseShuffleIndicies);
      LLVM_DEBUG(dbgs() << "SLP: added a ShuffleVector op.\n");

      // Reorder operands if reordering would enable vectorization.
      if (isa<BinaryOperator>(VL0)) {
        ValueList Left, Right;
        reorderAltShuffleOperands(S.Opcode, VL, Left, Right);
        buildTree_rec(Left, Depth + 1, UserTreeIdx);
        buildTree_rec(Right, Depth + 1, UserTreeIdx);
        return;
      }

      for (unsigned i = 0, e = VL0->getNumOperands(); i < e; ++i) {
        ValueList Operands;
        // Prepare the operand vector.
        for (Value *j : VL)
          Operands.push_back(cast<Instruction>(j)->getOperand(i));

        buildTree_rec(Operands, Depth + 1, UserTreeIdx);
      }
      return;

    default:
      BS.cancelScheduling(VL, VL0);
      newTreeEntry(VL, false, UserTreeIdx, ReuseShuffleIndicies);
      LLVM_DEBUG(dbgs() << "SLP: Gathering unknown instruction.\n");
      return;
  }
}

unsigned BoUpSLP::canMapToVector(Type *T, const DataLayout &DL) const {
  unsigned N;
  Type *EltTy;
  auto *ST = dyn_cast<StructType>(T);
  if (ST) {
    N = ST->getNumElements();
    EltTy = *ST->element_begin();
  } else {
    N = cast<ArrayType>(T)->getNumElements();
    EltTy = cast<ArrayType>(T)->getElementType();
  }
  if (!isValidElementType(EltTy))
    return 0;
  uint64_t VTSize = DL.getTypeStoreSizeInBits(VectorType::get(EltTy, N));
  if (VTSize < MinVecRegSize || VTSize > MaxVecRegSize || VTSize != DL.getTypeStoreSizeInBits(T))
    return 0;
  if (ST) {
    // Check that struct is homogeneous.
    for (const auto *Ty : ST->elements())
      if (Ty != EltTy)
        return 0;
  }
  return N;
}

bool BoUpSLP::canReuseExtract(ArrayRef<Value *> VL, Value *OpValue,
                              SmallVectorImpl<unsigned> &CurrentOrder) const {
  Instruction *E0 = cast<Instruction>(OpValue);
  assert(E0->getOpcode() == Instruction::ExtractElement ||
         E0->getOpcode() == Instruction::ExtractValue);
  assert(E0->getOpcode() == getSameOpcode(VL).Opcode && "Invalid opcode");
  // Check if all of the extracts come from the same vector and from the
  // correct offset.
  Value *Vec = E0->getOperand(0);

  CurrentOrder.clear();

  // We have to extract from a vector/aggregate with the same number of elements.
  unsigned NElts;
  if (E0->getOpcode() == Instruction::ExtractValue) {
    const DataLayout &DL = E0->getModule()->getDataLayout();
    NElts = canMapToVector(Vec->getType(), DL);
    if (!NElts)
      return false;
    // Check if load can be rewritten as load of vector.
    LoadInst *LI = dyn_cast<LoadInst>(Vec);
    if (!LI || !LI->isSimple() || !LI->hasNUses(VL.size()))
      return false;
  } else {
    NElts = Vec->getType()->getVectorNumElements();
  }

  if (NElts != VL.size())
    return false;

  // Check that all of the indices extract from the correct offset.
  bool ShouldKeepOrder = true;
  unsigned E = VL.size();
  // Assign to all items the initial value E + 1 so we can check if the extract
  // instruction index was used already.
  // Also, later we can check that all the indices are used and we have a
  // consecutive access in the extract instructions, by checking that no
  // element of CurrentOrder still has value E + 1.
  CurrentOrder.assign(E, E + 1);
  unsigned I = 0;
  for (; I < E; ++I) {
    auto *Inst = cast<Instruction>(VL[I]);
    if (Inst->getOperand(0) != Vec)
      break;
    Optional<unsigned> Idx = getExtractIndex(Inst);
    if (!Idx)
      break;
    const unsigned ExtIdx = *Idx;
    if (ExtIdx != I) {
      if (ExtIdx >= E || CurrentOrder[ExtIdx] != E + 1)
        break;
      ShouldKeepOrder = false;
      CurrentOrder[ExtIdx] = I;
    } else {
      if (CurrentOrder[I] != E + 1)
        break;
      CurrentOrder[I] = I;
    }
  }
  if (I < E) {
    CurrentOrder.clear();
    return false;
  }

  return ShouldKeepOrder;
}

bool BoUpSLP::areAllUsersVectorized(Instruction *I) const {
  return I->hasOneUse() ||
         std::all_of(I->user_begin(), I->user_end(), [this](User *U) {
           return ScalarToTreeEntry.count(U) > 0;
         });
}

int BoUpSLP::getEntryCost(TreeEntry *E) {
  ArrayRef<Value*> VL = E->Scalars;

  Type *ScalarTy = VL[0]->getType();
  if (StoreInst *SI = dyn_cast<StoreInst>(VL[0]))
    ScalarTy = SI->getValueOperand()->getType();
  else if (CmpInst *CI = dyn_cast<CmpInst>(VL[0]))
    ScalarTy = CI->getOperand(0)->getType();
  VectorType *VecTy = VectorType::get(ScalarTy, VL.size());

  // If we have computed a smaller type for the expression, update VecTy so
  // that the costs will be accurate.
  if (MinBWs.count(VL[0]))
    VecTy = VectorType::get(
        IntegerType::get(F->getContext(), MinBWs[VL[0]].first), VL.size());

  unsigned ReuseShuffleNumbers = E->ReuseShuffleIndices.size();
  bool NeedToShuffleReuses = !E->ReuseShuffleIndices.empty();
  int ReuseShuffleCost = 0;
  if (NeedToShuffleReuses) {
    ReuseShuffleCost =
        TTI->getShuffleCost(TargetTransformInfo::SK_PermuteSingleSrc, VecTy);
  }
  if (E->NeedToGather) {
    if (allConstant(VL))
      return 0;
    if (isSplat(VL)) {
      return ReuseShuffleCost +
             TTI->getShuffleCost(TargetTransformInfo::SK_Broadcast, VecTy, 0);
    }
    if (getSameOpcode(VL).Opcode == Instruction::ExtractElement &&
        allSameType(VL) && allSameBlock(VL)) {
      Optional<TargetTransformInfo::ShuffleKind> ShuffleKind = isShuffle(VL);
      if (ShuffleKind.hasValue()) {
        int Cost = TTI->getShuffleCost(ShuffleKind.getValue(), VecTy);
        for (auto *V : VL) {
          // If all users of instruction are going to be vectorized and this
          // instruction itself is not going to be vectorized, consider this
          // instruction as dead and remove its cost from the final cost of the
          // vectorized tree.
          if (areAllUsersVectorized(cast<Instruction>(V)) &&
              !ScalarToTreeEntry.count(V)) {
            auto *IO = cast<ConstantInt>(
                cast<ExtractElementInst>(V)->getIndexOperand());
            Cost -= TTI->getVectorInstrCost(Instruction::ExtractElement, VecTy,
                                            IO->getZExtValue());
          }
        }
        return ReuseShuffleCost + Cost;
      }
    }
    return ReuseShuffleCost + getGatherCost(VL);
  }
  InstructionsState S = getSameOpcode(VL);
  assert(S.Opcode && allSameType(VL) && allSameBlock(VL) && "Invalid VL");
  Instruction *VL0 = cast<Instruction>(S.OpValue);
  unsigned ShuffleOrOp = S.IsAltShuffle ?
               (unsigned) Instruction::ShuffleVector : S.Opcode;
  switch (ShuffleOrOp) {
    case Instruction::PHI:
      return 0;

    case Instruction::ExtractValue:
    case Instruction::ExtractElement:
      if (NeedToShuffleReuses) {
        unsigned Idx = 0;
        for (unsigned I : E->ReuseShuffleIndices) {
          if (ShuffleOrOp == Instruction::ExtractElement) {
            auto *IO = cast<ConstantInt>(
                cast<ExtractElementInst>(VL[I])->getIndexOperand());
            Idx = IO->getZExtValue();
            ReuseShuffleCost -= TTI->getVectorInstrCost(
                Instruction::ExtractElement, VecTy, Idx);
          } else {
            ReuseShuffleCost -= TTI->getVectorInstrCost(
                Instruction::ExtractElement, VecTy, Idx);
            ++Idx;
          }
        }
        Idx = ReuseShuffleNumbers;
        for (Value *V : VL) {
          if (ShuffleOrOp == Instruction::ExtractElement) {
            auto *IO = cast<ConstantInt>(
                cast<ExtractElementInst>(V)->getIndexOperand());
            Idx = IO->getZExtValue();
          } else {
            --Idx;
          }
          ReuseShuffleCost +=
              TTI->getVectorInstrCost(Instruction::ExtractElement, VecTy, Idx);
        }
      }
      if (!E->NeedToGather) {
        int DeadCost = ReuseShuffleCost;
        if (!E->ReorderIndices.empty()) {
          // TODO: Merge this shuffle with the ReuseShuffleCost.
          DeadCost += TTI->getShuffleCost(
              TargetTransformInfo::SK_PermuteSingleSrc, VecTy);
        }
        for (unsigned i = 0, e = VL.size(); i < e; ++i) {
          Instruction *E = cast<Instruction>(VL[i]);
          // If all users are going to be vectorized, instruction can be
          // considered as dead.
          // The same, if have only one user, it will be vectorized for sure.
          if (areAllUsersVectorized(E)) {
            // Take credit for instruction that will become dead.
            if (E->hasOneUse()) {
              Instruction *Ext = E->user_back();
              if ((isa<SExtInst>(Ext) || isa<ZExtInst>(Ext)) &&
                  all_of(Ext->users(),
                         [](User *U) { return isa<GetElementPtrInst>(U); })) {
                // Use getExtractWithExtendCost() to calculate the cost of
                // extractelement/ext pair.
                DeadCost -= TTI->getExtractWithExtendCost(
                    Ext->getOpcode(), Ext->getType(), VecTy, i);
                // Add back the cost of s|zext which is subtracted seperately.
                DeadCost += TTI->getCastInstrCost(
                    Ext->getOpcode(), Ext->getType(), E->getType(), Ext);
                continue;
              }
            }
            DeadCost -=
                TTI->getVectorInstrCost(Instruction::ExtractElement, VecTy, i);
          }
        }
        return DeadCost;
      }
      return ReuseShuffleCost + getGatherCost(VL);

    case Instruction::ZExt:
    case Instruction::SExt:
    case Instruction::FPToUI:
    case Instruction::FPToSI:
    case Instruction::FPExt:
    case Instruction::PtrToInt:
    case Instruction::IntToPtr:
    case Instruction::SIToFP:
    case Instruction::UIToFP:
    case Instruction::Trunc:
    case Instruction::FPTrunc:
    case Instruction::BitCast: {
      Type *SrcTy = VL0->getOperand(0)->getType();
      if (NeedToShuffleReuses) {
        ReuseShuffleCost -=
            (ReuseShuffleNumbers - VL.size()) *
            TTI->getCastInstrCost(S.Opcode, ScalarTy, SrcTy, VL0);
      }

      // Calculate the cost of this instruction.
      int ScalarCost = VL.size() * TTI->getCastInstrCost(VL0->getOpcode(),
                                                         VL0->getType(), SrcTy, VL0);

      VectorType *SrcVecTy = VectorType::get(SrcTy, VL.size());
      int VecCost = 0;
      // Check if the values are candidates to demote.
      if (!MinBWs.count(VL0) || VecTy != SrcVecTy) {
        VecCost = ReuseShuffleCost +
                  TTI->getCastInstrCost(VL0->getOpcode(), VecTy, SrcVecTy, VL0);
      }
      return VecCost - ScalarCost;
    }
    case Instruction::FCmp:
    case Instruction::ICmp:
    case Instruction::Select: {
      // Calculate the cost of this instruction.
      if (NeedToShuffleReuses) {
        ReuseShuffleCost -= (ReuseShuffleNumbers - VL.size()) *
                            TTI->getCmpSelInstrCost(S.Opcode, ScalarTy,
                                                    Builder.getInt1Ty(), VL0);
      }
      VectorType *MaskTy = VectorType::get(Builder.getInt1Ty(), VL.size());
#if INTEL_CUSTOMIZATION
      int SingleCost = TTI->getCmpSelInstrCost(S.Opcode, ScalarTy, Builder.getInt1Ty(), VL0);
      int ScalarCost = VecTy->getNumElements() * SingleCost;
      if (DoPSLP && PSLPAdjustCosts) {
        // Count the PSLP-emitted instructions and remove them from the
        // ScalarCost.
        int CntPadded = 0;
        for (Value *V : VL) {
          if (Instruction *I = dyn_cast<Instruction>(V)) {
              SelectInst *SI = dyn_cast<SelectInst>(I);
              if ((SI && SelectsEmittedByPSLP.count(SI)) ||
                  PaddedInstrsEmittedByPSLP.count(I))
              CntPadded++;
          }
        }
        ScalarCost -= CntPadded * SingleCost;
        assert(ScalarCost >= 0 && "Too much cost reduction");
      }
#endif // INTEL_CUSTOMIZATION
      int VecCost = TTI->getCmpSelInstrCost(S.Opcode, VecTy, MaskTy, VL0);
      return ReuseShuffleCost + VecCost - ScalarCost;
    }
    case Instruction::Add:
    case Instruction::FAdd:
    case Instruction::Sub:
    case Instruction::FSub:
    case Instruction::Mul:
    case Instruction::FMul:
    case Instruction::UDiv:
    case Instruction::SDiv:
    case Instruction::FDiv:
    case Instruction::URem:
    case Instruction::SRem:
    case Instruction::FRem:
    case Instruction::Shl:
    case Instruction::LShr:
    case Instruction::AShr:
    case Instruction::And:
    case Instruction::Or:
    case Instruction::Xor: {
      // Certain instructions can be cheaper to vectorize if they have a
      // constant second vector operand.
      TargetTransformInfo::OperandValueKind Op1VK =
          TargetTransformInfo::OK_AnyValue;
      TargetTransformInfo::OperandValueKind Op2VK =
          TargetTransformInfo::OK_UniformConstantValue;
      TargetTransformInfo::OperandValueProperties Op1VP =
          TargetTransformInfo::OP_None;
      TargetTransformInfo::OperandValueProperties Op2VP =
          TargetTransformInfo::OP_None;

      // If all operands are exactly the same ConstantInt then set the
      // operand kind to OK_UniformConstantValue.
      // If instead not all operands are constants, then set the operand kind
      // to OK_AnyValue. If all operands are constants but not the same,
      // then set the operand kind to OK_NonUniformConstantValue.
      ConstantInt *CInt = nullptr;
      for (unsigned i = 0; i < VL.size(); ++i) {
        const Instruction *I = cast<Instruction>(VL[i]);
        if (!isa<ConstantInt>(I->getOperand(1))) {
          Op2VK = TargetTransformInfo::OK_AnyValue;
          break;
        }
        if (i == 0) {
          CInt = cast<ConstantInt>(I->getOperand(1));
          continue;
        }
        if (Op2VK == TargetTransformInfo::OK_UniformConstantValue &&
            CInt != cast<ConstantInt>(I->getOperand(1)))
          Op2VK = TargetTransformInfo::OK_NonUniformConstantValue;
      }
      // FIXME: Currently cost of model modification for division by power of
      // 2 is handled for X86 and AArch64. Add support for other targets.
      if (Op2VK == TargetTransformInfo::OK_UniformConstantValue && CInt &&
          CInt->getValue().isPowerOf2())
        Op2VP = TargetTransformInfo::OP_PowerOf2;

      SmallVector<const Value *, 4> Operands(VL0->operand_values());
      if (NeedToShuffleReuses) {
        ReuseShuffleCost -=
            (ReuseShuffleNumbers - VL.size()) *
            TTI->getArithmeticInstrCost(S.Opcode, ScalarTy, Op1VK, Op2VK, Op1VP,
                                        Op2VP, Operands);
      }
      int ScalarCost =
          VecTy->getNumElements() *
          TTI->getArithmeticInstrCost(S.Opcode, ScalarTy, Op1VK, Op2VK, Op1VP,
                                      Op2VP, Operands);
      int VecCost = TTI->getArithmeticInstrCost(S.Opcode, VecTy, Op1VK, Op2VK,
                                                Op1VP, Op2VP, Operands);
#if INTEL_CUSTOMIZATION
      if (DoPSLP && PSLPAdjustCosts) {
        // Count the PSLP-emitted instructions and remove them from the
        // ScalarCost.
        int CntPadded = 0;
        for (Value *V : VL) {
          if (Instruction *I = dyn_cast<Instruction>(V)) {
            if (PaddedInstrsEmittedByPSLP.count(I))
              CntPadded++;
          }
        }
        int SingleCost = TTI->getArithmeticInstrCost(
            S.Opcode, ScalarTy, Op1VK, Op2VK, Op1VP, Op2VP, Operands);
        ScalarCost -= CntPadded * SingleCost;
        assert(ScalarCost >= 0 && "Too much cost reduction");
      }
#endif // INTEL_CUSTOMIZATION
      return ReuseShuffleCost + VecCost - ScalarCost;
    }
    case Instruction::GetElementPtr: {
      TargetTransformInfo::OperandValueKind Op1VK =
          TargetTransformInfo::OK_AnyValue;
      TargetTransformInfo::OperandValueKind Op2VK =
          TargetTransformInfo::OK_UniformConstantValue;

      if (NeedToShuffleReuses) {
        ReuseShuffleCost -= (ReuseShuffleNumbers - VL.size()) *
                            TTI->getArithmeticInstrCost(Instruction::Add,
                                                        ScalarTy, Op1VK, Op2VK);
      }
      int ScalarCost =
          VecTy->getNumElements() *
          TTI->getArithmeticInstrCost(Instruction::Add, ScalarTy, Op1VK, Op2VK);
      int VecCost =
          TTI->getArithmeticInstrCost(Instruction::Add, VecTy, Op1VK, Op2VK);

      return ReuseShuffleCost + VecCost - ScalarCost;
    }
    case Instruction::Load: {
      // Cost of wide load - cost of scalar loads.
      unsigned alignment = cast<LoadInst>(VL0)->getAlignment();
      if (NeedToShuffleReuses) {
        ReuseShuffleCost -= (ReuseShuffleNumbers - VL.size()) *
                            TTI->getMemoryOpCost(Instruction::Load, ScalarTy,
                                                 alignment, 0, VL0);
      }
      int ScalarLdCost = VecTy->getNumElements() *
          TTI->getMemoryOpCost(Instruction::Load, ScalarTy, alignment, 0, VL0);
      int VecLdCost = TTI->getMemoryOpCost(Instruction::Load,
                                           VecTy, alignment, 0, VL0);
      if (!E->ReorderIndices.empty()) {
        // TODO: Merge this shuffle with the ReuseShuffleCost.
        VecLdCost += TTI->getShuffleCost(
            TargetTransformInfo::SK_PermuteSingleSrc, VecTy);
      }
      return ReuseShuffleCost + VecLdCost - ScalarLdCost;
    }
    case Instruction::Store: {
      // We know that we can merge the stores. Calculate the cost.
      unsigned alignment = cast<StoreInst>(VL0)->getAlignment();
      if (NeedToShuffleReuses) {
        ReuseShuffleCost -= (ReuseShuffleNumbers - VL.size()) *
                            TTI->getMemoryOpCost(Instruction::Store, ScalarTy,
                                                 alignment, 0, VL0);
      }
      int ScalarStCost = VecTy->getNumElements() *
          TTI->getMemoryOpCost(Instruction::Store, ScalarTy, alignment, 0, VL0);
      int VecStCost = TTI->getMemoryOpCost(Instruction::Store,
                                           VecTy, alignment, 0, VL0);
      return ReuseShuffleCost + VecStCost - ScalarStCost;
    }
    case Instruction::Call: {
      CallInst *CI = cast<CallInst>(VL0);
      Intrinsic::ID ID = getVectorIntrinsicIDForCall(CI, TLI);

      // Calculate the cost of the scalar and vector calls.
      SmallVector<Type*, 4> ScalarTys;
      for (unsigned op = 0, opc = CI->getNumArgOperands(); op!= opc; ++op)
        ScalarTys.push_back(CI->getArgOperand(op)->getType());

      FastMathFlags FMF;
      if (auto *FPMO = dyn_cast<FPMathOperator>(CI))
        FMF = FPMO->getFastMathFlags();

      if (NeedToShuffleReuses) {
        ReuseShuffleCost -=
            (ReuseShuffleNumbers - VL.size()) *
            TTI->getIntrinsicInstrCost(ID, ScalarTy, ScalarTys, FMF);
      }
      int ScalarCallCost = VecTy->getNumElements() *
          TTI->getIntrinsicInstrCost(ID, ScalarTy, ScalarTys, FMF);

      SmallVector<Value *, 4> Args(CI->arg_operands());
      int VecCallCost = TTI->getIntrinsicInstrCost(ID, CI->getType(), Args, FMF,
                                                   VecTy->getNumElements());

      LLVM_DEBUG(dbgs() << "SLP: Call cost " << VecCallCost - ScalarCallCost
                        << " (" << VecCallCost << "-" << ScalarCallCost << ")"
                        << " for " << *CI << "\n");

      return ReuseShuffleCost + VecCallCost - ScalarCallCost;
    }
    case Instruction::ShuffleVector: {
      TargetTransformInfo::OperandValueKind Op1VK =
          TargetTransformInfo::OK_AnyValue;
      TargetTransformInfo::OperandValueKind Op2VK =
          TargetTransformInfo::OK_AnyValue;
      int ScalarCost = 0;
      if (NeedToShuffleReuses) {
        for (unsigned Idx : E->ReuseShuffleIndices) {
          Instruction *I = cast<Instruction>(VL[Idx]);
          if (!I)
            continue;
          ReuseShuffleCost -= TTI->getArithmeticInstrCost(
              I->getOpcode(), ScalarTy, Op1VK, Op2VK);
        }
        for (Value *V : VL) {
          Instruction *I = cast<Instruction>(V);
          if (!I)
            continue;
          ReuseShuffleCost += TTI->getArithmeticInstrCost(
              I->getOpcode(), ScalarTy, Op1VK, Op2VK);
        }
      }
      int VecCost = 0;
      for (Value *i : VL) {
        Instruction *I = cast<Instruction>(i);
        if (!I)
          break;
        ScalarCost +=
            TTI->getArithmeticInstrCost(I->getOpcode(), ScalarTy, Op1VK, Op2VK);
      }
      // VecCost is equal to sum of the cost of creating 2 vectors
      // and the cost of creating shuffle.
      Instruction *I0 = cast<Instruction>(VL[0]);
      VecCost =
          TTI->getArithmeticInstrCost(I0->getOpcode(), VecTy, Op1VK, Op2VK);
      Instruction *I1 = cast<Instruction>(VL[1]);
      VecCost +=
          TTI->getArithmeticInstrCost(I1->getOpcode(), VecTy, Op1VK, Op2VK);
      VecCost +=
          TTI->getShuffleCost(TargetTransformInfo::SK_Alternate, VecTy, 0);
      return ReuseShuffleCost + VecCost - ScalarCost;
    }
    default:
      llvm_unreachable("Unknown instruction");
  }
}

bool BoUpSLP::isFullyVectorizableTinyTree() {
  LLVM_DEBUG(dbgs() << "SLP: Check whether the tree with height "
                    << VectorizableTree.size() << " is fully vectorizable .\n");

  // We only handle trees of heights 1 and 2.
  if (VectorizableTree.size() == 1 && !VectorizableTree[0].NeedToGather)
    return true;

  if (VectorizableTree.size() != 2)
    return false;

  // Handle splat and all-constants stores.
  if (!VectorizableTree[0].NeedToGather &&
      (allConstant(VectorizableTree[1].Scalars) ||
       isSplat(VectorizableTree[1].Scalars)))
    return true;

  // Gathering cost would be too much for tiny trees.
  if (VectorizableTree[0].NeedToGather || VectorizableTree[1].NeedToGather)
    return false;

  return true;
}

bool BoUpSLP::isTreeTinyAndNotFullyVectorizable() {
  // We can vectorize the tree if its size is greater than or equal to the
  // minimum size specified by the MinTreeSize command line option.
  if (VectorizableTree.size() >= MinTreeSize)
    return false;

  // If we have a tiny tree (a tree whose size is less than MinTreeSize), we
  // can vectorize it if we can prove it fully vectorizable.
  if (isFullyVectorizableTinyTree())
    return false;

  assert(VectorizableTree.empty()
             ? ExternalUses.empty()
             : true && "We shouldn't have any external users");

  // Otherwise, we can't vectorize the tree. It is both tiny and not fully
  // vectorizable.
  return true;
}

int BoUpSLP::getSpillCost() {
  // Walk from the bottom of the tree to the top, tracking which values are
  // live. When we see a call instruction that is not part of our tree,
  // query TTI to see if there is a cost to keeping values live over it
  // (for example, if spills and fills are required).
  unsigned BundleWidth = VectorizableTree.front().Scalars.size();
  int Cost = 0;

  SmallPtrSet<Instruction*, 4> LiveValues;
  Instruction *PrevInst = nullptr;

  for (const auto &N : VectorizableTree) {
    Instruction *Inst = dyn_cast<Instruction>(N.Scalars[0]);
    if (!Inst)
      continue;

    if (!PrevInst) {
      PrevInst = Inst;
      continue;
    }

    // Update LiveValues.
    LiveValues.erase(PrevInst);
    for (auto &J : PrevInst->operands()) {
      if (isa<Instruction>(&*J) && getTreeEntry(&*J))
        LiveValues.insert(cast<Instruction>(&*J));
    }

    LLVM_DEBUG({
      dbgs() << "SLP: #LV: " << LiveValues.size();
      for (auto *X : LiveValues)
        dbgs() << " " << X->getName();
      dbgs() << ", Looking at ";
      Inst->dump();
    });

    // Now find the sequence of instructions between PrevInst and Inst.
    BasicBlock::reverse_iterator InstIt = ++Inst->getIterator().getReverse(),
                                 PrevInstIt =
                                     PrevInst->getIterator().getReverse();
    while (InstIt != PrevInstIt) {
      if (PrevInstIt == PrevInst->getParent()->rend()) {
        PrevInstIt = Inst->getParent()->rbegin();
        continue;
      }

      // Debug informations don't impact spill cost.
      if ((isa<CallInst>(&*PrevInstIt) &&
           !isa<DbgInfoIntrinsic>(&*PrevInstIt)) &&
          &*PrevInstIt != PrevInst) {
        SmallVector<Type*, 4> V;
        for (auto *II : LiveValues)
          V.push_back(VectorType::get(II->getType(), BundleWidth));
        Cost += TTI->getCostOfKeepingLiveOverCall(V);
      }

      ++PrevInstIt;
    }

    PrevInst = Inst;
  }

  return Cost;
}

int BoUpSLP::getTreeCost() {
  int Cost = 0;
  LLVM_DEBUG(dbgs() << "SLP: Calculating cost for tree of size "
                    << VectorizableTree.size() << ".\n");

  unsigned BundleWidth = VectorizableTree[0].Scalars.size();

  for (unsigned I = 0, E = VectorizableTree.size(); I < E; ++I) {
    TreeEntry &TE = VectorizableTree[I];

    // We create duplicate tree entries for gather sequences that have multiple
    // uses. However, we should not compute the cost of duplicate sequences.
    // For example, if we have a build vector (i.e., insertelement sequence)
    // that is used by more than one vector instruction, we only need to
    // compute the cost of the insertelement instructions once. The redundent
    // instructions will be eliminated by CSE.
    //
    // We should consider not creating duplicate tree entries for gather
    // sequences, and instead add additional edges to the tree representing
    // their uses. Since such an approach results in fewer total entries,
    // existing heuristics based on tree size may yeild different results.
    //
    if (TE.NeedToGather &&
        std::any_of(std::next(VectorizableTree.begin(), I + 1),
                    VectorizableTree.end(), [TE](TreeEntry &Entry) {
                      return Entry.NeedToGather && Entry.isSame(TE.Scalars);
                    }))
      continue;

    int C = getEntryCost(&TE);
<<<<<<< HEAD
#if INTEL_CUSTOMIZATION
    TE.cost = C;
#endif // INTEL_CUSTOMIZATION
    DEBUG(dbgs() << "SLP: Adding cost " << C << " for bundle that starts with "
                 << *TE.Scalars[0] << ".\n");
=======
    LLVM_DEBUG(dbgs() << "SLP: Adding cost " << C
                      << " for bundle that starts with " << *TE.Scalars[0]
                      << ".\n");
>>>>>>> 3f663631
    Cost += C;
  }

  SmallSet<Value *, 16> ExtractCostCalculated;
  int ExtractCost = 0;
  for (ExternalUser &EU : ExternalUses) {
    // We only add extract cost once for the same scalar.
    if (!ExtractCostCalculated.insert(EU.Scalar).second)
      continue;

    // Uses by ephemeral values are free (because the ephemeral value will be
    // removed prior to code generation, and so the extraction will be
    // removed as well).
    if (EphValues.count(EU.User))
      continue;

    // If we plan to rewrite the tree in a smaller type, we will need to sign
    // extend the extracted value back to the original type. Here, we account
    // for the extract and the added cost of the sign extend if needed.
    auto *VecTy = VectorType::get(EU.Scalar->getType(), BundleWidth);
    auto *ScalarRoot = VectorizableTree[0].Scalars[0];
    if (MinBWs.count(ScalarRoot)) {
      auto *MinTy = IntegerType::get(F->getContext(), MinBWs[ScalarRoot].first);
      auto Extend =
          MinBWs[ScalarRoot].second ? Instruction::SExt : Instruction::ZExt;
      VecTy = VectorType::get(MinTy, BundleWidth);
      ExtractCost += TTI->getExtractWithExtendCost(Extend, EU.Scalar->getType(),
                                                   VecTy, EU.Lane);
    } else {
      ExtractCost +=
          TTI->getVectorInstrCost(Instruction::ExtractElement, VecTy, EU.Lane);
    }
  }

  int SpillCost = getSpillCost();
  Cost += SpillCost + ExtractCost;

  std::string Str;
  {
    raw_string_ostream OS(Str);
    OS << "SLP: Spill Cost = " << SpillCost << ".\n"
       << "SLP: Extract Cost = " << ExtractCost << ".\n"
       << "SLP: Total Cost = " << Cost << ".\n";
  }
  LLVM_DEBUG(dbgs() << Str);

  if (ViewSLPTree)
    ViewGraph(this, "SLP" + F->getName(), false, Str);

#if INTEL_CUSTOMIZATION
  // Override Cost for tiny non-fully vectorizable trees.
  if (isTreeTinyAndNotFullyVectorizable())
    Cost = FORBIDEN_TINY_TREE;
#endif // INTEL_CUSTOMIZATION
  return Cost;
}

int BoUpSLP::getGatherCost(Type *Ty,
                           const DenseSet<unsigned> &ShuffledIndices) {
  int Cost = 0;
  for (unsigned i = 0, e = cast<VectorType>(Ty)->getNumElements(); i < e; ++i)
    if (!ShuffledIndices.count(i))
      Cost += TTI->getVectorInstrCost(Instruction::InsertElement, Ty, i);
  if (!ShuffledIndices.empty())
      Cost += TTI->getShuffleCost(TargetTransformInfo::SK_PermuteSingleSrc, Ty);
  return Cost;
}

int BoUpSLP::getGatherCost(ArrayRef<Value *> VL) {
  // Find the type of the operands in VL.
  Type *ScalarTy = VL[0]->getType();
  if (StoreInst *SI = dyn_cast<StoreInst>(VL[0]))
    ScalarTy = SI->getValueOperand()->getType();
  VectorType *VecTy = VectorType::get(ScalarTy, VL.size());
  // Find the cost of inserting/extracting values from the vector.
  // Check if the same elements are inserted several times and count them as
  // shuffle candidates.
  DenseSet<unsigned> ShuffledElements;
  DenseSet<Value *> UniqueElements;
  // Iterate in reverse order to consider insert elements with the high cost.
  for (unsigned I = VL.size(); I > 0; --I) {
    unsigned Idx = I - 1;
    if (!UniqueElements.insert(VL[Idx]).second)
      ShuffledElements.insert(Idx);
  }
  return getGatherCost(VecTy, ShuffledElements);
}

// Reorder commutative operations in alternate shuffle if the resulting vectors
// are consecutive loads. This would allow us to vectorize the tree.
// If we have something like-
// load a[0] - load b[0]
// load b[1] + load a[1]
// load a[2] - load b[2]
// load a[3] + load b[3]
// Reordering the second load b[1]  load a[1] would allow us to vectorize this
// code.
void BoUpSLP::reorderAltShuffleOperands(unsigned Opcode, ArrayRef<Value *> VL,
                                        SmallVectorImpl<Value *> &Left,
                                        SmallVectorImpl<Value *> &Right) {
  // Push left and right operands of binary operation into Left and Right
  unsigned AltOpcode = getAltOpcode(Opcode);
  (void)AltOpcode;
  for (Value *V : VL) {
    auto *I = cast<Instruction>(V);
    assert(sameOpcodeOrAlt(Opcode, AltOpcode, I->getOpcode()) &&
           "Incorrect instruction in vector");
    Left.push_back(I->getOperand(0));
    Right.push_back(I->getOperand(1));
  }

  // Reorder if we have a commutative operation and consecutive access
  // are on either side of the alternate instructions.
  for (unsigned j = 0; j < VL.size() - 1; ++j) {
    if (LoadInst *L = dyn_cast<LoadInst>(Left[j])) {
      if (LoadInst *L1 = dyn_cast<LoadInst>(Right[j + 1])) {
        Instruction *VL1 = cast<Instruction>(VL[j]);
        Instruction *VL2 = cast<Instruction>(VL[j + 1]);
        if (VL1->isCommutative() && isConsecutiveAccess(L, L1, *DL, *SE)) {
          std::swap(Left[j], Right[j]);
          continue;
        } else if (VL2->isCommutative() &&
                   isConsecutiveAccess(L, L1, *DL, *SE)) {
          std::swap(Left[j + 1], Right[j + 1]);
          continue;
        }
        // else unchanged
      }
    }
    if (LoadInst *L = dyn_cast<LoadInst>(Right[j])) {
      if (LoadInst *L1 = dyn_cast<LoadInst>(Left[j + 1])) {
        Instruction *VL1 = cast<Instruction>(VL[j]);
        Instruction *VL2 = cast<Instruction>(VL[j + 1]);
        if (VL1->isCommutative() && isConsecutiveAccess(L, L1, *DL, *SE)) {
          std::swap(Left[j], Right[j]);
          continue;
        } else if (VL2->isCommutative() &&
                   isConsecutiveAccess(L, L1, *DL, *SE)) {
          std::swap(Left[j + 1], Right[j + 1]);
          continue;
        }
        // else unchanged
      }
    }
  }
}

// Return true if I should be commuted before adding it's left and right
// operands to the arrays Left and Right.
//
// The vectorizer is trying to either have all elements one side being
// instruction with the same opcode to enable further vectorization, or having
// a splat to lower the vectorizing cost.
static bool shouldReorderOperands(
    int i, unsigned Opcode, Instruction &I, ArrayRef<Value *> Left,
    ArrayRef<Value *> Right, bool AllSameOpcodeLeft, bool AllSameOpcodeRight,
    bool SplatLeft, bool SplatRight, Value *&VLeft, Value *&VRight) {
  VLeft = I.getOperand(0);
  VRight = I.getOperand(1);
  // If we have "SplatRight", try to see if commuting is needed to preserve it.
  if (SplatRight) {
    if (VRight == Right[i - 1])
      // Preserve SplatRight
      return false;
    if (VLeft == Right[i - 1]) {
      // Commuting would preserve SplatRight, but we don't want to break
      // SplatLeft either, i.e. preserve the original order if possible.
      // (FIXME: why do we care?)
      if (SplatLeft && VLeft == Left[i - 1])
        return false;
      return true;
    }
  }
  // Symmetrically handle Right side.
  if (SplatLeft) {
    if (VLeft == Left[i - 1])
      // Preserve SplatLeft
      return false;
    if (VRight == Left[i - 1])
      return true;
  }

  Instruction *ILeft = dyn_cast<Instruction>(VLeft);
  Instruction *IRight = dyn_cast<Instruction>(VRight);

  // If we have "AllSameOpcodeRight", try to see if the left operands preserves
  // it and not the right, in this case we want to commute.
  if (AllSameOpcodeRight) {
    unsigned RightPrevOpcode = cast<Instruction>(Right[i - 1])->getOpcode();
    if (IRight && RightPrevOpcode == IRight->getOpcode())
      // Do not commute, a match on the right preserves AllSameOpcodeRight
      return false;
    if (ILeft && RightPrevOpcode == ILeft->getOpcode()) {
      // We have a match and may want to commute, but first check if there is
      // not also a match on the existing operands on the Left to preserve
      // AllSameOpcodeLeft, i.e. preserve the original order if possible.
      // (FIXME: why do we care?)
      if (AllSameOpcodeLeft && ILeft &&
          cast<Instruction>(Left[i - 1])->getOpcode() == ILeft->getOpcode())
        return false;
      return true;
    }
  }
  // Symmetrically handle Left side.
  if (AllSameOpcodeLeft) {
    unsigned LeftPrevOpcode = cast<Instruction>(Left[i - 1])->getOpcode();
    if (ILeft && LeftPrevOpcode == ILeft->getOpcode())
      return false;
    if (IRight && LeftPrevOpcode == IRight->getOpcode())
      return true;
  }
  return false;
}

void BoUpSLP::reorderInputsAccordingToOpcode(unsigned Opcode,
                                             ArrayRef<Value *> VL,
                                             SmallVectorImpl<Value *> &Left,
                                             SmallVectorImpl<Value *> &Right) {
  if (!VL.empty()) {
    // Peel the first iteration out of the loop since there's nothing
    // interesting to do anyway and it simplifies the checks in the loop.
    auto *I = cast<Instruction>(VL[0]);
    Value *VLeft = I->getOperand(0);
    Value *VRight = I->getOperand(1);
    if (!isa<Instruction>(VRight) && isa<Instruction>(VLeft))
      // Favor having instruction to the right. FIXME: why?
      std::swap(VLeft, VRight);
    Left.push_back(VLeft);
    Right.push_back(VRight);
  }

  // Keep track if we have instructions with all the same opcode on one side.
  bool AllSameOpcodeLeft = isa<Instruction>(Left[0]);
  bool AllSameOpcodeRight = isa<Instruction>(Right[0]);
  // Keep track if we have one side with all the same value (broadcast).
  bool SplatLeft = true;
  bool SplatRight = true;

#if INTEL_CUSTOMIZATION
  if (SmartDisableSplatReordering) {
    // Check if there is no way to get full splats.
    // If so set SplatLeft = SplatRight = false;
    for (int i = 1, e = VL.size(); i != e; ++i) {
      auto *I0 = cast<Instruction>(VL[0]);
      auto *I = cast<Instruction>(VL[i]);
      // Left operand of VL[i] != Left and Right operand VL[0]
      if ((I->getOperand(0) != I0->getOperand(0) && I->getOperand(0) != I0->getOperand(1)) &&
          // Right operand of VL[i] != Left and Right operand of VL[0]
          (I->getOperand(1) != I0->getOperand(0) && I->getOperand(1) != I0->getOperand(1))) {
        SplatLeft = false;
        SplatRight = false;
      }
    }
  }
#endif // INTEL_CUSTOMIZATION

  for (unsigned i = 1, e = VL.size(); i != e; ++i) {
    Instruction *I = cast<Instruction>(VL[i]);
    assert(((I->getOpcode() == Opcode && I->isCommutative()) ||
            (I->getOpcode() != Opcode && Instruction::isCommutative(Opcode))) &&
           "Can only process commutative instruction");
    // Commute to favor either a splat or maximizing having the same opcodes on
    // one side.
    Value *VLeft;
    Value *VRight;
    if (shouldReorderOperands(i, Opcode, *I, Left, Right, AllSameOpcodeLeft,
                              AllSameOpcodeRight, SplatLeft, SplatRight, VLeft,
                              VRight)) {
      Left.push_back(VRight);
      Right.push_back(VLeft);
    } else {
      Left.push_back(VLeft);
      Right.push_back(VRight);
    }
    // Update Splat* and AllSameOpcode* after the insertion.
    SplatRight = SplatRight && (Right[i - 1] == Right[i]);
    SplatLeft = SplatLeft && (Left[i - 1] == Left[i]);
    AllSameOpcodeLeft = AllSameOpcodeLeft && isa<Instruction>(Left[i]) &&
                        (cast<Instruction>(Left[i - 1])->getOpcode() ==
                         cast<Instruction>(Left[i])->getOpcode());
    AllSameOpcodeRight = AllSameOpcodeRight && isa<Instruction>(Right[i]) &&
                         (cast<Instruction>(Right[i - 1])->getOpcode() ==
                          cast<Instruction>(Right[i])->getOpcode());
  }

  // If one operand end up being broadcast, return this operand order.
  if (SplatRight || SplatLeft)
    return;

  // Finally check if we can get longer vectorizable chain by reordering
  // without breaking the good operand order detected above.
  // E.g. If we have something like-
  // load a[0]  load b[0]
  // load b[1]  load a[1]
  // load a[2]  load b[2]
  // load a[3]  load b[3]
  // Reordering the second load b[1]  load a[1] would allow us to vectorize
  // this code and we still retain AllSameOpcode property.
  // FIXME: This load reordering might break AllSameOpcode in some rare cases
  // such as-
  // add a[0],c[0]  load b[0]
  // add a[1],c[2]  load b[1]
  // b[2]           load b[2]
  // add a[3],c[3]  load b[3]
  for (unsigned j = 0; j < VL.size() - 1; ++j) {
    if (LoadInst *L = dyn_cast<LoadInst>(Left[j])) {
      if (LoadInst *L1 = dyn_cast<LoadInst>(Right[j + 1])) {
        if (isConsecutiveAccess(L, L1, *DL, *SE)) {
          std::swap(Left[j + 1], Right[j + 1]);
          continue;
        }
      }
    }
    if (LoadInst *L = dyn_cast<LoadInst>(Right[j])) {
      if (LoadInst *L1 = dyn_cast<LoadInst>(Left[j + 1])) {
        if (isConsecutiveAccess(L, L1, *DL, *SE)) {
          std::swap(Left[j + 1], Right[j + 1]);
          continue;
        }
      }
    }
    // else unchanged
  }
}

void BoUpSLP::setInsertPointAfterBundle(ArrayRef<Value *> VL, Value *OpValue) {
  // Get the basic block this bundle is in. All instructions in the bundle
  // should be in this block.
  auto *Front = cast<Instruction>(OpValue);
  auto *BB = Front->getParent();
  const unsigned Opcode = cast<Instruction>(OpValue)->getOpcode();
  const unsigned AltOpcode = getAltOpcode(Opcode);
  assert(llvm::all_of(make_range(VL.begin(), VL.end()), [=](Value *V) -> bool {
    return !sameOpcodeOrAlt(Opcode, AltOpcode,
                            cast<Instruction>(V)->getOpcode()) ||
           cast<Instruction>(V)->getParent() == BB;
  }));

  // The last instruction in the bundle in program order.
  Instruction *LastInst = nullptr;

  // Find the last instruction. The common case should be that BB has been
  // scheduled, and the last instruction is VL.back(). So we start with
  // VL.back() and iterate over schedule data until we reach the end of the
  // bundle. The end of the bundle is marked by null ScheduleData.
  if (BlocksSchedules.count(BB)) {
    auto *Bundle =
        BlocksSchedules[BB]->getScheduleData(isOneOf(OpValue, VL.back()));
    if (Bundle && Bundle->isPartOfBundle())
      for (; Bundle; Bundle = Bundle->NextInBundle)
        if (Bundle->OpValue == Bundle->Inst)
          LastInst = Bundle->Inst;
  }

  // LastInst can still be null at this point if there's either not an entry
  // for BB in BlocksSchedules or there's no ScheduleData available for
  // VL.back(). This can be the case if buildTree_rec aborts for various
  // reasons (e.g., the maximum recursion depth is reached, the maximum region
  // size is reached, etc.). ScheduleData is initialized in the scheduling
  // "dry-run".
  //
  // If this happens, we can still find the last instruction by brute force. We
  // iterate forwards from Front (inclusive) until we either see all
  // instructions in the bundle or reach the end of the block. If Front is the
  // last instruction in program order, LastInst will be set to Front, and we
  // will visit all the remaining instructions in the block.
  //
  // One of the reasons we exit early from buildTree_rec is to place an upper
  // bound on compile-time. Thus, taking an additional compile-time hit here is
  // not ideal. However, this should be exceedingly rare since it requires that
  // we both exit early from buildTree_rec and that the bundle be out-of-order
  // (causing us to iterate all the way to the end of the block).
  if (!LastInst) {
    SmallPtrSet<Value *, 16> Bundle(VL.begin(), VL.end());
    for (auto &I : make_range(BasicBlock::iterator(Front), BB->end())) {
      if (Bundle.erase(&I) && sameOpcodeOrAlt(Opcode, AltOpcode, I.getOpcode()))
        LastInst = &I;
      if (Bundle.empty())
        break;
    }
  }

  // Set the insertion point after the last instruction in the bundle. Set the
  // debug location to Front.
  Builder.SetInsertPoint(BB, ++LastInst->getIterator());
  Builder.SetCurrentDebugLocation(Front->getDebugLoc());
}

Value *BoUpSLP::Gather(ArrayRef<Value *> VL, VectorType *Ty) {
  Value *Vec = UndefValue::get(Ty);
  // Generate the 'InsertElement' instruction.
  for (unsigned i = 0; i < Ty->getNumElements(); ++i) {
    Vec = Builder.CreateInsertElement(Vec, VL[i], Builder.getInt32(i));
    if (Instruction *Insrt = dyn_cast<Instruction>(Vec)) {
      GatherSeq.insert(Insrt);
      CSEBlocks.insert(Insrt->getParent());

      // Add to our 'need-to-extract' list.
      if (TreeEntry *E = getTreeEntry(VL[i])) {
        // Find which lane we need to extract.
        int FoundLane = -1;
        for (unsigned Lane = 0, LE = E->Scalars.size(); Lane != LE; ++Lane) {
          // Is this the lane of the scalar that we are looking for ?
          if (E->Scalars[Lane] == VL[i]) {
            FoundLane = Lane;
            break;
          }
        }
        assert(FoundLane >= 0 && "Could not find the correct lane");
        if (!E->ReuseShuffleIndices.empty()) {
          FoundLane =
              std::distance(E->ReuseShuffleIndices.begin(),
                            llvm::find(E->ReuseShuffleIndices, FoundLane));
        }
        ExternalUses.push_back(ExternalUser(VL[i], Insrt, FoundLane));
      }
    }
  }

  return Vec;
}

Value *BoUpSLP::vectorizeTree(ArrayRef<Value *> VL) {
  InstructionsState S = getSameOpcode(VL);
  if (S.Opcode) {
    if (TreeEntry *E = getTreeEntry(S.OpValue)) {
      if (E->isSame(VL)) {
        Value *V = vectorizeTree(E);
        if (VL.size() == E->Scalars.size() && !E->ReuseShuffleIndices.empty()) {
          // We need to get the vectorized value but without shuffle.
          if (auto *SV = dyn_cast<ShuffleVectorInst>(V)) {
            V = SV->getOperand(0);
          } else {
            // Reshuffle to get only unique values.
            SmallVector<unsigned, 4> UniqueIdxs;
            SmallSet<unsigned, 4> UsedIdxs;
            for(unsigned Idx : E->ReuseShuffleIndices)
              if (UsedIdxs.insert(Idx).second)
                UniqueIdxs.emplace_back(Idx);
            V = Builder.CreateShuffleVector(V, UndefValue::get(V->getType()),
                                            UniqueIdxs);
          }
        }
        return V;
      }
    }
  }

  Type *ScalarTy = S.OpValue->getType();
  if (StoreInst *SI = dyn_cast<StoreInst>(S.OpValue))
    ScalarTy = SI->getValueOperand()->getType();

  // Check that every instruction appears once in this bundle.
  SmallVector<unsigned, 4> ReuseShuffleIndicies;
  SmallVector<Value *, 4> UniqueValues;
  if (VL.size() > 2) {
    DenseMap<Value *, unsigned> UniquePositions;
    for (Value *V : VL) {
      auto Res = UniquePositions.try_emplace(V, UniqueValues.size());
      ReuseShuffleIndicies.emplace_back(Res.first->second);
      if (Res.second || isa<Constant>(V))
        UniqueValues.emplace_back(V);
    }
    // Do not shuffle single element or if number of unique values is not power
    // of 2.
    if (UniqueValues.size() == VL.size() || UniqueValues.size() <= 1 ||
        !llvm::isPowerOf2_32(UniqueValues.size()))
      ReuseShuffleIndicies.clear();
    else
      VL = UniqueValues;
  }
  VectorType *VecTy = VectorType::get(ScalarTy, VL.size());

  Value *V = Gather(VL, VecTy);
  if (!ReuseShuffleIndicies.empty()) {
    V = Builder.CreateShuffleVector(V, UndefValue::get(VecTy),
                                    ReuseShuffleIndicies, "shuffle");
    if (auto *I = dyn_cast<Instruction>(V)) {
      GatherSeq.insert(I);
      CSEBlocks.insert(I->getParent());
    }
  }
  return V;
}

static void inversePermutation(ArrayRef<unsigned> Indices,
                               SmallVectorImpl<unsigned> &Mask) {
  Mask.clear();
  const unsigned E = Indices.size();
  Mask.resize(E);
  for (unsigned I = 0; I < E; ++I)
    Mask[Indices[I]] = I;
}

Value *BoUpSLP::vectorizeTree(TreeEntry *E) {
  IRBuilder<>::InsertPointGuard Guard(Builder);

  if (E->VectorizedValue) {
    LLVM_DEBUG(dbgs() << "SLP: Diamond merged for " << *E->Scalars[0] << ".\n");
    return E->VectorizedValue;
  }

  InstructionsState S = getSameOpcode(E->Scalars);
  Instruction *VL0 = cast<Instruction>(E->Scalars[0]);
  Type *ScalarTy = VL0->getType();
  if (StoreInst *SI = dyn_cast<StoreInst>(VL0))
    ScalarTy = SI->getValueOperand()->getType();
  VectorType *VecTy = VectorType::get(ScalarTy, E->Scalars.size());

  bool NeedToShuffleReuses = !E->ReuseShuffleIndices.empty();

  if (E->NeedToGather) {
    setInsertPointAfterBundle(E->Scalars, VL0);
    auto *V = Gather(E->Scalars, VecTy);
    if (NeedToShuffleReuses) {
      V = Builder.CreateShuffleVector(V, UndefValue::get(VecTy),
                                      E->ReuseShuffleIndices, "shuffle");
      if (auto *I = dyn_cast<Instruction>(V)) {
        GatherSeq.insert(I);
        CSEBlocks.insert(I->getParent());
      }
    }
    E->VectorizedValue = V;
    return V;
  }

  unsigned ShuffleOrOp = S.IsAltShuffle ?
           (unsigned) Instruction::ShuffleVector : S.Opcode;
  switch (ShuffleOrOp) {
    case Instruction::PHI: {
      PHINode *PH = dyn_cast<PHINode>(VL0);
      Builder.SetInsertPoint(PH->getParent()->getFirstNonPHI());
      Builder.SetCurrentDebugLocation(PH->getDebugLoc());
      PHINode *NewPhi = Builder.CreatePHI(VecTy, PH->getNumIncomingValues());
      Value *V = NewPhi;
      if (NeedToShuffleReuses) {
        V = Builder.CreateShuffleVector(V, UndefValue::get(VecTy),
                                        E->ReuseShuffleIndices, "shuffle");
      }
      E->VectorizedValue = V;

      // PHINodes may have multiple entries from the same block. We want to
      // visit every block once.
      SmallSet<BasicBlock*, 4> VisitedBBs;

      for (unsigned i = 0, e = PH->getNumIncomingValues(); i < e; ++i) {
        ValueList Operands;
        BasicBlock *IBB = PH->getIncomingBlock(i);

        if (!VisitedBBs.insert(IBB).second) {
          NewPhi->addIncoming(NewPhi->getIncomingValueForBlock(IBB), IBB);
          continue;
        }

        // Prepare the operand vector.
        for (Value *V : E->Scalars)
          Operands.push_back(cast<PHINode>(V)->getIncomingValueForBlock(IBB));

        Builder.SetInsertPoint(IBB->getTerminator());
        Builder.SetCurrentDebugLocation(PH->getDebugLoc());
        Value *Vec = vectorizeTree(Operands);
        NewPhi->addIncoming(Vec, IBB);
      }

      assert(NewPhi->getNumIncomingValues() == PH->getNumIncomingValues() &&
             "Invalid number of incoming values");
      return V;
    }

    case Instruction::ExtractElement: {
      if (!E->NeedToGather) {
        Value *V = VL0->getOperand(0);
        if (!E->ReorderIndices.empty()) {
          OrdersType Mask;
          inversePermutation(E->ReorderIndices, Mask);
          Builder.SetInsertPoint(VL0);
          V = Builder.CreateShuffleVector(V, UndefValue::get(VecTy), Mask,
                                          "reorder_shuffle");
        }
        if (NeedToShuffleReuses) {
          // TODO: Merge this shuffle with the ReorderShuffleMask.
          if (!E->ReorderIndices.empty())
            Builder.SetInsertPoint(VL0);
          V = Builder.CreateShuffleVector(V, UndefValue::get(VecTy),
                                          E->ReuseShuffleIndices, "shuffle");
        }
        E->VectorizedValue = V;
        return V;
      }
      setInsertPointAfterBundle(E->Scalars, VL0);
      auto *V = Gather(E->Scalars, VecTy);
      if (NeedToShuffleReuses) {
        V = Builder.CreateShuffleVector(V, UndefValue::get(VecTy),
                                        E->ReuseShuffleIndices, "shuffle");
        if (auto *I = dyn_cast<Instruction>(V)) {
          GatherSeq.insert(I);
          CSEBlocks.insert(I->getParent());
        }
      }
      E->VectorizedValue = V;
      return V;
    }
    case Instruction::ExtractValue: {
      if (!E->NeedToGather) {
        LoadInst *LI = cast<LoadInst>(VL0->getOperand(0));
        Builder.SetInsertPoint(LI);
        PointerType *PtrTy = PointerType::get(VecTy, LI->getPointerAddressSpace());
        Value *Ptr = Builder.CreateBitCast(LI->getOperand(0), PtrTy);
        LoadInst *V = Builder.CreateAlignedLoad(Ptr, LI->getAlignment());
        Value *NewV = propagateMetadata(V, E->Scalars);
        if (!E->ReorderIndices.empty()) {
          OrdersType Mask;
          inversePermutation(E->ReorderIndices, Mask);
          NewV = Builder.CreateShuffleVector(NewV, UndefValue::get(VecTy), Mask,
                                             "reorder_shuffle");
        }
        if (NeedToShuffleReuses) {
          // TODO: Merge this shuffle with the ReorderShuffleMask.
          NewV = Builder.CreateShuffleVector(
              NewV, UndefValue::get(VecTy), E->ReuseShuffleIndices, "shuffle");
        }
        E->VectorizedValue = NewV;
        return NewV;
      }
      setInsertPointAfterBundle(E->Scalars, VL0);
      auto *V = Gather(E->Scalars, VecTy);
      if (NeedToShuffleReuses) {
        V = Builder.CreateShuffleVector(V, UndefValue::get(VecTy),
                                        E->ReuseShuffleIndices, "shuffle");
        if (auto *I = dyn_cast<Instruction>(V)) {
          GatherSeq.insert(I);
          CSEBlocks.insert(I->getParent());
        }
      }
      E->VectorizedValue = V;
      return V;
    }
    case Instruction::ZExt:
    case Instruction::SExt:
    case Instruction::FPToUI:
    case Instruction::FPToSI:
    case Instruction::FPExt:
    case Instruction::PtrToInt:
    case Instruction::IntToPtr:
    case Instruction::SIToFP:
    case Instruction::UIToFP:
    case Instruction::Trunc:
    case Instruction::FPTrunc:
    case Instruction::BitCast: {
      ValueList INVL;
      for (Value *V : E->Scalars)
        INVL.push_back(cast<Instruction>(V)->getOperand(0));

      setInsertPointAfterBundle(E->Scalars, VL0);

      Value *InVec = vectorizeTree(INVL);

      if (E->VectorizedValue) {
        LLVM_DEBUG(dbgs() << "SLP: Diamond merged for " << *VL0 << ".\n");
        return E->VectorizedValue;
      }

      CastInst *CI = dyn_cast<CastInst>(VL0);
      Value *V = Builder.CreateCast(CI->getOpcode(), InVec, VecTy);
      if (NeedToShuffleReuses) {
        V = Builder.CreateShuffleVector(V, UndefValue::get(VecTy),
                                        E->ReuseShuffleIndices, "shuffle");
      }
      E->VectorizedValue = V;
      ++NumVectorInstructions;
      return V;
    }
    case Instruction::FCmp:
    case Instruction::ICmp: {
      ValueList LHSV, RHSV;
      for (Value *V : E->Scalars) {
        LHSV.push_back(cast<Instruction>(V)->getOperand(0));
        RHSV.push_back(cast<Instruction>(V)->getOperand(1));
      }

      setInsertPointAfterBundle(E->Scalars, VL0);

      Value *L = vectorizeTree(LHSV);
      Value *R = vectorizeTree(RHSV);

      if (E->VectorizedValue) {
        LLVM_DEBUG(dbgs() << "SLP: Diamond merged for " << *VL0 << ".\n");
        return E->VectorizedValue;
      }

      CmpInst::Predicate P0 = cast<CmpInst>(VL0)->getPredicate();
      Value *V;
      if (S.Opcode == Instruction::FCmp)
        V = Builder.CreateFCmp(P0, L, R);
      else
        V = Builder.CreateICmp(P0, L, R);

      propagateIRFlags(V, E->Scalars, VL0);
      if (NeedToShuffleReuses) {
        V = Builder.CreateShuffleVector(V, UndefValue::get(VecTy),
                                        E->ReuseShuffleIndices, "shuffle");
      }
      E->VectorizedValue = V;
      ++NumVectorInstructions;
      return V;
    }
    case Instruction::Select: {
      ValueList TrueVec, FalseVec, CondVec;
      for (Value *V : E->Scalars) {
        CondVec.push_back(cast<Instruction>(V)->getOperand(0));
        TrueVec.push_back(cast<Instruction>(V)->getOperand(1));
        FalseVec.push_back(cast<Instruction>(V)->getOperand(2));
      }

      setInsertPointAfterBundle(E->Scalars, VL0);

      Value *Cond = vectorizeTree(CondVec);
      Value *True = vectorizeTree(TrueVec);
      Value *False = vectorizeTree(FalseVec);

      if (E->VectorizedValue) {
        LLVM_DEBUG(dbgs() << "SLP: Diamond merged for " << *VL0 << ".\n");
        return E->VectorizedValue;
      }

      Value *V = Builder.CreateSelect(Cond, True, False);
      if (NeedToShuffleReuses) {
        V = Builder.CreateShuffleVector(V, UndefValue::get(VecTy),
                                        E->ReuseShuffleIndices, "shuffle");
      }
      E->VectorizedValue = V;
      ++NumVectorInstructions;
      return V;
    }
    case Instruction::Add:
    case Instruction::FAdd:
    case Instruction::Sub:
    case Instruction::FSub:
    case Instruction::Mul:
    case Instruction::FMul:
    case Instruction::UDiv:
    case Instruction::SDiv:
    case Instruction::FDiv:
    case Instruction::URem:
    case Instruction::SRem:
    case Instruction::FRem:
    case Instruction::Shl:
    case Instruction::LShr:
    case Instruction::AShr:
    case Instruction::And:
    case Instruction::Or:
    case Instruction::Xor: {
      ValueList LHSVL, RHSVL;
      if (isa<BinaryOperator>(VL0) && VL0->isCommutative())
        reorderInputsAccordingToOpcode(S.Opcode, E->Scalars, LHSVL,
                                       RHSVL);
      else
        for (Value *V : E->Scalars) {
          auto *I = cast<Instruction>(V);
          LHSVL.push_back(I->getOperand(0));
          RHSVL.push_back(I->getOperand(1));
        }

      setInsertPointAfterBundle(E->Scalars, VL0);

      Value *LHS = vectorizeTree(LHSVL);
      Value *RHS = vectorizeTree(RHSVL);

      if (E->VectorizedValue) {
        LLVM_DEBUG(dbgs() << "SLP: Diamond merged for " << *VL0 << ".\n");
        return E->VectorizedValue;
      }

      Value *V = Builder.CreateBinOp(
          static_cast<Instruction::BinaryOps>(S.Opcode), LHS, RHS);
      propagateIRFlags(V, E->Scalars, VL0);
      if (auto *I = dyn_cast<Instruction>(V))
        V = propagateMetadata(I, E->Scalars);

      if (NeedToShuffleReuses) {
        V = Builder.CreateShuffleVector(V, UndefValue::get(VecTy),
                                        E->ReuseShuffleIndices, "shuffle");
      }
      E->VectorizedValue = V;
      ++NumVectorInstructions;

      return V;
    }
    case Instruction::Load: {
      // Loads are inserted at the head of the tree because we don't want to
      // sink them all the way down past store instructions.
      bool IsReorder = !E->ReorderIndices.empty();
      if (IsReorder)
        VL0 = cast<Instruction>(E->Scalars[E->ReorderIndices.front()]);
      setInsertPointAfterBundle(E->Scalars, VL0);

      LoadInst *LI = cast<LoadInst>(VL0);
      Type *ScalarLoadTy = LI->getType();
      unsigned AS = LI->getPointerAddressSpace();

      Value *VecPtr = Builder.CreateBitCast(LI->getPointerOperand(),
                                            VecTy->getPointerTo(AS));

      // The pointer operand uses an in-tree scalar so we add the new BitCast to
      // ExternalUses list to make sure that an extract will be generated in the
      // future.
      Value *PO = LI->getPointerOperand();
      if (getTreeEntry(PO))
        ExternalUses.push_back(ExternalUser(PO, cast<User>(VecPtr), 0));

      unsigned Alignment = LI->getAlignment();
      LI = Builder.CreateLoad(VecPtr);
      if (!Alignment) {
        Alignment = DL->getABITypeAlignment(ScalarLoadTy);
      }
      LI->setAlignment(Alignment);
      Value *V = propagateMetadata(LI, E->Scalars);
      if (IsReorder) {
        OrdersType Mask;
        inversePermutation(E->ReorderIndices, Mask);
        V = Builder.CreateShuffleVector(V, UndefValue::get(V->getType()),
                                        Mask, "reorder_shuffle");
      }
      if (NeedToShuffleReuses) {
        // TODO: Merge this shuffle with the ReorderShuffleMask.
        V = Builder.CreateShuffleVector(V, UndefValue::get(VecTy),
                                        E->ReuseShuffleIndices, "shuffle");
      }
      E->VectorizedValue = V;
      ++NumVectorInstructions;
      return V;
    }
    case Instruction::Store: {
      StoreInst *SI = cast<StoreInst>(VL0);
      unsigned Alignment = SI->getAlignment();
      unsigned AS = SI->getPointerAddressSpace();

      ValueList ScalarStoreValues;
      for (Value *V : E->Scalars)
        ScalarStoreValues.push_back(cast<StoreInst>(V)->getValueOperand());

      setInsertPointAfterBundle(E->Scalars, VL0);

      Value *VecValue = vectorizeTree(ScalarStoreValues);
      Value *ScalarPtr = SI->getPointerOperand();
      Value *VecPtr = Builder.CreateBitCast(ScalarPtr, VecTy->getPointerTo(AS));
      StoreInst *S = Builder.CreateStore(VecValue, VecPtr);

      // The pointer operand uses an in-tree scalar, so add the new BitCast to
      // ExternalUses to make sure that an extract will be generated in the
      // future.
      if (getTreeEntry(ScalarPtr))
        ExternalUses.push_back(ExternalUser(ScalarPtr, cast<User>(VecPtr), 0));

      if (!Alignment)
        Alignment = DL->getABITypeAlignment(SI->getValueOperand()->getType());

      S->setAlignment(Alignment);
      Value *V = propagateMetadata(S, E->Scalars);
      if (NeedToShuffleReuses) {
        V = Builder.CreateShuffleVector(V, UndefValue::get(VecTy),
                                        E->ReuseShuffleIndices, "shuffle");
      }
      E->VectorizedValue = V;
      ++NumVectorInstructions;
      return V;
    }
    case Instruction::GetElementPtr: {
      setInsertPointAfterBundle(E->Scalars, VL0);

      ValueList Op0VL;
      for (Value *V : E->Scalars)
        Op0VL.push_back(cast<GetElementPtrInst>(V)->getOperand(0));

      Value *Op0 = vectorizeTree(Op0VL);

      std::vector<Value *> OpVecs;
      for (int j = 1, e = cast<GetElementPtrInst>(VL0)->getNumOperands(); j < e;
           ++j) {
        ValueList OpVL;
        for (Value *V : E->Scalars)
          OpVL.push_back(cast<GetElementPtrInst>(V)->getOperand(j));

        Value *OpVec = vectorizeTree(OpVL);
        OpVecs.push_back(OpVec);
      }

      Value *V = Builder.CreateGEP(
          cast<GetElementPtrInst>(VL0)->getSourceElementType(), Op0, OpVecs);
      if (Instruction *I = dyn_cast<Instruction>(V))
        V = propagateMetadata(I, E->Scalars);

      if (NeedToShuffleReuses) {
        V = Builder.CreateShuffleVector(V, UndefValue::get(VecTy),
                                        E->ReuseShuffleIndices, "shuffle");
      }
      E->VectorizedValue = V;
      ++NumVectorInstructions;

      return V;
    }
    case Instruction::Call: {
      CallInst *CI = cast<CallInst>(VL0);
      setInsertPointAfterBundle(E->Scalars, VL0);
      Function *FI;
      Intrinsic::ID IID  = Intrinsic::not_intrinsic;
      Value *ScalarArg = nullptr;
      if (CI && (FI = CI->getCalledFunction())) {
        IID = FI->getIntrinsicID();
      }
      std::vector<Value *> OpVecs;
      for (int j = 0, e = CI->getNumArgOperands(); j < e; ++j) {
        ValueList OpVL;
        // ctlz,cttz and powi are special intrinsics whose second argument is
        // a scalar. This argument should not be vectorized.
        if (hasVectorInstrinsicScalarOpd(IID, 1) && j == 1) {
          CallInst *CEI = cast<CallInst>(VL0);
          ScalarArg = CEI->getArgOperand(j);
          OpVecs.push_back(CEI->getArgOperand(j));
          continue;
        }
        for (Value *V : E->Scalars) {
          CallInst *CEI = cast<CallInst>(V);
          OpVL.push_back(CEI->getArgOperand(j));
        }

        Value *OpVec = vectorizeTree(OpVL);
        LLVM_DEBUG(dbgs() << "SLP: OpVec[" << j << "]: " << *OpVec << "\n");
        OpVecs.push_back(OpVec);
      }

      Module *M = F->getParent();
      Intrinsic::ID ID = getVectorIntrinsicIDForCall(CI, TLI);
      Type *Tys[] = { VectorType::get(CI->getType(), E->Scalars.size()) };
      Function *CF = Intrinsic::getDeclaration(M, ID, Tys);
      SmallVector<OperandBundleDef, 1> OpBundles;
      CI->getOperandBundlesAsDefs(OpBundles);
      Value *V = Builder.CreateCall(CF, OpVecs, OpBundles);

      // The scalar argument uses an in-tree scalar so we add the new vectorized
      // call to ExternalUses list to make sure that an extract will be
      // generated in the future.
      if (ScalarArg && getTreeEntry(ScalarArg))
        ExternalUses.push_back(ExternalUser(ScalarArg, cast<User>(V), 0));

      propagateIRFlags(V, E->Scalars, VL0);
      if (NeedToShuffleReuses) {
        V = Builder.CreateShuffleVector(V, UndefValue::get(VecTy),
                                        E->ReuseShuffleIndices, "shuffle");
      }
      E->VectorizedValue = V;
      ++NumVectorInstructions;
      return V;
    }
    case Instruction::ShuffleVector: {
      ValueList LHSVL, RHSVL;
      assert(Instruction::isBinaryOp(S.Opcode) &&
             "Invalid Shuffle Vector Operand");
      reorderAltShuffleOperands(S.Opcode, E->Scalars, LHSVL, RHSVL);
      setInsertPointAfterBundle(E->Scalars, VL0);

      Value *LHS = vectorizeTree(LHSVL);
      Value *RHS = vectorizeTree(RHSVL);

      if (E->VectorizedValue) {
        LLVM_DEBUG(dbgs() << "SLP: Diamond merged for " << *VL0 << ".\n");
        return E->VectorizedValue;
      }

      // Create a vector of LHS op1 RHS
      Value *V0 = Builder.CreateBinOp(
          static_cast<Instruction::BinaryOps>(S.Opcode), LHS, RHS);

      unsigned AltOpcode = getAltOpcode(S.Opcode);
      // Create a vector of LHS op2 RHS
      Value *V1 = Builder.CreateBinOp(
          static_cast<Instruction::BinaryOps>(AltOpcode), LHS, RHS);

      // Create shuffle to take alternate operations from the vector.
      // Also, gather up odd and even scalar ops to propagate IR flags to
      // each vector operation.
      ValueList OddScalars, EvenScalars;
      unsigned e = E->Scalars.size();
      SmallVector<Constant *, 8> Mask(e);
      for (unsigned i = 0; i < e; ++i) {
        if (isOdd(i)) {
          Mask[i] = Builder.getInt32(e + i);
          OddScalars.push_back(E->Scalars[i]);
        } else {
          Mask[i] = Builder.getInt32(i);
          EvenScalars.push_back(E->Scalars[i]);
        }
      }

      Value *ShuffleMask = ConstantVector::get(Mask);
      propagateIRFlags(V0, EvenScalars);
      propagateIRFlags(V1, OddScalars);

      Value *V = Builder.CreateShuffleVector(V0, V1, ShuffleMask);
      if (Instruction *I = dyn_cast<Instruction>(V))
        V = propagateMetadata(I, E->Scalars);
      if (NeedToShuffleReuses) {
        V = Builder.CreateShuffleVector(V, UndefValue::get(VecTy),
                                        E->ReuseShuffleIndices, "shuffle");
      }
      E->VectorizedValue = V;
      ++NumVectorInstructions;

      return V;
    }
    default:
    llvm_unreachable("unknown inst");
  }
  return nullptr;
}

Value *BoUpSLP::vectorizeTree() {
  ExtraValueToDebugLocsMap ExternallyUsedValues;
  return vectorizeTree(ExternallyUsedValues);
}

Value *
BoUpSLP::vectorizeTree(ExtraValueToDebugLocsMap &ExternallyUsedValues) {
  // All blocks must be scheduled before any instructions are inserted.
  for (auto &BSIter : BlocksSchedules) {
    scheduleBlock(BSIter.second.get());
  }

  Builder.SetInsertPoint(&F->getEntryBlock().front());
  auto *VectorRoot = vectorizeTree(&VectorizableTree[0]);

  // If the vectorized tree can be rewritten in a smaller type, we truncate the
  // vectorized root. InstCombine will then rewrite the entire expression. We
  // sign extend the extracted values below.
  auto *ScalarRoot = VectorizableTree[0].Scalars[0];
  if (MinBWs.count(ScalarRoot)) {
    if (auto *I = dyn_cast<Instruction>(VectorRoot))
      Builder.SetInsertPoint(&*++BasicBlock::iterator(I));
    auto BundleWidth = VectorizableTree[0].Scalars.size();
    auto *MinTy = IntegerType::get(F->getContext(), MinBWs[ScalarRoot].first);
    auto *VecTy = VectorType::get(MinTy, BundleWidth);
    auto *Trunc = Builder.CreateTrunc(VectorRoot, VecTy);
    VectorizableTree[0].VectorizedValue = Trunc;
  }

  LLVM_DEBUG(dbgs() << "SLP: Extracting " << ExternalUses.size()
                    << " values .\n");

  // If necessary, sign-extend or zero-extend ScalarRoot to the larger type
  // specified by ScalarType.
  auto extend = [&](Value *ScalarRoot, Value *Ex, Type *ScalarType) {
    if (!MinBWs.count(ScalarRoot))
      return Ex;
    if (MinBWs[ScalarRoot].second)
      return Builder.CreateSExt(Ex, ScalarType);
    return Builder.CreateZExt(Ex, ScalarType);
  };

  // Extract all of the elements with the external uses.
  for (const auto &ExternalUse : ExternalUses) {
    Value *Scalar = ExternalUse.Scalar;
    llvm::User *User = ExternalUse.User;

    // Skip users that we already RAUW. This happens when one instruction
    // has multiple uses of the same value.
    if (User && !is_contained(Scalar->users(), User))
      continue;
    TreeEntry *E = getTreeEntry(Scalar);
    assert(E && "Invalid scalar");
    assert(!E->NeedToGather && "Extracting from a gather list");

    Value *Vec = E->VectorizedValue;
    assert(Vec && "Can't find vectorizable value");

    Value *Lane = Builder.getInt32(ExternalUse.Lane);
    // If User == nullptr, the Scalar is used as extra arg. Generate
    // ExtractElement instruction and update the record for this scalar in
    // ExternallyUsedValues.
    if (!User) {
      assert(ExternallyUsedValues.count(Scalar) &&
             "Scalar with nullptr as an external user must be registered in "
             "ExternallyUsedValues map");
      if (auto *VecI = dyn_cast<Instruction>(Vec)) {
        Builder.SetInsertPoint(VecI->getParent(),
                               std::next(VecI->getIterator()));
      } else {
        Builder.SetInsertPoint(&F->getEntryBlock().front());
      }
      Value *Ex = Builder.CreateExtractElement(Vec, Lane);
      Ex = extend(ScalarRoot, Ex, Scalar->getType());
      CSEBlocks.insert(cast<Instruction>(Scalar)->getParent());
      auto &Locs = ExternallyUsedValues[Scalar];
      ExternallyUsedValues.insert({Ex, Locs});
      ExternallyUsedValues.erase(Scalar);
      continue;
    }

    // Generate extracts for out-of-tree users.
    // Find the insertion point for the extractelement lane.
    if (auto *VecI = dyn_cast<Instruction>(Vec)) {
      if (PHINode *PH = dyn_cast<PHINode>(User)) {
        for (int i = 0, e = PH->getNumIncomingValues(); i != e; ++i) {
          if (PH->getIncomingValue(i) == Scalar) {
            TerminatorInst *IncomingTerminator =
                PH->getIncomingBlock(i)->getTerminator();
            if (isa<CatchSwitchInst>(IncomingTerminator)) {
              Builder.SetInsertPoint(VecI->getParent(),
                                     std::next(VecI->getIterator()));
            } else {
              Builder.SetInsertPoint(PH->getIncomingBlock(i)->getTerminator());
            }
            Value *Ex = Builder.CreateExtractElement(Vec, Lane);
            Ex = extend(ScalarRoot, Ex, Scalar->getType());
            CSEBlocks.insert(PH->getIncomingBlock(i));
            PH->setOperand(i, Ex);
          }
        }
      } else {
        Builder.SetInsertPoint(cast<Instruction>(User));
        Value *Ex = Builder.CreateExtractElement(Vec, Lane);
        Ex = extend(ScalarRoot, Ex, Scalar->getType());
        CSEBlocks.insert(cast<Instruction>(User)->getParent());
        User->replaceUsesOfWith(Scalar, Ex);
      }
    } else {
      Builder.SetInsertPoint(&F->getEntryBlock().front());
      Value *Ex = Builder.CreateExtractElement(Vec, Lane);
      Ex = extend(ScalarRoot, Ex, Scalar->getType());
      CSEBlocks.insert(&F->getEntryBlock());
      User->replaceUsesOfWith(Scalar, Ex);
    }

    LLVM_DEBUG(dbgs() << "SLP: Replaced:" << *User << ".\n");
  }

  // For each vectorized value:
  for (TreeEntry &EIdx : VectorizableTree) {
    TreeEntry *Entry = &EIdx;

    // No need to handle users of gathered values.
    if (Entry->NeedToGather)
      continue;

    assert(Entry->VectorizedValue && "Can't find vectorizable value");

    // For each lane:
    for (int Lane = 0, LE = Entry->Scalars.size(); Lane != LE; ++Lane) {
      Value *Scalar = Entry->Scalars[Lane];

      Type *Ty = Scalar->getType();
      if (!Ty->isVoidTy()) {
#ifndef NDEBUG
        for (User *U : Scalar->users()) {
          LLVM_DEBUG(dbgs() << "SLP: \tvalidating user:" << *U << ".\n");

          // It is legal to replace users in the ignorelist by undef.
          assert((getTreeEntry(U) || is_contained(UserIgnoreList, U)) &&
                 "Replacing out-of-tree value with undef");
        }
#endif
        Value *Undef = UndefValue::get(Ty);
        Scalar->replaceAllUsesWith(Undef);
      }
      LLVM_DEBUG(dbgs() << "SLP: \tErasing scalar:" << *Scalar << ".\n");
      eraseInstruction(cast<Instruction>(Scalar));
    }
  }

  Builder.ClearInsertionPoint();

  return VectorizableTree[0].VectorizedValue;
}

void BoUpSLP::optimizeGatherSequence() {
  LLVM_DEBUG(dbgs() << "SLP: Optimizing " << GatherSeq.size()
                    << " gather sequences instructions.\n");
  // LICM InsertElementInst sequences.
  for (Instruction *I : GatherSeq) {
    if (!isa<InsertElementInst>(I) && !isa<ShuffleVectorInst>(I))
      continue;

    // Check if this block is inside a loop.
    Loop *L = LI->getLoopFor(I->getParent());
    if (!L)
      continue;

    // Check if it has a preheader.
    BasicBlock *PreHeader = L->getLoopPreheader();
    if (!PreHeader)
      continue;

    // If the vector or the element that we insert into it are
    // instructions that are defined in this basic block then we can't
    // hoist this instruction.
    auto *Op0 = dyn_cast<Instruction>(I->getOperand(0));
    auto *Op1 = dyn_cast<Instruction>(I->getOperand(1));
    if (Op0 && L->contains(Op0))
      continue;
    if (Op1 && L->contains(Op1))
      continue;

    // We can hoist this instruction. Move it to the pre-header.
    I->moveBefore(PreHeader->getTerminator());
  }

  // Make a list of all reachable blocks in our CSE queue.
  SmallVector<const DomTreeNode *, 8> CSEWorkList;
  CSEWorkList.reserve(CSEBlocks.size());
  for (BasicBlock *BB : CSEBlocks)
    if (DomTreeNode *N = DT->getNode(BB)) {
      assert(DT->isReachableFromEntry(N));
      CSEWorkList.push_back(N);
    }

  // Sort blocks by domination. This ensures we visit a block after all blocks
  // dominating it are visited.
  std::stable_sort(CSEWorkList.begin(), CSEWorkList.end(),
                   [this](const DomTreeNode *A, const DomTreeNode *B) {
    return DT->properlyDominates(A, B);
  });

  // Perform O(N^2) search over the gather sequences and merge identical
  // instructions. TODO: We can further optimize this scan if we split the
  // instructions into different buckets based on the insert lane.
  SmallVector<Instruction *, 16> Visited;
  for (auto I = CSEWorkList.begin(), E = CSEWorkList.end(); I != E; ++I) {
    assert((I == CSEWorkList.begin() || !DT->dominates(*I, *std::prev(I))) &&
           "Worklist not sorted properly!");
    BasicBlock *BB = (*I)->getBlock();
    // For all instructions in blocks containing gather sequences:
    for (BasicBlock::iterator it = BB->begin(), e = BB->end(); it != e;) {
      Instruction *In = &*it++;
      if (!isa<InsertElementInst>(In) && !isa<ExtractElementInst>(In))
        continue;

      // Check if we can replace this instruction with any of the
      // visited instructions.
      for (Instruction *v : Visited) {
        if (In->isIdenticalTo(v) &&
            DT->dominates(v->getParent(), In->getParent())) {
          In->replaceAllUsesWith(v);
          eraseInstruction(In);
          In = nullptr;
          break;
        }
      }
      if (In) {
        assert(!is_contained(Visited, In));
        Visited.push_back(In);
      }
    }
  }
  CSEBlocks.clear();
  GatherSeq.clear();
}

// Groups the instructions to a bundle (which is then a single scheduling entity)
// and schedules instructions until the bundle gets ready.
bool BoUpSLP::BlockScheduling::tryScheduleBundle(ArrayRef<Value *> VL,
                                                 BoUpSLP *SLP, Value *OpValue) {
  if (isa<PHINode>(OpValue))
    return true;

  // Initialize the instruction bundle.
  Instruction *OldScheduleEnd = ScheduleEnd;
  ScheduleData *PrevInBundle = nullptr;
  ScheduleData *Bundle = nullptr;
  bool ReSchedule = false;
  LLVM_DEBUG(dbgs() << "SLP:  bundle: " << *OpValue << "\n");

  // Make sure that the scheduling region contains all
  // instructions of the bundle.
  for (Value *V : VL) {
    if (!extendSchedulingRegion(V, OpValue))
      return false;
  }

  for (Value *V : VL) {
    ScheduleData *BundleMember = getScheduleData(V);
    assert(BundleMember &&
           "no ScheduleData for bundle member (maybe not in same basic block)");
    if (BundleMember->IsScheduled) {
      // A bundle member was scheduled as single instruction before and now
      // needs to be scheduled as part of the bundle. We just get rid of the
      // existing schedule.
      LLVM_DEBUG(dbgs() << "SLP:  reset schedule because " << *BundleMember
                        << " was already scheduled\n");
      ReSchedule = true;
    }
    assert(BundleMember->isSchedulingEntity() &&
           "bundle member already part of other bundle");
    if (PrevInBundle) {
      PrevInBundle->NextInBundle = BundleMember;
    } else {
      Bundle = BundleMember;
    }
    BundleMember->UnscheduledDepsInBundle = 0;
    Bundle->UnscheduledDepsInBundle += BundleMember->UnscheduledDeps;

    // Group the instructions to a bundle.
    BundleMember->FirstInBundle = Bundle;
    PrevInBundle = BundleMember;
  }
  if (ScheduleEnd != OldScheduleEnd) {
    // The scheduling region got new instructions at the lower end (or it is a
    // new region for the first bundle). This makes it necessary to
    // recalculate all dependencies.
    // It is seldom that this needs to be done a second time after adding the
    // initial bundle to the region.
    for (auto *I = ScheduleStart; I != ScheduleEnd; I = I->getNextNode()) {
      doForAllOpcodes(I, [](ScheduleData *SD) {
        SD->clearDependencies();
      });
    }
    ReSchedule = true;
  }
  if (ReSchedule) {
    resetSchedule();
    initialFillReadyList(ReadyInsts);
  }

  LLVM_DEBUG(dbgs() << "SLP: try schedule bundle " << *Bundle << " in block "
                    << BB->getName() << "\n");

  calculateDependencies(Bundle, true, SLP);

  // Now try to schedule the new bundle. As soon as the bundle is "ready" it
  // means that there are no cyclic dependencies and we can schedule it.
  // Note that's important that we don't "schedule" the bundle yet (see
  // cancelScheduling).
  while (!Bundle->isReady() && !ReadyInsts.empty()) {

    ScheduleData *pickedSD = ReadyInsts.back();
    ReadyInsts.pop_back();

    if (pickedSD->isSchedulingEntity() && pickedSD->isReady()) {
      schedule(pickedSD, ReadyInsts);
    }
  }
  if (!Bundle->isReady()) {
    cancelScheduling(VL, OpValue);
    return false;
  }
  return true;
}

void BoUpSLP::BlockScheduling::cancelScheduling(ArrayRef<Value *> VL,
                                                Value *OpValue) {
  if (isa<PHINode>(OpValue))
    return;

  ScheduleData *Bundle = getScheduleData(OpValue);
  LLVM_DEBUG(dbgs() << "SLP:  cancel scheduling of " << *Bundle << "\n");
  assert(!Bundle->IsScheduled &&
         "Can't cancel bundle which is already scheduled");
  assert(Bundle->isSchedulingEntity() && Bundle->isPartOfBundle() &&
         "tried to unbundle something which is not a bundle");

  // Un-bundle: make single instructions out of the bundle.
  ScheduleData *BundleMember = Bundle;
  while (BundleMember) {
    assert(BundleMember->FirstInBundle == Bundle && "corrupt bundle links");
    BundleMember->FirstInBundle = BundleMember;
    ScheduleData *Next = BundleMember->NextInBundle;
    BundleMember->NextInBundle = nullptr;
    BundleMember->UnscheduledDepsInBundle = BundleMember->UnscheduledDeps;
    if (BundleMember->UnscheduledDepsInBundle == 0) {
      ReadyInsts.insert(BundleMember);
    }
    BundleMember = Next;
  }
}

BoUpSLP::ScheduleData *BoUpSLP::BlockScheduling::allocateScheduleDataChunks() {
  // Allocate a new ScheduleData for the instruction.
  if (ChunkPos >= ChunkSize) {
    ScheduleDataChunks.push_back(llvm::make_unique<ScheduleData[]>(ChunkSize));
    ChunkPos = 0;
  }
  return &(ScheduleDataChunks.back()[ChunkPos++]);
}

bool BoUpSLP::BlockScheduling::extendSchedulingRegion(Value *V,
                                                      Value *OpValue) {
  if (getScheduleData(V, isOneOf(OpValue, V)))
    return true;
  Instruction *I = dyn_cast<Instruction>(V);
  assert(I && "bundle member must be an instruction");
  assert(!isa<PHINode>(I) && "phi nodes don't need to be scheduled");
  auto &&CheckSheduleForI = [this, OpValue](Instruction *I) -> bool {
    ScheduleData *ISD = getScheduleData(I);
    if (!ISD)
      return false;
    assert(isInSchedulingRegion(ISD) &&
           "ScheduleData not in scheduling region");
    ScheduleData *SD = allocateScheduleDataChunks();
    SD->Inst = I;
    SD->init(SchedulingRegionID, OpValue);
    ExtraScheduleDataMap[I][OpValue] = SD;
    return true;
  };
  if (CheckSheduleForI(I))
    return true;
  if (!ScheduleStart) {
    // It's the first instruction in the new region.
    initScheduleData(I, I->getNextNode(), nullptr, nullptr);
    ScheduleStart = I;
    ScheduleEnd = I->getNextNode();
    if (isOneOf(OpValue, I) != I)
      CheckSheduleForI(I);
    assert(ScheduleEnd && "tried to vectorize a TerminatorInst?");
    LLVM_DEBUG(dbgs() << "SLP:  initialize schedule region to " << *I << "\n");
    return true;
  }
  // Search up and down at the same time, because we don't know if the new
  // instruction is above or below the existing scheduling region.
  BasicBlock::reverse_iterator UpIter =
      ++ScheduleStart->getIterator().getReverse();
  BasicBlock::reverse_iterator UpperEnd = BB->rend();
  BasicBlock::iterator DownIter = ScheduleEnd->getIterator();
  BasicBlock::iterator LowerEnd = BB->end();
  while (true) {
    if (++ScheduleRegionSize > ScheduleRegionSizeLimit) {
      LLVM_DEBUG(dbgs() << "SLP:  exceeded schedule region size limit\n");
      return false;
    }

    if (UpIter != UpperEnd) {
      if (&*UpIter == I) {
        initScheduleData(I, ScheduleStart, nullptr, FirstLoadStoreInRegion);
        ScheduleStart = I;
        if (isOneOf(OpValue, I) != I)
          CheckSheduleForI(I);
        LLVM_DEBUG(dbgs() << "SLP:  extend schedule region start to " << *I
                          << "\n");
        return true;
      }
      UpIter++;
    }
    if (DownIter != LowerEnd) {
      if (&*DownIter == I) {
        initScheduleData(ScheduleEnd, I->getNextNode(), LastLoadStoreInRegion,
                         nullptr);
        ScheduleEnd = I->getNextNode();
        if (isOneOf(OpValue, I) != I)
          CheckSheduleForI(I);
        assert(ScheduleEnd && "tried to vectorize a TerminatorInst?");
        LLVM_DEBUG(dbgs() << "SLP:  extend schedule region end to " << *I
                          << "\n");
        return true;
      }
      DownIter++;
    }
    assert((UpIter != UpperEnd || DownIter != LowerEnd) &&
           "instruction not found in block");
  }
  return true;
}

void BoUpSLP::BlockScheduling::initScheduleData(Instruction *FromI,
                                                Instruction *ToI,
                                                ScheduleData *PrevLoadStore,
                                                ScheduleData *NextLoadStore) {
  ScheduleData *CurrentLoadStore = PrevLoadStore;
  for (Instruction *I = FromI; I != ToI; I = I->getNextNode()) {
    ScheduleData *SD = ScheduleDataMap[I];
    if (!SD) {
      SD = allocateScheduleDataChunks();
      ScheduleDataMap[I] = SD;
      SD->Inst = I;
    }
    assert(!isInSchedulingRegion(SD) &&
           "new ScheduleData already in scheduling region");
    SD->init(SchedulingRegionID, I);

    if (I->mayReadOrWriteMemory() &&
        (!isa<IntrinsicInst>(I) ||
         cast<IntrinsicInst>(I)->getIntrinsicID() != Intrinsic::sideeffect)) {
      // Update the linked list of memory accessing instructions.
      if (CurrentLoadStore) {
        CurrentLoadStore->NextLoadStore = SD;
      } else {
        FirstLoadStoreInRegion = SD;
      }
      CurrentLoadStore = SD;
    }
  }
  if (NextLoadStore) {
    if (CurrentLoadStore)
      CurrentLoadStore->NextLoadStore = NextLoadStore;
  } else {
    LastLoadStoreInRegion = CurrentLoadStore;
  }
}

void BoUpSLP::BlockScheduling::calculateDependencies(ScheduleData *SD,
                                                     bool InsertInReadyList,
                                                     BoUpSLP *SLP) {
  assert(SD->isSchedulingEntity());

  SmallVector<ScheduleData *, 10> WorkList;
  WorkList.push_back(SD);

  while (!WorkList.empty()) {
    ScheduleData *SD = WorkList.back();
    WorkList.pop_back();

    ScheduleData *BundleMember = SD;
    while (BundleMember) {
      assert(isInSchedulingRegion(BundleMember));
      if (!BundleMember->hasValidDependencies()) {

        LLVM_DEBUG(dbgs() << "SLP:       update deps of " << *BundleMember
                          << "\n");
        BundleMember->Dependencies = 0;
        BundleMember->resetUnscheduledDeps();

        // Handle def-use chain dependencies.
        if (BundleMember->OpValue != BundleMember->Inst) {
          ScheduleData *UseSD = getScheduleData(BundleMember->Inst);
          if (UseSD && isInSchedulingRegion(UseSD->FirstInBundle)) {
            BundleMember->Dependencies++;
            ScheduleData *DestBundle = UseSD->FirstInBundle;
            if (!DestBundle->IsScheduled)
              BundleMember->incrementUnscheduledDeps(1);
            if (!DestBundle->hasValidDependencies())
              WorkList.push_back(DestBundle);
          }
        } else {
          for (User *U : BundleMember->Inst->users()) {
            if (isa<Instruction>(U)) {
              ScheduleData *UseSD = getScheduleData(U);
              if (UseSD && isInSchedulingRegion(UseSD->FirstInBundle)) {
                BundleMember->Dependencies++;
                ScheduleData *DestBundle = UseSD->FirstInBundle;
                if (!DestBundle->IsScheduled)
                  BundleMember->incrementUnscheduledDeps(1);
                if (!DestBundle->hasValidDependencies())
                  WorkList.push_back(DestBundle);
              }
            } else {
              // I'm not sure if this can ever happen. But we need to be safe.
              // This lets the instruction/bundle never be scheduled and
              // eventually disable vectorization.
              BundleMember->Dependencies++;
              BundleMember->incrementUnscheduledDeps(1);
            }
          }
        }

        // Handle the memory dependencies.
        ScheduleData *DepDest = BundleMember->NextLoadStore;
        if (DepDest) {
          Instruction *SrcInst = BundleMember->Inst;
          MemoryLocation SrcLoc = getLocation(SrcInst, SLP->AA);
          bool SrcMayWrite = BundleMember->Inst->mayWriteToMemory();
          unsigned numAliased = 0;
          unsigned DistToSrc = 1;

          while (DepDest) {
            assert(isInSchedulingRegion(DepDest));

            // We have two limits to reduce the complexity:
            // 1) AliasedCheckLimit: It's a small limit to reduce calls to
            //    SLP->isAliased (which is the expensive part in this loop).
            // 2) MaxMemDepDistance: It's for very large blocks and it aborts
            //    the whole loop (even if the loop is fast, it's quadratic).
            //    It's important for the loop break condition (see below) to
            //    check this limit even between two read-only instructions.
            if (DistToSrc >= MaxMemDepDistance ||
                    ((SrcMayWrite || DepDest->Inst->mayWriteToMemory()) &&
                     (numAliased >= AliasedCheckLimit ||
                      SLP->isAliased(SrcLoc, SrcInst, DepDest->Inst)))) {

              // We increment the counter only if the locations are aliased
              // (instead of counting all alias checks). This gives a better
              // balance between reduced runtime and accurate dependencies.
              numAliased++;

              DepDest->MemoryDependencies.push_back(BundleMember);
              BundleMember->Dependencies++;
              ScheduleData *DestBundle = DepDest->FirstInBundle;
              if (!DestBundle->IsScheduled) {
                BundleMember->incrementUnscheduledDeps(1);
              }
              if (!DestBundle->hasValidDependencies()) {
                WorkList.push_back(DestBundle);
              }
            }
            DepDest = DepDest->NextLoadStore;

            // Example, explaining the loop break condition: Let's assume our
            // starting instruction is i0 and MaxMemDepDistance = 3.
            //
            //                      +--------v--v--v
            //             i0,i1,i2,i3,i4,i5,i6,i7,i8
            //             +--------^--^--^
            //
            // MaxMemDepDistance let us stop alias-checking at i3 and we add
            // dependencies from i0 to i3,i4,.. (even if they are not aliased).
            // Previously we already added dependencies from i3 to i6,i7,i8
            // (because of MaxMemDepDistance). As we added a dependency from
            // i0 to i3, we have transitive dependencies from i0 to i6,i7,i8
            // and we can abort this loop at i6.
            if (DistToSrc >= 2 * MaxMemDepDistance)
              break;
            DistToSrc++;
          }
        }
      }
      BundleMember = BundleMember->NextInBundle;
    }
    if (InsertInReadyList && SD->isReady()) {
      ReadyInsts.push_back(SD);
      LLVM_DEBUG(dbgs() << "SLP:     gets ready on update: " << *SD->Inst
                        << "\n");
    }
  }
}

void BoUpSLP::BlockScheduling::resetSchedule() {
  assert(ScheduleStart &&
         "tried to reset schedule on block which has not been scheduled");
  for (Instruction *I = ScheduleStart; I != ScheduleEnd; I = I->getNextNode()) {
    doForAllOpcodes(I, [&](ScheduleData *SD) {
      assert(isInSchedulingRegion(SD) &&
             "ScheduleData not in scheduling region");
      SD->IsScheduled = false;
      SD->resetUnscheduledDeps();
    });
  }
  ReadyInsts.clear();
}

void BoUpSLP::scheduleBlock(BlockScheduling *BS) {
  if (!BS->ScheduleStart)
    return;

  LLVM_DEBUG(dbgs() << "SLP: schedule block " << BS->BB->getName() << "\n");

  BS->resetSchedule();

  // For the real scheduling we use a more sophisticated ready-list: it is
  // sorted by the original instruction location. This lets the final schedule
  // be as  close as possible to the original instruction order.
  struct ScheduleDataCompare {
    bool operator()(ScheduleData *SD1, ScheduleData *SD2) const {
      return SD2->SchedulingPriority < SD1->SchedulingPriority;
    }
  };
  std::set<ScheduleData *, ScheduleDataCompare> ReadyInsts;

  // Ensure that all dependency data is updated and fill the ready-list with
  // initial instructions.
  int Idx = 0;
  int NumToSchedule = 0;
  for (auto *I = BS->ScheduleStart; I != BS->ScheduleEnd;
       I = I->getNextNode()) {
    BS->doForAllOpcodes(I, [this, &Idx, &NumToSchedule, BS](ScheduleData *SD) {
      assert(SD->isPartOfBundle() ==
                 (getTreeEntry(SD->Inst) != nullptr) &&
             "scheduler and vectorizer bundle mismatch");
      SD->FirstInBundle->SchedulingPriority = Idx++;
      if (SD->isSchedulingEntity()) {
        BS->calculateDependencies(SD, false, this);
        NumToSchedule++;
      }
    });
  }
  BS->initialFillReadyList(ReadyInsts);

  Instruction *LastScheduledInst = BS->ScheduleEnd;

  // Do the "real" scheduling.
  while (!ReadyInsts.empty()) {
    ScheduleData *picked = *ReadyInsts.begin();
    ReadyInsts.erase(ReadyInsts.begin());

    // Move the scheduled instruction(s) to their dedicated places, if not
    // there yet.
    ScheduleData *BundleMember = picked;
    while (BundleMember) {
      Instruction *pickedInst = BundleMember->Inst;
      if (LastScheduledInst->getNextNode() != pickedInst) {
        BS->BB->getInstList().remove(pickedInst);
        BS->BB->getInstList().insert(LastScheduledInst->getIterator(),
                                     pickedInst);
      }
      LastScheduledInst = pickedInst;
      BundleMember = BundleMember->NextInBundle;
    }

    BS->schedule(picked, ReadyInsts);
    NumToSchedule--;
  }
  assert(NumToSchedule == 0 && "could not schedule all instructions");

  // Avoid duplicate scheduling of the block.
  BS->ScheduleStart = nullptr;
}

unsigned BoUpSLP::getVectorElementSize(Value *V) {
  // If V is a store, just return the width of the stored value without
  // traversing the expression tree. This is the common case.
  if (auto *Store = dyn_cast<StoreInst>(V))
    return DL->getTypeSizeInBits(Store->getValueOperand()->getType());

  // If V is not a store, we can traverse the expression tree to find loads
  // that feed it. The type of the loaded value may indicate a more suitable
  // width than V's type. We want to base the vector element size on the width
  // of memory operations where possible.
  SmallVector<Instruction *, 16> Worklist;
  SmallPtrSet<Instruction *, 16> Visited;
  if (auto *I = dyn_cast<Instruction>(V))
    Worklist.push_back(I);

  // Traverse the expression tree in bottom-up order looking for loads. If we
  // encounter an instruciton we don't yet handle, we give up.
  auto MaxWidth = 0u;
  auto FoundUnknownInst = false;
  while (!Worklist.empty() && !FoundUnknownInst) {
    auto *I = Worklist.pop_back_val();
    Visited.insert(I);

    // We should only be looking at scalar instructions here. If the current
    // instruction has a vector type, give up.
    auto *Ty = I->getType();
    if (isa<VectorType>(Ty))
      FoundUnknownInst = true;

    // If the current instruction is a load, update MaxWidth to reflect the
    // width of the loaded value.
    else if (isa<LoadInst>(I))
      MaxWidth = std::max<unsigned>(MaxWidth, DL->getTypeSizeInBits(Ty));

    // Otherwise, we need to visit the operands of the instruction. We only
    // handle the interesting cases from buildTree here. If an operand is an
    // instruction we haven't yet visited, we add it to the worklist.
    else if (isa<PHINode>(I) || isa<CastInst>(I) || isa<GetElementPtrInst>(I) ||
             isa<CmpInst>(I) || isa<SelectInst>(I) || isa<BinaryOperator>(I)) {
      for (Use &U : I->operands())
        if (auto *J = dyn_cast<Instruction>(U.get()))
          if (!Visited.count(J))
            Worklist.push_back(J);
    }

    // If we don't yet handle the instruction, give up.
    else
      FoundUnknownInst = true;
  }

  // If we didn't encounter a memory access in the expression tree, or if we
  // gave up for some reason, just return the width of V.
  if (!MaxWidth || FoundUnknownInst)
    return DL->getTypeSizeInBits(V->getType());

  // Otherwise, return the maximum width we found.
  return MaxWidth;
}

// Determine if a value V in a vectorizable expression Expr can be demoted to a
// smaller type with a truncation. We collect the values that will be demoted
// in ToDemote and additional roots that require investigating in Roots.
static bool collectValuesToDemote(Value *V, SmallPtrSetImpl<Value *> &Expr,
                                  SmallVectorImpl<Value *> &ToDemote,
                                  SmallVectorImpl<Value *> &Roots) {
  // We can always demote constants.
  if (isa<Constant>(V)) {
    ToDemote.push_back(V);
    return true;
  }

  // If the value is not an instruction in the expression with only one use, it
  // cannot be demoted.
  auto *I = dyn_cast<Instruction>(V);
  if (!I || !I->hasOneUse() || !Expr.count(I))
    return false;

  switch (I->getOpcode()) {

  // We can always demote truncations and extensions. Since truncations can
  // seed additional demotion, we save the truncated value.
  case Instruction::Trunc:
    Roots.push_back(I->getOperand(0));
    break;
  case Instruction::ZExt:
  case Instruction::SExt:
    break;

  // We can demote certain binary operations if we can demote both of their
  // operands.
  case Instruction::Add:
  case Instruction::Sub:
  case Instruction::Mul:
  case Instruction::And:
  case Instruction::Or:
  case Instruction::Xor:
    if (!collectValuesToDemote(I->getOperand(0), Expr, ToDemote, Roots) ||
        !collectValuesToDemote(I->getOperand(1), Expr, ToDemote, Roots))
      return false;
    break;

  // We can demote selects if we can demote their true and false values.
  case Instruction::Select: {
    SelectInst *SI = cast<SelectInst>(I);
    if (!collectValuesToDemote(SI->getTrueValue(), Expr, ToDemote, Roots) ||
        !collectValuesToDemote(SI->getFalseValue(), Expr, ToDemote, Roots))
      return false;
    break;
  }

  // We can demote phis if we can demote all their incoming operands. Note that
  // we don't need to worry about cycles since we ensure single use above.
  case Instruction::PHI: {
    PHINode *PN = cast<PHINode>(I);
    for (Value *IncValue : PN->incoming_values())
      if (!collectValuesToDemote(IncValue, Expr, ToDemote, Roots))
        return false;
    break;
  }

  // Otherwise, conservatively give up.
  default:
    return false;
  }

  // Record the value that we can demote.
  ToDemote.push_back(V);
  return true;
}

void BoUpSLP::computeMinimumValueSizes() {
  // If there are no external uses, the expression tree must be rooted by a
  // store. We can't demote in-memory values, so there is nothing to do here.
  if (ExternalUses.empty())
    return;

  // We only attempt to truncate integer expressions.
  auto &TreeRoot = VectorizableTree[0].Scalars;
  auto *TreeRootIT = dyn_cast<IntegerType>(TreeRoot[0]->getType());
  if (!TreeRootIT)
    return;

  // If the expression is not rooted by a store, these roots should have
  // external uses. We will rely on InstCombine to rewrite the expression in
  // the narrower type. However, InstCombine only rewrites single-use values.
  // This means that if a tree entry other than a root is used externally, it
  // must have multiple uses and InstCombine will not rewrite it. The code
  // below ensures that only the roots are used externally.
  SmallPtrSet<Value *, 32> Expr(TreeRoot.begin(), TreeRoot.end());
  for (auto &EU : ExternalUses)
    if (!Expr.erase(EU.Scalar))
      return;
  if (!Expr.empty())
    return;

  // Collect the scalar values of the vectorizable expression. We will use this
  // context to determine which values can be demoted. If we see a truncation,
  // we mark it as seeding another demotion.
  for (auto &Entry : VectorizableTree)
    Expr.insert(Entry.Scalars.begin(), Entry.Scalars.end());

  // Ensure the roots of the vectorizable tree don't form a cycle. They must
  // have a single external user that is not in the vectorizable tree.
  for (auto *Root : TreeRoot)
    if (!Root->hasOneUse() || Expr.count(*Root->user_begin()))
      return;

  // Conservatively determine if we can actually truncate the roots of the
  // expression. Collect the values that can be demoted in ToDemote and
  // additional roots that require investigating in Roots.
  SmallVector<Value *, 32> ToDemote;
  SmallVector<Value *, 4> Roots;
  for (auto *Root : TreeRoot)
    if (!collectValuesToDemote(Root, Expr, ToDemote, Roots))
      return;

  // The maximum bit width required to represent all the values that can be
  // demoted without loss of precision. It would be safe to truncate the roots
  // of the expression to this width.
  auto MaxBitWidth = 8u;

  // We first check if all the bits of the roots are demanded. If they're not,
  // we can truncate the roots to this narrower type.
  for (auto *Root : TreeRoot) {
    auto Mask = DB->getDemandedBits(cast<Instruction>(Root));
    MaxBitWidth = std::max<unsigned>(
        Mask.getBitWidth() - Mask.countLeadingZeros(), MaxBitWidth);
  }

  // True if the roots can be zero-extended back to their original type, rather
  // than sign-extended. We know that if the leading bits are not demanded, we
  // can safely zero-extend. So we initialize IsKnownPositive to True.
  bool IsKnownPositive = true;

  // If all the bits of the roots are demanded, we can try a little harder to
  // compute a narrower type. This can happen, for example, if the roots are
  // getelementptr indices. InstCombine promotes these indices to the pointer
  // width. Thus, all their bits are technically demanded even though the
  // address computation might be vectorized in a smaller type.
  //
  // We start by looking at each entry that can be demoted. We compute the
  // maximum bit width required to store the scalar by using ValueTracking to
  // compute the number of high-order bits we can truncate.
  if (MaxBitWidth == DL->getTypeSizeInBits(TreeRoot[0]->getType()) &&
      llvm::all_of(TreeRoot, [](Value *R) {
        assert(R->hasOneUse() && "Root should have only one use!");
        return isa<GetElementPtrInst>(R->user_back());
      })) {
    MaxBitWidth = 8u;

    // Determine if the sign bit of all the roots is known to be zero. If not,
    // IsKnownPositive is set to False.
    IsKnownPositive = llvm::all_of(TreeRoot, [&](Value *R) {
      KnownBits Known = computeKnownBits(R, *DL);
      return Known.isNonNegative();
    });

    // Determine the maximum number of bits required to store the scalar
    // values.
    for (auto *Scalar : ToDemote) {
      auto NumSignBits = ComputeNumSignBits(Scalar, *DL, 0, AC, nullptr, DT);
      auto NumTypeBits = DL->getTypeSizeInBits(Scalar->getType());
      MaxBitWidth = std::max<unsigned>(NumTypeBits - NumSignBits, MaxBitWidth);
    }

    // If we can't prove that the sign bit is zero, we must add one to the
    // maximum bit width to account for the unknown sign bit. This preserves
    // the existing sign bit so we can safely sign-extend the root back to the
    // original type. Otherwise, if we know the sign bit is zero, we will
    // zero-extend the root instead.
    //
    // FIXME: This is somewhat suboptimal, as there will be cases where adding
    //        one to the maximum bit width will yield a larger-than-necessary
    //        type. In general, we need to add an extra bit only if we can't
    //        prove that the upper bit of the original type is equal to the
    //        upper bit of the proposed smaller type. If these two bits are the
    //        same (either zero or one) we know that sign-extending from the
    //        smaller type will result in the same value. Here, since we can't
    //        yet prove this, we are just making the proposed smaller type
    //        larger to ensure correctness.
    if (!IsKnownPositive)
      ++MaxBitWidth;
  }

  // Round MaxBitWidth up to the next power-of-two.
  if (!isPowerOf2_64(MaxBitWidth))
    MaxBitWidth = NextPowerOf2(MaxBitWidth);

  // If the maximum bit width we compute is less than the with of the roots'
  // type, we can proceed with the narrowing. Otherwise, do nothing.
  if (MaxBitWidth >= TreeRootIT->getBitWidth())
    return;

  // If we can truncate the root, we must collect additional values that might
  // be demoted as a result. That is, those seeded by truncations we will
  // modify.
  while (!Roots.empty())
    collectValuesToDemote(Roots.pop_back_val(), Expr, ToDemote, Roots);

  // Finally, map the values we can demote to the maximum bit with we computed.
  for (auto *Scalar : ToDemote)
    MinBWs[Scalar] = std::make_pair(MaxBitWidth, !IsKnownPositive);
}

namespace {

/// The SLPVectorizer Pass.
struct SLPVectorizer : public FunctionPass {
  SLPVectorizerPass Impl;

  /// Pass identification, replacement for typeid
  static char ID;

  explicit SLPVectorizer() : FunctionPass(ID) {
    initializeSLPVectorizerPass(*PassRegistry::getPassRegistry());
  }

  bool doInitialization(Module &M) override {
    return false;
  }

  bool runOnFunction(Function &F) override {
    if (skipFunction(F))
      return false;

    auto *SE = &getAnalysis<ScalarEvolutionWrapperPass>().getSE();
    auto *TTI = &getAnalysis<TargetTransformInfoWrapperPass>().getTTI(F);
    auto *TLIP = getAnalysisIfAvailable<TargetLibraryInfoWrapperPass>();
    auto *TLI = TLIP ? &TLIP->getTLI() : nullptr;
    auto *AA = &getAnalysis<AAResultsWrapperPass>().getAAResults();
    auto *LI = &getAnalysis<LoopInfoWrapperPass>().getLoopInfo();
    auto *DT = &getAnalysis<DominatorTreeWrapperPass>().getDomTree();
    auto *AC = &getAnalysis<AssumptionCacheTracker>().getAssumptionCache(F);
    auto *DB = &getAnalysis<DemandedBitsWrapperPass>().getDemandedBits();
    auto *ORE = &getAnalysis<OptimizationRemarkEmitterWrapperPass>().getORE();

    return Impl.runImpl(F, SE, TTI, TLI, AA, LI, DT, AC, DB, ORE);
  }

  void getAnalysisUsage(AnalysisUsage &AU) const override {
    FunctionPass::getAnalysisUsage(AU);
    AU.addRequired<AssumptionCacheTracker>();
    AU.addRequired<ScalarEvolutionWrapperPass>();
    AU.addRequired<AAResultsWrapperPass>();
    AU.addRequired<TargetTransformInfoWrapperPass>();
    AU.addRequired<LoopInfoWrapperPass>();
    AU.addRequired<DominatorTreeWrapperPass>();
    AU.addRequired<DemandedBitsWrapperPass>();
    AU.addRequired<OptimizationRemarkEmitterWrapperPass>();
    AU.addPreserved<LoopInfoWrapperPass>();
    AU.addPreserved<DominatorTreeWrapperPass>();
    AU.addPreserved<AAResultsWrapperPass>();
    AU.addPreserved<GlobalsAAWrapperPass>();
    AU.setPreservesCFG();
  }
};

} // end anonymous namespace

PreservedAnalyses SLPVectorizerPass::run(Function &F, FunctionAnalysisManager &AM) {
  auto *SE = &AM.getResult<ScalarEvolutionAnalysis>(F);
  auto *TTI = &AM.getResult<TargetIRAnalysis>(F);
  auto *TLI = AM.getCachedResult<TargetLibraryAnalysis>(F);
  auto *AA = &AM.getResult<AAManager>(F);
  auto *LI = &AM.getResult<LoopAnalysis>(F);
  auto *DT = &AM.getResult<DominatorTreeAnalysis>(F);
  auto *AC = &AM.getResult<AssumptionAnalysis>(F);
  auto *DB = &AM.getResult<DemandedBitsAnalysis>(F);
  auto *ORE = &AM.getResult<OptimizationRemarkEmitterAnalysis>(F);

  bool Changed = runImpl(F, SE, TTI, TLI, AA, LI, DT, AC, DB, ORE);
  if (!Changed)
    return PreservedAnalyses::all();

  PreservedAnalyses PA;
  PA.preserveSet<CFGAnalyses>();
  PA.preserve<AAManager>();
  PA.preserve<GlobalsAA>();
  return PA;
}

bool SLPVectorizerPass::runImpl(Function &F, ScalarEvolution *SE_,
                                TargetTransformInfo *TTI_,
                                TargetLibraryInfo *TLI_, AliasAnalysis *AA_,
                                LoopInfo *LI_, DominatorTree *DT_,
                                AssumptionCache *AC_, DemandedBits *DB_,
                                OptimizationRemarkEmitter *ORE_) {
  SE = SE_;
  TTI = TTI_;
  TLI = TLI_;
  AA = AA_;
  LI = LI_;
  DT = DT_;
  AC = AC_;
  DB = DB_;
  DL = &F.getParent()->getDataLayout();

  Stores.clear();
  GEPs.clear();
  bool Changed = false;

  // If the target claims to have no vector registers don't attempt
  // vectorization.
  if (!TTI->getNumberOfRegisters(true))
    return false;

  // Don't vectorize when the attribute NoImplicitFloat is used.
  if (F.hasFnAttribute(Attribute::NoImplicitFloat))
    return false;

  LLVM_DEBUG(dbgs() << "SLP: Analyzing blocks in " << F.getName() << ".\n");

  // Use the bottom up slp vectorizer to construct chains that start with
  // store instructions.
  BoUpSLP R(&F, SE, TTI, TLI, AA, LI, DT, AC, DB, DL, ORE_);

  // A general note: the vectorizer must use BoUpSLP::eraseInstruction() to
  // delete instructions.

  // Scan the blocks in the function in post order.
  for (auto BB : post_order(&F.getEntryBlock())) {
    collectSeedInstructions(BB);

    // Vectorize trees that end at stores.
    if (!Stores.empty()) {
      LLVM_DEBUG(dbgs() << "SLP: Found stores for " << Stores.size()
                        << " underlying objects.\n");
      Changed |= vectorizeStoreChains(R);
    }

    // Vectorize trees that end at reductions.
    Changed |= vectorizeChainsInBlock(BB, R);

    // Vectorize the index computations of getelementptr instructions. This
    // is primarily intended to catch gather-like idioms ending at
    // non-consecutive loads.
    if (!GEPs.empty()) {
      LLVM_DEBUG(dbgs() << "SLP: Found GEPs for " << GEPs.size()
                        << " underlying objects.\n");
      Changed |= vectorizeGEPIndices(BB, R);
    }
  }

  if (Changed) {
    R.optimizeGatherSequence();
    LLVM_DEBUG(dbgs() << "SLP: vectorized \"" << F.getName() << "\"\n");
    LLVM_DEBUG(verifyFunction(F));
  }
  return Changed;
}

/// Check that the Values in the slice in VL array are still existent in
/// the WeakTrackingVH array.
/// Vectorization of part of the VL array may cause later values in the VL array
/// to become invalid. We track when this has happened in the WeakTrackingVH
/// array.
static bool hasValueBeenRAUWed(ArrayRef<Value *> VL,
                               ArrayRef<WeakTrackingVH> VH, unsigned SliceBegin,
                               unsigned SliceSize) {
  VL = VL.slice(SliceBegin, SliceSize);
  VH = VH.slice(SliceBegin, SliceSize);
  return !std::equal(VL.begin(), VL.end(), VH.begin());
}

bool SLPVectorizerPass::vectorizeStoreChain(ArrayRef<Value *> Chain, BoUpSLP &R,
                                            unsigned VecRegSize) {
  const unsigned ChainLen = Chain.size();
  LLVM_DEBUG(dbgs() << "SLP: Analyzing a store chain of length " << ChainLen
                    << "\n");
  const unsigned Sz = R.getVectorElementSize(Chain[0]);
  const unsigned VF = VecRegSize / Sz;

  if (!isPowerOf2_32(Sz) || VF < 2)
    return false;

  // Keep track of values that were deleted by vectorizing in the loop below.
  const SmallVector<WeakTrackingVH, 8> TrackValues(Chain.begin(), Chain.end());

  bool Changed = false;
  // Look for profitable vectorizable trees at all offsets, starting at zero.
  for (unsigned i = 0, e = ChainLen; i + VF <= e; ++i) {

    // Check that a previous iteration of this loop did not delete the Value.
    if (hasValueBeenRAUWed(Chain, TrackValues, i, VF))
      continue;

    LLVM_DEBUG(dbgs() << "SLP: Analyzing " << VF << " stores at offset " << i
                      << "\n");
    ArrayRef<Value *> Operands = Chain.slice(i, VF);

#if INTEL_CUSTOMIZATION
    R.PSLPInit();
#endif // INTEL_CUSTOMIZATION

    R.buildTree(Operands);
#if !INTEL_CUSTOMIZATION
    if (R.isTreeTinyAndNotFullyVectorizable())
      continue;
#endif // INTEL_CUSTOMIZATION

    R.computeMinimumValueSizes();

    int Cost = R.getTreeCost();

<<<<<<< HEAD
#if INTEL_CUSTOMIZATION
    // If vanilla SLP failed, try with PSLP enabled
    // FIXME: This is not always the best. Ideally we should try both SLP and
    //        PSLP and keep the best of both.
    if (R.FoundPSLPCandidate && Cost >= -SLPCostThreshold) {
      R.deleteTree();
      // Enable PSLP.
      R.DoPSLP = true;
      R.buildTree(Operands);
      Cost = R.getTreeCost();
      // Disable PSLP.
      R.DoPSLP = false;
    }
#endif // INTEL_CUSTOMIZATION

    DEBUG(dbgs() << "SLP: Found cost=" << Cost << " for VF=" << VF << "\n");
=======
    LLVM_DEBUG(dbgs() << "SLP: Found cost=" << Cost << " for VF=" << VF
                      << "\n");
>>>>>>> 3f663631
    if (Cost < -SLPCostThreshold) {
      LLVM_DEBUG(dbgs() << "SLP: Decided to vectorize cost=" << Cost << "\n");

      using namespace ore;

      R.getORE()->emit(OptimizationRemark(SV_NAME, "StoresVectorized",
                                          cast<StoreInst>(Chain[i]))
                       << "Stores SLP vectorized with cost " << NV("Cost", Cost)
                       << " and with tree size "
                       << NV("TreeSize", R.getTreeSize()));

      R.vectorizeTree();

      // Move to the next bundle.
      i += VF - 1;
      Changed = true;
#if INTEL_CUSTOMIZATION
      R.PSLPSuccessCleanup();
    } else {
      R.PSLPFailureCleanup();
#endif // INTEL_CUSTOMIZATION
    }
  }

  return Changed;
}

bool SLPVectorizerPass::vectorizeStores(ArrayRef<StoreInst *> Stores,
                                        BoUpSLP &R) {
  SetVector<StoreInst *> Heads;
  SmallDenseSet<StoreInst *> Tails;
  SmallDenseMap<StoreInst *, StoreInst *> ConsecutiveChain;

  // We may run into multiple chains that merge into a single chain. We mark the
  // stores that we vectorized so that we don't visit the same store twice.
  BoUpSLP::ValueSet VectorizedStores;
  bool Changed = false;

  // Do a quadratic search on all of the given stores in reverse order and find
  // all of the pairs of stores that follow each other.
  SmallVector<unsigned, 16> IndexQueue;
  unsigned E = Stores.size();
  IndexQueue.resize(E - 1);
  for (unsigned I = E; I > 0; --I) {
    unsigned Idx = I - 1;
    // If a store has multiple consecutive store candidates, search Stores
    // array according to the sequence: Idx-1, Idx+1, Idx-2, Idx+2, ...
    // This is because usually pairing with immediate succeeding or preceding
    // candidate create the best chance to find slp vectorization opportunity.
    unsigned Offset = 1;
    unsigned Cnt = 0;
    for (unsigned J = 0; J < E - 1; ++J, ++Offset) {
      if (Idx >= Offset) {
        IndexQueue[Cnt] = Idx - Offset;
        ++Cnt;
      }
      if (Idx + Offset < E) {
        IndexQueue[Cnt] = Idx + Offset;
        ++Cnt;
      }
    }

    for (auto K : IndexQueue) {
      if (isConsecutiveAccess(Stores[K], Stores[Idx], *DL, *SE)) {
        Tails.insert(Stores[Idx]);
        Heads.insert(Stores[K]);
        ConsecutiveChain[Stores[K]] = Stores[Idx];
        break;
      }
    }
  }

  // For stores that start but don't end a link in the chain:
  for (auto *SI : llvm::reverse(Heads)) {
    if (Tails.count(SI))
      continue;

    // We found a store instr that starts a chain. Now follow the chain and try
    // to vectorize it.
    BoUpSLP::ValueList Operands;
    StoreInst *I = SI;
    // Collect the chain into a list.
    while ((Tails.count(I) || Heads.count(I)) && !VectorizedStores.count(I)) {
      Operands.push_back(I);
      // Move to the next value in the chain.
      I = ConsecutiveChain[I];
    }

    // FIXME: Is division-by-2 the correct step? Should we assert that the
    // register size is a power-of-2?
    for (unsigned Size = R.getMaxVecRegSize(); Size >= R.getMinVecRegSize();
         Size /= 2) {
      if (vectorizeStoreChain(Operands, R, Size)) {
        // Mark the vectorized stores so that we don't vectorize them again.
        VectorizedStores.insert(Operands.begin(), Operands.end());
        Changed = true;
        break;
      }
    }
  }

  return Changed;
}

void SLPVectorizerPass::collectSeedInstructions(BasicBlock *BB) {
  // Initialize the collections. We will make a single pass over the block.
  Stores.clear();
  GEPs.clear();

  // Visit the store and getelementptr instructions in BB and organize them in
  // Stores and GEPs according to the underlying objects of their pointer
  // operands.
  for (Instruction &I : *BB) {
    // Ignore store instructions that are volatile or have a pointer operand
    // that doesn't point to a scalar type.
    if (auto *SI = dyn_cast<StoreInst>(&I)) {
      if (!SI->isSimple())
        continue;
      if (!isValidElementType(SI->getValueOperand()->getType()))
        continue;
      Stores[GetUnderlyingObject(SI->getPointerOperand(), *DL)].push_back(SI);
    }

    // Ignore getelementptr instructions that have more than one index, a
    // constant index, or a pointer operand that doesn't point to a scalar
    // type.
    else if (auto *GEP = dyn_cast<GetElementPtrInst>(&I)) {
      auto Idx = GEP->idx_begin()->get();
      if (GEP->getNumIndices() > 1 || isa<Constant>(Idx))
        continue;
      if (!isValidElementType(Idx->getType()))
        continue;
      if (GEP->getType()->isVectorTy())
        continue;
      GEPs[GetUnderlyingObject(GEP->getPointerOperand(), *DL)].push_back(GEP);
    }
  }
}

bool SLPVectorizerPass::tryToVectorizePair(Value *A, Value *B, BoUpSLP &R) {
  if (!A || !B)
    return false;
  Value *VL[] = { A, B };
  return tryToVectorizeList(VL, R, /*UserCost=*/0, true);
}

bool SLPVectorizerPass::tryToVectorizeList(ArrayRef<Value *> VL, BoUpSLP &R,
                                           int UserCost, bool AllowReorder) {
  if (VL.size() < 2)
    return false;

  LLVM_DEBUG(dbgs() << "SLP: Trying to vectorize a list of length = "
                    << VL.size() << ".\n");

  // Check that all of the parts are scalar instructions of the same type.
  Instruction *I0 = dyn_cast<Instruction>(VL[0]);
  if (!I0)
    return false;

  unsigned Opcode0 = I0->getOpcode();

  unsigned Sz = R.getVectorElementSize(I0);
  unsigned MinVF = std::max(2U, R.getMinVecRegSize() / Sz);
  unsigned MaxVF = std::max<unsigned>(PowerOf2Floor(VL.size()), MinVF);
  if (MaxVF < 2) {
     R.getORE()->emit([&]() {
         return OptimizationRemarkMissed(
                    SV_NAME, "SmallVF", I0)
                << "Cannot SLP vectorize list: vectorization factor "
                << "less than 2 is not supported";
     });
     return false;
  }

  for (Value *V : VL) {
    Type *Ty = V->getType();
    if (!isValidElementType(Ty)) {
      // NOTE: the following will give user internal llvm type name, which may not be useful
      R.getORE()->emit([&]() {
          std::string type_str;
          llvm::raw_string_ostream rso(type_str);
          Ty->print(rso);
          return OptimizationRemarkMissed(
                     SV_NAME, "UnsupportedType", I0)
                 << "Cannot SLP vectorize list: type "
                 << rso.str() + " is unsupported by vectorizer";
      });
      return false;
    }
    Instruction *Inst = dyn_cast<Instruction>(V);

    if (!Inst)
      return false;
    if (Inst->getOpcode() != Opcode0) {
      R.getORE()->emit([&]() {
          return OptimizationRemarkMissed(
                     SV_NAME, "InequableTypes", I0)
                 << "Cannot SLP vectorize list: not all of the "
                 << "parts of scalar instructions are of the same type: "
                 << ore::NV("Instruction1Opcode", I0) << " and "
                 << ore::NV("Instruction2Opcode", Inst);
      });
      return false;
    }
  }

  bool Changed = false;
  bool CandidateFound = false;
  int MinCost = SLPCostThreshold;

  // Keep track of values that were deleted by vectorizing in the loop below.
  SmallVector<WeakTrackingVH, 8> TrackValues(VL.begin(), VL.end());

  unsigned NextInst = 0, MaxInst = VL.size();
  for (unsigned VF = MaxVF; NextInst + 1 < MaxInst && VF >= MinVF;
       VF /= 2) {
    // No actual vectorization should happen, if number of parts is the same as
    // provided vectorization factor (i.e. the scalar type is used for vector
    // code during codegen).
    auto *VecTy = VectorType::get(VL[0]->getType(), VF);
    if (TTI->getNumberOfParts(VecTy) == VF)
      continue;
    for (unsigned I = NextInst; I < MaxInst; ++I) {
      unsigned OpsWidth = 0;

      if (I + VF > MaxInst)
        OpsWidth = MaxInst - I;
      else
        OpsWidth = VF;

      if (!isPowerOf2_32(OpsWidth) || OpsWidth < 2)
        break;

      // Check that a previous iteration of this loop did not delete the Value.
      if (hasValueBeenRAUWed(VL, TrackValues, I, OpsWidth))
        continue;

      LLVM_DEBUG(dbgs() << "SLP: Analyzing " << OpsWidth << " operations "
                        << "\n");
      ArrayRef<Value *> Ops = VL.slice(I, OpsWidth);

      R.buildTree(Ops);
      Optional<ArrayRef<unsigned>> Order = R.bestOrder();
      // TODO: check if we can allow reordering for more cases.
      if (AllowReorder && Order) {
        // TODO: reorder tree nodes without tree rebuilding.
        // Conceptually, there is nothing actually preventing us from trying to
        // reorder a larger list. In fact, we do exactly this when vectorizing
        // reductions. However, at this point, we only expect to get here when
        // there are exactly two operations.
        assert(Ops.size() == 2);
        Value *ReorderedOps[] = {Ops[1], Ops[0]};
        R.buildTree(ReorderedOps, None);
      }
      if (R.isTreeTinyAndNotFullyVectorizable())
        continue;

      R.computeMinimumValueSizes();
      int Cost = R.getTreeCost() - UserCost;
      CandidateFound = true;
      MinCost = std::min(MinCost, Cost);

#if INTEL_CUSTOMIZATION
      // Fixes the remark for tiny trees (tested by remarks_not_all_parts.ll).
      CandidateFound = (Cost < FORBIDEN_TINY_TREE) ? true : false;
#endif // INTEL_CUSTOMIZATION

      if (Cost < -SLPCostThreshold) {
        LLVM_DEBUG(dbgs() << "SLP: Vectorizing list at cost:" << Cost << ".\n");
        R.getORE()->emit(OptimizationRemark(SV_NAME, "VectorizedList",
                                                    cast<Instruction>(Ops[0]))
                                 << "SLP vectorized with cost " << ore::NV("Cost", Cost)
                                 << " and with tree size "
                                 << ore::NV("TreeSize", R.getTreeSize()));

        R.vectorizeTree();
        // Move to the next bundle.
        I += VF - 1;
        NextInst = I + 1;
        Changed = true;
      }
    }
  }

  if (!Changed && CandidateFound) {
    R.getORE()->emit([&]() {
        return OptimizationRemarkMissed(
                   SV_NAME, "NotBeneficial",  I0)
               << "List vectorization was possible but not beneficial with cost "
               << ore::NV("Cost", MinCost) << " >= "
               << ore::NV("Treshold", -SLPCostThreshold);
    });
  } else if (!Changed) {
    R.getORE()->emit([&]() {
        return OptimizationRemarkMissed(
                   SV_NAME, "NotPossible", I0)
               << "Cannot SLP vectorize list: vectorization was impossible"
               << " with available vectorization factors";
    });
  }
  return Changed;
}

bool SLPVectorizerPass::tryToVectorize(Instruction *I, BoUpSLP &R) {
  if (!I)
    return false;

  if (!isa<BinaryOperator>(I) && !isa<CmpInst>(I))
    return false;

  Value *P = I->getParent();

  // Vectorize in current basic block only.
  auto *Op0 = dyn_cast<Instruction>(I->getOperand(0));
  auto *Op1 = dyn_cast<Instruction>(I->getOperand(1));
  if (!Op0 || !Op1 || Op0->getParent() != P || Op1->getParent() != P)
    return false;

  // Try to vectorize V.
  if (tryToVectorizePair(Op0, Op1, R))
    return true;

  auto *A = dyn_cast<BinaryOperator>(Op0);
  auto *B = dyn_cast<BinaryOperator>(Op1);
  // Try to skip B.
  if (B && B->hasOneUse()) {
    auto *B0 = dyn_cast<BinaryOperator>(B->getOperand(0));
    auto *B1 = dyn_cast<BinaryOperator>(B->getOperand(1));
    if (B0 && B0->getParent() == P && tryToVectorizePair(A, B0, R))
      return true;
    if (B1 && B1->getParent() == P && tryToVectorizePair(A, B1, R))
      return true;
  }

  // Try to skip A.
  if (A && A->hasOneUse()) {
    auto *A0 = dyn_cast<BinaryOperator>(A->getOperand(0));
    auto *A1 = dyn_cast<BinaryOperator>(A->getOperand(1));
    if (A0 && A0->getParent() == P && tryToVectorizePair(A0, B, R))
      return true;
    if (A1 && A1->getParent() == P && tryToVectorizePair(A1, B, R))
      return true;
  }
  return false;
}

/// Generate a shuffle mask to be used in a reduction tree.
///
/// \param VecLen The length of the vector to be reduced.
/// \param NumEltsToRdx The number of elements that should be reduced in the
///        vector.
/// \param IsPairwise Whether the reduction is a pairwise or splitting
///        reduction. A pairwise reduction will generate a mask of
///        <0,2,...> or <1,3,..> while a splitting reduction will generate
///        <2,3, undef,undef> for a vector of 4 and NumElts = 2.
/// \param IsLeft True will generate a mask of even elements, odd otherwise.
static Value *createRdxShuffleMask(unsigned VecLen, unsigned NumEltsToRdx,
                                   bool IsPairwise, bool IsLeft,
                                   IRBuilder<> &Builder) {
  assert((IsPairwise || !IsLeft) && "Don't support a <0,1,undef,...> mask");

  SmallVector<Constant *, 32> ShuffleMask(
      VecLen, UndefValue::get(Builder.getInt32Ty()));

  if (IsPairwise)
    // Build a mask of 0, 2, ... (left) or 1, 3, ... (right).
    for (unsigned i = 0; i != NumEltsToRdx; ++i)
      ShuffleMask[i] = Builder.getInt32(2 * i + !IsLeft);
  else
    // Move the upper half of the vector to the lower half.
    for (unsigned i = 0; i != NumEltsToRdx; ++i)
      ShuffleMask[i] = Builder.getInt32(NumEltsToRdx + i);

  return ConstantVector::get(ShuffleMask);
}

namespace {

/// Model horizontal reductions.
///
/// A horizontal reduction is a tree of reduction operations (currently add and
/// fadd) that has operations that can be put into a vector as its leaf.
/// For example, this tree:
///
/// mul mul mul mul
///  \  /    \  /
///   +       +
///    \     /
///       +
/// This tree has "mul" as its reduced values and "+" as its reduction
/// operations. A reduction might be feeding into a store or a binary operation
/// feeding a phi.
///    ...
///    \  /
///     +
///     |
///  phi +=
///
///  Or:
///    ...
///    \  /
///     +
///     |
///   *p =
///
class HorizontalReduction {
  using ReductionOpsType = SmallVector<Value *, 16>;
  using ReductionOpsListType = SmallVector<ReductionOpsType, 2>;
  ReductionOpsListType  ReductionOps;
  SmallVector<Value *, 32> ReducedVals;
  // Use map vector to make stable output.
  MapVector<Instruction *, Value *> ExtraArgs;

  /// Kind of the reduction data.
  enum ReductionKind {
    RK_None,       /// Not a reduction.
    RK_Arithmetic, /// Binary reduction data.
    RK_Min,        /// Minimum reduction data.
    RK_UMin,       /// Unsigned minimum reduction data.
    RK_Max,        /// Maximum reduction data.
    RK_UMax,       /// Unsigned maximum reduction data.
  };

  /// Contains info about operation, like its opcode, left and right operands.
  class OperationData {
    /// Opcode of the instruction.
    unsigned Opcode = 0;

    /// Left operand of the reduction operation.
    Value *LHS = nullptr;

    /// Right operand of the reduction operation.
    Value *RHS = nullptr;

    /// Kind of the reduction operation.
    ReductionKind Kind = RK_None;

    /// True if float point min/max reduction has no NaNs.
    bool NoNaN = false;

    /// Checks if the reduction operation can be vectorized.
    bool isVectorizable() const {
      return LHS && RHS &&
             // We currently only support adds && min/max reductions.
             ((Kind == RK_Arithmetic &&
               (Opcode == Instruction::Add || Opcode == Instruction::FAdd)) ||
              ((Opcode == Instruction::ICmp || Opcode == Instruction::FCmp) &&
               (Kind == RK_Min || Kind == RK_Max)) ||
              (Opcode == Instruction::ICmp &&
               (Kind == RK_UMin || Kind == RK_UMax)));
    }

    /// Creates reduction operation with the current opcode.
    Value *createOp(IRBuilder<> &Builder, const Twine &Name) const {
      assert(isVectorizable() &&
             "Expected add|fadd or min/max reduction operation.");
      Value *Cmp;
      switch (Kind) {
      case RK_Arithmetic:
        return Builder.CreateBinOp((Instruction::BinaryOps)Opcode, LHS, RHS,
                                   Name);
      case RK_Min:
        Cmp = Opcode == Instruction::ICmp ? Builder.CreateICmpSLT(LHS, RHS)
                                          : Builder.CreateFCmpOLT(LHS, RHS);
        break;
      case RK_Max:
        Cmp = Opcode == Instruction::ICmp ? Builder.CreateICmpSGT(LHS, RHS)
                                          : Builder.CreateFCmpOGT(LHS, RHS);
        break;
      case RK_UMin:
        assert(Opcode == Instruction::ICmp && "Expected integer types.");
        Cmp = Builder.CreateICmpULT(LHS, RHS);
        break;
      case RK_UMax:
        assert(Opcode == Instruction::ICmp && "Expected integer types.");
        Cmp = Builder.CreateICmpUGT(LHS, RHS);
        break;
      case RK_None:
        llvm_unreachable("Unknown reduction operation.");
      }
      return Builder.CreateSelect(Cmp, LHS, RHS, Name);
    }

  public:
    explicit OperationData() = default;

    /// Construction for reduced values. They are identified by opcode only and
    /// don't have associated LHS/RHS values.
    explicit OperationData(Value *V) {
      if (auto *I = dyn_cast<Instruction>(V))
        Opcode = I->getOpcode();
    }

    /// Constructor for reduction operations with opcode and its left and
    /// right operands.
    OperationData(unsigned Opcode, Value *LHS, Value *RHS, ReductionKind Kind,
                  bool NoNaN = false)
        : Opcode(Opcode), LHS(LHS), RHS(RHS), Kind(Kind), NoNaN(NoNaN) {
      assert(Kind != RK_None && "One of the reduction operations is expected.");
    }

    explicit operator bool() const { return Opcode; }

    /// Get the index of the first operand.
    unsigned getFirstOperandIndex() const {
      assert(!!*this && "The opcode is not set.");
      switch (Kind) {
      case RK_Min:
      case RK_UMin:
      case RK_Max:
      case RK_UMax:
        return 1;
      case RK_Arithmetic:
      case RK_None:
        break;
      }
      return 0;
    }

    /// Total number of operands in the reduction operation.
    unsigned getNumberOfOperands() const {
      assert(Kind != RK_None && !!*this && LHS && RHS &&
             "Expected reduction operation.");
      switch (Kind) {
      case RK_Arithmetic:
        return 2;
      case RK_Min:
      case RK_UMin:
      case RK_Max:
      case RK_UMax:
        return 3;
      case RK_None:
        break;
      }
      llvm_unreachable("Reduction kind is not set");
    }

    /// Checks if the operation has the same parent as \p P.
    bool hasSameParent(Instruction *I, Value *P, bool IsRedOp) const {
      assert(Kind != RK_None && !!*this && LHS && RHS &&
             "Expected reduction operation.");
      if (!IsRedOp)
        return I->getParent() == P;
      switch (Kind) {
      case RK_Arithmetic:
        // Arithmetic reduction operation must be used once only.
        return I->getParent() == P;
      case RK_Min:
      case RK_UMin:
      case RK_Max:
      case RK_UMax: {
        // SelectInst must be used twice while the condition op must have single
        // use only.
        auto *Cmp = cast<Instruction>(cast<SelectInst>(I)->getCondition());
        return I->getParent() == P && Cmp && Cmp->getParent() == P;
      }
      case RK_None:
        break;
      }
      llvm_unreachable("Reduction kind is not set");
    }
    /// Expected number of uses for reduction operations/reduced values.
    bool hasRequiredNumberOfUses(Instruction *I, bool IsReductionOp) const {
      assert(Kind != RK_None && !!*this && LHS && RHS &&
             "Expected reduction operation.");
      switch (Kind) {
      case RK_Arithmetic:
        return I->hasOneUse();
      case RK_Min:
      case RK_UMin:
      case RK_Max:
      case RK_UMax:
        return I->hasNUses(2) &&
               (!IsReductionOp ||
                cast<SelectInst>(I)->getCondition()->hasOneUse());
      case RK_None:
        break;
      }
      llvm_unreachable("Reduction kind is not set");
    }

    /// Initializes the list of reduction operations.
    void initReductionOps(ReductionOpsListType &ReductionOps) {
      assert(Kind != RK_None && !!*this && LHS && RHS &&
             "Expected reduction operation.");
      switch (Kind) {
      case RK_Arithmetic:
        ReductionOps.assign(1, ReductionOpsType());
        break;
      case RK_Min:
      case RK_UMin:
      case RK_Max:
      case RK_UMax:
        ReductionOps.assign(2, ReductionOpsType());
        break;
      case RK_None:
        llvm_unreachable("Reduction kind is not set");
      }
    }
    /// Add all reduction operations for the reduction instruction \p I.
    void addReductionOps(Instruction *I, ReductionOpsListType &ReductionOps) {
      assert(Kind != RK_None && !!*this && LHS && RHS &&
             "Expected reduction operation.");
      switch (Kind) {
      case RK_Arithmetic:
        ReductionOps[0].emplace_back(I);
        break;
      case RK_Min:
      case RK_UMin:
      case RK_Max:
      case RK_UMax:
        ReductionOps[0].emplace_back(cast<SelectInst>(I)->getCondition());
        ReductionOps[1].emplace_back(I);
        break;
      case RK_None:
        llvm_unreachable("Reduction kind is not set");
      }
    }

    /// Checks if instruction is associative and can be vectorized.
    bool isAssociative(Instruction *I) const {
      assert(Kind != RK_None && *this && LHS && RHS &&
             "Expected reduction operation.");
      switch (Kind) {
      case RK_Arithmetic:
        return I->isAssociative();
      case RK_Min:
      case RK_Max:
        return Opcode == Instruction::ICmp ||
               cast<Instruction>(I->getOperand(0))->isFast();
      case RK_UMin:
      case RK_UMax:
        assert(Opcode == Instruction::ICmp &&
               "Only integer compare operation is expected.");
        return true;
      case RK_None:
        break;
      }
      llvm_unreachable("Reduction kind is not set");
    }

    /// Checks if the reduction operation can be vectorized.
    bool isVectorizable(Instruction *I) const {
      return isVectorizable() && isAssociative(I);
    }

    /// Checks if two operation data are both a reduction op or both a reduced
    /// value.
    bool operator==(const OperationData &OD) {
      assert(((Kind != OD.Kind) || ((!LHS == !OD.LHS) && (!RHS == !OD.RHS))) &&
             "One of the comparing operations is incorrect.");
      return this == &OD || (Kind == OD.Kind && Opcode == OD.Opcode);
    }
    bool operator!=(const OperationData &OD) { return !(*this == OD); }
    void clear() {
      Opcode = 0;
      LHS = nullptr;
      RHS = nullptr;
      Kind = RK_None;
      NoNaN = false;
    }

    /// Get the opcode of the reduction operation.
    unsigned getOpcode() const {
      assert(isVectorizable() && "Expected vectorizable operation.");
      return Opcode;
    }

    /// Get kind of reduction data.
    ReductionKind getKind() const { return Kind; }
    Value *getLHS() const { return LHS; }
    Value *getRHS() const { return RHS; }
    Type *getConditionType() const {
      switch (Kind) {
      case RK_Arithmetic:
        return nullptr;
      case RK_Min:
      case RK_Max:
      case RK_UMin:
      case RK_UMax:
        return CmpInst::makeCmpResultType(LHS->getType());
      case RK_None:
        break;
      }
      llvm_unreachable("Reduction kind is not set");
    }

    /// Creates reduction operation with the current opcode with the IR flags
    /// from \p ReductionOps.
    Value *createOp(IRBuilder<> &Builder, const Twine &Name,
                    const ReductionOpsListType &ReductionOps) const {
      assert(isVectorizable() &&
             "Expected add|fadd or min/max reduction operation.");
      auto *Op = createOp(Builder, Name);
      switch (Kind) {
      case RK_Arithmetic:
        propagateIRFlags(Op, ReductionOps[0]);
        return Op;
      case RK_Min:
      case RK_Max:
      case RK_UMin:
      case RK_UMax:
        if (auto *SI = dyn_cast<SelectInst>(Op))
          propagateIRFlags(SI->getCondition(), ReductionOps[0]);
        propagateIRFlags(Op, ReductionOps[1]);
        return Op;
      case RK_None:
        break;
      }
      llvm_unreachable("Unknown reduction operation.");
    }
    /// Creates reduction operation with the current opcode with the IR flags
    /// from \p I.
    Value *createOp(IRBuilder<> &Builder, const Twine &Name,
                    Instruction *I) const {
      assert(isVectorizable() &&
             "Expected add|fadd or min/max reduction operation.");
      auto *Op = createOp(Builder, Name);
      switch (Kind) {
      case RK_Arithmetic:
        propagateIRFlags(Op, I);
        return Op;
      case RK_Min:
      case RK_Max:
      case RK_UMin:
      case RK_UMax:
        if (auto *SI = dyn_cast<SelectInst>(Op)) {
          propagateIRFlags(SI->getCondition(),
                           cast<SelectInst>(I)->getCondition());
        }
        propagateIRFlags(Op, I);
        return Op;
      case RK_None:
        break;
      }
      llvm_unreachable("Unknown reduction operation.");
    }

    TargetTransformInfo::ReductionFlags getFlags() const {
      TargetTransformInfo::ReductionFlags Flags;
      Flags.NoNaN = NoNaN;
      switch (Kind) {
      case RK_Arithmetic:
        break;
      case RK_Min:
        Flags.IsSigned = Opcode == Instruction::ICmp;
        Flags.IsMaxOp = false;
        break;
      case RK_Max:
        Flags.IsSigned = Opcode == Instruction::ICmp;
        Flags.IsMaxOp = true;
        break;
      case RK_UMin:
        Flags.IsSigned = false;
        Flags.IsMaxOp = false;
        break;
      case RK_UMax:
        Flags.IsSigned = false;
        Flags.IsMaxOp = true;
        break;
      case RK_None:
        llvm_unreachable("Reduction kind is not set");
      }
      return Flags;
    }
  };

  Instruction *ReductionRoot = nullptr;

  /// The operation data of the reduction operation.
  OperationData ReductionData;

  /// The operation data of the values we perform a reduction on.
  OperationData ReducedValueData;

  /// Should we model this reduction as a pairwise reduction tree or a tree that
  /// splits the vector in halves and adds those halves.
  bool IsPairwiseReduction = false;

  /// Checks if the ParentStackElem.first should be marked as a reduction
  /// operation with an extra argument or as extra argument itself.
  void markExtraArg(std::pair<Instruction *, unsigned> &ParentStackElem,
                    Value *ExtraArg) {
    if (ExtraArgs.count(ParentStackElem.first)) {
      ExtraArgs[ParentStackElem.first] = nullptr;
      // We ran into something like:
      // ParentStackElem.first = ExtraArgs[ParentStackElem.first] + ExtraArg.
      // The whole ParentStackElem.first should be considered as an extra value
      // in this case.
      // Do not perform analysis of remaining operands of ParentStackElem.first
      // instruction, this whole instruction is an extra argument.
      ParentStackElem.second = ParentStackElem.first->getNumOperands();
    } else {
      // We ran into something like:
      // ParentStackElem.first += ... + ExtraArg + ...
      ExtraArgs[ParentStackElem.first] = ExtraArg;
    }
  }

  static OperationData getOperationData(Value *V) {
    if (!V)
      return OperationData();

    Value *LHS;
    Value *RHS;
    if (m_BinOp(m_Value(LHS), m_Value(RHS)).match(V)) {
      return OperationData(cast<BinaryOperator>(V)->getOpcode(), LHS, RHS,
                           RK_Arithmetic);
    }
    if (auto *Select = dyn_cast<SelectInst>(V)) {
      // Look for a min/max pattern.
      if (m_UMin(m_Value(LHS), m_Value(RHS)).match(Select)) {
        return OperationData(Instruction::ICmp, LHS, RHS, RK_UMin);
      } else if (m_SMin(m_Value(LHS), m_Value(RHS)).match(Select)) {
        return OperationData(Instruction::ICmp, LHS, RHS, RK_Min);
      } else if (m_OrdFMin(m_Value(LHS), m_Value(RHS)).match(Select) ||
                 m_UnordFMin(m_Value(LHS), m_Value(RHS)).match(Select)) {
        return OperationData(
            Instruction::FCmp, LHS, RHS, RK_Min,
            cast<Instruction>(Select->getCondition())->hasNoNaNs());
      } else if (m_UMax(m_Value(LHS), m_Value(RHS)).match(Select)) {
        return OperationData(Instruction::ICmp, LHS, RHS, RK_UMax);
      } else if (m_SMax(m_Value(LHS), m_Value(RHS)).match(Select)) {
        return OperationData(Instruction::ICmp, LHS, RHS, RK_Max);
      } else if (m_OrdFMax(m_Value(LHS), m_Value(RHS)).match(Select) ||
                 m_UnordFMax(m_Value(LHS), m_Value(RHS)).match(Select)) {
        return OperationData(
            Instruction::FCmp, LHS, RHS, RK_Max,
            cast<Instruction>(Select->getCondition())->hasNoNaNs());
      }
    }
    return OperationData(V);
  }

public:
  HorizontalReduction() = default;

  /// Try to find a reduction tree.
  bool matchAssociativeReduction(PHINode *Phi, Instruction *B) {
    assert((!Phi || is_contained(Phi->operands(), B)) &&
           "Thi phi needs to use the binary operator");

    ReductionData = getOperationData(B);

    // We could have a initial reductions that is not an add.
    //  r *= v1 + v2 + v3 + v4
    // In such a case start looking for a tree rooted in the first '+'.
    if (Phi) {
      if (ReductionData.getLHS() == Phi) {
        Phi = nullptr;
        B = dyn_cast<Instruction>(ReductionData.getRHS());
        ReductionData = getOperationData(B);
      } else if (ReductionData.getRHS() == Phi) {
        Phi = nullptr;
        B = dyn_cast<Instruction>(ReductionData.getLHS());
        ReductionData = getOperationData(B);
      }
    }

    if (!ReductionData.isVectorizable(B))
      return false;

    Type *Ty = B->getType();
    if (!isValidElementType(Ty))
      return false;

    ReducedValueData.clear();
    ReductionRoot = B;

    // Post order traverse the reduction tree starting at B. We only handle true
    // trees containing only binary operators.
    SmallVector<std::pair<Instruction *, unsigned>, 32> Stack;
    Stack.push_back(std::make_pair(B, ReductionData.getFirstOperandIndex()));
    ReductionData.initReductionOps(ReductionOps);
    while (!Stack.empty()) {
      Instruction *TreeN = Stack.back().first;
      unsigned EdgeToVist = Stack.back().second++;
      OperationData OpData = getOperationData(TreeN);
      bool IsReducedValue = OpData != ReductionData;

      // Postorder vist.
      if (IsReducedValue || EdgeToVist == OpData.getNumberOfOperands()) {
        if (IsReducedValue)
          ReducedVals.push_back(TreeN);
        else {
          auto I = ExtraArgs.find(TreeN);
          if (I != ExtraArgs.end() && !I->second) {
            // Check if TreeN is an extra argument of its parent operation.
            if (Stack.size() <= 1) {
              // TreeN can't be an extra argument as it is a root reduction
              // operation.
              return false;
            }
            // Yes, TreeN is an extra argument, do not add it to a list of
            // reduction operations.
            // Stack[Stack.size() - 2] always points to the parent operation.
            markExtraArg(Stack[Stack.size() - 2], TreeN);
            ExtraArgs.erase(TreeN);
          } else
            ReductionData.addReductionOps(TreeN, ReductionOps);
        }
        // Retract.
        Stack.pop_back();
        continue;
      }

      // Visit left or right.
      Value *NextV = TreeN->getOperand(EdgeToVist);
      if (NextV != Phi) {
        auto *I = dyn_cast<Instruction>(NextV);
        OpData = getOperationData(I);
        // Continue analysis if the next operand is a reduction operation or
        // (possibly) a reduced value. If the reduced value opcode is not set,
        // the first met operation != reduction operation is considered as the
        // reduced value class.
        if (I && (!ReducedValueData || OpData == ReducedValueData ||
                  OpData == ReductionData)) {
          const bool IsReductionOperation = OpData == ReductionData;
          // Only handle trees in the current basic block.
          if (!ReductionData.hasSameParent(I, B->getParent(),
                                           IsReductionOperation)) {
            // I is an extra argument for TreeN (its parent operation).
            markExtraArg(Stack.back(), I);
            continue;
          }

          // Each tree node needs to have minimal number of users except for the
          // ultimate reduction.
          if (!ReductionData.hasRequiredNumberOfUses(I,
                                                     OpData == ReductionData) &&
              I != B) {
            // I is an extra argument for TreeN (its parent operation).
            markExtraArg(Stack.back(), I);
            continue;
          }

          if (IsReductionOperation) {
            // We need to be able to reassociate the reduction operations.
            if (!OpData.isAssociative(I)) {
              // I is an extra argument for TreeN (its parent operation).
              markExtraArg(Stack.back(), I);
              continue;
            }
          } else if (ReducedValueData &&
                     ReducedValueData != OpData) {
            // Make sure that the opcodes of the operations that we are going to
            // reduce match.
            // I is an extra argument for TreeN (its parent operation).
            markExtraArg(Stack.back(), I);
            continue;
          } else if (!ReducedValueData)
            ReducedValueData = OpData;

          Stack.push_back(std::make_pair(I, OpData.getFirstOperandIndex()));
          continue;
        }
      }
      // NextV is an extra argument for TreeN (its parent operation).
      markExtraArg(Stack.back(), NextV);
    }
    return true;
  }

  /// Attempt to vectorize the tree found by
  /// matchAssociativeReduction.
  bool tryToReduce(BoUpSLP &V, TargetTransformInfo *TTI) {
    if (ReducedVals.empty())
      return false;

    // If there is a sufficient number of reduction values, reduce
    // to a nearby power-of-2. Can safely generate oversized
    // vectors and rely on the backend to split them to legal sizes.
    unsigned NumReducedVals = ReducedVals.size();
    if (NumReducedVals < 4)
      return false;

    unsigned ReduxWidth = PowerOf2Floor(NumReducedVals);

    Value *VectorizedTree = nullptr;
    IRBuilder<> Builder(ReductionRoot);
    FastMathFlags Unsafe;
    Unsafe.setFast();
    Builder.setFastMathFlags(Unsafe);
    unsigned i = 0;

    BoUpSLP::ExtraValueToDebugLocsMap ExternallyUsedValues;
    // The same extra argument may be used several time, so log each attempt
    // to use it.
    for (auto &Pair : ExtraArgs)
      ExternallyUsedValues[Pair.second].push_back(Pair.first);
    SmallVector<Value *, 16> IgnoreList;
    for (auto &V : ReductionOps)
      IgnoreList.append(V.begin(), V.end());
    while (i < NumReducedVals - ReduxWidth + 1 && ReduxWidth > 2) {
      auto VL = makeArrayRef(&ReducedVals[i], ReduxWidth);

#if INTEL_CUSTOMIZATION
      V.PSLPInit();
#endif // INTEL_CUSTOMIZATION

      V.buildTree(VL, ExternallyUsedValues, IgnoreList);
      Optional<ArrayRef<unsigned>> Order = V.bestOrder();
      // TODO: Handle orders of size less than number of elements in the vector.
      if (Order && Order->size() == VL.size()) {
        // TODO: reorder tree nodes without tree rebuilding.
        SmallVector<Value *, 4> ReorderedOps(VL.size());
        llvm::transform(*Order, ReorderedOps.begin(),
                        [VL](const unsigned Idx) { return VL[Idx]; });
        V.buildTree(ReorderedOps, ExternallyUsedValues, IgnoreList);
      }
#if !INTEL_CUSTOMIZATION
      if (V.isTreeTinyAndNotFullyVectorizable())
        break;
#endif // INTEL_CUSTOMIZATION

      V.computeMinimumValueSizes();

      // Estimate cost.
      int Cost =
          V.getTreeCost() + getReductionCost(TTI, ReducedVals[i], ReduxWidth);

#if INTEL_CUSTOMIZATION
      // Try PSLP.
      if (V.FoundPSLPCandidate) {
        V.deleteTree();

        // Enable PSLP.
        V.DoPSLP = true;

        V.buildTree(VL, ExternallyUsedValues, IgnoreList);
        Optional<ArrayRef<unsigned>> Order = V.bestOrder();
        // TODO: Handle orders of size less than number of elements in the vector.
        if (Order && Order->size() == VL.size()) {
          // TODO: reorder tree nodes without tree rebuilding.
          SmallVector<Value *, 4> ReorderedOps(VL.size());
          llvm::transform(*Order, ReorderedOps.begin(),
                          [VL](const unsigned Idx) { return VL[Idx]; });
          V.buildTree(ReorderedOps, ExternallyUsedValues, IgnoreList);
        }
        V.computeMinimumValueSizes();

        // Estimate PSLP cost.
        int PSLPCost =
            V.getTreeCost() + getReductionCost(TTI, ReducedVals[i], ReduxWidth);

        // Disable PSLP.
        V.DoPSLP = false;

        // If SLP proved better than PSLP, rebuild tree.
        if (Cost < PSLPCost) {
          V.PSLPFailureCleanup();
          V.deleteTree();
          assert(!V.DoPSLP);
          V.buildTree(VL, ExternallyUsedValues, IgnoreList);
          Optional<ArrayRef<unsigned>> Order = V.bestOrder();
          if (Order) {
            // TODO: reorder tree nodes without tree rebuilding.
            SmallVector<Value *, 4> ReorderedOps(VL.size());
            llvm::transform(*Order, ReorderedOps.begin(),
                            [VL](const unsigned Idx) { return VL[Idx]; });
            V.buildTree(ReorderedOps, ExternallyUsedValues, IgnoreList);
          }
          V.computeMinimumValueSizes();
#ifndef NDEBUG
          int NewCost =
              V.getTreeCost() + getReductionCost(TTI, ReducedVals[i], ReduxWidth);
          assert(NewCost == Cost && "Bad PSLP cleanup ???");
#endif
        } else {
          // Update the cost.
          Cost = PSLPCost;
        }
      }
#endif // INTEL_CUSTOMIZATION

      // 3. If not profitable to vectorize, bail out.
      if (Cost >= -SLPCostThreshold) {
          V.getORE()->emit([&]() {
              return OptimizationRemarkMissed(
                         SV_NAME, "HorSLPNotBeneficial", cast<Instruction>(VL[0]))
                     << "Vectorizing horizontal reduction is possible"
                     << "but not beneficial with cost "
                     << ore::NV("Cost", Cost) << " and threshold "
                     << ore::NV("Threshold", -SLPCostThreshold);
          });
#if INTEL_CUSTOMIZATION
        V.PSLPFailureCleanup();
#endif // INTEL_CUSTOMIZATION
        break;
      }
      // It is profitable to vectorize!

#if INTEL_CUSTOMIZATION
        V.PSLPSuccessCleanup();
#endif // INTEL_CUSTOMIZATION

      LLVM_DEBUG(dbgs() << "SLP: Vectorizing horizontal reduction at cost:"
                        << Cost << ". (HorRdx)\n");
      V.getORE()->emit([&]() {
          return OptimizationRemark(
                     SV_NAME, "VectorizedHorizontalReduction", cast<Instruction>(VL[0]))
          << "Vectorized horizontal reduction with cost "
          << ore::NV("Cost", Cost) << " and with tree size "
          << ore::NV("TreeSize", V.getTreeSize());
      });

      // Vectorize a tree.
      DebugLoc Loc = cast<Instruction>(ReducedVals[i])->getDebugLoc();
      Value *VectorizedRoot = V.vectorizeTree(ExternallyUsedValues);

      // Emit a reduction.
      Value *ReducedSubTree =
          emitReduction(VectorizedRoot, Builder, ReduxWidth, TTI);
      if (VectorizedTree) {
        Builder.SetCurrentDebugLocation(Loc);
        OperationData VectReductionData(ReductionData.getOpcode(),
                                        VectorizedTree, ReducedSubTree,
                                        ReductionData.getKind());
        VectorizedTree =
            VectReductionData.createOp(Builder, "op.rdx", ReductionOps);
      } else
        VectorizedTree = ReducedSubTree;
      i += ReduxWidth;
      ReduxWidth = PowerOf2Floor(NumReducedVals - i);
    }

    if (VectorizedTree) {
      // Finish the reduction.
      for (; i < NumReducedVals; ++i) {
        auto *I = cast<Instruction>(ReducedVals[i]);
        Builder.SetCurrentDebugLocation(I->getDebugLoc());
        OperationData VectReductionData(ReductionData.getOpcode(),
                                        VectorizedTree, I,
                                        ReductionData.getKind());
        VectorizedTree = VectReductionData.createOp(Builder, "", ReductionOps);
      }
      for (auto &Pair : ExternallyUsedValues) {
        assert(!Pair.second.empty() &&
               "At least one DebugLoc must be inserted");
        // Add each externally used value to the final reduction.
        for (auto *I : Pair.second) {
          Builder.SetCurrentDebugLocation(I->getDebugLoc());
          OperationData VectReductionData(ReductionData.getOpcode(),
                                          VectorizedTree, Pair.first,
                                          ReductionData.getKind());
          VectorizedTree = VectReductionData.createOp(Builder, "op.extra", I);
        }
      }
      // Update users.
      ReductionRoot->replaceAllUsesWith(VectorizedTree);
    }
    return VectorizedTree != nullptr;
  }

  unsigned numReductionValues() const {
    return ReducedVals.size();
  }

private:
  /// Calculate the cost of a reduction.
  int getReductionCost(TargetTransformInfo *TTI, Value *FirstReducedVal,
                       unsigned ReduxWidth) {
    Type *ScalarTy = FirstReducedVal->getType();
    Type *VecTy = VectorType::get(ScalarTy, ReduxWidth);

    int PairwiseRdxCost;
    int SplittingRdxCost;
    switch (ReductionData.getKind()) {
    case RK_Arithmetic:
      PairwiseRdxCost =
          TTI->getArithmeticReductionCost(ReductionData.getOpcode(), VecTy,
                                          /*IsPairwiseForm=*/true);
      SplittingRdxCost =
          TTI->getArithmeticReductionCost(ReductionData.getOpcode(), VecTy,
                                          /*IsPairwiseForm=*/false);
      break;
    case RK_Min:
    case RK_Max:
    case RK_UMin:
    case RK_UMax: {
      Type *VecCondTy = CmpInst::makeCmpResultType(VecTy);
      bool IsUnsigned = ReductionData.getKind() == RK_UMin ||
                        ReductionData.getKind() == RK_UMax;
      PairwiseRdxCost =
          TTI->getMinMaxReductionCost(VecTy, VecCondTy,
                                      /*IsPairwiseForm=*/true, IsUnsigned);
      SplittingRdxCost =
          TTI->getMinMaxReductionCost(VecTy, VecCondTy,
                                      /*IsPairwiseForm=*/false, IsUnsigned);
      break;
    }
    case RK_None:
      llvm_unreachable("Expected arithmetic or min/max reduction operation");
    }

    IsPairwiseReduction = PairwiseRdxCost < SplittingRdxCost;
    int VecReduxCost = IsPairwiseReduction ? PairwiseRdxCost : SplittingRdxCost;

    int ScalarReduxCost;
    switch (ReductionData.getKind()) {
    case RK_Arithmetic:
      ScalarReduxCost =
          TTI->getArithmeticInstrCost(ReductionData.getOpcode(), ScalarTy);
      break;
    case RK_Min:
    case RK_Max:
    case RK_UMin:
    case RK_UMax:
      ScalarReduxCost =
          TTI->getCmpSelInstrCost(ReductionData.getOpcode(), ScalarTy) +
          TTI->getCmpSelInstrCost(Instruction::Select, ScalarTy,
                                  CmpInst::makeCmpResultType(ScalarTy));
      break;
    case RK_None:
      llvm_unreachable("Expected arithmetic or min/max reduction operation");
    }
    ScalarReduxCost *= (ReduxWidth - 1);

    LLVM_DEBUG(dbgs() << "SLP: Adding cost " << VecReduxCost - ScalarReduxCost
                      << " for reduction that starts with " << *FirstReducedVal
                      << " (It is a "
                      << (IsPairwiseReduction ? "pairwise" : "splitting")
                      << " reduction)\n");

    return VecReduxCost - ScalarReduxCost;
  }

  /// Emit a horizontal reduction of the vectorized value.
  Value *emitReduction(Value *VectorizedValue, IRBuilder<> &Builder,
                       unsigned ReduxWidth, const TargetTransformInfo *TTI) {
    assert(VectorizedValue && "Need to have a vectorized tree node");
    assert(isPowerOf2_32(ReduxWidth) &&
           "We only handle power-of-two reductions for now");

    if (!IsPairwiseReduction)
      return createSimpleTargetReduction(
          Builder, TTI, ReductionData.getOpcode(), VectorizedValue,
          ReductionData.getFlags(), ReductionOps.back());

    Value *TmpVec = VectorizedValue;
    for (unsigned i = ReduxWidth / 2; i != 0; i >>= 1) {
      Value *LeftMask =
          createRdxShuffleMask(ReduxWidth, i, true, true, Builder);
      Value *RightMask =
          createRdxShuffleMask(ReduxWidth, i, true, false, Builder);

      Value *LeftShuf = Builder.CreateShuffleVector(
          TmpVec, UndefValue::get(TmpVec->getType()), LeftMask, "rdx.shuf.l");
      Value *RightShuf = Builder.CreateShuffleVector(
          TmpVec, UndefValue::get(TmpVec->getType()), (RightMask),
          "rdx.shuf.r");
      OperationData VectReductionData(ReductionData.getOpcode(), LeftShuf,
                                      RightShuf, ReductionData.getKind());
      TmpVec = VectReductionData.createOp(Builder, "op.rdx", ReductionOps);
    }

    // The result is in the first element of the vector.
    return Builder.CreateExtractElement(TmpVec, Builder.getInt32(0));
  }
};

} // end anonymous namespace

/// Recognize construction of vectors like
///  %ra = insertelement <4 x float> undef, float %s0, i32 0
///  %rb = insertelement <4 x float> %ra, float %s1, i32 1
///  %rc = insertelement <4 x float> %rb, float %s2, i32 2
///  %rd = insertelement <4 x float> %rc, float %s3, i32 3
///  starting from the last insertelement instruction.
///
/// Returns true if it matches
static bool findBuildVector(InsertElementInst *LastInsertElem,
                            TargetTransformInfo *TTI,
                            SmallVectorImpl<Value *> &BuildVectorOpds,
                            int &UserCost) {
  UserCost = 0;
  Value *V = nullptr;
  do {
    if (auto *CI = dyn_cast<ConstantInt>(LastInsertElem->getOperand(2))) {
      UserCost += TTI->getVectorInstrCost(Instruction::InsertElement,
                                          LastInsertElem->getType(),
                                          CI->getZExtValue());
    }
    BuildVectorOpds.push_back(LastInsertElem->getOperand(1));
    V = LastInsertElem->getOperand(0);
    if (isa<UndefValue>(V))
      break;
    LastInsertElem = dyn_cast<InsertElementInst>(V);
    if (!LastInsertElem || !LastInsertElem->hasOneUse())
      return false;
  } while (true);
  std::reverse(BuildVectorOpds.begin(), BuildVectorOpds.end());
  return true;
}

/// Like findBuildVector, but looks for construction of aggregate.
///
/// \return true if it matches.
static bool findBuildAggregate(InsertValueInst *IV,
                               SmallVectorImpl<Value *> &BuildVectorOpds) {
  Value *V;
  do {
    BuildVectorOpds.push_back(IV->getInsertedValueOperand());
    V = IV->getAggregateOperand();
    if (isa<UndefValue>(V))
      break;
    IV = dyn_cast<InsertValueInst>(V);
    if (!IV || !IV->hasOneUse())
      return false;
  } while (true);
  std::reverse(BuildVectorOpds.begin(), BuildVectorOpds.end());
  return true;
}

static bool PhiTypeSorterFunc(Value *V, Value *V2) {
  return V->getType() < V2->getType();
}

/// Try and get a reduction value from a phi node.
///
/// Given a phi node \p P in a block \p ParentBB, consider possible reductions
/// if they come from either \p ParentBB or a containing loop latch.
///
/// \returns A candidate reduction value if possible, or \code nullptr \endcode
/// if not possible.
static Value *getReductionValue(const DominatorTree *DT, PHINode *P,
                                BasicBlock *ParentBB, LoopInfo *LI) {
  // There are situations where the reduction value is not dominated by the
  // reduction phi. Vectorizing such cases has been reported to cause
  // miscompiles. See PR25787.
  auto DominatedReduxValue = [&](Value *R) {
    return isa<Instruction>(R) &&
           DT->dominates(P->getParent(), cast<Instruction>(R)->getParent());
  };

  Value *Rdx = nullptr;

  // Return the incoming value if it comes from the same BB as the phi node.
  if (P->getIncomingBlock(0) == ParentBB) {
    Rdx = P->getIncomingValue(0);
  } else if (P->getIncomingBlock(1) == ParentBB) {
    Rdx = P->getIncomingValue(1);
  }

  if (Rdx && DominatedReduxValue(Rdx))
    return Rdx;

  // Otherwise, check whether we have a loop latch to look at.
  Loop *BBL = LI->getLoopFor(ParentBB);
  if (!BBL)
    return nullptr;
  BasicBlock *BBLatch = BBL->getLoopLatch();
  if (!BBLatch)
    return nullptr;

  // There is a loop latch, return the incoming value if it comes from
  // that. This reduction pattern occasionally turns up.
  if (P->getIncomingBlock(0) == BBLatch) {
    Rdx = P->getIncomingValue(0);
  } else if (P->getIncomingBlock(1) == BBLatch) {
    Rdx = P->getIncomingValue(1);
  }

  if (Rdx && DominatedReduxValue(Rdx))
    return Rdx;

  return nullptr;
}

/// Attempt to reduce a horizontal reduction.
/// If it is legal to match a horizontal reduction feeding the phi node \a P
/// with reduction operators \a Root (or one of its operands) in a basic block
/// \a BB, then check if it can be done. If horizontal reduction is not found
/// and root instruction is a binary operation, vectorization of the operands is
/// attempted.
/// \returns true if a horizontal reduction was matched and reduced or operands
/// of one of the binary instruction were vectorized.
/// \returns false if a horizontal reduction was not matched (or not possible)
/// or no vectorization of any binary operation feeding \a Root instruction was
/// performed.
static bool tryToVectorizeHorReductionOrInstOperands(
    PHINode *P, Instruction *Root, BasicBlock *BB, BoUpSLP &R,
    TargetTransformInfo *TTI,
    const function_ref<bool(Instruction *, BoUpSLP &)> Vectorize) {
  if (!ShouldVectorizeHor)
    return false;

  if (!Root)
    return false;

  if (Root->getParent() != BB || isa<PHINode>(Root))
    return false;
  // Start analysis starting from Root instruction. If horizontal reduction is
  // found, try to vectorize it. If it is not a horizontal reduction or
  // vectorization is not possible or not effective, and currently analyzed
  // instruction is a binary operation, try to vectorize the operands, using
  // pre-order DFS traversal order. If the operands were not vectorized, repeat
  // the same procedure considering each operand as a possible root of the
  // horizontal reduction.
  // Interrupt the process if the Root instruction itself was vectorized or all
  // sub-trees not higher that RecursionMaxDepth were analyzed/vectorized.
  SmallVector<std::pair<WeakTrackingVH, unsigned>, 8> Stack(1, {Root, 0});
  SmallSet<Value *, 8> VisitedInstrs;
  bool Res = false;
  while (!Stack.empty()) {
    Value *V;
    unsigned Level;
    std::tie(V, Level) = Stack.pop_back_val();
    if (!V)
      continue;
    auto *Inst = dyn_cast<Instruction>(V);
    if (!Inst)
      continue;
    auto *BI = dyn_cast<BinaryOperator>(Inst);
    auto *SI = dyn_cast<SelectInst>(Inst);
    if (BI || SI) {
      HorizontalReduction HorRdx;
      if (HorRdx.matchAssociativeReduction(P, Inst)) {
        if (HorRdx.tryToReduce(R, TTI)) {
          Res = true;
          // Set P to nullptr to avoid re-analysis of phi node in
          // matchAssociativeReduction function unless this is the root node.
          P = nullptr;
          continue;
        }
      }
      if (P && BI) {
        Inst = dyn_cast<Instruction>(BI->getOperand(0));
        if (Inst == P)
          Inst = dyn_cast<Instruction>(BI->getOperand(1));
        if (!Inst) {
          // Set P to nullptr to avoid re-analysis of phi node in
          // matchAssociativeReduction function unless this is the root node.
          P = nullptr;
          continue;
        }
      }
    }
    // Set P to nullptr to avoid re-analysis of phi node in
    // matchAssociativeReduction function unless this is the root node.
    P = nullptr;
    if (Vectorize(Inst, R)) {
      Res = true;
      continue;
    }

    // Try to vectorize operands.
    // Continue analysis for the instruction from the same basic block only to
    // save compile time.
    if (++Level < RecursionMaxDepth)
      for (auto *Op : Inst->operand_values())
        if (VisitedInstrs.insert(Op).second)
          if (auto *I = dyn_cast<Instruction>(Op))
            if (!isa<PHINode>(I) && I->getParent() == BB)
              Stack.emplace_back(Op, Level);
  }
  return Res;
}

bool SLPVectorizerPass::vectorizeRootInstruction(PHINode *P, Value *V,
                                                 BasicBlock *BB, BoUpSLP &R,
                                                 TargetTransformInfo *TTI) {
  if (!V)
    return false;
  auto *I = dyn_cast<Instruction>(V);
  if (!I)
    return false;

  if (!isa<BinaryOperator>(I))
    P = nullptr;
  // Try to match and vectorize a horizontal reduction.
  auto &&ExtraVectorization = [this](Instruction *I, BoUpSLP &R) -> bool {
    return tryToVectorize(I, R);
  };
  return tryToVectorizeHorReductionOrInstOperands(P, I, BB, R, TTI,
                                                  ExtraVectorization);
}

bool SLPVectorizerPass::vectorizeInsertValueInst(InsertValueInst *IVI,
                                                 BasicBlock *BB, BoUpSLP &R) {
  const DataLayout &DL = BB->getModule()->getDataLayout();
  if (!R.canMapToVector(IVI->getType(), DL))
    return false;

  SmallVector<Value *, 16> BuildVectorOpds;
  if (!findBuildAggregate(IVI, BuildVectorOpds))
    return false;

  LLVM_DEBUG(dbgs() << "SLP: array mappable to vector: " << *IVI << "\n");
  // Aggregate value is unlikely to be processed in vector register, we need to
  // extract scalars into scalar registers, so NeedExtraction is set true.
  return tryToVectorizeList(BuildVectorOpds, R);
}

bool SLPVectorizerPass::vectorizeInsertElementInst(InsertElementInst *IEI,
                                                   BasicBlock *BB, BoUpSLP &R) {
  int UserCost;
  SmallVector<Value *, 16> BuildVectorOpds;
  if (!findBuildVector(IEI, TTI, BuildVectorOpds, UserCost) ||
      (llvm::all_of(BuildVectorOpds,
                    [](Value *V) { return isa<ExtractElementInst>(V); }) &&
       isShuffle(BuildVectorOpds)))
    return false;

  // Vectorize starting with the build vector operands ignoring the BuildVector
  // instructions for the purpose of scheduling and user extraction.
  return tryToVectorizeList(BuildVectorOpds, R, UserCost);
}

bool SLPVectorizerPass::vectorizeCmpInst(CmpInst *CI, BasicBlock *BB,
                                         BoUpSLP &R) {
  if (tryToVectorizePair(CI->getOperand(0), CI->getOperand(1), R))
    return true;

  bool OpsChanged = false;
  for (int Idx = 0; Idx < 2; ++Idx) {
    OpsChanged |=
        vectorizeRootInstruction(nullptr, CI->getOperand(Idx), BB, R, TTI);
  }
  return OpsChanged;
}

bool SLPVectorizerPass::vectorizeSimpleInstructions(
    SmallVectorImpl<WeakVH> &Instructions, BasicBlock *BB, BoUpSLP &R) {
  bool OpsChanged = false;
  for (auto &VH : reverse(Instructions)) {
    auto *I = dyn_cast_or_null<Instruction>(VH);
    if (!I)
      continue;
    if (auto *LastInsertValue = dyn_cast<InsertValueInst>(I))
      OpsChanged |= vectorizeInsertValueInst(LastInsertValue, BB, R);
    else if (auto *LastInsertElem = dyn_cast<InsertElementInst>(I))
      OpsChanged |= vectorizeInsertElementInst(LastInsertElem, BB, R);
    else if (auto *CI = dyn_cast<CmpInst>(I))
      OpsChanged |= vectorizeCmpInst(CI, BB, R);
  }
  Instructions.clear();
  return OpsChanged;
}

bool SLPVectorizerPass::vectorizeChainsInBlock(BasicBlock *BB, BoUpSLP &R) {
  bool Changed = false;
  SmallVector<Value *, 4> Incoming;
  SmallSet<Value *, 16> VisitedInstrs;

  bool HaveVectorizedPhiNodes = true;
  while (HaveVectorizedPhiNodes) {
    HaveVectorizedPhiNodes = false;

    // Collect the incoming values from the PHIs.
    Incoming.clear();
    for (Instruction &I : *BB) {
      PHINode *P = dyn_cast<PHINode>(&I);
      if (!P)
        break;

      if (!VisitedInstrs.count(P))
        Incoming.push_back(P);
    }

    // Sort by type.
    std::stable_sort(Incoming.begin(), Incoming.end(), PhiTypeSorterFunc);

    // Try to vectorize elements base on their type.
    for (SmallVector<Value *, 4>::iterator IncIt = Incoming.begin(),
                                           E = Incoming.end();
         IncIt != E;) {

      // Look for the next elements with the same type.
      SmallVector<Value *, 4>::iterator SameTypeIt = IncIt;
      while (SameTypeIt != E &&
             (*SameTypeIt)->getType() == (*IncIt)->getType()) {
        VisitedInstrs.insert(*SameTypeIt);
        ++SameTypeIt;
      }

      // Try to vectorize them.
      unsigned NumElts = (SameTypeIt - IncIt);
      LLVM_DEBUG(dbgs() << "SLP: Trying to vectorize starting at PHIs ("
                        << NumElts << ")\n");
      // The order in which the phi nodes appear in the program does not matter.
      // So allow tryToVectorizeList to reorder them if it is beneficial. This
      // is done when there are exactly two elements since tryToVectorizeList
      // asserts that there are only two values when AllowReorder is true.
      bool AllowReorder = NumElts == 2;
      if (NumElts > 1 && tryToVectorizeList(makeArrayRef(IncIt, NumElts), R,
                                            /*UserCost=*/0, AllowReorder)) {
        // Success start over because instructions might have been changed.
        HaveVectorizedPhiNodes = true;
        Changed = true;
        break;
      }

      // Start over at the next instruction of a different type (or the end).
      IncIt = SameTypeIt;
    }
  }

  VisitedInstrs.clear();

  SmallVector<WeakVH, 8> PostProcessInstructions;
  SmallDenseSet<Instruction *, 4> KeyNodes;
  for (BasicBlock::iterator it = BB->begin(), e = BB->end(); it != e; it++) {
    // We may go through BB multiple times so skip the one we have checked.
    if (!VisitedInstrs.insert(&*it).second) {
      if (it->use_empty() && KeyNodes.count(&*it) > 0 &&
          vectorizeSimpleInstructions(PostProcessInstructions, BB, R)) {
        // We would like to start over since some instructions are deleted
        // and the iterator may become invalid value.
        Changed = true;
        it = BB->begin();
        e = BB->end();
      }
      continue;
    }

    if (isa<DbgInfoIntrinsic>(it))
      continue;

    // Try to vectorize reductions that use PHINodes.
    if (PHINode *P = dyn_cast<PHINode>(it)) {
      // Check that the PHI is a reduction PHI.
      if (P->getNumIncomingValues() != 2)
        return Changed;

      // Try to match and vectorize a horizontal reduction.
      if (vectorizeRootInstruction(P, getReductionValue(DT, P, BB, LI), BB, R,
                                   TTI)) {
        Changed = true;
        it = BB->begin();
        e = BB->end();
        continue;
      }
      continue;
    }

    // Ran into an instruction without users, like terminator, or function call
    // with ignored return value, store. Ignore unused instructions (basing on
    // instruction type, except for CallInst and InvokeInst).
    if (it->use_empty() && (it->getType()->isVoidTy() || isa<CallInst>(it) ||
                            isa<InvokeInst>(it))) {
      KeyNodes.insert(&*it);
      bool OpsChanged = false;
      if (ShouldStartVectorizeHorAtStore || !isa<StoreInst>(it)) {
        for (auto *V : it->operand_values()) {
          // Try to match and vectorize a horizontal reduction.
          OpsChanged |= vectorizeRootInstruction(nullptr, V, BB, R, TTI);
        }
      }
      // Start vectorization of post-process list of instructions from the
      // top-tree instructions to try to vectorize as many instructions as
      // possible.
      OpsChanged |= vectorizeSimpleInstructions(PostProcessInstructions, BB, R);
      if (OpsChanged) {
        // We would like to start over since some instructions are deleted
        // and the iterator may become invalid value.
        Changed = true;
        it = BB->begin();
        e = BB->end();
        continue;
      }
    }

    if (isa<InsertElementInst>(it) || isa<CmpInst>(it) ||
        isa<InsertValueInst>(it))
      PostProcessInstructions.push_back(&*it);

  }

  return Changed;
}

bool SLPVectorizerPass::vectorizeGEPIndices(BasicBlock *BB, BoUpSLP &R) {
  auto Changed = false;
  for (auto &Entry : GEPs) {
    // If the getelementptr list has fewer than two elements, there's nothing
    // to do.
    if (Entry.second.size() < 2)
      continue;

    LLVM_DEBUG(dbgs() << "SLP: Analyzing a getelementptr list of length "
                      << Entry.second.size() << ".\n");

    // We process the getelementptr list in chunks of 16 (like we do for
    // stores) to minimize compile-time.
    for (unsigned BI = 0, BE = Entry.second.size(); BI < BE; BI += 16) {
      auto Len = std::min<unsigned>(BE - BI, 16);
      auto GEPList = makeArrayRef(&Entry.second[BI], Len);

      // Initialize a set a candidate getelementptrs. Note that we use a
      // SetVector here to preserve program order. If the index computations
      // are vectorizable and begin with loads, we want to minimize the chance
      // of having to reorder them later.
      SetVector<Value *> Candidates(GEPList.begin(), GEPList.end());

      // Some of the candidates may have already been vectorized after we
      // initially collected them. If so, the WeakTrackingVHs will have
      // nullified the
      // values, so remove them from the set of candidates.
      Candidates.remove(nullptr);

      // Remove from the set of candidates all pairs of getelementptrs with
      // constant differences. Such getelementptrs are likely not good
      // candidates for vectorization in a bottom-up phase since one can be
      // computed from the other. We also ensure all candidate getelementptr
      // indices are unique.
      for (int I = 0, E = GEPList.size(); I < E && Candidates.size() > 1; ++I) {
        auto *GEPI = cast<GetElementPtrInst>(GEPList[I]);
        if (!Candidates.count(GEPI))
          continue;
        auto *SCEVI = SE->getSCEV(GEPList[I]);
        for (int J = I + 1; J < E && Candidates.size() > 1; ++J) {
          auto *GEPJ = cast<GetElementPtrInst>(GEPList[J]);
          auto *SCEVJ = SE->getSCEV(GEPList[J]);
          if (isa<SCEVConstant>(SE->getMinusSCEV(SCEVI, SCEVJ))) {
            Candidates.remove(GEPList[I]);
            Candidates.remove(GEPList[J]);
          } else if (GEPI->idx_begin()->get() == GEPJ->idx_begin()->get()) {
            Candidates.remove(GEPList[J]);
          }
        }
      }

      // We break out of the above computation as soon as we know there are
      // fewer than two candidates remaining.
      if (Candidates.size() < 2)
        continue;

      // Add the single, non-constant index of each candidate to the bundle. We
      // ensured the indices met these constraints when we originally collected
      // the getelementptrs.
      SmallVector<Value *, 16> Bundle(Candidates.size());
      auto BundleIndex = 0u;
      for (auto *V : Candidates) {
        auto *GEP = cast<GetElementPtrInst>(V);
        auto *GEPIdx = GEP->idx_begin()->get();
        assert(GEP->getNumIndices() == 1 || !isa<Constant>(GEPIdx));
        Bundle[BundleIndex++] = GEPIdx;
      }

      // Try and vectorize the indices. We are currently only interested in
      // gather-like cases of the form:
      //
      // ... = g[a[0] - b[0]] + g[a[1] - b[1]] + ...
      //
      // where the loads of "a", the loads of "b", and the subtractions can be
      // performed in parallel. It's likely that detecting this pattern in a
      // bottom-up phase will be simpler and less costly than building a
      // full-blown top-down phase beginning at the consecutive loads.
      Changed |= tryToVectorizeList(Bundle, R);
    }
  }
  return Changed;
}

bool SLPVectorizerPass::vectorizeStoreChains(BoUpSLP &R) {
  bool Changed = false;
  // Attempt to sort and vectorize each of the store-groups.
  for (StoreListMap::iterator it = Stores.begin(), e = Stores.end(); it != e;
       ++it) {
    if (it->second.size() < 2)
      continue;

    LLVM_DEBUG(dbgs() << "SLP: Analyzing a store chain of length "
                      << it->second.size() << ".\n");

    // Process the stores in chunks of 16.
    // TODO: The limit of 16 inhibits greater vectorization factors.
    //       For example, AVX2 supports v32i8. Increasing this limit, however,
    //       may cause a significant compile-time increase.
    for (unsigned CI = 0, CE = it->second.size(); CI < CE; CI+=16) {
      unsigned Len = std::min<unsigned>(CE - CI, 16);
      Changed |= vectorizeStores(makeArrayRef(&it->second[CI], Len), R);
    }
  }
  return Changed;
}

char SLPVectorizer::ID = 0;

static const char lv_name[] = "SLP Vectorizer";

INITIALIZE_PASS_BEGIN(SLPVectorizer, SV_NAME, lv_name, false, false)
INITIALIZE_PASS_DEPENDENCY(AAResultsWrapperPass)
INITIALIZE_PASS_DEPENDENCY(TargetTransformInfoWrapperPass)
INITIALIZE_PASS_DEPENDENCY(AssumptionCacheTracker)
INITIALIZE_PASS_DEPENDENCY(ScalarEvolutionWrapperPass)
INITIALIZE_PASS_DEPENDENCY(LoopSimplify)
INITIALIZE_PASS_DEPENDENCY(DemandedBitsWrapperPass)
INITIALIZE_PASS_DEPENDENCY(OptimizationRemarkEmitterWrapperPass)
INITIALIZE_PASS_END(SLPVectorizer, SV_NAME, lv_name, false, false)

Pass *llvm::createSLPVectorizerPass() { return new SLPVectorizer(); }<|MERGE_RESOLUTION|>--- conflicted
+++ resolved
@@ -3273,17 +3273,12 @@
       continue;
 
     int C = getEntryCost(&TE);
-<<<<<<< HEAD
 #if INTEL_CUSTOMIZATION
     TE.cost = C;
 #endif // INTEL_CUSTOMIZATION
-    DEBUG(dbgs() << "SLP: Adding cost " << C << " for bundle that starts with "
-                 << *TE.Scalars[0] << ".\n");
-=======
     LLVM_DEBUG(dbgs() << "SLP: Adding cost " << C
                       << " for bundle that starts with " << *TE.Scalars[0]
                       << ".\n");
->>>>>>> 3f663631
     Cost += C;
   }
 
@@ -5449,7 +5444,6 @@
 
     int Cost = R.getTreeCost();
 
-<<<<<<< HEAD
 #if INTEL_CUSTOMIZATION
     // If vanilla SLP failed, try with PSLP enabled
     // FIXME: This is not always the best. Ideally we should try both SLP and
@@ -5465,11 +5459,8 @@
     }
 #endif // INTEL_CUSTOMIZATION
 
-    DEBUG(dbgs() << "SLP: Found cost=" << Cost << " for VF=" << VF << "\n");
-=======
     LLVM_DEBUG(dbgs() << "SLP: Found cost=" << Cost << " for VF=" << VF
                       << "\n");
->>>>>>> 3f663631
     if (Cost < -SLPCostThreshold) {
       LLVM_DEBUG(dbgs() << "SLP: Decided to vectorize cost=" << Cost << "\n");
 
