//===- SLPVectorizer.cpp - A bottom up SLP Vectorizer ---------------------===//
//
// Part of the LLVM Project, under the Apache License v2.0 with LLVM Exceptions.
// See https://llvm.org/LICENSE.txt for license information.
// SPDX-License-Identifier: Apache-2.0 WITH LLVM-exception
//
//===----------------------------------------------------------------------===//
//
// This pass implements the Bottom Up SLP vectorizer. It detects consecutive
// stores that can be put together into vector-stores. Next, it attempts to
// construct vectorizable tree using the use-def chains. If a profitable tree
// was found, the SLP vectorizer performs vectorization on the tree.
//
// The pass is inspired by the work described in the paper:
//  "Loop-Aware SLP in GCC" by Ira Rosen, Dorit Nuzman, Ayal Zaks.
//
//===----------------------------------------------------------------------===//

#include "llvm/Transforms/Vectorize/SLPVectorizer.h"
#include "llvm/ADT/ArrayRef.h"
#include "llvm/ADT/DenseMap.h"
#include "llvm/ADT/DenseSet.h"
#include "llvm/ADT/MapVector.h"
#include "llvm/ADT/None.h"
#include "llvm/ADT/Optional.h"
#include "llvm/ADT/PostOrderIterator.h"
#include "llvm/ADT/STLExtras.h"
#include "llvm/ADT/SetVector.h"
#include "llvm/ADT/SmallPtrSet.h"
#include "llvm/ADT/SmallSet.h"
#include "llvm/ADT/SmallVector.h"
#include "llvm/ADT/Statistic.h"
#include "llvm/ADT/iterator.h"
#include "llvm/ADT/iterator_range.h"
#include "llvm/Analysis/AliasAnalysis.h"
#include "llvm/Analysis/CodeMetrics.h"
#include "llvm/Analysis/DemandedBits.h"
#include "llvm/Analysis/GlobalsModRef.h"
#include "llvm/Analysis/LoopAccessAnalysis.h"
#include "llvm/Analysis/LoopInfo.h"
#include "llvm/Analysis/MemoryLocation.h"
#include "llvm/Analysis/OptimizationRemarkEmitter.h"
#include "llvm/Analysis/ScalarEvolution.h"
#include "llvm/Analysis/ScalarEvolutionExpressions.h"
#include "llvm/Analysis/TargetLibraryInfo.h"
#include "llvm/Analysis/TargetTransformInfo.h"
#include "llvm/Analysis/ValueTracking.h"
#include "llvm/Analysis/VectorUtils.h"
#include "llvm/IR/Attributes.h"
#include "llvm/IR/BasicBlock.h"
#include "llvm/IR/Constant.h"
#include "llvm/IR/Constants.h"
#include "llvm/IR/DataLayout.h"
#include "llvm/IR/DebugLoc.h"
#include "llvm/IR/DerivedTypes.h"
#include "llvm/IR/Dominators.h"
#include "llvm/IR/Function.h"
#include "llvm/IR/IRBuilder.h"
#include "llvm/IR/InstrTypes.h"
#include "llvm/IR/Instruction.h"
#include "llvm/IR/Instructions.h"
#include "llvm/IR/IntrinsicInst.h"
#include "llvm/IR/Intrinsics.h"
#include "llvm/IR/Module.h"
#include "llvm/IR/NoFolder.h"
#include "llvm/IR/Operator.h"
#include "llvm/IR/PassManager.h"
#include "llvm/IR/PatternMatch.h"
#include "llvm/IR/Type.h"
#include "llvm/IR/Use.h"
#include "llvm/IR/User.h"
#include "llvm/IR/Value.h"
#include "llvm/IR/ValueHandle.h"
#include "llvm/IR/Verifier.h"
#include "llvm/Pass.h"
#include "llvm/Support/Casting.h"
#include "llvm/Support/CommandLine.h"
#include "llvm/Support/Compiler.h"
#include "llvm/Support/DOTGraphTraits.h"
#include "llvm/Support/Debug.h"
#include "llvm/Support/ErrorHandling.h"
#include "llvm/Support/GraphWriter.h"
#include "llvm/Support/KnownBits.h"
#include "llvm/Support/MathExtras.h"
#include "llvm/Support/raw_ostream.h"
#include "llvm/Transforms/Utils/LoopUtils.h"
#include "llvm/Transforms/Vectorize.h"
#include <algorithm>
#include <cassert>
#include <cstdint>
#include <iterator>
#include <memory>
#include <set>
#include <string>
#include <tuple>
#include <utility>
#include <vector>

#if INTEL_CUSTOMIZATION
#include "llvm/Support/FileSystem.h"
#endif // INTEL_CUSTOMIZATION

using namespace llvm;
using namespace llvm::PatternMatch;
using namespace slpvectorizer;

#define SV_NAME "slp-vectorizer"
#define DEBUG_TYPE "SLP"

STATISTIC(NumVectorInstructions, "Number of vector instructions generated");

cl::opt<bool>
    llvm::RunSLPVectorization("vectorize-slp", cl::init(false), cl::Hidden,
                              cl::desc("Run the SLP vectorization passes"));

static cl::opt<int>
    SLPCostThreshold("slp-threshold", cl::init(0), cl::Hidden,
                     cl::desc("Only vectorize if you gain more than this "
                              "number "));

#if INTEL_CUSTOMIZATION
// This is the Cost returned by getTreeCost() when the tree is tiny and
// non-vectorizable.
// FIXME: This is a hack because SLPCostThreshold is adjustable and if it gets a
// value higher than this, it can still trigger vectorization. This happens in
// SLPVectorizer lit tests such as call.ll.
#define FORBIDEN_TINY_TREE 666666
static cl::opt<bool> PSLPEnabled("pslp", cl::init(true), cl::Hidden,
                                 cl::desc("Enable Padded SLP"));

static cl::opt<bool>
    PSLPAdjustCosts("pslp-adjust-costs", cl::init(true), cl::Hidden,
                    cl::desc("Adjust scalar costs for Padded instructions"));

static cl::opt<bool> SmartDisableSplatReordering(
    "smart-disable-splat-reordering", cl::init(true), cl::Hidden,
    cl::desc("Be smart about splat operand reordering. Disable it from the "
             "beginning if we can prove we can't get a splat."));

// NOTE: This is a quick hack for following the best path (left or right branch)
// while buildTree_rec(). Ideally we would like to explore both orderings and
// select the best, but this could be computationally intensive.
// FIXME: This is causing SLPVectorizer/X86/extractelement.ll to fail.
static cl::opt<bool>
    BuildTreeOrderReverse("build-tree-order-reverse", cl::init(true),
                          cl::Hidden,
                          cl::desc("Reverse the order in which the operands "
                                   "are visited while building the tree"));

// Split-loads is a simplified form of Variable-Width SLP.
// It allows shorter vector-lengths for the loads compared to the rest of the
// SLP tree
static cl::opt<bool>
    EnableSplitLoad("enable-split-load", cl::init(true), cl::Hidden,
                    cl::desc("Enable Vectorizing Split Loads."));
// The maximum number of smaller loads per TreeEntry.
// TODO: This value may need tuning.
static cl::opt<unsigned>
    MaxSplitLoadGroups("max-split-load", cl::init(4), cl::Hidden,
                       cl::desc("Max number of split-load groups."));

// Enable the formation of Multi-Nodes.
// Please refer to the following paper for more details on Multi-Nodes.
// "Look-Ahead SLP: Auto-vectorization in the Presence of Commutative
// Operations, V. Porpodas, R.C.O. Rocha, L.F.W. Góes, CGO'18."
// https://doi.org/10.1145/3168807
static cl::opt<bool> EnableMultiNodeSLP("multi-node-slp", cl::init(true),
                                        cl::Hidden,
                                        cl::desc("Enable Multi-Node SLP"));

// This is a work-around to avoid compilation time explosion caused by
// re-scheduling the vectorizableTree. In a future implementation this should be
// removed.
static cl::opt<unsigned> MaxBBSizeForMultiNodeSLP(
    "max-bb-size-for-multi-node-slp", cl::init(4096), cl::Hidden,
    cl::desc("The maximum BB size for which multi-node SLP should kick in."));

static cl::opt<bool> MultiNodeVerifierChecks(
    "multi-node-verifier-checks", cl::init(false), cl::Hidden,
    cl::desc("Enables *very* frequent calls to the function verifier."));

static cl::opt<unsigned> MultiNodeSizeLimit(
    "multi-node-size-limit", cl::init(4), cl::Hidden,
    cl::desc(
        "Keep complexity down by not growing a multi-node larger than this"));

static cl::opt<unsigned> MaxNumOfMultiNodesPerTree(
    "max-multi-nodes-per-tree", cl::init(2), cl::Hidden,
    cl::desc("Workaround for broken save/restore scheduled instrs"));

// Enable swapping of frontier instructions. This allows for better reordering
// of the Multi-Node's leaves.
static cl::opt<bool>
    EnableSwapFrontiers("enable-swap-frontiers", cl::init(true), cl::Hidden,
                        cl::desc("Enable swapping frontiers of a Multi-Node"));

// Limit the horizontal search for a good group for a specific operandI. This
// helps improve compilation time.
static cl::opt<int>
    MaxGroupSpawns("max-group-spawns", cl::init(4), cl::Hidden,
                   cl::desc("Limit the complexity of finding the best operand "
                            "ordering for the multi-node."));

// Limit the total number of groups explored (controlled by MaxGroupSpawns) per
// Multi-Node. This limits the complexity of the algorithm.
static cl::opt<int> MaxTotalGroupSpawns(
    "max-total-group-spawns", cl::init(64), cl::Hidden,
    cl::desc("Hard limit on the total complexity of finding the best operand "
             "ordering for the multi-node."));

// The maximum depth that the look-ahead score heuristic will explore.
// The higher this value, the higher the compilation time.
static cl::opt<int> LookAheadMaxLevel(
    "look-ahead-max-level", cl::init(6), cl::Hidden,
    cl::desc("The maximum look-ahead level for cost model matching"));

// The maximum depth that the look-ahead score heuristic will explore.
// The higher this value, the higher the compilation time overhead.
static cl::opt<int> LookAheadMaxDepth(
    "slp-max-look-ahead-depth", cl::init(2), cl::Hidden,
    cl::desc("The maximum look-ahead depth for operand reordering scores"));

// Allow the Multi-Node to guide buildTree_rec() towards the best path first.
static cl::opt<bool> EnablePathSteering(
    "enable-path-steering", cl::init(true), cl::Hidden,
    cl::desc("Enable path-steering by the Multi-Node exploration ."));

#endif // INTEL_CUSTOMIZATION

static cl::opt<bool>
ShouldVectorizeHor("slp-vectorize-hor", cl::init(true), cl::Hidden,
                   cl::desc("Attempt to vectorize horizontal reductions"));

static cl::opt<bool> ShouldStartVectorizeHorAtStore(
    "slp-vectorize-hor-store", cl::init(false), cl::Hidden,
    cl::desc(
        "Attempt to vectorize horizontal reductions feeding into a store"));

static cl::opt<int>
MaxVectorRegSizeOption("slp-max-reg-size", cl::init(128), cl::Hidden,
    cl::desc("Attempt to vectorize for this register size in bits"));

/// Limits the size of scheduling regions in a block.
/// It avoid long compile times for _very_ large blocks where vector
/// instructions are spread over a wide range.
/// This limit is way higher than needed by real-world functions.
static cl::opt<int>
ScheduleRegionSizeBudget("slp-schedule-budget", cl::init(100000), cl::Hidden,
    cl::desc("Limit the size of the SLP scheduling region per block"));

static cl::opt<int> MinVectorRegSizeOption(
    "slp-min-reg-size", cl::init(128), cl::Hidden,
    cl::desc("Attempt to vectorize for this register size in bits"));

static cl::opt<unsigned> RecursionMaxDepth(
    "slp-recursion-max-depth", cl::init(12), cl::Hidden,
    cl::desc("Limit the recursion depth when building a vectorizable tree"));

static cl::opt<unsigned> MinTreeSize(
    "slp-min-tree-size", cl::init(3), cl::Hidden,
    cl::desc("Only vectorize small trees if they are fully vectorizable"));

// The maximum depth that the look-ahead score heuristic will explore.
// The higher this value, the higher the compilation time overhead.
static cl::opt<int> LookAheadMaxDepth(
    "slp-max-look-ahead-depth", cl::init(2), cl::Hidden,
    cl::desc("The maximum look-ahead depth for operand reordering scores"));

// The Look-ahead heuristic goes through the users of the bundle to calculate
// the users cost in getExternalUsesCost(). To avoid compilation time increase
// we limit the number of users visited to this value.
static cl::opt<unsigned> LookAheadUsersBudget(
    "slp-look-ahead-users-budget", cl::init(2), cl::Hidden,
    cl::desc("The maximum number of users to visit while visiting the "
             "predecessors. This prevents compilation time increase."));

static cl::opt<bool>
    ViewSLPTree("view-slp-tree", cl::Hidden,
                cl::desc("Display the SLP trees with Graphviz"));

// Limit the number of alias checks. The limit is chosen so that
// it has no negative effect on the llvm benchmarks.
static const unsigned AliasedCheckLimit = 10;

// Another limit for the alias checks: The maximum distance between load/store
// instructions where alias checks are done.
// This limit is useful for very large basic blocks.
static const unsigned MaxMemDepDistance = 160;

/// If the ScheduleRegionSizeBudget is exhausted, we allow small scheduling
/// regions to be handled.
static const int MinScheduleRegionSize = 16;

/// Predicate for the element types that the SLP vectorizer supports.
///
/// The most important thing to filter here are types which are invalid in LLVM
/// vectors. We also filter target specific types which have absolutely no
/// meaningful vectorization path such as x86_fp80 and ppc_f128. This just
/// avoids spending time checking the cost model and realizing that they will
/// be inevitably scalarized.
static bool isValidElementType(Type *Ty) {
  return VectorType::isValidElementType(Ty) && !Ty->isX86_FP80Ty() &&
         !Ty->isPPC_FP128Ty();
}

/// \returns true if all of the instructions in \p VL are in the same block or
/// false otherwise.
static bool allSameBlock(ArrayRef<Value *> VL) {
  Instruction *I0 = dyn_cast<Instruction>(VL[0]);
  if (!I0)
    return false;
  BasicBlock *BB = I0->getParent();
  for (int i = 1, e = VL.size(); i < e; i++) {
    Instruction *I = dyn_cast<Instruction>(VL[i]);
    if (!I)
      return false;

    if (BB != I->getParent())
      return false;
  }
  return true;
}

/// \returns True if all of the values in \p VL are constants.
static bool allConstant(ArrayRef<Value *> VL) {
  for (Value *i : VL)
    if (!isa<Constant>(i))
      return false;
  return true;
}

/// \returns True if all of the values in \p VL are identical.
static bool isSplat(ArrayRef<Value *> VL) {
  for (unsigned i = 1, e = VL.size(); i < e; ++i)
    if (VL[i] != VL[0])
      return false;
  return true;
}

/// \returns True if \p I is commutative, handles CmpInst as well as Instruction.
static bool isCommutative(Instruction *I) {
  if (auto *IC = dyn_cast<CmpInst>(I))
    return IC->isCommutative();
  return I->isCommutative();
}

/// Checks if the vector of instructions can be represented as a shuffle, like:
/// %x0 = extractelement <4 x i8> %x, i32 0
/// %x3 = extractelement <4 x i8> %x, i32 3
/// %y1 = extractelement <4 x i8> %y, i32 1
/// %y2 = extractelement <4 x i8> %y, i32 2
/// %x0x0 = mul i8 %x0, %x0
/// %x3x3 = mul i8 %x3, %x3
/// %y1y1 = mul i8 %y1, %y1
/// %y2y2 = mul i8 %y2, %y2
/// %ins1 = insertelement <4 x i8> undef, i8 %x0x0, i32 0
/// %ins2 = insertelement <4 x i8> %ins1, i8 %x3x3, i32 1
/// %ins3 = insertelement <4 x i8> %ins2, i8 %y1y1, i32 2
/// %ins4 = insertelement <4 x i8> %ins3, i8 %y2y2, i32 3
/// ret <4 x i8> %ins4
/// can be transformed into:
/// %1 = shufflevector <4 x i8> %x, <4 x i8> %y, <4 x i32> <i32 0, i32 3, i32 5,
///                                                         i32 6>
/// %2 = mul <4 x i8> %1, %1
/// ret <4 x i8> %2
/// We convert this initially to something like:
/// %x0 = extractelement <4 x i8> %x, i32 0
/// %x3 = extractelement <4 x i8> %x, i32 3
/// %y1 = extractelement <4 x i8> %y, i32 1
/// %y2 = extractelement <4 x i8> %y, i32 2
/// %1 = insertelement <4 x i8> undef, i8 %x0, i32 0
/// %2 = insertelement <4 x i8> %1, i8 %x3, i32 1
/// %3 = insertelement <4 x i8> %2, i8 %y1, i32 2
/// %4 = insertelement <4 x i8> %3, i8 %y2, i32 3
/// %5 = mul <4 x i8> %4, %4
/// %6 = extractelement <4 x i8> %5, i32 0
/// %ins1 = insertelement <4 x i8> undef, i8 %6, i32 0
/// %7 = extractelement <4 x i8> %5, i32 1
/// %ins2 = insertelement <4 x i8> %ins1, i8 %7, i32 1
/// %8 = extractelement <4 x i8> %5, i32 2
/// %ins3 = insertelement <4 x i8> %ins2, i8 %8, i32 2
/// %9 = extractelement <4 x i8> %5, i32 3
/// %ins4 = insertelement <4 x i8> %ins3, i8 %9, i32 3
/// ret <4 x i8> %ins4
/// InstCombiner transforms this into a shuffle and vector mul
/// TODO: Can we split off and reuse the shuffle mask detection from
/// TargetTransformInfo::getInstructionThroughput?
static Optional<TargetTransformInfo::ShuffleKind>
isShuffle(ArrayRef<Value *> VL) {
  auto *EI0 = cast<ExtractElementInst>(VL[0]);
  unsigned Size = EI0->getVectorOperandType()->getVectorNumElements();
  Value *Vec1 = nullptr;
  Value *Vec2 = nullptr;
  enum ShuffleMode { Unknown, Select, Permute };
  ShuffleMode CommonShuffleMode = Unknown;
  for (unsigned I = 0, E = VL.size(); I < E; ++I) {
    auto *EI = cast<ExtractElementInst>(VL[I]);
    auto *Vec = EI->getVectorOperand();
    // All vector operands must have the same number of vector elements.
    if (Vec->getType()->getVectorNumElements() != Size)
      return None;
    auto *Idx = dyn_cast<ConstantInt>(EI->getIndexOperand());
    if (!Idx)
      return None;
    // Undefined behavior if Idx is negative or >= Size.
    if (Idx->getValue().uge(Size))
      continue;
    unsigned IntIdx = Idx->getValue().getZExtValue();
    // We can extractelement from undef vector.
    if (isa<UndefValue>(Vec))
      continue;
    // For correct shuffling we have to have at most 2 different vector operands
    // in all extractelement instructions.
    if (!Vec1 || Vec1 == Vec)
      Vec1 = Vec;
    else if (!Vec2 || Vec2 == Vec)
      Vec2 = Vec;
    else
      return None;
    if (CommonShuffleMode == Permute)
      continue;
    // If the extract index is not the same as the operation number, it is a
    // permutation.
    if (IntIdx != I) {
      CommonShuffleMode = Permute;
      continue;
    }
    CommonShuffleMode = Select;
  }
  // If we're not crossing lanes in different vectors, consider it as blending.
  if (CommonShuffleMode == Select && Vec2)
    return TargetTransformInfo::SK_Select;
  // If Vec2 was never used, we have a permutation of a single vector, otherwise
  // we have permutation of 2 vectors.
  return Vec2 ? TargetTransformInfo::SK_PermuteTwoSrc
              : TargetTransformInfo::SK_PermuteSingleSrc;
}

namespace {

/// Main data required for vectorization of instructions.
struct InstructionsState {
  /// The very first instruction in the list with the main opcode.
  Value *OpValue = nullptr;

  /// The main/alternate instruction.
  Instruction *MainOp = nullptr;
  Instruction *AltOp = nullptr;

  /// The main/alternate opcodes for the list of instructions.
  unsigned getOpcode() const {
    return MainOp ? MainOp->getOpcode() : 0;
  }

  unsigned getAltOpcode() const {
    return AltOp ? AltOp->getOpcode() : 0;
  }

#if INTEL_CUSTOMIZATION
  /// This VL is a candidate for PSLP.
  bool IsPSLPCandidate = false;
#endif // INTEL_CUSTOMIZATION

  /// Some of the instructions in the list have alternate opcodes.
  bool isAltShuffle() const { return getOpcode() != getAltOpcode(); }

  bool isOpcodeOrAlt(Instruction *I) const {
    unsigned CheckedOpcode = I->getOpcode();
    return getOpcode() == CheckedOpcode || getAltOpcode() == CheckedOpcode;
  }

  InstructionsState() = delete;
#if INTEL_CUSTOMIZATION
  InstructionsState(Value *OpValue, Instruction *MainOp, Instruction *AltOp,
                    bool IsPSLPCandidate = false)
      : OpValue(OpValue), MainOp(MainOp), AltOp(AltOp),
        IsPSLPCandidate(IsPSLPCandidate) {}
#endif // INTEL_CUSTOMIZATION
};

} // end anonymous namespace

/// Chooses the correct key for scheduling data. If \p Op has the same (or
/// alternate) opcode as \p OpValue, the key is \p Op. Otherwise the key is \p
/// OpValue.
static Value *isOneOf(const InstructionsState &S, Value *Op) {
  auto *I = dyn_cast<Instruction>(Op);
  if (I && S.isOpcodeOrAlt(I))
    return Op;
  return S.OpValue;
}

#if INTEL_CUSTOMIZATION
/// \returns true if \p Opcode is one of the ones that are legal to apply PSLP
/// padding.
///
/// Instructions that may generate exceptions are not allowed.
static bool isPSLPLegalOpcode(unsigned Opcode) {
  switch (Opcode) {
  case Instruction::Add:
  case Instruction::Sub:
  case Instruction::Mul:
  case Instruction::Shl:
  case Instruction::LShr:
  case Instruction::AShr:
  case Instruction::And:
  case Instruction::Or:
  case Instruction::Xor:
    return true;
  default:
    return false;
  }
}

/// \returns true if \p VL only contains legal opcodes to PSLP.
static bool arePSLPLegalOpcodes(ArrayRef<Value *> VL) {
  for (Value *V : VL) {
    if (Instruction *I = dyn_cast<Instruction>(V)) {
      if (!isPSLPLegalOpcode(I->getOpcode()))
        return false;
    }
  }
  return true;
}

/// \returns true if all values in VL[] are Instructions.
static bool allInstructions(ArrayRef<Value *> VL) {
  for (Value *V : VL) {
    if (!isa<Instruction>(V))
      return false;
  }
  return true;
}

/// \returns true if it is legal to turn on PSLP for VL.
static bool isLegalToPSLP(ArrayRef<Value *> VL) {
  if (allInstructions(VL) && allSameBlock(VL) && arePSLPLegalOpcodes(VL))
    return true;
  return false;
}
#endif // INTEL_CUSTOMIZATION

/// \returns analysis of the Instructions in \p VL described in
/// InstructionsState, the Opcode that we suppose the whole list
/// could be vectorized even if its structure is diverse.
#if INTEL_CUSTOMIZATION
// We've renamed LLORGs getSameOpcode to getSameOpcodeHelper to be able to keep
// LLORGs implementation intact and post-process returned InstructionsState in
// getSameOpcode to handle PSLP.
static InstructionsState getSameOpcodeHelper(ArrayRef<Value *> VL,
                                             unsigned BaseIndex /* = 0 */) {
#endif // INTEL_CUSTOMIZATION
  // Make sure these are all Instructions.
  if (llvm::any_of(VL, [](Value *V) { return !isa<Instruction>(V); }))
    return InstructionsState(VL[BaseIndex], nullptr, nullptr);

  bool IsCastOp = isa<CastInst>(VL[BaseIndex]);
  bool IsBinOp = isa<BinaryOperator>(VL[BaseIndex]);
  unsigned Opcode = cast<Instruction>(VL[BaseIndex])->getOpcode();
  unsigned AltOpcode = Opcode;
  unsigned AltIndex = BaseIndex;

  // Check for one alternate opcode from another BinaryOperator.
  // TODO - generalize to support all operators (types, calls etc.).
  for (int Cnt = 0, E = VL.size(); Cnt < E; Cnt++) {
    unsigned InstOpcode = cast<Instruction>(VL[Cnt])->getOpcode();
    if (IsBinOp && isa<BinaryOperator>(VL[Cnt])) {
      if (InstOpcode == Opcode || InstOpcode == AltOpcode)
        continue;
      if (Opcode == AltOpcode) {
        AltOpcode = InstOpcode;
        AltIndex = Cnt;
        continue;
      }
    } else if (IsCastOp && isa<CastInst>(VL[Cnt])) {
      Type *Ty0 = cast<Instruction>(VL[BaseIndex])->getOperand(0)->getType();
      Type *Ty1 = cast<Instruction>(VL[Cnt])->getOperand(0)->getType();
      if (Ty0 == Ty1) {
        if (InstOpcode == Opcode || InstOpcode == AltOpcode)
          continue;
        if (Opcode == AltOpcode) {
          AltOpcode = InstOpcode;
          AltIndex = Cnt;
          continue;
        }
      }
    } else if (InstOpcode == Opcode || InstOpcode == AltOpcode)
      continue;
    return InstructionsState(VL[BaseIndex], nullptr, nullptr);
  }

  return InstructionsState(VL[BaseIndex], cast<Instruction>(VL[BaseIndex]),
                           cast<Instruction>(VL[AltIndex]));
}

#if INTEL_CUSTOMIZATION
/// \returns analysis of the Instructions in \p VL described in
/// InstructionsState, the Opcode that we suppose the whole list
/// could be vectorized even if its structure is diverse.
static InstructionsState getSameOpcode(ArrayRef<Value *> VL,
                                       unsigned BaseIndex = 0) {
  InstructionsState S = getSameOpcodeHelper(VL, BaseIndex);
  S.IsPSLPCandidate = PSLPEnabled && S.isAltShuffle() && isLegalToPSLP(VL);
  return S;
}
#endif // INTEL_CUSTOMIZATION

/// \returns true if all of the values in \p VL have the same type or false
/// otherwise.
static bool allSameType(ArrayRef<Value *> VL) {
  Type *Ty = VL[0]->getType();
  for (int i = 1, e = VL.size(); i < e; i++)
    if (VL[i]->getType() != Ty)
      return false;

  return true;
}

/// \returns True if Extract{Value,Element} instruction extracts element Idx.
static Optional<unsigned> getExtractIndex(Instruction *E) {
  unsigned Opcode = E->getOpcode();
  assert((Opcode == Instruction::ExtractElement ||
          Opcode == Instruction::ExtractValue) &&
         "Expected extractelement or extractvalue instruction.");
  if (Opcode == Instruction::ExtractElement) {
    auto *CI = dyn_cast<ConstantInt>(E->getOperand(1));
    if (!CI)
      return None;
    return CI->getZExtValue();
  }
  ExtractValueInst *EI = cast<ExtractValueInst>(E);
  if (EI->getNumIndices() != 1)
    return None;
  return *EI->idx_begin();
}

/// \returns True if in-tree use also needs extract. This refers to
/// possible scalar operand in vectorized instruction.
static bool InTreeUserNeedToExtract(Value *Scalar, Instruction *UserInst,
                                    TargetLibraryInfo *TLI) {
  unsigned Opcode = UserInst->getOpcode();
  switch (Opcode) {
  case Instruction::Load: {
    LoadInst *LI = cast<LoadInst>(UserInst);
    return (LI->getPointerOperand() == Scalar);
  }
  case Instruction::Store: {
    StoreInst *SI = cast<StoreInst>(UserInst);
    return (SI->getPointerOperand() == Scalar);
  }
  case Instruction::Call: {
    CallInst *CI = cast<CallInst>(UserInst);
    Intrinsic::ID ID = getVectorIntrinsicIDForCall(CI, TLI);
    for (unsigned i = 0, e = CI->getNumArgOperands(); i != e; ++i) {
      if (hasVectorInstrinsicScalarOpd(ID, i))
        return (CI->getArgOperand(i) == Scalar);
    }
    LLVM_FALLTHROUGH;
  }
  default:
    return false;
  }
}

/// \returns the AA location that is being access by the instruction.
static MemoryLocation getLocation(Instruction *I, AliasAnalysis *AA) {
  if (StoreInst *SI = dyn_cast<StoreInst>(I))
    return MemoryLocation::get(SI);
  if (LoadInst *LI = dyn_cast<LoadInst>(I))
    return MemoryLocation::get(LI);
  return MemoryLocation();
}

/// \returns True if the instruction is not a volatile or atomic load/store.
static bool isSimple(Instruction *I) {
  if (LoadInst *LI = dyn_cast<LoadInst>(I))
    return LI->isSimple();
  if (StoreInst *SI = dyn_cast<StoreInst>(I))
    return SI->isSimple();
  if (MemIntrinsic *MI = dyn_cast<MemIntrinsic>(I))
    return !MI->isVolatile();
  return true;
}

namespace llvm {

namespace slpvectorizer {

/// Bottom Up SLP Vectorizer.
class BoUpSLP {
  struct TreeEntry;

public:
  using ValueList = SmallVector<Value *, 8>;
  using InstrList = SmallVector<Instruction *, 16>;
  using ValueSet = SmallPtrSet<Value *, 16>;
  using StoreList = SmallVector<StoreInst *, 8>;
  using ExtraValueToDebugLocsMap =
      MapVector<Value *, SmallVector<Instruction *, 2>>;
#if INTEL_CUSTOMIZATION
  using ValuePair = std::pair<Value *, Value *>;
#endif // INTEL_CUSTOMIZATION

  BoUpSLP(Function *Func, ScalarEvolution *Se, TargetTransformInfo *Tti,
          TargetLibraryInfo *TLi, AliasAnalysis *Aa, LoopInfo *Li,
          DominatorTree *Dt, AssumptionCache *AC, DemandedBits *DB,
          const DataLayout *DL, OptimizationRemarkEmitter *ORE)
      : F(Func), SE(Se), TTI(Tti), TLI(TLi), AA(Aa), LI(Li), DT(Dt), AC(AC),
        DB(DB), DL(DL), ORE(ORE), Builder(Se->getContext()) {
    CodeMetrics::collectEphemeralValues(F, AC, EphValues);
    // Use the vector register size specified by the target unless overridden
    // by a command-line option.
    // TODO: It would be better to limit the vectorization factor based on
    //       data type rather than just register size. For example, x86 AVX has
    //       256-bit registers, but it does not support integer operations
    //       at that width (that requires AVX2).
    if (MaxVectorRegSizeOption.getNumOccurrences())
      MaxVecRegSize = MaxVectorRegSizeOption;
    else
      MaxVecRegSize = TTI->getRegisterBitWidth(true);

    if (MinVectorRegSizeOption.getNumOccurrences())
      MinVecRegSize = MinVectorRegSizeOption;
    else
      MinVecRegSize = TTI->getMinVectorRegisterBitWidth();
  }

#if INTEL_CUSTOMIZATION
  ~BoUpSLP() {
    if (PSLPEnabled) {
      assert(PaddedInstrsEmittedByPSLP.empty() &&
             SelectsEmittedByPSLP.empty() && "Should have been cleaned up!!!");
    }
  }
#endif // INTEL_CUSTOMIZATION

  /// Vectorize the tree that starts with the elements in \p VL.
  /// Returns the vectorized root.
  Value *vectorizeTree();

  /// Vectorize the tree but with the list of externally used values \p
  /// ExternallyUsedValues. Values in this MapVector can be replaced but the
  /// generated extractvalue instructions.
  Value *vectorizeTree(ExtraValueToDebugLocsMap &ExternallyUsedValues);

  /// \returns the cost incurred by unwanted spills and fills, caused by
  /// holding live values over call sites.
  int getSpillCost() const;

  /// \returns the vectorization cost of the subtree that starts at \p VL.
  /// A negative number means that this is profitable.
  int getTreeCost();

#if INTEL_CUSTOMIZATION
  /// Initializations for PSLP.
  void PSLPInit(void);

  /// PSLP succeeded. Perform some cleanup.
  void PSLPSuccessCleanup();

  /// Remove all scalar instructions emitted by PSLP.
  void PSLPFailureCleanup();

  /// Cleanup Multi-Node state once vectorization has succeeded.
  void cleanupMultiNodeReordering();

  /// Restore the code to the original condition, by unswapping instructions.
  void undoMultiNodeReordering();
#endif // INTEL_CUSTOMIZATION

  /// Construct a vectorizable tree that starts at \p Roots, ignoring users for
  /// the purpose of scheduling and extraction in the \p UserIgnoreLst.
  void buildTree(ArrayRef<Value *> Roots,
                 ArrayRef<Value *> UserIgnoreLst = None);

  /// Construct a vectorizable tree that starts at \p Roots, ignoring users for
  /// the purpose of scheduling and extraction in the \p UserIgnoreLst taking
  /// into account (anf updating it, if required) list of externally used
  /// values stored in \p ExternallyUsedValues.
  void buildTree(ArrayRef<Value *> Roots,
                 ExtraValueToDebugLocsMap &ExternallyUsedValues,
                 ArrayRef<Value *> UserIgnoreLst = None);

  /// Clear the internal data structures that are created by 'buildTree'.
  void deleteTree() {
    VectorizableTree.clear();
    ScalarToTreeEntry.clear();
    MustGather.clear();
    ExternalUses.clear();
    NumOpsWantToKeepOrder.clear();
    NumOpsWantToKeepOriginalOrder = 0;
    for (auto &Iter : BlocksSchedules) {
      BlockScheduling *BS = Iter.second.get();
      BS->clear();
    }
    MinBWs.clear();
#if INTEL_CUSTOMIZATION
    undoMultiNodeReordering();
    PSLPFailureCleanup();
    AllMultiNodeValues.clear();
#endif // INTEL_CUSTOMIZATION
  }

  unsigned getTreeSize() const { return VectorizableTree.size(); }

  /// Perform LICM and CSE on the newly generated gather sequences.
  void optimizeGatherSequence();

  /// \returns The best order of instructions for vectorization.
  Optional<ArrayRef<unsigned>> bestOrder() const {
    auto I = std::max_element(
        NumOpsWantToKeepOrder.begin(), NumOpsWantToKeepOrder.end(),
        [](const decltype(NumOpsWantToKeepOrder)::value_type &D1,
           const decltype(NumOpsWantToKeepOrder)::value_type &D2) {
          return D1.second < D2.second;
        });
    if (I == NumOpsWantToKeepOrder.end() ||
        I->getSecond() <= NumOpsWantToKeepOriginalOrder)
      return None;

    return makeArrayRef(I->getFirst());
  }

  /// \return The vector element size in bits to use when vectorizing the
  /// expression tree ending at \p V. If V is a store, the size is the width of
  /// the stored value. Otherwise, the size is the width of the largest loaded
  /// value reaching V. This method is used by the vectorizer to calculate
  /// vectorization factors.
  unsigned getVectorElementSize(Value *V) const;

  /// Compute the minimum type sizes required to represent the entries in a
  /// vectorizable tree.
  void computeMinimumValueSizes();

  // \returns maximum vector register size as set by TTI or overridden by cl::opt.
  unsigned getMaxVecRegSize() const {
    return MaxVecRegSize;
  }

  // \returns minimum vector register size as set by cl::opt.
  unsigned getMinVecRegSize() const {
    return MinVecRegSize;
  }

  /// Check if ArrayType or StructType is isomorphic to some VectorType.
  ///
  /// \returns number of elements in vector if isomorphism exists, 0 otherwise.
  unsigned canMapToVector(Type *T, const DataLayout &DL) const;

  /// \returns True if the VectorizableTree is both tiny and not fully
  /// vectorizable. We do not vectorize such trees.
  bool isTreeTinyAndNotFullyVectorizable() const;

  OptimizationRemarkEmitter *getORE() { return ORE; }

  /// This structure holds any data we need about the edges being traversed
  /// during buildTree_rec(). We keep track of:
  /// (i) the user TreeEntry index, and
  /// (ii) the index of the edge.
  struct EdgeInfo {
    EdgeInfo() = default;
#if INTEL_CUSTOMIZATION
    EdgeInfo(TreeEntry *UserTE, unsigned EdgeIdx, SmallVectorImpl<int> &OpDir)
        : UserTE(UserTE), EdgeIdx(EdgeIdx), OpDirection(OpDir.begin(), OpDir.end()) {}

    EdgeInfo(TreeEntry *UserTE, unsigned EdgeIdx)
        : UserTE(UserTE), EdgeIdx(EdgeIdx) {}
#endif
    /// The user TreeEntry.
    TreeEntry *UserTE = nullptr;
    /// The operand index of the use.
    unsigned EdgeIdx = UINT_MAX;
#if INTEL_CUSTOMIZATION
    ///
    /// Holds the operand we followed for each lane.
    /// TODO: This is now used for the multi-node only. Should go away when
    /// multi-node support is introduced in the community.
    SmallVector<int, 4> OpDirection;
#endif
#if !defined(NDEBUG) || defined(LLVM_ENABLE_DUMP) //INTEL
    friend inline raw_ostream &operator<<(raw_ostream &OS,
                                          const BoUpSLP::EdgeInfo &EI) {
      EI.dump(OS);
      return OS;
    }
    /// Debug print.
    void dump(raw_ostream &OS) const {
      OS << "{User:" << (UserTE ? std::to_string(UserTE->Idx) : "null")
         << " EdgeIdx:" << EdgeIdx << "}";
    }
    LLVM_DUMP_METHOD void dump() const { dump(dbgs()); }
#endif
  };

  /// A helper data structure to hold the operands of a vector of instructions.
  /// This supports a fixed vector length for all operand vectors.
  class VLOperands {
    /// For each operand we need (i) the value, and (ii) the opcode that it
    /// would be attached to if the expression was in a left-linearized form.
    /// This is required to avoid illegal operand reordering.
    /// For example:
    /// \verbatim
    ///                         0 Op1
    ///                         |/
    /// Op1 Op2   Linearized    + Op2
    ///   \ /     ---------->   |/
    ///    -                    -
    ///
    /// Op1 - Op2            (0 + Op1) - Op2
    /// \endverbatim
    ///
    /// Value Op1 is attached to a '+' operation, and Op2 to a '-'.
    ///
    /// Another way to think of this is to track all the operations across the
    /// path from the operand all the way to the root of the tree and to
    /// calculate the operation that corresponds to this path. For example, the
    /// path from Op2 to the root crosses the RHS of the '-', therefore the
    /// corresponding operation is a '-' (which matches the one in the
    /// linearized tree, as shown above).
    ///
    /// For lack of a better term, we refer to this operation as Accumulated
    /// Path Operation (APO).
    struct OperandData {
      OperandData() = default;
      OperandData(Value *V, bool APO, bool IsUsed)
          : V(V), APO(APO), IsUsed(IsUsed) {}
      /// The operand value.
      Value *V = nullptr;
      /// TreeEntries only allow a single opcode, or an alternate sequence of
      /// them (e.g, +, -). Therefore, we can safely use a boolean value for the
      /// APO. It is set to 'true' if 'V' is attached to an inverse operation
      /// in the left-linearized form (e.g., Sub/Div), and 'false' otherwise
      /// (e.g., Add/Mul)
      bool APO = false;
      /// Helper data for the reordering function.
      bool IsUsed = false;
    };

    /// During operand reordering, we are trying to select the operand at lane
    /// that matches best with the operand at the neighboring lane. Our
    /// selection is based on the type of value we are looking for. For example,
    /// if the neighboring lane has a load, we need to look for a load that is
    /// accessing a consecutive address. These strategies are summarized in the
    /// 'ReorderingMode' enumerator.
    enum class ReorderingMode {
      Load,     ///< Matching loads to consecutive memory addresses
      Opcode,   ///< Matching instructions based on opcode (same or alternate)
      Constant, ///< Matching constants
      Splat,    ///< Matching the same instruction multiple times (broadcast)
      Failed,   ///< We failed to create a vectorizable group
    };

    using OperandDataVec = SmallVector<OperandData, 2>;

    /// A vector of operand vectors.
    SmallVector<OperandDataVec, 4> OpsVec;

    const DataLayout &DL;
    ScalarEvolution &SE;
    const BoUpSLP &R;

    /// \returns the operand data at \p OpIdx and \p Lane.
    OperandData &getData(unsigned OpIdx, unsigned Lane) {
      return OpsVec[OpIdx][Lane];
    }

    /// \returns the operand data at \p OpIdx and \p Lane. Const version.
    const OperandData &getData(unsigned OpIdx, unsigned Lane) const {
      return OpsVec[OpIdx][Lane];
    }

    /// Clears the used flag for all entries.
    void clearUsed() {
      for (unsigned OpIdx = 0, NumOperands = getNumOperands();
           OpIdx != NumOperands; ++OpIdx)
        for (unsigned Lane = 0, NumLanes = getNumLanes(); Lane != NumLanes;
             ++Lane)
          OpsVec[OpIdx][Lane].IsUsed = false;
    }

    /// Swap the operand at \p OpIdx1 with that one at \p OpIdx2.
    void swap(unsigned OpIdx1, unsigned OpIdx2, unsigned Lane) {
      std::swap(OpsVec[OpIdx1][Lane], OpsVec[OpIdx2][Lane]);
    }

<<<<<<< HEAD
#if INTEL_CUSTOMIZATION
=======
>>>>>>> 65841093
    // The hard-coded scores listed here are not very important. When computing
    // the scores of matching one sub-tree with another, we are basically
    // counting the number of values that are matching. So even if all scores
    // are set to 1, we would still get a decent matching result.
    // However, sometimes we have to break ties. For example we may have to
    // choose between matching loads vs matching opcodes. This is what these
    // scores are helping us with: they provide the order of preference.

    /// Loads from consecutive memory addresses, e.g. load(A[i]), load(A[i+1]).
    static const int ScoreConsecutiveLoads = 3;
    /// Constants.
    static const int ScoreConstants = 2;
    /// Instructions with the same opcode.
    static const int ScoreSameOpcode = 2;
<<<<<<< HEAD
=======
    /// Instructions with alt opcodes (e.g, add + sub).
    static const int ScoreAltOpcodes = 1;
>>>>>>> 65841093
    /// Identical instructions (a.k.a. splat or broadcast).
    static const int ScoreSplat = 1;
    /// Matching with an undef is preferable to failing.
    static const int ScoreUndef = 1;
    /// Score for failing to find a decent match.
    static const int ScoreFail = 0;
<<<<<<< HEAD
=======
    /// User exteranl to the vectorized code.
    static const int ExternalUseCost = 1;
    /// The user is internal but in a different lane.
    static const int UserInDiffLaneCost = ExternalUseCost;
>>>>>>> 65841093

    /// \returns the score of placing \p V1 and \p V2 in consecutive lanes.
    static int getShallowScore(Value *V1, Value *V2, const DataLayout &DL,
                               ScalarEvolution &SE) {
      auto *LI1 = dyn_cast<LoadInst>(V1);
      auto *LI2 = dyn_cast<LoadInst>(V2);
      if (LI1 && LI2)
<<<<<<< HEAD
        return (isConsecutiveAccess(LI1, LI2, DL, SE))
=======
        return isConsecutiveAccess(LI1, LI2, DL, SE)
>>>>>>> 65841093
                   ? VLOperands::ScoreConsecutiveLoads
                   : VLOperands::ScoreFail;

      auto *C1 = dyn_cast<Constant>(V1);
      auto *C2 = dyn_cast<Constant>(V2);
      if (C1 && C2)
        return VLOperands::ScoreConstants;

      auto *I1 = dyn_cast<Instruction>(V1);
      auto *I2 = dyn_cast<Instruction>(V2);
      if (I1 && I2) {
<<<<<<< HEAD
        InstructionsState S = getSameOpcode({I1, I2});
        if (S.getOpcode())
          return (I1 == I2) ? VLOperands::ScoreSplat
                            : VLOperands::ScoreSameOpcode;
=======
        if (I1 == I2)
          return VLOperands::ScoreSplat;
        InstructionsState S = getSameOpcode({I1, I2});
        // Note: Only consider instructions with <= 2 operands to avoid
        // complexity explosion.
        if (S.getOpcode() && S.MainOp->getNumOperands() <= 2)
          return S.isAltShuffle() ? VLOperands::ScoreAltOpcodes
                                  : VLOperands::ScoreSameOpcode;
>>>>>>> 65841093
      }

      if (isa<UndefValue>(V2))
        return VLOperands::ScoreUndef;

      return VLOperands::ScoreFail;
    }

<<<<<<< HEAD
    /// Go through the operands of \p V1 and \p V2 recursively until \p
=======
    /// Holds the values and their lane that are taking part in the look-ahead
    /// score calculation. This is used in the external uses cost calculation.
    SmallDenseMap<Value *, int> InLookAheadValues;

    /// \Returns the additinal cost due to uses of \p LHS and \p RHS that are
    /// either external to the vectorized code, or require shuffling.
    int getExternalUsesCost(const std::pair<Value *, int> &LHS,
                            const std::pair<Value *, int> &RHS) {
      int Cost = 0;
      SmallVector<std::pair<Value *, int>, 2> Values = {LHS, RHS};
      for (int Idx = 0, IdxE = Values.size(); Idx != IdxE; ++Idx) {
        Value *V = Values[Idx].first;
        // Calculate the absolute lane, using the minimum relative lane of LHS
        // and RHS as base and Idx as the offset.
        int Ln = std::min(LHS.second, RHS.second) + Idx;
        assert(Ln >= 0 && "Bad lane calculation");
        unsigned UsersBudget = LookAheadUsersBudget;
        for (User *U : V->users()) {
          if (const TreeEntry *UserTE = R.getTreeEntry(U)) {
            // The user is in the VectorizableTree. Check if we need to insert.
            auto It = llvm::find(UserTE->Scalars, U);
            assert(It != UserTE->Scalars.end() && "U is in UserTE");
            int UserLn = std::distance(UserTE->Scalars.begin(), It);
            assert(UserLn >= 0 && "Bad lane");
            if (UserLn != Ln)
              Cost += UserInDiffLaneCost;
          } else {
            // Check if the user is in the look-ahead code.
            auto It2 = InLookAheadValues.find(U);
            if (It2 != InLookAheadValues.end()) {
              // The user is in the look-ahead code. Check the lane.
              if (It2->second != Ln)
                Cost += UserInDiffLaneCost;
            } else {
              // The user is neither in SLP tree nor in the look-ahead code.
              Cost += ExternalUseCost;
            }
          }
          // Limit the number of visited uses to cap compilation time.
          if (--UsersBudget == 0)
            break;
        }
      }
      return Cost;
    }

    /// Go through the operands of \p LHS and \p RHS recursively until \p
>>>>>>> 65841093
    /// MaxLevel, and return the cummulative score. For example:
    /// \verbatim
    ///  A[0]  B[0]  A[1]  B[1]  C[0] D[0]  B[1] A[1]
    ///     \ /         \ /         \ /        \ /
    ///      +           +           +          +
    ///     G1          G2          G3         G4
    /// \endverbatim
    /// The getScoreAtLevelRec(G1, G2) function will try to match the nodes at
    /// each level recursively, accumulating the score. It starts from matching
    /// the additions at level 0, then moves on to the loads (level 1). The
    /// score of G1 and G2 is higher than G1 and G3, because {A[0],A[1]} and
    /// {B[0],B[1]} match with VLOperands::ScoreConsecutiveLoads, while
    /// {A[0],C[0]} has a score of VLOperands::ScoreFail.
    /// Please note that the order of the operands does not matter, as we
    /// evaluate the score of all profitable combinations of operands. In
    /// other words the score of G1 and G4 is the same as G1 and G2. This
    /// heuristic is based on ideas described in:
    ///   Look-ahead SLP: Auto-vectorization in the presence of commutative
    ///   operations, CGO 2018 by Vasileios Porpodas, Rodrigo C. O. Rocha,
    ///   Luís F. W. Góes
<<<<<<< HEAD
    static int getScoreAtLevelRec(Value *V1, Value *V2, int CurrLevel,
                                  int MaxLevel, const DataLayout &DL,
                                  ScalarEvolution &SE) {
      // Get the shallow score of V1 and V2.
      int ShallowScoreAtThisLevel = getShallowScore(V1, V2, DL, SE);
=======
    int getScoreAtLevelRec(const std::pair<Value *, int> &LHS,
                           const std::pair<Value *, int> &RHS, int CurrLevel,
                           int MaxLevel) {

      Value *V1 = LHS.first;
      Value *V2 = RHS.first;
      // Get the shallow score of V1 and V2.
      int ShallowScoreAtThisLevel =
          std::max((int)ScoreFail, getShallowScore(V1, V2, DL, SE) -
                                       getExternalUsesCost(LHS, RHS));
      int Lane1 = LHS.second;
      int Lane2 = RHS.second;
>>>>>>> 65841093

      // If reached MaxLevel,
      //  or if V1 and V2 are not instructions,
      //  or if they are SPLAT,
      //  or if they are not consecutive, early return the current cost.
      auto *I1 = dyn_cast<Instruction>(V1);
      auto *I2 = dyn_cast<Instruction>(V2);
      if (CurrLevel == MaxLevel || !(I1 && I2) || I1 == I2 ||
          ShallowScoreAtThisLevel == VLOperands::ScoreFail ||
          (isa<LoadInst>(I1) && isa<LoadInst>(I2) && ShallowScoreAtThisLevel))
        return ShallowScoreAtThisLevel;
      assert(I1 && I2 && "Should have early exited.");

<<<<<<< HEAD
      // Contains the I2 operand indexes that got matched with I1 operands.
      SmallSet<int, 4> Op2Used;

      // Recursion towards the operands of I1 and I2. We are trying all possbile
      // operand pairs, and keeping track of the best score.
      for (int OpIdx1 = 0, NumOperands1 = I1->getNumOperands();
           OpIdx1 != NumOperands1; ++OpIdx1) {
        // Try to pair op1I with the best operand of I2.
        int MaxTmpScore = 0;
        int MaxOpIdx2 = -1;
        for (int OpIdx2 = 0, NumOperands2 = I2->getNumOperands();
             OpIdx2 != NumOperands2; ++OpIdx2) {
=======
      // Keep track of in-tree values for determining the external-use cost.
      InLookAheadValues[V1] = Lane1;
      InLookAheadValues[V2] = Lane2;

      // Contains the I2 operand indexes that got matched with I1 operands.
      SmallSet<unsigned, 4> Op2Used;

      // Recursion towards the operands of I1 and I2. We are trying all possbile
      // operand pairs, and keeping track of the best score.
      for (unsigned OpIdx1 = 0, NumOperands1 = I1->getNumOperands();
           OpIdx1 != NumOperands1; ++OpIdx1) {
        // Try to pair op1I with the best operand of I2.
        int MaxTmpScore = 0;
        unsigned MaxOpIdx2 = 0;
        bool FoundBest = false;
        // If I2 is commutative try all combinations.
        unsigned FromIdx = isCommutative(I2) ? 0 : OpIdx1;
        unsigned ToIdx = isCommutative(I2)
                             ? I2->getNumOperands()
                             : std::min(I2->getNumOperands(), OpIdx1 + 1);
        assert(FromIdx <= ToIdx && "Bad index");
        for (unsigned OpIdx2 = FromIdx; OpIdx2 != ToIdx; ++OpIdx2) {
>>>>>>> 65841093
          // Skip operands already paired with OpIdx1.
          if (Op2Used.count(OpIdx2))
            continue;
          // Recursively calculate the cost at each level
<<<<<<< HEAD
          int TmpScore =
              getScoreAtLevelRec(I1->getOperand(OpIdx1), I2->getOperand(OpIdx2),
                                 CurrLevel + 1, MaxLevel, DL, SE);
=======
          int TmpScore = getScoreAtLevelRec({I1->getOperand(OpIdx1), Lane1},
                                            {I2->getOperand(OpIdx2), Lane2},
                                            CurrLevel + 1, MaxLevel);
>>>>>>> 65841093
          // Look for the best score.
          if (TmpScore > VLOperands::ScoreFail && TmpScore > MaxTmpScore) {
            MaxTmpScore = TmpScore;
            MaxOpIdx2 = OpIdx2;
<<<<<<< HEAD
          }
        }
        if (MaxOpIdx2 >= 0) {
=======
            FoundBest = true;
          }
        }
        if (FoundBest) {
>>>>>>> 65841093
          // Pair {OpIdx1, MaxOpIdx2} was found to be best. Never revisit it.
          Op2Used.insert(MaxOpIdx2);
          ShallowScoreAtThisLevel += MaxTmpScore;
        }
      }
      return ShallowScoreAtThisLevel;
    }

<<<<<<< HEAD
    /// \returns the look-ahead score, which tells us how much the sub-trees
    /// rooted at \p LHS and \p RHS match, the more they match the higher the
    /// score.
    static int getLookAheadScoreCommunity(Value *LHS, Value *RHS,
                                          const DataLayout &DL,
                                          ScalarEvolution &SE) {
      return getScoreAtLevelRec(LHS, RHS, 1, LookAheadMaxDepth, DL, SE);
    }
#endif // INTEL_CUSTOMIZATION
=======
    /// \Returns the look-ahead score, which tells us how much the sub-trees
    /// rooted at \p LHS and \p RHS match, the more they match the higher the
    /// score. This helps break ties in an informed way when we cannot decide on
    /// the order of the operands by just considering the immediate
    /// predecessors.
    int getLookAheadScore(const std::pair<Value *, int> &LHS,
                          const std::pair<Value *, int> &RHS) {
      InLookAheadValues.clear();
      return getScoreAtLevelRec(LHS, RHS, 1, LookAheadMaxDepth);
    }
>>>>>>> 65841093

    // Search all operands in Ops[*][Lane] for the one that matches best
    // Ops[OpIdx][LastLane] and return its opreand index.
    // If no good match can be found, return None.
    Optional<unsigned>
    getBestOperand(unsigned OpIdx, int Lane, int LastLane,
                   ArrayRef<ReorderingMode> ReorderingModes) {
      unsigned NumOperands = getNumOperands();

      // The operand of the previous lane at OpIdx.
      Value *OpLastLane = getData(OpIdx, LastLane).V;

      // Our strategy mode for OpIdx.
      ReorderingMode RMode = ReorderingModes[OpIdx];

      // The linearized opcode of the operand at OpIdx, Lane.
      bool OpIdxAPO = getData(OpIdx, Lane).APO;

      // The best operand index and its score.
      // Sometimes we have more than one option (e.g., Opcode and Undefs), so we
      // are using the score to differentiate between the two.
      struct BestOpData {
        Optional<unsigned> Idx = None;
        unsigned Score = 0;
      } BestOp;

      // Iterate through all unused operands and look for the best.
      for (unsigned Idx = 0; Idx != NumOperands; ++Idx) {
        // Get the operand at Idx and Lane.
        OperandData &OpData = getData(Idx, Lane);
        Value *Op = OpData.V;
        bool OpAPO = OpData.APO;

        // Skip already selected operands.
        if (OpData.IsUsed)
          continue;

        // Skip if we are trying to move the operand to a position with a
        // different opcode in the linearized tree form. This would break the
        // semantics.
        if (OpAPO != OpIdxAPO)
          continue;

        // Look for an operand that matches the current mode.
        switch (RMode) {
        case ReorderingMode::Load:
<<<<<<< HEAD
          if (isa<LoadInst>(Op)) {
            // Figure out which is left and right, so that we can check for
            // consecutive loads
            bool LeftToRight = Lane > LastLane;
            Value *OpLeft = (LeftToRight) ? OpLastLane : Op;
            Value *OpRight = (LeftToRight) ? Op : OpLastLane;
            if (isConsecutiveAccess(cast<LoadInst>(OpLeft),
                                    cast<LoadInst>(OpRight), DL, SE))
              BestOp.Idx = Idx;
          }
          break;
        case ReorderingMode::Opcode: {
#if INTEL_CUSTOMIZATION
          // We accept both Instructions and Undefs, but with different scores.
          unsigned Score = getLookAheadScoreCommunity(OpLastLane, Op, DL, SE);
          if (Score > BestOp.Score) {
            BestOp.Idx = Idx;
            BestOp.Score = Score;
          }
          break;
#endif // INTEL_CUSTOMIZATION
        }
=======
>>>>>>> 65841093
        case ReorderingMode::Constant:
        case ReorderingMode::Opcode: {
          bool LeftToRight = Lane > LastLane;
          Value *OpLeft = (LeftToRight) ? OpLastLane : Op;
          Value *OpRight = (LeftToRight) ? Op : OpLastLane;
          unsigned Score =
              getLookAheadScore({OpLeft, LastLane}, {OpRight, Lane});
          if (Score > BestOp.Score) {
            BestOp.Idx = Idx;
            BestOp.Score = Score;
          }
          break;
        }
        case ReorderingMode::Splat:
          if (Op == OpLastLane)
            BestOp.Idx = Idx;
          break;
        case ReorderingMode::Failed:
          return None;
        }
      }

      if (BestOp.Idx) {
        getData(BestOp.Idx.getValue(), Lane).IsUsed = true;
        return BestOp.Idx;
      }
      // If we could not find a good match return None.
      return None;
    }

    /// Helper for reorderOperandVecs. \Returns the lane that we should start
    /// reordering from. This is the one which has the least number of operands
    /// that can freely move about.
    unsigned getBestLaneToStartReordering() const {
      unsigned BestLane = 0;
      unsigned Min = UINT_MAX;
      for (unsigned Lane = 0, NumLanes = getNumLanes(); Lane != NumLanes;
           ++Lane) {
        unsigned NumFreeOps = getMaxNumOperandsThatCanBeReordered(Lane);
        if (NumFreeOps < Min) {
          Min = NumFreeOps;
          BestLane = Lane;
        }
      }
      return BestLane;
    }

    /// \Returns the maximum number of operands that are allowed to be reordered
    /// for \p Lane. This is used as a heuristic for selecting the first lane to
    /// start operand reordering.
    unsigned getMaxNumOperandsThatCanBeReordered(unsigned Lane) const {
      unsigned CntTrue = 0;
      unsigned NumOperands = getNumOperands();
      // Operands with the same APO can be reordered. We therefore need to count
      // how many of them we have for each APO, like this: Cnt[APO] = x.
      // Since we only have two APOs, namely true and false, we can avoid using
      // a map. Instead we can simply count the number of operands that
      // correspond to one of them (in this case the 'true' APO), and calculate
      // the other by subtracting it from the total number of operands.
      for (unsigned OpIdx = 0; OpIdx != NumOperands; ++OpIdx)
        if (getData(OpIdx, Lane).APO)
          ++CntTrue;
      unsigned CntFalse = NumOperands - CntTrue;
      return std::max(CntTrue, CntFalse);
    }

    /// Go through the instructions in VL and append their operands.
    void appendOperandsOfVL(ArrayRef<Value *> VL) {
      assert(!VL.empty() && "Bad VL");
      assert((empty() || VL.size() == getNumLanes()) &&
             "Expected same number of lanes");
      assert(isa<Instruction>(VL[0]) && "Expected instruction");
      unsigned NumOperands = cast<Instruction>(VL[0])->getNumOperands();
      OpsVec.resize(NumOperands);
      unsigned NumLanes = VL.size();
      for (unsigned OpIdx = 0; OpIdx != NumOperands; ++OpIdx) {
        OpsVec[OpIdx].resize(NumLanes);
        for (unsigned Lane = 0; Lane != NumLanes; ++Lane) {
          assert(isa<Instruction>(VL[Lane]) && "Expected instruction");
          // Our tree has just 3 nodes: the root and two operands.
          // It is therefore trivial to get the APO. We only need to check the
          // opcode of VL[Lane] and whether the operand at OpIdx is the LHS or
          // RHS operand. The LHS operand of both add and sub is never attached
          // to an inversese operation in the linearized form, therefore its APO
          // is false. The RHS is true only if VL[Lane] is an inverse operation.

          // Since operand reordering is performed on groups of commutative
          // operations or alternating sequences (e.g., +, -), we can safely
          // tell the inverse operations by checking commutativity.
          bool IsInverseOperation = !isCommutative(cast<Instruction>(VL[Lane]));
          bool APO = (OpIdx == 0) ? false : IsInverseOperation;
          OpsVec[OpIdx][Lane] = {cast<Instruction>(VL[Lane])->getOperand(OpIdx),
                                 APO, false};
        }
      }
    }

    /// \returns the number of operands.
    unsigned getNumOperands() const { return OpsVec.size(); }

    /// \returns the number of lanes.
    unsigned getNumLanes() const { return OpsVec[0].size(); }

    /// \returns the operand value at \p OpIdx and \p Lane.
    Value *getValue(unsigned OpIdx, unsigned Lane) const {
      return getData(OpIdx, Lane).V;
    }

    /// \returns true if the data structure is empty.
    bool empty() const { return OpsVec.empty(); }

    /// Clears the data.
    void clear() { OpsVec.clear(); }

    /// \Returns true if there are enough operands identical to \p Op to fill
    /// the whole vector.
    /// Note: This modifies the 'IsUsed' flag, so a cleanUsed() must follow.
    bool shouldBroadcast(Value *Op, unsigned OpIdx, unsigned Lane) {
      bool OpAPO = getData(OpIdx, Lane).APO;
      for (unsigned Ln = 0, Lns = getNumLanes(); Ln != Lns; ++Ln) {
        if (Ln == Lane)
          continue;
        // This is set to true if we found a candidate for broadcast at Lane.
        bool FoundCandidate = false;
        for (unsigned OpI = 0, OpE = getNumOperands(); OpI != OpE; ++OpI) {
          OperandData &Data = getData(OpI, Ln);
          if (Data.APO != OpAPO || Data.IsUsed)
            continue;
          if (Data.V == Op) {
            FoundCandidate = true;
            Data.IsUsed = true;
            break;
          }
        }
        if (!FoundCandidate)
          return false;
      }
      return true;
    }

  public:
    /// Initialize with all the operands of the instruction vector \p RootVL.
    VLOperands(ArrayRef<Value *> RootVL, const DataLayout &DL,
               ScalarEvolution &SE, const BoUpSLP &R)
        : DL(DL), SE(SE), R(R) {
      // Append all the operands of RootVL.
      appendOperandsOfVL(RootVL);
    }

    /// \Returns a value vector with the operands across all lanes for the
    /// opearnd at \p OpIdx.
    ValueList getVL(unsigned OpIdx) const {
      ValueList OpVL(OpsVec[OpIdx].size());
      assert(OpsVec[OpIdx].size() == getNumLanes() &&
             "Expected same num of lanes across all operands");
      for (unsigned Lane = 0, Lanes = getNumLanes(); Lane != Lanes; ++Lane)
        OpVL[Lane] = OpsVec[OpIdx][Lane].V;
      return OpVL;
    }

    // Performs operand reordering for 2 or more operands.
    // The original operands are in OrigOps[OpIdx][Lane].
    // The reordered operands are returned in 'SortedOps[OpIdx][Lane]'.
    void reorder() {
      unsigned NumOperands = getNumOperands();
      unsigned NumLanes = getNumLanes();
      // Each operand has its own mode. We are using this mode to help us select
      // the instructions for each lane, so that they match best with the ones
      // we have selected so far.
      SmallVector<ReorderingMode, 2> ReorderingModes(NumOperands);

      // This is a greedy single-pass algorithm. We are going over each lane
      // once and deciding on the best order right away with no back-tracking.
      // However, in order to increase its effectiveness, we start with the lane
      // that has operands that can move the least. For example, given the
      // following lanes:
      //  Lane 0 : A[0] = B[0] + C[0]   // Visited 3rd
      //  Lane 1 : A[1] = C[1] - B[1]   // Visited 1st
      //  Lane 2 : A[2] = B[2] + C[2]   // Visited 2nd
      //  Lane 3 : A[3] = C[3] - B[3]   // Visited 4th
      // we will start at Lane 1, since the operands of the subtraction cannot
      // be reordered. Then we will visit the rest of the lanes in a circular
      // fashion. That is, Lanes 2, then Lane 0, and finally Lane 3.

      // Find the first lane that we will start our search from.
      unsigned FirstLane = getBestLaneToStartReordering();

      // Initialize the modes.
      for (unsigned OpIdx = 0; OpIdx != NumOperands; ++OpIdx) {
        Value *OpLane0 = getValue(OpIdx, FirstLane);
        // Keep track if we have instructions with all the same opcode on one
        // side.
        if (isa<LoadInst>(OpLane0))
          ReorderingModes[OpIdx] = ReorderingMode::Load;
        else if (isa<Instruction>(OpLane0)) {
          // Check if OpLane0 should be broadcast.
          if (shouldBroadcast(OpLane0, OpIdx, FirstLane))
            ReorderingModes[OpIdx] = ReorderingMode::Splat;
          else
            ReorderingModes[OpIdx] = ReorderingMode::Opcode;
        }
        else if (isa<Constant>(OpLane0))
          ReorderingModes[OpIdx] = ReorderingMode::Constant;
        else if (isa<Argument>(OpLane0))
          // Our best hope is a Splat. It may save some cost in some cases.
          ReorderingModes[OpIdx] = ReorderingMode::Splat;
        else
          // NOTE: This should be unreachable.
          ReorderingModes[OpIdx] = ReorderingMode::Failed;
      }

      // If the initial strategy fails for any of the operand indexes, then we
      // perform reordering again in a second pass. This helps avoid assigning
      // high priority to the failed strategy, and should improve reordering for
      // the non-failed operand indexes.
      for (int Pass = 0; Pass != 2; ++Pass) {
        // Skip the second pass if the first pass did not fail.
        bool StrategyFailed = false;
        // Mark all operand data as free to use.
        clearUsed();
        // We keep the original operand order for the FirstLane, so reorder the
        // rest of the lanes. We are visiting the nodes in a circular fashion,
        // using FirstLane as the center point and increasing the radius
        // distance.
        for (unsigned Distance = 1; Distance != NumLanes; ++Distance) {
          // Visit the lane on the right and then the lane on the left.
          for (int Direction : {+1, -1}) {
            int Lane = FirstLane + Direction * Distance;
            if (Lane < 0 || Lane >= (int)NumLanes)
              continue;
            int LastLane = Lane - Direction;
            assert(LastLane >= 0 && LastLane < (int)NumLanes &&
                   "Out of bounds");
            // Look for a good match for each operand.
            for (unsigned OpIdx = 0; OpIdx != NumOperands; ++OpIdx) {
              // Search for the operand that matches SortedOps[OpIdx][Lane-1].
              Optional<unsigned> BestIdx =
                  getBestOperand(OpIdx, Lane, LastLane, ReorderingModes);
              // By not selecting a value, we allow the operands that follow to
              // select a better matching value. We will get a non-null value in
              // the next run of getBestOperand().
              if (BestIdx) {
                // Swap the current operand with the one returned by
                // getBestOperand().
                swap(OpIdx, BestIdx.getValue(), Lane);
              } else {
                // We failed to find a best operand, set mode to 'Failed'.
                ReorderingModes[OpIdx] = ReorderingMode::Failed;
                // Enable the second pass.
                StrategyFailed = true;
              }
            }
          }
        }
        // Skip second pass if the strategy did not fail.
        if (!StrategyFailed)
          break;
      }
    }

#if !defined(NDEBUG) || defined(LLVM_ENABLE_DUMP)
    LLVM_DUMP_METHOD static StringRef getModeStr(ReorderingMode RMode) {
      switch (RMode) {
      case ReorderingMode::Load:
        return "Load";
      case ReorderingMode::Opcode:
        return "Opcode";
      case ReorderingMode::Constant:
        return "Constant";
      case ReorderingMode::Splat:
        return "Splat";
      case ReorderingMode::Failed:
        return "Failed";
      }
      llvm_unreachable("Unimplemented Reordering Type");
    }

    LLVM_DUMP_METHOD static raw_ostream &printMode(ReorderingMode RMode,
                                                   raw_ostream &OS) {
      return OS << getModeStr(RMode);
    }

    /// Debug print.
    LLVM_DUMP_METHOD static void dumpMode(ReorderingMode RMode) {
      printMode(RMode, dbgs());
    }

    friend raw_ostream &operator<<(raw_ostream &OS, ReorderingMode RMode) {
      return printMode(RMode, OS);
    }

    LLVM_DUMP_METHOD raw_ostream &print(raw_ostream &OS) const {
      const unsigned Indent = 2;
      unsigned Cnt = 0;
      for (const OperandDataVec &OpDataVec : OpsVec) {
        OS << "Operand " << Cnt++ << "\n";
        for (const OperandData &OpData : OpDataVec) {
          OS.indent(Indent) << "{";
          if (Value *V = OpData.V)
            OS << *V;
          else
            OS << "null";
          OS << ", APO:" << OpData.APO << "}\n";
        }
        OS << "\n";
      }
      return OS;
    }

    /// Debug print.
    LLVM_DUMP_METHOD void dump() const { print(dbgs()); }
#endif
  };

private:
#if INTEL_CUSTOMIZATION
  /// This represents a group of consecutive loads (the indices within
  /// TE.Scalars). It is used for split-load.
  struct LoadGroup {
    int From;
    int To;
    LoadGroup(int F, int T) : From(F), To(T) {
      assert(F <= T && "Bad From/To");
    }
    size_t size() const { return (unsigned)(To + 1 - From); }
  };

  /// A leaf operand of the Multi-Node. These operands get reordered.
  class OperandData {
    /// The leaf operand value.
    Value *Leaf = nullptr;
    /// We may have a Leaf being used by multiple instructions. Keep track of
    /// a particular user (frontier) instruction that 'Leaf' is attached to.
    Instruction *FrontierI = nullptr;
    /// OperandV is FrontierI's OperandNum'th operand.
    int OperandNum = -1;
    /// Set to true if this OperandData is used (visited) by the algorithm and
    /// should not be used again.
    bool Used = false;
    /// The lane of this operand.
    int Lane = -1;
    /// The opcode that 'FrontierI' will get after codegen.
    unsigned EffectiveFrontierOpcode = 0;
    /// 'FrontierI' before any reordering. Used for undoing reordering.
    Instruction *OriginalFrontierI = nullptr;
    /// 'OperandV' before any reordering. Used for undoing reordering.
    Value *OriginalOperandV = nullptr;

  public:
    OperandData(Value *OperandV, Instruction *FrontierI, int OperandNum,
                int Lane)
        : Leaf(OperandV), FrontierI(FrontierI), OperandNum(OperandNum),
          Used(false), Lane(Lane),
          EffectiveFrontierOpcode(FrontierI->getOpcode()) {}
    Value *getValue() const { return Leaf; }
    void setValue(Value *NewOperandV) { Leaf = NewOperandV; }
    int getOperandNum() const { return OperandNum; }
    bool isUsed() const { return Used; }
    void setUsed() { Used = true; }
    void resetUsed() { Used = false; }
    int getLane() const { return Lane; }
    Instruction *getFrontier() const { return FrontierI; }
    void setFrontier(Instruction *NewFrontierI) {
      assert(NewFrontierI != FrontierI && "Why are we setting then?");
      FrontierI = NewFrontierI;
    }
    unsigned getEffectiveFrontierOpcode() const {
      return EffectiveFrontierOpcode;
    }
    void setEffectiveFrontierOpcode(unsigned Opc) {
      EffectiveFrontierOpcode = Opc;
    }
    /// Stores FrontierI into OriginalFrontierI. This helps undoing reordering.
    void saveOriginalFrontier() {
      assert(!OriginalFrontierI && "Already saved?");
      assert(FrontierI->getParent() && "Not in BB?");
      OriginalFrontierI = FrontierI;
    }
    /// \returns the 'OriginalFrontierI' saved by 'saveOriginalFrontier()'.
    Instruction *getOriginalFrontier() const { return OriginalFrontierI; }
    /// Stores the original 'OperandV' into 'OriginalOperandV'. Used for undoing
    /// reordering.
    void saveOriginalOperand() {
      assert(!OriginalOperandV && "Already saved ???");
      // NOTE: FrontierI->getOperand(OperandNum) is not always equal to OperandV
      //       because OperandV is initially set as the VL[lane], which may
      //       have been reordered if FrontierI is commutative.
      //       Therefore this is the only way to get the original operand.
      OriginalOperandV = FrontierI->getOperand(OperandNum);
    }
    /// \returns the 'OriginalOperandV', saved by 'saveOriginalOperand()'.
    Value *getOriginalOperand() const { return OriginalOperandV; }

    bool operator==(OperandData &Operand2) const {
      bool LookSame = (Leaf == Operand2.getValue() &&
                       FrontierI == Operand2.getFrontier() &&
                       OperandNum == Operand2.getOperandNum());
#ifndef NDEBUG
      if (LookSame) {
        assert(Used == Operand2.isUsed() && Lane == Operand2.getLane() &&
               "These should also match!");
      }
#endif
      return LookSame;
    }
    bool operator!=(OperandData &Operand2) const {
      return !(*this == Operand2);
    }
    /// Checks if the OperandData structure is consistent with the underlying
    /// IR.
    bool isConsistent() const {
      return (FrontierI->getOperand(OperandNum) == Leaf);
    }
    /// \returns true if the opcode of the frontier should be updated.
    bool shouldUpdateFrontierOpcode() const {
      return getFrontier()->getOpcode() != getEffectiveFrontierOpcode();
    }
    /// Debug print.
    void dump(void) const;
    /// Debug print the DAG in dot format.
    void dumpDot(raw_ostream &OS = dbgs(), int OpI = 0) const;
  };

  using OpVec = SmallVector<OperandData *, 4>;

  /// By design the Multi-Node is a group of Add/Sub instructions that we
  /// should be able to perform operand reordering across it without too many
  /// restrictions. Thus there is single vector length for entire Multi-Node.
  /// If the vector length has changed half-way through the
  /// Multi-Node (say it shrank from 4-wide to 2-wide), then that would
  /// automatically restrict the movement of the 2-wide operands down to the
  /// 4-wide section.
  /// The Multi-Node is a subset of the VectorizableTree, and consists of
  /// TreeEntries. However, there are two types of nodes in the Multi-Node:
  /// 1) The Leaf nodes - the ones being reordered
  /// 2) The Trunk nodes - the main body of the Multi-Node. Trunk nodes may also
  ///    move as a side-effect of reordering the leaves.
  ///
  /// Here is a summary of the above:
  ///
  /// Leaf1 Leaf2 Leaf3 Leaf4 Leaf5
  ///   +--\---/-----\---/----/---+
  ///   | Trunk1     Trunk2  /    |
  ///   |    \      /       /     |
  ///   |     Trunk3  Trunk4      |
  ///   |        \   / +----------+
  ///   |       Trunk5 |Multi-Node|
  ///   +--------------+----------+
  ///
  class MultiNode {
    /// The operands (leaves) of the Multi-Node for all lanes.
    /// We are not simply using the Value for a leaf. Instead we are using the
    /// OperandData structure because it not only contains the Value, but it
    /// also points to its user (called FrontierI), and it also holds the
    /// operand number (N if Value is the Nth operand of FrontierI).
    SmallVector<SmallVector<OperandData, 8>, 8> Leaves;

    /// Save the instruction position to undo the scheduling that happens before
    /// the Multi-Node reordering.
    SmallVector<std::pair<Instruction *, Instruction *>, 16>
        InstrPositionBeforeScheduling;

    /// The indices of the TreeEntries that make up a Multi-Node.
    SmallVector<int, 8> MultiNodeTEs;

    /// The number of lanes for the whole Multi-Node. We do not
    /// allow any changes in the vector length within the Multi-Node.
    /// NOTE: We cannot safely deduce this from Leaves, because Leaves contains
    ///       leaves, not trunks. By the time we reach the leaves it is too late.
    size_t NumLanes = 0;

  public:
    size_t getNumLanes() const { return NumLanes; }
    int getNumOperands() const {
      assert(!Leaves.empty());
      return Leaves[0].size();
    }
    bool empty() const { return Leaves.empty(); }
    void setNumLanes(size_t Lanes) {
      NumLanes = Lanes;
      Leaves.resize(Lanes);
    }
    const OperandData *getOperand(int Lane, int OpI) const {
      return &Leaves[Lane][OpI];
    }
    // Similar to Instructions, the Multi-Node has operands and we can index
    // them using the 'Lane' number and 'OpI' operand index.
    OperandData *getOperand(int Lane, int OpI) { return &Leaves[Lane][OpI]; }
    void set(int Lane, int OpI, OperandData &Op) { Leaves[Lane][OpI] = Op; }
    void append(int Lane, OperandData Op) { Leaves[Lane].push_back(Op); }
    void clear() { Leaves.clear(); }

    // Undo the code motion that moves all frontier nodes towards the root.
    void undoMultiNodeScheduling();
    // Save the instruction position before the scheduling code motion.
    // This is used by undoMultiNodeScheduling().
    void saveBeforeSchedInstrPosition(Instruction *I, Instruction *NextI) {
      InstrPositionBeforeScheduling.push_back({I, NextI});
    }
    // Save the original operands for all entries in the Multi-Node.
    // This is for undoing the changes upon failure.
    void saveOrigOpsAndFrontiers(void) {
      for (int OpI = 0, E = getNumOperands(); OpI != E; ++OpI)
        for (int Lane = 0, Lanes = getNumLanes(); Lane != Lanes; ++Lane) {
          OperandData *Op = getOperand(Lane, OpI);
          Op->saveOriginalOperand();
          Op->saveOriginalFrontier();
        }
    }
    // Returns the OperandData node that shares a frontier with Op. This should
    // be a top of the Multi-Node. Linear to the number of operands.
    // Returns null if no sibling found.
    OperandData *getSiblingOp(OperandData *Op) {
      OperandData *SiblingOp = nullptr;
      int Lane = Op->getLane();
      Instruction *FrontierI = Op->getFrontier();
      for (int OpI = 0, E = getNumOperands(); OpI != E; ++OpI) {
        OperandData *TryOp = getOperand(Lane, OpI);
        if (TryOp == Op)
          continue;
        if (TryOp->getFrontier() == FrontierI) {
          assert(!SiblingOp && "More than one match!");
          SiblingOp = TryOp;
#ifdef NDEBUG
          break;
#endif
        }
      }
      return SiblingOp;
    }
    /// \returns true if \p Idx is an TreeEntry index that belongs to this
    /// Multi-Node.
    bool containsTrunk(int Idx) const {
      auto it = std::find(MultiNodeTEs.begin(), MultiNodeTEs.end(), Idx);
      return it != MultiNodeTEs.end();
    }
    /// \returns the TreeEntry index of the root.
    int getRoot() const {
      assert(!MultiNodeTEs.empty() && "Can't get root of empty Multi-Node");
      return MultiNodeTEs[0];
    }
    /// Append \p Idx to the Multi-Node indices.
    void appendTrunk(int Idx) { MultiNodeTEs.push_back(Idx); }
    /// \returns the number of trunk nodes in this Multi-Node.
    size_t numOfTrunks() const { return MultiNodeTEs.size(); }
    void clearTrunks() { MultiNodeTEs.clear(); }
    const SmallVectorImpl<int> &getTrunks() const { return MultiNodeTEs; }
    void dump() const;
    void dumpDot() const;
  };

  /// This specifies the vectorization mode of each operand index
  enum VecMode {
    VM_UNINIT = 0,
    VM_CONSTANT, // All constants
    VM_LOAD,     // Consecutive Loads
    VM_OPCODE,   // Same opcode (non-loads)
    VM_SPLAT,    // Exact same instruction multiple times
    VM_FAILED,   // Failed to form a vectorizable group
    VM_REUSE,    // Try to reuse the existing best
    VM_MAX,
  };

  /// Path steering helps builTree_rec() follow the best path through the
  /// Multi-Node. The 'best' path is the one with the highest probability of
  /// succeeding in vectorizing the code. Since the Multi-Node operand
  /// reordering is based on evaluating the score of each operand, we already
  /// know which operand is the best one. Using this best operand we guide
  /// buildTree_rec() through the Multi-Node trunk nodes.
  ///
  /// For example, given the following Multi-Node with Operands Op1-4 and Trunk
  /// nodes T1-3, we may find that Op3 is the operand with the best score. We
  /// therefore make sure that the path T3->T2->Op3 is marked as the highest
  /// priority one that, such that buildTree_rec() follows it first, before any
  /// other path.
  ///
  ///        Best Score
  ///           |
  ///           v
  ///  Op1 Op2 Op3 Op4
  /// +--\-/----\-/--+
  /// |  T1     T2   |
  /// |    \   /     |
  /// |     T3       |
  /// +------|-------+
  ///
  /// Path steering will guide buildTree_rec() towards T3->T2->Op3.
  struct SteerTowardsData {
    // The frontier instruction is found as MN.get(Lane, OpI).
    // We don't keep a pointer here, because it may get updated in codegen if we
    // update the opcode.
    int OpI = -1;
    // The operand number.
    int OperandNum = -1;
    // The best score so far.
    int Score = -1;
    void set(int OpIdx, int OpNum, int S) {
      OpI = OpIdx;
      OperandNum = OpNum;
      Score = S;
    }
    bool isUninit() const { return Score == -1; }
  };

  // TODO: Should not be public.
public:
  /// This is set to TRUE by SLP if it encounters PSLP opportunities.
  bool FoundPSLPCandidate = false;
  /// If Enabled PSLP will kick in for the current tree.
  bool DoPSLP = false;
  /// This is set to true if PSLP was succesful.
  bool PSLPSuccess = false;
private:
  /// Look-Ahead: Score multiplier for consecutive loads.
  static const int SCORE_LOADS_CONSEC = 3;
  /// Look-Ahead: Score multiplier for loads with constant distance.
  static const int SCORE_LOADS_CONST_DIST = 2;
  /// Look-Ahead: Score for constants.
  static const int SCORE_CONST = 1;
  /// Look-Ahead: Score for identical instructions.
  static const int SCORE_INSTR_SAME_OPCODE_EQUAL = 2;
  /// Look-Ahead: Score for different instructions with same opcode.
  static const int SCORE_INSTR_SAME_OPCODE_DIFF = 1;
  /// Look-Ahead: Score for instructions with different opcodes.
  static const int SCORE_INSTR_DIFF_OPCODE = 0;
  /// Look-Ahead: Score for failure.
  static const int SCORE_FAIL = 0;
  /// Multiplier for getScoreAtLevel() in order to avoid floats.
  static const int COST_MULTIPLIER = 10;
  // The look-ahead score measured how well the frontier-rooted sub-trees match.
  // This score is adjusted by this much when the frontier nodes (users of the
  // sub-tree) don't match and require Padding by PSLP to get vectorized.
  // The more negative the number the worse the resulting score.
  // Its main purpose is to break ties across scores.
  static const int BLEND_COST = -2;

  /// Contains the padded instructions emitted by PSLP, that should be removed
  /// if PSLP fails (not the selects).
  std::set<Instruction *> PaddedInstrsEmittedByPSLP;
  /// Contains the selects emitted by PSLP to select between the original code
  /// and the padded code.
  std::set<SelectInst *> SelectsEmittedByPSLP;
  /// List of all created Multi-Nodes.
  SmallVector<MultiNode, 4> MultiNodes;
  /// Keep track of all the Multi-Node values since ever.
  SmallPtrSet<Value *, 8> AllMultiNodeValues;
  /// Keep track of all the Multi-Node leaves since ever.
  SmallPtrSet<Value *, 16> AllMultiNodeLeaves;
  /// Current Multi-Node we are building.
  MultiNode *CurrentMultiNode = nullptr;
  /// This is set to true if we are in the process of building a Multi-Node.
  bool BuildingMultiNode = false;
  /// Used for path steering. The key is the TreeEntry.Scalars[0] and the value
  /// is the operand to follow, where 0 means left and 1 right operand.
  DenseMap<Value *, int> PreferredOperandMap;
#endif // INTEL_CUSTOMIZATION

  /// Checks if all users of \p I are the part of the vectorization tree.
  bool areAllUsersVectorized(Instruction *I) const;

  /// \returns the cost of the vectorizable entry.
  int getEntryCost(TreeEntry *E);

  /// This is the recursive part of buildTree.
  void buildTree_rec(ArrayRef<Value *> Roots, unsigned Depth,
                     const EdgeInfo &EI);

  /// \returns true if the ExtractElement/ExtractValue instructions in \p VL can
  /// be vectorized to use the original vector (or aggregate "bitcast" to a
  /// vector) and sets \p CurrentOrder to the identity permutation; otherwise
  /// returns false, setting \p CurrentOrder to either an empty vector or a
  /// non-identity permutation that allows to reuse extract instructions.
  bool canReuseExtract(ArrayRef<Value *> VL, Value *OpValue,
                       SmallVectorImpl<unsigned> &CurrentOrder) const;

  /// Vectorize a single entry in the tree.
  Value *vectorizeTree(TreeEntry *E);

  /// Vectorize a single entry in the tree, starting in \p VL.
  Value *vectorizeTree(ArrayRef<Value *> VL);

  /// \returns the scalarization cost for this type. Scalarization in this
  /// context means the creation of vectors from a group of scalars.
  int getGatherCost(Type *Ty, const DenseSet<unsigned> &ShuffledIndices) const;

  /// \returns the scalarization cost for this list of values. Assuming that
  /// this subtree gets vectorized, we may need to extract the values from the
  /// roots. This method calculates the cost of extracting the values.
  int getGatherCost(ArrayRef<Value *> VL) const;

  /// Set the Builder insert point to one after the last instruction in
  /// the bundle
  void setInsertPointAfterBundle(ArrayRef<Value *> VL,
                                 const InstructionsState &S);

  /// \returns a vector from a collection of scalars in \p VL.
  Value *Gather(ArrayRef<Value *> VL, VectorType *Ty);

  /// \returns whether the VectorizableTree is fully vectorizable and will
  /// be beneficial even the tree height is tiny.
  bool isFullyVectorizableTinyTree() const;

#if INTEL_CUSTOMIZATION
  static void dontReorderInputs(ArrayRef<Value *> VL,
                                SmallVectorImpl<Value *> &Left,
                                SmallVectorImpl<Value *> &Right,
                                SmallVectorImpl<int> &OpDirLeft,
                                SmallVectorImpl<int> &OpDirRight) {
    for (Value *V : VL) {
      Instruction *I = cast<Instruction>(V);
      Left.push_back(I->getOperand(0));
      OpDirLeft.push_back(0);
      Right.push_back(I->getOperand(1));
      OpDirRight.push_back(1);
    }
  }

  /// Reorder commutative or alt operands to get better probability of
  /// generating vectorized code.
  static void reorderInputsAccordingToOpcode(ArrayRef<Value *> VL,
                                             SmallVectorImpl<Value *> &Left,
                                             SmallVectorImpl<Value *> &Right,
                                             const DataLayout &DL,
                                             ScalarEvolution &SE,
<<<<<<< HEAD
                                             SmallVectorImpl<int> &OpDirLeft,
                                             SmallVectorImpl<int> &OpDirRight);
#endif // INTEL_CUSTOMIZATION
=======
                                             const BoUpSLP &R);
>>>>>>> 65841093
  struct TreeEntry {
    using VecTreeTy = SmallVector<std::unique_ptr<TreeEntry>, 8>;
    TreeEntry(VecTreeTy &Container) : Container(Container) {}

    /// \returns true if the scalars in VL are equal to this entry.
    bool isSame(ArrayRef<Value *> VL) const {
      if (VL.size() == Scalars.size())
        return std::equal(VL.begin(), VL.end(), Scalars.begin());
      return VL.size() == ReuseShuffleIndices.size() &&
             std::equal(
                 VL.begin(), VL.end(), ReuseShuffleIndices.begin(),
                 [this](Value *V, unsigned Idx) { return V == Scalars[Idx]; });
    }

    /// A vector of scalars.
    ValueList Scalars;

    /// The Scalars are vectorized into this value. It is initialized to Null.
    Value *VectorizedValue = nullptr;

    /// Do we need to gather this sequence ?
    bool NeedToGather = false;

    /// Does this sequence require some shuffling?
    SmallVector<unsigned, 4> ReuseShuffleIndices;

    /// Does this entry require reordering?
    ArrayRef<unsigned> ReorderIndices;

    /// Points back to the VectorizableTree.
    ///
    /// Only used for Graphviz right now.  Unfortunately GraphTrait::NodeRef has
    /// to be a pointer and needs to be able to initialize the child iterator.
    /// Thus we need a reference back to the container to translate the indices
    /// to entries.
    VecTreeTy &Container;

    /// The TreeEntry index containing the user of this entry.  We can actually
    /// have multiple users so the data structure is not truly a tree.
    SmallVector<EdgeInfo, 1> UserTreeIndices;

#if INTEL_CUSTOMIZATION
    /// The index of this treeEntry in VectorizableTree.
    int Idx = -1;

    /// global Index for debugging
    int GlobalIdx = -1;

    /// The vectorization cost.
    int Cost = 0;

    /// The index (in VectorizableTree[]) of the root of the Multi-Node.
    int MultiNodeRoot = -1;

    /// We can express any add/sub expression using a sum of normal or inverse
    /// (+/-) operations like this: A - (B - C) = (+A) + (-B) + (+C)
    ///
    /// This +/- sign of each of the elements is kept in "IsNegativePathSign".
    /// This is used for checking the legality of operand reordering across the
    /// whole multi-node.
    SmallVector<bool, 4> IsNegativePathSign;

    /// Groups of consecutive loads for split-load support.
    SmallVector<LoadGroup, 1> ConsecutiveLoadGroups;
#endif // INTEL_CUSTOMIZATION

  private:
    /// The operands of each instruction in each lane Operands[op_index][lane].
    /// Note: This helps avoid the replication of the code that performs the
    /// reordering of operands during buildTree_rec() and vectorizeTree().
    SmallVector<ValueList, 2> Operands;

  public:
#if INTEL_CUSTOMIZATION
    void resetOperand(unsigned OpIdx) {
      assert(OpIdx < Operands.size() && "Out of bound operand index");
      Operands[OpIdx].clear();
    }
#endif // INTEL_CUSTOMIZATION

    /// Set this bundle's \p OpIdx'th operand to \p OpVL.
    void setOperand(unsigned OpIdx, ArrayRef<Value *> OpVL,
                    ArrayRef<unsigned> ReuseShuffleIndices) {
      if (Operands.size() < OpIdx + 1)
        Operands.resize(OpIdx + 1);
      assert(Operands[OpIdx].size() == 0 && "Already resized?");
      Operands[OpIdx].resize(Scalars.size());
      for (unsigned Lane = 0, E = Scalars.size(); Lane != E; ++Lane)
        Operands[OpIdx][Lane] = (!ReuseShuffleIndices.empty())
                                    ? OpVL[ReuseShuffleIndices[Lane]]
                                    : OpVL[Lane];
    }

    /// If there is a user TreeEntry, then set its operand.
    void trySetUserTEOperand(const EdgeInfo &UserTreeIdx,
                             ArrayRef<Value *> OpVL,
                             ArrayRef<unsigned> ReuseShuffleIndices) {
      if (UserTreeIdx.UserTE)
        UserTreeIdx.UserTE->setOperand(UserTreeIdx.EdgeIdx, OpVL,
                                       ReuseShuffleIndices);
    }

    /// \returns the \p OpIdx operand of this TreeEntry.
    ValueList &getOperand(unsigned OpIdx) {
      assert(OpIdx < Operands.size() && "Off bounds");
      return Operands[OpIdx];
    }

    /// \return the single \p OpIdx operand.
    Value *getSingleOperand(unsigned OpIdx) const {
      assert(OpIdx < Operands.size() && "Off bounds");
      assert(!Operands[OpIdx].empty() && "No operand available");
      return Operands[OpIdx][0];
    }

#if !defined(NDEBUG) || defined(LLVM_ENABLE_DUMP) //INTEL
    /// Debug printer.
    LLVM_DUMP_METHOD void dump() const {
      dbgs() << Idx << ".\n";
      for (unsigned OpI = 0, OpE = Operands.size(); OpI != OpE; ++OpI) {
        dbgs() << "Operand " << OpI << ":\n";
        for (const Value *V : Operands[OpI])
          dbgs().indent(2) << *V << "\n";
      }
      dbgs() << "Scalars: \n";
      for (Value *V : Scalars)
        dbgs().indent(2) << *V << "\n";
      dbgs() << "NeedToGather: " << NeedToGather << "\n";
      dbgs() << "VectorizedValue: ";
      if (VectorizedValue)
        dbgs() << *VectorizedValue;
      else
        dbgs() << "NULL";
      dbgs() << "\n";
      dbgs() << "ReuseShuffleIndices: ";
      if (ReuseShuffleIndices.empty())
        dbgs() << "Emtpy";
      else
        for (unsigned Idx : ReuseShuffleIndices)
          dbgs() << Idx << ", ";
      dbgs() << "\n";
      dbgs() << "ReorderIndices: ";
      for (unsigned Idx : ReorderIndices)
        dbgs() << Idx << ", ";
      dbgs() << "\n";
      dbgs() << "UserTreeIndices: ";
      for (const auto &EInfo : UserTreeIndices)
        dbgs() << EInfo << ", ";
      dbgs() << "\n";
#if INTEL_CUSTOMIZATION
      dbgs() << "Cost: " << Cost << "\n";
      dbgs() << "MultiNode root: " << MultiNodeRoot
             << ((Idx != -1 && Idx == MultiNodeRoot)
                     ? " ------ MULTI NODE ROOT ------"
                     : "")
             << "\n";
      dbgs() << "\n";

      dbgs() << "PatSigns: ";
      for (bool Sign : IsNegativePathSign)
        dbgs() << Sign << ", ";
      dbgs() << "\n";

      if (!ConsecutiveLoadGroups.empty()) {
        dbgs() << "ConsecutiveLoadGroups (split groups): "
               << ConsecutiveLoadGroups.size() << "\n";
        int Cnt = 0;
        for (const auto &Group : ConsecutiveLoadGroups) {
          dbgs() << "Split Group " << Cnt++ << ".\n";
          for (int i = Group.From; i <= Group.To; ++i)
            dbgs() << *Scalars[i] << "\n";
        }
      }
#endif // INTEL_CUSTOMIZATION
    }
#endif
  };

#if INTEL_CUSTOMIZATION
  // Returns true if 'V' is a good value for a Multi-Node.
  static bool isMultiNodeCompatibleValue(Value *V) {
    Instruction *I = dyn_cast<Instruction>(V);
    if (!I)
      return false;
    switch (I->getOpcode()) {
    case Instruction::Add:
    case Instruction::Sub:
      return true;
    }
    return false;
  }

  // Return true if the instructions in VL are compatible with the Multi-Node.
  static bool areMultiNodeCompatibleOpcodes(ArrayRef<Value *> VL) {
    for (Value *V : VL)
      if (!isMultiNodeCompatibleValue(V))
        return false;
    return true;
  }

  // Add VL as a leaf node of the Multi-Node currently under construction.
  void addMultiNodeLeaf(ArrayRef<Value *> VL,
                        const EdgeInfo &UserTreeIdx) {
    assert(VL.size() == CurrentMultiNode->getNumLanes() &&
           "Changing vector-length within the Multi-Node is not allowed");
    for (unsigned Lane = 0, Lanes = VL.size(); Lane != Lanes; ++Lane) {
      TreeEntry *UserTE = UserTreeIdx.UserTE;
      assert(!CurrentMultiNode->empty() && "finalization already run?");
      CurrentMultiNode->append(
          Lane, OperandData(VL[Lane], cast<Instruction>(UserTE->Scalars[Lane]),
                            UserTreeIdx.OpDirection[Lane], Lane));
    }
    AllMultiNodeLeaves.insert(VL.begin(), VL.end());
  }
#endif // INTEL_CUSTOMIZATION

  /// Create a new VectorizableTree entry.
  TreeEntry *newTreeEntry(ArrayRef<Value *> VL, bool Vectorized,
                    const EdgeInfo &UserTreeIdx,
                    ArrayRef<unsigned> ReuseShuffleIndices = None,
                    ArrayRef<unsigned> ReorderIndices = None)
  {
#if INTEL_CUSTOMIZATION
    // If we cannot proceed in adding a new tree entry, then add the leaf nodes
    // to the Multi-Node and return.
    if (EnableMultiNodeSLP && BuildingMultiNode && !Vectorized &&
        // Skip if the vector length changed
        VL.size() == CurrentMultiNode->getNumLanes() &&
        // The Leaves should not match any of the Trunk nodes.
        !alreadyInTrunk(VL)) {
      addMultiNodeLeaf(VL, UserTreeIdx);
      // FIXME: we need to coordinate newTreeEntry with addMultiNodeLeaf. Either
      // at the call places or making newTreeEntry void. At the moment, the
      // newTreeEntry()'s return value is not used anywhere so it's safe to use
      // nullptr.
      return nullptr;
    }
#endif // INTEL_CUSTOMIZATION
    VectorizableTree.push_back(llvm::make_unique<TreeEntry>(VectorizableTree));
    TreeEntry *Last = VectorizableTree.back().get();
    Last->Idx = VectorizableTree.size() - 1;
#if INTEL_CUSTOMIZATION
    assert((Last->Idx == 0 || UserTreeIdx.OpDirection.size() == VL.size()) &&
           "Missing OpDirection data!");
    static int GlobalIdxStatic = 0;
    Last->GlobalIdx = GlobalIdxStatic++;
#endif // INTEL_CUSTOMIZATION
    Last->Scalars.insert(Last->Scalars.begin(), VL.begin(), VL.end());
    Last->NeedToGather = !Vectorized;
    Last->ReuseShuffleIndices.append(ReuseShuffleIndices.begin(),
                                     ReuseShuffleIndices.end());
    Last->ReorderIndices = ReorderIndices;
    if (Vectorized) {
      for (int i = 0, e = VL.size(); i != e; ++i) {
        assert(!getTreeEntry(VL[i]) && "Scalar already in tree!");
        ScalarToTreeEntry[VL[i]] = Last->Idx;
      }
    } else {
      MustGather.insert(VL.begin(), VL.end());
    }

#if INTEL_CUSTOMIZATION
    if (EnableMultiNodeSLP && BuildingMultiNode) {
      // Helper: Returns true if V is a SUB instruction.
      auto isSubInstr = [](Value *V) {
        return isa<Instruction>(V) &&
               cast<Instruction>(V)->getOpcode() == Instruction::Sub;
      };

      // Each value gets assigned a 'false' or 'true' depending on whether the
      // path connecting it to the root crosses a even or odd number of RHS
      // operands of subtractions.
      Last->IsNegativePathSign.resize(VL.size());
      TreeEntry *UserTE = UserTreeIdx.UserTE;
      if (UserTE)
        assert(UserTE != Last && "Bad UserTreeIdx ?");
      bool IsRootNode = (!UserTE || UserTE->Idx == 0 ||
                         Last->Idx == CurrentMultiNode->getRoot());
      for (int Lane = 0, Lanes = VL.size(); Lane != Lanes; ++Lane) {
        // The root of the Multi-Node gets 0 sign.
        bool IsNegativeSign = false;
        // If this is not the root node, then we get the user's path signs and
        // compute the new ones.
        if (!IsRootNode) {
          Value *U = UserTE->Scalars[Lane];
          // This is true if the user is a SUB and we are at the right operand.
          bool IsRHSOfSub =
              isSubInstr(U) && (UserTreeIdx.OpDirection[Lane] == 1);
          // The new sign.
          IsNegativeSign = (UserTE->IsNegativePathSign[Lane] != IsRHSOfSub);
        }
        Last->IsNegativePathSign[Lane] = IsNegativeSign;
      }
    }
#endif // INTEL_CUSTOMIZATION
    if (UserTreeIdx.UserTE)
      Last->UserTreeIndices.push_back(UserTreeIdx);

    Last->trySetUserTEOperand(UserTreeIdx, VL, ReuseShuffleIndices);
    return Last;
  }

  /// -- Vectorization State --
  /// Holds all of the tree entries.
  TreeEntry::VecTreeTy VectorizableTree;
#if INTEL_CUSTOMIZATION
  /// Debug print of the VectorizableTree[]
  void dumpVectorizableTree(void);
#endif // INTEL_CUSTOMIZATION

#ifndef NDEBUG
  /// Debug printer.
  LLVM_DUMP_METHOD void dumpVectorizableTree() const {
    for (unsigned Id = 0, IdE = VectorizableTree.size(); Id != IdE; ++Id) {
      VectorizableTree[Id]->dump();
      dbgs() << "\n";
    }
  }
#endif

  TreeEntry *getTreeEntry(Value *V) {
    auto I = ScalarToTreeEntry.find(V);
    if (I != ScalarToTreeEntry.end())
      return VectorizableTree[I->second].get();
    return nullptr;
  }

  const TreeEntry *getTreeEntry(Value *V) const {
    auto I = ScalarToTreeEntry.find(V);
    if (I != ScalarToTreeEntry.end())
      return VectorizableTree[I->second].get();
    return nullptr;
  }

  /// Maps a specific scalar to its tree entry.
  SmallDenseMap<Value*, int> ScalarToTreeEntry;

  /// A list of scalars that we found that we need to keep as scalars.
  ValueSet MustGather;

  /// This POD struct describes one external user in the vectorized tree.
  struct ExternalUser {
    ExternalUser(Value *S, llvm::User *U, int L)
        : Scalar(S), User(U), Lane(L) {}

    // Which scalar in our function.
    Value *Scalar;

    // Which user that uses the scalar.
    llvm::User *User;

    // Which lane does the scalar belong to.
    int Lane;
  };
  using UserList = SmallVector<ExternalUser, 16>;

  /// Checks if two instructions may access the same memory.
  ///
  /// \p Loc1 is the location of \p Inst1. It is passed explicitly because it
  /// is invariant in the calling loop.
  bool isAliased(const MemoryLocation &Loc1, Instruction *Inst1,
                 Instruction *Inst2) {
    // First check if the result is already in the cache.
    AliasCacheKey key = std::make_pair(Inst1, Inst2);
    Optional<bool> &result = AliasCache[key];
    if (result.hasValue()) {
      return result.getValue();
    }
    MemoryLocation Loc2 = getLocation(Inst2, AA);
    bool aliased = true;
    if (Loc1.Ptr && Loc2.Ptr && isSimple(Inst1) && isSimple(Inst2)) {
      // Do the alias check.
      aliased = AA->alias(Loc1, Loc2);
    }
    // Store the result in the cache.
    result = aliased;
    return aliased;
  }

  using AliasCacheKey = std::pair<Instruction *, Instruction *>;

  /// Cache for alias results.
  /// TODO: consider moving this to the AliasAnalysis itself.
  DenseMap<AliasCacheKey, Optional<bool>> AliasCache;

  /// Removes an instruction from its block and eventually deletes it.
  /// It's like Instruction::eraseFromParent() except that the actual deletion
  /// is delayed until BoUpSLP is destructed.
  /// This is required to ensure that there are no incorrect collisions in the
  /// AliasCache, which can happen if a new instruction is allocated at the
  /// same address as a previously deleted instruction.
  void eraseInstruction(Instruction *I) {
    I->removeFromParent();
    I->dropAllReferences();
    DeletedInstructions.emplace_back(I);
  }

  /// Temporary store for deleted instructions. Instructions will be deleted
  /// eventually when the BoUpSLP is destructed.
  SmallVector<unique_value, 8> DeletedInstructions;

  /// A list of values that need to extracted out of the tree.
  /// This list holds pairs of (Internal Scalar : External User). External User
  /// can be nullptr, it means that this Internal Scalar will be used later,
  /// after vectorization.
  UserList ExternalUses;

  /// Values used only by @llvm.assume calls.
  SmallPtrSet<const Value *, 32> EphValues;

  /// Holds all of the instructions that we gathered.
  SetVector<Instruction *> GatherSeq;

  /// A list of blocks that we are going to CSE.
  SetVector<BasicBlock *> CSEBlocks;

  /// Contains all scheduling relevant data for an instruction.
  /// A ScheduleData either represents a single instruction or a member of an
  /// instruction bundle (= a group of instructions which is combined into a
  /// vector instruction).
  struct ScheduleData {
    // The initial value for the dependency counters. It means that the
    // dependencies are not calculated yet.
    enum { InvalidDeps = -1 };

    ScheduleData() = default;

    void init(int BlockSchedulingRegionID, Value *OpVal) {
      FirstInBundle = this;
      NextInBundle = nullptr;
      NextLoadStore = nullptr;
      IsScheduled = false;
      SchedulingRegionID = BlockSchedulingRegionID;
      UnscheduledDepsInBundle = UnscheduledDeps;
      clearDependencies();
      OpValue = OpVal;
    }

    /// Returns true if the dependency information has been calculated.
    bool hasValidDependencies() const { return Dependencies != InvalidDeps; }

    /// Returns true for single instructions and for bundle representatives
    /// (= the head of a bundle).
    bool isSchedulingEntity() const { return FirstInBundle == this; }

    /// Returns true if it represents an instruction bundle and not only a
    /// single instruction.
    bool isPartOfBundle() const {
      return NextInBundle != nullptr || FirstInBundle != this;
    }

    /// Returns true if it is ready for scheduling, i.e. it has no more
    /// unscheduled depending instructions/bundles.
    bool isReady() const {
      assert(isSchedulingEntity() &&
             "can't consider non-scheduling entity for ready list");
      return UnscheduledDepsInBundle == 0 && !IsScheduled;
    }

    /// Modifies the number of unscheduled dependencies, also updating it for
    /// the whole bundle.
    int incrementUnscheduledDeps(int Incr) {
      UnscheduledDeps += Incr;
      return FirstInBundle->UnscheduledDepsInBundle += Incr;
    }

    /// Sets the number of unscheduled dependencies to the number of
    /// dependencies.
    void resetUnscheduledDeps() {
      incrementUnscheduledDeps(Dependencies - UnscheduledDeps);
    }

    /// Clears all dependency information.
    void clearDependencies() {
      Dependencies = InvalidDeps;
      resetUnscheduledDeps();
      MemoryDependencies.clear();
    }

    void dump(raw_ostream &os) const {
      if (!isSchedulingEntity()) {
        os << "/ " << *Inst;
      } else if (NextInBundle) {
        os << '[' << *Inst;
        ScheduleData *SD = NextInBundle;
        while (SD) {
          os << ';' << *SD->Inst;
          SD = SD->NextInBundle;
        }
        os << ']';
      } else {
        os << *Inst;
      }
    }

    Instruction *Inst = nullptr;

    /// Points to the head in an instruction bundle (and always to this for
    /// single instructions).
    ScheduleData *FirstInBundle = nullptr;

    /// Single linked list of all instructions in a bundle. Null if it is a
    /// single instruction.
    ScheduleData *NextInBundle = nullptr;

    /// Single linked list of all memory instructions (e.g. load, store, call)
    /// in the block - until the end of the scheduling region.
    ScheduleData *NextLoadStore = nullptr;

    /// The dependent memory instructions.
    /// This list is derived on demand in calculateDependencies().
    SmallVector<ScheduleData *, 4> MemoryDependencies;

    /// This ScheduleData is in the current scheduling region if this matches
    /// the current SchedulingRegionID of BlockScheduling.
    int SchedulingRegionID = 0;

    /// Used for getting a "good" final ordering of instructions.
    int SchedulingPriority = 0;

    /// The number of dependencies. Constitutes of the number of users of the
    /// instruction plus the number of dependent memory instructions (if any).
    /// This value is calculated on demand.
    /// If InvalidDeps, the number of dependencies is not calculated yet.
    int Dependencies = InvalidDeps;

    /// The number of dependencies minus the number of dependencies of scheduled
    /// instructions. As soon as this is zero, the instruction/bundle gets ready
    /// for scheduling.
    /// Note that this is negative as long as Dependencies is not calculated.
    int UnscheduledDeps = InvalidDeps;

    /// The sum of UnscheduledDeps in a bundle. Equals to UnscheduledDeps for
    /// single instructions.
    int UnscheduledDepsInBundle = InvalidDeps;

    /// True if this instruction is scheduled (or considered as scheduled in the
    /// dry-run).
    bool IsScheduled = false;

    /// Opcode of the current instruction in the schedule data.
    Value *OpValue = nullptr;
  };

#ifndef NDEBUG
  friend inline raw_ostream &operator<<(raw_ostream &os,
                                        const BoUpSLP::ScheduleData &SD) {
    SD.dump(os);
    return os;
  }
#endif

  friend struct GraphTraits<BoUpSLP *>;
  friend struct DOTGraphTraits<BoUpSLP *>;

  /// Contains all scheduling data for a basic block.
  struct BlockScheduling {
    BlockScheduling(BasicBlock *BB)
        : BB(BB), ChunkSize(BB->size()), ChunkPos(ChunkSize) {}

    void clear() {
      ReadyInsts.clear();
      ScheduleStart = nullptr;
      ScheduleEnd = nullptr;
      FirstLoadStoreInRegion = nullptr;
      LastLoadStoreInRegion = nullptr;

      // Reduce the maximum schedule region size by the size of the
      // previous scheduling run.
      ScheduleRegionSizeLimit -= ScheduleRegionSize;
      if (ScheduleRegionSizeLimit < MinScheduleRegionSize)
        ScheduleRegionSizeLimit = MinScheduleRegionSize;
      ScheduleRegionSize = 0;

      // Make a new scheduling region, i.e. all existing ScheduleData is not
      // in the new region yet.
      ++SchedulingRegionID;
    }

#if INTEL_CUSTOMIZATION
    // Clear the scheduler's state.
    void deepClear() {
      ScheduleDataChunks.clear();
      ChunkSize = BB->size();
      ChunkPos = ChunkSize;
      ScheduleDataMap.clear();
      ExtraScheduleDataMap.clear();
      ReadyInsts.clear();
      ScheduleStart = nullptr;
      ScheduleEnd = nullptr;
      FirstLoadStoreInRegion = nullptr;
      LastLoadStoreInRegion = nullptr;
      ScheduleRegionSize = 0;
      ScheduleRegionSizeLimit = ScheduleRegionSizeBudget;
    }
#endif // INTEL_CUSTOMIZATION

    ScheduleData *getScheduleData(Value *V) {
      ScheduleData *SD = ScheduleDataMap[V];
      if (SD && SD->SchedulingRegionID == SchedulingRegionID)
        return SD;
      return nullptr;
    }

    ScheduleData *getScheduleData(Value *V, Value *Key) {
      if (V == Key)
        return getScheduleData(V);
      auto I = ExtraScheduleDataMap.find(V);
      if (I != ExtraScheduleDataMap.end()) {
        ScheduleData *SD = I->second[Key];
        if (SD && SD->SchedulingRegionID == SchedulingRegionID)
          return SD;
      }
      return nullptr;
    }

    bool isInSchedulingRegion(ScheduleData *SD) {
      return SD->SchedulingRegionID == SchedulingRegionID;
    }

    /// Marks an instruction as scheduled and puts all dependent ready
    /// instructions into the ready-list.
    template <typename ReadyListType>
    void schedule(ScheduleData *SD, ReadyListType &ReadyList) {
      SD->IsScheduled = true;
      LLVM_DEBUG(dbgs() << "SLP:   schedule " << *SD << "\n");

      ScheduleData *BundleMember = SD;
      while (BundleMember) {
        if (BundleMember->Inst != BundleMember->OpValue) {
          BundleMember = BundleMember->NextInBundle;
          continue;
        }
        // Handle the def-use chain dependencies.
        for (Use &U : BundleMember->Inst->operands()) {
          auto *I = dyn_cast<Instruction>(U.get());
          if (!I)
            continue;
          doForAllOpcodes(I, [&ReadyList](ScheduleData *OpDef) {
            if (OpDef && OpDef->hasValidDependencies() &&
                OpDef->incrementUnscheduledDeps(-1) == 0) {
              // There are no more unscheduled dependencies after
              // decrementing, so we can put the dependent instruction
              // into the ready list.
              ScheduleData *DepBundle = OpDef->FirstInBundle;
              assert(!DepBundle->IsScheduled &&
                     "already scheduled bundle gets ready");
              ReadyList.insert(DepBundle);
              LLVM_DEBUG(dbgs()
                         << "SLP:    gets ready (def): " << *DepBundle << "\n");
            }
          });
        }
        // Handle the memory dependencies.
        for (ScheduleData *MemoryDepSD : BundleMember->MemoryDependencies) {
          if (MemoryDepSD->incrementUnscheduledDeps(-1) == 0) {
            // There are no more unscheduled dependencies after decrementing,
            // so we can put the dependent instruction into the ready list.
            ScheduleData *DepBundle = MemoryDepSD->FirstInBundle;
            assert(!DepBundle->IsScheduled &&
                   "already scheduled bundle gets ready");
            ReadyList.insert(DepBundle);
            LLVM_DEBUG(dbgs()
                       << "SLP:    gets ready (mem): " << *DepBundle << "\n");
          }
        }
        BundleMember = BundleMember->NextInBundle;
      }
    }

    void doForAllOpcodes(Value *V,
                         function_ref<void(ScheduleData *SD)> Action) {
      if (ScheduleData *SD = getScheduleData(V))
        Action(SD);
      auto I = ExtraScheduleDataMap.find(V);
      if (I != ExtraScheduleDataMap.end())
        for (auto &P : I->second)
          if (P.second->SchedulingRegionID == SchedulingRegionID)
            Action(P.second);
    }

    /// Put all instructions into the ReadyList which are ready for scheduling.
    template <typename ReadyListType>
    void initialFillReadyList(ReadyListType &ReadyList) {
      for (auto *I = ScheduleStart; I != ScheduleEnd; I = I->getNextNode()) {
        doForAllOpcodes(I, [&](ScheduleData *SD) {
          if (SD->isSchedulingEntity() && SD->isReady()) {
            ReadyList.insert(SD);
            LLVM_DEBUG(dbgs()
                       << "SLP:    initially in ready list: " << *I << "\n");
          }
        });
      }
    }

    /// Checks if a bundle of instructions can be scheduled, i.e. has no
    /// cyclic dependencies. This is only a dry-run, no instructions are
    /// actually moved at this stage.
    bool tryScheduleBundle(ArrayRef<Value *> VL, BoUpSLP *SLP,
                           const InstructionsState &S);

    /// Un-bundles a group of instructions.
    void cancelScheduling(ArrayRef<Value *> VL, Value *OpValue);

    /// Allocates schedule data chunk.
    ScheduleData *allocateScheduleDataChunks();

    /// Extends the scheduling region so that V is inside the region.
    /// \returns true if the region size is within the limit.
    bool extendSchedulingRegion(Value *V, const InstructionsState &S);

    /// Initialize the ScheduleData structures for new instructions in the
    /// scheduling region.
    void initScheduleData(Instruction *FromI, Instruction *ToI,
                          ScheduleData *PrevLoadStore,
                          ScheduleData *NextLoadStore);

    /// Updates the dependency information of a bundle and of all instructions/
    /// bundles which depend on the original bundle.
    void calculateDependencies(ScheduleData *SD, bool InsertInReadyList,
                               BoUpSLP *SLP);

    /// Sets all instruction in the scheduling region to un-scheduled.
    void resetSchedule();

    BasicBlock *BB;

    /// Simple memory allocation for ScheduleData.
    std::vector<std::unique_ptr<ScheduleData[]>> ScheduleDataChunks;

    /// The size of a ScheduleData array in ScheduleDataChunks.
    int ChunkSize;

    /// The allocator position in the current chunk, which is the last entry
    /// of ScheduleDataChunks.
    int ChunkPos;

    /// Attaches ScheduleData to Instruction.
    /// Note that the mapping survives during all vectorization iterations, i.e.
    /// ScheduleData structures are recycled.
    DenseMap<Value *, ScheduleData *> ScheduleDataMap;

    /// Attaches ScheduleData to Instruction with the leading key.
    DenseMap<Value *, SmallDenseMap<Value *, ScheduleData *>>
        ExtraScheduleDataMap;

    struct ReadyList : SmallVector<ScheduleData *, 8> {
      void insert(ScheduleData *SD) { push_back(SD); }
    };

    /// The ready-list for scheduling (only used for the dry-run).
    ReadyList ReadyInsts;

    /// The first instruction of the scheduling region.
    Instruction *ScheduleStart = nullptr;

    /// The first instruction _after_ the scheduling region.
    Instruction *ScheduleEnd = nullptr;

    /// The first memory accessing instruction in the scheduling region
    /// (can be null).
    ScheduleData *FirstLoadStoreInRegion = nullptr;

    /// The last memory accessing instruction in the scheduling region
    /// (can be null).
    ScheduleData *LastLoadStoreInRegion = nullptr;

    /// The current size of the scheduling region.
    int ScheduleRegionSize = 0;

    /// The maximum size allowed for the scheduling region.
    int ScheduleRegionSizeLimit = ScheduleRegionSizeBudget;

    /// The ID of the scheduling region. For a new vectorization iteration this
    /// is incremented which "removes" all ScheduleData from the region.
    // Make sure that the initial SchedulingRegionID is greater than the
    // initial SchedulingRegionID in ScheduleData (which is 0).
    int SchedulingRegionID = 1;
  };
#if INTEL_CUSTOMIZATION
private:
  static void dumpVecMode(VecMode Mode, raw_ostream &OS);
  /// \returns the Mode.
  static VecMode getVecModeForVal(Value *V) {
    if (isa<Constant>(V) || isa<Argument>(V)) {
      return VM_CONSTANT;
    } else if (isa<LoadInst>(V)) {
      return VM_LOAD;
    } else if (isa<Instruction>(V)) {
      return VM_OPCODE;
    } else {
      llvm_unreachable("Bad Vec Mode");
    }
    return VM_MAX;
  }

  /// Code generation for PSLP blending instructions.
  void generatePSLPCode(SmallVectorImpl<Value *> &VL);

  BoUpSLP::BlockScheduling *getBSForValue(Value *VL);

  /// Remove all entries in VectorizableTree after CurrIdx.
  void removeFromVTreeAfter(int currIdx);

  /// Clear the state of the scheduler.
  void clearSchedulerState();

  /// Replay the schedule of the whole VectorizableTree.
  void replaySchedulerStateUpTo(int UntilIdx);

  /// Replay the build state until currIdx.
  void rebuildBSStateUntil(int currIdx);

  /// Returns true if \p VL was emitted by PSLP.
  bool isEmittedByPSLP(ArrayRef<Value *> VL);

  /// Returns true if \p VL has been part of a previous Multi-Node.
  bool isInPreviousMultiNode(ArrayRef<Value *> VL);

  /// Builds the TreeEntries for a Multi-Node.
  void buildTreeMultiNode_rec(const InstructionsState &S,
                              SmallVectorImpl<Value *> &VL, int NextDepth,
                              EdgeInfo UserTreeIdx,
                              ArrayRef<unsigned> ReuseShuffleIndices);

  /// \returns true if VL has uses external to the Multi-Node.
  bool hasExternalUsesToMultiNode(ArrayRef<Value *> VL);

  /// \returns true if any value is already part of the tree.
  bool alreadyInTrunk(ArrayRef<Value *> VL);

  /// \returns true if any value is already part of a Multi-Node.
  bool areOperandsInExistingMultiNode(ArrayRef<Value *> VL);

  /// \returns true if all instructions in VL are in the same BB as the root.
  bool areInSameBB(ArrayRef<Value *> VL, int RootIdx);

  /// \returns the massaged \p Score.
  int massageScore(int Score) const { return Score * COST_MULTIPLIER; }

  /// \returns the cost-model score of the subtrees rooted at v1 and v2.
  int getScoreAtLevel(Value *v1, Value *v2, int Level, int MaxLevel);

  /// \returns the path sign of \p TrunkV at \p Lane.
  bool isNegativePathSignForTrunk(Value *TrunkV, int Lane);

  /// \returns the path sign of the frontier of \p LeafOD.
  bool isNegativePathSignForFrontier(OperandData *LeafOD);

  /// \returns the path sign of \p LeafOD.
  bool isNegativePathSignForLeaf(OperandData *LeafOD);

  /// \returns true if it is legal to move the Multi-Node 'Operand' from
  /// 'CurrFrontierI' down to 'NewFrontierI'.
  bool isLegalToMoveLeaf(OperandData *FromOD, OperandData *ToOD);

  /// \returns true if /p V is not a trunk value.
  bool isLeafValue(Value *V);

  /// \returns the number of operands of the frontier node of /p OD that are not
  /// trunk nodes of the Multi-Node.
  size_t getNumFrontierLeaves(OperandData *OD);

  /// \returns a high score if \p LHS and \p RHS are consecutive instructions
  /// and good for vectorization.
  int getLookAheadScore(Value *LHS, Value *RHS);

  /// \returns a high score if \p LHS and \p RHS form a splat (a broadcast).
  int getSplatScore(Value *LHS, Value *RHS);

  /// \returns the best matching operands into \p BestoOps.
  int getBestOperand(OpVec &BestOps, OperandData *LHSOp, int RHSLane, int OpI,
                     const OpVec &BestOperandsSoFar, VecMode Mode);

  /// \returns true if v1 and v2 could be combined into a vector.
  int areConsecutive(Value *v1, Value *v2) const;

  /// Fills in ExternalOperands with all operands of FrontierI that are external
  /// to the Multi-Node.
  void getExternalOperands(Instruction *FrontierI,
                           SmallVector<Value *, 2> &ExternalOperands);

  /// \returns true if 'I' is a frontier instruction.
  bool isFrontierI(Instruction *I);

  /// Replace Op's frontier with opcode with the 'effective' one.
  void replaceFrontierOpcodeWithEffective(OperandData *Op);

  /// Update the frontier of \p Op with a new one that has the updated opcode.
  void updateFrontierOpcode(OperandData *Op);

  /// Reorder the instruction operands.
  void applyReorderedOperands();

  /// GroupState refers to the state of the search while trying to build the
  /// maximum group in buildMaxGroup() (which is basically the best set of
  /// operands for a specific operand position).
  enum GroupState {
    // Default, uninitialized state.
    UNINIT = 0,
    // This means that we could not fill some lane with a value. A common reason
    // is that it is illegal to move the values there.
    FAILED,
    // We did find a single best group for this MultiNode operand. So all
    // lanes are filled.
    SUCCESS,
    // This state refers to the situation where we have multiple equally good
    // values for a specific lane while building the group. So instead of just
    // picking just one of them, we stop growing the group at this lane, return
    // the partial group, and also return all the possible good candidate
    // operands for this lane. Then, we resume from the partial group, but we
    // spawn multiple searches, one for each candidate.
    NO_SINGLE_BEST,
    // Invalid state, used as an end marker.
    MG_STATE_MAX,
  };

  /// Debug print.
  static void dumpGroupState(GroupState State, raw_ostream &OS);

  /// The horizontal (for all lanes) group of leaves that are selected in
  /// operand reordering of the Multi-Node.
  class OpGroup {
    int Score = -1;
    VecMode Mode = VM_UNINIT;
    GroupState State = UNINIT;
    OpVec OperandsVec;
  public:
    OpGroup() {}
    int size() const { return OperandsVec.size(); }
    bool empty() const { return OperandsVec.empty(); }
    OperandData *operator[](int Idx) const {
      assert(Idx < (int)OperandsVec.size() && "Out of range");
      return OperandsVec[Idx];
    }
    OperandData *front() const {
      assert(!OperandsVec.empty() && "Broken constructor");
      return OperandsVec.front();
    }
    OperandData *back() const { return OperandsVec.back(); }
    void append(OperandData *OD) { OperandsVec.push_back(OD); }
    void setScore(int S) { Score = S; }
    int getScore() const { return Score; }
    void setMode(VecMode M) { Mode = M; }
    VecMode getMode() const { return Mode; }
    void setState(GroupState S) { State = S; }
    GroupState getState() const { return State; }
    const OpVec &getOpVec() const { return OperandsVec; }
    void clear() {
      Score = -1;
      Mode = VM_UNINIT;
      State = UNINIT;
      OperandsVec.clear();
    }
    int getEndLane() const { return size() - 1; }
    void dump() const;
  };

  /// Build the maximum group in \p CurrGroup for \p OpI .
  void buildMaxGroup(OpGroup &CurrGroup, unsigned OpI, OpVec &NextGroupLHSOps);

  /// Returns the score of the current Multi-Node.
  int getMNScore() const;

  /// Builds the best group for \p OpI in \p GlobalBestGroup .
  GroupState getBestGroupForOpI(int OpI, OpGroup &GlobalBestGroup);

  /// Apply the operand reordering found during /p findMultiNodeOrder.
  void applyMultiNodeOrder();

  /// Perform Multi-Node operand reordering. Returns true if we found a better
  /// order than current one.
  bool findMultiNodeOrder();

  /// Path steering.
  void steerPath(SteerTowardsData &SteerTowards);

  /// Perform Multi-Node operand reordering. Returns true if we should proceed
  /// with code generation.
  bool reorderMultiNodeOperands();

  /// Perform operand reordering for the Multi-Node. Note: Updates VL.
  void reorderMultiNodeOperands(SmallVectorImpl<Value *> &VL);

  /// Move all Multi-Node instructions to the root of the Multi-Node.
  void scheduleMultiNodeInstrs();

  /// \returns the TreeEntry where I is in. It does not need to be a
  /// vectorizable tree entry. \returns nullptr if not found.
  TreeEntry *getTreeEntryForI(Instruction *I);

  /// \returns the tree cost without caring about VL opcodes matching.
  int getTreeCostSafe();

#endif // INTEL_CUSTOMIZATION

  /// Attaches the BlockScheduling structures to basic blocks.
  MapVector<BasicBlock *, std::unique_ptr<BlockScheduling>> BlocksSchedules;

  /// Performs the "real" scheduling. Done before vectorization is actually
  /// performed in a basic block.
  void scheduleBlock(BlockScheduling *BS);

  /// List of users to ignore during scheduling and that don't need extracting.
  ArrayRef<Value *> UserIgnoreList;

  using OrdersType = SmallVector<unsigned, 4>;
  /// A DenseMapInfo implementation for holding DenseMaps and DenseSets of
  /// sorted SmallVectors of unsigned.
  struct OrdersTypeDenseMapInfo {
    static OrdersType getEmptyKey() {
      OrdersType V;
      V.push_back(~1U);
      return V;
    }

    static OrdersType getTombstoneKey() {
      OrdersType V;
      V.push_back(~2U);
      return V;
    }

    static unsigned getHashValue(const OrdersType &V) {
      return static_cast<unsigned>(hash_combine_range(V.begin(), V.end()));
    }

    static bool isEqual(const OrdersType &LHS, const OrdersType &RHS) {
      return LHS == RHS;
    }
  };

  /// Contains orders of operations along with the number of bundles that have
  /// operations in this order. It stores only those orders that require
  /// reordering, if reordering is not required it is counted using \a
  /// NumOpsWantToKeepOriginalOrder.
  DenseMap<OrdersType, unsigned, OrdersTypeDenseMapInfo> NumOpsWantToKeepOrder;
  /// Number of bundles that do not require reordering.
  unsigned NumOpsWantToKeepOriginalOrder = 0;

  // Analysis and block reference.
  Function *F;
  ScalarEvolution *SE;
  TargetTransformInfo *TTI;
  TargetLibraryInfo *TLI;
  AliasAnalysis *AA;
  LoopInfo *LI;
  DominatorTree *DT;
  AssumptionCache *AC;
  DemandedBits *DB;
  const DataLayout *DL;
  OptimizationRemarkEmitter *ORE;

  unsigned MaxVecRegSize; // This is set by TTI or overridden by cl::opt.
  unsigned MinVecRegSize; // Set by cl::opt (default: 128).

  /// Instruction builder to construct the vectorized tree.
  IRBuilder<> Builder;

  /// A map of scalar integer values to the smallest bit width with which they
  /// can legally be represented. The values map to (width, signed) pairs,
  /// where "width" indicates the minimum bit width and "signed" is True if the
  /// value must be signed-extended, rather than zero-extended, back to its
  /// original width.
  MapVector<Value *, std::pair<uint64_t, bool>> MinBWs;
};

#if INTEL_CUSTOMIZATION

#if !defined(NDEBUG) || defined(LLVM_ENABLE_DUMP)
// Debug print
LLVM_DUMP_METHOD void dumpVL(ArrayRef<Value *> VL) {
  for (Value *V : VL) {
    dbgs() << *V << " " << V << "\n";
  }
}

// Debug print
LLVM_DUMP_METHOD void dumpVL(SmallVectorImpl<Value *> &VL) {
  for (Value *V : VL) {
    dbgs() << *V << " " << V << "\n";
  }
}
#endif // #if !defined(NDEBUG) || defined(LLVM_ENABLE_DUMP)

// Return the operands of I in the best order, given the LastOperandPair.
// This allows for more opportunities for SLP.
static BoUpSLP::ValuePair
getOperandPair(Instruction *I,
               const std::vector<BoUpSLP::ValuePair> &LastOperandPairVec) {
  BoUpSLP::ValuePair OperandPair(0, 0);

  // Reorder operands to avoid the same exact opcode being in same group
  if (EnableMultiNodeSLP ||
      // TODO: Check if we should disable operand reordering altogether.
      LastOperandPairVec.empty()) {
    OperandPair.first = I->getOperand(0);
    OperandPair.second = I->getOperand(1);
  }
  // Return the ordering that avoids operand repetition.
  else {
    std::set<Value *> Op0Set, Op1Set;
    for (auto OperandPair : LastOperandPairVec) {
      Op0Set.insert(OperandPair.first);
      Op1Set.insert(OperandPair.second);
    }

    // Count the matching opcodes if we rotate vs if we don't.
    Value *Op0 = I->getOperand(0);
    Value *Op1 = I->getOperand(1);
    int NoRotationConflicts = Op0Set.count(Op0) + Op1Set.count(Op1);
    int RotationConflicts = Op0Set.count(Op1) + Op1Set.count(Op0);
    if (RotationConflicts < NoRotationConflicts) {
      OperandPair.first = Op1;
      OperandPair.second = Op0;
    } else {
      OperandPair.first = Op0;
      OperandPair.second = Op1;
    }
  }
  return OperandPair;
}

// Example: VL[] contains I1 and I2, which have different opcodes.
//          Op1-4 are the operands and U1-U4 are the users.
//
// Op1 Op2 Op3 Op4
//   \/      \/
//   I1      I2
//   /\      /\
//  U1 U2   U3 U4
//
//
// Gets transformed into this:
// - I1c is a new instruction with same opcode as I1
// - I2c is a new instruction with same opcode as I2
//
//    Op1  Op2         Op3  Op4
//     |\  /|           |\  /|
//     | \/ |           | \/ |
//     | /\ |           | /\ |
//     |/  \|           |/  \|
//    I1   I2c         I1c   I2
//      \  /             \   /
//      Sel1(Left)       Sel2(Right)
//      / \              / \
//    U1   U2          U3   U4
//
//  This allows us to vectorize it like this:
//
//   Op1,Op3  Op2,Op4
//      |  \ /  |
//      |   X   |
//      |  / \  |
//      VI1   VI2
//        \   /
//         VSel
//          |
//
// === Optimization for choosing the operands  ===
//
// Since one of the inputs of the select is dead, we can reorder its operands
// to maximize the effectiveness of SLP.
// For example:
//   *   -     -   *
//    \ /       \ /
//     +         -
//
// No reordering would give us:
//     *,-  -,*
//      | \ / |
//      |  X  |
//      | / \ |
//      V+   V-
//       \  /
//        Sel
//         |
// But this is not ideal as *,- or -,* are not nice seeds for SLP.
//
// If we reorder the operands of the addition, then we end up with this:
//     *,*  -,-
//      | \ / |
//      |  X  |
//      | / \ |
//      V+   V-
//       \  /
//        Sel
//         |
// This is much better for SLP because Op1,Op2 are a good seeds.
//
// Given a VL with different opcodes, generate select instructions that
// select between the
void BoUpSLP::generatePSLPCode(SmallVectorImpl<Value *> &VL) {
  unsigned LeftOpcode = 0;
  unsigned RightOpcode = 0;

  for (auto *Value : VL) {
    assert(isa<Instruction>(Value));
    unsigned Opcode = cast<Instruction>(Value)->getOpcode();

    if (Opcode == LeftOpcode || Opcode == RightOpcode)
      continue;

    if (LeftOpcode == 0)
      LeftOpcode = Opcode;
    else if (RightOpcode == 0)
      RightOpcode = Opcode;
    else
      assert("Not more than two opcodes expected");
  }

  assert(LeftOpcode != 0 && RightOpcode != 0 &&
         "Not less than two opcodes expected");

  Instruction::BinaryOps LeftBinOpcode =
      static_cast<Instruction::BinaryOps>(LeftOpcode);
  Instruction::BinaryOps RightBinOpcode =
      static_cast<Instruction::BinaryOps>(RightOpcode);

  // The LastOperandPair helps us in reordering the operands of commutative ops.
  std::vector<ValuePair> LastOperandPairVec;

  for (int i = 0, e = VL.size(); i != e; ++i) {
    Value *V = VL[i];
    // 1. Generate new instructions for padding.
    assert(isa<Instruction>(V) && "Expected instruction");
    Instruction *I = cast<Instruction>(V);
    assert(isa<BinaryOperator>(I) && "We only support binary ops");
    Instruction *ILHS = nullptr;
    Instruction *IRHS = nullptr;
    Constant *Cond = nullptr;

    ValuePair OperandPair = getOperandPair(I, LastOperandPairVec);
    LastOperandPairVec.push_back(OperandPair);
    if (static_cast<Instruction::BinaryOps>(I->getOpcode()) == LeftBinOpcode) {
      ILHS = I;
      std::string IName =
          Instruction::getOpcodeName(RightBinOpcode) + std::string("_PSLP");
      IRHS = BinaryOperator::Create(RightBinOpcode, OperandPair.first,
                                    OperandPair.second, IName);

      IRHS->insertAfter(I);

      // Be optimistic and set "no overflow" flags for padded instruction. Doing
      // so is safe for two reasons: 1) Results of padded instructions are not
      // used. 2) For final vector instruction all flags will be merged meaning
      // that most pessimistic one is used.
      if (isa<OverflowingBinaryOperator>(IRHS)) {
        IRHS->setHasNoSignedWrap(true);
        IRHS->setHasNoUnsignedWrap(true);
      }

      PaddedInstrsEmittedByPSLP.insert(IRHS);
      Cond = Builder.getTrue();
    } else {
      std::string IName =
          Instruction::getOpcodeName(LeftBinOpcode) + std::string("_PSLP");
      ILHS = BinaryOperator::Create(LeftBinOpcode, OperandPair.first,
                                    OperandPair.second, IName);
      ILHS->insertBefore(I);
      IRHS = I;

      // Be optimistic and set "no overflow" flags for padded instruction. Doing
      // so is safe for two reasons: 1) Results of padded instructions are not
      // used. 2) For final vector instruction all flags will be merged meaning
      // that most pessimistic one is used.
      if (isa<OverflowingBinaryOperator>(ILHS)) {
        ILHS->setHasNoSignedWrap(true);
        ILHS->setHasNoUnsignedWrap(true);
      }

      PaddedInstrsEmittedByPSLP.insert(ILHS);
      Cond = Builder.getFalse();
    }

    // 2. Generate select instruction, right after I.
    SelectInst *SelectI =
        SelectInst::Create(Cond, ILHS, IRHS, "PSLP_Select", nullptr, nullptr);
    SelectI->insertAfter(I);
    SelectsEmittedByPSLP.insert(SelectI);

    if (i == 0 && EnablePathSteering) {
      // PSLP is adding new instructions which are not in the path-steering map.
      auto it = PreferredOperandMap.find(V);
      if (it != PreferredOperandMap.end()) {
        int PathIdx = it->second;
        PreferredOperandMap[ILHS] = PathIdx;
        PreferredOperandMap[IRHS] = PathIdx;
      }
    }

    // 3. Redirect I's uses to use data from Select instead of I.
    SmallVector<User *, 2> IUsers;
    for (User *U : I->users())
      IUsers.push_back(U); // Cache users as we are updating while iterating
    for (User *U : IUsers) {
      if (U == SelectI)
        continue; // Skip SelectI
      U->replaceUsesOfWith(I, SelectI);
    }

    // 4. Update V in VL
    VL[i] = SelectI;
  }
}
#endif // INTEL_CUSTOMIZATION

} // end namespace slpvectorizer

template <> struct GraphTraits<BoUpSLP *> {
  using TreeEntry = BoUpSLP::TreeEntry;

  /// NodeRef has to be a pointer per the GraphWriter.
  using NodeRef = TreeEntry *;

  using ContainerTy = BoUpSLP::TreeEntry::VecTreeTy;

  /// Add the VectorizableTree to the index iterator to be able to return
  /// TreeEntry pointers.
  struct ChildIteratorType
      : public iterator_adaptor_base<
            ChildIteratorType, SmallVector<BoUpSLP::EdgeInfo, 1>::iterator> {
    ContainerTy &VectorizableTree;

    ChildIteratorType(SmallVector<BoUpSLP::EdgeInfo, 1>::iterator W,
                      ContainerTy &VT)
        : ChildIteratorType::iterator_adaptor_base(W), VectorizableTree(VT) {}

    NodeRef operator*() { return I->UserTE; }
  };

  static NodeRef getEntryNode(BoUpSLP &R) {
    return R.VectorizableTree[0].get();
  }

  static ChildIteratorType child_begin(NodeRef N) {
    return {N->UserTreeIndices.begin(), N->Container};
  }

  static ChildIteratorType child_end(NodeRef N) {
    return {N->UserTreeIndices.end(), N->Container};
  }

  /// For the node iterator we just need to turn the TreeEntry iterator into a
  /// TreeEntry* iterator so that it dereferences to NodeRef.
  class nodes_iterator {
    using ItTy = ContainerTy::iterator;
    ItTy It;

  public:
    nodes_iterator(const ItTy &It2) : It(It2) {}
    NodeRef operator*() { return It->get(); }
    nodes_iterator operator++() {
      ++It;
      return *this;
    }
    bool operator!=(const nodes_iterator &N2) const { return N2.It != It; }
  };

  static nodes_iterator nodes_begin(BoUpSLP *R) {
    return nodes_iterator(R->VectorizableTree.begin());
  }

  static nodes_iterator nodes_end(BoUpSLP *R) {
    return nodes_iterator(R->VectorizableTree.end());
  }

  static unsigned size(BoUpSLP *R) { return R->VectorizableTree.size(); }
};

template <> struct DOTGraphTraits<BoUpSLP *> : public DefaultDOTGraphTraits {
  using TreeEntry = BoUpSLP::TreeEntry;

  DOTGraphTraits(bool isSimple = false) : DefaultDOTGraphTraits(isSimple) {}

  std::string getNodeLabel(const TreeEntry *Entry, const BoUpSLP *R) {
    std::string Str;
    raw_string_ostream OS(Str);
    if (isSplat(Entry->Scalars)) {
      OS << "<splat> " << *Entry->Scalars[0];
      return Str;
    }
    for (auto V : Entry->Scalars) {
      OS << *V;
      if (std::any_of(
              R->ExternalUses.begin(), R->ExternalUses.end(),
              [&](const BoUpSLP::ExternalUser &EU) { return EU.Scalar == V; }))
        OS << " <extract>";
      OS << "\n";
    }
    return Str;
  }

  static std::string getNodeAttributes(const TreeEntry *Entry,
                                       const BoUpSLP *) {
    if (Entry->NeedToGather)
      return "color=red";
    return "";
  }
};

} // end namespace llvm

#if INTEL_CUSTOMIZATION
// Initializations at the beginning of buildTree().
void BoUpSLP::PSLPInit(void) {
  assert(MultiNodes.empty() && "Missing undo/cleanup?");
  if (PSLPEnabled) {
    FoundPSLPCandidate = false;
    PaddedInstrsEmittedByPSLP.clear();
    SelectsEmittedByPSLP.clear();
    PSLPSuccess = false;
  }
}

void BoUpSLP::PSLPSuccessCleanup() {
  if (PSLPEnabled) {
    PaddedInstrsEmittedByPSLP.clear();
    SelectsEmittedByPSLP.clear();
    PSLPSuccess = false;
  }
}

// Cleanup after PSLP, removing any padded instructions generated.
void BoUpSLP::PSLPFailureCleanup() {
  if (!PSLPEnabled ||
      (PaddedInstrsEmittedByPSLP.empty() && SelectsEmittedByPSLP.empty()))
    return;

  // Go through the selects and remove the padded inputs
  for (auto it = SelectsEmittedByPSLP.begin();
       it != SelectsEmittedByPSLP.end();) {
    auto nextIt = it;
    ++nextIt;
    SelectInst *Select = *it;
    // 1. Remove the non-selected operand.
    Value *NonSelectedOperand = (Select->getCondition() == Builder.getTrue())
                                    ? Select->getFalseValue()
                                    : Select->getTrueValue();
    // We normally expect an Instruction here, expect if it has already been
    // transformed into an undef from a previous run of step 1.
    if (Instruction *NonSelectedI = dyn_cast<Instruction>(NonSelectedOperand)) {
      Value *UndefOp = UndefValue::get(NonSelectedI->getType());
      NonSelectedI->replaceAllUsesWith(UndefOp);
      PaddedInstrsEmittedByPSLP.erase(NonSelectedI);
      NonSelectedI->eraseFromParent();
    }

    // 2. Connect the selected operand with the Select's users.
    Value *SelectedOperand = (Select->getCondition() == Builder.getTrue())
                                 ? Select->getTrueValue()
                                 : Select->getFalseValue();
    Select->replaceAllUsesWith(SelectedOperand);
    Select->eraseFromParent();

    // Remove it from set.
    SelectsEmittedByPSLP.erase(it);

    it = nextIt;
  }
  assert(PaddedInstrsEmittedByPSLP.empty() && SelectsEmittedByPSLP.empty() &&
         "Not all instructions were cleaned up!");
}

// Cleanup pass to remove any code modifications performed by the Multi-Node.
void BoUpSLP::undoMultiNodeReordering() {
  if (!EnableMultiNodeSLP)
    return;
  for (MultiNode &MNode : reverse(MultiNodes)) {
    // 1. Restore the instructions in CurrentMultiNode to their original state
    unsigned NumLanes = MNode.getNumLanes();
    int OpIMax = MNode.getNumOperands();
    for (int OpI = 0; OpI != OpIMax; ++OpI) {
      for (unsigned Lane = 0; Lane != NumLanes; ++Lane) {
        OperandData *Op = MNode.getOperand(Lane, OpI);
        OperandData *SiblingOp = MNode.getSiblingOp(Op);
        Instruction *FrontierI = Op->getFrontier();
        // 1. If we have updated the instruction, restore the original one.
        Instruction *OrigFrontierI = Op->getOriginalFrontier();
        if (OrigFrontierI && OrigFrontierI != FrontierI) {
          // It may have already been inserted by its sibling.
          if (!OrigFrontierI->getParent()) {
            OrigFrontierI->insertBefore(FrontierI);
            FrontierI->replaceAllUsesWith(OrigFrontierI);
            for (int i = 0, e = FrontierI->getNumOperands(); i != e; ++i)
              OrigFrontierI->setOperand(i, FrontierI->getOperand(i));
            FrontierI->eraseFromParent();
            FrontierI = OrigFrontierI;
            // Update Op's frontier so we can see it when dumping the MN.
            Op->setFrontier(FrontierI);
            // Since a sibling node is sharing the same frontier, update it.
            if (SiblingOp)
              SiblingOp->setFrontier(FrontierI);
          }
        }
        // 2. If we have updated the leaf operand, restore the original one.
        Value *OrigOperand = Op->getOriginalOperand();
        int OpNum = Op->getOperandNum();
        assert(FrontierI->getParent() && "FrontierI has been erased!");
        if (OrigOperand && OrigOperand != FrontierI->getOperand(OpNum)) {
          Instruction *FI = (OrigFrontierI) ? OrigFrontierI : FrontierI;
          assert(FI->getParent() && "Expected to be in BB");
          FI->setOperand(OpNum, OrigOperand);
        }
      }
    }

    // 2. Restore the instruction position before scheduling.
    MNode.undoMultiNodeScheduling();
  }
  MultiNodes.clear();
}

void BoUpSLP::cleanupMultiNodeReordering() {
  if (!EnableMultiNodeSLP)
    return;
  MultiNodes.clear();
}
#endif // INTEL_CUSTOMIZATION

void BoUpSLP::buildTree(ArrayRef<Value *> Roots,
                        ArrayRef<Value *> UserIgnoreLst) {
  ExtraValueToDebugLocsMap ExternallyUsedValues;
  buildTree(Roots, ExternallyUsedValues, UserIgnoreLst);
}

void BoUpSLP::buildTree(ArrayRef<Value *> Roots,
                        ExtraValueToDebugLocsMap &ExternallyUsedValues,
                        ArrayRef<Value *> UserIgnoreLst) {
  deleteTree();
  UserIgnoreList = UserIgnoreLst;
  if (!allSameType(Roots))
    return;
  buildTree_rec(Roots, 0, EdgeInfo());

  // Collect the values that we need to extract from the tree.
  for (auto &TEPtr : VectorizableTree) {
    TreeEntry *Entry = TEPtr.get();

    // No need to handle users of gathered values.
    if (Entry->NeedToGather)
      continue;

    // For each lane:
    for (int Lane = 0, LE = Entry->Scalars.size(); Lane != LE; ++Lane) {
      Value *Scalar = Entry->Scalars[Lane];
      int FoundLane = Lane;
      if (!Entry->ReuseShuffleIndices.empty()) {
        FoundLane =
            std::distance(Entry->ReuseShuffleIndices.begin(),
                          llvm::find(Entry->ReuseShuffleIndices, FoundLane));
      }

      // Check if the scalar is externally used as an extra arg.
      auto ExtI = ExternallyUsedValues.find(Scalar);
      if (ExtI != ExternallyUsedValues.end()) {
        LLVM_DEBUG(dbgs() << "SLP: Need to extract: Extra arg from lane "
                          << Lane << " from " << *Scalar << ".\n");
        ExternalUses.emplace_back(Scalar, nullptr, FoundLane);
      }
      for (User *U : Scalar->users()) {
        LLVM_DEBUG(dbgs() << "SLP: Checking user:" << *U << ".\n");

        Instruction *UserInst = dyn_cast<Instruction>(U);
        if (!UserInst)
          continue;

        // Skip in-tree scalars that become vectors
        if (TreeEntry *UseEntry = getTreeEntry(U)) {
          Value *UseScalar = UseEntry->Scalars[0];
          // Some in-tree scalars will remain as scalar in vectorized
          // instructions. If that is the case, the one in Lane 0 will
          // be used.
          if (UseScalar != U ||
              !InTreeUserNeedToExtract(Scalar, UserInst, TLI)) {
            LLVM_DEBUG(dbgs() << "SLP: \tInternal user will be removed:" << *U
                              << ".\n");
            assert(!UseEntry->NeedToGather && "Bad state");
            continue;
          }
        }

        // Ignore users in the user ignore list.
        if (is_contained(UserIgnoreList, UserInst))
          continue;

        LLVM_DEBUG(dbgs() << "SLP: Need to extract:" << *U << " from lane "
                          << Lane << " from " << *Scalar << ".\n");
        ExternalUses.push_back(ExternalUser(Scalar, U, FoundLane));
      }
    }
  }
}

#if INTEL_CUSTOMIZATION
// Undo the instruction reordering performed before MultiNodeReordering, the one
// that moves the instructions towards the root of the Multi-Node.
void BoUpSLP::MultiNode::undoMultiNodeScheduling() {
  for (const auto &Pair : reverse(InstrPositionBeforeScheduling)) {
    Instruction *I = Pair.first;
    Instruction *NextI = Pair.second;
    assert(I && NextI && I->getParent() && NextI->getParent() &&
      "Illegal instruction state. Unlinked from  BasicBlock?");
    I->moveBefore(NextI);
  }
}

// Each BB has its own BS. Return the correct BS for VL.
BoUpSLP::BlockScheduling *BoUpSLP::getBSForValue(Value *V) {
  assert(isa<Instruction>(V) && "Expected instruction.");
  BasicBlock *BB = cast<Instruction>(V)->getParent();
  BlockScheduling *BS = BlocksSchedules[BB].get();
  return BS;
}

// Remove all entries from VectorizableTree[] from 'FromIdx' onwards.
void BoUpSLP::removeFromVTreeAfter(int FromIdx) {
  assert(FromIdx >= 0);
  // 1. Clear entries from ScalarToTreeEntry[]
  for (int i = FromIdx, e = VectorizableTree.size(); i != e; ++i) {
    const TreeEntry &TE = *VectorizableTree[i].get();
    for (Value *V : TE.Scalars) {
      if (TE.NeedToGather) {
        MustGather.erase(V);
      } else {
        ScalarToTreeEntry.erase(V);
      }
    }
  }
  // 2. Remove entries from VectorizableTree[]
  while (VectorizableTree.size() > (unsigned)FromIdx)
    VectorizableTree.pop_back();
}

// NOTE: This requires that all instructions be in the BBs (i.e. not
// removedFromParent()). This is a requirement from getBSForValue().
void BoUpSLP::clearSchedulerState() {
  for (auto &Pair : BlocksSchedules)
    Pair.second->deepClear();
}

// Replay the state of the Block Scheduler from VTree[0]
// until Vtree[UntilIdx-1].
void BoUpSLP::replaySchedulerStateUpTo(int UntilIdx) {
  for (int i = 0; i < UntilIdx; ++i) {
    TreeEntry &TE = *VectorizableTree[i].get();
    if (TE.NeedToGather)
      continue;
    assert(isa<Instruction>(TE.Scalars[0]) && "Instruction expected.");
    Instruction *VL0 = cast<Instruction>(TE.Scalars[0]);
    BlockScheduling *BS = getBSForValue(VL0);
    InstructionsState S = getSameOpcode(TE.Scalars);
    bool Success = BS->tryScheduleBundle(TE.Scalars, this, S);
    assert(Success && "TE not checked for scheduling in buildTree_rec() ?");
    (void)Success;
  }
}

// Replay the state of the Block Scheduler from VTree[0]
// until Vtree[UntilIdx-1]. NOTE: UntilIdx is *not* included
void BoUpSLP::rebuildBSStateUntil(int UntilIdx) {
  // 0. Clear all BS
  clearSchedulerState();
  // 1. Replay until UntilIdx
  replaySchedulerStateUpTo(UntilIdx);
}

bool BoUpSLP::isEmittedByPSLP(ArrayRef<Value *> VL) {
  auto isVEmittedByPSLP = [&](Value *V) {
    auto *I = dyn_cast<Instruction>(V);
    auto *SI = dyn_cast<SelectInst>(V);
    return I && (PaddedInstrsEmittedByPSLP.count(I) ||
                 (SI && SelectsEmittedByPSLP.count(SI)));
  };
  return std::any_of(VL.begin(), VL.end(), isVEmittedByPSLP);
}

bool BoUpSLP::isInPreviousMultiNode(ArrayRef<Value *> VL) {
  for (Value *V : VL)
    if (AllMultiNodeValues.count(V))
      return true;
  return false;
}

/// We move all Multi-Node trunk (frontier) instructions to the root, so that
/// operand reordering can take place without any scheduling problems (e.g.,
/// def-after-use). We perform this code motion in a bottom-up breadth-first
/// fashion, starting from the root of the Multi-Node.

/// For example, consider a single lane of a MultiNode {T0, T1} with leaves
/// {L1, L2, L3}:
///
/// L1 L2
/// | /
/// T1 L3
/// | /
/// T0
///
/// The actual ordering in the BB could be like this: L1, L2, T1, L3, T0
/// If we need to swap L1 and L3, then this is illegal, because L3 follows T1,
/// so we get a def-after-use problem. If we re-schedule all the trunk nodes
/// back-to-back before we perform any reordering, then the problem goes away,
/// because all uses will follow the leaves: L1, L2, L3, T1, T0
void BoUpSLP::scheduleMultiNodeInstrs() {
  std::list<TreeEntry *> TEWorklist;
  TreeEntry *RootTE = VectorizableTree[CurrentMultiNode->getRoot()].get();
  if (CurrentMultiNode->numOfTrunks() <= 1)
    return;
  assert(static_cast<size_t>(CurrentMultiNode->getRoot()) + 1 <
             VectorizableTree.size() &&
         "Should have early exited if only 1 TE in tree.");
  TreeEntry *SecondTE = VectorizableTree[CurrentMultiNode->getRoot() + 1].get();
  TEWorklist.push_back(SecondTE);

  int Lanes = RootTE->Scalars.size();

  // The 'Destination' holds the destination position where the scheduled
  // instruction should be moved to. We need one destination per lane, which is
  // why we are using a vector.
  SmallVector<Instruction *, 4> Destination(Lanes);
  for (int Lane = 0; Lane != Lanes; ++Lane) {
    assert(isa<Instruction>(RootTE->Scalars[Lane]) &&
           "Instrs expected in CurrentMultiNode");
    Destination[Lane] = cast<Instruction>(RootTE->Scalars[Lane]);
  }

  // Iterate until we are done with all TEs of the multi node.
  while (!TEWorklist.empty()) {
    TreeEntry *TE = TEWorklist.front();
    assert(!TE->NeedToGather && "Not vectorizable ?");
    assert((int)TE->Scalars.size() == Lanes && "Broken TE?");
    TEWorklist.pop_front();

    // Move all TE instrs before Destination, and update the Destination.
    for (int Lane = 0; Lane != Lanes; ++Lane) {
      if (Instruction *I = dyn_cast<Instruction>(TE->Scalars[Lane])) {
        // We need to restore the original instruction position.
        CurrentMultiNode->saveBeforeSchedInstrPosition(I, I->getNextNode());

        // Perform the actual code motion.
        I->moveBefore(Destination[Lane]);
        // 'I' becomes the new destination for 'Lane'.
        Destination[Lane] = I;
      }
    }

    // Push predecessor TEs into the worklist.
    if (Instruction *I0 = dyn_cast<Instruction>(TE->Scalars[0])) {
      for (unsigned i = 0, e = I0->getNumOperands(); i != e; ++i) {
        Value *OpV = I0->getOperand(i);
        auto it = ScalarToTreeEntry.find(OpV);
        if (it != ScalarToTreeEntry.end()) {
          int OpTEIdx = it->second;
          if (CurrentMultiNode->containsTrunk(OpTEIdx)) {
            TreeEntry *OpTE = VectorizableTree[OpTEIdx].get();
            TEWorklist.push_back(OpTE);
          }
        }
      }
    }
  }
  if (MultiNodeVerifierChecks)
    assert(!verifyFunction(*F, &dbgs()));
}

// Return TRUE if V1 and V2 should be placed in consecutive lanes.
int BoUpSLP::areConsecutive(Value *v1, Value *v2) const {
  LoadInst *LI1 = dyn_cast<LoadInst>(v1);
  LoadInst *LI2 = dyn_cast<LoadInst>(v2);
  if (LI1 && LI2) {

    bool LoadsAreConsecutive = isConsecutiveAccess(LI1, LI2, *DL, *SE);
    if (LoadsAreConsecutive)
      return massageScore(SCORE_LOADS_CONSEC);
    else {
      return massageScore(SCORE_FAIL);
    }
  }

  Constant *C1 = dyn_cast<Constant>(v1);
  Constant *C2 = dyn_cast<Constant>(v2);
  if (C1 && C2) {
    return massageScore(SCORE_CONST);
  }

  Instruction *Instr1 = dyn_cast<Instruction>(v1);
  Instruction *Instr2 = dyn_cast<Instruction>(v2);
  if (Instr1 && Instr2) {
    // getSameOpcode() also covers add-sub
    InstructionsState S = getSameOpcode({Instr1, Instr2});
    if (S.getOpcode()) {
      // An add-sub vector is +1 cost, so I am not sure whether this helps
      // if (Instr1->getOpcode() == Instr2->getOpcode()) {
      // SPLATs have a higher priority if more than 2 lanes
      if (Instr1 == Instr2) {
        return massageScore(SCORE_INSTR_SAME_OPCODE_EQUAL);
      } else {
        return massageScore(SCORE_INSTR_SAME_OPCODE_DIFF);
      }
    } else {
      return massageScore(SCORE_INSTR_DIFF_OPCODE);
    }
  }
  return massageScore(SCORE_FAIL);
}

// We go through the operands of V1 and V2 until LEVEL
// and we count the number of matches.
int BoUpSLP::getScoreAtLevel(Value *V1, Value *V2, int Level, int MaxLevel) {
  // Get the shallow score of V1 and V2.
  int ShallowScoreAtThisLevel = areConsecutive(V1, V2);

  // If reached MaxLevel,
  // or if V1 and V2 are not instructions,
  // or if they are SPLAT,
  // or if they are not consecutive, early return the current cost.
  Instruction *I1 = dyn_cast<Instruction>(V1);
  Instruction *I2 = dyn_cast<Instruction>(V2);
  if (Level == MaxLevel || !(I1 && I2) || I1 == I2 ||
      ShallowScoreAtThisLevel == massageScore(SCORE_FAIL) ||
      (isa<LoadInst>(I1) && isa<LoadInst>(I2) && ShallowScoreAtThisLevel))
    return ShallowScoreAtThisLevel;

  assert(I1 && I2 && "Should have early exited.");
  SmallSet<int, 4> Op2Used;

  // Recursion towards the operands of I1 and I2. In this way we are collecting
  // the total deep score.
  for (int Op1I = 0, Op1E = I1->getNumOperands(); Op1I != Op1E; ++Op1I) {
    // Try to pair op1I with the best operand of I2.
    int MaxTmpScore = 0;
    int MaxOp2I = -1;
    for (int Op2I = 0, Op2E = I2->getNumOperands(); Op2I != Op2E; ++Op2I) {
      // Skip operands already paired with Op1.
      if (Op2Used.count(Op2I))
        continue;
      // Recursively calculate the cost at each level
      int TmpScore = getScoreAtLevel(I1->getOperand(Op1I), I2->getOperand(Op2I),
                                     Level + 1, MaxLevel);
      if (TmpScore > 0 && TmpScore > MaxTmpScore) {
        MaxTmpScore = TmpScore;
        MaxOp2I = Op2I;
      }
    }
    if (MaxOp2I >= 0) {
      Op2Used.insert(MaxOp2I);
      ShallowScoreAtThisLevel += MaxTmpScore;
    }
  }
  return ShallowScoreAtThisLevel;
}

/// \returns the path sign of the trunk node \p TrunkV at \p Lane..
bool BoUpSLP::isNegativePathSignForTrunk(Value *TrunkV, int Lane) {
  TreeEntry *TE = getTreeEntry(TrunkV);
  assert(TE && "TrunkV not found in VTree");
  assert(Lane < (int)TE->IsNegativePathSign.size() &&
         "PathSigns not populated?");
  return TE->IsNegativePathSign[Lane];
}

/// \returns the path sign of the trunk node \p TrunkOD.
bool BoUpSLP::isNegativePathSignForFrontier(OperandData *TrunkOD) {
  return isNegativePathSignForTrunk(TrunkOD->getFrontier(), TrunkOD->getLane());
}

/// \returns the path sign of the leaf node \p LeafOD.
bool BoUpSLP::isNegativePathSignForLeaf(OperandData *LeafOD) {
  bool TrunkSign = isNegativePathSignForFrontier(LeafOD);
  bool IsSubRHS =
      (int)(LeafOD->getEffectiveFrontierOpcode() == Instruction::Sub &&
            LeafOD->getOperandNum() == 1);
  return TrunkSign != IsSubRHS;
}

// Check if we can move V2Candidate and attach it to the frontier node at
// Index, which is V2CandidatesImmut[Index].
// In the simplest case, when we have commutative operations of the same
// type within the Multi-Node, it is always legal to move.
//  Multi-Node
//  +------+
//  | ...  |
//  |  |   |
//  | CurrF--FromOperand <-- FROM HERE
//  |  |   |
//  | ...  |
//  |  |   |
//  | NewF---ToOperand <-- TO HERE
//  |  |   |
//  | ...  |
//  |  |   |
//  | Root |
//  +------+
//
// This is only allowed if the path from 'FromOperand' to 'Root' and from
// 'ToOperand' to 'Root' pass through the same number of right operand edges
// feeding into subtracts.
bool BoUpSLP::isLegalToMoveLeaf(OperandData *FromLeafOD,
                                OperandData *ToLeafOD) {
  return isNegativePathSignForLeaf(FromLeafOD) ==
         isNegativePathSignForLeaf(ToLeafOD);
}

// Returns true if V is not a trunk value.
// NOTE: We assume that a leaf node is not in VectorizableTree.
bool BoUpSLP::isLeafValue(Value *V) {
  TreeEntry *TE = getTreeEntry(V);
  return !TE;
}

// Returns the look-ahead score, which tells us how much the sub-trees rooted at
// LHS and RHS match (the higher the better).
int BoUpSLP::getLookAheadScore(Value *LHS, Value *RHS) {
  int Score = getScoreAtLevel(LHS, RHS, 1, LookAheadMaxLevel);
  return Score;
}

// Returns a score of 1*multiplier if LHS == RHS, 0 otherwise.
int BoUpSLP::getSplatScore(Value *LHS, Value *RHS) {
  return massageScore(static_cast<int>(RHS == LHS));
}

/// Look for the best operands for \p LHSOp. Return the best ones in \p BestOps.
/// Depending on what type of Value we have on the LHS, we should
/// follow a different strategy on how to get the best value for the RHS. This
/// is what the "Mode" is for. For example if \p LHSOp is a Constant,
/// then we should be looking for a constant for the RHS too ans the mode is set
/// to VM_CONSTANT. Similarly, Loads and Splats, and other we need separate
/// modes.
int BoUpSLP::getBestOperand(OpVec &BestOps, OperandData *LHSOp, int RHSLane,
                            int OpI, const OpVec &BestOperandsSoFar,
                            VecMode Mode) {
  OperandData *OrigRHSOperand = CurrentMultiNode->getOperand(RHSLane, OpI);
  Value *LHS = LHSOp->getValue();
  Instruction *LHSFrontierI = LHSOp->getFrontier();

  // The return values of our search: the best operand and whether we should
  // move its frontier.
  OperandData *BestRHSOperand = nullptr;
  // OperandData *BestFrontierOperandToSwapWith = nullptr;
  int BestScore = -1;

  // Go through all operands of the MultiNode looking for the best match.
  for (int OpIdx = 0, E = CurrentMultiNode->getNumOperands(); OpIdx != E;
       ++OpIdx) {
    OperandData *RHSOperand = CurrentMultiNode->getOperand(RHSLane, OpIdx);
    // Skip if we have already used this for this Lane.
    if (RHSOperand->isUsed())
      continue;
    // The candidate for this operand data.
    Value *RHS = RHSOperand->getValue();

    int Score;
    switch (Mode) {
    case VM_CONSTANT:
    case VM_LOAD:
    case VM_OPCODE:
      Score = getLookAheadScore(LHS, RHS);
      // Make sure we are not using the same value.
      for (OperandData *OD : BestOperandsSoFar) {
        if (OD->getValue() == RHS) {
          Score = 0;
          break;
        }
      }
      break;
    case VM_SPLAT:
      Score = getSplatScore(LHS, RHS);
      break;
    case VM_FAILED:
      Score = -1;
      break;
    default:
      llvm_unreachable("Bad Mode");
    }

    OperandData *FrontierOperandToSwapWith = nullptr;

    if (RHSOperand != OrigRHSOperand &&
        // Check signs.
        !isLegalToMoveLeaf(RHSOperand, OrigRHSOperand)) {
      // If we can't move the sub-tree to Index, then try to see if we can
      // move it along with its frontier instruction.
      if (EnableSwapFrontiers &&
          // This is allowed only if the frontiers are different.
          RHSOperand->getFrontier() != OrigRHSOperand->getFrontier() &&
          // Operand 0 is tricky.
          RHSOperand->getOperandNum() == 1 &&
          OrigRHSOperand->getOperandNum() == 1 &&
          // Check signs.
          isNegativePathSignForFrontier(RHSOperand) ==
              isNegativePathSignForFrontier(OrigRHSOperand) &&
          // If we have different opcodes we need PSLP
          (RHSOperand->getFrontier()->getOpcode() ==
               LHSOp->getFrontier()->getOpcode() ||
           DoPSLP)) {
        FrontierOperandToSwapWith = OrigRHSOperand;
      }
      // If not, then skip this candidate and look for another.
      else
        continue;
    }

    // If the users' opcodes don't match, then we need to adjust the cost
    // to reflect the fact that we will need a blend and a new instruction
    // as generated by padding (PSLP).
    Instruction *RHSNewFrontierI =
        (FrontierOperandToSwapWith) ? FrontierOperandToSwapWith->getFrontier()
                                    : OrigRHSOperand->getFrontier();
    auto S = getSameOpcode({LHSFrontierI, RHSNewFrontierI});
    Score += S.isAltShuffle() ? massageScore(BLEND_COST) : 0;

    // Check score and set best if needed.
    if (Score > 0 && Score >= BestScore) {
      // We just found a new best, that is better than the previous one.
      if (Score > BestScore)
        BestOps.clear();

      BestScore = Score;
      BestRHSOperand = RHSOperand;
      // BestFrontierOperandToSwapWith = FrontierOperandToSwapWith;

      BestOps.push_back(BestRHSOperand);
    }
  }

  return BestScore;
}

// Replaces old frontier opcode with "effective" one for 'Op'. The "effective"
// opcode is the opcode that the 'Frontier' node will get after we perform the
// actual movement of the opcodes. So if we are swapping a '-' with a '+', their
// "effective" opcodes will be swapped during the reordering. At this point we
// are in codegen. Instead of moving instructions around, we are removing the
// old ones and replacing them with the ones with the updated opcode (that is
// the "effective opcode").
void BoUpSLP::replaceFrontierOpcodeWithEffective(OperandData *Op) {
  assert(Op->shouldUpdateFrontierOpcode());
  // Skip if we have already replaced the frontier instruction.
  // This can happen when there is a sibling operand.
  if (Op->getOriginalFrontier())
    return;

  auto OpcodeBefore =
      static_cast<Instruction::BinaryOps>(Op->getFrontier()->getOpcode());
  auto OpcodeAfter =
      static_cast<Instruction::BinaryOps>(Op->getEffectiveFrontierOpcode());
  assert(OpcodeAfter != OpcodeBefore && "Why are we swapping then?");
  (void) OpcodeBefore;

  // At the top of the Mult-Node there may be two OperandData nodes sharing a
  // single frontier. We need to update the Sibling's frontier too!
  OperandData *SiblingOp = CurrentMultiNode->getSiblingOp(Op);
  // Save original frontiers
  if (SiblingOp)
    SiblingOp->saveOriginalFrontier();
  Op->saveOriginalFrontier();

  // Create the replacement frontier instructions, using the opposite opcodes.
  // Also make sure that the operands are swapped as required.
  Instruction *OldFrontier = Op->getFrontier();
  Instruction *NewFrontier = BinaryOperator::Create(
      OpcodeAfter, OldFrontier->getOperand(0), OldFrontier->getOperand(1),
      OldFrontier->getName(), OldFrontier);
  NewFrontier->copyIRFlags(OldFrontier);
  OldFrontier->replaceAllUsesWith(NewFrontier);
  OldFrontier->removeFromParent();
  OldFrontier->dropAllReferences();

  // Update Sibling's frontier.
  if (SiblingOp)
    SiblingOp->setFrontier(NewFrontier);
  // Update Op's frontier.
  Op->setFrontier(NewFrontier);
}

// Update the frontier instruction with a new one with the updated opcode.
void BoUpSLP::updateFrontierOpcode(OperandData *Op) {
  Instruction *OldFrontierI = Op->getFrontier();

  // Create an new instruction with the effective opcode and update 'Op'.
  replaceFrontierOpcodeWithEffective(Op);
  Instruction *NewFrontierI = Op->getFrontier();
  if (MultiNodeVerifierChecks)
    assert(!verifyFunction(*F, &dbgs()));

  // Bookkeeping!
  // Update data structures to reflect the instruction changes.

  // 1. VectorizableTree: Update the TreeEntry.Scalars[]
  for (int TEIdx : CurrentMultiNode->getTrunks()) {
    TreeEntry &TE = *VectorizableTree[TEIdx].get();
    for (int Lane = 0, Lanes = TE.Scalars.size(); Lane != Lanes; ++Lane) {
      Value *V = TE.Scalars[Lane];
      if (V == OldFrontierI)
        TE.Scalars[Lane] = NewFrontierI;
    }
  }

  // 2. ScalarToTreeEntry
  assert(ScalarToTreeEntry.count(OldFrontierI) && "Hmm frontier not in VTree?");
  int TEIdx = ScalarToTreeEntry[OldFrontierI];
  ScalarToTreeEntry.erase(OldFrontierI);
  ScalarToTreeEntry[NewFrontierI] = TEIdx;
}

/// Update the IR instructions to reflect the state in \p CurrentMultiNode .
void BoUpSLP::applyReorderedOperands() {
  assert(!CurrentMultiNode->empty() && "Broken CurrentMultiNode.");
  unsigned NumLanes = CurrentMultiNode->getNumLanes();
  for (int OpI = 0, E = CurrentMultiNode->getNumOperands(); OpI != E; ++OpI) {
    for (unsigned Lane = 0; Lane != NumLanes; ++Lane) {
      OperandData *Op = CurrentMultiNode->getOperand(Lane, OpI);
      // 1. Check if we first need to update the opcode.
      if (Op->shouldUpdateFrontierOpcode())
        updateFrontierOpcode(Op);

      // 2. Update the operands if needed.
      Instruction *FrontierI = Op->getFrontier();
      int OpNum = Op->getOperandNum();
      if (FrontierI->getOperand(OpNum) != Op->getValue()) {
        // Save it for undo.
        Op->saveOriginalOperand();
        // Update the operand to reflect the current state.
        FrontierI->setOperand(OpNum, Op->getValue());
      }
      if (MultiNodeVerifierChecks)
        assert(!verifyFunction(*F, &dbgs()));
    }
  }
}

/// For each lane, find the best value for the OpI operand of the Multi-Node and
/// put it in to the 'Group'. The 'Group' is a sequence of leaves, one for each
/// lane, that will be the 'OpI'th operand of the Multi-Node.
void BoUpSLP::buildMaxGroup(OpGroup &Group, unsigned OpI,
                            OpVec &NextGroupLHSOps) {
  assert(!Group.empty() && "Expected at least one instruction in the group");
  int TotalScore = 0;
  // Try to get the best operands to grow Group.
  for (int RHSLane = Group.getEndLane() + 1,
           Lanes = CurrentMultiNode->getNumLanes();
       RHSLane != Lanes; ++RHSLane) {
    assert(RHSLane > 0 && "Lane should be the RHS");
    // Get 1) the best candidate for 'RHSLane' that matches best agaisnt LHSOp,
    //     2) whether we should swap frontiers with the CurrRHSOperand.
    OperandData *BestRHSOperand = nullptr;
    OperandData *LHSOp = Group.back();
    OpVec BestOps;
    int LaneScore = -1;
    // We are looking for a node of a specific type according to the operand
    // history in VMode.
    LaneScore = getBestOperand(BestOps, LHSOp, RHSLane, OpI, Group.getOpVec(),
                               Group.getMode());
    TotalScore += LaneScore;

    if (BestOps.empty()) {
      // No solution. Mark OpI as failed and return.
      Group.setMode(VM_FAILED);
      Group.setState(FAILED);
      return;
    } else if (BestOps.size() == 1) {
      // A single best solution.
      BestRHSOperand = BestOps.front();
    } else {
      // We have many nodes with max score.
      // This signifies the end of the current group.
      NextGroupLHSOps = BestOps;
      Group.setState(NO_SINGLE_BEST);
      Group.setScore(TotalScore);
      return;
    }

    // If the first two Lanes are a splat, change the mode
    if (RHSLane == 1 && BestRHSOperand->getValue() == Group.back()->getValue())
      Group.setMode(VM_SPLAT);

    assert(BestRHSOperand && "Why nullptr?");
    Group.append(BestRHSOperand);
  }
  // If we have reached this point, we have filled in the whole 'BestForLanes'.
  Group.setScore(TotalScore);
  Group.setState(SUCCESS);
}

// Return the score of CurrentMultiNode.
int BoUpSLP::getMNScore() const {
  int Score = 0;
  assert(!CurrentMultiNode->empty());
  for (int OpI = 0, OpIMax = CurrentMultiNode->getNumOperands(); OpI != OpIMax;
       ++OpI) {
    bool AreConsecutive = true;
    for (int Lane = 1, Lanes = CurrentMultiNode->getNumLanes(); Lane != Lanes;
         ++Lane) {
      const OperandData *OperandL = CurrentMultiNode->getOperand(Lane - 1, OpI);
      const OperandData *OperandR = CurrentMultiNode->getOperand(Lane, OpI);
      if (!areConsecutive(OperandL->getValue(), OperandR->getValue()) ||
          OperandL->getValue() == OperandR->getValue()) {
        AreConsecutive = false;
        break;
      }
    }
    Score += (int)AreConsecutive;
  }
  return Score;
}

/// Fill in \p GlobalBestGroup with the best operands for \p OpI operand index
/// of the 'CurrentMultiNode'. Returns state of the formed 'GlobalBestGroup'.
/// See description of 'GroupState' for more details.
BoUpSLP::GroupState BoUpSLP::getBestGroupForOpI(int OpI,
                                                OpGroup &GlobalBestGroup) {
  GlobalBestGroup.clear();
  assert(GlobalBestGroup.empty() && "Already visited?");
  // We are trying all nodes with maximum scores as seeds of groups.
  OpVec FirstOperandCandidates;
  // For the first lane we need to try all operand nodes.
  OperandData *CurrLHSOperand = CurrentMultiNode->getOperand(0, OpI);
  for (int OpIdx = 0, E = CurrentMultiNode->getNumOperands(); OpIdx != E;
       ++OpIdx) {
    OperandData *LHSOperand = CurrentMultiNode->getOperand(0, OpIdx);
    if (!LHSOperand->isUsed() &&
        isLegalToMoveLeaf(LHSOperand, CurrLHSOperand)) {
      FirstOperandCandidates.push_back(LHSOperand);
    }
  }

  // Keep trying to build max groups until we cover all lanes.
  int NumLanes = CurrentMultiNode->getNumLanes();
  int SpawnsBudget = MaxTotalGroupSpawns;
  while (GlobalBestGroup.size() < NumLanes) {
    OpVec BestNextFirstOperands;
    OpGroup LocalBestGroup;
    // Try all the first operand candidates for the group.
    assert(!FirstOperandCandidates.empty() && "Need first operand");
    for (OperandData *FirstOperand : FirstOperandCandidates) {
      OpVec FirstOperandsForNextGroup;
      // Build the maximum group starting from 'FirstOperand'.
      OpGroup TryGroup = GlobalBestGroup;
      TryGroup.append(FirstOperand);
      if (TryGroup.size() == 1)
        TryGroup.setMode(getVecModeForVal(FirstOperand->getValue()));

      buildMaxGroup(TryGroup, OpI, FirstOperandsForNextGroup);
      // Find the best maximum group. We divide by the number of nodes in the
      // group. This avoids long bad groups.
      int Score = TryGroup.getScore() / TryGroup.size();
      if (LocalBestGroup.empty() ||
          // We need to make the groups as long as possible.
          (TryGroup.size() >= LocalBestGroup.size() &&
           // We should maximize the score per lane.
           Score > LocalBestGroup.getScore() / LocalBestGroup.size())) {
        LocalBestGroup = TryGroup;

        // Check our complexity budget. We have this many spawns left.
        int IdealSpawns = FirstOperandsForNextGroup.size();
        int CappedSpawns = std::min(IdealSpawns, MaxGroupSpawns.getValue());
        SpawnsBudget -= CappedSpawns;
        // The budget is not super accurate, but it should be good enough.
        if (SpawnsBudget < 0)
          CappedSpawns = 1;
        // Get the slice FirstOperandsForNextGroup[0:MaxGroupSpawns].
        auto BeginIt = FirstOperandsForNextGroup.begin();
        auto EndIt = BeginIt;
        std::advance(EndIt, CappedSpawns);
        BestNextFirstOperands = OpVec(BeginIt, EndIt);
      }
    }
    assert(!LocalBestGroup.empty() &&
           "Must have found a best group, even a bad one.");

    if (LocalBestGroup.getState() == FAILED) {
      // TODO: Let it get cleaned up by the parent function.
      GlobalBestGroup = LocalBestGroup;
      return FAILED;
    } else if (LocalBestGroup.getState() == NO_SINGLE_BEST)
      // We cannot find a single best, so we have to start with a new group.
      FirstOperandCandidates = BestNextFirstOperands;
    // Since LocalBestGroup did not fail, keep it a best.
    GlobalBestGroup = LocalBestGroup;
  }
  assert(GlobalBestGroup.getState() == SUCCESS);
  return SUCCESS;
}

// Perform the operand reordering according to 'BestGroups'.
void BoUpSLP::applyMultiNodeOrder() {
  // Cluster Multi-Node instructions at the root to avoid scheduling isseus.
  scheduleMultiNodeInstrs();

  // Update the instruction operands.
  applyReorderedOperands();

  // Take note of all Multi-Node instructions to avoid overlapping Multi-Nodes.
  for (int TEIdx : CurrentMultiNode->getTrunks())
    for (Value *V : VectorizableTree[TEIdx]->Scalars)
      AllMultiNodeValues.insert(V);
}

// Populate 'PreferredOperandMap' with the preferred path.
void BoUpSLP::steerPath(SteerTowardsData &SteerTowards) {
  auto getOperandIndex = [](Instruction *I, Value *Op) {
    for (int Idx = 0, E = I->getNumOperands(); Idx != E; ++Idx)
      if (I->getOperand(Idx) == Op)
        return Idx;
    llvm_unreachable("'Op' not an operand of 'I' !");
  };
  Value *Root0 = VectorizableTree[CurrentMultiNode->getRoot()]->Scalars[0];

  Instruction *Runner =
      CurrentMultiNode->getOperand(0, SteerTowards.OpI)->getFrontier();
  Value *Operand = Runner->getOperand(SteerTowards.OperandNum);
  assert(Operand != Runner && "Self referencing instruction?");
  // Follow the path to the root node of the MultiNode, tagging each
  // instruction at lane 0 with the preferred operand direction.
  while (Operand != Root0 && Runner) {
    // Mark the path.
    PreferredOperandMap[Runner] = getOperandIndex(Runner, Operand);
    // Prepare Operand and Runner for next iteration.
    Operand = Runner;
    auto getUser = [&](Instruction *I) -> Value * {
      for (User *U : I->users()) {
        if (TreeEntry *TE = getTreeEntry(U))
          return TE->Scalars[0];
        assert(getTreeEntry(I)->Idx == CurrentMultiNode->getRoot() &&
               "If no users found, 'I' must be the root of the MultiNode");
      }
      // Return null if 'I' is at the root of the MultiNode.
      return nullptr;
    };
    Value *RunnerUser = getUser(Runner);
    Runner = (RunnerUser) ? dyn_cast<Instruction>(RunnerUser) : nullptr;
  }
}

// This perfroms the Multi-Node-wide reordering of the Multi-Node frontier.
//
// A1  B1  C2  A2
//  \ /     \ /
//   +   C1  +   B2
//    \ /     \ /
//     +       +
bool BoUpSLP::findMultiNodeOrder() {
  // Holds the hint that will help steer SLP through the multi-node.
  SteerTowardsData SteerTowards;
  // Get the score before we perform any operand sorting. We will use it later
  // to check if sorting improved the score.
  int OrigScore = getMNScore();

  SmallVector<int, 8> VisitingOrder;
  for (int OpI = 0, E = CurrentMultiNode->getNumOperands(); OpI != E; ++OpI)
    VisitingOrder.push_back(OpI);
  auto CmpDistFromRoot = [&](int Idx1, int Idx2) -> bool {
    OperandData *Op1 = CurrentMultiNode->getOperand(0, Idx1);
    OperandData *Op2 = CurrentMultiNode->getOperand(0, Idx2);
    TreeEntry *TE1 = getTreeEntry(Op1->getFrontier());
    TreeEntry *TE2 = getTreeEntry(Op2->getFrontier());
    assert(TE1 && TE2 && "Broken Op1, Op2 ?");
    // If TE the TE is the root of the MultiNode, return -1 as the user.
    auto getDistanceFromRoot = [&](TreeEntry *TE) {
      int Cnt = 0;
      // NOTE: I think that there may be more than 1 use in the Multi-Node, but
      //       it should be good enough to use UserTreeIndices[0] here.
      for (TreeEntry *RunnerTE = TE;
           RunnerTE->Idx > CurrentMultiNode->getRoot();
           RunnerTE = RunnerTE->UserTreeIndices[0].UserTE)
        Cnt++;
      return Cnt;
    };
    return getDistanceFromRoot(TE1) < getDistanceFromRoot(TE2);
  };
  // Sort the visiting order such that operands closer to the root of the
  // Multi-Node are visited first.
  std::sort(VisitingOrder.begin(), VisitingOrder.end(), CmpDistFromRoot);

  // Early exit if no more than one operand.
  unsigned NumMultiNodeOps = CurrentMultiNode->getNumOperands();
  if (NumMultiNodeOps <= 1)
    return false;

  // // Save the original values and frontiers for undo.
  // // NOTE: This is disabled because we are saving the operands on the fly
  // //       within applyReorderedOperands().
  // CurrentMultiNode->saveOrigOpsAndFrontiers();

  // The assumption is that the Multi-Node has been canonicalized, therefore
  // the closer we are to the root (the lower the OpI), the more important
  // it is to find the best match.
  //
  // Multi-Node canonicalization is transformation from:
  //
  //  A   B
  //   \ /
  //    -  C
  //    | /
  //    +
  //
  //  to:
  //
  //  0 A
  //  |/
  //  + B
  //  |/
  //  + C
  //  |/
  //  +
  for (int OpI : VisitingOrder) {
    // Find the best operands for the whole 'OpI'.
    OpGroup BestGroup;
    auto State = getBestGroupForOpI(OpI, BestGroup);
    switch (State) {
    case SUCCESS: {
      LLVM_DEBUG(dbgs() << "SLP: MultiNode: Group SUCCESS at OpI:" << OpI
                        << "\n");
      // Since we found a "best" group, update the CurrentMultiNode to reflect
      // the code changes. This includes: i.   Swapping the leaf values, and ii.
      // Swapping the opcodes. iii. Marking operands as 'used'. NOTE: We are
      // *not* generating code at this point.
      for (int Lane = 0, Lanes = BestGroup.size(); Lane != Lanes; ++Lane) {
        OperandData *BestOp = BestGroup[Lane];
        OperandData *OrigOp = CurrentMultiNode->getOperand(Lane, OpI);
        // i. Swap the leaf values.
        if (BestOp->getValue() != OrigOp->getValue()) {
          // Update the Operand data structures (the IR gets modified later).
          Value *BestValue = BestOp->getValue();
          Value *OrigValue = OrigOp->getValue();
          OrigOp->setValue(BestValue);
          BestOp->setValue(OrigValue);
        }
        // ii. Swap the opcode.
        if (isNegativePathSignForLeaf(OrigOp) !=
            isNegativePathSignForLeaf(BestOp)) {
          unsigned OrigOpcode = OrigOp->getEffectiveFrontierOpcode();
          unsigned BestOpcode = BestOp->getEffectiveFrontierOpcode();
          // WARNING: These should be cleaned up if the the group fails.
          OrigOp->setEffectiveFrontierOpcode(BestOpcode);
          BestOp->setEffectiveFrontierOpcode(OrigOpcode);
        }
        /// iii. Mark as 'used'.
        OrigOp->setUsed();
      }
      // If we are steering the SLP path, steer it towards the group with the
      // best score. This must be done before the MN reordering, as this will
      // mess up some of BestGroup's data.
      if (EnablePathSteering)
        if (BestGroup.getScore() > SteerTowards.Score)
          SteerTowards.set(
              OpI,
              CurrentMultiNode->getOperand(0, OpI)->getOperandNum(),
              BestGroup.getScore());

      break;
    }
    case FAILED: {
      LLVM_DEBUG(dbgs() << "SLP: MultiNode: Group FAILED at OpI:" << OpI
                        << "\n");
      break;
    }
    default:
      llvm_unreachable("Bad State");
    }
  }

  // Perform the code transformation only if it leads to a better score.
  // TODO: We would ideally update CurrentMultiNode and get rid of getScore().
  // But this is not so easy as CurrentMultiNode does not contain pointers.
  bool DoCodeGen = false;
  // TODO: Not sure if this check is actually needed.
  int FinalScore = getMNScore();
  if (FinalScore >= OrigScore)
    DoCodeGen = true;

  // Steer the SLP direction to always start from the best path first.
  if (EnablePathSteering && !SteerTowards.isUninit())
    steerPath(SteerTowards);

  return DoCodeGen;
}

void BoUpSLP::reorderMultiNodeOperands(SmallVectorImpl<Value *> &VL) {
  if (MultiNodeVerifierChecks)
    assert(!verifyFunction(*F, &dbgs()));

  // Perform the frontier reordering using the look-ahead heuristic.
  if (findMultiNodeOrder()) {
    applyMultiNodeOrder();
    if (MultiNodeVerifierChecks)
      assert(!verifyFunction(*F, &dbgs()));
  }

  // Update VL to be the root of the Multi-Node.
  VL = VectorizableTree[CurrentMultiNode->getRoot()]->Scalars;

  if (MultiNodeVerifierChecks)
    assert(!verifyFunction(*F, &dbgs()));
}

// Return true if we have finished building the Multi-Node, false otherwise.
void BoUpSLP::buildTreeMultiNode_rec(const InstructionsState &S,
                                     SmallVectorImpl<Value *> &VL,
                                     int NextDepth, EdgeInfo UserTreeIdx,
                                     ArrayRef<unsigned> ReuseShuffleIndices) {
  unsigned NumLanes = VL.size();

  // Build the Multi-Node tree entry.
  int NewTEIdx = VectorizableTree.size();
  CurrentMultiNode->appendTrunk(NewTEIdx);

  // Initialize current Multi-Node if this is the root.
  if (CurrentMultiNode->numOfTrunks() == 1)
    CurrentMultiNode->setNumLanes(NumLanes);
  assert(!CurrentMultiNode->empty() && "Not resized ?");

  // If this VL looks OK for the Multi-Node, proceed with adding a new entry.
  auto *NewTE = newTreeEntry(VL, true, UserTreeIdx, ReuseShuffleIndices);

  int LastTEIdx = VectorizableTree.size() - 1;

  // Point to the root of the Multi-Node.
  VectorizableTree[LastTEIdx]->MultiNodeRoot = CurrentMultiNode->getRoot();

  // Now we can continue the buildTree_rec()  recursion.
  // Reorder operands (if possible) based on the default shallow reordering that
  // only checks the immediate predecessors.

  // Keeps order for left and right operands.
  SmallVector<int, 4> OpDirs[2];
  // Keeps values for left and right operands.
  ValueList Operands[2];
  reorderInputsAccordingToOpcode(VL, Operands[0],
                                 Operands[1], *DL, *SE, OpDirs[0], OpDirs[1]);

  // TODO: This is a workaround. Currently we don't addMultiNodeLeaf() to the
  // Multi-Node if its values are alreadyInTrunk(). The problem is that if the
  // skipped leaf is a good permutation, while the one in the trunk is a bad
  // one, then the good leaf is not visited at all.
  // Disabling the 'alreadyInTrunk()' condition should fix this but I am not
  // sure it is safe to remvoe it.
  if (BuildTreeOrderReverse && DoPSLP) {
    for (int i = 1; i >= 0; --i) {
//      UserTreeIdx.EdgeIdx = i;
//      UserTreeIdx.OpDirection = std::move(OpDirs[i]);
      // Continue the recursion: try to grow the Multi-Node.
      buildTree_rec(Operands[i], NextDepth, {NewTE, static_cast<unsigned>(i), OpDirs[i]});
    }
  } else {
    for (unsigned i = 0; i < 2; ++i) {
//      UserTreeIdx.EdgeIdx = i;
//      UserTreeIdx.OpDirection = std::move(OpDirs[i]);
      // Continue the recursion: try to grow the Multi-Node.
      buildTree_rec(Operands[i], NextDepth, {NewTE, i, OpDirs[i]});
    }
  }
}

// Return true if any value in VL has external uses.
bool BoUpSLP::hasExternalUsesToMultiNode(ArrayRef<Value *> VL) {
  assert((!getTreeEntry(VL[0]) || getTreeEntry(VL[0])->Idx != 0) &&
         "This VL is at the root!");
  for (Value *Scalar : VL) {
    for (User *U : Scalar->users()) {
      // TODO: This is a hack. Ideally we would like buildTree_rec() to follow
      // both sides of the select before proceeding.
      // This checks if the user is one of the sides of the select.
      // A   B
      // |\ /|
      // | X |
      // L   R  -
      //  \ /   | select triangle
      //  SEL   -
      // This returns true for U == L or R.
      auto isInSelectTriangle = [&](User *U) -> bool {
        if (!U->hasOneUse())
          return false;
        Instruction *Sel = dyn_cast<Instruction>(U->user_back());
        return Sel && isa<SelectInst>(Sel) &&
               SelectsEmittedByPSLP.count(cast<SelectInst>(Sel));
      };
      if (isInSelectTriangle(U))
        continue;
      // If the user not in ScalarToTreeEntry, then it is not even in the
      // SLP-tree, so definitely not in the Multi-Node.
      if (!ScalarToTreeEntry.count(U) ||
          // If the user is not in the MultiNode, then it has an external use.
          !CurrentMultiNode->containsTrunk(ScalarToTreeEntry[U]))
        return true;
    }
  }
  return false;
}

bool BoUpSLP::alreadyInTrunk(ArrayRef<Value *> VL) {
  for (Value *V : VL)
    if (getTreeEntry(V))
      return true;
  return false;
}

bool BoUpSLP::areOperandsInExistingMultiNode(ArrayRef<Value *> VL) {
  for (Value *V : VL) {
    if (Instruction *I = dyn_cast<Instruction>(V)) {
      for (Value *Op : I->operands()) {
        if (AllMultiNodeValues.count(Op))
          return true;
      }
    }
  }
  return false;
}

bool BoUpSLP::areInSameBB(ArrayRef<Value *> VL, int RootIdx) {
  assert((int)VectorizableTree.size() > RootIdx);
  TreeEntry *RootTE = VectorizableTree[RootIdx].get();
  // For each lane
  for (int Lane = 0; Lane != (int)VL.size(); ++Lane) {
    // Check if the value at lane is dominated by existing operands in the FN
    Value *V = VL[Lane];
    if (Instruction *I = dyn_cast<Instruction>(V)) {
      Instruction *RootI = dyn_cast<Instruction>(RootTE->Scalars[Lane]);
      if (RootI && RootI->getParent() != I->getParent()) {
        return false;
      }
    }
  }
  return true;
}
#endif // INTEL_CUSTOMIZATION

void BoUpSLP::buildTree_rec(ArrayRef<Value *> VL_, unsigned Depth,
                            const EdgeInfo &UserTreeIdxC) {
#if INTEL_CUSTOMIZATION
  // Since we are updating VL, we need a non-readonly VL, so create a copy.
  // TODO: Any better way of doing this?
  SmallVector<Value *, 4> VL(
      iterator_range<ArrayRef<Value *>::iterator>(VL_.begin(), VL_.end()));
#endif // INTEL_CUSTOMIZATION

  assert((allConstant(VL) || allSameType(VL)) && "Invalid types!");

  InstructionsState S = getSameOpcode(VL);

  EdgeInfo UserTreeIdx = UserTreeIdxC;
#if INTEL_CUSTOMIZATION
  // Take note that we have found a candidate for PSLP for the whole tree.
  // This lets us skip PSLP buildTree() if none has been found during vanilla
  // SLP.
  FoundPSLPCandidate = FoundPSLPCandidate | S.IsPSLPCandidate;
#endif // INTEL_CUSTOMIZATION

  if (Depth == RecursionMaxDepth) {
    LLVM_DEBUG(dbgs() << "SLP: Gathering due to max recursion depth.\n");
    newTreeEntry(VL, false, UserTreeIdx);
    return;
  }

  // Don't handle vectors.
  if (S.OpValue->getType()->isVectorTy()) {
    LLVM_DEBUG(dbgs() << "SLP: Gathering due to vector type.\n");
    newTreeEntry(VL, false, UserTreeIdx);
    return;
  }

  if (StoreInst *SI = dyn_cast<StoreInst>(S.OpValue))
    if (SI->getValueOperand()->getType()->isVectorTy()) {
      LLVM_DEBUG(dbgs() << "SLP: Gathering due to store vector type.\n");
      newTreeEntry(VL, false, UserTreeIdx);
      return;
    }

  // If all of the operands are identical or constant we have a simple solution.
#if INTEL_CUSTOMIZATION
  if (allConstant(VL) || isSplat(VL) || !allSameBlock(VL))
#endif
  {
    LLVM_DEBUG(dbgs() << "SLP: Gathering due to C,S,B,O. \n");
    newTreeEntry(VL, false, UserTreeIdx);
    return;
  }

  // We now know that this is a vector of instructions of the same type from
  // the same block.

  // Don't vectorize ephemeral values.
  for (unsigned i = 0, e = VL.size(); i != e; ++i) {
    if (EphValues.count(VL[i])) {
      LLVM_DEBUG(dbgs() << "SLP: The instruction (" << *VL[i]
                        << ") is ephemeral.\n");
      newTreeEntry(VL, false, UserTreeIdx);
      return;
    }
  }

  // Check if this is a duplicate of another entry.
  if (TreeEntry *E = getTreeEntry(S.OpValue)) {
    LLVM_DEBUG(dbgs() << "SLP: \tChecking bundle: " << *S.OpValue << ".\n");
    if (!E->isSame(VL)) {
      LLVM_DEBUG(dbgs() << "SLP: Gathering due to partial overlap.\n");
      newTreeEntry(VL, false, UserTreeIdx);
      return;
    }
    // Record the reuse of the tree node.  FIXME, currently this is only used to
    // properly draw the graph rather than for the actual vectorization.
#if INTEL_CUSTOMIZATION
    E->UserTreeIndices.push_back(UserTreeIdx);
#endif // INTEL_CUSTOMIZATION
    LLVM_DEBUG(dbgs() << "SLP: Perfect diamond merge at " << *S.OpValue
                      << ".\n");
    E->trySetUserTEOperand(UserTreeIdx, VL, None);
    return;
  }

  // Check that none of the instructions in the bundle are already in the tree.
  for (unsigned i = 0, e = VL.size(); i != e; ++i) {
    auto *I = dyn_cast<Instruction>(VL[i]);
    if (!I)
      continue;
    if (getTreeEntry(I)) {
      LLVM_DEBUG(dbgs() << "SLP: The instruction (" << *VL[i]
                        << ") is already in tree.\n");
      newTreeEntry(VL, false, UserTreeIdx);
      return;
    }
  }

  // If any of the scalars is marked as a value that needs to stay scalar, then
  // we need to gather the scalars.
  // The reduction nodes (stored in UserIgnoreList) also should stay scalar.
  for (unsigned i = 0, e = VL.size(); i != e; ++i) {
    if (MustGather.count(VL[i]) || is_contained(UserIgnoreList, VL[i])) {
      LLVM_DEBUG(dbgs() << "SLP: Gathering due to gathered scalar.\n");
      newTreeEntry(VL, false, UserTreeIdx);
      return;
    }
  }

  // Check that all of the users of the scalars that we want to vectorize are
  // schedulable.
  auto *VL0 = cast<Instruction>(S.OpValue);
  BasicBlock *BB = VL0->getParent();

  if (!DT->isReachableFromEntry(BB)) {
    // Don't go into unreachable blocks. They may contain instructions with
    // dependency cycles which confuse the final scheduling.
    LLVM_DEBUG(dbgs() << "SLP: bundle in unreachable block.\n");
    newTreeEntry(VL, false, UserTreeIdx);
    return;
  }

  // Check that every instruction appears once in this bundle.
  SmallVector<unsigned, 4> ReuseShuffleIndicies;
  SmallVector<Value *, 4> UniqueValues;
  DenseMap<Value *, unsigned> UniquePositions;
#if INTEL_CUSTOMIZATION
  SmallVector<int, 4> UniqueOpDirection;
  unsigned CurrLane = 0;
#endif // INTEL_CUSTOMIZATION
  for (Value *V : VL) {
    auto Res = UniquePositions.try_emplace(V, UniqueValues.size());
    ReuseShuffleIndicies.emplace_back(Res.first->second);
#if INTEL_CUSTOMIZATION
    if (Res.second) {
      UniqueValues.emplace_back(V);
      // If we shorten the VL, we should also shorten the OpDirection.
      if (UserTreeIdx.UserTE)
        UniqueOpDirection.push_back(UserTreeIdx.OpDirection[CurrLane]);
    }
    ++CurrLane;
#endif // INTEL_CUSTOMIZATION
  }
  if (UniqueValues.size() == VL.size()) {
    ReuseShuffleIndicies.clear();
  } else {
    LLVM_DEBUG(dbgs() << "SLP: Shuffle for reused scalars.\n");
#if INTEL_CUSTOMIZATION
    if (DoPSLP || UniqueValues.size() <= 1 ||
        !llvm::isPowerOf2_32(UniqueValues.size())) {
      LLVM_DEBUG(dbgs() << "SLP: Scalar used twice in bundle.\n");
      newTreeEntry(VL, false, UserTreeIdx);
      return;
    }
    VL = UniqueValues;
    // Fix the OpDirection since we are modifying the VL.
    UserTreeIdx.OpDirection = UniqueOpDirection;
#endif // INTEL_CUSTOMIZATION
  }

  auto &BSRef = BlocksSchedules[BB];
  if (!BSRef)
    BSRef = llvm::make_unique<BlockScheduling>(BB);

  BlockScheduling &BS = *BSRef.get();

#if INTEL_CUSTOMIZATION
  // tryScheduleBundle() fails to schedule bundles with phi-nodes in some of the
  // lanes. We therefore check S.Opcode and bail out early.
  if (!S.getOpcode() &&
      (!EnableMultiNodeSLP || !areMultiNodeCompatibleOpcodes(VL))) {
    LLVM_DEBUG(dbgs() << "SLP: Gathering due to O. \n");
    newTreeEntry(VL, false, UserTreeIdx, ReuseShuffleIndicies);
    return;
  }
#endif // INTEL_CUSTOMIZATION

  if (!BS.tryScheduleBundle(VL, this, S)) {
    LLVM_DEBUG(dbgs() << "SLP: We are not able to schedule this bundle!\n");
    assert((!BS.getScheduleData(VL0) ||
            !BS.getScheduleData(VL0)->isPartOfBundle()) &&
           "tryScheduleBundle should cancelScheduling on failure");
    newTreeEntry(VL, false, UserTreeIdx, ReuseShuffleIndicies);
    return;
  }
  LLVM_DEBUG(dbgs() << "SLP: We are able to schedule this bundle.\n");

#if INTEL_CUSTOMIZATION
  if (EnableMultiNodeSLP && BB->size() < MaxBBSizeForMultiNodeSLP) {
    // If we are already building a Multi-Node.
    // Try to continue the buildTree recursion in order to grow the Multi-Node.
    if (BuildingMultiNode) {
      // Already in Multi-Node, skip.
      if (AllMultiNodeLeaves.count(VL[0])) {
        BS.cancelScheduling(VL, VL0);
        return;
      }
      // Early check if we should stop growing the Multi-Node
      bool ReachedMultiNodeSizeLimit =
          (CurrentMultiNode->numOfTrunks() >= MultiNodeSizeLimit);
      bool CanExtendMultiNode =
          !ReachedMultiNodeSizeLimit && areMultiNodeCompatibleOpcodes(VL) &&
          // If operands are trunk instructions of a Multi-Node, then cleanup
          // may fail when we restore this MN's operands, because it may use
          // the updated Trunk instruction, not the one from the original code.
          !areOperandsInExistingMultiNode(VL) &&
          // Empty Multi-Node may always grow.
          (CurrentMultiNode->numOfTrunks() == 0 ||
           // We have to keep the vector-length constant across the Multi-Node.
           (VL.size() == CurrentMultiNode->getNumLanes() &&
            // We don't allow values to appear more than once in the Trunk
            !alreadyInTrunk(VL) &&
            // Only the root can have external uses.
            !hasExternalUsesToMultiNode(VL) &&
            // Should not cross BB
            // TODO: we should remove this restriction in the future.
            areInSameBB(VL, CurrentMultiNode->getRoot())));

      if (!CanExtendMultiNode) {
        // Early checks failed, VL will be a leaf node.
        // We have to keep the vector-length constant across the Multi-Node.
        if (VL.size() == CurrentMultiNode->getNumLanes() &&
            // The Leaves should not match any of the Trunk nodes.
            !alreadyInTrunk(VL))
          addMultiNodeLeaf(VL, UserTreeIdx);
        BS.cancelScheduling(VL, VL0);
        return;
      }
      // The early checks show that we can grow the Multi-Node, so proceed.
      // NOTE: The checks in buildTree_rec() may also prohibit the growth of the
      // Multi-Node. Therefore there is a second point in newTreeEntr() where
      // addMultiNodeLeaf() is called.
      buildTreeMultiNode_rec(S, VL, Depth + 1, UserTreeIdx,
                             ReuseShuffleIndicies);
      return;
    }
    // No Multi-Node is being built, try to see if we can build one.
    else if (areMultiNodeCompatibleOpcodes(VL) &&
             // Don't allow opcodes of different families at the root.
             // For example don't allow [MUL, ADD]
             !areOperandsInExistingMultiNode(VL) &&
             // TODO: For now we disable Multi-Node generation if VL is emitted
             // by PSLP because we have trouble cleaning up the code upon
             // failure. The problem is that padding might happen either before
             // or after the Multi-Node creation, so it is not easy to clean
             // things up one by one.
             !isEmittedByPSLP(VL) &&
             // Disable overlapping Multi-Nodes
             !isInPreviousMultiNode(VL) &&
             // Allow no more than this many multi-nodes per tree.
             // TODO: This is a workaround for the broken save/undo instruction
             // scheduling.
             MultiNodes.size() < MaxNumOfMultiNodesPerTree) {
      // Allocate space for the new CurrentMultiNode.
      MultiNodes.resize(MultiNodes.size() + 1);
      CurrentMultiNode = &MultiNodes.back();

      // We are building a new Multi-Node, so clean any existing data.
      AllMultiNodeLeaves.clear();

      if (EnablePathSteering)
        PreferredOperandMap.clear();

      // This VL looks promising for a Multi-Node, start building it.
      BuildingMultiNode = true;
      buildTreeMultiNode_rec(S, VL, Depth + 1, UserTreeIdx,
                             ReuseShuffleIndicies);

      // TODO: If the MultiNode has a single operand, then no reordering will
      // take place. We should skip reordering and free the MultiNode.

      // We are now at the root of the Multi-Node.
      // The Multi-Node has been built, so reorder the leaves and cleanup.
      // This is where the bulk of the reordering work is done.
      if (CurrentMultiNode->numOfTrunks() > 1)
        reorderMultiNodeOperands(VL);

      // Roll-back the scheduler and VectorizableTree to the state before the
      // Multi-Node formation. buildTree_rec() will continue with the root VL.
      rebuildBSStateUntil(CurrentMultiNode->getRoot() + 1);
      removeFromVTreeAfter(CurrentMultiNode->getRoot());

      // TODO:
      if (UserTreeIdx.UserTE)
        UserTreeIdx.UserTE->resetOperand(UserTreeIdx.EdgeIdx);

      // Udate 'S'
      VL0 = cast<Instruction>(VL[0]);
      S = getSameOpcode(VL);

      BuildingMultiNode = false;
      // Fall-thru if we are finished with the Multi-Node and need to
      // continue in buildTree_rec() as usual.

      // If no Multi-Node was created, de-allocate the space.
      if (CurrentMultiNode->empty())
        MultiNodes.resize(MultiNodes.size() - 1);

      // Cleanup
      CurrentMultiNode->clearTrunks();
    }
  }
  assert(!BuildingMultiNode && "This should be unreachable.");

  // If we are forming a Multi-Node, then ignore different opcodes.
  // After Multi-Node formation the instructions will get reordered.
  // There is also a check for compatible opcodes later on.
  if (!EnableMultiNodeSLP || !BuildingMultiNode) {
    if (DoPSLP && S.IsPSLPCandidate) {
      // PSLP: Create isomorphism.
      generatePSLPCode(VL); // NOTE: Updates VL[].
      // Update S, after VL update.
      S = getSameOpcode(VL);
      assert(S.getOpcode() == Instruction::Select &&
             S.isAltShuffle() == false && "Broken generatePSLPCode()");
      // Update VL0.
      VL0 = cast<Instruction>(VL[0]);
      // Clear and replay schedule.
      rebuildBSStateUntil(VectorizableTree.size());
      bool SchedOK = BS.tryScheduleBundle(VL, this, S);
      (void)SchedOK;
      assert(SchedOK && "We expect VL to schedule OK.");
    }
    if (!S.getOpcode()) {
      LLVM_DEBUG(dbgs() << "SLP: Gathering due to O. \n");
      newTreeEntry(VL, false, UserTreeIdx);
      return;
    }
  }
#endif // INTEL_CUSTOMIZATION

  unsigned ShuffleOrOp = S.isAltShuffle() ?
                (unsigned) Instruction::ShuffleVector : S.getOpcode();
  switch (ShuffleOrOp) {
    case Instruction::PHI: {
      PHINode *PH = dyn_cast<PHINode>(VL0);

      // Check for terminator values (e.g. invoke).
      for (unsigned j = 0; j < VL.size(); ++j)
        for (unsigned i = 0, e = PH->getNumIncomingValues(); i < e; ++i) {
          Instruction *Term = dyn_cast<Instruction>(
              cast<PHINode>(VL[j])->getIncomingValueForBlock(
                  PH->getIncomingBlock(i)));
          if (Term && Term->isTerminator()) {
            LLVM_DEBUG(dbgs()
                       << "SLP: Need to swizzle PHINodes (terminator use).\n");
            BS.cancelScheduling(VL, VL0);
            newTreeEntry(VL, false, UserTreeIdx, ReuseShuffleIndicies);
            return;
          }
        }

      auto *TE = newTreeEntry(VL, true, UserTreeIdx, ReuseShuffleIndicies);
      LLVM_DEBUG(dbgs() << "SLP: added a vector of PHINodes.\n");

      for (unsigned i = 0, e = PH->getNumIncomingValues(); i < e; ++i) {
        ValueList Operands;
        // Prepare the operand vector.
#if INTEL_CUSTOMIZATION
        SmallVector<int, 4> OpDirection;
        for (Value *j : VL) {
          Operands.push_back(cast<PHINode>(j)->getIncomingValueForBlock(
              PH->getIncomingBlock(i)));
          OpDirection.push_back(i);
        }
#endif // INTEL_CUSTOMIZATION
        buildTree_rec(Operands, Depth + 1, {TE, i, OpDirection});
      }
      return;
  }
  case Instruction::ExtractValue:
  case Instruction::ExtractElement: {
    OrdersType CurrentOrder;
    bool Reuse = canReuseExtract(VL, VL0, CurrentOrder);
    if (Reuse) {
      LLVM_DEBUG(dbgs() << "SLP: Reusing or shuffling extract sequence.\n");
      ++NumOpsWantToKeepOriginalOrder;
      newTreeEntry(VL, /*Vectorized=*/true, UserTreeIdx, ReuseShuffleIndicies);
      // This is a special case, as it does not gather, but at the same time
      // we are not extending buildTree_rec() towards the operands.
      ValueList Op0;
      Op0.assign(VL.size(), VL0->getOperand(0));
      VectorizableTree.back()->setOperand(0, Op0, ReuseShuffleIndicies);
      return;
    }
    if (!CurrentOrder.empty()) {
      LLVM_DEBUG({
        dbgs() << "SLP: Reusing or shuffling of reordered extract sequence "
                  "with order";
        for (unsigned Idx : CurrentOrder)
          dbgs() << " " << Idx;
        dbgs() << "\n";
      });
      // Insert new order with initial value 0, if it does not exist,
      // otherwise return the iterator to the existing one.
      auto StoredCurrentOrderAndNum =
          NumOpsWantToKeepOrder.try_emplace(CurrentOrder).first;
      ++StoredCurrentOrderAndNum->getSecond();
      newTreeEntry(VL, /*Vectorized=*/true, UserTreeIdx, ReuseShuffleIndicies,
                   StoredCurrentOrderAndNum->getFirst());
      // This is a special case, as it does not gather, but at the same time
      // we are not extending buildTree_rec() towards the operands.
      ValueList Op0;
      Op0.assign(VL.size(), VL0->getOperand(0));
      VectorizableTree.back()->setOperand(0, Op0, ReuseShuffleIndicies);
      return;
    }
    LLVM_DEBUG(dbgs() << "SLP: Gather extract sequence.\n");
    newTreeEntry(VL, /*Vectorized=*/false, UserTreeIdx, ReuseShuffleIndicies);
    BS.cancelScheduling(VL, VL0);
    return;
  }
  case Instruction::Load: {
    // Check that a vectorized load would load the same memory as a scalar
    // load. For example, we don't want to vectorize loads that are smaller
    // than 8-bit. Even though we have a packed struct {<i2, i2, i2, i2>} LLVM
    // treats loading/storing it as an i8 struct. If we vectorize loads/stores
    // from such a struct, we read/write packed bits disagreeing with the
    // unvectorized version.
    Type *ScalarTy = VL0->getType();

    if (DL->getTypeSizeInBits(ScalarTy) !=
        DL->getTypeAllocSizeInBits(ScalarTy)) {
      BS.cancelScheduling(VL, VL0);
      newTreeEntry(VL, false, UserTreeIdx, ReuseShuffleIndicies);
      LLVM_DEBUG(dbgs() << "SLP: Gathering loads of non-packed type.\n");
      return;
    }

    // Make sure all loads in the bundle are simple - we can't vectorize
    // atomic or volatile loads.
    SmallVector<Value *, 4> PointerOps(VL.size());
    auto POIter = PointerOps.begin();
    for (Value *V : VL) {
      auto *L = cast<LoadInst>(V);
      if (!L->isSimple()) {
        BS.cancelScheduling(VL, VL0);
        newTreeEntry(VL, false, UserTreeIdx, ReuseShuffleIndicies);
        LLVM_DEBUG(dbgs() << "SLP: Gathering non-simple loads.\n");
        return;
      }
      *POIter = L->getPointerOperand();
      ++POIter;
    }

    OrdersType CurrentOrder;
    // Check the order of pointer operands.
    if (llvm::sortPtrAccesses(PointerOps, *DL, *SE, CurrentOrder)) {
      Value *Ptr0;
      Value *PtrN;
      if (CurrentOrder.empty()) {
        Ptr0 = PointerOps.front();
        PtrN = PointerOps.back();
      } else {
        Ptr0 = PointerOps[CurrentOrder.front()];
        PtrN = PointerOps[CurrentOrder.back()];
      }
      const SCEV *Scev0 = SE->getSCEV(Ptr0);
      const SCEV *ScevN = SE->getSCEV(PtrN);
      const auto *Diff = dyn_cast<SCEVConstant>(SE->getMinusSCEV(ScevN, Scev0));
      uint64_t Size = DL->getTypeAllocSize(ScalarTy);
      // Check that the sorted loads are consecutive.
      if (Diff && Diff->getAPInt().getZExtValue() == (VL.size() - 1) * Size) {
        if (CurrentOrder.empty()) {
          // Original loads are consecutive and does not require reordering.
          ++NumOpsWantToKeepOriginalOrder;
          newTreeEntry(VL, /*Vectorized=*/true, UserTreeIdx,
                       ReuseShuffleIndicies);
          LLVM_DEBUG(dbgs() << "SLP: added a vector of loads.\n");
        } else {
          // Need to reorder.
          auto I = NumOpsWantToKeepOrder.try_emplace(CurrentOrder).first;
          ++I->getSecond();
          newTreeEntry(VL, /*Vectorized=*/true, UserTreeIdx,
                       ReuseShuffleIndicies, I->getFirst());
          LLVM_DEBUG(dbgs() << "SLP: added a vector of jumbled loads.\n");
        }
#if INTEL_CUSTOMIZATION
          // Use the split-load support in codegen for the consecutive loads.
          VectorizableTree.back()->ConsecutiveLoadGroups.push_back(
              LoadGroup(0, VL.size() - 1));
#endif // INTEL_CUSTOMIZATION
          return;
        }
      }

#if INTEL_CUSTOMIZATION
      // Check if we can issue smaller loads in smaller-wide groups
      // (split-load).
      if (EnableSplitLoad) {
        // Each consecutive group is represented by a pair of indices into VL.
        // We go through all elements in order. We create a group once we
        // encounter non-consecutive accesses.
        SmallVector<LoadGroup, 1> ConsecutiveGroups;
        for (int To = 0, From = 0, E = (int)VL.size(); To < E; ++To) {
          // Build group [From, To] as it contains consecutive loads.
          if (To == E - 1 ||
              !isConsecutiveAccess(VL[To], VL[To + 1], *DL, *SE)) {
            assert(To >= From && "To is expected to follow From");
            uint32_t GroupSize = To - From + 1;
            // Only allow groups of sizes that are power of 2.
            if (GroupSize > 1 && isPowerOf2_32(GroupSize))
              ConsecutiveGroups.push_back(LoadGroup(From, To));
            From = To + 1;
          }
        }

        // Check if the group contains enough loads.
        auto isFullGroupLoad = [&]() {
          unsigned NumGroups = ConsecutiveGroups.size();

          if (// No groups.
              NumGroups == 0 ||
              // Too many small groups.
              (NumGroups > MaxSplitLoadGroups) ||
              // For now only allow power of 2 number of groups.
              // TODO: We should relax this and fix codegen.
              !isPowerOf2_32(NumGroups))
            return false;

          for (const LoadGroup &Group : ConsecutiveGroups) {
            // All groups should be of equal size and should cover the whole
            // VL.
            // TODO: We should allow groups of various sizes.
            if (Group.size() != VL.size() / ConsecutiveGroups.size())
              return false;
          }
          return true;
        };

        if (isFullGroupLoad()) {
          ++NumOpsWantToKeepOriginalOrder;
          newTreeEntry(VL, true, UserTreeIdx, ReuseShuffleIndicies);
          assert(!ConsecutiveGroups.empty() && "No groups!");
          VectorizableTree.back()->ConsecutiveLoadGroups = ConsecutiveGroups;
          LLVM_DEBUG(dbgs() << "SLP: added a vector of split-loads.\n");
          return;
        }
        // Fall-thru
      }
#endif // INTEL_CUSTOMIZATION

      LLVM_DEBUG(dbgs() << "SLP: Gathering non-consecutive loads.\n");
      BS.cancelScheduling(VL, VL0);
      newTreeEntry(VL, false, UserTreeIdx, ReuseShuffleIndicies);
      return;
    }
    case Instruction::ZExt:
    case Instruction::SExt:
    case Instruction::FPToUI:
    case Instruction::FPToSI:
    case Instruction::FPExt:
    case Instruction::PtrToInt:
    case Instruction::IntToPtr:
    case Instruction::SIToFP:
    case Instruction::UIToFP:
    case Instruction::Trunc:
    case Instruction::FPTrunc:
    case Instruction::BitCast: {
      Type *SrcTy = VL0->getOperand(0)->getType();
      for (unsigned i = 0; i < VL.size(); ++i) {
        Type *Ty = cast<Instruction>(VL[i])->getOperand(0)->getType();
        if (Ty != SrcTy || !isValidElementType(Ty)) {
          BS.cancelScheduling(VL, VL0);
          newTreeEntry(VL, false, UserTreeIdx, ReuseShuffleIndicies);
          LLVM_DEBUG(dbgs()
                     << "SLP: Gathering casts with different src types.\n");
          return;
        }
      }
      auto *TE = newTreeEntry(VL, true, UserTreeIdx, ReuseShuffleIndicies);
      LLVM_DEBUG(dbgs() << "SLP: added a vector of casts.\n");

      for (unsigned i = 0, e = VL0->getNumOperands(); i < e; ++i) {
        ValueList Operands;
        // Prepare the operand vector.
#if INTEL_CUSTOMIZATION
        SmallVector<int, 4> OpDirection;
        for (Value *j : VL) {
          Operands.push_back(cast<Instruction>(j)->getOperand(i));
          OpDirection.push_back(i);
        }
#endif // INTEL_CUSTOMIZATION

        buildTree_rec(Operands, Depth + 1, {TE, i, OpDirection});
      }
      return;
    }
    case Instruction::ICmp:
    case Instruction::FCmp: {
      // Check that all of the compares have the same predicate.
      CmpInst::Predicate P0 = cast<CmpInst>(VL0)->getPredicate();
      CmpInst::Predicate SwapP0 = CmpInst::getSwappedPredicate(P0);
      Type *ComparedTy = VL0->getOperand(0)->getType();
      for (unsigned i = 1, e = VL.size(); i < e; ++i) {
        CmpInst *Cmp = cast<CmpInst>(VL[i]);
        if ((Cmp->getPredicate() != P0 && Cmp->getPredicate() != SwapP0) ||
            Cmp->getOperand(0)->getType() != ComparedTy) {
          BS.cancelScheduling(VL, VL0);
          newTreeEntry(VL, false, UserTreeIdx, ReuseShuffleIndicies);
          LLVM_DEBUG(dbgs()
                     << "SLP: Gathering cmp with different predicate.\n");
          return;
        }
      }

      auto *TE = newTreeEntry(VL, true, UserTreeIdx, ReuseShuffleIndicies);
      LLVM_DEBUG(dbgs() << "SLP: added a vector of compares.\n");

#if INTEL_CUSTOMIZATION
      SmallVector<int, 4> OpDirLeft, OpDirRight;
      // Collect operands - commute if it uses the swapped predicate.
      ValueList Left, Right;
      if (cast<CmpInst>(VL0)->isCommutative()) {
        // Commutative predicate - collect + sort operands of the instructions
        // so that each side is more likely to have the same opcode.
        assert(P0 == SwapP0 && "Commutative Predicate mismatch");
<<<<<<< HEAD
        reorderInputsAccordingToOpcode(VL, Left, Right, *DL, *SE, OpDirLeft,
                                       OpDirRight);
=======
        reorderInputsAccordingToOpcode(VL, Left, Right, *DL, *SE, *this);
>>>>>>> 65841093
      } else {
        for (Value *V : VL) {
          auto *Cmp = cast<CmpInst>(V);
          Value *LHS = Cmp->getOperand(0);
          Value *RHS = Cmp->getOperand(1);
          if (Cmp->getPredicate() != P0) {
            std::swap(LHS, RHS);
            OpDirLeft.push_back(0);
            OpDirRight.push_back(1);
          } else {
            OpDirLeft.push_back(1);
            OpDirRight.push_back(0);
          }
          Left.push_back(LHS);
          Right.push_back(RHS);
        }
      }

      buildTree_rec(Left, Depth + 1, {TE, 0, OpDirLeft});
      buildTree_rec(Right, Depth + 1, {TE, 1, OpDirRight});
      return;
#endif // INTEL_CUSTOMIZATION

    }
    case Instruction::Select:
    case Instruction::FNeg:
    case Instruction::Add:
    case Instruction::FAdd:
    case Instruction::Sub:
    case Instruction::FSub:
    case Instruction::Mul:
    case Instruction::FMul:
    case Instruction::UDiv:
    case Instruction::SDiv:
    case Instruction::FDiv:
    case Instruction::URem:
    case Instruction::SRem:
    case Instruction::FRem:
    case Instruction::Shl:
    case Instruction::LShr:
    case Instruction::AShr:
    case Instruction::And:
    case Instruction::Or:
    case Instruction::Xor: {
      auto *TE = newTreeEntry(VL, true, UserTreeIdx, ReuseShuffleIndicies);
      LLVM_DEBUG(dbgs() << "SLP: added a vector of un/bin op.\n");

      // Sort operands of the instructions so that each side is more likely to
      // have the same opcode.
      if (isa<BinaryOperator>(VL0) && VL0->isCommutative()) {
        ValueList Left, Right;
<<<<<<< HEAD
#if INTEL_CUSTOMIZATION
        SmallVector<int, 4> OpDirLeft, OpDirRight;
        // Workaround for reducing the number of shuffles. Don't reorder
        // operands of selects emitted by PSLP.
        if (VL[0]->hasOneUse() && isa<SelectInst>(*VL[0]->users().begin()) &&
            SelectsEmittedByPSLP.count(
                cast<SelectInst>(*VL[0]->users().begin())))
          dontReorderInputs(VL, Left, Right, OpDirLeft, OpDirRight);
        else
          reorderInputsAccordingToOpcode(VL, Left, Right, *DL, *SE, OpDirLeft,
                                         OpDirRight);
        // Path steering.
        bool SelectRightOperand = false;
        if (EnablePathSteering) {
          auto it = PreferredOperandMap.find(VL[0]);
          if (it != PreferredOperandMap.end()) {
            if (it->second == 1)
              SelectRightOperand = true;
          }
        }
        if (SelectRightOperand) {
          buildTree_rec(Right, Depth + 1, {TE, 0, OpDirRight});
          buildTree_rec(Left, Depth + 1, {TE, 1, OpDirLeft});
        } else {
          buildTree_rec(Left, Depth + 1, {TE, 0, OpDirLeft});
          buildTree_rec(Right, Depth + 1, {TE, 1, OpDirRight});
        }
#endif // INTEL_CUSTOMIZATION
=======
        reorderInputsAccordingToOpcode(VL, Left, Right, *DL, *SE, *this);
        buildTree_rec(Left, Depth + 1, {TE, 0});
        buildTree_rec(Right, Depth + 1, {TE, 1});
>>>>>>> 65841093
        return;
      }

      for (unsigned i = 0, e = VL0->getNumOperands(); i < e; ++i) {
        ValueList Operands;
        // Prepare the operand vector.
#if INTEL_CUSTOMIZATION
        SmallVector<int, 4> OpDirection;
        for (Value *j : VL) {
          Operands.push_back(cast<Instruction>(j)->getOperand(i));
          OpDirection.push_back(i);
        }
#endif // INTEL_CUSTOMIZATION

        buildTree_rec(Operands, Depth + 1, {TE, i, OpDirection});
      }
      return;
    }
    case Instruction::GetElementPtr: {
      // We don't combine GEPs with complicated (nested) indexing.
      for (unsigned j = 0; j < VL.size(); ++j) {
        if (cast<Instruction>(VL[j])->getNumOperands() != 2) {
          LLVM_DEBUG(dbgs() << "SLP: not-vectorizable GEP (nested indexes).\n");
          BS.cancelScheduling(VL, VL0);
          newTreeEntry(VL, false, UserTreeIdx, ReuseShuffleIndicies);
          return;
        }
      }

      // We can't combine several GEPs into one vector if they operate on
      // different types.
      Type *Ty0 = VL0->getOperand(0)->getType();
      for (unsigned j = 0; j < VL.size(); ++j) {
        Type *CurTy = cast<Instruction>(VL[j])->getOperand(0)->getType();
        if (Ty0 != CurTy) {
          LLVM_DEBUG(dbgs()
                     << "SLP: not-vectorizable GEP (different types).\n");
          BS.cancelScheduling(VL, VL0);
          newTreeEntry(VL, false, UserTreeIdx, ReuseShuffleIndicies);
          return;
        }
      }

      // We don't combine GEPs with non-constant indexes.
      for (unsigned j = 0; j < VL.size(); ++j) {
        auto Op = cast<Instruction>(VL[j])->getOperand(1);
        if (!isa<ConstantInt>(Op)) {
          LLVM_DEBUG(dbgs()
                     << "SLP: not-vectorizable GEP (non-constant indexes).\n");
          BS.cancelScheduling(VL, VL0);
          newTreeEntry(VL, false, UserTreeIdx, ReuseShuffleIndicies);
          return;
        }
      }

      auto *TE = newTreeEntry(VL, true, UserTreeIdx, ReuseShuffleIndicies);
      LLVM_DEBUG(dbgs() << "SLP: added a vector of GEPs.\n");
      for (unsigned i = 0, e = 2; i < e; ++i) {
        ValueList Operands;
        // Prepare the operand vector.
#if INTEL_CUSTOMIZATION
        SmallVector<int, 4> OpDirection;
        for (Value *j : VL) {
          Operands.push_back(cast<Instruction>(j)->getOperand(i));
          OpDirection.push_back(i);
        }
#endif // INTEL_CUSTOMIZATION

        buildTree_rec(Operands, Depth + 1, {TE, i, OpDirection});
      }
      return;
    }
    case Instruction::Store: {
      // Check if the stores are consecutive or of we need to swizzle them.
      for (unsigned i = 0, e = VL.size() - 1; i < e; ++i)
        if (!isConsecutiveAccess(VL[i], VL[i + 1], *DL, *SE)) {
          BS.cancelScheduling(VL, VL0);
          newTreeEntry(VL, false, UserTreeIdx, ReuseShuffleIndicies);
          LLVM_DEBUG(dbgs() << "SLP: Non-consecutive store.\n");
          return;
        }

      auto *TE = newTreeEntry(VL, true, UserTreeIdx, ReuseShuffleIndicies);
      LLVM_DEBUG(dbgs() << "SLP: added a vector of stores.\n");

      ValueList Operands;
#if INTEL_CUSTOMIZATION
        SmallVector<int, 4> OpDirection;
        for (Value *j : VL) {
          Operands.push_back(cast<Instruction>(j)->getOperand(0));
          OpDirection.push_back(0);
        }
#endif // INTEL_CUSTOMIZATION
      buildTree_rec(Operands, Depth + 1, {TE, 0, OpDirection});
      return;
    }
    case Instruction::Call: {
      // Check if the calls are all to the same vectorizable intrinsic.
      CallInst *CI = cast<CallInst>(VL0);
      // Check if this is an Intrinsic call or something that can be
      // represented by an intrinsic call
      Intrinsic::ID ID = getVectorIntrinsicIDForCall(CI, TLI);
      if (!isTriviallyVectorizable(ID)) {
        BS.cancelScheduling(VL, VL0);
        newTreeEntry(VL, false, UserTreeIdx, ReuseShuffleIndicies);
        LLVM_DEBUG(dbgs() << "SLP: Non-vectorizable call.\n");
        return;
      }
      Function *Int = CI->getCalledFunction();
      unsigned NumArgs = CI->getNumArgOperands();
      SmallVector<Value*, 4> ScalarArgs(NumArgs, nullptr);
      for (unsigned j = 0; j != NumArgs; ++j)
        if (hasVectorInstrinsicScalarOpd(ID, j))
          ScalarArgs[j] = CI->getArgOperand(j);
      for (unsigned i = 1, e = VL.size(); i != e; ++i) {
        CallInst *CI2 = dyn_cast<CallInst>(VL[i]);
        if (!CI2 || CI2->getCalledFunction() != Int ||
            getVectorIntrinsicIDForCall(CI2, TLI) != ID ||
            !CI->hasIdenticalOperandBundleSchema(*CI2)) {
          BS.cancelScheduling(VL, VL0);
          newTreeEntry(VL, false, UserTreeIdx, ReuseShuffleIndicies);
          LLVM_DEBUG(dbgs() << "SLP: mismatched calls:" << *CI << "!=" << *VL[i]
                            << "\n");
          return;
        }
        // Some intrinsics have scalar arguments and should be same in order for
        // them to be vectorized.
        for (unsigned j = 0; j != NumArgs; ++j) {
          if (hasVectorInstrinsicScalarOpd(ID, j)) {
            Value *A1J = CI2->getArgOperand(j);
            if (ScalarArgs[j] != A1J) {
              BS.cancelScheduling(VL, VL0);
              newTreeEntry(VL, false, UserTreeIdx, ReuseShuffleIndicies);
              LLVM_DEBUG(dbgs() << "SLP: mismatched arguments in call:" << *CI
                                << " argument " << ScalarArgs[j] << "!=" << A1J
                                << "\n");
              return;
            }
          }
        }
        // Verify that the bundle operands are identical between the two calls.
        if (CI->hasOperandBundles() &&
            !std::equal(CI->op_begin() + CI->getBundleOperandsStartIndex(),
                        CI->op_begin() + CI->getBundleOperandsEndIndex(),
                        CI2->op_begin() + CI2->getBundleOperandsStartIndex())) {
          BS.cancelScheduling(VL, VL0);
          newTreeEntry(VL, false, UserTreeIdx, ReuseShuffleIndicies);
          LLVM_DEBUG(dbgs() << "SLP: mismatched bundle operands in calls:"
                            << *CI << "!=" << *VL[i] << '\n');
          return;
        }
      }

      auto *TE = newTreeEntry(VL, true, UserTreeIdx, ReuseShuffleIndicies);
      for (unsigned i = 0, e = CI->getNumArgOperands(); i != e; ++i) {
        ValueList Operands;
        // Prepare the operand vector.
#if INTEL_CUSTOMIZATION
        SmallVector<int, 4> OpDirection;
#endif // INTEL_CUSTOMIZATION
        for (Value *j : VL) {
          CallInst *CI2 = dyn_cast<CallInst>(j);
          Operands.push_back(CI2->getArgOperand(i));
#if INTEL_CUSTOMIZATION
          OpDirection.push_back(i);
#endif // INTEL_CUSTOMIZATION
        }
        buildTree_rec(Operands, Depth + 1, {TE, i, OpDirection});
      }
      return;
    }
    case Instruction::ShuffleVector: {
      // If this is not an alternate sequence of opcode like add-sub
      // then do not vectorize this instruction.
      if (!S.isAltShuffle()) {
        BS.cancelScheduling(VL, VL0);
        newTreeEntry(VL, false, UserTreeIdx, ReuseShuffleIndicies);
        LLVM_DEBUG(dbgs() << "SLP: ShuffleVector are not vectorized.\n");
        return;
      }
      auto *TE = newTreeEntry(VL, true, UserTreeIdx, ReuseShuffleIndicies);
      LLVM_DEBUG(dbgs() << "SLP: added a ShuffleVector op.\n");

      // Reorder operands if reordering would enable vectorization.
#if INTEL_CUSTOMIZATION
      if (isa<BinaryOperator>(VL0)) {
        SmallVector<int, 4> OpDirLeft, OpDirRight;
        ValueList Left, Right;
<<<<<<< HEAD
        reorderInputsAccordingToOpcode(VL, Left, Right, *DL, *SE, OpDirLeft,
                                       OpDirRight);
        buildTree_rec(Left, Depth + 1, {TE, 0, OpDirLeft});
        buildTree_rec(Right, Depth + 1, {TE, 1, OpDirRight});
=======
        reorderInputsAccordingToOpcode(VL, Left, Right, *DL, *SE, *this);
        buildTree_rec(Left, Depth + 1, {TE, 0});
        buildTree_rec(Right, Depth + 1, {TE, 1});
>>>>>>> 65841093
        return;
      }
#endif

      for (unsigned i = 0, e = VL0->getNumOperands(); i < e; ++i) {
        ValueList Operands;
        // Prepare the operand vector.
#if INTEL_CUSTOMIZATION
        SmallVector<int, 4> OpDirection;
        for (Value *j : VL) {
          Operands.push_back(cast<Instruction>(j)->getOperand(i));
          OpDirection.push_back(i);
        }
#endif // INTEL_CUSTOMIZATION

        buildTree_rec(Operands, Depth + 1, {TE, i, OpDirection});
      }
      return;
    }
    default:
      BS.cancelScheduling(VL, VL0);
      newTreeEntry(VL, false, UserTreeIdx, ReuseShuffleIndicies);
      LLVM_DEBUG(dbgs() << "SLP: Gathering unknown instruction.\n");
      return;
  }
}

unsigned BoUpSLP::canMapToVector(Type *T, const DataLayout &DL) const {
  unsigned N;
  Type *EltTy;
  auto *ST = dyn_cast<StructType>(T);
  if (ST) {
    N = ST->getNumElements();
    EltTy = *ST->element_begin();
  } else {
    N = cast<ArrayType>(T)->getNumElements();
    EltTy = cast<ArrayType>(T)->getElementType();
  }
  if (!isValidElementType(EltTy))
    return 0;
  uint64_t VTSize = DL.getTypeStoreSizeInBits(VectorType::get(EltTy, N));
  if (VTSize < MinVecRegSize || VTSize > MaxVecRegSize || VTSize != DL.getTypeStoreSizeInBits(T))
    return 0;
  if (ST) {
    // Check that struct is homogeneous.
    for (const auto *Ty : ST->elements())
      if (Ty != EltTy)
        return 0;
  }
  return N;
}

bool BoUpSLP::canReuseExtract(ArrayRef<Value *> VL, Value *OpValue,
                              SmallVectorImpl<unsigned> &CurrentOrder) const {
  Instruction *E0 = cast<Instruction>(OpValue);
  assert(E0->getOpcode() == Instruction::ExtractElement ||
         E0->getOpcode() == Instruction::ExtractValue);
  assert(E0->getOpcode() == getSameOpcode(VL).getOpcode() && "Invalid opcode");
  // Check if all of the extracts come from the same vector and from the
  // correct offset.
  Value *Vec = E0->getOperand(0);

  CurrentOrder.clear();

  // We have to extract from a vector/aggregate with the same number of elements.
  unsigned NElts;
  if (E0->getOpcode() == Instruction::ExtractValue) {
    const DataLayout &DL = E0->getModule()->getDataLayout();
    NElts = canMapToVector(Vec->getType(), DL);
    if (!NElts)
      return false;
    // Check if load can be rewritten as load of vector.
    LoadInst *LI = dyn_cast<LoadInst>(Vec);
    if (!LI || !LI->isSimple() || !LI->hasNUses(VL.size()))
      return false;
  } else {
    NElts = Vec->getType()->getVectorNumElements();
  }

  if (NElts != VL.size())
    return false;

  // Check that all of the indices extract from the correct offset.
  bool ShouldKeepOrder = true;
  unsigned E = VL.size();
  // Assign to all items the initial value E + 1 so we can check if the extract
  // instruction index was used already.
  // Also, later we can check that all the indices are used and we have a
  // consecutive access in the extract instructions, by checking that no
  // element of CurrentOrder still has value E + 1.
  CurrentOrder.assign(E, E + 1);
  unsigned I = 0;
  for (; I < E; ++I) {
    auto *Inst = cast<Instruction>(VL[I]);
    if (Inst->getOperand(0) != Vec)
      break;
    Optional<unsigned> Idx = getExtractIndex(Inst);
    if (!Idx)
      break;
    const unsigned ExtIdx = *Idx;
    if (ExtIdx != I) {
      if (ExtIdx >= E || CurrentOrder[ExtIdx] != E + 1)
        break;
      ShouldKeepOrder = false;
      CurrentOrder[ExtIdx] = I;
    } else {
      if (CurrentOrder[I] != E + 1)
        break;
      CurrentOrder[I] = I;
    }
  }
  if (I < E) {
    CurrentOrder.clear();
    return false;
  }

  return ShouldKeepOrder;
}

bool BoUpSLP::areAllUsersVectorized(Instruction *I) const {
  return I->hasOneUse() ||
         std::all_of(I->user_begin(), I->user_end(), [this](User *U) {
           return ScalarToTreeEntry.count(U) > 0;
         });
}

int BoUpSLP::getEntryCost(TreeEntry *E) {
  ArrayRef<Value*> VL = E->Scalars;

  Type *ScalarTy = VL[0]->getType();
  if (StoreInst *SI = dyn_cast<StoreInst>(VL[0]))
    ScalarTy = SI->getValueOperand()->getType();
  else if (CmpInst *CI = dyn_cast<CmpInst>(VL[0]))
    ScalarTy = CI->getOperand(0)->getType();
  VectorType *VecTy = VectorType::get(ScalarTy, VL.size());

  // If we have computed a smaller type for the expression, update VecTy so
  // that the costs will be accurate.
  if (MinBWs.count(VL[0]))
    VecTy = VectorType::get(
        IntegerType::get(F->getContext(), MinBWs[VL[0]].first), VL.size());

  unsigned ReuseShuffleNumbers = E->ReuseShuffleIndices.size();
  bool NeedToShuffleReuses = !E->ReuseShuffleIndices.empty();
  int ReuseShuffleCost = 0;
  if (NeedToShuffleReuses) {
    ReuseShuffleCost =
        TTI->getShuffleCost(TargetTransformInfo::SK_PermuteSingleSrc, VecTy);
  }
  if (E->NeedToGather) {
    if (allConstant(VL))
      return 0;
    if (isSplat(VL)) {
      return ReuseShuffleCost +
             TTI->getShuffleCost(TargetTransformInfo::SK_Broadcast, VecTy, 0);
    }
    if (getSameOpcode(VL).getOpcode() == Instruction::ExtractElement &&
        allSameType(VL) && allSameBlock(VL)) {
      Optional<TargetTransformInfo::ShuffleKind> ShuffleKind = isShuffle(VL);
      if (ShuffleKind.hasValue()) {
        int Cost = TTI->getShuffleCost(ShuffleKind.getValue(), VecTy);
        for (auto *V : VL) {
          // If all users of instruction are going to be vectorized and this
          // instruction itself is not going to be vectorized, consider this
          // instruction as dead and remove its cost from the final cost of the
          // vectorized tree.
          if (areAllUsersVectorized(cast<Instruction>(V)) &&
              !ScalarToTreeEntry.count(V)) {
            auto *IO = cast<ConstantInt>(
                cast<ExtractElementInst>(V)->getIndexOperand());
            Cost -= TTI->getVectorInstrCost(Instruction::ExtractElement, VecTy,
                                            IO->getZExtValue());
          }
        }
        return ReuseShuffleCost + Cost;
      }
    }
    return ReuseShuffleCost + getGatherCost(VL);
  }
  InstructionsState S = getSameOpcode(VL);
  assert(S.getOpcode() && allSameType(VL) && allSameBlock(VL) && "Invalid VL");
  Instruction *VL0 = cast<Instruction>(S.OpValue);
  unsigned ShuffleOrOp = S.isAltShuffle() ?
               (unsigned) Instruction::ShuffleVector : S.getOpcode();
  switch (ShuffleOrOp) {
    case Instruction::PHI:
      return 0;

    case Instruction::ExtractValue:
    case Instruction::ExtractElement:
      if (NeedToShuffleReuses) {
        unsigned Idx = 0;
        for (unsigned I : E->ReuseShuffleIndices) {
          if (ShuffleOrOp == Instruction::ExtractElement) {
            auto *IO = cast<ConstantInt>(
                cast<ExtractElementInst>(VL[I])->getIndexOperand());
            Idx = IO->getZExtValue();
            ReuseShuffleCost -= TTI->getVectorInstrCost(
                Instruction::ExtractElement, VecTy, Idx);
          } else {
            ReuseShuffleCost -= TTI->getVectorInstrCost(
                Instruction::ExtractElement, VecTy, Idx);
            ++Idx;
          }
        }
        Idx = ReuseShuffleNumbers;
        for (Value *V : VL) {
          if (ShuffleOrOp == Instruction::ExtractElement) {
            auto *IO = cast<ConstantInt>(
                cast<ExtractElementInst>(V)->getIndexOperand());
            Idx = IO->getZExtValue();
          } else {
            --Idx;
          }
          ReuseShuffleCost +=
              TTI->getVectorInstrCost(Instruction::ExtractElement, VecTy, Idx);
        }
      }
      if (!E->NeedToGather) {
        int DeadCost = ReuseShuffleCost;
        if (!E->ReorderIndices.empty()) {
          // TODO: Merge this shuffle with the ReuseShuffleCost.
          DeadCost += TTI->getShuffleCost(
              TargetTransformInfo::SK_PermuteSingleSrc, VecTy);
        }
        for (unsigned i = 0, e = VL.size(); i < e; ++i) {
          Instruction *E = cast<Instruction>(VL[i]);
          // If all users are going to be vectorized, instruction can be
          // considered as dead.
          // The same, if have only one user, it will be vectorized for sure.
          if (areAllUsersVectorized(E)) {
            // Take credit for instruction that will become dead.
            if (E->hasOneUse()) {
              Instruction *Ext = E->user_back();
              if ((isa<SExtInst>(Ext) || isa<ZExtInst>(Ext)) &&
                  all_of(Ext->users(),
                         [](User *U) { return isa<GetElementPtrInst>(U); })) {
                // Use getExtractWithExtendCost() to calculate the cost of
                // extractelement/ext pair.
                DeadCost -= TTI->getExtractWithExtendCost(
                    Ext->getOpcode(), Ext->getType(), VecTy, i);
                // Add back the cost of s|zext which is subtracted separately.
                DeadCost += TTI->getCastInstrCost(
                    Ext->getOpcode(), Ext->getType(), E->getType(), Ext);
                continue;
              }
            }
            DeadCost -=
                TTI->getVectorInstrCost(Instruction::ExtractElement, VecTy, i);
          }
        }
        return DeadCost;
      }
      return ReuseShuffleCost + getGatherCost(VL);

    case Instruction::ZExt:
    case Instruction::SExt:
    case Instruction::FPToUI:
    case Instruction::FPToSI:
    case Instruction::FPExt:
    case Instruction::PtrToInt:
    case Instruction::IntToPtr:
    case Instruction::SIToFP:
    case Instruction::UIToFP:
    case Instruction::Trunc:
    case Instruction::FPTrunc:
    case Instruction::BitCast: {
      Type *SrcTy = VL0->getOperand(0)->getType();
      int ScalarEltCost =
          TTI->getCastInstrCost(S.getOpcode(), ScalarTy, SrcTy, VL0);
      if (NeedToShuffleReuses) {
        ReuseShuffleCost -= (ReuseShuffleNumbers - VL.size()) * ScalarEltCost;
      }

      // Calculate the cost of this instruction.
      int ScalarCost = VL.size() * ScalarEltCost;

      VectorType *SrcVecTy = VectorType::get(SrcTy, VL.size());
      int VecCost = 0;
      // Check if the values are candidates to demote.
      if (!MinBWs.count(VL0) || VecTy != SrcVecTy) {
        VecCost = ReuseShuffleCost +
                  TTI->getCastInstrCost(S.getOpcode(), VecTy, SrcVecTy, VL0);
      }
      return VecCost - ScalarCost;
    }
    case Instruction::FCmp:
    case Instruction::ICmp:
    case Instruction::Select: {
      // Calculate the cost of this instruction.
      int ScalarEltCost = TTI->getCmpSelInstrCost(S.getOpcode(), ScalarTy,
                                                  Builder.getInt1Ty(), VL0);
      if (NeedToShuffleReuses) {
        ReuseShuffleCost -= (ReuseShuffleNumbers - VL.size()) * ScalarEltCost;
      }
      VectorType *MaskTy = VectorType::get(Builder.getInt1Ty(), VL.size());
      int ScalarCost = VecTy->getNumElements() * ScalarEltCost;
#if INTEL_CUSTOMIZATION
      if (DoPSLP && PSLPAdjustCosts) {
        // Count the PSLP-emitted instructions and remove them from the
        // ScalarCost.
        int CntPadded = 0;
        for (Value *V : VL) {
          if (Instruction *I = dyn_cast<Instruction>(V)) {
              SelectInst *SI = dyn_cast<SelectInst>(I);
              if ((SI && SelectsEmittedByPSLP.count(SI)) ||
                  PaddedInstrsEmittedByPSLP.count(I))
              CntPadded++;
          }
        }
        ScalarCost -= CntPadded * ScalarEltCost;
        assert(ScalarCost >= 0 && "Too much cost reduction");
      }
#endif // INTEL_CUSTOMIZATION
      int VecCost = TTI->getCmpSelInstrCost(S.getOpcode(), VecTy, MaskTy, VL0);
      return ReuseShuffleCost + VecCost - ScalarCost;
    }
    case Instruction::FNeg:
    case Instruction::Add:
    case Instruction::FAdd:
    case Instruction::Sub:
    case Instruction::FSub:
    case Instruction::Mul:
    case Instruction::FMul:
    case Instruction::UDiv:
    case Instruction::SDiv:
    case Instruction::FDiv:
    case Instruction::URem:
    case Instruction::SRem:
    case Instruction::FRem:
    case Instruction::Shl:
    case Instruction::LShr:
    case Instruction::AShr:
    case Instruction::And:
    case Instruction::Or:
    case Instruction::Xor: {
      // Certain instructions can be cheaper to vectorize if they have a
      // constant second vector operand.
      TargetTransformInfo::OperandValueKind Op1VK =
          TargetTransformInfo::OK_AnyValue;
      TargetTransformInfo::OperandValueKind Op2VK =
          TargetTransformInfo::OK_UniformConstantValue;
      TargetTransformInfo::OperandValueProperties Op1VP =
          TargetTransformInfo::OP_None;
      TargetTransformInfo::OperandValueProperties Op2VP =
          TargetTransformInfo::OP_PowerOf2;

      // If all operands are exactly the same ConstantInt then set the
      // operand kind to OK_UniformConstantValue.
      // If instead not all operands are constants, then set the operand kind
      // to OK_AnyValue. If all operands are constants but not the same,
      // then set the operand kind to OK_NonUniformConstantValue.
      ConstantInt *CInt0 = nullptr;
      for (unsigned i = 0, e = VL.size(); i < e; ++i) {
        const Instruction *I = cast<Instruction>(VL[i]);
        unsigned OpIdx = isa<BinaryOperator>(I) ? 1 : 0;
        ConstantInt *CInt = dyn_cast<ConstantInt>(I->getOperand(OpIdx));
        if (!CInt) {
          Op2VK = TargetTransformInfo::OK_AnyValue;
          Op2VP = TargetTransformInfo::OP_None;
          break;
        }
        if (Op2VP == TargetTransformInfo::OP_PowerOf2 &&
            !CInt->getValue().isPowerOf2())
          Op2VP = TargetTransformInfo::OP_None;
        if (i == 0) {
          CInt0 = CInt;
          continue;
        }
        if (CInt0 != CInt)
          Op2VK = TargetTransformInfo::OK_NonUniformConstantValue;
      }

      SmallVector<const Value *, 4> Operands(VL0->operand_values());
      int ScalarEltCost = TTI->getArithmeticInstrCost(
          S.getOpcode(), ScalarTy, Op1VK, Op2VK, Op1VP, Op2VP, Operands);
      if (NeedToShuffleReuses) {
        ReuseShuffleCost -= (ReuseShuffleNumbers - VL.size()) * ScalarEltCost;
      }
      int ScalarCost = VecTy->getNumElements() * ScalarEltCost;
      int VecCost = TTI->getArithmeticInstrCost(S.getOpcode(), VecTy, Op1VK,
                                                Op2VK, Op1VP, Op2VP, Operands);
#if INTEL_CUSTOMIZATION
      if (DoPSLP && PSLPAdjustCosts) {
        // Count the PSLP-emitted instructions and remove them from the
        // ScalarCost.
        int CntPadded = 0;
        for (Value *V : VL) {
          if (Instruction *I = dyn_cast<Instruction>(V)) {
            if (PaddedInstrsEmittedByPSLP.count(I))
              CntPadded++;
          }
        }
        int SingleCost = TTI->getArithmeticInstrCost(
            S.getOpcode(), ScalarTy, Op1VK, Op2VK, Op1VP, Op2VP, Operands);
        ScalarCost -= CntPadded * SingleCost;
        assert(ScalarCost >= 0 && "Too much cost reduction");
      }
#endif // INTEL_CUSTOMIZATION
      return ReuseShuffleCost + VecCost - ScalarCost;
    }
    case Instruction::GetElementPtr: {
      TargetTransformInfo::OperandValueKind Op1VK =
          TargetTransformInfo::OK_AnyValue;
      TargetTransformInfo::OperandValueKind Op2VK =
          TargetTransformInfo::OK_UniformConstantValue;

      int ScalarEltCost =
          TTI->getArithmeticInstrCost(Instruction::Add, ScalarTy, Op1VK, Op2VK);
      if (NeedToShuffleReuses) {
        ReuseShuffleCost -= (ReuseShuffleNumbers - VL.size()) * ScalarEltCost;
      }
      int ScalarCost = VecTy->getNumElements() * ScalarEltCost;
      int VecCost =
          TTI->getArithmeticInstrCost(Instruction::Add, VecTy, Op1VK, Op2VK);
      return ReuseShuffleCost + VecCost - ScalarCost;
    }
    case Instruction::Load: {
      // Cost of wide load - cost of scalar loads.
      unsigned alignment = cast<LoadInst>(VL0)->getAlignment();
      int ScalarEltCost =
          TTI->getMemoryOpCost(Instruction::Load, ScalarTy, alignment, 0, VL0);
      if (NeedToShuffleReuses) {
        ReuseShuffleCost -= (ReuseShuffleNumbers - VL.size()) * ScalarEltCost;
      }
      int ScalarLdCost = VecTy->getNumElements() * ScalarEltCost;
      int VecLdCost =
          TTI->getMemoryOpCost(Instruction::Load, VecTy, alignment, 0, VL0);
      if (!E->ReorderIndices.empty()) {
        // TODO: Merge this shuffle with the ReuseShuffleCost.
        VecLdCost += TTI->getShuffleCost(
            TargetTransformInfo::SK_PermuteSingleSrc, VecTy);
      }
      return ReuseShuffleCost + VecLdCost - ScalarLdCost;
    }
    case Instruction::Store: {
      // We know that we can merge the stores. Calculate the cost.
      unsigned alignment = cast<StoreInst>(VL0)->getAlignment();
      int ScalarEltCost =
          TTI->getMemoryOpCost(Instruction::Store, ScalarTy, alignment, 0, VL0);
      if (NeedToShuffleReuses) {
        ReuseShuffleCost -= (ReuseShuffleNumbers - VL.size()) * ScalarEltCost;
      }
      int ScalarStCost = VecTy->getNumElements() * ScalarEltCost;
      int VecStCost =
          TTI->getMemoryOpCost(Instruction::Store, VecTy, alignment, 0, VL0);
      return ReuseShuffleCost + VecStCost - ScalarStCost;
    }
    case Instruction::Call: {
      CallInst *CI = cast<CallInst>(VL0);
      Intrinsic::ID ID = getVectorIntrinsicIDForCall(CI, TLI);

      // Calculate the cost of the scalar and vector calls.
      SmallVector<Type *, 4> ScalarTys;
      for (unsigned op = 0, opc = CI->getNumArgOperands(); op != opc; ++op)
        ScalarTys.push_back(CI->getArgOperand(op)->getType());

      FastMathFlags FMF;
      if (auto *FPMO = dyn_cast<FPMathOperator>(CI))
        FMF = FPMO->getFastMathFlags();

      int ScalarEltCost =
          TTI->getIntrinsicInstrCost(ID, ScalarTy, ScalarTys, FMF);
      if (NeedToShuffleReuses) {
        ReuseShuffleCost -= (ReuseShuffleNumbers - VL.size()) * ScalarEltCost;
      }
      int ScalarCallCost = VecTy->getNumElements() * ScalarEltCost;

      SmallVector<Value *, 4> Args(CI->arg_operands());
      int VecCallCost = TTI->getIntrinsicInstrCost(ID, CI->getType(), Args, FMF,
                                                   VecTy->getNumElements());

      LLVM_DEBUG(dbgs() << "SLP: Call cost " << VecCallCost - ScalarCallCost
                        << " (" << VecCallCost << "-" << ScalarCallCost << ")"
                        << " for " << *CI << "\n");

      return ReuseShuffleCost + VecCallCost - ScalarCallCost;
    }
    case Instruction::ShuffleVector: {
      assert(S.isAltShuffle() &&
             ((Instruction::isBinaryOp(S.getOpcode()) &&
               Instruction::isBinaryOp(S.getAltOpcode())) ||
              (Instruction::isCast(S.getOpcode()) &&
               Instruction::isCast(S.getAltOpcode()))) &&
             "Invalid Shuffle Vector Operand");
      int ScalarCost = 0;
      if (NeedToShuffleReuses) {
        for (unsigned Idx : E->ReuseShuffleIndices) {
          Instruction *I = cast<Instruction>(VL[Idx]);
          ReuseShuffleCost -= TTI->getInstructionCost(
              I, TargetTransformInfo::TCK_RecipThroughput);
        }
        for (Value *V : VL) {
          Instruction *I = cast<Instruction>(V);
          ReuseShuffleCost += TTI->getInstructionCost(
              I, TargetTransformInfo::TCK_RecipThroughput);
        }
      }
      for (Value *i : VL) {
        Instruction *I = cast<Instruction>(i);
        assert(S.isOpcodeOrAlt(I) && "Unexpected main/alternate opcode");
        ScalarCost += TTI->getInstructionCost(
            I, TargetTransformInfo::TCK_RecipThroughput);
      }
      // VecCost is equal to sum of the cost of creating 2 vectors
      // and the cost of creating shuffle.
      int VecCost = 0;
      if (Instruction::isBinaryOp(S.getOpcode())) {
        VecCost = TTI->getArithmeticInstrCost(S.getOpcode(), VecTy);
        VecCost += TTI->getArithmeticInstrCost(S.getAltOpcode(), VecTy);
      } else {
        Type *Src0SclTy = S.MainOp->getOperand(0)->getType();
        Type *Src1SclTy = S.AltOp->getOperand(0)->getType();
        VectorType *Src0Ty = VectorType::get(Src0SclTy, VL.size());
        VectorType *Src1Ty = VectorType::get(Src1SclTy, VL.size());
        VecCost = TTI->getCastInstrCost(S.getOpcode(), VecTy, Src0Ty);
        VecCost += TTI->getCastInstrCost(S.getAltOpcode(), VecTy, Src1Ty);
      }
      VecCost += TTI->getShuffleCost(TargetTransformInfo::SK_Select, VecTy, 0);
      return ReuseShuffleCost + VecCost - ScalarCost;
    }
    default:
      llvm_unreachable("Unknown instruction");
  }
}

bool BoUpSLP::isFullyVectorizableTinyTree() const {
  LLVM_DEBUG(dbgs() << "SLP: Check whether the tree with height "
                    << VectorizableTree.size() << " is fully vectorizable .\n");

  // We only handle trees of heights 1 and 2.
  if (VectorizableTree.size() == 1 && !VectorizableTree[0]->NeedToGather)
    return true;

  if (VectorizableTree.size() != 2)
    return false;

  // Handle splat and all-constants stores.
  if (!VectorizableTree[0]->NeedToGather &&
      (allConstant(VectorizableTree[1]->Scalars) ||
       isSplat(VectorizableTree[1]->Scalars)))
    return true;

  // Gathering cost would be too much for tiny trees.
  if (VectorizableTree[0]->NeedToGather || VectorizableTree[1]->NeedToGather)
    return false;

  return true;
}

bool BoUpSLP::isTreeTinyAndNotFullyVectorizable() const {
  // We can vectorize the tree if its size is greater than or equal to the
  // minimum size specified by the MinTreeSize command line option.
  if (VectorizableTree.size() >= MinTreeSize)
    return false;

  // If we have a tiny tree (a tree whose size is less than MinTreeSize), we
  // can vectorize it if we can prove it fully vectorizable.
  if (isFullyVectorizableTinyTree())
    return false;

  assert(VectorizableTree.empty()
             ? ExternalUses.empty()
             : true && "We shouldn't have any external users");

  // Otherwise, we can't vectorize the tree. It is both tiny and not fully
  // vectorizable.
  return true;
}

int BoUpSLP::getSpillCost() const {
  // Walk from the bottom of the tree to the top, tracking which values are
  // live. When we see a call instruction that is not part of our tree,
  // query TTI to see if there is a cost to keeping values live over it
  // (for example, if spills and fills are required).
  unsigned BundleWidth = VectorizableTree.front()->Scalars.size();
  int Cost = 0;

  SmallPtrSet<Instruction*, 4> LiveValues;
  Instruction *PrevInst = nullptr;

  for (const auto &TEPtr : VectorizableTree) {
    Instruction *Inst = dyn_cast<Instruction>(TEPtr->Scalars[0]);
    if (!Inst)
      continue;

    if (!PrevInst) {
      PrevInst = Inst;
      continue;
    }

    // Update LiveValues.
    LiveValues.erase(PrevInst);
    for (auto &J : PrevInst->operands()) {
      if (isa<Instruction>(&*J) && getTreeEntry(&*J))
        LiveValues.insert(cast<Instruction>(&*J));
    }

    LLVM_DEBUG({
      dbgs() << "SLP: #LV: " << LiveValues.size();
      for (auto *X : LiveValues)
        dbgs() << " " << X->getName();
      dbgs() << ", Looking at ";
      Inst->dump();
    });

    // Now find the sequence of instructions between PrevInst and Inst.
    BasicBlock::reverse_iterator InstIt = ++Inst->getIterator().getReverse(),
                                 PrevInstIt =
                                     PrevInst->getIterator().getReverse();
    while (InstIt != PrevInstIt) {
      if (PrevInstIt == PrevInst->getParent()->rend()) {
        PrevInstIt = Inst->getParent()->rbegin();
        continue;
      }

      // Debug informations don't impact spill cost.
      if ((isa<CallInst>(&*PrevInstIt) &&
           !isa<DbgInfoIntrinsic>(&*PrevInstIt)) &&
          &*PrevInstIt != PrevInst) {
        SmallVector<Type*, 4> V;
        for (auto *II : LiveValues)
          V.push_back(VectorType::get(II->getType(), BundleWidth));
        Cost += TTI->getCostOfKeepingLiveOverCall(V);
      }

      ++PrevInstIt;
    }

    PrevInst = Inst;
  }

  return Cost;
}

int BoUpSLP::getTreeCost() {
  int Cost = 0;
  LLVM_DEBUG(dbgs() << "SLP: Calculating cost for tree of size "
                    << VectorizableTree.size() << ".\n");

  unsigned BundleWidth = VectorizableTree[0]->Scalars.size();

  for (unsigned I = 0, E = VectorizableTree.size(); I < E; ++I) {
    TreeEntry &TE = *VectorizableTree[I].get();

    // We create duplicate tree entries for gather sequences that have multiple
    // uses. However, we should not compute the cost of duplicate sequences.
    // For example, if we have a build vector (i.e., insertelement sequence)
    // that is used by more than one vector instruction, we only need to
    // compute the cost of the insertelement instructions once. The redundant
    // instructions will be eliminated by CSE.
    //
    // We should consider not creating duplicate tree entries for gather
    // sequences, and instead add additional edges to the tree representing
    // their uses. Since such an approach results in fewer total entries,
    // existing heuristics based on tree size may yield different results.
    //
    if (TE.NeedToGather &&
        std::any_of(
            std::next(VectorizableTree.begin(), I + 1), VectorizableTree.end(),
            [TE](const std::unique_ptr<TreeEntry> &EntryPtr) {
              return EntryPtr->NeedToGather && EntryPtr->isSame(TE.Scalars);
            }))
      continue;

    int C = getEntryCost(&TE);
#if INTEL_CUSTOMIZATION
    TE.Cost = C;
#endif // INTEL_CUSTOMIZATION
    LLVM_DEBUG(dbgs() << "SLP: Adding cost " << C
                      << " for bundle that starts with " << *TE.Scalars[0]
                      << ".\n");
    Cost += C;
  }

  SmallPtrSet<Value *, 16> ExtractCostCalculated;
  int ExtractCost = 0;
  for (ExternalUser &EU : ExternalUses) {
    // We only add extract cost once for the same scalar.
    if (!ExtractCostCalculated.insert(EU.Scalar).second)
      continue;

    // Uses by ephemeral values are free (because the ephemeral value will be
    // removed prior to code generation, and so the extraction will be
    // removed as well).
    if (EphValues.count(EU.User))
      continue;

    // If we plan to rewrite the tree in a smaller type, we will need to sign
    // extend the extracted value back to the original type. Here, we account
    // for the extract and the added cost of the sign extend if needed.
    auto *VecTy = VectorType::get(EU.Scalar->getType(), BundleWidth);
    auto *ScalarRoot = VectorizableTree[0]->Scalars[0];
    if (MinBWs.count(ScalarRoot)) {
      auto *MinTy = IntegerType::get(F->getContext(), MinBWs[ScalarRoot].first);
      auto Extend =
          MinBWs[ScalarRoot].second ? Instruction::SExt : Instruction::ZExt;
      VecTy = VectorType::get(MinTy, BundleWidth);
      ExtractCost += TTI->getExtractWithExtendCost(Extend, EU.Scalar->getType(),
                                                   VecTy, EU.Lane);
    } else {
      ExtractCost +=
          TTI->getVectorInstrCost(Instruction::ExtractElement, VecTy, EU.Lane);
    }
  }

  int SpillCost = getSpillCost();
  Cost += SpillCost + ExtractCost;

  std::string Str;
  {
    raw_string_ostream OS(Str);
    OS << "SLP: Spill Cost = " << SpillCost << ".\n"
       << "SLP: Extract Cost = " << ExtractCost << ".\n"
       << "SLP: Total Cost = " << Cost << ".\n";
  }
  LLVM_DEBUG(dbgs() << Str);

  if (ViewSLPTree)
    ViewGraph(this, "SLP" + F->getName(), false, Str);

#if INTEL_CUSTOMIZATION
  // Override Cost for tiny non-fully vectorizable trees.
  if (isTreeTinyAndNotFullyVectorizable())
    Cost = FORBIDEN_TINY_TREE;
#endif // INTEL_CUSTOMIZATION
  return Cost;
}

int BoUpSLP::getGatherCost(Type *Ty,
                           const DenseSet<unsigned> &ShuffledIndices) const {
  int Cost = 0;
  for (unsigned i = 0, e = cast<VectorType>(Ty)->getNumElements(); i < e; ++i)
    if (!ShuffledIndices.count(i))
      Cost += TTI->getVectorInstrCost(Instruction::InsertElement, Ty, i);
  if (!ShuffledIndices.empty())
    Cost += TTI->getShuffleCost(TargetTransformInfo::SK_PermuteSingleSrc, Ty);
  return Cost;
}

int BoUpSLP::getGatherCost(ArrayRef<Value *> VL) const {
  // Find the type of the operands in VL.
  Type *ScalarTy = VL[0]->getType();
  if (StoreInst *SI = dyn_cast<StoreInst>(VL[0]))
    ScalarTy = SI->getValueOperand()->getType();
  VectorType *VecTy = VectorType::get(ScalarTy, VL.size());
  // Find the cost of inserting/extracting values from the vector.
  // Check if the same elements are inserted several times and count them as
  // shuffle candidates.
  DenseSet<unsigned> ShuffledElements;
  DenseSet<Value *> UniqueElements;
  // Iterate in reverse order to consider insert elements with the high cost.
  for (unsigned I = VL.size(); I > 0; --I) {
    unsigned Idx = I - 1;
    if (!UniqueElements.insert(VL[Idx]).second)
      ShuffledElements.insert(Idx);
  }
  return getGatherCost(VecTy, ShuffledElements);
}

#if INTEL_CUSTOMIZATION
// Perform operand reordering on the instructions in VL and return the reordered
// operands in Left and Right.
<<<<<<< HEAD
void BoUpSLP::reorderInputsAccordingToOpcode(
    ArrayRef<Value *> VL, SmallVectorImpl<Value *> &Left,
    SmallVectorImpl<Value *> &Right, const DataLayout &DL,
    ScalarEvolution &SE, SmallVectorImpl<int> &OpDirLeft,
    SmallVectorImpl<int> &OpDirRight) {
  if (VL.empty())
    return;

  for (size_t i = 0; i < VL.size(); ++i) {
    OpDirLeft.push_back(0);
    OpDirRight.push_back(1);
  }

  VLOperands Ops(VL, DL, SE);
  SmallVector<Value *, 4> OrigLeft;
  OrigLeft = Ops.getVL(0);
=======
void BoUpSLP::reorderInputsAccordingToOpcode(ArrayRef<Value *> VL,
                                             SmallVectorImpl<Value *> &Left,
                                             SmallVectorImpl<Value *> &Right,
                                             const DataLayout &DL,
                                             ScalarEvolution &SE,
                                             const BoUpSLP &R) {
  if (VL.empty())
    return;
  VLOperands Ops(VL, DL, SE, R);
>>>>>>> 65841093
  // Reorder the operands in place.
  Ops.reorder();
  Left = Ops.getVL(0);
  Right = Ops.getVL(1);

  for (size_t i = 0; i < VL.size(); ++i) {
    if (OrigLeft[i] != Left[i])
      std::swap(OpDirLeft[i], OpDirRight[i]);
  }
}
#endif // INTEL_CUSTOMIZATION

void BoUpSLP::setInsertPointAfterBundle(ArrayRef<Value *> VL,
                                        const InstructionsState &S) {
  // Get the basic block this bundle is in. All instructions in the bundle
  // should be in this block.
  auto *Front = cast<Instruction>(S.OpValue);
  auto *BB = Front->getParent();
  assert(llvm::all_of(make_range(VL.begin(), VL.end()), [=](Value *V) -> bool {
    auto *I = cast<Instruction>(V);
    return !S.isOpcodeOrAlt(I) || I->getParent() == BB;
  }));

  // The last instruction in the bundle in program order.
  Instruction *LastInst = nullptr;

  // Find the last instruction. The common case should be that BB has been
  // scheduled, and the last instruction is VL.back(). So we start with
  // VL.back() and iterate over schedule data until we reach the end of the
  // bundle. The end of the bundle is marked by null ScheduleData.
  if (BlocksSchedules.count(BB)) {
    auto *Bundle =
        BlocksSchedules[BB]->getScheduleData(isOneOf(S, VL.back()));
    if (Bundle && Bundle->isPartOfBundle())
      for (; Bundle; Bundle = Bundle->NextInBundle)
        if (Bundle->OpValue == Bundle->Inst)
          LastInst = Bundle->Inst;
  }

  // LastInst can still be null at this point if there's either not an entry
  // for BB in BlocksSchedules or there's no ScheduleData available for
  // VL.back(). This can be the case if buildTree_rec aborts for various
  // reasons (e.g., the maximum recursion depth is reached, the maximum region
  // size is reached, etc.). ScheduleData is initialized in the scheduling
  // "dry-run".
  //
  // If this happens, we can still find the last instruction by brute force. We
  // iterate forwards from Front (inclusive) until we either see all
  // instructions in the bundle or reach the end of the block. If Front is the
  // last instruction in program order, LastInst will be set to Front, and we
  // will visit all the remaining instructions in the block.
  //
  // One of the reasons we exit early from buildTree_rec is to place an upper
  // bound on compile-time. Thus, taking an additional compile-time hit here is
  // not ideal. However, this should be exceedingly rare since it requires that
  // we both exit early from buildTree_rec and that the bundle be out-of-order
  // (causing us to iterate all the way to the end of the block).
  if (!LastInst) {
    SmallPtrSet<Value *, 16> Bundle(VL.begin(), VL.end());
    for (auto &I : make_range(BasicBlock::iterator(Front), BB->end())) {
      if (Bundle.erase(&I) && S.isOpcodeOrAlt(&I))
        LastInst = &I;
      if (Bundle.empty())
        break;
    }
  }

  // Set the insertion point after the last instruction in the bundle. Set the
  // debug location to Front.
  Builder.SetInsertPoint(BB, ++LastInst->getIterator());
  Builder.SetCurrentDebugLocation(Front->getDebugLoc());
}

Value *BoUpSLP::Gather(ArrayRef<Value *> VL, VectorType *Ty) {
  Value *Vec = UndefValue::get(Ty);
  // Generate the 'InsertElement' instruction.
  for (unsigned i = 0; i < Ty->getNumElements(); ++i) {
    Vec = Builder.CreateInsertElement(Vec, VL[i], Builder.getInt32(i));
    if (Instruction *Insrt = dyn_cast<Instruction>(Vec)) {
      GatherSeq.insert(Insrt);
      CSEBlocks.insert(Insrt->getParent());

      // Add to our 'need-to-extract' list.
      if (TreeEntry *E = getTreeEntry(VL[i])) {
        // Find which lane we need to extract.
        int FoundLane = -1;
        for (unsigned Lane = 0, LE = E->Scalars.size(); Lane != LE; ++Lane) {
          // Is this the lane of the scalar that we are looking for ?
          if (E->Scalars[Lane] == VL[i]) {
            FoundLane = Lane;
            break;
          }
        }
        assert(FoundLane >= 0 && "Could not find the correct lane");
        if (!E->ReuseShuffleIndices.empty()) {
          FoundLane =
              std::distance(E->ReuseShuffleIndices.begin(),
                            llvm::find(E->ReuseShuffleIndices, FoundLane));
        }
        ExternalUses.push_back(ExternalUser(VL[i], Insrt, FoundLane));
      }
    }
  }

  return Vec;
}

Value *BoUpSLP::vectorizeTree(ArrayRef<Value *> VL) {
  InstructionsState S = getSameOpcode(VL);
  if (S.getOpcode()) {
    if (TreeEntry *E = getTreeEntry(S.OpValue)) {
      if (E->isSame(VL)) {
        Value *V = vectorizeTree(E);
        if (VL.size() == E->Scalars.size() && !E->ReuseShuffleIndices.empty()) {
          // We need to get the vectorized value but without shuffle.
          if (auto *SV = dyn_cast<ShuffleVectorInst>(V)) {
            V = SV->getOperand(0);
          } else {
            // Reshuffle to get only unique values.
            SmallVector<unsigned, 4> UniqueIdxs;
            SmallSet<unsigned, 4> UsedIdxs;
            for(unsigned Idx : E->ReuseShuffleIndices)
              if (UsedIdxs.insert(Idx).second)
                UniqueIdxs.emplace_back(Idx);
            V = Builder.CreateShuffleVector(V, UndefValue::get(V->getType()),
                                            UniqueIdxs);
          }
        }
        return V;
      }
    }
  }

  Type *ScalarTy = S.OpValue->getType();
  if (StoreInst *SI = dyn_cast<StoreInst>(S.OpValue))
    ScalarTy = SI->getValueOperand()->getType();

  // Check that every instruction appears once in this bundle.
  SmallVector<unsigned, 4> ReuseShuffleIndicies;
  SmallVector<Value *, 4> UniqueValues;
#if INTEL_CUSTOMIZATION
  if (!PSLPSuccess)
#endif
  if (VL.size() > 2) {
    DenseMap<Value *, unsigned> UniquePositions;
    for (Value *V : VL) {
      auto Res = UniquePositions.try_emplace(V, UniqueValues.size());
      ReuseShuffleIndicies.emplace_back(Res.first->second);
      if (Res.second || isa<Constant>(V))
        UniqueValues.emplace_back(V);
    }
    // Do not shuffle single element or if number of unique values is not power
    // of 2.
    if (UniqueValues.size() == VL.size() || UniqueValues.size() <= 1 ||
        !llvm::isPowerOf2_32(UniqueValues.size()))
      ReuseShuffleIndicies.clear();
    else
      VL = UniqueValues;
  }
  VectorType *VecTy = VectorType::get(ScalarTy, VL.size());

  Value *V = Gather(VL, VecTy);
#if INTEL_CUSTOMIZATION
  if (!PSLPSuccess)
#endif
  if (!ReuseShuffleIndicies.empty()) {
    V = Builder.CreateShuffleVector(V, UndefValue::get(VecTy),
                                    ReuseShuffleIndicies, "shuffle");
    if (auto *I = dyn_cast<Instruction>(V)) {
      GatherSeq.insert(I);
      CSEBlocks.insert(I->getParent());
    }
  }
  return V;
}

static void inversePermutation(ArrayRef<unsigned> Indices,
                               SmallVectorImpl<unsigned> &Mask) {
  Mask.clear();
  const unsigned E = Indices.size();
  Mask.resize(E);
  for (unsigned I = 0; I < E; ++I)
    Mask[Indices[I]] = I;
}

Value *BoUpSLP::vectorizeTree(TreeEntry *E) {
  IRBuilder<>::InsertPointGuard Guard(Builder);

  if (E->VectorizedValue) {
    LLVM_DEBUG(dbgs() << "SLP: Diamond merged for " << *E->Scalars[0] << ".\n");
    return E->VectorizedValue;
  }

  InstructionsState S = getSameOpcode(E->Scalars);
  Instruction *VL0 = cast<Instruction>(S.OpValue);
  Type *ScalarTy = VL0->getType();
  if (StoreInst *SI = dyn_cast<StoreInst>(VL0))
    ScalarTy = SI->getValueOperand()->getType();
  VectorType *VecTy = VectorType::get(ScalarTy, E->Scalars.size());

  bool NeedToShuffleReuses = !E->ReuseShuffleIndices.empty();

  if (E->NeedToGather) {
    setInsertPointAfterBundle(E->Scalars, S);
    auto *V = Gather(E->Scalars, VecTy);
    if (NeedToShuffleReuses) {
      V = Builder.CreateShuffleVector(V, UndefValue::get(VecTy),
                                      E->ReuseShuffleIndices, "shuffle");
      if (auto *I = dyn_cast<Instruction>(V)) {
        GatherSeq.insert(I);
        CSEBlocks.insert(I->getParent());
      }
    }
    E->VectorizedValue = V;
    return V;
  }

  unsigned ShuffleOrOp = S.isAltShuffle() ?
           (unsigned) Instruction::ShuffleVector : S.getOpcode();
  switch (ShuffleOrOp) {
    case Instruction::PHI: {
      PHINode *PH = dyn_cast<PHINode>(VL0);
      Builder.SetInsertPoint(PH->getParent()->getFirstNonPHI());
      Builder.SetCurrentDebugLocation(PH->getDebugLoc());
      PHINode *NewPhi = Builder.CreatePHI(VecTy, PH->getNumIncomingValues());
      Value *V = NewPhi;
      if (NeedToShuffleReuses) {
        V = Builder.CreateShuffleVector(V, UndefValue::get(VecTy),
                                        E->ReuseShuffleIndices, "shuffle");
      }
      E->VectorizedValue = V;

      // PHINodes may have multiple entries from the same block. We want to
      // visit every block once.
      SmallPtrSet<BasicBlock*, 4> VisitedBBs;

      for (unsigned i = 0, e = PH->getNumIncomingValues(); i < e; ++i) {
        ValueList Operands;
        BasicBlock *IBB = PH->getIncomingBlock(i);

        if (!VisitedBBs.insert(IBB).second) {
          NewPhi->addIncoming(NewPhi->getIncomingValueForBlock(IBB), IBB);
          continue;
        }

        Builder.SetInsertPoint(IBB->getTerminator());
        Builder.SetCurrentDebugLocation(PH->getDebugLoc());
        Value *Vec = vectorizeTree(E->getOperand(i));
        NewPhi->addIncoming(Vec, IBB);
      }

      assert(NewPhi->getNumIncomingValues() == PH->getNumIncomingValues() &&
             "Invalid number of incoming values");
      return V;
    }

    case Instruction::ExtractElement: {
      if (!E->NeedToGather) {
        Value *V = E->getSingleOperand(0);
        if (!E->ReorderIndices.empty()) {
          OrdersType Mask;
          inversePermutation(E->ReorderIndices, Mask);
          Builder.SetInsertPoint(VL0);
          V = Builder.CreateShuffleVector(V, UndefValue::get(VecTy), Mask,
                                          "reorder_shuffle");
        }
        if (NeedToShuffleReuses) {
          // TODO: Merge this shuffle with the ReorderShuffleMask.
          if (E->ReorderIndices.empty())
            Builder.SetInsertPoint(VL0);
          V = Builder.CreateShuffleVector(V, UndefValue::get(VecTy),
                                          E->ReuseShuffleIndices, "shuffle");
        }
        E->VectorizedValue = V;
        return V;
      }
      setInsertPointAfterBundle(E->Scalars, S);
      auto *V = Gather(E->Scalars, VecTy);
      if (NeedToShuffleReuses) {
        V = Builder.CreateShuffleVector(V, UndefValue::get(VecTy),
                                        E->ReuseShuffleIndices, "shuffle");
        if (auto *I = dyn_cast<Instruction>(V)) {
          GatherSeq.insert(I);
          CSEBlocks.insert(I->getParent());
        }
      }
      E->VectorizedValue = V;
      return V;
    }
    case Instruction::ExtractValue: {
      if (!E->NeedToGather) {
        LoadInst *LI = cast<LoadInst>(E->getSingleOperand(0));
        Builder.SetInsertPoint(LI);
        PointerType *PtrTy = PointerType::get(VecTy, LI->getPointerAddressSpace());
        Value *Ptr = Builder.CreateBitCast(LI->getOperand(0), PtrTy);
        LoadInst *V = Builder.CreateAlignedLoad(VecTy, Ptr, LI->getAlignment());
        Value *NewV = propagateMetadata(V, E->Scalars);
        if (!E->ReorderIndices.empty()) {
          OrdersType Mask;
          inversePermutation(E->ReorderIndices, Mask);
          NewV = Builder.CreateShuffleVector(NewV, UndefValue::get(VecTy), Mask,
                                             "reorder_shuffle");
        }
        if (NeedToShuffleReuses) {
          // TODO: Merge this shuffle with the ReorderShuffleMask.
          NewV = Builder.CreateShuffleVector(
              NewV, UndefValue::get(VecTy), E->ReuseShuffleIndices, "shuffle");
        }
        E->VectorizedValue = NewV;
        return NewV;
      }
      setInsertPointAfterBundle(E->Scalars, S);
      auto *V = Gather(E->Scalars, VecTy);
      if (NeedToShuffleReuses) {
        V = Builder.CreateShuffleVector(V, UndefValue::get(VecTy),
                                        E->ReuseShuffleIndices, "shuffle");
        if (auto *I = dyn_cast<Instruction>(V)) {
          GatherSeq.insert(I);
          CSEBlocks.insert(I->getParent());
        }
      }
      E->VectorizedValue = V;
      return V;
    }
    case Instruction::ZExt:
    case Instruction::SExt:
    case Instruction::FPToUI:
    case Instruction::FPToSI:
    case Instruction::FPExt:
    case Instruction::PtrToInt:
    case Instruction::IntToPtr:
    case Instruction::SIToFP:
    case Instruction::UIToFP:
    case Instruction::Trunc:
    case Instruction::FPTrunc:
    case Instruction::BitCast: {
      setInsertPointAfterBundle(E->Scalars, S);

      Value *InVec = vectorizeTree(E->getOperand(0));

      if (E->VectorizedValue) {
        LLVM_DEBUG(dbgs() << "SLP: Diamond merged for " << *VL0 << ".\n");
        return E->VectorizedValue;
      }

      CastInst *CI = dyn_cast<CastInst>(VL0);
      Value *V = Builder.CreateCast(CI->getOpcode(), InVec, VecTy);
      if (NeedToShuffleReuses) {
        V = Builder.CreateShuffleVector(V, UndefValue::get(VecTy),
                                        E->ReuseShuffleIndices, "shuffle");
      }
      E->VectorizedValue = V;
      ++NumVectorInstructions;
      return V;
    }
    case Instruction::FCmp:
    case Instruction::ICmp: {
      setInsertPointAfterBundle(E->Scalars, S);

      Value *L = vectorizeTree(E->getOperand(0));
      Value *R = vectorizeTree(E->getOperand(1));

      if (E->VectorizedValue) {
        LLVM_DEBUG(dbgs() << "SLP: Diamond merged for " << *VL0 << ".\n");
        return E->VectorizedValue;
      }

      CmpInst::Predicate P0 = cast<CmpInst>(VL0)->getPredicate();
      Value *V;
      if (S.getOpcode() == Instruction::FCmp)
        V = Builder.CreateFCmp(P0, L, R);
      else
        V = Builder.CreateICmp(P0, L, R);

      propagateIRFlags(V, E->Scalars, VL0);
      if (NeedToShuffleReuses) {
        V = Builder.CreateShuffleVector(V, UndefValue::get(VecTy),
                                        E->ReuseShuffleIndices, "shuffle");
      }
      E->VectorizedValue = V;
      ++NumVectorInstructions;
      return V;
    }
    case Instruction::Select: {
      setInsertPointAfterBundle(E->Scalars, S);

      Value *Cond = vectorizeTree(E->getOperand(0));
      Value *True = vectorizeTree(E->getOperand(1));
      Value *False = vectorizeTree(E->getOperand(2));

      if (E->VectorizedValue) {
        LLVM_DEBUG(dbgs() << "SLP: Diamond merged for " << *VL0 << ".\n");
        return E->VectorizedValue;
      }

      Value *V = Builder.CreateSelect(Cond, True, False);
      if (NeedToShuffleReuses) {
        V = Builder.CreateShuffleVector(V, UndefValue::get(VecTy),
                                        E->ReuseShuffleIndices, "shuffle");
      }
      E->VectorizedValue = V;
      ++NumVectorInstructions;
      return V;
    }
    case Instruction::FNeg: {
      setInsertPointAfterBundle(E->Scalars, S);

      Value *Op = vectorizeTree(E->getOperand(0));

      if (E->VectorizedValue) {
        LLVM_DEBUG(dbgs() << "SLP: Diamond merged for " << *VL0 << ".\n");
        return E->VectorizedValue;
      }

      Value *V = Builder.CreateUnOp(
          static_cast<Instruction::UnaryOps>(S.getOpcode()), Op);
      propagateIRFlags(V, E->Scalars, VL0);
      if (auto *I = dyn_cast<Instruction>(V))
        V = propagateMetadata(I, E->Scalars);

      if (NeedToShuffleReuses) {
        V = Builder.CreateShuffleVector(V, UndefValue::get(VecTy),
                                        E->ReuseShuffleIndices, "shuffle");
      }
      E->VectorizedValue = V;
      ++NumVectorInstructions;

      return V;
    }
    case Instruction::Add:
    case Instruction::FAdd:
    case Instruction::Sub:
    case Instruction::FSub:
    case Instruction::Mul:
    case Instruction::FMul:
    case Instruction::UDiv:
    case Instruction::SDiv:
    case Instruction::FDiv:
    case Instruction::URem:
    case Instruction::SRem:
    case Instruction::FRem:
    case Instruction::Shl:
    case Instruction::LShr:
    case Instruction::AShr:
    case Instruction::And:
    case Instruction::Or:
    case Instruction::Xor: {
      setInsertPointAfterBundle(E->Scalars, S);

      Value *LHS = vectorizeTree(E->getOperand(0));
      Value *RHS = vectorizeTree(E->getOperand(1));

      if (E->VectorizedValue) {
        LLVM_DEBUG(dbgs() << "SLP: Diamond merged for " << *VL0 << ".\n");
        return E->VectorizedValue;
      }

      Value *V = Builder.CreateBinOp(
          static_cast<Instruction::BinaryOps>(S.getOpcode()), LHS, RHS);
      propagateIRFlags(V, E->Scalars, VL0);
      if (auto *I = dyn_cast<Instruction>(V))
        V = propagateMetadata(I, E->Scalars);

      if (NeedToShuffleReuses) {
        V = Builder.CreateShuffleVector(V, UndefValue::get(VecTy),
                                        E->ReuseShuffleIndices, "shuffle");
      }
      E->VectorizedValue = V;
      ++NumVectorInstructions;

      return V;
    }
    case Instruction::Load: {
#if INTEL_CUSTOMIZATION
      // We encapsulate the load code generation code in a lambda function so
      // that we can call it for each of the split loads.
      auto createVecLoad = [&](TreeEntry *E, ArrayRef<Value *> Scalars, bool NeedToShuffleReuses) {
        Value *VL0 = Scalars[0];
        // Loads are inserted at the head of the tree because we don't want to
        // sink them all the way down past store instructions.
        VectorType *VecTy = VectorType::get(VL0->getType(), Scalars.size());
#endif // INTEL_CUSTOMIZATION
      // Loads are inserted at the head of the tree because we don't want to
      // sink them all the way down past store instructions.
      bool IsReorder = !E->ReorderIndices.empty();
      if (IsReorder) {
        S = getSameOpcode(E->Scalars, E->ReorderIndices.front());
        VL0 = cast<Instruction>(S.OpValue);
      }
#if INTEL_CUSTOMIZATION
      // Split-loads need both vector loads and shuffles. We should emit them
      // one by one in a sequence. So don't touch the insertion point again as
      // it has already been set at the beginning.
#else
      setInsertPointAfterBundle(E->Scalars, S);
#endif // INTEL_CUSTOMIZATION
      LoadInst *LI = cast<LoadInst>(VL0);
      Type *ScalarLoadTy = LI->getType();
      unsigned AS = LI->getPointerAddressSpace();

      Value *VecPtr = Builder.CreateBitCast(LI->getPointerOperand(),
                                            VecTy->getPointerTo(AS));

      // The pointer operand uses an in-tree scalar so we add the new BitCast to
      // ExternalUses list to make sure that an extract will be generated in the
      // future.
      Value *PO = LI->getPointerOperand();
      if (getTreeEntry(PO))
        ExternalUses.push_back(ExternalUser(PO, cast<User>(VecPtr), 0));

      unsigned Alignment = LI->getAlignment();
      LI = Builder.CreateLoad(VecTy, VecPtr);
      if (!Alignment) {
        Alignment = DL->getABITypeAlignment(ScalarLoadTy);
      }
      LI->setAlignment(Alignment);
      Value *V = propagateMetadata(LI, E->Scalars);
      if (IsReorder) {
        OrdersType Mask;
        inversePermutation(E->ReorderIndices, Mask);
        V = Builder.CreateShuffleVector(V, UndefValue::get(V->getType()),
                                        Mask, "reorder_shuffle");
      }
      if (NeedToShuffleReuses) {
        // TODO: Merge this shuffle with the ReorderShuffleMask.
        V = Builder.CreateShuffleVector(V, UndefValue::get(VecTy),
                                        E->ReuseShuffleIndices, "shuffle");
      }
      E->VectorizedValue = V;
      ++NumVectorInstructions;
      return V;
#if INTEL_CUSTOMIZATION
      };

      Value *RetValue = nullptr;
      std::list<Value *> WorkList;

      // Set insertion point once per load. This is done outside of 'createLoad'
      // lambda.
      setInsertPointAfterBundle(E->Scalars, S);

      // Go through all split groups and emit the vector loads.
      for (const LoadGroup &Group : E->ConsecutiveLoadGroups) {
        assert(Group.size() > 1 && isPowerOf2_32(Group.size()) && "Bad Group");
        const auto &ScalarsGroup =
            ArrayRef<Value *>(&E->Scalars[Group.From], Group.size());
        RetValue = cast<Instruction>(createVecLoad(E, ScalarsGroup, false));
        WorkList.push_front(RetValue);
      }

      // Emit the pair-wise shuffles.
      while (WorkList.size() >= 2) {
        // We build a tree of shuffles:
        //
        //  Load Load Load Load
        //   \    /    \    /
        //  Shuffle    Shuffle
        //      \       /
        //       Shuffle
        //

        // Pop front a pair of loads from the worklist, create a shuffle, and
        // push it back into the worklist.
        Value *VecLoad0 = WorkList.back();
        WorkList.pop_back();
        Value *VecLoad1 = WorkList.back();
        WorkList.pop_back();

        SmallVector<Constant *, 8> MaskVec;
        assert(isa<VectorType>(VecLoad0->getType()) && "Vector expected.");
        size_t LoadElements =
            cast<VectorType>(VecLoad0->getType())->getNumElements();
        for (int i = 0, e = 2 * LoadElements; i != e; ++i)
          MaskVec.push_back(Builder.getInt32(i));
        Value *ShuffleMask = ConstantVector::get(MaskVec);
        RetValue = cast<Instruction>(Builder.CreateShuffleVector(
            VecLoad0, VecLoad1, ShuffleMask, "SplitLoadShuffle"));
        WorkList.push_front(RetValue);
      }

      // When split load support is enabled we may need to shuffle resulting
      // vector.
      if (NeedToShuffleReuses) {
        RetValue = Builder.CreateShuffleVector(
            RetValue, UndefValue::get(RetValue->getType()),
            E->ReuseShuffleIndices, "SplitLoadReuseShuffle");
        if (auto *I = dyn_cast<Instruction>(RetValue)) {
          GatherSeq.insert(I);
          CSEBlocks.insert(I->getParent());
        }
      }

      E->VectorizedValue = RetValue;
      return RetValue;
#endif // INTEL_CUSTOMIZATION
    }
    case Instruction::Store: {
      StoreInst *SI = cast<StoreInst>(VL0);
      unsigned Alignment = SI->getAlignment();
      unsigned AS = SI->getPointerAddressSpace();

      setInsertPointAfterBundle(E->Scalars, S);

      Value *VecValue = vectorizeTree(E->getOperand(0));
      Value *ScalarPtr = SI->getPointerOperand();
      Value *VecPtr = Builder.CreateBitCast(ScalarPtr, VecTy->getPointerTo(AS));
      StoreInst *ST = Builder.CreateStore(VecValue, VecPtr);

      // The pointer operand uses an in-tree scalar, so add the new BitCast to
      // ExternalUses to make sure that an extract will be generated in the
      // future.
      if (getTreeEntry(ScalarPtr))
        ExternalUses.push_back(ExternalUser(ScalarPtr, cast<User>(VecPtr), 0));

      if (!Alignment)
        Alignment = DL->getABITypeAlignment(SI->getValueOperand()->getType());

      ST->setAlignment(Alignment);
      Value *V = propagateMetadata(ST, E->Scalars);
      if (NeedToShuffleReuses) {
        V = Builder.CreateShuffleVector(V, UndefValue::get(VecTy),
                                        E->ReuseShuffleIndices, "shuffle");
      }
      E->VectorizedValue = V;
      ++NumVectorInstructions;
      return V;
    }
    case Instruction::GetElementPtr: {
      setInsertPointAfterBundle(E->Scalars, S);

      Value *Op0 = vectorizeTree(E->getOperand(0));

      std::vector<Value *> OpVecs;
      for (int j = 1, e = cast<GetElementPtrInst>(VL0)->getNumOperands(); j < e;
           ++j) {
        Value *OpVec = vectorizeTree(E->getOperand(j));
        OpVecs.push_back(OpVec);
      }

      Value *V = Builder.CreateGEP(
          cast<GetElementPtrInst>(VL0)->getSourceElementType(), Op0, OpVecs);
      if (Instruction *I = dyn_cast<Instruction>(V))
        V = propagateMetadata(I, E->Scalars);

      if (NeedToShuffleReuses) {
        V = Builder.CreateShuffleVector(V, UndefValue::get(VecTy),
                                        E->ReuseShuffleIndices, "shuffle");
      }
      E->VectorizedValue = V;
      ++NumVectorInstructions;

      return V;
    }
    case Instruction::Call: {
      CallInst *CI = cast<CallInst>(VL0);
      setInsertPointAfterBundle(E->Scalars, S);
      Function *FI;
      Intrinsic::ID IID  = Intrinsic::not_intrinsic;
      Value *ScalarArg = nullptr;
      if (CI && (FI = CI->getCalledFunction())) {
        IID = FI->getIntrinsicID();
      }
      std::vector<Value *> OpVecs;
      for (int j = 0, e = CI->getNumArgOperands(); j < e; ++j) {
        ValueList OpVL;
        // Some intrinsics have scalar arguments. This argument should not be
        // vectorized.
        if (hasVectorInstrinsicScalarOpd(IID, j)) {
          CallInst *CEI = cast<CallInst>(VL0);
          ScalarArg = CEI->getArgOperand(j);
          OpVecs.push_back(CEI->getArgOperand(j));
          continue;
        }

        Value *OpVec = vectorizeTree(E->getOperand(j));
        LLVM_DEBUG(dbgs() << "SLP: OpVec[" << j << "]: " << *OpVec << "\n");
        OpVecs.push_back(OpVec);
      }

      Module *M = F->getParent();
      Intrinsic::ID ID = getVectorIntrinsicIDForCall(CI, TLI);
      Type *Tys[] = { VectorType::get(CI->getType(), E->Scalars.size()) };
      Function *CF = Intrinsic::getDeclaration(M, ID, Tys);
      SmallVector<OperandBundleDef, 1> OpBundles;
      CI->getOperandBundlesAsDefs(OpBundles);
      Value *V = Builder.CreateCall(CF, OpVecs, OpBundles);

      // The scalar argument uses an in-tree scalar so we add the new vectorized
      // call to ExternalUses list to make sure that an extract will be
      // generated in the future.
      if (ScalarArg && getTreeEntry(ScalarArg))
        ExternalUses.push_back(ExternalUser(ScalarArg, cast<User>(V), 0));

      propagateIRFlags(V, E->Scalars, VL0);
      if (NeedToShuffleReuses) {
        V = Builder.CreateShuffleVector(V, UndefValue::get(VecTy),
                                        E->ReuseShuffleIndices, "shuffle");
      }
      E->VectorizedValue = V;
      ++NumVectorInstructions;
      return V;
    }
    case Instruction::ShuffleVector: {
      assert(S.isAltShuffle() &&
             ((Instruction::isBinaryOp(S.getOpcode()) &&
               Instruction::isBinaryOp(S.getAltOpcode())) ||
              (Instruction::isCast(S.getOpcode()) &&
               Instruction::isCast(S.getAltOpcode()))) &&
             "Invalid Shuffle Vector Operand");

      Value *LHS, *RHS;
      if (Instruction::isBinaryOp(S.getOpcode())) {
        setInsertPointAfterBundle(E->Scalars, S);
        LHS = vectorizeTree(E->getOperand(0));
        RHS = vectorizeTree(E->getOperand(1));
      } else {
        setInsertPointAfterBundle(E->Scalars, S);
        LHS = vectorizeTree(E->getOperand(0));
      }

      if (E->VectorizedValue) {
        LLVM_DEBUG(dbgs() << "SLP: Diamond merged for " << *VL0 << ".\n");
        return E->VectorizedValue;
      }

      Value *V0, *V1;
      if (Instruction::isBinaryOp(S.getOpcode())) {
        V0 = Builder.CreateBinOp(
          static_cast<Instruction::BinaryOps>(S.getOpcode()), LHS, RHS);
        V1 = Builder.CreateBinOp(
          static_cast<Instruction::BinaryOps>(S.getAltOpcode()), LHS, RHS);
      } else {
        V0 = Builder.CreateCast(
            static_cast<Instruction::CastOps>(S.getOpcode()), LHS, VecTy);
        V1 = Builder.CreateCast(
            static_cast<Instruction::CastOps>(S.getAltOpcode()), LHS, VecTy);
      }

      // Create shuffle to take alternate operations from the vector.
      // Also, gather up main and alt scalar ops to propagate IR flags to
      // each vector operation.
      ValueList OpScalars, AltScalars;
      unsigned e = E->Scalars.size();
      SmallVector<Constant *, 8> Mask(e);
      for (unsigned i = 0; i < e; ++i) {
        auto *OpInst = cast<Instruction>(E->Scalars[i]);
        assert(S.isOpcodeOrAlt(OpInst) && "Unexpected main/alternate opcode");
        if (OpInst->getOpcode() == S.getAltOpcode()) {
          Mask[i] = Builder.getInt32(e + i);
          AltScalars.push_back(E->Scalars[i]);
        } else {
          Mask[i] = Builder.getInt32(i);
          OpScalars.push_back(E->Scalars[i]);
        }
      }

      Value *ShuffleMask = ConstantVector::get(Mask);
      propagateIRFlags(V0, OpScalars);
      propagateIRFlags(V1, AltScalars);

      Value *V = Builder.CreateShuffleVector(V0, V1, ShuffleMask);
      if (Instruction *I = dyn_cast<Instruction>(V))
        V = propagateMetadata(I, E->Scalars);
      if (NeedToShuffleReuses) {
        V = Builder.CreateShuffleVector(V, UndefValue::get(VecTy),
                                        E->ReuseShuffleIndices, "shuffle");
      }
      E->VectorizedValue = V;
      ++NumVectorInstructions;

      return V;
    }
    default:
    llvm_unreachable("unknown inst");
  }
  return nullptr;
}

Value *BoUpSLP::vectorizeTree() {
  ExtraValueToDebugLocsMap ExternallyUsedValues;
  return vectorizeTree(ExternallyUsedValues);
}

Value *
BoUpSLP::vectorizeTree(ExtraValueToDebugLocsMap &ExternallyUsedValues) {
  // All blocks must be scheduled before any instructions are inserted.
  for (auto &BSIter : BlocksSchedules) {
    scheduleBlock(BSIter.second.get());
  }

  Builder.SetInsertPoint(&F->getEntryBlock().front());
  auto *VectorRoot = vectorizeTree(VectorizableTree[0].get());

  // If the vectorized tree can be rewritten in a smaller type, we truncate the
  // vectorized root. InstCombine will then rewrite the entire expression. We
  // sign extend the extracted values below.
  auto *ScalarRoot = VectorizableTree[0]->Scalars[0];
  if (MinBWs.count(ScalarRoot)) {
    if (auto *I = dyn_cast<Instruction>(VectorRoot))
      Builder.SetInsertPoint(&*++BasicBlock::iterator(I));
    auto BundleWidth = VectorizableTree[0]->Scalars.size();
    auto *MinTy = IntegerType::get(F->getContext(), MinBWs[ScalarRoot].first);
    auto *VecTy = VectorType::get(MinTy, BundleWidth);
    auto *Trunc = Builder.CreateTrunc(VectorRoot, VecTy);
    VectorizableTree[0]->VectorizedValue = Trunc;
  }

  LLVM_DEBUG(dbgs() << "SLP: Extracting " << ExternalUses.size()
                    << " values .\n");

  // If necessary, sign-extend or zero-extend ScalarRoot to the larger type
  // specified by ScalarType.
  auto extend = [&](Value *ScalarRoot, Value *Ex, Type *ScalarType) {
    if (!MinBWs.count(ScalarRoot))
      return Ex;
    if (MinBWs[ScalarRoot].second)
      return Builder.CreateSExt(Ex, ScalarType);
    return Builder.CreateZExt(Ex, ScalarType);
  };

  // Extract all of the elements with the external uses.
  for (const auto &ExternalUse : ExternalUses) {
    Value *Scalar = ExternalUse.Scalar;
    llvm::User *User = ExternalUse.User;

    // Skip users that we already RAUW. This happens when one instruction
    // has multiple uses of the same value.
    if (User && !is_contained(Scalar->users(), User))
      continue;
    TreeEntry *E = getTreeEntry(Scalar);
    assert(E && "Invalid scalar");
    assert(!E->NeedToGather && "Extracting from a gather list");

    Value *Vec = E->VectorizedValue;
    assert(Vec && "Can't find vectorizable value");

    Value *Lane = Builder.getInt32(ExternalUse.Lane);
    // If User == nullptr, the Scalar is used as extra arg. Generate
    // ExtractElement instruction and update the record for this scalar in
    // ExternallyUsedValues.
    if (!User) {
      assert(ExternallyUsedValues.count(Scalar) &&
             "Scalar with nullptr as an external user must be registered in "
             "ExternallyUsedValues map");
      if (auto *VecI = dyn_cast<Instruction>(Vec)) {
        Builder.SetInsertPoint(VecI->getParent(),
                               std::next(VecI->getIterator()));
      } else {
        Builder.SetInsertPoint(&F->getEntryBlock().front());
      }
      Value *Ex = Builder.CreateExtractElement(Vec, Lane);
      Ex = extend(ScalarRoot, Ex, Scalar->getType());
      CSEBlocks.insert(cast<Instruction>(Scalar)->getParent());
      auto &Locs = ExternallyUsedValues[Scalar];
      ExternallyUsedValues.insert({Ex, Locs});
      ExternallyUsedValues.erase(Scalar);
      // Required to update internally referenced instructions.
      Scalar->replaceAllUsesWith(Ex);
      continue;
    }

    // Generate extracts for out-of-tree users.
    // Find the insertion point for the extractelement lane.
    if (auto *VecI = dyn_cast<Instruction>(Vec)) {
      if (PHINode *PH = dyn_cast<PHINode>(User)) {
        for (int i = 0, e = PH->getNumIncomingValues(); i != e; ++i) {
          if (PH->getIncomingValue(i) == Scalar) {
            Instruction *IncomingTerminator =
                PH->getIncomingBlock(i)->getTerminator();
            if (isa<CatchSwitchInst>(IncomingTerminator)) {
              Builder.SetInsertPoint(VecI->getParent(),
                                     std::next(VecI->getIterator()));
            } else {
              Builder.SetInsertPoint(PH->getIncomingBlock(i)->getTerminator());
            }
            Value *Ex = Builder.CreateExtractElement(Vec, Lane);
            Ex = extend(ScalarRoot, Ex, Scalar->getType());
            CSEBlocks.insert(PH->getIncomingBlock(i));
            PH->setOperand(i, Ex);
          }
        }
      } else {
        Builder.SetInsertPoint(cast<Instruction>(User));
        Value *Ex = Builder.CreateExtractElement(Vec, Lane);
        Ex = extend(ScalarRoot, Ex, Scalar->getType());
        CSEBlocks.insert(cast<Instruction>(User)->getParent());
        User->replaceUsesOfWith(Scalar, Ex);
      }
    } else {
      Builder.SetInsertPoint(&F->getEntryBlock().front());
      Value *Ex = Builder.CreateExtractElement(Vec, Lane);
      Ex = extend(ScalarRoot, Ex, Scalar->getType());
      CSEBlocks.insert(&F->getEntryBlock());
      User->replaceUsesOfWith(Scalar, Ex);
    }

    LLVM_DEBUG(dbgs() << "SLP: Replaced:" << *User << ".\n");
  }

  // For each vectorized value:
  for (auto &TEPtr : VectorizableTree) {
    TreeEntry *Entry = TEPtr.get();

    // No need to handle users of gathered values.
    if (Entry->NeedToGather)
      continue;

    assert(Entry->VectorizedValue && "Can't find vectorizable value");

    // For each lane:
    for (int Lane = 0, LE = Entry->Scalars.size(); Lane != LE; ++Lane) {
      Value *Scalar = Entry->Scalars[Lane];

      Type *Ty = Scalar->getType();
      if (!Ty->isVoidTy()) {
#ifndef NDEBUG
        for (User *U : Scalar->users()) {
          LLVM_DEBUG(dbgs() << "SLP: \tvalidating user:" << *U << ".\n");

          // It is legal to replace users in the ignorelist by undef.
          assert((getTreeEntry(U) || is_contained(UserIgnoreList, U)) &&
                 "Replacing out-of-tree value with undef");
        }
#endif
        Value *Undef = UndefValue::get(Ty);
        Scalar->replaceAllUsesWith(Undef);
      }
      LLVM_DEBUG(dbgs() << "SLP: \tErasing scalar:" << *Scalar << ".\n");
      eraseInstruction(cast<Instruction>(Scalar));
    }
  }

  Builder.ClearInsertionPoint();

  return VectorizableTree[0]->VectorizedValue;
}

void BoUpSLP::optimizeGatherSequence() {
  LLVM_DEBUG(dbgs() << "SLP: Optimizing " << GatherSeq.size()
                    << " gather sequences instructions.\n");
  // LICM InsertElementInst sequences.
  for (Instruction *I : GatherSeq) {
    if (!isa<InsertElementInst>(I) && !isa<ShuffleVectorInst>(I))
      continue;

    // Check if this block is inside a loop.
    Loop *L = LI->getLoopFor(I->getParent());
    if (!L)
      continue;

    // Check if it has a preheader.
    BasicBlock *PreHeader = L->getLoopPreheader();
    if (!PreHeader)
      continue;

    // If the vector or the element that we insert into it are
    // instructions that are defined in this basic block then we can't
    // hoist this instruction.
    auto *Op0 = dyn_cast<Instruction>(I->getOperand(0));
    auto *Op1 = dyn_cast<Instruction>(I->getOperand(1));
    if (Op0 && L->contains(Op0))
      continue;
    if (Op1 && L->contains(Op1))
      continue;

    // We can hoist this instruction. Move it to the pre-header.
    I->moveBefore(PreHeader->getTerminator());
  }

  // Make a list of all reachable blocks in our CSE queue.
  SmallVector<const DomTreeNode *, 8> CSEWorkList;
  CSEWorkList.reserve(CSEBlocks.size());
  for (BasicBlock *BB : CSEBlocks)
    if (DomTreeNode *N = DT->getNode(BB)) {
      assert(DT->isReachableFromEntry(N));
      CSEWorkList.push_back(N);
    }

  // Sort blocks by domination. This ensures we visit a block after all blocks
  // dominating it are visited.
  llvm::stable_sort(CSEWorkList,
                    [this](const DomTreeNode *A, const DomTreeNode *B) {
                      return DT->properlyDominates(A, B);
                    });

  // Perform O(N^2) search over the gather sequences and merge identical
  // instructions. TODO: We can further optimize this scan if we split the
  // instructions into different buckets based on the insert lane.
  SmallVector<Instruction *, 16> Visited;
  for (auto I = CSEWorkList.begin(), E = CSEWorkList.end(); I != E; ++I) {
    assert((I == CSEWorkList.begin() || !DT->dominates(*I, *std::prev(I))) &&
           "Worklist not sorted properly!");
    BasicBlock *BB = (*I)->getBlock();
    // For all instructions in blocks containing gather sequences:
    for (BasicBlock::iterator it = BB->begin(), e = BB->end(); it != e;) {
      Instruction *In = &*it++;
      if (!isa<InsertElementInst>(In) && !isa<ExtractElementInst>(In))
        continue;

      // Check if we can replace this instruction with any of the
      // visited instructions.
      for (Instruction *v : Visited) {
        if (In->isIdenticalTo(v) &&
            DT->dominates(v->getParent(), In->getParent())) {
          In->replaceAllUsesWith(v);
          eraseInstruction(In);
          In = nullptr;
          break;
        }
      }
      if (In) {
        assert(!is_contained(Visited, In));
        Visited.push_back(In);
      }
    }
  }
  CSEBlocks.clear();
  GatherSeq.clear();
}

// Groups the instructions to a bundle (which is then a single scheduling entity)
// and schedules instructions until the bundle gets ready.
bool BoUpSLP::BlockScheduling::tryScheduleBundle(ArrayRef<Value *> VL,
                                                 BoUpSLP *SLP,
                                                 const InstructionsState &S) {
  if (isa<PHINode>(S.OpValue))
    return true;

  // Initialize the instruction bundle.
  Instruction *OldScheduleEnd = ScheduleEnd;
  ScheduleData *PrevInBundle = nullptr;
  ScheduleData *Bundle = nullptr;
  bool ReSchedule = false;
  LLVM_DEBUG(dbgs() << "SLP:  bundle: " << *S.OpValue << "\n");

  // Make sure that the scheduling region contains all
  // instructions of the bundle.
  for (Value *V : VL) {
    if (!extendSchedulingRegion(V, S))
      return false;
  }

  for (Value *V : VL) {
    ScheduleData *BundleMember = getScheduleData(V);
    assert(BundleMember &&
           "no ScheduleData for bundle member (maybe not in same basic block)");
    if (BundleMember->IsScheduled) {
      // A bundle member was scheduled as single instruction before and now
      // needs to be scheduled as part of the bundle. We just get rid of the
      // existing schedule.
      LLVM_DEBUG(dbgs() << "SLP:  reset schedule because " << *BundleMember
                        << " was already scheduled\n");
      ReSchedule = true;
    }
    assert(BundleMember->isSchedulingEntity() &&
           "bundle member already part of other bundle");
    if (PrevInBundle) {
      PrevInBundle->NextInBundle = BundleMember;
    } else {
      Bundle = BundleMember;
    }
    BundleMember->UnscheduledDepsInBundle = 0;
    Bundle->UnscheduledDepsInBundle += BundleMember->UnscheduledDeps;

    // Group the instructions to a bundle.
    BundleMember->FirstInBundle = Bundle;
    PrevInBundle = BundleMember;
  }
  if (ScheduleEnd != OldScheduleEnd) {
    // The scheduling region got new instructions at the lower end (or it is a
    // new region for the first bundle). This makes it necessary to
    // recalculate all dependencies.
    // It is seldom that this needs to be done a second time after adding the
    // initial bundle to the region.
    for (auto *I = ScheduleStart; I != ScheduleEnd; I = I->getNextNode()) {
      doForAllOpcodes(I, [](ScheduleData *SD) {
        SD->clearDependencies();
      });
    }
    ReSchedule = true;
  }
  if (ReSchedule) {
    resetSchedule();
    initialFillReadyList(ReadyInsts);
  }

  LLVM_DEBUG(dbgs() << "SLP: try schedule bundle " << *Bundle << " in block "
                    << BB->getName() << "\n");

  calculateDependencies(Bundle, true, SLP);

  // Now try to schedule the new bundle. As soon as the bundle is "ready" it
  // means that there are no cyclic dependencies and we can schedule it.
  // Note that's important that we don't "schedule" the bundle yet (see
  // cancelScheduling).
  while (!Bundle->isReady() && !ReadyInsts.empty()) {

    ScheduleData *pickedSD = ReadyInsts.back();
    ReadyInsts.pop_back();

    if (pickedSD->isSchedulingEntity() && pickedSD->isReady()) {
      schedule(pickedSD, ReadyInsts);
    }
  }
  if (!Bundle->isReady()) {
    cancelScheduling(VL, S.OpValue);
    return false;
  }
  return true;
}

void BoUpSLP::BlockScheduling::cancelScheduling(ArrayRef<Value *> VL,
                                                Value *OpValue) {
  if (isa<PHINode>(OpValue))
    return;

  ScheduleData *Bundle = getScheduleData(OpValue);
  LLVM_DEBUG(dbgs() << "SLP:  cancel scheduling of " << *Bundle << "\n");
  assert(!Bundle->IsScheduled &&
         "Can't cancel bundle which is already scheduled");
  assert(Bundle->isSchedulingEntity() && Bundle->isPartOfBundle() &&
         "tried to unbundle something which is not a bundle");

  // Un-bundle: make single instructions out of the bundle.
  ScheduleData *BundleMember = Bundle;
  while (BundleMember) {
    assert(BundleMember->FirstInBundle == Bundle && "corrupt bundle links");
    BundleMember->FirstInBundle = BundleMember;
    ScheduleData *Next = BundleMember->NextInBundle;
    BundleMember->NextInBundle = nullptr;
    BundleMember->UnscheduledDepsInBundle = BundleMember->UnscheduledDeps;
    if (BundleMember->UnscheduledDepsInBundle == 0) {
      ReadyInsts.insert(BundleMember);
    }
    BundleMember = Next;
  }
}

BoUpSLP::ScheduleData *BoUpSLP::BlockScheduling::allocateScheduleDataChunks() {
  // Allocate a new ScheduleData for the instruction.
  if (ChunkPos >= ChunkSize) {
    ScheduleDataChunks.push_back(llvm::make_unique<ScheduleData[]>(ChunkSize));
    ChunkPos = 0;
  }
  return &(ScheduleDataChunks.back()[ChunkPos++]);
}

bool BoUpSLP::BlockScheduling::extendSchedulingRegion(Value *V,
                                                      const InstructionsState &S) {
  if (getScheduleData(V, isOneOf(S, V)))
    return true;
  Instruction *I = dyn_cast<Instruction>(V);
  assert(I && "bundle member must be an instruction");
  assert(!isa<PHINode>(I) && "phi nodes don't need to be scheduled");
  auto &&CheckSheduleForI = [this, &S](Instruction *I) -> bool {
    ScheduleData *ISD = getScheduleData(I);
    if (!ISD)
      return false;
    assert(isInSchedulingRegion(ISD) &&
           "ScheduleData not in scheduling region");
    ScheduleData *SD = allocateScheduleDataChunks();
    SD->Inst = I;
    SD->init(SchedulingRegionID, S.OpValue);
    ExtraScheduleDataMap[I][S.OpValue] = SD;
    return true;
  };
  if (CheckSheduleForI(I))
    return true;
  if (!ScheduleStart) {
    // It's the first instruction in the new region.
    initScheduleData(I, I->getNextNode(), nullptr, nullptr);
    ScheduleStart = I;
    ScheduleEnd = I->getNextNode();
    if (isOneOf(S, I) != I)
      CheckSheduleForI(I);
    assert(ScheduleEnd && "tried to vectorize a terminator?");
    LLVM_DEBUG(dbgs() << "SLP:  initialize schedule region to " << *I << "\n");
    return true;
  }
  // Search up and down at the same time, because we don't know if the new
  // instruction is above or below the existing scheduling region.
  BasicBlock::reverse_iterator UpIter =
      ++ScheduleStart->getIterator().getReverse();
  BasicBlock::reverse_iterator UpperEnd = BB->rend();
  BasicBlock::iterator DownIter = ScheduleEnd->getIterator();
  BasicBlock::iterator LowerEnd = BB->end();
  while (true) {
    if (++ScheduleRegionSize > ScheduleRegionSizeLimit) {
      LLVM_DEBUG(dbgs() << "SLP:  exceeded schedule region size limit\n");
      return false;
    }

    if (UpIter != UpperEnd) {
      if (&*UpIter == I) {
        initScheduleData(I, ScheduleStart, nullptr, FirstLoadStoreInRegion);
        ScheduleStart = I;
        if (isOneOf(S, I) != I)
          CheckSheduleForI(I);
        LLVM_DEBUG(dbgs() << "SLP:  extend schedule region start to " << *I
                          << "\n");
        return true;
      }
      ++UpIter;
    }
    if (DownIter != LowerEnd) {
      if (&*DownIter == I) {
        initScheduleData(ScheduleEnd, I->getNextNode(), LastLoadStoreInRegion,
                         nullptr);
        ScheduleEnd = I->getNextNode();
        if (isOneOf(S, I) != I)
          CheckSheduleForI(I);
        assert(ScheduleEnd && "tried to vectorize a terminator?");
        LLVM_DEBUG(dbgs() << "SLP:  extend schedule region end to " << *I
                          << "\n");
        return true;
      }
      ++DownIter;
    }
    assert((UpIter != UpperEnd || DownIter != LowerEnd) &&
           "instruction not found in block");
  }
  return true;
}

void BoUpSLP::BlockScheduling::initScheduleData(Instruction *FromI,
                                                Instruction *ToI,
                                                ScheduleData *PrevLoadStore,
                                                ScheduleData *NextLoadStore) {
  ScheduleData *CurrentLoadStore = PrevLoadStore;
  for (Instruction *I = FromI; I != ToI; I = I->getNextNode()) {
    ScheduleData *SD = ScheduleDataMap[I];
    if (!SD) {
      SD = allocateScheduleDataChunks();
      ScheduleDataMap[I] = SD;
      SD->Inst = I;
    }
    assert(!isInSchedulingRegion(SD) &&
           "new ScheduleData already in scheduling region");
    SD->init(SchedulingRegionID, I);

    if (I->mayReadOrWriteMemory() &&
        (!isa<IntrinsicInst>(I) ||
         cast<IntrinsicInst>(I)->getIntrinsicID() != Intrinsic::sideeffect)) {
      // Update the linked list of memory accessing instructions.
      if (CurrentLoadStore) {
        CurrentLoadStore->NextLoadStore = SD;
      } else {
        FirstLoadStoreInRegion = SD;
      }
      CurrentLoadStore = SD;
    }
  }
  if (NextLoadStore) {
    if (CurrentLoadStore)
      CurrentLoadStore->NextLoadStore = NextLoadStore;
  } else {
    LastLoadStoreInRegion = CurrentLoadStore;
  }
}

void BoUpSLP::BlockScheduling::calculateDependencies(ScheduleData *SD,
                                                     bool InsertInReadyList,
                                                     BoUpSLP *SLP) {
  assert(SD->isSchedulingEntity());

  SmallVector<ScheduleData *, 10> WorkList;
  WorkList.push_back(SD);

  while (!WorkList.empty()) {
    ScheduleData *SD = WorkList.back();
    WorkList.pop_back();

    ScheduleData *BundleMember = SD;
    while (BundleMember) {
      assert(isInSchedulingRegion(BundleMember));
      if (!BundleMember->hasValidDependencies()) {

        LLVM_DEBUG(dbgs() << "SLP:       update deps of " << *BundleMember
                          << "\n");
        BundleMember->Dependencies = 0;
        BundleMember->resetUnscheduledDeps();

        // Handle def-use chain dependencies.
        if (BundleMember->OpValue != BundleMember->Inst) {
          ScheduleData *UseSD = getScheduleData(BundleMember->Inst);
          if (UseSD && isInSchedulingRegion(UseSD->FirstInBundle)) {
            BundleMember->Dependencies++;
            ScheduleData *DestBundle = UseSD->FirstInBundle;
            if (!DestBundle->IsScheduled)
              BundleMember->incrementUnscheduledDeps(1);
            if (!DestBundle->hasValidDependencies())
              WorkList.push_back(DestBundle);
          }
        } else {
          for (User *U : BundleMember->Inst->users()) {
            if (isa<Instruction>(U)) {
              ScheduleData *UseSD = getScheduleData(U);
              if (UseSD && isInSchedulingRegion(UseSD->FirstInBundle)) {
                BundleMember->Dependencies++;
                ScheduleData *DestBundle = UseSD->FirstInBundle;
                if (!DestBundle->IsScheduled)
                  BundleMember->incrementUnscheduledDeps(1);
                if (!DestBundle->hasValidDependencies())
                  WorkList.push_back(DestBundle);
              }
            } else {
              // I'm not sure if this can ever happen. But we need to be safe.
              // This lets the instruction/bundle never be scheduled and
              // eventually disable vectorization.
              BundleMember->Dependencies++;
              BundleMember->incrementUnscheduledDeps(1);
            }
          }
        }

        // Handle the memory dependencies.
        ScheduleData *DepDest = BundleMember->NextLoadStore;
        if (DepDest) {
          Instruction *SrcInst = BundleMember->Inst;
          MemoryLocation SrcLoc = getLocation(SrcInst, SLP->AA);
          bool SrcMayWrite = BundleMember->Inst->mayWriteToMemory();
          unsigned numAliased = 0;
          unsigned DistToSrc = 1;

          while (DepDest) {
            assert(isInSchedulingRegion(DepDest));

            // We have two limits to reduce the complexity:
            // 1) AliasedCheckLimit: It's a small limit to reduce calls to
            //    SLP->isAliased (which is the expensive part in this loop).
            // 2) MaxMemDepDistance: It's for very large blocks and it aborts
            //    the whole loop (even if the loop is fast, it's quadratic).
            //    It's important for the loop break condition (see below) to
            //    check this limit even between two read-only instructions.
            if (DistToSrc >= MaxMemDepDistance ||
                    ((SrcMayWrite || DepDest->Inst->mayWriteToMemory()) &&
                     (numAliased >= AliasedCheckLimit ||
                      SLP->isAliased(SrcLoc, SrcInst, DepDest->Inst)))) {

              // We increment the counter only if the locations are aliased
              // (instead of counting all alias checks). This gives a better
              // balance between reduced runtime and accurate dependencies.
              numAliased++;

              DepDest->MemoryDependencies.push_back(BundleMember);
              BundleMember->Dependencies++;
              ScheduleData *DestBundle = DepDest->FirstInBundle;
              if (!DestBundle->IsScheduled) {
                BundleMember->incrementUnscheduledDeps(1);
              }
              if (!DestBundle->hasValidDependencies()) {
                WorkList.push_back(DestBundle);
              }
            }
            DepDest = DepDest->NextLoadStore;

            // Example, explaining the loop break condition: Let's assume our
            // starting instruction is i0 and MaxMemDepDistance = 3.
            //
            //                      +--------v--v--v
            //             i0,i1,i2,i3,i4,i5,i6,i7,i8
            //             +--------^--^--^
            //
            // MaxMemDepDistance let us stop alias-checking at i3 and we add
            // dependencies from i0 to i3,i4,.. (even if they are not aliased).
            // Previously we already added dependencies from i3 to i6,i7,i8
            // (because of MaxMemDepDistance). As we added a dependency from
            // i0 to i3, we have transitive dependencies from i0 to i6,i7,i8
            // and we can abort this loop at i6.
            if (DistToSrc >= 2 * MaxMemDepDistance)
              break;
            DistToSrc++;
          }
        }
      }
      BundleMember = BundleMember->NextInBundle;
    }
    if (InsertInReadyList && SD->isReady()) {
      ReadyInsts.push_back(SD);
      LLVM_DEBUG(dbgs() << "SLP:     gets ready on update: " << *SD->Inst
                        << "\n");
    }
  }
}

void BoUpSLP::BlockScheduling::resetSchedule() {
  assert(ScheduleStart &&
         "tried to reset schedule on block which has not been scheduled");
  for (Instruction *I = ScheduleStart; I != ScheduleEnd; I = I->getNextNode()) {
    doForAllOpcodes(I, [&](ScheduleData *SD) {
      assert(isInSchedulingRegion(SD) &&
             "ScheduleData not in scheduling region");
      SD->IsScheduled = false;
      SD->resetUnscheduledDeps();
    });
  }
  ReadyInsts.clear();
}

void BoUpSLP::scheduleBlock(BlockScheduling *BS) {
  if (!BS->ScheduleStart)
    return;

  LLVM_DEBUG(dbgs() << "SLP: schedule block " << BS->BB->getName() << "\n");

  BS->resetSchedule();

  // For the real scheduling we use a more sophisticated ready-list: it is
  // sorted by the original instruction location. This lets the final schedule
  // be as  close as possible to the original instruction order.
  struct ScheduleDataCompare {
    bool operator()(ScheduleData *SD1, ScheduleData *SD2) const {
      return SD2->SchedulingPriority < SD1->SchedulingPriority;
    }
  };
  std::set<ScheduleData *, ScheduleDataCompare> ReadyInsts;

  // Ensure that all dependency data is updated and fill the ready-list with
  // initial instructions.
  int Idx = 0;
  int NumToSchedule = 0;
  for (auto *I = BS->ScheduleStart; I != BS->ScheduleEnd;
       I = I->getNextNode()) {
    BS->doForAllOpcodes(I, [this, &Idx, &NumToSchedule, BS](ScheduleData *SD) {
      assert(SD->isPartOfBundle() ==
                 (getTreeEntry(SD->Inst) != nullptr) &&
             "scheduler and vectorizer bundle mismatch");
      SD->FirstInBundle->SchedulingPriority = Idx++;
      if (SD->isSchedulingEntity()) {
        BS->calculateDependencies(SD, false, this);
        NumToSchedule++;
      }
    });
  }
  BS->initialFillReadyList(ReadyInsts);

  Instruction *LastScheduledInst = BS->ScheduleEnd;

  // Do the "real" scheduling.
  while (!ReadyInsts.empty()) {
    ScheduleData *picked = *ReadyInsts.begin();
    ReadyInsts.erase(ReadyInsts.begin());

    // Move the scheduled instruction(s) to their dedicated places, if not
    // there yet.
    ScheduleData *BundleMember = picked;
    while (BundleMember) {
      Instruction *pickedInst = BundleMember->Inst;
      if (LastScheduledInst->getNextNode() != pickedInst) {
        BS->BB->getInstList().remove(pickedInst);
        BS->BB->getInstList().insert(LastScheduledInst->getIterator(),
                                     pickedInst);
      }
      LastScheduledInst = pickedInst;
      BundleMember = BundleMember->NextInBundle;
    }

    BS->schedule(picked, ReadyInsts);
    NumToSchedule--;
  }
  assert(NumToSchedule == 0 && "could not schedule all instructions");

  // Avoid duplicate scheduling of the block.
  BS->ScheduleStart = nullptr;
}

unsigned BoUpSLP::getVectorElementSize(Value *V) const {
  // If V is a store, just return the width of the stored value without
  // traversing the expression tree. This is the common case.
  if (auto *Store = dyn_cast<StoreInst>(V))
    return DL->getTypeSizeInBits(Store->getValueOperand()->getType());

  // If V is not a store, we can traverse the expression tree to find loads
  // that feed it. The type of the loaded value may indicate a more suitable
  // width than V's type. We want to base the vector element size on the width
  // of memory operations where possible.
  SmallVector<Instruction *, 16> Worklist;
  SmallPtrSet<Instruction *, 16> Visited;
  if (auto *I = dyn_cast<Instruction>(V))
    Worklist.push_back(I);

  // Traverse the expression tree in bottom-up order looking for loads. If we
  // encounter an instruction we don't yet handle, we give up.
  auto MaxWidth = 0u;
  auto FoundUnknownInst = false;
  while (!Worklist.empty() && !FoundUnknownInst) {
    auto *I = Worklist.pop_back_val();
    Visited.insert(I);

    // We should only be looking at scalar instructions here. If the current
    // instruction has a vector type, give up.
    auto *Ty = I->getType();
    if (isa<VectorType>(Ty))
      FoundUnknownInst = true;

    // If the current instruction is a load, update MaxWidth to reflect the
    // width of the loaded value.
    else if (isa<LoadInst>(I))
      MaxWidth = std::max<unsigned>(MaxWidth, DL->getTypeSizeInBits(Ty));

    // Otherwise, we need to visit the operands of the instruction. We only
    // handle the interesting cases from buildTree here. If an operand is an
    // instruction we haven't yet visited, we add it to the worklist.
    else if (isa<PHINode>(I) || isa<CastInst>(I) || isa<GetElementPtrInst>(I) ||
             isa<CmpInst>(I) || isa<SelectInst>(I) || isa<BinaryOperator>(I)) {
      for (Use &U : I->operands())
        if (auto *J = dyn_cast<Instruction>(U.get()))
          if (!Visited.count(J))
            Worklist.push_back(J);
    }

    // If we don't yet handle the instruction, give up.
    else
      FoundUnknownInst = true;
  }

  // If we didn't encounter a memory access in the expression tree, or if we
  // gave up for some reason, just return the width of V.
  if (!MaxWidth || FoundUnknownInst)
    return DL->getTypeSizeInBits(V->getType());

  // Otherwise, return the maximum width we found.
  return MaxWidth;
}

// Determine if a value V in a vectorizable expression Expr can be demoted to a
// smaller type with a truncation. We collect the values that will be demoted
// in ToDemote and additional roots that require investigating in Roots.
static bool collectValuesToDemote(Value *V, SmallPtrSetImpl<Value *> &Expr,
                                  SmallVectorImpl<Value *> &ToDemote,
                                  SmallVectorImpl<Value *> &Roots) {
  // We can always demote constants.
  if (isa<Constant>(V)) {
    ToDemote.push_back(V);
    return true;
  }

  // If the value is not an instruction in the expression with only one use, it
  // cannot be demoted.
  auto *I = dyn_cast<Instruction>(V);
  if (!I || !I->hasOneUse() || !Expr.count(I))
    return false;

  switch (I->getOpcode()) {

  // We can always demote truncations and extensions. Since truncations can
  // seed additional demotion, we save the truncated value.
  case Instruction::Trunc:
    Roots.push_back(I->getOperand(0));
    break;
  case Instruction::ZExt:
  case Instruction::SExt:
    break;

  // We can demote certain binary operations if we can demote both of their
  // operands.
  case Instruction::Add:
  case Instruction::Sub:
  case Instruction::Mul:
  case Instruction::And:
  case Instruction::Or:
  case Instruction::Xor:
    if (!collectValuesToDemote(I->getOperand(0), Expr, ToDemote, Roots) ||
        !collectValuesToDemote(I->getOperand(1), Expr, ToDemote, Roots))
      return false;
    break;

  // We can demote selects if we can demote their true and false values.
  case Instruction::Select: {
    SelectInst *SI = cast<SelectInst>(I);
    if (!collectValuesToDemote(SI->getTrueValue(), Expr, ToDemote, Roots) ||
        !collectValuesToDemote(SI->getFalseValue(), Expr, ToDemote, Roots))
      return false;
    break;
  }

  // We can demote phis if we can demote all their incoming operands. Note that
  // we don't need to worry about cycles since we ensure single use above.
  case Instruction::PHI: {
    PHINode *PN = cast<PHINode>(I);
    for (Value *IncValue : PN->incoming_values())
      if (!collectValuesToDemote(IncValue, Expr, ToDemote, Roots))
        return false;
    break;
  }

  // Otherwise, conservatively give up.
  default:
    return false;
  }

  // Record the value that we can demote.
  ToDemote.push_back(V);
  return true;
}

void BoUpSLP::computeMinimumValueSizes() {
  // If there are no external uses, the expression tree must be rooted by a
  // store. We can't demote in-memory values, so there is nothing to do here.
  if (ExternalUses.empty())
    return;

  // We only attempt to truncate integer expressions.
  auto &TreeRoot = VectorizableTree[0]->Scalars;
  auto *TreeRootIT = dyn_cast<IntegerType>(TreeRoot[0]->getType());
  if (!TreeRootIT)
    return;

  // If the expression is not rooted by a store, these roots should have
  // external uses. We will rely on InstCombine to rewrite the expression in
  // the narrower type. However, InstCombine only rewrites single-use values.
  // This means that if a tree entry other than a root is used externally, it
  // must have multiple uses and InstCombine will not rewrite it. The code
  // below ensures that only the roots are used externally.
  SmallPtrSet<Value *, 32> Expr(TreeRoot.begin(), TreeRoot.end());
  for (auto &EU : ExternalUses)
    if (!Expr.erase(EU.Scalar))
      return;
  if (!Expr.empty())
    return;

  // Collect the scalar values of the vectorizable expression. We will use this
  // context to determine which values can be demoted. If we see a truncation,
  // we mark it as seeding another demotion.
  for (auto &EntryPtr : VectorizableTree)
    Expr.insert(EntryPtr->Scalars.begin(), EntryPtr->Scalars.end());

  // Ensure the roots of the vectorizable tree don't form a cycle. They must
  // have a single external user that is not in the vectorizable tree.
  for (auto *Root : TreeRoot)
    if (!Root->hasOneUse() || Expr.count(*Root->user_begin()))
      return;

  // Conservatively determine if we can actually truncate the roots of the
  // expression. Collect the values that can be demoted in ToDemote and
  // additional roots that require investigating in Roots.
  SmallVector<Value *, 32> ToDemote;
  SmallVector<Value *, 4> Roots;
  for (auto *Root : TreeRoot)
    if (!collectValuesToDemote(Root, Expr, ToDemote, Roots))
      return;

  // The maximum bit width required to represent all the values that can be
  // demoted without loss of precision. It would be safe to truncate the roots
  // of the expression to this width.
  auto MaxBitWidth = 8u;

  // We first check if all the bits of the roots are demanded. If they're not,
  // we can truncate the roots to this narrower type.
  for (auto *Root : TreeRoot) {
    auto Mask = DB->getDemandedBits(cast<Instruction>(Root));
    MaxBitWidth = std::max<unsigned>(
        Mask.getBitWidth() - Mask.countLeadingZeros(), MaxBitWidth);
  }

  // True if the roots can be zero-extended back to their original type, rather
  // than sign-extended. We know that if the leading bits are not demanded, we
  // can safely zero-extend. So we initialize IsKnownPositive to True.
  bool IsKnownPositive = true;

  // If all the bits of the roots are demanded, we can try a little harder to
  // compute a narrower type. This can happen, for example, if the roots are
  // getelementptr indices. InstCombine promotes these indices to the pointer
  // width. Thus, all their bits are technically demanded even though the
  // address computation might be vectorized in a smaller type.
  //
  // We start by looking at each entry that can be demoted. We compute the
  // maximum bit width required to store the scalar by using ValueTracking to
  // compute the number of high-order bits we can truncate.
  if (MaxBitWidth == DL->getTypeSizeInBits(TreeRoot[0]->getType()) &&
      llvm::all_of(TreeRoot, [](Value *R) {
        assert(R->hasOneUse() && "Root should have only one use!");
        return isa<GetElementPtrInst>(R->user_back());
      })) {
    MaxBitWidth = 8u;

    // Determine if the sign bit of all the roots is known to be zero. If not,
    // IsKnownPositive is set to False.
    IsKnownPositive = llvm::all_of(TreeRoot, [&](Value *R) {
      KnownBits Known = computeKnownBits(R, *DL);
      return Known.isNonNegative();
    });

    // Determine the maximum number of bits required to store the scalar
    // values.
    for (auto *Scalar : ToDemote) {
      auto NumSignBits = ComputeNumSignBits(Scalar, *DL, 0, AC, nullptr, DT);
      auto NumTypeBits = DL->getTypeSizeInBits(Scalar->getType());
      MaxBitWidth = std::max<unsigned>(NumTypeBits - NumSignBits, MaxBitWidth);
    }

    // If we can't prove that the sign bit is zero, we must add one to the
    // maximum bit width to account for the unknown sign bit. This preserves
    // the existing sign bit so we can safely sign-extend the root back to the
    // original type. Otherwise, if we know the sign bit is zero, we will
    // zero-extend the root instead.
    //
    // FIXME: This is somewhat suboptimal, as there will be cases where adding
    //        one to the maximum bit width will yield a larger-than-necessary
    //        type. In general, we need to add an extra bit only if we can't
    //        prove that the upper bit of the original type is equal to the
    //        upper bit of the proposed smaller type. If these two bits are the
    //        same (either zero or one) we know that sign-extending from the
    //        smaller type will result in the same value. Here, since we can't
    //        yet prove this, we are just making the proposed smaller type
    //        larger to ensure correctness.
    if (!IsKnownPositive)
      ++MaxBitWidth;
  }

  // Round MaxBitWidth up to the next power-of-two.
  if (!isPowerOf2_64(MaxBitWidth))
    MaxBitWidth = NextPowerOf2(MaxBitWidth);

  // If the maximum bit width we compute is less than the with of the roots'
  // type, we can proceed with the narrowing. Otherwise, do nothing.
  if (MaxBitWidth >= TreeRootIT->getBitWidth())
    return;

  // If we can truncate the root, we must collect additional values that might
  // be demoted as a result. That is, those seeded by truncations we will
  // modify.
  while (!Roots.empty())
    collectValuesToDemote(Roots.pop_back_val(), Expr, ToDemote, Roots);

  // Finally, map the values we can demote to the maximum bit with we computed.
  for (auto *Scalar : ToDemote)
    MinBWs[Scalar] = std::make_pair(MaxBitWidth, !IsKnownPositive);
}

#if INTEL_CUSTOMIZATION

#if !defined(NDEBUG) || defined(LLVM_ENABLE_DUMP)
LLVM_DUMP_METHOD void BoUpSLP::dumpVecMode(VecMode Mode, raw_ostream &OS) {
  switch (Mode) {
  case VM_UNINIT:
    OS << "UNINIT";
    break;
  case VM_CONSTANT:
    OS << "CONSTANT";
    break;
  case VM_LOAD:
    OS << "LOAD";
    break;
  case VM_OPCODE:
    OS << "OPCODE";
    break;
  case VM_SPLAT:
    OS << "SPLAT";
    break;
  case VM_FAILED:
    OS << "FAILED";
    break;
  case VM_REUSE:
    OS << "REUSE";
    break;
  default:
    OS << "UNKNOWN";
  }
}

LLVM_DUMP_METHOD void BoUpSLP::dumpGroupState(GroupState State,
                                              raw_ostream &OS) {
  switch (State) {
  case UNINIT:
    OS << "UNINIT";
    break;
  case FAILED:
    OS << "FAILED";
    break;
  case SUCCESS:
    OS << "SUCCESS";
    break;
  case NO_SINGLE_BEST:
    OS << "NO_SINGLE_BEST";
    break;
  default:
    OS << "UNKNOWN";
    break;
  }
}

LLVM_DUMP_METHOD void BoUpSLP::dumpVectorizableTree(void) {
  for (int i = 0, e = VectorizableTree.size(); i != e; ++i) {
    TreeEntry &TE = *VectorizableTree[i].get();
    TE.dump();

    if (EnablePathSteering) {
      auto it = PreferredOperandMap.find(TE.Scalars[0]);
      auto ite = PreferredOperandMap.end();
      dbgs() << "PathSteering: ";
      if (it == ite)
        dbgs() << "-";
      else
        dbgs() << it->second;
      dbgs() << "\n";
    }
    dbgs() << "\n";
  }
}

// Debug print of the Multi-node operands.
LLVM_DUMP_METHOD void BoUpSLP::MultiNode::dump() const {
  dbgs() << "NOTE: This is Bottom-up!!!\n";
  if (empty()) {
    dbgs() << "Empty\n";
    return;
  }
  for (int OpI = 0, OpI_e = Leaves[0].size(); OpI != OpI_e; ++OpI) {
    dbgs() << "OpI: " << OpI << ".\n";
    for (int Lane = 0, Lanes = Leaves.size(); Lane != Lanes; ++Lane) {
      const OperandData *Op = &Leaves[Lane][OpI];
      Op->dump();
    }
    dbgs() << "\n";
  }
}

// Debug print of the Multi-node operands.
LLVM_DUMP_METHOD void BoUpSLP::MultiNode::dumpDot() const {
  if (empty()) {
    dbgs() << "Empty\n";
    return;
  }
  const char *DumpFile = "/tmp/slp.dot";
  dbgs() << DumpFile << "\n";
  std::error_code ec;
  std::set<std::pair<Value *, Value *>> edges;
  raw_fd_ostream OS(DumpFile, ec, sys::fs::OF_Text);

  OS << "digraph DAG {";
  for (int OpI = 0, OpI_e = getNumOperands(); OpI != OpI_e; ++OpI) {
    OS << "# OpI: " << OpI << ".\n";
    for (int Lane = 0, Lanes = getNumLanes(); Lane != Lanes; ++Lane) {
      const OperandData *Op = getOperand(Lane, OpI);
      Op->dumpDot(OS, OpI);
    }
    OS << "\n";
  }
  OS << "}\n";
}

LLVM_DUMP_METHOD void BoUpSLP::OperandData::dump(void) const {
  std::string Indent = "    ";
  dbgs() << Indent << ((Used) ? "*USED*  " : "") << *Leaf << " " << Leaf
         << "\n";
  dbgs() << Indent << "FrontierI: " << *FrontierI << " " << FrontierI << "\n";
  dbgs() << Indent << "OperandNum: " << OperandNum;
  dbgs() << Indent << "Lane: " << Lane;
  dbgs() << Indent
         << "Opcode: " << Instruction::getOpcodeName(EffectiveFrontierOpcode)
         << " ";
  dbgs() << Indent
         << "shouldUpdateFrontierOpcode(): " << shouldUpdateFrontierOpcode()
         << "\n";

  dbgs() << Indent << "OriginalFrontier: ";
  if (OriginalFrontierI)
    dbgs() << *OriginalFrontierI;
  else
    dbgs() << "-";
  dbgs() << " ";

  dbgs() << "OriginalOperand: ";
  if (OriginalOperandV)
    dbgs() << *OriginalOperandV;
  else
    dbgs() << "-";
  dbgs() << "\n";
  dbgs() << "\n";
}

LLVM_DUMP_METHOD void BoUpSLP::OperandData::dumpDot(raw_ostream &OS, int OpI) const {
  auto getOpcodeSign = [](unsigned Opcode) {
    switch (Opcode) {
    case Instruction::Add:
      return "+";
    case Instruction::Sub:
      return "-";
    default:
      llvm_unreachable("Bad Opcode");
    }
  };

  // "L0.0x12345678"[label="%Chain.123"];
  OS << "\""
     << "L" << getLane() << "." << getValue() << "\"[label=\"";
  getValue()->printAsOperand(OS);
  OS << " OpI:" << OpI << "\"];\n";

  // "L0.0x12345679"[label="%Bridge.123"];
  OS << "\""
     << "L" << getLane() << "." << getFrontier() << "\"[label=\"";
  OS << getOpcodeSign(getFrontier()->getOpcode());
  OS << " L" << getLane();
  OS << "\"];\n";

  // "L0.0x12345678"->"L0.0x12345679"
  // "L0.0x12345677"->"L0.0x12345679"
  for (int i : {0, 1}) {
    OS << "\""
       << "L" << getLane() << "." << getFrontier()->getOperand(i) << "\""
       << "->"
       << "\""
       << "L" << getLane() << "." << getFrontier() << "\"[label=\"" << i
       << "\"]\n";
  }
}

LLVM_DUMP_METHOD void BoUpSLP::OpGroup::dump() const {
  int Cnt = 0;
  const char *Ind = "  ";
  for (OperandData *OD : OperandsVec) {
    dbgs() << Ind << Cnt++ << ".\n";
    OD->dump();
  }
  dbgs() << Ind << "StartLane: " << 0 << "\n";
  dbgs() << Ind << "EndLane: " << getEndLane() << "\n";
  dbgs() << Ind << "Score: " << Score << "\n";
  dbgs() << Ind << "Mode: ";
  dumpVecMode(Mode, dbgs());
  dbgs() << "\n";
  dbgs() << Ind << "State: ";
  dumpGroupState(State, dbgs());
  dbgs() << "\n";
}
#endif // #if !defined(NDEBUG) || defined(LLVM_ENABLE_DUMP)
#endif // INTEL_CUSTOMIZATION

namespace {

/// The SLPVectorizer Pass.
struct SLPVectorizer : public FunctionPass {
  SLPVectorizerPass Impl;

  /// Pass identification, replacement for typeid
  static char ID;

  explicit SLPVectorizer() : FunctionPass(ID) {
    initializeSLPVectorizerPass(*PassRegistry::getPassRegistry());
  }

  bool doInitialization(Module &M) override {
    return false;
  }

  bool runOnFunction(Function &F) override {
    if (skipFunction(F))
      return false;

    auto *SE = &getAnalysis<ScalarEvolutionWrapperPass>().getSE();
    auto *TTI = &getAnalysis<TargetTransformInfoWrapperPass>().getTTI(F);
    auto *TLIP = getAnalysisIfAvailable<TargetLibraryInfoWrapperPass>();
    auto *TLI = TLIP ? &TLIP->getTLI() : nullptr;
    auto *AA = &getAnalysis<AAResultsWrapperPass>().getAAResults();
    auto *LI = &getAnalysis<LoopInfoWrapperPass>().getLoopInfo();
    auto *DT = &getAnalysis<DominatorTreeWrapperPass>().getDomTree();
    auto *AC = &getAnalysis<AssumptionCacheTracker>().getAssumptionCache(F);
    auto *DB = &getAnalysis<DemandedBitsWrapperPass>().getDemandedBits();
    auto *ORE = &getAnalysis<OptimizationRemarkEmitterWrapperPass>().getORE();

    return Impl.runImpl(F, SE, TTI, TLI, AA, LI, DT, AC, DB, ORE);
  }

  void getAnalysisUsage(AnalysisUsage &AU) const override {
    FunctionPass::getAnalysisUsage(AU);
    AU.addRequired<AssumptionCacheTracker>();
    AU.addRequired<ScalarEvolutionWrapperPass>();
    AU.addRequired<AAResultsWrapperPass>();
    AU.addRequired<TargetTransformInfoWrapperPass>();
    AU.addRequired<LoopInfoWrapperPass>();
    AU.addRequired<DominatorTreeWrapperPass>();
    AU.addRequired<DemandedBitsWrapperPass>();
    AU.addRequired<OptimizationRemarkEmitterWrapperPass>();
    AU.addPreserved<LoopInfoWrapperPass>();
    AU.addPreserved<DominatorTreeWrapperPass>();
    AU.addPreserved<AAResultsWrapperPass>();
    AU.addPreserved<GlobalsAAWrapperPass>();
    AU.addPreserved<AndersensAAWrapperPass>(); // INTEL
    AU.setPreservesCFG();
  }
};

} // end anonymous namespace

PreservedAnalyses SLPVectorizerPass::run(Function &F, FunctionAnalysisManager &AM) {
  auto *SE = &AM.getResult<ScalarEvolutionAnalysis>(F);
  auto *TTI = &AM.getResult<TargetIRAnalysis>(F);
  auto *TLI = AM.getCachedResult<TargetLibraryAnalysis>(F);
  auto *AA = &AM.getResult<AAManager>(F);
  auto *LI = &AM.getResult<LoopAnalysis>(F);
  auto *DT = &AM.getResult<DominatorTreeAnalysis>(F);
  auto *AC = &AM.getResult<AssumptionAnalysis>(F);
  auto *DB = &AM.getResult<DemandedBitsAnalysis>(F);
  auto *ORE = &AM.getResult<OptimizationRemarkEmitterAnalysis>(F);

  bool Changed = runImpl(F, SE, TTI, TLI, AA, LI, DT, AC, DB, ORE);
  if (!Changed)
    return PreservedAnalyses::all();

  PreservedAnalyses PA;
  PA.preserveSet<CFGAnalyses>();
  PA.preserve<AAManager>();
  PA.preserve<GlobalsAA>();
  PA.preserve<AndersensAA>(); // INTEL
  return PA;
}

bool SLPVectorizerPass::runImpl(Function &F, ScalarEvolution *SE_,
                                TargetTransformInfo *TTI_,
                                TargetLibraryInfo *TLI_, AliasAnalysis *AA_,
                                LoopInfo *LI_, DominatorTree *DT_,
                                AssumptionCache *AC_, DemandedBits *DB_,
                                OptimizationRemarkEmitter *ORE_) {
  SE = SE_;
  TTI = TTI_;
  TLI = TLI_;
  AA = AA_;
  LI = LI_;
  DT = DT_;
  AC = AC_;
  DB = DB_;
  DL = &F.getParent()->getDataLayout();

  Stores.clear();
  GEPs.clear();
  bool Changed = false;


#if INTEL_CUSTOMIZATION
  if (!TTI->isAdvancedOptEnabled(
          TargetTransformInfo::AdvancedOptLevel::AO_TargetHasAVX2)) {
    PSLPEnabled = false;
    EnableMultiNodeSLP = false;
  }
#endif // INTEL_CUSTOMIZATION

  // If the target claims to have no vector registers don't attempt
  // vectorization.
  if (!TTI->getNumberOfRegisters(true))
    return false;

  // Don't vectorize when the attribute NoImplicitFloat is used.
  if (F.hasFnAttribute(Attribute::NoImplicitFloat))
    return false;

  LLVM_DEBUG(dbgs() << "SLP: Analyzing blocks in " << F.getName() << ".\n");

  // Use the bottom up slp vectorizer to construct chains that start with
  // store instructions.
  BoUpSLP R(&F, SE, TTI, TLI, AA, LI, DT, AC, DB, DL, ORE_);

  // A general note: the vectorizer must use BoUpSLP::eraseInstruction() to
  // delete instructions.

  // Scan the blocks in the function in post order.
  for (auto BB : post_order(&F.getEntryBlock())) {
    collectSeedInstructions(BB);

    // Vectorize trees that end at stores.
    if (!Stores.empty()) {
      LLVM_DEBUG(dbgs() << "SLP: Found stores for " << Stores.size()
                        << " underlying objects.\n");
      Changed |= vectorizeStoreChains(R);
    }

    // Vectorize trees that end at reductions.
    Changed |= vectorizeChainsInBlock(BB, R);

    // Vectorize the index computations of getelementptr instructions. This
    // is primarily intended to catch gather-like idioms ending at
    // non-consecutive loads.
    if (!GEPs.empty()) {
      LLVM_DEBUG(dbgs() << "SLP: Found GEPs for " << GEPs.size()
                        << " underlying objects.\n");
      Changed |= vectorizeGEPIndices(BB, R);
    }
  }

  if (Changed) {
    R.optimizeGatherSequence();
    LLVM_DEBUG(dbgs() << "SLP: vectorized \"" << F.getName() << "\"\n");
    LLVM_DEBUG(verifyFunction(F));
  }
  return Changed;
}

/// Check that the Values in the slice in VL array are still existent in
/// the WeakTrackingVH array.
/// Vectorization of part of the VL array may cause later values in the VL array
/// to become invalid. We track when this has happened in the WeakTrackingVH
/// array.
static bool hasValueBeenRAUWed(ArrayRef<Value *> VL,
                               ArrayRef<WeakTrackingVH> VH, unsigned SliceBegin,
                               unsigned SliceSize) {
  VL = VL.slice(SliceBegin, SliceSize);
  VH = VH.slice(SliceBegin, SliceSize);
  return !std::equal(VL.begin(), VL.end(), VH.begin());
}

bool SLPVectorizerPass::vectorizeStoreChain(ArrayRef<Value *> Chain, BoUpSLP &R,
                                            unsigned VecRegSize) {
  const unsigned ChainLen = Chain.size();
  LLVM_DEBUG(dbgs() << "SLP: Analyzing a store chain of length " << ChainLen
                    << "\n");
  const unsigned Sz = R.getVectorElementSize(Chain[0]);
  const unsigned VF = VecRegSize / Sz;

  if (!isPowerOf2_32(Sz) || VF < 2)
    return false;

  // Keep track of values that were deleted by vectorizing in the loop below.
  const SmallVector<WeakTrackingVH, 8> TrackValues(Chain.begin(), Chain.end());

  bool Changed = false;
  // Look for profitable vectorizable trees at all offsets, starting at zero.
  for (unsigned i = 0, e = ChainLen; i + VF <= e; ++i) {

    // Check that a previous iteration of this loop did not delete the Value.
    if (hasValueBeenRAUWed(Chain, TrackValues, i, VF))
      continue;

    LLVM_DEBUG(dbgs() << "SLP: Analyzing " << VF << " stores at offset " << i
                      << "\n");
    ArrayRef<Value *> Operands = Chain.slice(i, VF);

#if INTEL_CUSTOMIZATION
    R.PSLPInit();
#endif // INTEL_CUSTOMIZATION

    R.buildTree(Operands);
#if !INTEL_CUSTOMIZATION
    if (R.isTreeTinyAndNotFullyVectorizable())
      continue;
#endif // INTEL_CUSTOMIZATION

    R.computeMinimumValueSizes();

    int Cost = R.getTreeCost();

#if INTEL_CUSTOMIZATION
    // If we found a PSLP candidate, try with PSLP enabled.
    if (R.FoundPSLPCandidate) {
      R.undoMultiNodeReordering();

      R.deleteTree();
      // Try with PSLP enabled.
      R.DoPSLP = true;
      R.buildTree(Operands);
      int PSLPCost = R.getTreeCost();
      R.DoPSLP = false;

      // If PSLP is worse, then rebuild the tree with plain SLP.
      if (PSLPCost > Cost) {
        R.undoMultiNodeReordering();
        R.PSLPFailureCleanup();

        R.deleteTree();

        R.buildTree(Operands);
        int SLPCost = R.getTreeCost();
        assert(SLPCost == Cost && "Should be equal to original cost");
        Cost = SLPCost;
      } else {
        Cost = PSLPCost;
        R.PSLPSuccess = true;
      }
    }
#endif // INTEL_CUSTOMIZATION

    LLVM_DEBUG(dbgs() << "SLP: Found cost=" << Cost << " for VF=" << VF
                      << "\n");
    if (Cost < -SLPCostThreshold) {
      LLVM_DEBUG(dbgs() << "SLP: Decided to vectorize cost=" << Cost << "\n");

      using namespace ore;

      R.getORE()->emit(OptimizationRemark(SV_NAME, "StoresVectorized",
                                          cast<StoreInst>(Chain[i]))
                       << "Stores SLP vectorized with cost " << NV("Cost", Cost)
                       << " and with tree size "
                       << NV("TreeSize", R.getTreeSize()));

      R.vectorizeTree();

      // Move to the next bundle.
      i += VF - 1;
      Changed = true;
#if INTEL_CUSTOMIZATION
      R.cleanupMultiNodeReordering();
      R.PSLPSuccessCleanup();
    } else {
      R.undoMultiNodeReordering();
      R.PSLPFailureCleanup();
    }
#endif // INTEL_CUSTOMIZATION
  }

  return Changed;
}

bool SLPVectorizerPass::vectorizeStores(ArrayRef<StoreInst *> Stores,
                                        BoUpSLP &R) {
  SetVector<StoreInst *> Heads;
  SmallDenseSet<StoreInst *> Tails;
  SmallDenseMap<StoreInst *, StoreInst *> ConsecutiveChain;

  // We may run into multiple chains that merge into a single chain. We mark the
  // stores that we vectorized so that we don't visit the same store twice.
  BoUpSLP::ValueSet VectorizedStores;
  bool Changed = false;

  auto &&FindConsecutiveAccess =
      [this, &Stores, &Heads, &Tails, &ConsecutiveChain] (int K, int Idx) {
        if (!isConsecutiveAccess(Stores[K], Stores[Idx], *DL, *SE))
          return false;

        Tails.insert(Stores[Idx]);
        Heads.insert(Stores[K]);
        ConsecutiveChain[Stores[K]] = Stores[Idx];
        return true;
      };

  // Do a quadratic search on all of the given stores in reverse order and find
  // all of the pairs of stores that follow each other.
  int E = Stores.size();
  for (int Idx = E - 1; Idx >= 0; --Idx) {
    // If a store has multiple consecutive store candidates, search according
    // to the sequence: Idx-1, Idx+1, Idx-2, Idx+2, ...
    // This is because usually pairing with immediate succeeding or preceding
    // candidate create the best chance to find slp vectorization opportunity.
    for (int Offset = 1, F = std::max(E - Idx, Idx + 1); Offset < F; ++Offset)
      if ((Idx >= Offset && FindConsecutiveAccess(Idx - Offset, Idx)) ||
          (Idx + Offset < E && FindConsecutiveAccess(Idx + Offset, Idx)))
        break;
  }

  // For stores that start but don't end a link in the chain:
  for (auto *SI : llvm::reverse(Heads)) {
    if (Tails.count(SI))
      continue;

    // We found a store instr that starts a chain. Now follow the chain and try
    // to vectorize it.
    BoUpSLP::ValueList Operands;
    StoreInst *I = SI;
    // Collect the chain into a list.
    while ((Tails.count(I) || Heads.count(I)) && !VectorizedStores.count(I)) {
      Operands.push_back(I);
      // Move to the next value in the chain.
      I = ConsecutiveChain[I];
    }

    // FIXME: Is division-by-2 the correct step? Should we assert that the
    // register size is a power-of-2?
    for (unsigned Size = R.getMaxVecRegSize(); Size >= R.getMinVecRegSize();
         Size /= 2) {
      if (vectorizeStoreChain(Operands, R, Size)) {
        // Mark the vectorized stores so that we don't vectorize them again.
        VectorizedStores.insert(Operands.begin(), Operands.end());
        Changed = true;
        break;
      }
    }
  }

  return Changed;
}

void SLPVectorizerPass::collectSeedInstructions(BasicBlock *BB) {
  // Initialize the collections. We will make a single pass over the block.
  Stores.clear();
  GEPs.clear();

  // Visit the store and getelementptr instructions in BB and organize them in
  // Stores and GEPs according to the underlying objects of their pointer
  // operands.
  for (Instruction &I : *BB) {
    // Ignore store instructions that are volatile or have a pointer operand
    // that doesn't point to a scalar type.
    if (auto *SI = dyn_cast<StoreInst>(&I)) {
      if (!SI->isSimple())
        continue;
      if (!isValidElementType(SI->getValueOperand()->getType()))
        continue;
      Stores[GetUnderlyingObject(SI->getPointerOperand(), *DL)].push_back(SI);
    }

    // Ignore getelementptr instructions that have more than one index, a
    // constant index, or a pointer operand that doesn't point to a scalar
    // type.
    else if (auto *GEP = dyn_cast<GetElementPtrInst>(&I)) {
      auto Idx = GEP->idx_begin()->get();
      if (GEP->getNumIndices() > 1 || isa<Constant>(Idx))
        continue;
      if (!isValidElementType(Idx->getType()))
        continue;
      if (GEP->getType()->isVectorTy())
        continue;
      GEPs[GEP->getPointerOperand()].push_back(GEP);
    }
  }
}

bool SLPVectorizerPass::tryToVectorizePair(Value *A, Value *B, BoUpSLP &R) {
  if (!A || !B)
    return false;
  Value *VL[] = { A, B };
  return tryToVectorizeList(VL, R, /*UserCost=*/0, true);
}

bool SLPVectorizerPass::tryToVectorizeList(ArrayRef<Value *> VL, BoUpSLP &R,
                                           int UserCost, bool AllowReorder) {
  if (VL.size() < 2)
    return false;

  LLVM_DEBUG(dbgs() << "SLP: Trying to vectorize a list of length = "
                    << VL.size() << ".\n");

  // Check that all of the parts are scalar instructions of the same type,
  // we permit an alternate opcode via InstructionsState.
  InstructionsState S = getSameOpcode(VL);
  if (!S.getOpcode())
    return false;

  Instruction *I0 = cast<Instruction>(S.OpValue);
  unsigned Sz = R.getVectorElementSize(I0);
  unsigned MinVF = std::max(2U, R.getMinVecRegSize() / Sz);
  unsigned MaxVF = std::max<unsigned>(PowerOf2Floor(VL.size()), MinVF);
  if (MaxVF < 2) {
    R.getORE()->emit([&]() {
      return OptimizationRemarkMissed(SV_NAME, "SmallVF", I0)
             << "Cannot SLP vectorize list: vectorization factor "
             << "less than 2 is not supported";
    });
    return false;
  }

  for (Value *V : VL) {
    Type *Ty = V->getType();
    if (!isValidElementType(Ty)) {
      // NOTE: the following will give user internal llvm type name, which may
      // not be useful.
      R.getORE()->emit([&]() {
        std::string type_str;
        llvm::raw_string_ostream rso(type_str);
        Ty->print(rso);
        return OptimizationRemarkMissed(SV_NAME, "UnsupportedType", I0)
               << "Cannot SLP vectorize list: type "
               << rso.str() + " is unsupported by vectorizer";
      });
      return false;
    }
  }

  bool Changed = false;
  bool CandidateFound = false;
  int MinCost = SLPCostThreshold;

  // Keep track of values that were deleted by vectorizing in the loop below.
  SmallVector<WeakTrackingVH, 8> TrackValues(VL.begin(), VL.end());

  unsigned NextInst = 0, MaxInst = VL.size();
  for (unsigned VF = MaxVF; NextInst + 1 < MaxInst && VF >= MinVF;
       VF /= 2) {
    // No actual vectorization should happen, if number of parts is the same as
    // provided vectorization factor (i.e. the scalar type is used for vector
    // code during codegen).
    auto *VecTy = VectorType::get(VL[0]->getType(), VF);
    if (TTI->getNumberOfParts(VecTy) == VF)
      continue;
    for (unsigned I = NextInst; I < MaxInst; ++I) {
      unsigned OpsWidth = 0;

      if (I + VF > MaxInst)
        OpsWidth = MaxInst - I;
      else
        OpsWidth = VF;

      if (!isPowerOf2_32(OpsWidth) || OpsWidth < 2)
        break;

      // Check that a previous iteration of this loop did not delete the Value.
      if (hasValueBeenRAUWed(VL, TrackValues, I, OpsWidth))
        continue;

      LLVM_DEBUG(dbgs() << "SLP: Analyzing " << OpsWidth << " operations "
                        << "\n");
      ArrayRef<Value *> Ops = VL.slice(I, OpsWidth);

      R.buildTree(Ops);
      Optional<ArrayRef<unsigned>> Order = R.bestOrder();
      // TODO: check if we can allow reordering for more cases.
      if (AllowReorder && Order) {
        // TODO: reorder tree nodes without tree rebuilding.
        // Conceptually, there is nothing actually preventing us from trying to
        // reorder a larger list. In fact, we do exactly this when vectorizing
        // reductions. However, at this point, we only expect to get here when
        // there are exactly two operations.
        assert(Ops.size() == 2);
        Value *ReorderedOps[] = {Ops[1], Ops[0]};
        R.buildTree(ReorderedOps, None);
      }

#if !INTEL_CUSTOMIZATION
      if (R.isTreeTinyAndNotFullyVectorizable())
        continue;
#endif // !INTEL_CUSTOMIZATION

      R.computeMinimumValueSizes();
      int Cost = R.getTreeCost() - UserCost;
      CandidateFound = true;
      MinCost = std::min(MinCost, Cost);

#if INTEL_CUSTOMIZATION
      // Fixes the remark for tiny trees (tested by remarks_not_all_parts.ll).
      CandidateFound = (Cost < FORBIDEN_TINY_TREE) ? true : false;
#endif // INTEL_CUSTOMIZATION

      if (Cost < -SLPCostThreshold) {
        LLVM_DEBUG(dbgs() << "SLP: Vectorizing list at cost:" << Cost << ".\n");
        R.getORE()->emit(OptimizationRemark(SV_NAME, "VectorizedList",
                                 cast<Instruction>(TrackValues[I])) // INTEL
                                 << "SLP vectorized with cost " << ore::NV("Cost", Cost)
                                 << " and with tree size "
                                 << ore::NV("TreeSize", R.getTreeSize()));

        R.vectorizeTree();
        // Move to the next bundle.
        I += VF - 1;
        NextInst = I + 1;
        Changed = true;
#if INTEL_CUSTOMIZATION
        R.cleanupMultiNodeReordering();
      } else {
        R.undoMultiNodeReordering();
      }
#endif // INTEL_CUSTOMIZATION
    }
  }

  if (!Changed && CandidateFound) {
    R.getORE()->emit([&]() {
      return OptimizationRemarkMissed(SV_NAME, "NotBeneficial", I0)
             << "List vectorization was possible but not beneficial with cost "
             << ore::NV("Cost", MinCost) << " >= "
             << ore::NV("Treshold", -SLPCostThreshold);
    });
  } else if (!Changed) {
    R.getORE()->emit([&]() {
      return OptimizationRemarkMissed(SV_NAME, "NotPossible", I0)
             << "Cannot SLP vectorize list: vectorization was impossible"
             << " with available vectorization factors";
    });
  }
  return Changed;
}

bool SLPVectorizerPass::tryToVectorize(Instruction *I, BoUpSLP &R) {
  if (!I)
    return false;

  if (!isa<BinaryOperator>(I) && !isa<CmpInst>(I))
    return false;

  Value *P = I->getParent();

  // Vectorize in current basic block only.
  auto *Op0 = dyn_cast<Instruction>(I->getOperand(0));
  auto *Op1 = dyn_cast<Instruction>(I->getOperand(1));
  if (!Op0 || !Op1 || Op0->getParent() != P || Op1->getParent() != P)
    return false;

  // Try to vectorize V.
  if (tryToVectorizePair(Op0, Op1, R))
    return true;

  auto *A = dyn_cast<BinaryOperator>(Op0);
  auto *B = dyn_cast<BinaryOperator>(Op1);
  // Try to skip B.
  if (B && B->hasOneUse()) {
    auto *B0 = dyn_cast<BinaryOperator>(B->getOperand(0));
    auto *B1 = dyn_cast<BinaryOperator>(B->getOperand(1));
    if (B0 && B0->getParent() == P && tryToVectorizePair(A, B0, R))
      return true;
    if (B1 && B1->getParent() == P && tryToVectorizePair(A, B1, R))
      return true;
  }

  // Try to skip A.
  if (A && A->hasOneUse()) {
    auto *A0 = dyn_cast<BinaryOperator>(A->getOperand(0));
    auto *A1 = dyn_cast<BinaryOperator>(A->getOperand(1));
    if (A0 && A0->getParent() == P && tryToVectorizePair(A0, B, R))
      return true;
    if (A1 && A1->getParent() == P && tryToVectorizePair(A1, B, R))
      return true;
  }
  return false;
}

/// Generate a shuffle mask to be used in a reduction tree.
///
/// \param VecLen The length of the vector to be reduced.
/// \param NumEltsToRdx The number of elements that should be reduced in the
///        vector.
/// \param IsPairwise Whether the reduction is a pairwise or splitting
///        reduction. A pairwise reduction will generate a mask of
///        <0,2,...> or <1,3,..> while a splitting reduction will generate
///        <2,3, undef,undef> for a vector of 4 and NumElts = 2.
/// \param IsLeft True will generate a mask of even elements, odd otherwise.
static Value *createRdxShuffleMask(unsigned VecLen, unsigned NumEltsToRdx,
                                   bool IsPairwise, bool IsLeft,
                                   IRBuilder<> &Builder) {
  assert((IsPairwise || !IsLeft) && "Don't support a <0,1,undef,...> mask");

  SmallVector<Constant *, 32> ShuffleMask(
      VecLen, UndefValue::get(Builder.getInt32Ty()));

  if (IsPairwise)
    // Build a mask of 0, 2, ... (left) or 1, 3, ... (right).
    for (unsigned i = 0; i != NumEltsToRdx; ++i)
      ShuffleMask[i] = Builder.getInt32(2 * i + !IsLeft);
  else
    // Move the upper half of the vector to the lower half.
    for (unsigned i = 0; i != NumEltsToRdx; ++i)
      ShuffleMask[i] = Builder.getInt32(NumEltsToRdx + i);

  return ConstantVector::get(ShuffleMask);
}

namespace {

/// Model horizontal reductions.
///
/// A horizontal reduction is a tree of reduction operations (currently add and
/// fadd) that has operations that can be put into a vector as its leaf.
/// For example, this tree:
///
/// mul mul mul mul
///  \  /    \  /
///   +       +
///    \     /
///       +
/// This tree has "mul" as its reduced values and "+" as its reduction
/// operations. A reduction might be feeding into a store or a binary operation
/// feeding a phi.
///    ...
///    \  /
///     +
///     |
///  phi +=
///
///  Or:
///    ...
///    \  /
///     +
///     |
///   *p =
///
class HorizontalReduction {
  using ReductionOpsType = SmallVector<Value *, 16>;
  using ReductionOpsListType = SmallVector<ReductionOpsType, 2>;
  ReductionOpsListType  ReductionOps;
  SmallVector<Value *, 32> ReducedVals;
  // Use map vector to make stable output.
  MapVector<Instruction *, Value *> ExtraArgs;

  /// Kind of the reduction data.
  enum ReductionKind {
    RK_None,       /// Not a reduction.
    RK_Arithmetic, /// Binary reduction data.
    RK_Min,        /// Minimum reduction data.
    RK_UMin,       /// Unsigned minimum reduction data.
    RK_Max,        /// Maximum reduction data.
    RK_UMax,       /// Unsigned maximum reduction data.
  };

  /// Contains info about operation, like its opcode, left and right operands.
  class OperationData {
    /// Opcode of the instruction.
    unsigned Opcode = 0;

    /// Left operand of the reduction operation.
    Value *LHS = nullptr;

    /// Right operand of the reduction operation.
    Value *RHS = nullptr;

    /// Kind of the reduction operation.
    ReductionKind Kind = RK_None;

    /// True if float point min/max reduction has no NaNs.
    bool NoNaN = false;

    /// Checks if the reduction operation can be vectorized.
    bool isVectorizable() const {
      return LHS && RHS &&
             // We currently only support add/mul/logical && min/max reductions.
             ((Kind == RK_Arithmetic &&
               (Opcode == Instruction::Add || Opcode == Instruction::FAdd ||
                Opcode == Instruction::Mul || Opcode == Instruction::FMul ||
                Opcode == Instruction::And || Opcode == Instruction::Or ||
                Opcode == Instruction::Xor)) ||
              ((Opcode == Instruction::ICmp || Opcode == Instruction::FCmp) &&
               (Kind == RK_Min || Kind == RK_Max)) ||
              (Opcode == Instruction::ICmp &&
               (Kind == RK_UMin || Kind == RK_UMax)));
    }

    /// Creates reduction operation with the current opcode.
    Value *createOp(IRBuilder<> &Builder, const Twine &Name) const {
      assert(isVectorizable() &&
             "Expected add|fadd or min/max reduction operation.");
      Value *Cmp;
      switch (Kind) {
      case RK_Arithmetic:
        return Builder.CreateBinOp((Instruction::BinaryOps)Opcode, LHS, RHS,
                                   Name);
      case RK_Min:
        Cmp = Opcode == Instruction::ICmp ? Builder.CreateICmpSLT(LHS, RHS)
                                          : Builder.CreateFCmpOLT(LHS, RHS);
        break;
      case RK_Max:
        Cmp = Opcode == Instruction::ICmp ? Builder.CreateICmpSGT(LHS, RHS)
                                          : Builder.CreateFCmpOGT(LHS, RHS);
        break;
      case RK_UMin:
        assert(Opcode == Instruction::ICmp && "Expected integer types.");
        Cmp = Builder.CreateICmpULT(LHS, RHS);
        break;
      case RK_UMax:
        assert(Opcode == Instruction::ICmp && "Expected integer types.");
        Cmp = Builder.CreateICmpUGT(LHS, RHS);
        break;
      case RK_None:
        llvm_unreachable("Unknown reduction operation.");
      }
      return Builder.CreateSelect(Cmp, LHS, RHS, Name);
    }

  public:
    explicit OperationData() = default;

    /// Construction for reduced values. They are identified by opcode only and
    /// don't have associated LHS/RHS values.
    explicit OperationData(Value *V) {
      if (auto *I = dyn_cast<Instruction>(V))
        Opcode = I->getOpcode();
    }

    /// Constructor for reduction operations with opcode and its left and
    /// right operands.
    OperationData(unsigned Opcode, Value *LHS, Value *RHS, ReductionKind Kind,
                  bool NoNaN = false)
        : Opcode(Opcode), LHS(LHS), RHS(RHS), Kind(Kind), NoNaN(NoNaN) {
      assert(Kind != RK_None && "One of the reduction operations is expected.");
    }

    explicit operator bool() const { return Opcode; }

    /// Get the index of the first operand.
    unsigned getFirstOperandIndex() const {
      assert(!!*this && "The opcode is not set.");
      switch (Kind) {
      case RK_Min:
      case RK_UMin:
      case RK_Max:
      case RK_UMax:
        return 1;
      case RK_Arithmetic:
      case RK_None:
        break;
      }
      return 0;
    }

    /// Total number of operands in the reduction operation.
    unsigned getNumberOfOperands() const {
      assert(Kind != RK_None && !!*this && LHS && RHS &&
             "Expected reduction operation.");
      switch (Kind) {
      case RK_Arithmetic:
        return 2;
      case RK_Min:
      case RK_UMin:
      case RK_Max:
      case RK_UMax:
        return 3;
      case RK_None:
        break;
      }
      llvm_unreachable("Reduction kind is not set");
    }

    /// Checks if the operation has the same parent as \p P.
    bool hasSameParent(Instruction *I, Value *P, bool IsRedOp) const {
      assert(Kind != RK_None && !!*this && LHS && RHS &&
             "Expected reduction operation.");
      if (!IsRedOp)
        return I->getParent() == P;
      switch (Kind) {
      case RK_Arithmetic:
        // Arithmetic reduction operation must be used once only.
        return I->getParent() == P;
      case RK_Min:
      case RK_UMin:
      case RK_Max:
      case RK_UMax: {
        // SelectInst must be used twice while the condition op must have single
        // use only.
        auto *Cmp = cast<Instruction>(cast<SelectInst>(I)->getCondition());
        return I->getParent() == P && Cmp && Cmp->getParent() == P;
      }
      case RK_None:
        break;
      }
      llvm_unreachable("Reduction kind is not set");
    }
    /// Expected number of uses for reduction operations/reduced values.
    bool hasRequiredNumberOfUses(Instruction *I, bool IsReductionOp) const {
      assert(Kind != RK_None && !!*this && LHS && RHS &&
             "Expected reduction operation.");
      switch (Kind) {
      case RK_Arithmetic:
        return I->hasOneUse();
      case RK_Min:
      case RK_UMin:
      case RK_Max:
      case RK_UMax:
        return I->hasNUses(2) &&
               (!IsReductionOp ||
                cast<SelectInst>(I)->getCondition()->hasOneUse());
      case RK_None:
        break;
      }
      llvm_unreachable("Reduction kind is not set");
    }

    /// Initializes the list of reduction operations.
    void initReductionOps(ReductionOpsListType &ReductionOps) {
      assert(Kind != RK_None && !!*this && LHS && RHS &&
             "Expected reduction operation.");
      switch (Kind) {
      case RK_Arithmetic:
        ReductionOps.assign(1, ReductionOpsType());
        break;
      case RK_Min:
      case RK_UMin:
      case RK_Max:
      case RK_UMax:
        ReductionOps.assign(2, ReductionOpsType());
        break;
      case RK_None:
        llvm_unreachable("Reduction kind is not set");
      }
    }
    /// Add all reduction operations for the reduction instruction \p I.
    void addReductionOps(Instruction *I, ReductionOpsListType &ReductionOps) {
      assert(Kind != RK_None && !!*this && LHS && RHS &&
             "Expected reduction operation.");
      switch (Kind) {
      case RK_Arithmetic:
        ReductionOps[0].emplace_back(I);
        break;
      case RK_Min:
      case RK_UMin:
      case RK_Max:
      case RK_UMax:
        ReductionOps[0].emplace_back(cast<SelectInst>(I)->getCondition());
        ReductionOps[1].emplace_back(I);
        break;
      case RK_None:
        llvm_unreachable("Reduction kind is not set");
      }
    }

    /// Checks if instruction is associative and can be vectorized.
    bool isAssociative(Instruction *I) const {
      assert(Kind != RK_None && *this && LHS && RHS &&
             "Expected reduction operation.");
      switch (Kind) {
      case RK_Arithmetic:
        return I->isAssociative();
      case RK_Min:
      case RK_Max:
        return Opcode == Instruction::ICmp ||
               cast<Instruction>(I->getOperand(0))->isFast();
      case RK_UMin:
      case RK_UMax:
        assert(Opcode == Instruction::ICmp &&
               "Only integer compare operation is expected.");
        return true;
      case RK_None:
        break;
      }
      llvm_unreachable("Reduction kind is not set");
    }

    /// Checks if the reduction operation can be vectorized.
    bool isVectorizable(Instruction *I) const {
      return isVectorizable() && isAssociative(I);
    }

    /// Checks if two operation data are both a reduction op or both a reduced
    /// value.
    bool operator==(const OperationData &OD) {
      assert(((Kind != OD.Kind) || ((!LHS == !OD.LHS) && (!RHS == !OD.RHS))) &&
             "One of the comparing operations is incorrect.");
      return this == &OD || (Kind == OD.Kind && Opcode == OD.Opcode);
    }
    bool operator!=(const OperationData &OD) { return !(*this == OD); }
    void clear() {
      Opcode = 0;
      LHS = nullptr;
      RHS = nullptr;
      Kind = RK_None;
      NoNaN = false;
    }

    /// Get the opcode of the reduction operation.
    unsigned getOpcode() const {
      assert(isVectorizable() && "Expected vectorizable operation.");
      return Opcode;
    }

    /// Get kind of reduction data.
    ReductionKind getKind() const { return Kind; }
    Value *getLHS() const { return LHS; }
    Value *getRHS() const { return RHS; }
    Type *getConditionType() const {
      switch (Kind) {
      case RK_Arithmetic:
        return nullptr;
      case RK_Min:
      case RK_Max:
      case RK_UMin:
      case RK_UMax:
        return CmpInst::makeCmpResultType(LHS->getType());
      case RK_None:
        break;
      }
      llvm_unreachable("Reduction kind is not set");
    }

    /// Creates reduction operation with the current opcode with the IR flags
    /// from \p ReductionOps.
    Value *createOp(IRBuilder<> &Builder, const Twine &Name,
                    const ReductionOpsListType &ReductionOps) const {
      assert(isVectorizable() &&
             "Expected add|fadd or min/max reduction operation.");
      auto *Op = createOp(Builder, Name);
      switch (Kind) {
      case RK_Arithmetic:
        propagateIRFlags(Op, ReductionOps[0]);
        return Op;
      case RK_Min:
      case RK_Max:
      case RK_UMin:
      case RK_UMax:
        if (auto *SI = dyn_cast<SelectInst>(Op))
          propagateIRFlags(SI->getCondition(), ReductionOps[0]);
        propagateIRFlags(Op, ReductionOps[1]);
        return Op;
      case RK_None:
        break;
      }
      llvm_unreachable("Unknown reduction operation.");
    }
    /// Creates reduction operation with the current opcode with the IR flags
    /// from \p I.
    Value *createOp(IRBuilder<> &Builder, const Twine &Name,
                    Instruction *I) const {
      assert(isVectorizable() &&
             "Expected add|fadd or min/max reduction operation.");
      auto *Op = createOp(Builder, Name);
      switch (Kind) {
      case RK_Arithmetic:
        propagateIRFlags(Op, I);
        return Op;
      case RK_Min:
      case RK_Max:
      case RK_UMin:
      case RK_UMax:
        if (auto *SI = dyn_cast<SelectInst>(Op)) {
          propagateIRFlags(SI->getCondition(),
                           cast<SelectInst>(I)->getCondition());
        }
        propagateIRFlags(Op, I);
        return Op;
      case RK_None:
        break;
      }
      llvm_unreachable("Unknown reduction operation.");
    }

    TargetTransformInfo::ReductionFlags getFlags() const {
      TargetTransformInfo::ReductionFlags Flags;
      Flags.NoNaN = NoNaN;
      switch (Kind) {
      case RK_Arithmetic:
        break;
      case RK_Min:
        Flags.IsSigned = Opcode == Instruction::ICmp;
        Flags.IsMaxOp = false;
        break;
      case RK_Max:
        Flags.IsSigned = Opcode == Instruction::ICmp;
        Flags.IsMaxOp = true;
        break;
      case RK_UMin:
        Flags.IsSigned = false;
        Flags.IsMaxOp = false;
        break;
      case RK_UMax:
        Flags.IsSigned = false;
        Flags.IsMaxOp = true;
        break;
      case RK_None:
        llvm_unreachable("Reduction kind is not set");
      }
      return Flags;
    }
  };

  WeakTrackingVH ReductionRoot;

  /// The operation data of the reduction operation.
  OperationData ReductionData;

  /// The operation data of the values we perform a reduction on.
  OperationData ReducedValueData;

  /// Should we model this reduction as a pairwise reduction tree or a tree that
  /// splits the vector in halves and adds those halves.
  bool IsPairwiseReduction = false;

  /// Checks if the ParentStackElem.first should be marked as a reduction
  /// operation with an extra argument or as extra argument itself.
  void markExtraArg(std::pair<Instruction *, unsigned> &ParentStackElem,
                    Value *ExtraArg) {
    if (ExtraArgs.count(ParentStackElem.first)) {
      ExtraArgs[ParentStackElem.first] = nullptr;
      // We ran into something like:
      // ParentStackElem.first = ExtraArgs[ParentStackElem.first] + ExtraArg.
      // The whole ParentStackElem.first should be considered as an extra value
      // in this case.
      // Do not perform analysis of remaining operands of ParentStackElem.first
      // instruction, this whole instruction is an extra argument.
      ParentStackElem.second = ParentStackElem.first->getNumOperands();
    } else {
      // We ran into something like:
      // ParentStackElem.first += ... + ExtraArg + ...
      ExtraArgs[ParentStackElem.first] = ExtraArg;
    }
  }

  static OperationData getOperationData(Value *V) {
    if (!V)
      return OperationData();

    Value *LHS;
    Value *RHS;
    if (m_BinOp(m_Value(LHS), m_Value(RHS)).match(V)) {
      return OperationData(cast<BinaryOperator>(V)->getOpcode(), LHS, RHS,
                           RK_Arithmetic);
    }
    if (auto *Select = dyn_cast<SelectInst>(V)) {
      // Look for a min/max pattern.
      if (m_UMin(m_Value(LHS), m_Value(RHS)).match(Select)) {
        return OperationData(Instruction::ICmp, LHS, RHS, RK_UMin);
      } else if (m_SMin(m_Value(LHS), m_Value(RHS)).match(Select)) {
        return OperationData(Instruction::ICmp, LHS, RHS, RK_Min);
      } else if (m_OrdFMin(m_Value(LHS), m_Value(RHS)).match(Select) ||
                 m_UnordFMin(m_Value(LHS), m_Value(RHS)).match(Select)) {
        return OperationData(
            Instruction::FCmp, LHS, RHS, RK_Min,
            cast<Instruction>(Select->getCondition())->hasNoNaNs());
      } else if (m_UMax(m_Value(LHS), m_Value(RHS)).match(Select)) {
        return OperationData(Instruction::ICmp, LHS, RHS, RK_UMax);
      } else if (m_SMax(m_Value(LHS), m_Value(RHS)).match(Select)) {
        return OperationData(Instruction::ICmp, LHS, RHS, RK_Max);
      } else if (m_OrdFMax(m_Value(LHS), m_Value(RHS)).match(Select) ||
                 m_UnordFMax(m_Value(LHS), m_Value(RHS)).match(Select)) {
        return OperationData(
            Instruction::FCmp, LHS, RHS, RK_Max,
            cast<Instruction>(Select->getCondition())->hasNoNaNs());
      } else {
        // Try harder: look for min/max pattern based on instructions producing
        // same values such as: select ((cmp Inst1, Inst2), Inst1, Inst2).
        // During the intermediate stages of SLP, it's very common to have
        // pattern like this (since optimizeGatherSequence is run only once
        // at the end):
        // %1 = extractelement <2 x i32> %a, i32 0
        // %2 = extractelement <2 x i32> %a, i32 1
        // %cond = icmp sgt i32 %1, %2
        // %3 = extractelement <2 x i32> %a, i32 0
        // %4 = extractelement <2 x i32> %a, i32 1
        // %select = select i1 %cond, i32 %3, i32 %4
        CmpInst::Predicate Pred;
        Instruction *L1;
        Instruction *L2;

        LHS = Select->getTrueValue();
        RHS = Select->getFalseValue();
        Value *Cond = Select->getCondition();

        // TODO: Support inverse predicates.
        if (match(Cond, m_Cmp(Pred, m_Specific(LHS), m_Instruction(L2)))) {
          if (!isa<ExtractElementInst>(RHS) ||
              !L2->isIdenticalTo(cast<Instruction>(RHS)))
            return OperationData(V);
        } else if (match(Cond, m_Cmp(Pred, m_Instruction(L1), m_Specific(RHS)))) {
          if (!isa<ExtractElementInst>(LHS) ||
              !L1->isIdenticalTo(cast<Instruction>(LHS)))
            return OperationData(V);
        } else {
          if (!isa<ExtractElementInst>(LHS) || !isa<ExtractElementInst>(RHS))
            return OperationData(V);
          if (!match(Cond, m_Cmp(Pred, m_Instruction(L1), m_Instruction(L2))) ||
              !L1->isIdenticalTo(cast<Instruction>(LHS)) ||
              !L2->isIdenticalTo(cast<Instruction>(RHS)))
            return OperationData(V);
        }
        switch (Pred) {
        default:
          return OperationData(V);

        case CmpInst::ICMP_ULT:
        case CmpInst::ICMP_ULE:
          return OperationData(Instruction::ICmp, LHS, RHS, RK_UMin);

        case CmpInst::ICMP_SLT:
        case CmpInst::ICMP_SLE:
          return OperationData(Instruction::ICmp, LHS, RHS, RK_Min);

        case CmpInst::FCMP_OLT:
        case CmpInst::FCMP_OLE:
        case CmpInst::FCMP_ULT:
        case CmpInst::FCMP_ULE:
          return OperationData(Instruction::FCmp, LHS, RHS, RK_Min,
                               cast<Instruction>(Cond)->hasNoNaNs());

        case CmpInst::ICMP_UGT:
        case CmpInst::ICMP_UGE:
          return OperationData(Instruction::ICmp, LHS, RHS, RK_UMax);

        case CmpInst::ICMP_SGT:
        case CmpInst::ICMP_SGE:
          return OperationData(Instruction::ICmp, LHS, RHS, RK_Max);

        case CmpInst::FCMP_OGT:
        case CmpInst::FCMP_OGE:
        case CmpInst::FCMP_UGT:
        case CmpInst::FCMP_UGE:
          return OperationData(Instruction::FCmp, LHS, RHS, RK_Max,
                               cast<Instruction>(Cond)->hasNoNaNs());
        }
      }
    }
    return OperationData(V);
  }

public:
  HorizontalReduction() = default;

  /// Try to find a reduction tree.
  bool matchAssociativeReduction(PHINode *Phi, Instruction *B) {
    assert((!Phi || is_contained(Phi->operands(), B)) &&
           "Thi phi needs to use the binary operator");

    ReductionData = getOperationData(B);

    // We could have a initial reductions that is not an add.
    //  r *= v1 + v2 + v3 + v4
    // In such a case start looking for a tree rooted in the first '+'.
    if (Phi) {
      if (ReductionData.getLHS() == Phi) {
        Phi = nullptr;
        B = dyn_cast<Instruction>(ReductionData.getRHS());
        ReductionData = getOperationData(B);
      } else if (ReductionData.getRHS() == Phi) {
        Phi = nullptr;
        B = dyn_cast<Instruction>(ReductionData.getLHS());
        ReductionData = getOperationData(B);
      }
    }

    if (!ReductionData.isVectorizable(B))
      return false;

    Type *Ty = B->getType();
    if (!isValidElementType(Ty))
      return false;
    if (!Ty->isIntOrIntVectorTy() && !Ty->isFPOrFPVectorTy())
      return false;

    ReducedValueData.clear();
    ReductionRoot = B;

    // Post order traverse the reduction tree starting at B. We only handle true
    // trees containing only binary operators.
    SmallVector<std::pair<Instruction *, unsigned>, 32> Stack;
    Stack.push_back(std::make_pair(B, ReductionData.getFirstOperandIndex()));
    ReductionData.initReductionOps(ReductionOps);
    while (!Stack.empty()) {
      Instruction *TreeN = Stack.back().first;
      unsigned EdgeToVist = Stack.back().second++;
      OperationData OpData = getOperationData(TreeN);
      bool IsReducedValue = OpData != ReductionData;

      // Postorder vist.
      if (IsReducedValue || EdgeToVist == OpData.getNumberOfOperands()) {
        if (IsReducedValue)
          ReducedVals.push_back(TreeN);
        else {
          auto I = ExtraArgs.find(TreeN);
          if (I != ExtraArgs.end() && !I->second) {
            // Check if TreeN is an extra argument of its parent operation.
            if (Stack.size() <= 1) {
              // TreeN can't be an extra argument as it is a root reduction
              // operation.
              return false;
            }
            // Yes, TreeN is an extra argument, do not add it to a list of
            // reduction operations.
            // Stack[Stack.size() - 2] always points to the parent operation.
            markExtraArg(Stack[Stack.size() - 2], TreeN);
            ExtraArgs.erase(TreeN);
          } else
            ReductionData.addReductionOps(TreeN, ReductionOps);
        }
        // Retract.
        Stack.pop_back();
        continue;
      }

      // Visit left or right.
      Value *NextV = TreeN->getOperand(EdgeToVist);
      if (NextV != Phi) {
        auto *I = dyn_cast<Instruction>(NextV);
        OpData = getOperationData(I);
        // Continue analysis if the next operand is a reduction operation or
        // (possibly) a reduced value. If the reduced value opcode is not set,
        // the first met operation != reduction operation is considered as the
        // reduced value class.
        if (I && (!ReducedValueData || OpData == ReducedValueData ||
                  OpData == ReductionData)) {
          const bool IsReductionOperation = OpData == ReductionData;
          // Only handle trees in the current basic block.
          if (!ReductionData.hasSameParent(I, B->getParent(),
                                           IsReductionOperation)) {
            // I is an extra argument for TreeN (its parent operation).
            markExtraArg(Stack.back(), I);
            continue;
          }

          // Each tree node needs to have minimal number of users except for the
          // ultimate reduction.
          if (!ReductionData.hasRequiredNumberOfUses(I,
                                                     OpData == ReductionData) &&
              I != B) {
            // I is an extra argument for TreeN (its parent operation).
            markExtraArg(Stack.back(), I);
            continue;
          }

          if (IsReductionOperation) {
            // We need to be able to reassociate the reduction operations.
            if (!OpData.isAssociative(I)) {
              // I is an extra argument for TreeN (its parent operation).
              markExtraArg(Stack.back(), I);
              continue;
            }
          } else if (ReducedValueData &&
                     ReducedValueData != OpData) {
            // Make sure that the opcodes of the operations that we are going to
            // reduce match.
            // I is an extra argument for TreeN (its parent operation).
            markExtraArg(Stack.back(), I);
            continue;
          } else if (!ReducedValueData)
            ReducedValueData = OpData;

          Stack.push_back(std::make_pair(I, OpData.getFirstOperandIndex()));
          continue;
        }
      }
      // NextV is an extra argument for TreeN (its parent operation).
      markExtraArg(Stack.back(), NextV);
    }
    return true;
  }

  /// Attempt to vectorize the tree found by
  /// matchAssociativeReduction.
  bool tryToReduce(BoUpSLP &V, TargetTransformInfo *TTI) {
    if (ReducedVals.empty())
      return false;

    // If there is a sufficient number of reduction values, reduce
    // to a nearby power-of-2. Can safely generate oversized
    // vectors and rely on the backend to split them to legal sizes.
    unsigned NumReducedVals = ReducedVals.size();
    if (NumReducedVals < 4)
      return false;

    unsigned ReduxWidth = PowerOf2Floor(NumReducedVals);

    Value *VectorizedTree = nullptr;

    // FIXME: Fast-math-flags should be set based on the instructions in the
    //        reduction (not all of 'fast' are required).
    IRBuilder<> Builder(cast<Instruction>(ReductionRoot));
    FastMathFlags Unsafe;
    Unsafe.setFast();
    Builder.setFastMathFlags(Unsafe);
    unsigned i = 0;

    BoUpSLP::ExtraValueToDebugLocsMap ExternallyUsedValues;
    // The same extra argument may be used several time, so log each attempt
    // to use it.
    for (auto &Pair : ExtraArgs) {
      assert(Pair.first && "DebugLoc must be set.");
      ExternallyUsedValues[Pair.second].push_back(Pair.first);
    }
    // The reduction root is used as the insertion point for new instructions,
    // so set it as externally used to prevent it from being deleted.
    ExternallyUsedValues[ReductionRoot];
    SmallVector<Value *, 16> IgnoreList;
    for (auto &V : ReductionOps)
      IgnoreList.append(V.begin(), V.end());
    while (i < NumReducedVals - ReduxWidth + 1 && ReduxWidth > 2) {
      auto VL = makeArrayRef(&ReducedVals[i], ReduxWidth);

#if INTEL_CUSTOMIZATION
      V.PSLPInit();
#endif // INTEL_CUSTOMIZATION

      V.buildTree(VL, ExternallyUsedValues, IgnoreList);
      Optional<ArrayRef<unsigned>> Order = V.bestOrder();
      // TODO: Handle orders of size less than number of elements in the vector.
      if (Order && Order->size() == VL.size()) {
        // TODO: reorder tree nodes without tree rebuilding.
        SmallVector<Value *, 4> ReorderedOps(VL.size());
        llvm::transform(*Order, ReorderedOps.begin(),
                        [VL](const unsigned Idx) { return VL[Idx]; });
        V.buildTree(ReorderedOps, ExternallyUsedValues, IgnoreList);
      }
#if !INTEL_CUSTOMIZATION
      if (V.isTreeTinyAndNotFullyVectorizable())
        break;
#endif // INTEL_CUSTOMIZATION

      V.computeMinimumValueSizes();

      // Estimate cost.
      int TreeCost = V.getTreeCost();
      int ReductionCost = getReductionCost(TTI, ReducedVals[i], ReduxWidth);
      int Cost = TreeCost + ReductionCost;

#if INTEL_CUSTOMIZATION
      // Try PSLP.
      if (V.FoundPSLPCandidate) {
        V.deleteTree();

        // Enable PSLP.
        V.DoPSLP = true;

        V.buildTree(VL, ExternallyUsedValues, IgnoreList);
        Optional<ArrayRef<unsigned>> Order = V.bestOrder();
        // TODO: Handle orders of size less than number of elements in the vector.
        if (Order && Order->size() == VL.size()) {
          // TODO: reorder tree nodes without tree rebuilding.
          SmallVector<Value *, 4> ReorderedOps(VL.size());
          llvm::transform(*Order, ReorderedOps.begin(),
                          [VL](const unsigned Idx) { return VL[Idx]; });
          V.buildTree(ReorderedOps, ExternallyUsedValues, IgnoreList);
        }
        V.computeMinimumValueSizes();

        // Estimate PSLP cost.
        int PSLPCost =
            V.getTreeCost() + getReductionCost(TTI, ReducedVals[i], ReduxWidth);

        // Disable PSLP.
        V.DoPSLP = false;

        // If SLP proved better than PSLP, rebuild tree.
        if (Cost < PSLPCost && Cost < -SLPCostThreshold) {
          V.deleteTree();
          assert(!V.DoPSLP);
          V.buildTree(VL, ExternallyUsedValues, IgnoreList);
          Optional<ArrayRef<unsigned>> Order = V.bestOrder();
          if (Order && Order->size() == VL.size()) {
            // TODO: reorder tree nodes without tree rebuilding.
            SmallVector<Value *, 4> ReorderedOps(Order->size());
            llvm::transform(*Order, ReorderedOps.begin(),
                            [VL](const unsigned Idx) { return VL[Idx]; });
            V.buildTree(ReorderedOps, ExternallyUsedValues, IgnoreList);
          }
          V.computeMinimumValueSizes();
#ifndef NDEBUG
          int NewCost =
              V.getTreeCost() + getReductionCost(TTI, ReducedVals[i], ReduxWidth);
          assert(NewCost == Cost && "Bad PSLP cleanup ???");
#endif
        } else {
          // Update the cost.
          Cost = PSLPCost;
          V.PSLPSuccess = true;
        }
      }
#endif // INTEL_CUSTOMIZATION

      // 3. If not profitable to vectorize, bail out.
      if (Cost >= -SLPCostThreshold) {
          V.getORE()->emit([&]() {
              return OptimizationRemarkMissed(
                         SV_NAME, "HorSLPNotBeneficial", cast<Instruction>(VL[0]))
                     << "Vectorizing horizontal reduction is possible"
                     << "but not beneficial with cost "
                     << ore::NV("Cost", Cost) << " and threshold "
                     << ore::NV("Threshold", -SLPCostThreshold);
          });
#if INTEL_CUSTOMIZATION
        V.undoMultiNodeReordering();
        V.PSLPFailureCleanup();
#endif // INTEL_CUSTOMIZATION
        break;
      }
      // It is profitable to vectorize!

#if INTEL_CUSTOMIZATION
       V.cleanupMultiNodeReordering();
       V.PSLPSuccessCleanup();
#endif // INTEL_CUSTOMIZATION

      LLVM_DEBUG(dbgs() << "SLP: Vectorizing horizontal reduction at cost:"
                        << Cost << ". (HorRdx)\n");
      V.getORE()->emit([&]() {
          return OptimizationRemark(
                     SV_NAME, "VectorizedHorizontalReduction", cast<Instruction>(VL[0]))
          << "Vectorized horizontal reduction with cost "
          << ore::NV("Cost", Cost) << " and with tree size "
          << ore::NV("TreeSize", V.getTreeSize());
      });

      // Vectorize a tree.
      DebugLoc Loc = cast<Instruction>(ReducedVals[i])->getDebugLoc();
      Value *VectorizedRoot = V.vectorizeTree(ExternallyUsedValues);

      // Emit a reduction.
      Builder.SetInsertPoint(cast<Instruction>(ReductionRoot));
      Value *ReducedSubTree =
          emitReduction(VectorizedRoot, Builder, ReduxWidth, TTI);
      if (VectorizedTree) {
        Builder.SetCurrentDebugLocation(Loc);
        OperationData VectReductionData(ReductionData.getOpcode(),
                                        VectorizedTree, ReducedSubTree,
                                        ReductionData.getKind());
        VectorizedTree =
            VectReductionData.createOp(Builder, "op.rdx", ReductionOps);
      } else
        VectorizedTree = ReducedSubTree;
      i += ReduxWidth;
      ReduxWidth = PowerOf2Floor(NumReducedVals - i);
    }

    if (VectorizedTree) {
      // Finish the reduction.
      for (; i < NumReducedVals; ++i) {
        auto *I = cast<Instruction>(ReducedVals[i]);
        Builder.SetCurrentDebugLocation(I->getDebugLoc());
        OperationData VectReductionData(ReductionData.getOpcode(),
                                        VectorizedTree, I,
                                        ReductionData.getKind());
        VectorizedTree = VectReductionData.createOp(Builder, "", ReductionOps);
      }
      for (auto &Pair : ExternallyUsedValues) {
        // Add each externally used value to the final reduction.
        for (auto *I : Pair.second) {
          Builder.SetCurrentDebugLocation(I->getDebugLoc());
          OperationData VectReductionData(ReductionData.getOpcode(),
                                          VectorizedTree, Pair.first,
                                          ReductionData.getKind());
          VectorizedTree = VectReductionData.createOp(Builder, "op.extra", I);
        }
      }
      // Update users.
      ReductionRoot->replaceAllUsesWith(VectorizedTree);
    }
    return VectorizedTree != nullptr;
  }

  unsigned numReductionValues() const {
    return ReducedVals.size();
  }

private:
  /// Calculate the cost of a reduction.
  int getReductionCost(TargetTransformInfo *TTI, Value *FirstReducedVal,
                       unsigned ReduxWidth) {
    Type *ScalarTy = FirstReducedVal->getType();
    Type *VecTy = VectorType::get(ScalarTy, ReduxWidth);

    int PairwiseRdxCost;
    int SplittingRdxCost;
    switch (ReductionData.getKind()) {
    case RK_Arithmetic:
      PairwiseRdxCost =
          TTI->getArithmeticReductionCost(ReductionData.getOpcode(), VecTy,
                                          /*IsPairwiseForm=*/true);
      SplittingRdxCost =
          TTI->getArithmeticReductionCost(ReductionData.getOpcode(), VecTy,
                                          /*IsPairwiseForm=*/false);
      break;
    case RK_Min:
    case RK_Max:
    case RK_UMin:
    case RK_UMax: {
      Type *VecCondTy = CmpInst::makeCmpResultType(VecTy);
      bool IsUnsigned = ReductionData.getKind() == RK_UMin ||
                        ReductionData.getKind() == RK_UMax;
      PairwiseRdxCost =
          TTI->getMinMaxReductionCost(VecTy, VecCondTy,
                                      /*IsPairwiseForm=*/true, IsUnsigned);
      SplittingRdxCost =
          TTI->getMinMaxReductionCost(VecTy, VecCondTy,
                                      /*IsPairwiseForm=*/false, IsUnsigned);
      break;
    }
    case RK_None:
      llvm_unreachable("Expected arithmetic or min/max reduction operation");
    }

    IsPairwiseReduction = PairwiseRdxCost < SplittingRdxCost;
    int VecReduxCost = IsPairwiseReduction ? PairwiseRdxCost : SplittingRdxCost;

    int ScalarReduxCost;
    switch (ReductionData.getKind()) {
    case RK_Arithmetic:
      ScalarReduxCost =
          TTI->getArithmeticInstrCost(ReductionData.getOpcode(), ScalarTy);
      break;
    case RK_Min:
    case RK_Max:
    case RK_UMin:
    case RK_UMax:
      ScalarReduxCost =
          TTI->getCmpSelInstrCost(ReductionData.getOpcode(), ScalarTy) +
          TTI->getCmpSelInstrCost(Instruction::Select, ScalarTy,
                                  CmpInst::makeCmpResultType(ScalarTy));
      break;
    case RK_None:
      llvm_unreachable("Expected arithmetic or min/max reduction operation");
    }
    ScalarReduxCost *= (ReduxWidth - 1);

    LLVM_DEBUG(dbgs() << "SLP: Adding cost " << VecReduxCost - ScalarReduxCost
                      << " for reduction that starts with " << *FirstReducedVal
                      << " (It is a "
                      << (IsPairwiseReduction ? "pairwise" : "splitting")
                      << " reduction)\n");

    return VecReduxCost - ScalarReduxCost;
  }

  /// Emit a horizontal reduction of the vectorized value.
  Value *emitReduction(Value *VectorizedValue, IRBuilder<> &Builder,
                       unsigned ReduxWidth, const TargetTransformInfo *TTI) {
    assert(VectorizedValue && "Need to have a vectorized tree node");
    assert(isPowerOf2_32(ReduxWidth) &&
           "We only handle power-of-two reductions for now");

    if (!IsPairwiseReduction) {
      // FIXME: The builder should use an FMF guard. It should not be hard-coded
      //        to 'fast'.
      assert(Builder.getFastMathFlags().isFast() && "Expected 'fast' FMF");
      return createSimpleTargetReduction(
          Builder, TTI, ReductionData.getOpcode(), VectorizedValue,
          ReductionData.getFlags(), ReductionOps.back());
    }

    Value *TmpVec = VectorizedValue;
    for (unsigned i = ReduxWidth / 2; i != 0; i >>= 1) {
      Value *LeftMask =
          createRdxShuffleMask(ReduxWidth, i, true, true, Builder);
      Value *RightMask =
          createRdxShuffleMask(ReduxWidth, i, true, false, Builder);

      Value *LeftShuf = Builder.CreateShuffleVector(
          TmpVec, UndefValue::get(TmpVec->getType()), LeftMask, "rdx.shuf.l");
      Value *RightShuf = Builder.CreateShuffleVector(
          TmpVec, UndefValue::get(TmpVec->getType()), (RightMask),
          "rdx.shuf.r");
      OperationData VectReductionData(ReductionData.getOpcode(), LeftShuf,
                                      RightShuf, ReductionData.getKind());
      TmpVec = VectReductionData.createOp(Builder, "op.rdx", ReductionOps);
    }

    // The result is in the first element of the vector.
    return Builder.CreateExtractElement(TmpVec, Builder.getInt32(0));
  }
};

} // end anonymous namespace

/// Recognize construction of vectors like
///  %ra = insertelement <4 x float> undef, float %s0, i32 0
///  %rb = insertelement <4 x float> %ra, float %s1, i32 1
///  %rc = insertelement <4 x float> %rb, float %s2, i32 2
///  %rd = insertelement <4 x float> %rc, float %s3, i32 3
///  starting from the last insertelement instruction.
///
/// Returns true if it matches
static bool findBuildVector(InsertElementInst *LastInsertElem,
                            TargetTransformInfo *TTI,
                            SmallVectorImpl<Value *> &BuildVectorOpds,
                            int &UserCost) {
  UserCost = 0;
  Value *V = nullptr;
  do {
    if (auto *CI = dyn_cast<ConstantInt>(LastInsertElem->getOperand(2))) {
      UserCost += TTI->getVectorInstrCost(Instruction::InsertElement,
                                          LastInsertElem->getType(),
                                          CI->getZExtValue());
    }
    BuildVectorOpds.push_back(LastInsertElem->getOperand(1));
    V = LastInsertElem->getOperand(0);
    if (isa<UndefValue>(V))
      break;
    LastInsertElem = dyn_cast<InsertElementInst>(V);
    if (!LastInsertElem || !LastInsertElem->hasOneUse())
      return false;
  } while (true);
  std::reverse(BuildVectorOpds.begin(), BuildVectorOpds.end());
  return true;
}

/// Like findBuildVector, but looks for construction of aggregate.
///
/// \return true if it matches.
static bool findBuildAggregate(InsertValueInst *IV,
                               SmallVectorImpl<Value *> &BuildVectorOpds) {
  Value *V;
  do {
    BuildVectorOpds.push_back(IV->getInsertedValueOperand());
    V = IV->getAggregateOperand();
    if (isa<UndefValue>(V))
      break;
    IV = dyn_cast<InsertValueInst>(V);
    if (!IV || !IV->hasOneUse())
      return false;
  } while (true);
  std::reverse(BuildVectorOpds.begin(), BuildVectorOpds.end());
  return true;
}

static bool PhiTypeSorterFunc(Value *V, Value *V2) {
  return V->getType() < V2->getType();
}

/// Try and get a reduction value from a phi node.
///
/// Given a phi node \p P in a block \p ParentBB, consider possible reductions
/// if they come from either \p ParentBB or a containing loop latch.
///
/// \returns A candidate reduction value if possible, or \code nullptr \endcode
/// if not possible.
static Value *getReductionValue(const DominatorTree *DT, PHINode *P,
                                BasicBlock *ParentBB, LoopInfo *LI) {
  // There are situations where the reduction value is not dominated by the
  // reduction phi. Vectorizing such cases has been reported to cause
  // miscompiles. See PR25787.
  auto DominatedReduxValue = [&](Value *R) {
    return isa<Instruction>(R) &&
           DT->dominates(P->getParent(), cast<Instruction>(R)->getParent());
  };

  Value *Rdx = nullptr;

  // Return the incoming value if it comes from the same BB as the phi node.
  if (P->getIncomingBlock(0) == ParentBB) {
    Rdx = P->getIncomingValue(0);
  } else if (P->getIncomingBlock(1) == ParentBB) {
    Rdx = P->getIncomingValue(1);
  }

  if (Rdx && DominatedReduxValue(Rdx))
    return Rdx;

  // Otherwise, check whether we have a loop latch to look at.
  Loop *BBL = LI->getLoopFor(ParentBB);
  if (!BBL)
    return nullptr;
  BasicBlock *BBLatch = BBL->getLoopLatch();
  if (!BBLatch)
    return nullptr;

  // There is a loop latch, return the incoming value if it comes from
  // that. This reduction pattern occasionally turns up.
  if (P->getIncomingBlock(0) == BBLatch) {
    Rdx = P->getIncomingValue(0);
  } else if (P->getIncomingBlock(1) == BBLatch) {
    Rdx = P->getIncomingValue(1);
  }

  if (Rdx && DominatedReduxValue(Rdx))
    return Rdx;

  return nullptr;
}

/// Attempt to reduce a horizontal reduction.
/// If it is legal to match a horizontal reduction feeding the phi node \a P
/// with reduction operators \a Root (or one of its operands) in a basic block
/// \a BB, then check if it can be done. If horizontal reduction is not found
/// and root instruction is a binary operation, vectorization of the operands is
/// attempted.
/// \returns true if a horizontal reduction was matched and reduced or operands
/// of one of the binary instruction were vectorized.
/// \returns false if a horizontal reduction was not matched (or not possible)
/// or no vectorization of any binary operation feeding \a Root instruction was
/// performed.
static bool tryToVectorizeHorReductionOrInstOperands(
    PHINode *P, Instruction *Root, BasicBlock *BB, BoUpSLP &R,
    TargetTransformInfo *TTI,
    const function_ref<bool(Instruction *, BoUpSLP &)> Vectorize) {
  if (!ShouldVectorizeHor)
    return false;

  if (!Root)
    return false;

  if (Root->getParent() != BB || isa<PHINode>(Root))
    return false;
  // Start analysis starting from Root instruction. If horizontal reduction is
  // found, try to vectorize it. If it is not a horizontal reduction or
  // vectorization is not possible or not effective, and currently analyzed
  // instruction is a binary operation, try to vectorize the operands, using
  // pre-order DFS traversal order. If the operands were not vectorized, repeat
  // the same procedure considering each operand as a possible root of the
  // horizontal reduction.
  // Interrupt the process if the Root instruction itself was vectorized or all
  // sub-trees not higher that RecursionMaxDepth were analyzed/vectorized.
  SmallVector<std::pair<WeakTrackingVH, unsigned>, 8> Stack(1, {Root, 0});
  SmallPtrSet<Value *, 8> VisitedInstrs;
  bool Res = false;
  while (!Stack.empty()) {
    Value *V;
    unsigned Level;
    std::tie(V, Level) = Stack.pop_back_val();
    if (!V)
      continue;
    auto *Inst = dyn_cast<Instruction>(V);
    if (!Inst)
      continue;
    auto *BI = dyn_cast<BinaryOperator>(Inst);
    auto *SI = dyn_cast<SelectInst>(Inst);
    if (BI || SI) {
      HorizontalReduction HorRdx;
      if (HorRdx.matchAssociativeReduction(P, Inst)) {
        if (HorRdx.tryToReduce(R, TTI)) {
          Res = true;
          // Set P to nullptr to avoid re-analysis of phi node in
          // matchAssociativeReduction function unless this is the root node.
          P = nullptr;
          continue;
        }
      }
      if (P && BI) {
        Inst = dyn_cast<Instruction>(BI->getOperand(0));
        if (Inst == P)
          Inst = dyn_cast<Instruction>(BI->getOperand(1));
        if (!Inst) {
          // Set P to nullptr to avoid re-analysis of phi node in
          // matchAssociativeReduction function unless this is the root node.
          P = nullptr;
          continue;
        }
      }
    }
    // Set P to nullptr to avoid re-analysis of phi node in
    // matchAssociativeReduction function unless this is the root node.
    P = nullptr;
    if (Vectorize(Inst, R)) {
      Res = true;
      continue;
    }

    // Try to vectorize operands.
    // Continue analysis for the instruction from the same basic block only to
    // save compile time.
    if (++Level < RecursionMaxDepth)
      for (auto *Op : Inst->operand_values())
        if (VisitedInstrs.insert(Op).second)
          if (auto *I = dyn_cast<Instruction>(Op))
            if (!isa<PHINode>(I) && I->getParent() == BB)
              Stack.emplace_back(Op, Level);
  }
  return Res;
}

bool SLPVectorizerPass::vectorizeRootInstruction(PHINode *P, Value *V,
                                                 BasicBlock *BB, BoUpSLP &R,
                                                 TargetTransformInfo *TTI) {
  if (!V)
    return false;
  auto *I = dyn_cast<Instruction>(V);
  if (!I)
    return false;

  if (!isa<BinaryOperator>(I))
    P = nullptr;
  // Try to match and vectorize a horizontal reduction.
  auto &&ExtraVectorization = [this](Instruction *I, BoUpSLP &R) -> bool {
    return tryToVectorize(I, R);
  };
  return tryToVectorizeHorReductionOrInstOperands(P, I, BB, R, TTI,
                                                  ExtraVectorization);
}

bool SLPVectorizerPass::vectorizeInsertValueInst(InsertValueInst *IVI,
                                                 BasicBlock *BB, BoUpSLP &R) {
  const DataLayout &DL = BB->getModule()->getDataLayout();
  if (!R.canMapToVector(IVI->getType(), DL))
    return false;

  SmallVector<Value *, 16> BuildVectorOpds;
  if (!findBuildAggregate(IVI, BuildVectorOpds))
    return false;

  LLVM_DEBUG(dbgs() << "SLP: array mappable to vector: " << *IVI << "\n");
  // Aggregate value is unlikely to be processed in vector register, we need to
  // extract scalars into scalar registers, so NeedExtraction is set true.
  return tryToVectorizeList(BuildVectorOpds, R);
}

bool SLPVectorizerPass::vectorizeInsertElementInst(InsertElementInst *IEI,
                                                   BasicBlock *BB, BoUpSLP &R) {
  int UserCost;
  SmallVector<Value *, 16> BuildVectorOpds;
  if (!findBuildVector(IEI, TTI, BuildVectorOpds, UserCost) ||
      (llvm::all_of(BuildVectorOpds,
                    [](Value *V) { return isa<ExtractElementInst>(V); }) &&
       isShuffle(BuildVectorOpds)))
    return false;

  // Vectorize starting with the build vector operands ignoring the BuildVector
  // instructions for the purpose of scheduling and user extraction.
  return tryToVectorizeList(BuildVectorOpds, R, UserCost);
}

bool SLPVectorizerPass::vectorizeCmpInst(CmpInst *CI, BasicBlock *BB,
                                         BoUpSLP &R) {
  if (tryToVectorizePair(CI->getOperand(0), CI->getOperand(1), R))
    return true;

  bool OpsChanged = false;
  for (int Idx = 0; Idx < 2; ++Idx) {
    OpsChanged |=
        vectorizeRootInstruction(nullptr, CI->getOperand(Idx), BB, R, TTI);
  }
  return OpsChanged;
}

bool SLPVectorizerPass::vectorizeSimpleInstructions(
    SmallVectorImpl<WeakVH> &Instructions, BasicBlock *BB, BoUpSLP &R) {
  bool OpsChanged = false;
  for (auto &VH : reverse(Instructions)) {
    auto *I = dyn_cast_or_null<Instruction>(VH);
    if (!I)
      continue;
    if (auto *LastInsertValue = dyn_cast<InsertValueInst>(I))
      OpsChanged |= vectorizeInsertValueInst(LastInsertValue, BB, R);
    else if (auto *LastInsertElem = dyn_cast<InsertElementInst>(I))
      OpsChanged |= vectorizeInsertElementInst(LastInsertElem, BB, R);
    else if (auto *CI = dyn_cast<CmpInst>(I))
      OpsChanged |= vectorizeCmpInst(CI, BB, R);
  }
  Instructions.clear();
  return OpsChanged;
}

bool SLPVectorizerPass::vectorizeChainsInBlock(BasicBlock *BB, BoUpSLP &R) {
  bool Changed = false;
  SmallVector<Value *, 4> Incoming;
  SmallPtrSet<Value *, 16> VisitedInstrs;

  bool HaveVectorizedPhiNodes = true;
  while (HaveVectorizedPhiNodes) {
    HaveVectorizedPhiNodes = false;

    // Collect the incoming values from the PHIs.
    Incoming.clear();
    for (Instruction &I : *BB) {
      PHINode *P = dyn_cast<PHINode>(&I);
      if (!P)
        break;

      if (!VisitedInstrs.count(P))
        Incoming.push_back(P);
    }

    // Sort by type.
    llvm::stable_sort(Incoming, PhiTypeSorterFunc);

    // Try to vectorize elements base on their type.
    for (SmallVector<Value *, 4>::iterator IncIt = Incoming.begin(),
                                           E = Incoming.end();
         IncIt != E;) {

      // Look for the next elements with the same type.
      SmallVector<Value *, 4>::iterator SameTypeIt = IncIt;
      while (SameTypeIt != E &&
             (*SameTypeIt)->getType() == (*IncIt)->getType()) {
        VisitedInstrs.insert(*SameTypeIt);
        ++SameTypeIt;
      }

      // Try to vectorize them.
      unsigned NumElts = (SameTypeIt - IncIt);
      LLVM_DEBUG(dbgs() << "SLP: Trying to vectorize starting at PHIs ("
                        << NumElts << ")\n");
      // The order in which the phi nodes appear in the program does not matter.
      // So allow tryToVectorizeList to reorder them if it is beneficial. This
      // is done when there are exactly two elements since tryToVectorizeList
      // asserts that there are only two values when AllowReorder is true.
      bool AllowReorder = NumElts == 2;
      if (NumElts > 1 && tryToVectorizeList(makeArrayRef(IncIt, NumElts), R,
                                            /*UserCost=*/0, AllowReorder)) {
        // Success start over because instructions might have been changed.
        HaveVectorizedPhiNodes = true;
        Changed = true;
        break;
      }

      // Start over at the next instruction of a different type (or the end).
      IncIt = SameTypeIt;
    }
  }

  VisitedInstrs.clear();

  SmallVector<WeakVH, 8> PostProcessInstructions;
  SmallDenseSet<Instruction *, 4> KeyNodes;
  for (BasicBlock::iterator it = BB->begin(), e = BB->end(); it != e; ++it) {
    // We may go through BB multiple times so skip the one we have checked.
    if (!VisitedInstrs.insert(&*it).second) {
      if (it->use_empty() && KeyNodes.count(&*it) > 0 &&
          vectorizeSimpleInstructions(PostProcessInstructions, BB, R)) {
        // We would like to start over since some instructions are deleted
        // and the iterator may become invalid value.
        Changed = true;
        it = BB->begin();
        e = BB->end();
      }
      continue;
    }

    if (isa<DbgInfoIntrinsic>(it))
      continue;

    // Try to vectorize reductions that use PHINodes.
    if (PHINode *P = dyn_cast<PHINode>(it)) {
      // Check that the PHI is a reduction PHI.
      if (P->getNumIncomingValues() != 2)
        return Changed;

      // Try to match and vectorize a horizontal reduction.
      if (vectorizeRootInstruction(P, getReductionValue(DT, P, BB, LI), BB, R,
                                   TTI)) {
        Changed = true;
        it = BB->begin();
        e = BB->end();
        continue;
      }
      continue;
    }

    // Ran into an instruction without users, like terminator, or function call
    // with ignored return value, store. Ignore unused instructions (basing on
    // instruction type, except for CallInst and InvokeInst).
    if (it->use_empty() && (it->getType()->isVoidTy() || isa<CallInst>(it) ||
                            isa<InvokeInst>(it))) {
      KeyNodes.insert(&*it);
      bool OpsChanged = false;
      if (ShouldStartVectorizeHorAtStore || !isa<StoreInst>(it)) {
        for (auto *V : it->operand_values()) {
          // Try to match and vectorize a horizontal reduction.
          OpsChanged |= vectorizeRootInstruction(nullptr, V, BB, R, TTI);
        }
      }
      // Start vectorization of post-process list of instructions from the
      // top-tree instructions to try to vectorize as many instructions as
      // possible.
      OpsChanged |= vectorizeSimpleInstructions(PostProcessInstructions, BB, R);
      if (OpsChanged) {
        // We would like to start over since some instructions are deleted
        // and the iterator may become invalid value.
        Changed = true;
        it = BB->begin();
        e = BB->end();
        continue;
      }
    }

    if (isa<InsertElementInst>(it) || isa<CmpInst>(it) ||
        isa<InsertValueInst>(it))
      PostProcessInstructions.push_back(&*it);
  }

  return Changed;
}

bool SLPVectorizerPass::vectorizeGEPIndices(BasicBlock *BB, BoUpSLP &R) {
  auto Changed = false;
  for (auto &Entry : GEPs) {
    // If the getelementptr list has fewer than two elements, there's nothing
    // to do.
    if (Entry.second.size() < 2)
      continue;

    LLVM_DEBUG(dbgs() << "SLP: Analyzing a getelementptr list of length "
                      << Entry.second.size() << ".\n");

    // We process the getelementptr list in chunks of 16 (like we do for
    // stores) to minimize compile-time.
    for (unsigned BI = 0, BE = Entry.second.size(); BI < BE; BI += 16) {
      auto Len = std::min<unsigned>(BE - BI, 16);
      auto GEPList = makeArrayRef(&Entry.second[BI], Len);

      // Initialize a set a candidate getelementptrs. Note that we use a
      // SetVector here to preserve program order. If the index computations
      // are vectorizable and begin with loads, we want to minimize the chance
      // of having to reorder them later.
      SetVector<Value *> Candidates(GEPList.begin(), GEPList.end());

      // Some of the candidates may have already been vectorized after we
      // initially collected them. If so, the WeakTrackingVHs will have
      // nullified the
      // values, so remove them from the set of candidates.
      Candidates.remove(nullptr);

      // Remove from the set of candidates all pairs of getelementptrs with
      // constant differences. Such getelementptrs are likely not good
      // candidates for vectorization in a bottom-up phase since one can be
      // computed from the other. We also ensure all candidate getelementptr
      // indices are unique.
      for (int I = 0, E = GEPList.size(); I < E && Candidates.size() > 1; ++I) {
        auto *GEPI = cast<GetElementPtrInst>(GEPList[I]);
        if (!Candidates.count(GEPI))
          continue;
        auto *SCEVI = SE->getSCEV(GEPList[I]);
        for (int J = I + 1; J < E && Candidates.size() > 1; ++J) {
          auto *GEPJ = cast<GetElementPtrInst>(GEPList[J]);
          auto *SCEVJ = SE->getSCEV(GEPList[J]);
          if (isa<SCEVConstant>(SE->getMinusSCEV(SCEVI, SCEVJ))) {
            Candidates.remove(GEPList[I]);
            Candidates.remove(GEPList[J]);
          } else if (GEPI->idx_begin()->get() == GEPJ->idx_begin()->get()) {
            Candidates.remove(GEPList[J]);
          }
        }
      }

      // We break out of the above computation as soon as we know there are
      // fewer than two candidates remaining.
      if (Candidates.size() < 2)
        continue;

      // Add the single, non-constant index of each candidate to the bundle. We
      // ensured the indices met these constraints when we originally collected
      // the getelementptrs.
      SmallVector<Value *, 16> Bundle(Candidates.size());
      auto BundleIndex = 0u;
      for (auto *V : Candidates) {
        auto *GEP = cast<GetElementPtrInst>(V);
        auto *GEPIdx = GEP->idx_begin()->get();
        assert(GEP->getNumIndices() == 1 || !isa<Constant>(GEPIdx));
        Bundle[BundleIndex++] = GEPIdx;
      }

      // Try and vectorize the indices. We are currently only interested in
      // gather-like cases of the form:
      //
      // ... = g[a[0] - b[0]] + g[a[1] - b[1]] + ...
      //
      // where the loads of "a", the loads of "b", and the subtractions can be
      // performed in parallel. It's likely that detecting this pattern in a
      // bottom-up phase will be simpler and less costly than building a
      // full-blown top-down phase beginning at the consecutive loads.
      Changed |= tryToVectorizeList(Bundle, R);
    }
  }
  return Changed;
}

bool SLPVectorizerPass::vectorizeStoreChains(BoUpSLP &R) {
  bool Changed = false;
  // Attempt to sort and vectorize each of the store-groups.
  for (StoreListMap::iterator it = Stores.begin(), e = Stores.end(); it != e;
       ++it) {
    if (it->second.size() < 2)
      continue;

    LLVM_DEBUG(dbgs() << "SLP: Analyzing a store chain of length "
                      << it->second.size() << ".\n");

    // Process the stores in chunks of 16.
    // TODO: The limit of 16 inhibits greater vectorization factors.
    //       For example, AVX2 supports v32i8. Increasing this limit, however,
    //       may cause a significant compile-time increase.
    for (unsigned CI = 0, CE = it->second.size(); CI < CE; CI += 16) {
      unsigned Len = std::min<unsigned>(CE - CI, 16);
      Changed |= vectorizeStores(makeArrayRef(&it->second[CI], Len), R);
    }
  }
  return Changed;
}

char SLPVectorizer::ID = 0;

static const char lv_name[] = "SLP Vectorizer";

INITIALIZE_PASS_BEGIN(SLPVectorizer, SV_NAME, lv_name, false, false)
INITIALIZE_PASS_DEPENDENCY(AAResultsWrapperPass)
INITIALIZE_PASS_DEPENDENCY(TargetTransformInfoWrapperPass)
INITIALIZE_PASS_DEPENDENCY(AssumptionCacheTracker)
INITIALIZE_PASS_DEPENDENCY(ScalarEvolutionWrapperPass)
INITIALIZE_PASS_DEPENDENCY(LoopSimplify)
INITIALIZE_PASS_DEPENDENCY(DemandedBitsWrapperPass)
INITIALIZE_PASS_DEPENDENCY(OptimizationRemarkEmitterWrapperPass)
INITIALIZE_PASS_END(SLPVectorizer, SV_NAME, lv_name, false, false)

Pass *llvm::createSLPVectorizerPass() { return new SLPVectorizer(); }<|MERGE_RESOLUTION|>--- conflicted
+++ resolved
@@ -213,12 +213,6 @@
 static cl::opt<int> LookAheadMaxLevel(
     "look-ahead-max-level", cl::init(6), cl::Hidden,
     cl::desc("The maximum look-ahead level for cost model matching"));
-
-// The maximum depth that the look-ahead score heuristic will explore.
-// The higher this value, the higher the compilation time overhead.
-static cl::opt<int> LookAheadMaxDepth(
-    "slp-max-look-ahead-depth", cl::init(2), cl::Hidden,
-    cl::desc("The maximum look-ahead depth for operand reordering scores"));
 
 // Allow the Multi-Node to guide buildTree_rec() towards the best path first.
 static cl::opt<bool> EnablePathSteering(
@@ -983,10 +977,6 @@
       std::swap(OpsVec[OpIdx1][Lane], OpsVec[OpIdx2][Lane]);
     }
 
-<<<<<<< HEAD
-#if INTEL_CUSTOMIZATION
-=======
->>>>>>> 65841093
     // The hard-coded scores listed here are not very important. When computing
     // the scores of matching one sub-tree with another, we are basically
     // counting the number of values that are matching. So even if all scores
@@ -1001,24 +991,18 @@
     static const int ScoreConstants = 2;
     /// Instructions with the same opcode.
     static const int ScoreSameOpcode = 2;
-<<<<<<< HEAD
-=======
     /// Instructions with alt opcodes (e.g, add + sub).
     static const int ScoreAltOpcodes = 1;
->>>>>>> 65841093
     /// Identical instructions (a.k.a. splat or broadcast).
     static const int ScoreSplat = 1;
     /// Matching with an undef is preferable to failing.
     static const int ScoreUndef = 1;
     /// Score for failing to find a decent match.
     static const int ScoreFail = 0;
-<<<<<<< HEAD
-=======
     /// User exteranl to the vectorized code.
     static const int ExternalUseCost = 1;
     /// The user is internal but in a different lane.
     static const int UserInDiffLaneCost = ExternalUseCost;
->>>>>>> 65841093
 
     /// \returns the score of placing \p V1 and \p V2 in consecutive lanes.
     static int getShallowScore(Value *V1, Value *V2, const DataLayout &DL,
@@ -1026,11 +1010,7 @@
       auto *LI1 = dyn_cast<LoadInst>(V1);
       auto *LI2 = dyn_cast<LoadInst>(V2);
       if (LI1 && LI2)
-<<<<<<< HEAD
-        return (isConsecutiveAccess(LI1, LI2, DL, SE))
-=======
         return isConsecutiveAccess(LI1, LI2, DL, SE)
->>>>>>> 65841093
                    ? VLOperands::ScoreConsecutiveLoads
                    : VLOperands::ScoreFail;
 
@@ -1042,12 +1022,6 @@
       auto *I1 = dyn_cast<Instruction>(V1);
       auto *I2 = dyn_cast<Instruction>(V2);
       if (I1 && I2) {
-<<<<<<< HEAD
-        InstructionsState S = getSameOpcode({I1, I2});
-        if (S.getOpcode())
-          return (I1 == I2) ? VLOperands::ScoreSplat
-                            : VLOperands::ScoreSameOpcode;
-=======
         if (I1 == I2)
           return VLOperands::ScoreSplat;
         InstructionsState S = getSameOpcode({I1, I2});
@@ -1056,7 +1030,6 @@
         if (S.getOpcode() && S.MainOp->getNumOperands() <= 2)
           return S.isAltShuffle() ? VLOperands::ScoreAltOpcodes
                                   : VLOperands::ScoreSameOpcode;
->>>>>>> 65841093
       }
 
       if (isa<UndefValue>(V2))
@@ -1065,9 +1038,6 @@
       return VLOperands::ScoreFail;
     }
 
-<<<<<<< HEAD
-    /// Go through the operands of \p V1 and \p V2 recursively until \p
-=======
     /// Holds the values and their lane that are taking part in the look-ahead
     /// score calculation. This is used in the external uses cost calculation.
     SmallDenseMap<Value *, int> InLookAheadValues;
@@ -1115,7 +1085,6 @@
     }
 
     /// Go through the operands of \p LHS and \p RHS recursively until \p
->>>>>>> 65841093
     /// MaxLevel, and return the cummulative score. For example:
     /// \verbatim
     ///  A[0]  B[0]  A[1]  B[1]  C[0] D[0]  B[1] A[1]
@@ -1136,13 +1105,6 @@
     ///   Look-ahead SLP: Auto-vectorization in the presence of commutative
     ///   operations, CGO 2018 by Vasileios Porpodas, Rodrigo C. O. Rocha,
     ///   Luís F. W. Góes
-<<<<<<< HEAD
-    static int getScoreAtLevelRec(Value *V1, Value *V2, int CurrLevel,
-                                  int MaxLevel, const DataLayout &DL,
-                                  ScalarEvolution &SE) {
-      // Get the shallow score of V1 and V2.
-      int ShallowScoreAtThisLevel = getShallowScore(V1, V2, DL, SE);
-=======
     int getScoreAtLevelRec(const std::pair<Value *, int> &LHS,
                            const std::pair<Value *, int> &RHS, int CurrLevel,
                            int MaxLevel) {
@@ -1155,7 +1117,6 @@
                                        getExternalUsesCost(LHS, RHS));
       int Lane1 = LHS.second;
       int Lane2 = RHS.second;
->>>>>>> 65841093
 
       // If reached MaxLevel,
       //  or if V1 and V2 are not instructions,
@@ -1169,20 +1130,6 @@
         return ShallowScoreAtThisLevel;
       assert(I1 && I2 && "Should have early exited.");
 
-<<<<<<< HEAD
-      // Contains the I2 operand indexes that got matched with I1 operands.
-      SmallSet<int, 4> Op2Used;
-
-      // Recursion towards the operands of I1 and I2. We are trying all possbile
-      // operand pairs, and keeping track of the best score.
-      for (int OpIdx1 = 0, NumOperands1 = I1->getNumOperands();
-           OpIdx1 != NumOperands1; ++OpIdx1) {
-        // Try to pair op1I with the best operand of I2.
-        int MaxTmpScore = 0;
-        int MaxOpIdx2 = -1;
-        for (int OpIdx2 = 0, NumOperands2 = I2->getNumOperands();
-             OpIdx2 != NumOperands2; ++OpIdx2) {
-=======
       // Keep track of in-tree values for determining the external-use cost.
       InLookAheadValues[V1] = Lane1;
       InLookAheadValues[V2] = Lane2;
@@ -1205,34 +1152,21 @@
                              : std::min(I2->getNumOperands(), OpIdx1 + 1);
         assert(FromIdx <= ToIdx && "Bad index");
         for (unsigned OpIdx2 = FromIdx; OpIdx2 != ToIdx; ++OpIdx2) {
->>>>>>> 65841093
           // Skip operands already paired with OpIdx1.
           if (Op2Used.count(OpIdx2))
             continue;
           // Recursively calculate the cost at each level
-<<<<<<< HEAD
-          int TmpScore =
-              getScoreAtLevelRec(I1->getOperand(OpIdx1), I2->getOperand(OpIdx2),
-                                 CurrLevel + 1, MaxLevel, DL, SE);
-=======
           int TmpScore = getScoreAtLevelRec({I1->getOperand(OpIdx1), Lane1},
                                             {I2->getOperand(OpIdx2), Lane2},
                                             CurrLevel + 1, MaxLevel);
->>>>>>> 65841093
           // Look for the best score.
           if (TmpScore > VLOperands::ScoreFail && TmpScore > MaxTmpScore) {
             MaxTmpScore = TmpScore;
             MaxOpIdx2 = OpIdx2;
-<<<<<<< HEAD
-          }
-        }
-        if (MaxOpIdx2 >= 0) {
-=======
             FoundBest = true;
           }
         }
         if (FoundBest) {
->>>>>>> 65841093
           // Pair {OpIdx1, MaxOpIdx2} was found to be best. Never revisit it.
           Op2Used.insert(MaxOpIdx2);
           ShallowScoreAtThisLevel += MaxTmpScore;
@@ -1241,17 +1175,6 @@
       return ShallowScoreAtThisLevel;
     }
 
-<<<<<<< HEAD
-    /// \returns the look-ahead score, which tells us how much the sub-trees
-    /// rooted at \p LHS and \p RHS match, the more they match the higher the
-    /// score.
-    static int getLookAheadScoreCommunity(Value *LHS, Value *RHS,
-                                          const DataLayout &DL,
-                                          ScalarEvolution &SE) {
-      return getScoreAtLevelRec(LHS, RHS, 1, LookAheadMaxDepth, DL, SE);
-    }
-#endif // INTEL_CUSTOMIZATION
-=======
     /// \Returns the look-ahead score, which tells us how much the sub-trees
     /// rooted at \p LHS and \p RHS match, the more they match the higher the
     /// score. This helps break ties in an informed way when we cannot decide on
@@ -1262,7 +1185,6 @@
       InLookAheadValues.clear();
       return getScoreAtLevelRec(LHS, RHS, 1, LookAheadMaxDepth);
     }
->>>>>>> 65841093
 
     // Search all operands in Ops[*][Lane] for the one that matches best
     // Ops[OpIdx][LastLane] and return its opreand index.
@@ -1309,31 +1231,6 @@
         // Look for an operand that matches the current mode.
         switch (RMode) {
         case ReorderingMode::Load:
-<<<<<<< HEAD
-          if (isa<LoadInst>(Op)) {
-            // Figure out which is left and right, so that we can check for
-            // consecutive loads
-            bool LeftToRight = Lane > LastLane;
-            Value *OpLeft = (LeftToRight) ? OpLastLane : Op;
-            Value *OpRight = (LeftToRight) ? Op : OpLastLane;
-            if (isConsecutiveAccess(cast<LoadInst>(OpLeft),
-                                    cast<LoadInst>(OpRight), DL, SE))
-              BestOp.Idx = Idx;
-          }
-          break;
-        case ReorderingMode::Opcode: {
-#if INTEL_CUSTOMIZATION
-          // We accept both Instructions and Undefs, but with different scores.
-          unsigned Score = getLookAheadScoreCommunity(OpLastLane, Op, DL, SE);
-          if (Score > BestOp.Score) {
-            BestOp.Idx = Idx;
-            BestOp.Score = Score;
-          }
-          break;
-#endif // INTEL_CUSTOMIZATION
-        }
-=======
->>>>>>> 65841093
         case ReorderingMode::Constant:
         case ReorderingMode::Opcode: {
           bool LeftToRight = Lane > LastLane;
@@ -2050,6 +1947,7 @@
       OpDirRight.push_back(1);
     }
   }
+#endif // INTEL_CUSTOMIZATION
 
   /// Reorder commutative or alt operands to get better probability of
   /// generating vectorized code.
@@ -2058,13 +1956,11 @@
                                              SmallVectorImpl<Value *> &Right,
                                              const DataLayout &DL,
                                              ScalarEvolution &SE,
-<<<<<<< HEAD
+#if INTEL_CUSTOMIZATION
                                              SmallVectorImpl<int> &OpDirLeft,
-                                             SmallVectorImpl<int> &OpDirRight);
+                                             SmallVectorImpl<int> &OpDirRight,
 #endif // INTEL_CUSTOMIZATION
-=======
                                              const BoUpSLP &R);
->>>>>>> 65841093
   struct TreeEntry {
     using VecTreeTy = SmallVector<std::unique_ptr<TreeEntry>, 8>;
     TreeEntry(VecTreeTy &Container) : Container(Container) {}
@@ -4594,7 +4490,8 @@
   // Keeps values for left and right operands.
   ValueList Operands[2];
   reorderInputsAccordingToOpcode(VL, Operands[0],
-                                 Operands[1], *DL, *SE, OpDirs[0], OpDirs[1]);
+                                 Operands[1], *DL, *SE, OpDirs[0], OpDirs[1],
+                                 *this);
 
   // TODO: This is a workaround. Currently we don't addMultiNodeLeaf() to the
   // Multi-Node if its values are alreadyInTrunk(). The problem is that if the
@@ -5307,12 +5204,8 @@
         // Commutative predicate - collect + sort operands of the instructions
         // so that each side is more likely to have the same opcode.
         assert(P0 == SwapP0 && "Commutative Predicate mismatch");
-<<<<<<< HEAD
         reorderInputsAccordingToOpcode(VL, Left, Right, *DL, *SE, OpDirLeft,
-                                       OpDirRight);
-=======
-        reorderInputsAccordingToOpcode(VL, Left, Right, *DL, *SE, *this);
->>>>>>> 65841093
+                                       OpDirRight, *this);
       } else {
         for (Value *V : VL) {
           auto *Cmp = cast<CmpInst>(V);
@@ -5364,7 +5257,6 @@
       // have the same opcode.
       if (isa<BinaryOperator>(VL0) && VL0->isCommutative()) {
         ValueList Left, Right;
-<<<<<<< HEAD
 #if INTEL_CUSTOMIZATION
         SmallVector<int, 4> OpDirLeft, OpDirRight;
         // Workaround for reducing the number of shuffles. Don't reorder
@@ -5375,7 +5267,7 @@
           dontReorderInputs(VL, Left, Right, OpDirLeft, OpDirRight);
         else
           reorderInputsAccordingToOpcode(VL, Left, Right, *DL, *SE, OpDirLeft,
-                                         OpDirRight);
+                                         OpDirRight, *this);
         // Path steering.
         bool SelectRightOperand = false;
         if (EnablePathSteering) {
@@ -5393,11 +5285,6 @@
           buildTree_rec(Right, Depth + 1, {TE, 1, OpDirRight});
         }
 #endif // INTEL_CUSTOMIZATION
-=======
-        reorderInputsAccordingToOpcode(VL, Left, Right, *DL, *SE, *this);
-        buildTree_rec(Left, Depth + 1, {TE, 0});
-        buildTree_rec(Right, Depth + 1, {TE, 1});
->>>>>>> 65841093
         return;
       }
 
@@ -5586,16 +5473,10 @@
       if (isa<BinaryOperator>(VL0)) {
         SmallVector<int, 4> OpDirLeft, OpDirRight;
         ValueList Left, Right;
-<<<<<<< HEAD
         reorderInputsAccordingToOpcode(VL, Left, Right, *DL, *SE, OpDirLeft,
-                                       OpDirRight);
+                                       OpDirRight, *this);
         buildTree_rec(Left, Depth + 1, {TE, 0, OpDirLeft});
         buildTree_rec(Right, Depth + 1, {TE, 1, OpDirRight});
-=======
-        reorderInputsAccordingToOpcode(VL, Left, Right, *DL, *SE, *this);
-        buildTree_rec(Left, Depth + 1, {TE, 0});
-        buildTree_rec(Right, Depth + 1, {TE, 1});
->>>>>>> 65841093
         return;
       }
 #endif
@@ -6359,12 +6240,11 @@
 #if INTEL_CUSTOMIZATION
 // Perform operand reordering on the instructions in VL and return the reordered
 // operands in Left and Right.
-<<<<<<< HEAD
 void BoUpSLP::reorderInputsAccordingToOpcode(
     ArrayRef<Value *> VL, SmallVectorImpl<Value *> &Left,
     SmallVectorImpl<Value *> &Right, const DataLayout &DL,
     ScalarEvolution &SE, SmallVectorImpl<int> &OpDirLeft,
-    SmallVectorImpl<int> &OpDirRight) {
+    SmallVectorImpl<int> &OpDirRight, const BoUpSLP &R) {
   if (VL.empty())
     return;
 
@@ -6373,20 +6253,9 @@
     OpDirRight.push_back(1);
   }
 
-  VLOperands Ops(VL, DL, SE);
+  VLOperands Ops(VL, DL, SE, R);
   SmallVector<Value *, 4> OrigLeft;
   OrigLeft = Ops.getVL(0);
-=======
-void BoUpSLP::reorderInputsAccordingToOpcode(ArrayRef<Value *> VL,
-                                             SmallVectorImpl<Value *> &Left,
-                                             SmallVectorImpl<Value *> &Right,
-                                             const DataLayout &DL,
-                                             ScalarEvolution &SE,
-                                             const BoUpSLP &R) {
-  if (VL.empty())
-    return;
-  VLOperands Ops(VL, DL, SE, R);
->>>>>>> 65841093
   // Reorder the operands in place.
   Ops.reorder();
   Left = Ops.getVL(0);
