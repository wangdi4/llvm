--- conflicted
+++ resolved
@@ -5735,24 +5735,6 @@
       }
       auto *MaskTy = FixedVectorType::get(Builder.getInt1Ty(), VL.size());
       int ScalarCost = VecTy->getNumElements() * ScalarEltCost;
-<<<<<<< HEAD
-#if INTEL_CUSTOMIZATION
-      if (DoPSLP && PSLPAdjustCosts) {
-        // Count the PSLP-emitted instructions and remove them from the
-        // ScalarCost.
-        int CntPadded = 0;
-        for (Value *V : VL) {
-          if (Instruction *I = dyn_cast<Instruction>(V)) {
-              SelectInst *SI = dyn_cast<SelectInst>(I);
-              if ((SI && SelectsEmittedByPSLP.count(SI)) ||
-                  PaddedInstrsEmittedByPSLP.count(I))
-              CntPadded++;
-          }
-        }
-        ScalarCost -= CntPadded * ScalarEltCost;
-        assert(ScalarCost >= 0 && "Too much cost reduction");
-      }
-#endif // INTEL_CUSTOMIZATION
 
       // Check if all entries in VL are either compares or selects with compares
       // as condition that have the same predicates.
@@ -5771,8 +5753,6 @@
         VecPred = CurrentPred;
       }
 
-=======
->>>>>>> 85ca2dd6
       int VecCost = TTI->getCmpSelInstrCost(E->getOpcode(), VecTy, MaskTy,
                                             VecPred, CostKind, VL0);
       // Check if it is possible and profitable to use min/max for selects in
