--- conflicted
+++ resolved
@@ -3045,12 +3045,6 @@
   /// check whether it is legal to swap operands (aka Multi-Node leaves)
   /// between their frontier instructions (aka Multi-Node trunk instructions).
   bool isLegalToMoveLeaf(OperandData *Op1, OperandData *Op2);
-<<<<<<< HEAD
-
-  /// \returns true if /p V is not a trunk value.
-  bool isLeafValue(Value *V);
-=======
->>>>>>> 6c8b510a
 
   /// \returns a high score if \p LHS and \p RHS are consecutive instructions
   /// and good for vectorization.
@@ -3231,264 +3225,6 @@
   MapVector<Value *, std::pair<uint64_t, bool>> MinBWs;
 };
 
-<<<<<<< HEAD
-#if INTEL_CUSTOMIZATION
-
-#if !defined(NDEBUG) || defined(LLVM_ENABLE_DUMP)
-// Debug print
-LLVM_DUMP_METHOD void dumpVL(ArrayRef<Value *> VL) {
-  for (Value *V : VL) {
-    dbgs() << *V << " " << V << "\n";
-  }
-}
-
-// Debug print
-LLVM_DUMP_METHOD void dumpVL(SmallVectorImpl<Value *> &VL) {
-  for (Value *V : VL) {
-    dbgs() << *V << " " << V << "\n";
-  }
-}
-#endif // #if !defined(NDEBUG) || defined(LLVM_ENABLE_DUMP)
-
-// Return the operands of I in the best order, given the LastOperandPair.
-// This allows for more opportunities for SLP.
-static BoUpSLP::ValuePair
-getOperandPair(Instruction *I,
-               const std::vector<BoUpSLP::ValuePair> &LastOperandPairVec) {
-  BoUpSLP::ValuePair OperandPair(0, 0);
-
-  // Reorder operands to avoid the same exact opcode being in same group
-  if (EnableMultiNodeSLP ||
-      // TODO: Check if we should disable operand reordering altogether.
-      LastOperandPairVec.empty()) {
-    OperandPair.first = I->getOperand(0);
-    OperandPair.second = I->getOperand(1);
-  }
-  // Return the ordering that avoids operand repetition.
-  else {
-    std::set<Value *> Op0Set, Op1Set;
-    for (auto OperandPair : LastOperandPairVec) {
-      Op0Set.insert(OperandPair.first);
-      Op1Set.insert(OperandPair.second);
-    }
-
-    // Count the matching opcodes if we rotate vs if we don't.
-    Value *Op0 = I->getOperand(0);
-    Value *Op1 = I->getOperand(1);
-    int NoRotationConflicts = Op0Set.count(Op0) + Op1Set.count(Op1);
-    int RotationConflicts = Op0Set.count(Op1) + Op1Set.count(Op0);
-    if (RotationConflicts < NoRotationConflicts) {
-      OperandPair.first = Op1;
-      OperandPair.second = Op0;
-    } else {
-      OperandPair.first = Op0;
-      OperandPair.second = Op1;
-    }
-  }
-  return OperandPair;
-}
-
-// Example: VL[] contains I1 and I2, which have different opcodes.
-//          Op1-4 are the operands and U1-U4 are the users.
-//
-// Op1 Op2 Op3 Op4
-//   \/      \/
-//   I1      I2
-//   /\      /\
-//  U1 U2   U3 U4
-//
-//
-// Gets transformed into this:
-// - I1c is a new instruction with same opcode as I1
-// - I2c is a new instruction with same opcode as I2
-//
-//    Op1  Op2         Op3  Op4
-//     |\  /|           |\  /|
-//     | \/ |           | \/ |
-//     | /\ |           | /\ |
-//     |/  \|           |/  \|
-//    I1   I2c         I1c   I2
-//      \  /             \   /
-//      Sel1(Left)       Sel2(Right)
-//      / \              / \
-//    U1   U2          U3   U4
-//
-//  This allows us to vectorize it like this:
-//
-//   Op1,Op3  Op2,Op4
-//      |  \ /  |
-//      |   X   |
-//      |  / \  |
-//      VI1   VI2
-//        \   /
-//         VSel
-//          |
-//
-// === Optimization for choosing the operands  ===
-//
-// Since one of the inputs of the select is dead, we can reorder its operands
-// to maximize the effectiveness of SLP.
-// For example:
-//   *   -     -   *
-//    \ /       \ /
-//     +         -
-//
-// No reordering would give us:
-//     *,-  -,*
-//      | \ / |
-//      |  X  |
-//      | / \ |
-//      V+   V-
-//       \  /
-//        Sel
-//         |
-// But this is not ideal as *,- or -,* are not nice seeds for SLP.
-//
-// If we reorder the operands of the addition, then we end up with this:
-//     *,*  -,-
-//      | \ / |
-//      |  X  |
-//      | / \ |
-//      V+   V-
-//       \  /
-//        Sel
-//         |
-// This is much better for SLP because Op1,Op2 are a good seeds.
-//
-// Given a VL with different opcodes, generate select instructions that
-// select between the
-void BoUpSLP::generatePSLPCode(SmallVectorImpl<Value *> &VL,
-                               const EdgeInfo &UserTreeIdx) {
-  // A copy of the original VL
-  SmallVector<Value *, 8> OrigVL(VL.size());
-  for (int i = 0, e = VL.size(); i != e; ++i)
-    OrigVL[i] = VL[i];
-
-  unsigned LeftOpcode = 0;
-  unsigned RightOpcode = 0;
-
-  for (auto *Value : VL) {
-    assert(isa<Instruction>(Value));
-    unsigned Opcode = cast<Instruction>(Value)->getOpcode();
-
-    if (Opcode == LeftOpcode || Opcode == RightOpcode)
-      continue;
-
-    if (LeftOpcode == 0)
-      LeftOpcode = Opcode;
-    else if (RightOpcode == 0)
-      RightOpcode = Opcode;
-    else
-      assert("Not more than two opcodes expected");
-  }
-
-  assert(LeftOpcode != 0 && RightOpcode != 0 &&
-         "Not less than two opcodes expected");
-
-  Instruction::BinaryOps LeftBinOpcode =
-      static_cast<Instruction::BinaryOps>(LeftOpcode);
-  Instruction::BinaryOps RightBinOpcode =
-      static_cast<Instruction::BinaryOps>(RightOpcode);
-
-  // The LastOperandPair helps us in reordering the operands of commutative ops.
-  std::vector<ValuePair> LastOperandPairVec;
-
-  for (int i = 0, e = VL.size(); i != e; ++i) {
-    Value *V = VL[i];
-    // 1. Generate new instructions for padding.
-    assert(isa<Instruction>(V) && "Expected instruction");
-    Instruction *I = cast<Instruction>(V);
-    assert(isa<BinaryOperator>(I) && "We only support binary ops");
-    Instruction *ILHS = nullptr;
-    Instruction *IRHS = nullptr;
-    Constant *Cond = nullptr;
-
-    ValuePair OperandPair = getOperandPair(I, LastOperandPairVec);
-    LastOperandPairVec.push_back(OperandPair);
-    if (static_cast<Instruction::BinaryOps>(I->getOpcode()) == LeftBinOpcode) {
-      ILHS = I;
-      std::string IName =
-          Instruction::getOpcodeName(RightBinOpcode) + std::string("_PSLP");
-      IRHS = BinaryOperator::Create(RightBinOpcode, OperandPair.first,
-                                    OperandPair.second, IName);
-
-      IRHS->insertBefore(I);
-
-      // Be optimistic and set "no overflow" flags for padded instruction. Doing
-      // so is safe for two reasons: 1) Results of padded instructions are not
-      // used. 2) For final vector instruction all flags will be merged meaning
-      // that most pessimistic one is used.
-      if (isa<OverflowingBinaryOperator>(IRHS)) {
-        IRHS->setHasNoSignedWrap(true);
-        IRHS->setHasNoUnsignedWrap(true);
-      }
-
-      PaddedInstrsEmittedByPSLP.insert(IRHS);
-      Cond = Builder.getTrue();
-    } else {
-      std::string IName =
-          Instruction::getOpcodeName(LeftBinOpcode) + std::string("_PSLP");
-      ILHS = BinaryOperator::Create(LeftBinOpcode, OperandPair.first,
-                                    OperandPair.second, IName);
-      ILHS->insertBefore(I);
-      IRHS = I;
-
-      // Be optimistic and set "no overflow" flags for padded instruction. Doing
-      // so is safe for two reasons: 1) Results of padded instructions are not
-      // used. 2) For final vector instruction all flags will be merged meaning
-      // that most pessimistic one is used.
-      if (isa<OverflowingBinaryOperator>(ILHS)) {
-        ILHS->setHasNoSignedWrap(true);
-        ILHS->setHasNoUnsignedWrap(true);
-      }
-
-      PaddedInstrsEmittedByPSLP.insert(ILHS);
-      Cond = Builder.getFalse();
-    }
-
-    // 2. Generate select instruction, right after I.
-    SelectInst *SelectI =
-        SelectInst::Create(Cond, ILHS, IRHS, "PSLP_Select", nullptr, nullptr);
-    SelectI->insertAfter(I);
-    SelectsEmittedByPSLP.insert(SelectI);
-
-    if (i == 0 && EnablePathSteering) {
-      // PSLP is adding new instructions which are not in the path-steering map.
-      auto it = PreferredOperandMap.find(V);
-      if (it != PreferredOperandMap.end()) {
-        int PathIdx = it->second;
-        PreferredOperandMap[ILHS] = PathIdx;
-        PreferredOperandMap[IRHS] = PathIdx;
-      }
-    }
-
-    // 3. Redirect I's uses to use data from Select instead of I.
-    SmallVector<User *, 2> IUsers;
-    for (User *U : I->users())
-      IUsers.push_back(U); // Cache users as we are updating while iterating
-    for (User *U : IUsers) {
-      if (U == SelectI)
-        continue; // Skip SelectI
-      U->replaceUsesOfWith(I, SelectI);
-    }
-
-    // 4. Update V in VL
-    VL[i] = SelectI;
-  }
-
-  if (UserTreeIdx.UserTE) {
-    // Update UserTE operands. This is ugly, but I don't see a better way of
-    // doing this in the current design.
-    DenseMap<Value *, Value *> RemapMap;
-    for (int i = 0, e = VL.size(); i != e; ++i)
-      RemapMap[OrigVL[i]] = VL[i];
-    UserTreeIdx.UserTE->remapOperands(RemapMap);
-  }
-}
-#endif // INTEL_CUSTOMIZATION
-
-=======
->>>>>>> 6c8b510a
 } // end namespace slpvectorizer
 
 template <> struct GraphTraits<BoUpSLP *> {
@@ -4009,15 +3745,6 @@
 
   auto *Leaf1 = dyn_cast<Instruction>(Op1->getValue());
   auto *Leaf2 = dyn_cast<Instruction>(Op2->getValue());
-<<<<<<< HEAD
-
-  if ((Leaf1 && !DT->dominates(Leaf1, Op2->getFrontier())) ||
-      (Leaf2 && !DT->dominates(Leaf2, Op1->getFrontier())))
-    return false;
-  return true;
-}
-=======
->>>>>>> 6c8b510a
 
   if ((Leaf1 && !DT->dominates(Leaf1, Op2->getFrontier())) ||
       (Leaf2 && !DT->dominates(Leaf2, Op1->getFrontier())))
@@ -4103,15 +3830,7 @@
           OrigRHSOperand->getOperandNum() == 1 &&
           // Check signs.
           isNegativePathSignForFrontier(RHSOperand) ==
-<<<<<<< HEAD
-              isNegativePathSignForFrontier(OrigRHSOperand) &&
-          // If we have different opcodes we need PSLP
-          (RHSOperand->getFrontier()->getOpcode() ==
-               LHSOp->getFrontier()->getOpcode() ||
-           DoPSLP))
-=======
               isNegativePathSignForFrontier(OrigRHSOperand))
->>>>>>> 6c8b510a
         FrontierOperandToSwapWith = OrigRHSOperand;
       else // If not, then skip this candidate and look for another.
         continue;
@@ -5055,23 +4774,6 @@
   }
   assert(!BuildingMultiNode && "This should be unreachable.");
 
-<<<<<<< HEAD
-  if (DoPSLP && S.IsPSLPCandidate) {
-    // PSLP: Create isomorphism.
-    generatePSLPCode(VL, UserTreeIdx); // NOTE: Updates VL[].
-    // Update S, after VL update.
-    S = getSameOpcode(VL);
-    assert(S.getOpcode() == Instruction::Select && S.isAltShuffle() == false &&
-           "Broken generatePSLPCode()");
-    // Update VL0.
-    VL0 = cast<Instruction>(VL[0]);
-    // Clear and replay schedule.
-    rebuildBSStateUntil(VectorizableTree.size(), Bundle);
-    Bundle = BS.tryScheduleBundle(VL, this, S);
-    assert(Bundle && "We expect VL to schedule OK.");
-  }
-=======
->>>>>>> 6c8b510a
   if (!S.getOpcode()) {
     LLVM_DEBUG(dbgs() << "SLP: Gathering due to O. \n");
     newTreeEntry(VL, None, S, UserTreeIdx);
@@ -8773,12 +8475,7 @@
 
 #if INTEL_CUSTOMIZATION
   if (!TTI->isAdvancedOptEnabled(
-<<<<<<< HEAD
-          TargetTransformInfo::AdvancedOptLevel::AO_TargetHasIntelAVX2)) {
-    PSLPEnabled = false;
-=======
           TargetTransformInfo::AdvancedOptLevel::AO_TargetHasIntelAVX2))
->>>>>>> 6c8b510a
     EnableMultiNodeSLP = false;
 #endif // INTEL_CUSTOMIZATION
 
