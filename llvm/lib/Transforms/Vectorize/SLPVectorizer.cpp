--- conflicted
+++ resolved
@@ -4985,16 +4985,10 @@
         }
 #if INTEL_CUSTOMIZATION
         // We might want to issue gather load only if split load fails.
-<<<<<<< HEAD
-        // Do not consider to issue gather for vectors of 4 elements or less.
-        if (CompatibilitySLPMode ||
-            (VL.size() > 4 &&
-=======
         // Do not consider to issue gather for vectors having
         // less then MinGatherLoadSize elements.
         if (CompatibilitySLPMode ||
             (VL.size() >= MinGatherLoadSize &&
->>>>>>> 37c1c249
              TTI->isLegalMaskedGather(FixedVectorType::get(ScalarTy, VL.size()),
                                       DL->getABITypeAlign(ScalarTy))))
           CandidateForGatherLoad = true;
