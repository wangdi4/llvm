//===- SLPVectorizer.cpp - A bottom up SLP Vectorizer ---------------------===//
//
//                     The LLVM Compiler Infrastructure
//
// This file is distributed under the University of Illinois Open Source
// License. See LICENSE.TXT for details.
//
//===----------------------------------------------------------------------===//
//
// This pass implements the Bottom Up SLP vectorizer. It detects consecutive
// stores that can be put together into vector-stores. Next, it attempts to
// construct vectorizable tree using the use-def chains. If a profitable tree
// was found, the SLP vectorizer performs vectorization on the tree.
//
// The pass is inspired by the work described in the paper:
//  "Loop-Aware SLP in GCC" by Ira Rosen, Dorit Nuzman, Ayal Zaks.
//
//===----------------------------------------------------------------------===//

#include "llvm/Transforms/Vectorize/SLPVectorizer.h"
#include "llvm/ADT/ArrayRef.h"
#include "llvm/ADT/DenseMap.h"
#include "llvm/ADT/DenseSet.h"
#include "llvm/ADT/MapVector.h"
#include "llvm/ADT/None.h"
#include "llvm/ADT/Optional.h"
#include "llvm/ADT/PostOrderIterator.h"
#include "llvm/ADT/STLExtras.h"
#include "llvm/ADT/SetVector.h"
#include "llvm/ADT/SmallPtrSet.h"
#include "llvm/ADT/SmallSet.h"
#include "llvm/ADT/SmallVector.h"
#include "llvm/ADT/Statistic.h"
#include "llvm/ADT/iterator.h"
#include "llvm/ADT/iterator_range.h"
#include "llvm/Analysis/AliasAnalysis.h"
#include "llvm/Analysis/CodeMetrics.h"
#include "llvm/Analysis/DemandedBits.h"
#include "llvm/Analysis/GlobalsModRef.h"
#include "llvm/Analysis/LoopAccessAnalysis.h"
#include "llvm/Analysis/LoopInfo.h"
#include "llvm/Analysis/MemoryLocation.h"
#include "llvm/Analysis/OptimizationRemarkEmitter.h"
#include "llvm/Analysis/ScalarEvolution.h"
#include "llvm/Analysis/ScalarEvolutionExpressions.h"
#include "llvm/Analysis/TargetLibraryInfo.h"
#include "llvm/Analysis/TargetTransformInfo.h"
#include "llvm/Analysis/ValueTracking.h"
#include "llvm/Analysis/VectorUtils.h"
#include "llvm/IR/Attributes.h"
#include "llvm/IR/BasicBlock.h"
#include "llvm/IR/Constant.h"
#include "llvm/IR/Constants.h"
#include "llvm/IR/DataLayout.h"
#include "llvm/IR/DebugLoc.h"
#include "llvm/IR/DerivedTypes.h"
#include "llvm/IR/Dominators.h"
#include "llvm/IR/Function.h"
#include "llvm/IR/IRBuilder.h"
#include "llvm/IR/InstrTypes.h"
#include "llvm/IR/Instruction.h"
#include "llvm/IR/Instructions.h"
#include "llvm/IR/IntrinsicInst.h"
#include "llvm/IR/Intrinsics.h"
#include "llvm/IR/Module.h"
#include "llvm/IR/NoFolder.h"
#include "llvm/IR/Operator.h"
#include "llvm/IR/PassManager.h"
#include "llvm/IR/PatternMatch.h"
#include "llvm/IR/Type.h"
#include "llvm/IR/Use.h"
#include "llvm/IR/User.h"
#include "llvm/IR/Value.h"
#include "llvm/IR/ValueHandle.h"
#include "llvm/IR/Verifier.h"
#include "llvm/Pass.h"
#include "llvm/Support/Casting.h"
#include "llvm/Support/CommandLine.h"
#include "llvm/Support/Compiler.h"
#include "llvm/Support/DOTGraphTraits.h"
#include "llvm/Support/Debug.h"
#include "llvm/Support/ErrorHandling.h"
#include "llvm/Support/GraphWriter.h"
#include "llvm/Support/KnownBits.h"
#include "llvm/Support/MathExtras.h"
#include "llvm/Support/raw_ostream.h"
#include "llvm/Transforms/Utils/LoopUtils.h"
#include "llvm/Transforms/Vectorize.h"
#include <algorithm>
#include <cassert>
#include <cstdint>
#include <iterator>
#include <memory>
#include <set>
#include <string>
#include <tuple>
#include <utility>
#include <vector>

using namespace llvm;
using namespace llvm::PatternMatch;
using namespace slpvectorizer;

#define SV_NAME "slp-vectorizer"
#define DEBUG_TYPE "SLP"

STATISTIC(NumVectorInstructions, "Number of vector instructions generated");

static cl::opt<int>
    SLPCostThreshold("slp-threshold", cl::init(0), cl::Hidden,
                     cl::desc("Only vectorize if you gain more than this "
                              "number "));

#if INTEL_CUSTOMIZATION
// This is the Cost returned by getTreeCost() when the tree is tiny and
// non-vectorizable.
// FIXME: This is a hack because SLPCostThreshold is adjustable and if it gets a
// value higher than this, it can still trigger vectorization. This happens in
// SLPVectorizer lit tests such as call.ll.
#define FORBIDEN_TINY_TREE 666666
static cl::opt<bool> PSLPEnabled("pslp", cl::init(true), cl::Hidden,
                                 cl::desc("Enable Padded SLP"));

static cl::opt<bool>
    PSLPAdjustCosts("pslp-adjust-costs", cl::init(true), cl::Hidden,
                    cl::desc("Adjust scalar costs for Padded instructions"));

static cl::opt<bool> SmartDisableSplatReordering(
    "smart-disable-splat-reordering", cl::init(true), cl::Hidden,
    cl::desc("Be smart about splat operand reordering. Disable it from the "
             "beginning if we can prove we can't get a splat."));

// NOTE: This is a quick hack for following the best path (left or right branch)
// while buildTree_rec(). Ideally we would like to explore both orderings and
// select the best, but this could be computationally intensive.
// FIXME: This is causing SLPVectorizer/X86/extractelement.ll to fail.
static cl::opt<bool>
    BuildTreeOrderReverse("build-tree-order-reverse", cl::init(true),
                          cl::Hidden,
                          cl::desc("Reverse the order in which the operands "
                                   "are visited while building the tree"));
#endif // INTEL_CUSTOMIZATION

static cl::opt<bool>
ShouldVectorizeHor("slp-vectorize-hor", cl::init(true), cl::Hidden,
                   cl::desc("Attempt to vectorize horizontal reductions"));

static cl::opt<bool> ShouldStartVectorizeHorAtStore(
    "slp-vectorize-hor-store", cl::init(false), cl::Hidden,
    cl::desc(
        "Attempt to vectorize horizontal reductions feeding into a store"));

static cl::opt<int>
MaxVectorRegSizeOption("slp-max-reg-size", cl::init(128), cl::Hidden,
    cl::desc("Attempt to vectorize for this register size in bits"));

/// Limits the size of scheduling regions in a block.
/// It avoid long compile times for _very_ large blocks where vector
/// instructions are spread over a wide range.
/// This limit is way higher than needed by real-world functions.
static cl::opt<int>
ScheduleRegionSizeBudget("slp-schedule-budget", cl::init(100000), cl::Hidden,
    cl::desc("Limit the size of the SLP scheduling region per block"));

static cl::opt<int> MinVectorRegSizeOption(
    "slp-min-reg-size", cl::init(128), cl::Hidden,
    cl::desc("Attempt to vectorize for this register size in bits"));

static cl::opt<unsigned> RecursionMaxDepth(
    "slp-recursion-max-depth", cl::init(12), cl::Hidden,
    cl::desc("Limit the recursion depth when building a vectorizable tree"));

static cl::opt<unsigned> MinTreeSize(
    "slp-min-tree-size", cl::init(3), cl::Hidden,
    cl::desc("Only vectorize small trees if they are fully vectorizable"));

static cl::opt<bool>
    ViewSLPTree("view-slp-tree", cl::Hidden,
                cl::desc("Display the SLP trees with Graphviz"));

// Limit the number of alias checks. The limit is chosen so that
// it has no negative effect on the llvm benchmarks.
static const unsigned AliasedCheckLimit = 10;

// Another limit for the alias checks: The maximum distance between load/store
// instructions where alias checks are done.
// This limit is useful for very large basic blocks.
static const unsigned MaxMemDepDistance = 160;

/// If the ScheduleRegionSizeBudget is exhausted, we allow small scheduling
/// regions to be handled.
static const int MinScheduleRegionSize = 16;

/// Predicate for the element types that the SLP vectorizer supports.
///
/// The most important thing to filter here are types which are invalid in LLVM
/// vectors. We also filter target specific types which have absolutely no
/// meaningful vectorization path such as x86_fp80 and ppc_f128. This just
/// avoids spending time checking the cost model and realizing that they will
/// be inevitably scalarized.
static bool isValidElementType(Type *Ty) {
  return VectorType::isValidElementType(Ty) && !Ty->isX86_FP80Ty() &&
         !Ty->isPPC_FP128Ty();
}

/// \returns true if all of the instructions in \p VL are in the same block or
/// false otherwise.
static bool allSameBlock(ArrayRef<Value *> VL) {
  Instruction *I0 = dyn_cast<Instruction>(VL[0]);
  if (!I0)
    return false;
  BasicBlock *BB = I0->getParent();
  for (int i = 1, e = VL.size(); i < e; i++) {
    Instruction *I = dyn_cast<Instruction>(VL[i]);
    if (!I)
      return false;

    if (BB != I->getParent())
      return false;
  }
  return true;
}

/// \returns True if all of the values in \p VL are constants.
static bool allConstant(ArrayRef<Value *> VL) {
  for (Value *i : VL)
    if (!isa<Constant>(i))
      return false;
  return true;
}

/// \returns True if all of the values in \p VL are identical.
static bool isSplat(ArrayRef<Value *> VL) {
  for (unsigned i = 1, e = VL.size(); i < e; ++i)
    if (VL[i] != VL[0])
      return false;
  return true;
}

/// Checks if the vector of instructions can be represented as a shuffle, like:
/// %x0 = extractelement <4 x i8> %x, i32 0
/// %x3 = extractelement <4 x i8> %x, i32 3
/// %y1 = extractelement <4 x i8> %y, i32 1
/// %y2 = extractelement <4 x i8> %y, i32 2
/// %x0x0 = mul i8 %x0, %x0
/// %x3x3 = mul i8 %x3, %x3
/// %y1y1 = mul i8 %y1, %y1
/// %y2y2 = mul i8 %y2, %y2
/// %ins1 = insertelement <4 x i8> undef, i8 %x0x0, i32 0
/// %ins2 = insertelement <4 x i8> %ins1, i8 %x3x3, i32 1
/// %ins3 = insertelement <4 x i8> %ins2, i8 %y1y1, i32 2
/// %ins4 = insertelement <4 x i8> %ins3, i8 %y2y2, i32 3
/// ret <4 x i8> %ins4
/// can be transformed into:
/// %1 = shufflevector <4 x i8> %x, <4 x i8> %y, <4 x i32> <i32 0, i32 3, i32 5,
///                                                         i32 6>
/// %2 = mul <4 x i8> %1, %1
/// ret <4 x i8> %2
/// We convert this initially to something like:
/// %x0 = extractelement <4 x i8> %x, i32 0
/// %x3 = extractelement <4 x i8> %x, i32 3
/// %y1 = extractelement <4 x i8> %y, i32 1
/// %y2 = extractelement <4 x i8> %y, i32 2
/// %1 = insertelement <4 x i8> undef, i8 %x0, i32 0
/// %2 = insertelement <4 x i8> %1, i8 %x3, i32 1
/// %3 = insertelement <4 x i8> %2, i8 %y1, i32 2
/// %4 = insertelement <4 x i8> %3, i8 %y2, i32 3
/// %5 = mul <4 x i8> %4, %4
/// %6 = extractelement <4 x i8> %5, i32 0
/// %ins1 = insertelement <4 x i8> undef, i8 %6, i32 0
/// %7 = extractelement <4 x i8> %5, i32 1
/// %ins2 = insertelement <4 x i8> %ins1, i8 %7, i32 1
/// %8 = extractelement <4 x i8> %5, i32 2
/// %ins3 = insertelement <4 x i8> %ins2, i8 %8, i32 2
/// %9 = extractelement <4 x i8> %5, i32 3
/// %ins4 = insertelement <4 x i8> %ins3, i8 %9, i32 3
/// ret <4 x i8> %ins4
/// InstCombiner transforms this into a shuffle and vector mul
static Optional<TargetTransformInfo::ShuffleKind>
isShuffle(ArrayRef<Value *> VL) {
  auto *EI0 = cast<ExtractElementInst>(VL[0]);
  unsigned Size = EI0->getVectorOperandType()->getVectorNumElements();
  Value *Vec1 = nullptr;
  Value *Vec2 = nullptr;
  enum ShuffleMode {Unknown, FirstAlternate, SecondAlternate, Permute};
  ShuffleMode CommonShuffleMode = Unknown;
  for (unsigned I = 0, E = VL.size(); I < E; ++I) {
    auto *EI = cast<ExtractElementInst>(VL[I]);
    auto *Vec = EI->getVectorOperand();
    // All vector operands must have the same number of vector elements.
    if (Vec->getType()->getVectorNumElements() != Size)
      return None;
    auto *Idx = dyn_cast<ConstantInt>(EI->getIndexOperand());
    if (!Idx)
      return None;
    // Undefined behavior if Idx is negative or >= Size.
    if (Idx->getValue().uge(Size))
      continue;
    unsigned IntIdx = Idx->getValue().getZExtValue();
    // We can extractelement from undef vector.
    if (isa<UndefValue>(Vec))
      continue;
    // For correct shuffling we have to have at most 2 different vector operands
    // in all extractelement instructions.
    if (Vec1 && Vec2 && Vec != Vec1 && Vec != Vec2)
      return None;
    if (CommonShuffleMode == Permute)
      continue;
    // If the extract index is not the same as the operation number, it is a
    // permutation.
    if (IntIdx != I) {
      CommonShuffleMode = Permute;
      continue;
    }
    // Check the shuffle mode for the current operation.
    if (!Vec1)
      Vec1 = Vec;
    else if (Vec != Vec1)
      Vec2 = Vec;
    // Example: shufflevector A, B, <0,5,2,7>
    // I is odd and IntIdx for A == I - FirstAlternate shuffle.
    // I is even and IntIdx for B == I - FirstAlternate shuffle.
    // Example: shufflevector A, B, <4,1,6,3>
    // I is even and IntIdx for A == I - SecondAlternate shuffle.
    // I is odd and IntIdx for B == I - SecondAlternate shuffle.
    const bool IIsEven = I & 1;
    const bool CurrVecIsA = Vec == Vec1;
    const bool IIsOdd = !IIsEven;
    const bool CurrVecIsB = !CurrVecIsA;
    ShuffleMode CurrentShuffleMode =
        ((IIsOdd && CurrVecIsA) || (IIsEven && CurrVecIsB)) ? FirstAlternate
                                                            : SecondAlternate;
    // Common mode is not set or the same as the shuffle mode of the current
    // operation - alternate.
    if (CommonShuffleMode == Unknown)
      CommonShuffleMode = CurrentShuffleMode;
    // Common shuffle mode is not the same as the shuffle mode of the current
    // operation - permutation.
    if (CommonShuffleMode != CurrentShuffleMode)
      CommonShuffleMode = Permute;
  }
  // If we're not crossing lanes in different vectors, consider it as blending.
  if ((CommonShuffleMode == FirstAlternate ||
       CommonShuffleMode == SecondAlternate) &&
      Vec2)
    return TargetTransformInfo::SK_Alternate;
  // If Vec2 was never used, we have a permutation of a single vector, otherwise
  // we have permutation of 2 vectors.
  return Vec2 ? TargetTransformInfo::SK_PermuteTwoSrc
              : TargetTransformInfo::SK_PermuteSingleSrc;
}

///\returns Opcode that can be clubbed with \p Op to create an alternate
/// sequence which can later be merged as a ShuffleVector instruction.
static unsigned getAltOpcode(unsigned Op) {
  switch (Op) {
  case Instruction::FAdd:
    return Instruction::FSub;
  case Instruction::FSub:
    return Instruction::FAdd;
  case Instruction::Add:
    return Instruction::Sub;
  case Instruction::Sub:
    return Instruction::Add;
  default:
    return 0;
  }
}

static bool isOdd(unsigned Value) {
  return Value & 1;
}

static bool sameOpcodeOrAlt(unsigned Opcode, unsigned AltOpcode,
                            unsigned CheckedOpcode) {
  return Opcode == CheckedOpcode || AltOpcode == CheckedOpcode;
}

/// Chooses the correct key for scheduling data. If \p Op has the same (or
/// alternate) opcode as \p OpValue, the key is \p Op. Otherwise the key is \p
/// OpValue.
static Value *isOneOf(Value *OpValue, Value *Op) {
  auto *I = dyn_cast<Instruction>(Op);
  if (!I)
    return OpValue;
  auto *OpInst = cast<Instruction>(OpValue);
  unsigned OpInstOpcode = OpInst->getOpcode();
  unsigned IOpcode = I->getOpcode();
  if (sameOpcodeOrAlt(OpInstOpcode, getAltOpcode(OpInstOpcode), IOpcode))
    return Op;
  return OpValue;
}

namespace {

/// Contains data for the instructions going to be vectorized.
struct RawInstructionsData {
  /// Main Opcode of the instructions going to be vectorized.
  unsigned Opcode = 0;

  /// The list of instructions have some instructions with alternate opcodes.
  bool HasAltOpcodes = false;
};

} // end anonymous namespace

/// Checks the list of the vectorized instructions \p VL and returns info about
/// this list.
static RawInstructionsData getMainOpcode(ArrayRef<Value *> VL) {
  auto *I0 = dyn_cast<Instruction>(VL[0]);
  if (!I0)
    return {};
  RawInstructionsData Res;
  unsigned Opcode = I0->getOpcode();
  // Walk through the list of the vectorized instructions
  // in order to check its structure described by RawInstructionsData.
  for (unsigned Cnt = 0, E = VL.size(); Cnt != E; ++Cnt) {
    auto *I = dyn_cast<Instruction>(VL[Cnt]);
    if (!I)
      return {};
    if (Opcode != I->getOpcode())
      Res.HasAltOpcodes = true;
  }
  Res.Opcode = Opcode;
  return Res;
}

namespace {

/// Main data required for vectorization of instructions.
struct InstructionsState {
  /// The very first instruction in the list with the main opcode.
  Value *OpValue = nullptr;

  /// The main opcode for the list of instructions.
  unsigned Opcode = 0;

  /// Some of the instructions in the list have alternate opcodes.
  bool IsAltShuffle = false;

#if INTEL_CUSTOMIZATION
  /// This VL is a candidate for PSLP.
  bool IsPSLPCandidate = false;
#endif // INTEL_CUSTOMIZATION
  InstructionsState() = default;
#if INTEL_CUSTOMIZATION
  InstructionsState(Value *OpValue, unsigned Opcode, bool IsAltShuffle,
                    bool IsPSLPCandidate)
      : OpValue(OpValue), Opcode(Opcode), IsAltShuffle(IsAltShuffle),
        IsPSLPCandidate(IsPSLPCandidate) {}
#endif // INTEL_CUSTOMIZATION
};

} // end anonymous namespace

#if !INTEL_CUSTOMIZATION
// We need to make this routine a member function and because of that it has to
// be moved down. Strictly speaking it's not a pure deletion but looks pretty
// much like that.

/// \returns analysis of the Instructions in \p VL described in
/// InstructionsState, the Opcode that we suppose the whole list
/// could be vectorized even if its structure is diverse.
static InstructionsState getSameOpcode(ArrayRef<Value *> VL) {
  auto Res = getMainOpcode(VL);
  unsigned Opcode = Res.Opcode;
  if (!Res.HasAltOpcodes)
    return InstructionsState(VL[0], Opcode, false);
  auto *OpInst = cast<Instruction>(VL[0]);
  unsigned AltOpcode = getAltOpcode(Opcode);
  // Examine each element in the list instructions VL to determine
  // if some operations there could be considered as an alternative
  // (for example as subtraction relates to addition operation).
  for (int Cnt = 0, E = VL.size(); Cnt < E; Cnt++) {
    auto *I = cast<Instruction>(VL[Cnt]);
    unsigned InstOpcode = I->getOpcode();
    if ((Res.HasAltOpcodes &&
         InstOpcode != (isOdd(Cnt) ? AltOpcode : Opcode)) ||
        (!Res.HasAltOpcodes && InstOpcode != Opcode)) {
      return InstructionsState(OpInst, 0, false);
    }
  }
  return InstructionsState(OpInst, Opcode, Res.HasAltOpcodes);
}
#endif // INTEL_CUSTOMIZATION

/// \returns true if all of the values in \p VL have the same type or false
/// otherwise.
static bool allSameType(ArrayRef<Value *> VL) {
  Type *Ty = VL[0]->getType();
  for (int i = 1, e = VL.size(); i < e; i++)
    if (VL[i]->getType() != Ty)
      return false;

  return true;
}

/// \returns True if Extract{Value,Element} instruction extracts element Idx.
static Optional<unsigned> getExtractIndex(Instruction *E) {
  unsigned Opcode = E->getOpcode();
  assert((Opcode == Instruction::ExtractElement ||
          Opcode == Instruction::ExtractValue) &&
         "Expected extractelement or extractvalue instruction.");
  if (Opcode == Instruction::ExtractElement) {
    auto *CI = dyn_cast<ConstantInt>(E->getOperand(1));
    if (!CI)
      return None;
    return CI->getZExtValue();
  }
  ExtractValueInst *EI = cast<ExtractValueInst>(E);
  if (EI->getNumIndices() != 1)
    return None;
  return *EI->idx_begin();
}

/// \returns True if in-tree use also needs extract. This refers to
/// possible scalar operand in vectorized instruction.
static bool InTreeUserNeedToExtract(Value *Scalar, Instruction *UserInst,
                                    TargetLibraryInfo *TLI) {
  unsigned Opcode = UserInst->getOpcode();
  switch (Opcode) {
  case Instruction::Load: {
    LoadInst *LI = cast<LoadInst>(UserInst);
    return (LI->getPointerOperand() == Scalar);
  }
  case Instruction::Store: {
    StoreInst *SI = cast<StoreInst>(UserInst);
    return (SI->getPointerOperand() == Scalar);
  }
  case Instruction::Call: {
    CallInst *CI = cast<CallInst>(UserInst);
    Intrinsic::ID ID = getVectorIntrinsicIDForCall(CI, TLI);
    if (hasVectorInstrinsicScalarOpd(ID, 1)) {
      return (CI->getArgOperand(1) == Scalar);
    }
    LLVM_FALLTHROUGH;
  }
  default:
    return false;
  }
}

/// \returns the AA location that is being access by the instruction.
static MemoryLocation getLocation(Instruction *I, AliasAnalysis *AA) {
  if (StoreInst *SI = dyn_cast<StoreInst>(I))
    return MemoryLocation::get(SI);
  if (LoadInst *LI = dyn_cast<LoadInst>(I))
    return MemoryLocation::get(LI);
  return MemoryLocation();
}

/// \returns True if the instruction is not a volatile or atomic load/store.
static bool isSimple(Instruction *I) {
  if (LoadInst *LI = dyn_cast<LoadInst>(I))
    return LI->isSimple();
  if (StoreInst *SI = dyn_cast<StoreInst>(I))
    return SI->isSimple();
  if (MemIntrinsic *MI = dyn_cast<MemIntrinsic>(I))
    return !MI->isVolatile();
  return true;
}

namespace llvm {

namespace slpvectorizer {

/// Bottom Up SLP Vectorizer.
class BoUpSLP {
public:
  using ValueList = SmallVector<Value *, 8>;
  using InstrList = SmallVector<Instruction *, 16>;
  using ValueSet = SmallPtrSet<Value *, 16>;
  using StoreList = SmallVector<StoreInst *, 8>;
  using ExtraValueToDebugLocsMap =
      MapVector<Value *, SmallVector<Instruction *, 2>>;
#if INTEL_CUSTOMIZATION
  using ValuePair = std::pair<Value *, Value *>;
#endif // INTEL_CUSTOMIZATION

  BoUpSLP(Function *Func, ScalarEvolution *Se, TargetTransformInfo *Tti,
          TargetLibraryInfo *TLi, AliasAnalysis *Aa, LoopInfo *Li,
          DominatorTree *Dt, AssumptionCache *AC, DemandedBits *DB,
          const DataLayout *DL, OptimizationRemarkEmitter *ORE)
      : F(Func), SE(Se), TTI(Tti), TLI(TLi), AA(Aa), LI(Li), DT(Dt), AC(AC),
        DB(DB), DL(DL), ORE(ORE), Builder(Se->getContext()) {
    CodeMetrics::collectEphemeralValues(F, AC, EphValues);
    // Use the vector register size specified by the target unless overridden
    // by a command-line option.
    // TODO: It would be better to limit the vectorization factor based on
    //       data type rather than just register size. For example, x86 AVX has
    //       256-bit registers, but it does not support integer operations
    //       at that width (that requires AVX2).
    if (MaxVectorRegSizeOption.getNumOccurrences())
      MaxVecRegSize = MaxVectorRegSizeOption;
    else
      MaxVecRegSize = TTI->getRegisterBitWidth(true);

    if (MinVectorRegSizeOption.getNumOccurrences())
      MinVecRegSize = MinVectorRegSizeOption;
    else
      MinVecRegSize = TTI->getMinVectorRegisterBitWidth();
  }

<<<<<<< HEAD
#if INTEL_CUSTOMIZATION
  ~BoUpSLP() {
    if (PSLPEnabled) {
      assert(PaddedInstrsEmittedByPSLP.empty() &&
          SelectsEmittedByPSLP.empty() && "Should have been cleaned up!!!");
    }
  }
#endif // INTEL_CUSTOMIZATION

  /// \brief Vectorize the tree that starts with the elements in \p VL.
=======
  /// Vectorize the tree that starts with the elements in \p VL.
>>>>>>> f384bc71
  /// Returns the vectorized root.
  Value *vectorizeTree();

  /// Vectorize the tree but with the list of externally used values \p
  /// ExternallyUsedValues. Values in this MapVector can be replaced but the
  /// generated extractvalue instructions.
  Value *vectorizeTree(ExtraValueToDebugLocsMap &ExternallyUsedValues);

  /// \returns the cost incurred by unwanted spills and fills, caused by
  /// holding live values over call sites.
  int getSpillCost();

  /// \returns the vectorization cost of the subtree that starts at \p VL.
  /// A negative number means that this is profitable.
  int getTreeCost();

#if INTEL_CUSTOMIZATION
  /// Initializations for PSLP.
  void PSLPInit(void);

  /// PSLP succeeded. Perform some cleanup.
  void PSLPSuccessCleanup();

  /// Remove all scalar instructions emitted by PSLP.
  void PSLPFailureCleanup();
#endif // INTEL_CUSTOMIZATION

  /// Construct a vectorizable tree that starts at \p Roots, ignoring users for
  /// the purpose of scheduling and extraction in the \p UserIgnoreLst.
  void buildTree(ArrayRef<Value *> Roots,
                 ArrayRef<Value *> UserIgnoreLst = None);

  /// Construct a vectorizable tree that starts at \p Roots, ignoring users for
  /// the purpose of scheduling and extraction in the \p UserIgnoreLst taking
  /// into account (anf updating it, if required) list of externally used
  /// values stored in \p ExternallyUsedValues.
  void buildTree(ArrayRef<Value *> Roots,
                 ExtraValueToDebugLocsMap &ExternallyUsedValues,
                 ArrayRef<Value *> UserIgnoreLst = None);

  /// Clear the internal data structures that are created by 'buildTree'.
  void deleteTree() {
    VectorizableTree.clear();
    ScalarToTreeEntry.clear();
    MustGather.clear();
    ExternalUses.clear();
    NumOpsWantToKeepOrder.clear();
    NumOpsWantToKeepOriginalOrder = 0;
    for (auto &Iter : BlocksSchedules) {
      BlockScheduling *BS = Iter.second.get();
      BS->clear();
    }
    MinBWs.clear();
  }

  unsigned getTreeSize() const { return VectorizableTree.size(); }

  /// Perform LICM and CSE on the newly generated gather sequences.
  void optimizeGatherSequence();

  /// \returns The best order of instructions for vectorization.
  Optional<ArrayRef<unsigned>> bestOrder() const {
    auto I = std::max_element(
        NumOpsWantToKeepOrder.begin(), NumOpsWantToKeepOrder.end(),
        [](const decltype(NumOpsWantToKeepOrder)::value_type &D1,
           const decltype(NumOpsWantToKeepOrder)::value_type &D2) {
          return D1.second < D2.second;
        });
    if (I == NumOpsWantToKeepOrder.end() ||
        I->getSecond() <= NumOpsWantToKeepOriginalOrder)
      return None;

    return makeArrayRef(I->getFirst());
  }

  /// \return The vector element size in bits to use when vectorizing the
  /// expression tree ending at \p V. If V is a store, the size is the width of
  /// the stored value. Otherwise, the size is the width of the largest loaded
  /// value reaching V. This method is used by the vectorizer to calculate
  /// vectorization factors.
  unsigned getVectorElementSize(Value *V);

  /// Compute the minimum type sizes required to represent the entries in a
  /// vectorizable tree.
  void computeMinimumValueSizes();

  // \returns maximum vector register size as set by TTI or overridden by cl::opt.
  unsigned getMaxVecRegSize() const {
    return MaxVecRegSize;
  }

  // \returns minimum vector register size as set by cl::opt.
  unsigned getMinVecRegSize() const {
    return MinVecRegSize;
  }

  /// Check if ArrayType or StructType is isomorphic to some VectorType.
  ///
  /// \returns number of elements in vector if isomorphism exists, 0 otherwise.
  unsigned canMapToVector(Type *T, const DataLayout &DL) const;

  /// \returns True if the VectorizableTree is both tiny and not fully
  /// vectorizable. We do not vectorize such trees.
  bool isTreeTinyAndNotFullyVectorizable();

  OptimizationRemarkEmitter *getORE() { return ORE; }

private:
  struct TreeEntry;

#if INTEL_CUSTOMIZATION
  // TODO: Should not be public.
public:
  /// This is set to TRUE by SLP if it encounters PSLP opportunities.
  bool FoundPSLPCandidate = false;
  /// If Enabled PSLP will kick in for the current tree.
  bool DoPSLP = false;
private:
  /// Contains the padded instructions emitted by PSLP, that should be removed
  /// if PSLP fails (not the selects).
  std::set<Instruction *> PaddedInstrsEmittedByPSLP;
  /// Contains the selects emitted by PSLP to select between the original code
  /// and the padded code.
  std::set<SelectInst *> SelectsEmittedByPSLP;

  /// \returns analysis of the Instructions in \p VL described in
  /// InstructionsState, the Opcode that we suppose the whole list
  /// could be vectorized even if its structure is diverse.
  InstructionsState getSameOpcode(ArrayRef<Value *> VL) const;

  /// Fills in OpcodesSet with all opcodes found in VL.
  void getOpcodes(ArrayRef<Value *> VL, std::set<unsigned> &OpcodesSet) const;

  /// Code generation for PSLP blending instructions.
  void generatePSLPCode(SmallVectorImpl<Value *> &VL);

  /// \returns the Number of different opcodes in VL[].
  int getNumOpcodes(ArrayRef<Value *> VL) const;

  /// \returns true if it is legal to turn on PSLP for VL.
  bool isLegalToPSLP(ArrayRef<Value *> VL) const;
#endif // INTEL_CUSTOMIZATION

  /// Checks if all users of \p I are the part of the vectorization tree.
  bool areAllUsersVectorized(Instruction *I) const;

  /// \returns the cost of the vectorizable entry.
  int getEntryCost(TreeEntry *E);

  /// This is the recursive part of buildTree.
  void buildTree_rec(ArrayRef<Value *> Roots, unsigned Depth, int);

  /// \returns true if the ExtractElement/ExtractValue instructions in \p VL can
  /// be vectorized to use the original vector (or aggregate "bitcast" to a
  /// vector) and sets \p CurrentOrder to the identity permutation; otherwise
  /// returns false, setting \p CurrentOrder to either an empty vector or a
  /// non-identity permutation that allows to reuse extract instructions.
  bool canReuseExtract(ArrayRef<Value *> VL, Value *OpValue,
                       SmallVectorImpl<unsigned> &CurrentOrder) const;

  /// Vectorize a single entry in the tree.
  Value *vectorizeTree(TreeEntry *E);

  /// Vectorize a single entry in the tree, starting in \p VL.
  Value *vectorizeTree(ArrayRef<Value *> VL);

  /// \returns the scalarization cost for this type. Scalarization in this
  /// context means the creation of vectors from a group of scalars.
  int getGatherCost(Type *Ty, const DenseSet<unsigned> &ShuffledIndices);

  /// \returns the scalarization cost for this list of values. Assuming that
  /// this subtree gets vectorized, we may need to extract the values from the
  /// roots. This method calculates the cost of extracting the values.
  int getGatherCost(ArrayRef<Value *> VL);

  /// Set the Builder insert point to one after the last instruction in
  /// the bundle
  void setInsertPointAfterBundle(ArrayRef<Value *> VL, Value *OpValue);

  /// \returns a vector from a collection of scalars in \p VL.
  Value *Gather(ArrayRef<Value *> VL, VectorType *Ty);

  /// \returns whether the VectorizableTree is fully vectorizable and will
  /// be beneficial even the tree height is tiny.
  bool isFullyVectorizableTinyTree();

  /// \reorder commutative operands in alt shuffle if they result in
  ///  vectorized code.
  void reorderAltShuffleOperands(unsigned Opcode, ArrayRef<Value *> VL,
                                 SmallVectorImpl<Value *> &Left,
                                 SmallVectorImpl<Value *> &Right);

  /// \reorder commutative operands to get better probability of
  /// generating vectorized code.
  void reorderInputsAccordingToOpcode(unsigned Opcode, ArrayRef<Value *> VL,
                                      SmallVectorImpl<Value *> &Left,
                                      SmallVectorImpl<Value *> &Right);
  struct TreeEntry {
    TreeEntry(std::vector<TreeEntry> &Container) : Container(Container) {}

    /// \returns true if the scalars in VL are equal to this entry.
    bool isSame(ArrayRef<Value *> VL) const {
      if (VL.size() == Scalars.size())
        return std::equal(VL.begin(), VL.end(), Scalars.begin());
      return VL.size() == ReuseShuffleIndices.size() &&
             std::equal(
                 VL.begin(), VL.end(), ReuseShuffleIndices.begin(),
                 [this](Value *V, unsigned Idx) { return V == Scalars[Idx]; });
    }

    /// A vector of scalars.
    ValueList Scalars;

    /// The Scalars are vectorized into this value. It is initialized to Null.
    Value *VectorizedValue = nullptr;

    /// Do we need to gather this sequence ?
    bool NeedToGather = false;

    /// Does this sequence require some shuffling?
    SmallVector<unsigned, 4> ReuseShuffleIndices;

    /// Does this entry require reordering?
    ArrayRef<unsigned> ReorderIndices;

    /// Points back to the VectorizableTree.
    ///
    /// Only used for Graphviz right now.  Unfortunately GraphTrait::NodeRef has
    /// to be a pointer and needs to be able to initialize the child iterator.
    /// Thus we need a reference back to the container to translate the indices
    /// to entries.
    std::vector<TreeEntry> &Container;

    /// The TreeEntry index containing the user of this entry.  We can actually
    /// have multiple users so the data structure is not truly a tree.
    SmallVector<int, 1> UserTreeIndices;

#if INTEL_CUSTOMIZATION
    /// The tree index of this entry
    int idx;

    /// The vectorization cost.
    int cost = 0;

    /// Debug print of the TreeEntry.
    void dump(void) {
      dbgs() << idx << ".\n";
      dbgs() << "Scalars: \n";
      for (Value *V : Scalars)
        dbgs() << "    " << *V << " " << V << "\n";
      dbgs() << "NeedToGather: " << NeedToGather << "\n";
      dbgs() << "VectorizedValue:\n";
      if (VectorizedValue)
        dbgs() << *VectorizedValue;
      else
        dbgs() << "NULL";
      dbgs() << "\n";
      dbgs() << "UserTreeIndices: ";
      for (int uidx : UserTreeIndices)
        dbgs() << uidx << ", ";
      dbgs() << "\n";
      dbgs() << "Cost: " << cost << "\n";
      dbgs() << "\n";
    }
#endif // INTEL_CUSTOMIZATION
  };

  /// Create a new VectorizableTree entry.
  void newTreeEntry(ArrayRef<Value *> VL, bool Vectorized, int &UserTreeIdx,
                    ArrayRef<unsigned> ReuseShuffleIndices = None,
                    ArrayRef<unsigned> ReorderIndices = None) {
    VectorizableTree.emplace_back(VectorizableTree);
    int idx = VectorizableTree.size() - 1;
    TreeEntry *Last = &VectorizableTree[idx];
#if INTEL_CUSTOMIZATION
    Last->idx = idx;
#endif // INTEL_CUSTOMIZATION
    Last->Scalars.insert(Last->Scalars.begin(), VL.begin(), VL.end());
    Last->NeedToGather = !Vectorized;
    Last->ReuseShuffleIndices.append(ReuseShuffleIndices.begin(),
                                     ReuseShuffleIndices.end());
    Last->ReorderIndices = ReorderIndices;
    if (Vectorized) {
      for (int i = 0, e = VL.size(); i != e; ++i) {
        assert(!getTreeEntry(VL[i]) && "Scalar already in tree!");
        ScalarToTreeEntry[VL[i]] = idx;
      }
    } else {
      MustGather.insert(VL.begin(), VL.end());
    }

    if (UserTreeIdx >= 0)
      Last->UserTreeIndices.push_back(UserTreeIdx);
    UserTreeIdx = idx;
  }

  /// -- Vectorization State --
  /// Holds all of the tree entries.
  std::vector<TreeEntry> VectorizableTree;
#if INTEL_CUSTOMIZATION
  /// Debug print of the VectorizableTree[]
  void dumpVectorizableTree(void);
#endif // INTEL_CUSTOMIZATION

  TreeEntry *getTreeEntry(Value *V) {
    auto I = ScalarToTreeEntry.find(V);
    if (I != ScalarToTreeEntry.end())
      return &VectorizableTree[I->second];
    return nullptr;
  }

  /// Maps a specific scalar to its tree entry.
  SmallDenseMap<Value*, int> ScalarToTreeEntry;

  /// A list of scalars that we found that we need to keep as scalars.
  ValueSet MustGather;

  /// This POD struct describes one external user in the vectorized tree.
  struct ExternalUser {
    ExternalUser(Value *S, llvm::User *U, int L)
        : Scalar(S), User(U), Lane(L) {}

    // Which scalar in our function.
    Value *Scalar;

    // Which user that uses the scalar.
    llvm::User *User;

    // Which lane does the scalar belong to.
    int Lane;
  };
  using UserList = SmallVector<ExternalUser, 16>;

  /// Checks if two instructions may access the same memory.
  ///
  /// \p Loc1 is the location of \p Inst1. It is passed explicitly because it
  /// is invariant in the calling loop.
  bool isAliased(const MemoryLocation &Loc1, Instruction *Inst1,
                 Instruction *Inst2) {
    // First check if the result is already in the cache.
    AliasCacheKey key = std::make_pair(Inst1, Inst2);
    Optional<bool> &result = AliasCache[key];
    if (result.hasValue()) {
      return result.getValue();
    }
    MemoryLocation Loc2 = getLocation(Inst2, AA);
    bool aliased = true;
    if (Loc1.Ptr && Loc2.Ptr && isSimple(Inst1) && isSimple(Inst2)) {
      // Do the alias check.
      aliased = AA->alias(Loc1, Loc2);
    }
    // Store the result in the cache.
    result = aliased;
    return aliased;
  }

  using AliasCacheKey = std::pair<Instruction *, Instruction *>;

  /// Cache for alias results.
  /// TODO: consider moving this to the AliasAnalysis itself.
  DenseMap<AliasCacheKey, Optional<bool>> AliasCache;

  /// Removes an instruction from its block and eventually deletes it.
  /// It's like Instruction::eraseFromParent() except that the actual deletion
  /// is delayed until BoUpSLP is destructed.
  /// This is required to ensure that there are no incorrect collisions in the
  /// AliasCache, which can happen if a new instruction is allocated at the
  /// same address as a previously deleted instruction.
  void eraseInstruction(Instruction *I) {
    I->removeFromParent();
    I->dropAllReferences();
    DeletedInstructions.emplace_back(I);
  }

  /// Temporary store for deleted instructions. Instructions will be deleted
  /// eventually when the BoUpSLP is destructed.
  SmallVector<unique_value, 8> DeletedInstructions;

  /// A list of values that need to extracted out of the tree.
  /// This list holds pairs of (Internal Scalar : External User). External User
  /// can be nullptr, it means that this Internal Scalar will be used later,
  /// after vectorization.
  UserList ExternalUses;

  /// Values used only by @llvm.assume calls.
  SmallPtrSet<const Value *, 32> EphValues;

  /// Holds all of the instructions that we gathered.
  SetVector<Instruction *> GatherSeq;

  /// A list of blocks that we are going to CSE.
  SetVector<BasicBlock *> CSEBlocks;

  /// Contains all scheduling relevant data for an instruction.
  /// A ScheduleData either represents a single instruction or a member of an
  /// instruction bundle (= a group of instructions which is combined into a
  /// vector instruction).
  struct ScheduleData {
    // The initial value for the dependency counters. It means that the
    // dependencies are not calculated yet.
    enum { InvalidDeps = -1 };

    ScheduleData() = default;

    void init(int BlockSchedulingRegionID, Value *OpVal) {
      FirstInBundle = this;
      NextInBundle = nullptr;
      NextLoadStore = nullptr;
      IsScheduled = false;
      SchedulingRegionID = BlockSchedulingRegionID;
      UnscheduledDepsInBundle = UnscheduledDeps;
      clearDependencies();
      OpValue = OpVal;
    }

    /// Returns true if the dependency information has been calculated.
    bool hasValidDependencies() const { return Dependencies != InvalidDeps; }

    /// Returns true for single instructions and for bundle representatives
    /// (= the head of a bundle).
    bool isSchedulingEntity() const { return FirstInBundle == this; }

    /// Returns true if it represents an instruction bundle and not only a
    /// single instruction.
    bool isPartOfBundle() const {
      return NextInBundle != nullptr || FirstInBundle != this;
    }

    /// Returns true if it is ready for scheduling, i.e. it has no more
    /// unscheduled depending instructions/bundles.
    bool isReady() const {
      assert(isSchedulingEntity() &&
             "can't consider non-scheduling entity for ready list");
      return UnscheduledDepsInBundle == 0 && !IsScheduled;
    }

    /// Modifies the number of unscheduled dependencies, also updating it for
    /// the whole bundle.
    int incrementUnscheduledDeps(int Incr) {
      UnscheduledDeps += Incr;
      return FirstInBundle->UnscheduledDepsInBundle += Incr;
    }

    /// Sets the number of unscheduled dependencies to the number of
    /// dependencies.
    void resetUnscheduledDeps() {
      incrementUnscheduledDeps(Dependencies - UnscheduledDeps);
    }

    /// Clears all dependency information.
    void clearDependencies() {
      Dependencies = InvalidDeps;
      resetUnscheduledDeps();
      MemoryDependencies.clear();
    }

    void dump(raw_ostream &os) const {
      if (!isSchedulingEntity()) {
        os << "/ " << *Inst;
      } else if (NextInBundle) {
        os << '[' << *Inst;
        ScheduleData *SD = NextInBundle;
        while (SD) {
          os << ';' << *SD->Inst;
          SD = SD->NextInBundle;
        }
        os << ']';
      } else {
        os << *Inst;
      }
    }

    Instruction *Inst = nullptr;

    /// Points to the head in an instruction bundle (and always to this for
    /// single instructions).
    ScheduleData *FirstInBundle = nullptr;

    /// Single linked list of all instructions in a bundle. Null if it is a
    /// single instruction.
    ScheduleData *NextInBundle = nullptr;

    /// Single linked list of all memory instructions (e.g. load, store, call)
    /// in the block - until the end of the scheduling region.
    ScheduleData *NextLoadStore = nullptr;

    /// The dependent memory instructions.
    /// This list is derived on demand in calculateDependencies().
    SmallVector<ScheduleData *, 4> MemoryDependencies;

    /// This ScheduleData is in the current scheduling region if this matches
    /// the current SchedulingRegionID of BlockScheduling.
    int SchedulingRegionID = 0;

    /// Used for getting a "good" final ordering of instructions.
    int SchedulingPriority = 0;

    /// The number of dependencies. Constitutes of the number of users of the
    /// instruction plus the number of dependent memory instructions (if any).
    /// This value is calculated on demand.
    /// If InvalidDeps, the number of dependencies is not calculated yet.
    int Dependencies = InvalidDeps;

    /// The number of dependencies minus the number of dependencies of scheduled
    /// instructions. As soon as this is zero, the instruction/bundle gets ready
    /// for scheduling.
    /// Note that this is negative as long as Dependencies is not calculated.
    int UnscheduledDeps = InvalidDeps;

    /// The sum of UnscheduledDeps in a bundle. Equals to UnscheduledDeps for
    /// single instructions.
    int UnscheduledDepsInBundle = InvalidDeps;

    /// True if this instruction is scheduled (or considered as scheduled in the
    /// dry-run).
    bool IsScheduled = false;

    /// Opcode of the current instruction in the schedule data.
    Value *OpValue = nullptr;
  };

#ifndef NDEBUG
  friend inline raw_ostream &operator<<(raw_ostream &os,
                                        const BoUpSLP::ScheduleData &SD) {
    SD.dump(os);
    return os;
  }
#endif

  friend struct GraphTraits<BoUpSLP *>;
  friend struct DOTGraphTraits<BoUpSLP *>;

  /// Contains all scheduling data for a basic block.
  struct BlockScheduling {
    BlockScheduling(BasicBlock *BB)
        : BB(BB), ChunkSize(BB->size()), ChunkPos(ChunkSize) {}

    void clear() {
      ReadyInsts.clear();
      ScheduleStart = nullptr;
      ScheduleEnd = nullptr;
      FirstLoadStoreInRegion = nullptr;
      LastLoadStoreInRegion = nullptr;

      // Reduce the maximum schedule region size by the size of the
      // previous scheduling run.
      ScheduleRegionSizeLimit -= ScheduleRegionSize;
      if (ScheduleRegionSizeLimit < MinScheduleRegionSize)
        ScheduleRegionSizeLimit = MinScheduleRegionSize;
      ScheduleRegionSize = 0;

      // Make a new scheduling region, i.e. all existing ScheduleData is not
      // in the new region yet.
      ++SchedulingRegionID;
    }

#if INTEL_CUSTOMIZATION
    // Clear the scheduler's state.
    void deepClear() {
      ScheduleDataChunks.clear();
      ChunkSize = BB->size();
      ChunkPos = ChunkSize;
      ScheduleDataMap.clear();
      ReadyInsts.clear();
      ScheduleStart = nullptr;
      ScheduleEnd = nullptr;
      FirstLoadStoreInRegion = nullptr;
      LastLoadStoreInRegion = nullptr;
      ScheduleRegionSize = 0;
      ScheduleRegionSizeLimit = ScheduleRegionSizeBudget;
    }
#endif // INTEL_CUSTOMIZATION

    ScheduleData *getScheduleData(Value *V) {
      ScheduleData *SD = ScheduleDataMap[V];
      if (SD && SD->SchedulingRegionID == SchedulingRegionID)
        return SD;
      return nullptr;
    }

    ScheduleData *getScheduleData(Value *V, Value *Key) {
      if (V == Key)
        return getScheduleData(V);
      auto I = ExtraScheduleDataMap.find(V);
      if (I != ExtraScheduleDataMap.end()) {
        ScheduleData *SD = I->second[Key];
        if (SD && SD->SchedulingRegionID == SchedulingRegionID)
          return SD;
      }
      return nullptr;
    }

    bool isInSchedulingRegion(ScheduleData *SD) {
      return SD->SchedulingRegionID == SchedulingRegionID;
    }

    /// Marks an instruction as scheduled and puts all dependent ready
    /// instructions into the ready-list.
    template <typename ReadyListType>
    void schedule(ScheduleData *SD, ReadyListType &ReadyList) {
      SD->IsScheduled = true;
      DEBUG(dbgs() << "SLP:   schedule " << *SD << "\n");

      ScheduleData *BundleMember = SD;
      while (BundleMember) {
        if (BundleMember->Inst != BundleMember->OpValue) {
          BundleMember = BundleMember->NextInBundle;
          continue;
        }
        // Handle the def-use chain dependencies.
        for (Use &U : BundleMember->Inst->operands()) {
          auto *I = dyn_cast<Instruction>(U.get());
          if (!I)
            continue;
          doForAllOpcodes(I, [&ReadyList](ScheduleData *OpDef) {
            if (OpDef && OpDef->hasValidDependencies() &&
                OpDef->incrementUnscheduledDeps(-1) == 0) {
              // There are no more unscheduled dependencies after
              // decrementing, so we can put the dependent instruction
              // into the ready list.
              ScheduleData *DepBundle = OpDef->FirstInBundle;
              assert(!DepBundle->IsScheduled &&
                     "already scheduled bundle gets ready");
              ReadyList.insert(DepBundle);
              DEBUG(dbgs()
                    << "SLP:    gets ready (def): " << *DepBundle << "\n");
            }
          });
        }
        // Handle the memory dependencies.
        for (ScheduleData *MemoryDepSD : BundleMember->MemoryDependencies) {
          if (MemoryDepSD->incrementUnscheduledDeps(-1) == 0) {
            // There are no more unscheduled dependencies after decrementing,
            // so we can put the dependent instruction into the ready list.
            ScheduleData *DepBundle = MemoryDepSD->FirstInBundle;
            assert(!DepBundle->IsScheduled &&
                   "already scheduled bundle gets ready");
            ReadyList.insert(DepBundle);
            DEBUG(dbgs() << "SLP:    gets ready (mem): " << *DepBundle
                         << "\n");
          }
        }
        BundleMember = BundleMember->NextInBundle;
      }
    }

    void doForAllOpcodes(Value *V,
                         function_ref<void(ScheduleData *SD)> Action) {
      if (ScheduleData *SD = getScheduleData(V))
        Action(SD);
      auto I = ExtraScheduleDataMap.find(V);
      if (I != ExtraScheduleDataMap.end())
        for (auto &P : I->second)
          if (P.second->SchedulingRegionID == SchedulingRegionID)
            Action(P.second);
    }

    /// Put all instructions into the ReadyList which are ready for scheduling.
    template <typename ReadyListType>
    void initialFillReadyList(ReadyListType &ReadyList) {
      for (auto *I = ScheduleStart; I != ScheduleEnd; I = I->getNextNode()) {
        doForAllOpcodes(I, [&](ScheduleData *SD) {
          if (SD->isSchedulingEntity() && SD->isReady()) {
            ReadyList.insert(SD);
            DEBUG(dbgs() << "SLP:    initially in ready list: " << *I << "\n");
          }
        });
      }
    }

    /// Checks if a bundle of instructions can be scheduled, i.e. has no
    /// cyclic dependencies. This is only a dry-run, no instructions are
    /// actually moved at this stage.
    bool tryScheduleBundle(ArrayRef<Value *> VL, BoUpSLP *SLP, Value *OpValue);

    /// Un-bundles a group of instructions.
    void cancelScheduling(ArrayRef<Value *> VL, Value *OpValue);

    /// Allocates schedule data chunk.
    ScheduleData *allocateScheduleDataChunks();

    /// Extends the scheduling region so that V is inside the region.
    /// \returns true if the region size is within the limit.
    bool extendSchedulingRegion(Value *V, Value *OpValue);

    /// Initialize the ScheduleData structures for new instructions in the
    /// scheduling region.
    void initScheduleData(Instruction *FromI, Instruction *ToI,
                          ScheduleData *PrevLoadStore,
                          ScheduleData *NextLoadStore);

    /// Updates the dependency information of a bundle and of all instructions/
    /// bundles which depend on the original bundle.
    void calculateDependencies(ScheduleData *SD, bool InsertInReadyList,
                               BoUpSLP *SLP);

    /// Sets all instruction in the scheduling region to un-scheduled.
    void resetSchedule();

    BasicBlock *BB;

    /// Simple memory allocation for ScheduleData.
    std::vector<std::unique_ptr<ScheduleData[]>> ScheduleDataChunks;

    /// The size of a ScheduleData array in ScheduleDataChunks.
    int ChunkSize;

    /// The allocator position in the current chunk, which is the last entry
    /// of ScheduleDataChunks.
    int ChunkPos;

    /// Attaches ScheduleData to Instruction.
    /// Note that the mapping survives during all vectorization iterations, i.e.
    /// ScheduleData structures are recycled.
    DenseMap<Value *, ScheduleData *> ScheduleDataMap;

    /// Attaches ScheduleData to Instruction with the leading key.
    DenseMap<Value *, SmallDenseMap<Value *, ScheduleData *>>
        ExtraScheduleDataMap;

    struct ReadyList : SmallVector<ScheduleData *, 8> {
      void insert(ScheduleData *SD) { push_back(SD); }
    };

    /// The ready-list for scheduling (only used for the dry-run).
    ReadyList ReadyInsts;

    /// The first instruction of the scheduling region.
    Instruction *ScheduleStart = nullptr;

    /// The first instruction _after_ the scheduling region.
    Instruction *ScheduleEnd = nullptr;

    /// The first memory accessing instruction in the scheduling region
    /// (can be null).
    ScheduleData *FirstLoadStoreInRegion = nullptr;

    /// The last memory accessing instruction in the scheduling region
    /// (can be null).
    ScheduleData *LastLoadStoreInRegion = nullptr;

    /// The current size of the scheduling region.
    int ScheduleRegionSize = 0;

    /// The maximum size allowed for the scheduling region.
    int ScheduleRegionSizeLimit = ScheduleRegionSizeBudget;

    /// The ID of the scheduling region. For a new vectorization iteration this
    /// is incremented which "removes" all ScheduleData from the region.
    // Make sure that the initial SchedulingRegionID is greater than the
    // initial SchedulingRegionID in ScheduleData (which is 0).
    int SchedulingRegionID = 1;
  };
#if INTEL_CUSTOMIZATION
private:
  BoUpSLP::BlockScheduling *getBSForValue(Value *VL);

  /// Replay the build state until currIdx.
  void rebuildBSState(int currIdx);
#endif // INTEL_CUSTOMIZATION

  /// Attaches the BlockScheduling structures to basic blocks.
  MapVector<BasicBlock *, std::unique_ptr<BlockScheduling>> BlocksSchedules;

  /// Performs the "real" scheduling. Done before vectorization is actually
  /// performed in a basic block.
  void scheduleBlock(BlockScheduling *BS);

  /// List of users to ignore during scheduling and that don't need extracting.
  ArrayRef<Value *> UserIgnoreList;

  using OrdersType = SmallVector<unsigned, 4>;
  /// A DenseMapInfo implementation for holding DenseMaps and DenseSets of
  /// sorted SmallVectors of unsigned.
  struct OrdersTypeDenseMapInfo {
    static OrdersType getEmptyKey() {
      OrdersType V;
      V.push_back(~1U);
      return V;
    }

    static OrdersType getTombstoneKey() {
      OrdersType V;
      V.push_back(~2U);
      return V;
    }

    static unsigned getHashValue(const OrdersType &V) {
      return static_cast<unsigned>(hash_combine_range(V.begin(), V.end()));
    }

    static bool isEqual(const OrdersType &LHS, const OrdersType &RHS) {
      return LHS == RHS;
    }
  };

  /// Contains orders of operations along with the number of bundles that have
  /// operations in this order. It stores only those orders that require
  /// reordering, if reordering is not required it is counted using \a
  /// NumOpsWantToKeepOriginalOrder.
  DenseMap<OrdersType, unsigned, OrdersTypeDenseMapInfo> NumOpsWantToKeepOrder;
  /// Number of bundles that do not require reordering.
  unsigned NumOpsWantToKeepOriginalOrder = 0;

  // Analysis and block reference.
  Function *F;
  ScalarEvolution *SE;
  TargetTransformInfo *TTI;
  TargetLibraryInfo *TLI;
  AliasAnalysis *AA;
  LoopInfo *LI;
  DominatorTree *DT;
  AssumptionCache *AC;
  DemandedBits *DB;
  const DataLayout *DL;
  OptimizationRemarkEmitter *ORE;

  unsigned MaxVecRegSize; // This is set by TTI or overridden by cl::opt.
  unsigned MinVecRegSize; // Set by cl::opt (default: 128).

  /// Instruction builder to construct the vectorized tree.
  IRBuilder<> Builder;

  /// A map of scalar integer values to the smallest bit width with which they
  /// can legally be represented. The values map to (width, signed) pairs,
  /// where "width" indicates the minimum bit width and "signed" is True if the
  /// value must be signed-extended, rather than zero-extended, back to its
  /// original width.
  MapVector<Value *, std::pair<uint64_t, bool>> MinBWs;
};
#if INTEL_CUSTOMIZATION
// Debug print
void dumpVL(ArrayRef<Value *> VL) {
  for (Value *V : VL) {
    dbgs() << *V << " " << V << "\n";
  }
}

// Debug print
void dumpVL(BoUpSLP::ValueList &VL) {
  for (Value *V : VL) {
    dbgs() << *V << " " << V << "\n";
  }
}

// Return the operands of I in the best order, given the LastOperandPair.
// This allows for more opportunities for SLP.
static BoUpSLP::ValuePair
getOperandPair(Instruction *I,
               const std::vector<BoUpSLP::ValuePair> &LastOperandPairVec) {
  BoUpSLP::ValuePair OperandPair(0, 0);

  // Reorder operands to avoid the same exact opcode being in same group
  if (LastOperandPairVec.empty()) {
    OperandPair.first = I->getOperand(0);
    OperandPair.second = I->getOperand(1);
  }
  // Return the ordering that avoids operand repetition.
  else {
    std::set<Value *> Op0Set, Op1Set;
    for (auto OperandPair : LastOperandPairVec) {
      Op0Set.insert(OperandPair.first);
      Op1Set.insert(OperandPair.second);
    }

    // Count the matching opcodes if we rotate vs if we don't.
    Value *Op0 = I->getOperand(0);
    Value *Op1 = I->getOperand(1);
    int NoRotationConflicts = Op0Set.count(Op0) + Op1Set.count(Op1);
    int RotationConflicts = Op0Set.count(Op1) + Op1Set.count(Op0);
    if (RotationConflicts < NoRotationConflicts) {
      OperandPair.first = Op1;
      OperandPair.second = Op0;
    } else {
      OperandPair.first = Op0;
      OperandPair.second = Op1;
    }
  }
  return OperandPair;
}

// Example: VL[] contains I1 and I2, which have different opcodes.
//          Op1-4 are the operands and U1-U4 are the users.
//
// Op1 Op2 Op3 Op4
//   \/      \/
//   I1      I2
//   /\      /\
//  U1 U2   U3 U4
//
//
// Gets transformed into this:
// - I1c is a new instruction with same opcode as I1
// - I2c is a new instruction with same opcode as I2
//
//    Op1  Op2         Op3  Op4
//     |\  /|           |\  /|
//     | \/ |           | \/ |
//     | /\ |           | /\ |
//     |/  \|           |/  \|
//    I1   I2c         I1c   I2
//      \  /             \   /
//      Sel1(Left)       Sel2(Right)
//      / \              / \
//    U1   U2          U3   U4
//
//  This allows us to vectorize it like this:
//
//   Op1,Op3  Op2,Op4
//      |  \ /  |
//      |   X   |
//      |  / \  |
//      VI1   VI2
//        \   /
//         VSel
//          |
//
// === Optimization for choosing the operands  ===
//
// Since one of the inputs of the select is dead, we can reorder its operands
// to maximize the effectiveness of SLP.
// For example:
//   *   -     -   *
//    \ /       \ /
//     +         -
//
// No reordering would give us:
//     *,-  -,*
//      | \ / |
//      |  X  |
//      | / \ |
//      V+   V-
//       \  /
//        Sel
//         |
// But this is not ideal as *,- or -,* are not nice seeds for SLP.
//
// If we reorder the operands of the addition, then we end up with this:
//     *,*  -,-
//      | \ / |
//      |  X  |
//      | / \ |
//      V+   V-
//       \  /
//        Sel
//         |
// This is much better for SLP because Op1,Op2 are a good seeds.
//
// Given a VL with different opcodes, generate select instructions that
// select between the
void BoUpSLP::generatePSLPCode(SmallVectorImpl<Value *> &VL) {
  assert(isa<Instruction>(VL[0]));
  std::set<unsigned> OpcodesSet;
  getOpcodes(VL, OpcodesSet);
  assert(OpcodesSet.size() == 2 && "Can't handle less/more than 2 opcodes.");
  std::vector<unsigned> OpcodesVec;
  for (unsigned Opcode : OpcodesSet)
    OpcodesVec.push_back(Opcode);
  Instruction::BinaryOps LeftBinOpcode =
      static_cast<Instruction::BinaryOps>(OpcodesVec[0]);
  Instruction::BinaryOps RightBinOpcode =
      static_cast<Instruction::BinaryOps>(OpcodesVec[1]);

  // The LastOperandPair helps us in reordering the operands of commutative ops.
  std::vector<ValuePair> LastOperandPairVec;

  for (int i = 0, e = VL.size(); i != e; ++i) {
    Value *V = VL[i];
    // 1. Generate new instructions for padding.
    assert(isa<Instruction>(V) && "Expected instruction");
    Instruction *I = cast<Instruction>(V);
    assert(isa<BinaryOperator>(I) && "We only support binary ops");
    Instruction *ILHS = nullptr;
    Instruction *IRHS = nullptr;
    Constant *Cond = nullptr;

    ValuePair OperandPair = getOperandPair(I, LastOperandPairVec);
    LastOperandPairVec.push_back(OperandPair);
    if (static_cast<Instruction::BinaryOps>(I->getOpcode()) == LeftBinOpcode) {
      ILHS = I;
      std::string IName =
          Instruction::getOpcodeName(RightBinOpcode) + std::string("_PSLP");
      IRHS = BinaryOperator::Create(RightBinOpcode, OperandPair.first,
                                    OperandPair.second, IName, I /*Before*/);
      PaddedInstrsEmittedByPSLP.insert(IRHS);
      Cond = Builder.getTrue();
    } else {
      std::string IName =
          Instruction::getOpcodeName(LeftBinOpcode) + std::string("_PSLP");
      ILHS = BinaryOperator::Create(LeftBinOpcode, OperandPair.first,
                                    OperandPair.second, IName, I /*Before*/);
      IRHS = I;
      PaddedInstrsEmittedByPSLP.insert(ILHS);
      Cond = Builder.getFalse();
    }

    // 2. Generate select instruction, right after I.
    SelectInst *SelectI =
        SelectInst::Create(Cond, ILHS, IRHS, "PSLP_Select", nullptr, nullptr);
    SelectI->insertAfter(I);
    SelectsEmittedByPSLP.insert(SelectI);

    // 3. Redirect I's uses to use data from Select instead of I.
    SmallVector<User *, 2> IUsers;
    for (User *U : I->users())
      IUsers.push_back(U); // Cache users as we are updating while iterating
    for (User *U : IUsers) {
      if (U == SelectI)
        continue; // Skip SelectI
      U->replaceUsesOfWith(I, SelectI);
    }

    // 4. Update V in VL
    VL[i] = SelectI;
  }
}

/// Fills in OpcodesSet with all opcodes found in VL.
void BoUpSLP::getOpcodes(ArrayRef<Value *> VL, std::set<unsigned> &OpcodesSet) const {
  OpcodesSet.clear();
  for (Value *V : VL) {
    assert(isa<Instruction>(V));
    OpcodesSet.insert(cast<Instruction>(V)->getOpcode());
  }
}

/// Returns the number of different opcodes found in VL.
int BoUpSLP::getNumOpcodes(ArrayRef<Value *> VL) const {
  assert(isa<Instruction>(VL[0]) && "Expected Instructions");
  std::set<unsigned> OpcodesSet;
  getOpcodes(VL, OpcodesSet);
  return OpcodesSet.size();
}

/// Return TRUE if OPCODE is one of the ones that are legal to apply PSLP
/// padding.
/// Instructions that may generate exceptions are not allowed.
static bool isPSLPLegalOpcode(unsigned Opcode) {
  switch (Opcode) {
  case Instruction::Add:
  case Instruction::Sub:
  case Instruction::Mul:
  case Instruction::Shl:
  case Instruction::LShr:
  case Instruction::AShr:
  case Instruction::And:
  case Instruction::Or:
  case Instruction::Xor:
    return true;
  default:
    return false;
  }
}

/// Returns true if VL only contains legal opcodes to PSLP
static bool arePSLPLegalOpcodes(ArrayRef<Value *> VL) {
  for (Value *V : VL) {
    if (Instruction *I = dyn_cast<Instruction>(V)) {
      if (!isPSLPLegalOpcode(I->getOpcode()))
        return false;
    }
  }
  return true;
}

/// \returns true if all values in VL[] are Instructions.
static bool allInstructions(ArrayRef<Value *> VL) {
  for (Value *V : VL) {
    if (!isa<Instruction>(V))
      return false;
  }
  return true;
}

/// Returns TRUE if padding is profitable
bool BoUpSLP::isLegalToPSLP(ArrayRef<Value *> VL) const {
  if (allInstructions(VL) && allSameBlock(VL) && arePSLPLegalOpcodes(VL) &&
      getNumOpcodes(VL) == 2)
    return true;
  return false;
}

/// \returns analysis of the Instructions in \p VL described in
/// InstructionsState, the Opcode that we suppose the whole list
/// could be vectorized even if its structure is diverse.
InstructionsState BoUpSLP::getSameOpcode(ArrayRef<Value *> VL) const {
  auto Res = getMainOpcode(VL);

  // Set the flag for PSLP to kick in for this VL.
  bool IsPSLPCandidate = PSLPEnabled && Res.HasAltOpcodes && isLegalToPSLP(VL);
  if (DoPSLP) {
    // Try to do PSLP style padding
    if (IsPSLPCandidate) {
      Instruction *I0 = cast<Instruction>(VL[0]);
      unsigned Opcode = I0->getOpcode();
      // TODO: check if FALSE is correct here:
      return InstructionsState(I0, Opcode, false, IsPSLPCandidate);
    }
  }

  unsigned Opcode = Res.Opcode;
  if (!Res.HasAltOpcodes)
    return InstructionsState(VL[0], Opcode, false, IsPSLPCandidate);
  auto *OpInst = cast<Instruction>(VL[0]);
  unsigned AltOpcode = getAltOpcode(Opcode);
  // Examine each element in the list instructions VL to determine
  // if some operations there could be considered as an alternative
  // (for example as subtraction relates to addition operation).
  for (int Cnt = 0, E = VL.size(); Cnt < E; Cnt++) {
    auto *I = cast<Instruction>(VL[Cnt]);
    unsigned InstOpcode = I->getOpcode();
    if ((Res.HasAltOpcodes &&
         InstOpcode != (isOdd(Cnt) ? AltOpcode : Opcode)) ||
        (!Res.HasAltOpcodes && InstOpcode != Opcode)) {
      return InstructionsState(OpInst, 0, false, IsPSLPCandidate);
    }
  }
  return InstructionsState(OpInst, Opcode, Res.HasAltOpcodes, IsPSLPCandidate);
}

void BoUpSLP::dumpVectorizableTree(void) {
  for (int i = 0, e = VectorizableTree.size(); i != e; ++i) {
    TreeEntry &TE = VectorizableTree[i];
    TE.dump();
  }
}
#endif // INTEL_CUSTOMIZATION

} // end namespace slpvectorizer

template <> struct GraphTraits<BoUpSLP *> {
  using TreeEntry = BoUpSLP::TreeEntry;

  /// NodeRef has to be a pointer per the GraphWriter.
  using NodeRef = TreeEntry *;

  /// Add the VectorizableTree to the index iterator to be able to return
  /// TreeEntry pointers.
  struct ChildIteratorType
      : public iterator_adaptor_base<ChildIteratorType,
                                     SmallVector<int, 1>::iterator> {
    std::vector<TreeEntry> &VectorizableTree;

    ChildIteratorType(SmallVector<int, 1>::iterator W,
                      std::vector<TreeEntry> &VT)
        : ChildIteratorType::iterator_adaptor_base(W), VectorizableTree(VT) {}

    NodeRef operator*() { return &VectorizableTree[*I]; }
  };

  static NodeRef getEntryNode(BoUpSLP &R) { return &R.VectorizableTree[0]; }

  static ChildIteratorType child_begin(NodeRef N) {
    return {N->UserTreeIndices.begin(), N->Container};
  }

  static ChildIteratorType child_end(NodeRef N) {
    return {N->UserTreeIndices.end(), N->Container};
  }

  /// For the node iterator we just need to turn the TreeEntry iterator into a
  /// TreeEntry* iterator so that it dereferences to NodeRef.
  using nodes_iterator = pointer_iterator<std::vector<TreeEntry>::iterator>;

  static nodes_iterator nodes_begin(BoUpSLP *R) {
    return nodes_iterator(R->VectorizableTree.begin());
  }

  static nodes_iterator nodes_end(BoUpSLP *R) {
    return nodes_iterator(R->VectorizableTree.end());
  }

  static unsigned size(BoUpSLP *R) { return R->VectorizableTree.size(); }
};

template <> struct DOTGraphTraits<BoUpSLP *> : public DefaultDOTGraphTraits {
  using TreeEntry = BoUpSLP::TreeEntry;

  DOTGraphTraits(bool isSimple = false) : DefaultDOTGraphTraits(isSimple) {}

  std::string getNodeLabel(const TreeEntry *Entry, const BoUpSLP *R) {
    std::string Str;
    raw_string_ostream OS(Str);
    if (isSplat(Entry->Scalars)) {
      OS << "<splat> " << *Entry->Scalars[0];
      return Str;
    }
    for (auto V : Entry->Scalars) {
      OS << *V;
      if (std::any_of(
              R->ExternalUses.begin(), R->ExternalUses.end(),
              [&](const BoUpSLP::ExternalUser &EU) { return EU.Scalar == V; }))
        OS << " <extract>";
      OS << "\n";
    }
    return Str;
  }

  static std::string getNodeAttributes(const TreeEntry *Entry,
                                       const BoUpSLP *) {
    if (Entry->NeedToGather)
      return "color=red";
    return "";
  }
};

} // end namespace llvm

#if INTEL_CUSTOMIZATION
// Initializations at the beginning of buildTree().
void BoUpSLP::PSLPInit(void) {
  if (PSLPEnabled) {
      FoundPSLPCandidate = false;
      PaddedInstrsEmittedByPSLP.clear();
      SelectsEmittedByPSLP.clear();
  }
}

void BoUpSLP::PSLPSuccessCleanup() {
  if (PSLPEnabled) {
      PaddedInstrsEmittedByPSLP.clear();
      SelectsEmittedByPSLP.clear();
  }
}

// Cleanup after PSLP, removing any padded instructions generated.
void BoUpSLP::PSLPFailureCleanup() {
  if (!PSLPEnabled ||
      (PaddedInstrsEmittedByPSLP.empty() && SelectsEmittedByPSLP.empty()))
    return;

  // Go through the selects and remove the padded inputs
  for (auto it = SelectsEmittedByPSLP.begin();
      it != SelectsEmittedByPSLP.end();) {
    auto nextIt = it;
    ++nextIt;
    SelectInst *Select = dyn_cast<SelectInst>(*it);
    // 1. Remove the non-selected operand.
    Value *NonSelectedOperand = (Select->getCondition() == Builder.getTrue()) ?
        Select->getFalseValue() : Select->getTrueValue();
    // We normally expect an Instruction here, expect if it has already been
    // transformed into an undef from a previous run of step 1.
    if (Instruction *NonSelectedI = dyn_cast<Instruction>(NonSelectedOperand)) {
      Value *UndefOp = UndefValue::get(NonSelectedI->getType());
      NonSelectedI->replaceAllUsesWith(UndefOp);
      PaddedInstrsEmittedByPSLP.erase(NonSelectedI);
      NonSelectedI->eraseFromParent();
    }

    // 2. Connect the selected operand with the Select's users.
    Value *SelectedOperand = (Select->getCondition() == Builder.getTrue()) ?
        Select->getTrueValue() : Select->getFalseValue();
    Select->replaceAllUsesWith(SelectedOperand);
    Select->eraseFromParent();

    // Remove it from set.
    SelectsEmittedByPSLP.erase(it);

    it = nextIt;
  }
  assert(PaddedInstrsEmittedByPSLP.empty() && SelectsEmittedByPSLP.empty() &&
      "Not all instructions were cleaned up!");
}
#endif // INTEL_CUSTOMIZATION

void BoUpSLP::buildTree(ArrayRef<Value *> Roots,
                        ArrayRef<Value *> UserIgnoreLst) {
  ExtraValueToDebugLocsMap ExternallyUsedValues;
  buildTree(Roots, ExternallyUsedValues, UserIgnoreLst);
}

void BoUpSLP::buildTree(ArrayRef<Value *> Roots,
                        ExtraValueToDebugLocsMap &ExternallyUsedValues,
                        ArrayRef<Value *> UserIgnoreLst) {
  deleteTree();
  UserIgnoreList = UserIgnoreLst;
  if (!allSameType(Roots))
    return;
  buildTree_rec(Roots, 0, -1);

  // Collect the values that we need to extract from the tree.
  for (TreeEntry &EIdx : VectorizableTree) {
    TreeEntry *Entry = &EIdx;

    // No need to handle users of gathered values.
    if (Entry->NeedToGather)
      continue;

    // For each lane:
    for (int Lane = 0, LE = Entry->Scalars.size(); Lane != LE; ++Lane) {
      Value *Scalar = Entry->Scalars[Lane];
      int FoundLane = Lane;
      if (!Entry->ReuseShuffleIndices.empty()) {
        FoundLane =
            std::distance(Entry->ReuseShuffleIndices.begin(),
                          llvm::find(Entry->ReuseShuffleIndices, FoundLane));
      }

      // Check if the scalar is externally used as an extra arg.
      auto ExtI = ExternallyUsedValues.find(Scalar);
      if (ExtI != ExternallyUsedValues.end()) {
        DEBUG(dbgs() << "SLP: Need to extract: Extra arg from lane " <<
              Lane << " from " << *Scalar << ".\n");
        ExternalUses.emplace_back(Scalar, nullptr, FoundLane);
      }
      for (User *U : Scalar->users()) {
        DEBUG(dbgs() << "SLP: Checking user:" << *U << ".\n");

        Instruction *UserInst = dyn_cast<Instruction>(U);
        if (!UserInst)
          continue;

        // Skip in-tree scalars that become vectors
        if (TreeEntry *UseEntry = getTreeEntry(U)) {
          Value *UseScalar = UseEntry->Scalars[0];
          // Some in-tree scalars will remain as scalar in vectorized
          // instructions. If that is the case, the one in Lane 0 will
          // be used.
          if (UseScalar != U ||
              !InTreeUserNeedToExtract(Scalar, UserInst, TLI)) {
            DEBUG(dbgs() << "SLP: \tInternal user will be removed:" << *U
                         << ".\n");
            assert(!UseEntry->NeedToGather && "Bad state");
            continue;
          }
        }

        // Ignore users in the user ignore list.
        if (is_contained(UserIgnoreList, UserInst))
          continue;

        DEBUG(dbgs() << "SLP: Need to extract:" << *U << " from lane " <<
              Lane << " from " << *Scalar << ".\n");
        ExternalUses.push_back(ExternalUser(Scalar, U, FoundLane));
      }
    }
  }
}

#if INTEL_CUSTOMIZATION
// Each BB has its own BS. Return the correct BS for VL.
BoUpSLP::BlockScheduling *BoUpSLP::getBSForValue(Value *V) {
  assert(isa<Instruction>(V) && "Expected instruction.");
  BasicBlock *BB = cast<Instruction>(V)->getParent();
  BlockScheduling *BS = BlocksSchedules[BB].get();
  return BS;
}

// Replay the state of the Block Scheduler from VTree[0]
// until Vtree[currIdx].
void BoUpSLP::rebuildBSState(int currIdx) {
    // 0. Clear all BS
    std::set<BlockScheduling *> BSset;
    for (unsigned i = 0, ie = VectorizableTree.size(); i != ie; ++i) {
        TreeEntry &TE = VectorizableTree[i];
        Value *VL0 = TE.Scalars[0];
        if (TE.NeedToGather) {
            continue;
        }
        assert(isa<Instruction>(VL0) && "Non-instr Scheduling entry?");
        BlockScheduling *BS = getBSForValue(VL0);
        BSset.insert(BS);
    }
    for (BlockScheduling *BS : BSset) {
        BS->deepClear();
    }

    // 1. Replay until currIdx
    for (int i = 0; i <= currIdx; ++i) {
        TreeEntry &TE = VectorizableTree[i];
        Value *VL0 = TE.Scalars[0];
        if (TE.NeedToGather
            || ! isa<Instruction>(VL0)) {
            continue;
        }
        BlockScheduling *BS = getBSForValue(VL0);
        InstructionsState S = getSameOpcode(TE.Scalars);
        bool res = BS->tryScheduleBundle(TE.Scalars, this, S.OpValue);
        (void)res;
        assert(res);
    }
}

// Returns TRUE if VL2 is a permutation of VL1.
// This should be a full permutation (No missing/extra entries)
// and also should not be VL2 == VL1.
bool isPermutation(ArrayRef<Value *> VL1, ArrayRef<Value *> VL2) {
  std::set<int> MatchedIndices;
  bool PerfectMatch = true;
  // Look for up all elements of VL1[i] in VL2[i]
  for (unsigned i = 0, ie = VL1.size(); i != ie; ++i) {
    Value *V = VL1[i];
    for (unsigned j = 0, je = VL1.size(); j != je; ++j) {
      if (VL2[j] == V) {
        if (i != j)
          PerfectMatch = false;
        MatchedIndices.insert(j);
        break;
      }
    }
  }
  return !PerfectMatch && MatchedIndices.size() == VL1.size();
}
#endif // INTEL_CUSTOMIZATION

#if INTEL_CUSTOMIZATION
void BoUpSLP::buildTree_rec(ArrayRef<Value *> VL_, unsigned Depth,
                            int UserTreeIdx)
#endif // INTEL_CUSTOMIZATION
{
#if INTEL_CUSTOMIZATION
  // Since we are updating VL, we need a non-readonly VL, so create a copy.
  // TODO: Any better way of doing this?
  SmallVector<Value *, 4>  VL(
    iterator_range<ArrayRef<Value *>::iterator>(VL_.begin(), VL_.end()));
#endif // INTEL_CUSTOMIZATION

  assert((allConstant(VL) || allSameType(VL)) && "Invalid types!");

  InstructionsState S = getSameOpcode(VL);

#if INTEL_CUSTOMIZATION
  // Take note that we have found a candidate for PSLP for the whole tree.
  // This lets us skip PSLP buildTree() if none has been found during vanilla
  // SLP.
  FoundPSLPCandidate = FoundPSLPCandidate | S.IsPSLPCandidate;
#endif // INTEL_CUSTOMIZATION

  if (Depth == RecursionMaxDepth) {
    DEBUG(dbgs() << "SLP: Gathering due to max recursion depth.\n");
    newTreeEntry(VL, false, UserTreeIdx);
    return;
  }

  // Don't handle vectors.
  if (S.OpValue->getType()->isVectorTy()) {
    DEBUG(dbgs() << "SLP: Gathering due to vector type.\n");
    newTreeEntry(VL, false, UserTreeIdx);
    return;
  }

  if (StoreInst *SI = dyn_cast<StoreInst>(S.OpValue))
    if (SI->getValueOperand()->getType()->isVectorTy()) {
      DEBUG(dbgs() << "SLP: Gathering due to store vector type.\n");
      newTreeEntry(VL, false, UserTreeIdx);
      return;
    }

  // If all of the operands are identical or constant we have a simple solution.
  if (allConstant(VL) || isSplat(VL) || !allSameBlock(VL) || !S.Opcode) {
    DEBUG(dbgs() << "SLP: Gathering due to C,S,B,O. \n");
    newTreeEntry(VL, false, UserTreeIdx);
    return;
  }

  // We now know that this is a vector of instructions of the same type from
  // the same block.

  // Don't vectorize ephemeral values.
  for (unsigned i = 0, e = VL.size(); i != e; ++i) {
    if (EphValues.count(VL[i])) {
      DEBUG(dbgs() << "SLP: The instruction (" << *VL[i] <<
            ") is ephemeral.\n");
      newTreeEntry(VL, false, UserTreeIdx);
      return;
    }
  }

  // Check if this is a duplicate of another entry.
  if (TreeEntry *E = getTreeEntry(S.OpValue)) {
    DEBUG(dbgs() << "SLP: \tChecking bundle: " << *S.OpValue << ".\n");
    if (!E->isSame(VL)) {
      DEBUG(dbgs() << "SLP: Gathering due to partial overlap.\n");
      newTreeEntry(VL, false, UserTreeIdx);
      return;
    }
    // Record the reuse of the tree node.  FIXME, currently this is only used to
    // properly draw the graph rather than for the actual vectorization.
    E->UserTreeIndices.push_back(UserTreeIdx);
    DEBUG(dbgs() << "SLP: Perfect diamond merge at " << *S.OpValue << ".\n");
    return;
  }

  // Check that none of the instructions in the bundle are already in the tree.
  for (unsigned i = 0, e = VL.size(); i != e; ++i) {
    auto *I = dyn_cast<Instruction>(VL[i]);
    if (!I)
      continue;
    if (getTreeEntry(I)) {
      DEBUG(dbgs() << "SLP: The instruction (" << *VL[i] <<
            ") is already in tree.\n");
      newTreeEntry(VL, false, UserTreeIdx);
      return;
    }
  }

  // If any of the scalars is marked as a value that needs to stay scalar, then
  // we need to gather the scalars.
  for (unsigned i = 0, e = VL.size(); i != e; ++i) {
    if (MustGather.count(VL[i])) {
      DEBUG(dbgs() << "SLP: Gathering due to gathered scalar.\n");
      newTreeEntry(VL, false, UserTreeIdx);
      return;
    }
  }

  // Check that all of the users of the scalars that we want to vectorize are
  // schedulable.
  auto *VL0 = cast<Instruction>(S.OpValue);
  BasicBlock *BB = VL0->getParent();

  if (!DT->isReachableFromEntry(BB)) {
    // Don't go into unreachable blocks. They may contain instructions with
    // dependency cycles which confuse the final scheduling.
    DEBUG(dbgs() << "SLP: bundle in unreachable block.\n");
    newTreeEntry(VL, false, UserTreeIdx);
    return;
  }

  // Check that every instruction appears once in this bundle.
  SmallVector<unsigned, 4> ReuseShuffleIndicies;
  SmallVector<Value *, 4> UniqueValues;
  DenseMap<Value *, unsigned> UniquePositions;
  for (Value *V : VL) {
    auto Res = UniquePositions.try_emplace(V, UniqueValues.size());
    ReuseShuffleIndicies.emplace_back(Res.first->second);
    if (Res.second)
      UniqueValues.emplace_back(V);
  }
  if (UniqueValues.size() == VL.size()) {
    ReuseShuffleIndicies.clear();
  } else {
    DEBUG(dbgs() << "SLP: Shuffle for reused scalars.\n");
    if (UniqueValues.size() <= 1 || !llvm::isPowerOf2_32(UniqueValues.size())) {
      DEBUG(dbgs() << "SLP: Scalar used twice in bundle.\n");
      newTreeEntry(VL, false, UserTreeIdx);
      return;
    }
    VL = UniqueValues;
  }

#if INTEL_CUSTOMIZATION
  // PSLP: Create isomorphism.
  // Ideally this should be placed after tryScheduleBundle. However, this breaks
  // the schedule. So we eagerly generate PSLP instructions (which might fail if
  // VL cannot be scheduled).
  if (DoPSLP && S.IsPSLPCandidate) {
    // NOTE: This updates VL[].
    generatePSLPCode(VL);
    // Update S, after VL update.
    S = getSameOpcode(VL);
    assert(S.Opcode == Instruction::Select && S.IsAltShuffle == false &&
           "Broken generatePSLPCode()");
    // Update VL0.
    assert(VL[0] == S.OpValue && "Should have been updated by getSameOpcode()");
    VL0 = cast<Instruction>(S.OpValue);
    // Clear and replay schedule.
    rebuildBSState(VectorizableTree.size()-1);
  }
#endif // INTEL_CUSTOMIZATION

  auto &BSRef = BlocksSchedules[BB];
  if (!BSRef)
    BSRef = llvm::make_unique<BlockScheduling>(BB);

  BlockScheduling &BS = *BSRef.get();

  if (!BS.tryScheduleBundle(VL, this, VL0)) {
    DEBUG(dbgs() << "SLP: We are not able to schedule this bundle!\n");
    assert((!BS.getScheduleData(VL0) ||
            !BS.getScheduleData(VL0)->isPartOfBundle()) &&
           "tryScheduleBundle should cancelScheduling on failure");
    newTreeEntry(VL, false, UserTreeIdx, ReuseShuffleIndicies);
    return;
  }
  DEBUG(dbgs() << "SLP: We are able to schedule this bundle.\n");

  unsigned ShuffleOrOp = S.IsAltShuffle ?
                (unsigned) Instruction::ShuffleVector : S.Opcode;
  switch (ShuffleOrOp) {
    case Instruction::PHI: {
      PHINode *PH = dyn_cast<PHINode>(VL0);

      // Check for terminator values (e.g. invoke).
      for (unsigned j = 0; j < VL.size(); ++j)
        for (unsigned i = 0, e = PH->getNumIncomingValues(); i < e; ++i) {
          TerminatorInst *Term = dyn_cast<TerminatorInst>(
              cast<PHINode>(VL[j])->getIncomingValueForBlock(PH->getIncomingBlock(i)));
          if (Term) {
            DEBUG(dbgs() << "SLP: Need to swizzle PHINodes (TerminatorInst use).\n");
            BS.cancelScheduling(VL, VL0);
            newTreeEntry(VL, false, UserTreeIdx, ReuseShuffleIndicies);
            return;
          }
        }

      newTreeEntry(VL, true, UserTreeIdx, ReuseShuffleIndicies);
      DEBUG(dbgs() << "SLP: added a vector of PHINodes.\n");

      for (unsigned i = 0, e = PH->getNumIncomingValues(); i < e; ++i) {
        ValueList Operands;
        // Prepare the operand vector.
        for (Value *j : VL)
          Operands.push_back(cast<PHINode>(j)->getIncomingValueForBlock(
              PH->getIncomingBlock(i)));

        buildTree_rec(Operands, Depth + 1, UserTreeIdx);
      }
      return;
    }
    case Instruction::ExtractValue:
    case Instruction::ExtractElement: {
      OrdersType CurrentOrder;
      bool Reuse = canReuseExtract(VL, VL0, CurrentOrder);
      if (Reuse) {
        DEBUG(dbgs() << "SLP: Reusing or shuffling extract sequence.\n");
        ++NumOpsWantToKeepOriginalOrder;
        newTreeEntry(VL, /*Vectorized=*/true, UserTreeIdx,
                     ReuseShuffleIndicies);
        return;
      }
      if (!CurrentOrder.empty()) {
        DEBUG({
          dbgs() << "SLP: Reusing or shuffling of reordered extract sequence "
                    "with order";
          for (unsigned Idx : CurrentOrder)
            dbgs() << " " << Idx;
          dbgs() << "\n";
        });
        // Insert new order with initial value 0, if it does not exist,
        // otherwise return the iterator to the existing one.
        auto StoredCurrentOrderAndNum =
            NumOpsWantToKeepOrder.try_emplace(CurrentOrder).first;
        ++StoredCurrentOrderAndNum->getSecond();
        newTreeEntry(VL, /*Vectorized=*/true, UserTreeIdx, ReuseShuffleIndicies,
                     StoredCurrentOrderAndNum->getFirst());
        return;
      }
      DEBUG(dbgs() << "SLP: Gather extract sequence.\n");
      newTreeEntry(VL, /*Vectorized=*/false, UserTreeIdx, ReuseShuffleIndicies);
      BS.cancelScheduling(VL, VL0);
      return;
    }
    case Instruction::Load: {
      // Check that a vectorized load would load the same memory as a scalar
      // load. For example, we don't want to vectorize loads that are smaller
      // than 8-bit. Even though we have a packed struct {<i2, i2, i2, i2>} LLVM
      // treats loading/storing it as an i8 struct. If we vectorize loads/stores
      // from such a struct, we read/write packed bits disagreeing with the
      // unvectorized version.
      Type *ScalarTy = VL0->getType();

      if (DL->getTypeSizeInBits(ScalarTy) !=
          DL->getTypeAllocSizeInBits(ScalarTy)) {
        BS.cancelScheduling(VL, VL0);
        newTreeEntry(VL, false, UserTreeIdx, ReuseShuffleIndicies);
        DEBUG(dbgs() << "SLP: Gathering loads of non-packed type.\n");
        return;
      }

      // Make sure all loads in the bundle are simple - we can't vectorize
      // atomic or volatile loads.
      SmallVector<Value *, 4> PointerOps(VL.size());
      auto POIter = PointerOps.begin();
      for (Value *V : VL) {
        auto *L = cast<LoadInst>(V);
        if (!L->isSimple()) {
          BS.cancelScheduling(VL, VL0);
          newTreeEntry(VL, false, UserTreeIdx, ReuseShuffleIndicies);
          DEBUG(dbgs() << "SLP: Gathering non-simple loads.\n");
          return;
        }
        *POIter = L->getPointerOperand();
        ++POIter;
      }

      OrdersType CurrentOrder;
      // Check the order of pointer operands.
      if (llvm::sortPtrAccesses(PointerOps, *DL, *SE, CurrentOrder)) {
        Value *Ptr0;
        Value *PtrN;
        if (CurrentOrder.empty()) {
          Ptr0 = PointerOps.front();
          PtrN = PointerOps.back();
        } else {
          Ptr0 = PointerOps[CurrentOrder.front()];
          PtrN = PointerOps[CurrentOrder.back()];
        }
        const SCEV *Scev0 = SE->getSCEV(Ptr0);
        const SCEV *ScevN = SE->getSCEV(PtrN);
        const auto *Diff =
            dyn_cast<SCEVConstant>(SE->getMinusSCEV(ScevN, Scev0));
        uint64_t Size = DL->getTypeAllocSize(ScalarTy);
        // Check that the sorted loads are consecutive.
        if (Diff && Diff->getAPInt().getZExtValue() == (VL.size() - 1) * Size) {
          if (CurrentOrder.empty()) {
            // Original loads are consecutive and does not require reordering.
            ++NumOpsWantToKeepOriginalOrder;
            newTreeEntry(VL, /*Vectorized=*/true, UserTreeIdx,
                         ReuseShuffleIndicies);
            DEBUG(dbgs() << "SLP: added a vector of loads.\n");
          } else {
            // Need to reorder.
            auto I = NumOpsWantToKeepOrder.try_emplace(CurrentOrder).first;
            ++I->getSecond();
            newTreeEntry(VL, /*Vectorized=*/true, UserTreeIdx,
                         ReuseShuffleIndicies, I->getFirst());
            DEBUG(dbgs() << "SLP: added a vector of jumbled loads.\n");
          }
          return;
        }
      }

      DEBUG(dbgs() << "SLP: Gathering non-consecutive loads.\n");
      BS.cancelScheduling(VL, VL0);
      newTreeEntry(VL, false, UserTreeIdx, ReuseShuffleIndicies);
      return;
    }
    case Instruction::ZExt:
    case Instruction::SExt:
    case Instruction::FPToUI:
    case Instruction::FPToSI:
    case Instruction::FPExt:
    case Instruction::PtrToInt:
    case Instruction::IntToPtr:
    case Instruction::SIToFP:
    case Instruction::UIToFP:
    case Instruction::Trunc:
    case Instruction::FPTrunc:
    case Instruction::BitCast: {
      Type *SrcTy = VL0->getOperand(0)->getType();
      for (unsigned i = 0; i < VL.size(); ++i) {
        Type *Ty = cast<Instruction>(VL[i])->getOperand(0)->getType();
        if (Ty != SrcTy || !isValidElementType(Ty)) {
          BS.cancelScheduling(VL, VL0);
          newTreeEntry(VL, false, UserTreeIdx, ReuseShuffleIndicies);
          DEBUG(dbgs() << "SLP: Gathering casts with different src types.\n");
          return;
        }
      }
      newTreeEntry(VL, true, UserTreeIdx, ReuseShuffleIndicies);
      DEBUG(dbgs() << "SLP: added a vector of casts.\n");

      for (unsigned i = 0, e = VL0->getNumOperands(); i < e; ++i) {
        ValueList Operands;
        // Prepare the operand vector.
        for (Value *j : VL)
          Operands.push_back(cast<Instruction>(j)->getOperand(i));

        buildTree_rec(Operands, Depth + 1, UserTreeIdx);
      }
      return;
    }
    case Instruction::ICmp:
    case Instruction::FCmp: {
      // Check that all of the compares have the same predicate.
      CmpInst::Predicate P0 = cast<CmpInst>(VL0)->getPredicate();
      Type *ComparedTy = VL0->getOperand(0)->getType();
      for (unsigned i = 1, e = VL.size(); i < e; ++i) {
        CmpInst *Cmp = cast<CmpInst>(VL[i]);
        if (Cmp->getPredicate() != P0 ||
            Cmp->getOperand(0)->getType() != ComparedTy) {
          BS.cancelScheduling(VL, VL0);
          newTreeEntry(VL, false, UserTreeIdx, ReuseShuffleIndicies);
          DEBUG(dbgs() << "SLP: Gathering cmp with different predicate.\n");
          return;
        }
      }

      newTreeEntry(VL, true, UserTreeIdx, ReuseShuffleIndicies);
      DEBUG(dbgs() << "SLP: added a vector of compares.\n");

      for (unsigned i = 0, e = VL0->getNumOperands(); i < e; ++i) {
        ValueList Operands;
        // Prepare the operand vector.
        for (Value *j : VL)
          Operands.push_back(cast<Instruction>(j)->getOperand(i));

        buildTree_rec(Operands, Depth + 1, UserTreeIdx);
      }
      return;
    }
    case Instruction::Select:
    case Instruction::Add:
    case Instruction::FAdd:
    case Instruction::Sub:
    case Instruction::FSub:
    case Instruction::Mul:
    case Instruction::FMul:
    case Instruction::UDiv:
    case Instruction::SDiv:
    case Instruction::FDiv:
    case Instruction::URem:
    case Instruction::SRem:
    case Instruction::FRem:
    case Instruction::Shl:
    case Instruction::LShr:
    case Instruction::AShr:
    case Instruction::And:
    case Instruction::Or:
    case Instruction::Xor:
      newTreeEntry(VL, true, UserTreeIdx, ReuseShuffleIndicies);
      DEBUG(dbgs() << "SLP: added a vector of bin op.\n");

      // Sort operands of the instructions so that each side is more likely to
      // have the same opcode.
      if (isa<BinaryOperator>(VL0) && VL0->isCommutative()) {
        ValueList Left, Right;
        reorderInputsAccordingToOpcode(S.Opcode, VL, Left, Right);
#if INTEL_CUSTOMIZATION
        // NOTE: We only do the reverse when PSLP is enabled.
        //       Without this we were getting a failure in extractelement.ll.
        if (BuildTreeOrderReverse && DoPSLP) {
          // TODO: This should be done with proper exploration of both left
          //       and right branches.
          buildTree_rec(Right, Depth + 1, UserTreeIdx);
          buildTree_rec(Left, Depth + 1, UserTreeIdx);
        } else
#endif // INTEL_CUSTOMIZATION
        {
          buildTree_rec(Left, Depth + 1, UserTreeIdx);
          buildTree_rec(Right, Depth + 1, UserTreeIdx);
        }
        return;
      }

      for (unsigned i = 0, e = VL0->getNumOperands(); i < e; ++i) {
        ValueList Operands;
        // Prepare the operand vector.
        for (Value *j : VL)
          Operands.push_back(cast<Instruction>(j)->getOperand(i));

        buildTree_rec(Operands, Depth + 1, UserTreeIdx);
      }
      return;

    case Instruction::GetElementPtr: {
      // We don't combine GEPs with complicated (nested) indexing.
      for (unsigned j = 0; j < VL.size(); ++j) {
        if (cast<Instruction>(VL[j])->getNumOperands() != 2) {
          DEBUG(dbgs() << "SLP: not-vectorizable GEP (nested indexes).\n");
          BS.cancelScheduling(VL, VL0);
          newTreeEntry(VL, false, UserTreeIdx, ReuseShuffleIndicies);
          return;
        }
      }

      // We can't combine several GEPs into one vector if they operate on
      // different types.
      Type *Ty0 = VL0->getOperand(0)->getType();
      for (unsigned j = 0; j < VL.size(); ++j) {
        Type *CurTy = cast<Instruction>(VL[j])->getOperand(0)->getType();
        if (Ty0 != CurTy) {
          DEBUG(dbgs() << "SLP: not-vectorizable GEP (different types).\n");
          BS.cancelScheduling(VL, VL0);
          newTreeEntry(VL, false, UserTreeIdx, ReuseShuffleIndicies);
          return;
        }
      }

      // We don't combine GEPs with non-constant indexes.
      for (unsigned j = 0; j < VL.size(); ++j) {
        auto Op = cast<Instruction>(VL[j])->getOperand(1);
        if (!isa<ConstantInt>(Op)) {
          DEBUG(
              dbgs() << "SLP: not-vectorizable GEP (non-constant indexes).\n");
          BS.cancelScheduling(VL, VL0);
          newTreeEntry(VL, false, UserTreeIdx, ReuseShuffleIndicies);
          return;
        }
      }

      newTreeEntry(VL, true, UserTreeIdx, ReuseShuffleIndicies);
      DEBUG(dbgs() << "SLP: added a vector of GEPs.\n");
      for (unsigned i = 0, e = 2; i < e; ++i) {
        ValueList Operands;
        // Prepare the operand vector.
        for (Value *j : VL)
          Operands.push_back(cast<Instruction>(j)->getOperand(i));

        buildTree_rec(Operands, Depth + 1, UserTreeIdx);
      }
      return;
    }
    case Instruction::Store: {
      // Check if the stores are consecutive or of we need to swizzle them.
      for (unsigned i = 0, e = VL.size() - 1; i < e; ++i)
        if (!isConsecutiveAccess(VL[i], VL[i + 1], *DL, *SE)) {
          BS.cancelScheduling(VL, VL0);
          newTreeEntry(VL, false, UserTreeIdx, ReuseShuffleIndicies);
          DEBUG(dbgs() << "SLP: Non-consecutive store.\n");
          return;
        }

      newTreeEntry(VL, true, UserTreeIdx, ReuseShuffleIndicies);
      DEBUG(dbgs() << "SLP: added a vector of stores.\n");

      ValueList Operands;
      for (Value *j : VL)
        Operands.push_back(cast<Instruction>(j)->getOperand(0));

      buildTree_rec(Operands, Depth + 1, UserTreeIdx);
      return;
    }
    case Instruction::Call: {
      // Check if the calls are all to the same vectorizable intrinsic.
      CallInst *CI = cast<CallInst>(VL0);
      // Check if this is an Intrinsic call or something that can be
      // represented by an intrinsic call
      Intrinsic::ID ID = getVectorIntrinsicIDForCall(CI, TLI);
      if (!isTriviallyVectorizable(ID)) {
        BS.cancelScheduling(VL, VL0);
        newTreeEntry(VL, false, UserTreeIdx, ReuseShuffleIndicies);
        DEBUG(dbgs() << "SLP: Non-vectorizable call.\n");
        return;
      }
      Function *Int = CI->getCalledFunction();
      Value *A1I = nullptr;
      if (hasVectorInstrinsicScalarOpd(ID, 1))
        A1I = CI->getArgOperand(1);
      for (unsigned i = 1, e = VL.size(); i != e; ++i) {
        CallInst *CI2 = dyn_cast<CallInst>(VL[i]);
        if (!CI2 || CI2->getCalledFunction() != Int ||
            getVectorIntrinsicIDForCall(CI2, TLI) != ID ||
            !CI->hasIdenticalOperandBundleSchema(*CI2)) {
          BS.cancelScheduling(VL, VL0);
          newTreeEntry(VL, false, UserTreeIdx, ReuseShuffleIndicies);
          DEBUG(dbgs() << "SLP: mismatched calls:" << *CI << "!=" << *VL[i]
                       << "\n");
          return;
        }
        // ctlz,cttz and powi are special intrinsics whose second argument
        // should be same in order for them to be vectorized.
        if (hasVectorInstrinsicScalarOpd(ID, 1)) {
          Value *A1J = CI2->getArgOperand(1);
          if (A1I != A1J) {
            BS.cancelScheduling(VL, VL0);
            newTreeEntry(VL, false, UserTreeIdx, ReuseShuffleIndicies);
            DEBUG(dbgs() << "SLP: mismatched arguments in call:" << *CI
                         << " argument "<< A1I<<"!=" << A1J
                         << "\n");
            return;
          }
        }
        // Verify that the bundle operands are identical between the two calls.
        if (CI->hasOperandBundles() &&
            !std::equal(CI->op_begin() + CI->getBundleOperandsStartIndex(),
                        CI->op_begin() + CI->getBundleOperandsEndIndex(),
                        CI2->op_begin() + CI2->getBundleOperandsStartIndex())) {
          BS.cancelScheduling(VL, VL0);
          newTreeEntry(VL, false, UserTreeIdx, ReuseShuffleIndicies);
          DEBUG(dbgs() << "SLP: mismatched bundle operands in calls:" << *CI << "!="
                       << *VL[i] << '\n');
          return;
        }
      }

      newTreeEntry(VL, true, UserTreeIdx, ReuseShuffleIndicies);
      for (unsigned i = 0, e = CI->getNumArgOperands(); i != e; ++i) {
        ValueList Operands;
        // Prepare the operand vector.
        for (Value *j : VL) {
          CallInst *CI2 = dyn_cast<CallInst>(j);
          Operands.push_back(CI2->getArgOperand(i));
        }
        buildTree_rec(Operands, Depth + 1, UserTreeIdx);
      }
      return;
    }
    case Instruction::ShuffleVector:
      // If this is not an alternate sequence of opcode like add-sub
      // then do not vectorize this instruction.
      if (!S.IsAltShuffle) {
        BS.cancelScheduling(VL, VL0);
        newTreeEntry(VL, false, UserTreeIdx, ReuseShuffleIndicies);
        DEBUG(dbgs() << "SLP: ShuffleVector are not vectorized.\n");
        return;
      }
      newTreeEntry(VL, true, UserTreeIdx, ReuseShuffleIndicies);
      DEBUG(dbgs() << "SLP: added a ShuffleVector op.\n");

      // Reorder operands if reordering would enable vectorization.
      if (isa<BinaryOperator>(VL0)) {
        ValueList Left, Right;
        reorderAltShuffleOperands(S.Opcode, VL, Left, Right);
        buildTree_rec(Left, Depth + 1, UserTreeIdx);
        buildTree_rec(Right, Depth + 1, UserTreeIdx);
        return;
      }

      for (unsigned i = 0, e = VL0->getNumOperands(); i < e; ++i) {
        ValueList Operands;
        // Prepare the operand vector.
        for (Value *j : VL)
          Operands.push_back(cast<Instruction>(j)->getOperand(i));

        buildTree_rec(Operands, Depth + 1, UserTreeIdx);
      }
      return;

    default:
      BS.cancelScheduling(VL, VL0);
      newTreeEntry(VL, false, UserTreeIdx, ReuseShuffleIndicies);
      DEBUG(dbgs() << "SLP: Gathering unknown instruction.\n");
      return;
  }
}

unsigned BoUpSLP::canMapToVector(Type *T, const DataLayout &DL) const {
  unsigned N;
  Type *EltTy;
  auto *ST = dyn_cast<StructType>(T);
  if (ST) {
    N = ST->getNumElements();
    EltTy = *ST->element_begin();
  } else {
    N = cast<ArrayType>(T)->getNumElements();
    EltTy = cast<ArrayType>(T)->getElementType();
  }
  if (!isValidElementType(EltTy))
    return 0;
  uint64_t VTSize = DL.getTypeStoreSizeInBits(VectorType::get(EltTy, N));
  if (VTSize < MinVecRegSize || VTSize > MaxVecRegSize || VTSize != DL.getTypeStoreSizeInBits(T))
    return 0;
  if (ST) {
    // Check that struct is homogeneous.
    for (const auto *Ty : ST->elements())
      if (Ty != EltTy)
        return 0;
  }
  return N;
}

bool BoUpSLP::canReuseExtract(ArrayRef<Value *> VL, Value *OpValue,
                              SmallVectorImpl<unsigned> &CurrentOrder) const {
  Instruction *E0 = cast<Instruction>(OpValue);
  assert(E0->getOpcode() == Instruction::ExtractElement ||
         E0->getOpcode() == Instruction::ExtractValue);
  assert(E0->getOpcode() == getSameOpcode(VL).Opcode && "Invalid opcode");
  // Check if all of the extracts come from the same vector and from the
  // correct offset.
  Value *Vec = E0->getOperand(0);

  CurrentOrder.clear();

  // We have to extract from a vector/aggregate with the same number of elements.
  unsigned NElts;
  if (E0->getOpcode() == Instruction::ExtractValue) {
    const DataLayout &DL = E0->getModule()->getDataLayout();
    NElts = canMapToVector(Vec->getType(), DL);
    if (!NElts)
      return false;
    // Check if load can be rewritten as load of vector.
    LoadInst *LI = dyn_cast<LoadInst>(Vec);
    if (!LI || !LI->isSimple() || !LI->hasNUses(VL.size()))
      return false;
  } else {
    NElts = Vec->getType()->getVectorNumElements();
  }

  if (NElts != VL.size())
    return false;

  // Check that all of the indices extract from the correct offset.
  bool ShouldKeepOrder = true;
  unsigned E = VL.size();
  // Assign to all items the initial value E + 1 so we can check if the extract
  // instruction index was used already.
  // Also, later we can check that all the indices are used and we have a
  // consecutive access in the extract instructions, by checking that no
  // element of CurrentOrder still has value E + 1.
  CurrentOrder.assign(E, E + 1);
  unsigned I = 0;
  for (; I < E; ++I) {
    auto *Inst = cast<Instruction>(VL[I]);
    if (Inst->getOperand(0) != Vec)
      break;
    Optional<unsigned> Idx = getExtractIndex(Inst);
    if (!Idx)
      break;
    const unsigned ExtIdx = *Idx;
    if (ExtIdx != I) {
      if (ExtIdx >= E || CurrentOrder[ExtIdx] != E + 1)
        break;
      ShouldKeepOrder = false;
      CurrentOrder[ExtIdx] = I;
    } else {
      if (CurrentOrder[I] != E + 1)
        break;
      CurrentOrder[I] = I;
    }
  }
  if (I < E) {
    CurrentOrder.clear();
    return false;
  }

  return ShouldKeepOrder;
}

bool BoUpSLP::areAllUsersVectorized(Instruction *I) const {
  return I->hasOneUse() ||
         std::all_of(I->user_begin(), I->user_end(), [this](User *U) {
           return ScalarToTreeEntry.count(U) > 0;
         });
}

int BoUpSLP::getEntryCost(TreeEntry *E) {
  ArrayRef<Value*> VL = E->Scalars;

  Type *ScalarTy = VL[0]->getType();
  if (StoreInst *SI = dyn_cast<StoreInst>(VL[0]))
    ScalarTy = SI->getValueOperand()->getType();
  else if (CmpInst *CI = dyn_cast<CmpInst>(VL[0]))
    ScalarTy = CI->getOperand(0)->getType();
  VectorType *VecTy = VectorType::get(ScalarTy, VL.size());

  // If we have computed a smaller type for the expression, update VecTy so
  // that the costs will be accurate.
  if (MinBWs.count(VL[0]))
    VecTy = VectorType::get(
        IntegerType::get(F->getContext(), MinBWs[VL[0]].first), VL.size());

  unsigned ReuseShuffleNumbers = E->ReuseShuffleIndices.size();
  bool NeedToShuffleReuses = !E->ReuseShuffleIndices.empty();
  int ReuseShuffleCost = 0;
  if (NeedToShuffleReuses) {
    ReuseShuffleCost =
        TTI->getShuffleCost(TargetTransformInfo::SK_PermuteSingleSrc, VecTy);
  }
  if (E->NeedToGather) {
    if (allConstant(VL))
      return 0;
    if (isSplat(VL)) {
      return ReuseShuffleCost +
             TTI->getShuffleCost(TargetTransformInfo::SK_Broadcast, VecTy, 0);
    }
    if (getSameOpcode(VL).Opcode == Instruction::ExtractElement &&
        allSameType(VL) && allSameBlock(VL)) {
      Optional<TargetTransformInfo::ShuffleKind> ShuffleKind = isShuffle(VL);
      if (ShuffleKind.hasValue()) {
        int Cost = TTI->getShuffleCost(ShuffleKind.getValue(), VecTy);
        for (auto *V : VL) {
          // If all users of instruction are going to be vectorized and this
          // instruction itself is not going to be vectorized, consider this
          // instruction as dead and remove its cost from the final cost of the
          // vectorized tree.
          if (areAllUsersVectorized(cast<Instruction>(V)) &&
              !ScalarToTreeEntry.count(V)) {
            auto *IO = cast<ConstantInt>(
                cast<ExtractElementInst>(V)->getIndexOperand());
            Cost -= TTI->getVectorInstrCost(Instruction::ExtractElement, VecTy,
                                            IO->getZExtValue());
          }
        }
        return ReuseShuffleCost + Cost;
      }
    }
    return ReuseShuffleCost + getGatherCost(VL);
  }
  InstructionsState S = getSameOpcode(VL);
  assert(S.Opcode && allSameType(VL) && allSameBlock(VL) && "Invalid VL");
  Instruction *VL0 = cast<Instruction>(S.OpValue);
  unsigned ShuffleOrOp = S.IsAltShuffle ?
               (unsigned) Instruction::ShuffleVector : S.Opcode;
  switch (ShuffleOrOp) {
    case Instruction::PHI:
      return 0;

    case Instruction::ExtractValue:
    case Instruction::ExtractElement:
      if (NeedToShuffleReuses) {
        unsigned Idx = 0;
        for (unsigned I : E->ReuseShuffleIndices) {
          if (ShuffleOrOp == Instruction::ExtractElement) {
            auto *IO = cast<ConstantInt>(
                cast<ExtractElementInst>(VL[I])->getIndexOperand());
            Idx = IO->getZExtValue();
            ReuseShuffleCost -= TTI->getVectorInstrCost(
                Instruction::ExtractElement, VecTy, Idx);
          } else {
            ReuseShuffleCost -= TTI->getVectorInstrCost(
                Instruction::ExtractElement, VecTy, Idx);
            ++Idx;
          }
        }
        Idx = ReuseShuffleNumbers;
        for (Value *V : VL) {
          if (ShuffleOrOp == Instruction::ExtractElement) {
            auto *IO = cast<ConstantInt>(
                cast<ExtractElementInst>(V)->getIndexOperand());
            Idx = IO->getZExtValue();
          } else {
            --Idx;
          }
          ReuseShuffleCost +=
              TTI->getVectorInstrCost(Instruction::ExtractElement, VecTy, Idx);
        }
      }
      if (!E->NeedToGather) {
        int DeadCost = ReuseShuffleCost;
        if (!E->ReorderIndices.empty()) {
          // TODO: Merge this shuffle with the ReuseShuffleCost.
          DeadCost += TTI->getShuffleCost(
              TargetTransformInfo::SK_PermuteSingleSrc, VecTy);
        }
        for (unsigned i = 0, e = VL.size(); i < e; ++i) {
          Instruction *E = cast<Instruction>(VL[i]);
          // If all users are going to be vectorized, instruction can be
          // considered as dead.
          // The same, if have only one user, it will be vectorized for sure.
          if (areAllUsersVectorized(E)) {
            // Take credit for instruction that will become dead.
            if (E->hasOneUse()) {
              Instruction *Ext = E->user_back();
              if ((isa<SExtInst>(Ext) || isa<ZExtInst>(Ext)) &&
                  all_of(Ext->users(),
                         [](User *U) { return isa<GetElementPtrInst>(U); })) {
                // Use getExtractWithExtendCost() to calculate the cost of
                // extractelement/ext pair.
                DeadCost -= TTI->getExtractWithExtendCost(
                    Ext->getOpcode(), Ext->getType(), VecTy, i);
                // Add back the cost of s|zext which is subtracted seperately.
                DeadCost += TTI->getCastInstrCost(
                    Ext->getOpcode(), Ext->getType(), E->getType(), Ext);
                continue;
              }
            }
            DeadCost -=
                TTI->getVectorInstrCost(Instruction::ExtractElement, VecTy, i);
          }
        }
        return DeadCost;
      }
      return ReuseShuffleCost + getGatherCost(VL);

    case Instruction::ZExt:
    case Instruction::SExt:
    case Instruction::FPToUI:
    case Instruction::FPToSI:
    case Instruction::FPExt:
    case Instruction::PtrToInt:
    case Instruction::IntToPtr:
    case Instruction::SIToFP:
    case Instruction::UIToFP:
    case Instruction::Trunc:
    case Instruction::FPTrunc:
    case Instruction::BitCast: {
      Type *SrcTy = VL0->getOperand(0)->getType();
      if (NeedToShuffleReuses) {
        ReuseShuffleCost -=
            (ReuseShuffleNumbers - VL.size()) *
            TTI->getCastInstrCost(S.Opcode, ScalarTy, SrcTy, VL0);
      }

      // Calculate the cost of this instruction.
      int ScalarCost = VL.size() * TTI->getCastInstrCost(VL0->getOpcode(),
                                                         VL0->getType(), SrcTy, VL0);

      VectorType *SrcVecTy = VectorType::get(SrcTy, VL.size());
      int VecCost = 0;
      // Check if the values are candidates to demote.
      if (!MinBWs.count(VL0) || VecTy != SrcVecTy) {
        VecCost = ReuseShuffleCost +
                  TTI->getCastInstrCost(VL0->getOpcode(), VecTy, SrcVecTy, VL0);
      }
      return VecCost - ScalarCost;
    }
    case Instruction::FCmp:
    case Instruction::ICmp:
    case Instruction::Select: {
      // Calculate the cost of this instruction.
      if (NeedToShuffleReuses) {
        ReuseShuffleCost -= (ReuseShuffleNumbers - VL.size()) *
                            TTI->getCmpSelInstrCost(S.Opcode, ScalarTy,
                                                    Builder.getInt1Ty(), VL0);
      }
      VectorType *MaskTy = VectorType::get(Builder.getInt1Ty(), VL.size());
#if INTEL_CUSTOMIZATION
      int SingleCost = TTI->getCmpSelInstrCost(S.Opcode, ScalarTy, Builder.getInt1Ty(), VL0);
      int ScalarCost = VecTy->getNumElements() * SingleCost;
      if (DoPSLP && PSLPAdjustCosts) {
        // Count the PSLP-emitted instructions and remove them from the
        // ScalarCost.
        int CntPadded = 0;
        for (Value *V : VL) {
          if (Instruction *I = dyn_cast<Instruction>(V)) {
              SelectInst *SI = dyn_cast<SelectInst>(I);
              if ((SI && SelectsEmittedByPSLP.count(SI)) ||
                  PaddedInstrsEmittedByPSLP.count(I))
              CntPadded++;
          }
        }
        ScalarCost -= CntPadded * SingleCost;
        assert(ScalarCost >= 0 && "Too much cost reduction");
      }
#endif // INTEL_CUSTOMIZATION
      int VecCost = TTI->getCmpSelInstrCost(S.Opcode, VecTy, MaskTy, VL0);
      return ReuseShuffleCost + VecCost - ScalarCost;
    }
    case Instruction::Add:
    case Instruction::FAdd:
    case Instruction::Sub:
    case Instruction::FSub:
    case Instruction::Mul:
    case Instruction::FMul:
    case Instruction::UDiv:
    case Instruction::SDiv:
    case Instruction::FDiv:
    case Instruction::URem:
    case Instruction::SRem:
    case Instruction::FRem:
    case Instruction::Shl:
    case Instruction::LShr:
    case Instruction::AShr:
    case Instruction::And:
    case Instruction::Or:
    case Instruction::Xor: {
      // Certain instructions can be cheaper to vectorize if they have a
      // constant second vector operand.
      TargetTransformInfo::OperandValueKind Op1VK =
          TargetTransformInfo::OK_AnyValue;
      TargetTransformInfo::OperandValueKind Op2VK =
          TargetTransformInfo::OK_UniformConstantValue;
      TargetTransformInfo::OperandValueProperties Op1VP =
          TargetTransformInfo::OP_None;
      TargetTransformInfo::OperandValueProperties Op2VP =
          TargetTransformInfo::OP_None;

      // If all operands are exactly the same ConstantInt then set the
      // operand kind to OK_UniformConstantValue.
      // If instead not all operands are constants, then set the operand kind
      // to OK_AnyValue. If all operands are constants but not the same,
      // then set the operand kind to OK_NonUniformConstantValue.
      ConstantInt *CInt = nullptr;
      for (unsigned i = 0; i < VL.size(); ++i) {
        const Instruction *I = cast<Instruction>(VL[i]);
        if (!isa<ConstantInt>(I->getOperand(1))) {
          Op2VK = TargetTransformInfo::OK_AnyValue;
          break;
        }
        if (i == 0) {
          CInt = cast<ConstantInt>(I->getOperand(1));
          continue;
        }
        if (Op2VK == TargetTransformInfo::OK_UniformConstantValue &&
            CInt != cast<ConstantInt>(I->getOperand(1)))
          Op2VK = TargetTransformInfo::OK_NonUniformConstantValue;
      }
      // FIXME: Currently cost of model modification for division by power of
      // 2 is handled for X86 and AArch64. Add support for other targets.
      if (Op2VK == TargetTransformInfo::OK_UniformConstantValue && CInt &&
          CInt->getValue().isPowerOf2())
        Op2VP = TargetTransformInfo::OP_PowerOf2;

      SmallVector<const Value *, 4> Operands(VL0->operand_values());
      if (NeedToShuffleReuses) {
        ReuseShuffleCost -=
            (ReuseShuffleNumbers - VL.size()) *
            TTI->getArithmeticInstrCost(S.Opcode, ScalarTy, Op1VK, Op2VK, Op1VP,
                                        Op2VP, Operands);
      }
      int ScalarCost =
          VecTy->getNumElements() *
          TTI->getArithmeticInstrCost(S.Opcode, ScalarTy, Op1VK, Op2VK, Op1VP,
                                      Op2VP, Operands);
      int VecCost = TTI->getArithmeticInstrCost(S.Opcode, VecTy, Op1VK, Op2VK,
                                                Op1VP, Op2VP, Operands);
#if INTEL_CUSTOMIZATION
      if (DoPSLP && PSLPAdjustCosts) {
        // Count the PSLP-emitted instructions and remove them from the
        // ScalarCost.
        int CntPadded = 0;
        for (Value *V : VL) {
          if (Instruction *I = dyn_cast<Instruction>(V)) {
            if (PaddedInstrsEmittedByPSLP.count(I))
              CntPadded++;
          }
        }
        int SingleCost = TTI->getArithmeticInstrCost(
            S.Opcode, ScalarTy, Op1VK, Op2VK, Op1VP, Op2VP, Operands);
        ScalarCost -= CntPadded * SingleCost;
        assert(ScalarCost >= 0 && "Too much cost reduction");
      }
#endif // INTEL_CUSTOMIZATION
      return ReuseShuffleCost + VecCost - ScalarCost;
    }
    case Instruction::GetElementPtr: {
      TargetTransformInfo::OperandValueKind Op1VK =
          TargetTransformInfo::OK_AnyValue;
      TargetTransformInfo::OperandValueKind Op2VK =
          TargetTransformInfo::OK_UniformConstantValue;

      if (NeedToShuffleReuses) {
        ReuseShuffleCost -= (ReuseShuffleNumbers - VL.size()) *
                            TTI->getArithmeticInstrCost(Instruction::Add,
                                                        ScalarTy, Op1VK, Op2VK);
      }
      int ScalarCost =
          VecTy->getNumElements() *
          TTI->getArithmeticInstrCost(Instruction::Add, ScalarTy, Op1VK, Op2VK);
      int VecCost =
          TTI->getArithmeticInstrCost(Instruction::Add, VecTy, Op1VK, Op2VK);

      return ReuseShuffleCost + VecCost - ScalarCost;
    }
    case Instruction::Load: {
      // Cost of wide load - cost of scalar loads.
      unsigned alignment = cast<LoadInst>(VL0)->getAlignment();
      if (NeedToShuffleReuses) {
        ReuseShuffleCost -= (ReuseShuffleNumbers - VL.size()) *
                            TTI->getMemoryOpCost(Instruction::Load, ScalarTy,
                                                 alignment, 0, VL0);
      }
      int ScalarLdCost = VecTy->getNumElements() *
          TTI->getMemoryOpCost(Instruction::Load, ScalarTy, alignment, 0, VL0);
      int VecLdCost = TTI->getMemoryOpCost(Instruction::Load,
                                           VecTy, alignment, 0, VL0);
      if (!E->ReorderIndices.empty()) {
        // TODO: Merge this shuffle with the ReuseShuffleCost.
        VecLdCost += TTI->getShuffleCost(
            TargetTransformInfo::SK_PermuteSingleSrc, VecTy);
      }
      return ReuseShuffleCost + VecLdCost - ScalarLdCost;
    }
    case Instruction::Store: {
      // We know that we can merge the stores. Calculate the cost.
      unsigned alignment = cast<StoreInst>(VL0)->getAlignment();
      if (NeedToShuffleReuses) {
        ReuseShuffleCost -= (ReuseShuffleNumbers - VL.size()) *
                            TTI->getMemoryOpCost(Instruction::Store, ScalarTy,
                                                 alignment, 0, VL0);
      }
      int ScalarStCost = VecTy->getNumElements() *
          TTI->getMemoryOpCost(Instruction::Store, ScalarTy, alignment, 0, VL0);
      int VecStCost = TTI->getMemoryOpCost(Instruction::Store,
                                           VecTy, alignment, 0, VL0);
      return ReuseShuffleCost + VecStCost - ScalarStCost;
    }
    case Instruction::Call: {
      CallInst *CI = cast<CallInst>(VL0);
      Intrinsic::ID ID = getVectorIntrinsicIDForCall(CI, TLI);

      // Calculate the cost of the scalar and vector calls.
      SmallVector<Type*, 4> ScalarTys;
      for (unsigned op = 0, opc = CI->getNumArgOperands(); op!= opc; ++op)
        ScalarTys.push_back(CI->getArgOperand(op)->getType());

      FastMathFlags FMF;
      if (auto *FPMO = dyn_cast<FPMathOperator>(CI))
        FMF = FPMO->getFastMathFlags();

      if (NeedToShuffleReuses) {
        ReuseShuffleCost -=
            (ReuseShuffleNumbers - VL.size()) *
            TTI->getIntrinsicInstrCost(ID, ScalarTy, ScalarTys, FMF);
      }
      int ScalarCallCost = VecTy->getNumElements() *
          TTI->getIntrinsicInstrCost(ID, ScalarTy, ScalarTys, FMF);

      SmallVector<Value *, 4> Args(CI->arg_operands());
      int VecCallCost = TTI->getIntrinsicInstrCost(ID, CI->getType(), Args, FMF,
                                                   VecTy->getNumElements());

      DEBUG(dbgs() << "SLP: Call cost "<< VecCallCost - ScalarCallCost
            << " (" << VecCallCost  << "-" <<  ScalarCallCost << ")"
            << " for " << *CI << "\n");

      return ReuseShuffleCost + VecCallCost - ScalarCallCost;
    }
    case Instruction::ShuffleVector: {
      TargetTransformInfo::OperandValueKind Op1VK =
          TargetTransformInfo::OK_AnyValue;
      TargetTransformInfo::OperandValueKind Op2VK =
          TargetTransformInfo::OK_AnyValue;
      int ScalarCost = 0;
      if (NeedToShuffleReuses) {
        for (unsigned Idx : E->ReuseShuffleIndices) {
          Instruction *I = cast<Instruction>(VL[Idx]);
          if (!I)
            continue;
          ReuseShuffleCost -= TTI->getArithmeticInstrCost(
              I->getOpcode(), ScalarTy, Op1VK, Op2VK);
        }
        for (Value *V : VL) {
          Instruction *I = cast<Instruction>(V);
          if (!I)
            continue;
          ReuseShuffleCost += TTI->getArithmeticInstrCost(
              I->getOpcode(), ScalarTy, Op1VK, Op2VK);
        }
      }
      int VecCost = 0;
      for (Value *i : VL) {
        Instruction *I = cast<Instruction>(i);
        if (!I)
          break;
        ScalarCost +=
            TTI->getArithmeticInstrCost(I->getOpcode(), ScalarTy, Op1VK, Op2VK);
      }
      // VecCost is equal to sum of the cost of creating 2 vectors
      // and the cost of creating shuffle.
      Instruction *I0 = cast<Instruction>(VL[0]);
      VecCost =
          TTI->getArithmeticInstrCost(I0->getOpcode(), VecTy, Op1VK, Op2VK);
      Instruction *I1 = cast<Instruction>(VL[1]);
      VecCost +=
          TTI->getArithmeticInstrCost(I1->getOpcode(), VecTy, Op1VK, Op2VK);
      VecCost +=
          TTI->getShuffleCost(TargetTransformInfo::SK_Alternate, VecTy, 0);
      return ReuseShuffleCost + VecCost - ScalarCost;
    }
    default:
      llvm_unreachable("Unknown instruction");
  }
}

bool BoUpSLP::isFullyVectorizableTinyTree() {
  DEBUG(dbgs() << "SLP: Check whether the tree with height " <<
        VectorizableTree.size() << " is fully vectorizable .\n");

  // We only handle trees of heights 1 and 2.
  if (VectorizableTree.size() == 1 && !VectorizableTree[0].NeedToGather)
    return true;

  if (VectorizableTree.size() != 2)
    return false;

  // Handle splat and all-constants stores.
  if (!VectorizableTree[0].NeedToGather &&
      (allConstant(VectorizableTree[1].Scalars) ||
       isSplat(VectorizableTree[1].Scalars)))
    return true;

  // Gathering cost would be too much for tiny trees.
  if (VectorizableTree[0].NeedToGather || VectorizableTree[1].NeedToGather)
    return false;

  return true;
}

bool BoUpSLP::isTreeTinyAndNotFullyVectorizable() {
  // We can vectorize the tree if its size is greater than or equal to the
  // minimum size specified by the MinTreeSize command line option.
  if (VectorizableTree.size() >= MinTreeSize)
    return false;

  // If we have a tiny tree (a tree whose size is less than MinTreeSize), we
  // can vectorize it if we can prove it fully vectorizable.
  if (isFullyVectorizableTinyTree())
    return false;

  assert(VectorizableTree.empty()
             ? ExternalUses.empty()
             : true && "We shouldn't have any external users");

  // Otherwise, we can't vectorize the tree. It is both tiny and not fully
  // vectorizable.
  return true;
}

int BoUpSLP::getSpillCost() {
  // Walk from the bottom of the tree to the top, tracking which values are
  // live. When we see a call instruction that is not part of our tree,
  // query TTI to see if there is a cost to keeping values live over it
  // (for example, if spills and fills are required).
  unsigned BundleWidth = VectorizableTree.front().Scalars.size();
  int Cost = 0;

  SmallPtrSet<Instruction*, 4> LiveValues;
  Instruction *PrevInst = nullptr;

  for (const auto &N : VectorizableTree) {
    Instruction *Inst = dyn_cast<Instruction>(N.Scalars[0]);
    if (!Inst)
      continue;

    if (!PrevInst) {
      PrevInst = Inst;
      continue;
    }

    // Update LiveValues.
    LiveValues.erase(PrevInst);
    for (auto &J : PrevInst->operands()) {
      if (isa<Instruction>(&*J) && getTreeEntry(&*J))
        LiveValues.insert(cast<Instruction>(&*J));
    }

    DEBUG({
      dbgs() << "SLP: #LV: " << LiveValues.size();
      for (auto *X : LiveValues)
        dbgs() << " " << X->getName();
      dbgs() << ", Looking at ";
      Inst->dump();
    });

    // Now find the sequence of instructions between PrevInst and Inst.
    BasicBlock::reverse_iterator InstIt = ++Inst->getIterator().getReverse(),
                                 PrevInstIt =
                                     PrevInst->getIterator().getReverse();
    while (InstIt != PrevInstIt) {
      if (PrevInstIt == PrevInst->getParent()->rend()) {
        PrevInstIt = Inst->getParent()->rbegin();
        continue;
      }

      // Debug informations don't impact spill cost.
      if ((isa<CallInst>(&*PrevInstIt) &&
           !isa<DbgInfoIntrinsic>(&*PrevInstIt)) &&
          &*PrevInstIt != PrevInst) {
        SmallVector<Type*, 4> V;
        for (auto *II : LiveValues)
          V.push_back(VectorType::get(II->getType(), BundleWidth));
        Cost += TTI->getCostOfKeepingLiveOverCall(V);
      }

      ++PrevInstIt;
    }

    PrevInst = Inst;
  }

  return Cost;
}

int BoUpSLP::getTreeCost() {
  int Cost = 0;
  DEBUG(dbgs() << "SLP: Calculating cost for tree of size " <<
        VectorizableTree.size() << ".\n");

  unsigned BundleWidth = VectorizableTree[0].Scalars.size();

  for (unsigned I = 0, E = VectorizableTree.size(); I < E; ++I) {
    TreeEntry &TE = VectorizableTree[I];

    // We create duplicate tree entries for gather sequences that have multiple
    // uses. However, we should not compute the cost of duplicate sequences.
    // For example, if we have a build vector (i.e., insertelement sequence)
    // that is used by more than one vector instruction, we only need to
    // compute the cost of the insertelement instructions once. The redundent
    // instructions will be eliminated by CSE.
    //
    // We should consider not creating duplicate tree entries for gather
    // sequences, and instead add additional edges to the tree representing
    // their uses. Since such an approach results in fewer total entries,
    // existing heuristics based on tree size may yeild different results.
    //
    if (TE.NeedToGather &&
        std::any_of(std::next(VectorizableTree.begin(), I + 1),
                    VectorizableTree.end(), [TE](TreeEntry &Entry) {
                      return Entry.NeedToGather && Entry.isSame(TE.Scalars);
                    }))
      continue;

    int C = getEntryCost(&TE);
#if INTEL_CUSTOMIZATION
    TE.cost = C;
#endif // INTEL_CUSTOMIZATION
    DEBUG(dbgs() << "SLP: Adding cost " << C << " for bundle that starts with "
                 << *TE.Scalars[0] << ".\n");
    Cost += C;
  }

  SmallSet<Value *, 16> ExtractCostCalculated;
  int ExtractCost = 0;
  for (ExternalUser &EU : ExternalUses) {
    // We only add extract cost once for the same scalar.
    if (!ExtractCostCalculated.insert(EU.Scalar).second)
      continue;

    // Uses by ephemeral values are free (because the ephemeral value will be
    // removed prior to code generation, and so the extraction will be
    // removed as well).
    if (EphValues.count(EU.User))
      continue;

    // If we plan to rewrite the tree in a smaller type, we will need to sign
    // extend the extracted value back to the original type. Here, we account
    // for the extract and the added cost of the sign extend if needed.
    auto *VecTy = VectorType::get(EU.Scalar->getType(), BundleWidth);
    auto *ScalarRoot = VectorizableTree[0].Scalars[0];
    if (MinBWs.count(ScalarRoot)) {
      auto *MinTy = IntegerType::get(F->getContext(), MinBWs[ScalarRoot].first);
      auto Extend =
          MinBWs[ScalarRoot].second ? Instruction::SExt : Instruction::ZExt;
      VecTy = VectorType::get(MinTy, BundleWidth);
      ExtractCost += TTI->getExtractWithExtendCost(Extend, EU.Scalar->getType(),
                                                   VecTy, EU.Lane);
    } else {
      ExtractCost +=
          TTI->getVectorInstrCost(Instruction::ExtractElement, VecTy, EU.Lane);
    }
  }

  int SpillCost = getSpillCost();
  Cost += SpillCost + ExtractCost;

  std::string Str;
  {
    raw_string_ostream OS(Str);
    OS << "SLP: Spill Cost = " << SpillCost << ".\n"
       << "SLP: Extract Cost = " << ExtractCost << ".\n"
       << "SLP: Total Cost = " << Cost << ".\n";
  }
  DEBUG(dbgs() << Str);

  if (ViewSLPTree)
    ViewGraph(this, "SLP" + F->getName(), false, Str);

#if INTEL_CUSTOMIZATION
  // Override Cost for tiny non-fully vectorizable trees.
  if (isTreeTinyAndNotFullyVectorizable())
    Cost = FORBIDEN_TINY_TREE;
#endif // INTEL_CUSTOMIZATION
  return Cost;
}

int BoUpSLP::getGatherCost(Type *Ty,
                           const DenseSet<unsigned> &ShuffledIndices) {
  int Cost = 0;
  for (unsigned i = 0, e = cast<VectorType>(Ty)->getNumElements(); i < e; ++i)
    if (!ShuffledIndices.count(i))
      Cost += TTI->getVectorInstrCost(Instruction::InsertElement, Ty, i);
  if (!ShuffledIndices.empty())
      Cost += TTI->getShuffleCost(TargetTransformInfo::SK_PermuteSingleSrc, Ty);
  return Cost;
}

int BoUpSLP::getGatherCost(ArrayRef<Value *> VL) {
  // Find the type of the operands in VL.
  Type *ScalarTy = VL[0]->getType();
  if (StoreInst *SI = dyn_cast<StoreInst>(VL[0]))
    ScalarTy = SI->getValueOperand()->getType();
  VectorType *VecTy = VectorType::get(ScalarTy, VL.size());
  // Find the cost of inserting/extracting values from the vector.
  // Check if the same elements are inserted several times and count them as
  // shuffle candidates.
  DenseSet<unsigned> ShuffledElements;
  DenseSet<Value *> UniqueElements;
  // Iterate in reverse order to consider insert elements with the high cost.
  for (unsigned I = VL.size(); I > 0; --I) {
    unsigned Idx = I - 1;
    if (!UniqueElements.insert(VL[Idx]).second)
      ShuffledElements.insert(Idx);
  }
  return getGatherCost(VecTy, ShuffledElements);
}

// Reorder commutative operations in alternate shuffle if the resulting vectors
// are consecutive loads. This would allow us to vectorize the tree.
// If we have something like-
// load a[0] - load b[0]
// load b[1] + load a[1]
// load a[2] - load b[2]
// load a[3] + load b[3]
// Reordering the second load b[1]  load a[1] would allow us to vectorize this
// code.
void BoUpSLP::reorderAltShuffleOperands(unsigned Opcode, ArrayRef<Value *> VL,
                                        SmallVectorImpl<Value *> &Left,
                                        SmallVectorImpl<Value *> &Right) {
  // Push left and right operands of binary operation into Left and Right
  unsigned AltOpcode = getAltOpcode(Opcode);
  (void)AltOpcode;
  for (Value *V : VL) {
    auto *I = cast<Instruction>(V);
    assert(sameOpcodeOrAlt(Opcode, AltOpcode, I->getOpcode()) &&
           "Incorrect instruction in vector");
    Left.push_back(I->getOperand(0));
    Right.push_back(I->getOperand(1));
  }

  // Reorder if we have a commutative operation and consecutive access
  // are on either side of the alternate instructions.
  for (unsigned j = 0; j < VL.size() - 1; ++j) {
    if (LoadInst *L = dyn_cast<LoadInst>(Left[j])) {
      if (LoadInst *L1 = dyn_cast<LoadInst>(Right[j + 1])) {
        Instruction *VL1 = cast<Instruction>(VL[j]);
        Instruction *VL2 = cast<Instruction>(VL[j + 1]);
        if (VL1->isCommutative() && isConsecutiveAccess(L, L1, *DL, *SE)) {
          std::swap(Left[j], Right[j]);
          continue;
        } else if (VL2->isCommutative() &&
                   isConsecutiveAccess(L, L1, *DL, *SE)) {
          std::swap(Left[j + 1], Right[j + 1]);
          continue;
        }
        // else unchanged
      }
    }
    if (LoadInst *L = dyn_cast<LoadInst>(Right[j])) {
      if (LoadInst *L1 = dyn_cast<LoadInst>(Left[j + 1])) {
        Instruction *VL1 = cast<Instruction>(VL[j]);
        Instruction *VL2 = cast<Instruction>(VL[j + 1]);
        if (VL1->isCommutative() && isConsecutiveAccess(L, L1, *DL, *SE)) {
          std::swap(Left[j], Right[j]);
          continue;
        } else if (VL2->isCommutative() &&
                   isConsecutiveAccess(L, L1, *DL, *SE)) {
          std::swap(Left[j + 1], Right[j + 1]);
          continue;
        }
        // else unchanged
      }
    }
  }
}

// Return true if I should be commuted before adding it's left and right
// operands to the arrays Left and Right.
//
// The vectorizer is trying to either have all elements one side being
// instruction with the same opcode to enable further vectorization, or having
// a splat to lower the vectorizing cost.
static bool shouldReorderOperands(
    int i, unsigned Opcode, Instruction &I, ArrayRef<Value *> Left,
    ArrayRef<Value *> Right, bool AllSameOpcodeLeft, bool AllSameOpcodeRight,
    bool SplatLeft, bool SplatRight, Value *&VLeft, Value *&VRight) {
  VLeft = I.getOperand(0);
  VRight = I.getOperand(1);
  // If we have "SplatRight", try to see if commuting is needed to preserve it.
  if (SplatRight) {
    if (VRight == Right[i - 1])
      // Preserve SplatRight
      return false;
    if (VLeft == Right[i - 1]) {
      // Commuting would preserve SplatRight, but we don't want to break
      // SplatLeft either, i.e. preserve the original order if possible.
      // (FIXME: why do we care?)
      if (SplatLeft && VLeft == Left[i - 1])
        return false;
      return true;
    }
  }
  // Symmetrically handle Right side.
  if (SplatLeft) {
    if (VLeft == Left[i - 1])
      // Preserve SplatLeft
      return false;
    if (VRight == Left[i - 1])
      return true;
  }

  Instruction *ILeft = dyn_cast<Instruction>(VLeft);
  Instruction *IRight = dyn_cast<Instruction>(VRight);

  // If we have "AllSameOpcodeRight", try to see if the left operands preserves
  // it and not the right, in this case we want to commute.
  if (AllSameOpcodeRight) {
    unsigned RightPrevOpcode = cast<Instruction>(Right[i - 1])->getOpcode();
    if (IRight && RightPrevOpcode == IRight->getOpcode())
      // Do not commute, a match on the right preserves AllSameOpcodeRight
      return false;
    if (ILeft && RightPrevOpcode == ILeft->getOpcode()) {
      // We have a match and may want to commute, but first check if there is
      // not also a match on the existing operands on the Left to preserve
      // AllSameOpcodeLeft, i.e. preserve the original order if possible.
      // (FIXME: why do we care?)
      if (AllSameOpcodeLeft && ILeft &&
          cast<Instruction>(Left[i - 1])->getOpcode() == ILeft->getOpcode())
        return false;
      return true;
    }
  }
  // Symmetrically handle Left side.
  if (AllSameOpcodeLeft) {
    unsigned LeftPrevOpcode = cast<Instruction>(Left[i - 1])->getOpcode();
    if (ILeft && LeftPrevOpcode == ILeft->getOpcode())
      return false;
    if (IRight && LeftPrevOpcode == IRight->getOpcode())
      return true;
  }
  return false;
}

void BoUpSLP::reorderInputsAccordingToOpcode(unsigned Opcode,
                                             ArrayRef<Value *> VL,
                                             SmallVectorImpl<Value *> &Left,
                                             SmallVectorImpl<Value *> &Right) {
  if (!VL.empty()) {
    // Peel the first iteration out of the loop since there's nothing
    // interesting to do anyway and it simplifies the checks in the loop.
    auto *I = cast<Instruction>(VL[0]);
    Value *VLeft = I->getOperand(0);
    Value *VRight = I->getOperand(1);
    if (!isa<Instruction>(VRight) && isa<Instruction>(VLeft))
      // Favor having instruction to the right. FIXME: why?
      std::swap(VLeft, VRight);
    Left.push_back(VLeft);
    Right.push_back(VRight);
  }

  // Keep track if we have instructions with all the same opcode on one side.
  bool AllSameOpcodeLeft = isa<Instruction>(Left[0]);
  bool AllSameOpcodeRight = isa<Instruction>(Right[0]);
  // Keep track if we have one side with all the same value (broadcast).
  bool SplatLeft = true;
  bool SplatRight = true;

#if INTEL_CUSTOMIZATION
  if (SmartDisableSplatReordering) {
    // Check if there is no way to get full splats.
    // If so set SplatLeft = SplatRight = false;
    for (int i = 1, e = VL.size(); i != e; ++i) {
      auto *I0 = cast<Instruction>(VL[0]);
      auto *I = cast<Instruction>(VL[i]);
      // Left operand of VL[i] != Left and Right operand VL[0]
      if ((I->getOperand(0) != I0->getOperand(0) && I->getOperand(0) != I0->getOperand(1)) &&
          // Right operand of VL[i] != Left and Right operand of VL[0]
          (I->getOperand(1) != I0->getOperand(0) && I->getOperand(1) != I0->getOperand(1))) {
        SplatLeft = false;
        SplatRight = false;
      }
    }
  }
#endif // INTEL_CUSTOMIZATION

  for (unsigned i = 1, e = VL.size(); i != e; ++i) {
    Instruction *I = cast<Instruction>(VL[i]);
    assert(((I->getOpcode() == Opcode && I->isCommutative()) ||
            (I->getOpcode() != Opcode && Instruction::isCommutative(Opcode))) &&
           "Can only process commutative instruction");
    // Commute to favor either a splat or maximizing having the same opcodes on
    // one side.
    Value *VLeft;
    Value *VRight;
    if (shouldReorderOperands(i, Opcode, *I, Left, Right, AllSameOpcodeLeft,
                              AllSameOpcodeRight, SplatLeft, SplatRight, VLeft,
                              VRight)) {
      Left.push_back(VRight);
      Right.push_back(VLeft);
    } else {
      Left.push_back(VLeft);
      Right.push_back(VRight);
    }
    // Update Splat* and AllSameOpcode* after the insertion.
    SplatRight = SplatRight && (Right[i - 1] == Right[i]);
    SplatLeft = SplatLeft && (Left[i - 1] == Left[i]);
    AllSameOpcodeLeft = AllSameOpcodeLeft && isa<Instruction>(Left[i]) &&
                        (cast<Instruction>(Left[i - 1])->getOpcode() ==
                         cast<Instruction>(Left[i])->getOpcode());
    AllSameOpcodeRight = AllSameOpcodeRight && isa<Instruction>(Right[i]) &&
                         (cast<Instruction>(Right[i - 1])->getOpcode() ==
                          cast<Instruction>(Right[i])->getOpcode());
  }

  // If one operand end up being broadcast, return this operand order.
  if (SplatRight || SplatLeft)
    return;

  // Finally check if we can get longer vectorizable chain by reordering
  // without breaking the good operand order detected above.
  // E.g. If we have something like-
  // load a[0]  load b[0]
  // load b[1]  load a[1]
  // load a[2]  load b[2]
  // load a[3]  load b[3]
  // Reordering the second load b[1]  load a[1] would allow us to vectorize
  // this code and we still retain AllSameOpcode property.
  // FIXME: This load reordering might break AllSameOpcode in some rare cases
  // such as-
  // add a[0],c[0]  load b[0]
  // add a[1],c[2]  load b[1]
  // b[2]           load b[2]
  // add a[3],c[3]  load b[3]
  for (unsigned j = 0; j < VL.size() - 1; ++j) {
    if (LoadInst *L = dyn_cast<LoadInst>(Left[j])) {
      if (LoadInst *L1 = dyn_cast<LoadInst>(Right[j + 1])) {
        if (isConsecutiveAccess(L, L1, *DL, *SE)) {
          std::swap(Left[j + 1], Right[j + 1]);
          continue;
        }
      }
    }
    if (LoadInst *L = dyn_cast<LoadInst>(Right[j])) {
      if (LoadInst *L1 = dyn_cast<LoadInst>(Left[j + 1])) {
        if (isConsecutiveAccess(L, L1, *DL, *SE)) {
          std::swap(Left[j + 1], Right[j + 1]);
          continue;
        }
      }
    }
    // else unchanged
  }
}

void BoUpSLP::setInsertPointAfterBundle(ArrayRef<Value *> VL, Value *OpValue) {
  // Get the basic block this bundle is in. All instructions in the bundle
  // should be in this block.
  auto *Front = cast<Instruction>(OpValue);
  auto *BB = Front->getParent();
  const unsigned Opcode = cast<Instruction>(OpValue)->getOpcode();
  const unsigned AltOpcode = getAltOpcode(Opcode);
  assert(llvm::all_of(make_range(VL.begin(), VL.end()), [=](Value *V) -> bool {
    return !sameOpcodeOrAlt(Opcode, AltOpcode,
                            cast<Instruction>(V)->getOpcode()) ||
           cast<Instruction>(V)->getParent() == BB;
  }));

  // The last instruction in the bundle in program order.
  Instruction *LastInst = nullptr;

  // Find the last instruction. The common case should be that BB has been
  // scheduled, and the last instruction is VL.back(). So we start with
  // VL.back() and iterate over schedule data until we reach the end of the
  // bundle. The end of the bundle is marked by null ScheduleData.
  if (BlocksSchedules.count(BB)) {
    auto *Bundle =
        BlocksSchedules[BB]->getScheduleData(isOneOf(OpValue, VL.back()));
    if (Bundle && Bundle->isPartOfBundle())
      for (; Bundle; Bundle = Bundle->NextInBundle)
        if (Bundle->OpValue == Bundle->Inst)
          LastInst = Bundle->Inst;
  }

  // LastInst can still be null at this point if there's either not an entry
  // for BB in BlocksSchedules or there's no ScheduleData available for
  // VL.back(). This can be the case if buildTree_rec aborts for various
  // reasons (e.g., the maximum recursion depth is reached, the maximum region
  // size is reached, etc.). ScheduleData is initialized in the scheduling
  // "dry-run".
  //
  // If this happens, we can still find the last instruction by brute force. We
  // iterate forwards from Front (inclusive) until we either see all
  // instructions in the bundle or reach the end of the block. If Front is the
  // last instruction in program order, LastInst will be set to Front, and we
  // will visit all the remaining instructions in the block.
  //
  // One of the reasons we exit early from buildTree_rec is to place an upper
  // bound on compile-time. Thus, taking an additional compile-time hit here is
  // not ideal. However, this should be exceedingly rare since it requires that
  // we both exit early from buildTree_rec and that the bundle be out-of-order
  // (causing us to iterate all the way to the end of the block).
  if (!LastInst) {
    SmallPtrSet<Value *, 16> Bundle(VL.begin(), VL.end());
    for (auto &I : make_range(BasicBlock::iterator(Front), BB->end())) {
      if (Bundle.erase(&I) && sameOpcodeOrAlt(Opcode, AltOpcode, I.getOpcode()))
        LastInst = &I;
      if (Bundle.empty())
        break;
    }
  }

  // Set the insertion point after the last instruction in the bundle. Set the
  // debug location to Front.
  Builder.SetInsertPoint(BB, ++LastInst->getIterator());
  Builder.SetCurrentDebugLocation(Front->getDebugLoc());
}

Value *BoUpSLP::Gather(ArrayRef<Value *> VL, VectorType *Ty) {
  Value *Vec = UndefValue::get(Ty);
  // Generate the 'InsertElement' instruction.
  for (unsigned i = 0; i < Ty->getNumElements(); ++i) {
    Vec = Builder.CreateInsertElement(Vec, VL[i], Builder.getInt32(i));
    if (Instruction *Insrt = dyn_cast<Instruction>(Vec)) {
      GatherSeq.insert(Insrt);
      CSEBlocks.insert(Insrt->getParent());

      // Add to our 'need-to-extract' list.
      if (TreeEntry *E = getTreeEntry(VL[i])) {
        // Find which lane we need to extract.
        int FoundLane = -1;
        for (unsigned Lane = 0, LE = E->Scalars.size(); Lane != LE; ++Lane) {
          // Is this the lane of the scalar that we are looking for ?
          if (E->Scalars[Lane] == VL[i]) {
            FoundLane = Lane;
            break;
          }
        }
        assert(FoundLane >= 0 && "Could not find the correct lane");
        if (!E->ReuseShuffleIndices.empty()) {
          FoundLane =
              std::distance(E->ReuseShuffleIndices.begin(),
                            llvm::find(E->ReuseShuffleIndices, FoundLane));
        }
        ExternalUses.push_back(ExternalUser(VL[i], Insrt, FoundLane));
      }
    }
  }

  return Vec;
}

Value *BoUpSLP::vectorizeTree(ArrayRef<Value *> VL) {
  InstructionsState S = getSameOpcode(VL);
  if (S.Opcode) {
    if (TreeEntry *E = getTreeEntry(S.OpValue)) {
      if (E->isSame(VL)) {
        Value *V = vectorizeTree(E);
        if (VL.size() == E->Scalars.size() && !E->ReuseShuffleIndices.empty()) {
          // We need to get the vectorized value but without shuffle.
          if (auto *SV = dyn_cast<ShuffleVectorInst>(V)) {
            V = SV->getOperand(0);
          } else {
            // Reshuffle to get only unique values.
            SmallVector<unsigned, 4> UniqueIdxs;
            SmallSet<unsigned, 4> UsedIdxs;
            for(unsigned Idx : E->ReuseShuffleIndices)
              if (UsedIdxs.insert(Idx).second)
                UniqueIdxs.emplace_back(Idx);
            V = Builder.CreateShuffleVector(V, UndefValue::get(V->getType()),
                                            UniqueIdxs);
          }
        }
        return V;
      }
    }
  }

  Type *ScalarTy = S.OpValue->getType();
  if (StoreInst *SI = dyn_cast<StoreInst>(S.OpValue))
    ScalarTy = SI->getValueOperand()->getType();

  // Check that every instruction appears once in this bundle.
  SmallVector<unsigned, 4> ReuseShuffleIndicies;
  SmallVector<Value *, 4> UniqueValues;
  if (VL.size() > 2) {
    DenseMap<Value *, unsigned> UniquePositions;
    for (Value *V : VL) {
      auto Res = UniquePositions.try_emplace(V, UniqueValues.size());
      ReuseShuffleIndicies.emplace_back(Res.first->second);
      if (Res.second || isa<Constant>(V))
        UniqueValues.emplace_back(V);
    }
    // Do not shuffle single element or if number of unique values is not power
    // of 2.
    if (UniqueValues.size() == VL.size() || UniqueValues.size() <= 1 ||
        !llvm::isPowerOf2_32(UniqueValues.size()))
      ReuseShuffleIndicies.clear();
    else
      VL = UniqueValues;
  }
  VectorType *VecTy = VectorType::get(ScalarTy, VL.size());

  Value *V = Gather(VL, VecTy);
  if (!ReuseShuffleIndicies.empty()) {
    V = Builder.CreateShuffleVector(V, UndefValue::get(VecTy),
                                    ReuseShuffleIndicies, "shuffle");
    if (auto *I = dyn_cast<Instruction>(V)) {
      GatherSeq.insert(I);
      CSEBlocks.insert(I->getParent());
    }
  }
  return V;
}

static void inversePermutation(ArrayRef<unsigned> Indices,
                               SmallVectorImpl<unsigned> &Mask) {
  Mask.clear();
  const unsigned E = Indices.size();
  Mask.resize(E);
  for (unsigned I = 0; I < E; ++I)
    Mask[Indices[I]] = I;
}

Value *BoUpSLP::vectorizeTree(TreeEntry *E) {
  IRBuilder<>::InsertPointGuard Guard(Builder);

  if (E->VectorizedValue) {
    DEBUG(dbgs() << "SLP: Diamond merged for " << *E->Scalars[0] << ".\n");
    return E->VectorizedValue;
  }

  InstructionsState S = getSameOpcode(E->Scalars);
  Instruction *VL0 = cast<Instruction>(E->Scalars[0]);
  Type *ScalarTy = VL0->getType();
  if (StoreInst *SI = dyn_cast<StoreInst>(VL0))
    ScalarTy = SI->getValueOperand()->getType();
  VectorType *VecTy = VectorType::get(ScalarTy, E->Scalars.size());

  bool NeedToShuffleReuses = !E->ReuseShuffleIndices.empty();

  if (E->NeedToGather) {
    setInsertPointAfterBundle(E->Scalars, VL0);
    auto *V = Gather(E->Scalars, VecTy);
    if (NeedToShuffleReuses) {
      V = Builder.CreateShuffleVector(V, UndefValue::get(VecTy),
                                      E->ReuseShuffleIndices, "shuffle");
      if (auto *I = dyn_cast<Instruction>(V)) {
        GatherSeq.insert(I);
        CSEBlocks.insert(I->getParent());
      }
    }
    E->VectorizedValue = V;
    return V;
  }

  unsigned ShuffleOrOp = S.IsAltShuffle ?
           (unsigned) Instruction::ShuffleVector : S.Opcode;
  switch (ShuffleOrOp) {
    case Instruction::PHI: {
      PHINode *PH = dyn_cast<PHINode>(VL0);
      Builder.SetInsertPoint(PH->getParent()->getFirstNonPHI());
      Builder.SetCurrentDebugLocation(PH->getDebugLoc());
      PHINode *NewPhi = Builder.CreatePHI(VecTy, PH->getNumIncomingValues());
      Value *V = NewPhi;
      if (NeedToShuffleReuses) {
        V = Builder.CreateShuffleVector(V, UndefValue::get(VecTy),
                                        E->ReuseShuffleIndices, "shuffle");
      }
      E->VectorizedValue = V;

      // PHINodes may have multiple entries from the same block. We want to
      // visit every block once.
      SmallSet<BasicBlock*, 4> VisitedBBs;

      for (unsigned i = 0, e = PH->getNumIncomingValues(); i < e; ++i) {
        ValueList Operands;
        BasicBlock *IBB = PH->getIncomingBlock(i);

        if (!VisitedBBs.insert(IBB).second) {
          NewPhi->addIncoming(NewPhi->getIncomingValueForBlock(IBB), IBB);
          continue;
        }

        // Prepare the operand vector.
        for (Value *V : E->Scalars)
          Operands.push_back(cast<PHINode>(V)->getIncomingValueForBlock(IBB));

        Builder.SetInsertPoint(IBB->getTerminator());
        Builder.SetCurrentDebugLocation(PH->getDebugLoc());
        Value *Vec = vectorizeTree(Operands);
        NewPhi->addIncoming(Vec, IBB);
      }

      assert(NewPhi->getNumIncomingValues() == PH->getNumIncomingValues() &&
             "Invalid number of incoming values");
      return V;
    }

    case Instruction::ExtractElement: {
      if (!E->NeedToGather) {
        Value *V = VL0->getOperand(0);
        if (!E->ReorderIndices.empty()) {
          OrdersType Mask;
          inversePermutation(E->ReorderIndices, Mask);
          Builder.SetInsertPoint(VL0);
          V = Builder.CreateShuffleVector(V, UndefValue::get(VecTy), Mask,
                                          "reorder_shuffle");
        }
        if (NeedToShuffleReuses) {
          // TODO: Merge this shuffle with the ReorderShuffleMask.
          if (!E->ReorderIndices.empty())
            Builder.SetInsertPoint(VL0);
          V = Builder.CreateShuffleVector(V, UndefValue::get(VecTy),
                                          E->ReuseShuffleIndices, "shuffle");
        }
        E->VectorizedValue = V;
        return V;
      }
      setInsertPointAfterBundle(E->Scalars, VL0);
      auto *V = Gather(E->Scalars, VecTy);
      if (NeedToShuffleReuses) {
        V = Builder.CreateShuffleVector(V, UndefValue::get(VecTy),
                                        E->ReuseShuffleIndices, "shuffle");
        if (auto *I = dyn_cast<Instruction>(V)) {
          GatherSeq.insert(I);
          CSEBlocks.insert(I->getParent());
        }
      }
      E->VectorizedValue = V;
      return V;
    }
    case Instruction::ExtractValue: {
      if (!E->NeedToGather) {
        LoadInst *LI = cast<LoadInst>(VL0->getOperand(0));
        Builder.SetInsertPoint(LI);
        PointerType *PtrTy = PointerType::get(VecTy, LI->getPointerAddressSpace());
        Value *Ptr = Builder.CreateBitCast(LI->getOperand(0), PtrTy);
        LoadInst *V = Builder.CreateAlignedLoad(Ptr, LI->getAlignment());
        Value *NewV = propagateMetadata(V, E->Scalars);
        if (!E->ReorderIndices.empty()) {
          OrdersType Mask;
          inversePermutation(E->ReorderIndices, Mask);
          NewV = Builder.CreateShuffleVector(NewV, UndefValue::get(VecTy), Mask,
                                             "reorder_shuffle");
        }
        if (NeedToShuffleReuses) {
          // TODO: Merge this shuffle with the ReorderShuffleMask.
          NewV = Builder.CreateShuffleVector(
              NewV, UndefValue::get(VecTy), E->ReuseShuffleIndices, "shuffle");
        }
        E->VectorizedValue = NewV;
        return NewV;
      }
      setInsertPointAfterBundle(E->Scalars, VL0);
      auto *V = Gather(E->Scalars, VecTy);
      if (NeedToShuffleReuses) {
        V = Builder.CreateShuffleVector(V, UndefValue::get(VecTy),
                                        E->ReuseShuffleIndices, "shuffle");
        if (auto *I = dyn_cast<Instruction>(V)) {
          GatherSeq.insert(I);
          CSEBlocks.insert(I->getParent());
        }
      }
      E->VectorizedValue = V;
      return V;
    }
    case Instruction::ZExt:
    case Instruction::SExt:
    case Instruction::FPToUI:
    case Instruction::FPToSI:
    case Instruction::FPExt:
    case Instruction::PtrToInt:
    case Instruction::IntToPtr:
    case Instruction::SIToFP:
    case Instruction::UIToFP:
    case Instruction::Trunc:
    case Instruction::FPTrunc:
    case Instruction::BitCast: {
      ValueList INVL;
      for (Value *V : E->Scalars)
        INVL.push_back(cast<Instruction>(V)->getOperand(0));

      setInsertPointAfterBundle(E->Scalars, VL0);

      Value *InVec = vectorizeTree(INVL);

      if (E->VectorizedValue) {
        DEBUG(dbgs() << "SLP: Diamond merged for " << *VL0 << ".\n");
        return E->VectorizedValue;
      }

      CastInst *CI = dyn_cast<CastInst>(VL0);
      Value *V = Builder.CreateCast(CI->getOpcode(), InVec, VecTy);
      if (NeedToShuffleReuses) {
        V = Builder.CreateShuffleVector(V, UndefValue::get(VecTy),
                                        E->ReuseShuffleIndices, "shuffle");
      }
      E->VectorizedValue = V;
      ++NumVectorInstructions;
      return V;
    }
    case Instruction::FCmp:
    case Instruction::ICmp: {
      ValueList LHSV, RHSV;
      for (Value *V : E->Scalars) {
        LHSV.push_back(cast<Instruction>(V)->getOperand(0));
        RHSV.push_back(cast<Instruction>(V)->getOperand(1));
      }

      setInsertPointAfterBundle(E->Scalars, VL0);

      Value *L = vectorizeTree(LHSV);
      Value *R = vectorizeTree(RHSV);

      if (E->VectorizedValue) {
        DEBUG(dbgs() << "SLP: Diamond merged for " << *VL0 << ".\n");
        return E->VectorizedValue;
      }

      CmpInst::Predicate P0 = cast<CmpInst>(VL0)->getPredicate();
      Value *V;
      if (S.Opcode == Instruction::FCmp)
        V = Builder.CreateFCmp(P0, L, R);
      else
        V = Builder.CreateICmp(P0, L, R);

      propagateIRFlags(V, E->Scalars, VL0);
      if (NeedToShuffleReuses) {
        V = Builder.CreateShuffleVector(V, UndefValue::get(VecTy),
                                        E->ReuseShuffleIndices, "shuffle");
      }
      E->VectorizedValue = V;
      ++NumVectorInstructions;
      return V;
    }
    case Instruction::Select: {
      ValueList TrueVec, FalseVec, CondVec;
      for (Value *V : E->Scalars) {
        CondVec.push_back(cast<Instruction>(V)->getOperand(0));
        TrueVec.push_back(cast<Instruction>(V)->getOperand(1));
        FalseVec.push_back(cast<Instruction>(V)->getOperand(2));
      }

      setInsertPointAfterBundle(E->Scalars, VL0);

      Value *Cond = vectorizeTree(CondVec);
      Value *True = vectorizeTree(TrueVec);
      Value *False = vectorizeTree(FalseVec);

      if (E->VectorizedValue) {
        DEBUG(dbgs() << "SLP: Diamond merged for " << *VL0 << ".\n");
        return E->VectorizedValue;
      }

      Value *V = Builder.CreateSelect(Cond, True, False);
      if (NeedToShuffleReuses) {
        V = Builder.CreateShuffleVector(V, UndefValue::get(VecTy),
                                        E->ReuseShuffleIndices, "shuffle");
      }
      E->VectorizedValue = V;
      ++NumVectorInstructions;
      return V;
    }
    case Instruction::Add:
    case Instruction::FAdd:
    case Instruction::Sub:
    case Instruction::FSub:
    case Instruction::Mul:
    case Instruction::FMul:
    case Instruction::UDiv:
    case Instruction::SDiv:
    case Instruction::FDiv:
    case Instruction::URem:
    case Instruction::SRem:
    case Instruction::FRem:
    case Instruction::Shl:
    case Instruction::LShr:
    case Instruction::AShr:
    case Instruction::And:
    case Instruction::Or:
    case Instruction::Xor: {
      ValueList LHSVL, RHSVL;
      if (isa<BinaryOperator>(VL0) && VL0->isCommutative())
        reorderInputsAccordingToOpcode(S.Opcode, E->Scalars, LHSVL,
                                       RHSVL);
      else
        for (Value *V : E->Scalars) {
          auto *I = cast<Instruction>(V);
          LHSVL.push_back(I->getOperand(0));
          RHSVL.push_back(I->getOperand(1));
        }

      setInsertPointAfterBundle(E->Scalars, VL0);

      Value *LHS = vectorizeTree(LHSVL);
      Value *RHS = vectorizeTree(RHSVL);

      if (E->VectorizedValue) {
        DEBUG(dbgs() << "SLP: Diamond merged for " << *VL0 << ".\n");
        return E->VectorizedValue;
      }

      Value *V = Builder.CreateBinOp(
          static_cast<Instruction::BinaryOps>(S.Opcode), LHS, RHS);
      propagateIRFlags(V, E->Scalars, VL0);
      if (auto *I = dyn_cast<Instruction>(V))
        V = propagateMetadata(I, E->Scalars);

      if (NeedToShuffleReuses) {
        V = Builder.CreateShuffleVector(V, UndefValue::get(VecTy),
                                        E->ReuseShuffleIndices, "shuffle");
      }
      E->VectorizedValue = V;
      ++NumVectorInstructions;

      return V;
    }
    case Instruction::Load: {
      // Loads are inserted at the head of the tree because we don't want to
      // sink them all the way down past store instructions.
      bool IsReorder = !E->ReorderIndices.empty();
      if (IsReorder)
        VL0 = cast<Instruction>(E->Scalars[E->ReorderIndices.front()]);
      setInsertPointAfterBundle(E->Scalars, VL0);

      LoadInst *LI = cast<LoadInst>(VL0);
      Type *ScalarLoadTy = LI->getType();
      unsigned AS = LI->getPointerAddressSpace();

      Value *VecPtr = Builder.CreateBitCast(LI->getPointerOperand(),
                                            VecTy->getPointerTo(AS));

      // The pointer operand uses an in-tree scalar so we add the new BitCast to
      // ExternalUses list to make sure that an extract will be generated in the
      // future.
      Value *PO = LI->getPointerOperand();
      if (getTreeEntry(PO))
        ExternalUses.push_back(ExternalUser(PO, cast<User>(VecPtr), 0));

      unsigned Alignment = LI->getAlignment();
      LI = Builder.CreateLoad(VecPtr);
      if (!Alignment) {
        Alignment = DL->getABITypeAlignment(ScalarLoadTy);
      }
      LI->setAlignment(Alignment);
      Value *V = propagateMetadata(LI, E->Scalars);
      if (IsReorder) {
        OrdersType Mask;
        inversePermutation(E->ReorderIndices, Mask);
        V = Builder.CreateShuffleVector(V, UndefValue::get(V->getType()),
                                        Mask, "reorder_shuffle");
      }
      if (NeedToShuffleReuses) {
        // TODO: Merge this shuffle with the ReorderShuffleMask.
        V = Builder.CreateShuffleVector(V, UndefValue::get(VecTy),
                                        E->ReuseShuffleIndices, "shuffle");
      }
      E->VectorizedValue = V;
      ++NumVectorInstructions;
      return V;
    }
    case Instruction::Store: {
      StoreInst *SI = cast<StoreInst>(VL0);
      unsigned Alignment = SI->getAlignment();
      unsigned AS = SI->getPointerAddressSpace();

      ValueList ScalarStoreValues;
      for (Value *V : E->Scalars)
        ScalarStoreValues.push_back(cast<StoreInst>(V)->getValueOperand());

      setInsertPointAfterBundle(E->Scalars, VL0);

      Value *VecValue = vectorizeTree(ScalarStoreValues);
      Value *ScalarPtr = SI->getPointerOperand();
      Value *VecPtr = Builder.CreateBitCast(ScalarPtr, VecTy->getPointerTo(AS));
      StoreInst *S = Builder.CreateStore(VecValue, VecPtr);

      // The pointer operand uses an in-tree scalar, so add the new BitCast to
      // ExternalUses to make sure that an extract will be generated in the
      // future.
      if (getTreeEntry(ScalarPtr))
        ExternalUses.push_back(ExternalUser(ScalarPtr, cast<User>(VecPtr), 0));

      if (!Alignment)
        Alignment = DL->getABITypeAlignment(SI->getValueOperand()->getType());

      S->setAlignment(Alignment);
      Value *V = propagateMetadata(S, E->Scalars);
      if (NeedToShuffleReuses) {
        V = Builder.CreateShuffleVector(V, UndefValue::get(VecTy),
                                        E->ReuseShuffleIndices, "shuffle");
      }
      E->VectorizedValue = V;
      ++NumVectorInstructions;
      return V;
    }
    case Instruction::GetElementPtr: {
      setInsertPointAfterBundle(E->Scalars, VL0);

      ValueList Op0VL;
      for (Value *V : E->Scalars)
        Op0VL.push_back(cast<GetElementPtrInst>(V)->getOperand(0));

      Value *Op0 = vectorizeTree(Op0VL);

      std::vector<Value *> OpVecs;
      for (int j = 1, e = cast<GetElementPtrInst>(VL0)->getNumOperands(); j < e;
           ++j) {
        ValueList OpVL;
        for (Value *V : E->Scalars)
          OpVL.push_back(cast<GetElementPtrInst>(V)->getOperand(j));

        Value *OpVec = vectorizeTree(OpVL);
        OpVecs.push_back(OpVec);
      }

      Value *V = Builder.CreateGEP(
          cast<GetElementPtrInst>(VL0)->getSourceElementType(), Op0, OpVecs);
      if (Instruction *I = dyn_cast<Instruction>(V))
        V = propagateMetadata(I, E->Scalars);

      if (NeedToShuffleReuses) {
        V = Builder.CreateShuffleVector(V, UndefValue::get(VecTy),
                                        E->ReuseShuffleIndices, "shuffle");
      }
      E->VectorizedValue = V;
      ++NumVectorInstructions;

      return V;
    }
    case Instruction::Call: {
      CallInst *CI = cast<CallInst>(VL0);
      setInsertPointAfterBundle(E->Scalars, VL0);
      Function *FI;
      Intrinsic::ID IID  = Intrinsic::not_intrinsic;
      Value *ScalarArg = nullptr;
      if (CI && (FI = CI->getCalledFunction())) {
        IID = FI->getIntrinsicID();
      }
      std::vector<Value *> OpVecs;
      for (int j = 0, e = CI->getNumArgOperands(); j < e; ++j) {
        ValueList OpVL;
        // ctlz,cttz and powi are special intrinsics whose second argument is
        // a scalar. This argument should not be vectorized.
        if (hasVectorInstrinsicScalarOpd(IID, 1) && j == 1) {
          CallInst *CEI = cast<CallInst>(VL0);
          ScalarArg = CEI->getArgOperand(j);
          OpVecs.push_back(CEI->getArgOperand(j));
          continue;
        }
        for (Value *V : E->Scalars) {
          CallInst *CEI = cast<CallInst>(V);
          OpVL.push_back(CEI->getArgOperand(j));
        }

        Value *OpVec = vectorizeTree(OpVL);
        DEBUG(dbgs() << "SLP: OpVec[" << j << "]: " << *OpVec << "\n");
        OpVecs.push_back(OpVec);
      }

      Module *M = F->getParent();
      Intrinsic::ID ID = getVectorIntrinsicIDForCall(CI, TLI);
      Type *Tys[] = { VectorType::get(CI->getType(), E->Scalars.size()) };
      Function *CF = Intrinsic::getDeclaration(M, ID, Tys);
      SmallVector<OperandBundleDef, 1> OpBundles;
      CI->getOperandBundlesAsDefs(OpBundles);
      Value *V = Builder.CreateCall(CF, OpVecs, OpBundles);

      // The scalar argument uses an in-tree scalar so we add the new vectorized
      // call to ExternalUses list to make sure that an extract will be
      // generated in the future.
      if (ScalarArg && getTreeEntry(ScalarArg))
        ExternalUses.push_back(ExternalUser(ScalarArg, cast<User>(V), 0));

      propagateIRFlags(V, E->Scalars, VL0);
      if (NeedToShuffleReuses) {
        V = Builder.CreateShuffleVector(V, UndefValue::get(VecTy),
                                        E->ReuseShuffleIndices, "shuffle");
      }
      E->VectorizedValue = V;
      ++NumVectorInstructions;
      return V;
    }
    case Instruction::ShuffleVector: {
      ValueList LHSVL, RHSVL;
      assert(Instruction::isBinaryOp(S.Opcode) &&
             "Invalid Shuffle Vector Operand");
      reorderAltShuffleOperands(S.Opcode, E->Scalars, LHSVL, RHSVL);
      setInsertPointAfterBundle(E->Scalars, VL0);

      Value *LHS = vectorizeTree(LHSVL);
      Value *RHS = vectorizeTree(RHSVL);

      if (E->VectorizedValue) {
        DEBUG(dbgs() << "SLP: Diamond merged for " << *VL0 << ".\n");
        return E->VectorizedValue;
      }

      // Create a vector of LHS op1 RHS
      Value *V0 = Builder.CreateBinOp(
          static_cast<Instruction::BinaryOps>(S.Opcode), LHS, RHS);

      unsigned AltOpcode = getAltOpcode(S.Opcode);
      // Create a vector of LHS op2 RHS
      Value *V1 = Builder.CreateBinOp(
          static_cast<Instruction::BinaryOps>(AltOpcode), LHS, RHS);

      // Create shuffle to take alternate operations from the vector.
      // Also, gather up odd and even scalar ops to propagate IR flags to
      // each vector operation.
      ValueList OddScalars, EvenScalars;
      unsigned e = E->Scalars.size();
      SmallVector<Constant *, 8> Mask(e);
      for (unsigned i = 0; i < e; ++i) {
        if (isOdd(i)) {
          Mask[i] = Builder.getInt32(e + i);
          OddScalars.push_back(E->Scalars[i]);
        } else {
          Mask[i] = Builder.getInt32(i);
          EvenScalars.push_back(E->Scalars[i]);
        }
      }

      Value *ShuffleMask = ConstantVector::get(Mask);
      propagateIRFlags(V0, EvenScalars);
      propagateIRFlags(V1, OddScalars);

      Value *V = Builder.CreateShuffleVector(V0, V1, ShuffleMask);
      if (Instruction *I = dyn_cast<Instruction>(V))
        V = propagateMetadata(I, E->Scalars);
      if (NeedToShuffleReuses) {
        V = Builder.CreateShuffleVector(V, UndefValue::get(VecTy),
                                        E->ReuseShuffleIndices, "shuffle");
      }
      E->VectorizedValue = V;
      ++NumVectorInstructions;

      return V;
    }
    default:
    llvm_unreachable("unknown inst");
  }
  return nullptr;
}

Value *BoUpSLP::vectorizeTree() {
  ExtraValueToDebugLocsMap ExternallyUsedValues;
  return vectorizeTree(ExternallyUsedValues);
}

Value *
BoUpSLP::vectorizeTree(ExtraValueToDebugLocsMap &ExternallyUsedValues) {
  // All blocks must be scheduled before any instructions are inserted.
  for (auto &BSIter : BlocksSchedules) {
    scheduleBlock(BSIter.second.get());
  }

  Builder.SetInsertPoint(&F->getEntryBlock().front());
  auto *VectorRoot = vectorizeTree(&VectorizableTree[0]);

  // If the vectorized tree can be rewritten in a smaller type, we truncate the
  // vectorized root. InstCombine will then rewrite the entire expression. We
  // sign extend the extracted values below.
  auto *ScalarRoot = VectorizableTree[0].Scalars[0];
  if (MinBWs.count(ScalarRoot)) {
    if (auto *I = dyn_cast<Instruction>(VectorRoot))
      Builder.SetInsertPoint(&*++BasicBlock::iterator(I));
    auto BundleWidth = VectorizableTree[0].Scalars.size();
    auto *MinTy = IntegerType::get(F->getContext(), MinBWs[ScalarRoot].first);
    auto *VecTy = VectorType::get(MinTy, BundleWidth);
    auto *Trunc = Builder.CreateTrunc(VectorRoot, VecTy);
    VectorizableTree[0].VectorizedValue = Trunc;
  }

  DEBUG(dbgs() << "SLP: Extracting " << ExternalUses.size() << " values .\n");

  // If necessary, sign-extend or zero-extend ScalarRoot to the larger type
  // specified by ScalarType.
  auto extend = [&](Value *ScalarRoot, Value *Ex, Type *ScalarType) {
    if (!MinBWs.count(ScalarRoot))
      return Ex;
    if (MinBWs[ScalarRoot].second)
      return Builder.CreateSExt(Ex, ScalarType);
    return Builder.CreateZExt(Ex, ScalarType);
  };

  // Extract all of the elements with the external uses.
  for (const auto &ExternalUse : ExternalUses) {
    Value *Scalar = ExternalUse.Scalar;
    llvm::User *User = ExternalUse.User;

    // Skip users that we already RAUW. This happens when one instruction
    // has multiple uses of the same value.
    if (User && !is_contained(Scalar->users(), User))
      continue;
    TreeEntry *E = getTreeEntry(Scalar);
    assert(E && "Invalid scalar");
    assert(!E->NeedToGather && "Extracting from a gather list");

    Value *Vec = E->VectorizedValue;
    assert(Vec && "Can't find vectorizable value");

    Value *Lane = Builder.getInt32(ExternalUse.Lane);
    // If User == nullptr, the Scalar is used as extra arg. Generate
    // ExtractElement instruction and update the record for this scalar in
    // ExternallyUsedValues.
    if (!User) {
      assert(ExternallyUsedValues.count(Scalar) &&
             "Scalar with nullptr as an external user must be registered in "
             "ExternallyUsedValues map");
      if (auto *VecI = dyn_cast<Instruction>(Vec)) {
        Builder.SetInsertPoint(VecI->getParent(),
                               std::next(VecI->getIterator()));
      } else {
        Builder.SetInsertPoint(&F->getEntryBlock().front());
      }
      Value *Ex = Builder.CreateExtractElement(Vec, Lane);
      Ex = extend(ScalarRoot, Ex, Scalar->getType());
      CSEBlocks.insert(cast<Instruction>(Scalar)->getParent());
      auto &Locs = ExternallyUsedValues[Scalar];
      ExternallyUsedValues.insert({Ex, Locs});
      ExternallyUsedValues.erase(Scalar);
      continue;
    }

    // Generate extracts for out-of-tree users.
    // Find the insertion point for the extractelement lane.
    if (auto *VecI = dyn_cast<Instruction>(Vec)) {
      if (PHINode *PH = dyn_cast<PHINode>(User)) {
        for (int i = 0, e = PH->getNumIncomingValues(); i != e; ++i) {
          if (PH->getIncomingValue(i) == Scalar) {
            TerminatorInst *IncomingTerminator =
                PH->getIncomingBlock(i)->getTerminator();
            if (isa<CatchSwitchInst>(IncomingTerminator)) {
              Builder.SetInsertPoint(VecI->getParent(),
                                     std::next(VecI->getIterator()));
            } else {
              Builder.SetInsertPoint(PH->getIncomingBlock(i)->getTerminator());
            }
            Value *Ex = Builder.CreateExtractElement(Vec, Lane);
            Ex = extend(ScalarRoot, Ex, Scalar->getType());
            CSEBlocks.insert(PH->getIncomingBlock(i));
            PH->setOperand(i, Ex);
          }
        }
      } else {
        Builder.SetInsertPoint(cast<Instruction>(User));
        Value *Ex = Builder.CreateExtractElement(Vec, Lane);
        Ex = extend(ScalarRoot, Ex, Scalar->getType());
        CSEBlocks.insert(cast<Instruction>(User)->getParent());
        User->replaceUsesOfWith(Scalar, Ex);
      }
    } else {
      Builder.SetInsertPoint(&F->getEntryBlock().front());
      Value *Ex = Builder.CreateExtractElement(Vec, Lane);
      Ex = extend(ScalarRoot, Ex, Scalar->getType());
      CSEBlocks.insert(&F->getEntryBlock());
      User->replaceUsesOfWith(Scalar, Ex);
    }

    DEBUG(dbgs() << "SLP: Replaced:" << *User << ".\n");
  }

  // For each vectorized value:
  for (TreeEntry &EIdx : VectorizableTree) {
    TreeEntry *Entry = &EIdx;

    // No need to handle users of gathered values.
    if (Entry->NeedToGather)
      continue;

    assert(Entry->VectorizedValue && "Can't find vectorizable value");

    // For each lane:
    for (int Lane = 0, LE = Entry->Scalars.size(); Lane != LE; ++Lane) {
      Value *Scalar = Entry->Scalars[Lane];

      Type *Ty = Scalar->getType();
      if (!Ty->isVoidTy()) {
#ifndef NDEBUG
        for (User *U : Scalar->users()) {
          DEBUG(dbgs() << "SLP: \tvalidating user:" << *U << ".\n");

          // It is legal to replace users in the ignorelist by undef.
          assert((getTreeEntry(U) || is_contained(UserIgnoreList, U)) &&
                 "Replacing out-of-tree value with undef");
        }
#endif
        Value *Undef = UndefValue::get(Ty);
        Scalar->replaceAllUsesWith(Undef);
      }
      DEBUG(dbgs() << "SLP: \tErasing scalar:" << *Scalar << ".\n");
      eraseInstruction(cast<Instruction>(Scalar));
    }
  }

  Builder.ClearInsertionPoint();

  return VectorizableTree[0].VectorizedValue;
}

void BoUpSLP::optimizeGatherSequence() {
  DEBUG(dbgs() << "SLP: Optimizing " << GatherSeq.size()
        << " gather sequences instructions.\n");
  // LICM InsertElementInst sequences.
  for (Instruction *I : GatherSeq) {
    if (!isa<InsertElementInst>(I) && !isa<ShuffleVectorInst>(I))
      continue;

    // Check if this block is inside a loop.
    Loop *L = LI->getLoopFor(I->getParent());
    if (!L)
      continue;

    // Check if it has a preheader.
    BasicBlock *PreHeader = L->getLoopPreheader();
    if (!PreHeader)
      continue;

    // If the vector or the element that we insert into it are
    // instructions that are defined in this basic block then we can't
    // hoist this instruction.
    auto *Op0 = dyn_cast<Instruction>(I->getOperand(0));
    auto *Op1 = dyn_cast<Instruction>(I->getOperand(1));
    if (Op0 && L->contains(Op0))
      continue;
    if (Op1 && L->contains(Op1))
      continue;

    // We can hoist this instruction. Move it to the pre-header.
    I->moveBefore(PreHeader->getTerminator());
  }

  // Make a list of all reachable blocks in our CSE queue.
  SmallVector<const DomTreeNode *, 8> CSEWorkList;
  CSEWorkList.reserve(CSEBlocks.size());
  for (BasicBlock *BB : CSEBlocks)
    if (DomTreeNode *N = DT->getNode(BB)) {
      assert(DT->isReachableFromEntry(N));
      CSEWorkList.push_back(N);
    }

  // Sort blocks by domination. This ensures we visit a block after all blocks
  // dominating it are visited.
  std::stable_sort(CSEWorkList.begin(), CSEWorkList.end(),
                   [this](const DomTreeNode *A, const DomTreeNode *B) {
    return DT->properlyDominates(A, B);
  });

  // Perform O(N^2) search over the gather sequences and merge identical
  // instructions. TODO: We can further optimize this scan if we split the
  // instructions into different buckets based on the insert lane.
  SmallVector<Instruction *, 16> Visited;
  for (auto I = CSEWorkList.begin(), E = CSEWorkList.end(); I != E; ++I) {
    assert((I == CSEWorkList.begin() || !DT->dominates(*I, *std::prev(I))) &&
           "Worklist not sorted properly!");
    BasicBlock *BB = (*I)->getBlock();
    // For all instructions in blocks containing gather sequences:
    for (BasicBlock::iterator it = BB->begin(), e = BB->end(); it != e;) {
      Instruction *In = &*it++;
      if (!isa<InsertElementInst>(In) && !isa<ExtractElementInst>(In))
        continue;

      // Check if we can replace this instruction with any of the
      // visited instructions.
      for (Instruction *v : Visited) {
        if (In->isIdenticalTo(v) &&
            DT->dominates(v->getParent(), In->getParent())) {
          In->replaceAllUsesWith(v);
          eraseInstruction(In);
          In = nullptr;
          break;
        }
      }
      if (In) {
        assert(!is_contained(Visited, In));
        Visited.push_back(In);
      }
    }
  }
  CSEBlocks.clear();
  GatherSeq.clear();
}

// Groups the instructions to a bundle (which is then a single scheduling entity)
// and schedules instructions until the bundle gets ready.
bool BoUpSLP::BlockScheduling::tryScheduleBundle(ArrayRef<Value *> VL,
                                                 BoUpSLP *SLP, Value *OpValue) {
  if (isa<PHINode>(OpValue))
    return true;

  // Initialize the instruction bundle.
  Instruction *OldScheduleEnd = ScheduleEnd;
  ScheduleData *PrevInBundle = nullptr;
  ScheduleData *Bundle = nullptr;
  bool ReSchedule = false;
  DEBUG(dbgs() << "SLP:  bundle: " << *OpValue << "\n");

  // Make sure that the scheduling region contains all
  // instructions of the bundle.
  for (Value *V : VL) {
    if (!extendSchedulingRegion(V, OpValue))
      return false;
  }

  for (Value *V : VL) {
    ScheduleData *BundleMember = getScheduleData(V);
    assert(BundleMember &&
           "no ScheduleData for bundle member (maybe not in same basic block)");
    if (BundleMember->IsScheduled) {
      // A bundle member was scheduled as single instruction before and now
      // needs to be scheduled as part of the bundle. We just get rid of the
      // existing schedule.
      DEBUG(dbgs() << "SLP:  reset schedule because " << *BundleMember
                   << " was already scheduled\n");
      ReSchedule = true;
    }
    assert(BundleMember->isSchedulingEntity() &&
           "bundle member already part of other bundle");
    if (PrevInBundle) {
      PrevInBundle->NextInBundle = BundleMember;
    } else {
      Bundle = BundleMember;
    }
    BundleMember->UnscheduledDepsInBundle = 0;
    Bundle->UnscheduledDepsInBundle += BundleMember->UnscheduledDeps;

    // Group the instructions to a bundle.
    BundleMember->FirstInBundle = Bundle;
    PrevInBundle = BundleMember;
  }
  if (ScheduleEnd != OldScheduleEnd) {
    // The scheduling region got new instructions at the lower end (or it is a
    // new region for the first bundle). This makes it necessary to
    // recalculate all dependencies.
    // It is seldom that this needs to be done a second time after adding the
    // initial bundle to the region.
    for (auto *I = ScheduleStart; I != ScheduleEnd; I = I->getNextNode()) {
      doForAllOpcodes(I, [](ScheduleData *SD) {
        SD->clearDependencies();
      });
    }
    ReSchedule = true;
  }
  if (ReSchedule) {
    resetSchedule();
    initialFillReadyList(ReadyInsts);
  }

  DEBUG(dbgs() << "SLP: try schedule bundle " << *Bundle << " in block "
               << BB->getName() << "\n");

  calculateDependencies(Bundle, true, SLP);

  // Now try to schedule the new bundle. As soon as the bundle is "ready" it
  // means that there are no cyclic dependencies and we can schedule it.
  // Note that's important that we don't "schedule" the bundle yet (see
  // cancelScheduling).
  while (!Bundle->isReady() && !ReadyInsts.empty()) {

    ScheduleData *pickedSD = ReadyInsts.back();
    ReadyInsts.pop_back();

    if (pickedSD->isSchedulingEntity() && pickedSD->isReady()) {
      schedule(pickedSD, ReadyInsts);
    }
  }
  if (!Bundle->isReady()) {
    cancelScheduling(VL, OpValue);
    return false;
  }
  return true;
}

void BoUpSLP::BlockScheduling::cancelScheduling(ArrayRef<Value *> VL,
                                                Value *OpValue) {
  if (isa<PHINode>(OpValue))
    return;

  ScheduleData *Bundle = getScheduleData(OpValue);
  DEBUG(dbgs() << "SLP:  cancel scheduling of " << *Bundle << "\n");
  assert(!Bundle->IsScheduled &&
         "Can't cancel bundle which is already scheduled");
  assert(Bundle->isSchedulingEntity() && Bundle->isPartOfBundle() &&
         "tried to unbundle something which is not a bundle");

  // Un-bundle: make single instructions out of the bundle.
  ScheduleData *BundleMember = Bundle;
  while (BundleMember) {
    assert(BundleMember->FirstInBundle == Bundle && "corrupt bundle links");
    BundleMember->FirstInBundle = BundleMember;
    ScheduleData *Next = BundleMember->NextInBundle;
    BundleMember->NextInBundle = nullptr;
    BundleMember->UnscheduledDepsInBundle = BundleMember->UnscheduledDeps;
    if (BundleMember->UnscheduledDepsInBundle == 0) {
      ReadyInsts.insert(BundleMember);
    }
    BundleMember = Next;
  }
}

BoUpSLP::ScheduleData *BoUpSLP::BlockScheduling::allocateScheduleDataChunks() {
  // Allocate a new ScheduleData for the instruction.
  if (ChunkPos >= ChunkSize) {
    ScheduleDataChunks.push_back(llvm::make_unique<ScheduleData[]>(ChunkSize));
    ChunkPos = 0;
  }
  return &(ScheduleDataChunks.back()[ChunkPos++]);
}

bool BoUpSLP::BlockScheduling::extendSchedulingRegion(Value *V,
                                                      Value *OpValue) {
  if (getScheduleData(V, isOneOf(OpValue, V)))
    return true;
  Instruction *I = dyn_cast<Instruction>(V);
  assert(I && "bundle member must be an instruction");
  assert(!isa<PHINode>(I) && "phi nodes don't need to be scheduled");
  auto &&CheckSheduleForI = [this, OpValue](Instruction *I) -> bool {
    ScheduleData *ISD = getScheduleData(I);
    if (!ISD)
      return false;
    assert(isInSchedulingRegion(ISD) &&
           "ScheduleData not in scheduling region");
    ScheduleData *SD = allocateScheduleDataChunks();
    SD->Inst = I;
    SD->init(SchedulingRegionID, OpValue);
    ExtraScheduleDataMap[I][OpValue] = SD;
    return true;
  };
  if (CheckSheduleForI(I))
    return true;
  if (!ScheduleStart) {
    // It's the first instruction in the new region.
    initScheduleData(I, I->getNextNode(), nullptr, nullptr);
    ScheduleStart = I;
    ScheduleEnd = I->getNextNode();
    if (isOneOf(OpValue, I) != I)
      CheckSheduleForI(I);
    assert(ScheduleEnd && "tried to vectorize a TerminatorInst?");
    DEBUG(dbgs() << "SLP:  initialize schedule region to " << *I << "\n");
    return true;
  }
  // Search up and down at the same time, because we don't know if the new
  // instruction is above or below the existing scheduling region.
  BasicBlock::reverse_iterator UpIter =
      ++ScheduleStart->getIterator().getReverse();
  BasicBlock::reverse_iterator UpperEnd = BB->rend();
  BasicBlock::iterator DownIter = ScheduleEnd->getIterator();
  BasicBlock::iterator LowerEnd = BB->end();
  while (true) {
    if (++ScheduleRegionSize > ScheduleRegionSizeLimit) {
      DEBUG(dbgs() << "SLP:  exceeded schedule region size limit\n");
      return false;
    }

    if (UpIter != UpperEnd) {
      if (&*UpIter == I) {
        initScheduleData(I, ScheduleStart, nullptr, FirstLoadStoreInRegion);
        ScheduleStart = I;
        if (isOneOf(OpValue, I) != I)
          CheckSheduleForI(I);
        DEBUG(dbgs() << "SLP:  extend schedule region start to " << *I << "\n");
        return true;
      }
      UpIter++;
    }
    if (DownIter != LowerEnd) {
      if (&*DownIter == I) {
        initScheduleData(ScheduleEnd, I->getNextNode(), LastLoadStoreInRegion,
                         nullptr);
        ScheduleEnd = I->getNextNode();
        if (isOneOf(OpValue, I) != I)
          CheckSheduleForI(I);
        assert(ScheduleEnd && "tried to vectorize a TerminatorInst?");
        DEBUG(dbgs() << "SLP:  extend schedule region end to " << *I << "\n");
        return true;
      }
      DownIter++;
    }
    assert((UpIter != UpperEnd || DownIter != LowerEnd) &&
           "instruction not found in block");
  }
  return true;
}

void BoUpSLP::BlockScheduling::initScheduleData(Instruction *FromI,
                                                Instruction *ToI,
                                                ScheduleData *PrevLoadStore,
                                                ScheduleData *NextLoadStore) {
  ScheduleData *CurrentLoadStore = PrevLoadStore;
  for (Instruction *I = FromI; I != ToI; I = I->getNextNode()) {
    ScheduleData *SD = ScheduleDataMap[I];
    if (!SD) {
      SD = allocateScheduleDataChunks();
      ScheduleDataMap[I] = SD;
      SD->Inst = I;
    }
    assert(!isInSchedulingRegion(SD) &&
           "new ScheduleData already in scheduling region");
    SD->init(SchedulingRegionID, I);

    if (I->mayReadOrWriteMemory() &&
        (!isa<IntrinsicInst>(I) ||
         cast<IntrinsicInst>(I)->getIntrinsicID() != Intrinsic::sideeffect)) {
      // Update the linked list of memory accessing instructions.
      if (CurrentLoadStore) {
        CurrentLoadStore->NextLoadStore = SD;
      } else {
        FirstLoadStoreInRegion = SD;
      }
      CurrentLoadStore = SD;
    }
  }
  if (NextLoadStore) {
    if (CurrentLoadStore)
      CurrentLoadStore->NextLoadStore = NextLoadStore;
  } else {
    LastLoadStoreInRegion = CurrentLoadStore;
  }
}

void BoUpSLP::BlockScheduling::calculateDependencies(ScheduleData *SD,
                                                     bool InsertInReadyList,
                                                     BoUpSLP *SLP) {
  assert(SD->isSchedulingEntity());

  SmallVector<ScheduleData *, 10> WorkList;
  WorkList.push_back(SD);

  while (!WorkList.empty()) {
    ScheduleData *SD = WorkList.back();
    WorkList.pop_back();

    ScheduleData *BundleMember = SD;
    while (BundleMember) {
      assert(isInSchedulingRegion(BundleMember));
      if (!BundleMember->hasValidDependencies()) {

        DEBUG(dbgs() << "SLP:       update deps of " << *BundleMember << "\n");
        BundleMember->Dependencies = 0;
        BundleMember->resetUnscheduledDeps();

        // Handle def-use chain dependencies.
        if (BundleMember->OpValue != BundleMember->Inst) {
          ScheduleData *UseSD = getScheduleData(BundleMember->Inst);
          if (UseSD && isInSchedulingRegion(UseSD->FirstInBundle)) {
            BundleMember->Dependencies++;
            ScheduleData *DestBundle = UseSD->FirstInBundle;
            if (!DestBundle->IsScheduled)
              BundleMember->incrementUnscheduledDeps(1);
            if (!DestBundle->hasValidDependencies())
              WorkList.push_back(DestBundle);
          }
        } else {
          for (User *U : BundleMember->Inst->users()) {
            if (isa<Instruction>(U)) {
              ScheduleData *UseSD = getScheduleData(U);
              if (UseSD && isInSchedulingRegion(UseSD->FirstInBundle)) {
                BundleMember->Dependencies++;
                ScheduleData *DestBundle = UseSD->FirstInBundle;
                if (!DestBundle->IsScheduled)
                  BundleMember->incrementUnscheduledDeps(1);
                if (!DestBundle->hasValidDependencies())
                  WorkList.push_back(DestBundle);
              }
            } else {
              // I'm not sure if this can ever happen. But we need to be safe.
              // This lets the instruction/bundle never be scheduled and
              // eventually disable vectorization.
              BundleMember->Dependencies++;
              BundleMember->incrementUnscheduledDeps(1);
            }
          }
        }

        // Handle the memory dependencies.
        ScheduleData *DepDest = BundleMember->NextLoadStore;
        if (DepDest) {
          Instruction *SrcInst = BundleMember->Inst;
          MemoryLocation SrcLoc = getLocation(SrcInst, SLP->AA);
          bool SrcMayWrite = BundleMember->Inst->mayWriteToMemory();
          unsigned numAliased = 0;
          unsigned DistToSrc = 1;

          while (DepDest) {
            assert(isInSchedulingRegion(DepDest));

            // We have two limits to reduce the complexity:
            // 1) AliasedCheckLimit: It's a small limit to reduce calls to
            //    SLP->isAliased (which is the expensive part in this loop).
            // 2) MaxMemDepDistance: It's for very large blocks and it aborts
            //    the whole loop (even if the loop is fast, it's quadratic).
            //    It's important for the loop break condition (see below) to
            //    check this limit even between two read-only instructions.
            if (DistToSrc >= MaxMemDepDistance ||
                    ((SrcMayWrite || DepDest->Inst->mayWriteToMemory()) &&
                     (numAliased >= AliasedCheckLimit ||
                      SLP->isAliased(SrcLoc, SrcInst, DepDest->Inst)))) {

              // We increment the counter only if the locations are aliased
              // (instead of counting all alias checks). This gives a better
              // balance between reduced runtime and accurate dependencies.
              numAliased++;

              DepDest->MemoryDependencies.push_back(BundleMember);
              BundleMember->Dependencies++;
              ScheduleData *DestBundle = DepDest->FirstInBundle;
              if (!DestBundle->IsScheduled) {
                BundleMember->incrementUnscheduledDeps(1);
              }
              if (!DestBundle->hasValidDependencies()) {
                WorkList.push_back(DestBundle);
              }
            }
            DepDest = DepDest->NextLoadStore;

            // Example, explaining the loop break condition: Let's assume our
            // starting instruction is i0 and MaxMemDepDistance = 3.
            //
            //                      +--------v--v--v
            //             i0,i1,i2,i3,i4,i5,i6,i7,i8
            //             +--------^--^--^
            //
            // MaxMemDepDistance let us stop alias-checking at i3 and we add
            // dependencies from i0 to i3,i4,.. (even if they are not aliased).
            // Previously we already added dependencies from i3 to i6,i7,i8
            // (because of MaxMemDepDistance). As we added a dependency from
            // i0 to i3, we have transitive dependencies from i0 to i6,i7,i8
            // and we can abort this loop at i6.
            if (DistToSrc >= 2 * MaxMemDepDistance)
              break;
            DistToSrc++;
          }
        }
      }
      BundleMember = BundleMember->NextInBundle;
    }
    if (InsertInReadyList && SD->isReady()) {
      ReadyInsts.push_back(SD);
      DEBUG(dbgs() << "SLP:     gets ready on update: " << *SD->Inst << "\n");
    }
  }
}

void BoUpSLP::BlockScheduling::resetSchedule() {
  assert(ScheduleStart &&
         "tried to reset schedule on block which has not been scheduled");
  for (Instruction *I = ScheduleStart; I != ScheduleEnd; I = I->getNextNode()) {
    doForAllOpcodes(I, [&](ScheduleData *SD) {
      assert(isInSchedulingRegion(SD) &&
             "ScheduleData not in scheduling region");
      SD->IsScheduled = false;
      SD->resetUnscheduledDeps();
    });
  }
  ReadyInsts.clear();
}

void BoUpSLP::scheduleBlock(BlockScheduling *BS) {
  if (!BS->ScheduleStart)
    return;

  DEBUG(dbgs() << "SLP: schedule block " << BS->BB->getName() << "\n");

  BS->resetSchedule();

  // For the real scheduling we use a more sophisticated ready-list: it is
  // sorted by the original instruction location. This lets the final schedule
  // be as  close as possible to the original instruction order.
  struct ScheduleDataCompare {
    bool operator()(ScheduleData *SD1, ScheduleData *SD2) const {
      return SD2->SchedulingPriority < SD1->SchedulingPriority;
    }
  };
  std::set<ScheduleData *, ScheduleDataCompare> ReadyInsts;

  // Ensure that all dependency data is updated and fill the ready-list with
  // initial instructions.
  int Idx = 0;
  int NumToSchedule = 0;
  for (auto *I = BS->ScheduleStart; I != BS->ScheduleEnd;
       I = I->getNextNode()) {
    BS->doForAllOpcodes(I, [this, &Idx, &NumToSchedule, BS](ScheduleData *SD) {
      assert(SD->isPartOfBundle() ==
                 (getTreeEntry(SD->Inst) != nullptr) &&
             "scheduler and vectorizer bundle mismatch");
      SD->FirstInBundle->SchedulingPriority = Idx++;
      if (SD->isSchedulingEntity()) {
        BS->calculateDependencies(SD, false, this);
        NumToSchedule++;
      }
    });
  }
  BS->initialFillReadyList(ReadyInsts);

  Instruction *LastScheduledInst = BS->ScheduleEnd;

  // Do the "real" scheduling.
  while (!ReadyInsts.empty()) {
    ScheduleData *picked = *ReadyInsts.begin();
    ReadyInsts.erase(ReadyInsts.begin());

    // Move the scheduled instruction(s) to their dedicated places, if not
    // there yet.
    ScheduleData *BundleMember = picked;
    while (BundleMember) {
      Instruction *pickedInst = BundleMember->Inst;
      if (LastScheduledInst->getNextNode() != pickedInst) {
        BS->BB->getInstList().remove(pickedInst);
        BS->BB->getInstList().insert(LastScheduledInst->getIterator(),
                                     pickedInst);
      }
      LastScheduledInst = pickedInst;
      BundleMember = BundleMember->NextInBundle;
    }

    BS->schedule(picked, ReadyInsts);
    NumToSchedule--;
  }
  assert(NumToSchedule == 0 && "could not schedule all instructions");

  // Avoid duplicate scheduling of the block.
  BS->ScheduleStart = nullptr;
}

unsigned BoUpSLP::getVectorElementSize(Value *V) {
  // If V is a store, just return the width of the stored value without
  // traversing the expression tree. This is the common case.
  if (auto *Store = dyn_cast<StoreInst>(V))
    return DL->getTypeSizeInBits(Store->getValueOperand()->getType());

  // If V is not a store, we can traverse the expression tree to find loads
  // that feed it. The type of the loaded value may indicate a more suitable
  // width than V's type. We want to base the vector element size on the width
  // of memory operations where possible.
  SmallVector<Instruction *, 16> Worklist;
  SmallPtrSet<Instruction *, 16> Visited;
  if (auto *I = dyn_cast<Instruction>(V))
    Worklist.push_back(I);

  // Traverse the expression tree in bottom-up order looking for loads. If we
  // encounter an instruciton we don't yet handle, we give up.
  auto MaxWidth = 0u;
  auto FoundUnknownInst = false;
  while (!Worklist.empty() && !FoundUnknownInst) {
    auto *I = Worklist.pop_back_val();
    Visited.insert(I);

    // We should only be looking at scalar instructions here. If the current
    // instruction has a vector type, give up.
    auto *Ty = I->getType();
    if (isa<VectorType>(Ty))
      FoundUnknownInst = true;

    // If the current instruction is a load, update MaxWidth to reflect the
    // width of the loaded value.
    else if (isa<LoadInst>(I))
      MaxWidth = std::max<unsigned>(MaxWidth, DL->getTypeSizeInBits(Ty));

    // Otherwise, we need to visit the operands of the instruction. We only
    // handle the interesting cases from buildTree here. If an operand is an
    // instruction we haven't yet visited, we add it to the worklist.
    else if (isa<PHINode>(I) || isa<CastInst>(I) || isa<GetElementPtrInst>(I) ||
             isa<CmpInst>(I) || isa<SelectInst>(I) || isa<BinaryOperator>(I)) {
      for (Use &U : I->operands())
        if (auto *J = dyn_cast<Instruction>(U.get()))
          if (!Visited.count(J))
            Worklist.push_back(J);
    }

    // If we don't yet handle the instruction, give up.
    else
      FoundUnknownInst = true;
  }

  // If we didn't encounter a memory access in the expression tree, or if we
  // gave up for some reason, just return the width of V.
  if (!MaxWidth || FoundUnknownInst)
    return DL->getTypeSizeInBits(V->getType());

  // Otherwise, return the maximum width we found.
  return MaxWidth;
}

// Determine if a value V in a vectorizable expression Expr can be demoted to a
// smaller type with a truncation. We collect the values that will be demoted
// in ToDemote and additional roots that require investigating in Roots.
static bool collectValuesToDemote(Value *V, SmallPtrSetImpl<Value *> &Expr,
                                  SmallVectorImpl<Value *> &ToDemote,
                                  SmallVectorImpl<Value *> &Roots) {
  // We can always demote constants.
  if (isa<Constant>(V)) {
    ToDemote.push_back(V);
    return true;
  }

  // If the value is not an instruction in the expression with only one use, it
  // cannot be demoted.
  auto *I = dyn_cast<Instruction>(V);
  if (!I || !I->hasOneUse() || !Expr.count(I))
    return false;

  switch (I->getOpcode()) {

  // We can always demote truncations and extensions. Since truncations can
  // seed additional demotion, we save the truncated value.
  case Instruction::Trunc:
    Roots.push_back(I->getOperand(0));
    break;
  case Instruction::ZExt:
  case Instruction::SExt:
    break;

  // We can demote certain binary operations if we can demote both of their
  // operands.
  case Instruction::Add:
  case Instruction::Sub:
  case Instruction::Mul:
  case Instruction::And:
  case Instruction::Or:
  case Instruction::Xor:
    if (!collectValuesToDemote(I->getOperand(0), Expr, ToDemote, Roots) ||
        !collectValuesToDemote(I->getOperand(1), Expr, ToDemote, Roots))
      return false;
    break;

  // We can demote selects if we can demote their true and false values.
  case Instruction::Select: {
    SelectInst *SI = cast<SelectInst>(I);
    if (!collectValuesToDemote(SI->getTrueValue(), Expr, ToDemote, Roots) ||
        !collectValuesToDemote(SI->getFalseValue(), Expr, ToDemote, Roots))
      return false;
    break;
  }

  // We can demote phis if we can demote all their incoming operands. Note that
  // we don't need to worry about cycles since we ensure single use above.
  case Instruction::PHI: {
    PHINode *PN = cast<PHINode>(I);
    for (Value *IncValue : PN->incoming_values())
      if (!collectValuesToDemote(IncValue, Expr, ToDemote, Roots))
        return false;
    break;
  }

  // Otherwise, conservatively give up.
  default:
    return false;
  }

  // Record the value that we can demote.
  ToDemote.push_back(V);
  return true;
}

void BoUpSLP::computeMinimumValueSizes() {
  // If there are no external uses, the expression tree must be rooted by a
  // store. We can't demote in-memory values, so there is nothing to do here.
  if (ExternalUses.empty())
    return;

  // We only attempt to truncate integer expressions.
  auto &TreeRoot = VectorizableTree[0].Scalars;
  auto *TreeRootIT = dyn_cast<IntegerType>(TreeRoot[0]->getType());
  if (!TreeRootIT)
    return;

  // If the expression is not rooted by a store, these roots should have
  // external uses. We will rely on InstCombine to rewrite the expression in
  // the narrower type. However, InstCombine only rewrites single-use values.
  // This means that if a tree entry other than a root is used externally, it
  // must have multiple uses and InstCombine will not rewrite it. The code
  // below ensures that only the roots are used externally.
  SmallPtrSet<Value *, 32> Expr(TreeRoot.begin(), TreeRoot.end());
  for (auto &EU : ExternalUses)
    if (!Expr.erase(EU.Scalar))
      return;
  if (!Expr.empty())
    return;

  // Collect the scalar values of the vectorizable expression. We will use this
  // context to determine which values can be demoted. If we see a truncation,
  // we mark it as seeding another demotion.
  for (auto &Entry : VectorizableTree)
    Expr.insert(Entry.Scalars.begin(), Entry.Scalars.end());

  // Ensure the roots of the vectorizable tree don't form a cycle. They must
  // have a single external user that is not in the vectorizable tree.
  for (auto *Root : TreeRoot)
    if (!Root->hasOneUse() || Expr.count(*Root->user_begin()))
      return;

  // Conservatively determine if we can actually truncate the roots of the
  // expression. Collect the values that can be demoted in ToDemote and
  // additional roots that require investigating in Roots.
  SmallVector<Value *, 32> ToDemote;
  SmallVector<Value *, 4> Roots;
  for (auto *Root : TreeRoot)
    if (!collectValuesToDemote(Root, Expr, ToDemote, Roots))
      return;

  // The maximum bit width required to represent all the values that can be
  // demoted without loss of precision. It would be safe to truncate the roots
  // of the expression to this width.
  auto MaxBitWidth = 8u;

  // We first check if all the bits of the roots are demanded. If they're not,
  // we can truncate the roots to this narrower type.
  for (auto *Root : TreeRoot) {
    auto Mask = DB->getDemandedBits(cast<Instruction>(Root));
    MaxBitWidth = std::max<unsigned>(
        Mask.getBitWidth() - Mask.countLeadingZeros(), MaxBitWidth);
  }

  // True if the roots can be zero-extended back to their original type, rather
  // than sign-extended. We know that if the leading bits are not demanded, we
  // can safely zero-extend. So we initialize IsKnownPositive to True.
  bool IsKnownPositive = true;

  // If all the bits of the roots are demanded, we can try a little harder to
  // compute a narrower type. This can happen, for example, if the roots are
  // getelementptr indices. InstCombine promotes these indices to the pointer
  // width. Thus, all their bits are technically demanded even though the
  // address computation might be vectorized in a smaller type.
  //
  // We start by looking at each entry that can be demoted. We compute the
  // maximum bit width required to store the scalar by using ValueTracking to
  // compute the number of high-order bits we can truncate.
  if (MaxBitWidth == DL->getTypeSizeInBits(TreeRoot[0]->getType()) &&
      llvm::all_of(TreeRoot, [](Value *R) {
        assert(R->hasOneUse() && "Root should have only one use!");
        return isa<GetElementPtrInst>(R->user_back());
      })) {
    MaxBitWidth = 8u;

    // Determine if the sign bit of all the roots is known to be zero. If not,
    // IsKnownPositive is set to False.
    IsKnownPositive = llvm::all_of(TreeRoot, [&](Value *R) {
      KnownBits Known = computeKnownBits(R, *DL);
      return Known.isNonNegative();
    });

    // Determine the maximum number of bits required to store the scalar
    // values.
    for (auto *Scalar : ToDemote) {
      auto NumSignBits = ComputeNumSignBits(Scalar, *DL, 0, AC, nullptr, DT);
      auto NumTypeBits = DL->getTypeSizeInBits(Scalar->getType());
      MaxBitWidth = std::max<unsigned>(NumTypeBits - NumSignBits, MaxBitWidth);
    }

    // If we can't prove that the sign bit is zero, we must add one to the
    // maximum bit width to account for the unknown sign bit. This preserves
    // the existing sign bit so we can safely sign-extend the root back to the
    // original type. Otherwise, if we know the sign bit is zero, we will
    // zero-extend the root instead.
    //
    // FIXME: This is somewhat suboptimal, as there will be cases where adding
    //        one to the maximum bit width will yield a larger-than-necessary
    //        type. In general, we need to add an extra bit only if we can't
    //        prove that the upper bit of the original type is equal to the
    //        upper bit of the proposed smaller type. If these two bits are the
    //        same (either zero or one) we know that sign-extending from the
    //        smaller type will result in the same value. Here, since we can't
    //        yet prove this, we are just making the proposed smaller type
    //        larger to ensure correctness.
    if (!IsKnownPositive)
      ++MaxBitWidth;
  }

  // Round MaxBitWidth up to the next power-of-two.
  if (!isPowerOf2_64(MaxBitWidth))
    MaxBitWidth = NextPowerOf2(MaxBitWidth);

  // If the maximum bit width we compute is less than the with of the roots'
  // type, we can proceed with the narrowing. Otherwise, do nothing.
  if (MaxBitWidth >= TreeRootIT->getBitWidth())
    return;

  // If we can truncate the root, we must collect additional values that might
  // be demoted as a result. That is, those seeded by truncations we will
  // modify.
  while (!Roots.empty())
    collectValuesToDemote(Roots.pop_back_val(), Expr, ToDemote, Roots);

  // Finally, map the values we can demote to the maximum bit with we computed.
  for (auto *Scalar : ToDemote)
    MinBWs[Scalar] = std::make_pair(MaxBitWidth, !IsKnownPositive);
}

namespace {

/// The SLPVectorizer Pass.
struct SLPVectorizer : public FunctionPass {
  SLPVectorizerPass Impl;

  /// Pass identification, replacement for typeid
  static char ID;

  explicit SLPVectorizer() : FunctionPass(ID) {
    initializeSLPVectorizerPass(*PassRegistry::getPassRegistry());
  }

  bool doInitialization(Module &M) override {
    return false;
  }

  bool runOnFunction(Function &F) override {
    if (skipFunction(F))
      return false;

    auto *SE = &getAnalysis<ScalarEvolutionWrapperPass>().getSE();
    auto *TTI = &getAnalysis<TargetTransformInfoWrapperPass>().getTTI(F);
    auto *TLIP = getAnalysisIfAvailable<TargetLibraryInfoWrapperPass>();
    auto *TLI = TLIP ? &TLIP->getTLI() : nullptr;
    auto *AA = &getAnalysis<AAResultsWrapperPass>().getAAResults();
    auto *LI = &getAnalysis<LoopInfoWrapperPass>().getLoopInfo();
    auto *DT = &getAnalysis<DominatorTreeWrapperPass>().getDomTree();
    auto *AC = &getAnalysis<AssumptionCacheTracker>().getAssumptionCache(F);
    auto *DB = &getAnalysis<DemandedBitsWrapperPass>().getDemandedBits();
    auto *ORE = &getAnalysis<OptimizationRemarkEmitterWrapperPass>().getORE();

    return Impl.runImpl(F, SE, TTI, TLI, AA, LI, DT, AC, DB, ORE);
  }

  void getAnalysisUsage(AnalysisUsage &AU) const override {
    FunctionPass::getAnalysisUsage(AU);
    AU.addRequired<AssumptionCacheTracker>();
    AU.addRequired<ScalarEvolutionWrapperPass>();
    AU.addRequired<AAResultsWrapperPass>();
    AU.addRequired<TargetTransformInfoWrapperPass>();
    AU.addRequired<LoopInfoWrapperPass>();
    AU.addRequired<DominatorTreeWrapperPass>();
    AU.addRequired<DemandedBitsWrapperPass>();
    AU.addRequired<OptimizationRemarkEmitterWrapperPass>();
    AU.addPreserved<LoopInfoWrapperPass>();
    AU.addPreserved<DominatorTreeWrapperPass>();
    AU.addPreserved<AAResultsWrapperPass>();
    AU.addPreserved<GlobalsAAWrapperPass>();
    AU.setPreservesCFG();
  }
};

} // end anonymous namespace

PreservedAnalyses SLPVectorizerPass::run(Function &F, FunctionAnalysisManager &AM) {
  auto *SE = &AM.getResult<ScalarEvolutionAnalysis>(F);
  auto *TTI = &AM.getResult<TargetIRAnalysis>(F);
  auto *TLI = AM.getCachedResult<TargetLibraryAnalysis>(F);
  auto *AA = &AM.getResult<AAManager>(F);
  auto *LI = &AM.getResult<LoopAnalysis>(F);
  auto *DT = &AM.getResult<DominatorTreeAnalysis>(F);
  auto *AC = &AM.getResult<AssumptionAnalysis>(F);
  auto *DB = &AM.getResult<DemandedBitsAnalysis>(F);
  auto *ORE = &AM.getResult<OptimizationRemarkEmitterAnalysis>(F);

  bool Changed = runImpl(F, SE, TTI, TLI, AA, LI, DT, AC, DB, ORE);
  if (!Changed)
    return PreservedAnalyses::all();

  PreservedAnalyses PA;
  PA.preserveSet<CFGAnalyses>();
  PA.preserve<AAManager>();
  PA.preserve<GlobalsAA>();
  return PA;
}

bool SLPVectorizerPass::runImpl(Function &F, ScalarEvolution *SE_,
                                TargetTransformInfo *TTI_,
                                TargetLibraryInfo *TLI_, AliasAnalysis *AA_,
                                LoopInfo *LI_, DominatorTree *DT_,
                                AssumptionCache *AC_, DemandedBits *DB_,
                                OptimizationRemarkEmitter *ORE_) {
  SE = SE_;
  TTI = TTI_;
  TLI = TLI_;
  AA = AA_;
  LI = LI_;
  DT = DT_;
  AC = AC_;
  DB = DB_;
  DL = &F.getParent()->getDataLayout();

  Stores.clear();
  GEPs.clear();
  bool Changed = false;

  // If the target claims to have no vector registers don't attempt
  // vectorization.
  if (!TTI->getNumberOfRegisters(true))
    return false;

  // Don't vectorize when the attribute NoImplicitFloat is used.
  if (F.hasFnAttribute(Attribute::NoImplicitFloat))
    return false;

  DEBUG(dbgs() << "SLP: Analyzing blocks in " << F.getName() << ".\n");

  // Use the bottom up slp vectorizer to construct chains that start with
  // store instructions.
  BoUpSLP R(&F, SE, TTI, TLI, AA, LI, DT, AC, DB, DL, ORE_);

  // A general note: the vectorizer must use BoUpSLP::eraseInstruction() to
  // delete instructions.

  // Scan the blocks in the function in post order.
  for (auto BB : post_order(&F.getEntryBlock())) {
    collectSeedInstructions(BB);

    // Vectorize trees that end at stores.
    if (!Stores.empty()) {
      DEBUG(dbgs() << "SLP: Found stores for " << Stores.size()
                   << " underlying objects.\n");
      Changed |= vectorizeStoreChains(R);
    }

    // Vectorize trees that end at reductions.
    Changed |= vectorizeChainsInBlock(BB, R);

    // Vectorize the index computations of getelementptr instructions. This
    // is primarily intended to catch gather-like idioms ending at
    // non-consecutive loads.
    if (!GEPs.empty()) {
      DEBUG(dbgs() << "SLP: Found GEPs for " << GEPs.size()
                   << " underlying objects.\n");
      Changed |= vectorizeGEPIndices(BB, R);
    }
  }

  if (Changed) {
    R.optimizeGatherSequence();
    DEBUG(dbgs() << "SLP: vectorized \"" << F.getName() << "\"\n");
    DEBUG(verifyFunction(F));
  }
  return Changed;
}

/// Check that the Values in the slice in VL array are still existent in
/// the WeakTrackingVH array.
/// Vectorization of part of the VL array may cause later values in the VL array
/// to become invalid. We track when this has happened in the WeakTrackingVH
/// array.
static bool hasValueBeenRAUWed(ArrayRef<Value *> VL,
                               ArrayRef<WeakTrackingVH> VH, unsigned SliceBegin,
                               unsigned SliceSize) {
  VL = VL.slice(SliceBegin, SliceSize);
  VH = VH.slice(SliceBegin, SliceSize);
  return !std::equal(VL.begin(), VL.end(), VH.begin());
}

bool SLPVectorizerPass::vectorizeStoreChain(ArrayRef<Value *> Chain, BoUpSLP &R,
                                            unsigned VecRegSize) {
  const unsigned ChainLen = Chain.size();
  DEBUG(dbgs() << "SLP: Analyzing a store chain of length " << ChainLen
        << "\n");
  const unsigned Sz = R.getVectorElementSize(Chain[0]);
  const unsigned VF = VecRegSize / Sz;

  if (!isPowerOf2_32(Sz) || VF < 2)
    return false;

  // Keep track of values that were deleted by vectorizing in the loop below.
  const SmallVector<WeakTrackingVH, 8> TrackValues(Chain.begin(), Chain.end());

  bool Changed = false;
  // Look for profitable vectorizable trees at all offsets, starting at zero.
  for (unsigned i = 0, e = ChainLen; i + VF <= e; ++i) {

    // Check that a previous iteration of this loop did not delete the Value.
    if (hasValueBeenRAUWed(Chain, TrackValues, i, VF))
      continue;

    DEBUG(dbgs() << "SLP: Analyzing " << VF << " stores at offset " << i
          << "\n");
    ArrayRef<Value *> Operands = Chain.slice(i, VF);

#if INTEL_CUSTOMIZATION
    R.PSLPInit();
#endif // INTEL_CUSTOMIZATION

    R.buildTree(Operands);
#if !INTEL_CUSTOMIZATION
    if (R.isTreeTinyAndNotFullyVectorizable())
      continue;
#endif // INTEL_CUSTOMIZATION

    R.computeMinimumValueSizes();

    int Cost = R.getTreeCost();

#if INTEL_CUSTOMIZATION
    // If vanilla SLP failed, try with PSLP enabled
    // FIXME: This is not always the best. Ideally we should try both SLP and
    //        PSLP and keep the best of both.
    if (R.FoundPSLPCandidate && Cost >= -SLPCostThreshold) {
      R.deleteTree();
      // Enable PSLP.
      R.DoPSLP = true;
      R.buildTree(Operands);
      Cost = R.getTreeCost();
      // Disable PSLP.
      R.DoPSLP = false;
    }
#endif // INTEL_CUSTOMIZATION

    DEBUG(dbgs() << "SLP: Found cost=" << Cost << " for VF=" << VF << "\n");
    if (Cost < -SLPCostThreshold) {
      DEBUG(dbgs() << "SLP: Decided to vectorize cost=" << Cost << "\n");

      using namespace ore;

      R.getORE()->emit(OptimizationRemark(SV_NAME, "StoresVectorized",
                                          cast<StoreInst>(Chain[i]))
                       << "Stores SLP vectorized with cost " << NV("Cost", Cost)
                       << " and with tree size "
                       << NV("TreeSize", R.getTreeSize()));

      R.vectorizeTree();

      // Move to the next bundle.
      i += VF - 1;
      Changed = true;
#if INTEL_CUSTOMIZATION
      R.PSLPSuccessCleanup();
    } else {
      R.PSLPFailureCleanup();
#endif // INTEL_CUSTOMIZATION
    }
  }

  return Changed;
}

bool SLPVectorizerPass::vectorizeStores(ArrayRef<StoreInst *> Stores,
                                        BoUpSLP &R) {
  SetVector<StoreInst *> Heads;
  SmallDenseSet<StoreInst *> Tails;
  SmallDenseMap<StoreInst *, StoreInst *> ConsecutiveChain;

  // We may run into multiple chains that merge into a single chain. We mark the
  // stores that we vectorized so that we don't visit the same store twice.
  BoUpSLP::ValueSet VectorizedStores;
  bool Changed = false;

  // Do a quadratic search on all of the given stores in reverse order and find
  // all of the pairs of stores that follow each other.
  SmallVector<unsigned, 16> IndexQueue;
  unsigned E = Stores.size();
  IndexQueue.resize(E - 1);
  for (unsigned I = E; I > 0; --I) {
    unsigned Idx = I - 1;
    // If a store has multiple consecutive store candidates, search Stores
    // array according to the sequence: Idx-1, Idx+1, Idx-2, Idx+2, ...
    // This is because usually pairing with immediate succeeding or preceding
    // candidate create the best chance to find slp vectorization opportunity.
    unsigned Offset = 1;
    unsigned Cnt = 0;
    for (unsigned J = 0; J < E - 1; ++J, ++Offset) {
      if (Idx >= Offset) {
        IndexQueue[Cnt] = Idx - Offset;
        ++Cnt;
      }
      if (Idx + Offset < E) {
        IndexQueue[Cnt] = Idx + Offset;
        ++Cnt;
      }
    }

    for (auto K : IndexQueue) {
      if (isConsecutiveAccess(Stores[K], Stores[Idx], *DL, *SE)) {
        Tails.insert(Stores[Idx]);
        Heads.insert(Stores[K]);
        ConsecutiveChain[Stores[K]] = Stores[Idx];
        break;
      }
    }
  }

  // For stores that start but don't end a link in the chain:
  for (auto *SI : llvm::reverse(Heads)) {
    if (Tails.count(SI))
      continue;

    // We found a store instr that starts a chain. Now follow the chain and try
    // to vectorize it.
    BoUpSLP::ValueList Operands;
    StoreInst *I = SI;
    // Collect the chain into a list.
    while ((Tails.count(I) || Heads.count(I)) && !VectorizedStores.count(I)) {
      Operands.push_back(I);
      // Move to the next value in the chain.
      I = ConsecutiveChain[I];
    }

    // FIXME: Is division-by-2 the correct step? Should we assert that the
    // register size is a power-of-2?
    for (unsigned Size = R.getMaxVecRegSize(); Size >= R.getMinVecRegSize();
         Size /= 2) {
      if (vectorizeStoreChain(Operands, R, Size)) {
        // Mark the vectorized stores so that we don't vectorize them again.
        VectorizedStores.insert(Operands.begin(), Operands.end());
        Changed = true;
        break;
      }
    }
  }

  return Changed;
}

void SLPVectorizerPass::collectSeedInstructions(BasicBlock *BB) {
  // Initialize the collections. We will make a single pass over the block.
  Stores.clear();
  GEPs.clear();

  // Visit the store and getelementptr instructions in BB and organize them in
  // Stores and GEPs according to the underlying objects of their pointer
  // operands.
  for (Instruction &I : *BB) {
    // Ignore store instructions that are volatile or have a pointer operand
    // that doesn't point to a scalar type.
    if (auto *SI = dyn_cast<StoreInst>(&I)) {
      if (!SI->isSimple())
        continue;
      if (!isValidElementType(SI->getValueOperand()->getType()))
        continue;
      Stores[GetUnderlyingObject(SI->getPointerOperand(), *DL)].push_back(SI);
    }

    // Ignore getelementptr instructions that have more than one index, a
    // constant index, or a pointer operand that doesn't point to a scalar
    // type.
    else if (auto *GEP = dyn_cast<GetElementPtrInst>(&I)) {
      auto Idx = GEP->idx_begin()->get();
      if (GEP->getNumIndices() > 1 || isa<Constant>(Idx))
        continue;
      if (!isValidElementType(Idx->getType()))
        continue;
      if (GEP->getType()->isVectorTy())
        continue;
      GEPs[GetUnderlyingObject(GEP->getPointerOperand(), *DL)].push_back(GEP);
    }
  }
}

bool SLPVectorizerPass::tryToVectorizePair(Value *A, Value *B, BoUpSLP &R) {
  if (!A || !B)
    return false;
  Value *VL[] = { A, B };
  return tryToVectorizeList(VL, R, /*UserCost=*/0, true);
}

bool SLPVectorizerPass::tryToVectorizeList(ArrayRef<Value *> VL, BoUpSLP &R,
                                           int UserCost, bool AllowReorder) {
  if (VL.size() < 2)
    return false;

  DEBUG(dbgs() << "SLP: Trying to vectorize a list of length = " << VL.size()
               << ".\n");

  // Check that all of the parts are scalar instructions of the same type.
  Instruction *I0 = dyn_cast<Instruction>(VL[0]);
  if (!I0)
    return false;

  unsigned Opcode0 = I0->getOpcode();

  unsigned Sz = R.getVectorElementSize(I0);
  unsigned MinVF = std::max(2U, R.getMinVecRegSize() / Sz);
  unsigned MaxVF = std::max<unsigned>(PowerOf2Floor(VL.size()), MinVF);
  if (MaxVF < 2) {
     R.getORE()->emit([&]() {
         return OptimizationRemarkMissed(
                    SV_NAME, "SmallVF", I0)
                << "Cannot SLP vectorize list: vectorization factor "
                << "less than 2 is not supported";
     });
     return false;
  }

  for (Value *V : VL) {
    Type *Ty = V->getType();
    if (!isValidElementType(Ty)) {
      // NOTE: the following will give user internal llvm type name, which may not be useful
      R.getORE()->emit([&]() {
          std::string type_str;
          llvm::raw_string_ostream rso(type_str);
          Ty->print(rso);
          return OptimizationRemarkMissed(
                     SV_NAME, "UnsupportedType", I0)
                 << "Cannot SLP vectorize list: type "
                 << rso.str() + " is unsupported by vectorizer";
      });
      return false;
    }
    Instruction *Inst = dyn_cast<Instruction>(V);

    if (!Inst)
      return false;
    if (Inst->getOpcode() != Opcode0) {
      R.getORE()->emit([&]() {
          return OptimizationRemarkMissed(
                     SV_NAME, "InequableTypes", I0)
                 << "Cannot SLP vectorize list: not all of the "
                 << "parts of scalar instructions are of the same type: "
                 << ore::NV("Instruction1Opcode", I0) << " and "
                 << ore::NV("Instruction2Opcode", Inst);
      });
      return false;
    }
  }

  bool Changed = false;
  bool CandidateFound = false;
  int MinCost = SLPCostThreshold;

  // Keep track of values that were deleted by vectorizing in the loop below.
  SmallVector<WeakTrackingVH, 8> TrackValues(VL.begin(), VL.end());

  unsigned NextInst = 0, MaxInst = VL.size();
  for (unsigned VF = MaxVF; NextInst + 1 < MaxInst && VF >= MinVF;
       VF /= 2) {
    // No actual vectorization should happen, if number of parts is the same as
    // provided vectorization factor (i.e. the scalar type is used for vector
    // code during codegen).
    auto *VecTy = VectorType::get(VL[0]->getType(), VF);
    if (TTI->getNumberOfParts(VecTy) == VF)
      continue;
    for (unsigned I = NextInst; I < MaxInst; ++I) {
      unsigned OpsWidth = 0;

      if (I + VF > MaxInst)
        OpsWidth = MaxInst - I;
      else
        OpsWidth = VF;

      if (!isPowerOf2_32(OpsWidth) || OpsWidth < 2)
        break;

      // Check that a previous iteration of this loop did not delete the Value.
      if (hasValueBeenRAUWed(VL, TrackValues, I, OpsWidth))
        continue;

      DEBUG(dbgs() << "SLP: Analyzing " << OpsWidth << " operations "
                   << "\n");
      ArrayRef<Value *> Ops = VL.slice(I, OpsWidth);

      R.buildTree(Ops);
      Optional<ArrayRef<unsigned>> Order = R.bestOrder();
      // TODO: check if we can allow reordering for more cases.
      if (AllowReorder && Order) {
        // TODO: reorder tree nodes without tree rebuilding.
        // Conceptually, there is nothing actually preventing us from trying to
        // reorder a larger list. In fact, we do exactly this when vectorizing
        // reductions. However, at this point, we only expect to get here when
        // there are exactly two operations.
        assert(Ops.size() == 2);
        Value *ReorderedOps[] = {Ops[1], Ops[0]};
        R.buildTree(ReorderedOps, None);
      }
      if (R.isTreeTinyAndNotFullyVectorizable())
        continue;

      R.computeMinimumValueSizes();
      int Cost = R.getTreeCost() - UserCost;
      CandidateFound = true;
      MinCost = std::min(MinCost, Cost);

#if INTEL_CUSTOMIZATION
      // Fixes the remark for tiny trees (tested by remarks_not_all_parts.ll).
      CandidateFound = (Cost < FORBIDEN_TINY_TREE) ? true : false;
#endif // INTEL_CUSTOMIZATION

      if (Cost < -SLPCostThreshold) {
        DEBUG(dbgs() << "SLP: Vectorizing list at cost:" << Cost << ".\n");
        R.getORE()->emit(OptimizationRemark(SV_NAME, "VectorizedList",
                                                    cast<Instruction>(Ops[0]))
                                 << "SLP vectorized with cost " << ore::NV("Cost", Cost)
                                 << " and with tree size "
                                 << ore::NV("TreeSize", R.getTreeSize()));

        R.vectorizeTree();
        // Move to the next bundle.
        I += VF - 1;
        NextInst = I + 1;
        Changed = true;
      }
    }
  }

  if (!Changed && CandidateFound) {
    R.getORE()->emit([&]() {
        return OptimizationRemarkMissed(
                   SV_NAME, "NotBeneficial",  I0)
               << "List vectorization was possible but not beneficial with cost "
               << ore::NV("Cost", MinCost) << " >= "
               << ore::NV("Treshold", -SLPCostThreshold);
    });
  } else if (!Changed) {
    R.getORE()->emit([&]() {
        return OptimizationRemarkMissed(
                   SV_NAME, "NotPossible", I0)
               << "Cannot SLP vectorize list: vectorization was impossible"
               << " with available vectorization factors";
    });
  }
  return Changed;
}

bool SLPVectorizerPass::tryToVectorize(Instruction *I, BoUpSLP &R) {
  if (!I)
    return false;

  if (!isa<BinaryOperator>(I) && !isa<CmpInst>(I))
    return false;

  Value *P = I->getParent();

  // Vectorize in current basic block only.
  auto *Op0 = dyn_cast<Instruction>(I->getOperand(0));
  auto *Op1 = dyn_cast<Instruction>(I->getOperand(1));
  if (!Op0 || !Op1 || Op0->getParent() != P || Op1->getParent() != P)
    return false;

  // Try to vectorize V.
  if (tryToVectorizePair(Op0, Op1, R))
    return true;

  auto *A = dyn_cast<BinaryOperator>(Op0);
  auto *B = dyn_cast<BinaryOperator>(Op1);
  // Try to skip B.
  if (B && B->hasOneUse()) {
    auto *B0 = dyn_cast<BinaryOperator>(B->getOperand(0));
    auto *B1 = dyn_cast<BinaryOperator>(B->getOperand(1));
    if (B0 && B0->getParent() == P && tryToVectorizePair(A, B0, R))
      return true;
    if (B1 && B1->getParent() == P && tryToVectorizePair(A, B1, R))
      return true;
  }

  // Try to skip A.
  if (A && A->hasOneUse()) {
    auto *A0 = dyn_cast<BinaryOperator>(A->getOperand(0));
    auto *A1 = dyn_cast<BinaryOperator>(A->getOperand(1));
    if (A0 && A0->getParent() == P && tryToVectorizePair(A0, B, R))
      return true;
    if (A1 && A1->getParent() == P && tryToVectorizePair(A1, B, R))
      return true;
  }
  return false;
}

/// Generate a shuffle mask to be used in a reduction tree.
///
/// \param VecLen The length of the vector to be reduced.
/// \param NumEltsToRdx The number of elements that should be reduced in the
///        vector.
/// \param IsPairwise Whether the reduction is a pairwise or splitting
///        reduction. A pairwise reduction will generate a mask of
///        <0,2,...> or <1,3,..> while a splitting reduction will generate
///        <2,3, undef,undef> for a vector of 4 and NumElts = 2.
/// \param IsLeft True will generate a mask of even elements, odd otherwise.
static Value *createRdxShuffleMask(unsigned VecLen, unsigned NumEltsToRdx,
                                   bool IsPairwise, bool IsLeft,
                                   IRBuilder<> &Builder) {
  assert((IsPairwise || !IsLeft) && "Don't support a <0,1,undef,...> mask");

  SmallVector<Constant *, 32> ShuffleMask(
      VecLen, UndefValue::get(Builder.getInt32Ty()));

  if (IsPairwise)
    // Build a mask of 0, 2, ... (left) or 1, 3, ... (right).
    for (unsigned i = 0; i != NumEltsToRdx; ++i)
      ShuffleMask[i] = Builder.getInt32(2 * i + !IsLeft);
  else
    // Move the upper half of the vector to the lower half.
    for (unsigned i = 0; i != NumEltsToRdx; ++i)
      ShuffleMask[i] = Builder.getInt32(NumEltsToRdx + i);

  return ConstantVector::get(ShuffleMask);
}

namespace {

/// Model horizontal reductions.
///
/// A horizontal reduction is a tree of reduction operations (currently add and
/// fadd) that has operations that can be put into a vector as its leaf.
/// For example, this tree:
///
/// mul mul mul mul
///  \  /    \  /
///   +       +
///    \     /
///       +
/// This tree has "mul" as its reduced values and "+" as its reduction
/// operations. A reduction might be feeding into a store or a binary operation
/// feeding a phi.
///    ...
///    \  /
///     +
///     |
///  phi +=
///
///  Or:
///    ...
///    \  /
///     +
///     |
///   *p =
///
class HorizontalReduction {
  using ReductionOpsType = SmallVector<Value *, 16>;
  using ReductionOpsListType = SmallVector<ReductionOpsType, 2>;
  ReductionOpsListType  ReductionOps;
  SmallVector<Value *, 32> ReducedVals;
  // Use map vector to make stable output.
  MapVector<Instruction *, Value *> ExtraArgs;

  /// Kind of the reduction data.
  enum ReductionKind {
    RK_None,       /// Not a reduction.
    RK_Arithmetic, /// Binary reduction data.
    RK_Min,        /// Minimum reduction data.
    RK_UMin,       /// Unsigned minimum reduction data.
    RK_Max,        /// Maximum reduction data.
    RK_UMax,       /// Unsigned maximum reduction data.
  };

  /// Contains info about operation, like its opcode, left and right operands.
  class OperationData {
    /// Opcode of the instruction.
    unsigned Opcode = 0;

    /// Left operand of the reduction operation.
    Value *LHS = nullptr;

    /// Right operand of the reduction operation.
    Value *RHS = nullptr;

    /// Kind of the reduction operation.
    ReductionKind Kind = RK_None;

    /// True if float point min/max reduction has no NaNs.
    bool NoNaN = false;

    /// Checks if the reduction operation can be vectorized.
    bool isVectorizable() const {
      return LHS && RHS &&
             // We currently only support adds && min/max reductions.
             ((Kind == RK_Arithmetic &&
               (Opcode == Instruction::Add || Opcode == Instruction::FAdd)) ||
              ((Opcode == Instruction::ICmp || Opcode == Instruction::FCmp) &&
               (Kind == RK_Min || Kind == RK_Max)) ||
              (Opcode == Instruction::ICmp &&
               (Kind == RK_UMin || Kind == RK_UMax)));
    }

    /// Creates reduction operation with the current opcode.
    Value *createOp(IRBuilder<> &Builder, const Twine &Name) const {
      assert(isVectorizable() &&
             "Expected add|fadd or min/max reduction operation.");
      Value *Cmp;
      switch (Kind) {
      case RK_Arithmetic:
        return Builder.CreateBinOp((Instruction::BinaryOps)Opcode, LHS, RHS,
                                   Name);
      case RK_Min:
        Cmp = Opcode == Instruction::ICmp ? Builder.CreateICmpSLT(LHS, RHS)
                                          : Builder.CreateFCmpOLT(LHS, RHS);
        break;
      case RK_Max:
        Cmp = Opcode == Instruction::ICmp ? Builder.CreateICmpSGT(LHS, RHS)
                                          : Builder.CreateFCmpOGT(LHS, RHS);
        break;
      case RK_UMin:
        assert(Opcode == Instruction::ICmp && "Expected integer types.");
        Cmp = Builder.CreateICmpULT(LHS, RHS);
        break;
      case RK_UMax:
        assert(Opcode == Instruction::ICmp && "Expected integer types.");
        Cmp = Builder.CreateICmpUGT(LHS, RHS);
        break;
      case RK_None:
        llvm_unreachable("Unknown reduction operation.");
      }
      return Builder.CreateSelect(Cmp, LHS, RHS, Name);
    }

  public:
    explicit OperationData() = default;

    /// Construction for reduced values. They are identified by opcode only and
    /// don't have associated LHS/RHS values.
    explicit OperationData(Value *V) {
      if (auto *I = dyn_cast<Instruction>(V))
        Opcode = I->getOpcode();
    }

    /// Constructor for reduction operations with opcode and its left and
    /// right operands.
    OperationData(unsigned Opcode, Value *LHS, Value *RHS, ReductionKind Kind,
                  bool NoNaN = false)
        : Opcode(Opcode), LHS(LHS), RHS(RHS), Kind(Kind), NoNaN(NoNaN) {
      assert(Kind != RK_None && "One of the reduction operations is expected.");
    }

    explicit operator bool() const { return Opcode; }

    /// Get the index of the first operand.
    unsigned getFirstOperandIndex() const {
      assert(!!*this && "The opcode is not set.");
      switch (Kind) {
      case RK_Min:
      case RK_UMin:
      case RK_Max:
      case RK_UMax:
        return 1;
      case RK_Arithmetic:
      case RK_None:
        break;
      }
      return 0;
    }

    /// Total number of operands in the reduction operation.
    unsigned getNumberOfOperands() const {
      assert(Kind != RK_None && !!*this && LHS && RHS &&
             "Expected reduction operation.");
      switch (Kind) {
      case RK_Arithmetic:
        return 2;
      case RK_Min:
      case RK_UMin:
      case RK_Max:
      case RK_UMax:
        return 3;
      case RK_None:
        break;
      }
      llvm_unreachable("Reduction kind is not set");
    }

    /// Checks if the operation has the same parent as \p P.
    bool hasSameParent(Instruction *I, Value *P, bool IsRedOp) const {
      assert(Kind != RK_None && !!*this && LHS && RHS &&
             "Expected reduction operation.");
      if (!IsRedOp)
        return I->getParent() == P;
      switch (Kind) {
      case RK_Arithmetic:
        // Arithmetic reduction operation must be used once only.
        return I->getParent() == P;
      case RK_Min:
      case RK_UMin:
      case RK_Max:
      case RK_UMax: {
        // SelectInst must be used twice while the condition op must have single
        // use only.
        auto *Cmp = cast<Instruction>(cast<SelectInst>(I)->getCondition());
        return I->getParent() == P && Cmp && Cmp->getParent() == P;
      }
      case RK_None:
        break;
      }
      llvm_unreachable("Reduction kind is not set");
    }
    /// Expected number of uses for reduction operations/reduced values.
    bool hasRequiredNumberOfUses(Instruction *I, bool IsReductionOp) const {
      assert(Kind != RK_None && !!*this && LHS && RHS &&
             "Expected reduction operation.");
      switch (Kind) {
      case RK_Arithmetic:
        return I->hasOneUse();
      case RK_Min:
      case RK_UMin:
      case RK_Max:
      case RK_UMax:
        return I->hasNUses(2) &&
               (!IsReductionOp ||
                cast<SelectInst>(I)->getCondition()->hasOneUse());
      case RK_None:
        break;
      }
      llvm_unreachable("Reduction kind is not set");
    }

    /// Initializes the list of reduction operations.
    void initReductionOps(ReductionOpsListType &ReductionOps) {
      assert(Kind != RK_None && !!*this && LHS && RHS &&
             "Expected reduction operation.");
      switch (Kind) {
      case RK_Arithmetic:
        ReductionOps.assign(1, ReductionOpsType());
        break;
      case RK_Min:
      case RK_UMin:
      case RK_Max:
      case RK_UMax:
        ReductionOps.assign(2, ReductionOpsType());
        break;
      case RK_None:
        llvm_unreachable("Reduction kind is not set");
      }
    }
    /// Add all reduction operations for the reduction instruction \p I.
    void addReductionOps(Instruction *I, ReductionOpsListType &ReductionOps) {
      assert(Kind != RK_None && !!*this && LHS && RHS &&
             "Expected reduction operation.");
      switch (Kind) {
      case RK_Arithmetic:
        ReductionOps[0].emplace_back(I);
        break;
      case RK_Min:
      case RK_UMin:
      case RK_Max:
      case RK_UMax:
        ReductionOps[0].emplace_back(cast<SelectInst>(I)->getCondition());
        ReductionOps[1].emplace_back(I);
        break;
      case RK_None:
        llvm_unreachable("Reduction kind is not set");
      }
    }

    /// Checks if instruction is associative and can be vectorized.
    bool isAssociative(Instruction *I) const {
      assert(Kind != RK_None && *this && LHS && RHS &&
             "Expected reduction operation.");
      switch (Kind) {
      case RK_Arithmetic:
        return I->isAssociative();
      case RK_Min:
      case RK_Max:
        return Opcode == Instruction::ICmp ||
               cast<Instruction>(I->getOperand(0))->isFast();
      case RK_UMin:
      case RK_UMax:
        assert(Opcode == Instruction::ICmp &&
               "Only integer compare operation is expected.");
        return true;
      case RK_None:
        break;
      }
      llvm_unreachable("Reduction kind is not set");
    }

    /// Checks if the reduction operation can be vectorized.
    bool isVectorizable(Instruction *I) const {
      return isVectorizable() && isAssociative(I);
    }

    /// Checks if two operation data are both a reduction op or both a reduced
    /// value.
    bool operator==(const OperationData &OD) {
      assert(((Kind != OD.Kind) || ((!LHS == !OD.LHS) && (!RHS == !OD.RHS))) &&
             "One of the comparing operations is incorrect.");
      return this == &OD || (Kind == OD.Kind && Opcode == OD.Opcode);
    }
    bool operator!=(const OperationData &OD) { return !(*this == OD); }
    void clear() {
      Opcode = 0;
      LHS = nullptr;
      RHS = nullptr;
      Kind = RK_None;
      NoNaN = false;
    }

    /// Get the opcode of the reduction operation.
    unsigned getOpcode() const {
      assert(isVectorizable() && "Expected vectorizable operation.");
      return Opcode;
    }

    /// Get kind of reduction data.
    ReductionKind getKind() const { return Kind; }
    Value *getLHS() const { return LHS; }
    Value *getRHS() const { return RHS; }
    Type *getConditionType() const {
      switch (Kind) {
      case RK_Arithmetic:
        return nullptr;
      case RK_Min:
      case RK_Max:
      case RK_UMin:
      case RK_UMax:
        return CmpInst::makeCmpResultType(LHS->getType());
      case RK_None:
        break;
      }
      llvm_unreachable("Reduction kind is not set");
    }

    /// Creates reduction operation with the current opcode with the IR flags
    /// from \p ReductionOps.
    Value *createOp(IRBuilder<> &Builder, const Twine &Name,
                    const ReductionOpsListType &ReductionOps) const {
      assert(isVectorizable() &&
             "Expected add|fadd or min/max reduction operation.");
      auto *Op = createOp(Builder, Name);
      switch (Kind) {
      case RK_Arithmetic:
        propagateIRFlags(Op, ReductionOps[0]);
        return Op;
      case RK_Min:
      case RK_Max:
      case RK_UMin:
      case RK_UMax:
        if (auto *SI = dyn_cast<SelectInst>(Op))
          propagateIRFlags(SI->getCondition(), ReductionOps[0]);
        propagateIRFlags(Op, ReductionOps[1]);
        return Op;
      case RK_None:
        break;
      }
      llvm_unreachable("Unknown reduction operation.");
    }
    /// Creates reduction operation with the current opcode with the IR flags
    /// from \p I.
    Value *createOp(IRBuilder<> &Builder, const Twine &Name,
                    Instruction *I) const {
      assert(isVectorizable() &&
             "Expected add|fadd or min/max reduction operation.");
      auto *Op = createOp(Builder, Name);
      switch (Kind) {
      case RK_Arithmetic:
        propagateIRFlags(Op, I);
        return Op;
      case RK_Min:
      case RK_Max:
      case RK_UMin:
      case RK_UMax:
        if (auto *SI = dyn_cast<SelectInst>(Op)) {
          propagateIRFlags(SI->getCondition(),
                           cast<SelectInst>(I)->getCondition());
        }
        propagateIRFlags(Op, I);
        return Op;
      case RK_None:
        break;
      }
      llvm_unreachable("Unknown reduction operation.");
    }

    TargetTransformInfo::ReductionFlags getFlags() const {
      TargetTransformInfo::ReductionFlags Flags;
      Flags.NoNaN = NoNaN;
      switch (Kind) {
      case RK_Arithmetic:
        break;
      case RK_Min:
        Flags.IsSigned = Opcode == Instruction::ICmp;
        Flags.IsMaxOp = false;
        break;
      case RK_Max:
        Flags.IsSigned = Opcode == Instruction::ICmp;
        Flags.IsMaxOp = true;
        break;
      case RK_UMin:
        Flags.IsSigned = false;
        Flags.IsMaxOp = false;
        break;
      case RK_UMax:
        Flags.IsSigned = false;
        Flags.IsMaxOp = true;
        break;
      case RK_None:
        llvm_unreachable("Reduction kind is not set");
      }
      return Flags;
    }
  };

  Instruction *ReductionRoot = nullptr;

  /// The operation data of the reduction operation.
  OperationData ReductionData;

  /// The operation data of the values we perform a reduction on.
  OperationData ReducedValueData;

  /// Should we model this reduction as a pairwise reduction tree or a tree that
  /// splits the vector in halves and adds those halves.
  bool IsPairwiseReduction = false;

  /// Checks if the ParentStackElem.first should be marked as a reduction
  /// operation with an extra argument or as extra argument itself.
  void markExtraArg(std::pair<Instruction *, unsigned> &ParentStackElem,
                    Value *ExtraArg) {
    if (ExtraArgs.count(ParentStackElem.first)) {
      ExtraArgs[ParentStackElem.first] = nullptr;
      // We ran into something like:
      // ParentStackElem.first = ExtraArgs[ParentStackElem.first] + ExtraArg.
      // The whole ParentStackElem.first should be considered as an extra value
      // in this case.
      // Do not perform analysis of remaining operands of ParentStackElem.first
      // instruction, this whole instruction is an extra argument.
      ParentStackElem.second = ParentStackElem.first->getNumOperands();
    } else {
      // We ran into something like:
      // ParentStackElem.first += ... + ExtraArg + ...
      ExtraArgs[ParentStackElem.first] = ExtraArg;
    }
  }

  static OperationData getOperationData(Value *V) {
    if (!V)
      return OperationData();

    Value *LHS;
    Value *RHS;
    if (m_BinOp(m_Value(LHS), m_Value(RHS)).match(V)) {
      return OperationData(cast<BinaryOperator>(V)->getOpcode(), LHS, RHS,
                           RK_Arithmetic);
    }
    if (auto *Select = dyn_cast<SelectInst>(V)) {
      // Look for a min/max pattern.
      if (m_UMin(m_Value(LHS), m_Value(RHS)).match(Select)) {
        return OperationData(Instruction::ICmp, LHS, RHS, RK_UMin);
      } else if (m_SMin(m_Value(LHS), m_Value(RHS)).match(Select)) {
        return OperationData(Instruction::ICmp, LHS, RHS, RK_Min);
      } else if (m_OrdFMin(m_Value(LHS), m_Value(RHS)).match(Select) ||
                 m_UnordFMin(m_Value(LHS), m_Value(RHS)).match(Select)) {
        return OperationData(
            Instruction::FCmp, LHS, RHS, RK_Min,
            cast<Instruction>(Select->getCondition())->hasNoNaNs());
      } else if (m_UMax(m_Value(LHS), m_Value(RHS)).match(Select)) {
        return OperationData(Instruction::ICmp, LHS, RHS, RK_UMax);
      } else if (m_SMax(m_Value(LHS), m_Value(RHS)).match(Select)) {
        return OperationData(Instruction::ICmp, LHS, RHS, RK_Max);
      } else if (m_OrdFMax(m_Value(LHS), m_Value(RHS)).match(Select) ||
                 m_UnordFMax(m_Value(LHS), m_Value(RHS)).match(Select)) {
        return OperationData(
            Instruction::FCmp, LHS, RHS, RK_Max,
            cast<Instruction>(Select->getCondition())->hasNoNaNs());
      }
    }
    return OperationData(V);
  }

public:
  HorizontalReduction() = default;

  /// Try to find a reduction tree.
  bool matchAssociativeReduction(PHINode *Phi, Instruction *B) {
    assert((!Phi || is_contained(Phi->operands(), B)) &&
           "Thi phi needs to use the binary operator");

    ReductionData = getOperationData(B);

    // We could have a initial reductions that is not an add.
    //  r *= v1 + v2 + v3 + v4
    // In such a case start looking for a tree rooted in the first '+'.
    if (Phi) {
      if (ReductionData.getLHS() == Phi) {
        Phi = nullptr;
        B = dyn_cast<Instruction>(ReductionData.getRHS());
        ReductionData = getOperationData(B);
      } else if (ReductionData.getRHS() == Phi) {
        Phi = nullptr;
        B = dyn_cast<Instruction>(ReductionData.getLHS());
        ReductionData = getOperationData(B);
      }
    }

    if (!ReductionData.isVectorizable(B))
      return false;

    Type *Ty = B->getType();
    if (!isValidElementType(Ty))
      return false;

    ReducedValueData.clear();
    ReductionRoot = B;

    // Post order traverse the reduction tree starting at B. We only handle true
    // trees containing only binary operators.
    SmallVector<std::pair<Instruction *, unsigned>, 32> Stack;
    Stack.push_back(std::make_pair(B, ReductionData.getFirstOperandIndex()));
    ReductionData.initReductionOps(ReductionOps);
    while (!Stack.empty()) {
      Instruction *TreeN = Stack.back().first;
      unsigned EdgeToVist = Stack.back().second++;
      OperationData OpData = getOperationData(TreeN);
      bool IsReducedValue = OpData != ReductionData;

      // Postorder vist.
      if (IsReducedValue || EdgeToVist == OpData.getNumberOfOperands()) {
        if (IsReducedValue)
          ReducedVals.push_back(TreeN);
        else {
          auto I = ExtraArgs.find(TreeN);
          if (I != ExtraArgs.end() && !I->second) {
            // Check if TreeN is an extra argument of its parent operation.
            if (Stack.size() <= 1) {
              // TreeN can't be an extra argument as it is a root reduction
              // operation.
              return false;
            }
            // Yes, TreeN is an extra argument, do not add it to a list of
            // reduction operations.
            // Stack[Stack.size() - 2] always points to the parent operation.
            markExtraArg(Stack[Stack.size() - 2], TreeN);
            ExtraArgs.erase(TreeN);
          } else
            ReductionData.addReductionOps(TreeN, ReductionOps);
        }
        // Retract.
        Stack.pop_back();
        continue;
      }

      // Visit left or right.
      Value *NextV = TreeN->getOperand(EdgeToVist);
      if (NextV != Phi) {
        auto *I = dyn_cast<Instruction>(NextV);
        OpData = getOperationData(I);
        // Continue analysis if the next operand is a reduction operation or
        // (possibly) a reduced value. If the reduced value opcode is not set,
        // the first met operation != reduction operation is considered as the
        // reduced value class.
        if (I && (!ReducedValueData || OpData == ReducedValueData ||
                  OpData == ReductionData)) {
          const bool IsReductionOperation = OpData == ReductionData;
          // Only handle trees in the current basic block.
          if (!ReductionData.hasSameParent(I, B->getParent(),
                                           IsReductionOperation)) {
            // I is an extra argument for TreeN (its parent operation).
            markExtraArg(Stack.back(), I);
            continue;
          }

          // Each tree node needs to have minimal number of users except for the
          // ultimate reduction.
          if (!ReductionData.hasRequiredNumberOfUses(I,
                                                     OpData == ReductionData) &&
              I != B) {
            // I is an extra argument for TreeN (its parent operation).
            markExtraArg(Stack.back(), I);
            continue;
          }

          if (IsReductionOperation) {
            // We need to be able to reassociate the reduction operations.
            if (!OpData.isAssociative(I)) {
              // I is an extra argument for TreeN (its parent operation).
              markExtraArg(Stack.back(), I);
              continue;
            }
          } else if (ReducedValueData &&
                     ReducedValueData != OpData) {
            // Make sure that the opcodes of the operations that we are going to
            // reduce match.
            // I is an extra argument for TreeN (its parent operation).
            markExtraArg(Stack.back(), I);
            continue;
          } else if (!ReducedValueData)
            ReducedValueData = OpData;

          Stack.push_back(std::make_pair(I, OpData.getFirstOperandIndex()));
          continue;
        }
      }
      // NextV is an extra argument for TreeN (its parent operation).
      markExtraArg(Stack.back(), NextV);
    }
    return true;
  }

  /// Attempt to vectorize the tree found by
  /// matchAssociativeReduction.
  bool tryToReduce(BoUpSLP &V, TargetTransformInfo *TTI) {
    if (ReducedVals.empty())
      return false;

    // If there is a sufficient number of reduction values, reduce
    // to a nearby power-of-2. Can safely generate oversized
    // vectors and rely on the backend to split them to legal sizes.
    unsigned NumReducedVals = ReducedVals.size();
    if (NumReducedVals < 4)
      return false;

    unsigned ReduxWidth = PowerOf2Floor(NumReducedVals);

    Value *VectorizedTree = nullptr;
    IRBuilder<> Builder(ReductionRoot);
    FastMathFlags Unsafe;
    Unsafe.setFast();
    Builder.setFastMathFlags(Unsafe);
    unsigned i = 0;

    BoUpSLP::ExtraValueToDebugLocsMap ExternallyUsedValues;
    // The same extra argument may be used several time, so log each attempt
    // to use it.
    for (auto &Pair : ExtraArgs)
      ExternallyUsedValues[Pair.second].push_back(Pair.first);
    SmallVector<Value *, 16> IgnoreList;
    for (auto &V : ReductionOps)
      IgnoreList.append(V.begin(), V.end());
    while (i < NumReducedVals - ReduxWidth + 1 && ReduxWidth > 2) {
      auto VL = makeArrayRef(&ReducedVals[i], ReduxWidth);

#if INTEL_CUSTOMIZATION
      V.PSLPInit();
#endif // INTEL_CUSTOMIZATION

      V.buildTree(VL, ExternallyUsedValues, IgnoreList);
      Optional<ArrayRef<unsigned>> Order = V.bestOrder();
      // TODO: Handle orders of size less than number of elements in the vector.
      if (Order && Order->size() == VL.size()) {
        // TODO: reorder tree nodes without tree rebuilding.
        SmallVector<Value *, 4> ReorderedOps(VL.size());
        llvm::transform(*Order, ReorderedOps.begin(),
                        [VL](const unsigned Idx) { return VL[Idx]; });
        V.buildTree(ReorderedOps, ExternallyUsedValues, IgnoreList);
      }
#if !INTEL_CUSTOMIZATION
      if (V.isTreeTinyAndNotFullyVectorizable())
        break;
#endif // INTEL_CUSTOMIZATION

      V.computeMinimumValueSizes();

      // Estimate cost.
      int Cost =
          V.getTreeCost() + getReductionCost(TTI, ReducedVals[i], ReduxWidth);

#if INTEL_CUSTOMIZATION
      // Try PSLP.
      if (V.FoundPSLPCandidate) {
        V.deleteTree();

        // Enable PSLP.
        V.DoPSLP = true;

        V.buildTree(VL, ExternallyUsedValues, IgnoreList);
        Optional<ArrayRef<unsigned>> Order = V.bestOrder();
        if (Order) {
          // TODO: reorder tree nodes without tree rebuilding.
          SmallVector<Value *, 4> ReorderedOps(VL.size());
          llvm::transform(*Order, ReorderedOps.begin(),
                          [VL](const unsigned Idx) { return VL[Idx]; });
          V.buildTree(ReorderedOps, ExternallyUsedValues, IgnoreList);
        }
        V.computeMinimumValueSizes();

        // Estimate PSLP cost.
        int PSLPCost =
            V.getTreeCost() + getReductionCost(TTI, ReducedVals[i], ReduxWidth);

        // Disable PSLP.
        V.DoPSLP = false;

        // If SLP proved better than PSLP, rebuild tree.
        if (Cost < PSLPCost) {
          V.PSLPFailureCleanup();
          V.deleteTree();
          assert(!V.DoPSLP);
          V.buildTree(VL, ExternallyUsedValues, IgnoreList);
          Optional<ArrayRef<unsigned>> Order = V.bestOrder();
          if (Order) {
            // TODO: reorder tree nodes without tree rebuilding.
            SmallVector<Value *, 4> ReorderedOps(VL.size());
            llvm::transform(*Order, ReorderedOps.begin(),
                            [VL](const unsigned Idx) { return VL[Idx]; });
            V.buildTree(ReorderedOps, ExternallyUsedValues, IgnoreList);
          }
          V.computeMinimumValueSizes();
#ifndef NDEBUG
          int NewCost =
              V.getTreeCost() + getReductionCost(TTI, ReducedVals[i], ReduxWidth);
          assert(NewCost == Cost && "Bad PSLP cleanup ???");
#endif
        } else {
          // Update the cost.
          Cost = PSLPCost;
        }
      }
#endif // INTEL_CUSTOMIZATION

      // 3. If not profitable to vectorize, bail out.
      if (Cost >= -SLPCostThreshold) {
          V.getORE()->emit([&]() {
              return OptimizationRemarkMissed(
                         SV_NAME, "HorSLPNotBeneficial", cast<Instruction>(VL[0]))
                     << "Vectorizing horizontal reduction is possible"
                     << "but not beneficial with cost "
                     << ore::NV("Cost", Cost) << " and threshold "
                     << ore::NV("Threshold", -SLPCostThreshold);
          });
#if INTEL_CUSTOMIZATION
        V.PSLPFailureCleanup();
#endif // INTEL_CUSTOMIZATION
        break;
      }
      // It is profitable to vectorize!

#if INTEL_CUSTOMIZATION
        V.PSLPSuccessCleanup();
#endif // INTEL_CUSTOMIZATION

      DEBUG(dbgs() << "SLP: Vectorizing horizontal reduction at cost:" << Cost
                   << ". (HorRdx)\n");
      V.getORE()->emit([&]() {
          return OptimizationRemark(
                     SV_NAME, "VectorizedHorizontalReduction", cast<Instruction>(VL[0]))
          << "Vectorized horizontal reduction with cost "
          << ore::NV("Cost", Cost) << " and with tree size "
          << ore::NV("TreeSize", V.getTreeSize());
      });

      // Vectorize a tree.
      DebugLoc Loc = cast<Instruction>(ReducedVals[i])->getDebugLoc();
      Value *VectorizedRoot = V.vectorizeTree(ExternallyUsedValues);

      // Emit a reduction.
      Value *ReducedSubTree =
          emitReduction(VectorizedRoot, Builder, ReduxWidth, TTI);
      if (VectorizedTree) {
        Builder.SetCurrentDebugLocation(Loc);
        OperationData VectReductionData(ReductionData.getOpcode(),
                                        VectorizedTree, ReducedSubTree,
                                        ReductionData.getKind());
        VectorizedTree =
            VectReductionData.createOp(Builder, "op.rdx", ReductionOps);
      } else
        VectorizedTree = ReducedSubTree;
      i += ReduxWidth;
      ReduxWidth = PowerOf2Floor(NumReducedVals - i);
    }

    if (VectorizedTree) {
      // Finish the reduction.
      for (; i < NumReducedVals; ++i) {
        auto *I = cast<Instruction>(ReducedVals[i]);
        Builder.SetCurrentDebugLocation(I->getDebugLoc());
        OperationData VectReductionData(ReductionData.getOpcode(),
                                        VectorizedTree, I,
                                        ReductionData.getKind());
        VectorizedTree = VectReductionData.createOp(Builder, "", ReductionOps);
      }
      for (auto &Pair : ExternallyUsedValues) {
        assert(!Pair.second.empty() &&
               "At least one DebugLoc must be inserted");
        // Add each externally used value to the final reduction.
        for (auto *I : Pair.second) {
          Builder.SetCurrentDebugLocation(I->getDebugLoc());
          OperationData VectReductionData(ReductionData.getOpcode(),
                                          VectorizedTree, Pair.first,
                                          ReductionData.getKind());
          VectorizedTree = VectReductionData.createOp(Builder, "op.extra", I);
        }
      }
      // Update users.
      ReductionRoot->replaceAllUsesWith(VectorizedTree);
    }
    return VectorizedTree != nullptr;
  }

  unsigned numReductionValues() const {
    return ReducedVals.size();
  }

private:
  /// Calculate the cost of a reduction.
  int getReductionCost(TargetTransformInfo *TTI, Value *FirstReducedVal,
                       unsigned ReduxWidth) {
    Type *ScalarTy = FirstReducedVal->getType();
    Type *VecTy = VectorType::get(ScalarTy, ReduxWidth);

    int PairwiseRdxCost;
    int SplittingRdxCost;
    switch (ReductionData.getKind()) {
    case RK_Arithmetic:
      PairwiseRdxCost =
          TTI->getArithmeticReductionCost(ReductionData.getOpcode(), VecTy,
                                          /*IsPairwiseForm=*/true);
      SplittingRdxCost =
          TTI->getArithmeticReductionCost(ReductionData.getOpcode(), VecTy,
                                          /*IsPairwiseForm=*/false);
      break;
    case RK_Min:
    case RK_Max:
    case RK_UMin:
    case RK_UMax: {
      Type *VecCondTy = CmpInst::makeCmpResultType(VecTy);
      bool IsUnsigned = ReductionData.getKind() == RK_UMin ||
                        ReductionData.getKind() == RK_UMax;
      PairwiseRdxCost =
          TTI->getMinMaxReductionCost(VecTy, VecCondTy,
                                      /*IsPairwiseForm=*/true, IsUnsigned);
      SplittingRdxCost =
          TTI->getMinMaxReductionCost(VecTy, VecCondTy,
                                      /*IsPairwiseForm=*/false, IsUnsigned);
      break;
    }
    case RK_None:
      llvm_unreachable("Expected arithmetic or min/max reduction operation");
    }

    IsPairwiseReduction = PairwiseRdxCost < SplittingRdxCost;
    int VecReduxCost = IsPairwiseReduction ? PairwiseRdxCost : SplittingRdxCost;

    int ScalarReduxCost;
    switch (ReductionData.getKind()) {
    case RK_Arithmetic:
      ScalarReduxCost =
          TTI->getArithmeticInstrCost(ReductionData.getOpcode(), ScalarTy);
      break;
    case RK_Min:
    case RK_Max:
    case RK_UMin:
    case RK_UMax:
      ScalarReduxCost =
          TTI->getCmpSelInstrCost(ReductionData.getOpcode(), ScalarTy) +
          TTI->getCmpSelInstrCost(Instruction::Select, ScalarTy,
                                  CmpInst::makeCmpResultType(ScalarTy));
      break;
    case RK_None:
      llvm_unreachable("Expected arithmetic or min/max reduction operation");
    }
    ScalarReduxCost *= (ReduxWidth - 1);

    DEBUG(dbgs() << "SLP: Adding cost " << VecReduxCost - ScalarReduxCost
                 << " for reduction that starts with " << *FirstReducedVal
                 << " (It is a "
                 << (IsPairwiseReduction ? "pairwise" : "splitting")
                 << " reduction)\n");

    return VecReduxCost - ScalarReduxCost;
  }

  /// Emit a horizontal reduction of the vectorized value.
  Value *emitReduction(Value *VectorizedValue, IRBuilder<> &Builder,
                       unsigned ReduxWidth, const TargetTransformInfo *TTI) {
    assert(VectorizedValue && "Need to have a vectorized tree node");
    assert(isPowerOf2_32(ReduxWidth) &&
           "We only handle power-of-two reductions for now");

    if (!IsPairwiseReduction)
      return createSimpleTargetReduction(
          Builder, TTI, ReductionData.getOpcode(), VectorizedValue,
          ReductionData.getFlags(), ReductionOps.back());

    Value *TmpVec = VectorizedValue;
    for (unsigned i = ReduxWidth / 2; i != 0; i >>= 1) {
      Value *LeftMask =
          createRdxShuffleMask(ReduxWidth, i, true, true, Builder);
      Value *RightMask =
          createRdxShuffleMask(ReduxWidth, i, true, false, Builder);

      Value *LeftShuf = Builder.CreateShuffleVector(
          TmpVec, UndefValue::get(TmpVec->getType()), LeftMask, "rdx.shuf.l");
      Value *RightShuf = Builder.CreateShuffleVector(
          TmpVec, UndefValue::get(TmpVec->getType()), (RightMask),
          "rdx.shuf.r");
      OperationData VectReductionData(ReductionData.getOpcode(), LeftShuf,
                                      RightShuf, ReductionData.getKind());
      TmpVec = VectReductionData.createOp(Builder, "op.rdx", ReductionOps);
    }

    // The result is in the first element of the vector.
    return Builder.CreateExtractElement(TmpVec, Builder.getInt32(0));
  }
};

} // end anonymous namespace

/// Recognize construction of vectors like
///  %ra = insertelement <4 x float> undef, float %s0, i32 0
///  %rb = insertelement <4 x float> %ra, float %s1, i32 1
///  %rc = insertelement <4 x float> %rb, float %s2, i32 2
///  %rd = insertelement <4 x float> %rc, float %s3, i32 3
///  starting from the last insertelement instruction.
///
/// Returns true if it matches
static bool findBuildVector(InsertElementInst *LastInsertElem,
                            TargetTransformInfo *TTI,
                            SmallVectorImpl<Value *> &BuildVectorOpds,
                            int &UserCost) {
  UserCost = 0;
  Value *V = nullptr;
  do {
    if (auto *CI = dyn_cast<ConstantInt>(LastInsertElem->getOperand(2))) {
      UserCost += TTI->getVectorInstrCost(Instruction::InsertElement,
                                          LastInsertElem->getType(),
                                          CI->getZExtValue());
    }
    BuildVectorOpds.push_back(LastInsertElem->getOperand(1));
    V = LastInsertElem->getOperand(0);
    if (isa<UndefValue>(V))
      break;
    LastInsertElem = dyn_cast<InsertElementInst>(V);
    if (!LastInsertElem || !LastInsertElem->hasOneUse())
      return false;
  } while (true);
  std::reverse(BuildVectorOpds.begin(), BuildVectorOpds.end());
  return true;
}

/// Like findBuildVector, but looks for construction of aggregate.
///
/// \return true if it matches.
static bool findBuildAggregate(InsertValueInst *IV,
                               SmallVectorImpl<Value *> &BuildVectorOpds) {
  Value *V;
  do {
    BuildVectorOpds.push_back(IV->getInsertedValueOperand());
    V = IV->getAggregateOperand();
    if (isa<UndefValue>(V))
      break;
    IV = dyn_cast<InsertValueInst>(V);
    if (!IV || !IV->hasOneUse())
      return false;
  } while (true);
  std::reverse(BuildVectorOpds.begin(), BuildVectorOpds.end());
  return true;
}

static bool PhiTypeSorterFunc(Value *V, Value *V2) {
  return V->getType() < V2->getType();
}

/// Try and get a reduction value from a phi node.
///
/// Given a phi node \p P in a block \p ParentBB, consider possible reductions
/// if they come from either \p ParentBB or a containing loop latch.
///
/// \returns A candidate reduction value if possible, or \code nullptr \endcode
/// if not possible.
static Value *getReductionValue(const DominatorTree *DT, PHINode *P,
                                BasicBlock *ParentBB, LoopInfo *LI) {
  // There are situations where the reduction value is not dominated by the
  // reduction phi. Vectorizing such cases has been reported to cause
  // miscompiles. See PR25787.
  auto DominatedReduxValue = [&](Value *R) {
    return isa<Instruction>(R) &&
           DT->dominates(P->getParent(), cast<Instruction>(R)->getParent());
  };

  Value *Rdx = nullptr;

  // Return the incoming value if it comes from the same BB as the phi node.
  if (P->getIncomingBlock(0) == ParentBB) {
    Rdx = P->getIncomingValue(0);
  } else if (P->getIncomingBlock(1) == ParentBB) {
    Rdx = P->getIncomingValue(1);
  }

  if (Rdx && DominatedReduxValue(Rdx))
    return Rdx;

  // Otherwise, check whether we have a loop latch to look at.
  Loop *BBL = LI->getLoopFor(ParentBB);
  if (!BBL)
    return nullptr;
  BasicBlock *BBLatch = BBL->getLoopLatch();
  if (!BBLatch)
    return nullptr;

  // There is a loop latch, return the incoming value if it comes from
  // that. This reduction pattern occasionally turns up.
  if (P->getIncomingBlock(0) == BBLatch) {
    Rdx = P->getIncomingValue(0);
  } else if (P->getIncomingBlock(1) == BBLatch) {
    Rdx = P->getIncomingValue(1);
  }

  if (Rdx && DominatedReduxValue(Rdx))
    return Rdx;

  return nullptr;
}

/// Attempt to reduce a horizontal reduction.
/// If it is legal to match a horizontal reduction feeding the phi node \a P
/// with reduction operators \a Root (or one of its operands) in a basic block
/// \a BB, then check if it can be done. If horizontal reduction is not found
/// and root instruction is a binary operation, vectorization of the operands is
/// attempted.
/// \returns true if a horizontal reduction was matched and reduced or operands
/// of one of the binary instruction were vectorized.
/// \returns false if a horizontal reduction was not matched (or not possible)
/// or no vectorization of any binary operation feeding \a Root instruction was
/// performed.
static bool tryToVectorizeHorReductionOrInstOperands(
    PHINode *P, Instruction *Root, BasicBlock *BB, BoUpSLP &R,
    TargetTransformInfo *TTI,
    const function_ref<bool(Instruction *, BoUpSLP &)> Vectorize) {
  if (!ShouldVectorizeHor)
    return false;

  if (!Root)
    return false;

  if (Root->getParent() != BB || isa<PHINode>(Root))
    return false;
  // Start analysis starting from Root instruction. If horizontal reduction is
  // found, try to vectorize it. If it is not a horizontal reduction or
  // vectorization is not possible or not effective, and currently analyzed
  // instruction is a binary operation, try to vectorize the operands, using
  // pre-order DFS traversal order. If the operands were not vectorized, repeat
  // the same procedure considering each operand as a possible root of the
  // horizontal reduction.
  // Interrupt the process if the Root instruction itself was vectorized or all
  // sub-trees not higher that RecursionMaxDepth were analyzed/vectorized.
  SmallVector<std::pair<WeakTrackingVH, unsigned>, 8> Stack(1, {Root, 0});
  SmallSet<Value *, 8> VisitedInstrs;
  bool Res = false;
  while (!Stack.empty()) {
    Value *V;
    unsigned Level;
    std::tie(V, Level) = Stack.pop_back_val();
    if (!V)
      continue;
    auto *Inst = dyn_cast<Instruction>(V);
    if (!Inst)
      continue;
    auto *BI = dyn_cast<BinaryOperator>(Inst);
    auto *SI = dyn_cast<SelectInst>(Inst);
    if (BI || SI) {
      HorizontalReduction HorRdx;
      if (HorRdx.matchAssociativeReduction(P, Inst)) {
        if (HorRdx.tryToReduce(R, TTI)) {
          Res = true;
          // Set P to nullptr to avoid re-analysis of phi node in
          // matchAssociativeReduction function unless this is the root node.
          P = nullptr;
          continue;
        }
      }
      if (P && BI) {
        Inst = dyn_cast<Instruction>(BI->getOperand(0));
        if (Inst == P)
          Inst = dyn_cast<Instruction>(BI->getOperand(1));
        if (!Inst) {
          // Set P to nullptr to avoid re-analysis of phi node in
          // matchAssociativeReduction function unless this is the root node.
          P = nullptr;
          continue;
        }
      }
    }
    // Set P to nullptr to avoid re-analysis of phi node in
    // matchAssociativeReduction function unless this is the root node.
    P = nullptr;
    if (Vectorize(Inst, R)) {
      Res = true;
      continue;
    }

    // Try to vectorize operands.
    // Continue analysis for the instruction from the same basic block only to
    // save compile time.
    if (++Level < RecursionMaxDepth)
      for (auto *Op : Inst->operand_values())
        if (VisitedInstrs.insert(Op).second)
          if (auto *I = dyn_cast<Instruction>(Op))
            if (!isa<PHINode>(I) && I->getParent() == BB)
              Stack.emplace_back(Op, Level);
  }
  return Res;
}

bool SLPVectorizerPass::vectorizeRootInstruction(PHINode *P, Value *V,
                                                 BasicBlock *BB, BoUpSLP &R,
                                                 TargetTransformInfo *TTI) {
  if (!V)
    return false;
  auto *I = dyn_cast<Instruction>(V);
  if (!I)
    return false;

  if (!isa<BinaryOperator>(I))
    P = nullptr;
  // Try to match and vectorize a horizontal reduction.
  auto &&ExtraVectorization = [this](Instruction *I, BoUpSLP &R) -> bool {
    return tryToVectorize(I, R);
  };
  return tryToVectorizeHorReductionOrInstOperands(P, I, BB, R, TTI,
                                                  ExtraVectorization);
}

bool SLPVectorizerPass::vectorizeInsertValueInst(InsertValueInst *IVI,
                                                 BasicBlock *BB, BoUpSLP &R) {
  const DataLayout &DL = BB->getModule()->getDataLayout();
  if (!R.canMapToVector(IVI->getType(), DL))
    return false;

  SmallVector<Value *, 16> BuildVectorOpds;
  if (!findBuildAggregate(IVI, BuildVectorOpds))
    return false;

  DEBUG(dbgs() << "SLP: array mappable to vector: " << *IVI << "\n");
  // Aggregate value is unlikely to be processed in vector register, we need to
  // extract scalars into scalar registers, so NeedExtraction is set true.
  return tryToVectorizeList(BuildVectorOpds, R);
}

bool SLPVectorizerPass::vectorizeInsertElementInst(InsertElementInst *IEI,
                                                   BasicBlock *BB, BoUpSLP &R) {
  int UserCost;
  SmallVector<Value *, 16> BuildVectorOpds;
  if (!findBuildVector(IEI, TTI, BuildVectorOpds, UserCost) ||
      (llvm::all_of(BuildVectorOpds,
                    [](Value *V) { return isa<ExtractElementInst>(V); }) &&
       isShuffle(BuildVectorOpds)))
    return false;

  // Vectorize starting with the build vector operands ignoring the BuildVector
  // instructions for the purpose of scheduling and user extraction.
  return tryToVectorizeList(BuildVectorOpds, R, UserCost);
}

bool SLPVectorizerPass::vectorizeCmpInst(CmpInst *CI, BasicBlock *BB,
                                         BoUpSLP &R) {
  if (tryToVectorizePair(CI->getOperand(0), CI->getOperand(1), R))
    return true;

  bool OpsChanged = false;
  for (int Idx = 0; Idx < 2; ++Idx) {
    OpsChanged |=
        vectorizeRootInstruction(nullptr, CI->getOperand(Idx), BB, R, TTI);
  }
  return OpsChanged;
}

bool SLPVectorizerPass::vectorizeSimpleInstructions(
    SmallVectorImpl<WeakVH> &Instructions, BasicBlock *BB, BoUpSLP &R) {
  bool OpsChanged = false;
  for (auto &VH : reverse(Instructions)) {
    auto *I = dyn_cast_or_null<Instruction>(VH);
    if (!I)
      continue;
    if (auto *LastInsertValue = dyn_cast<InsertValueInst>(I))
      OpsChanged |= vectorizeInsertValueInst(LastInsertValue, BB, R);
    else if (auto *LastInsertElem = dyn_cast<InsertElementInst>(I))
      OpsChanged |= vectorizeInsertElementInst(LastInsertElem, BB, R);
    else if (auto *CI = dyn_cast<CmpInst>(I))
      OpsChanged |= vectorizeCmpInst(CI, BB, R);
  }
  Instructions.clear();
  return OpsChanged;
}

bool SLPVectorizerPass::vectorizeChainsInBlock(BasicBlock *BB, BoUpSLP &R) {
  bool Changed = false;
  SmallVector<Value *, 4> Incoming;
  SmallSet<Value *, 16> VisitedInstrs;

  bool HaveVectorizedPhiNodes = true;
  while (HaveVectorizedPhiNodes) {
    HaveVectorizedPhiNodes = false;

    // Collect the incoming values from the PHIs.
    Incoming.clear();
    for (Instruction &I : *BB) {
      PHINode *P = dyn_cast<PHINode>(&I);
      if (!P)
        break;

      if (!VisitedInstrs.count(P))
        Incoming.push_back(P);
    }

    // Sort by type.
    std::stable_sort(Incoming.begin(), Incoming.end(), PhiTypeSorterFunc);

    // Try to vectorize elements base on their type.
    for (SmallVector<Value *, 4>::iterator IncIt = Incoming.begin(),
                                           E = Incoming.end();
         IncIt != E;) {

      // Look for the next elements with the same type.
      SmallVector<Value *, 4>::iterator SameTypeIt = IncIt;
      while (SameTypeIt != E &&
             (*SameTypeIt)->getType() == (*IncIt)->getType()) {
        VisitedInstrs.insert(*SameTypeIt);
        ++SameTypeIt;
      }

      // Try to vectorize them.
      unsigned NumElts = (SameTypeIt - IncIt);
      DEBUG(dbgs() << "SLP: Trying to vectorize starting at PHIs (" << NumElts
                   << ")\n");
      // The order in which the phi nodes appear in the program does not matter.
      // So allow tryToVectorizeList to reorder them if it is beneficial. This
      // is done when there are exactly two elements since tryToVectorizeList
      // asserts that there are only two values when AllowReorder is true.
      bool AllowReorder = NumElts == 2;
      if (NumElts > 1 && tryToVectorizeList(makeArrayRef(IncIt, NumElts), R,
                                            /*UserCost=*/0, AllowReorder)) {
        // Success start over because instructions might have been changed.
        HaveVectorizedPhiNodes = true;
        Changed = true;
        break;
      }

      // Start over at the next instruction of a different type (or the end).
      IncIt = SameTypeIt;
    }
  }

  VisitedInstrs.clear();

  SmallVector<WeakVH, 8> PostProcessInstructions;
  SmallDenseSet<Instruction *, 4> KeyNodes;
  for (BasicBlock::iterator it = BB->begin(), e = BB->end(); it != e; it++) {
    // We may go through BB multiple times so skip the one we have checked.
    if (!VisitedInstrs.insert(&*it).second) {
      if (it->use_empty() && KeyNodes.count(&*it) > 0 &&
          vectorizeSimpleInstructions(PostProcessInstructions, BB, R)) {
        // We would like to start over since some instructions are deleted
        // and the iterator may become invalid value.
        Changed = true;
        it = BB->begin();
        e = BB->end();
      }
      continue;
    }

    if (isa<DbgInfoIntrinsic>(it))
      continue;

    // Try to vectorize reductions that use PHINodes.
    if (PHINode *P = dyn_cast<PHINode>(it)) {
      // Check that the PHI is a reduction PHI.
      if (P->getNumIncomingValues() != 2)
        return Changed;

      // Try to match and vectorize a horizontal reduction.
      if (vectorizeRootInstruction(P, getReductionValue(DT, P, BB, LI), BB, R,
                                   TTI)) {
        Changed = true;
        it = BB->begin();
        e = BB->end();
        continue;
      }
      continue;
    }

    // Ran into an instruction without users, like terminator, or function call
    // with ignored return value, store. Ignore unused instructions (basing on
    // instruction type, except for CallInst and InvokeInst).
    if (it->use_empty() && (it->getType()->isVoidTy() || isa<CallInst>(it) ||
                            isa<InvokeInst>(it))) {
      KeyNodes.insert(&*it);
      bool OpsChanged = false;
      if (ShouldStartVectorizeHorAtStore || !isa<StoreInst>(it)) {
        for (auto *V : it->operand_values()) {
          // Try to match and vectorize a horizontal reduction.
          OpsChanged |= vectorizeRootInstruction(nullptr, V, BB, R, TTI);
        }
      }
      // Start vectorization of post-process list of instructions from the
      // top-tree instructions to try to vectorize as many instructions as
      // possible.
      OpsChanged |= vectorizeSimpleInstructions(PostProcessInstructions, BB, R);
      if (OpsChanged) {
        // We would like to start over since some instructions are deleted
        // and the iterator may become invalid value.
        Changed = true;
        it = BB->begin();
        e = BB->end();
        continue;
      }
    }

    if (isa<InsertElementInst>(it) || isa<CmpInst>(it) ||
        isa<InsertValueInst>(it))
      PostProcessInstructions.push_back(&*it);

  }

  return Changed;
}

bool SLPVectorizerPass::vectorizeGEPIndices(BasicBlock *BB, BoUpSLP &R) {
  auto Changed = false;
  for (auto &Entry : GEPs) {
    // If the getelementptr list has fewer than two elements, there's nothing
    // to do.
    if (Entry.second.size() < 2)
      continue;

    DEBUG(dbgs() << "SLP: Analyzing a getelementptr list of length "
                 << Entry.second.size() << ".\n");

    // We process the getelementptr list in chunks of 16 (like we do for
    // stores) to minimize compile-time.
    for (unsigned BI = 0, BE = Entry.second.size(); BI < BE; BI += 16) {
      auto Len = std::min<unsigned>(BE - BI, 16);
      auto GEPList = makeArrayRef(&Entry.second[BI], Len);

      // Initialize a set a candidate getelementptrs. Note that we use a
      // SetVector here to preserve program order. If the index computations
      // are vectorizable and begin with loads, we want to minimize the chance
      // of having to reorder them later.
      SetVector<Value *> Candidates(GEPList.begin(), GEPList.end());

      // Some of the candidates may have already been vectorized after we
      // initially collected them. If so, the WeakTrackingVHs will have
      // nullified the
      // values, so remove them from the set of candidates.
      Candidates.remove(nullptr);

      // Remove from the set of candidates all pairs of getelementptrs with
      // constant differences. Such getelementptrs are likely not good
      // candidates for vectorization in a bottom-up phase since one can be
      // computed from the other. We also ensure all candidate getelementptr
      // indices are unique.
      for (int I = 0, E = GEPList.size(); I < E && Candidates.size() > 1; ++I) {
        auto *GEPI = cast<GetElementPtrInst>(GEPList[I]);
        if (!Candidates.count(GEPI))
          continue;
        auto *SCEVI = SE->getSCEV(GEPList[I]);
        for (int J = I + 1; J < E && Candidates.size() > 1; ++J) {
          auto *GEPJ = cast<GetElementPtrInst>(GEPList[J]);
          auto *SCEVJ = SE->getSCEV(GEPList[J]);
          if (isa<SCEVConstant>(SE->getMinusSCEV(SCEVI, SCEVJ))) {
            Candidates.remove(GEPList[I]);
            Candidates.remove(GEPList[J]);
          } else if (GEPI->idx_begin()->get() == GEPJ->idx_begin()->get()) {
            Candidates.remove(GEPList[J]);
          }
        }
      }

      // We break out of the above computation as soon as we know there are
      // fewer than two candidates remaining.
      if (Candidates.size() < 2)
        continue;

      // Add the single, non-constant index of each candidate to the bundle. We
      // ensured the indices met these constraints when we originally collected
      // the getelementptrs.
      SmallVector<Value *, 16> Bundle(Candidates.size());
      auto BundleIndex = 0u;
      for (auto *V : Candidates) {
        auto *GEP = cast<GetElementPtrInst>(V);
        auto *GEPIdx = GEP->idx_begin()->get();
        assert(GEP->getNumIndices() == 1 || !isa<Constant>(GEPIdx));
        Bundle[BundleIndex++] = GEPIdx;
      }

      // Try and vectorize the indices. We are currently only interested in
      // gather-like cases of the form:
      //
      // ... = g[a[0] - b[0]] + g[a[1] - b[1]] + ...
      //
      // where the loads of "a", the loads of "b", and the subtractions can be
      // performed in parallel. It's likely that detecting this pattern in a
      // bottom-up phase will be simpler and less costly than building a
      // full-blown top-down phase beginning at the consecutive loads.
      Changed |= tryToVectorizeList(Bundle, R);
    }
  }
  return Changed;
}

bool SLPVectorizerPass::vectorizeStoreChains(BoUpSLP &R) {
  bool Changed = false;
  // Attempt to sort and vectorize each of the store-groups.
  for (StoreListMap::iterator it = Stores.begin(), e = Stores.end(); it != e;
       ++it) {
    if (it->second.size() < 2)
      continue;

    DEBUG(dbgs() << "SLP: Analyzing a store chain of length "
          << it->second.size() << ".\n");

    // Process the stores in chunks of 16.
    // TODO: The limit of 16 inhibits greater vectorization factors.
    //       For example, AVX2 supports v32i8. Increasing this limit, however,
    //       may cause a significant compile-time increase.
    for (unsigned CI = 0, CE = it->second.size(); CI < CE; CI+=16) {
      unsigned Len = std::min<unsigned>(CE - CI, 16);
      Changed |= vectorizeStores(makeArrayRef(&it->second[CI], Len), R);
    }
  }
  return Changed;
}

char SLPVectorizer::ID = 0;

static const char lv_name[] = "SLP Vectorizer";

INITIALIZE_PASS_BEGIN(SLPVectorizer, SV_NAME, lv_name, false, false)
INITIALIZE_PASS_DEPENDENCY(AAResultsWrapperPass)
INITIALIZE_PASS_DEPENDENCY(TargetTransformInfoWrapperPass)
INITIALIZE_PASS_DEPENDENCY(AssumptionCacheTracker)
INITIALIZE_PASS_DEPENDENCY(ScalarEvolutionWrapperPass)
INITIALIZE_PASS_DEPENDENCY(LoopSimplify)
INITIALIZE_PASS_DEPENDENCY(DemandedBitsWrapperPass)
INITIALIZE_PASS_DEPENDENCY(OptimizationRemarkEmitterWrapperPass)
INITIALIZE_PASS_END(SLPVectorizer, SV_NAME, lv_name, false, false)

Pass *llvm::createSLPVectorizerPass() { return new SLPVectorizer(); }<|MERGE_RESOLUTION|>--- conflicted
+++ resolved
@@ -601,7 +601,6 @@
       MinVecRegSize = TTI->getMinVectorRegisterBitWidth();
   }
 
-<<<<<<< HEAD
 #if INTEL_CUSTOMIZATION
   ~BoUpSLP() {
     if (PSLPEnabled) {
@@ -611,10 +610,7 @@
   }
 #endif // INTEL_CUSTOMIZATION
 
-  /// \brief Vectorize the tree that starts with the elements in \p VL.
-=======
   /// Vectorize the tree that starts with the elements in \p VL.
->>>>>>> f384bc71
   /// Returns the vectorized root.
   Value *vectorizeTree();
 
