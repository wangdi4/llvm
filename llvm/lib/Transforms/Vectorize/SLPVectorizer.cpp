--- conflicted
+++ resolved
@@ -2325,26 +2325,13 @@
            "Need to vectorize gather entry?");
     // If we cannot proceed in adding a new tree entry, then add the leaf nodes
     // to the Multi-Node and return.
-<<<<<<< HEAD
     if (EnableMultiNodeSLP && BuildingMultiNode &&
         EntryState == TreeEntry::NeedToGather &&
-        // Skip if the vector length changed
-        VL.size() == CurrentMultiNode->getNumLanes() &&
-        // The Leaves should not match any of the Trunk nodes.
-        !alreadyInTrunk(VL)) {
-      addMultiNodeLeaf(VL, UserTreeIdx);
-      // FIXME: we need to coordinate newTreeEntry with addMultiNodeLeaf. Either
-      // at the call places or making newTreeEntry void. At the moment, the
-      // newTreeEntry()'s return value is not used anywhere so it's safe to use
-      // nullptr.
-=======
-    if (EnableMultiNodeSLP && BuildingMultiNode && !Vectorized &&
         addMultiNodeLeafIfLegal(VL, UserTreeIdx)) {
       // FIXME: we need to coordinate newTreeEntry with addMultiNodeLeafIfLegal.
       // Either at the call places or making newTreeEntry void. At the moment,
       // the newTreeEntry()'s return value is not used anywhere so it's safe to
       // use nullptr.
->>>>>>> 9739535d
       return nullptr;
     }
 #endif // INTEL_CUSTOMIZATION
