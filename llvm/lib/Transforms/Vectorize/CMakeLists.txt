add_llvm_library(LLVMVectorize
  LoadStoreVectorizer.cpp
  LoopVectorizationLegality.cpp
  LoopVectorize.cpp
  SLPVectorizer.cpp
  Vectorize.cpp
  VPlan.cpp
<<<<<<< HEAD
# INTEL_CUSTOMIZATION
  Intel_VPlan/IntelLoopCFU.cpp
  Intel_VPlan/IntelLoopVectorizationCodeGen.cpp
  Intel_VPlan/IntelLoopVectorizationPlanner.cpp
  Intel_VPlan/IntelVPlan.cpp
  Intel_VPlan/IntelVPlanCostModel.cpp
  Intel_VPlan/IntelVPlanCostModelProprietary.cpp
  Intel_VPlan/IntelVPlanDriver.cpp
  Intel_VPlan/IntelVPlanHCFGBuilder.cpp
  Intel_VPlan/IntelVPlanPredicator.cpp
  Intel_VPlan/IntelVPlanVerifier.cpp
  Intel_VPlan/VPlanHIR/IntelVPOCodeGenHIR.cpp
  Intel_VPlan/VPlanHIR/IntelLoopVectorizationPlannerHIR.cpp
  Intel_VPlan/VPlanHIR/IntelVPlanHCFGBuilderHIR.cpp
  Intel_VPlan/VPlanHIR/IntelVPlanVerifierHIR.cpp
# end INTEL_CUSTOMIZATION
=======
  VPlanHCFGBuilder.cpp
  VPlanVerifier.cpp
>>>>>>> 3f663631

  ADDITIONAL_HEADER_DIRS
  ${LLVM_MAIN_INCLUDE_DIR}/llvm/Transforms

  DEPENDS
  intrinsics_gen
  )<|MERGE_RESOLUTION|>--- conflicted
+++ resolved
@@ -5,7 +5,8 @@
   SLPVectorizer.cpp
   Vectorize.cpp
   VPlan.cpp
-<<<<<<< HEAD
+  VPlanHCFGBuilder.cpp
+  VPlanVerifier.cpp
 # INTEL_CUSTOMIZATION
   Intel_VPlan/IntelLoopCFU.cpp
   Intel_VPlan/IntelLoopVectorizationCodeGen.cpp
@@ -22,10 +23,6 @@
   Intel_VPlan/VPlanHIR/IntelVPlanHCFGBuilderHIR.cpp
   Intel_VPlan/VPlanHIR/IntelVPlanVerifierHIR.cpp
 # end INTEL_CUSTOMIZATION
-=======
-  VPlanHCFGBuilder.cpp
-  VPlanVerifier.cpp
->>>>>>> 3f663631
 
   ADDITIONAL_HEADER_DIRS
   ${LLVM_MAIN_INCLUDE_DIR}/llvm/Transforms
