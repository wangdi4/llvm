--- conflicted
+++ resolved
@@ -65,9 +65,21 @@
 
   DEPENDS
   intrinsics_gen
-<<<<<<< HEAD
 # INTEL_CUSTOMIZATION
   directives_gen
+# end INTEL_CUSTOMIZATION
+
+  LINK_COMPONENTS
+  Analysis
+  Core
+  Support
+  TransformUtils
+# INTEL_CUSTOMIZATION
+  Intel_LoopAnalysis
+  Intel_LoopTransforms
+  Intel_OptReport
+  VPOAnalysis
+  VPOTransforms
 # end INTEL_CUSTOMIZATION
   )
 
@@ -75,13 +87,4 @@
 if(INTEL_INCLUDE_DTRANS)
   target_link_libraries(LLVMVectorize PRIVATE LLVMIntel_DTransOpt)
 endif(INTEL_INCLUDE_DTRANS)
-# end INTEL_CUSTOMIZATION
-=======
-
-  LINK_COMPONENTS
-  Analysis
-  Core
-  Support
-  TransformUtils
-  )
->>>>>>> 02f9fdea
+# end INTEL_CUSTOMIZATION