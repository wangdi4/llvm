--- conflicted
+++ resolved
@@ -9635,14 +9635,8 @@
 void VPWidenPointerInductionRecipe::execute(VPTransformState &State) {
   assert(IndDesc.getKind() == InductionDescriptor::IK_PtrInduction &&
          "Not a pointer induction according to InductionDescriptor!");
-<<<<<<< HEAD
-
-  PHINode *Phi = cast<PHINode>(getUnderlyingInstr());
-  assert(Phi->getType()->isPointerTy() && "Unexpected type.");
-=======
   assert(cast<PHINode>(getUnderlyingInstr())->getType()->isPointerTy() &&
          "Unexpected type.");
->>>>>>> b05e194a
 
   auto *IVR = getParent()->getPlan()->getCanonicalIV();
   PHINode *CanonicalIV = cast<PHINode>(State.get(IVR, 0));
