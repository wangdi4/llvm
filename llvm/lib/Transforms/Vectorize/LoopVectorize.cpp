//===- LoopVectorize.cpp - A Loop Vectorizer ------------------------------===//
//
// Part of the LLVM Project, under the Apache License v2.0 with LLVM Exceptions.
// See https://llvm.org/LICENSE.txt for license information.
// SPDX-License-Identifier: Apache-2.0 WITH LLVM-exception
//
//===----------------------------------------------------------------------===//
//
// This is the LLVM loop vectorizer. This pass modifies 'vectorizable' loops
// and generates target-independent LLVM-IR.
// The vectorizer uses the TargetTransformInfo analysis to estimate the costs
// of instructions in order to estimate the profitability of vectorization.
//
// The loop vectorizer combines consecutive loop iterations into a single
// 'wide' iteration. After this transformation the index is incremented
// by the SIMD vector width, and not by one.
//
// This pass has three parts:
// 1. The main loop pass that drives the different parts.
// 2. LoopVectorizationLegality - A unit that checks for the legality
//    of the vectorization.
// 3. InnerLoopVectorizer - A unit that performs the actual
//    widening of instructions.
// 4. LoopVectorizationCostModel - A unit that checks for the profitability
//    of vectorization. It decides on the optimal vector width, which
//    can be one, if vectorization is not profitable.
//
// There is a development effort going on to migrate loop vectorizer to the
// VPlan infrastructure and to introduce outer loop vectorization support (see
// docs/Proposal/VectorizationPlan.rst and
// http://lists.llvm.org/pipermail/llvm-dev/2017-December/119523.html). For this
// purpose, we temporarily introduced the VPlan-native vectorization path: an
// alternative vectorization path that is natively implemented on top of the
// VPlan infrastructure. See EnableVPlanNativePath for enabling.
//
//===----------------------------------------------------------------------===//
//
// The reduction-variable vectorization is based on the paper:
//  D. Nuzman and R. Henderson. Multi-platform Auto-vectorization.
//
// Variable uniformity checks are inspired by:
//  Karrenberg, R. and Hack, S. Whole Function Vectorization.
//
// The interleaved access vectorization is based on the paper:
//  Dorit Nuzman, Ira Rosen and Ayal Zaks.  Auto-Vectorization of Interleaved
//  Data for SIMD
//
// Other ideas/concepts are from:
//  A. Zaks and D. Nuzman. Autovectorization in GCC-two years later.
//
//  S. Maleki, Y. Gao, M. Garzaran, T. Wong and D. Padua.  An Evaluation of
//  Vectorizing Compilers.
//
//===----------------------------------------------------------------------===//

#include "llvm/Transforms/Vectorize/LoopVectorize.h"
#include "VPlan.h"
#include "LoopVectorizationPlanner.h"
#include "VPRecipeBuilder.h"
#include "VPlan.h"
#include "VPlanHCFGBuilder.h"
#include "VPlanPredicator.h"
#include "VPlanTransforms.h"
#include "llvm/ADT/APInt.h"
#include "llvm/ADT/ArrayRef.h"
#include "llvm/ADT/DenseMap.h"
#include "llvm/ADT/DenseMapInfo.h"
#include "llvm/ADT/Hashing.h"
#include "llvm/ADT/MapVector.h"
#include "llvm/ADT/None.h"
#include "llvm/ADT/Optional.h"
#include "llvm/ADT/STLExtras.h"
#include "llvm/ADT/SmallPtrSet.h"
#include "llvm/ADT/SmallVector.h"
#include "llvm/ADT/Statistic.h"
#include "llvm/ADT/StringRef.h"
#include "llvm/ADT/Twine.h"
#include "llvm/ADT/iterator_range.h"
#include "llvm/Analysis/AssumptionCache.h"
#include "llvm/Analysis/BasicAliasAnalysis.h"
#include "llvm/Analysis/BlockFrequencyInfo.h"
#include "llvm/Analysis/CFG.h"
#include "llvm/Analysis/CodeMetrics.h"
#include "llvm/Analysis/DemandedBits.h"
#include "llvm/Analysis/GlobalsModRef.h"
#include "llvm/Analysis/Intel_OptReport/LoopOptReport.h" // INTEL
#include "llvm/Analysis/LoopAccessAnalysis.h"
#include "llvm/Analysis/LoopAnalysisManager.h"
#include "llvm/Analysis/LoopInfo.h"
#include "llvm/Analysis/LoopIterator.h"
#include "llvm/Analysis/MemorySSA.h"
#include "llvm/Analysis/OptimizationRemarkEmitter.h"
#include "llvm/Analysis/ProfileSummaryInfo.h"
#include "llvm/Analysis/ScalarEvolution.h"
#include "llvm/Analysis/ScalarEvolutionExpressions.h"
#include "llvm/Analysis/TargetLibraryInfo.h"
#include "llvm/Analysis/TargetTransformInfo.h"
#include "llvm/Analysis/VectorUtils.h"
#include "llvm/IR/Attributes.h"
#include "llvm/IR/BasicBlock.h"
#include "llvm/IR/CFG.h"
#include "llvm/IR/Constant.h"
#include "llvm/IR/Constants.h"
#include "llvm/IR/DataLayout.h"
#include "llvm/IR/DebugInfoMetadata.h"
#include "llvm/IR/DebugLoc.h"
#include "llvm/IR/DerivedTypes.h"
#include "llvm/IR/DiagnosticInfo.h"
#include "llvm/IR/Dominators.h"
#include "llvm/IR/Function.h"
#include "llvm/IR/IRBuilder.h"
#include "llvm/IR/InstrTypes.h"
#include "llvm/IR/Instruction.h"
#include "llvm/IR/Instructions.h"
#include "llvm/IR/IntrinsicInst.h"
#include "llvm/IR/Intrinsics.h"
#include "llvm/IR/LLVMContext.h"
#include "llvm/IR/Metadata.h"
#include "llvm/IR/Module.h"
#include "llvm/IR/Operator.h"
#include "llvm/IR/Type.h"
#include "llvm/IR/Use.h"
#include "llvm/IR/User.h"
#include "llvm/IR/Value.h"
#include "llvm/IR/ValueHandle.h"
#include "llvm/IR/Verifier.h"
#include "llvm/InitializePasses.h"
#include "llvm/Pass.h"
#include "llvm/Support/Casting.h"
#include "llvm/Support/CommandLine.h"
#include "llvm/Support/Compiler.h"
#include "llvm/Support/Debug.h"
#include "llvm/Support/ErrorHandling.h"
#include "llvm/Support/InstructionCost.h"
#include "llvm/Support/MathExtras.h"
#include "llvm/Support/raw_ostream.h"
#include "llvm/Transforms/Utils/BasicBlockUtils.h"
#include "llvm/Transforms/Utils/InjectTLIMappings.h"
#include "llvm/Transforms/Utils/LoopSimplify.h"
#include "llvm/Transforms/Utils/LoopUtils.h"
#include "llvm/Transforms/Utils/LoopVersioning.h"
#include "llvm/Transforms/Utils/ScalarEvolutionExpander.h"
#include "llvm/Transforms/Utils/SizeOpts.h"
#include "llvm/Transforms/Vectorize/LoopVectorizationLegality.h"
#include <algorithm>
#include <cassert>
#include <cstdint>
#include <cstdlib>
#include <functional>
#include <iterator>
#include <limits>
#include <memory>
#include <string>
#include <tuple>
#include <utility>

using namespace llvm;

#define LV_NAME "loop-vectorize"
#define DEBUG_TYPE LV_NAME

#ifndef NDEBUG
const char VerboseDebug[] = DEBUG_TYPE "-verbose";
#endif

/// @{
/// Metadata attribute names
const char LLVMLoopVectorizeFollowupAll[] = "llvm.loop.vectorize.followup_all";
const char LLVMLoopVectorizeFollowupVectorized[] =
    "llvm.loop.vectorize.followup_vectorized";
const char LLVMLoopVectorizeFollowupEpilogue[] =
    "llvm.loop.vectorize.followup_epilogue";
/// @}

STATISTIC(LoopsVectorized, "Number of loops vectorized");
STATISTIC(LoopsAnalyzed, "Number of loops analyzed for vectorization");
STATISTIC(LoopsEpilogueVectorized, "Number of epilogues vectorized");

static cl::opt<bool> EnableEpilogueVectorization(
    "enable-epilogue-vectorization", cl::init(true), cl::Hidden,
    cl::desc("Enable vectorization of epilogue loops."));

static cl::opt<unsigned> EpilogueVectorizationForceVF(
    "epilogue-vectorization-force-VF", cl::init(1), cl::Hidden,
    cl::desc("When epilogue vectorization is enabled, and a value greater than "
             "1 is specified, forces the given VF for all applicable epilogue "
             "loops."));

static cl::opt<unsigned> EpilogueVectorizationMinVF(
    "epilogue-vectorization-minimum-VF", cl::init(16), cl::Hidden,
    cl::desc("Only loops with vectorization factor equal to or larger than "
             "the specified value are considered for epilogue vectorization."));

/// Loops with a known constant trip count below this number are vectorized only
/// if no scalar iteration overheads are incurred.
static cl::opt<unsigned> TinyTripCountVectorThreshold(
    "vectorizer-min-trip-count", cl::init(16), cl::Hidden,
    cl::desc("Loops with a constant trip count that is smaller than this "
             "value are vectorized only if no scalar iteration overheads "
             "are incurred."));

// Option prefer-predicate-over-epilogue indicates that an epilogue is undesired,
// that predication is preferred, and this lists all options. I.e., the
// vectorizer will try to fold the tail-loop (epilogue) into the vector body
// and predicate the instructions accordingly. If tail-folding fails, there are
// different fallback strategies depending on these values:
namespace PreferPredicateTy {
  enum Option {
    ScalarEpilogue = 0,
    PredicateElseScalarEpilogue,
    PredicateOrDontVectorize
  };
} // namespace PreferPredicateTy

static cl::opt<PreferPredicateTy::Option> PreferPredicateOverEpilogue(
    "prefer-predicate-over-epilogue",
    cl::init(PreferPredicateTy::ScalarEpilogue),
    cl::Hidden,
    cl::desc("Tail-folding and predication preferences over creating a scalar "
             "epilogue loop."),
    cl::values(clEnumValN(PreferPredicateTy::ScalarEpilogue,
                         "scalar-epilogue",
                         "Don't tail-predicate loops, create scalar epilogue"),
              clEnumValN(PreferPredicateTy::PredicateElseScalarEpilogue,
                         "predicate-else-scalar-epilogue",
                         "prefer tail-folding, create scalar epilogue if tail "
                         "folding fails."),
              clEnumValN(PreferPredicateTy::PredicateOrDontVectorize,
                         "predicate-dont-vectorize",
                         "prefers tail-folding, don't attempt vectorization if "
                         "tail-folding fails.")));

static cl::opt<bool> MaximizeBandwidth(
    "vectorizer-maximize-bandwidth", cl::init(false), cl::Hidden,
    cl::desc("Maximize bandwidth when selecting vectorization factor which "
             "will be determined by the smallest type in loop."));

static cl::opt<bool> EnableInterleavedMemAccesses(
    "enable-interleaved-mem-accesses", cl::init(false), cl::Hidden,
    cl::desc("Enable vectorization on interleaved memory accesses in a loop"));

/// An interleave-group may need masking if it resides in a block that needs
/// predication, or in order to mask away gaps.
static cl::opt<bool> EnableMaskedInterleavedMemAccesses(
    "enable-masked-interleaved-mem-accesses", cl::init(false), cl::Hidden,
    cl::desc("Enable vectorization on masked interleaved memory accesses in a loop"));

static cl::opt<unsigned> TinyTripCountInterleaveThreshold(
    "tiny-trip-count-interleave-threshold", cl::init(128), cl::Hidden,
    cl::desc("We don't interleave loops with a estimated constant trip count "
             "below this number"));

static cl::opt<unsigned> ForceTargetNumScalarRegs(
    "force-target-num-scalar-regs", cl::init(0), cl::Hidden,
    cl::desc("A flag that overrides the target's number of scalar registers."));

static cl::opt<unsigned> ForceTargetNumVectorRegs(
    "force-target-num-vector-regs", cl::init(0), cl::Hidden,
    cl::desc("A flag that overrides the target's number of vector registers."));

static cl::opt<unsigned> ForceTargetMaxScalarInterleaveFactor(
    "force-target-max-scalar-interleave", cl::init(0), cl::Hidden,
    cl::desc("A flag that overrides the target's max interleave factor for "
             "scalar loops."));

static cl::opt<unsigned> ForceTargetMaxVectorInterleaveFactor(
    "force-target-max-vector-interleave", cl::init(0), cl::Hidden,
    cl::desc("A flag that overrides the target's max interleave factor for "
             "vectorized loops."));

static cl::opt<unsigned> ForceTargetInstructionCost(
    "force-target-instruction-cost", cl::init(0), cl::Hidden,
    cl::desc("A flag that overrides the target's expected cost for "
             "an instruction to a single constant value. Mostly "
             "useful for getting consistent testing."));

static cl::opt<bool> ForceTargetSupportsScalableVectors(
    "force-target-supports-scalable-vectors", cl::init(false), cl::Hidden,
    cl::desc(
        "Pretend that scalable vectors are supported, even if the target does "
        "not support them. This flag should only be used for testing."));

static cl::opt<unsigned> SmallLoopCost(
    "small-loop-cost", cl::init(20), cl::Hidden,
    cl::desc(
        "The cost of a loop that is considered 'small' by the interleaver."));

static cl::opt<bool> LoopVectorizeWithBlockFrequency(
    "loop-vectorize-with-block-frequency", cl::init(true), cl::Hidden,
    cl::desc("Enable the use of the block frequency analysis to access PGO "
             "heuristics minimizing code growth in cold regions and being more "
             "aggressive in hot regions."));

// Runtime interleave loops for load/store throughput.
static cl::opt<bool> EnableLoadStoreRuntimeInterleave(
    "enable-loadstore-runtime-interleave", cl::init(true), cl::Hidden,
    cl::desc(
        "Enable runtime interleaving until load/store ports are saturated"));

/// Interleave small loops with scalar reductions.
static cl::opt<bool> InterleaveSmallLoopScalarReduction(
    "interleave-small-loop-scalar-reduction", cl::init(false), cl::Hidden,
    cl::desc("Enable interleaving for loops with small iteration counts that "
             "contain scalar reductions to expose ILP."));

/// The number of stores in a loop that are allowed to need predication.
static cl::opt<unsigned> NumberOfStoresToPredicate(
    "vectorize-num-stores-pred", cl::init(1), cl::Hidden,
    cl::desc("Max number of stores to be predicated behind an if."));

static cl::opt<bool> EnableIndVarRegisterHeur(
    "enable-ind-var-reg-heur", cl::init(true), cl::Hidden,
    cl::desc("Count the induction variable only once when interleaving"));

static cl::opt<bool> EnableCondStoresVectorization(
    "enable-cond-stores-vec", cl::init(true), cl::Hidden,
    cl::desc("Enable if predication of stores during vectorization."));

static cl::opt<unsigned> MaxNestedScalarReductionIC(
    "max-nested-scalar-reduction-interleave", cl::init(2), cl::Hidden,
    cl::desc("The maximum interleave count to use when interleaving a scalar "
             "reduction in a nested loop."));

static cl::opt<bool>
    PreferInLoopReductions("prefer-inloop-reductions", cl::init(false),
                           cl::Hidden,
                           cl::desc("Prefer in-loop vector reductions, "
                                    "overriding the targets preference."));

static cl::opt<bool> PreferPredicatedReductionSelect(
    "prefer-predicated-reduction-select", cl::init(false), cl::Hidden,
    cl::desc(
        "Prefer predicating a reduction operation over an after loop select."));

cl::opt<bool> EnableVPlanNativePath(
    "enable-vplan-native-path", cl::init(false), cl::Hidden,
    cl::desc("Enable VPlan-native vectorization path with "
             "support for outer loop vectorization."));

// FIXME: Remove this switch once we have divergence analysis. Currently we
// assume divergent non-backedge branches when this switch is true.
cl::opt<bool> EnableVPlanPredication(
    "enable-vplan-predication", cl::init(false), cl::Hidden,
    cl::desc("Enable VPlan-native vectorization path predicator with "
             "support for outer loop vectorization."));

// This flag enables the stress testing of the VPlan H-CFG construction in the
// VPlan-native vectorization path. It must be used in conjuction with
// -enable-vplan-native-path. -vplan-verify-hcfg can also be used to enable the
// verification of the H-CFGs built.
static cl::opt<bool> VPlanBuildStressTest(
    "vplan-build-stress-test", cl::init(false), cl::Hidden,
    cl::desc(
        "Build VPlan for every supported loop nest in the function and bail "
        "out right after the build (stress test the VPlan H-CFG construction "
        "in the VPlan-native vectorization path)."));

cl::opt<bool> llvm::EnableLoopInterleaving(
    "interleave-loops", cl::init(true), cl::Hidden,
    cl::desc("Enable loop interleaving in Loop vectorization passes"));
cl::opt<bool> llvm::EnableLoopVectorization(
    "vectorize-loops", cl::init(true), cl::Hidden,
    cl::desc("Run the Loop vectorization passes"));

<<<<<<< HEAD
#if INTEL_CUSTOMIZATION
static cl::opt<bool> VectorizeNonReadonlyLibCalls(
    "vectorize-non-readonly-libcalls", cl::init(true), cl::Hidden,
    cl::desc(
        "Vectorize library calls even if they don't have readonly attribute."));
#endif
=======
cl::opt<bool> PrintVPlansInDotFormat(
    "vplan-print-in-dot-format", cl::init(false), cl::Hidden,
    cl::desc("Use dot format instead of plain text when dumping VPlans"));
>>>>>>> 93a9d2de

/// A helper function that returns the type of loaded or stored value.
static Type *getMemInstValueType(Value *I) {
  assert((isa<LoadInst>(I) || isa<StoreInst>(I)) &&
         "Expected Load or Store instruction");
  if (auto *LI = dyn_cast<LoadInst>(I))
    return LI->getType();
  return cast<StoreInst>(I)->getValueOperand()->getType();
}

/// A helper function that returns true if the given type is irregular. The
/// type is irregular if its allocated size doesn't equal the store size of an
/// element of the corresponding vector type.
static bool hasIrregularType(Type *Ty, const DataLayout &DL) {
  // Determine if an array of N elements of type Ty is "bitcast compatible"
  // with a <N x Ty> vector.
  // This is only true if there is no padding between the array elements.
  return DL.getTypeAllocSizeInBits(Ty) != DL.getTypeSizeInBits(Ty);
}

/// A helper function that returns the reciprocal of the block probability of
/// predicated blocks. If we return X, we are assuming the predicated block
/// will execute once for every X iterations of the loop header.
///
/// TODO: We should use actual block probability here, if available. Currently,
///       we always assume predicated blocks have a 50% chance of executing.
static unsigned getReciprocalPredBlockProb() { return 2; }

/// A helper function that returns an integer or floating-point constant with
/// value C.
static Constant *getSignedIntOrFpConstant(Type *Ty, int64_t C) {
  return Ty->isIntegerTy() ? ConstantInt::getSigned(Ty, C)
                           : ConstantFP::get(Ty, C);
}

/// Returns "best known" trip count for the specified loop \p L as defined by
/// the following procedure:
///   1) Returns exact trip count if it is known.
///   2) Returns expected trip count according to profile data if any.
///   3) Returns upper bound estimate if it is known.
///   4) Returns None if all of the above failed.
static Optional<unsigned> getSmallBestKnownTC(ScalarEvolution &SE, Loop *L) {
  // Check if exact trip count is known.
  if (unsigned ExpectedTC = SE.getSmallConstantTripCount(L))
    return ExpectedTC;

  // Check if there is an expected trip count available from profile data.
  if (LoopVectorizeWithBlockFrequency)
    if (auto EstimatedTC = getLoopEstimatedTripCount(L))
      return EstimatedTC;

  // Check if upper bound estimate is known.
  if (unsigned ExpectedTC = SE.getSmallConstantMaxTripCount(L))
    return ExpectedTC;

  return None;
}

// Forward declare GeneratedRTChecks.
class GeneratedRTChecks;

namespace llvm {

/// InnerLoopVectorizer vectorizes loops which contain only one basic
/// block to a specified vectorization factor (VF).
/// This class performs the widening of scalars into vectors, or multiple
/// scalars. This class also implements the following features:
/// * It inserts an epilogue loop for handling loops that don't have iteration
///   counts that are known to be a multiple of the vectorization factor.
/// * It handles the code generation for reduction variables.
/// * Scalarization (implementation using scalars) of un-vectorizable
///   instructions.
/// InnerLoopVectorizer does not perform any vectorization-legality
/// checks, and relies on the caller to check for the different legality
/// aspects. The InnerLoopVectorizer relies on the
/// LoopVectorizationLegality class to provide information about the induction
/// and reduction variables that were found to a given vectorization factor.
class InnerLoopVectorizer {
public:
  InnerLoopVectorizer(Loop *OrigLoop, PredicatedScalarEvolution &PSE,
                      LoopInfo *LI, DominatorTree *DT,
                      const TargetLibraryInfo *TLI,
                      const TargetTransformInfo *TTI, AssumptionCache *AC,
                      OptimizationRemarkEmitter *ORE, ElementCount VecWidth,
                      unsigned UnrollFactor, LoopVectorizationLegality *LVL,
                      LoopVectorizationCostModel *CM, BlockFrequencyInfo *BFI,
                      ProfileSummaryInfo *PSI, GeneratedRTChecks &RTChecks)
      : OrigLoop(OrigLoop), PSE(PSE), LI(LI), DT(DT), TLI(TLI), TTI(TTI),
        AC(AC), ORE(ORE), VF(VecWidth), UF(UnrollFactor),
        Builder(PSE.getSE()->getContext()), Legal(LVL), Cost(CM), BFI(BFI),
        PSI(PSI), RTChecks(RTChecks) {
    // Query this against the original loop and save it here because the profile
    // of the original loop header may change as the transformation happens.
    OptForSizeBasedOnProfile = llvm::shouldOptimizeForSize(
        OrigLoop->getHeader(), PSI, BFI, PGSOQueryType::IRPass);
  }

  virtual ~InnerLoopVectorizer() = default;

  /// Create a new empty loop that will contain vectorized instructions later
  /// on, while the old loop will be used as the scalar remainder. Control flow
  /// is generated around the vectorized (and scalar epilogue) loops consisting
  /// of various checks and bypasses. Return the pre-header block of the new
  /// loop.
  /// In the case of epilogue vectorization, this function is overriden to
  /// handle the more complex control flow around the loops.
  virtual BasicBlock *createVectorizedLoopSkeleton();

  /// Widen a single instruction within the innermost loop.
  void widenInstruction(Instruction &I, VPValue *Def, VPUser &Operands,
                        VPTransformState &State);

  /// Widen a single call instruction within the innermost loop.
  void widenCallInstruction(CallInst &I, VPValue *Def, VPUser &ArgOperands,
                            VPTransformState &State);

  /// Widen a single select instruction within the innermost loop.
  void widenSelectInstruction(SelectInst &I, VPValue *VPDef, VPUser &Operands,
                              bool InvariantCond, VPTransformState &State);

  /// Fix the vectorized code, taking care of header phi's, live-outs, and more.
  void fixVectorizedLoop(VPTransformState &State);

  // Return true if any runtime check is added.
  bool areSafetyChecksAdded() { return AddedSafetyChecks; }

  /// A type for vectorized values in the new loop. Each value from the
  /// original loop, when vectorized, is represented by UF vector values in the
  /// new unrolled loop, where UF is the unroll factor.
  using VectorParts = SmallVector<Value *, 2>;

  /// Vectorize a single GetElementPtrInst based on information gathered and
  /// decisions taken during planning.
  void widenGEP(GetElementPtrInst *GEP, VPValue *VPDef, VPUser &Indices,
                unsigned UF, ElementCount VF, bool IsPtrLoopInvariant,
                SmallBitVector &IsIndexLoopInvariant, VPTransformState &State);

  /// Vectorize a single PHINode in a block. This method handles the induction
  /// variable canonicalization. It supports both VF = 1 for unrolled loops and
  /// arbitrary length vectors.
  void widenPHIInstruction(Instruction *PN, RecurrenceDescriptor *RdxDesc,
                           VPValue *StartV, VPValue *Def,
                           VPTransformState &State);

  /// A helper function to scalarize a single Instruction in the innermost loop.
  /// Generates a sequence of scalar instances for each lane between \p MinLane
  /// and \p MaxLane, times each part between \p MinPart and \p MaxPart,
  /// inclusive. Uses the VPValue operands from \p Operands instead of \p
  /// Instr's operands.
  void scalarizeInstruction(Instruction *Instr, VPValue *Def, VPUser &Operands,
                            const VPIteration &Instance, bool IfPredicateInstr,
                            VPTransformState &State);

  /// Widen an integer or floating-point induction variable \p IV. If \p Trunc
  /// is provided, the integer induction variable will first be truncated to
  /// the corresponding type.
  void widenIntOrFpInduction(PHINode *IV, Value *Start, TruncInst *Trunc,
                             VPValue *Def, VPValue *CastDef,
                             VPTransformState &State);

  /// Construct the vector value of a scalarized value \p V one lane at a time.
  void packScalarIntoVectorValue(VPValue *Def, const VPIteration &Instance,
                                 VPTransformState &State);

  /// Try to vectorize interleaved access group \p Group with the base address
  /// given in \p Addr, optionally masking the vector operations if \p
  /// BlockInMask is non-null. Use \p State to translate given VPValues to IR
  /// values in the vectorized loop.
  void vectorizeInterleaveGroup(const InterleaveGroup<Instruction> *Group,
                                ArrayRef<VPValue *> VPDefs,
                                VPTransformState &State, VPValue *Addr,
                                ArrayRef<VPValue *> StoredValues,
                                VPValue *BlockInMask = nullptr);

  /// Vectorize Load and Store instructions with the base address given in \p
  /// Addr, optionally masking the vector operations if \p BlockInMask is
  /// non-null. Use \p State to translate given VPValues to IR values in the
  /// vectorized loop.
  void vectorizeMemoryInstruction(Instruction *Instr, VPTransformState &State,
                                  VPValue *Def, VPValue *Addr,
                                  VPValue *StoredValue, VPValue *BlockInMask);

  /// Set the debug location in the builder using the debug location in
  /// the instruction.
  void setDebugLocFromInst(IRBuilder<> &B, const Value *Ptr);

  /// Fix the non-induction PHIs in the OrigPHIsToFix vector.
  void fixNonInductionPHIs(VPTransformState &State);

  /// Create a broadcast instruction. This method generates a broadcast
  /// instruction (shuffle) for loop invariant values and for the induction
  /// value. If this is the induction variable then we extend it to N, N+1, ...
  /// this is needed because each iteration in the loop corresponds to a SIMD
  /// element.
  virtual Value *getBroadcastInstrs(Value *V);

protected:
  friend class LoopVectorizationPlanner;

  /// A small list of PHINodes.
  using PhiVector = SmallVector<PHINode *, 4>;

  /// A type for scalarized values in the new loop. Each value from the
  /// original loop, when scalarized, is represented by UF x VF scalar values
  /// in the new unrolled loop, where UF is the unroll factor and VF is the
  /// vectorization factor.
  using ScalarParts = SmallVector<SmallVector<Value *, 4>, 2>;

  /// Set up the values of the IVs correctly when exiting the vector loop.
  void fixupIVUsers(PHINode *OrigPhi, const InductionDescriptor &II,
                    Value *CountRoundDown, Value *EndValue,
                    BasicBlock *MiddleBlock);

  /// Create a new induction variable inside L.
  PHINode *createInductionVariable(Loop *L, Value *Start, Value *End,
                                   Value *Step, Instruction *DL);

  /// Handle all cross-iteration phis in the header.
  void fixCrossIterationPHIs(VPTransformState &State);

  /// Fix a first-order recurrence. This is the second phase of vectorizing
  /// this phi node.
  void fixFirstOrderRecurrence(PHINode *Phi, VPTransformState &State);

  /// Fix a reduction cross-iteration phi. This is the second phase of
  /// vectorizing this phi node.
  void fixReduction(PHINode *Phi, VPTransformState &State);

  /// Clear NSW/NUW flags from reduction instructions if necessary.
  void clearReductionWrapFlags(RecurrenceDescriptor &RdxDesc,
                               VPTransformState &State);

  /// Fixup the LCSSA phi nodes in the unique exit block.  This simply
  /// means we need to add the appropriate incoming value from the middle
  /// block as exiting edges from the scalar epilogue loop (if present) are
  /// already in place, and we exit the vector loop exclusively to the middle
  /// block.
  void fixLCSSAPHIs(VPTransformState &State);

  /// Iteratively sink the scalarized operands of a predicated instruction into
  /// the block that was created for it.
  void sinkScalarOperands(Instruction *PredInst);

  /// Shrinks vector element sizes to the smallest bitwidth they can be legally
  /// represented as.
  void truncateToMinimalBitwidths(VPTransformState &State);

  /// This function adds (StartIdx, StartIdx + Step, StartIdx + 2*Step, ...)
  /// to each vector element of Val. The sequence starts at StartIndex.
  /// \p Opcode is relevant for FP induction variable.
  virtual Value *getStepVector(Value *Val, int StartIdx, Value *Step,
                               Instruction::BinaryOps Opcode =
                               Instruction::BinaryOpsEnd);

  /// Compute scalar induction steps. \p ScalarIV is the scalar induction
  /// variable on which to base the steps, \p Step is the size of the step, and
  /// \p EntryVal is the value from the original loop that maps to the steps.
  /// Note that \p EntryVal doesn't have to be an induction variable - it
  /// can also be a truncate instruction.
  void buildScalarSteps(Value *ScalarIV, Value *Step, Instruction *EntryVal,
                        const InductionDescriptor &ID, VPValue *Def,
                        VPValue *CastDef, VPTransformState &State);

  /// Create a vector induction phi node based on an existing scalar one. \p
  /// EntryVal is the value from the original loop that maps to the vector phi
  /// node, and \p Step is the loop-invariant step. If \p EntryVal is a
  /// truncate instruction, instead of widening the original IV, we widen a
  /// version of the IV truncated to \p EntryVal's type.
  void createVectorIntOrFpInductionPHI(const InductionDescriptor &II,
                                       Value *Step, Value *Start,
                                       Instruction *EntryVal, VPValue *Def,
                                       VPValue *CastDef,
                                       VPTransformState &State);

  /// Returns true if an instruction \p I should be scalarized instead of
  /// vectorized for the chosen vectorization factor.
  bool shouldScalarizeInstruction(Instruction *I) const;

  /// Returns true if we should generate a scalar version of \p IV.
  bool needsScalarInduction(Instruction *IV) const;

  /// If there is a cast involved in the induction variable \p ID, which should
  /// be ignored in the vectorized loop body, this function records the
  /// VectorLoopValue of the respective Phi also as the VectorLoopValue of the
  /// cast. We had already proved that the casted Phi is equal to the uncasted
  /// Phi in the vectorized loop (under a runtime guard), and therefore
  /// there is no need to vectorize the cast - the same value can be used in the
  /// vector loop for both the Phi and the cast.
  /// If \p VectorLoopValue is a scalarized value, \p Lane is also specified,
  /// Otherwise, \p VectorLoopValue is a widened/vectorized value.
  ///
  /// \p EntryVal is the value from the original loop that maps to the vector
  /// phi node and is used to distinguish what is the IV currently being
  /// processed - original one (if \p EntryVal is a phi corresponding to the
  /// original IV) or the "newly-created" one based on the proof mentioned above
  /// (see also buildScalarSteps() and createVectorIntOrFPInductionPHI()). In the
  /// latter case \p EntryVal is a TruncInst and we must not record anything for
  /// that IV, but it's error-prone to expect callers of this routine to care
  /// about that, hence this explicit parameter.
  void recordVectorLoopValueForInductionCast(
      const InductionDescriptor &ID, const Instruction *EntryVal,
      Value *VectorLoopValue, VPValue *CastDef, VPTransformState &State,
      unsigned Part, unsigned Lane = UINT_MAX);

  /// Generate a shuffle sequence that will reverse the vector Vec.
  virtual Value *reverseVector(Value *Vec);

  /// Returns (and creates if needed) the original loop trip count.
  Value *getOrCreateTripCount(Loop *NewLoop);

  /// Returns (and creates if needed) the trip count of the widened loop.
  Value *getOrCreateVectorTripCount(Loop *NewLoop);

  /// Returns a bitcasted value to the requested vector type.
  /// Also handles bitcasts of vector<float> <-> vector<pointer> types.
  Value *createBitOrPointerCast(Value *V, VectorType *DstVTy,
                                const DataLayout &DL);

  /// Emit a bypass check to see if the vector trip count is zero, including if
  /// it overflows.
  void emitMinimumIterationCountCheck(Loop *L, BasicBlock *Bypass);

  /// Emit a bypass check to see if all of the SCEV assumptions we've
  /// had to make are correct. Returns the block containing the checks or
  /// nullptr if no checks have been added.
  BasicBlock *emitSCEVChecks(Loop *L, BasicBlock *Bypass);

  /// Emit bypass checks to check any memory assumptions we may have made.
  /// Returns the block containing the checks or nullptr if no checks have been
  /// added.
  BasicBlock *emitMemRuntimeChecks(Loop *L, BasicBlock *Bypass);

  /// Compute the transformed value of Index at offset StartValue using step
  /// StepValue.
  /// For integer induction, returns StartValue + Index * StepValue.
  /// For pointer induction, returns StartValue[Index * StepValue].
  /// FIXME: The newly created binary instructions should contain nsw/nuw
  /// flags, which can be found from the original scalar operations.
  Value *emitTransformedIndex(IRBuilder<> &B, Value *Index, ScalarEvolution *SE,
                              const DataLayout &DL,
                              const InductionDescriptor &ID) const;

  /// Emit basic blocks (prefixed with \p Prefix) for the iteration check,
  /// vector loop preheader, middle block and scalar preheader. Also
  /// allocate a loop object for the new vector loop and return it.
  Loop *createVectorLoopSkeleton(StringRef Prefix);

  /// Create new phi nodes for the induction variables to resume iteration count
  /// in the scalar epilogue, from where the vectorized loop left off (given by
  /// \p VectorTripCount).
  /// In cases where the loop skeleton is more complicated (eg. epilogue
  /// vectorization) and the resume values can come from an additional bypass
  /// block, the \p AdditionalBypass pair provides information about the bypass
  /// block and the end value on the edge from bypass to this loop.
  void createInductionResumeValues(
      Loop *L, Value *VectorTripCount,
      std::pair<BasicBlock *, Value *> AdditionalBypass = {nullptr, nullptr});

  /// Complete the loop skeleton by adding debug MDs, creating appropriate
  /// conditional branches in the middle block, preparing the builder and
  /// running the verifier. Take in the vector loop \p L as argument, and return
  /// the preheader of the completed vector loop.
  BasicBlock *completeLoopSkeleton(Loop *L, MDNode *OrigLoopID);

  /// Add additional metadata to \p To that was not present on \p Orig.
  ///
  /// Currently this is used to add the noalias annotations based on the
  /// inserted memchecks.  Use this for instructions that are *cloned* into the
  /// vector loop.
  void addNewMetadata(Instruction *To, const Instruction *Orig);

  /// Add metadata from one instruction to another.
  ///
  /// This includes both the original MDs from \p From and additional ones (\see
  /// addNewMetadata).  Use this for *newly created* instructions in the vector
  /// loop.
  void addMetadata(Instruction *To, Instruction *From);

  /// Similar to the previous function but it adds the metadata to a
  /// vector of instructions.
  void addMetadata(ArrayRef<Value *> To, Instruction *From);

  /// Allow subclasses to override and print debug traces before/after vplan
  /// execution, when trace information is requested.
  virtual void printDebugTracesAtStart(){};
  virtual void printDebugTracesAtEnd(){};

  /// The original loop.
  Loop *OrigLoop;

  /// A wrapper around ScalarEvolution used to add runtime SCEV checks. Applies
  /// dynamic knowledge to simplify SCEV expressions and converts them to a
  /// more usable form.
  PredicatedScalarEvolution &PSE;

  /// Loop Info.
  LoopInfo *LI;

  /// Dominator Tree.
  DominatorTree *DT;

  /// Alias Analysis.
  AAResults *AA;

  /// Target Library Info.
  const TargetLibraryInfo *TLI;

  /// Target Transform Info.
  const TargetTransformInfo *TTI;

  /// Assumption Cache.
  AssumptionCache *AC;

  /// Interface to emit optimization remarks.
  OptimizationRemarkEmitter *ORE;

  /// LoopVersioning.  It's only set up (non-null) if memchecks were
  /// used.
  ///
  /// This is currently only used to add no-alias metadata based on the
  /// memchecks.  The actually versioning is performed manually.
  std::unique_ptr<LoopVersioning> LVer;

  /// The vectorization SIMD factor to use. Each vector will have this many
  /// vector elements.
  ElementCount VF;

  /// The vectorization unroll factor to use. Each scalar is vectorized to this
  /// many different vector instructions.
  unsigned UF;

  /// The builder that we use
  IRBuilder<> Builder;

  // --- Vectorization state ---

  /// The vector-loop preheader.
  BasicBlock *LoopVectorPreHeader;

  /// The scalar-loop preheader.
  BasicBlock *LoopScalarPreHeader;

  /// Middle Block between the vector and the scalar.
  BasicBlock *LoopMiddleBlock;

  /// The (unique) ExitBlock of the scalar loop.  Note that
  /// there can be multiple exiting edges reaching this block.
  BasicBlock *LoopExitBlock;

  /// The vector loop body.
  BasicBlock *LoopVectorBody;

  /// The scalar loop body.
  BasicBlock *LoopScalarBody;

  /// A list of all bypass blocks. The first block is the entry of the loop.
  SmallVector<BasicBlock *, 4> LoopBypassBlocks;

  /// The new Induction variable which was added to the new block.
  PHINode *Induction = nullptr;

  /// The induction variable of the old basic block.
  PHINode *OldInduction = nullptr;

  /// Store instructions that were predicated.
  SmallVector<Instruction *, 4> PredicatedInstructions;

  /// Trip count of the original loop.
  Value *TripCount = nullptr;

  /// Trip count of the widened loop (TripCount - TripCount % (VF*UF))
  Value *VectorTripCount = nullptr;

  /// The legality analysis.
  LoopVectorizationLegality *Legal;

  /// The profitablity analysis.
  LoopVectorizationCostModel *Cost;

  // Record whether runtime checks are added.
  bool AddedSafetyChecks = false;

  // Holds the end values for each induction variable. We save the end values
  // so we can later fix-up the external users of the induction variables.
  DenseMap<PHINode *, Value *> IVEndValues;

  // Vector of original scalar PHIs whose corresponding widened PHIs need to be
  // fixed up at the end of vector code generation.
  SmallVector<PHINode *, 8> OrigPHIsToFix;

  /// BFI and PSI are used to check for profile guided size optimizations.
  BlockFrequencyInfo *BFI;
  ProfileSummaryInfo *PSI;

  // Whether this loop should be optimized for size based on profile guided size
  // optimizatios.
  bool OptForSizeBasedOnProfile;

  /// Structure to hold information about generated runtime checks, responsible
  /// for cleaning the checks, if vectorization turns out unprofitable.
  GeneratedRTChecks &RTChecks;
};

class InnerLoopUnroller : public InnerLoopVectorizer {
public:
  InnerLoopUnroller(Loop *OrigLoop, PredicatedScalarEvolution &PSE,
                    LoopInfo *LI, DominatorTree *DT,
                    const TargetLibraryInfo *TLI,
                    const TargetTransformInfo *TTI, AssumptionCache *AC,
                    OptimizationRemarkEmitter *ORE, unsigned UnrollFactor,
                    LoopVectorizationLegality *LVL,
                    LoopVectorizationCostModel *CM, BlockFrequencyInfo *BFI,
                    ProfileSummaryInfo *PSI, GeneratedRTChecks &Check)
      : InnerLoopVectorizer(OrigLoop, PSE, LI, DT, TLI, TTI, AC, ORE,
                            ElementCount::getFixed(1), UnrollFactor, LVL, CM,
                            BFI, PSI, Check) {}

private:
  Value *getBroadcastInstrs(Value *V) override;
  Value *getStepVector(Value *Val, int StartIdx, Value *Step,
                       Instruction::BinaryOps Opcode =
                       Instruction::BinaryOpsEnd) override;
  Value *reverseVector(Value *Vec) override;
};

/// Encapsulate information regarding vectorization of a loop and its epilogue.
/// This information is meant to be updated and used across two stages of
/// epilogue vectorization.
struct EpilogueLoopVectorizationInfo {
  ElementCount MainLoopVF = ElementCount::getFixed(0);
  unsigned MainLoopUF = 0;
  ElementCount EpilogueVF = ElementCount::getFixed(0);
  unsigned EpilogueUF = 0;
  BasicBlock *MainLoopIterationCountCheck = nullptr;
  BasicBlock *EpilogueIterationCountCheck = nullptr;
  BasicBlock *SCEVSafetyCheck = nullptr;
  BasicBlock *MemSafetyCheck = nullptr;
  Value *TripCount = nullptr;
  Value *VectorTripCount = nullptr;

  EpilogueLoopVectorizationInfo(unsigned MVF, unsigned MUF, unsigned EVF,
                                unsigned EUF)
      : MainLoopVF(ElementCount::getFixed(MVF)), MainLoopUF(MUF),
        EpilogueVF(ElementCount::getFixed(EVF)), EpilogueUF(EUF) {
    assert(EUF == 1 &&
           "A high UF for the epilogue loop is likely not beneficial.");
  }
};

/// An extension of the inner loop vectorizer that creates a skeleton for a
/// vectorized loop that has its epilogue (residual) also vectorized.
/// The idea is to run the vplan on a given loop twice, firstly to setup the
/// skeleton and vectorize the main loop, and secondly to complete the skeleton
/// from the first step and vectorize the epilogue.  This is achieved by
/// deriving two concrete strategy classes from this base class and invoking
/// them in succession from the loop vectorizer planner.
class InnerLoopAndEpilogueVectorizer : public InnerLoopVectorizer {
public:
  InnerLoopAndEpilogueVectorizer(
      Loop *OrigLoop, PredicatedScalarEvolution &PSE, LoopInfo *LI,
      DominatorTree *DT, const TargetLibraryInfo *TLI,
      const TargetTransformInfo *TTI, AssumptionCache *AC,
      OptimizationRemarkEmitter *ORE, EpilogueLoopVectorizationInfo &EPI,
      LoopVectorizationLegality *LVL, llvm::LoopVectorizationCostModel *CM,
      BlockFrequencyInfo *BFI, ProfileSummaryInfo *PSI,
      GeneratedRTChecks &Checks)
      : InnerLoopVectorizer(OrigLoop, PSE, LI, DT, TLI, TTI, AC, ORE,
                            EPI.MainLoopVF, EPI.MainLoopUF, LVL, CM, BFI, PSI,
                            Checks),
        EPI(EPI) {}

  // Override this function to handle the more complex control flow around the
  // three loops.
  BasicBlock *createVectorizedLoopSkeleton() final override {
    return createEpilogueVectorizedLoopSkeleton();
  }

  /// The interface for creating a vectorized skeleton using one of two
  /// different strategies, each corresponding to one execution of the vplan
  /// as described above.
  virtual BasicBlock *createEpilogueVectorizedLoopSkeleton() = 0;

  /// Holds and updates state information required to vectorize the main loop
  /// and its epilogue in two separate passes. This setup helps us avoid
  /// regenerating and recomputing runtime safety checks. It also helps us to
  /// shorten the iteration-count-check path length for the cases where the
  /// iteration count of the loop is so small that the main vector loop is
  /// completely skipped.
  EpilogueLoopVectorizationInfo &EPI;
};

/// A specialized derived class of inner loop vectorizer that performs
/// vectorization of *main* loops in the process of vectorizing loops and their
/// epilogues.
class EpilogueVectorizerMainLoop : public InnerLoopAndEpilogueVectorizer {
public:
  EpilogueVectorizerMainLoop(
      Loop *OrigLoop, PredicatedScalarEvolution &PSE, LoopInfo *LI,
      DominatorTree *DT, const TargetLibraryInfo *TLI,
      const TargetTransformInfo *TTI, AssumptionCache *AC,
      OptimizationRemarkEmitter *ORE, EpilogueLoopVectorizationInfo &EPI,
      LoopVectorizationLegality *LVL, llvm::LoopVectorizationCostModel *CM,
      BlockFrequencyInfo *BFI, ProfileSummaryInfo *PSI,
      GeneratedRTChecks &Check)
      : InnerLoopAndEpilogueVectorizer(OrigLoop, PSE, LI, DT, TLI, TTI, AC, ORE,
                                       EPI, LVL, CM, BFI, PSI, Check) {}
  /// Implements the interface for creating a vectorized skeleton using the
  /// *main loop* strategy (ie the first pass of vplan execution).
  BasicBlock *createEpilogueVectorizedLoopSkeleton() final override;

protected:
  /// Emits an iteration count bypass check once for the main loop (when \p
  /// ForEpilogue is false) and once for the epilogue loop (when \p
  /// ForEpilogue is true).
  BasicBlock *emitMinimumIterationCountCheck(Loop *L, BasicBlock *Bypass,
                                             bool ForEpilogue);
  void printDebugTracesAtStart() override;
  void printDebugTracesAtEnd() override;
};

// A specialized derived class of inner loop vectorizer that performs
// vectorization of *epilogue* loops in the process of vectorizing loops and
// their epilogues.
class EpilogueVectorizerEpilogueLoop : public InnerLoopAndEpilogueVectorizer {
public:
  EpilogueVectorizerEpilogueLoop(
      Loop *OrigLoop, PredicatedScalarEvolution &PSE, LoopInfo *LI,
      DominatorTree *DT, const TargetLibraryInfo *TLI,
      const TargetTransformInfo *TTI, AssumptionCache *AC,
      OptimizationRemarkEmitter *ORE, EpilogueLoopVectorizationInfo &EPI,
      LoopVectorizationLegality *LVL, llvm::LoopVectorizationCostModel *CM,
      BlockFrequencyInfo *BFI, ProfileSummaryInfo *PSI,
      GeneratedRTChecks &Checks)
      : InnerLoopAndEpilogueVectorizer(OrigLoop, PSE, LI, DT, TLI, TTI, AC, ORE,
                                       EPI, LVL, CM, BFI, PSI, Checks) {}
  /// Implements the interface for creating a vectorized skeleton using the
  /// *epilogue loop* strategy (ie the second pass of vplan execution).
  BasicBlock *createEpilogueVectorizedLoopSkeleton() final override;

protected:
  /// Emits an iteration count bypass check after the main vector loop has
  /// finished to see if there are any iterations left to execute by either
  /// the vector epilogue or the scalar epilogue.
  BasicBlock *emitMinimumVectorEpilogueIterCountCheck(Loop *L,
                                                      BasicBlock *Bypass,
                                                      BasicBlock *Insert);
  void printDebugTracesAtStart() override;
  void printDebugTracesAtEnd() override;
};
} // end namespace llvm

/// Look for a meaningful debug location on the instruction or it's
/// operands.
static Instruction *getDebugLocFromInstOrOperands(Instruction *I) {
  if (!I)
    return I;

  DebugLoc Empty;
  if (I->getDebugLoc() != Empty)
    return I;

  for (Use &Op : I->operands()) {
    if (Instruction *OpInst = dyn_cast<Instruction>(Op))
      if (OpInst->getDebugLoc() != Empty)
        return OpInst;
  }

  return I;
}

void InnerLoopVectorizer::setDebugLocFromInst(IRBuilder<> &B, const Value *Ptr) {
  if (const Instruction *Inst = dyn_cast_or_null<Instruction>(Ptr)) {
    const DILocation *DIL = Inst->getDebugLoc();
    if (DIL && Inst->getFunction()->isDebugInfoForProfiling() &&
        !isa<DbgInfoIntrinsic>(Inst)) {
      assert(!VF.isScalable() && "scalable vectors not yet supported.");
      auto NewDIL =
          DIL->cloneByMultiplyingDuplicationFactor(UF * VF.getKnownMinValue());
      if (NewDIL)
        B.SetCurrentDebugLocation(NewDIL.getValue());
      else
        LLVM_DEBUG(dbgs()
                   << "Failed to create new discriminator: "
                   << DIL->getFilename() << " Line: " << DIL->getLine());
    }
    else
      B.SetCurrentDebugLocation(DIL);
  } else
    B.SetCurrentDebugLocation(DebugLoc());
}

/// Write a record \p DebugMsg about vectorization failure to the debug
/// output stream. If \p I is passed, it is an instruction that prevents
/// vectorization.
#ifndef NDEBUG
static void debugVectorizationFailure(const StringRef DebugMsg,
    Instruction *I) {
  dbgs() << "LV: Not vectorizing: " << DebugMsg;
  if (I != nullptr)
    dbgs() << " " << *I;
  else
    dbgs() << '.';
  dbgs() << '\n';
}
#endif

/// Create an analysis remark that explains why vectorization failed
///
/// \p PassName is the name of the pass (e.g. can be AlwaysPrint).  \p
/// RemarkName is the identifier for the remark.  If \p I is passed it is an
/// instruction that prevents vectorization.  Otherwise \p TheLoop is used for
/// the location of the remark.  \return the remark object that can be
/// streamed to.
static OptimizationRemarkAnalysis createLVAnalysis(const char *PassName,
    StringRef RemarkName, Loop *TheLoop, Instruction *I) {
  Value *CodeRegion = TheLoop->getHeader();
  DebugLoc DL = TheLoop->getStartLoc();

  if (I) {
    CodeRegion = I->getParent();
    // If there is no debug location attached to the instruction, revert back to
    // using the loop's.
    if (I->getDebugLoc())
      DL = I->getDebugLoc();
  }

  OptimizationRemarkAnalysis R(PassName, RemarkName, DL, CodeRegion);
  R << "loop not vectorized: ";
  return R;
}

/// Return a value for Step multiplied by VF.
static Value *createStepForVF(IRBuilder<> &B, Constant *Step, ElementCount VF) {
  assert(isa<ConstantInt>(Step) && "Expected an integer step");
  Constant *StepVal = ConstantInt::get(
      Step->getType(),
      cast<ConstantInt>(Step)->getSExtValue() * VF.getKnownMinValue());
  return VF.isScalable() ? B.CreateVScale(StepVal) : StepVal;
}

namespace llvm {

/// Return the runtime value for VF.
Value *getRuntimeVF(IRBuilder<> &B, Type *Ty, ElementCount VF) {
  Constant *EC = ConstantInt::get(Ty, VF.getKnownMinValue());
  return VF.isScalable() ? B.CreateVScale(EC) : EC;
}

void reportVectorizationFailure(const StringRef DebugMsg,
    const StringRef OREMsg, const StringRef ORETag,
    OptimizationRemarkEmitter *ORE, Loop *TheLoop, Instruction *I) {
  LLVM_DEBUG(debugVectorizationFailure(DebugMsg, I));
  LoopVectorizeHints Hints(TheLoop, true /* doesn't matter */, *ORE);
  ORE->emit(createLVAnalysis(Hints.vectorizeAnalysisPassName(),
                ORETag, TheLoop, I) << OREMsg);
}

} // end namespace llvm

#ifndef NDEBUG
/// \return string containing a file name and a line # for the given loop.
static std::string getDebugLocString(const Loop *L) {
  std::string Result;
  if (L) {
    raw_string_ostream OS(Result);
    if (const DebugLoc LoopDbgLoc = L->getStartLoc())
      LoopDbgLoc.print(OS);
    else
      // Just print the module name.
      OS << L->getHeader()->getParent()->getParent()->getModuleIdentifier();
    OS.flush();
  }
  return Result;
}
#endif

void InnerLoopVectorizer::addNewMetadata(Instruction *To,
                                         const Instruction *Orig) {
  // If the loop was versioned with memchecks, add the corresponding no-alias
  // metadata.
  if (LVer && (isa<LoadInst>(Orig) || isa<StoreInst>(Orig)))
    LVer->annotateInstWithNoAlias(To, Orig);
}

void InnerLoopVectorizer::addMetadata(Instruction *To,
                                      Instruction *From) {
  propagateMetadata(To, From);
  addNewMetadata(To, From);
}

void InnerLoopVectorizer::addMetadata(ArrayRef<Value *> To,
                                      Instruction *From) {
  for (Value *V : To) {
    if (Instruction *I = dyn_cast<Instruction>(V))
      addMetadata(I, From);
  }
}

namespace llvm {

// Loop vectorization cost-model hints how the scalar epilogue loop should be
// lowered.
enum ScalarEpilogueLowering {

  // The default: allowing scalar epilogues.
  CM_ScalarEpilogueAllowed,

  // Vectorization with OptForSize: don't allow epilogues.
  CM_ScalarEpilogueNotAllowedOptSize,

  // A special case of vectorisation with OptForSize: loops with a very small
  // trip count are considered for vectorization under OptForSize, thereby
  // making sure the cost of their loop body is dominant, free of runtime
  // guards and scalar iteration overheads.
  CM_ScalarEpilogueNotAllowedLowTripLoop,

  // Loop hint predicate indicating an epilogue is undesired.
  CM_ScalarEpilogueNotNeededUsePredicate,

  // Directive indicating we must either tail fold or not vectorize
  CM_ScalarEpilogueNotAllowedUsePredicate
};

/// LoopVectorizationCostModel - estimates the expected speedups due to
/// vectorization.
/// In many cases vectorization is not profitable. This can happen because of
/// a number of reasons. In this class we mainly attempt to predict the
/// expected speedup/slowdowns due to the supported instruction set. We use the
/// TargetTransformInfo to query the different backends for the cost of
/// different operations.
class LoopVectorizationCostModel {
public:
  LoopVectorizationCostModel(ScalarEpilogueLowering SEL, Loop *L,
                             PredicatedScalarEvolution &PSE, LoopInfo *LI,
                             LoopVectorizationLegality *Legal,
                             const TargetTransformInfo &TTI,
                             const TargetLibraryInfo *TLI, DemandedBits *DB,
                             AssumptionCache *AC,
                             OptimizationRemarkEmitter *ORE, const Function *F,
                             const LoopVectorizeHints *Hints,
                             InterleavedAccessInfo &IAI)
      : ScalarEpilogueStatus(SEL), TheLoop(L), PSE(PSE), LI(LI), Legal(Legal),
        TTI(TTI), TLI(TLI), DB(DB), AC(AC), ORE(ORE), TheFunction(F),
        Hints(Hints), InterleaveInfo(IAI) {}

  /// \return An upper bound for the vectorization factor, or None if
  /// vectorization and interleaving should be avoided up front.
  Optional<ElementCount> computeMaxVF(ElementCount UserVF, unsigned UserIC);

  /// \return True if runtime checks are required for vectorization, and false
  /// otherwise.
  bool runtimeChecksRequired();

  /// \return The most profitable vectorization factor and the cost of that VF.
  /// This method checks every power of two up to MaxVF. If UserVF is not ZERO
  /// then this vectorization factor will be selected if vectorization is
  /// possible.
  VectorizationFactor selectVectorizationFactor(ElementCount MaxVF);
  VectorizationFactor
  selectEpilogueVectorizationFactor(const ElementCount MaxVF,
                                    const LoopVectorizationPlanner &LVP);

  /// Setup cost-based decisions for user vectorization factor.
  void selectUserVectorizationFactor(ElementCount UserVF) {
    collectUniformsAndScalars(UserVF);
    collectInstsToScalarize(UserVF);
  }

  /// \return The size (in bits) of the smallest and widest types in the code
  /// that needs to be vectorized. We ignore values that remain scalar such as
  /// 64 bit loop indices.
  std::pair<unsigned, unsigned> getSmallestAndWidestTypes();

  /// \return The desired interleave count.
  /// If interleave count has been specified by metadata it will be returned.
  /// Otherwise, the interleave count is computed and returned. VF and LoopCost
  /// are the selected vectorization factor and the cost of the selected VF.
  unsigned selectInterleaveCount(ElementCount VF, unsigned LoopCost);

  /// Memory access instruction may be vectorized in more than one way.
  /// Form of instruction after vectorization depends on cost.
  /// This function takes cost-based decisions for Load/Store instructions
  /// and collects them in a map. This decisions map is used for building
  /// the lists of loop-uniform and loop-scalar instructions.
  /// The calculated cost is saved with widening decision in order to
  /// avoid redundant calculations.
  void setCostBasedWideningDecision(ElementCount VF);

  /// A struct that represents some properties of the register usage
  /// of a loop.
  struct RegisterUsage {
    /// Holds the number of loop invariant values that are used in the loop.
    /// The key is ClassID of target-provided register class.
    SmallMapVector<unsigned, unsigned, 4> LoopInvariantRegs;
    /// Holds the maximum number of concurrent live intervals in the loop.
    /// The key is ClassID of target-provided register class.
    SmallMapVector<unsigned, unsigned, 4> MaxLocalUsers;
  };

  /// \return Returns information about the register usages of the loop for the
  /// given vectorization factors.
  SmallVector<RegisterUsage, 8>
  calculateRegisterUsage(ArrayRef<ElementCount> VFs);

  /// Collect values we want to ignore in the cost model.
  void collectValuesToIgnore();

  /// Split reductions into those that happen in the loop, and those that happen
  /// outside. In loop reductions are collected into InLoopReductionChains.
  void collectInLoopReductions();

  /// \returns The smallest bitwidth each instruction can be represented with.
  /// The vector equivalents of these instructions should be truncated to this
  /// type.
  const MapVector<Instruction *, uint64_t> &getMinimalBitwidths() const {
    return MinBWs;
  }

  /// \returns True if it is more profitable to scalarize instruction \p I for
  /// vectorization factor \p VF.
  bool isProfitableToScalarize(Instruction *I, ElementCount VF) const {
    assert(VF.isVector() &&
           "Profitable to scalarize relevant only for VF > 1.");

    // Cost model is not run in the VPlan-native path - return conservative
    // result until this changes.
    if (EnableVPlanNativePath)
      return false;

    auto Scalars = InstsToScalarize.find(VF);
    assert(Scalars != InstsToScalarize.end() &&
           "VF not yet analyzed for scalarization profitability");
    return Scalars->second.find(I) != Scalars->second.end();
  }

  /// Returns true if \p I is known to be uniform after vectorization.
  bool isUniformAfterVectorization(Instruction *I, ElementCount VF) const {
    if (VF.isScalar())
      return true;

    // Cost model is not run in the VPlan-native path - return conservative
    // result until this changes.
    if (EnableVPlanNativePath)
      return false;

    auto UniformsPerVF = Uniforms.find(VF);
    assert(UniformsPerVF != Uniforms.end() &&
           "VF not yet analyzed for uniformity");
    return UniformsPerVF->second.count(I);
  }

  /// Returns true if \p I is known to be scalar after vectorization.
  bool isScalarAfterVectorization(Instruction *I, ElementCount VF) const {
    if (VF.isScalar())
      return true;

    // Cost model is not run in the VPlan-native path - return conservative
    // result until this changes.
    if (EnableVPlanNativePath)
      return false;

    auto ScalarsPerVF = Scalars.find(VF);
    assert(ScalarsPerVF != Scalars.end() &&
           "Scalar values are not calculated for VF");
    return ScalarsPerVF->second.count(I);
  }

  /// \returns True if instruction \p I can be truncated to a smaller bitwidth
  /// for vectorization factor \p VF.
  bool canTruncateToMinimalBitwidth(Instruction *I, ElementCount VF) const {
    return VF.isVector() && MinBWs.find(I) != MinBWs.end() &&
           !isProfitableToScalarize(I, VF) &&
           !isScalarAfterVectorization(I, VF);
  }

  /// Decision that was taken during cost calculation for memory instruction.
  enum InstWidening {
    CM_Unknown,
    CM_Widen,         // For consecutive accesses with stride +1.
    CM_Widen_Reverse, // For consecutive accesses with stride -1.
    CM_Interleave,
    CM_GatherScatter,
    CM_Scalarize
  };

  /// Save vectorization decision \p W and \p Cost taken by the cost model for
  /// instruction \p I and vector width \p VF.
  void setWideningDecision(Instruction *I, ElementCount VF, InstWidening W,
                           InstructionCost Cost) {
    assert(VF.isVector() && "Expected VF >=2");
    WideningDecisions[std::make_pair(I, VF)] = std::make_pair(W, Cost);
  }

  /// Save vectorization decision \p W and \p Cost taken by the cost model for
  /// interleaving group \p Grp and vector width \p VF.
  void setWideningDecision(const InterleaveGroup<Instruction> *Grp,
                           ElementCount VF, InstWidening W,
                           InstructionCost Cost) {
    assert(VF.isVector() && "Expected VF >=2");
    /// Broadcast this decicion to all instructions inside the group.
    /// But the cost will be assigned to one instruction only.
    for (unsigned i = 0; i < Grp->getFactor(); ++i) {
      if (auto *I = Grp->getMember(i)) {
        if (Grp->getInsertPos() == I)
          WideningDecisions[std::make_pair(I, VF)] = std::make_pair(W, Cost);
        else
          WideningDecisions[std::make_pair(I, VF)] = std::make_pair(W, 0);
      }
    }
  }

  /// Return the cost model decision for the given instruction \p I and vector
  /// width \p VF. Return CM_Unknown if this instruction did not pass
  /// through the cost modeling.
  InstWidening getWideningDecision(Instruction *I, ElementCount VF) {
    assert(VF.isVector() && "Expected VF to be a vector VF");
    // Cost model is not run in the VPlan-native path - return conservative
    // result until this changes.
    if (EnableVPlanNativePath)
      return CM_GatherScatter;

    std::pair<Instruction *, ElementCount> InstOnVF = std::make_pair(I, VF);
    auto Itr = WideningDecisions.find(InstOnVF);
    if (Itr == WideningDecisions.end())
      return CM_Unknown;
    return Itr->second.first;
  }

  /// Return the vectorization cost for the given instruction \p I and vector
  /// width \p VF.
  InstructionCost getWideningCost(Instruction *I, ElementCount VF) {
    assert(VF.isVector() && "Expected VF >=2");
    std::pair<Instruction *, ElementCount> InstOnVF = std::make_pair(I, VF);
    assert(WideningDecisions.find(InstOnVF) != WideningDecisions.end() &&
           "The cost is not calculated");
    return WideningDecisions[InstOnVF].second;
  }

  /// Return True if instruction \p I is an optimizable truncate whose operand
  /// is an induction variable. Such a truncate will be removed by adding a new
  /// induction variable with the destination type.
  bool isOptimizableIVTruncate(Instruction *I, ElementCount VF) {
    // If the instruction is not a truncate, return false.
    auto *Trunc = dyn_cast<TruncInst>(I);
    if (!Trunc)
      return false;

    // Get the source and destination types of the truncate.
    Type *SrcTy = ToVectorTy(cast<CastInst>(I)->getSrcTy(), VF);
    Type *DestTy = ToVectorTy(cast<CastInst>(I)->getDestTy(), VF);

    // If the truncate is free for the given types, return false. Replacing a
    // free truncate with an induction variable would add an induction variable
    // update instruction to each iteration of the loop. We exclude from this
    // check the primary induction variable since it will need an update
    // instruction regardless.
    Value *Op = Trunc->getOperand(0);
    if (Op != Legal->getPrimaryInduction() && TTI.isTruncateFree(SrcTy, DestTy))
      return false;

    // If the truncated value is not an induction variable, return false.
    return Legal->isInductionPhi(Op);
  }

  /// Collects the instructions to scalarize for each predicated instruction in
  /// the loop.
  void collectInstsToScalarize(ElementCount VF);

  /// Collect Uniform and Scalar values for the given \p VF.
  /// The sets depend on CM decision for Load/Store instructions
  /// that may be vectorized as interleave, gather-scatter or scalarized.
  void collectUniformsAndScalars(ElementCount VF) {
    // Do the analysis once.
    if (VF.isScalar() || Uniforms.find(VF) != Uniforms.end())
      return;
    setCostBasedWideningDecision(VF);
    collectLoopUniforms(VF);
    collectLoopScalars(VF);
  }

  /// Returns true if the target machine supports masked store operation
  /// for the given \p DataType and kind of access to \p Ptr.
  bool isLegalMaskedStore(Type *DataType, Value *Ptr, Align Alignment) {
    return Legal->isConsecutivePtr(Ptr) &&
           TTI.isLegalMaskedStore(DataType, Alignment);
  }

  /// Returns true if the target machine supports masked load operation
  /// for the given \p DataType and kind of access to \p Ptr.
  bool isLegalMaskedLoad(Type *DataType, Value *Ptr, Align Alignment) {
    return Legal->isConsecutivePtr(Ptr) &&
           TTI.isLegalMaskedLoad(DataType, Alignment);
  }

  /// Returns true if the target machine supports masked scatter operation
  /// for the given \p DataType.
  bool isLegalMaskedScatter(Type *DataType, Align Alignment) {
    return TTI.isLegalMaskedScatter(DataType, Alignment);
  }

  /// Returns true if the target machine supports masked gather operation
  /// for the given \p DataType.
  bool isLegalMaskedGather(Type *DataType, Align Alignment) {
    return TTI.isLegalMaskedGather(DataType, Alignment);
  }

  /// Returns true if the target machine can represent \p V as a masked gather
  /// or scatter operation.
  bool isLegalGatherOrScatter(Value *V) {
    bool LI = isa<LoadInst>(V);
    bool SI = isa<StoreInst>(V);
    if (!LI && !SI)
      return false;
    auto *Ty = getMemInstValueType(V);
    Align Align = getLoadStoreAlignment(V);
    return (LI && isLegalMaskedGather(Ty, Align)) ||
           (SI && isLegalMaskedScatter(Ty, Align));
  }

  /// Returns true if the target machine supports all of the reduction
  /// variables found for the given VF.
  bool canVectorizeReductions(ElementCount VF) {
    return (all_of(Legal->getReductionVars(), [&](auto &Reduction) -> bool {
      RecurrenceDescriptor RdxDesc = Reduction.second;
      return TTI.isLegalToVectorizeReduction(RdxDesc, VF);
    }));
  }

  /// Returns true if \p I is an instruction that will be scalarized with
  /// predication. Such instructions include conditional stores and
  /// instructions that may divide by zero.
  /// If a non-zero VF has been calculated, we check if I will be scalarized
  /// predication for that VF.
  bool isScalarWithPredication(Instruction *I,
                               ElementCount VF = ElementCount::getFixed(1));

  // Returns true if \p I is an instruction that will be predicated either
  // through scalar predication or masked load/store or masked gather/scatter.
  // Superset of instructions that return true for isScalarWithPredication.
  bool isPredicatedInst(Instruction *I) {
    if (!blockNeedsPredication(I->getParent()))
      return false;
    // Loads and stores that need some form of masked operation are predicated
    // instructions.
    if (isa<LoadInst>(I) || isa<StoreInst>(I))
      return Legal->isMaskRequired(I);
    return isScalarWithPredication(I);
  }

  /// Returns true if \p I is a memory instruction with consecutive memory
  /// access that can be widened.
  bool
  memoryInstructionCanBeWidened(Instruction *I,
                                ElementCount VF = ElementCount::getFixed(1));

  /// Returns true if \p I is a memory instruction in an interleaved-group
  /// of memory accesses that can be vectorized with wide vector loads/stores
  /// and shuffles.
  bool
  interleavedAccessCanBeWidened(Instruction *I,
                                ElementCount VF = ElementCount::getFixed(1));

  /// Check if \p Instr belongs to any interleaved access group.
  bool isAccessInterleaved(Instruction *Instr) {
    return InterleaveInfo.isInterleaved(Instr);
  }

  /// Get the interleaved access group that \p Instr belongs to.
  const InterleaveGroup<Instruction> *
  getInterleavedAccessGroup(Instruction *Instr) {
    return InterleaveInfo.getInterleaveGroup(Instr);
  }

  /// Returns true if we're required to use a scalar epilogue for at least
  /// the final iteration of the original loop.
  bool requiresScalarEpilogue() const {
    if (!isScalarEpilogueAllowed())
      return false;
    // If we might exit from anywhere but the latch, must run the exiting
    // iteration in scalar form.
    if (TheLoop->getExitingBlock() != TheLoop->getLoopLatch())
      return true;
    return InterleaveInfo.requiresScalarEpilogue();
  }

  /// Returns true if a scalar epilogue is not allowed due to optsize or a
  /// loop hint annotation.
  bool isScalarEpilogueAllowed() const {
    return ScalarEpilogueStatus == CM_ScalarEpilogueAllowed;
  }

  /// Returns true if all loop blocks should be masked to fold tail loop.
  bool foldTailByMasking() const { return FoldTailByMasking; }

  bool blockNeedsPredication(BasicBlock *BB) {
    return foldTailByMasking() || Legal->blockNeedsPredication(BB);
  }

  /// A SmallMapVector to store the InLoop reduction op chains, mapping phi
  /// nodes to the chain of instructions representing the reductions. Uses a
  /// MapVector to ensure deterministic iteration order.
  using ReductionChainMap =
      SmallMapVector<PHINode *, SmallVector<Instruction *, 4>, 4>;

  /// Return the chain of instructions representing an inloop reduction.
  const ReductionChainMap &getInLoopReductionChains() const {
    return InLoopReductionChains;
  }

  /// Returns true if the Phi is part of an inloop reduction.
  bool isInLoopReduction(PHINode *Phi) const {
    return InLoopReductionChains.count(Phi);
  }

  /// Estimate cost of an intrinsic call instruction CI if it were vectorized
  /// with factor VF.  Return the cost of the instruction, including
  /// scalarization overhead if it's needed.
  InstructionCost getVectorIntrinsicCost(CallInst *CI, ElementCount VF);

  /// Estimate cost of a call instruction CI if it were vectorized with factor
  /// VF. Return the cost of the instruction, including scalarization overhead
  /// if it's needed. The flag NeedToScalarize shows if the call needs to be
  /// scalarized -
  /// i.e. either vector version isn't available, or is too expensive.
  InstructionCost getVectorCallCost(CallInst *CI, ElementCount VF,
                                    bool &NeedToScalarize);

  /// Invalidates decisions already taken by the cost model.
  void invalidateCostModelingDecisions() {
    WideningDecisions.clear();
    Uniforms.clear();
    Scalars.clear();
  }

private:
  unsigned NumPredStores = 0;

  /// \return An upper bound for the vectorization factor, a power-of-2 larger
  /// than zero. One is returned if vectorization should best be avoided due
  /// to cost.
  ElementCount computeFeasibleMaxVF(unsigned ConstTripCount,
                                    ElementCount UserVF);

  /// The vectorization cost is a combination of the cost itself and a boolean
  /// indicating whether any of the contributing operations will actually
  /// operate on
  /// vector values after type legalization in the backend. If this latter value
  /// is
  /// false, then all operations will be scalarized (i.e. no vectorization has
  /// actually taken place).
  using VectorizationCostTy = std::pair<InstructionCost, bool>;

  /// Returns the expected execution cost. The unit of the cost does
  /// not matter because we use the 'cost' units to compare different
  /// vector widths. The cost that is returned is *not* normalized by
  /// the factor width.
  VectorizationCostTy expectedCost(ElementCount VF);

  /// Returns the execution time cost of an instruction for a given vector
  /// width. Vector width of one means scalar.
  VectorizationCostTy getInstructionCost(Instruction *I, ElementCount VF);

  /// The cost-computation logic from getInstructionCost which provides
  /// the vector type as an output parameter.
  InstructionCost getInstructionCost(Instruction *I, ElementCount VF,
                                     Type *&VectorTy);

  /// Return the cost of instructions in an inloop reduction pattern, if I is
  /// part of that pattern.
  InstructionCost getReductionPatternCost(Instruction *I, ElementCount VF,
                                          Type *VectorTy,
                                          TTI::TargetCostKind CostKind);

  /// Calculate vectorization cost of memory instruction \p I.
  InstructionCost getMemoryInstructionCost(Instruction *I, ElementCount VF);

  /// The cost computation for scalarized memory instruction.
  InstructionCost getMemInstScalarizationCost(Instruction *I, ElementCount VF);

  /// The cost computation for interleaving group of memory instructions.
  InstructionCost getInterleaveGroupCost(Instruction *I, ElementCount VF);

  /// The cost computation for Gather/Scatter instruction.
  InstructionCost getGatherScatterCost(Instruction *I, ElementCount VF);

  /// The cost computation for widening instruction \p I with consecutive
  /// memory access.
  InstructionCost getConsecutiveMemOpCost(Instruction *I, ElementCount VF);

  /// The cost calculation for Load/Store instruction \p I with uniform pointer -
  /// Load: scalar load + broadcast.
  /// Store: scalar store + (loop invariant value stored? 0 : extract of last
  /// element)
  InstructionCost getUniformMemOpCost(Instruction *I, ElementCount VF);

  /// Estimate the overhead of scalarizing an instruction. This is a
  /// convenience wrapper for the type-based getScalarizationOverhead API.
  InstructionCost getScalarizationOverhead(Instruction *I, ElementCount VF);

  /// Returns whether the instruction is a load or store and will be a emitted
  /// as a vector operation.
  bool isConsecutiveLoadOrStore(Instruction *I);

  /// Returns true if an artificially high cost for emulated masked memrefs
  /// should be used.
  bool useEmulatedMaskMemRefHack(Instruction *I);

  /// Map of scalar integer values to the smallest bitwidth they can be legally
  /// represented as. The vector equivalents of these values should be truncated
  /// to this type.
  MapVector<Instruction *, uint64_t> MinBWs;

  /// A type representing the costs for instructions if they were to be
  /// scalarized rather than vectorized. The entries are Instruction-Cost
  /// pairs.
  using ScalarCostsTy = DenseMap<Instruction *, InstructionCost>;

  /// A set containing all BasicBlocks that are known to present after
  /// vectorization as a predicated block.
  SmallPtrSet<BasicBlock *, 4> PredicatedBBsAfterVectorization;

  /// Records whether it is allowed to have the original scalar loop execute at
  /// least once. This may be needed as a fallback loop in case runtime
  /// aliasing/dependence checks fail, or to handle the tail/remainder
  /// iterations when the trip count is unknown or doesn't divide by the VF,
  /// or as a peel-loop to handle gaps in interleave-groups.
  /// Under optsize and when the trip count is very small we don't allow any
  /// iterations to execute in the scalar loop.
  ScalarEpilogueLowering ScalarEpilogueStatus = CM_ScalarEpilogueAllowed;

  /// All blocks of loop are to be masked to fold tail of scalar iterations.
  bool FoldTailByMasking = false;

  /// A map holding scalar costs for different vectorization factors. The
  /// presence of a cost for an instruction in the mapping indicates that the
  /// instruction will be scalarized when vectorizing with the associated
  /// vectorization factor. The entries are VF-ScalarCostTy pairs.
  DenseMap<ElementCount, ScalarCostsTy> InstsToScalarize;

  /// Holds the instructions known to be uniform after vectorization.
  /// The data is collected per VF.
  DenseMap<ElementCount, SmallPtrSet<Instruction *, 4>> Uniforms;

  /// Holds the instructions known to be scalar after vectorization.
  /// The data is collected per VF.
  DenseMap<ElementCount, SmallPtrSet<Instruction *, 4>> Scalars;

  /// Holds the instructions (address computations) that are forced to be
  /// scalarized.
  DenseMap<ElementCount, SmallPtrSet<Instruction *, 4>> ForcedScalars;

  /// PHINodes of the reductions that should be expanded in-loop along with
  /// their associated chains of reduction operations, in program order from top
  /// (PHI) to bottom
  ReductionChainMap InLoopReductionChains;

  /// A Map of inloop reduction operations and their immediate chain operand.
  /// FIXME: This can be removed once reductions can be costed correctly in
  /// vplan. This was added to allow quick lookup to the inloop operations,
  /// without having to loop through InLoopReductionChains.
  DenseMap<Instruction *, Instruction *> InLoopReductionImmediateChains;

  /// Returns the expected difference in cost from scalarizing the expression
  /// feeding a predicated instruction \p PredInst. The instructions to
  /// scalarize and their scalar costs are collected in \p ScalarCosts. A
  /// non-negative return value implies the expression will be scalarized.
  /// Currently, only single-use chains are considered for scalarization.
  int computePredInstDiscount(Instruction *PredInst, ScalarCostsTy &ScalarCosts,
                              ElementCount VF);

  /// Collect the instructions that are uniform after vectorization. An
  /// instruction is uniform if we represent it with a single scalar value in
  /// the vectorized loop corresponding to each vector iteration. Examples of
  /// uniform instructions include pointer operands of consecutive or
  /// interleaved memory accesses. Note that although uniformity implies an
  /// instruction will be scalar, the reverse is not true. In general, a
  /// scalarized instruction will be represented by VF scalar values in the
  /// vectorized loop, each corresponding to an iteration of the original
  /// scalar loop.
  void collectLoopUniforms(ElementCount VF);

  /// Collect the instructions that are scalar after vectorization. An
  /// instruction is scalar if it is known to be uniform or will be scalarized
  /// during vectorization. Non-uniform scalarized instructions will be
  /// represented by VF values in the vectorized loop, each corresponding to an
  /// iteration of the original scalar loop.
  void collectLoopScalars(ElementCount VF);

  /// Keeps cost model vectorization decision and cost for instructions.
  /// Right now it is used for memory instructions only.
  using DecisionList = DenseMap<std::pair<Instruction *, ElementCount>,
                                std::pair<InstWidening, InstructionCost>>;

  DecisionList WideningDecisions;

  /// Returns true if \p V is expected to be vectorized and it needs to be
  /// extracted.
  bool needsExtract(Value *V, ElementCount VF) const {
    Instruction *I = dyn_cast<Instruction>(V);
    if (VF.isScalar() || !I || !TheLoop->contains(I) ||
        TheLoop->isLoopInvariant(I))
      return false;

    // Assume we can vectorize V (and hence we need extraction) if the
    // scalars are not computed yet. This can happen, because it is called
    // via getScalarizationOverhead from setCostBasedWideningDecision, before
    // the scalars are collected. That should be a safe assumption in most
    // cases, because we check if the operands have vectorizable types
    // beforehand in LoopVectorizationLegality.
    return Scalars.find(VF) == Scalars.end() ||
           !isScalarAfterVectorization(I, VF);
  };

  /// Returns a range containing only operands needing to be extracted.
  SmallVector<Value *, 4> filterExtractingOperands(Instruction::op_range Ops,
                                                   ElementCount VF) {
    return SmallVector<Value *, 4>(make_filter_range(
        Ops, [this, VF](Value *V) { return this->needsExtract(V, VF); }));
  }

  /// Determines if we have the infrastructure to vectorize loop \p L and its
  /// epilogue, assuming the main loop is vectorized by \p VF.
  bool isCandidateForEpilogueVectorization(const Loop &L,
                                           const ElementCount VF) const;

  /// Returns true if epilogue vectorization is considered profitable, and
  /// false otherwise.
  /// \p VF is the vectorization factor chosen for the original loop.
  bool isEpilogueVectorizationProfitable(const ElementCount VF) const;

public:
  /// The loop that we evaluate.
  Loop *TheLoop;

  /// Predicated scalar evolution analysis.
  PredicatedScalarEvolution &PSE;

  /// Loop Info analysis.
  LoopInfo *LI;

  /// Vectorization legality.
  LoopVectorizationLegality *Legal;

  /// Vector target information.
  const TargetTransformInfo &TTI;

  /// Target Library Info.
  const TargetLibraryInfo *TLI;

  /// Demanded bits analysis.
  DemandedBits *DB;

  /// Assumption cache.
  AssumptionCache *AC;

  /// Interface to emit optimization remarks.
  OptimizationRemarkEmitter *ORE;

  const Function *TheFunction;

  /// Loop Vectorize Hint.
  const LoopVectorizeHints *Hints;

  /// The interleave access information contains groups of interleaved accesses
  /// with the same stride and close to each other.
  InterleavedAccessInfo &InterleaveInfo;

  /// Values to ignore in the cost model.
  SmallPtrSet<const Value *, 16> ValuesToIgnore;

  /// Values to ignore in the cost model when VF > 1.
  SmallPtrSet<const Value *, 16> VecValuesToIgnore;

  /// Profitable vector factors.
  SmallVector<VectorizationFactor, 8> ProfitableVFs;
};
} // end namespace llvm

/// Helper struct to manage generating runtime checks for vectorization.
///
/// The runtime checks are created up-front in temporary blocks to allow better
/// estimating the cost and un-linked from the existing IR. After deciding to
/// vectorize, the checks are moved back. If deciding not to vectorize, the
/// temporary blocks are completely removed.
class GeneratedRTChecks {
  /// Basic block which contains the generated SCEV checks, if any.
  BasicBlock *SCEVCheckBlock = nullptr;

  /// The value representing the result of the generated SCEV checks. If it is
  /// nullptr, either no SCEV checks have been generated or they have been used.
  Value *SCEVCheckCond = nullptr;

  /// Basic block which contains the generated memory runtime checks, if any.
  BasicBlock *MemCheckBlock = nullptr;

  /// The value representing the result of the generated memory runtime checks.
  /// If it is nullptr, either no memory runtime checks have been generated or
  /// they have been used.
  Instruction *MemRuntimeCheckCond = nullptr;

  DominatorTree *DT;
  LoopInfo *LI;

  SCEVExpander SCEVExp;
  SCEVExpander MemCheckExp;

public:
  GeneratedRTChecks(ScalarEvolution &SE, DominatorTree *DT, LoopInfo *LI,
                    const DataLayout &DL)
      : DT(DT), LI(LI), SCEVExp(SE, DL, "scev.check"),
        MemCheckExp(SE, DL, "scev.check") {}

  /// Generate runtime checks in SCEVCheckBlock and MemCheckBlock, so we can
  /// accurately estimate the cost of the runtime checks. The blocks are
  /// un-linked from the IR and is added back during vector code generation. If
  /// there is no vector code generation, the check blocks are removed
  /// completely.
  void Create(Loop *L, const LoopAccessInfo &LAI,
              const SCEVUnionPredicate &UnionPred) {

    BasicBlock *LoopHeader = L->getHeader();
    BasicBlock *Preheader = L->getLoopPreheader();

    // Use SplitBlock to create blocks for SCEV & memory runtime checks to
    // ensure the blocks are properly added to LoopInfo & DominatorTree. Those
    // may be used by SCEVExpander. The blocks will be un-linked from their
    // predecessors and removed from LI & DT at the end of the function.
    if (!UnionPred.isAlwaysTrue()) {
      SCEVCheckBlock = SplitBlock(Preheader, Preheader->getTerminator(), DT, LI,
                                  nullptr, "vector.scevcheck");

      SCEVCheckCond = SCEVExp.expandCodeForPredicate(
          &UnionPred, SCEVCheckBlock->getTerminator());
    }

    const auto &RtPtrChecking = *LAI.getRuntimePointerChecking();
    if (RtPtrChecking.Need) {
      auto *Pred = SCEVCheckBlock ? SCEVCheckBlock : Preheader;
      MemCheckBlock = SplitBlock(Pred, Pred->getTerminator(), DT, LI, nullptr,
                                 "vector.memcheck");

      std::tie(std::ignore, MemRuntimeCheckCond) =
          addRuntimeChecks(MemCheckBlock->getTerminator(), L,
                           RtPtrChecking.getChecks(), MemCheckExp);
      assert(MemRuntimeCheckCond &&
             "no RT checks generated although RtPtrChecking "
             "claimed checks are required");
    }

    if (!MemCheckBlock && !SCEVCheckBlock)
      return;

    // Unhook the temporary block with the checks, update various places
    // accordingly.
    if (SCEVCheckBlock)
      SCEVCheckBlock->replaceAllUsesWith(Preheader);
    if (MemCheckBlock)
      MemCheckBlock->replaceAllUsesWith(Preheader);

    if (SCEVCheckBlock) {
      SCEVCheckBlock->getTerminator()->moveBefore(Preheader->getTerminator());
      new UnreachableInst(Preheader->getContext(), SCEVCheckBlock);
      Preheader->getTerminator()->eraseFromParent();
    }
    if (MemCheckBlock) {
      MemCheckBlock->getTerminator()->moveBefore(Preheader->getTerminator());
      new UnreachableInst(Preheader->getContext(), MemCheckBlock);
      Preheader->getTerminator()->eraseFromParent();
    }

    DT->changeImmediateDominator(LoopHeader, Preheader);
    if (MemCheckBlock) {
      DT->eraseNode(MemCheckBlock);
      LI->removeBlock(MemCheckBlock);
    }
    if (SCEVCheckBlock) {
      DT->eraseNode(SCEVCheckBlock);
      LI->removeBlock(SCEVCheckBlock);
    }
  }

  /// Remove the created SCEV & memory runtime check blocks & instructions, if
  /// unused.
  ~GeneratedRTChecks() {
    SCEVExpanderCleaner SCEVCleaner(SCEVExp, *DT);
    SCEVExpanderCleaner MemCheckCleaner(MemCheckExp, *DT);
    if (!SCEVCheckCond)
      SCEVCleaner.markResultUsed();

    if (!MemRuntimeCheckCond)
      MemCheckCleaner.markResultUsed();

    if (MemRuntimeCheckCond) {
      auto &SE = *MemCheckExp.getSE();
      // Memory runtime check generation creates compares that use expanded
      // values. Remove them before running the SCEVExpanderCleaners.
      for (auto &I : make_early_inc_range(reverse(*MemCheckBlock))) {
        if (MemCheckExp.isInsertedInstruction(&I))
          continue;
        SE.forgetValue(&I);
        SE.eraseValueFromMap(&I);
        I.eraseFromParent();
      }
    }
    MemCheckCleaner.cleanup();
    SCEVCleaner.cleanup();

    if (SCEVCheckCond)
      SCEVCheckBlock->eraseFromParent();
    if (MemRuntimeCheckCond)
      MemCheckBlock->eraseFromParent();
  }

  /// Adds the generated SCEVCheckBlock before \p LoopVectorPreHeader and
  /// adjusts the branches to branch to the vector preheader or \p Bypass,
  /// depending on the generated condition.
  BasicBlock *emitSCEVChecks(Loop *L, BasicBlock *Bypass,
                             BasicBlock *LoopVectorPreHeader,
                             BasicBlock *LoopExitBlock) {
    if (!SCEVCheckCond)
      return nullptr;
    if (auto *C = dyn_cast<ConstantInt>(SCEVCheckCond))
      if (C->isZero())
        return nullptr;

    auto *Pred = LoopVectorPreHeader->getSinglePredecessor();

    BranchInst::Create(LoopVectorPreHeader, SCEVCheckBlock);
    // Create new preheader for vector loop.
    if (auto *PL = LI->getLoopFor(LoopVectorPreHeader))
      PL->addBasicBlockToLoop(SCEVCheckBlock, *LI);

    SCEVCheckBlock->getTerminator()->eraseFromParent();
    SCEVCheckBlock->moveBefore(LoopVectorPreHeader);
    Pred->getTerminator()->replaceSuccessorWith(LoopVectorPreHeader,
                                                SCEVCheckBlock);

    DT->addNewBlock(SCEVCheckBlock, Pred);
    DT->changeImmediateDominator(LoopVectorPreHeader, SCEVCheckBlock);

    ReplaceInstWithInst(
        SCEVCheckBlock->getTerminator(),
        BranchInst::Create(Bypass, LoopVectorPreHeader, SCEVCheckCond));
    // Mark the check as used, to prevent it from being removed during cleanup.
    SCEVCheckCond = nullptr;
    return SCEVCheckBlock;
  }

  /// Adds the generated MemCheckBlock before \p LoopVectorPreHeader and adjusts
  /// the branches to branch to the vector preheader or \p Bypass, depending on
  /// the generated condition.
  BasicBlock *emitMemRuntimeChecks(Loop *L, BasicBlock *Bypass,
                                   BasicBlock *LoopVectorPreHeader) {
    // Check if we generated code that checks in runtime if arrays overlap.
    if (!MemRuntimeCheckCond)
      return nullptr;

    auto *Pred = LoopVectorPreHeader->getSinglePredecessor();
    Pred->getTerminator()->replaceSuccessorWith(LoopVectorPreHeader,
                                                MemCheckBlock);

    DT->addNewBlock(MemCheckBlock, Pred);
    DT->changeImmediateDominator(LoopVectorPreHeader, MemCheckBlock);
    MemCheckBlock->moveBefore(LoopVectorPreHeader);

    if (auto *PL = LI->getLoopFor(LoopVectorPreHeader))
      PL->addBasicBlockToLoop(MemCheckBlock, *LI);

    ReplaceInstWithInst(
        MemCheckBlock->getTerminator(),
        BranchInst::Create(Bypass, LoopVectorPreHeader, MemRuntimeCheckCond));
    MemCheckBlock->getTerminator()->setDebugLoc(
        Pred->getTerminator()->getDebugLoc());

    // Mark the check as used, to prevent it from being removed during cleanup.
    MemRuntimeCheckCond = nullptr;
    return MemCheckBlock;
  }
};

// Return true if \p OuterLp is an outer loop annotated with hints for explicit
// vectorization. The loop needs to be annotated with #pragma omp simd
// simdlen(#) or #pragma clang vectorize(enable) vectorize_width(#). If the
// vector length information is not provided, vectorization is not considered
// explicit. Interleave hints are not allowed either. These limitations will be
// relaxed in the future.
// Please, note that we are currently forced to abuse the pragma 'clang
// vectorize' semantics. This pragma provides *auto-vectorization hints*
// (i.e., LV must check that vectorization is legal) whereas pragma 'omp simd'
// provides *explicit vectorization hints* (LV can bypass legal checks and
// assume that vectorization is legal). However, both hints are implemented
// using the same metadata (llvm.loop.vectorize, processed by
// LoopVectorizeHints). This will be fixed in the future when the native IR
// representation for pragma 'omp simd' is introduced.
static bool isExplicitVecOuterLoop(Loop *OuterLp,
                                   OptimizationRemarkEmitter *ORE) {
  assert(!OuterLp->isInnermost() && "This is not an outer loop");
  LoopVectorizeHints Hints(OuterLp, true /*DisableInterleaving*/, *ORE);

  // Only outer loops with an explicit vectorization hint are supported.
  // Unannotated outer loops are ignored.
  if (Hints.getForce() == LoopVectorizeHints::FK_Undefined)
    return false;

  Function *Fn = OuterLp->getHeader()->getParent();
  if (!Hints.allowVectorization(Fn, OuterLp,
                                true /*VectorizeOnlyWhenForced*/)) {
    LLVM_DEBUG(dbgs() << "LV: Loop hints prevent outer loop vectorization.\n");
    return false;
  }

  if (Hints.getInterleave() > 1) {
    // TODO: Interleave support is future work.
    LLVM_DEBUG(dbgs() << "LV: Not vectorizing: Interleave is not supported for "
                         "outer loops.\n");
    Hints.emitRemarkWithHints();
    return false;
  }

  return true;
}

static void collectSupportedLoops(Loop &L, LoopInfo *LI,
                                  OptimizationRemarkEmitter *ORE,
                                  SmallVectorImpl<Loop *> &V) {
  // Collect inner loops and outer loops without irreducible control flow. For
  // now, only collect outer loops that have explicit vectorization hints. If we
  // are stress testing the VPlan H-CFG construction, we collect the outermost
  // loop of every loop nest.
  if (L.isInnermost() || VPlanBuildStressTest ||
      (EnableVPlanNativePath && isExplicitVecOuterLoop(&L, ORE))) {
    LoopBlocksRPO RPOT(&L);
    RPOT.perform(LI);
    if (!containsIrreducibleCFG<const BasicBlock *>(RPOT, *LI)) {
      V.push_back(&L);
      // TODO: Collect inner loops inside marked outer loops in case
      // vectorization fails for the outer loop. Do not invoke
      // 'containsIrreducibleCFG' again for inner loops when the outer loop is
      // already known to be reducible. We can use an inherited attribute for
      // that.
      return;
    }
  }
  for (Loop *InnerL : L)
    collectSupportedLoops(*InnerL, LI, ORE, V);
}

namespace {

/// The LoopVectorize Pass.
struct LoopVectorize : public FunctionPass {
  /// Pass identification, replacement for typeid
  static char ID;

  LoopVectorizePass Impl;

  explicit LoopVectorize(bool InterleaveOnlyWhenForced = false,
                         bool VectorizeOnlyWhenForced = false)
      : FunctionPass(ID),
        Impl({InterleaveOnlyWhenForced, VectorizeOnlyWhenForced}) {
    initializeLoopVectorizePass(*PassRegistry::getPassRegistry());
  }

  bool runOnFunction(Function &F) override {
    if (skipFunction(F))
      return false;

    auto *SE = &getAnalysis<ScalarEvolutionWrapperPass>().getSE();
    auto *LI = &getAnalysis<LoopInfoWrapperPass>().getLoopInfo();
    auto *TTI = &getAnalysis<TargetTransformInfoWrapperPass>().getTTI(F);
    auto *DT = &getAnalysis<DominatorTreeWrapperPass>().getDomTree();
    auto *BFI = &getAnalysis<BlockFrequencyInfoWrapperPass>().getBFI();
    auto *TLIP = getAnalysisIfAvailable<TargetLibraryInfoWrapperPass>();
    auto *TLI = TLIP ? &TLIP->getTLI(F) : nullptr;
    auto *AA = &getAnalysis<AAResultsWrapperPass>().getAAResults();
    auto *AC = &getAnalysis<AssumptionCacheTracker>().getAssumptionCache(F);
    auto *LAA = &getAnalysis<LoopAccessLegacyAnalysis>();
    auto *DB = &getAnalysis<DemandedBitsWrapperPass>().getDemandedBits();
    auto *ORE = &getAnalysis<OptimizationRemarkEmitterWrapperPass>().getORE();
    auto *PSI = &getAnalysis<ProfileSummaryInfoWrapperPass>().getPSI();

    std::function<const LoopAccessInfo &(Loop &)> GetLAA =
        [&](Loop &L) -> const LoopAccessInfo & { return LAA->getInfo(&L); };

    return Impl.runImpl(F, *SE, *LI, *TTI, *DT, *BFI, TLI, *DB, *AA, *AC,
                        GetLAA, *ORE, PSI).MadeAnyChange;
  }

  void getAnalysisUsage(AnalysisUsage &AU) const override {
    AU.addRequired<AssumptionCacheTracker>();
    AU.addRequired<BlockFrequencyInfoWrapperPass>();
    AU.addRequired<DominatorTreeWrapperPass>();
    AU.addRequired<LoopInfoWrapperPass>();
    AU.addRequired<ScalarEvolutionWrapperPass>();
    AU.addRequired<TargetTransformInfoWrapperPass>();
    AU.addRequired<AAResultsWrapperPass>();
    AU.addRequired<LoopAccessLegacyAnalysis>();
    AU.addRequired<DemandedBitsWrapperPass>();
    AU.addRequired<OptimizationRemarkEmitterWrapperPass>();
    AU.addRequired<InjectTLIMappingsLegacy>();

    // We currently do not preserve loopinfo/dominator analyses with outer loop
    // vectorization. Until this is addressed, mark these analyses as preserved
    // only for non-VPlan-native path.
    // TODO: Preserve Loop and Dominator analyses for VPlan-native path.
    if (!EnableVPlanNativePath) {
      AU.addPreserved<LoopInfoWrapperPass>();
      AU.addPreserved<DominatorTreeWrapperPass>();
    }

    AU.addPreserved<BasicAAWrapperPass>();
    AU.addPreserved<GlobalsAAWrapperPass>();
    AU.addRequired<ProfileSummaryInfoWrapperPass>();
  }
};

} // end anonymous namespace

//===----------------------------------------------------------------------===//
// Implementation of LoopVectorizationLegality, InnerLoopVectorizer and
// LoopVectorizationCostModel and LoopVectorizationPlanner.
//===----------------------------------------------------------------------===//

Value *InnerLoopVectorizer::getBroadcastInstrs(Value *V) {
  // We need to place the broadcast of invariant variables outside the loop,
  // but only if it's proven safe to do so. Else, broadcast will be inside
  // vector loop body.
  Instruction *Instr = dyn_cast<Instruction>(V);
  bool SafeToHoist = OrigLoop->isLoopInvariant(V) &&
                     (!Instr ||
                      DT->dominates(Instr->getParent(), LoopVectorPreHeader));
  // Place the code for broadcasting invariant variables in the new preheader.
  IRBuilder<>::InsertPointGuard Guard(Builder);
  if (SafeToHoist)
    Builder.SetInsertPoint(LoopVectorPreHeader->getTerminator());

  // Broadcast the scalar into all locations in the vector.
  Value *Shuf = Builder.CreateVectorSplat(VF, V, "broadcast");

  return Shuf;
}

void InnerLoopVectorizer::createVectorIntOrFpInductionPHI(
    const InductionDescriptor &II, Value *Step, Value *Start,
    Instruction *EntryVal, VPValue *Def, VPValue *CastDef,
    VPTransformState &State) {
  assert((isa<PHINode>(EntryVal) || isa<TruncInst>(EntryVal)) &&
         "Expected either an induction phi-node or a truncate of it!");

  // Construct the initial value of the vector IV in the vector loop preheader
  auto CurrIP = Builder.saveIP();
  Builder.SetInsertPoint(LoopVectorPreHeader->getTerminator());
  if (isa<TruncInst>(EntryVal)) {
    assert(Start->getType()->isIntegerTy() &&
           "Truncation requires an integer type");
    auto *TruncType = cast<IntegerType>(EntryVal->getType());
    Step = Builder.CreateTrunc(Step, TruncType);
    Start = Builder.CreateCast(Instruction::Trunc, Start, TruncType);
  }
  Value *SplatStart = Builder.CreateVectorSplat(VF, Start);
  Value *SteppedStart =
      getStepVector(SplatStart, 0, Step, II.getInductionOpcode());

  // We create vector phi nodes for both integer and floating-point induction
  // variables. Here, we determine the kind of arithmetic we will perform.
  Instruction::BinaryOps AddOp;
  Instruction::BinaryOps MulOp;
  if (Step->getType()->isIntegerTy()) {
    AddOp = Instruction::Add;
    MulOp = Instruction::Mul;
  } else {
    AddOp = II.getInductionOpcode();
    MulOp = Instruction::FMul;
  }

  // Multiply the vectorization factor by the step using integer or
  // floating-point arithmetic as appropriate.
  Value *ConstVF =
      getSignedIntOrFpConstant(Step->getType(), VF.getKnownMinValue());
  Value *Mul = Builder.CreateBinOp(MulOp, Step, ConstVF);

  // Create a vector splat to use in the induction update.
  //
  // FIXME: If the step is non-constant, we create the vector splat with
  //        IRBuilder. IRBuilder can constant-fold the multiply, but it doesn't
  //        handle a constant vector splat.
  assert(!VF.isScalable() && "scalable vectors not yet supported.");
  Value *SplatVF = isa<Constant>(Mul)
                       ? ConstantVector::getSplat(VF, cast<Constant>(Mul))
                       : Builder.CreateVectorSplat(VF, Mul);
  Builder.restoreIP(CurrIP);

  // We may need to add the step a number of times, depending on the unroll
  // factor. The last of those goes into the PHI.
  PHINode *VecInd = PHINode::Create(SteppedStart->getType(), 2, "vec.ind",
                                    &*LoopVectorBody->getFirstInsertionPt());
  VecInd->setDebugLoc(EntryVal->getDebugLoc());
  Instruction *LastInduction = VecInd;
  for (unsigned Part = 0; Part < UF; ++Part) {
    State.set(Def, LastInduction, Part);

    if (isa<TruncInst>(EntryVal))
      addMetadata(LastInduction, EntryVal);
    recordVectorLoopValueForInductionCast(II, EntryVal, LastInduction, CastDef,
                                          State, Part);

    LastInduction = cast<Instruction>(
        Builder.CreateBinOp(AddOp, LastInduction, SplatVF, "step.add"));
    LastInduction->setDebugLoc(EntryVal->getDebugLoc());
  }

  // Move the last step to the end of the latch block. This ensures consistent
  // placement of all induction updates.
  auto *LoopVectorLatch = LI->getLoopFor(LoopVectorBody)->getLoopLatch();
  auto *Br = cast<BranchInst>(LoopVectorLatch->getTerminator());
  auto *ICmp = cast<Instruction>(Br->getCondition());
  LastInduction->moveBefore(ICmp);
  LastInduction->setName("vec.ind.next");

  VecInd->addIncoming(SteppedStart, LoopVectorPreHeader);
  VecInd->addIncoming(LastInduction, LoopVectorLatch);
}

bool InnerLoopVectorizer::shouldScalarizeInstruction(Instruction *I) const {
  return Cost->isScalarAfterVectorization(I, VF) ||
         Cost->isProfitableToScalarize(I, VF);
}

bool InnerLoopVectorizer::needsScalarInduction(Instruction *IV) const {
  if (shouldScalarizeInstruction(IV))
    return true;
  auto isScalarInst = [&](User *U) -> bool {
    auto *I = cast<Instruction>(U);
    return (OrigLoop->contains(I) && shouldScalarizeInstruction(I));
  };
  return llvm::any_of(IV->users(), isScalarInst);
}

void InnerLoopVectorizer::recordVectorLoopValueForInductionCast(
    const InductionDescriptor &ID, const Instruction *EntryVal,
    Value *VectorLoopVal, VPValue *CastDef, VPTransformState &State,
    unsigned Part, unsigned Lane) {
  assert((isa<PHINode>(EntryVal) || isa<TruncInst>(EntryVal)) &&
         "Expected either an induction phi-node or a truncate of it!");

  // This induction variable is not the phi from the original loop but the
  // newly-created IV based on the proof that casted Phi is equal to the
  // uncasted Phi in the vectorized loop (under a runtime guard possibly). It
  // re-uses the same InductionDescriptor that original IV uses but we don't
  // have to do any recording in this case - that is done when original IV is
  // processed.
  if (isa<TruncInst>(EntryVal))
    return;

  const SmallVectorImpl<Instruction *> &Casts = ID.getCastInsts();
  if (Casts.empty())
    return;
  // Only the first Cast instruction in the Casts vector is of interest.
  // The rest of the Casts (if exist) have no uses outside the
  // induction update chain itself.
  if (Lane < UINT_MAX)
    State.set(CastDef, VectorLoopVal, VPIteration(Part, Lane));
  else
    State.set(CastDef, VectorLoopVal, Part);
}

void InnerLoopVectorizer::widenIntOrFpInduction(PHINode *IV, Value *Start,
                                                TruncInst *Trunc, VPValue *Def,
                                                VPValue *CastDef,
                                                VPTransformState &State) {
  assert((IV->getType()->isIntegerTy() || IV != OldInduction) &&
         "Primary induction variable must have an integer type");

  auto II = Legal->getInductionVars().find(IV);
  assert(II != Legal->getInductionVars().end() && "IV is not an induction");

  auto ID = II->second;
  assert(IV->getType() == ID.getStartValue()->getType() && "Types must match");

  // The value from the original loop to which we are mapping the new induction
  // variable.
  Instruction *EntryVal = Trunc ? cast<Instruction>(Trunc) : IV;

  auto &DL = OrigLoop->getHeader()->getModule()->getDataLayout();

  // Generate code for the induction step. Note that induction steps are
  // required to be loop-invariant
  auto CreateStepValue = [&](const SCEV *Step) -> Value * {
    assert(PSE.getSE()->isLoopInvariant(Step, OrigLoop) &&
           "Induction step should be loop invariant");
    if (PSE.getSE()->isSCEVable(IV->getType())) {
      SCEVExpander Exp(*PSE.getSE(), DL, "induction");
      return Exp.expandCodeFor(Step, Step->getType(),
                               LoopVectorPreHeader->getTerminator());
    }
    return cast<SCEVUnknown>(Step)->getValue();
  };

  // The scalar value to broadcast. This is derived from the canonical
  // induction variable. If a truncation type is given, truncate the canonical
  // induction variable and step. Otherwise, derive these values from the
  // induction descriptor.
  auto CreateScalarIV = [&](Value *&Step) -> Value * {
    Value *ScalarIV = Induction;
    if (IV != OldInduction) {
      ScalarIV = IV->getType()->isIntegerTy()
                     ? Builder.CreateSExtOrTrunc(Induction, IV->getType())
                     : Builder.CreateCast(Instruction::SIToFP, Induction,
                                          IV->getType());
      ScalarIV = emitTransformedIndex(Builder, ScalarIV, PSE.getSE(), DL, ID);
      ScalarIV->setName("offset.idx");
    }
    if (Trunc) {
      auto *TruncType = cast<IntegerType>(Trunc->getType());
      assert(Step->getType()->isIntegerTy() &&
             "Truncation requires an integer step");
      ScalarIV = Builder.CreateTrunc(ScalarIV, TruncType);
      Step = Builder.CreateTrunc(Step, TruncType);
    }
    return ScalarIV;
  };

  // Create the vector values from the scalar IV, in the absence of creating a
  // vector IV.
  auto CreateSplatIV = [&](Value *ScalarIV, Value *Step) {
    Value *Broadcasted = getBroadcastInstrs(ScalarIV);
    for (unsigned Part = 0; Part < UF; ++Part) {
      assert(!VF.isScalable() && "scalable vectors not yet supported.");
      Value *EntryPart =
          getStepVector(Broadcasted, VF.getKnownMinValue() * Part, Step,
                        ID.getInductionOpcode());
      State.set(Def, EntryPart, Part);
      if (Trunc)
        addMetadata(EntryPart, Trunc);
      recordVectorLoopValueForInductionCast(ID, EntryVal, EntryPart, CastDef,
                                            State, Part);
    }
  };

  // Fast-math-flags propagate from the original induction instruction.
  IRBuilder<>::FastMathFlagGuard FMFG(Builder);
  if (ID.getInductionBinOp() && isa<FPMathOperator>(ID.getInductionBinOp()))
    Builder.setFastMathFlags(ID.getInductionBinOp()->getFastMathFlags());

  // Now do the actual transformations, and start with creating the step value.
  Value *Step = CreateStepValue(ID.getStep());
  if (VF.isZero() || VF.isScalar()) {
    Value *ScalarIV = CreateScalarIV(Step);
    CreateSplatIV(ScalarIV, Step);
    return;
  }

  // Determine if we want a scalar version of the induction variable. This is
  // true if the induction variable itself is not widened, or if it has at
  // least one user in the loop that is not widened.
  auto NeedsScalarIV = needsScalarInduction(EntryVal);
  if (!NeedsScalarIV) {
    createVectorIntOrFpInductionPHI(ID, Step, Start, EntryVal, Def, CastDef,
                                    State);
    return;
  }

  // Try to create a new independent vector induction variable. If we can't
  // create the phi node, we will splat the scalar induction variable in each
  // loop iteration.
  if (!shouldScalarizeInstruction(EntryVal)) {
    createVectorIntOrFpInductionPHI(ID, Step, Start, EntryVal, Def, CastDef,
                                    State);
    Value *ScalarIV = CreateScalarIV(Step);
    // Create scalar steps that can be used by instructions we will later
    // scalarize. Note that the addition of the scalar steps will not increase
    // the number of instructions in the loop in the common case prior to
    // InstCombine. We will be trading one vector extract for each scalar step.
    buildScalarSteps(ScalarIV, Step, EntryVal, ID, Def, CastDef, State);
    return;
  }

  // All IV users are scalar instructions, so only emit a scalar IV, not a
  // vectorised IV. Except when we tail-fold, then the splat IV feeds the
  // predicate used by the masked loads/stores.
  Value *ScalarIV = CreateScalarIV(Step);
  if (!Cost->isScalarEpilogueAllowed())
    CreateSplatIV(ScalarIV, Step);
  buildScalarSteps(ScalarIV, Step, EntryVal, ID, Def, CastDef, State);
}

Value *InnerLoopVectorizer::getStepVector(Value *Val, int StartIdx, Value *Step,
                                          Instruction::BinaryOps BinOp) {
  // Create and check the types.
  auto *ValVTy = cast<FixedVectorType>(Val->getType());
  int VLen = ValVTy->getNumElements();

  Type *STy = Val->getType()->getScalarType();
  assert((STy->isIntegerTy() || STy->isFloatingPointTy()) &&
         "Induction Step must be an integer or FP");
  assert(Step->getType() == STy && "Step has wrong type");

  SmallVector<Constant *, 8> Indices;

  if (STy->isIntegerTy()) {
    // Create a vector of consecutive numbers from zero to VF.
    for (int i = 0; i < VLen; ++i)
      Indices.push_back(ConstantInt::get(STy, StartIdx + i));

    // Add the consecutive indices to the vector value.
    Constant *Cv = ConstantVector::get(Indices);
    assert(Cv->getType() == Val->getType() && "Invalid consecutive vec");
    Step = Builder.CreateVectorSplat(VLen, Step);
    assert(Step->getType() == Val->getType() && "Invalid step vec");
    // FIXME: The newly created binary instructions should contain nsw/nuw flags,
    // which can be found from the original scalar operations.
    Step = Builder.CreateMul(Cv, Step);
    return Builder.CreateAdd(Val, Step, "induction");
  }

  // Floating point induction.
  assert((BinOp == Instruction::FAdd || BinOp == Instruction::FSub) &&
         "Binary Opcode should be specified for FP induction");
  // Create a vector of consecutive numbers from zero to VF.
  for (int i = 0; i < VLen; ++i)
    Indices.push_back(ConstantFP::get(STy, (double)(StartIdx + i)));

  // Add the consecutive indices to the vector value.
  // Floating-point operations inherit FMF via the builder's flags.
  Constant *Cv = ConstantVector::get(Indices);
  Step = Builder.CreateVectorSplat(VLen, Step);
  Value *MulOp = Builder.CreateFMul(Cv, Step);
  return Builder.CreateBinOp(BinOp, Val, MulOp, "induction");
}

void InnerLoopVectorizer::buildScalarSteps(Value *ScalarIV, Value *Step,
                                           Instruction *EntryVal,
                                           const InductionDescriptor &ID,
                                           VPValue *Def, VPValue *CastDef,
                                           VPTransformState &State) {
  // We shouldn't have to build scalar steps if we aren't vectorizing.
  assert(VF.isVector() && "VF should be greater than one");
  // Get the value type and ensure it and the step have the same integer type.
  Type *ScalarIVTy = ScalarIV->getType()->getScalarType();
  assert(ScalarIVTy == Step->getType() &&
         "Val and Step should have the same type");

  // We build scalar steps for both integer and floating-point induction
  // variables. Here, we determine the kind of arithmetic we will perform.
  Instruction::BinaryOps AddOp;
  Instruction::BinaryOps MulOp;
  if (ScalarIVTy->isIntegerTy()) {
    AddOp = Instruction::Add;
    MulOp = Instruction::Mul;
  } else {
    AddOp = ID.getInductionOpcode();
    MulOp = Instruction::FMul;
  }

  // Determine the number of scalars we need to generate for each unroll
  // iteration. If EntryVal is uniform, we only need to generate the first
  // lane. Otherwise, we generate all VF values.
  unsigned Lanes =
      Cost->isUniformAfterVectorization(cast<Instruction>(EntryVal), VF)
          ? 1
          : VF.getKnownMinValue();
  assert((!VF.isScalable() || Lanes == 1) &&
         "Should never scalarize a scalable vector");
  // Compute the scalar steps and save the results in State.
  for (unsigned Part = 0; Part < UF; ++Part) {
    for (unsigned Lane = 0; Lane < Lanes; ++Lane) {
      auto *IntStepTy = IntegerType::get(ScalarIVTy->getContext(),
                                         ScalarIVTy->getScalarSizeInBits());
      Value *StartIdx =
          createStepForVF(Builder, ConstantInt::get(IntStepTy, Part), VF);
      if (ScalarIVTy->isFloatingPointTy())
        StartIdx = Builder.CreateSIToFP(StartIdx, ScalarIVTy);
      StartIdx = Builder.CreateBinOp(
          AddOp, StartIdx, getSignedIntOrFpConstant(ScalarIVTy, Lane));
      // The step returned by `createStepForVF` is a runtime-evaluated value
      // when VF is scalable. Otherwise, it should be folded into a Constant.
      assert((VF.isScalable() || isa<Constant>(StartIdx)) &&
             "Expected StartIdx to be folded to a constant when VF is not "
             "scalable");
      auto *Mul = Builder.CreateBinOp(MulOp, StartIdx, Step);
      auto *Add = Builder.CreateBinOp(AddOp, ScalarIV, Mul);
      State.set(Def, Add, VPIteration(Part, Lane));
      recordVectorLoopValueForInductionCast(ID, EntryVal, Add, CastDef, State,
                                            Part, Lane);
    }
  }
}

void InnerLoopVectorizer::packScalarIntoVectorValue(VPValue *Def,
                                                    const VPIteration &Instance,
                                                    VPTransformState &State) {
  Value *ScalarInst = State.get(Def, Instance);
  Value *VectorValue = State.get(Def, Instance.Part);
  VectorValue = Builder.CreateInsertElement(
      VectorValue, ScalarInst,
      Instance.Lane.getAsRuntimeExpr(State.Builder, VF));
  State.set(Def, VectorValue, Instance.Part);
}

Value *InnerLoopVectorizer::reverseVector(Value *Vec) {
  assert(Vec->getType()->isVectorTy() && "Invalid type");
  return Builder.CreateVectorReverse(Vec, "reverse");
}

// Return whether we allow using masked interleave-groups (for dealing with
// strided loads/stores that reside in predicated blocks, or for dealing
// with gaps).
static bool useMaskedInterleavedAccesses(const TargetTransformInfo &TTI) {
  // If an override option has been passed in for interleaved accesses, use it.
  if (EnableMaskedInterleavedMemAccesses.getNumOccurrences() > 0)
    return EnableMaskedInterleavedMemAccesses;

  return TTI.enableMaskedInterleavedAccessVectorization();
}

// Try to vectorize the interleave group that \p Instr belongs to.
//
// E.g. Translate following interleaved load group (factor = 3):
//   for (i = 0; i < N; i+=3) {
//     R = Pic[i];             // Member of index 0
//     G = Pic[i+1];           // Member of index 1
//     B = Pic[i+2];           // Member of index 2
//     ... // do something to R, G, B
//   }
// To:
//   %wide.vec = load <12 x i32>                       ; Read 4 tuples of R,G,B
//   %R.vec = shuffle %wide.vec, poison, <0, 3, 6, 9>   ; R elements
//   %G.vec = shuffle %wide.vec, poison, <1, 4, 7, 10>  ; G elements
//   %B.vec = shuffle %wide.vec, poison, <2, 5, 8, 11>  ; B elements
//
// Or translate following interleaved store group (factor = 3):
//   for (i = 0; i < N; i+=3) {
//     ... do something to R, G, B
//     Pic[i]   = R;           // Member of index 0
//     Pic[i+1] = G;           // Member of index 1
//     Pic[i+2] = B;           // Member of index 2
//   }
// To:
//   %R_G.vec = shuffle %R.vec, %G.vec, <0, 1, 2, ..., 7>
//   %B_U.vec = shuffle %B.vec, poison, <0, 1, 2, 3, u, u, u, u>
//   %interleaved.vec = shuffle %R_G.vec, %B_U.vec,
//        <0, 4, 8, 1, 5, 9, 2, 6, 10, 3, 7, 11>    ; Interleave R,G,B elements
//   store <12 x i32> %interleaved.vec              ; Write 4 tuples of R,G,B
void InnerLoopVectorizer::vectorizeInterleaveGroup(
    const InterleaveGroup<Instruction> *Group, ArrayRef<VPValue *> VPDefs,
    VPTransformState &State, VPValue *Addr, ArrayRef<VPValue *> StoredValues,
    VPValue *BlockInMask) {
  Instruction *Instr = Group->getInsertPos();
  const DataLayout &DL = Instr->getModule()->getDataLayout();

  // Prepare for the vector type of the interleaved load/store.
  Type *ScalarTy = getMemInstValueType(Instr);
  unsigned InterleaveFactor = Group->getFactor();
  assert(!VF.isScalable() && "scalable vectors not yet supported.");
  auto *VecTy = VectorType::get(ScalarTy, VF * InterleaveFactor);

  // Prepare for the new pointers.
  SmallVector<Value *, 2> AddrParts;
  unsigned Index = Group->getIndex(Instr);

  // TODO: extend the masked interleaved-group support to reversed access.
  assert((!BlockInMask || !Group->isReverse()) &&
         "Reversed masked interleave-group not supported.");

  // If the group is reverse, adjust the index to refer to the last vector lane
  // instead of the first. We adjust the index from the first vector lane,
  // rather than directly getting the pointer for lane VF - 1, because the
  // pointer operand of the interleaved access is supposed to be uniform. For
  // uniform instructions, we're only required to generate a value for the
  // first vector lane in each unroll iteration.
  assert(!VF.isScalable() &&
         "scalable vector reverse operation is not implemented");
  if (Group->isReverse())
    Index += (VF.getKnownMinValue() - 1) * Group->getFactor();

  for (unsigned Part = 0; Part < UF; Part++) {
    Value *AddrPart = State.get(Addr, VPIteration(Part, 0));
    setDebugLocFromInst(Builder, AddrPart);

    // Notice current instruction could be any index. Need to adjust the address
    // to the member of index 0.
    //
    // E.g.  a = A[i+1];     // Member of index 1 (Current instruction)
    //       b = A[i];       // Member of index 0
    // Current pointer is pointed to A[i+1], adjust it to A[i].
    //
    // E.g.  A[i+1] = a;     // Member of index 1
    //       A[i]   = b;     // Member of index 0
    //       A[i+2] = c;     // Member of index 2 (Current instruction)
    // Current pointer is pointed to A[i+2], adjust it to A[i].

    bool InBounds = false;
    if (auto *gep = dyn_cast<GetElementPtrInst>(AddrPart->stripPointerCasts()))
      InBounds = gep->isInBounds();
    AddrPart = Builder.CreateGEP(ScalarTy, AddrPart, Builder.getInt32(-Index));
    cast<GetElementPtrInst>(AddrPart)->setIsInBounds(InBounds);

    // Cast to the vector pointer type.
    unsigned AddressSpace = AddrPart->getType()->getPointerAddressSpace();
    Type *PtrTy = VecTy->getPointerTo(AddressSpace);
    AddrParts.push_back(Builder.CreateBitCast(AddrPart, PtrTy));
  }

  setDebugLocFromInst(Builder, Instr);
  Value *PoisonVec = PoisonValue::get(VecTy);

  Value *MaskForGaps = nullptr;
  if (Group->requiresScalarEpilogue() && !Cost->isScalarEpilogueAllowed()) {
    assert(!VF.isScalable() && "scalable vectors not yet supported.");
    MaskForGaps = createBitMaskForGaps(Builder, VF.getKnownMinValue(), *Group);
    assert(MaskForGaps && "Mask for Gaps is required but it is null");
  }

  // Vectorize the interleaved load group.
  if (isa<LoadInst>(Instr)) {
    // For each unroll part, create a wide load for the group.
    SmallVector<Value *, 2> NewLoads;
    for (unsigned Part = 0; Part < UF; Part++) {
      Instruction *NewLoad;
      if (BlockInMask || MaskForGaps) {
        assert(useMaskedInterleavedAccesses(*TTI) &&
               "masked interleaved groups are not allowed.");
        Value *GroupMask = MaskForGaps;
        if (BlockInMask) {
          Value *BlockInMaskPart = State.get(BlockInMask, Part);
          assert(!VF.isScalable() && "scalable vectors not yet supported.");
          Value *ShuffledMask = Builder.CreateShuffleVector(
              BlockInMaskPart,
              createReplicatedMask(InterleaveFactor, VF.getKnownMinValue()),
              "interleaved.mask");
          GroupMask = MaskForGaps
                          ? Builder.CreateBinOp(Instruction::And, ShuffledMask,
                                                MaskForGaps)
                          : ShuffledMask;
        }
        NewLoad =
            Builder.CreateMaskedLoad(AddrParts[Part], Group->getAlign(),
                                     GroupMask, PoisonVec, "wide.masked.vec");
      }
      else
        NewLoad = Builder.CreateAlignedLoad(VecTy, AddrParts[Part],
                                            Group->getAlign(), "wide.vec");
      Group->addMetadata(NewLoad);
      NewLoads.push_back(NewLoad);
    }

    // For each member in the group, shuffle out the appropriate data from the
    // wide loads.
    unsigned J = 0;
    for (unsigned I = 0; I < InterleaveFactor; ++I) {
      Instruction *Member = Group->getMember(I);

      // Skip the gaps in the group.
      if (!Member)
        continue;

      assert(!VF.isScalable() && "scalable vectors not yet supported.");
      auto StrideMask =
          createStrideMask(I, InterleaveFactor, VF.getKnownMinValue());
      for (unsigned Part = 0; Part < UF; Part++) {
        Value *StridedVec = Builder.CreateShuffleVector(
            NewLoads[Part], StrideMask, "strided.vec");

        // If this member has different type, cast the result type.
        if (Member->getType() != ScalarTy) {
          assert(!VF.isScalable() && "VF is assumed to be non scalable.");
          VectorType *OtherVTy = VectorType::get(Member->getType(), VF);
          StridedVec = createBitOrPointerCast(StridedVec, OtherVTy, DL);
        }

        if (Group->isReverse())
          StridedVec = reverseVector(StridedVec);

        State.set(VPDefs[J], StridedVec, Part);
      }
      ++J;
    }
    return;
  }

  // The sub vector type for current instruction.
  assert(!VF.isScalable() && "VF is assumed to be non scalable.");
  auto *SubVT = VectorType::get(ScalarTy, VF);

  // Vectorize the interleaved store group.
  for (unsigned Part = 0; Part < UF; Part++) {
    // Collect the stored vector from each member.
    SmallVector<Value *, 4> StoredVecs;
    for (unsigned i = 0; i < InterleaveFactor; i++) {
      // Interleaved store group doesn't allow a gap, so each index has a member
      assert(Group->getMember(i) && "Fail to get a member from an interleaved store group");

      Value *StoredVec = State.get(StoredValues[i], Part);

      if (Group->isReverse())
        StoredVec = reverseVector(StoredVec);

      // If this member has different type, cast it to a unified type.

      if (StoredVec->getType() != SubVT)
        StoredVec = createBitOrPointerCast(StoredVec, SubVT, DL);

      StoredVecs.push_back(StoredVec);
    }

    // Concatenate all vectors into a wide vector.
    Value *WideVec = concatenateVectors(Builder, StoredVecs);

    // Interleave the elements in the wide vector.
    assert(!VF.isScalable() && "scalable vectors not yet supported.");
    Value *IVec = Builder.CreateShuffleVector(
        WideVec, createInterleaveMask(VF.getKnownMinValue(), InterleaveFactor),
        "interleaved.vec");

    Instruction *NewStoreInstr;
    if (BlockInMask) {
      Value *BlockInMaskPart = State.get(BlockInMask, Part);
      Value *ShuffledMask = Builder.CreateShuffleVector(
          BlockInMaskPart,
          createReplicatedMask(InterleaveFactor, VF.getKnownMinValue()),
          "interleaved.mask");
      NewStoreInstr = Builder.CreateMaskedStore(
          IVec, AddrParts[Part], Group->getAlign(), ShuffledMask);
    }
    else
      NewStoreInstr =
          Builder.CreateAlignedStore(IVec, AddrParts[Part], Group->getAlign());

    Group->addMetadata(NewStoreInstr);
  }
}

void InnerLoopVectorizer::vectorizeMemoryInstruction(
    Instruction *Instr, VPTransformState &State, VPValue *Def, VPValue *Addr,
    VPValue *StoredValue, VPValue *BlockInMask) {
  // Attempt to issue a wide load.
  LoadInst *LI = dyn_cast<LoadInst>(Instr);
  StoreInst *SI = dyn_cast<StoreInst>(Instr);

  assert((LI || SI) && "Invalid Load/Store instruction");
  assert((!SI || StoredValue) && "No stored value provided for widened store");
  assert((!LI || !StoredValue) && "Stored value provided for widened load");

  LoopVectorizationCostModel::InstWidening Decision =
      Cost->getWideningDecision(Instr, VF);
  assert((Decision == LoopVectorizationCostModel::CM_Widen ||
          Decision == LoopVectorizationCostModel::CM_Widen_Reverse ||
          Decision == LoopVectorizationCostModel::CM_GatherScatter) &&
         "CM decision is not to widen the memory instruction");

  Type *ScalarDataTy = getMemInstValueType(Instr);

  auto *DataTy = VectorType::get(ScalarDataTy, VF);
  const Align Alignment = getLoadStoreAlignment(Instr);

  // Determine if the pointer operand of the access is either consecutive or
  // reverse consecutive.
  bool Reverse = (Decision == LoopVectorizationCostModel::CM_Widen_Reverse);
  bool ConsecutiveStride =
      Reverse || (Decision == LoopVectorizationCostModel::CM_Widen);
  bool CreateGatherScatter =
      (Decision == LoopVectorizationCostModel::CM_GatherScatter);

  // Either Ptr feeds a vector load/store, or a vector GEP should feed a vector
  // gather/scatter. Otherwise Decision should have been to Scalarize.
  assert((ConsecutiveStride || CreateGatherScatter) &&
         "The instruction should be scalarized");
  (void)ConsecutiveStride;

  VectorParts BlockInMaskParts(UF);
  bool isMaskRequired = BlockInMask;
  if (isMaskRequired)
    for (unsigned Part = 0; Part < UF; ++Part)
      BlockInMaskParts[Part] = State.get(BlockInMask, Part);

  const auto CreateVecPtr = [&](unsigned Part, Value *Ptr) -> Value * {
    // Calculate the pointer for the specific unroll-part.
    GetElementPtrInst *PartPtr = nullptr;

    bool InBounds = false;
    if (auto *gep = dyn_cast<GetElementPtrInst>(Ptr->stripPointerCasts()))
      InBounds = gep->isInBounds();
    if (Reverse) {
      // If the address is consecutive but reversed, then the
      // wide store needs to start at the last vector element.
      // RunTimeVF =  VScale * VF.getKnownMinValue()
      // For fixed-width VScale is 1, then RunTimeVF = VF.getKnownMinValue()
      Value *RunTimeVF = getRuntimeVF(Builder, Builder.getInt32Ty(), VF);
      // NumElt = -Part * RunTimeVF
      Value *NumElt = Builder.CreateMul(Builder.getInt32(-Part), RunTimeVF);
      // LastLane = 1 - RunTimeVF
      Value *LastLane = Builder.CreateSub(Builder.getInt32(1), RunTimeVF);
      PartPtr =
          cast<GetElementPtrInst>(Builder.CreateGEP(ScalarDataTy, Ptr, NumElt));
      PartPtr->setIsInBounds(InBounds);
      PartPtr = cast<GetElementPtrInst>(
          Builder.CreateGEP(ScalarDataTy, PartPtr, LastLane));
      PartPtr->setIsInBounds(InBounds);
      if (isMaskRequired) // Reverse of a null all-one mask is a null mask.
        BlockInMaskParts[Part] = reverseVector(BlockInMaskParts[Part]);
    } else {
      Value *Increment = createStepForVF(Builder, Builder.getInt32(Part), VF);
      PartPtr = cast<GetElementPtrInst>(
          Builder.CreateGEP(ScalarDataTy, Ptr, Increment));
      PartPtr->setIsInBounds(InBounds);
    }

    unsigned AddressSpace = Ptr->getType()->getPointerAddressSpace();
    return Builder.CreateBitCast(PartPtr, DataTy->getPointerTo(AddressSpace));
  };

  // Handle Stores:
  if (SI) {
    setDebugLocFromInst(Builder, SI);

    for (unsigned Part = 0; Part < UF; ++Part) {
      Instruction *NewSI = nullptr;
      Value *StoredVal = State.get(StoredValue, Part);
      if (CreateGatherScatter) {
        Value *MaskPart = isMaskRequired ? BlockInMaskParts[Part] : nullptr;
        Value *VectorGep = State.get(Addr, Part);
        NewSI = Builder.CreateMaskedScatter(StoredVal, VectorGep, Alignment,
                                            MaskPart);
      } else {
        if (Reverse) {
          // If we store to reverse consecutive memory locations, then we need
          // to reverse the order of elements in the stored value.
          StoredVal = reverseVector(StoredVal);
          // We don't want to update the value in the map as it might be used in
          // another expression. So don't call resetVectorValue(StoredVal).
        }
        auto *VecPtr = CreateVecPtr(Part, State.get(Addr, VPIteration(0, 0)));
        if (isMaskRequired)
          NewSI = Builder.CreateMaskedStore(StoredVal, VecPtr, Alignment,
                                            BlockInMaskParts[Part]);
        else
          NewSI = Builder.CreateAlignedStore(StoredVal, VecPtr, Alignment);
      }
      addMetadata(NewSI, SI);
    }
    return;
  }

  // Handle loads.
  assert(LI && "Must have a load instruction");
  setDebugLocFromInst(Builder, LI);
  for (unsigned Part = 0; Part < UF; ++Part) {
    Value *NewLI;
    if (CreateGatherScatter) {
      Value *MaskPart = isMaskRequired ? BlockInMaskParts[Part] : nullptr;
      Value *VectorGep = State.get(Addr, Part);
      NewLI = Builder.CreateMaskedGather(VectorGep, Alignment, MaskPart,
                                         nullptr, "wide.masked.gather");
      addMetadata(NewLI, LI);
    } else {
      auto *VecPtr = CreateVecPtr(Part, State.get(Addr, VPIteration(0, 0)));
      if (isMaskRequired)
        NewLI = Builder.CreateMaskedLoad(
            VecPtr, Alignment, BlockInMaskParts[Part], PoisonValue::get(DataTy),
            "wide.masked.load");
      else
        NewLI =
            Builder.CreateAlignedLoad(DataTy, VecPtr, Alignment, "wide.load");

      // Add metadata to the load, but setVectorValue to the reverse shuffle.
      addMetadata(NewLI, LI);
      if (Reverse)
        NewLI = reverseVector(NewLI);
    }

    State.set(Def, NewLI, Part);
  }
}

void InnerLoopVectorizer::scalarizeInstruction(Instruction *Instr, VPValue *Def,
                                               VPUser &User,
                                               const VPIteration &Instance,
                                               bool IfPredicateInstr,
                                               VPTransformState &State) {
  assert(!Instr->getType()->isAggregateType() && "Can't handle vectors");

  // llvm.experimental.noalias.scope.decl intrinsics must only be duplicated for
  // the first lane and part.
  if (isa<NoAliasScopeDeclInst>(Instr))
    if (!Instance.isFirstIteration())
      return;

  setDebugLocFromInst(Builder, Instr);

  // Does this instruction return a value ?
  bool IsVoidRetTy = Instr->getType()->isVoidTy();

  Instruction *Cloned = Instr->clone();
  if (!IsVoidRetTy)
    Cloned->setName(Instr->getName() + ".cloned");

  State.Builder.SetInsertPoint(Builder.GetInsertBlock(),
                               Builder.GetInsertPoint());
  // Replace the operands of the cloned instructions with their scalar
  // equivalents in the new loop.
  for (unsigned op = 0, e = User.getNumOperands(); op != e; ++op) {
    auto *Operand = dyn_cast<Instruction>(Instr->getOperand(op));
    auto InputInstance = Instance;
    if (!Operand || !OrigLoop->contains(Operand) ||
        (Cost->isUniformAfterVectorization(Operand, State.VF)))
      InputInstance.Lane = VPLane::getFirstLane();
    auto *NewOp = State.get(User.getOperand(op), InputInstance);
    Cloned->setOperand(op, NewOp);
  }
  addNewMetadata(Cloned, Instr);

  // Place the cloned scalar in the new loop.
  Builder.Insert(Cloned);

  State.set(Def, Cloned, Instance);

  // If we just cloned a new assumption, add it the assumption cache.
  if (auto *II = dyn_cast<IntrinsicInst>(Cloned))
    if (II->getIntrinsicID() == Intrinsic::assume)
      AC->registerAssumption(II);

  // End if-block.
  if (IfPredicateInstr)
    PredicatedInstructions.push_back(Cloned);
}

PHINode *InnerLoopVectorizer::createInductionVariable(Loop *L, Value *Start,
                                                      Value *End, Value *Step,
                                                      Instruction *DL) {
  BasicBlock *Header = L->getHeader();
  BasicBlock *Latch = L->getLoopLatch();
  // As we're just creating this loop, it's possible no latch exists
  // yet. If so, use the header as this will be a single block loop.
  if (!Latch)
    Latch = Header;

  IRBuilder<> Builder(&*Header->getFirstInsertionPt());
  Instruction *OldInst = getDebugLocFromInstOrOperands(OldInduction);
  setDebugLocFromInst(Builder, OldInst);
  auto *Induction = Builder.CreatePHI(Start->getType(), 2, "index");

  Builder.SetInsertPoint(Latch->getTerminator());
  setDebugLocFromInst(Builder, OldInst);

  // Create i+1 and fill the PHINode.
  Value *Next = Builder.CreateAdd(Induction, Step, "index.next");
  Induction->addIncoming(Start, L->getLoopPreheader());
  Induction->addIncoming(Next, Latch);
  // Create the compare.
  Value *ICmp = Builder.CreateICmpEQ(Next, End);
  Builder.CreateCondBr(ICmp, L->getUniqueExitBlock(), Header);

  // Now we have two terminators. Remove the old one from the block.
  Latch->getTerminator()->eraseFromParent();

  return Induction;
}

Value *InnerLoopVectorizer::getOrCreateTripCount(Loop *L) {
  if (TripCount)
    return TripCount;

  assert(L && "Create Trip Count for null loop.");
  IRBuilder<> Builder(L->getLoopPreheader()->getTerminator());
  // Find the loop boundaries.
  ScalarEvolution *SE = PSE.getSE();
  const SCEV *BackedgeTakenCount = PSE.getBackedgeTakenCount();
  assert(!isa<SCEVCouldNotCompute>(BackedgeTakenCount) &&
         "Invalid loop count");

  Type *IdxTy = Legal->getWidestInductionType();
  assert(IdxTy && "No type for induction");

  // The exit count might have the type of i64 while the phi is i32. This can
  // happen if we have an induction variable that is sign extended before the
  // compare. The only way that we get a backedge taken count is that the
  // induction variable was signed and as such will not overflow. In such a case
  // truncation is legal.
  if (SE->getTypeSizeInBits(BackedgeTakenCount->getType()) >
      IdxTy->getPrimitiveSizeInBits())
    BackedgeTakenCount = SE->getTruncateOrNoop(BackedgeTakenCount, IdxTy);
  BackedgeTakenCount = SE->getNoopOrZeroExtend(BackedgeTakenCount, IdxTy);

  // Get the total trip count from the count by adding 1.
  const SCEV *ExitCount = SE->getAddExpr(
      BackedgeTakenCount, SE->getOne(BackedgeTakenCount->getType()));

  const DataLayout &DL = L->getHeader()->getModule()->getDataLayout();

  // Expand the trip count and place the new instructions in the preheader.
  // Notice that the pre-header does not change, only the loop body.
  SCEVExpander Exp(*SE, DL, "induction");

  // Count holds the overall loop count (N).
  TripCount = Exp.expandCodeFor(ExitCount, ExitCount->getType(),
                                L->getLoopPreheader()->getTerminator());

  if (TripCount->getType()->isPointerTy())
    TripCount =
        CastInst::CreatePointerCast(TripCount, IdxTy, "exitcount.ptrcnt.to.int",
                                    L->getLoopPreheader()->getTerminator());

  return TripCount;
}

Value *InnerLoopVectorizer::getOrCreateVectorTripCount(Loop *L) {
  if (VectorTripCount)
    return VectorTripCount;

  Value *TC = getOrCreateTripCount(L);
  IRBuilder<> Builder(L->getLoopPreheader()->getTerminator());

  Type *Ty = TC->getType();
  // This is where we can make the step a runtime constant.
  Value *Step = createStepForVF(Builder, ConstantInt::get(Ty, UF), VF);

  // If the tail is to be folded by masking, round the number of iterations N
  // up to a multiple of Step instead of rounding down. This is done by first
  // adding Step-1 and then rounding down. Note that it's ok if this addition
  // overflows: the vector induction variable will eventually wrap to zero given
  // that it starts at zero and its Step is a power of two; the loop will then
  // exit, with the last early-exit vector comparison also producing all-true.
  if (Cost->foldTailByMasking()) {
    assert(isPowerOf2_32(VF.getKnownMinValue() * UF) &&
           "VF*UF must be a power of 2 when folding tail by masking");
    assert(!VF.isScalable() &&
           "Tail folding not yet supported for scalable vectors");
    TC = Builder.CreateAdd(
        TC, ConstantInt::get(Ty, VF.getKnownMinValue() * UF - 1), "n.rnd.up");
  }

  // Now we need to generate the expression for the part of the loop that the
  // vectorized body will execute. This is equal to N - (N % Step) if scalar
  // iterations are not required for correctness, or N - Step, otherwise. Step
  // is equal to the vectorization factor (number of SIMD elements) times the
  // unroll factor (number of SIMD instructions).
  Value *R = Builder.CreateURem(TC, Step, "n.mod.vf");

  // There are two cases where we need to ensure (at least) the last iteration
  // runs in the scalar remainder loop. Thus, if the step evenly divides
  // the trip count, we set the remainder to be equal to the step. If the step
  // does not evenly divide the trip count, no adjustment is necessary since
  // there will already be scalar iterations. Note that the minimum iterations
  // check ensures that N >= Step. The cases are:
  // 1) If there is a non-reversed interleaved group that may speculatively
  //    access memory out-of-bounds.
  // 2) If any instruction may follow a conditionally taken exit. That is, if
  //    the loop contains multiple exiting blocks, or a single exiting block
  //    which is not the latch.
  if (VF.isVector() && Cost->requiresScalarEpilogue()) {
    auto *IsZero = Builder.CreateICmpEQ(R, ConstantInt::get(R->getType(), 0));
    R = Builder.CreateSelect(IsZero, Step, R);
  }

  VectorTripCount = Builder.CreateSub(TC, R, "n.vec");

  return VectorTripCount;
}

Value *InnerLoopVectorizer::createBitOrPointerCast(Value *V, VectorType *DstVTy,
                                                   const DataLayout &DL) {
  // Verify that V is a vector type with same number of elements as DstVTy.
  auto *DstFVTy = cast<FixedVectorType>(DstVTy);
  unsigned VF = DstFVTy->getNumElements();
  auto *SrcVecTy = cast<FixedVectorType>(V->getType());
  assert((VF == SrcVecTy->getNumElements()) && "Vector dimensions do not match");
  Type *SrcElemTy = SrcVecTy->getElementType();
  Type *DstElemTy = DstFVTy->getElementType();
  assert((DL.getTypeSizeInBits(SrcElemTy) == DL.getTypeSizeInBits(DstElemTy)) &&
         "Vector elements must have same size");

  // Do a direct cast if element types are castable.
  if (CastInst::isBitOrNoopPointerCastable(SrcElemTy, DstElemTy, DL)) {
    return Builder.CreateBitOrPointerCast(V, DstFVTy);
  }
  // V cannot be directly casted to desired vector type.
  // May happen when V is a floating point vector but DstVTy is a vector of
  // pointers or vice-versa. Handle this using a two-step bitcast using an
  // intermediate Integer type for the bitcast i.e. Ptr <-> Int <-> Float.
  assert((DstElemTy->isPointerTy() != SrcElemTy->isPointerTy()) &&
         "Only one type should be a pointer type");
  assert((DstElemTy->isFloatingPointTy() != SrcElemTy->isFloatingPointTy()) &&
         "Only one type should be a floating point type");
  Type *IntTy =
      IntegerType::getIntNTy(V->getContext(), DL.getTypeSizeInBits(SrcElemTy));
  auto *VecIntTy = FixedVectorType::get(IntTy, VF);
  Value *CastVal = Builder.CreateBitOrPointerCast(V, VecIntTy);
  return Builder.CreateBitOrPointerCast(CastVal, DstFVTy);
}

void InnerLoopVectorizer::emitMinimumIterationCountCheck(Loop *L,
                                                         BasicBlock *Bypass) {
  Value *Count = getOrCreateTripCount(L);
  // Reuse existing vector loop preheader for TC checks.
  // Note that new preheader block is generated for vector loop.
  BasicBlock *const TCCheckBlock = LoopVectorPreHeader;
  IRBuilder<> Builder(TCCheckBlock->getTerminator());

  // Generate code to check if the loop's trip count is less than VF * UF, or
  // equal to it in case a scalar epilogue is required; this implies that the
  // vector trip count is zero. This check also covers the case where adding one
  // to the backedge-taken count overflowed leading to an incorrect trip count
  // of zero. In this case we will also jump to the scalar loop.
  auto P = Cost->requiresScalarEpilogue() ? ICmpInst::ICMP_ULE
                                          : ICmpInst::ICMP_ULT;

  // If tail is to be folded, vector loop takes care of all iterations.
  Value *CheckMinIters = Builder.getFalse();
  if (!Cost->foldTailByMasking()) {
    Value *Step =
        createStepForVF(Builder, ConstantInt::get(Count->getType(), UF), VF);
    CheckMinIters = Builder.CreateICmp(P, Count, Step, "min.iters.check");
  }
  // Create new preheader for vector loop.
  LoopVectorPreHeader =
      SplitBlock(TCCheckBlock, TCCheckBlock->getTerminator(), DT, LI, nullptr,
                 "vector.ph");

  assert(DT->properlyDominates(DT->getNode(TCCheckBlock),
                               DT->getNode(Bypass)->getIDom()) &&
         "TC check is expected to dominate Bypass");

  // Update dominator for Bypass & LoopExit.
  DT->changeImmediateDominator(Bypass, TCCheckBlock);
  DT->changeImmediateDominator(LoopExitBlock, TCCheckBlock);

  ReplaceInstWithInst(
      TCCheckBlock->getTerminator(),
      BranchInst::Create(Bypass, LoopVectorPreHeader, CheckMinIters));
  LoopBypassBlocks.push_back(TCCheckBlock);
}

BasicBlock *InnerLoopVectorizer::emitSCEVChecks(Loop *L, BasicBlock *Bypass) {

  BasicBlock *const SCEVCheckBlock =
      RTChecks.emitSCEVChecks(L, Bypass, LoopVectorPreHeader, LoopExitBlock);
  if (!SCEVCheckBlock)
    return nullptr;

  assert(!(SCEVCheckBlock->getParent()->hasOptSize() ||
           (OptForSizeBasedOnProfile &&
            Cost->Hints->getForce() != LoopVectorizeHints::FK_Enabled)) &&
         "Cannot SCEV check stride or overflow when optimizing for size");


  // Update dominator only if this is first RT check.
  if (LoopBypassBlocks.empty()) {
    DT->changeImmediateDominator(Bypass, SCEVCheckBlock);
    DT->changeImmediateDominator(LoopExitBlock, SCEVCheckBlock);
  }

  LoopBypassBlocks.push_back(SCEVCheckBlock);
  AddedSafetyChecks = true;
  return SCEVCheckBlock;
}

BasicBlock *InnerLoopVectorizer::emitMemRuntimeChecks(Loop *L,
                                                      BasicBlock *Bypass) {
  // VPlan-native path does not do any analysis for runtime checks currently.
  if (EnableVPlanNativePath)
    return nullptr;

  BasicBlock *const MemCheckBlock =
      RTChecks.emitMemRuntimeChecks(L, Bypass, LoopVectorPreHeader);

  // Check if we generated code that checks in runtime if arrays overlap. We put
  // the checks into a separate block to make the more common case of few
  // elements faster.
  if (!MemCheckBlock)
    return nullptr;

  if (MemCheckBlock->getParent()->hasOptSize() || OptForSizeBasedOnProfile) {
    assert(Cost->Hints->getForce() == LoopVectorizeHints::FK_Enabled &&
           "Cannot emit memory checks when optimizing for size, unless forced "
           "to vectorize.");
    ORE->emit([&]() {
      return OptimizationRemarkAnalysis(DEBUG_TYPE, "VectorizationCodeSize",
                                        L->getStartLoc(), L->getHeader())
             << "Code-size may be reduced by not forcing "
                "vectorization, or by source-code modifications "
                "eliminating the need for runtime checks "
                "(e.g., adding 'restrict').";
    });
  }

  LoopBypassBlocks.push_back(MemCheckBlock);

  AddedSafetyChecks = true;

  // We currently don't use LoopVersioning for the actual loop cloning but we
  // still use it to add the noalias metadata.
  LVer = std::make_unique<LoopVersioning>(
      *Legal->getLAI(),
      Legal->getLAI()->getRuntimePointerChecking()->getChecks(), OrigLoop, LI,
      DT, PSE.getSE());
  LVer->prepareNoAliasMetadata();
  return MemCheckBlock;
}

Value *InnerLoopVectorizer::emitTransformedIndex(
    IRBuilder<> &B, Value *Index, ScalarEvolution *SE, const DataLayout &DL,
    const InductionDescriptor &ID) const {

  SCEVExpander Exp(*SE, DL, "induction");
  auto Step = ID.getStep();
  auto StartValue = ID.getStartValue();
  assert(Index->getType() == Step->getType() &&
         "Index type does not match StepValue type");

  // Note: the IR at this point is broken. We cannot use SE to create any new
  // SCEV and then expand it, hoping that SCEV's simplification will give us
  // a more optimal code. Unfortunately, attempt of doing so on invalid IR may
  // lead to various SCEV crashes. So all we can do is to use builder and rely
  // on InstCombine for future simplifications. Here we handle some trivial
  // cases only.
  auto CreateAdd = [&B](Value *X, Value *Y) {
    assert(X->getType() == Y->getType() && "Types don't match!");
    if (auto *CX = dyn_cast<ConstantInt>(X))
      if (CX->isZero())
        return Y;
    if (auto *CY = dyn_cast<ConstantInt>(Y))
      if (CY->isZero())
        return X;
    return B.CreateAdd(X, Y);
  };

  auto CreateMul = [&B](Value *X, Value *Y) {
    assert(X->getType() == Y->getType() && "Types don't match!");
    if (auto *CX = dyn_cast<ConstantInt>(X))
      if (CX->isOne())
        return Y;
    if (auto *CY = dyn_cast<ConstantInt>(Y))
      if (CY->isOne())
        return X;
    return B.CreateMul(X, Y);
  };

  // Get a suitable insert point for SCEV expansion. For blocks in the vector
  // loop, choose the end of the vector loop header (=LoopVectorBody), because
  // the DomTree is not kept up-to-date for additional blocks generated in the
  // vector loop. By using the header as insertion point, we guarantee that the
  // expanded instructions dominate all their uses.
  auto GetInsertPoint = [this, &B]() {
    BasicBlock *InsertBB = B.GetInsertPoint()->getParent();
    if (InsertBB != LoopVectorBody &&
        LI->getLoopFor(LoopVectorBody) == LI->getLoopFor(InsertBB))
      return LoopVectorBody->getTerminator();
    return &*B.GetInsertPoint();
  };

  switch (ID.getKind()) {
  case InductionDescriptor::IK_IntInduction: {
    assert(Index->getType() == StartValue->getType() &&
           "Index type does not match StartValue type");
    if (ID.getConstIntStepValue() && ID.getConstIntStepValue()->isMinusOne())
      return B.CreateSub(StartValue, Index);
    auto *Offset = CreateMul(
        Index, Exp.expandCodeFor(Step, Index->getType(), GetInsertPoint()));
    return CreateAdd(StartValue, Offset);
  }
  case InductionDescriptor::IK_PtrInduction: {
    assert(isa<SCEVConstant>(Step) &&
           "Expected constant step for pointer induction");
    return B.CreateGEP(
        StartValue->getType()->getPointerElementType(), StartValue,
        CreateMul(Index,
                  Exp.expandCodeFor(Step, Index->getType(), GetInsertPoint())));
  }
  case InductionDescriptor::IK_FpInduction: {
    assert(Step->getType()->isFloatingPointTy() && "Expected FP Step value");
    auto InductionBinOp = ID.getInductionBinOp();
    assert(InductionBinOp &&
           (InductionBinOp->getOpcode() == Instruction::FAdd ||
            InductionBinOp->getOpcode() == Instruction::FSub) &&
           "Original bin op should be defined for FP induction");

    Value *StepValue = cast<SCEVUnknown>(Step)->getValue();
    Value *MulExp = B.CreateFMul(StepValue, Index);
    return B.CreateBinOp(InductionBinOp->getOpcode(), StartValue, MulExp,
                         "induction");
  }
  case InductionDescriptor::IK_NoInduction:
    return nullptr;
  }
  llvm_unreachable("invalid enum");
}

Loop *InnerLoopVectorizer::createVectorLoopSkeleton(StringRef Prefix) {
  LoopScalarBody = OrigLoop->getHeader();
  LoopVectorPreHeader = OrigLoop->getLoopPreheader();
  LoopExitBlock = OrigLoop->getUniqueExitBlock();
  assert(LoopExitBlock && "Must have an exit block");
  assert(LoopVectorPreHeader && "Invalid loop structure");

  LoopMiddleBlock =
      SplitBlock(LoopVectorPreHeader, LoopVectorPreHeader->getTerminator(), DT,
                 LI, nullptr, Twine(Prefix) + "middle.block");
  LoopScalarPreHeader =
      SplitBlock(LoopMiddleBlock, LoopMiddleBlock->getTerminator(), DT, LI,
                 nullptr, Twine(Prefix) + "scalar.ph");

  // Set up branch from middle block to the exit and scalar preheader blocks.
  // completeLoopSkeleton will update the condition to use an iteration check,
  // if required to decide whether to execute the remainder.
  BranchInst *BrInst =
      BranchInst::Create(LoopExitBlock, LoopScalarPreHeader, Builder.getTrue());
  auto *ScalarLatchTerm = OrigLoop->getLoopLatch()->getTerminator();
  BrInst->setDebugLoc(ScalarLatchTerm->getDebugLoc());
  ReplaceInstWithInst(LoopMiddleBlock->getTerminator(), BrInst);

  // We intentionally don't let SplitBlock to update LoopInfo since
  // LoopVectorBody should belong to another loop than LoopVectorPreHeader.
  // LoopVectorBody is explicitly added to the correct place few lines later.
  LoopVectorBody =
      SplitBlock(LoopVectorPreHeader, LoopVectorPreHeader->getTerminator(), DT,
                 nullptr, nullptr, Twine(Prefix) + "vector.body");

  // Update dominator for loop exit.
  DT->changeImmediateDominator(LoopExitBlock, LoopMiddleBlock);

  // Create and register the new vector loop.
  Loop *Lp = LI->AllocateLoop();
  Loop *ParentLoop = OrigLoop->getParentLoop();

  // Insert the new loop into the loop nest and register the new basic blocks
  // before calling any utilities such as SCEV that require valid LoopInfo.
  if (ParentLoop) {
    ParentLoop->addChildLoop(Lp);
  } else {
    LI->addTopLevelLoop(Lp);
  }
  Lp->addBasicBlockToLoop(LoopVectorBody, *LI);
  return Lp;
}

void InnerLoopVectorizer::createInductionResumeValues(
    Loop *L, Value *VectorTripCount,
    std::pair<BasicBlock *, Value *> AdditionalBypass) {
  assert(VectorTripCount && L && "Expected valid arguments");
  assert(((AdditionalBypass.first && AdditionalBypass.second) ||
          (!AdditionalBypass.first && !AdditionalBypass.second)) &&
         "Inconsistent information about additional bypass.");
  // We are going to resume the execution of the scalar loop.
  // Go over all of the induction variables that we found and fix the
  // PHIs that are left in the scalar version of the loop.
  // The starting values of PHI nodes depend on the counter of the last
  // iteration in the vectorized loop.
  // If we come from a bypass edge then we need to start from the original
  // start value.
  for (auto &InductionEntry : Legal->getInductionVars()) {
    PHINode *OrigPhi = InductionEntry.first;
    InductionDescriptor II = InductionEntry.second;

    // Create phi nodes to merge from the  backedge-taken check block.
    PHINode *BCResumeVal =
        PHINode::Create(OrigPhi->getType(), 3, "bc.resume.val",
                        LoopScalarPreHeader->getTerminator());
    // Copy original phi DL over to the new one.
    BCResumeVal->setDebugLoc(OrigPhi->getDebugLoc());
    Value *&EndValue = IVEndValues[OrigPhi];
    Value *EndValueFromAdditionalBypass = AdditionalBypass.second;
    if (OrigPhi == OldInduction) {
      // We know what the end value is.
      EndValue = VectorTripCount;
    } else {
      IRBuilder<> B(L->getLoopPreheader()->getTerminator());

      // Fast-math-flags propagate from the original induction instruction.
      if (II.getInductionBinOp() && isa<FPMathOperator>(II.getInductionBinOp()))
        B.setFastMathFlags(II.getInductionBinOp()->getFastMathFlags());

      Type *StepType = II.getStep()->getType();
      Instruction::CastOps CastOp =
          CastInst::getCastOpcode(VectorTripCount, true, StepType, true);
      Value *CRD = B.CreateCast(CastOp, VectorTripCount, StepType, "cast.crd");
      const DataLayout &DL = LoopScalarBody->getModule()->getDataLayout();
      EndValue = emitTransformedIndex(B, CRD, PSE.getSE(), DL, II);
      EndValue->setName("ind.end");

      // Compute the end value for the additional bypass (if applicable).
      if (AdditionalBypass.first) {
        B.SetInsertPoint(&(*AdditionalBypass.first->getFirstInsertionPt()));
        CastOp = CastInst::getCastOpcode(AdditionalBypass.second, true,
                                         StepType, true);
        CRD =
            B.CreateCast(CastOp, AdditionalBypass.second, StepType, "cast.crd");
        EndValueFromAdditionalBypass =
            emitTransformedIndex(B, CRD, PSE.getSE(), DL, II);
        EndValueFromAdditionalBypass->setName("ind.end");
      }
    }
    // The new PHI merges the original incoming value, in case of a bypass,
    // or the value at the end of the vectorized loop.
    BCResumeVal->addIncoming(EndValue, LoopMiddleBlock);

    // Fix the scalar body counter (PHI node).
    // The old induction's phi node in the scalar body needs the truncated
    // value.
    for (BasicBlock *BB : LoopBypassBlocks)
      BCResumeVal->addIncoming(II.getStartValue(), BB);

    if (AdditionalBypass.first)
      BCResumeVal->setIncomingValueForBlock(AdditionalBypass.first,
                                            EndValueFromAdditionalBypass);

    OrigPhi->setIncomingValueForBlock(LoopScalarPreHeader, BCResumeVal);
  }
}

BasicBlock *InnerLoopVectorizer::completeLoopSkeleton(Loop *L,
                                                      MDNode *OrigLoopID) {
  assert(L && "Expected valid loop.");

  // The trip counts should be cached by now.
  Value *Count = getOrCreateTripCount(L);
  Value *VectorTripCount = getOrCreateVectorTripCount(L);

  auto *ScalarLatchTerm = OrigLoop->getLoopLatch()->getTerminator();

  // Add a check in the middle block to see if we have completed
  // all of the iterations in the first vector loop.
  // If (N - N%VF) == N, then we *don't* need to run the remainder.
  // If tail is to be folded, we know we don't need to run the remainder.
  if (!Cost->foldTailByMasking()) {
    Instruction *CmpN = CmpInst::Create(Instruction::ICmp, CmpInst::ICMP_EQ,
                                        Count, VectorTripCount, "cmp.n",
                                        LoopMiddleBlock->getTerminator());

    // Here we use the same DebugLoc as the scalar loop latch terminator instead
    // of the corresponding compare because they may have ended up with
    // different line numbers and we want to avoid awkward line stepping while
    // debugging. Eg. if the compare has got a line number inside the loop.
    CmpN->setDebugLoc(ScalarLatchTerm->getDebugLoc());
    cast<BranchInst>(LoopMiddleBlock->getTerminator())->setCondition(CmpN);
  }

  // Get ready to start creating new instructions into the vectorized body.
  assert(LoopVectorPreHeader == L->getLoopPreheader() &&
         "Inconsistent vector loop preheader");
  Builder.SetInsertPoint(&*LoopVectorBody->getFirstInsertionPt());

  Optional<MDNode *> VectorizedLoopID =
      makeFollowupLoopID(OrigLoopID, {LLVMLoopVectorizeFollowupAll,
                                      LLVMLoopVectorizeFollowupVectorized});
  if (VectorizedLoopID.hasValue()) {
    L->setLoopID(VectorizedLoopID.getValue());

    // Do not setAlreadyVectorized if loop attributes have been defined
    // explicitly.
    return LoopVectorPreHeader;
  }

  // Keep all loop hints from the original loop on the vector loop (we'll
  // replace the vectorizer-specific hints below).
  if (MDNode *LID = OrigLoop->getLoopID())
    L->setLoopID(LID);

  LoopVectorizeHints Hints(L, true, *ORE);
  Hints.setAlreadyVectorized();

#ifdef EXPENSIVE_CHECKS
  assert(DT->verify(DominatorTree::VerificationLevel::Fast));
  LI->verify(*DT);
#endif

  return LoopVectorPreHeader;
}

BasicBlock *InnerLoopVectorizer::createVectorizedLoopSkeleton() {
  /*
   In this function we generate a new loop. The new loop will contain
   the vectorized instructions while the old loop will continue to run the
   scalar remainder.

       [ ] <-- loop iteration number check.
    /   |
   /    v
  |    [ ] <-- vector loop bypass (may consist of multiple blocks).
  |  /  |
  | /   v
  ||   [ ]     <-- vector pre header.
  |/    |
  |     v
  |    [  ] \
  |    [  ]_|   <-- vector loop.
  |     |
  |     v
  |   -[ ]   <--- middle-block.
  |  /  |
  | /   v
  -|- >[ ]     <--- new preheader.
   |    |
   |    v
   |   [ ] \
   |   [ ]_|   <-- old scalar loop to handle remainder.
    \   |
     \  v
      >[ ]     <-- exit block.
   ...
   */

  // Get the metadata of the original loop before it gets modified.
  MDNode *OrigLoopID = OrigLoop->getLoopID();

  // Create an empty vector loop, and prepare basic blocks for the runtime
  // checks.
  Loop *Lp = createVectorLoopSkeleton("");

  // Now, compare the new count to zero. If it is zero skip the vector loop and
  // jump to the scalar loop. This check also covers the case where the
  // backedge-taken count is uint##_max: adding one to it will overflow leading
  // to an incorrect trip count of zero. In this (rare) case we will also jump
  // to the scalar loop.
  emitMinimumIterationCountCheck(Lp, LoopScalarPreHeader);

  // Generate the code to check any assumptions that we've made for SCEV
  // expressions.
  emitSCEVChecks(Lp, LoopScalarPreHeader);

  // Generate the code that checks in runtime if arrays overlap. We put the
  // checks into a separate block to make the more common case of few elements
  // faster.
  emitMemRuntimeChecks(Lp, LoopScalarPreHeader);

  // Some loops have a single integer induction variable, while other loops
  // don't. One example is c++ iterators that often have multiple pointer
  // induction variables. In the code below we also support a case where we
  // don't have a single induction variable.
  //
  // We try to obtain an induction variable from the original loop as hard
  // as possible. However if we don't find one that:
  //   - is an integer
  //   - counts from zero, stepping by one
  //   - is the size of the widest induction variable type
  // then we create a new one.
  OldInduction = Legal->getPrimaryInduction();
  Type *IdxTy = Legal->getWidestInductionType();
  Value *StartIdx = ConstantInt::get(IdxTy, 0);
  // The loop step is equal to the vectorization factor (num of SIMD elements)
  // times the unroll factor (num of SIMD instructions).
  Builder.SetInsertPoint(&*Lp->getHeader()->getFirstInsertionPt());
  Value *Step = createStepForVF(Builder, ConstantInt::get(IdxTy, UF), VF);
  Value *CountRoundDown = getOrCreateVectorTripCount(Lp);
  Induction =
      createInductionVariable(Lp, StartIdx, CountRoundDown, Step,
                              getDebugLocFromInstOrOperands(OldInduction));

  // Emit phis for the new starting index of the scalar loop.
  createInductionResumeValues(Lp, CountRoundDown);

  return completeLoopSkeleton(Lp, OrigLoopID);
}

// Fix up external users of the induction variable. At this point, we are
// in LCSSA form, with all external PHIs that use the IV having one input value,
// coming from the remainder loop. We need those PHIs to also have a correct
// value for the IV when arriving directly from the middle block.
void InnerLoopVectorizer::fixupIVUsers(PHINode *OrigPhi,
                                       const InductionDescriptor &II,
                                       Value *CountRoundDown, Value *EndValue,
                                       BasicBlock *MiddleBlock) {
  // There are two kinds of external IV usages - those that use the value
  // computed in the last iteration (the PHI) and those that use the penultimate
  // value (the value that feeds into the phi from the loop latch).
  // We allow both, but they, obviously, have different values.

  assert(OrigLoop->getUniqueExitBlock() && "Expected a single exit block");

  DenseMap<Value *, Value *> MissingVals;

  // An external user of the last iteration's value should see the value that
  // the remainder loop uses to initialize its own IV.
  Value *PostInc = OrigPhi->getIncomingValueForBlock(OrigLoop->getLoopLatch());
  for (User *U : PostInc->users()) {
    Instruction *UI = cast<Instruction>(U);
    if (!OrigLoop->contains(UI)) {
      assert(isa<PHINode>(UI) && "Expected LCSSA form");
      MissingVals[UI] = EndValue;
    }
  }

  // An external user of the penultimate value need to see EndValue - Step.
  // The simplest way to get this is to recompute it from the constituent SCEVs,
  // that is Start + (Step * (CRD - 1)).
  for (User *U : OrigPhi->users()) {
    auto *UI = cast<Instruction>(U);
    if (!OrigLoop->contains(UI)) {
      const DataLayout &DL =
          OrigLoop->getHeader()->getModule()->getDataLayout();
      assert(isa<PHINode>(UI) && "Expected LCSSA form");

      IRBuilder<> B(MiddleBlock->getTerminator());

      // Fast-math-flags propagate from the original induction instruction.
      if (II.getInductionBinOp() && isa<FPMathOperator>(II.getInductionBinOp()))
        B.setFastMathFlags(II.getInductionBinOp()->getFastMathFlags());

      Value *CountMinusOne = B.CreateSub(
          CountRoundDown, ConstantInt::get(CountRoundDown->getType(), 1));
      Value *CMO =
          !II.getStep()->getType()->isIntegerTy()
              ? B.CreateCast(Instruction::SIToFP, CountMinusOne,
                             II.getStep()->getType())
              : B.CreateSExtOrTrunc(CountMinusOne, II.getStep()->getType());
      CMO->setName("cast.cmo");
      Value *Escape = emitTransformedIndex(B, CMO, PSE.getSE(), DL, II);
      Escape->setName("ind.escape");
      MissingVals[UI] = Escape;
    }
  }

  for (auto &I : MissingVals) {
    PHINode *PHI = cast<PHINode>(I.first);
    // One corner case we have to handle is two IVs "chasing" each-other,
    // that is %IV2 = phi [...], [ %IV1, %latch ]
    // In this case, if IV1 has an external use, we need to avoid adding both
    // "last value of IV1" and "penultimate value of IV2". So, verify that we
    // don't already have an incoming value for the middle block.
    if (PHI->getBasicBlockIndex(MiddleBlock) == -1)
      PHI->addIncoming(I.second, MiddleBlock);
  }
}

namespace {

struct CSEDenseMapInfo {
  static bool canHandle(const Instruction *I) {
    return isa<InsertElementInst>(I) || isa<ExtractElementInst>(I) ||
           isa<ShuffleVectorInst>(I) || isa<GetElementPtrInst>(I);
  }

  static inline Instruction *getEmptyKey() {
    return DenseMapInfo<Instruction *>::getEmptyKey();
  }

  static inline Instruction *getTombstoneKey() {
    return DenseMapInfo<Instruction *>::getTombstoneKey();
  }

  static unsigned getHashValue(const Instruction *I) {
    assert(canHandle(I) && "Unknown instruction!");
    return hash_combine(I->getOpcode(), hash_combine_range(I->value_op_begin(),
                                                           I->value_op_end()));
  }

  static bool isEqual(const Instruction *LHS, const Instruction *RHS) {
    if (LHS == getEmptyKey() || RHS == getEmptyKey() ||
        LHS == getTombstoneKey() || RHS == getTombstoneKey())
      return LHS == RHS;
    return LHS->isIdenticalTo(RHS);
  }
};

} // end anonymous namespace

///Perform cse of induction variable instructions.
static void cse(BasicBlock *BB) {
  // Perform simple cse.
  SmallDenseMap<Instruction *, Instruction *, 4, CSEDenseMapInfo> CSEMap;
  for (BasicBlock::iterator I = BB->begin(), E = BB->end(); I != E;) {
    Instruction *In = &*I++;

    if (!CSEDenseMapInfo::canHandle(In))
      continue;

    // Check if we can replace this instruction with any of the
    // visited instructions.
    if (Instruction *V = CSEMap.lookup(In)) {
      In->replaceAllUsesWith(V);
      In->eraseFromParent();
      continue;
    }

    CSEMap[In] = In;
  }
}

InstructionCost
LoopVectorizationCostModel::getVectorCallCost(CallInst *CI, ElementCount VF,
                                              bool &NeedToScalarize) {
  Function *F = CI->getCalledFunction();
  Type *ScalarRetTy = CI->getType();
  SmallVector<Type *, 4> Tys, ScalarTys;
  for (auto &ArgOp : CI->arg_operands())
    ScalarTys.push_back(ArgOp->getType());

  // Estimate cost of scalarized vector call. The source operands are assumed
  // to be vectors, so we need to extract individual elements from there,
  // execute VF scalar calls, and then gather the result into the vector return
  // value.
  InstructionCost ScalarCallCost =
      TTI.getCallInstrCost(F, ScalarRetTy, ScalarTys, TTI::TCK_RecipThroughput);
  if (VF.isScalar())
    return ScalarCallCost;

  // Compute corresponding vector type for return value and arguments.
  Type *RetTy = ToVectorTy(ScalarRetTy, VF);
  for (Type *ScalarTy : ScalarTys)
    Tys.push_back(ToVectorTy(ScalarTy, VF));

  // Compute costs of unpacking argument values for the scalar calls and
  // packing the return values to a vector.
  InstructionCost ScalarizationCost = getScalarizationOverhead(CI, VF);

  InstructionCost Cost =
      ScalarCallCost * VF.getKnownMinValue() + ScalarizationCost;

  // If we can't emit a vector call for this function, then the currently found
  // cost is the cost we need to return.
  NeedToScalarize = true;
#if INTEL_CUSTOMIZATION
  // If the callee is glibc sincos, just scalarize.
  LibFunc LibF;
  if (TLI->getLibFunc(*CI, LibF)) {
    if (LibF == LibFunc_sincos || LibF == LibFunc_sincosf)
      return Cost;
  }
#endif // INTEL_CUSTOMIZATION
  VFShape Shape = VFShape::get(*CI, VF, false /*HasGlobalPred*/);
  Function *VecFunc = VFDatabase(*CI).getVectorizedFunction(Shape);

  if (!TLI || CI->isNoBuiltin() || !VecFunc)
    return Cost;

#if INTEL_CUSTOMIZATION
  // Use vector library call if scalar call is known to read memory only. This
  // is non-default behavior.
  if (!VectorizeNonReadonlyLibCalls && !CI->onlyReadsMemory())
    return Cost;
#endif

  // If the corresponding vector cost is cheaper, return its cost.
  InstructionCost VectorCallCost =
      TTI.getCallInstrCost(nullptr, RetTy, Tys, TTI::TCK_RecipThroughput);
  if (VectorCallCost < Cost) {
    NeedToScalarize = false;
    Cost = VectorCallCost;
  }
  return Cost;
}

static Type *MaybeVectorizeType(Type *Elt, ElementCount VF) {
  if (VF.isScalar() || (!Elt->isIntOrPtrTy() && !Elt->isFloatingPointTy()))
    return Elt;
  return VectorType::get(Elt, VF);
}

InstructionCost
LoopVectorizationCostModel::getVectorIntrinsicCost(CallInst *CI,
                                                   ElementCount VF) {
  Intrinsic::ID ID = getVectorIntrinsicIDForCall(CI, TLI);
  assert(ID && "Expected intrinsic call!");
  Type *RetTy = MaybeVectorizeType(CI->getType(), VF);
  FastMathFlags FMF;
  if (auto *FPMO = dyn_cast<FPMathOperator>(CI))
    FMF = FPMO->getFastMathFlags();

  SmallVector<const Value *> Arguments(CI->arg_begin(), CI->arg_end());
  FunctionType *FTy = CI->getCalledFunction()->getFunctionType();
  SmallVector<Type *> ParamTys;
  std::transform(FTy->param_begin(), FTy->param_end(),
                 std::back_inserter(ParamTys),
                 [&](Type *Ty) { return MaybeVectorizeType(Ty, VF); });

  IntrinsicCostAttributes CostAttrs(ID, RetTy, Arguments, ParamTys, FMF,
                                    dyn_cast<IntrinsicInst>(CI));
  return TTI.getIntrinsicInstrCost(CostAttrs,
                                   TargetTransformInfo::TCK_RecipThroughput);
}

static Type *smallestIntegerVectorType(Type *T1, Type *T2) {
  auto *I1 = cast<IntegerType>(cast<VectorType>(T1)->getElementType());
  auto *I2 = cast<IntegerType>(cast<VectorType>(T2)->getElementType());
  return I1->getBitWidth() < I2->getBitWidth() ? T1 : T2;
}

static Type *largestIntegerVectorType(Type *T1, Type *T2) {
  auto *I1 = cast<IntegerType>(cast<VectorType>(T1)->getElementType());
  auto *I2 = cast<IntegerType>(cast<VectorType>(T2)->getElementType());
  return I1->getBitWidth() > I2->getBitWidth() ? T1 : T2;
}

void InnerLoopVectorizer::truncateToMinimalBitwidths(VPTransformState &State) {
  // For every instruction `I` in MinBWs, truncate the operands, create a
  // truncated version of `I` and reextend its result. InstCombine runs
  // later and will remove any ext/trunc pairs.
  SmallPtrSet<Value *, 4> Erased;
  for (const auto &KV : Cost->getMinimalBitwidths()) {
    // If the value wasn't vectorized, we must maintain the original scalar
    // type. The absence of the value from State indicates that it
    // wasn't vectorized.
    VPValue *Def = State.Plan->getVPValue(KV.first);
    if (!State.hasAnyVectorValue(Def))
      continue;
    for (unsigned Part = 0; Part < UF; ++Part) {
      Value *I = State.get(Def, Part);
      if (Erased.count(I) || I->use_empty() || !isa<Instruction>(I))
        continue;
      Type *OriginalTy = I->getType();
      Type *ScalarTruncatedTy =
          IntegerType::get(OriginalTy->getContext(), KV.second);
      auto *TruncatedTy = FixedVectorType::get(
          ScalarTruncatedTy,
          cast<FixedVectorType>(OriginalTy)->getNumElements());
      if (TruncatedTy == OriginalTy)
        continue;

      IRBuilder<> B(cast<Instruction>(I));
      auto ShrinkOperand = [&](Value *V) -> Value * {
        if (auto *ZI = dyn_cast<ZExtInst>(V))
          if (ZI->getSrcTy() == TruncatedTy)
            return ZI->getOperand(0);
        return B.CreateZExtOrTrunc(V, TruncatedTy);
      };

      // The actual instruction modification depends on the instruction type,
      // unfortunately.
      Value *NewI = nullptr;
      if (auto *BO = dyn_cast<BinaryOperator>(I)) {
        NewI = B.CreateBinOp(BO->getOpcode(), ShrinkOperand(BO->getOperand(0)),
                             ShrinkOperand(BO->getOperand(1)));

        // Any wrapping introduced by shrinking this operation shouldn't be
        // considered undefined behavior. So, we can't unconditionally copy
        // arithmetic wrapping flags to NewI.
        cast<BinaryOperator>(NewI)->copyIRFlags(I, /*IncludeWrapFlags=*/false);
      } else if (auto *CI = dyn_cast<ICmpInst>(I)) {
        NewI =
            B.CreateICmp(CI->getPredicate(), ShrinkOperand(CI->getOperand(0)),
                         ShrinkOperand(CI->getOperand(1)));
      } else if (auto *SI = dyn_cast<SelectInst>(I)) {
        NewI = B.CreateSelect(SI->getCondition(),
                              ShrinkOperand(SI->getTrueValue()),
                              ShrinkOperand(SI->getFalseValue()));
      } else if (auto *CI = dyn_cast<CastInst>(I)) {
        switch (CI->getOpcode()) {
        default:
          llvm_unreachable("Unhandled cast!");
        case Instruction::Trunc:
          NewI = ShrinkOperand(CI->getOperand(0));
          break;
        case Instruction::SExt:
          NewI = B.CreateSExtOrTrunc(
              CI->getOperand(0),
              smallestIntegerVectorType(OriginalTy, TruncatedTy));
          break;
        case Instruction::ZExt:
          NewI = B.CreateZExtOrTrunc(
              CI->getOperand(0),
              smallestIntegerVectorType(OriginalTy, TruncatedTy));
          break;
        }
      } else if (auto *SI = dyn_cast<ShuffleVectorInst>(I)) {
        auto Elements0 = cast<FixedVectorType>(SI->getOperand(0)->getType())
                             ->getNumElements();
        auto *O0 = B.CreateZExtOrTrunc(
            SI->getOperand(0),
            FixedVectorType::get(ScalarTruncatedTy, Elements0));
        auto Elements1 = cast<FixedVectorType>(SI->getOperand(1)->getType())
                             ->getNumElements();
        auto *O1 = B.CreateZExtOrTrunc(
            SI->getOperand(1),
            FixedVectorType::get(ScalarTruncatedTy, Elements1));

        NewI = B.CreateShuffleVector(O0, O1, SI->getShuffleMask());
      } else if (isa<LoadInst>(I) || isa<PHINode>(I)) {
        // Don't do anything with the operands, just extend the result.
        continue;
      } else if (auto *IE = dyn_cast<InsertElementInst>(I)) {
        auto Elements = cast<FixedVectorType>(IE->getOperand(0)->getType())
                            ->getNumElements();
        auto *O0 = B.CreateZExtOrTrunc(
            IE->getOperand(0),
            FixedVectorType::get(ScalarTruncatedTy, Elements));
        auto *O1 = B.CreateZExtOrTrunc(IE->getOperand(1), ScalarTruncatedTy);
        NewI = B.CreateInsertElement(O0, O1, IE->getOperand(2));
      } else if (auto *EE = dyn_cast<ExtractElementInst>(I)) {
        auto Elements = cast<FixedVectorType>(EE->getOperand(0)->getType())
                            ->getNumElements();
        auto *O0 = B.CreateZExtOrTrunc(
            EE->getOperand(0),
            FixedVectorType::get(ScalarTruncatedTy, Elements));
        NewI = B.CreateExtractElement(O0, EE->getOperand(2));
      } else {
        // If we don't know what to do, be conservative and don't do anything.
        continue;
      }

      // Lastly, extend the result.
      NewI->takeName(cast<Instruction>(I));
      Value *Res = B.CreateZExtOrTrunc(NewI, OriginalTy);
      I->replaceAllUsesWith(Res);
      cast<Instruction>(I)->eraseFromParent();
      Erased.insert(I);
      State.reset(Def, Res, Part);
    }
  }

  // We'll have created a bunch of ZExts that are now parentless. Clean up.
  for (const auto &KV : Cost->getMinimalBitwidths()) {
    // If the value wasn't vectorized, we must maintain the original scalar
    // type. The absence of the value from State indicates that it
    // wasn't vectorized.
    VPValue *Def = State.Plan->getVPValue(KV.first);
    if (!State.hasAnyVectorValue(Def))
      continue;
    for (unsigned Part = 0; Part < UF; ++Part) {
      Value *I = State.get(Def, Part);
      ZExtInst *Inst = dyn_cast<ZExtInst>(I);
      if (Inst && Inst->use_empty()) {
        Value *NewI = Inst->getOperand(0);
        Inst->eraseFromParent();
        State.reset(Def, NewI, Part);
      }
    }
  }
}

void InnerLoopVectorizer::fixVectorizedLoop(VPTransformState &State) {
  // Insert truncates and extends for any truncated instructions as hints to
  // InstCombine.
  if (VF.isVector())
    truncateToMinimalBitwidths(State);

  // Fix widened non-induction PHIs by setting up the PHI operands.
  if (OrigPHIsToFix.size()) {
    assert(EnableVPlanNativePath &&
           "Unexpected non-induction PHIs for fixup in non VPlan-native path");
    fixNonInductionPHIs(State);
  }

  // At this point every instruction in the original loop is widened to a
  // vector form. Now we need to fix the recurrences in the loop. These PHI
  // nodes are currently empty because we did not want to introduce cycles.
  // This is the second stage of vectorizing recurrences.
  fixCrossIterationPHIs(State);

  // Forget the original basic block.
  PSE.getSE()->forgetLoop(OrigLoop);

  // Fix-up external users of the induction variables.
  for (auto &Entry : Legal->getInductionVars())
    fixupIVUsers(Entry.first, Entry.second,
                 getOrCreateVectorTripCount(LI->getLoopFor(LoopVectorBody)),
                 IVEndValues[Entry.first], LoopMiddleBlock);

  fixLCSSAPHIs(State);
  for (Instruction *PI : PredicatedInstructions)
    sinkScalarOperands(&*PI);

  // Remove redundant induction instructions.
  cse(LoopVectorBody);

  // Set/update profile weights for the vector and remainder loops as original
  // loop iterations are now distributed among them. Note that original loop
  // represented by LoopScalarBody becomes remainder loop after vectorization.
  //
  // For cases like foldTailByMasking() and requiresScalarEpiloque() we may
  // end up getting slightly roughened result but that should be OK since
  // profile is not inherently precise anyway. Note also possible bypass of
  // vector code caused by legality checks is ignored, assigning all the weight
  // to the vector loop, optimistically.
  //
  // For scalable vectorization we can't know at compile time how many iterations
  // of the loop are handled in one vector iteration, so instead assume a pessimistic
  // vscale of '1'.
  setProfileInfoAfterUnrolling(
      LI->getLoopFor(LoopScalarBody), LI->getLoopFor(LoopVectorBody),
      LI->getLoopFor(LoopScalarBody), VF.getKnownMinValue() * UF);
}

void InnerLoopVectorizer::fixCrossIterationPHIs(VPTransformState &State) {
  // In order to support recurrences we need to be able to vectorize Phi nodes.
  // Phi nodes have cycles, so we need to vectorize them in two stages. This is
  // stage #2: We now need to fix the recurrences by adding incoming edges to
  // the currently empty PHI nodes. At this point every instruction in the
  // original loop is widened to a vector form so we can use them to construct
  // the incoming edges.
  for (PHINode &Phi : OrigLoop->getHeader()->phis()) {
    // Handle first-order recurrences and reductions that need to be fixed.
    if (Legal->isFirstOrderRecurrence(&Phi))
      fixFirstOrderRecurrence(&Phi, State);
    else if (Legal->isReductionVariable(&Phi))
      fixReduction(&Phi, State);
  }
}

void InnerLoopVectorizer::fixFirstOrderRecurrence(PHINode *Phi,
                                                  VPTransformState &State) {
  // This is the second phase of vectorizing first-order recurrences. An
  // overview of the transformation is described below. Suppose we have the
  // following loop.
  //
  //   for (int i = 0; i < n; ++i)
  //     b[i] = a[i] - a[i - 1];
  //
  // There is a first-order recurrence on "a". For this loop, the shorthand
  // scalar IR looks like:
  //
  //   scalar.ph:
  //     s_init = a[-1]
  //     br scalar.body
  //
  //   scalar.body:
  //     i = phi [0, scalar.ph], [i+1, scalar.body]
  //     s1 = phi [s_init, scalar.ph], [s2, scalar.body]
  //     s2 = a[i]
  //     b[i] = s2 - s1
  //     br cond, scalar.body, ...
  //
  // In this example, s1 is a recurrence because it's value depends on the
  // previous iteration. In the first phase of vectorization, we created a
  // temporary value for s1. We now complete the vectorization and produce the
  // shorthand vector IR shown below (for VF = 4, UF = 1).
  //
  //   vector.ph:
  //     v_init = vector(..., ..., ..., a[-1])
  //     br vector.body
  //
  //   vector.body
  //     i = phi [0, vector.ph], [i+4, vector.body]
  //     v1 = phi [v_init, vector.ph], [v2, vector.body]
  //     v2 = a[i, i+1, i+2, i+3];
  //     v3 = vector(v1(3), v2(0, 1, 2))
  //     b[i, i+1, i+2, i+3] = v2 - v3
  //     br cond, vector.body, middle.block
  //
  //   middle.block:
  //     x = v2(3)
  //     br scalar.ph
  //
  //   scalar.ph:
  //     s_init = phi [x, middle.block], [a[-1], otherwise]
  //     br scalar.body
  //
  // After execution completes the vector loop, we extract the next value of
  // the recurrence (x) to use as the initial value in the scalar loop.

  // Get the original loop preheader and single loop latch.
  auto *Preheader = OrigLoop->getLoopPreheader();
  auto *Latch = OrigLoop->getLoopLatch();

  // Get the initial and previous values of the scalar recurrence.
  auto *ScalarInit = Phi->getIncomingValueForBlock(Preheader);
  auto *Previous = Phi->getIncomingValueForBlock(Latch);

  // Create a vector from the initial value.
  auto *VectorInit = ScalarInit;
  if (VF.isVector()) {
    Builder.SetInsertPoint(LoopVectorPreHeader->getTerminator());
    assert(!VF.isScalable() && "VF is assumed to be non scalable.");
    VectorInit = Builder.CreateInsertElement(
        PoisonValue::get(VectorType::get(VectorInit->getType(), VF)), VectorInit,
        Builder.getInt32(VF.getKnownMinValue() - 1), "vector.recur.init");
  }

  VPValue *PhiDef = State.Plan->getVPValue(Phi);
  VPValue *PreviousDef = State.Plan->getVPValue(Previous);
  // We constructed a temporary phi node in the first phase of vectorization.
  // This phi node will eventually be deleted.
  Builder.SetInsertPoint(cast<Instruction>(State.get(PhiDef, 0)));

  // Create a phi node for the new recurrence. The current value will either be
  // the initial value inserted into a vector or loop-varying vector value.
  auto *VecPhi = Builder.CreatePHI(VectorInit->getType(), 2, "vector.recur");
  VecPhi->addIncoming(VectorInit, LoopVectorPreHeader);

  // Get the vectorized previous value of the last part UF - 1. It appears last
  // among all unrolled iterations, due to the order of their construction.
  Value *PreviousLastPart = State.get(PreviousDef, UF - 1);

  // Find and set the insertion point after the previous value if it is an
  // instruction.
  BasicBlock::iterator InsertPt;
  // Note that the previous value may have been constant-folded so it is not
  // guaranteed to be an instruction in the vector loop.
  // FIXME: Loop invariant values do not form recurrences. We should deal with
  //        them earlier.
  if (LI->getLoopFor(LoopVectorBody)->isLoopInvariant(PreviousLastPart))
    InsertPt = LoopVectorBody->getFirstInsertionPt();
  else {
    Instruction *PreviousInst = cast<Instruction>(PreviousLastPart);
    if (isa<PHINode>(PreviousLastPart))
      // If the previous value is a phi node, we should insert after all the phi
      // nodes in the block containing the PHI to avoid breaking basic block
      // verification. Note that the basic block may be different to
      // LoopVectorBody, in case we predicate the loop.
      InsertPt = PreviousInst->getParent()->getFirstInsertionPt();
    else
      InsertPt = ++PreviousInst->getIterator();
  }
  Builder.SetInsertPoint(&*InsertPt);

  // We will construct a vector for the recurrence by combining the values for
  // the current and previous iterations. This is the required shuffle mask.
  assert(!VF.isScalable());
  SmallVector<int, 8> ShuffleMask(VF.getKnownMinValue());
  ShuffleMask[0] = VF.getKnownMinValue() - 1;
  for (unsigned I = 1; I < VF.getKnownMinValue(); ++I)
    ShuffleMask[I] = I + VF.getKnownMinValue() - 1;

  // The vector from which to take the initial value for the current iteration
  // (actual or unrolled). Initially, this is the vector phi node.
  Value *Incoming = VecPhi;

  // Shuffle the current and previous vector and update the vector parts.
  for (unsigned Part = 0; Part < UF; ++Part) {
    Value *PreviousPart = State.get(PreviousDef, Part);
    Value *PhiPart = State.get(PhiDef, Part);
    auto *Shuffle =
        VF.isVector()
            ? Builder.CreateShuffleVector(Incoming, PreviousPart, ShuffleMask)
            : Incoming;
    PhiPart->replaceAllUsesWith(Shuffle);
    cast<Instruction>(PhiPart)->eraseFromParent();
    State.reset(PhiDef, Shuffle, Part);
    Incoming = PreviousPart;
  }

  // Fix the latch value of the new recurrence in the vector loop.
  VecPhi->addIncoming(Incoming, LI->getLoopFor(LoopVectorBody)->getLoopLatch());

  // Extract the last vector element in the middle block. This will be the
  // initial value for the recurrence when jumping to the scalar loop.
  auto *ExtractForScalar = Incoming;
  if (VF.isVector()) {
    Builder.SetInsertPoint(LoopMiddleBlock->getTerminator());
    ExtractForScalar = Builder.CreateExtractElement(
        ExtractForScalar, Builder.getInt32(VF.getKnownMinValue() - 1),
        "vector.recur.extract");
  }
  // Extract the second last element in the middle block if the
  // Phi is used outside the loop. We need to extract the phi itself
  // and not the last element (the phi update in the current iteration). This
  // will be the value when jumping to the exit block from the LoopMiddleBlock,
  // when the scalar loop is not run at all.
  Value *ExtractForPhiUsedOutsideLoop = nullptr;
  if (VF.isVector())
    ExtractForPhiUsedOutsideLoop = Builder.CreateExtractElement(
        Incoming, Builder.getInt32(VF.getKnownMinValue() - 2),
        "vector.recur.extract.for.phi");
  // When loop is unrolled without vectorizing, initialize
  // ExtractForPhiUsedOutsideLoop with the value just prior to unrolled value of
  // `Incoming`. This is analogous to the vectorized case above: extracting the
  // second last element when VF > 1.
  else if (UF > 1)
    ExtractForPhiUsedOutsideLoop = State.get(PreviousDef, UF - 2);

  // Fix the initial value of the original recurrence in the scalar loop.
  Builder.SetInsertPoint(&*LoopScalarPreHeader->begin());
  auto *Start = Builder.CreatePHI(Phi->getType(), 2, "scalar.recur.init");
  for (auto *BB : predecessors(LoopScalarPreHeader)) {
    auto *Incoming = BB == LoopMiddleBlock ? ExtractForScalar : ScalarInit;
    Start->addIncoming(Incoming, BB);
  }

  Phi->setIncomingValueForBlock(LoopScalarPreHeader, Start);
  Phi->setName("scalar.recur");

  // Finally, fix users of the recurrence outside the loop. The users will need
  // either the last value of the scalar recurrence or the last value of the
  // vector recurrence we extracted in the middle block. Since the loop is in
  // LCSSA form, we just need to find all the phi nodes for the original scalar
  // recurrence in the exit block, and then add an edge for the middle block.
  // Note that LCSSA does not imply single entry when the original scalar loop
  // had multiple exiting edges (as we always run the last iteration in the
  // scalar epilogue); in that case, the exiting path through middle will be
  // dynamically dead and the value picked for the phi doesn't matter.
  for (PHINode &LCSSAPhi : LoopExitBlock->phis())
    if (any_of(LCSSAPhi.incoming_values(),
               [Phi](Value *V) { return V == Phi; }))
      LCSSAPhi.addIncoming(ExtractForPhiUsedOutsideLoop, LoopMiddleBlock);
}

void InnerLoopVectorizer::fixReduction(PHINode *Phi, VPTransformState &State) {
  // Get it's reduction variable descriptor.
  assert(Legal->isReductionVariable(Phi) &&
         "Unable to find the reduction variable");
  RecurrenceDescriptor RdxDesc = Legal->getReductionVars()[Phi];

  RecurKind RK = RdxDesc.getRecurrenceKind();
  TrackingVH<Value> ReductionStartValue = RdxDesc.getRecurrenceStartValue();
  Instruction *LoopExitInst = RdxDesc.getLoopExitInstr();
  setDebugLocFromInst(Builder, ReductionStartValue);
  bool IsInLoopReductionPhi = Cost->isInLoopReduction(Phi);

  VPValue *LoopExitInstDef = State.Plan->getVPValue(LoopExitInst);
  // This is the vector-clone of the value that leaves the loop.
  Type *VecTy = State.get(LoopExitInstDef, 0)->getType();

  // Wrap flags are in general invalid after vectorization, clear them.
  clearReductionWrapFlags(RdxDesc, State);

  // Fix the vector-loop phi.

  // Reductions do not have to start at zero. They can start with
  // any loop invariant values.
  BasicBlock *Latch = OrigLoop->getLoopLatch();
  Value *LoopVal = Phi->getIncomingValueForBlock(Latch);

  for (unsigned Part = 0; Part < UF; ++Part) {
    Value *VecRdxPhi = State.get(State.Plan->getVPValue(Phi), Part);
    Value *Val = State.get(State.Plan->getVPValue(LoopVal), Part);
    cast<PHINode>(VecRdxPhi)
      ->addIncoming(Val, LI->getLoopFor(LoopVectorBody)->getLoopLatch());
  }

  // Before each round, move the insertion point right between
  // the PHIs and the values we are going to write.
  // This allows us to write both PHINodes and the extractelement
  // instructions.
  Builder.SetInsertPoint(&*LoopMiddleBlock->getFirstInsertionPt());

  setDebugLocFromInst(Builder, LoopExitInst);

  // If tail is folded by masking, the vector value to leave the loop should be
  // a Select choosing between the vectorized LoopExitInst and vectorized Phi,
  // instead of the former. For an inloop reduction the reduction will already
  // be predicated, and does not need to be handled here.
  if (Cost->foldTailByMasking() && !IsInLoopReductionPhi) {
    for (unsigned Part = 0; Part < UF; ++Part) {
      Value *VecLoopExitInst = State.get(LoopExitInstDef, Part);
      Value *Sel = nullptr;
      for (User *U : VecLoopExitInst->users()) {
        if (isa<SelectInst>(U)) {
          assert(!Sel && "Reduction exit feeding two selects");
          Sel = U;
        } else
          assert(isa<PHINode>(U) && "Reduction exit must feed Phi's or select");
      }
      assert(Sel && "Reduction exit feeds no select");
      State.reset(LoopExitInstDef, Sel, Part);

      // If the target can create a predicated operator for the reduction at no
      // extra cost in the loop (for example a predicated vadd), it can be
      // cheaper for the select to remain in the loop than be sunk out of it,
      // and so use the select value for the phi instead of the old
      // LoopExitValue.
      RecurrenceDescriptor RdxDesc = Legal->getReductionVars()[Phi];
      if (PreferPredicatedReductionSelect ||
          TTI->preferPredicatedReductionSelect(
              RdxDesc.getOpcode(), Phi->getType(),
              TargetTransformInfo::ReductionFlags())) {
        auto *VecRdxPhi =
            cast<PHINode>(State.get(State.Plan->getVPValue(Phi), Part));
        VecRdxPhi->setIncomingValueForBlock(
            LI->getLoopFor(LoopVectorBody)->getLoopLatch(), Sel);
      }
    }
  }

  // If the vector reduction can be performed in a smaller type, we truncate
  // then extend the loop exit value to enable InstCombine to evaluate the
  // entire expression in the smaller type.
  if (VF.isVector() && Phi->getType() != RdxDesc.getRecurrenceType()) {
    assert(!IsInLoopReductionPhi && "Unexpected truncated inloop reduction!");
    assert(!VF.isScalable() && "scalable vectors not yet supported.");
    Type *RdxVecTy = VectorType::get(RdxDesc.getRecurrenceType(), VF);
    Builder.SetInsertPoint(
        LI->getLoopFor(LoopVectorBody)->getLoopLatch()->getTerminator());
    VectorParts RdxParts(UF);
    for (unsigned Part = 0; Part < UF; ++Part) {
      RdxParts[Part] = State.get(LoopExitInstDef, Part);
      Value *Trunc = Builder.CreateTrunc(RdxParts[Part], RdxVecTy);
      Value *Extnd = RdxDesc.isSigned() ? Builder.CreateSExt(Trunc, VecTy)
                                        : Builder.CreateZExt(Trunc, VecTy);
      for (Value::user_iterator UI = RdxParts[Part]->user_begin();
           UI != RdxParts[Part]->user_end();)
        if (*UI != Trunc) {
          (*UI++)->replaceUsesOfWith(RdxParts[Part], Extnd);
          RdxParts[Part] = Extnd;
        } else {
          ++UI;
        }
    }
    Builder.SetInsertPoint(&*LoopMiddleBlock->getFirstInsertionPt());
    for (unsigned Part = 0; Part < UF; ++Part) {
      RdxParts[Part] = Builder.CreateTrunc(RdxParts[Part], RdxVecTy);
      State.reset(LoopExitInstDef, RdxParts[Part], Part);
    }
  }

  // Reduce all of the unrolled parts into a single vector.
  Value *ReducedPartRdx = State.get(LoopExitInstDef, 0);
  unsigned Op = RecurrenceDescriptor::getOpcode(RK);

  // The middle block terminator has already been assigned a DebugLoc here (the
  // OrigLoop's single latch terminator). We want the whole middle block to
  // appear to execute on this line because: (a) it is all compiler generated,
  // (b) these instructions are always executed after evaluating the latch
  // conditional branch, and (c) other passes may add new predecessors which
  // terminate on this line. This is the easiest way to ensure we don't
  // accidentally cause an extra step back into the loop while debugging.
  setDebugLocFromInst(Builder, LoopMiddleBlock->getTerminator());
  {
    // Floating-point operations should have some FMF to enable the reduction.
    IRBuilderBase::FastMathFlagGuard FMFG(Builder);
    Builder.setFastMathFlags(RdxDesc.getFastMathFlags());
    for (unsigned Part = 1; Part < UF; ++Part) {
      Value *RdxPart = State.get(LoopExitInstDef, Part);
      if (Op != Instruction::ICmp && Op != Instruction::FCmp) {
        ReducedPartRdx = Builder.CreateBinOp(
            (Instruction::BinaryOps)Op, RdxPart, ReducedPartRdx, "bin.rdx");
      } else {
        ReducedPartRdx = createMinMaxOp(Builder, RK, ReducedPartRdx, RdxPart);
      }
    }
  }

  // Create the reduction after the loop. Note that inloop reductions create the
  // target reduction in the loop using a Reduction recipe.
  if (VF.isVector() && !IsInLoopReductionPhi) {
    ReducedPartRdx =
        createTargetReduction(Builder, TTI, RdxDesc, ReducedPartRdx);
    // If the reduction can be performed in a smaller type, we need to extend
    // the reduction to the wider type before we branch to the original loop.
    if (Phi->getType() != RdxDesc.getRecurrenceType())
      ReducedPartRdx =
        RdxDesc.isSigned()
        ? Builder.CreateSExt(ReducedPartRdx, Phi->getType())
        : Builder.CreateZExt(ReducedPartRdx, Phi->getType());
  }

  // Create a phi node that merges control-flow from the backedge-taken check
  // block and the middle block.
  PHINode *BCBlockPhi = PHINode::Create(Phi->getType(), 2, "bc.merge.rdx",
                                        LoopScalarPreHeader->getTerminator());
  for (unsigned I = 0, E = LoopBypassBlocks.size(); I != E; ++I)
    BCBlockPhi->addIncoming(ReductionStartValue, LoopBypassBlocks[I]);
  BCBlockPhi->addIncoming(ReducedPartRdx, LoopMiddleBlock);

  // Now, we need to fix the users of the reduction variable
  // inside and outside of the scalar remainder loop.

  // We know that the loop is in LCSSA form. We need to update the PHI nodes
  // in the exit blocks.  See comment on analogous loop in
  // fixFirstOrderRecurrence for a more complete explaination of the logic.
  for (PHINode &LCSSAPhi : LoopExitBlock->phis())
    if (any_of(LCSSAPhi.incoming_values(),
               [LoopExitInst](Value *V) { return V == LoopExitInst; }))
      LCSSAPhi.addIncoming(ReducedPartRdx, LoopMiddleBlock);

  // Fix the scalar loop reduction variable with the incoming reduction sum
  // from the vector body and from the backedge value.
  int IncomingEdgeBlockIdx =
    Phi->getBasicBlockIndex(OrigLoop->getLoopLatch());
  assert(IncomingEdgeBlockIdx >= 0 && "Invalid block index");
  // Pick the other block.
  int SelfEdgeBlockIdx = (IncomingEdgeBlockIdx ? 0 : 1);
  Phi->setIncomingValue(SelfEdgeBlockIdx, BCBlockPhi);
  Phi->setIncomingValue(IncomingEdgeBlockIdx, LoopExitInst);
}

void InnerLoopVectorizer::clearReductionWrapFlags(RecurrenceDescriptor &RdxDesc,
                                                  VPTransformState &State) {
  RecurKind RK = RdxDesc.getRecurrenceKind();
  if (RK != RecurKind::Add && RK != RecurKind::Mul)
    return;

  Instruction *LoopExitInstr = RdxDesc.getLoopExitInstr();
  assert(LoopExitInstr && "null loop exit instruction");
  SmallVector<Instruction *, 8> Worklist;
  SmallPtrSet<Instruction *, 8> Visited;
  Worklist.push_back(LoopExitInstr);
  Visited.insert(LoopExitInstr);

  while (!Worklist.empty()) {
    Instruction *Cur = Worklist.pop_back_val();
    if (isa<OverflowingBinaryOperator>(Cur))
      for (unsigned Part = 0; Part < UF; ++Part) {
        Value *V = State.get(State.Plan->getVPValue(Cur), Part);
        cast<Instruction>(V)->dropPoisonGeneratingFlags();
      }

    for (User *U : Cur->users()) {
      Instruction *UI = cast<Instruction>(U);
      if ((Cur != LoopExitInstr || OrigLoop->contains(UI->getParent())) &&
          Visited.insert(UI).second)
        Worklist.push_back(UI);
    }
  }
}

void InnerLoopVectorizer::fixLCSSAPHIs(VPTransformState &State) {
  for (PHINode &LCSSAPhi : LoopExitBlock->phis()) {
    if (LCSSAPhi.getBasicBlockIndex(LoopMiddleBlock) != -1)
      // Some phis were already hand updated by the reduction and recurrence
      // code above, leave them alone.
      continue;

    auto *IncomingValue = LCSSAPhi.getIncomingValue(0);
    // Non-instruction incoming values will have only one value.

    VPLane Lane = VPLane::getFirstLane();
    if (isa<Instruction>(IncomingValue) &&
        !Cost->isUniformAfterVectorization(cast<Instruction>(IncomingValue),
                                           VF))
      Lane = VPLane::getLastLaneForVF(VF);

    // Can be a loop invariant incoming value or the last scalar value to be
    // extracted from the vectorized loop.
    Builder.SetInsertPoint(LoopMiddleBlock->getTerminator());
    Value *lastIncomingValue =
        OrigLoop->isLoopInvariant(IncomingValue)
            ? IncomingValue
            : State.get(State.Plan->getVPValue(IncomingValue),
                        VPIteration(UF - 1, Lane));
    LCSSAPhi.addIncoming(lastIncomingValue, LoopMiddleBlock);
  }
}

void InnerLoopVectorizer::sinkScalarOperands(Instruction *PredInst) {
  // The basic block and loop containing the predicated instruction.
  auto *PredBB = PredInst->getParent();
  auto *VectorLoop = LI->getLoopFor(PredBB);

  // Initialize a worklist with the operands of the predicated instruction.
  SetVector<Value *> Worklist(PredInst->op_begin(), PredInst->op_end());

  // Holds instructions that we need to analyze again. An instruction may be
  // reanalyzed if we don't yet know if we can sink it or not.
  SmallVector<Instruction *, 8> InstsToReanalyze;

  // Returns true if a given use occurs in the predicated block. Phi nodes use
  // their operands in their corresponding predecessor blocks.
  auto isBlockOfUsePredicated = [&](Use &U) -> bool {
    auto *I = cast<Instruction>(U.getUser());
    BasicBlock *BB = I->getParent();
    if (auto *Phi = dyn_cast<PHINode>(I))
      BB = Phi->getIncomingBlock(
          PHINode::getIncomingValueNumForOperand(U.getOperandNo()));
    return BB == PredBB;
  };

  // Iteratively sink the scalarized operands of the predicated instruction
  // into the block we created for it. When an instruction is sunk, it's
  // operands are then added to the worklist. The algorithm ends after one pass
  // through the worklist doesn't sink a single instruction.
  bool Changed;
  do {
    // Add the instructions that need to be reanalyzed to the worklist, and
    // reset the changed indicator.
    Worklist.insert(InstsToReanalyze.begin(), InstsToReanalyze.end());
    InstsToReanalyze.clear();
    Changed = false;

    while (!Worklist.empty()) {
      auto *I = dyn_cast<Instruction>(Worklist.pop_back_val());

      // We can't sink an instruction if it is a phi node, is already in the
      // predicated block, is not in the loop, or may have side effects.
      if (!I || isa<PHINode>(I) || I->getParent() == PredBB ||
          !VectorLoop->contains(I) || I->mayHaveSideEffects())
        continue;

      // It's legal to sink the instruction if all its uses occur in the
      // predicated block. Otherwise, there's nothing to do yet, and we may
      // need to reanalyze the instruction.
      if (!llvm::all_of(I->uses(), isBlockOfUsePredicated)) {
        InstsToReanalyze.push_back(I);
        continue;
      }

      // Move the instruction to the beginning of the predicated block, and add
      // it's operands to the worklist.
      I->moveBefore(&*PredBB->getFirstInsertionPt());
      Worklist.insert(I->op_begin(), I->op_end());

      // The sinking may have enabled other instructions to be sunk, so we will
      // need to iterate.
      Changed = true;
    }
  } while (Changed);
}

void InnerLoopVectorizer::fixNonInductionPHIs(VPTransformState &State) {
  for (PHINode *OrigPhi : OrigPHIsToFix) {
    VPWidenPHIRecipe *VPPhi =
        cast<VPWidenPHIRecipe>(State.Plan->getVPValue(OrigPhi));
    PHINode *NewPhi = cast<PHINode>(State.get(VPPhi, 0));
    // Make sure the builder has a valid insert point.
    Builder.SetInsertPoint(NewPhi);
    for (unsigned i = 0; i < VPPhi->getNumOperands(); ++i) {
      VPValue *Inc = VPPhi->getIncomingValue(i);
      VPBasicBlock *VPBB = VPPhi->getIncomingBlock(i);
      NewPhi->addIncoming(State.get(Inc, 0), State.CFG.VPBB2IRBB[VPBB]);
    }
  }
}

void InnerLoopVectorizer::widenGEP(GetElementPtrInst *GEP, VPValue *VPDef,
                                   VPUser &Operands, unsigned UF,
                                   ElementCount VF, bool IsPtrLoopInvariant,
                                   SmallBitVector &IsIndexLoopInvariant,
                                   VPTransformState &State) {
  // Construct a vector GEP by widening the operands of the scalar GEP as
  // necessary. We mark the vector GEP 'inbounds' if appropriate. A GEP
  // results in a vector of pointers when at least one operand of the GEP
  // is vector-typed. Thus, to keep the representation compact, we only use
  // vector-typed operands for loop-varying values.

  if (VF.isVector() && IsPtrLoopInvariant && IsIndexLoopInvariant.all()) {
    // If we are vectorizing, but the GEP has only loop-invariant operands,
    // the GEP we build (by only using vector-typed operands for
    // loop-varying values) would be a scalar pointer. Thus, to ensure we
    // produce a vector of pointers, we need to either arbitrarily pick an
    // operand to broadcast, or broadcast a clone of the original GEP.
    // Here, we broadcast a clone of the original.
    //
    // TODO: If at some point we decide to scalarize instructions having
    //       loop-invariant operands, this special case will no longer be
    //       required. We would add the scalarization decision to
    //       collectLoopScalars() and teach getVectorValue() to broadcast
    //       the lane-zero scalar value.
    auto *Clone = Builder.Insert(GEP->clone());
    for (unsigned Part = 0; Part < UF; ++Part) {
      Value *EntryPart = Builder.CreateVectorSplat(VF, Clone);
      State.set(VPDef, EntryPart, Part);
      addMetadata(EntryPart, GEP);
    }
  } else {
    // If the GEP has at least one loop-varying operand, we are sure to
    // produce a vector of pointers. But if we are only unrolling, we want
    // to produce a scalar GEP for each unroll part. Thus, the GEP we
    // produce with the code below will be scalar (if VF == 1) or vector
    // (otherwise). Note that for the unroll-only case, we still maintain
    // values in the vector mapping with initVector, as we do for other
    // instructions.
    for (unsigned Part = 0; Part < UF; ++Part) {
      // The pointer operand of the new GEP. If it's loop-invariant, we
      // won't broadcast it.
      auto *Ptr = IsPtrLoopInvariant
                      ? State.get(Operands.getOperand(0), VPIteration(0, 0))
                      : State.get(Operands.getOperand(0), Part);

      // Collect all the indices for the new GEP. If any index is
      // loop-invariant, we won't broadcast it.
      SmallVector<Value *, 4> Indices;
      for (unsigned I = 1, E = Operands.getNumOperands(); I < E; I++) {
        VPValue *Operand = Operands.getOperand(I);
        if (IsIndexLoopInvariant[I - 1])
          Indices.push_back(State.get(Operand, VPIteration(0, 0)));
        else
          Indices.push_back(State.get(Operand, Part));
      }

      // Create the new GEP. Note that this GEP may be a scalar if VF == 1,
      // but it should be a vector, otherwise.
      auto *NewGEP =
          GEP->isInBounds()
              ? Builder.CreateInBoundsGEP(GEP->getSourceElementType(), Ptr,
                                          Indices)
              : Builder.CreateGEP(GEP->getSourceElementType(), Ptr, Indices);
      assert((VF.isScalar() || NewGEP->getType()->isVectorTy()) &&
             "NewGEP is not a pointer vector");
      State.set(VPDef, NewGEP, Part);
      addMetadata(NewGEP, GEP);
    }
  }
}

void InnerLoopVectorizer::widenPHIInstruction(Instruction *PN,
                                              RecurrenceDescriptor *RdxDesc,
                                              VPValue *StartVPV, VPValue *Def,
                                              VPTransformState &State) {
  PHINode *P = cast<PHINode>(PN);
  if (EnableVPlanNativePath) {
    // Currently we enter here in the VPlan-native path for non-induction
    // PHIs where all control flow is uniform. We simply widen these PHIs.
    // Create a vector phi with no operands - the vector phi operands will be
    // set at the end of vector code generation.
    Type *VecTy = (State.VF.isScalar())
                      ? PN->getType()
                      : VectorType::get(PN->getType(), State.VF);
    Value *VecPhi = Builder.CreatePHI(VecTy, PN->getNumOperands(), "vec.phi");
    State.set(Def, VecPhi, 0);
    OrigPHIsToFix.push_back(P);

    return;
  }

  assert(PN->getParent() == OrigLoop->getHeader() &&
         "Non-header phis should have been handled elsewhere");

  Value *StartV = StartVPV ? StartVPV->getLiveInIRValue() : nullptr;
  // In order to support recurrences we need to be able to vectorize Phi nodes.
  // Phi nodes have cycles, so we need to vectorize them in two stages. This is
  // stage #1: We create a new vector PHI node with no incoming edges. We'll use
  // this value when we vectorize all of the instructions that use the PHI.
  if (RdxDesc || Legal->isFirstOrderRecurrence(P)) {
    Value *Iden = nullptr;
    bool ScalarPHI =
        (State.VF.isScalar()) || Cost->isInLoopReduction(cast<PHINode>(PN));
    Type *VecTy =
        ScalarPHI ? PN->getType() : VectorType::get(PN->getType(), State.VF);

    if (RdxDesc) {
      assert(Legal->isReductionVariable(P) && StartV &&
             "RdxDesc should only be set for reduction variables; in that case "
             "a StartV is also required");
      RecurKind RK = RdxDesc->getRecurrenceKind();
      if (RecurrenceDescriptor::isMinMaxRecurrenceKind(RK)) {
        // MinMax reduction have the start value as their identify.
        if (ScalarPHI) {
          Iden = StartV;
        } else {
          IRBuilderBase::InsertPointGuard IPBuilder(Builder);
          Builder.SetInsertPoint(LoopVectorPreHeader->getTerminator());
          StartV = Iden =
              Builder.CreateVectorSplat(State.VF, StartV, "minmax.ident");
        }
      } else {
        Constant *IdenC = RecurrenceDescriptor::getRecurrenceIdentity(
            RK, VecTy->getScalarType());
        Iden = IdenC;

        if (!ScalarPHI) {
          Iden = ConstantVector::getSplat(State.VF, IdenC);
          IRBuilderBase::InsertPointGuard IPBuilder(Builder);
          Builder.SetInsertPoint(LoopVectorPreHeader->getTerminator());
          Constant *Zero = Builder.getInt32(0);
          StartV = Builder.CreateInsertElement(Iden, StartV, Zero);
        }
      }
    }

    for (unsigned Part = 0; Part < State.UF; ++Part) {
      // This is phase one of vectorizing PHIs.
      Value *EntryPart = PHINode::Create(
          VecTy, 2, "vec.phi", &*LoopVectorBody->getFirstInsertionPt());
      State.set(Def, EntryPart, Part);
      if (StartV) {
        // Make sure to add the reduction start value only to the
        // first unroll part.
        Value *StartVal = (Part == 0) ? StartV : Iden;
        cast<PHINode>(EntryPart)->addIncoming(StartVal, LoopVectorPreHeader);
      }
    }
    return;
  }

  assert(!Legal->isReductionVariable(P) &&
         "reductions should be handled above");

  setDebugLocFromInst(Builder, P);

  // This PHINode must be an induction variable.
  // Make sure that we know about it.
  assert(Legal->getInductionVars().count(P) && "Not an induction variable");

  InductionDescriptor II = Legal->getInductionVars().lookup(P);
  const DataLayout &DL = OrigLoop->getHeader()->getModule()->getDataLayout();

  // FIXME: The newly created binary instructions should contain nsw/nuw flags,
  // which can be found from the original scalar operations.
  switch (II.getKind()) {
  case InductionDescriptor::IK_NoInduction:
    llvm_unreachable("Unknown induction");
  case InductionDescriptor::IK_IntInduction:
  case InductionDescriptor::IK_FpInduction:
    llvm_unreachable("Integer/fp induction is handled elsewhere.");
  case InductionDescriptor::IK_PtrInduction: {
    // Handle the pointer induction variable case.
    assert(P->getType()->isPointerTy() && "Unexpected type.");

    if (Cost->isScalarAfterVectorization(P, State.VF)) {
      // This is the normalized GEP that starts counting at zero.
      Value *PtrInd =
          Builder.CreateSExtOrTrunc(Induction, II.getStep()->getType());
      // Determine the number of scalars we need to generate for each unroll
      // iteration. If the instruction is uniform, we only need to generate the
      // first lane. Otherwise, we generate all VF values.
      unsigned Lanes = Cost->isUniformAfterVectorization(P, State.VF)
                           ? 1
                           : State.VF.getKnownMinValue();
      for (unsigned Part = 0; Part < UF; ++Part) {
        for (unsigned Lane = 0; Lane < Lanes; ++Lane) {
          Constant *Idx = ConstantInt::get(
              PtrInd->getType(), Lane + Part * State.VF.getKnownMinValue());
          Value *GlobalIdx = Builder.CreateAdd(PtrInd, Idx);
          Value *SclrGep =
              emitTransformedIndex(Builder, GlobalIdx, PSE.getSE(), DL, II);
          SclrGep->setName("next.gep");
          State.set(Def, SclrGep, VPIteration(Part, Lane));
        }
      }
      return;
    }
    assert(isa<SCEVConstant>(II.getStep()) &&
           "Induction step not a SCEV constant!");
    Type *PhiType = II.getStep()->getType();

    // Build a pointer phi
    Value *ScalarStartValue = II.getStartValue();
    Type *ScStValueType = ScalarStartValue->getType();
    PHINode *NewPointerPhi =
        PHINode::Create(ScStValueType, 2, "pointer.phi", Induction);
    NewPointerPhi->addIncoming(ScalarStartValue, LoopVectorPreHeader);

    // A pointer induction, performed by using a gep
    BasicBlock *LoopLatch = LI->getLoopFor(LoopVectorBody)->getLoopLatch();
    Instruction *InductionLoc = LoopLatch->getTerminator();
    const SCEV *ScalarStep = II.getStep();
    SCEVExpander Exp(*PSE.getSE(), DL, "induction");
    Value *ScalarStepValue =
        Exp.expandCodeFor(ScalarStep, PhiType, InductionLoc);
    Value *InductionGEP = GetElementPtrInst::Create(
        ScStValueType->getPointerElementType(), NewPointerPhi,
        Builder.CreateMul(
            ScalarStepValue,
            ConstantInt::get(PhiType, State.VF.getKnownMinValue() * State.UF)),
        "ptr.ind", InductionLoc);
    NewPointerPhi->addIncoming(InductionGEP, LoopLatch);

    // Create UF many actual address geps that use the pointer
    // phi as base and a vectorized version of the step value
    // (<step*0, ..., step*N>) as offset.
    for (unsigned Part = 0; Part < State.UF; ++Part) {
      SmallVector<Constant *, 8> Indices;
      // Create a vector of consecutive numbers from zero to VF.
      for (unsigned i = 0; i < State.VF.getKnownMinValue(); ++i)
        Indices.push_back(
            ConstantInt::get(PhiType, i + Part * State.VF.getKnownMinValue()));
      Constant *StartOffset = ConstantVector::get(Indices);

      Value *GEP = Builder.CreateGEP(
          ScStValueType->getPointerElementType(), NewPointerPhi,
          Builder.CreateMul(StartOffset,
                            Builder.CreateVectorSplat(
                                State.VF.getKnownMinValue(), ScalarStepValue),
                            "vector.gep"));
      State.set(Def, GEP, Part);
    }
  }
  }
}

/// A helper function for checking whether an integer division-related
/// instruction may divide by zero (in which case it must be predicated if
/// executed conditionally in the scalar code).
/// TODO: It may be worthwhile to generalize and check isKnownNonZero().
/// Non-zero divisors that are non compile-time constants will not be
/// converted into multiplication, so we will still end up scalarizing
/// the division, but can do so w/o predication.
static bool mayDivideByZero(Instruction &I) {
  assert((I.getOpcode() == Instruction::UDiv ||
          I.getOpcode() == Instruction::SDiv ||
          I.getOpcode() == Instruction::URem ||
          I.getOpcode() == Instruction::SRem) &&
         "Unexpected instruction");
  Value *Divisor = I.getOperand(1);
  auto *CInt = dyn_cast<ConstantInt>(Divisor);
  return !CInt || CInt->isZero();
}

void InnerLoopVectorizer::widenInstruction(Instruction &I, VPValue *Def,
                                           VPUser &User,
                                           VPTransformState &State) {
  switch (I.getOpcode()) {
  case Instruction::Call:
  case Instruction::Br:
  case Instruction::PHI:
  case Instruction::GetElementPtr:
  case Instruction::Select:
    llvm_unreachable("This instruction is handled by a different recipe.");
  case Instruction::UDiv:
  case Instruction::SDiv:
  case Instruction::SRem:
  case Instruction::URem:
  case Instruction::Add:
  case Instruction::FAdd:
  case Instruction::Sub:
  case Instruction::FSub:
  case Instruction::FNeg:
  case Instruction::Mul:
  case Instruction::FMul:
  case Instruction::FDiv:
  case Instruction::FRem:
  case Instruction::Shl:
  case Instruction::LShr:
  case Instruction::AShr:
  case Instruction::And:
  case Instruction::Or:
  case Instruction::Xor: {
    // Just widen unops and binops.
    setDebugLocFromInst(Builder, &I);

    for (unsigned Part = 0; Part < UF; ++Part) {
      SmallVector<Value *, 2> Ops;
      for (VPValue *VPOp : User.operands())
        Ops.push_back(State.get(VPOp, Part));

      Value *V = Builder.CreateNAryOp(I.getOpcode(), Ops);

      if (auto *VecOp = dyn_cast<Instruction>(V))
        VecOp->copyIRFlags(&I);

      // Use this vector value for all users of the original instruction.
      State.set(Def, V, Part);
      addMetadata(V, &I);
    }

    break;
  }
  case Instruction::ICmp:
  case Instruction::FCmp: {
    // Widen compares. Generate vector compares.
    bool FCmp = (I.getOpcode() == Instruction::FCmp);
    auto *Cmp = cast<CmpInst>(&I);
    setDebugLocFromInst(Builder, Cmp);
    for (unsigned Part = 0; Part < UF; ++Part) {
      Value *A = State.get(User.getOperand(0), Part);
      Value *B = State.get(User.getOperand(1), Part);
      Value *C = nullptr;
      if (FCmp) {
        // Propagate fast math flags.
        IRBuilder<>::FastMathFlagGuard FMFG(Builder);
        Builder.setFastMathFlags(Cmp->getFastMathFlags());
        C = Builder.CreateFCmp(Cmp->getPredicate(), A, B);
      } else {
        C = Builder.CreateICmp(Cmp->getPredicate(), A, B);
      }
      State.set(Def, C, Part);
      addMetadata(C, &I);
    }

    break;
  }

  case Instruction::ZExt:
  case Instruction::SExt:
  case Instruction::FPToUI:
  case Instruction::FPToSI:
  case Instruction::FPExt:
  case Instruction::PtrToInt:
  case Instruction::IntToPtr:
  case Instruction::SIToFP:
  case Instruction::UIToFP:
  case Instruction::Trunc:
  case Instruction::FPTrunc:
  case Instruction::BitCast: {
    auto *CI = cast<CastInst>(&I);
    setDebugLocFromInst(Builder, CI);

    /// Vectorize casts.
    Type *DestTy =
        (VF.isScalar()) ? CI->getType() : VectorType::get(CI->getType(), VF);

    for (unsigned Part = 0; Part < UF; ++Part) {
      Value *A = State.get(User.getOperand(0), Part);
      Value *Cast = Builder.CreateCast(CI->getOpcode(), A, DestTy);
      State.set(Def, Cast, Part);
      addMetadata(Cast, &I);
    }
    break;
  }
  default:
    // This instruction is not vectorized by simple widening.
    LLVM_DEBUG(dbgs() << "LV: Found an unhandled instruction: " << I);
    llvm_unreachable("Unhandled instruction!");
  } // end of switch.
}

void InnerLoopVectorizer::widenCallInstruction(CallInst &I, VPValue *Def,
                                               VPUser &ArgOperands,
                                               VPTransformState &State) {
  assert(!isa<DbgInfoIntrinsic>(I) &&
         "DbgInfoIntrinsic should have been dropped during VPlan construction");
  setDebugLocFromInst(Builder, &I);

  Module *M = I.getParent()->getParent()->getParent();
  auto *CI = cast<CallInst>(&I);

  SmallVector<Type *, 4> Tys;
  for (Value *ArgOperand : CI->arg_operands())
    Tys.push_back(ToVectorTy(ArgOperand->getType(), VF.getKnownMinValue()));

  Intrinsic::ID ID = getVectorIntrinsicIDForCall(CI, TLI);

  // The flag shows whether we use Intrinsic or a usual Call for vectorized
  // version of the instruction.
  // Is it beneficial to perform intrinsic call compared to lib call?
  bool NeedToScalarize = false;
  InstructionCost CallCost = Cost->getVectorCallCost(CI, VF, NeedToScalarize);
  InstructionCost IntrinsicCost = ID ? Cost->getVectorIntrinsicCost(CI, VF) : 0;
  bool UseVectorIntrinsic = ID && IntrinsicCost <= CallCost;
  assert((UseVectorIntrinsic || !NeedToScalarize) &&
         "Instruction should be scalarized elsewhere.");
  assert(IntrinsicCost.isValid() && CallCost.isValid() &&
         "Cannot have invalid costs while widening");

  for (unsigned Part = 0; Part < UF; ++Part) {
    SmallVector<Value *, 4> Args;
    for (auto &I : enumerate(ArgOperands.operands())) {
      // Some intrinsics have a scalar argument - don't replace it with a
      // vector.
      Value *Arg;
      if (!UseVectorIntrinsic || !hasVectorInstrinsicScalarOpd(ID, I.index()))
        Arg = State.get(I.value(), Part);
      else
        Arg = State.get(I.value(), VPIteration(0, 0));
      Args.push_back(Arg);
    }

    Function *VectorF;
    if (UseVectorIntrinsic) {
      // Use vector version of the intrinsic.
      Type *TysForDecl[] = {CI->getType()};
      if (VF.isVector())
        TysForDecl[0] = VectorType::get(CI->getType()->getScalarType(), VF);
      VectorF = Intrinsic::getDeclaration(M, ID, TysForDecl);
      assert(VectorF && "Can't retrieve vector intrinsic.");
    } else {
      // Use vector version of the function call.
      const VFShape Shape = VFShape::get(*CI, VF, false /*HasGlobalPred*/);
#ifndef NDEBUG
      assert(VFDatabase(*CI).getVectorizedFunction(Shape) != nullptr &&
             "Can't create vector function.");
#endif
        VectorF = VFDatabase(*CI).getVectorizedFunction(Shape);
    }
      SmallVector<OperandBundleDef, 1> OpBundles;
      CI->getOperandBundlesAsDefs(OpBundles);
      CallInst *V = Builder.CreateCall(VectorF, Args, OpBundles);

      if (isa<FPMathOperator>(V))
        V->copyFastMathFlags(CI);

#if INTEL_CUSTOMIZATION
      // Make sure we don't lose attributes at the call site. E.g., IMF
      // attributes are taken from call sites in MapIntrinToIml to refine SVML
      // calls for precision.
      V->setAttributes(CI->getAttributes());
#endif // INTEL_CUSTOMIZATION

      State.set(Def, V, Part);
      addMetadata(V, &I);
  }
}

void InnerLoopVectorizer::widenSelectInstruction(SelectInst &I, VPValue *VPDef,
                                                 VPUser &Operands,
                                                 bool InvariantCond,
                                                 VPTransformState &State) {
  setDebugLocFromInst(Builder, &I);

  // The condition can be loop invariant  but still defined inside the
  // loop. This means that we can't just use the original 'cond' value.
  // We have to take the 'vectorized' value and pick the first lane.
  // Instcombine will make this a no-op.
  auto *InvarCond = InvariantCond
                        ? State.get(Operands.getOperand(0), VPIteration(0, 0))
                        : nullptr;

  for (unsigned Part = 0; Part < UF; ++Part) {
    Value *Cond =
        InvarCond ? InvarCond : State.get(Operands.getOperand(0), Part);
    Value *Op0 = State.get(Operands.getOperand(1), Part);
    Value *Op1 = State.get(Operands.getOperand(2), Part);
    Value *Sel = Builder.CreateSelect(Cond, Op0, Op1);
    State.set(VPDef, Sel, Part);
    addMetadata(Sel, &I);
  }
}

void LoopVectorizationCostModel::collectLoopScalars(ElementCount VF) {
  // We should not collect Scalars more than once per VF. Right now, this
  // function is called from collectUniformsAndScalars(), which already does
  // this check. Collecting Scalars for VF=1 does not make any sense.
  assert(VF.isVector() && Scalars.find(VF) == Scalars.end() &&
         "This function should not be visited twice for the same VF");

  SmallSetVector<Instruction *, 8> Worklist;

  // These sets are used to seed the analysis with pointers used by memory
  // accesses that will remain scalar.
  SmallSetVector<Instruction *, 8> ScalarPtrs;
  SmallPtrSet<Instruction *, 8> PossibleNonScalarPtrs;
  auto *Latch = TheLoop->getLoopLatch();

  // A helper that returns true if the use of Ptr by MemAccess will be scalar.
  // The pointer operands of loads and stores will be scalar as long as the
  // memory access is not a gather or scatter operation. The value operand of a
  // store will remain scalar if the store is scalarized.
  auto isScalarUse = [&](Instruction *MemAccess, Value *Ptr) {
    InstWidening WideningDecision = getWideningDecision(MemAccess, VF);
    assert(WideningDecision != CM_Unknown &&
           "Widening decision should be ready at this moment");
    if (auto *Store = dyn_cast<StoreInst>(MemAccess))
      if (Ptr == Store->getValueOperand())
        return WideningDecision == CM_Scalarize;
    assert(Ptr == getLoadStorePointerOperand(MemAccess) &&
           "Ptr is neither a value or pointer operand");
    return WideningDecision != CM_GatherScatter;
  };

  // A helper that returns true if the given value is a bitcast or
  // getelementptr instruction contained in the loop.
  auto isLoopVaryingBitCastOrGEP = [&](Value *V) {
    return ((isa<BitCastInst>(V) && V->getType()->isPointerTy()) ||
            isa<GetElementPtrInst>(V)) &&
           !TheLoop->isLoopInvariant(V);
  };

  auto isScalarPtrInduction = [&](Instruction *MemAccess, Value *Ptr) {
    if (!isa<PHINode>(Ptr) ||
        !Legal->getInductionVars().count(cast<PHINode>(Ptr)))
      return false;
    auto &Induction = Legal->getInductionVars()[cast<PHINode>(Ptr)];
    if (Induction.getKind() != InductionDescriptor::IK_PtrInduction)
      return false;
    return isScalarUse(MemAccess, Ptr);
  };

  // A helper that evaluates a memory access's use of a pointer. If the
  // pointer is actually the pointer induction of a loop, it is being
  // inserted into Worklist. If the use will be a scalar use, and the
  // pointer is only used by memory accesses, we place the pointer in
  // ScalarPtrs. Otherwise, the pointer is placed in PossibleNonScalarPtrs.
  auto evaluatePtrUse = [&](Instruction *MemAccess, Value *Ptr) {
    if (isScalarPtrInduction(MemAccess, Ptr)) {
      Worklist.insert(cast<Instruction>(Ptr));
      Instruction *Update = cast<Instruction>(
          cast<PHINode>(Ptr)->getIncomingValueForBlock(Latch));
      Worklist.insert(Update);
      LLVM_DEBUG(dbgs() << "LV: Found new scalar instruction: " << *Ptr
                        << "\n");
      LLVM_DEBUG(dbgs() << "LV: Found new scalar instruction: " << *Update
                        << "\n");
      return;
    }
    // We only care about bitcast and getelementptr instructions contained in
    // the loop.
    if (!isLoopVaryingBitCastOrGEP(Ptr))
      return;

    // If the pointer has already been identified as scalar (e.g., if it was
    // also identified as uniform), there's nothing to do.
    auto *I = cast<Instruction>(Ptr);
    if (Worklist.count(I))
      return;

    // If the use of the pointer will be a scalar use, and all users of the
    // pointer are memory accesses, place the pointer in ScalarPtrs. Otherwise,
    // place the pointer in PossibleNonScalarPtrs.
    if (isScalarUse(MemAccess, Ptr) && llvm::all_of(I->users(), [&](User *U) {
          return isa<LoadInst>(U) || isa<StoreInst>(U);
        }))
      ScalarPtrs.insert(I);
    else
      PossibleNonScalarPtrs.insert(I);
  };

  // We seed the scalars analysis with three classes of instructions: (1)
  // instructions marked uniform-after-vectorization and (2) bitcast,
  // getelementptr and (pointer) phi instructions used by memory accesses
  // requiring a scalar use.
  //
  // (1) Add to the worklist all instructions that have been identified as
  // uniform-after-vectorization.
  Worklist.insert(Uniforms[VF].begin(), Uniforms[VF].end());

  // (2) Add to the worklist all bitcast and getelementptr instructions used by
  // memory accesses requiring a scalar use. The pointer operands of loads and
  // stores will be scalar as long as the memory accesses is not a gather or
  // scatter operation. The value operand of a store will remain scalar if the
  // store is scalarized.
  for (auto *BB : TheLoop->blocks())
    for (auto &I : *BB) {
      if (auto *Load = dyn_cast<LoadInst>(&I)) {
        evaluatePtrUse(Load, Load->getPointerOperand());
      } else if (auto *Store = dyn_cast<StoreInst>(&I)) {
        evaluatePtrUse(Store, Store->getPointerOperand());
        evaluatePtrUse(Store, Store->getValueOperand());
      }
    }
  for (auto *I : ScalarPtrs)
    if (!PossibleNonScalarPtrs.count(I)) {
      LLVM_DEBUG(dbgs() << "LV: Found scalar instruction: " << *I << "\n");
      Worklist.insert(I);
    }

  // Insert the forced scalars.
  // FIXME: Currently widenPHIInstruction() often creates a dead vector
  // induction variable when the PHI user is scalarized.
  auto ForcedScalar = ForcedScalars.find(VF);
  if (ForcedScalar != ForcedScalars.end())
    for (auto *I : ForcedScalar->second)
      Worklist.insert(I);

  // Expand the worklist by looking through any bitcasts and getelementptr
  // instructions we've already identified as scalar. This is similar to the
  // expansion step in collectLoopUniforms(); however, here we're only
  // expanding to include additional bitcasts and getelementptr instructions.
  unsigned Idx = 0;
  while (Idx != Worklist.size()) {
    Instruction *Dst = Worklist[Idx++];
    if (!isLoopVaryingBitCastOrGEP(Dst->getOperand(0)))
      continue;
    auto *Src = cast<Instruction>(Dst->getOperand(0));
    if (llvm::all_of(Src->users(), [&](User *U) -> bool {
          auto *J = cast<Instruction>(U);
          return !TheLoop->contains(J) || Worklist.count(J) ||
                 ((isa<LoadInst>(J) || isa<StoreInst>(J)) &&
                  isScalarUse(J, Src));
        })) {
      Worklist.insert(Src);
      LLVM_DEBUG(dbgs() << "LV: Found scalar instruction: " << *Src << "\n");
    }
  }

  // An induction variable will remain scalar if all users of the induction
  // variable and induction variable update remain scalar.
  for (auto &Induction : Legal->getInductionVars()) {
    auto *Ind = Induction.first;
    auto *IndUpdate = cast<Instruction>(Ind->getIncomingValueForBlock(Latch));

    // If tail-folding is applied, the primary induction variable will be used
    // to feed a vector compare.
    if (Ind == Legal->getPrimaryInduction() && foldTailByMasking())
      continue;

    // Determine if all users of the induction variable are scalar after
    // vectorization.
    auto ScalarInd = llvm::all_of(Ind->users(), [&](User *U) -> bool {
      auto *I = cast<Instruction>(U);
      return I == IndUpdate || !TheLoop->contains(I) || Worklist.count(I);
    });
    if (!ScalarInd)
      continue;

    // Determine if all users of the induction variable update instruction are
    // scalar after vectorization.
    auto ScalarIndUpdate =
        llvm::all_of(IndUpdate->users(), [&](User *U) -> bool {
          auto *I = cast<Instruction>(U);
          return I == Ind || !TheLoop->contains(I) || Worklist.count(I);
        });
    if (!ScalarIndUpdate)
      continue;

    // The induction variable and its update instruction will remain scalar.
    Worklist.insert(Ind);
    Worklist.insert(IndUpdate);
    LLVM_DEBUG(dbgs() << "LV: Found scalar instruction: " << *Ind << "\n");
    LLVM_DEBUG(dbgs() << "LV: Found scalar instruction: " << *IndUpdate
                      << "\n");
  }

  Scalars[VF].insert(Worklist.begin(), Worklist.end());
}

bool LoopVectorizationCostModel::isScalarWithPredication(Instruction *I,
                                                         ElementCount VF) {
  if (!blockNeedsPredication(I->getParent()))
    return false;
  switch(I->getOpcode()) {
  default:
    break;
  case Instruction::Load:
  case Instruction::Store: {
    if (!Legal->isMaskRequired(I))
      return false;
    auto *Ptr = getLoadStorePointerOperand(I);
    auto *Ty = getMemInstValueType(I);
    // We have already decided how to vectorize this instruction, get that
    // result.
    if (VF.isVector()) {
      InstWidening WideningDecision = getWideningDecision(I, VF);
      assert(WideningDecision != CM_Unknown &&
             "Widening decision should be ready at this moment");
      return WideningDecision == CM_Scalarize;
    }
    const Align Alignment = getLoadStoreAlignment(I);
    return isa<LoadInst>(I) ? !(isLegalMaskedLoad(Ty, Ptr, Alignment) ||
                                isLegalMaskedGather(Ty, Alignment))
                            : !(isLegalMaskedStore(Ty, Ptr, Alignment) ||
                                isLegalMaskedScatter(Ty, Alignment));
  }
  case Instruction::UDiv:
  case Instruction::SDiv:
  case Instruction::SRem:
  case Instruction::URem:
    return mayDivideByZero(*I);
  }
  return false;
}

bool LoopVectorizationCostModel::interleavedAccessCanBeWidened(
    Instruction *I, ElementCount VF) {
  assert(isAccessInterleaved(I) && "Expecting interleaved access.");
  assert(getWideningDecision(I, VF) == CM_Unknown &&
         "Decision should not be set yet.");
  auto *Group = getInterleavedAccessGroup(I);
  assert(Group && "Must have a group.");

  // If the instruction's allocated size doesn't equal it's type size, it
  // requires padding and will be scalarized.
  auto &DL = I->getModule()->getDataLayout();
  auto *ScalarTy = getMemInstValueType(I);
  if (hasIrregularType(ScalarTy, DL))
    return false;

  // Check if masking is required.
  // A Group may need masking for one of two reasons: it resides in a block that
  // needs predication, or it was decided to use masking to deal with gaps.
  bool PredicatedAccessRequiresMasking =
      Legal->blockNeedsPredication(I->getParent()) && Legal->isMaskRequired(I);
  bool AccessWithGapsRequiresMasking =
      Group->requiresScalarEpilogue() && !isScalarEpilogueAllowed();
  if (!PredicatedAccessRequiresMasking && !AccessWithGapsRequiresMasking)
    return true;

  // If masked interleaving is required, we expect that the user/target had
  // enabled it, because otherwise it either wouldn't have been created or
  // it should have been invalidated by the CostModel.
  assert(useMaskedInterleavedAccesses(TTI) &&
         "Masked interleave-groups for predicated accesses are not enabled.");

  auto *Ty = getMemInstValueType(I);
  const Align Alignment = getLoadStoreAlignment(I);
  return isa<LoadInst>(I) ? TTI.isLegalMaskedLoad(Ty, Alignment)
                          : TTI.isLegalMaskedStore(Ty, Alignment);
}

bool LoopVectorizationCostModel::memoryInstructionCanBeWidened(
    Instruction *I, ElementCount VF) {
  // Get and ensure we have a valid memory instruction.
  LoadInst *LI = dyn_cast<LoadInst>(I);
  StoreInst *SI = dyn_cast<StoreInst>(I);
  assert((LI || SI) && "Invalid memory instruction");

  auto *Ptr = getLoadStorePointerOperand(I);

  // In order to be widened, the pointer should be consecutive, first of all.
  if (!Legal->isConsecutivePtr(Ptr))
    return false;

  // If the instruction is a store located in a predicated block, it will be
  // scalarized.
  if (isScalarWithPredication(I))
    return false;

  // If the instruction's allocated size doesn't equal it's type size, it
  // requires padding and will be scalarized.
  auto &DL = I->getModule()->getDataLayout();
  auto *ScalarTy = LI ? LI->getType() : SI->getValueOperand()->getType();
  if (hasIrregularType(ScalarTy, DL))
    return false;

  return true;
}

void LoopVectorizationCostModel::collectLoopUniforms(ElementCount VF) {
  // We should not collect Uniforms more than once per VF. Right now,
  // this function is called from collectUniformsAndScalars(), which
  // already does this check. Collecting Uniforms for VF=1 does not make any
  // sense.

  assert(VF.isVector() && Uniforms.find(VF) == Uniforms.end() &&
         "This function should not be visited twice for the same VF");

  // Visit the list of Uniforms. If we'll not find any uniform value, we'll
  // not analyze again.  Uniforms.count(VF) will return 1.
  Uniforms[VF].clear();

  // We now know that the loop is vectorizable!
  // Collect instructions inside the loop that will remain uniform after
  // vectorization.

  // Global values, params and instructions outside of current loop are out of
  // scope.
  auto isOutOfScope = [&](Value *V) -> bool {
    Instruction *I = dyn_cast<Instruction>(V);
    return (!I || !TheLoop->contains(I));
  };

  SetVector<Instruction *> Worklist;
  BasicBlock *Latch = TheLoop->getLoopLatch();

  // Instructions that are scalar with predication must not be considered
  // uniform after vectorization, because that would create an erroneous
  // replicating region where only a single instance out of VF should be formed.
  // TODO: optimize such seldom cases if found important, see PR40816.
  auto addToWorklistIfAllowed = [&](Instruction *I) -> void {
    if (isOutOfScope(I)) {
      LLVM_DEBUG(dbgs() << "LV: Found not uniform due to scope: "
                        << *I << "\n");
      return;
    }
    if (isScalarWithPredication(I, VF)) {
      LLVM_DEBUG(dbgs() << "LV: Found not uniform being ScalarWithPredication: "
                        << *I << "\n");
      return;
    }
    LLVM_DEBUG(dbgs() << "LV: Found uniform instruction: " << *I << "\n");
    Worklist.insert(I);
  };

  // Start with the conditional branch. If the branch condition is an
  // instruction contained in the loop that is only used by the branch, it is
  // uniform.
  auto *Cmp = dyn_cast<Instruction>(Latch->getTerminator()->getOperand(0));
  if (Cmp && TheLoop->contains(Cmp) && Cmp->hasOneUse())
    addToWorklistIfAllowed(Cmp);

  auto isUniformDecision = [&](Instruction *I, ElementCount VF) {
    InstWidening WideningDecision = getWideningDecision(I, VF);
    assert(WideningDecision != CM_Unknown &&
           "Widening decision should be ready at this moment");

    // A uniform memory op is itself uniform.  We exclude uniform stores
    // here as they demand the last lane, not the first one.
    if (isa<LoadInst>(I) && Legal->isUniformMemOp(*I)) {
      assert(WideningDecision == CM_Scalarize);
      return true;
    }

    return (WideningDecision == CM_Widen ||
            WideningDecision == CM_Widen_Reverse ||
            WideningDecision == CM_Interleave);
  };


  // Returns true if Ptr is the pointer operand of a memory access instruction
  // I, and I is known to not require scalarization.
  auto isVectorizedMemAccessUse = [&](Instruction *I, Value *Ptr) -> bool {
    return getLoadStorePointerOperand(I) == Ptr && isUniformDecision(I, VF);
  };

  // Holds a list of values which are known to have at least one uniform use.
  // Note that there may be other uses which aren't uniform.  A "uniform use"
  // here is something which only demands lane 0 of the unrolled iterations;
  // it does not imply that all lanes produce the same value (e.g. this is not
  // the usual meaning of uniform)
  SmallPtrSet<Value *, 8> HasUniformUse;

  // Scan the loop for instructions which are either a) known to have only
  // lane 0 demanded or b) are uses which demand only lane 0 of their operand.
  for (auto *BB : TheLoop->blocks())
    for (auto &I : *BB) {
      // If there's no pointer operand, there's nothing to do.
      auto *Ptr = getLoadStorePointerOperand(&I);
      if (!Ptr)
        continue;

      // A uniform memory op is itself uniform.  We exclude uniform stores
      // here as they demand the last lane, not the first one.
      if (isa<LoadInst>(I) && Legal->isUniformMemOp(I))
        addToWorklistIfAllowed(&I);

      if (isUniformDecision(&I, VF)) {
        assert(isVectorizedMemAccessUse(&I, Ptr) && "consistency check");
        HasUniformUse.insert(Ptr);
      }
    }

  // Add to the worklist any operands which have *only* uniform (e.g. lane 0
  // demanding) users.  Since loops are assumed to be in LCSSA form, this
  // disallows uses outside the loop as well.
  for (auto *V : HasUniformUse) {
    if (isOutOfScope(V))
      continue;
    auto *I = cast<Instruction>(V);
    auto UsersAreMemAccesses =
      llvm::all_of(I->users(), [&](User *U) -> bool {
        return isVectorizedMemAccessUse(cast<Instruction>(U), V);
      });
    if (UsersAreMemAccesses)
      addToWorklistIfAllowed(I);
  }

  // Expand Worklist in topological order: whenever a new instruction
  // is added , its users should be already inside Worklist.  It ensures
  // a uniform instruction will only be used by uniform instructions.
  unsigned idx = 0;
  while (idx != Worklist.size()) {
    Instruction *I = Worklist[idx++];

    for (auto OV : I->operand_values()) {
      // isOutOfScope operands cannot be uniform instructions.
      if (isOutOfScope(OV))
        continue;
      // First order recurrence Phi's should typically be considered
      // non-uniform.
      auto *OP = dyn_cast<PHINode>(OV);
      if (OP && Legal->isFirstOrderRecurrence(OP))
        continue;
      // If all the users of the operand are uniform, then add the
      // operand into the uniform worklist.
      auto *OI = cast<Instruction>(OV);
      if (llvm::all_of(OI->users(), [&](User *U) -> bool {
            auto *J = cast<Instruction>(U);
            return Worklist.count(J) || isVectorizedMemAccessUse(J, OI);
          }))
        addToWorklistIfAllowed(OI);
    }
  }

  // For an instruction to be added into Worklist above, all its users inside
  // the loop should also be in Worklist. However, this condition cannot be
  // true for phi nodes that form a cyclic dependence. We must process phi
  // nodes separately. An induction variable will remain uniform if all users
  // of the induction variable and induction variable update remain uniform.
  // The code below handles both pointer and non-pointer induction variables.
  for (auto &Induction : Legal->getInductionVars()) {
    auto *Ind = Induction.first;
    auto *IndUpdate = cast<Instruction>(Ind->getIncomingValueForBlock(Latch));

    // Determine if all users of the induction variable are uniform after
    // vectorization.
    auto UniformInd = llvm::all_of(Ind->users(), [&](User *U) -> bool {
      auto *I = cast<Instruction>(U);
      return I == IndUpdate || !TheLoop->contains(I) || Worklist.count(I) ||
             isVectorizedMemAccessUse(I, Ind);
    });
    if (!UniformInd)
      continue;

    // Determine if all users of the induction variable update instruction are
    // uniform after vectorization.
    auto UniformIndUpdate =
        llvm::all_of(IndUpdate->users(), [&](User *U) -> bool {
          auto *I = cast<Instruction>(U);
          return I == Ind || !TheLoop->contains(I) || Worklist.count(I) ||
                 isVectorizedMemAccessUse(I, IndUpdate);
        });
    if (!UniformIndUpdate)
      continue;

    // The induction variable and its update instruction will remain uniform.
    addToWorklistIfAllowed(Ind);
    addToWorklistIfAllowed(IndUpdate);
  }

  Uniforms[VF].insert(Worklist.begin(), Worklist.end());
}

bool LoopVectorizationCostModel::runtimeChecksRequired() {
  LLVM_DEBUG(dbgs() << "LV: Performing code size checks.\n");

  if (Legal->getRuntimePointerChecking()->Need) {
    reportVectorizationFailure("Runtime ptr check is required with -Os/-Oz",
        "runtime pointer checks needed. Enable vectorization of this "
        "loop with '#pragma clang loop vectorize(enable)' when "
        "compiling with -Os/-Oz",
        "CantVersionLoopWithOptForSize", ORE, TheLoop);
    return true;
  }

  if (!PSE.getUnionPredicate().getPredicates().empty()) {
    reportVectorizationFailure("Runtime SCEV check is required with -Os/-Oz",
        "runtime SCEV checks needed. Enable vectorization of this "
        "loop with '#pragma clang loop vectorize(enable)' when "
        "compiling with -Os/-Oz",
        "CantVersionLoopWithOptForSize", ORE, TheLoop);
    return true;
  }

  // FIXME: Avoid specializing for stride==1 instead of bailing out.
  if (!Legal->getLAI()->getSymbolicStrides().empty()) {
    reportVectorizationFailure("Runtime stride check for small trip count",
        "runtime stride == 1 checks needed. Enable vectorization of "
        "this loop without such check by compiling with -Os/-Oz",
        "CantVersionLoopWithOptForSize", ORE, TheLoop);
    return true;
  }

  return false;
}

Optional<ElementCount>
LoopVectorizationCostModel::computeMaxVF(ElementCount UserVF, unsigned UserIC) {
  if (Legal->getRuntimePointerChecking()->Need && TTI.hasBranchDivergence()) {
    // TODO: It may by useful to do since it's still likely to be dynamically
    // uniform if the target can skip.
    reportVectorizationFailure(
        "Not inserting runtime ptr check for divergent target",
        "runtime pointer checks needed. Not enabled for divergent target",
        "CantVersionLoopWithDivergentTarget", ORE, TheLoop);
    return None;
  }

  unsigned TC = PSE.getSE()->getSmallConstantTripCount(TheLoop);
  LLVM_DEBUG(dbgs() << "LV: Found trip count: " << TC << '\n');
  if (TC == 1) {
    reportVectorizationFailure("Single iteration (non) loop",
        "loop trip count is one, irrelevant for vectorization",
        "SingleIterationLoop", ORE, TheLoop);
    return None;
  }

  switch (ScalarEpilogueStatus) {
  case CM_ScalarEpilogueAllowed:
    return computeFeasibleMaxVF(TC, UserVF);
  case CM_ScalarEpilogueNotAllowedUsePredicate:
    LLVM_FALLTHROUGH;
  case CM_ScalarEpilogueNotNeededUsePredicate:
    LLVM_DEBUG(
        dbgs() << "LV: vector predicate hint/switch found.\n"
               << "LV: Not allowing scalar epilogue, creating predicated "
               << "vector loop.\n");
    break;
  case CM_ScalarEpilogueNotAllowedLowTripLoop:
    // fallthrough as a special case of OptForSize
  case CM_ScalarEpilogueNotAllowedOptSize:
    if (ScalarEpilogueStatus == CM_ScalarEpilogueNotAllowedOptSize)
      LLVM_DEBUG(
          dbgs() << "LV: Not allowing scalar epilogue due to -Os/-Oz.\n");
    else
      LLVM_DEBUG(dbgs() << "LV: Not allowing scalar epilogue due to low trip "
                        << "count.\n");

    // Bail if runtime checks are required, which are not good when optimising
    // for size.
    if (runtimeChecksRequired())
      return None;

    break;
  }

  // The only loops we can vectorize without a scalar epilogue, are loops with
  // a bottom-test and a single exiting block. We'd have to handle the fact
  // that not every instruction executes on the last iteration.  This will
  // require a lane mask which varies through the vector loop body.  (TODO)
  if (TheLoop->getExitingBlock() != TheLoop->getLoopLatch()) {
    // If there was a tail-folding hint/switch, but we can't fold the tail by
    // masking, fallback to a vectorization with a scalar epilogue.
    if (ScalarEpilogueStatus == CM_ScalarEpilogueNotNeededUsePredicate) {
      LLVM_DEBUG(dbgs() << "LV: Cannot fold tail by masking: vectorize with a "
                           "scalar epilogue instead.\n");
      ScalarEpilogueStatus = CM_ScalarEpilogueAllowed;
      return computeFeasibleMaxVF(TC, UserVF);
    }
    return None;
  }

  // Now try the tail folding

  // Invalidate interleave groups that require an epilogue if we can't mask
  // the interleave-group.
  if (!useMaskedInterleavedAccesses(TTI)) {
    assert(WideningDecisions.empty() && Uniforms.empty() && Scalars.empty() &&
           "No decisions should have been taken at this point");
    // Note: There is no need to invalidate any cost modeling decisions here, as
    // non where taken so far.
    InterleaveInfo.invalidateGroupsRequiringScalarEpilogue();
  }

  ElementCount MaxVF = computeFeasibleMaxVF(TC, UserVF);
  assert(!MaxVF.isScalable() &&
         "Scalable vectors do not yet support tail folding");
  assert((UserVF.isNonZero() || isPowerOf2_32(MaxVF.getFixedValue())) &&
         "MaxVF must be a power of 2");
  unsigned MaxVFtimesIC =
      UserIC ? MaxVF.getFixedValue() * UserIC : MaxVF.getFixedValue();
  // Avoid tail folding if the trip count is known to be a multiple of any VF we
  // chose.
  ScalarEvolution *SE = PSE.getSE();
  const SCEV *BackedgeTakenCount = PSE.getBackedgeTakenCount();
  const SCEV *ExitCount = SE->getAddExpr(
      BackedgeTakenCount, SE->getOne(BackedgeTakenCount->getType()));
  const SCEV *Rem = SE->getURemExpr(
      SE->applyLoopGuards(ExitCount, TheLoop),
      SE->getConstant(BackedgeTakenCount->getType(), MaxVFtimesIC));
  if (Rem->isZero()) {
    // Accept MaxVF if we do not have a tail.
    LLVM_DEBUG(dbgs() << "LV: No tail will remain for any chosen VF.\n");
    return MaxVF;
  }

  // If we don't know the precise trip count, or if the trip count that we
  // found modulo the vectorization factor is not zero, try to fold the tail
  // by masking.
  // FIXME: look for a smaller MaxVF that does divide TC rather than masking.
  if (Legal->prepareToFoldTailByMasking()) {
    FoldTailByMasking = true;
    return MaxVF;
  }

  // If there was a tail-folding hint/switch, but we can't fold the tail by
  // masking, fallback to a vectorization with a scalar epilogue.
  if (ScalarEpilogueStatus == CM_ScalarEpilogueNotNeededUsePredicate) {
    LLVM_DEBUG(dbgs() << "LV: Cannot fold tail by masking: vectorize with a "
                         "scalar epilogue instead.\n");
    ScalarEpilogueStatus = CM_ScalarEpilogueAllowed;
    return MaxVF;
  }

  if (ScalarEpilogueStatus == CM_ScalarEpilogueNotAllowedUsePredicate) {
    LLVM_DEBUG(dbgs() << "LV: Can't fold tail by masking: don't vectorize\n");
    return None;
  }

  if (TC == 0) {
    reportVectorizationFailure(
        "Unable to calculate the loop count due to complex control flow",
        "unable to calculate the loop count due to complex control flow",
        "UnknownLoopCountComplexCFG", ORE, TheLoop);
    return None;
  }

  reportVectorizationFailure(
      "Cannot optimize for size and vectorize at the same time.",
      "cannot optimize for size and vectorize at the same time. "
      "Enable vectorization of this loop with '#pragma clang loop "
      "vectorize(enable)' when compiling with -Os/-Oz",
      "NoTailLoopWithOptForSize", ORE, TheLoop);
  return None;
}

ElementCount
LoopVectorizationCostModel::computeFeasibleMaxVF(unsigned ConstTripCount,
                                                 ElementCount UserVF) {
  bool IgnoreScalableUserVF = UserVF.isScalable() &&
                              !TTI.supportsScalableVectors() &&
                              !ForceTargetSupportsScalableVectors;
  if (IgnoreScalableUserVF) {
    LLVM_DEBUG(
        dbgs() << "LV: Ignoring VF=" << UserVF
               << " because target does not support scalable vectors.\n");
    ORE->emit([&]() {
      return OptimizationRemarkAnalysis(DEBUG_TYPE, "IgnoreScalableUserVF",
                                        TheLoop->getStartLoc(),
                                        TheLoop->getHeader())
             << "Ignoring VF=" << ore::NV("UserVF", UserVF)
             << " because target does not support scalable vectors.";
    });
  }

  // Beyond this point two scenarios are handled. If UserVF isn't specified
  // then a suitable VF is chosen. If UserVF is specified and there are
  // dependencies, check if it's legal. However, if a UserVF is specified and
  // there are no dependencies, then there's nothing to do.
  if (UserVF.isNonZero() && !IgnoreScalableUserVF) {
    if (!canVectorizeReductions(UserVF)) {
      reportVectorizationFailure(
          "LV: Scalable vectorization not supported for the reduction "
          "operations found in this loop. Using fixed-width "
          "vectorization instead.",
          "Scalable vectorization not supported for the reduction operations "
          "found in this loop. Using fixed-width vectorization instead.",
          "ScalableVFUnfeasible", ORE, TheLoop);
      return computeFeasibleMaxVF(
          ConstTripCount, ElementCount::getFixed(UserVF.getKnownMinValue()));
    }

    if (Legal->isSafeForAnyVectorWidth())
      return UserVF;
  }

  MinBWs = computeMinimumValueSizes(TheLoop->getBlocks(), *DB, &TTI);
  unsigned SmallestType, WidestType;
  std::tie(SmallestType, WidestType) = getSmallestAndWidestTypes();
  unsigned WidestRegister = TTI.getRegisterBitWidth(true);

  // Get the maximum safe dependence distance in bits computed by LAA.
  // It is computed by MaxVF * sizeOf(type) * 8, where type is taken from
  // the memory accesses that is most restrictive (involved in the smallest
  // dependence distance).
  unsigned MaxSafeVectorWidthInBits = Legal->getMaxSafeVectorWidthInBits();

  // If the user vectorization factor is legally unsafe, clamp it to a safe
  // value. Otherwise, return as is.
  if (UserVF.isNonZero() && !IgnoreScalableUserVF) {
    unsigned MaxSafeElements =
        PowerOf2Floor(MaxSafeVectorWidthInBits / WidestType);
    ElementCount MaxSafeVF = ElementCount::getFixed(MaxSafeElements);

    if (UserVF.isScalable()) {
      Optional<unsigned> MaxVScale = TTI.getMaxVScale();

      // Scale VF by vscale before checking if it's safe.
      MaxSafeVF = ElementCount::getScalable(
          MaxVScale ? (MaxSafeElements / MaxVScale.getValue()) : 0);

      if (MaxSafeVF.isZero()) {
        // The dependence distance is too small to use scalable vectors,
        // fallback on fixed.
        LLVM_DEBUG(
            dbgs()
            << "LV: Max legal vector width too small, scalable vectorization "
               "unfeasible. Using fixed-width vectorization instead.\n");
        ORE->emit([&]() {
          return OptimizationRemarkAnalysis(DEBUG_TYPE, "ScalableVFUnfeasible",
                                            TheLoop->getStartLoc(),
                                            TheLoop->getHeader())
                 << "Max legal vector width too small, scalable vectorization "
                 << "unfeasible. Using fixed-width vectorization instead.";
        });
        return computeFeasibleMaxVF(
            ConstTripCount, ElementCount::getFixed(UserVF.getKnownMinValue()));
      }
    }

    LLVM_DEBUG(dbgs() << "LV: The max safe VF is: " << MaxSafeVF << ".\n");

    if (ElementCount::isKnownLE(UserVF, MaxSafeVF))
      return UserVF;

    LLVM_DEBUG(dbgs() << "LV: User VF=" << UserVF
                      << " is unsafe, clamping to max safe VF=" << MaxSafeVF
                      << ".\n");
    ORE->emit([&]() {
      return OptimizationRemarkAnalysis(DEBUG_TYPE, "VectorizationFactor",
                                        TheLoop->getStartLoc(),
                                        TheLoop->getHeader())
             << "User-specified vectorization factor "
             << ore::NV("UserVectorizationFactor", UserVF)
             << " is unsafe, clamping to maximum safe vectorization factor "
             << ore::NV("VectorizationFactor", MaxSafeVF);
    });
    return MaxSafeVF;
  }

  WidestRegister = std::min(WidestRegister, MaxSafeVectorWidthInBits);

  // Ensure MaxVF is a power of 2; the dependence distance bound may not be.
  // Note that both WidestRegister and WidestType may not be a powers of 2.
  auto MaxVectorSize =
      ElementCount::getFixed(PowerOf2Floor(WidestRegister / WidestType));

  LLVM_DEBUG(dbgs() << "LV: The Smallest and Widest types: " << SmallestType
                    << " / " << WidestType << " bits.\n");
  LLVM_DEBUG(dbgs() << "LV: The Widest register safe to use is: "
                    << WidestRegister << " bits.\n");

  assert(MaxVectorSize.getFixedValue() <= WidestRegister &&
         "Did not expect to pack so many elements"
         " into one vector!");
  if (MaxVectorSize.getFixedValue() == 0) {
    LLVM_DEBUG(dbgs() << "LV: The target has no vector registers.\n");
    return ElementCount::getFixed(1);
  } else if (ConstTripCount && ConstTripCount < MaxVectorSize.getFixedValue() &&
             isPowerOf2_32(ConstTripCount)) {
    // We need to clamp the VF to be the ConstTripCount. There is no point in
    // choosing a higher viable VF as done in the loop below.
    LLVM_DEBUG(dbgs() << "LV: Clamping the MaxVF to the constant trip count: "
                      << ConstTripCount << "\n");
    return ElementCount::getFixed(ConstTripCount);
  }

  ElementCount MaxVF = MaxVectorSize;
  if (TTI.shouldMaximizeVectorBandwidth(!isScalarEpilogueAllowed()) ||
      (MaximizeBandwidth && isScalarEpilogueAllowed())) {
    // Collect all viable vectorization factors larger than the default MaxVF
    // (i.e. MaxVectorSize).
    SmallVector<ElementCount, 8> VFs;
    auto MaxVectorSizeMaxBW =
        ElementCount::getFixed(WidestRegister / SmallestType);
    for (ElementCount VS = MaxVectorSize * 2;
         ElementCount::isKnownLE(VS, MaxVectorSizeMaxBW); VS *= 2)
      VFs.push_back(VS);

    // For each VF calculate its register usage.
    auto RUs = calculateRegisterUsage(VFs);

    // Select the largest VF which doesn't require more registers than existing
    // ones.
    for (int i = RUs.size() - 1; i >= 0; --i) {
      bool Selected = true;
      for (auto &pair : RUs[i].MaxLocalUsers) {
        unsigned TargetNumRegisters = TTI.getNumberOfRegisters(pair.first);
        if (pair.second > TargetNumRegisters)
          Selected = false;
      }
      if (Selected) {
        MaxVF = VFs[i];
        break;
      }
    }
    if (ElementCount MinVF =
            TTI.getMinimumVF(SmallestType, /*IsScalable=*/false)) {
      if (ElementCount::isKnownLT(MaxVF, MinVF)) {
        LLVM_DEBUG(dbgs() << "LV: Overriding calculated MaxVF(" << MaxVF
                          << ") with target's minimum: " << MinVF << '\n');
        MaxVF = MinVF;
      }
    }
  }
  return MaxVF;
}

VectorizationFactor
LoopVectorizationCostModel::selectVectorizationFactor(ElementCount MaxVF) {
  // FIXME: This can be fixed for scalable vectors later, because at this stage
  // the LoopVectorizer will only consider vectorizing a loop with scalable
  // vectors when the loop has a hint to enable vectorization for a given VF.
  assert(!MaxVF.isScalable() && "scalable vectors not yet supported");

  InstructionCost ExpectedCost = expectedCost(ElementCount::getFixed(1)).first;
  LLVM_DEBUG(dbgs() << "LV: Scalar loop costs: " << ExpectedCost << ".\n");
  assert(ExpectedCost.isValid() && "Unexpected invalid cost for scalar loop");

  auto Width = ElementCount::getFixed(1);
  const float ScalarCost = *ExpectedCost.getValue();
  float Cost = ScalarCost;

  bool ForceVectorization = Hints->getForce() == LoopVectorizeHints::FK_Enabled;
  if (ForceVectorization && MaxVF.isVector()) {
    // Ignore scalar width, because the user explicitly wants vectorization.
    // Initialize cost to max so that VF = 2 is, at least, chosen during cost
    // evaluation.
    Cost = std::numeric_limits<float>::max();
  }

  for (auto i = ElementCount::getFixed(2); ElementCount::isKnownLE(i, MaxVF);
       i *= 2) {
    // Notice that the vector loop needs to be executed less times, so
    // we need to divide the cost of the vector loops by the width of
    // the vector elements.
    VectorizationCostTy C = expectedCost(i);
    assert(C.first.isValid() && "Unexpected invalid cost for vector loop");
    float VectorCost = *C.first.getValue() / (float)i.getFixedValue();
    LLVM_DEBUG(dbgs() << "LV: Vector loop of width " << i
                      << " costs: " << (int)VectorCost << ".\n");
    if (!C.second && !ForceVectorization) {
      LLVM_DEBUG(
          dbgs() << "LV: Not considering vector loop of width " << i
                 << " because it will not generate any vector instructions.\n");
      continue;
    }

    // If profitable add it to ProfitableVF list.
    if (VectorCost < ScalarCost) {
      ProfitableVFs.push_back(VectorizationFactor(
          {i, (unsigned)VectorCost}));
    }

    if (VectorCost < Cost) {
      Cost = VectorCost;
      Width = i;
    }
  }

  if (!EnableCondStoresVectorization && NumPredStores) {
    reportVectorizationFailure("There are conditional stores.",
        "store that is conditionally executed prevents vectorization",
        "ConditionalStore", ORE, TheLoop);
    Width = ElementCount::getFixed(1);
    Cost = ScalarCost;
  }

  LLVM_DEBUG(if (ForceVectorization && !Width.isScalar() && Cost >= ScalarCost) dbgs()
             << "LV: Vectorization seems to be not beneficial, "
             << "but was forced by a user.\n");
  LLVM_DEBUG(dbgs() << "LV: Selecting VF: " << Width << ".\n");
  VectorizationFactor Factor = {Width,
                                (unsigned)(Width.getKnownMinValue() * Cost)};
  return Factor;
}

bool LoopVectorizationCostModel::isCandidateForEpilogueVectorization(
    const Loop &L, ElementCount VF) const {
  // Cross iteration phis such as reductions need special handling and are
  // currently unsupported.
  if (any_of(L.getHeader()->phis(), [&](PHINode &Phi) {
        return Legal->isFirstOrderRecurrence(&Phi) ||
               Legal->isReductionVariable(&Phi);
      }))
    return false;

  // Phis with uses outside of the loop require special handling and are
  // currently unsupported.
  for (auto &Entry : Legal->getInductionVars()) {
    // Look for uses of the value of the induction at the last iteration.
    Value *PostInc = Entry.first->getIncomingValueForBlock(L.getLoopLatch());
    for (User *U : PostInc->users())
      if (!L.contains(cast<Instruction>(U)))
        return false;
    // Look for uses of penultimate value of the induction.
    for (User *U : Entry.first->users())
      if (!L.contains(cast<Instruction>(U)))
        return false;
  }

  // Induction variables that are widened require special handling that is
  // currently not supported.
  if (any_of(Legal->getInductionVars(), [&](auto &Entry) {
        return !(this->isScalarAfterVectorization(Entry.first, VF) ||
                 this->isProfitableToScalarize(Entry.first, VF));
      }))
    return false;

  return true;
}

bool LoopVectorizationCostModel::isEpilogueVectorizationProfitable(
    const ElementCount VF) const {
  // FIXME: We need a much better cost-model to take different parameters such
  // as register pressure, code size increase and cost of extra branches into
  // account. For now we apply a very crude heuristic and only consider loops
  // with vectorization factors larger than a certain value.
  // We also consider epilogue vectorization unprofitable for targets that don't
  // consider interleaving beneficial (eg. MVE).
  if (TTI.getMaxInterleaveFactor(VF.getKnownMinValue()) <= 1)
    return false;
  if (VF.getFixedValue() >= EpilogueVectorizationMinVF)
    return true;
  return false;
}

VectorizationFactor
LoopVectorizationCostModel::selectEpilogueVectorizationFactor(
    const ElementCount MainLoopVF, const LoopVectorizationPlanner &LVP) {
  VectorizationFactor Result = VectorizationFactor::Disabled();
  if (!EnableEpilogueVectorization) {
    LLVM_DEBUG(dbgs() << "LEV: Epilogue vectorization is disabled.\n";);
    return Result;
  }

  if (!isScalarEpilogueAllowed()) {
    LLVM_DEBUG(
        dbgs() << "LEV: Unable to vectorize epilogue because no epilogue is "
                  "allowed.\n";);
    return Result;
  }

  // FIXME: This can be fixed for scalable vectors later, because at this stage
  // the LoopVectorizer will only consider vectorizing a loop with scalable
  // vectors when the loop has a hint to enable vectorization for a given VF.
  if (MainLoopVF.isScalable()) {
    LLVM_DEBUG(dbgs() << "LEV: Epilogue vectorization for scalable vectors not "
                         "yet supported.\n");
    return Result;
  }

  // Not really a cost consideration, but check for unsupported cases here to
  // simplify the logic.
  if (!isCandidateForEpilogueVectorization(*TheLoop, MainLoopVF)) {
    LLVM_DEBUG(
        dbgs() << "LEV: Unable to vectorize epilogue because the loop is "
                  "not a supported candidate.\n";);
    return Result;
  }

  if (EpilogueVectorizationForceVF > 1) {
    LLVM_DEBUG(dbgs() << "LEV: Epilogue vectorization factor is forced.\n";);
    if (LVP.hasPlanWithVFs(
            {MainLoopVF, ElementCount::getFixed(EpilogueVectorizationForceVF)}))
      return {ElementCount::getFixed(EpilogueVectorizationForceVF), 0};
    else {
      LLVM_DEBUG(
          dbgs()
              << "LEV: Epilogue vectorization forced factor is not viable.\n";);
      return Result;
    }
  }

  if (TheLoop->getHeader()->getParent()->hasOptSize() ||
      TheLoop->getHeader()->getParent()->hasMinSize()) {
    LLVM_DEBUG(
        dbgs()
            << "LEV: Epilogue vectorization skipped due to opt for size.\n";);
    return Result;
  }

  if (!isEpilogueVectorizationProfitable(MainLoopVF))
    return Result;

  for (auto &NextVF : ProfitableVFs)
    if (ElementCount::isKnownLT(NextVF.Width, MainLoopVF) &&
        (Result.Width.getFixedValue() == 1 || NextVF.Cost < Result.Cost) &&
        LVP.hasPlanWithVFs({MainLoopVF, NextVF.Width}))
      Result = NextVF;

  if (Result != VectorizationFactor::Disabled())
    LLVM_DEBUG(dbgs() << "LEV: Vectorizing epilogue loop with VF = "
                      << Result.Width.getFixedValue() << "\n";);
  return Result;
}

std::pair<unsigned, unsigned>
LoopVectorizationCostModel::getSmallestAndWidestTypes() {
  unsigned MinWidth = -1U;
  unsigned MaxWidth = 8;
  const DataLayout &DL = TheFunction->getParent()->getDataLayout();

  // For each block.
  for (BasicBlock *BB : TheLoop->blocks()) {
    // For each instruction in the loop.
    for (Instruction &I : BB->instructionsWithoutDebug()) {
      Type *T = I.getType();

      // Skip ignored values.
      if (ValuesToIgnore.count(&I))
        continue;

      // Only examine Loads, Stores and PHINodes.
      if (!isa<LoadInst>(I) && !isa<StoreInst>(I) && !isa<PHINode>(I))
        continue;

      // Examine PHI nodes that are reduction variables. Update the type to
      // account for the recurrence type.
      if (auto *PN = dyn_cast<PHINode>(&I)) {
        if (!Legal->isReductionVariable(PN))
          continue;
        RecurrenceDescriptor RdxDesc = Legal->getReductionVars()[PN];
        if (PreferInLoopReductions ||
            TTI.preferInLoopReduction(RdxDesc.getOpcode(),
                                      RdxDesc.getRecurrenceType(),
                                      TargetTransformInfo::ReductionFlags()))
          continue;
        T = RdxDesc.getRecurrenceType();
      }

      // Examine the stored values.
      if (auto *ST = dyn_cast<StoreInst>(&I))
        T = ST->getValueOperand()->getType();

      // Ignore loaded pointer types and stored pointer types that are not
      // vectorizable.
      //
      // FIXME: The check here attempts to predict whether a load or store will
      //        be vectorized. We only know this for certain after a VF has
      //        been selected. Here, we assume that if an access can be
      //        vectorized, it will be. We should also look at extending this
      //        optimization to non-pointer types.
      //
      if (T->isPointerTy() && !isConsecutiveLoadOrStore(&I) &&
          !isAccessInterleaved(&I) && !isLegalGatherOrScatter(&I))
        continue;

      MinWidth = std::min(MinWidth,
                          (unsigned)DL.getTypeSizeInBits(T->getScalarType()));
      MaxWidth = std::max(MaxWidth,
                          (unsigned)DL.getTypeSizeInBits(T->getScalarType()));
    }
  }

  return {MinWidth, MaxWidth};
}

unsigned LoopVectorizationCostModel::selectInterleaveCount(ElementCount VF,
                                                           unsigned LoopCost) {
  // -- The interleave heuristics --
  // We interleave the loop in order to expose ILP and reduce the loop overhead.
  // There are many micro-architectural considerations that we can't predict
  // at this level. For example, frontend pressure (on decode or fetch) due to
  // code size, or the number and capabilities of the execution ports.
  //
  // We use the following heuristics to select the interleave count:
  // 1. If the code has reductions, then we interleave to break the cross
  // iteration dependency.
  // 2. If the loop is really small, then we interleave to reduce the loop
  // overhead.
  // 3. We don't interleave if we think that we will spill registers to memory
  // due to the increased register pressure.

  if (!isScalarEpilogueAllowed())
    return 1;

  // We used the distance for the interleave count.
  if (Legal->getMaxSafeDepDistBytes() != -1U)
    return 1;

  auto BestKnownTC = getSmallBestKnownTC(*PSE.getSE(), TheLoop);
  const bool HasReductions = !Legal->getReductionVars().empty();
  // Do not interleave loops with a relatively small known or estimated trip
  // count. But we will interleave when InterleaveSmallLoopScalarReduction is
  // enabled, and the code has scalar reductions(HasReductions && VF = 1),
  // because with the above conditions interleaving can expose ILP and break
  // cross iteration dependences for reductions.
  if (BestKnownTC && (*BestKnownTC < TinyTripCountInterleaveThreshold) &&
      !(InterleaveSmallLoopScalarReduction && HasReductions && VF.isScalar()))
    return 1;

  RegisterUsage R = calculateRegisterUsage({VF})[0];
  // We divide by these constants so assume that we have at least one
  // instruction that uses at least one register.
  for (auto& pair : R.MaxLocalUsers) {
    pair.second = std::max(pair.second, 1U);
  }

  // We calculate the interleave count using the following formula.
  // Subtract the number of loop invariants from the number of available
  // registers. These registers are used by all of the interleaved instances.
  // Next, divide the remaining registers by the number of registers that is
  // required by the loop, in order to estimate how many parallel instances
  // fit without causing spills. All of this is rounded down if necessary to be
  // a power of two. We want power of two interleave count to simplify any
  // addressing operations or alignment considerations.
  // We also want power of two interleave counts to ensure that the induction
  // variable of the vector loop wraps to zero, when tail is folded by masking;
  // this currently happens when OptForSize, in which case IC is set to 1 above.
  unsigned IC = UINT_MAX;

  for (auto& pair : R.MaxLocalUsers) {
    unsigned TargetNumRegisters = TTI.getNumberOfRegisters(pair.first);
    LLVM_DEBUG(dbgs() << "LV: The target has " << TargetNumRegisters
                      << " registers of "
                      << TTI.getRegisterClassName(pair.first) << " register class\n");
    if (VF.isScalar()) {
      if (ForceTargetNumScalarRegs.getNumOccurrences() > 0)
        TargetNumRegisters = ForceTargetNumScalarRegs;
    } else {
      if (ForceTargetNumVectorRegs.getNumOccurrences() > 0)
        TargetNumRegisters = ForceTargetNumVectorRegs;
    }
    unsigned MaxLocalUsers = pair.second;
    unsigned LoopInvariantRegs = 0;
    if (R.LoopInvariantRegs.find(pair.first) != R.LoopInvariantRegs.end())
      LoopInvariantRegs = R.LoopInvariantRegs[pair.first];

    unsigned TmpIC = PowerOf2Floor((TargetNumRegisters - LoopInvariantRegs) / MaxLocalUsers);
    // Don't count the induction variable as interleaved.
    if (EnableIndVarRegisterHeur) {
      TmpIC =
          PowerOf2Floor((TargetNumRegisters - LoopInvariantRegs - 1) /
                        std::max(1U, (MaxLocalUsers - 1)));
    }

    IC = std::min(IC, TmpIC);
  }

  // Clamp the interleave ranges to reasonable counts.
  unsigned MaxInterleaveCount =
      TTI.getMaxInterleaveFactor(VF.getKnownMinValue());

  // Check if the user has overridden the max.
  if (VF.isScalar()) {
    if (ForceTargetMaxScalarInterleaveFactor.getNumOccurrences() > 0)
      MaxInterleaveCount = ForceTargetMaxScalarInterleaveFactor;
  } else {
    if (ForceTargetMaxVectorInterleaveFactor.getNumOccurrences() > 0)
      MaxInterleaveCount = ForceTargetMaxVectorInterleaveFactor;
  }

  // If trip count is known or estimated compile time constant, limit the
  // interleave count to be less than the trip count divided by VF, provided it
  // is at least 1.
  //
  // For scalable vectors we can't know if interleaving is beneficial. It may
  // not be beneficial for small loops if none of the lanes in the second vector
  // iterations is enabled. However, for larger loops, there is likely to be a
  // similar benefit as for fixed-width vectors. For now, we choose to leave
  // the InterleaveCount as if vscale is '1', although if some information about
  // the vector is known (e.g. min vector size), we can make a better decision.
  if (BestKnownTC) {
    MaxInterleaveCount =
        std::min(*BestKnownTC / VF.getKnownMinValue(), MaxInterleaveCount);
    // Make sure MaxInterleaveCount is greater than 0.
    MaxInterleaveCount = std::max(1u, MaxInterleaveCount);
  }

  assert(MaxInterleaveCount > 0 &&
         "Maximum interleave count must be greater than 0");

  // Clamp the calculated IC to be between the 1 and the max interleave count
  // that the target and trip count allows.
  if (IC > MaxInterleaveCount)
    IC = MaxInterleaveCount;
  else
    // Make sure IC is greater than 0.
    IC = std::max(1u, IC);

  assert(IC > 0 && "Interleave count must be greater than 0.");

  // If we did not calculate the cost for VF (because the user selected the VF)
  // then we calculate the cost of VF here.
  if (LoopCost == 0) {
    assert(expectedCost(VF).first.isValid() && "Expected a valid cost");
    LoopCost = *expectedCost(VF).first.getValue();
  }

  assert(LoopCost && "Non-zero loop cost expected");

  // Interleave if we vectorized this loop and there is a reduction that could
  // benefit from interleaving.
  if (VF.isVector() && HasReductions) {
    LLVM_DEBUG(dbgs() << "LV: Interleaving because of reductions.\n");
    return IC;
  }

  // Note that if we've already vectorized the loop we will have done the
  // runtime check and so interleaving won't require further checks.
  bool InterleavingRequiresRuntimePointerCheck =
      (VF.isScalar() && Legal->getRuntimePointerChecking()->Need);

  // We want to interleave small loops in order to reduce the loop overhead and
  // potentially expose ILP opportunities.
  LLVM_DEBUG(dbgs() << "LV: Loop cost is " << LoopCost << '\n'
                    << "LV: IC is " << IC << '\n'
                    << "LV: VF is " << VF << '\n');
  const bool AggressivelyInterleaveReductions =
      TTI.enableAggressiveInterleaving(HasReductions);
  if (!InterleavingRequiresRuntimePointerCheck && LoopCost < SmallLoopCost) {
    // We assume that the cost overhead is 1 and we use the cost model
    // to estimate the cost of the loop and interleave until the cost of the
    // loop overhead is about 5% of the cost of the loop.
    unsigned SmallIC =
        std::min(IC, (unsigned)PowerOf2Floor(SmallLoopCost / LoopCost));

    // Interleave until store/load ports (estimated by max interleave count) are
    // saturated.
    unsigned NumStores = Legal->getNumStores();
    unsigned NumLoads = Legal->getNumLoads();
    unsigned StoresIC = IC / (NumStores ? NumStores : 1);
    unsigned LoadsIC = IC / (NumLoads ? NumLoads : 1);

    // If we have a scalar reduction (vector reductions are already dealt with
    // by this point), we can increase the critical path length if the loop
    // we're interleaving is inside another loop. Limit, by default to 2, so the
    // critical path only gets increased by one reduction operation.
    if (HasReductions && TheLoop->getLoopDepth() > 1) {
      unsigned F = static_cast<unsigned>(MaxNestedScalarReductionIC);
      SmallIC = std::min(SmallIC, F);
      StoresIC = std::min(StoresIC, F);
      LoadsIC = std::min(LoadsIC, F);
    }

    if (EnableLoadStoreRuntimeInterleave &&
        std::max(StoresIC, LoadsIC) > SmallIC) {
      LLVM_DEBUG(
          dbgs() << "LV: Interleaving to saturate store or load ports.\n");
      return std::max(StoresIC, LoadsIC);
    }

    // If there are scalar reductions and TTI has enabled aggressive
    // interleaving for reductions, we will interleave to expose ILP.
    if (InterleaveSmallLoopScalarReduction && VF.isScalar() &&
        AggressivelyInterleaveReductions) {
      LLVM_DEBUG(dbgs() << "LV: Interleaving to expose ILP.\n");
      // Interleave no less than SmallIC but not as aggressive as the normal IC
      // to satisfy the rare situation when resources are too limited.
      return std::max(IC / 2, SmallIC);
    } else {
      LLVM_DEBUG(dbgs() << "LV: Interleaving to reduce branch cost.\n");
      return SmallIC;
    }
  }

  // Interleave if this is a large loop (small loops are already dealt with by
  // this point) that could benefit from interleaving.
  if (AggressivelyInterleaveReductions) {
    LLVM_DEBUG(dbgs() << "LV: Interleaving to expose ILP.\n");
    return IC;
  }

  LLVM_DEBUG(dbgs() << "LV: Not Interleaving.\n");
  return 1;
}

SmallVector<LoopVectorizationCostModel::RegisterUsage, 8>
LoopVectorizationCostModel::calculateRegisterUsage(ArrayRef<ElementCount> VFs) {
  // This function calculates the register usage by measuring the highest number
  // of values that are alive at a single location. Obviously, this is a very
  // rough estimation. We scan the loop in a topological order in order and
  // assign a number to each instruction. We use RPO to ensure that defs are
  // met before their users. We assume that each instruction that has in-loop
  // users starts an interval. We record every time that an in-loop value is
  // used, so we have a list of the first and last occurrences of each
  // instruction. Next, we transpose this data structure into a multi map that
  // holds the list of intervals that *end* at a specific location. This multi
  // map allows us to perform a linear search. We scan the instructions linearly
  // and record each time that a new interval starts, by placing it in a set.
  // If we find this value in the multi-map then we remove it from the set.
  // The max register usage is the maximum size of the set.
  // We also search for instructions that are defined outside the loop, but are
  // used inside the loop. We need this number separately from the max-interval
  // usage number because when we unroll, loop-invariant values do not take
  // more register.
  LoopBlocksDFS DFS(TheLoop);
  DFS.perform(LI);

  RegisterUsage RU;

  // Each 'key' in the map opens a new interval. The values
  // of the map are the index of the 'last seen' usage of the
  // instruction that is the key.
  using IntervalMap = DenseMap<Instruction *, unsigned>;

  // Maps instruction to its index.
  SmallVector<Instruction *, 64> IdxToInstr;
  // Marks the end of each interval.
  IntervalMap EndPoint;
  // Saves the list of instruction indices that are used in the loop.
  SmallPtrSet<Instruction *, 8> Ends;
  // Saves the list of values that are used in the loop but are
  // defined outside the loop, such as arguments and constants.
  SmallPtrSet<Value *, 8> LoopInvariants;

  for (BasicBlock *BB : make_range(DFS.beginRPO(), DFS.endRPO())) {
    for (Instruction &I : BB->instructionsWithoutDebug()) {
      IdxToInstr.push_back(&I);

      // Save the end location of each USE.
      for (Value *U : I.operands()) {
        auto *Instr = dyn_cast<Instruction>(U);

        // Ignore non-instruction values such as arguments, constants, etc.
        if (!Instr)
          continue;

        // If this instruction is outside the loop then record it and continue.
        if (!TheLoop->contains(Instr)) {
          LoopInvariants.insert(Instr);
          continue;
        }

        // Overwrite previous end points.
        EndPoint[Instr] = IdxToInstr.size();
        Ends.insert(Instr);
      }
    }
  }

  // Saves the list of intervals that end with the index in 'key'.
  using InstrList = SmallVector<Instruction *, 2>;
  DenseMap<unsigned, InstrList> TransposeEnds;

  // Transpose the EndPoints to a list of values that end at each index.
  for (auto &Interval : EndPoint)
    TransposeEnds[Interval.second].push_back(Interval.first);

  SmallPtrSet<Instruction *, 8> OpenIntervals;
  SmallVector<RegisterUsage, 8> RUs(VFs.size());
  SmallVector<SmallMapVector<unsigned, unsigned, 4>, 8> MaxUsages(VFs.size());

  LLVM_DEBUG(dbgs() << "LV(REG): Calculating max register usage:\n");

  // A lambda that gets the register usage for the given type and VF.
  const auto &TTICapture = TTI;
  auto GetRegUsage = [&TTICapture](Type *Ty, ElementCount VF) {
    if (Ty->isTokenTy() || !VectorType::isValidElementType(Ty))
      return 0U;
    return TTICapture.getRegUsageForType(VectorType::get(Ty, VF));
  };

  for (unsigned int i = 0, s = IdxToInstr.size(); i < s; ++i) {
    Instruction *I = IdxToInstr[i];

    // Remove all of the instructions that end at this location.
    InstrList &List = TransposeEnds[i];
    for (Instruction *ToRemove : List)
      OpenIntervals.erase(ToRemove);

    // Ignore instructions that are never used within the loop.
    if (!Ends.count(I))
      continue;

    // Skip ignored values.
    if (ValuesToIgnore.count(I))
      continue;

    // For each VF find the maximum usage of registers.
    for (unsigned j = 0, e = VFs.size(); j < e; ++j) {
      // Count the number of live intervals.
      SmallMapVector<unsigned, unsigned, 4> RegUsage;

      if (VFs[j].isScalar()) {
        for (auto Inst : OpenIntervals) {
          unsigned ClassID = TTI.getRegisterClassForType(false, Inst->getType());
          if (RegUsage.find(ClassID) == RegUsage.end())
            RegUsage[ClassID] = 1;
          else
            RegUsage[ClassID] += 1;
        }
      } else {
        collectUniformsAndScalars(VFs[j]);
        for (auto Inst : OpenIntervals) {
          // Skip ignored values for VF > 1.
          if (VecValuesToIgnore.count(Inst))
            continue;
          if (isScalarAfterVectorization(Inst, VFs[j])) {
            unsigned ClassID = TTI.getRegisterClassForType(false, Inst->getType());
            if (RegUsage.find(ClassID) == RegUsage.end())
              RegUsage[ClassID] = 1;
            else
              RegUsage[ClassID] += 1;
          } else {
            unsigned ClassID = TTI.getRegisterClassForType(true, Inst->getType());
            if (RegUsage.find(ClassID) == RegUsage.end())
              RegUsage[ClassID] = GetRegUsage(Inst->getType(), VFs[j]);
            else
              RegUsage[ClassID] += GetRegUsage(Inst->getType(), VFs[j]);
          }
        }
      }

      for (auto& pair : RegUsage) {
        if (MaxUsages[j].find(pair.first) != MaxUsages[j].end())
          MaxUsages[j][pair.first] = std::max(MaxUsages[j][pair.first], pair.second);
        else
          MaxUsages[j][pair.first] = pair.second;
      }
    }

    LLVM_DEBUG(dbgs() << "LV(REG): At #" << i << " Interval # "
                      << OpenIntervals.size() << '\n');

    // Add the current instruction to the list of open intervals.
    OpenIntervals.insert(I);
  }

  for (unsigned i = 0, e = VFs.size(); i < e; ++i) {
    SmallMapVector<unsigned, unsigned, 4> Invariant;

    for (auto Inst : LoopInvariants) {
      unsigned Usage =
          VFs[i].isScalar() ? 1 : GetRegUsage(Inst->getType(), VFs[i]);
      unsigned ClassID =
          TTI.getRegisterClassForType(VFs[i].isVector(), Inst->getType());
      if (Invariant.find(ClassID) == Invariant.end())
        Invariant[ClassID] = Usage;
      else
        Invariant[ClassID] += Usage;
    }

    LLVM_DEBUG({
      dbgs() << "LV(REG): VF = " << VFs[i] << '\n';
      dbgs() << "LV(REG): Found max usage: " << MaxUsages[i].size()
             << " item\n";
      for (const auto &pair : MaxUsages[i]) {
        dbgs() << "LV(REG): RegisterClass: "
               << TTI.getRegisterClassName(pair.first) << ", " << pair.second
               << " registers\n";
      }
      dbgs() << "LV(REG): Found invariant usage: " << Invariant.size()
             << " item\n";
      for (const auto &pair : Invariant) {
        dbgs() << "LV(REG): RegisterClass: "
               << TTI.getRegisterClassName(pair.first) << ", " << pair.second
               << " registers\n";
      }
    });

    RU.LoopInvariantRegs = Invariant;
    RU.MaxLocalUsers = MaxUsages[i];
    RUs[i] = RU;
  }

  return RUs;
}

bool LoopVectorizationCostModel::useEmulatedMaskMemRefHack(Instruction *I){
  // TODO: Cost model for emulated masked load/store is completely
  // broken. This hack guides the cost model to use an artificially
  // high enough value to practically disable vectorization with such
  // operations, except where previously deployed legality hack allowed
  // using very low cost values. This is to avoid regressions coming simply
  // from moving "masked load/store" check from legality to cost model.
  // Masked Load/Gather emulation was previously never allowed.
  // Limited number of Masked Store/Scatter emulation was allowed.
  assert(isPredicatedInst(I) && "Expecting a scalar emulated instruction");
  return isa<LoadInst>(I) ||
         (isa<StoreInst>(I) &&
          NumPredStores > NumberOfStoresToPredicate);
}

void LoopVectorizationCostModel::collectInstsToScalarize(ElementCount VF) {
  // If we aren't vectorizing the loop, or if we've already collected the
  // instructions to scalarize, there's nothing to do. Collection may already
  // have occurred if we have a user-selected VF and are now computing the
  // expected cost for interleaving.
  if (VF.isScalar() || VF.isZero() ||
      InstsToScalarize.find(VF) != InstsToScalarize.end())
    return;

  // Initialize a mapping for VF in InstsToScalalarize. If we find that it's
  // not profitable to scalarize any instructions, the presence of VF in the
  // map will indicate that we've analyzed it already.
  ScalarCostsTy &ScalarCostsVF = InstsToScalarize[VF];

  // Find all the instructions that are scalar with predication in the loop and
  // determine if it would be better to not if-convert the blocks they are in.
  // If so, we also record the instructions to scalarize.
  for (BasicBlock *BB : TheLoop->blocks()) {
    if (!blockNeedsPredication(BB))
      continue;
    for (Instruction &I : *BB)
      if (isScalarWithPredication(&I)) {
        ScalarCostsTy ScalarCosts;
        // Do not apply discount logic if hacked cost is needed
        // for emulated masked memrefs.
        if (!useEmulatedMaskMemRefHack(&I) &&
            computePredInstDiscount(&I, ScalarCosts, VF) >= 0)
          ScalarCostsVF.insert(ScalarCosts.begin(), ScalarCosts.end());
        // Remember that BB will remain after vectorization.
        PredicatedBBsAfterVectorization.insert(BB);
      }
  }
}

int LoopVectorizationCostModel::computePredInstDiscount(
    Instruction *PredInst, ScalarCostsTy &ScalarCosts, ElementCount VF) {
  assert(!isUniformAfterVectorization(PredInst, VF) &&
         "Instruction marked uniform-after-vectorization will be predicated");

  // Initialize the discount to zero, meaning that the scalar version and the
  // vector version cost the same.
  InstructionCost Discount = 0;

  // Holds instructions to analyze. The instructions we visit are mapped in
  // ScalarCosts. Those instructions are the ones that would be scalarized if
  // we find that the scalar version costs less.
  SmallVector<Instruction *, 8> Worklist;

  // Returns true if the given instruction can be scalarized.
  auto canBeScalarized = [&](Instruction *I) -> bool {
    // We only attempt to scalarize instructions forming a single-use chain
    // from the original predicated block that would otherwise be vectorized.
    // Although not strictly necessary, we give up on instructions we know will
    // already be scalar to avoid traversing chains that are unlikely to be
    // beneficial.
    if (!I->hasOneUse() || PredInst->getParent() != I->getParent() ||
        isScalarAfterVectorization(I, VF))
      return false;

    // If the instruction is scalar with predication, it will be analyzed
    // separately. We ignore it within the context of PredInst.
    if (isScalarWithPredication(I))
      return false;

    // If any of the instruction's operands are uniform after vectorization,
    // the instruction cannot be scalarized. This prevents, for example, a
    // masked load from being scalarized.
    //
    // We assume we will only emit a value for lane zero of an instruction
    // marked uniform after vectorization, rather than VF identical values.
    // Thus, if we scalarize an instruction that uses a uniform, we would
    // create uses of values corresponding to the lanes we aren't emitting code
    // for. This behavior can be changed by allowing getScalarValue to clone
    // the lane zero values for uniforms rather than asserting.
    for (Use &U : I->operands())
      if (auto *J = dyn_cast<Instruction>(U.get()))
        if (isUniformAfterVectorization(J, VF))
          return false;

    // Otherwise, we can scalarize the instruction.
    return true;
  };

  // Compute the expected cost discount from scalarizing the entire expression
  // feeding the predicated instruction. We currently only consider expressions
  // that are single-use instruction chains.
  Worklist.push_back(PredInst);
  while (!Worklist.empty()) {
    Instruction *I = Worklist.pop_back_val();

    // If we've already analyzed the instruction, there's nothing to do.
    if (ScalarCosts.find(I) != ScalarCosts.end())
      continue;

    // Compute the cost of the vector instruction. Note that this cost already
    // includes the scalarization overhead of the predicated instruction.
    InstructionCost VectorCost = getInstructionCost(I, VF).first;

    // Compute the cost of the scalarized instruction. This cost is the cost of
    // the instruction as if it wasn't if-converted and instead remained in the
    // predicated block. We will scale this cost by block probability after
    // computing the scalarization overhead.
    assert(!VF.isScalable() && "scalable vectors not yet supported.");
    InstructionCost ScalarCost =
        VF.getKnownMinValue() *
        getInstructionCost(I, ElementCount::getFixed(1)).first;

    // Compute the scalarization overhead of needed insertelement instructions
    // and phi nodes.
    if (isScalarWithPredication(I) && !I->getType()->isVoidTy()) {
      ScalarCost += TTI.getScalarizationOverhead(
          cast<VectorType>(ToVectorTy(I->getType(), VF)),
          APInt::getAllOnesValue(VF.getKnownMinValue()), true, false);
      assert(!VF.isScalable() && "scalable vectors not yet supported.");
      ScalarCost +=
          VF.getKnownMinValue() *
          TTI.getCFInstrCost(Instruction::PHI, TTI::TCK_RecipThroughput);
    }

    // Compute the scalarization overhead of needed extractelement
    // instructions. For each of the instruction's operands, if the operand can
    // be scalarized, add it to the worklist; otherwise, account for the
    // overhead.
    for (Use &U : I->operands())
      if (auto *J = dyn_cast<Instruction>(U.get())) {
        assert(VectorType::isValidElementType(J->getType()) &&
               "Instruction has non-scalar type");
        if (canBeScalarized(J))
          Worklist.push_back(J);
        else if (needsExtract(J, VF)) {
          assert(!VF.isScalable() && "scalable vectors not yet supported.");
          ScalarCost += TTI.getScalarizationOverhead(
              cast<VectorType>(ToVectorTy(J->getType(), VF)),
              APInt::getAllOnesValue(VF.getKnownMinValue()), false, true);
        }
      }

    // Scale the total scalar cost by block probability.
    ScalarCost /= getReciprocalPredBlockProb();

    // Compute the discount. A non-negative discount means the vector version
    // of the instruction costs more, and scalarizing would be beneficial.
    Discount += VectorCost - ScalarCost;
    ScalarCosts[I] = ScalarCost;
  }

  return *Discount.getValue();
}

LoopVectorizationCostModel::VectorizationCostTy
LoopVectorizationCostModel::expectedCost(ElementCount VF) {
  VectorizationCostTy Cost;

  // For each block.
  for (BasicBlock *BB : TheLoop->blocks()) {
    VectorizationCostTy BlockCost;

    // For each instruction in the old loop.
    for (Instruction &I : BB->instructionsWithoutDebug()) {
      // Skip ignored values.
      if (ValuesToIgnore.count(&I) ||
          (VF.isVector() && VecValuesToIgnore.count(&I)))
        continue;

      VectorizationCostTy C = getInstructionCost(&I, VF);

      // Check if we should override the cost.
      if (ForceTargetInstructionCost.getNumOccurrences() > 0)
        C.first = InstructionCost(ForceTargetInstructionCost);

      BlockCost.first += C.first;
      BlockCost.second |= C.second;
      LLVM_DEBUG(dbgs() << "LV: Found an estimated cost of " << C.first
                        << " for VF " << VF << " For instruction: " << I
                        << '\n');
    }

    // If we are vectorizing a predicated block, it will have been
    // if-converted. This means that the block's instructions (aside from
    // stores and instructions that may divide by zero) will now be
    // unconditionally executed. For the scalar case, we may not always execute
    // the predicated block, if it is an if-else block. Thus, scale the block's
    // cost by the probability of executing it. blockNeedsPredication from
    // Legal is used so as to not include all blocks in tail folded loops.
    if (VF.isScalar() && Legal->blockNeedsPredication(BB))
      BlockCost.first /= getReciprocalPredBlockProb();

    Cost.first += BlockCost.first;
    Cost.second |= BlockCost.second;
  }

  return Cost;
}

/// Gets Address Access SCEV after verifying that the access pattern
/// is loop invariant except the induction variable dependence.
///
/// This SCEV can be sent to the Target in order to estimate the address
/// calculation cost.
static const SCEV *getAddressAccessSCEV(
              Value *Ptr,
              LoopVectorizationLegality *Legal,
              PredicatedScalarEvolution &PSE,
              const Loop *TheLoop) {

  auto *Gep = dyn_cast<GetElementPtrInst>(Ptr);
  if (!Gep)
    return nullptr;

  // We are looking for a gep with all loop invariant indices except for one
  // which should be an induction variable.
  auto SE = PSE.getSE();
  unsigned NumOperands = Gep->getNumOperands();
  for (unsigned i = 1; i < NumOperands; ++i) {
    Value *Opd = Gep->getOperand(i);
    if (!SE->isLoopInvariant(SE->getSCEV(Opd), TheLoop) &&
        !Legal->isInductionVariable(Opd))
      return nullptr;
  }

  // Now we know we have a GEP ptr, %inv, %ind, %inv. return the Ptr SCEV.
  return PSE.getSCEV(Ptr);
}

static bool isStrideMul(Instruction *I, LoopVectorizationLegality *Legal) {
  return Legal->hasStride(I->getOperand(0)) ||
         Legal->hasStride(I->getOperand(1));
}

InstructionCost
LoopVectorizationCostModel::getMemInstScalarizationCost(Instruction *I,
                                                        ElementCount VF) {
  assert(VF.isVector() &&
         "Scalarization cost of instruction implies vectorization.");
  assert(!VF.isScalable() && "scalable vectors not yet supported.");
  Type *ValTy = getMemInstValueType(I);
  auto SE = PSE.getSE();

  unsigned AS = getLoadStoreAddressSpace(I);
  Value *Ptr = getLoadStorePointerOperand(I);
  Type *PtrTy = ToVectorTy(Ptr->getType(), VF);

  // Figure out whether the access is strided and get the stride value
  // if it's known in compile time
  const SCEV *PtrSCEV = getAddressAccessSCEV(Ptr, Legal, PSE, TheLoop);

  // Get the cost of the scalar memory instruction and address computation.
  InstructionCost Cost =
      VF.getKnownMinValue() * TTI.getAddressComputationCost(PtrTy, SE, PtrSCEV);

  // Don't pass *I here, since it is scalar but will actually be part of a
  // vectorized loop where the user of it is a vectorized instruction.
  const Align Alignment = getLoadStoreAlignment(I);
  Cost += VF.getKnownMinValue() *
          TTI.getMemoryOpCost(I->getOpcode(), ValTy->getScalarType(), Alignment,
                              AS, TTI::TCK_RecipThroughput);

  // Get the overhead of the extractelement and insertelement instructions
  // we might create due to scalarization.
  Cost += getScalarizationOverhead(I, VF);

  // If we have a predicated load/store, it will need extra i1 extracts and
  // conditional branches, but may not be executed for each vector lane. Scale
  // the cost by the probability of executing the predicated block.
  if (isPredicatedInst(I)) {
    Cost /= getReciprocalPredBlockProb();

    // Add the cost of an i1 extract and a branch
    auto *Vec_i1Ty =
        VectorType::get(IntegerType::getInt1Ty(ValTy->getContext()), VF);
    Cost += TTI.getScalarizationOverhead(
        Vec_i1Ty, APInt::getAllOnesValue(VF.getKnownMinValue()),
        /*Insert=*/false, /*Extract=*/true);
    Cost += TTI.getCFInstrCost(Instruction::Br, TTI::TCK_RecipThroughput);

    if (useEmulatedMaskMemRefHack(I))
      // Artificially setting to a high enough value to practically disable
      // vectorization with such operations.
      Cost = 3000000;
  }

  return Cost;
}

InstructionCost
LoopVectorizationCostModel::getConsecutiveMemOpCost(Instruction *I,
                                                    ElementCount VF) {
  Type *ValTy = getMemInstValueType(I);
  auto *VectorTy = cast<VectorType>(ToVectorTy(ValTy, VF));
  Value *Ptr = getLoadStorePointerOperand(I);
  unsigned AS = getLoadStoreAddressSpace(I);
  int ConsecutiveStride = Legal->isConsecutivePtr(Ptr);
  enum TTI::TargetCostKind CostKind = TTI::TCK_RecipThroughput;

  assert((ConsecutiveStride == 1 || ConsecutiveStride == -1) &&
         "Stride should be 1 or -1 for consecutive memory access");
  const Align Alignment = getLoadStoreAlignment(I);
  InstructionCost Cost = 0;
  if (Legal->isMaskRequired(I))
    Cost += TTI.getMaskedMemoryOpCost(I->getOpcode(), VectorTy, Alignment, AS,
                                      CostKind);
  else
    Cost += TTI.getMemoryOpCost(I->getOpcode(), VectorTy, Alignment, AS,
                                CostKind, I);

  bool Reverse = ConsecutiveStride < 0;
  if (Reverse)
    Cost +=
        TTI.getShuffleCost(TargetTransformInfo::SK_Reverse, VectorTy, None, 0);
  return Cost;
}

InstructionCost
LoopVectorizationCostModel::getUniformMemOpCost(Instruction *I,
                                                ElementCount VF) {
  assert(Legal->isUniformMemOp(*I));

  Type *ValTy = getMemInstValueType(I);
  auto *VectorTy = cast<VectorType>(ToVectorTy(ValTy, VF));
  const Align Alignment = getLoadStoreAlignment(I);
  unsigned AS = getLoadStoreAddressSpace(I);
  enum TTI::TargetCostKind CostKind = TTI::TCK_RecipThroughput;
  if (isa<LoadInst>(I)) {
    return TTI.getAddressComputationCost(ValTy) +
           TTI.getMemoryOpCost(Instruction::Load, ValTy, Alignment, AS,
                               CostKind) +
           TTI.getShuffleCost(TargetTransformInfo::SK_Broadcast, VectorTy);
  }
  StoreInst *SI = cast<StoreInst>(I);

  bool isLoopInvariantStoreValue = Legal->isUniform(SI->getValueOperand());
  return TTI.getAddressComputationCost(ValTy) +
         TTI.getMemoryOpCost(Instruction::Store, ValTy, Alignment, AS,
                             CostKind) +
         (isLoopInvariantStoreValue
              ? 0
              : TTI.getVectorInstrCost(Instruction::ExtractElement, VectorTy,
                                       VF.getKnownMinValue() - 1));
}

InstructionCost
LoopVectorizationCostModel::getGatherScatterCost(Instruction *I,
                                                 ElementCount VF) {
  Type *ValTy = getMemInstValueType(I);
  auto *VectorTy = cast<VectorType>(ToVectorTy(ValTy, VF));
  const Align Alignment = getLoadStoreAlignment(I);
  const Value *Ptr = getLoadStorePointerOperand(I);

  return TTI.getAddressComputationCost(VectorTy) +
         TTI.getGatherScatterOpCost(
             I->getOpcode(), VectorTy, Ptr, Legal->isMaskRequired(I), Alignment,
             TargetTransformInfo::TCK_RecipThroughput, I);
}

InstructionCost
LoopVectorizationCostModel::getInterleaveGroupCost(Instruction *I,
                                                   ElementCount VF) {
  // TODO: Once we have support for interleaving with scalable vectors
  // we can calculate the cost properly here.
  if (VF.isScalable())
    return InstructionCost::getInvalid();

  Type *ValTy = getMemInstValueType(I);
  auto *VectorTy = cast<VectorType>(ToVectorTy(ValTy, VF));
  unsigned AS = getLoadStoreAddressSpace(I);

  auto Group = getInterleavedAccessGroup(I);
  assert(Group && "Fail to get an interleaved access group.");

  unsigned InterleaveFactor = Group->getFactor();
  auto *WideVecTy = VectorType::get(ValTy, VF * InterleaveFactor);

  // Holds the indices of existing members in an interleaved load group.
  // An interleaved store group doesn't need this as it doesn't allow gaps.
  SmallVector<unsigned, 4> Indices;
  if (isa<LoadInst>(I)) {
    for (unsigned i = 0; i < InterleaveFactor; i++)
      if (Group->getMember(i))
        Indices.push_back(i);
  }

  // Calculate the cost of the whole interleaved group.
  bool UseMaskForGaps =
      Group->requiresScalarEpilogue() && !isScalarEpilogueAllowed();
  InstructionCost Cost = TTI.getInterleavedMemoryOpCost(
      I->getOpcode(), WideVecTy, Group->getFactor(), Indices, Group->getAlign(),
      AS, TTI::TCK_RecipThroughput, Legal->isMaskRequired(I), UseMaskForGaps);

  if (Group->isReverse()) {
    // TODO: Add support for reversed masked interleaved access.
    assert(!Legal->isMaskRequired(I) &&
           "Reverse masked interleaved access not supported.");
    Cost +=
        Group->getNumMembers() *
        TTI.getShuffleCost(TargetTransformInfo::SK_Reverse, VectorTy, None, 0);
  }
  return Cost;
}

InstructionCost LoopVectorizationCostModel::getReductionPatternCost(
    Instruction *I, ElementCount VF, Type *Ty, TTI::TargetCostKind CostKind) {
  // Early exit for no inloop reductions
  if (InLoopReductionChains.empty() || VF.isScalar() || !isa<VectorType>(Ty))
    return InstructionCost::getInvalid();
  auto *VectorTy = cast<VectorType>(Ty);

  // We are looking for a pattern of, and finding the minimal acceptable cost:
  //  reduce(mul(ext(A), ext(B))) or
  //  reduce(mul(A, B)) or
  //  reduce(ext(A)) or
  //  reduce(A).
  // The basic idea is that we walk down the tree to do that, finding the root
  // reduction instruction in InLoopReductionImmediateChains. From there we find
  // the pattern of mul/ext and test the cost of the entire pattern vs the cost
  // of the components. If the reduction cost is lower then we return it for the
  // reduction instruction and 0 for the other instructions in the pattern. If
  // it is not we return an invalid cost specifying the orignal cost method
  // should be used.
  Instruction *RetI = I;
  if ((RetI->getOpcode() == Instruction::SExt ||
       RetI->getOpcode() == Instruction::ZExt)) {
    if (!RetI->hasOneUser())
      return InstructionCost::getInvalid();
    RetI = RetI->user_back();
  }
  if (RetI->getOpcode() == Instruction::Mul &&
      RetI->user_back()->getOpcode() == Instruction::Add) {
    if (!RetI->hasOneUser())
      return InstructionCost::getInvalid();
    RetI = RetI->user_back();
  }

  // Test if the found instruction is a reduction, and if not return an invalid
  // cost specifying the parent to use the original cost modelling.
  if (!InLoopReductionImmediateChains.count(RetI))
    return InstructionCost::getInvalid();

  // Find the reduction this chain is a part of and calculate the basic cost of
  // the reduction on its own.
  Instruction *LastChain = InLoopReductionImmediateChains[RetI];
  Instruction *ReductionPhi = LastChain;
  while (!isa<PHINode>(ReductionPhi))
    ReductionPhi = InLoopReductionImmediateChains[ReductionPhi];

  RecurrenceDescriptor RdxDesc =
      Legal->getReductionVars()[cast<PHINode>(ReductionPhi)];
  unsigned BaseCost = TTI.getArithmeticReductionCost(RdxDesc.getOpcode(),
                                                     VectorTy, false, CostKind);

  // Get the operand that was not the reduction chain and match it to one of the
  // patterns, returning the better cost if it is found.
  Instruction *RedOp = RetI->getOperand(1) == LastChain
                           ? dyn_cast<Instruction>(RetI->getOperand(0))
                           : dyn_cast<Instruction>(RetI->getOperand(1));

  VectorTy = VectorType::get(I->getOperand(0)->getType(), VectorTy);

  if (RedOp && (isa<SExtInst>(RedOp) || isa<ZExtInst>(RedOp)) &&
      !TheLoop->isLoopInvariant(RedOp)) {
    bool IsUnsigned = isa<ZExtInst>(RedOp);
    auto *ExtType = VectorType::get(RedOp->getOperand(0)->getType(), VectorTy);
    InstructionCost RedCost = TTI.getExtendedAddReductionCost(
        /*IsMLA=*/false, IsUnsigned, RdxDesc.getRecurrenceType(), ExtType,
        CostKind);

    unsigned ExtCost =
        TTI.getCastInstrCost(RedOp->getOpcode(), VectorTy, ExtType,
                             TTI::CastContextHint::None, CostKind, RedOp);
    if (RedCost.isValid() && RedCost < BaseCost + ExtCost)
      return I == RetI ? *RedCost.getValue() : 0;
  } else if (RedOp && RedOp->getOpcode() == Instruction::Mul) {
    Instruction *Mul = RedOp;
    Instruction *Op0 = dyn_cast<Instruction>(Mul->getOperand(0));
    Instruction *Op1 = dyn_cast<Instruction>(Mul->getOperand(1));
    if (Op0 && Op1 && (isa<SExtInst>(Op0) || isa<ZExtInst>(Op0)) &&
        Op0->getOpcode() == Op1->getOpcode() &&
        Op0->getOperand(0)->getType() == Op1->getOperand(0)->getType() &&
        !TheLoop->isLoopInvariant(Op0) && !TheLoop->isLoopInvariant(Op1)) {
      bool IsUnsigned = isa<ZExtInst>(Op0);
      auto *ExtType = VectorType::get(Op0->getOperand(0)->getType(), VectorTy);
      // reduce(mul(ext, ext))
      unsigned ExtCost =
          TTI.getCastInstrCost(Op0->getOpcode(), VectorTy, ExtType,
                               TTI::CastContextHint::None, CostKind, Op0);
      InstructionCost MulCost =
          TTI.getArithmeticInstrCost(Mul->getOpcode(), VectorTy, CostKind);

      InstructionCost RedCost = TTI.getExtendedAddReductionCost(
          /*IsMLA=*/true, IsUnsigned, RdxDesc.getRecurrenceType(), ExtType,
          CostKind);

      if (RedCost.isValid() && RedCost < ExtCost * 2 + MulCost + BaseCost)
        return I == RetI ? *RedCost.getValue() : 0;
    } else {
      InstructionCost MulCost =
          TTI.getArithmeticInstrCost(Mul->getOpcode(), VectorTy, CostKind);

      InstructionCost RedCost = TTI.getExtendedAddReductionCost(
          /*IsMLA=*/true, true, RdxDesc.getRecurrenceType(), VectorTy,
          CostKind);

      if (RedCost.isValid() && RedCost < MulCost + BaseCost)
        return I == RetI ? *RedCost.getValue() : 0;
    }
  }

  return I == RetI ? BaseCost : InstructionCost::getInvalid();
}

InstructionCost
LoopVectorizationCostModel::getMemoryInstructionCost(Instruction *I,
                                                     ElementCount VF) {
  // Calculate scalar cost only. Vectorization cost should be ready at this
  // moment.
  if (VF.isScalar()) {
    Type *ValTy = getMemInstValueType(I);
    const Align Alignment = getLoadStoreAlignment(I);
    unsigned AS = getLoadStoreAddressSpace(I);

    return TTI.getAddressComputationCost(ValTy) +
           TTI.getMemoryOpCost(I->getOpcode(), ValTy, Alignment, AS,
                               TTI::TCK_RecipThroughput, I);
  }
  return getWideningCost(I, VF);
}

LoopVectorizationCostModel::VectorizationCostTy
LoopVectorizationCostModel::getInstructionCost(Instruction *I,
                                               ElementCount VF) {
  // If we know that this instruction will remain uniform, check the cost of
  // the scalar version.
  if (isUniformAfterVectorization(I, VF))
    VF = ElementCount::getFixed(1);

  if (VF.isVector() && isProfitableToScalarize(I, VF))
    return VectorizationCostTy(InstsToScalarize[VF][I], false);

  // Forced scalars do not have any scalarization overhead.
  auto ForcedScalar = ForcedScalars.find(VF);
  if (VF.isVector() && ForcedScalar != ForcedScalars.end()) {
    auto InstSet = ForcedScalar->second;
    if (InstSet.count(I))
      return VectorizationCostTy(
          (getInstructionCost(I, ElementCount::getFixed(1)).first *
           VF.getKnownMinValue()),
          false);
  }

  Type *VectorTy;
  InstructionCost C = getInstructionCost(I, VF, VectorTy);

  bool TypeNotScalarized =
      VF.isVector() && VectorTy->isVectorTy() &&
      TTI.getNumberOfParts(VectorTy) < VF.getKnownMinValue();
  return VectorizationCostTy(C, TypeNotScalarized);
}

InstructionCost
LoopVectorizationCostModel::getScalarizationOverhead(Instruction *I,
                                                     ElementCount VF) {

  if (VF.isScalable())
    return InstructionCost::getInvalid();

  if (VF.isScalar())
    return 0;

  InstructionCost Cost = 0;
  Type *RetTy = ToVectorTy(I->getType(), VF);
  if (!RetTy->isVoidTy() &&
      (!isa<LoadInst>(I) || !TTI.supportsEfficientVectorElementLoadStore()))
    Cost += TTI.getScalarizationOverhead(
        cast<VectorType>(RetTy), APInt::getAllOnesValue(VF.getKnownMinValue()),
        true, false);

  // Some targets keep addresses scalar.
  if (isa<LoadInst>(I) && !TTI.prefersVectorizedAddressing())
    return Cost;

  // Some targets support efficient element stores.
  if (isa<StoreInst>(I) && TTI.supportsEfficientVectorElementLoadStore())
    return Cost;

  // Collect operands to consider.
  CallInst *CI = dyn_cast<CallInst>(I);
  Instruction::op_range Ops = CI ? CI->arg_operands() : I->operands();

  // Skip operands that do not require extraction/scalarization and do not incur
  // any overhead.
  SmallVector<Type *> Tys;
  for (auto *V : filterExtractingOperands(Ops, VF))
    Tys.push_back(MaybeVectorizeType(V->getType(), VF));
  return Cost + TTI.getOperandsScalarizationOverhead(
                    filterExtractingOperands(Ops, VF), Tys);
}

void LoopVectorizationCostModel::setCostBasedWideningDecision(ElementCount VF) {
  if (VF.isScalar())
    return;
  NumPredStores = 0;
  for (BasicBlock *BB : TheLoop->blocks()) {
    // For each instruction in the old loop.
    for (Instruction &I : *BB) {
      Value *Ptr =  getLoadStorePointerOperand(&I);
      if (!Ptr)
        continue;

      // TODO: We should generate better code and update the cost model for
      // predicated uniform stores. Today they are treated as any other
      // predicated store (see added test cases in
      // invariant-store-vectorization.ll).
      if (isa<StoreInst>(&I) && isScalarWithPredication(&I))
        NumPredStores++;

      if (Legal->isUniformMemOp(I)) {
        // TODO: Avoid replicating loads and stores instead of
        // relying on instcombine to remove them.
        // Load: Scalar load + broadcast
        // Store: Scalar store + isLoopInvariantStoreValue ? 0 : extract
        InstructionCost Cost = getUniformMemOpCost(&I, VF);
        setWideningDecision(&I, VF, CM_Scalarize, Cost);
        continue;
      }

      // We assume that widening is the best solution when possible.
      if (memoryInstructionCanBeWidened(&I, VF)) {
        InstructionCost Cost = getConsecutiveMemOpCost(&I, VF);
        int ConsecutiveStride =
               Legal->isConsecutivePtr(getLoadStorePointerOperand(&I));
        assert((ConsecutiveStride == 1 || ConsecutiveStride == -1) &&
               "Expected consecutive stride.");
        InstWidening Decision =
            ConsecutiveStride == 1 ? CM_Widen : CM_Widen_Reverse;
        setWideningDecision(&I, VF, Decision, Cost);
        continue;
      }

      // Choose between Interleaving, Gather/Scatter or Scalarization.
      InstructionCost InterleaveCost = InstructionCost::getInvalid();
      unsigned NumAccesses = 1;
      if (isAccessInterleaved(&I)) {
        auto Group = getInterleavedAccessGroup(&I);
        assert(Group && "Fail to get an interleaved access group.");

        // Make one decision for the whole group.
        if (getWideningDecision(&I, VF) != CM_Unknown)
          continue;

        NumAccesses = Group->getNumMembers();
        if (interleavedAccessCanBeWidened(&I, VF))
          InterleaveCost = getInterleaveGroupCost(&I, VF);
      }

      InstructionCost GatherScatterCost =
          isLegalGatherOrScatter(&I)
              ? getGatherScatterCost(&I, VF) * NumAccesses
              : InstructionCost::getInvalid();

      InstructionCost ScalarizationCost =
          !VF.isScalable() ? getMemInstScalarizationCost(&I, VF) * NumAccesses
                           : InstructionCost::getInvalid();

      // Choose better solution for the current VF,
      // write down this decision and use it during vectorization.
      InstructionCost Cost;
      InstWidening Decision;
      if (InterleaveCost <= GatherScatterCost &&
          InterleaveCost < ScalarizationCost) {
        Decision = CM_Interleave;
        Cost = InterleaveCost;
      } else if (GatherScatterCost < ScalarizationCost) {
        Decision = CM_GatherScatter;
        Cost = GatherScatterCost;
      } else {
        assert(!VF.isScalable() &&
               "We cannot yet scalarise for scalable vectors");
        Decision = CM_Scalarize;
        Cost = ScalarizationCost;
      }
      // If the instructions belongs to an interleave group, the whole group
      // receives the same decision. The whole group receives the cost, but
      // the cost will actually be assigned to one instruction.
      if (auto Group = getInterleavedAccessGroup(&I))
        setWideningDecision(Group, VF, Decision, Cost);
      else
        setWideningDecision(&I, VF, Decision, Cost);
    }
  }

  // Make sure that any load of address and any other address computation
  // remains scalar unless there is gather/scatter support. This avoids
  // inevitable extracts into address registers, and also has the benefit of
  // activating LSR more, since that pass can't optimize vectorized
  // addresses.
  if (TTI.prefersVectorizedAddressing())
    return;

  // Start with all scalar pointer uses.
  SmallPtrSet<Instruction *, 8> AddrDefs;
  for (BasicBlock *BB : TheLoop->blocks())
    for (Instruction &I : *BB) {
      Instruction *PtrDef =
        dyn_cast_or_null<Instruction>(getLoadStorePointerOperand(&I));
      if (PtrDef && TheLoop->contains(PtrDef) &&
          getWideningDecision(&I, VF) != CM_GatherScatter)
        AddrDefs.insert(PtrDef);
    }

  // Add all instructions used to generate the addresses.
  SmallVector<Instruction *, 4> Worklist;
  append_range(Worklist, AddrDefs);
  while (!Worklist.empty()) {
    Instruction *I = Worklist.pop_back_val();
    for (auto &Op : I->operands())
      if (auto *InstOp = dyn_cast<Instruction>(Op))
        if ((InstOp->getParent() == I->getParent()) && !isa<PHINode>(InstOp) &&
            AddrDefs.insert(InstOp).second)
          Worklist.push_back(InstOp);
  }

  for (auto *I : AddrDefs) {
    if (isa<LoadInst>(I)) {
      // Setting the desired widening decision should ideally be handled in
      // by cost functions, but since this involves the task of finding out
      // if the loaded register is involved in an address computation, it is
      // instead changed here when we know this is the case.
      InstWidening Decision = getWideningDecision(I, VF);
      if (Decision == CM_Widen || Decision == CM_Widen_Reverse)
        // Scalarize a widened load of address.
        setWideningDecision(
            I, VF, CM_Scalarize,
            (VF.getKnownMinValue() *
             getMemoryInstructionCost(I, ElementCount::getFixed(1))));
      else if (auto Group = getInterleavedAccessGroup(I)) {
        // Scalarize an interleave group of address loads.
        for (unsigned I = 0; I < Group->getFactor(); ++I) {
          if (Instruction *Member = Group->getMember(I))
            setWideningDecision(
                Member, VF, CM_Scalarize,
                (VF.getKnownMinValue() *
                 getMemoryInstructionCost(Member, ElementCount::getFixed(1))));
        }
      }
    } else
      // Make sure I gets scalarized and a cost estimate without
      // scalarization overhead.
      ForcedScalars[VF].insert(I);
  }
}

InstructionCost
LoopVectorizationCostModel::getInstructionCost(Instruction *I, ElementCount VF,
                                               Type *&VectorTy) {
  Type *RetTy = I->getType();
  if (canTruncateToMinimalBitwidth(I, VF))
    RetTy = IntegerType::get(RetTy->getContext(), MinBWs[I]);
  VectorTy = isScalarAfterVectorization(I, VF) ? RetTy : ToVectorTy(RetTy, VF);
  auto SE = PSE.getSE();
  TTI::TargetCostKind CostKind = TTI::TCK_RecipThroughput;

  // TODO: We need to estimate the cost of intrinsic calls.
  switch (I->getOpcode()) {
  case Instruction::GetElementPtr:
    // We mark this instruction as zero-cost because the cost of GEPs in
    // vectorized code depends on whether the corresponding memory instruction
    // is scalarized or not. Therefore, we handle GEPs with the memory
    // instruction cost.
    return 0;
  case Instruction::Br: {
    // In cases of scalarized and predicated instructions, there will be VF
    // predicated blocks in the vectorized loop. Each branch around these
    // blocks requires also an extract of its vector compare i1 element.
    bool ScalarPredicatedBB = false;
    BranchInst *BI = cast<BranchInst>(I);
    if (VF.isVector() && BI->isConditional() &&
        (PredicatedBBsAfterVectorization.count(BI->getSuccessor(0)) ||
         PredicatedBBsAfterVectorization.count(BI->getSuccessor(1))))
      ScalarPredicatedBB = true;

    if (ScalarPredicatedBB) {
      // Return cost for branches around scalarized and predicated blocks.
      assert(!VF.isScalable() && "scalable vectors not yet supported.");
      auto *Vec_i1Ty =
          VectorType::get(IntegerType::getInt1Ty(RetTy->getContext()), VF);
      return (TTI.getScalarizationOverhead(
                  Vec_i1Ty, APInt::getAllOnesValue(VF.getKnownMinValue()),
                  false, true) +
              (TTI.getCFInstrCost(Instruction::Br, CostKind) *
               VF.getKnownMinValue()));
    } else if (I->getParent() == TheLoop->getLoopLatch() || VF.isScalar())
      // The back-edge branch will remain, as will all scalar branches.
      return TTI.getCFInstrCost(Instruction::Br, CostKind);
    else
      // This branch will be eliminated by if-conversion.
      return 0;
    // Note: We currently assume zero cost for an unconditional branch inside
    // a predicated block since it will become a fall-through, although we
    // may decide in the future to call TTI for all branches.
  }
  case Instruction::PHI: {
    auto *Phi = cast<PHINode>(I);

    // First-order recurrences are replaced by vector shuffles inside the loop.
    // NOTE: Don't use ToVectorTy as SK_ExtractSubvector expects a vector type.
    if (VF.isVector() && Legal->isFirstOrderRecurrence(Phi))
      return TTI.getShuffleCost(
          TargetTransformInfo::SK_ExtractSubvector, cast<VectorType>(VectorTy),
          None, VF.getKnownMinValue() - 1, FixedVectorType::get(RetTy, 1));

    // Phi nodes in non-header blocks (not inductions, reductions, etc.) are
    // converted into select instructions. We require N - 1 selects per phi
    // node, where N is the number of incoming values.
    if (VF.isVector() && Phi->getParent() != TheLoop->getHeader())
      return (Phi->getNumIncomingValues() - 1) *
             TTI.getCmpSelInstrCost(
                 Instruction::Select, ToVectorTy(Phi->getType(), VF),
                 ToVectorTy(Type::getInt1Ty(Phi->getContext()), VF),
                 CmpInst::BAD_ICMP_PREDICATE, CostKind);

    return TTI.getCFInstrCost(Instruction::PHI, CostKind);
  }
  case Instruction::UDiv:
  case Instruction::SDiv:
  case Instruction::URem:
  case Instruction::SRem:
    // If we have a predicated instruction, it may not be executed for each
    // vector lane. Get the scalarization cost and scale this amount by the
    // probability of executing the predicated block. If the instruction is not
    // predicated, we fall through to the next case.
    if (VF.isVector() && isScalarWithPredication(I)) {
      InstructionCost Cost = 0;

      // These instructions have a non-void type, so account for the phi nodes
      // that we will create. This cost is likely to be zero. The phi node
      // cost, if any, should be scaled by the block probability because it
      // models a copy at the end of each predicated block.
      Cost += VF.getKnownMinValue() *
              TTI.getCFInstrCost(Instruction::PHI, CostKind);

      // The cost of the non-predicated instruction.
      Cost += VF.getKnownMinValue() *
              TTI.getArithmeticInstrCost(I->getOpcode(), RetTy, CostKind);

      // The cost of insertelement and extractelement instructions needed for
      // scalarization.
      Cost += getScalarizationOverhead(I, VF);

      // Scale the cost by the probability of executing the predicated blocks.
      // This assumes the predicated block for each vector lane is equally
      // likely.
      return Cost / getReciprocalPredBlockProb();
    }
    LLVM_FALLTHROUGH;
  case Instruction::Add:
  case Instruction::FAdd:
  case Instruction::Sub:
  case Instruction::FSub:
  case Instruction::Mul:
  case Instruction::FMul:
  case Instruction::FDiv:
  case Instruction::FRem:
  case Instruction::Shl:
  case Instruction::LShr:
  case Instruction::AShr:
  case Instruction::And:
  case Instruction::Or:
  case Instruction::Xor: {
    // Since we will replace the stride by 1 the multiplication should go away.
    if (I->getOpcode() == Instruction::Mul && isStrideMul(I, Legal))
      return 0;

    // Detect reduction patterns
    InstructionCost RedCost;
    if ((RedCost = getReductionPatternCost(I, VF, VectorTy, CostKind))
            .isValid())
      return RedCost;

    // Certain instructions can be cheaper to vectorize if they have a constant
    // second vector operand. One example of this are shifts on x86.
    Value *Op2 = I->getOperand(1);
    TargetTransformInfo::OperandValueProperties Op2VP;
    TargetTransformInfo::OperandValueKind Op2VK =
        TTI.getOperandInfo(Op2, Op2VP);
    if (Op2VK == TargetTransformInfo::OK_AnyValue && Legal->isUniform(Op2))
      Op2VK = TargetTransformInfo::OK_UniformValue;

    SmallVector<const Value *, 4> Operands(I->operand_values());
    unsigned N = isScalarAfterVectorization(I, VF) ? VF.getKnownMinValue() : 1;
    return N * TTI.getArithmeticInstrCost(
                   I->getOpcode(), VectorTy, CostKind,
                   TargetTransformInfo::OK_AnyValue,
                   Op2VK, TargetTransformInfo::OP_None, Op2VP, Operands, I);
  }
  case Instruction::FNeg: {
    assert(!VF.isScalable() && "VF is assumed to be non scalable.");
    unsigned N = isScalarAfterVectorization(I, VF) ? VF.getKnownMinValue() : 1;
    return N * TTI.getArithmeticInstrCost(
                   I->getOpcode(), VectorTy, CostKind,
                   TargetTransformInfo::OK_AnyValue,
                   TargetTransformInfo::OK_AnyValue,
                   TargetTransformInfo::OP_None, TargetTransformInfo::OP_None,
                   I->getOperand(0), I);
  }
  case Instruction::Select: {
    SelectInst *SI = cast<SelectInst>(I);
    const SCEV *CondSCEV = SE->getSCEV(SI->getCondition());
    bool ScalarCond = (SE->isLoopInvariant(CondSCEV, TheLoop));
    Type *CondTy = SI->getCondition()->getType();
    if (!ScalarCond)
      CondTy = VectorType::get(CondTy, VF);
    return TTI.getCmpSelInstrCost(I->getOpcode(), VectorTy, CondTy,
                                  CmpInst::BAD_ICMP_PREDICATE, CostKind, I);
  }
  case Instruction::ICmp:
  case Instruction::FCmp: {
    Type *ValTy = I->getOperand(0)->getType();
    Instruction *Op0AsInstruction = dyn_cast<Instruction>(I->getOperand(0));
    if (canTruncateToMinimalBitwidth(Op0AsInstruction, VF))
      ValTy = IntegerType::get(ValTy->getContext(), MinBWs[Op0AsInstruction]);
    VectorTy = ToVectorTy(ValTy, VF);
    return TTI.getCmpSelInstrCost(I->getOpcode(), VectorTy, nullptr,
                                  CmpInst::BAD_ICMP_PREDICATE, CostKind, I);
  }
  case Instruction::Store:
  case Instruction::Load: {
    ElementCount Width = VF;
    if (Width.isVector()) {
      InstWidening Decision = getWideningDecision(I, Width);
      assert(Decision != CM_Unknown &&
             "CM decision should be taken at this point");
      if (Decision == CM_Scalarize)
        Width = ElementCount::getFixed(1);
    }
    VectorTy = ToVectorTy(getMemInstValueType(I), Width);
    return getMemoryInstructionCost(I, VF);
  }
  case Instruction::ZExt:
  case Instruction::SExt:
  case Instruction::FPToUI:
  case Instruction::FPToSI:
  case Instruction::FPExt:
  case Instruction::PtrToInt:
  case Instruction::IntToPtr:
  case Instruction::SIToFP:
  case Instruction::UIToFP:
  case Instruction::Trunc:
  case Instruction::FPTrunc:
  case Instruction::BitCast: {
    // Computes the CastContextHint from a Load/Store instruction.
    auto ComputeCCH = [&](Instruction *I) -> TTI::CastContextHint {
      assert((isa<LoadInst>(I) || isa<StoreInst>(I)) &&
             "Expected a load or a store!");

      if (VF.isScalar() || !TheLoop->contains(I))
        return TTI::CastContextHint::Normal;

      switch (getWideningDecision(I, VF)) {
      case LoopVectorizationCostModel::CM_GatherScatter:
        return TTI::CastContextHint::GatherScatter;
      case LoopVectorizationCostModel::CM_Interleave:
        return TTI::CastContextHint::Interleave;
      case LoopVectorizationCostModel::CM_Scalarize:
      case LoopVectorizationCostModel::CM_Widen:
        return Legal->isMaskRequired(I) ? TTI::CastContextHint::Masked
                                        : TTI::CastContextHint::Normal;
      case LoopVectorizationCostModel::CM_Widen_Reverse:
        return TTI::CastContextHint::Reversed;
      case LoopVectorizationCostModel::CM_Unknown:
        llvm_unreachable("Instr did not go through cost modelling?");
      }

      llvm_unreachable("Unhandled case!");
    };

    unsigned Opcode = I->getOpcode();
    TTI::CastContextHint CCH = TTI::CastContextHint::None;
    // For Trunc, the context is the only user, which must be a StoreInst.
    if (Opcode == Instruction::Trunc || Opcode == Instruction::FPTrunc) {
      if (I->hasOneUse())
        if (StoreInst *Store = dyn_cast<StoreInst>(*I->user_begin()))
          CCH = ComputeCCH(Store);
    }
    // For Z/Sext, the context is the operand, which must be a LoadInst.
    else if (Opcode == Instruction::ZExt || Opcode == Instruction::SExt ||
             Opcode == Instruction::FPExt) {
      if (LoadInst *Load = dyn_cast<LoadInst>(I->getOperand(0)))
        CCH = ComputeCCH(Load);
    }

    // We optimize the truncation of induction variables having constant
    // integer steps. The cost of these truncations is the same as the scalar
    // operation.
    if (isOptimizableIVTruncate(I, VF)) {
      auto *Trunc = cast<TruncInst>(I);
      return TTI.getCastInstrCost(Instruction::Trunc, Trunc->getDestTy(),
                                  Trunc->getSrcTy(), CCH, CostKind, Trunc);
    }

    // Detect reduction patterns
    InstructionCost RedCost;
    if ((RedCost = getReductionPatternCost(I, VF, VectorTy, CostKind))
            .isValid())
      return RedCost;

    Type *SrcScalarTy = I->getOperand(0)->getType();
    Type *SrcVecTy =
        VectorTy->isVectorTy() ? ToVectorTy(SrcScalarTy, VF) : SrcScalarTy;
    if (canTruncateToMinimalBitwidth(I, VF)) {
      // This cast is going to be shrunk. This may remove the cast or it might
      // turn it into slightly different cast. For example, if MinBW == 16,
      // "zext i8 %1 to i32" becomes "zext i8 %1 to i16".
      //
      // Calculate the modified src and dest types.
      Type *MinVecTy = VectorTy;
      if (Opcode == Instruction::Trunc) {
        SrcVecTy = smallestIntegerVectorType(SrcVecTy, MinVecTy);
        VectorTy =
            largestIntegerVectorType(ToVectorTy(I->getType(), VF), MinVecTy);
      } else if (Opcode == Instruction::ZExt || Opcode == Instruction::SExt) {
        SrcVecTy = largestIntegerVectorType(SrcVecTy, MinVecTy);
        VectorTy =
            smallestIntegerVectorType(ToVectorTy(I->getType(), VF), MinVecTy);
      }
    }

    unsigned N;
    if (isScalarAfterVectorization(I, VF)) {
      assert(!VF.isScalable() && "VF is assumed to be non scalable");
      N = VF.getKnownMinValue();
    } else
      N = 1;
    return N *
           TTI.getCastInstrCost(Opcode, VectorTy, SrcVecTy, CCH, CostKind, I);
  }
  case Instruction::Call: {
    bool NeedToScalarize;
    CallInst *CI = cast<CallInst>(I);
    InstructionCost CallCost = getVectorCallCost(CI, VF, NeedToScalarize);
    if (getVectorIntrinsicIDForCall(CI, TLI)) {
      InstructionCost IntrinsicCost = getVectorIntrinsicCost(CI, VF);
      return std::min(CallCost, IntrinsicCost);
    }
    return CallCost;
  }
  case Instruction::ExtractValue:
    return TTI.getInstructionCost(I, TTI::TCK_RecipThroughput);
  default:
    // The cost of executing VF copies of the scalar instruction. This opcode
    // is unknown. Assume that it is the same as 'mul'.
    return VF.getKnownMinValue() * TTI.getArithmeticInstrCost(
                                       Instruction::Mul, VectorTy, CostKind) +
           getScalarizationOverhead(I, VF);
  } // end of switch.
}

char LoopVectorize::ID = 0;

static const char lv_name[] = "Loop Vectorization";

INITIALIZE_PASS_BEGIN(LoopVectorize, LV_NAME, lv_name, false, false)
INITIALIZE_PASS_DEPENDENCY(TargetTransformInfoWrapperPass)
INITIALIZE_PASS_DEPENDENCY(BasicAAWrapperPass)
INITIALIZE_PASS_DEPENDENCY(AAResultsWrapperPass)
INITIALIZE_PASS_DEPENDENCY(GlobalsAAWrapperPass)
INITIALIZE_PASS_DEPENDENCY(AssumptionCacheTracker)
INITIALIZE_PASS_DEPENDENCY(BlockFrequencyInfoWrapperPass)
INITIALIZE_PASS_DEPENDENCY(DominatorTreeWrapperPass)
INITIALIZE_PASS_DEPENDENCY(ScalarEvolutionWrapperPass)
INITIALIZE_PASS_DEPENDENCY(LoopInfoWrapperPass)
INITIALIZE_PASS_DEPENDENCY(LoopAccessLegacyAnalysis)
INITIALIZE_PASS_DEPENDENCY(DemandedBitsWrapperPass)
INITIALIZE_PASS_DEPENDENCY(OptimizationRemarkEmitterWrapperPass)
INITIALIZE_PASS_DEPENDENCY(ProfileSummaryInfoWrapperPass)
INITIALIZE_PASS_DEPENDENCY(InjectTLIMappingsLegacy)
INITIALIZE_PASS_END(LoopVectorize, LV_NAME, lv_name, false, false)

namespace llvm {

Pass *createLoopVectorizePass() { return new LoopVectorize(); }

Pass *createLoopVectorizePass(bool InterleaveOnlyWhenForced,
                              bool VectorizeOnlyWhenForced) {
  return new LoopVectorize(InterleaveOnlyWhenForced, VectorizeOnlyWhenForced);
}

} // end namespace llvm

bool LoopVectorizationCostModel::isConsecutiveLoadOrStore(Instruction *Inst) {
  // Check if the pointer operand of a load or store instruction is
  // consecutive.
  if (auto *Ptr = getLoadStorePointerOperand(Inst))
    return Legal->isConsecutivePtr(Ptr);
  return false;
}

void LoopVectorizationCostModel::collectValuesToIgnore() {
  // Ignore ephemeral values.
  CodeMetrics::collectEphemeralValues(TheLoop, AC, ValuesToIgnore);

  // Ignore type-promoting instructions we identified during reduction
  // detection.
  for (auto &Reduction : Legal->getReductionVars()) {
    RecurrenceDescriptor &RedDes = Reduction.second;
    const SmallPtrSetImpl<Instruction *> &Casts = RedDes.getCastInsts();
    VecValuesToIgnore.insert(Casts.begin(), Casts.end());
  }
  // Ignore type-casting instructions we identified during induction
  // detection.
  for (auto &Induction : Legal->getInductionVars()) {
    InductionDescriptor &IndDes = Induction.second;
    const SmallVectorImpl<Instruction *> &Casts = IndDes.getCastInsts();
    VecValuesToIgnore.insert(Casts.begin(), Casts.end());
  }
}

void LoopVectorizationCostModel::collectInLoopReductions() {
  for (auto &Reduction : Legal->getReductionVars()) {
    PHINode *Phi = Reduction.first;
    RecurrenceDescriptor &RdxDesc = Reduction.second;

    // We don't collect reductions that are type promoted (yet).
    if (RdxDesc.getRecurrenceType() != Phi->getType())
      continue;

    // If the target would prefer this reduction to happen "in-loop", then we
    // want to record it as such.
    unsigned Opcode = RdxDesc.getOpcode();
    if (!PreferInLoopReductions &&
        !TTI.preferInLoopReduction(Opcode, Phi->getType(),
                                   TargetTransformInfo::ReductionFlags()))
      continue;

    // Check that we can correctly put the reductions into the loop, by
    // finding the chain of operations that leads from the phi to the loop
    // exit value.
    SmallVector<Instruction *, 4> ReductionOperations =
        RdxDesc.getReductionOpChain(Phi, TheLoop);
    bool InLoop = !ReductionOperations.empty();
    if (InLoop) {
      InLoopReductionChains[Phi] = ReductionOperations;
      // Add the elements to InLoopReductionImmediateChains for cost modelling.
      Instruction *LastChain = Phi;
      for (auto *I : ReductionOperations) {
        InLoopReductionImmediateChains[I] = LastChain;
        LastChain = I;
      }
    }
    LLVM_DEBUG(dbgs() << "LV: Using " << (InLoop ? "inloop" : "out of loop")
                      << " reduction for phi: " << *Phi << "\n");
  }
}

// TODO: we could return a pair of values that specify the max VF and
// min VF, to be used in `buildVPlans(MinVF, MaxVF)` instead of
// `buildVPlans(VF, VF)`. We cannot do it because VPLAN at the moment
// doesn't have a cost model that can choose which plan to execute if
// more than one is generated.
static unsigned determineVPlanVF(const unsigned WidestVectorRegBits,
                                 LoopVectorizationCostModel &CM) {
  unsigned WidestType;
  std::tie(std::ignore, WidestType) = CM.getSmallestAndWidestTypes();
  return WidestVectorRegBits / WidestType;
}

VectorizationFactor
LoopVectorizationPlanner::planInVPlanNativePath(ElementCount UserVF) {
  assert(!UserVF.isScalable() && "scalable vectors not yet supported");
  ElementCount VF = UserVF;
  // Outer loop handling: They may require CFG and instruction level
  // transformations before even evaluating whether vectorization is profitable.
  // Since we cannot modify the incoming IR, we need to build VPlan upfront in
  // the vectorization pipeline.
  if (!OrigLoop->isInnermost()) {
    // If the user doesn't provide a vectorization factor, determine a
    // reasonable one.
    if (UserVF.isZero()) {
      VF = ElementCount::getFixed(
          determineVPlanVF(TTI->getRegisterBitWidth(true /* Vector*/), CM));
      LLVM_DEBUG(dbgs() << "LV: VPlan computed VF " << VF << ".\n");

      // Make sure we have a VF > 1 for stress testing.
      if (VPlanBuildStressTest && (VF.isScalar() || VF.isZero())) {
        LLVM_DEBUG(dbgs() << "LV: VPlan stress testing: "
                          << "overriding computed VF.\n");
        VF = ElementCount::getFixed(4);
      }
    }
    assert(EnableVPlanNativePath && "VPlan-native path is not enabled.");
    assert(isPowerOf2_32(VF.getKnownMinValue()) &&
           "VF needs to be a power of two");
    LLVM_DEBUG(dbgs() << "LV: Using " << (!UserVF.isZero() ? "user " : "")
                      << "VF " << VF << " to build VPlans.\n");
    buildVPlans(VF, VF);

    // For VPlan build stress testing, we bail out after VPlan construction.
    if (VPlanBuildStressTest)
      return VectorizationFactor::Disabled();

    return {VF, 0 /*Cost*/};
  }

  LLVM_DEBUG(
      dbgs() << "LV: Not vectorizing. Inner loops aren't supported in the "
                "VPlan-native path.\n");
  return VectorizationFactor::Disabled();
}

Optional<VectorizationFactor>
LoopVectorizationPlanner::plan(ElementCount UserVF, unsigned UserIC) {
  assert(OrigLoop->isInnermost() && "Inner loop expected.");
  Optional<ElementCount> MaybeMaxVF = CM.computeMaxVF(UserVF, UserIC);
  if (!MaybeMaxVF) // Cases that should not to be vectorized nor interleaved.
    return None;

  // Invalidate interleave groups if all blocks of loop will be predicated.
  if (CM.blockNeedsPredication(OrigLoop->getHeader()) &&
      !useMaskedInterleavedAccesses(*TTI)) {
    LLVM_DEBUG(
        dbgs()
        << "LV: Invalidate all interleaved groups due to fold-tail by masking "
           "which requires masked-interleaved support.\n");
    if (CM.InterleaveInfo.invalidateGroups())
      // Invalidating interleave groups also requires invalidating all decisions
      // based on them, which includes widening decisions and uniform and scalar
      // values.
      CM.invalidateCostModelingDecisions();
  }

  ElementCount MaxVF = MaybeMaxVF.getValue();
  assert(MaxVF.isNonZero() && "MaxVF is zero.");

  bool UserVFIsLegal = ElementCount::isKnownLE(UserVF, MaxVF);
  if (!UserVF.isZero() &&
      (UserVFIsLegal || (UserVF.isScalable() && MaxVF.isScalable()))) {
    // FIXME: MaxVF is temporarily used inplace of UserVF for illegal scalable
    // VFs here, this should be reverted to only use legal UserVFs once the
    // loop below supports scalable VFs.
    ElementCount VF = UserVFIsLegal ? UserVF : MaxVF;
    LLVM_DEBUG(dbgs() << "LV: Using " << (UserVFIsLegal ? "user" : "max")
                      << " VF " << VF << ".\n");
    assert(isPowerOf2_32(VF.getKnownMinValue()) &&
           "VF needs to be a power of two");
    // Collect the instructions (and their associated costs) that will be more
    // profitable to scalarize.
    CM.selectUserVectorizationFactor(VF);
    CM.collectInLoopReductions();
    buildVPlansWithVPRecipes(VF, VF);
    LLVM_DEBUG(printPlans(dbgs()));
    return {{VF, 0}};
  }

  assert(!MaxVF.isScalable() &&
         "Scalable vectors not yet supported beyond this point");

  for (ElementCount VF = ElementCount::getFixed(1);
       ElementCount::isKnownLE(VF, MaxVF); VF *= 2) {
    // Collect Uniform and Scalar instructions after vectorization with VF.
    CM.collectUniformsAndScalars(VF);

    // Collect the instructions (and their associated costs) that will be more
    // profitable to scalarize.
    if (VF.isVector())
      CM.collectInstsToScalarize(VF);
  }

  CM.collectInLoopReductions();

  buildVPlansWithVPRecipes(ElementCount::getFixed(1), MaxVF);
  LLVM_DEBUG(printPlans(dbgs()));
  if (MaxVF.isScalar())
    return VectorizationFactor::Disabled();

  // Select the optimal vectorization factor.
  return CM.selectVectorizationFactor(MaxVF);
}

void LoopVectorizationPlanner::setBestPlan(ElementCount VF, unsigned UF) {
  LLVM_DEBUG(dbgs() << "Setting best plan to VF=" << VF << ", UF=" << UF
                    << '\n');
  BestVF = VF;
  BestUF = UF;

  erase_if(VPlans, [VF](const VPlanPtr &Plan) {
    return !Plan->hasVF(VF);
  });
  assert(VPlans.size() == 1 && "Best VF has not a single VPlan.");
}

void LoopVectorizationPlanner::executePlan(InnerLoopVectorizer &ILV,
                                           DominatorTree *DT) {
  // Perform the actual loop transformation.

  // 1. Create a new empty loop. Unlink the old loop and connect the new one.
  assert(BestVF.hasValue() && "Vectorization Factor is missing");
  assert(VPlans.size() == 1 && "Not a single VPlan to execute.");

  VPTransformState State{
      *BestVF, BestUF, LI, DT, ILV.Builder, &ILV, VPlans.front().get()};
  State.CFG.PrevBB = ILV.createVectorizedLoopSkeleton();
  State.TripCount = ILV.getOrCreateTripCount(nullptr);
  State.CanonicalIV = ILV.Induction;

  ILV.printDebugTracesAtStart();

  //===------------------------------------------------===//
  //
  // Notice: any optimization or new instruction that go
  // into the code below should also be implemented in
  // the cost-model.
  //
  //===------------------------------------------------===//

  // 2. Copy and widen instructions from the old loop into the new loop.
  VPlans.front()->execute(&State);

  // 3. Fix the vectorized code: take care of header phi's, live-outs,
  //    predication, updating analyses.
  ILV.fixVectorizedLoop(State);

  ILV.printDebugTracesAtEnd();
}

void LoopVectorizationPlanner::printPlans(raw_ostream &O) {
  for (const auto &Plan : VPlans)
    if (PrintVPlansInDotFormat)
      Plan->printDOT(O);
    else
      Plan->print(O);
}

void LoopVectorizationPlanner::collectTriviallyDeadInstructions(
    SmallPtrSetImpl<Instruction *> &DeadInstructions) {

  // We create new control-flow for the vectorized loop, so the original exit
  // conditions will be dead after vectorization if it's only used by the
  // terminator
  SmallVector<BasicBlock*> ExitingBlocks;
  OrigLoop->getExitingBlocks(ExitingBlocks);
  for (auto *BB : ExitingBlocks) {
    auto *Cmp = dyn_cast<Instruction>(BB->getTerminator()->getOperand(0));
    if (!Cmp || !Cmp->hasOneUse())
      continue;

    // TODO: we should introduce a getUniqueExitingBlocks on Loop
    if (!DeadInstructions.insert(Cmp).second)
      continue;

    // The operands of the icmp is often a dead trunc, used by IndUpdate.
    // TODO: can recurse through operands in general
    for (Value *Op : Cmp->operands()) {
      if (isa<TruncInst>(Op) && Op->hasOneUse())
          DeadInstructions.insert(cast<Instruction>(Op));
    }
  }

  // We create new "steps" for induction variable updates to which the original
  // induction variables map. An original update instruction will be dead if
  // all its users except the induction variable are dead.
  auto *Latch = OrigLoop->getLoopLatch();
  for (auto &Induction : Legal->getInductionVars()) {
    PHINode *Ind = Induction.first;
    auto *IndUpdate = cast<Instruction>(Ind->getIncomingValueForBlock(Latch));

    // If the tail is to be folded by masking, the primary induction variable,
    // if exists, isn't dead: it will be used for masking. Don't kill it.
    if (CM.foldTailByMasking() && IndUpdate == Legal->getPrimaryInduction())
      continue;

    if (llvm::all_of(IndUpdate->users(), [&](User *U) -> bool {
          return U == Ind || DeadInstructions.count(cast<Instruction>(U));
        }))
      DeadInstructions.insert(IndUpdate);

    // We record as "Dead" also the type-casting instructions we had identified
    // during induction analysis. We don't need any handling for them in the
    // vectorized loop because we have proven that, under a proper runtime
    // test guarding the vectorized loop, the value of the phi, and the casted
    // value of the phi, are the same. The last instruction in this casting chain
    // will get its scalar/vector/widened def from the scalar/vector/widened def
    // of the respective phi node. Any other casts in the induction def-use chain
    // have no other uses outside the phi update chain, and will be ignored.
    InductionDescriptor &IndDes = Induction.second;
    const SmallVectorImpl<Instruction *> &Casts = IndDes.getCastInsts();
    DeadInstructions.insert(Casts.begin(), Casts.end());
  }
}

Value *InnerLoopUnroller::reverseVector(Value *Vec) { return Vec; }

Value *InnerLoopUnroller::getBroadcastInstrs(Value *V) { return V; }

Value *InnerLoopUnroller::getStepVector(Value *Val, int StartIdx, Value *Step,
                                        Instruction::BinaryOps BinOp) {
  // When unrolling and the VF is 1, we only need to add a simple scalar.
  Type *Ty = Val->getType();
  assert(!Ty->isVectorTy() && "Val must be a scalar");

  if (Ty->isFloatingPointTy()) {
    Constant *C = ConstantFP::get(Ty, (double)StartIdx);

    // Floating-point operations inherit FMF via the builder's flags.
    Value *MulOp = Builder.CreateFMul(C, Step);
    return Builder.CreateBinOp(BinOp, Val, MulOp);
  }
  Constant *C = ConstantInt::get(Ty, StartIdx);
  return Builder.CreateAdd(Val, Builder.CreateMul(C, Step), "induction");
}

static void AddRuntimeUnrollDisableMetaData(Loop *L) {
  SmallVector<Metadata *, 4> MDs;
  // Reserve first location for self reference to the LoopID metadata node.
  MDs.push_back(nullptr);
  bool IsUnrollMetadata = false;
  MDNode *LoopID = L->getLoopID();
  if (LoopID) {
    // First find existing loop unrolling disable metadata.
    for (unsigned i = 1, ie = LoopID->getNumOperands(); i < ie; ++i) {
      auto *MD = dyn_cast<MDNode>(LoopID->getOperand(i));
      if (MD) {
        const auto *S = dyn_cast<MDString>(MD->getOperand(0));
        IsUnrollMetadata =
            S && S->getString().startswith("llvm.loop.unroll.disable");
      }
      MDs.push_back(LoopID->getOperand(i));
    }
  }

  if (!IsUnrollMetadata) {
    // Add runtime unroll disable metadata.
    LLVMContext &Context = L->getHeader()->getContext();
    SmallVector<Metadata *, 1> DisableOperands;
    DisableOperands.push_back(
        MDString::get(Context, "llvm.loop.unroll.runtime.disable"));
    MDNode *DisableNode = MDNode::get(Context, DisableOperands);
    MDs.push_back(DisableNode);
    MDNode *NewLoopID = MDNode::get(Context, MDs);
    // Set operand 0 to refer to the loop id itself.
    NewLoopID->replaceOperandWith(0, NewLoopID);
    L->setLoopID(NewLoopID);
  }
}

//===--------------------------------------------------------------------===//
// EpilogueVectorizerMainLoop
//===--------------------------------------------------------------------===//

/// This function is partially responsible for generating the control flow
/// depicted in https://llvm.org/docs/Vectorizers.html#epilogue-vectorization.
BasicBlock *EpilogueVectorizerMainLoop::createEpilogueVectorizedLoopSkeleton() {
  MDNode *OrigLoopID = OrigLoop->getLoopID();
  Loop *Lp = createVectorLoopSkeleton("");

  // Generate the code to check the minimum iteration count of the vector
  // epilogue (see below).
  EPI.EpilogueIterationCountCheck =
      emitMinimumIterationCountCheck(Lp, LoopScalarPreHeader, true);
  EPI.EpilogueIterationCountCheck->setName("iter.check");

  // Generate the code to check any assumptions that we've made for SCEV
  // expressions.
  EPI.SCEVSafetyCheck = emitSCEVChecks(Lp, LoopScalarPreHeader);

  // Generate the code that checks at runtime if arrays overlap. We put the
  // checks into a separate block to make the more common case of few elements
  // faster.
  EPI.MemSafetyCheck = emitMemRuntimeChecks(Lp, LoopScalarPreHeader);

  // Generate the iteration count check for the main loop, *after* the check
  // for the epilogue loop, so that the path-length is shorter for the case
  // that goes directly through the vector epilogue. The longer-path length for
  // the main loop is compensated for, by the gain from vectorizing the larger
  // trip count. Note: the branch will get updated later on when we vectorize
  // the epilogue.
  EPI.MainLoopIterationCountCheck =
      emitMinimumIterationCountCheck(Lp, LoopScalarPreHeader, false);

  // Generate the induction variable.
  OldInduction = Legal->getPrimaryInduction();
  Type *IdxTy = Legal->getWidestInductionType();
  Value *StartIdx = ConstantInt::get(IdxTy, 0);
  Constant *Step = ConstantInt::get(IdxTy, VF.getKnownMinValue() * UF);
  Value *CountRoundDown = getOrCreateVectorTripCount(Lp);
  EPI.VectorTripCount = CountRoundDown;
  Induction =
      createInductionVariable(Lp, StartIdx, CountRoundDown, Step,
                              getDebugLocFromInstOrOperands(OldInduction));

  // Skip induction resume value creation here because they will be created in
  // the second pass. If we created them here, they wouldn't be used anyway,
  // because the vplan in the second pass still contains the inductions from the
  // original loop.

  return completeLoopSkeleton(Lp, OrigLoopID);
}

void EpilogueVectorizerMainLoop::printDebugTracesAtStart() {
  LLVM_DEBUG({
    dbgs() << "Create Skeleton for epilogue vectorized loop (first pass)\n"
           << "Main Loop VF:" << EPI.MainLoopVF.getKnownMinValue()
           << ", Main Loop UF:" << EPI.MainLoopUF
           << ", Epilogue Loop VF:" << EPI.EpilogueVF.getKnownMinValue()
           << ", Epilogue Loop UF:" << EPI.EpilogueUF << "\n";
  });
}

void EpilogueVectorizerMainLoop::printDebugTracesAtEnd() {
  DEBUG_WITH_TYPE(VerboseDebug, {
    dbgs() << "intermediate fn:\n" << *Induction->getFunction() << "\n";
  });
}

BasicBlock *EpilogueVectorizerMainLoop::emitMinimumIterationCountCheck(
    Loop *L, BasicBlock *Bypass, bool ForEpilogue) {
  assert(L && "Expected valid Loop.");
  assert(Bypass && "Expected valid bypass basic block.");
  unsigned VFactor =
      ForEpilogue ? EPI.EpilogueVF.getKnownMinValue() : VF.getKnownMinValue();
  unsigned UFactor = ForEpilogue ? EPI.EpilogueUF : UF;
  Value *Count = getOrCreateTripCount(L);
  // Reuse existing vector loop preheader for TC checks.
  // Note that new preheader block is generated for vector loop.
  BasicBlock *const TCCheckBlock = LoopVectorPreHeader;
  IRBuilder<> Builder(TCCheckBlock->getTerminator());

  // Generate code to check if the loop's trip count is less than VF * UF of the
  // main vector loop.
  auto P =
      Cost->requiresScalarEpilogue() ? ICmpInst::ICMP_ULE : ICmpInst::ICMP_ULT;

  Value *CheckMinIters = Builder.CreateICmp(
      P, Count, ConstantInt::get(Count->getType(), VFactor * UFactor),
      "min.iters.check");

  if (!ForEpilogue)
    TCCheckBlock->setName("vector.main.loop.iter.check");

  // Create new preheader for vector loop.
  LoopVectorPreHeader = SplitBlock(TCCheckBlock, TCCheckBlock->getTerminator(),
                                   DT, LI, nullptr, "vector.ph");

  if (ForEpilogue) {
    assert(DT->properlyDominates(DT->getNode(TCCheckBlock),
                                 DT->getNode(Bypass)->getIDom()) &&
           "TC check is expected to dominate Bypass");

    // Update dominator for Bypass & LoopExit.
    DT->changeImmediateDominator(Bypass, TCCheckBlock);
    DT->changeImmediateDominator(LoopExitBlock, TCCheckBlock);

    LoopBypassBlocks.push_back(TCCheckBlock);

    // Save the trip count so we don't have to regenerate it in the
    // vec.epilog.iter.check. This is safe to do because the trip count
    // generated here dominates the vector epilog iter check.
    EPI.TripCount = Count;
  }

  ReplaceInstWithInst(
      TCCheckBlock->getTerminator(),
      BranchInst::Create(Bypass, LoopVectorPreHeader, CheckMinIters));

  return TCCheckBlock;
}

//===--------------------------------------------------------------------===//
// EpilogueVectorizerEpilogueLoop
//===--------------------------------------------------------------------===//

/// This function is partially responsible for generating the control flow
/// depicted in https://llvm.org/docs/Vectorizers.html#epilogue-vectorization.
BasicBlock *
EpilogueVectorizerEpilogueLoop::createEpilogueVectorizedLoopSkeleton() {
  MDNode *OrigLoopID = OrigLoop->getLoopID();
  Loop *Lp = createVectorLoopSkeleton("vec.epilog.");

  // Now, compare the remaining count and if there aren't enough iterations to
  // execute the vectorized epilogue skip to the scalar part.
  BasicBlock *VecEpilogueIterationCountCheck = LoopVectorPreHeader;
  VecEpilogueIterationCountCheck->setName("vec.epilog.iter.check");
  LoopVectorPreHeader =
      SplitBlock(LoopVectorPreHeader, LoopVectorPreHeader->getTerminator(), DT,
                 LI, nullptr, "vec.epilog.ph");
  emitMinimumVectorEpilogueIterCountCheck(Lp, LoopScalarPreHeader,
                                          VecEpilogueIterationCountCheck);

  // Adjust the control flow taking the state info from the main loop
  // vectorization into account.
  assert(EPI.MainLoopIterationCountCheck && EPI.EpilogueIterationCountCheck &&
         "expected this to be saved from the previous pass.");
  EPI.MainLoopIterationCountCheck->getTerminator()->replaceUsesOfWith(
      VecEpilogueIterationCountCheck, LoopVectorPreHeader);

  DT->changeImmediateDominator(LoopVectorPreHeader,
                               EPI.MainLoopIterationCountCheck);

  EPI.EpilogueIterationCountCheck->getTerminator()->replaceUsesOfWith(
      VecEpilogueIterationCountCheck, LoopScalarPreHeader);

  if (EPI.SCEVSafetyCheck)
    EPI.SCEVSafetyCheck->getTerminator()->replaceUsesOfWith(
        VecEpilogueIterationCountCheck, LoopScalarPreHeader);
  if (EPI.MemSafetyCheck)
    EPI.MemSafetyCheck->getTerminator()->replaceUsesOfWith(
        VecEpilogueIterationCountCheck, LoopScalarPreHeader);

  DT->changeImmediateDominator(
      VecEpilogueIterationCountCheck,
      VecEpilogueIterationCountCheck->getSinglePredecessor());

  DT->changeImmediateDominator(LoopScalarPreHeader,
                               EPI.EpilogueIterationCountCheck);
  DT->changeImmediateDominator(LoopExitBlock, EPI.EpilogueIterationCountCheck);

  // Keep track of bypass blocks, as they feed start values to the induction
  // phis in the scalar loop preheader.
  if (EPI.SCEVSafetyCheck)
    LoopBypassBlocks.push_back(EPI.SCEVSafetyCheck);
  if (EPI.MemSafetyCheck)
    LoopBypassBlocks.push_back(EPI.MemSafetyCheck);
  LoopBypassBlocks.push_back(EPI.EpilogueIterationCountCheck);

  // Generate a resume induction for the vector epilogue and put it in the
  // vector epilogue preheader
  Type *IdxTy = Legal->getWidestInductionType();
  PHINode *EPResumeVal = PHINode::Create(IdxTy, 2, "vec.epilog.resume.val",
                                         LoopVectorPreHeader->getFirstNonPHI());
  EPResumeVal->addIncoming(EPI.VectorTripCount, VecEpilogueIterationCountCheck);
  EPResumeVal->addIncoming(ConstantInt::get(IdxTy, 0),
                           EPI.MainLoopIterationCountCheck);

  // Generate the induction variable.
  OldInduction = Legal->getPrimaryInduction();
  Value *CountRoundDown = getOrCreateVectorTripCount(Lp);
  Constant *Step = ConstantInt::get(IdxTy, VF.getKnownMinValue() * UF);
  Value *StartIdx = EPResumeVal;
  Induction =
      createInductionVariable(Lp, StartIdx, CountRoundDown, Step,
                              getDebugLocFromInstOrOperands(OldInduction));

  // Generate induction resume values. These variables save the new starting
  // indexes for the scalar loop. They are used to test if there are any tail
  // iterations left once the vector loop has completed.
  // Note that when the vectorized epilogue is skipped due to iteration count
  // check, then the resume value for the induction variable comes from
  // the trip count of the main vector loop, hence passing the AdditionalBypass
  // argument.
  createInductionResumeValues(Lp, CountRoundDown,
                              {VecEpilogueIterationCountCheck,
                               EPI.VectorTripCount} /* AdditionalBypass */);

  AddRuntimeUnrollDisableMetaData(Lp);
  return completeLoopSkeleton(Lp, OrigLoopID);
}

BasicBlock *
EpilogueVectorizerEpilogueLoop::emitMinimumVectorEpilogueIterCountCheck(
    Loop *L, BasicBlock *Bypass, BasicBlock *Insert) {

  assert(EPI.TripCount &&
         "Expected trip count to have been safed in the first pass.");
  assert(
      (!isa<Instruction>(EPI.TripCount) ||
       DT->dominates(cast<Instruction>(EPI.TripCount)->getParent(), Insert)) &&
      "saved trip count does not dominate insertion point.");
  Value *TC = EPI.TripCount;
  IRBuilder<> Builder(Insert->getTerminator());
  Value *Count = Builder.CreateSub(TC, EPI.VectorTripCount, "n.vec.remaining");

  // Generate code to check if the loop's trip count is less than VF * UF of the
  // vector epilogue loop.
  auto P =
      Cost->requiresScalarEpilogue() ? ICmpInst::ICMP_ULE : ICmpInst::ICMP_ULT;

  Value *CheckMinIters = Builder.CreateICmp(
      P, Count,
      ConstantInt::get(Count->getType(),
                       EPI.EpilogueVF.getKnownMinValue() * EPI.EpilogueUF),
      "min.epilog.iters.check");

  ReplaceInstWithInst(
      Insert->getTerminator(),
      BranchInst::Create(Bypass, LoopVectorPreHeader, CheckMinIters));

  LoopBypassBlocks.push_back(Insert);
  return Insert;
}

void EpilogueVectorizerEpilogueLoop::printDebugTracesAtStart() {
  LLVM_DEBUG({
    dbgs() << "Create Skeleton for epilogue vectorized loop (second pass)\n"
           << "Main Loop VF:" << EPI.MainLoopVF.getKnownMinValue()
           << ", Main Loop UF:" << EPI.MainLoopUF
           << ", Epilogue Loop VF:" << EPI.EpilogueVF.getKnownMinValue()
           << ", Epilogue Loop UF:" << EPI.EpilogueUF << "\n";
  });
}

void EpilogueVectorizerEpilogueLoop::printDebugTracesAtEnd() {
  DEBUG_WITH_TYPE(VerboseDebug, {
    dbgs() << "final fn:\n" << *Induction->getFunction() << "\n";
  });
}

bool LoopVectorizationPlanner::getDecisionAndClampRange(
    const std::function<bool(ElementCount)> &Predicate, VFRange &Range) {
  assert(!Range.isEmpty() && "Trying to test an empty VF range.");
  bool PredicateAtRangeStart = Predicate(Range.Start);

  for (ElementCount TmpVF = Range.Start * 2;
       ElementCount::isKnownLT(TmpVF, Range.End); TmpVF *= 2)
    if (Predicate(TmpVF) != PredicateAtRangeStart) {
      Range.End = TmpVF;
      break;
    }

  return PredicateAtRangeStart;
}

/// Build VPlans for the full range of feasible VF's = {\p MinVF, 2 * \p MinVF,
/// 4 * \p MinVF, ..., \p MaxVF} by repeatedly building a VPlan for a sub-range
/// of VF's starting at a given VF and extending it as much as possible. Each
/// vectorization decision can potentially shorten this sub-range during
/// buildVPlan().
void LoopVectorizationPlanner::buildVPlans(ElementCount MinVF,
                                           ElementCount MaxVF) {
  auto MaxVFPlusOne = MaxVF.getWithIncrement(1);
  for (ElementCount VF = MinVF; ElementCount::isKnownLT(VF, MaxVFPlusOne);) {
    VFRange SubRange = {VF, MaxVFPlusOne};
    VPlans.push_back(buildVPlan(SubRange));
    VF = SubRange.End;
  }
}

VPValue *VPRecipeBuilder::createEdgeMask(BasicBlock *Src, BasicBlock *Dst,
                                         VPlanPtr &Plan) {
  assert(is_contained(predecessors(Dst), Src) && "Invalid edge");

  // Look for cached value.
  std::pair<BasicBlock *, BasicBlock *> Edge(Src, Dst);
  EdgeMaskCacheTy::iterator ECEntryIt = EdgeMaskCache.find(Edge);
  if (ECEntryIt != EdgeMaskCache.end())
    return ECEntryIt->second;

  VPValue *SrcMask = createBlockInMask(Src, Plan);

  // The terminator has to be a branch inst!
  BranchInst *BI = dyn_cast<BranchInst>(Src->getTerminator());
  assert(BI && "Unexpected terminator found");

  if (!BI->isConditional() || BI->getSuccessor(0) == BI->getSuccessor(1))
    return EdgeMaskCache[Edge] = SrcMask;

  // If source is an exiting block, we know the exit edge is dynamically dead
  // in the vector loop, and thus we don't need to restrict the mask.  Avoid
  // adding uses of an otherwise potentially dead instruction.
  if (OrigLoop->isLoopExiting(Src))
    return EdgeMaskCache[Edge] = SrcMask;

  VPValue *EdgeMask = Plan->getOrAddVPValue(BI->getCondition());
  assert(EdgeMask && "No Edge Mask found for condition");

  if (BI->getSuccessor(0) != Dst)
    EdgeMask = Builder.createNot(EdgeMask);

  if (SrcMask) { // Otherwise block in-mask is all-one, no need to AND.
    // The condition is 'SrcMask && EdgeMask', which is equivalent to
    // 'select i1 SrcMask, i1 EdgeMask, i1 false'.
    // The select version does not introduce new UB if SrcMask is false and
    // EdgeMask is poison. Using 'and' here introduces undefined behavior.
    VPValue *False = Plan->getOrAddVPValue(
        ConstantInt::getFalse(BI->getCondition()->getType()));
    EdgeMask = Builder.createSelect(SrcMask, EdgeMask, False);
  }

  return EdgeMaskCache[Edge] = EdgeMask;
}

VPValue *VPRecipeBuilder::createBlockInMask(BasicBlock *BB, VPlanPtr &Plan) {
  assert(OrigLoop->contains(BB) && "Block is not a part of a loop");

  // Look for cached value.
  BlockMaskCacheTy::iterator BCEntryIt = BlockMaskCache.find(BB);
  if (BCEntryIt != BlockMaskCache.end())
    return BCEntryIt->second;

  // All-one mask is modelled as no-mask following the convention for masked
  // load/store/gather/scatter. Initialize BlockMask to no-mask.
  VPValue *BlockMask = nullptr;

  if (OrigLoop->getHeader() == BB) {
    if (!CM.blockNeedsPredication(BB))
      return BlockMaskCache[BB] = BlockMask; // Loop incoming mask is all-one.

    // Create the block in mask as the first non-phi instruction in the block.
    VPBuilder::InsertPointGuard Guard(Builder);
    auto NewInsertionPoint = Builder.getInsertBlock()->getFirstNonPhi();
    Builder.setInsertPoint(Builder.getInsertBlock(), NewInsertionPoint);

    // Introduce the early-exit compare IV <= BTC to form header block mask.
    // This is used instead of IV < TC because TC may wrap, unlike BTC.
    // Start by constructing the desired canonical IV.
    VPValue *IV = nullptr;
    if (Legal->getPrimaryInduction())
      IV = Plan->getOrAddVPValue(Legal->getPrimaryInduction());
    else {
      auto IVRecipe = new VPWidenCanonicalIVRecipe();
      Builder.getInsertBlock()->insert(IVRecipe, NewInsertionPoint);
      IV = IVRecipe->getVPValue();
    }
    VPValue *BTC = Plan->getOrCreateBackedgeTakenCount();
    bool TailFolded = !CM.isScalarEpilogueAllowed();

    if (TailFolded && CM.TTI.emitGetActiveLaneMask()) {
      // While ActiveLaneMask is a binary op that consumes the loop tripcount
      // as a second argument, we only pass the IV here and extract the
      // tripcount from the transform state where codegen of the VP instructions
      // happen.
      BlockMask = Builder.createNaryOp(VPInstruction::ActiveLaneMask, {IV});
    } else {
      BlockMask = Builder.createNaryOp(VPInstruction::ICmpULE, {IV, BTC});
    }
    return BlockMaskCache[BB] = BlockMask;
  }

  // This is the block mask. We OR all incoming edges.
  for (auto *Predecessor : predecessors(BB)) {
    VPValue *EdgeMask = createEdgeMask(Predecessor, BB, Plan);
    if (!EdgeMask) // Mask of predecessor is all-one so mask of block is too.
      return BlockMaskCache[BB] = EdgeMask;

    if (!BlockMask) { // BlockMask has its initialized nullptr value.
      BlockMask = EdgeMask;
      continue;
    }

    BlockMask = Builder.createOr(BlockMask, EdgeMask);
  }

  return BlockMaskCache[BB] = BlockMask;
}

VPRecipeBase *VPRecipeBuilder::tryToWidenMemory(Instruction *I, VFRange &Range,
                                                VPlanPtr &Plan) {
  assert((isa<LoadInst>(I) || isa<StoreInst>(I)) &&
         "Must be called with either a load or store");

  auto willWiden = [&](ElementCount VF) -> bool {
    if (VF.isScalar())
      return false;
    LoopVectorizationCostModel::InstWidening Decision =
        CM.getWideningDecision(I, VF);
    assert(Decision != LoopVectorizationCostModel::CM_Unknown &&
           "CM decision should be taken at this point.");
    if (Decision == LoopVectorizationCostModel::CM_Interleave)
      return true;
    if (CM.isScalarAfterVectorization(I, VF) ||
        CM.isProfitableToScalarize(I, VF))
      return false;
    return Decision != LoopVectorizationCostModel::CM_Scalarize;
  };

  if (!LoopVectorizationPlanner::getDecisionAndClampRange(willWiden, Range))
    return nullptr;

  VPValue *Mask = nullptr;
  if (Legal->isMaskRequired(I))
    Mask = createBlockInMask(I->getParent(), Plan);

  VPValue *Addr = Plan->getOrAddVPValue(getLoadStorePointerOperand(I));
  if (LoadInst *Load = dyn_cast<LoadInst>(I))
    return new VPWidenMemoryInstructionRecipe(*Load, Addr, Mask);

  StoreInst *Store = cast<StoreInst>(I);
  VPValue *StoredValue = Plan->getOrAddVPValue(Store->getValueOperand());
  return new VPWidenMemoryInstructionRecipe(*Store, Addr, StoredValue, Mask);
}

VPWidenIntOrFpInductionRecipe *
VPRecipeBuilder::tryToOptimizeInductionPHI(PHINode *Phi, VPlan &Plan) const {
  // Check if this is an integer or fp induction. If so, build the recipe that
  // produces its scalar and vector values.
  InductionDescriptor II = Legal->getInductionVars().lookup(Phi);
  if (II.getKind() == InductionDescriptor::IK_IntInduction ||
      II.getKind() == InductionDescriptor::IK_FpInduction) {
    VPValue *Start = Plan.getOrAddVPValue(II.getStartValue());
    const SmallVectorImpl<Instruction *> &Casts = II.getCastInsts();
    return new VPWidenIntOrFpInductionRecipe(
        Phi, Start, Casts.empty() ? nullptr : Casts.front());
  }

  return nullptr;
}

VPWidenIntOrFpInductionRecipe *
VPRecipeBuilder::tryToOptimizeInductionTruncate(TruncInst *I, VFRange &Range,
                                                VPlan &Plan) const {
  // Optimize the special case where the source is a constant integer
  // induction variable. Notice that we can only optimize the 'trunc' case
  // because (a) FP conversions lose precision, (b) sext/zext may wrap, and
  // (c) other casts depend on pointer size.

  // Determine whether \p K is a truncation based on an induction variable that
  // can be optimized.
  auto isOptimizableIVTruncate =
      [&](Instruction *K) -> std::function<bool(ElementCount)> {
    return [=](ElementCount VF) -> bool {
      return CM.isOptimizableIVTruncate(K, VF);
    };
  };

  if (LoopVectorizationPlanner::getDecisionAndClampRange(
          isOptimizableIVTruncate(I), Range)) {

    InductionDescriptor II =
        Legal->getInductionVars().lookup(cast<PHINode>(I->getOperand(0)));
    VPValue *Start = Plan.getOrAddVPValue(II.getStartValue());
    return new VPWidenIntOrFpInductionRecipe(cast<PHINode>(I->getOperand(0)),
                                             Start, nullptr, I);
  }
  return nullptr;
}

VPRecipeOrVPValueTy VPRecipeBuilder::tryToBlend(PHINode *Phi, VPlanPtr &Plan) {
  // If all incoming values are equal, the incoming VPValue can be used directly
  // instead of creating a new VPBlendRecipe.
  Value *FirstIncoming = Phi->getIncomingValue(0);
  if (all_of(Phi->incoming_values(), [FirstIncoming](const Value *Inc) {
        return FirstIncoming == Inc;
      })) {
    return Plan->getOrAddVPValue(Phi->getIncomingValue(0));
  }

  // We know that all PHIs in non-header blocks are converted into selects, so
  // we don't have to worry about the insertion order and we can just use the
  // builder. At this point we generate the predication tree. There may be
  // duplications since this is a simple recursive scan, but future
  // optimizations will clean it up.
  SmallVector<VPValue *, 2> Operands;
  unsigned NumIncoming = Phi->getNumIncomingValues();

  for (unsigned In = 0; In < NumIncoming; In++) {
    VPValue *EdgeMask =
      createEdgeMask(Phi->getIncomingBlock(In), Phi->getParent(), Plan);
    assert((EdgeMask || NumIncoming == 1) &&
           "Multiple predecessors with one having a full mask");
    Operands.push_back(Plan->getOrAddVPValue(Phi->getIncomingValue(In)));
    if (EdgeMask)
      Operands.push_back(EdgeMask);
  }
  return toVPRecipeResult(new VPBlendRecipe(Phi, Operands));
}

VPWidenCallRecipe *VPRecipeBuilder::tryToWidenCall(CallInst *CI, VFRange &Range,
                                                   VPlan &Plan) const {

  bool IsPredicated = LoopVectorizationPlanner::getDecisionAndClampRange(
      [this, CI](ElementCount VF) {
        return CM.isScalarWithPredication(CI, VF);
      },
      Range);

  if (IsPredicated)
    return nullptr;

  Intrinsic::ID ID = getVectorIntrinsicIDForCall(CI, TLI);
  if (ID && (ID == Intrinsic::assume || ID == Intrinsic::lifetime_end ||
             ID == Intrinsic::lifetime_start || ID == Intrinsic::sideeffect ||
             ID == Intrinsic::pseudoprobe ||
             ID == Intrinsic::experimental_noalias_scope_decl))
    return nullptr;

  auto willWiden = [&](ElementCount VF) -> bool {
    Intrinsic::ID ID = getVectorIntrinsicIDForCall(CI, TLI);
    // The following case may be scalarized depending on the VF.
    // The flag shows whether we use Intrinsic or a usual Call for vectorized
    // version of the instruction.
    // Is it beneficial to perform intrinsic call compared to lib call?
    bool NeedToScalarize = false;
    InstructionCost CallCost = CM.getVectorCallCost(CI, VF, NeedToScalarize);
    InstructionCost IntrinsicCost = ID ? CM.getVectorIntrinsicCost(CI, VF) : 0;
    bool UseVectorIntrinsic = ID && IntrinsicCost <= CallCost;
    assert(IntrinsicCost.isValid() && CallCost.isValid() &&
           "Cannot have invalid costs while widening");
    return UseVectorIntrinsic || !NeedToScalarize;
  };

  if (!LoopVectorizationPlanner::getDecisionAndClampRange(willWiden, Range))
    return nullptr;

  return new VPWidenCallRecipe(*CI, Plan.mapToVPValues(CI->arg_operands()));
}

bool VPRecipeBuilder::shouldWiden(Instruction *I, VFRange &Range) const {
  assert(!isa<BranchInst>(I) && !isa<PHINode>(I) && !isa<LoadInst>(I) &&
         !isa<StoreInst>(I) && "Instruction should have been handled earlier");
  // Instruction should be widened, unless it is scalar after vectorization,
  // scalarization is profitable or it is predicated.
  auto WillScalarize = [this, I](ElementCount VF) -> bool {
    return CM.isScalarAfterVectorization(I, VF) ||
           CM.isProfitableToScalarize(I, VF) ||
           CM.isScalarWithPredication(I, VF);
  };
  return !LoopVectorizationPlanner::getDecisionAndClampRange(WillScalarize,
                                                             Range);
}

VPWidenRecipe *VPRecipeBuilder::tryToWiden(Instruction *I, VPlan &Plan) const {
  auto IsVectorizableOpcode = [](unsigned Opcode) {
    switch (Opcode) {
    case Instruction::Add:
    case Instruction::And:
    case Instruction::AShr:
    case Instruction::BitCast:
    case Instruction::FAdd:
    case Instruction::FCmp:
    case Instruction::FDiv:
    case Instruction::FMul:
    case Instruction::FNeg:
    case Instruction::FPExt:
    case Instruction::FPToSI:
    case Instruction::FPToUI:
    case Instruction::FPTrunc:
    case Instruction::FRem:
    case Instruction::FSub:
    case Instruction::ICmp:
    case Instruction::IntToPtr:
    case Instruction::LShr:
    case Instruction::Mul:
    case Instruction::Or:
    case Instruction::PtrToInt:
    case Instruction::SDiv:
    case Instruction::Select:
    case Instruction::SExt:
    case Instruction::Shl:
    case Instruction::SIToFP:
    case Instruction::SRem:
    case Instruction::Sub:
    case Instruction::Trunc:
    case Instruction::UDiv:
    case Instruction::UIToFP:
    case Instruction::URem:
    case Instruction::Xor:
    case Instruction::ZExt:
      return true;
    }
    return false;
  };

  if (!IsVectorizableOpcode(I->getOpcode()))
    return nullptr;

  // Success: widen this instruction.
  return new VPWidenRecipe(*I, Plan.mapToVPValues(I->operands()));
}

VPBasicBlock *VPRecipeBuilder::handleReplication(
    Instruction *I, VFRange &Range, VPBasicBlock *VPBB,
    VPlanPtr &Plan) {
  bool IsUniform = LoopVectorizationPlanner::getDecisionAndClampRange(
      [&](ElementCount VF) { return CM.isUniformAfterVectorization(I, VF); },
      Range);

  bool IsPredicated = LoopVectorizationPlanner::getDecisionAndClampRange(
      [&](ElementCount VF) { return CM.isScalarWithPredication(I, VF); },
      Range);

  auto *Recipe = new VPReplicateRecipe(I, Plan->mapToVPValues(I->operands()),
                                       IsUniform, IsPredicated);
  setRecipe(I, Recipe);
  Plan->addVPValue(I, Recipe);

  // Find if I uses a predicated instruction. If so, it will use its scalar
  // value. Avoid hoisting the insert-element which packs the scalar value into
  // a vector value, as that happens iff all users use the vector value.
  for (VPValue *Op : Recipe->operands()) {
    auto *PredR = dyn_cast_or_null<VPPredInstPHIRecipe>(Op->getDef());
    if (!PredR)
      continue;
    auto *RepR =
        cast_or_null<VPReplicateRecipe>(PredR->getOperand(0)->getDef());
    assert(RepR->isPredicated() &&
           "expected Replicate recipe to be predicated");
    RepR->setAlsoPack(false);
  }

  // Finalize the recipe for Instr, first if it is not predicated.
  if (!IsPredicated) {
    LLVM_DEBUG(dbgs() << "LV: Scalarizing:" << *I << "\n");
    VPBB->appendRecipe(Recipe);
    return VPBB;
  }
  LLVM_DEBUG(dbgs() << "LV: Scalarizing and predicating:" << *I << "\n");
  assert(VPBB->getSuccessors().empty() &&
         "VPBB has successors when handling predicated replication.");
  // Record predicated instructions for above packing optimizations.
  VPBlockBase *Region = createReplicateRegion(I, Recipe, Plan);
  VPBlockUtils::insertBlockAfter(Region, VPBB);
  auto *RegSucc = new VPBasicBlock();
  VPBlockUtils::insertBlockAfter(RegSucc, Region);
  return RegSucc;
}

VPRegionBlock *VPRecipeBuilder::createReplicateRegion(Instruction *Instr,
                                                      VPRecipeBase *PredRecipe,
                                                      VPlanPtr &Plan) {
  // Instructions marked for predication are replicated and placed under an
  // if-then construct to prevent side-effects.

  // Generate recipes to compute the block mask for this region.
  VPValue *BlockInMask = createBlockInMask(Instr->getParent(), Plan);

  // Build the triangular if-then region.
  std::string RegionName = (Twine("pred.") + Instr->getOpcodeName()).str();
  assert(Instr->getParent() && "Predicated instruction not in any basic block");
  auto *BOMRecipe = new VPBranchOnMaskRecipe(BlockInMask);
  auto *Entry = new VPBasicBlock(Twine(RegionName) + ".entry", BOMRecipe);
  auto *PHIRecipe = Instr->getType()->isVoidTy()
                        ? nullptr
                        : new VPPredInstPHIRecipe(Plan->getOrAddVPValue(Instr));
  if (PHIRecipe) {
    Plan->removeVPValueFor(Instr);
    Plan->addVPValue(Instr, PHIRecipe);
  }
  auto *Exit = new VPBasicBlock(Twine(RegionName) + ".continue", PHIRecipe);
  auto *Pred = new VPBasicBlock(Twine(RegionName) + ".if", PredRecipe);
  VPRegionBlock *Region = new VPRegionBlock(Entry, Exit, RegionName, true);

  // Note: first set Entry as region entry and then connect successors starting
  // from it in order, to propagate the "parent" of each VPBasicBlock.
  VPBlockUtils::insertTwoBlocksAfter(Pred, Exit, BlockInMask, Entry);
  VPBlockUtils::connectBlocks(Pred, Exit);

  return Region;
}

VPRecipeOrVPValueTy VPRecipeBuilder::tryToCreateWidenRecipe(Instruction *Instr,
                                                            VFRange &Range,
                                                            VPlanPtr &Plan) {
  // First, check for specific widening recipes that deal with calls, memory
  // operations, inductions and Phi nodes.
  if (auto *CI = dyn_cast<CallInst>(Instr))
    return toVPRecipeResult(tryToWidenCall(CI, Range, *Plan));

  if (isa<LoadInst>(Instr) || isa<StoreInst>(Instr))
    return toVPRecipeResult(tryToWidenMemory(Instr, Range, Plan));

  VPRecipeBase *Recipe;
  if (auto Phi = dyn_cast<PHINode>(Instr)) {
    if (Phi->getParent() != OrigLoop->getHeader())
      return tryToBlend(Phi, Plan);
    if ((Recipe = tryToOptimizeInductionPHI(Phi, *Plan)))
      return toVPRecipeResult(Recipe);

    if (Legal->isReductionVariable(Phi)) {
      RecurrenceDescriptor &RdxDesc = Legal->getReductionVars()[Phi];
      VPValue *StartV =
          Plan->getOrAddVPValue(RdxDesc.getRecurrenceStartValue());
      return toVPRecipeResult(new VPWidenPHIRecipe(Phi, RdxDesc, *StartV));
    }

    return toVPRecipeResult(new VPWidenPHIRecipe(Phi));
  }

  if (isa<TruncInst>(Instr) && (Recipe = tryToOptimizeInductionTruncate(
                                    cast<TruncInst>(Instr), Range, *Plan)))
    return toVPRecipeResult(Recipe);

  if (!shouldWiden(Instr, Range))
    return nullptr;

  if (auto GEP = dyn_cast<GetElementPtrInst>(Instr))
    return toVPRecipeResult(new VPWidenGEPRecipe(
        GEP, Plan->mapToVPValues(GEP->operands()), OrigLoop));

  if (auto *SI = dyn_cast<SelectInst>(Instr)) {
    bool InvariantCond =
        PSE.getSE()->isLoopInvariant(PSE.getSCEV(SI->getOperand(0)), OrigLoop);
    return toVPRecipeResult(new VPWidenSelectRecipe(
        *SI, Plan->mapToVPValues(SI->operands()), InvariantCond));
  }

  return toVPRecipeResult(tryToWiden(Instr, *Plan));
}

void LoopVectorizationPlanner::buildVPlansWithVPRecipes(ElementCount MinVF,
                                                        ElementCount MaxVF) {
  assert(OrigLoop->isInnermost() && "Inner loop expected.");

  // Collect instructions from the original loop that will become trivially dead
  // in the vectorized loop. We don't need to vectorize these instructions. For
  // example, original induction update instructions can become dead because we
  // separately emit induction "steps" when generating code for the new loop.
  // Similarly, we create a new latch condition when setting up the structure
  // of the new loop, so the old one can become dead.
  SmallPtrSet<Instruction *, 4> DeadInstructions;
  collectTriviallyDeadInstructions(DeadInstructions);

  // Add assume instructions we need to drop to DeadInstructions, to prevent
  // them from being added to the VPlan.
  // TODO: We only need to drop assumes in blocks that get flattend. If the
  // control flow is preserved, we should keep them.
  auto &ConditionalAssumes = Legal->getConditionalAssumes();
  DeadInstructions.insert(ConditionalAssumes.begin(), ConditionalAssumes.end());

  DenseMap<Instruction *, Instruction *> &SinkAfter = Legal->getSinkAfter();
  // Dead instructions do not need sinking. Remove them from SinkAfter.
  for (Instruction *I : DeadInstructions)
    SinkAfter.erase(I);

  auto MaxVFPlusOne = MaxVF.getWithIncrement(1);
  for (ElementCount VF = MinVF; ElementCount::isKnownLT(VF, MaxVFPlusOne);) {
    VFRange SubRange = {VF, MaxVFPlusOne};
    VPlans.push_back(
        buildVPlanWithVPRecipes(SubRange, DeadInstructions, SinkAfter));
    VF = SubRange.End;
  }
}

VPlanPtr LoopVectorizationPlanner::buildVPlanWithVPRecipes(
    VFRange &Range, SmallPtrSetImpl<Instruction *> &DeadInstructions,
    const DenseMap<Instruction *, Instruction *> &SinkAfter) {

  SmallPtrSet<const InterleaveGroup<Instruction> *, 1> InterleaveGroups;

  VPRecipeBuilder RecipeBuilder(OrigLoop, TLI, Legal, CM, PSE, Builder);

  // ---------------------------------------------------------------------------
  // Pre-construction: record ingredients whose recipes we'll need to further
  // process after constructing the initial VPlan.
  // ---------------------------------------------------------------------------

  // Mark instructions we'll need to sink later and their targets as
  // ingredients whose recipe we'll need to record.
  for (auto &Entry : SinkAfter) {
    RecipeBuilder.recordRecipeOf(Entry.first);
    RecipeBuilder.recordRecipeOf(Entry.second);
  }
  for (auto &Reduction : CM.getInLoopReductionChains()) {
    PHINode *Phi = Reduction.first;
    RecurKind Kind = Legal->getReductionVars()[Phi].getRecurrenceKind();
    const SmallVector<Instruction *, 4> &ReductionOperations = Reduction.second;

    RecipeBuilder.recordRecipeOf(Phi);
    for (auto &R : ReductionOperations) {
      RecipeBuilder.recordRecipeOf(R);
      // For min/max reducitons, where we have a pair of icmp/select, we also
      // need to record the ICmp recipe, so it can be removed later.
      if (RecurrenceDescriptor::isMinMaxRecurrenceKind(Kind))
        RecipeBuilder.recordRecipeOf(cast<Instruction>(R->getOperand(0)));
    }
  }

  // For each interleave group which is relevant for this (possibly trimmed)
  // Range, add it to the set of groups to be later applied to the VPlan and add
  // placeholders for its members' Recipes which we'll be replacing with a
  // single VPInterleaveRecipe.
  for (InterleaveGroup<Instruction> *IG : IAI.getInterleaveGroups()) {
    auto applyIG = [IG, this](ElementCount VF) -> bool {
      return (VF.isVector() && // Query is illegal for VF == 1
              CM.getWideningDecision(IG->getInsertPos(), VF) ==
                  LoopVectorizationCostModel::CM_Interleave);
    };
    if (!getDecisionAndClampRange(applyIG, Range))
      continue;
    InterleaveGroups.insert(IG);
    for (unsigned i = 0; i < IG->getFactor(); i++)
      if (Instruction *Member = IG->getMember(i))
        RecipeBuilder.recordRecipeOf(Member);
  };

  // ---------------------------------------------------------------------------
  // Build initial VPlan: Scan the body of the loop in a topological order to
  // visit each basic block after having visited its predecessor basic blocks.
  // ---------------------------------------------------------------------------

  // Create a dummy pre-entry VPBasicBlock to start building the VPlan.
  auto Plan = std::make_unique<VPlan>();
  VPBasicBlock *VPBB = new VPBasicBlock("Pre-Entry");
  Plan->setEntry(VPBB);

  // Scan the body of the loop in a topological order to visit each basic block
  // after having visited its predecessor basic blocks.
  LoopBlocksDFS DFS(OrigLoop);
  DFS.perform(LI);

  for (BasicBlock *BB : make_range(DFS.beginRPO(), DFS.endRPO())) {
    // Relevant instructions from basic block BB will be grouped into VPRecipe
    // ingredients and fill a new VPBasicBlock.
    unsigned VPBBsForBB = 0;
    auto *FirstVPBBForBB = new VPBasicBlock(BB->getName());
    VPBlockUtils::insertBlockAfter(FirstVPBBForBB, VPBB);
    VPBB = FirstVPBBForBB;
    Builder.setInsertPoint(VPBB);

    // Introduce each ingredient into VPlan.
    // TODO: Model and preserve debug instrinsics in VPlan.
    for (Instruction &I : BB->instructionsWithoutDebug()) {
      Instruction *Instr = &I;

      // First filter out irrelevant instructions, to ensure no recipes are
      // built for them.
      if (isa<BranchInst>(Instr) || DeadInstructions.count(Instr))
        continue;

      if (auto RecipeOrValue =
              RecipeBuilder.tryToCreateWidenRecipe(Instr, Range, Plan)) {
        // If Instr can be simplified to an existing VPValue, use it.
        if (RecipeOrValue.is<VPValue *>()) {
          Plan->addVPValue(Instr, RecipeOrValue.get<VPValue *>());
          continue;
        }
        // Otherwise, add the new recipe.
        VPRecipeBase *Recipe = RecipeOrValue.get<VPRecipeBase *>();
        for (auto *Def : Recipe->definedValues()) {
          auto *UV = Def->getUnderlyingValue();
          Plan->addVPValue(UV, Def);
        }

        RecipeBuilder.setRecipe(Instr, Recipe);
        VPBB->appendRecipe(Recipe);
        continue;
      }

      // Otherwise, if all widening options failed, Instruction is to be
      // replicated. This may create a successor for VPBB.
      VPBasicBlock *NextVPBB =
          RecipeBuilder.handleReplication(Instr, Range, VPBB, Plan);
      if (NextVPBB != VPBB) {
        VPBB = NextVPBB;
        VPBB->setName(BB->hasName() ? BB->getName() + "." + Twine(VPBBsForBB++)
                                    : "");
      }
    }
  }

  // Discard empty dummy pre-entry VPBasicBlock. Note that other VPBasicBlocks
  // may also be empty, such as the last one VPBB, reflecting original
  // basic-blocks with no recipes.
  VPBasicBlock *PreEntry = cast<VPBasicBlock>(Plan->getEntry());
  assert(PreEntry->empty() && "Expecting empty pre-entry block.");
  VPBlockBase *Entry = Plan->setEntry(PreEntry->getSingleSuccessor());
  VPBlockUtils::disconnectBlocks(PreEntry, Entry);
  delete PreEntry;

  // ---------------------------------------------------------------------------
  // Transform initial VPlan: Apply previously taken decisions, in order, to
  // bring the VPlan to its final state.
  // ---------------------------------------------------------------------------

  // Apply Sink-After legal constraints.
  for (auto &Entry : SinkAfter) {
    VPRecipeBase *Sink = RecipeBuilder.getRecipe(Entry.first);
    VPRecipeBase *Target = RecipeBuilder.getRecipe(Entry.second);
    // If the target is in a replication region, make sure to move Sink to the
    // block after it, not into the replication region itself.
    if (auto *Region =
            dyn_cast_or_null<VPRegionBlock>(Target->getParent()->getParent())) {
      if (Region->isReplicator()) {
        assert(Region->getNumSuccessors() == 1 && "Expected SESE region!");
        VPBasicBlock *NextBlock =
            cast<VPBasicBlock>(Region->getSuccessors().front());
        Sink->moveBefore(*NextBlock, NextBlock->getFirstNonPhi());
        continue;
      }
    }
    Sink->moveAfter(Target);
  }

  // Interleave memory: for each Interleave Group we marked earlier as relevant
  // for this VPlan, replace the Recipes widening its memory instructions with a
  // single VPInterleaveRecipe at its insertion point.
  for (auto IG : InterleaveGroups) {
    auto *Recipe = cast<VPWidenMemoryInstructionRecipe>(
        RecipeBuilder.getRecipe(IG->getInsertPos()));
    SmallVector<VPValue *, 4> StoredValues;
    for (unsigned i = 0; i < IG->getFactor(); ++i)
      if (auto *SI = dyn_cast_or_null<StoreInst>(IG->getMember(i)))
        StoredValues.push_back(Plan->getOrAddVPValue(SI->getOperand(0)));

    auto *VPIG = new VPInterleaveRecipe(IG, Recipe->getAddr(), StoredValues,
                                        Recipe->getMask());
    VPIG->insertBefore(Recipe);
    unsigned J = 0;
    for (unsigned i = 0; i < IG->getFactor(); ++i)
      if (Instruction *Member = IG->getMember(i)) {
        if (!Member->getType()->isVoidTy()) {
          VPValue *OriginalV = Plan->getVPValue(Member);
          Plan->removeVPValueFor(Member);
          Plan->addVPValue(Member, VPIG->getVPValue(J));
          OriginalV->replaceAllUsesWith(VPIG->getVPValue(J));
          J++;
        }
        RecipeBuilder.getRecipe(Member)->eraseFromParent();
      }
  }

  // Adjust the recipes for any inloop reductions.
  if (Range.Start.isVector())
    adjustRecipesForInLoopReductions(Plan, RecipeBuilder);

  // Finally, if tail is folded by masking, introduce selects between the phi
  // and the live-out instruction of each reduction, at the end of the latch.
  if (CM.foldTailByMasking() && !Legal->getReductionVars().empty()) {
    Builder.setInsertPoint(VPBB);
    auto *Cond = RecipeBuilder.createBlockInMask(OrigLoop->getHeader(), Plan);
    for (auto &Reduction : Legal->getReductionVars()) {
      if (CM.isInLoopReduction(Reduction.first))
        continue;
      VPValue *Phi = Plan->getOrAddVPValue(Reduction.first);
      VPValue *Red = Plan->getOrAddVPValue(Reduction.second.getLoopExitInstr());
      Builder.createNaryOp(Instruction::Select, {Cond, Red, Phi});
    }
  }

  std::string PlanName;
  raw_string_ostream RSO(PlanName);
  ElementCount VF = Range.Start;
  Plan->addVF(VF);
  RSO << "Initial VPlan for VF={" << VF;
  for (VF *= 2; ElementCount::isKnownLT(VF, Range.End); VF *= 2) {
    Plan->addVF(VF);
    RSO << "," << VF;
  }
  RSO << "},UF>=1";
  RSO.flush();
  Plan->setName(PlanName);

  return Plan;
}

VPlanPtr LoopVectorizationPlanner::buildVPlan(VFRange &Range) {
  // Outer loop handling: They may require CFG and instruction level
  // transformations before even evaluating whether vectorization is profitable.
  // Since we cannot modify the incoming IR, we need to build VPlan upfront in
  // the vectorization pipeline.
  assert(!OrigLoop->isInnermost());
  assert(EnableVPlanNativePath && "VPlan-native path is not enabled.");

  // Create new empty VPlan
  auto Plan = std::make_unique<VPlan>();

  // Build hierarchical CFG
  VPlanHCFGBuilder HCFGBuilder(OrigLoop, LI, *Plan);
  HCFGBuilder.buildHierarchicalCFG();

  for (ElementCount VF = Range.Start; ElementCount::isKnownLT(VF, Range.End);
       VF *= 2)
    Plan->addVF(VF);

  if (EnableVPlanPredication) {
    VPlanPredicator VPP(*Plan);
    VPP.predicate();

    // Avoid running transformation to recipes until masked code generation in
    // VPlan-native path is in place.
    return Plan;
  }

  SmallPtrSet<Instruction *, 1> DeadInstructions;
  VPlanTransforms::VPInstructionsToVPRecipes(OrigLoop, Plan,
                                             Legal->getInductionVars(),
                                             DeadInstructions, *PSE.getSE());
  return Plan;
}

// Adjust the recipes for any inloop reductions. The chain of instructions
// leading from the loop exit instr to the phi need to be converted to
// reductions, with one operand being vector and the other being the scalar
// reduction chain.
void LoopVectorizationPlanner::adjustRecipesForInLoopReductions(
    VPlanPtr &Plan, VPRecipeBuilder &RecipeBuilder) {
  for (auto &Reduction : CM.getInLoopReductionChains()) {
    PHINode *Phi = Reduction.first;
    RecurrenceDescriptor &RdxDesc = Legal->getReductionVars()[Phi];
    const SmallVector<Instruction *, 4> &ReductionOperations = Reduction.second;

    // ReductionOperations are orders top-down from the phi's use to the
    // LoopExitValue. We keep a track of the previous item (the Chain) to tell
    // which of the two operands will remain scalar and which will be reduced.
    // For minmax the chain will be the select instructions.
    Instruction *Chain = Phi;
    for (Instruction *R : ReductionOperations) {
      VPRecipeBase *WidenRecipe = RecipeBuilder.getRecipe(R);
      RecurKind Kind = RdxDesc.getRecurrenceKind();

      VPValue *ChainOp = Plan->getVPValue(Chain);
      unsigned FirstOpId;
      if (RecurrenceDescriptor::isMinMaxRecurrenceKind(Kind)) {
        assert(isa<VPWidenSelectRecipe>(WidenRecipe) &&
               "Expected to replace a VPWidenSelectSC");
        FirstOpId = 1;
      } else {
        assert(isa<VPWidenRecipe>(WidenRecipe) &&
               "Expected to replace a VPWidenSC");
        FirstOpId = 0;
      }
      unsigned VecOpId =
          R->getOperand(FirstOpId) == Chain ? FirstOpId + 1 : FirstOpId;
      VPValue *VecOp = Plan->getVPValue(R->getOperand(VecOpId));

      auto *CondOp = CM.foldTailByMasking()
                         ? RecipeBuilder.createBlockInMask(R->getParent(), Plan)
                         : nullptr;
      VPReductionRecipe *RedRecipe = new VPReductionRecipe(
          &RdxDesc, R, ChainOp, VecOp, CondOp, TTI);
      WidenRecipe->getVPValue()->replaceAllUsesWith(RedRecipe);
      Plan->removeVPValueFor(R);
      Plan->addVPValue(R, RedRecipe);
      WidenRecipe->getParent()->insert(RedRecipe, WidenRecipe->getIterator());
      WidenRecipe->getVPValue()->replaceAllUsesWith(RedRecipe);
      WidenRecipe->eraseFromParent();

      if (RecurrenceDescriptor::isMinMaxRecurrenceKind(Kind)) {
        VPRecipeBase *CompareRecipe =
            RecipeBuilder.getRecipe(cast<Instruction>(R->getOperand(0)));
        assert(isa<VPWidenRecipe>(CompareRecipe) &&
               "Expected to replace a VPWidenSC");
        assert(cast<VPWidenRecipe>(CompareRecipe)->getNumUsers() == 0 &&
               "Expected no remaining users");
        CompareRecipe->eraseFromParent();
      }
      Chain = R;
    }
  }
}

#if INTEL_CUSTOMIZATION
#if !defined(NDEBUG) || defined(LLVM_ENABLE_DUMP)
void VPInterleaveRecipe::print(raw_ostream &O, const Twine &Indent,
                               VPSlotTracker &SlotTracker) const {
  O << Indent << "INTERLEAVE-GROUP with factor " << IG->getFactor() << " at ";
  IG->getInsertPos()->printAsOperand(O, false);
  O << ", ";
  getAddr()->printAsOperand(O, SlotTracker);
  VPValue *Mask = getMask();
  if (Mask) {
    O << ", ";
    Mask->printAsOperand(O, SlotTracker);
  }
  for (unsigned i = 0; i < IG->getFactor(); ++i)
    if (Instruction *I = IG->getMember(i))
      O << "\n" << Indent << "  " << VPlanIngredient(I) << " " << i;
}
#endif // !NDEBUG || LLVM_ENABLE_DUMP
#endif // INTEL_CUSTOMIZATION

void VPWidenCallRecipe::execute(VPTransformState &State) {
  State.ILV->widenCallInstruction(*cast<CallInst>(getUnderlyingInstr()), this,
                                  *this, State);
}

void VPWidenSelectRecipe::execute(VPTransformState &State) {
  State.ILV->widenSelectInstruction(*cast<SelectInst>(getUnderlyingInstr()),
                                    this, *this, InvariantCond, State);
}

void VPWidenRecipe::execute(VPTransformState &State) {
  State.ILV->widenInstruction(*getUnderlyingInstr(), this, *this, State);
}

void VPWidenGEPRecipe::execute(VPTransformState &State) {
  State.ILV->widenGEP(cast<GetElementPtrInst>(getUnderlyingInstr()), this,
                      *this, State.UF, State.VF, IsPtrLoopInvariant,
                      IsIndexLoopInvariant, State);
}

void VPWidenIntOrFpInductionRecipe::execute(VPTransformState &State) {
  assert(!State.Instance && "Int or FP induction being replicated.");
  State.ILV->widenIntOrFpInduction(IV, getStartValue()->getLiveInIRValue(),
                                   getTruncInst(), getVPValue(0),
                                   getCastValue(), State);
}

void VPWidenPHIRecipe::execute(VPTransformState &State) {
  State.ILV->widenPHIInstruction(cast<PHINode>(getUnderlyingValue()), RdxDesc,
                                 getStartValue(), this, State);
}

void VPBlendRecipe::execute(VPTransformState &State) {
  State.ILV->setDebugLocFromInst(State.Builder, Phi);
  // We know that all PHIs in non-header blocks are converted into
  // selects, so we don't have to worry about the insertion order and we
  // can just use the builder.
  // At this point we generate the predication tree. There may be
  // duplications since this is a simple recursive scan, but future
  // optimizations will clean it up.

  unsigned NumIncoming = getNumIncomingValues();

  // Generate a sequence of selects of the form:
  // SELECT(Mask3, In3,
  //        SELECT(Mask2, In2,
  //               SELECT(Mask1, In1,
  //                      In0)))
  // Note that Mask0 is never used: lanes for which no path reaches this phi and
  // are essentially undef are taken from In0.
  InnerLoopVectorizer::VectorParts Entry(State.UF);
  for (unsigned In = 0; In < NumIncoming; ++In) {
    for (unsigned Part = 0; Part < State.UF; ++Part) {
      // We might have single edge PHIs (blocks) - use an identity
      // 'select' for the first PHI operand.
      Value *In0 = State.get(getIncomingValue(In), Part);
      if (In == 0)
        Entry[Part] = In0; // Initialize with the first incoming value.
      else {
        // Select between the current value and the previous incoming edge
        // based on the incoming mask.
        Value *Cond = State.get(getMask(In), Part);
        Entry[Part] =
            State.Builder.CreateSelect(Cond, In0, Entry[Part], "predphi");
      }
    }
  }
  for (unsigned Part = 0; Part < State.UF; ++Part)
    State.set(this, Entry[Part], Part);
}

void VPInterleaveRecipe::execute(VPTransformState &State) {
  assert(!State.Instance && "Interleave group being replicated.");
  State.ILV->vectorizeInterleaveGroup(IG, definedValues(), State, getAddr(),
                                      getStoredValues(), getMask());
}

void VPReductionRecipe::execute(VPTransformState &State) {
  assert(!State.Instance && "Reduction being replicated.");
  for (unsigned Part = 0; Part < State.UF; ++Part) {
    RecurKind Kind = RdxDesc->getRecurrenceKind();
    Value *NewVecOp = State.get(getVecOp(), Part);
    if (VPValue *Cond = getCondOp()) {
      Value *NewCond = State.get(Cond, Part);
      VectorType *VecTy = cast<VectorType>(NewVecOp->getType());
      Constant *Iden = RecurrenceDescriptor::getRecurrenceIdentity(
          Kind, VecTy->getElementType());
      Constant *IdenVec =
          ConstantVector::getSplat(VecTy->getElementCount(), Iden);
      Value *Select = State.Builder.CreateSelect(NewCond, NewVecOp, IdenVec);
      NewVecOp = Select;
    }
    Value *NewRed =
        createTargetReduction(State.Builder, TTI, *RdxDesc, NewVecOp);
    Value *PrevInChain = State.get(getChainOp(), Part);
    Value *NextInChain;
    if (RecurrenceDescriptor::isMinMaxRecurrenceKind(Kind)) {
      NextInChain =
          createMinMaxOp(State.Builder, RdxDesc->getRecurrenceKind(),
                         NewRed, PrevInChain);
    } else {
      NextInChain = State.Builder.CreateBinOp(
          (Instruction::BinaryOps)getUnderlyingInstr()->getOpcode(), NewRed,
          PrevInChain);
    }
    State.set(this, NextInChain, Part);
  }
}

void VPReplicateRecipe::execute(VPTransformState &State) {
  if (State.Instance) { // Generate a single instance.
    assert(!State.VF.isScalable() && "Can't scalarize a scalable vector");
    State.ILV->scalarizeInstruction(getUnderlyingInstr(), this, *this,
                                    *State.Instance, IsPredicated, State);
    // Insert scalar instance packing it into a vector.
    if (AlsoPack && State.VF.isVector()) {
      // If we're constructing lane 0, initialize to start from poison.
      if (State.Instance->Lane.isFirstLane()) {
        assert(!State.VF.isScalable() && "VF is assumed to be non scalable.");
        Value *Poison = PoisonValue::get(
            VectorType::get(getUnderlyingValue()->getType(), State.VF));
        State.set(this, Poison, State.Instance->Part);
      }
      State.ILV->packScalarIntoVectorValue(this, *State.Instance, State);
    }
    return;
  }

  // Generate scalar instances for all VF lanes of all UF parts, unless the
  // instruction is uniform inwhich case generate only the first lane for each
  // of the UF parts.
  unsigned EndLane = IsUniform ? 1 : State.VF.getKnownMinValue();
  assert((!State.VF.isScalable() || IsUniform) &&
         "Can't scalarize a scalable vector");
  for (unsigned Part = 0; Part < State.UF; ++Part)
    for (unsigned Lane = 0; Lane < EndLane; ++Lane)
      State.ILV->scalarizeInstruction(getUnderlyingInstr(), this, *this,
                                      VPIteration(Part, Lane), IsPredicated,
                                      State);
}

void VPBranchOnMaskRecipe::execute(VPTransformState &State) {
  assert(State.Instance && "Branch on Mask works only on single instance.");

  unsigned Part = State.Instance->Part;
  unsigned Lane = State.Instance->Lane.getKnownLane();

  Value *ConditionBit = nullptr;
  VPValue *BlockInMask = getMask();
  if (BlockInMask) {
    ConditionBit = State.get(BlockInMask, Part);
    if (ConditionBit->getType()->isVectorTy())
      ConditionBit = State.Builder.CreateExtractElement(
          ConditionBit, State.Builder.getInt32(Lane));
  } else // Block in mask is all-one.
    ConditionBit = State.Builder.getTrue();

  // Replace the temporary unreachable terminator with a new conditional branch,
  // whose two destinations will be set later when they are created.
  auto *CurrentTerminator = State.CFG.PrevBB->getTerminator();
  assert(isa<UnreachableInst>(CurrentTerminator) &&
         "Expected to replace unreachable terminator with conditional branch.");
  auto *CondBr = BranchInst::Create(State.CFG.PrevBB, nullptr, ConditionBit);
  CondBr->setSuccessor(0, nullptr);
  ReplaceInstWithInst(CurrentTerminator, CondBr);
}

void VPPredInstPHIRecipe::execute(VPTransformState &State) {
  assert(State.Instance && "Predicated instruction PHI works per instance.");
  Instruction *ScalarPredInst =
      cast<Instruction>(State.get(getOperand(0), *State.Instance));
  BasicBlock *PredicatedBB = ScalarPredInst->getParent();
  BasicBlock *PredicatingBB = PredicatedBB->getSinglePredecessor();
  assert(PredicatingBB && "Predicated block has no single predecessor.");
  assert(isa<VPReplicateRecipe>(getOperand(0)) &&
         "operand must be VPReplicateRecipe");

  // By current pack/unpack logic we need to generate only a single phi node: if
  // a vector value for the predicated instruction exists at this point it means
  // the instruction has vector users only, and a phi for the vector value is
  // needed. In this case the recipe of the predicated instruction is marked to
  // also do that packing, thereby "hoisting" the insert-element sequence.
  // Otherwise, a phi node for the scalar value is needed.
  unsigned Part = State.Instance->Part;
  if (State.hasVectorValue(getOperand(0), Part)) {
    Value *VectorValue = State.get(getOperand(0), Part);
    InsertElementInst *IEI = cast<InsertElementInst>(VectorValue);
    PHINode *VPhi = State.Builder.CreatePHI(IEI->getType(), 2);
    VPhi->addIncoming(IEI->getOperand(0), PredicatingBB); // Unmodified vector.
    VPhi->addIncoming(IEI, PredicatedBB); // New vector with inserted element.
    if (State.hasVectorValue(this, Part))
      State.reset(this, VPhi, Part);
    else
      State.set(this, VPhi, Part);
    // NOTE: Currently we need to update the value of the operand, so the next
    // predicated iteration inserts its generated value in the correct vector.
    State.reset(getOperand(0), VPhi, Part);
  } else {
    Type *PredInstType = getOperand(0)->getUnderlyingValue()->getType();
    PHINode *Phi = State.Builder.CreatePHI(PredInstType, 2);
    Phi->addIncoming(PoisonValue::get(ScalarPredInst->getType()),
                     PredicatingBB);
    Phi->addIncoming(ScalarPredInst, PredicatedBB);
    if (State.hasScalarValue(this, *State.Instance))
      State.reset(this, Phi, *State.Instance);
    else
      State.set(this, Phi, *State.Instance);
    // NOTE: Currently we need to update the value of the operand, so the next
    // predicated iteration inserts its generated value in the correct vector.
    State.reset(getOperand(0), Phi, *State.Instance);
  }
}

void VPWidenMemoryInstructionRecipe::execute(VPTransformState &State) {
  VPValue *StoredValue = isStore() ? getStoredValue() : nullptr;
  State.ILV->vectorizeMemoryInstruction(&Ingredient, State,
                                        StoredValue ? nullptr : getVPValue(),
                                        getAddr(), StoredValue, getMask());
}

// Determine how to lower the scalar epilogue, which depends on 1) optimising
// for minimum code-size, 2) predicate compiler options, 3) loop hints forcing
// predication, and 4) a TTI hook that analyses whether the loop is suitable
// for predication.
static ScalarEpilogueLowering getScalarEpilogueLowering(
    Function *F, Loop *L, LoopVectorizeHints &Hints, ProfileSummaryInfo *PSI,
    BlockFrequencyInfo *BFI, TargetTransformInfo *TTI, TargetLibraryInfo *TLI,
    AssumptionCache *AC, LoopInfo *LI, ScalarEvolution *SE, DominatorTree *DT,
    LoopVectorizationLegality &LVL) {
  // 1) OptSize takes precedence over all other options, i.e. if this is set,
  // don't look at hints or options, and don't request a scalar epilogue.
  // (For PGSO, as shouldOptimizeForSize isn't currently accessible from
  // LoopAccessInfo (due to code dependency and not being able to reliably get
  // PSI/BFI from a loop analysis under NPM), we cannot suppress the collection
  // of strides in LoopAccessInfo::analyzeLoop() and vectorize without
  // versioning when the vectorization is forced, unlike hasOptSize. So revert
  // back to the old way and vectorize with versioning when forced. See D81345.)
  if (F->hasOptSize() || (llvm::shouldOptimizeForSize(L->getHeader(), PSI, BFI,
                                                      PGSOQueryType::IRPass) &&
                          Hints.getForce() != LoopVectorizeHints::FK_Enabled))
    return CM_ScalarEpilogueNotAllowedOptSize;

  // 2) If set, obey the directives
  if (PreferPredicateOverEpilogue.getNumOccurrences()) {
    switch (PreferPredicateOverEpilogue) {
    case PreferPredicateTy::ScalarEpilogue:
      return CM_ScalarEpilogueAllowed;
    case PreferPredicateTy::PredicateElseScalarEpilogue:
      return CM_ScalarEpilogueNotNeededUsePredicate;
    case PreferPredicateTy::PredicateOrDontVectorize:
      return CM_ScalarEpilogueNotAllowedUsePredicate;
    };
  }

  // 3) If set, obey the hints
  switch (Hints.getPredicate()) {
  case LoopVectorizeHints::FK_Enabled:
    return CM_ScalarEpilogueNotNeededUsePredicate;
  case LoopVectorizeHints::FK_Disabled:
    return CM_ScalarEpilogueAllowed;
  };

  // 4) if the TTI hook indicates this is profitable, request predication.
  if (TTI->preferPredicateOverEpilogue(L, LI, *SE, *AC, TLI, DT,
                                       LVL.getLAI()))
    return CM_ScalarEpilogueNotNeededUsePredicate;

  return CM_ScalarEpilogueAllowed;
}

Value *VPTransformState::get(VPValue *Def, unsigned Part) {
  // If Values have been set for this Def return the one relevant for \p Part.
  if (hasVectorValue(Def, Part))
    return Data.PerPartOutput[Def][Part];

  if (!hasScalarValue(Def, {Part, 0})) {
    Value *IRV = Def->getLiveInIRValue();
    Value *B = ILV->getBroadcastInstrs(IRV);
    set(Def, B, Part);
    return B;
  }

  Value *ScalarValue = get(Def, {Part, 0});
  // If we aren't vectorizing, we can just copy the scalar map values over
  // to the vector map.
  if (VF.isScalar()) {
    set(Def, ScalarValue, Part);
    return ScalarValue;
  }

  auto *RepR = dyn_cast<VPReplicateRecipe>(Def);
  bool IsUniform = RepR && RepR->isUniform();

  unsigned LastLane = IsUniform ? 0 : VF.getKnownMinValue() - 1;
  // Check if there is a scalar value for the selected lane.
  if (!hasScalarValue(Def, {Part, LastLane})) {
    // At the moment, VPWidenIntOrFpInductionRecipes can also be uniform.
    assert(isa<VPWidenIntOrFpInductionRecipe>(Def->getDef()) &&
           "unexpected recipe found to be invariant");
    IsUniform = true;
    LastLane = 0;
  }

  auto *LastInst = cast<Instruction>(get(Def, {Part, LastLane}));

  // Set the insert point after the last scalarized instruction. This
  // ensures the insertelement sequence will directly follow the scalar
  // definitions.
  auto OldIP = Builder.saveIP();
  auto NewIP = std::next(BasicBlock::iterator(LastInst));
  Builder.SetInsertPoint(&*NewIP);

  // However, if we are vectorizing, we need to construct the vector values.
  // If the value is known to be uniform after vectorization, we can just
  // broadcast the scalar value corresponding to lane zero for each unroll
  // iteration. Otherwise, we construct the vector values using
  // insertelement instructions. Since the resulting vectors are stored in
  // State, we will only generate the insertelements once.
  Value *VectorValue = nullptr;
  if (IsUniform) {
    VectorValue = ILV->getBroadcastInstrs(ScalarValue);
    set(Def, VectorValue, Part);
  } else {
    // Initialize packing with insertelements to start from undef.
    assert(!VF.isScalable() && "VF is assumed to be non scalable.");
    Value *Undef = PoisonValue::get(VectorType::get(LastInst->getType(), VF));
    set(Def, Undef, Part);
    for (unsigned Lane = 0; Lane < VF.getKnownMinValue(); ++Lane)
      ILV->packScalarIntoVectorValue(Def, {Part, Lane}, *this);
    VectorValue = get(Def, Part);
  }
  Builder.restoreIP(OldIP);
  return VectorValue;
}

// Process the loop in the VPlan-native vectorization path. This path builds
// VPlan upfront in the vectorization pipeline, which allows to apply
// VPlan-to-VPlan transformations from the very beginning without modifying the
// input LLVM IR.
static bool processLoopInVPlanNativePath(
    Loop *L, PredicatedScalarEvolution &PSE, LoopInfo *LI, DominatorTree *DT,
    LoopVectorizationLegality *LVL, TargetTransformInfo *TTI,
    TargetLibraryInfo *TLI, DemandedBits *DB, AssumptionCache *AC,
    OptimizationRemarkEmitter *ORE, BlockFrequencyInfo *BFI,
    ProfileSummaryInfo *PSI, LoopVectorizeHints &Hints) {

  if (isa<SCEVCouldNotCompute>(PSE.getBackedgeTakenCount())) {
    LLVM_DEBUG(dbgs() << "LV: cannot compute the outer-loop trip count\n");
    return false;
  }
  assert(EnableVPlanNativePath && "VPlan-native path is disabled.");
  Function *F = L->getHeader()->getParent();
  InterleavedAccessInfo IAI(PSE, L, DT, LI, LVL->getLAI());

  ScalarEpilogueLowering SEL = getScalarEpilogueLowering(
      F, L, Hints, PSI, BFI, TTI, TLI, AC, LI, PSE.getSE(), DT, *LVL);

  LoopVectorizationCostModel CM(SEL, L, PSE, LI, LVL, *TTI, TLI, DB, AC, ORE, F,
                                &Hints, IAI);
  // Use the planner for outer loop vectorization.
  // TODO: CM is not used at this point inside the planner. Turn CM into an
  // optional argument if we don't need it in the future.
  LoopVectorizationPlanner LVP(L, LI, TLI, TTI, LVL, CM, IAI, PSE);

  // Get user vectorization factor.
  ElementCount UserVF = Hints.getWidth();

  // Plan how to best vectorize, return the best VF and its cost.
  const VectorizationFactor VF = LVP.planInVPlanNativePath(UserVF);

  // If we are stress testing VPlan builds, do not attempt to generate vector
  // code. Masked vector code generation support will follow soon.
  // Also, do not attempt to vectorize if no vector code will be produced.
  if (VPlanBuildStressTest || EnableVPlanPredication ||
      VectorizationFactor::Disabled() == VF)
    return false;

  LVP.setBestPlan(VF.Width, 1);

  {
    GeneratedRTChecks Checks(*PSE.getSE(), DT, LI,
                             F->getParent()->getDataLayout());
    InnerLoopVectorizer LB(L, PSE, LI, DT, TLI, TTI, AC, ORE, VF.Width, 1, LVL,
                           &CM, BFI, PSI, Checks);
    LLVM_DEBUG(dbgs() << "Vectorizing outer loop in \""
                      << L->getHeader()->getParent()->getName() << "\"\n");
    LVP.executePlan(LB, DT);
  }

  // Mark the loop as already vectorized to avoid vectorizing again.
  Hints.setAlreadyVectorized();
  assert(!verifyFunction(*L->getHeader()->getParent(), &dbgs()));
  return true;
}

// Emit a remark if there are stores to floats that required a floating point
// extension. If the vectorized loop was generated with floating point there
// will be a performance penalty from the conversion overhead and the change in
// the vector width.
static void checkMixedPrecision(Loop *L, OptimizationRemarkEmitter *ORE) {
  SmallVector<Instruction *, 4> Worklist;
  for (BasicBlock *BB : L->getBlocks()) {
    for (Instruction &Inst : *BB) {
      if (auto *S = dyn_cast<StoreInst>(&Inst)) {
        if (S->getValueOperand()->getType()->isFloatTy())
          Worklist.push_back(S);
      }
    }
  }

  // Traverse the floating point stores upwards searching, for floating point
  // conversions.
  SmallPtrSet<const Instruction *, 4> Visited;
  SmallPtrSet<const Instruction *, 4> EmittedRemark;
  while (!Worklist.empty()) {
    auto *I = Worklist.pop_back_val();
    if (!L->contains(I))
      continue;
    if (!Visited.insert(I).second)
      continue;

    // Emit a remark if the floating point store required a floating
    // point conversion.
    // TODO: More work could be done to identify the root cause such as a
    // constant or a function return type and point the user to it.
    if (isa<FPExtInst>(I) && EmittedRemark.insert(I).second)
      ORE->emit([&]() {
        return OptimizationRemarkAnalysis(LV_NAME, "VectorMixedPrecision",
                                          I->getDebugLoc(), L->getHeader())
               << "floating point conversion changes vector width. "
               << "Mixed floating point precision requires an up/down "
               << "cast that will negatively impact performance.";
      });

    for (Use &Op : I->operands())
      if (auto *OpI = dyn_cast<Instruction>(Op))
        Worklist.push_back(OpI);
  }
}

LoopVectorizePass::LoopVectorizePass(LoopVectorizeOptions Opts)
    : InterleaveOnlyWhenForced(Opts.InterleaveOnlyWhenForced ||
                               !EnableLoopInterleaving),
      VectorizeOnlyWhenForced(Opts.VectorizeOnlyWhenForced ||
                              !EnableLoopVectorization) {}

bool LoopVectorizePass::processLoop(Loop *L) {
  assert((EnableVPlanNativePath || L->isInnermost()) &&
         "VPlan-native path is not enabled. Only process inner loops.");

#ifndef NDEBUG
  const std::string DebugLocStr = getDebugLocString(L);
#endif /* NDEBUG */

  LLVM_DEBUG(dbgs() << "\nLV: Checking a loop in \""
                    << L->getHeader()->getParent()->getName() << "\" from "
                    << DebugLocStr << "\n");

  LoopVectorizeHints Hints(L, InterleaveOnlyWhenForced, *ORE);

  LLVM_DEBUG(
      dbgs() << "LV: Loop hints:"
             << " force="
             << (Hints.getForce() == LoopVectorizeHints::FK_Disabled
                     ? "disabled"
                     : (Hints.getForce() == LoopVectorizeHints::FK_Enabled
                            ? "enabled"
                            : "?"))
             << " width=" << Hints.getWidth()
             << " unroll=" << Hints.getInterleave() << "\n");

  // Function containing loop
  Function *F = L->getHeader()->getParent();

  // Looking at the diagnostic output is the only way to determine if a loop
  // was vectorized (other than looking at the IR or machine code), so it
  // is important to generate an optimization remark for each loop. Most of
  // these messages are generated as OptimizationRemarkAnalysis. Remarks
  // generated as OptimizationRemark and OptimizationRemarkMissed are
  // less verbose reporting vectorized loops and unvectorized loops that may
  // benefit from vectorization, respectively.

  if (!Hints.allowVectorization(F, L, VectorizeOnlyWhenForced)) {
    LLVM_DEBUG(dbgs() << "LV: Loop hints prevent vectorization.\n");
    return false;
  }

  PredicatedScalarEvolution PSE(*SE, *L);

  // Check if it is legal to vectorize the loop.
  LoopVectorizationRequirements Requirements(*ORE);
  LoopVectorizationLegality LVL(L, PSE, DT, TTI, TLI, AA, F, GetLAA, LI, ORE,
                                &Requirements, &Hints, DB, AC, BFI, PSI);
  if (!LVL.canVectorize(EnableVPlanNativePath)) {
    LLVM_DEBUG(dbgs() << "LV: Not vectorizing: Cannot prove legality.\n");
    Hints.emitRemarkWithHints();
    return false;
  }

  // Check the function attributes and profiles to find out if this function
  // should be optimized for size.
  ScalarEpilogueLowering SEL = getScalarEpilogueLowering(
      F, L, Hints, PSI, BFI, TTI, TLI, AC, LI, PSE.getSE(), DT, LVL);

  // Entrance to the VPlan-native vectorization path. Outer loops are processed
  // here. They may require CFG and instruction level transformations before
  // even evaluating whether vectorization is profitable. Since we cannot modify
  // the incoming IR, we need to build VPlan upfront in the vectorization
  // pipeline.
  if (!L->isInnermost())
    return processLoopInVPlanNativePath(L, PSE, LI, DT, &LVL, TTI, TLI, DB, AC,
                                        ORE, BFI, PSI, Hints);

  assert(L->isInnermost() && "Inner loop expected.");

  // Check the loop for a trip count threshold: vectorize loops with a tiny trip
  // count by optimizing for size, to minimize overheads.
  auto ExpectedTC = getSmallBestKnownTC(*SE, L);
  if (ExpectedTC && *ExpectedTC < TinyTripCountVectorThreshold) {
    LLVM_DEBUG(dbgs() << "LV: Found a loop with a very small trip count. "
                      << "This loop is worth vectorizing only if no scalar "
                      << "iteration overheads are incurred.");
    if (Hints.getForce() == LoopVectorizeHints::FK_Enabled)
      LLVM_DEBUG(dbgs() << " But vectorizing was explicitly forced.\n");
    else {
      LLVM_DEBUG(dbgs() << "\n");
      SEL = CM_ScalarEpilogueNotAllowedLowTripLoop;
    }
  }

  // Check the function attributes to see if implicit floats are allowed.
  // FIXME: This check doesn't seem possibly correct -- what if the loop is
  // an integer loop and the vector instructions selected are purely integer
  // vector instructions?
  if (F->hasFnAttribute(Attribute::NoImplicitFloat)) {
    reportVectorizationFailure(
        "Can't vectorize when the NoImplicitFloat attribute is used",
        "loop not vectorized due to NoImplicitFloat attribute",
        "NoImplicitFloat", ORE, L);
    Hints.emitRemarkWithHints();
    return false;
  }

  // Check if the target supports potentially unsafe FP vectorization.
  // FIXME: Add a check for the type of safety issue (denormal, signaling)
  // for the target we're vectorizing for, to make sure none of the
  // additional fp-math flags can help.
  if (Hints.isPotentiallyUnsafe() &&
      TTI->isFPVectorizationPotentiallyUnsafe()) {
    reportVectorizationFailure(
        "Potentially unsafe FP op prevents vectorization",
        "loop not vectorized due to unsafe FP support.",
        "UnsafeFP", ORE, L);
    Hints.emitRemarkWithHints();
    return false;
  }

  bool UseInterleaved = TTI->enableInterleavedAccessVectorization();
  InterleavedAccessInfo IAI(PSE, L, DT, LI, LVL.getLAI());

  // If an override option has been passed in for interleaved accesses, use it.
  if (EnableInterleavedMemAccesses.getNumOccurrences() > 0)
    UseInterleaved = EnableInterleavedMemAccesses;

  // Analyze interleaved memory accesses.
  if (UseInterleaved) {
    IAI.analyzeInterleaving(useMaskedInterleavedAccesses(*TTI));
  }

  // Use the cost model.
  LoopVectorizationCostModel CM(SEL, L, PSE, LI, &LVL, *TTI, TLI, DB, AC, ORE,
                                F, &Hints, IAI);
  CM.collectValuesToIgnore();

  // Use the planner for vectorization.
  LoopVectorizationPlanner LVP(L, LI, TLI, TTI, &LVL, CM, IAI, PSE);

  // Get user vectorization factor and interleave count.
  ElementCount UserVF = Hints.getWidth();
  unsigned UserIC = Hints.getInterleave();

  // Plan how to best vectorize, return the best VF and its cost.
  Optional<VectorizationFactor> MaybeVF = LVP.plan(UserVF, UserIC);

  VectorizationFactor VF = VectorizationFactor::Disabled();
  unsigned IC = 1;

  if (MaybeVF) {
    VF = *MaybeVF;
    // Select the interleave count.
    IC = CM.selectInterleaveCount(VF.Width, VF.Cost);
  }

  // Identify the diagnostic messages that should be produced.
  std::pair<StringRef, std::string> VecDiagMsg, IntDiagMsg;
  bool VectorizeLoop = true, InterleaveLoop = true;
  if (Requirements.doesNotMeet(F, L, Hints)) {
    LLVM_DEBUG(dbgs() << "LV: Not vectorizing: loop did not meet vectorization "
                         "requirements.\n");
    Hints.emitRemarkWithHints();
    return false;
  }

  if (VF.Width.isScalar()) {
    LLVM_DEBUG(dbgs() << "LV: Vectorization is possible but not beneficial.\n");
    VecDiagMsg = std::make_pair(
        "VectorizationNotBeneficial",
        "the cost-model indicates that vectorization is not beneficial");
    VectorizeLoop = false;
  }

  if (!MaybeVF && UserIC > 1) {
    // Tell the user interleaving was avoided up-front, despite being explicitly
    // requested.
    LLVM_DEBUG(dbgs() << "LV: Ignoring UserIC, because vectorization and "
                         "interleaving should be avoided up front\n");
    IntDiagMsg = std::make_pair(
        "InterleavingAvoided",
        "Ignoring UserIC, because interleaving was avoided up front");
    InterleaveLoop = false;
  } else if (IC == 1 && UserIC <= 1) {
    // Tell the user interleaving is not beneficial.
    LLVM_DEBUG(dbgs() << "LV: Interleaving is not beneficial.\n");
    IntDiagMsg = std::make_pair(
        "InterleavingNotBeneficial",
        "the cost-model indicates that interleaving is not beneficial");
    InterleaveLoop = false;
    if (UserIC == 1) {
      IntDiagMsg.first = "InterleavingNotBeneficialAndDisabled";
      IntDiagMsg.second +=
          " and is explicitly disabled or interleave count is set to 1";
    }
  } else if (IC > 1 && UserIC == 1) {
    // Tell the user interleaving is beneficial, but it explicitly disabled.
    LLVM_DEBUG(
        dbgs() << "LV: Interleaving is beneficial but is explicitly disabled.");
    IntDiagMsg = std::make_pair(
        "InterleavingBeneficialButDisabled",
        "the cost-model indicates that interleaving is beneficial "
        "but is explicitly disabled or interleave count is set to 1");
    InterleaveLoop = false;
  }

  // Override IC if user provided an interleave count.
  IC = UserIC > 0 ? UserIC : IC;

  // Emit diagnostic messages, if any.
  const char *VAPassName = Hints.vectorizeAnalysisPassName();
  if (!VectorizeLoop && !InterleaveLoop) {
    // Do not vectorize or interleaving the loop.
    ORE->emit([&]() {
      return OptimizationRemarkMissed(VAPassName, VecDiagMsg.first,
                                      L->getStartLoc(), L->getHeader())
             << VecDiagMsg.second;
    });
    ORE->emit([&]() {
      return OptimizationRemarkMissed(LV_NAME, IntDiagMsg.first,
                                      L->getStartLoc(), L->getHeader())
             << IntDiagMsg.second;
    });
    return false;
  } else if (!VectorizeLoop && InterleaveLoop) {
    LLVM_DEBUG(dbgs() << "LV: Interleave Count is " << IC << '\n');
    ORE->emit([&]() {
      return OptimizationRemarkAnalysis(VAPassName, VecDiagMsg.first,
                                        L->getStartLoc(), L->getHeader())
             << VecDiagMsg.second;
    });
  } else if (VectorizeLoop && !InterleaveLoop) {
    LLVM_DEBUG(dbgs() << "LV: Found a vectorizable loop (" << VF.Width
                      << ") in " << DebugLocStr << '\n');
    ORE->emit([&]() {
      return OptimizationRemarkAnalysis(LV_NAME, IntDiagMsg.first,
                                        L->getStartLoc(), L->getHeader())
             << IntDiagMsg.second;
    });
  } else if (VectorizeLoop && InterleaveLoop) {
    LLVM_DEBUG(dbgs() << "LV: Found a vectorizable loop (" << VF.Width
                      << ") in " << DebugLocStr << '\n');
    LLVM_DEBUG(dbgs() << "LV: Interleave Count is " << IC << '\n');
  }

  bool DisableRuntimeUnroll = false;
  MDNode *OrigLoopID = L->getLoopID();
  {
    // Optimistically generate runtime checks. Drop them if they turn out to not
    // be profitable. Limit the scope of Checks, so the cleanup happens
    // immediately after vector codegeneration is done.
    GeneratedRTChecks Checks(*PSE.getSE(), DT, LI,
                             F->getParent()->getDataLayout());
    if (!VF.Width.isScalar() || IC > 1)
      Checks.Create(L, *LVL.getLAI(), PSE.getUnionPredicate());
    LVP.setBestPlan(VF.Width, IC);

    using namespace ore;
    if (!VectorizeLoop) {
      assert(IC > 1 && "interleave count should not be 1 or 0");
      // If we decided that it is not legal to vectorize the loop, then
      // interleave it.
      InnerLoopUnroller Unroller(L, PSE, LI, DT, TLI, TTI, AC, ORE, IC, &LVL,
                                 &CM, BFI, PSI, Checks);
      LVP.executePlan(Unroller, DT);

      ORE->emit([&]() {
        return OptimizationRemark(LV_NAME, "Interleaved", L->getStartLoc(),
                                  L->getHeader())
               << "interleaved loop (interleaved count: "
               << NV("InterleaveCount", IC) << ")";
      });
    } else {
      // If we decided that it is *legal* to vectorize the loop, then do it.

      // Consider vectorizing the epilogue too if it's profitable.
      VectorizationFactor EpilogueVF =
          CM.selectEpilogueVectorizationFactor(VF.Width, LVP);
      if (EpilogueVF.Width.isVector()) {

        // The first pass vectorizes the main loop and creates a scalar epilogue
        // to be vectorized by executing the plan (potentially with a different
        // factor) again shortly afterwards.
        EpilogueLoopVectorizationInfo EPI(VF.Width.getKnownMinValue(), IC,
                                          EpilogueVF.Width.getKnownMinValue(),
                                          1);
        EpilogueVectorizerMainLoop MainILV(L, PSE, LI, DT, TLI, TTI, AC, ORE,
                                           EPI, &LVL, &CM, BFI, PSI, Checks);

        LVP.setBestPlan(EPI.MainLoopVF, EPI.MainLoopUF);
        LVP.executePlan(MainILV, DT);
        ++LoopsVectorized;

        simplifyLoop(L, DT, LI, SE, AC, nullptr, false /* PreserveLCSSA */);
        formLCSSARecursively(*L, *DT, LI, SE);

        // Second pass vectorizes the epilogue and adjusts the control flow
        // edges from the first pass.
        LVP.setBestPlan(EPI.EpilogueVF, EPI.EpilogueUF);
        EPI.MainLoopVF = EPI.EpilogueVF;
        EPI.MainLoopUF = EPI.EpilogueUF;
        EpilogueVectorizerEpilogueLoop EpilogILV(L, PSE, LI, DT, TLI, TTI, AC,
                                                 ORE, EPI, &LVL, &CM, BFI, PSI,
                                                 Checks);
        LVP.executePlan(EpilogILV, DT);
        ++LoopsEpilogueVectorized;

        if (!MainILV.areSafetyChecksAdded())
          DisableRuntimeUnroll = true;
      } else {
        InnerLoopVectorizer LB(L, PSE, LI, DT, TLI, TTI, AC, ORE, VF.Width, IC,
                               &LVL, &CM, BFI, PSI, Checks);
        LVP.executePlan(LB, DT);
        ++LoopsVectorized;

        // Add metadata to disable runtime unrolling a scalar loop when there
        // are no runtime checks about strides and memory. A scalar loop that is
        // rarely used is not worth unrolling.
        if (!LB.areSafetyChecksAdded())
          DisableRuntimeUnroll = true;
      }
      // Report the vectorization decision.
      ORE->emit([&]() {
        return OptimizationRemark(LV_NAME, "Vectorized", L->getStartLoc(),
                                  L->getHeader())
               << "vectorized loop (vectorization width: "
               << NV("VectorizationFactor", VF.Width)
               << ", interleaved count: " << NV("InterleaveCount", IC) << ")";
      });
    }

    if (ORE->allowExtraAnalysis(LV_NAME))
      checkMixedPrecision(L, ORE);
  }

  Optional<MDNode *> RemainderLoopID =
      makeFollowupLoopID(OrigLoopID, {LLVMLoopVectorizeFollowupAll,
                                      LLVMLoopVectorizeFollowupEpilogue});
  if (RemainderLoopID.hasValue()) {
    L->setLoopID(RemainderLoopID.getValue());
  } else {
    if (DisableRuntimeUnroll)
      AddRuntimeUnrollDisableMetaData(L);

    // Mark the loop as already vectorized to avoid vectorizing again.
    Hints.setAlreadyVectorized();
  }

#if INTEL_CUSTOMIZATION
  // Create a new LoopID by propagating all metadata nodes of remainder loop
  // except optreport nodes
  MDNode *RemainderLoopWithoutOptReport =
      LoopOptReport::eraseOptReportFromLoopID(L->getLoopID(),
                                              L->getLoopID()->getContext());
  L->setLoopID(RemainderLoopWithoutOptReport);
#endif

  assert(!verifyFunction(*L->getHeader()->getParent(), &dbgs()));
  return true;
}

LoopVectorizeResult LoopVectorizePass::runImpl(
    Function &F, ScalarEvolution &SE_, LoopInfo &LI_, TargetTransformInfo &TTI_,
    DominatorTree &DT_, BlockFrequencyInfo &BFI_, TargetLibraryInfo *TLI_,
    DemandedBits &DB_, AAResults &AA_, AssumptionCache &AC_,
    std::function<const LoopAccessInfo &(Loop &)> &GetLAA_,
    OptimizationRemarkEmitter &ORE_, ProfileSummaryInfo *PSI_) {
  SE = &SE_;
  LI = &LI_;
  TTI = &TTI_;
  DT = &DT_;
  BFI = &BFI_;
  TLI = TLI_;
  AA = &AA_;
  AC = &AC_;
  GetLAA = &GetLAA_;
  DB = &DB_;
  ORE = &ORE_;
  PSI = PSI_;

  // Don't attempt if
  // 1. the target claims to have no vector registers, and
  // 2. interleaving won't help ILP.
  //
  // The second condition is necessary because, even if the target has no
  // vector registers, loop vectorization may still enable scalar
  // interleaving.
  if (!TTI->getNumberOfRegisters(TTI->getRegisterClassForType(true)) &&
      TTI->getMaxInterleaveFactor(1) < 2)
    return LoopVectorizeResult(false, false);

  bool Changed = false, CFGChanged = false;

  // The vectorizer requires loops to be in simplified form.
  // Since simplification may add new inner loops, it has to run before the
  // legality and profitability checks. This means running the loop vectorizer
  // will simplify all loops, regardless of whether anything end up being
  // vectorized.
  for (auto &L : *LI)
    Changed |= CFGChanged |=
        simplifyLoop(L, DT, LI, SE, AC, nullptr, false /* PreserveLCSSA */);

  // Build up a worklist of inner-loops to vectorize. This is necessary as
  // the act of vectorizing or partially unrolling a loop creates new loops
  // and can invalidate iterators across the loops.
  SmallVector<Loop *, 8> Worklist;

  for (Loop *L : *LI)
    collectSupportedLoops(*L, LI, ORE, Worklist);

  LoopsAnalyzed += Worklist.size();

  // Now walk the identified inner loops.
  while (!Worklist.empty()) {
    Loop *L = Worklist.pop_back_val();

    // For the inner loops we actually process, form LCSSA to simplify the
    // transform.
    Changed |= formLCSSARecursively(*L, *DT, LI, SE);

    Changed |= CFGChanged |= processLoop(L);
  }

  // Process each loop nest in the function.
  return LoopVectorizeResult(Changed, CFGChanged);
}

PreservedAnalyses LoopVectorizePass::run(Function &F,
                                         FunctionAnalysisManager &AM) {
    auto &SE = AM.getResult<ScalarEvolutionAnalysis>(F);
    auto &LI = AM.getResult<LoopAnalysis>(F);
    auto &TTI = AM.getResult<TargetIRAnalysis>(F);
    auto &DT = AM.getResult<DominatorTreeAnalysis>(F);
    auto &BFI = AM.getResult<BlockFrequencyAnalysis>(F);
    auto &TLI = AM.getResult<TargetLibraryAnalysis>(F);
    auto &AA = AM.getResult<AAManager>(F);
    auto &AC = AM.getResult<AssumptionAnalysis>(F);
    auto &DB = AM.getResult<DemandedBitsAnalysis>(F);
    auto &ORE = AM.getResult<OptimizationRemarkEmitterAnalysis>(F);
    MemorySSA *MSSA = EnableMSSALoopDependency
                          ? &AM.getResult<MemorySSAAnalysis>(F).getMSSA()
                          : nullptr;

    auto &LAM = AM.getResult<LoopAnalysisManagerFunctionProxy>(F).getManager();
    std::function<const LoopAccessInfo &(Loop &)> GetLAA =
        [&](Loop &L) -> const LoopAccessInfo & {
      LoopStandardAnalysisResults AR = {AA,  AC,  DT,      LI,  SE,
                                        TLI, TTI, nullptr, MSSA};
      return LAM.getResult<LoopAccessAnalysis>(L, AR);
    };
    auto &MAMProxy = AM.getResult<ModuleAnalysisManagerFunctionProxy>(F);
    ProfileSummaryInfo *PSI =
        MAMProxy.getCachedResult<ProfileSummaryAnalysis>(*F.getParent());
    LoopVectorizeResult Result =
        runImpl(F, SE, LI, TTI, DT, BFI, &TLI, DB, AA, AC, GetLAA, ORE, PSI);
    if (!Result.MadeAnyChange)
      return PreservedAnalyses::all();
    PreservedAnalyses PA;

    // We currently do not preserve loopinfo/dominator analyses with outer loop
    // vectorization. Until this is addressed, mark these analyses as preserved
    // only for non-VPlan-native path.
    // TODO: Preserve Loop and Dominator analyses for VPlan-native path.
    if (!EnableVPlanNativePath) {
      PA.preserve<LoopAnalysis>();
      PA.preserve<DominatorTreeAnalysis>();
    }
    PA.preserve<BasicAA>();
    PA.preserve<GlobalsAA>();
    if (!Result.MadeCFGChange)
      PA.preserveSet<CFGAnalyses>();
    return PA;
}<|MERGE_RESOLUTION|>--- conflicted
+++ resolved
@@ -362,18 +362,16 @@
     "vectorize-loops", cl::init(true), cl::Hidden,
     cl::desc("Run the Loop vectorization passes"));
 
-<<<<<<< HEAD
 #if INTEL_CUSTOMIZATION
 static cl::opt<bool> VectorizeNonReadonlyLibCalls(
     "vectorize-non-readonly-libcalls", cl::init(true), cl::Hidden,
     cl::desc(
         "Vectorize library calls even if they don't have readonly attribute."));
 #endif
-=======
+
 cl::opt<bool> PrintVPlansInDotFormat(
     "vplan-print-in-dot-format", cl::init(false), cl::Hidden,
     cl::desc("Use dot format instead of plain text when dumping VPlans"));
->>>>>>> 93a9d2de
 
 /// A helper function that returns the type of loaded or stored value.
 static Type *getMemInstValueType(Value *I) {
@@ -7846,6 +7844,8 @@
   ILV.printDebugTracesAtEnd();
 }
 
+#if INTEL_CUSTOMIZATION
+#if !defined(NDEBUG) || defined(LLVM_ENABLE_DUMP)
 void LoopVectorizationPlanner::printPlans(raw_ostream &O) {
   for (const auto &Plan : VPlans)
     if (PrintVPlansInDotFormat)
@@ -7853,6 +7853,8 @@
     else
       Plan->print(O);
 }
+#endif // !NDEBUG || LLVM_ENABLE_DUMP
+#endif // INTEL_CUSTOMIZATION
 
 void LoopVectorizationPlanner::collectTriviallyDeadInstructions(
     SmallPtrSetImpl<Instruction *> &DeadInstructions) {
