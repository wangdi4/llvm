--- conflicted
+++ resolved
@@ -5829,12 +5829,9 @@
   unsigned MaxSafeDepDist = -1U;
   if (Legal->getMaxSafeDepDistBytes() != -1U)
     MaxSafeDepDist = Legal->getMaxSafeDepDistBytes() * 8;
-<<<<<<< HEAD
-=======
   unsigned WidestRegister =
       std::min(TTI.getRegisterBitWidth(true), MaxSafeDepDist);
   const DataLayout &DL = TheFunction->getParent()->getDataLayout();
->>>>>>> 5cdec669
 
   SmallVector<RegisterUsage, 8> RUs(VFs.size());
   SmallVector<SmallMapVector<unsigned, unsigned, 4>, 8> MaxUsages(VFs.size());
@@ -5842,11 +5839,7 @@
   LLVM_DEBUG(dbgs() << "LV(REG): Calculating max register usage:\n");
 
   // A lambda that gets the register usage for the given type and VF.
-<<<<<<< HEAD
-  auto GetRegUsage = [&TTI=TTI](Type *Ty, ElementCount VF) {
-=======
   auto GetRegUsage = [&DL, WidestRegister](Type *Ty, ElementCount VF) {
->>>>>>> 5cdec669
     if (Ty->isTokenTy())
       return 0U;
     unsigned TypeSize = DL.getTypeSizeInBits(Ty->getScalarType());
