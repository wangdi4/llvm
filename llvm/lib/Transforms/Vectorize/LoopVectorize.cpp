//===- LoopVectorize.cpp - A Loop Vectorizer ------------------------------===//
//
// Part of the LLVM Project, under the Apache License v2.0 with LLVM Exceptions.
// See https://llvm.org/LICENSE.txt for license information.
// SPDX-License-Identifier: Apache-2.0 WITH LLVM-exception
//
//===----------------------------------------------------------------------===//
//
// This is the LLVM loop vectorizer. This pass modifies 'vectorizable' loops
// and generates target-independent LLVM-IR.
// The vectorizer uses the TargetTransformInfo analysis to estimate the costs
// of instructions in order to estimate the profitability of vectorization.
//
// The loop vectorizer combines consecutive loop iterations into a single
// 'wide' iteration. After this transformation the index is incremented
// by the SIMD vector width, and not by one.
//
// This pass has three parts:
// 1. The main loop pass that drives the different parts.
// 2. LoopVectorizationLegality - A unit that checks for the legality
//    of the vectorization.
// 3. InnerLoopVectorizer - A unit that performs the actual
//    widening of instructions.
// 4. LoopVectorizationCostModel - A unit that checks for the profitability
//    of vectorization. It decides on the optimal vector width, which
//    can be one, if vectorization is not profitable.
//
// There is a development effort going on to migrate loop vectorizer to the
// VPlan infrastructure and to introduce outer loop vectorization support (see
// docs/Proposal/VectorizationPlan.rst and
// http://lists.llvm.org/pipermail/llvm-dev/2017-December/119523.html). For this
// purpose, we temporarily introduced the VPlan-native vectorization path: an
// alternative vectorization path that is natively implemented on top of the
// VPlan infrastructure. See EnableVPlanNativePath for enabling.
//
//===----------------------------------------------------------------------===//
//
// The reduction-variable vectorization is based on the paper:
//  D. Nuzman and R. Henderson. Multi-platform Auto-vectorization.
//
// Variable uniformity checks are inspired by:
//  Karrenberg, R. and Hack, S. Whole Function Vectorization.
//
// The interleaved access vectorization is based on the paper:
//  Dorit Nuzman, Ira Rosen and Ayal Zaks.  Auto-Vectorization of Interleaved
//  Data for SIMD
//
// Other ideas/concepts are from:
//  A. Zaks and D. Nuzman. Autovectorization in GCC-two years later.
//
//  S. Maleki, Y. Gao, M. Garzaran, T. Wong and D. Padua.  An Evaluation of
//  Vectorizing Compilers.
//
//===----------------------------------------------------------------------===//

#include "llvm/Transforms/Vectorize/LoopVectorize.h"
#include "VPlan.h"
#include "LoopVectorizationPlanner.h"
#include "VPRecipeBuilder.h"
#include "VPlan.h"
#include "VPlanHCFGBuilder.h"
#include "VPlanPredicator.h"
#include "VPlanTransforms.h"
#include "llvm/ADT/APInt.h"
#include "llvm/ADT/ArrayRef.h"
#include "llvm/ADT/DenseMap.h"
#include "llvm/ADT/DenseMapInfo.h"
#include "llvm/ADT/Hashing.h"
#include "llvm/ADT/MapVector.h"
#include "llvm/ADT/None.h"
#include "llvm/ADT/Optional.h"
#include "llvm/ADT/STLExtras.h"
#include "llvm/ADT/SmallPtrSet.h"
#include "llvm/ADT/SmallVector.h"
#include "llvm/ADT/Statistic.h"
#include "llvm/ADT/StringRef.h"
#include "llvm/ADT/Twine.h"
#include "llvm/ADT/iterator_range.h"
#include "llvm/Analysis/AssumptionCache.h"
#include "llvm/Analysis/BasicAliasAnalysis.h"
#include "llvm/Analysis/BlockFrequencyInfo.h"
#include "llvm/Analysis/CFG.h"
#include "llvm/Analysis/CodeMetrics.h"
#include "llvm/Analysis/DemandedBits.h"
#include "llvm/Analysis/GlobalsModRef.h"
#include "llvm/Analysis/Intel_OptReport/LoopOptReport.h" // INTEL
#include "llvm/Analysis/LoopAccessAnalysis.h"
#include "llvm/Analysis/LoopAnalysisManager.h"
#include "llvm/Analysis/LoopInfo.h"
#include "llvm/Analysis/LoopIterator.h"
#include "llvm/Analysis/MemorySSA.h"
#include "llvm/Analysis/OptimizationRemarkEmitter.h"
#include "llvm/Analysis/ProfileSummaryInfo.h"
#include "llvm/Analysis/ScalarEvolution.h"
#include "llvm/Analysis/ScalarEvolutionExpressions.h"
#include "llvm/Analysis/TargetLibraryInfo.h"
#include "llvm/Analysis/TargetTransformInfo.h"
#include "llvm/Analysis/VectorUtils.h"
#include "llvm/IR/Attributes.h"
#include "llvm/IR/BasicBlock.h"
#include "llvm/IR/CFG.h"
#include "llvm/IR/Constant.h"
#include "llvm/IR/Constants.h"
#include "llvm/IR/DataLayout.h"
#include "llvm/IR/DebugInfoMetadata.h"
#include "llvm/IR/DebugLoc.h"
#include "llvm/IR/DerivedTypes.h"
#include "llvm/IR/DiagnosticInfo.h"
#include "llvm/IR/Dominators.h"
#include "llvm/IR/Function.h"
#include "llvm/IR/IRBuilder.h"
#include "llvm/IR/InstrTypes.h"
#include "llvm/IR/Instruction.h"
#include "llvm/IR/Instructions.h"
#include "llvm/IR/IntrinsicInst.h"
#include "llvm/IR/Intrinsics.h"
#include "llvm/IR/LLVMContext.h"
#include "llvm/IR/Metadata.h"
#include "llvm/IR/Module.h"
#include "llvm/IR/Operator.h"
#include "llvm/IR/Type.h"
#include "llvm/IR/Use.h"
#include "llvm/IR/User.h"
#include "llvm/IR/Value.h"
#include "llvm/IR/ValueHandle.h"
#include "llvm/IR/Verifier.h"
#include "llvm/InitializePasses.h"
#include "llvm/Pass.h"
#include "llvm/Support/Casting.h"
#include "llvm/Support/CommandLine.h"
#include "llvm/Support/Compiler.h"
#include "llvm/Support/Debug.h"
#include "llvm/Support/ErrorHandling.h"
#include "llvm/Support/InstructionCost.h"
#include "llvm/Support/MathExtras.h"
#include "llvm/Support/raw_ostream.h"
#include "llvm/Transforms/Utils/BasicBlockUtils.h"
#include "llvm/Transforms/Utils/InjectTLIMappings.h"
#include "llvm/Transforms/Utils/LoopSimplify.h"
#include "llvm/Transforms/Utils/LoopUtils.h"
#include "llvm/Transforms/Utils/LoopVersioning.h"
#include "llvm/Transforms/Utils/ScalarEvolutionExpander.h"
#include "llvm/Transforms/Utils/SizeOpts.h"
#include "llvm/Transforms/Vectorize/LoopVectorizationLegality.h"
#include <algorithm>
#include <cassert>
#include <cstdint>
#include <cstdlib>
#include <functional>
#include <iterator>
#include <limits>
#include <memory>
#include <string>
#include <tuple>
#include <utility>

using namespace llvm;

#define LV_NAME "loop-vectorize"
#define DEBUG_TYPE LV_NAME

#ifndef NDEBUG
const char VerboseDebug[] = DEBUG_TYPE "-verbose";
#endif

/// @{
/// Metadata attribute names
const char LLVMLoopVectorizeFollowupAll[] = "llvm.loop.vectorize.followup_all";
const char LLVMLoopVectorizeFollowupVectorized[] =
    "llvm.loop.vectorize.followup_vectorized";
const char LLVMLoopVectorizeFollowupEpilogue[] =
    "llvm.loop.vectorize.followup_epilogue";
/// @}

STATISTIC(LoopsVectorized, "Number of loops vectorized");
STATISTIC(LoopsAnalyzed, "Number of loops analyzed for vectorization");
STATISTIC(LoopsEpilogueVectorized, "Number of epilogues vectorized");

static cl::opt<bool> EnableEpilogueVectorization(
    "enable-epilogue-vectorization", cl::init(true), cl::Hidden,
    cl::desc("Enable vectorization of epilogue loops."));

static cl::opt<unsigned> EpilogueVectorizationForceVF(
    "epilogue-vectorization-force-VF", cl::init(1), cl::Hidden,
    cl::desc("When epilogue vectorization is enabled, and a value greater than "
             "1 is specified, forces the given VF for all applicable epilogue "
             "loops."));

static cl::opt<unsigned> EpilogueVectorizationMinVF(
    "epilogue-vectorization-minimum-VF", cl::init(16), cl::Hidden,
    cl::desc("Only loops with vectorization factor equal to or larger than "
             "the specified value are considered for epilogue vectorization."));

/// Loops with a known constant trip count below this number are vectorized only
/// if no scalar iteration overheads are incurred.
static cl::opt<unsigned> TinyTripCountVectorThreshold(
    "vectorizer-min-trip-count", cl::init(16), cl::Hidden,
    cl::desc("Loops with a constant trip count that is smaller than this "
             "value are vectorized only if no scalar iteration overheads "
             "are incurred."));

// Option prefer-predicate-over-epilogue indicates that an epilogue is undesired,
// that predication is preferred, and this lists all options. I.e., the
// vectorizer will try to fold the tail-loop (epilogue) into the vector body
// and predicate the instructions accordingly. If tail-folding fails, there are
// different fallback strategies depending on these values:
namespace PreferPredicateTy {
  enum Option {
    ScalarEpilogue = 0,
    PredicateElseScalarEpilogue,
    PredicateOrDontVectorize
  };
} // namespace PreferPredicateTy

static cl::opt<PreferPredicateTy::Option> PreferPredicateOverEpilogue(
    "prefer-predicate-over-epilogue",
    cl::init(PreferPredicateTy::ScalarEpilogue),
    cl::Hidden,
    cl::desc("Tail-folding and predication preferences over creating a scalar "
             "epilogue loop."),
    cl::values(clEnumValN(PreferPredicateTy::ScalarEpilogue,
                         "scalar-epilogue",
                         "Don't tail-predicate loops, create scalar epilogue"),
              clEnumValN(PreferPredicateTy::PredicateElseScalarEpilogue,
                         "predicate-else-scalar-epilogue",
                         "prefer tail-folding, create scalar epilogue if tail "
                         "folding fails."),
              clEnumValN(PreferPredicateTy::PredicateOrDontVectorize,
                         "predicate-dont-vectorize",
                         "prefers tail-folding, don't attempt vectorization if "
                         "tail-folding fails.")));

static cl::opt<bool> MaximizeBandwidth(
    "vectorizer-maximize-bandwidth", cl::init(false), cl::Hidden,
    cl::desc("Maximize bandwidth when selecting vectorization factor which "
             "will be determined by the smallest type in loop."));

static cl::opt<bool> EnableInterleavedMemAccesses(
    "enable-interleaved-mem-accesses", cl::init(false), cl::Hidden,
    cl::desc("Enable vectorization on interleaved memory accesses in a loop"));

/// An interleave-group may need masking if it resides in a block that needs
/// predication, or in order to mask away gaps.
static cl::opt<bool> EnableMaskedInterleavedMemAccesses(
    "enable-masked-interleaved-mem-accesses", cl::init(false), cl::Hidden,
    cl::desc("Enable vectorization on masked interleaved memory accesses in a loop"));

static cl::opt<unsigned> TinyTripCountInterleaveThreshold(
    "tiny-trip-count-interleave-threshold", cl::init(128), cl::Hidden,
    cl::desc("We don't interleave loops with a estimated constant trip count "
             "below this number"));

static cl::opt<unsigned> ForceTargetNumScalarRegs(
    "force-target-num-scalar-regs", cl::init(0), cl::Hidden,
    cl::desc("A flag that overrides the target's number of scalar registers."));

static cl::opt<unsigned> ForceTargetNumVectorRegs(
    "force-target-num-vector-regs", cl::init(0), cl::Hidden,
    cl::desc("A flag that overrides the target's number of vector registers."));

static cl::opt<unsigned> ForceTargetMaxScalarInterleaveFactor(
    "force-target-max-scalar-interleave", cl::init(0), cl::Hidden,
    cl::desc("A flag that overrides the target's max interleave factor for "
             "scalar loops."));

static cl::opt<unsigned> ForceTargetMaxVectorInterleaveFactor(
    "force-target-max-vector-interleave", cl::init(0), cl::Hidden,
    cl::desc("A flag that overrides the target's max interleave factor for "
             "vectorized loops."));

static cl::opt<unsigned> ForceTargetInstructionCost(
    "force-target-instruction-cost", cl::init(0), cl::Hidden,
    cl::desc("A flag that overrides the target's expected cost for "
             "an instruction to a single constant value. Mostly "
             "useful for getting consistent testing."));

static cl::opt<bool> ForceTargetSupportsScalableVectors(
    "force-target-supports-scalable-vectors", cl::init(false), cl::Hidden,
    cl::desc(
        "Pretend that scalable vectors are supported, even if the target does "
        "not support them. This flag should only be used for testing."));

static cl::opt<unsigned> SmallLoopCost(
    "small-loop-cost", cl::init(20), cl::Hidden,
    cl::desc(
        "The cost of a loop that is considered 'small' by the interleaver."));

static cl::opt<bool> LoopVectorizeWithBlockFrequency(
    "loop-vectorize-with-block-frequency", cl::init(true), cl::Hidden,
    cl::desc("Enable the use of the block frequency analysis to access PGO "
             "heuristics minimizing code growth in cold regions and being more "
             "aggressive in hot regions."));

// Runtime interleave loops for load/store throughput.
static cl::opt<bool> EnableLoadStoreRuntimeInterleave(
    "enable-loadstore-runtime-interleave", cl::init(true), cl::Hidden,
    cl::desc(
        "Enable runtime interleaving until load/store ports are saturated"));

/// Interleave small loops with scalar reductions.
static cl::opt<bool> InterleaveSmallLoopScalarReduction(
    "interleave-small-loop-scalar-reduction", cl::init(false), cl::Hidden,
    cl::desc("Enable interleaving for loops with small iteration counts that "
             "contain scalar reductions to expose ILP."));

/// The number of stores in a loop that are allowed to need predication.
static cl::opt<unsigned> NumberOfStoresToPredicate(
    "vectorize-num-stores-pred", cl::init(1), cl::Hidden,
    cl::desc("Max number of stores to be predicated behind an if."));

static cl::opt<bool> EnableIndVarRegisterHeur(
    "enable-ind-var-reg-heur", cl::init(true), cl::Hidden,
    cl::desc("Count the induction variable only once when interleaving"));

static cl::opt<bool> EnableCondStoresVectorization(
    "enable-cond-stores-vec", cl::init(true), cl::Hidden,
    cl::desc("Enable if predication of stores during vectorization."));

static cl::opt<unsigned> MaxNestedScalarReductionIC(
    "max-nested-scalar-reduction-interleave", cl::init(2), cl::Hidden,
    cl::desc("The maximum interleave count to use when interleaving a scalar "
             "reduction in a nested loop."));

static cl::opt<bool>
    PreferInLoopReductions("prefer-inloop-reductions", cl::init(false),
                           cl::Hidden,
                           cl::desc("Prefer in-loop vector reductions, "
                                    "overriding the targets preference."));

static cl::opt<bool> PreferPredicatedReductionSelect(
    "prefer-predicated-reduction-select", cl::init(false), cl::Hidden,
    cl::desc(
        "Prefer predicating a reduction operation over an after loop select."));

cl::opt<bool> EnableVPlanNativePath(
    "enable-vplan-native-path", cl::init(false), cl::Hidden,
    cl::desc("Enable VPlan-native vectorization path with "
             "support for outer loop vectorization."));

// FIXME: Remove this switch once we have divergence analysis. Currently we
// assume divergent non-backedge branches when this switch is true.
cl::opt<bool> EnableVPlanPredication(
    "enable-vplan-predication", cl::init(false), cl::Hidden,
    cl::desc("Enable VPlan-native vectorization path predicator with "
             "support for outer loop vectorization."));

// This flag enables the stress testing of the VPlan H-CFG construction in the
// VPlan-native vectorization path. It must be used in conjuction with
// -enable-vplan-native-path. -vplan-verify-hcfg can also be used to enable the
// verification of the H-CFGs built.
static cl::opt<bool> VPlanBuildStressTest(
    "vplan-build-stress-test", cl::init(false), cl::Hidden,
    cl::desc(
        "Build VPlan for every supported loop nest in the function and bail "
        "out right after the build (stress test the VPlan H-CFG construction "
        "in the VPlan-native vectorization path)."));

cl::opt<bool> llvm::EnableLoopInterleaving(
    "interleave-loops", cl::init(true), cl::Hidden,
    cl::desc("Enable loop interleaving in Loop vectorization passes"));
cl::opt<bool> llvm::EnableLoopVectorization(
    "vectorize-loops", cl::init(true), cl::Hidden,
    cl::desc("Run the Loop vectorization passes"));

<<<<<<< HEAD
#if INTEL_CUSTOMIZATION
static cl::opt<bool> VectorizeNonReadonlyLibCalls(
    "vectorize-non-readonly-libcalls", cl::init(true), cl::Hidden,
    cl::desc(
        "Vectorize library calls even if they don't have readonly attribute."));
#endif

#if INTEL_CUSTOMIZATION
#if !defined(NDEBUG) || defined(LLVM_ENABLE_DUMP)
cl::opt<bool> PrintVPlansInDotFormat(
    "vplan-print-in-dot-format", cl::init(false), cl::Hidden,
    cl::desc("Use dot format instead of plain text when dumping VPlans"));
#endif // !NDEBUG || LLVM_ENABLE_DUMP
#endif // INTEL_CUSTOMIZATION

=======
>>>>>>> 3614df35
/// A helper function that returns the type of loaded or stored value.
static Type *getMemInstValueType(Value *I) {
  assert((isa<LoadInst>(I) || isa<StoreInst>(I)) &&
         "Expected Load or Store instruction");
  if (auto *LI = dyn_cast<LoadInst>(I))
    return LI->getType();
  return cast<StoreInst>(I)->getValueOperand()->getType();
}

/// A helper function that returns true if the given type is irregular. The
/// type is irregular if its allocated size doesn't equal the store size of an
/// element of the corresponding vector type.
static bool hasIrregularType(Type *Ty, const DataLayout &DL) {
  // Determine if an array of N elements of type Ty is "bitcast compatible"
  // with a <N x Ty> vector.
  // This is only true if there is no padding between the array elements.
  return DL.getTypeAllocSizeInBits(Ty) != DL.getTypeSizeInBits(Ty);
}

/// A helper function that returns the reciprocal of the block probability of
/// predicated blocks. If we return X, we are assuming the predicated block
/// will execute once for every X iterations of the loop header.
///
/// TODO: We should use actual block probability here, if available. Currently,
///       we always assume predicated blocks have a 50% chance of executing.
static unsigned getReciprocalPredBlockProb() { return 2; }

/// A helper function that returns an integer or floating-point constant with
/// value C.
static Constant *getSignedIntOrFpConstant(Type *Ty, int64_t C) {
  return Ty->isIntegerTy() ? ConstantInt::getSigned(Ty, C)
                           : ConstantFP::get(Ty, C);
}

/// Returns "best known" trip count for the specified loop \p L as defined by
/// the following procedure:
///   1) Returns exact trip count if it is known.
///   2) Returns expected trip count according to profile data if any.
///   3) Returns upper bound estimate if it is known.
///   4) Returns None if all of the above failed.
static Optional<unsigned> getSmallBestKnownTC(ScalarEvolution &SE, Loop *L) {
  // Check if exact trip count is known.
  if (unsigned ExpectedTC = SE.getSmallConstantTripCount(L))
    return ExpectedTC;

  // Check if there is an expected trip count available from profile data.
  if (LoopVectorizeWithBlockFrequency)
    if (auto EstimatedTC = getLoopEstimatedTripCount(L))
      return EstimatedTC;

  // Check if upper bound estimate is known.
  if (unsigned ExpectedTC = SE.getSmallConstantMaxTripCount(L))
    return ExpectedTC;

  return None;
}

// Forward declare GeneratedRTChecks.
class GeneratedRTChecks;

namespace llvm {

/// InnerLoopVectorizer vectorizes loops which contain only one basic
/// block to a specified vectorization factor (VF).
/// This class performs the widening of scalars into vectors, or multiple
/// scalars. This class also implements the following features:
/// * It inserts an epilogue loop for handling loops that don't have iteration
///   counts that are known to be a multiple of the vectorization factor.
/// * It handles the code generation for reduction variables.
/// * Scalarization (implementation using scalars) of un-vectorizable
///   instructions.
/// InnerLoopVectorizer does not perform any vectorization-legality
/// checks, and relies on the caller to check for the different legality
/// aspects. The InnerLoopVectorizer relies on the
/// LoopVectorizationLegality class to provide information about the induction
/// and reduction variables that were found to a given vectorization factor.
class InnerLoopVectorizer {
public:
  InnerLoopVectorizer(Loop *OrigLoop, PredicatedScalarEvolution &PSE,
                      LoopInfo *LI, DominatorTree *DT,
                      const TargetLibraryInfo *TLI,
                      const TargetTransformInfo *TTI, AssumptionCache *AC,
                      OptimizationRemarkEmitter *ORE, ElementCount VecWidth,
                      unsigned UnrollFactor, LoopVectorizationLegality *LVL,
                      LoopVectorizationCostModel *CM, BlockFrequencyInfo *BFI,
                      ProfileSummaryInfo *PSI, GeneratedRTChecks &RTChecks)
      : OrigLoop(OrigLoop), PSE(PSE), LI(LI), DT(DT), TLI(TLI), TTI(TTI),
        AC(AC), ORE(ORE), VF(VecWidth), UF(UnrollFactor),
        Builder(PSE.getSE()->getContext()), Legal(LVL), Cost(CM), BFI(BFI),
        PSI(PSI), RTChecks(RTChecks) {
    // Query this against the original loop and save it here because the profile
    // of the original loop header may change as the transformation happens.
    OptForSizeBasedOnProfile = llvm::shouldOptimizeForSize(
        OrigLoop->getHeader(), PSI, BFI, PGSOQueryType::IRPass);
  }

  virtual ~InnerLoopVectorizer() = default;

  /// Create a new empty loop that will contain vectorized instructions later
  /// on, while the old loop will be used as the scalar remainder. Control flow
  /// is generated around the vectorized (and scalar epilogue) loops consisting
  /// of various checks and bypasses. Return the pre-header block of the new
  /// loop.
  /// In the case of epilogue vectorization, this function is overriden to
  /// handle the more complex control flow around the loops.
  virtual BasicBlock *createVectorizedLoopSkeleton();

  /// Widen a single instruction within the innermost loop.
  void widenInstruction(Instruction &I, VPValue *Def, VPUser &Operands,
                        VPTransformState &State);

  /// Widen a single call instruction within the innermost loop.
  void widenCallInstruction(CallInst &I, VPValue *Def, VPUser &ArgOperands,
                            VPTransformState &State);

  /// Widen a single select instruction within the innermost loop.
  void widenSelectInstruction(SelectInst &I, VPValue *VPDef, VPUser &Operands,
                              bool InvariantCond, VPTransformState &State);

  /// Fix the vectorized code, taking care of header phi's, live-outs, and more.
  void fixVectorizedLoop(VPTransformState &State);

  // Return true if any runtime check is added.
  bool areSafetyChecksAdded() { return AddedSafetyChecks; }

  /// A type for vectorized values in the new loop. Each value from the
  /// original loop, when vectorized, is represented by UF vector values in the
  /// new unrolled loop, where UF is the unroll factor.
  using VectorParts = SmallVector<Value *, 2>;

  /// Vectorize a single GetElementPtrInst based on information gathered and
  /// decisions taken during planning.
  void widenGEP(GetElementPtrInst *GEP, VPValue *VPDef, VPUser &Indices,
                unsigned UF, ElementCount VF, bool IsPtrLoopInvariant,
                SmallBitVector &IsIndexLoopInvariant, VPTransformState &State);

  /// Vectorize a single PHINode in a block. This method handles the induction
  /// variable canonicalization. It supports both VF = 1 for unrolled loops and
  /// arbitrary length vectors.
  void widenPHIInstruction(Instruction *PN, RecurrenceDescriptor *RdxDesc,
                           VPValue *StartV, VPValue *Def,
                           VPTransformState &State);

  /// A helper function to scalarize a single Instruction in the innermost loop.
  /// Generates a sequence of scalar instances for each lane between \p MinLane
  /// and \p MaxLane, times each part between \p MinPart and \p MaxPart,
  /// inclusive. Uses the VPValue operands from \p Operands instead of \p
  /// Instr's operands.
  void scalarizeInstruction(Instruction *Instr, VPValue *Def, VPUser &Operands,
                            const VPIteration &Instance, bool IfPredicateInstr,
                            VPTransformState &State);

  /// Widen an integer or floating-point induction variable \p IV. If \p Trunc
  /// is provided, the integer induction variable will first be truncated to
  /// the corresponding type.
  void widenIntOrFpInduction(PHINode *IV, Value *Start, TruncInst *Trunc,
                             VPValue *Def, VPValue *CastDef,
                             VPTransformState &State);

  /// Construct the vector value of a scalarized value \p V one lane at a time.
  void packScalarIntoVectorValue(VPValue *Def, const VPIteration &Instance,
                                 VPTransformState &State);

  /// Try to vectorize interleaved access group \p Group with the base address
  /// given in \p Addr, optionally masking the vector operations if \p
  /// BlockInMask is non-null. Use \p State to translate given VPValues to IR
  /// values in the vectorized loop.
  void vectorizeInterleaveGroup(const InterleaveGroup<Instruction> *Group,
                                ArrayRef<VPValue *> VPDefs,
                                VPTransformState &State, VPValue *Addr,
                                ArrayRef<VPValue *> StoredValues,
                                VPValue *BlockInMask = nullptr);

  /// Vectorize Load and Store instructions with the base address given in \p
  /// Addr, optionally masking the vector operations if \p BlockInMask is
  /// non-null. Use \p State to translate given VPValues to IR values in the
  /// vectorized loop.
  void vectorizeMemoryInstruction(Instruction *Instr, VPTransformState &State,
                                  VPValue *Def, VPValue *Addr,
                                  VPValue *StoredValue, VPValue *BlockInMask);

  /// Set the debug location in the builder using the debug location in
  /// the instruction.
  void setDebugLocFromInst(IRBuilder<> &B, const Value *Ptr);

  /// Fix the non-induction PHIs in the OrigPHIsToFix vector.
  void fixNonInductionPHIs(VPTransformState &State);

  /// Create a broadcast instruction. This method generates a broadcast
  /// instruction (shuffle) for loop invariant values and for the induction
  /// value. If this is the induction variable then we extend it to N, N+1, ...
  /// this is needed because each iteration in the loop corresponds to a SIMD
  /// element.
  virtual Value *getBroadcastInstrs(Value *V);

protected:
  friend class LoopVectorizationPlanner;

  /// A small list of PHINodes.
  using PhiVector = SmallVector<PHINode *, 4>;

  /// A type for scalarized values in the new loop. Each value from the
  /// original loop, when scalarized, is represented by UF x VF scalar values
  /// in the new unrolled loop, where UF is the unroll factor and VF is the
  /// vectorization factor.
  using ScalarParts = SmallVector<SmallVector<Value *, 4>, 2>;

  /// Set up the values of the IVs correctly when exiting the vector loop.
  void fixupIVUsers(PHINode *OrigPhi, const InductionDescriptor &II,
                    Value *CountRoundDown, Value *EndValue,
                    BasicBlock *MiddleBlock);

  /// Create a new induction variable inside L.
  PHINode *createInductionVariable(Loop *L, Value *Start, Value *End,
                                   Value *Step, Instruction *DL);

  /// Handle all cross-iteration phis in the header.
  void fixCrossIterationPHIs(VPTransformState &State);

  /// Fix a first-order recurrence. This is the second phase of vectorizing
  /// this phi node.
  void fixFirstOrderRecurrence(PHINode *Phi, VPTransformState &State);

  /// Fix a reduction cross-iteration phi. This is the second phase of
  /// vectorizing this phi node.
  void fixReduction(PHINode *Phi, VPTransformState &State);

  /// Clear NSW/NUW flags from reduction instructions if necessary.
  void clearReductionWrapFlags(RecurrenceDescriptor &RdxDesc,
                               VPTransformState &State);

  /// Fixup the LCSSA phi nodes in the unique exit block.  This simply
  /// means we need to add the appropriate incoming value from the middle
  /// block as exiting edges from the scalar epilogue loop (if present) are
  /// already in place, and we exit the vector loop exclusively to the middle
  /// block.
  void fixLCSSAPHIs(VPTransformState &State);

  /// Iteratively sink the scalarized operands of a predicated instruction into
  /// the block that was created for it.
  void sinkScalarOperands(Instruction *PredInst);

  /// Shrinks vector element sizes to the smallest bitwidth they can be legally
  /// represented as.
  void truncateToMinimalBitwidths(VPTransformState &State);

  /// This function adds (StartIdx, StartIdx + Step, StartIdx + 2*Step, ...)
  /// to each vector element of Val. The sequence starts at StartIndex.
  /// \p Opcode is relevant for FP induction variable.
  virtual Value *getStepVector(Value *Val, int StartIdx, Value *Step,
                               Instruction::BinaryOps Opcode =
                               Instruction::BinaryOpsEnd);

  /// Compute scalar induction steps. \p ScalarIV is the scalar induction
  /// variable on which to base the steps, \p Step is the size of the step, and
  /// \p EntryVal is the value from the original loop that maps to the steps.
  /// Note that \p EntryVal doesn't have to be an induction variable - it
  /// can also be a truncate instruction.
  void buildScalarSteps(Value *ScalarIV, Value *Step, Instruction *EntryVal,
                        const InductionDescriptor &ID, VPValue *Def,
                        VPValue *CastDef, VPTransformState &State);

  /// Create a vector induction phi node based on an existing scalar one. \p
  /// EntryVal is the value from the original loop that maps to the vector phi
  /// node, and \p Step is the loop-invariant step. If \p EntryVal is a
  /// truncate instruction, instead of widening the original IV, we widen a
  /// version of the IV truncated to \p EntryVal's type.
  void createVectorIntOrFpInductionPHI(const InductionDescriptor &II,
                                       Value *Step, Value *Start,
                                       Instruction *EntryVal, VPValue *Def,
                                       VPValue *CastDef,
                                       VPTransformState &State);

  /// Returns true if an instruction \p I should be scalarized instead of
  /// vectorized for the chosen vectorization factor.
  bool shouldScalarizeInstruction(Instruction *I) const;

  /// Returns true if we should generate a scalar version of \p IV.
  bool needsScalarInduction(Instruction *IV) const;

  /// If there is a cast involved in the induction variable \p ID, which should
  /// be ignored in the vectorized loop body, this function records the
  /// VectorLoopValue of the respective Phi also as the VectorLoopValue of the
  /// cast. We had already proved that the casted Phi is equal to the uncasted
  /// Phi in the vectorized loop (under a runtime guard), and therefore
  /// there is no need to vectorize the cast - the same value can be used in the
  /// vector loop for both the Phi and the cast.
  /// If \p VectorLoopValue is a scalarized value, \p Lane is also specified,
  /// Otherwise, \p VectorLoopValue is a widened/vectorized value.
  ///
  /// \p EntryVal is the value from the original loop that maps to the vector
  /// phi node and is used to distinguish what is the IV currently being
  /// processed - original one (if \p EntryVal is a phi corresponding to the
  /// original IV) or the "newly-created" one based on the proof mentioned above
  /// (see also buildScalarSteps() and createVectorIntOrFPInductionPHI()). In the
  /// latter case \p EntryVal is a TruncInst and we must not record anything for
  /// that IV, but it's error-prone to expect callers of this routine to care
  /// about that, hence this explicit parameter.
  void recordVectorLoopValueForInductionCast(
      const InductionDescriptor &ID, const Instruction *EntryVal,
      Value *VectorLoopValue, VPValue *CastDef, VPTransformState &State,
      unsigned Part, unsigned Lane = UINT_MAX);

  /// Generate a shuffle sequence that will reverse the vector Vec.
  virtual Value *reverseVector(Value *Vec);

  /// Returns (and creates if needed) the original loop trip count.
  Value *getOrCreateTripCount(Loop *NewLoop);

  /// Returns (and creates if needed) the trip count of the widened loop.
  Value *getOrCreateVectorTripCount(Loop *NewLoop);

  /// Returns a bitcasted value to the requested vector type.
  /// Also handles bitcasts of vector<float> <-> vector<pointer> types.
  Value *createBitOrPointerCast(Value *V, VectorType *DstVTy,
                                const DataLayout &DL);

  /// Emit a bypass check to see if the vector trip count is zero, including if
  /// it overflows.
  void emitMinimumIterationCountCheck(Loop *L, BasicBlock *Bypass);

  /// Emit a bypass check to see if all of the SCEV assumptions we've
  /// had to make are correct. Returns the block containing the checks or
  /// nullptr if no checks have been added.
  BasicBlock *emitSCEVChecks(Loop *L, BasicBlock *Bypass);

  /// Emit bypass checks to check any memory assumptions we may have made.
  /// Returns the block containing the checks or nullptr if no checks have been
  /// added.
  BasicBlock *emitMemRuntimeChecks(Loop *L, BasicBlock *Bypass);

  /// Compute the transformed value of Index at offset StartValue using step
  /// StepValue.
  /// For integer induction, returns StartValue + Index * StepValue.
  /// For pointer induction, returns StartValue[Index * StepValue].
  /// FIXME: The newly created binary instructions should contain nsw/nuw
  /// flags, which can be found from the original scalar operations.
  Value *emitTransformedIndex(IRBuilder<> &B, Value *Index, ScalarEvolution *SE,
                              const DataLayout &DL,
                              const InductionDescriptor &ID) const;

  /// Emit basic blocks (prefixed with \p Prefix) for the iteration check,
  /// vector loop preheader, middle block and scalar preheader. Also
  /// allocate a loop object for the new vector loop and return it.
  Loop *createVectorLoopSkeleton(StringRef Prefix);

  /// Create new phi nodes for the induction variables to resume iteration count
  /// in the scalar epilogue, from where the vectorized loop left off (given by
  /// \p VectorTripCount).
  /// In cases where the loop skeleton is more complicated (eg. epilogue
  /// vectorization) and the resume values can come from an additional bypass
  /// block, the \p AdditionalBypass pair provides information about the bypass
  /// block and the end value on the edge from bypass to this loop.
  void createInductionResumeValues(
      Loop *L, Value *VectorTripCount,
      std::pair<BasicBlock *, Value *> AdditionalBypass = {nullptr, nullptr});

  /// Complete the loop skeleton by adding debug MDs, creating appropriate
  /// conditional branches in the middle block, preparing the builder and
  /// running the verifier. Take in the vector loop \p L as argument, and return
  /// the preheader of the completed vector loop.
  BasicBlock *completeLoopSkeleton(Loop *L, MDNode *OrigLoopID);

  /// Add additional metadata to \p To that was not present on \p Orig.
  ///
  /// Currently this is used to add the noalias annotations based on the
  /// inserted memchecks.  Use this for instructions that are *cloned* into the
  /// vector loop.
  void addNewMetadata(Instruction *To, const Instruction *Orig);

  /// Add metadata from one instruction to another.
  ///
  /// This includes both the original MDs from \p From and additional ones (\see
  /// addNewMetadata).  Use this for *newly created* instructions in the vector
  /// loop.
  void addMetadata(Instruction *To, Instruction *From);

  /// Similar to the previous function but it adds the metadata to a
  /// vector of instructions.
  void addMetadata(ArrayRef<Value *> To, Instruction *From);

  /// Allow subclasses to override and print debug traces before/after vplan
  /// execution, when trace information is requested.
  virtual void printDebugTracesAtStart(){};
  virtual void printDebugTracesAtEnd(){};

  /// The original loop.
  Loop *OrigLoop;

  /// A wrapper around ScalarEvolution used to add runtime SCEV checks. Applies
  /// dynamic knowledge to simplify SCEV expressions and converts them to a
  /// more usable form.
  PredicatedScalarEvolution &PSE;

  /// Loop Info.
  LoopInfo *LI;

  /// Dominator Tree.
  DominatorTree *DT;

  /// Alias Analysis.
  AAResults *AA;

  /// Target Library Info.
  const TargetLibraryInfo *TLI;

  /// Target Transform Info.
  const TargetTransformInfo *TTI;

  /// Assumption Cache.
  AssumptionCache *AC;

  /// Interface to emit optimization remarks.
  OptimizationRemarkEmitter *ORE;

  /// LoopVersioning.  It's only set up (non-null) if memchecks were
  /// used.
  ///
  /// This is currently only used to add no-alias metadata based on the
  /// memchecks.  The actually versioning is performed manually.
  std::unique_ptr<LoopVersioning> LVer;

  /// The vectorization SIMD factor to use. Each vector will have this many
  /// vector elements.
  ElementCount VF;

  /// The vectorization unroll factor to use. Each scalar is vectorized to this
  /// many different vector instructions.
  unsigned UF;

  /// The builder that we use
  IRBuilder<> Builder;

  // --- Vectorization state ---

  /// The vector-loop preheader.
  BasicBlock *LoopVectorPreHeader;

  /// The scalar-loop preheader.
  BasicBlock *LoopScalarPreHeader;

  /// Middle Block between the vector and the scalar.
  BasicBlock *LoopMiddleBlock;

  /// The (unique) ExitBlock of the scalar loop.  Note that
  /// there can be multiple exiting edges reaching this block.
  BasicBlock *LoopExitBlock;

  /// The vector loop body.
  BasicBlock *LoopVectorBody;

  /// The scalar loop body.
  BasicBlock *LoopScalarBody;

  /// A list of all bypass blocks. The first block is the entry of the loop.
  SmallVector<BasicBlock *, 4> LoopBypassBlocks;

  /// The new Induction variable which was added to the new block.
  PHINode *Induction = nullptr;

  /// The induction variable of the old basic block.
  PHINode *OldInduction = nullptr;

  /// Store instructions that were predicated.
  SmallVector<Instruction *, 4> PredicatedInstructions;

  /// Trip count of the original loop.
  Value *TripCount = nullptr;

  /// Trip count of the widened loop (TripCount - TripCount % (VF*UF))
  Value *VectorTripCount = nullptr;

  /// The legality analysis.
  LoopVectorizationLegality *Legal;

  /// The profitablity analysis.
  LoopVectorizationCostModel *Cost;

  // Record whether runtime checks are added.
  bool AddedSafetyChecks = false;

  // Holds the end values for each induction variable. We save the end values
  // so we can later fix-up the external users of the induction variables.
  DenseMap<PHINode *, Value *> IVEndValues;

  // Vector of original scalar PHIs whose corresponding widened PHIs need to be
  // fixed up at the end of vector code generation.
  SmallVector<PHINode *, 8> OrigPHIsToFix;

  /// BFI and PSI are used to check for profile guided size optimizations.
  BlockFrequencyInfo *BFI;
  ProfileSummaryInfo *PSI;

  // Whether this loop should be optimized for size based on profile guided size
  // optimizatios.
  bool OptForSizeBasedOnProfile;

  /// Structure to hold information about generated runtime checks, responsible
  /// for cleaning the checks, if vectorization turns out unprofitable.
  GeneratedRTChecks &RTChecks;
};

class InnerLoopUnroller : public InnerLoopVectorizer {
public:
  InnerLoopUnroller(Loop *OrigLoop, PredicatedScalarEvolution &PSE,
                    LoopInfo *LI, DominatorTree *DT,
                    const TargetLibraryInfo *TLI,
                    const TargetTransformInfo *TTI, AssumptionCache *AC,
                    OptimizationRemarkEmitter *ORE, unsigned UnrollFactor,
                    LoopVectorizationLegality *LVL,
                    LoopVectorizationCostModel *CM, BlockFrequencyInfo *BFI,
                    ProfileSummaryInfo *PSI, GeneratedRTChecks &Check)
      : InnerLoopVectorizer(OrigLoop, PSE, LI, DT, TLI, TTI, AC, ORE,
                            ElementCount::getFixed(1), UnrollFactor, LVL, CM,
                            BFI, PSI, Check) {}

private:
  Value *getBroadcastInstrs(Value *V) override;
  Value *getStepVector(Value *Val, int StartIdx, Value *Step,
                       Instruction::BinaryOps Opcode =
                       Instruction::BinaryOpsEnd) override;
  Value *reverseVector(Value *Vec) override;
};

/// Encapsulate information regarding vectorization of a loop and its epilogue.
/// This information is meant to be updated and used across two stages of
/// epilogue vectorization.
struct EpilogueLoopVectorizationInfo {
  ElementCount MainLoopVF = ElementCount::getFixed(0);
  unsigned MainLoopUF = 0;
  ElementCount EpilogueVF = ElementCount::getFixed(0);
  unsigned EpilogueUF = 0;
  BasicBlock *MainLoopIterationCountCheck = nullptr;
  BasicBlock *EpilogueIterationCountCheck = nullptr;
  BasicBlock *SCEVSafetyCheck = nullptr;
  BasicBlock *MemSafetyCheck = nullptr;
  Value *TripCount = nullptr;
  Value *VectorTripCount = nullptr;

  EpilogueLoopVectorizationInfo(unsigned MVF, unsigned MUF, unsigned EVF,
                                unsigned EUF)
      : MainLoopVF(ElementCount::getFixed(MVF)), MainLoopUF(MUF),
        EpilogueVF(ElementCount::getFixed(EVF)), EpilogueUF(EUF) {
    assert(EUF == 1 &&
           "A high UF for the epilogue loop is likely not beneficial.");
  }
};

/// An extension of the inner loop vectorizer that creates a skeleton for a
/// vectorized loop that has its epilogue (residual) also vectorized.
/// The idea is to run the vplan on a given loop twice, firstly to setup the
/// skeleton and vectorize the main loop, and secondly to complete the skeleton
/// from the first step and vectorize the epilogue.  This is achieved by
/// deriving two concrete strategy classes from this base class and invoking
/// them in succession from the loop vectorizer planner.
class InnerLoopAndEpilogueVectorizer : public InnerLoopVectorizer {
public:
  InnerLoopAndEpilogueVectorizer(
      Loop *OrigLoop, PredicatedScalarEvolution &PSE, LoopInfo *LI,
      DominatorTree *DT, const TargetLibraryInfo *TLI,
      const TargetTransformInfo *TTI, AssumptionCache *AC,
      OptimizationRemarkEmitter *ORE, EpilogueLoopVectorizationInfo &EPI,
      LoopVectorizationLegality *LVL, llvm::LoopVectorizationCostModel *CM,
      BlockFrequencyInfo *BFI, ProfileSummaryInfo *PSI,
      GeneratedRTChecks &Checks)
      : InnerLoopVectorizer(OrigLoop, PSE, LI, DT, TLI, TTI, AC, ORE,
                            EPI.MainLoopVF, EPI.MainLoopUF, LVL, CM, BFI, PSI,
                            Checks),
        EPI(EPI) {}

  // Override this function to handle the more complex control flow around the
  // three loops.
  BasicBlock *createVectorizedLoopSkeleton() final override {
    return createEpilogueVectorizedLoopSkeleton();
  }

  /// The interface for creating a vectorized skeleton using one of two
  /// different strategies, each corresponding to one execution of the vplan
  /// as described above.
  virtual BasicBlock *createEpilogueVectorizedLoopSkeleton() = 0;

  /// Holds and updates state information required to vectorize the main loop
  /// and its epilogue in two separate passes. This setup helps us avoid
  /// regenerating and recomputing runtime safety checks. It also helps us to
  /// shorten the iteration-count-check path length for the cases where the
  /// iteration count of the loop is so small that the main vector loop is
  /// completely skipped.
  EpilogueLoopVectorizationInfo &EPI;
};

/// A specialized derived class of inner loop vectorizer that performs
/// vectorization of *main* loops in the process of vectorizing loops and their
/// epilogues.
class EpilogueVectorizerMainLoop : public InnerLoopAndEpilogueVectorizer {
public:
  EpilogueVectorizerMainLoop(
      Loop *OrigLoop, PredicatedScalarEvolution &PSE, LoopInfo *LI,
      DominatorTree *DT, const TargetLibraryInfo *TLI,
      const TargetTransformInfo *TTI, AssumptionCache *AC,
      OptimizationRemarkEmitter *ORE, EpilogueLoopVectorizationInfo &EPI,
      LoopVectorizationLegality *LVL, llvm::LoopVectorizationCostModel *CM,
      BlockFrequencyInfo *BFI, ProfileSummaryInfo *PSI,
      GeneratedRTChecks &Check)
      : InnerLoopAndEpilogueVectorizer(OrigLoop, PSE, LI, DT, TLI, TTI, AC, ORE,
                                       EPI, LVL, CM, BFI, PSI, Check) {}
  /// Implements the interface for creating a vectorized skeleton using the
  /// *main loop* strategy (ie the first pass of vplan execution).
  BasicBlock *createEpilogueVectorizedLoopSkeleton() final override;

protected:
  /// Emits an iteration count bypass check once for the main loop (when \p
  /// ForEpilogue is false) and once for the epilogue loop (when \p
  /// ForEpilogue is true).
  BasicBlock *emitMinimumIterationCountCheck(Loop *L, BasicBlock *Bypass,
                                             bool ForEpilogue);
  void printDebugTracesAtStart() override;
  void printDebugTracesAtEnd() override;
};

// A specialized derived class of inner loop vectorizer that performs
// vectorization of *epilogue* loops in the process of vectorizing loops and
// their epilogues.
class EpilogueVectorizerEpilogueLoop : public InnerLoopAndEpilogueVectorizer {
public:
  EpilogueVectorizerEpilogueLoop(
      Loop *OrigLoop, PredicatedScalarEvolution &PSE, LoopInfo *LI,
      DominatorTree *DT, const TargetLibraryInfo *TLI,
      const TargetTransformInfo *TTI, AssumptionCache *AC,
      OptimizationRemarkEmitter *ORE, EpilogueLoopVectorizationInfo &EPI,
      LoopVectorizationLegality *LVL, llvm::LoopVectorizationCostModel *CM,
      BlockFrequencyInfo *BFI, ProfileSummaryInfo *PSI,
      GeneratedRTChecks &Checks)
      : InnerLoopAndEpilogueVectorizer(OrigLoop, PSE, LI, DT, TLI, TTI, AC, ORE,
                                       EPI, LVL, CM, BFI, PSI, Checks) {}
  /// Implements the interface for creating a vectorized skeleton using the
  /// *epilogue loop* strategy (ie the second pass of vplan execution).
  BasicBlock *createEpilogueVectorizedLoopSkeleton() final override;

protected:
  /// Emits an iteration count bypass check after the main vector loop has
  /// finished to see if there are any iterations left to execute by either
  /// the vector epilogue or the scalar epilogue.
  BasicBlock *emitMinimumVectorEpilogueIterCountCheck(Loop *L,
                                                      BasicBlock *Bypass,
                                                      BasicBlock *Insert);
  void printDebugTracesAtStart() override;
  void printDebugTracesAtEnd() override;
};
} // end namespace llvm

/// Look for a meaningful debug location on the instruction or it's
/// operands.
static Instruction *getDebugLocFromInstOrOperands(Instruction *I) {
  if (!I)
    return I;

  DebugLoc Empty;
  if (I->getDebugLoc() != Empty)
    return I;

  for (Use &Op : I->operands()) {
    if (Instruction *OpInst = dyn_cast<Instruction>(Op))
      if (OpInst->getDebugLoc() != Empty)
        return OpInst;
  }

  return I;
}

void InnerLoopVectorizer::setDebugLocFromInst(IRBuilder<> &B, const Value *Ptr) {
  if (const Instruction *Inst = dyn_cast_or_null<Instruction>(Ptr)) {
    const DILocation *DIL = Inst->getDebugLoc();
    if (DIL && Inst->getFunction()->isDebugInfoForProfiling() &&
        !isa<DbgInfoIntrinsic>(Inst)) {
      assert(!VF.isScalable() && "scalable vectors not yet supported.");
      auto NewDIL =
          DIL->cloneByMultiplyingDuplicationFactor(UF * VF.getKnownMinValue());
      if (NewDIL)
        B.SetCurrentDebugLocation(NewDIL.getValue());
      else
        LLVM_DEBUG(dbgs()
                   << "Failed to create new discriminator: "
                   << DIL->getFilename() << " Line: " << DIL->getLine());
    }
    else
      B.SetCurrentDebugLocation(DIL);
  } else
    B.SetCurrentDebugLocation(DebugLoc());
}

/// Write a record \p DebugMsg about vectorization failure to the debug
/// output stream. If \p I is passed, it is an instruction that prevents
/// vectorization.
#ifndef NDEBUG
static void debugVectorizationFailure(const StringRef DebugMsg,
    Instruction *I) {
  dbgs() << "LV: Not vectorizing: " << DebugMsg;
  if (I != nullptr)
    dbgs() << " " << *I;
  else
    dbgs() << '.';
  dbgs() << '\n';
}
#endif

/// Create an analysis remark that explains why vectorization failed
///
/// \p PassName is the name of the pass (e.g. can be AlwaysPrint).  \p
/// RemarkName is the identifier for the remark.  If \p I is passed it is an
/// instruction that prevents vectorization.  Otherwise \p TheLoop is used for
/// the location of the remark.  \return the remark object that can be
/// streamed to.
static OptimizationRemarkAnalysis createLVAnalysis(const char *PassName,
    StringRef RemarkName, Loop *TheLoop, Instruction *I) {
  Value *CodeRegion = TheLoop->getHeader();
  DebugLoc DL = TheLoop->getStartLoc();

  if (I) {
    CodeRegion = I->getParent();
    // If there is no debug location attached to the instruction, revert back to
    // using the loop's.
    if (I->getDebugLoc())
      DL = I->getDebugLoc();
  }

  OptimizationRemarkAnalysis R(PassName, RemarkName, DL, CodeRegion);
  R << "loop not vectorized: ";
  return R;
}

/// Return a value for Step multiplied by VF.
static Value *createStepForVF(IRBuilder<> &B, Constant *Step, ElementCount VF) {
  assert(isa<ConstantInt>(Step) && "Expected an integer step");
  Constant *StepVal = ConstantInt::get(
      Step->getType(),
      cast<ConstantInt>(Step)->getSExtValue() * VF.getKnownMinValue());
  return VF.isScalable() ? B.CreateVScale(StepVal) : StepVal;
}

namespace llvm {

/// Return the runtime value for VF.
Value *getRuntimeVF(IRBuilder<> &B, Type *Ty, ElementCount VF) {
  Constant *EC = ConstantInt::get(Ty, VF.getKnownMinValue());
  return VF.isScalable() ? B.CreateVScale(EC) : EC;
}

void reportVectorizationFailure(const StringRef DebugMsg,
    const StringRef OREMsg, const StringRef ORETag,
    OptimizationRemarkEmitter *ORE, Loop *TheLoop, Instruction *I) {
  LLVM_DEBUG(debugVectorizationFailure(DebugMsg, I));
  LoopVectorizeHints Hints(TheLoop, true /* doesn't matter */, *ORE);
  ORE->emit(createLVAnalysis(Hints.vectorizeAnalysisPassName(),
                ORETag, TheLoop, I) << OREMsg);
}

} // end namespace llvm

#ifndef NDEBUG
/// \return string containing a file name and a line # for the given loop.
static std::string getDebugLocString(const Loop *L) {
  std::string Result;
  if (L) {
    raw_string_ostream OS(Result);
    if (const DebugLoc LoopDbgLoc = L->getStartLoc())
      LoopDbgLoc.print(OS);
    else
      // Just print the module name.
      OS << L->getHeader()->getParent()->getParent()->getModuleIdentifier();
    OS.flush();
  }
  return Result;
}
#endif

void InnerLoopVectorizer::addNewMetadata(Instruction *To,
                                         const Instruction *Orig) {
  // If the loop was versioned with memchecks, add the corresponding no-alias
  // metadata.
  if (LVer && (isa<LoadInst>(Orig) || isa<StoreInst>(Orig)))
    LVer->annotateInstWithNoAlias(To, Orig);
}

void InnerLoopVectorizer::addMetadata(Instruction *To,
                                      Instruction *From) {
  propagateMetadata(To, From);
  addNewMetadata(To, From);
}

void InnerLoopVectorizer::addMetadata(ArrayRef<Value *> To,
                                      Instruction *From) {
  for (Value *V : To) {
    if (Instruction *I = dyn_cast<Instruction>(V))
      addMetadata(I, From);
  }
}

namespace llvm {

// Loop vectorization cost-model hints how the scalar epilogue loop should be
// lowered.
enum ScalarEpilogueLowering {

  // The default: allowing scalar epilogues.
  CM_ScalarEpilogueAllowed,

  // Vectorization with OptForSize: don't allow epilogues.
  CM_ScalarEpilogueNotAllowedOptSize,

  // A special case of vectorisation with OptForSize: loops with a very small
  // trip count are considered for vectorization under OptForSize, thereby
  // making sure the cost of their loop body is dominant, free of runtime
  // guards and scalar iteration overheads.
  CM_ScalarEpilogueNotAllowedLowTripLoop,

  // Loop hint predicate indicating an epilogue is undesired.
  CM_ScalarEpilogueNotNeededUsePredicate,

  // Directive indicating we must either tail fold or not vectorize
  CM_ScalarEpilogueNotAllowedUsePredicate
};

/// LoopVectorizationCostModel - estimates the expected speedups due to
/// vectorization.
/// In many cases vectorization is not profitable. This can happen because of
/// a number of reasons. In this class we mainly attempt to predict the
/// expected speedup/slowdowns due to the supported instruction set. We use the
/// TargetTransformInfo to query the different backends for the cost of
/// different operations.
class LoopVectorizationCostModel {
public:
  LoopVectorizationCostModel(ScalarEpilogueLowering SEL, Loop *L,
                             PredicatedScalarEvolution &PSE, LoopInfo *LI,
                             LoopVectorizationLegality *Legal,
                             const TargetTransformInfo &TTI,
                             const TargetLibraryInfo *TLI, DemandedBits *DB,
                             AssumptionCache *AC,
                             OptimizationRemarkEmitter *ORE, const Function *F,
                             const LoopVectorizeHints *Hints,
                             InterleavedAccessInfo &IAI)
      : ScalarEpilogueStatus(SEL), TheLoop(L), PSE(PSE), LI(LI), Legal(Legal),
        TTI(TTI), TLI(TLI), DB(DB), AC(AC), ORE(ORE), TheFunction(F),
        Hints(Hints), InterleaveInfo(IAI) {}

  /// \return An upper bound for the vectorization factor, or None if
  /// vectorization and interleaving should be avoided up front.
  Optional<ElementCount> computeMaxVF(ElementCount UserVF, unsigned UserIC);

  /// \return True if runtime checks are required for vectorization, and false
  /// otherwise.
  bool runtimeChecksRequired();

  /// \return The most profitable vectorization factor and the cost of that VF.
  /// This method checks every power of two up to MaxVF. If UserVF is not ZERO
  /// then this vectorization factor will be selected if vectorization is
  /// possible.
  VectorizationFactor selectVectorizationFactor(ElementCount MaxVF);
  VectorizationFactor
  selectEpilogueVectorizationFactor(const ElementCount MaxVF,
                                    const LoopVectorizationPlanner &LVP);

  /// Setup cost-based decisions for user vectorization factor.
  void selectUserVectorizationFactor(ElementCount UserVF) {
    collectUniformsAndScalars(UserVF);
    collectInstsToScalarize(UserVF);
  }

  /// \return The size (in bits) of the smallest and widest types in the code
  /// that needs to be vectorized. We ignore values that remain scalar such as
  /// 64 bit loop indices.
  std::pair<unsigned, unsigned> getSmallestAndWidestTypes();

  /// \return The desired interleave count.
  /// If interleave count has been specified by metadata it will be returned.
  /// Otherwise, the interleave count is computed and returned. VF and LoopCost
  /// are the selected vectorization factor and the cost of the selected VF.
  unsigned selectInterleaveCount(ElementCount VF, unsigned LoopCost);

  /// Memory access instruction may be vectorized in more than one way.
  /// Form of instruction after vectorization depends on cost.
  /// This function takes cost-based decisions for Load/Store instructions
  /// and collects them in a map. This decisions map is used for building
  /// the lists of loop-uniform and loop-scalar instructions.
  /// The calculated cost is saved with widening decision in order to
  /// avoid redundant calculations.
  void setCostBasedWideningDecision(ElementCount VF);

  /// A struct that represents some properties of the register usage
  /// of a loop.
  struct RegisterUsage {
    /// Holds the number of loop invariant values that are used in the loop.
    /// The key is ClassID of target-provided register class.
    SmallMapVector<unsigned, unsigned, 4> LoopInvariantRegs;
    /// Holds the maximum number of concurrent live intervals in the loop.
    /// The key is ClassID of target-provided register class.
    SmallMapVector<unsigned, unsigned, 4> MaxLocalUsers;
  };

  /// \return Returns information about the register usages of the loop for the
  /// given vectorization factors.
  SmallVector<RegisterUsage, 8>
  calculateRegisterUsage(ArrayRef<ElementCount> VFs);

  /// Collect values we want to ignore in the cost model.
  void collectValuesToIgnore();

  /// Split reductions into those that happen in the loop, and those that happen
  /// outside. In loop reductions are collected into InLoopReductionChains.
  void collectInLoopReductions();

  /// \returns The smallest bitwidth each instruction can be represented with.
  /// The vector equivalents of these instructions should be truncated to this
  /// type.
  const MapVector<Instruction *, uint64_t> &getMinimalBitwidths() const {
    return MinBWs;
  }

  /// \returns True if it is more profitable to scalarize instruction \p I for
  /// vectorization factor \p VF.
  bool isProfitableToScalarize(Instruction *I, ElementCount VF) const {
    assert(VF.isVector() &&
           "Profitable to scalarize relevant only for VF > 1.");

    // Cost model is not run in the VPlan-native path - return conservative
    // result until this changes.
    if (EnableVPlanNativePath)
      return false;

    auto Scalars = InstsToScalarize.find(VF);
    assert(Scalars != InstsToScalarize.end() &&
           "VF not yet analyzed for scalarization profitability");
    return Scalars->second.find(I) != Scalars->second.end();
  }

  /// Returns true if \p I is known to be uniform after vectorization.
  bool isUniformAfterVectorization(Instruction *I, ElementCount VF) const {
    if (VF.isScalar())
      return true;

    // Cost model is not run in the VPlan-native path - return conservative
    // result until this changes.
    if (EnableVPlanNativePath)
      return false;

    auto UniformsPerVF = Uniforms.find(VF);
    assert(UniformsPerVF != Uniforms.end() &&
           "VF not yet analyzed for uniformity");
    return UniformsPerVF->second.count(I);
  }

  /// Returns true if \p I is known to be scalar after vectorization.
  bool isScalarAfterVectorization(Instruction *I, ElementCount VF) const {
    if (VF.isScalar())
      return true;

    // Cost model is not run in the VPlan-native path - return conservative
    // result until this changes.
    if (EnableVPlanNativePath)
      return false;

    auto ScalarsPerVF = Scalars.find(VF);
    assert(ScalarsPerVF != Scalars.end() &&
           "Scalar values are not calculated for VF");
    return ScalarsPerVF->second.count(I);
  }

  /// \returns True if instruction \p I can be truncated to a smaller bitwidth
  /// for vectorization factor \p VF.
  bool canTruncateToMinimalBitwidth(Instruction *I, ElementCount VF) const {
    return VF.isVector() && MinBWs.find(I) != MinBWs.end() &&
           !isProfitableToScalarize(I, VF) &&
           !isScalarAfterVectorization(I, VF);
  }

  /// Decision that was taken during cost calculation for memory instruction.
  enum InstWidening {
    CM_Unknown,
    CM_Widen,         // For consecutive accesses with stride +1.
    CM_Widen_Reverse, // For consecutive accesses with stride -1.
    CM_Interleave,
    CM_GatherScatter,
    CM_Scalarize
  };

  /// Save vectorization decision \p W and \p Cost taken by the cost model for
  /// instruction \p I and vector width \p VF.
  void setWideningDecision(Instruction *I, ElementCount VF, InstWidening W,
                           InstructionCost Cost) {
    assert(VF.isVector() && "Expected VF >=2");
    WideningDecisions[std::make_pair(I, VF)] = std::make_pair(W, Cost);
  }

  /// Save vectorization decision \p W and \p Cost taken by the cost model for
  /// interleaving group \p Grp and vector width \p VF.
  void setWideningDecision(const InterleaveGroup<Instruction> *Grp,
                           ElementCount VF, InstWidening W,
                           InstructionCost Cost) {
    assert(VF.isVector() && "Expected VF >=2");
    /// Broadcast this decicion to all instructions inside the group.
    /// But the cost will be assigned to one instruction only.
    for (unsigned i = 0; i < Grp->getFactor(); ++i) {
      if (auto *I = Grp->getMember(i)) {
        if (Grp->getInsertPos() == I)
          WideningDecisions[std::make_pair(I, VF)] = std::make_pair(W, Cost);
        else
          WideningDecisions[std::make_pair(I, VF)] = std::make_pair(W, 0);
      }
    }
  }

  /// Return the cost model decision for the given instruction \p I and vector
  /// width \p VF. Return CM_Unknown if this instruction did not pass
  /// through the cost modeling.
  InstWidening getWideningDecision(Instruction *I, ElementCount VF) {
    assert(VF.isVector() && "Expected VF to be a vector VF");
    // Cost model is not run in the VPlan-native path - return conservative
    // result until this changes.
    if (EnableVPlanNativePath)
      return CM_GatherScatter;

    std::pair<Instruction *, ElementCount> InstOnVF = std::make_pair(I, VF);
    auto Itr = WideningDecisions.find(InstOnVF);
    if (Itr == WideningDecisions.end())
      return CM_Unknown;
    return Itr->second.first;
  }

  /// Return the vectorization cost for the given instruction \p I and vector
  /// width \p VF.
  InstructionCost getWideningCost(Instruction *I, ElementCount VF) {
    assert(VF.isVector() && "Expected VF >=2");
    std::pair<Instruction *, ElementCount> InstOnVF = std::make_pair(I, VF);
    assert(WideningDecisions.find(InstOnVF) != WideningDecisions.end() &&
           "The cost is not calculated");
    return WideningDecisions[InstOnVF].second;
  }

  /// Return True if instruction \p I is an optimizable truncate whose operand
  /// is an induction variable. Such a truncate will be removed by adding a new
  /// induction variable with the destination type.
  bool isOptimizableIVTruncate(Instruction *I, ElementCount VF) {
    // If the instruction is not a truncate, return false.
    auto *Trunc = dyn_cast<TruncInst>(I);
    if (!Trunc)
      return false;

    // Get the source and destination types of the truncate.
    Type *SrcTy = ToVectorTy(cast<CastInst>(I)->getSrcTy(), VF);
    Type *DestTy = ToVectorTy(cast<CastInst>(I)->getDestTy(), VF);

    // If the truncate is free for the given types, return false. Replacing a
    // free truncate with an induction variable would add an induction variable
    // update instruction to each iteration of the loop. We exclude from this
    // check the primary induction variable since it will need an update
    // instruction regardless.
    Value *Op = Trunc->getOperand(0);
    if (Op != Legal->getPrimaryInduction() && TTI.isTruncateFree(SrcTy, DestTy))
      return false;

    // If the truncated value is not an induction variable, return false.
    return Legal->isInductionPhi(Op);
  }

  /// Collects the instructions to scalarize for each predicated instruction in
  /// the loop.
  void collectInstsToScalarize(ElementCount VF);

  /// Collect Uniform and Scalar values for the given \p VF.
  /// The sets depend on CM decision for Load/Store instructions
  /// that may be vectorized as interleave, gather-scatter or scalarized.
  void collectUniformsAndScalars(ElementCount VF) {
    // Do the analysis once.
    if (VF.isScalar() || Uniforms.find(VF) != Uniforms.end())
      return;
    setCostBasedWideningDecision(VF);
    collectLoopUniforms(VF);
    collectLoopScalars(VF);
  }

  /// Returns true if the target machine supports masked store operation
  /// for the given \p DataType and kind of access to \p Ptr.
  bool isLegalMaskedStore(Type *DataType, Value *Ptr, Align Alignment) {
    return Legal->isConsecutivePtr(Ptr) &&
           TTI.isLegalMaskedStore(DataType, Alignment);
  }

  /// Returns true if the target machine supports masked load operation
  /// for the given \p DataType and kind of access to \p Ptr.
  bool isLegalMaskedLoad(Type *DataType, Value *Ptr, Align Alignment) {
    return Legal->isConsecutivePtr(Ptr) &&
           TTI.isLegalMaskedLoad(DataType, Alignment);
  }

  /// Returns true if the target machine supports masked scatter operation
  /// for the given \p DataType.
  bool isLegalMaskedScatter(Type *DataType, Align Alignment) {
    return TTI.isLegalMaskedScatter(DataType, Alignment);
  }

  /// Returns true if the target machine supports masked gather operation
  /// for the given \p DataType.
  bool isLegalMaskedGather(Type *DataType, Align Alignment) {
    return TTI.isLegalMaskedGather(DataType, Alignment);
  }

  /// Returns true if the target machine can represent \p V as a masked gather
  /// or scatter operation.
  bool isLegalGatherOrScatter(Value *V) {
    bool LI = isa<LoadInst>(V);
    bool SI = isa<StoreInst>(V);
    if (!LI && !SI)
      return false;
    auto *Ty = getMemInstValueType(V);
    Align Align = getLoadStoreAlignment(V);
    return (LI && isLegalMaskedGather(Ty, Align)) ||
           (SI && isLegalMaskedScatter(Ty, Align));
  }

  /// Returns true if the target machine supports all of the reduction
  /// variables found for the given VF.
  bool canVectorizeReductions(ElementCount VF) {
    return (all_of(Legal->getReductionVars(), [&](auto &Reduction) -> bool {
      RecurrenceDescriptor RdxDesc = Reduction.second;
      return TTI.isLegalToVectorizeReduction(RdxDesc, VF);
    }));
  }

  /// Returns true if \p I is an instruction that will be scalarized with
  /// predication. Such instructions include conditional stores and
  /// instructions that may divide by zero.
  /// If a non-zero VF has been calculated, we check if I will be scalarized
  /// predication for that VF.
  bool isScalarWithPredication(Instruction *I,
                               ElementCount VF = ElementCount::getFixed(1));

  // Returns true if \p I is an instruction that will be predicated either
  // through scalar predication or masked load/store or masked gather/scatter.
  // Superset of instructions that return true for isScalarWithPredication.
  bool isPredicatedInst(Instruction *I) {
    if (!blockNeedsPredication(I->getParent()))
      return false;
    // Loads and stores that need some form of masked operation are predicated
    // instructions.
    if (isa<LoadInst>(I) || isa<StoreInst>(I))
      return Legal->isMaskRequired(I);
    return isScalarWithPredication(I);
  }

  /// Returns true if \p I is a memory instruction with consecutive memory
  /// access that can be widened.
  bool
  memoryInstructionCanBeWidened(Instruction *I,
                                ElementCount VF = ElementCount::getFixed(1));

  /// Returns true if \p I is a memory instruction in an interleaved-group
  /// of memory accesses that can be vectorized with wide vector loads/stores
  /// and shuffles.
  bool
  interleavedAccessCanBeWidened(Instruction *I,
                                ElementCount VF = ElementCount::getFixed(1));

  /// Check if \p Instr belongs to any interleaved access group.
  bool isAccessInterleaved(Instruction *Instr) {
    return InterleaveInfo.isInterleaved(Instr);
  }

  /// Get the interleaved access group that \p Instr belongs to.
  const InterleaveGroup<Instruction> *
  getInterleavedAccessGroup(Instruction *Instr) {
    return InterleaveInfo.getInterleaveGroup(Instr);
  }

  /// Returns true if we're required to use a scalar epilogue for at least
  /// the final iteration of the original loop.
  bool requiresScalarEpilogue() const {
    if (!isScalarEpilogueAllowed())
      return false;
    // If we might exit from anywhere but the latch, must run the exiting
    // iteration in scalar form.
    if (TheLoop->getExitingBlock() != TheLoop->getLoopLatch())
      return true;
    return InterleaveInfo.requiresScalarEpilogue();
  }

  /// Returns true if a scalar epilogue is not allowed due to optsize or a
  /// loop hint annotation.
  bool isScalarEpilogueAllowed() const {
    return ScalarEpilogueStatus == CM_ScalarEpilogueAllowed;
  }

  /// Returns true if all loop blocks should be masked to fold tail loop.
  bool foldTailByMasking() const { return FoldTailByMasking; }

  bool blockNeedsPredication(BasicBlock *BB) {
    return foldTailByMasking() || Legal->blockNeedsPredication(BB);
  }

  /// A SmallMapVector to store the InLoop reduction op chains, mapping phi
  /// nodes to the chain of instructions representing the reductions. Uses a
  /// MapVector to ensure deterministic iteration order.
  using ReductionChainMap =
      SmallMapVector<PHINode *, SmallVector<Instruction *, 4>, 4>;

  /// Return the chain of instructions representing an inloop reduction.
  const ReductionChainMap &getInLoopReductionChains() const {
    return InLoopReductionChains;
  }

  /// Returns true if the Phi is part of an inloop reduction.
  bool isInLoopReduction(PHINode *Phi) const {
    return InLoopReductionChains.count(Phi);
  }

  /// Estimate cost of an intrinsic call instruction CI if it were vectorized
  /// with factor VF.  Return the cost of the instruction, including
  /// scalarization overhead if it's needed.
  InstructionCost getVectorIntrinsicCost(CallInst *CI, ElementCount VF);

  /// Estimate cost of a call instruction CI if it were vectorized with factor
  /// VF. Return the cost of the instruction, including scalarization overhead
  /// if it's needed. The flag NeedToScalarize shows if the call needs to be
  /// scalarized -
  /// i.e. either vector version isn't available, or is too expensive.
  InstructionCost getVectorCallCost(CallInst *CI, ElementCount VF,
                                    bool &NeedToScalarize);

  /// Invalidates decisions already taken by the cost model.
  void invalidateCostModelingDecisions() {
    WideningDecisions.clear();
    Uniforms.clear();
    Scalars.clear();
  }

private:
  unsigned NumPredStores = 0;

  /// \return An upper bound for the vectorization factor, a power-of-2 larger
  /// than zero. One is returned if vectorization should best be avoided due
  /// to cost.
  ElementCount computeFeasibleMaxVF(unsigned ConstTripCount,
                                    ElementCount UserVF);

  /// The vectorization cost is a combination of the cost itself and a boolean
  /// indicating whether any of the contributing operations will actually
  /// operate on
  /// vector values after type legalization in the backend. If this latter value
  /// is
  /// false, then all operations will be scalarized (i.e. no vectorization has
  /// actually taken place).
  using VectorizationCostTy = std::pair<InstructionCost, bool>;

  /// Returns the expected execution cost. The unit of the cost does
  /// not matter because we use the 'cost' units to compare different
  /// vector widths. The cost that is returned is *not* normalized by
  /// the factor width.
  VectorizationCostTy expectedCost(ElementCount VF);

  /// Returns the execution time cost of an instruction for a given vector
  /// width. Vector width of one means scalar.
  VectorizationCostTy getInstructionCost(Instruction *I, ElementCount VF);

  /// The cost-computation logic from getInstructionCost which provides
  /// the vector type as an output parameter.
  InstructionCost getInstructionCost(Instruction *I, ElementCount VF,
                                     Type *&VectorTy);

  /// Return the cost of instructions in an inloop reduction pattern, if I is
  /// part of that pattern.
  InstructionCost getReductionPatternCost(Instruction *I, ElementCount VF,
                                          Type *VectorTy,
                                          TTI::TargetCostKind CostKind);

  /// Calculate vectorization cost of memory instruction \p I.
  InstructionCost getMemoryInstructionCost(Instruction *I, ElementCount VF);

  /// The cost computation for scalarized memory instruction.
  InstructionCost getMemInstScalarizationCost(Instruction *I, ElementCount VF);

  /// The cost computation for interleaving group of memory instructions.
  InstructionCost getInterleaveGroupCost(Instruction *I, ElementCount VF);

  /// The cost computation for Gather/Scatter instruction.
  InstructionCost getGatherScatterCost(Instruction *I, ElementCount VF);

  /// The cost computation for widening instruction \p I with consecutive
  /// memory access.
  InstructionCost getConsecutiveMemOpCost(Instruction *I, ElementCount VF);

  /// The cost calculation for Load/Store instruction \p I with uniform pointer -
  /// Load: scalar load + broadcast.
  /// Store: scalar store + (loop invariant value stored? 0 : extract of last
  /// element)
  InstructionCost getUniformMemOpCost(Instruction *I, ElementCount VF);

  /// Estimate the overhead of scalarizing an instruction. This is a
  /// convenience wrapper for the type-based getScalarizationOverhead API.
  InstructionCost getScalarizationOverhead(Instruction *I, ElementCount VF);

  /// Returns whether the instruction is a load or store and will be a emitted
  /// as a vector operation.
  bool isConsecutiveLoadOrStore(Instruction *I);

  /// Returns true if an artificially high cost for emulated masked memrefs
  /// should be used.
  bool useEmulatedMaskMemRefHack(Instruction *I);

  /// Map of scalar integer values to the smallest bitwidth they can be legally
  /// represented as. The vector equivalents of these values should be truncated
  /// to this type.
  MapVector<Instruction *, uint64_t> MinBWs;

  /// A type representing the costs for instructions if they were to be
  /// scalarized rather than vectorized. The entries are Instruction-Cost
  /// pairs.
  using ScalarCostsTy = DenseMap<Instruction *, InstructionCost>;

  /// A set containing all BasicBlocks that are known to present after
  /// vectorization as a predicated block.
  SmallPtrSet<BasicBlock *, 4> PredicatedBBsAfterVectorization;

  /// Records whether it is allowed to have the original scalar loop execute at
  /// least once. This may be needed as a fallback loop in case runtime
  /// aliasing/dependence checks fail, or to handle the tail/remainder
  /// iterations when the trip count is unknown or doesn't divide by the VF,
  /// or as a peel-loop to handle gaps in interleave-groups.
  /// Under optsize and when the trip count is very small we don't allow any
  /// iterations to execute in the scalar loop.
  ScalarEpilogueLowering ScalarEpilogueStatus = CM_ScalarEpilogueAllowed;

  /// All blocks of loop are to be masked to fold tail of scalar iterations.
  bool FoldTailByMasking = false;

  /// A map holding scalar costs for different vectorization factors. The
  /// presence of a cost for an instruction in the mapping indicates that the
  /// instruction will be scalarized when vectorizing with the associated
  /// vectorization factor. The entries are VF-ScalarCostTy pairs.
  DenseMap<ElementCount, ScalarCostsTy> InstsToScalarize;

  /// Holds the instructions known to be uniform after vectorization.
  /// The data is collected per VF.
  DenseMap<ElementCount, SmallPtrSet<Instruction *, 4>> Uniforms;

  /// Holds the instructions known to be scalar after vectorization.
  /// The data is collected per VF.
  DenseMap<ElementCount, SmallPtrSet<Instruction *, 4>> Scalars;

  /// Holds the instructions (address computations) that are forced to be
  /// scalarized.
  DenseMap<ElementCount, SmallPtrSet<Instruction *, 4>> ForcedScalars;

  /// PHINodes of the reductions that should be expanded in-loop along with
  /// their associated chains of reduction operations, in program order from top
  /// (PHI) to bottom
  ReductionChainMap InLoopReductionChains;

  /// A Map of inloop reduction operations and their immediate chain operand.
  /// FIXME: This can be removed once reductions can be costed correctly in
  /// vplan. This was added to allow quick lookup to the inloop operations,
  /// without having to loop through InLoopReductionChains.
  DenseMap<Instruction *, Instruction *> InLoopReductionImmediateChains;

  /// Returns the expected difference in cost from scalarizing the expression
  /// feeding a predicated instruction \p PredInst. The instructions to
  /// scalarize and their scalar costs are collected in \p ScalarCosts. A
  /// non-negative return value implies the expression will be scalarized.
  /// Currently, only single-use chains are considered for scalarization.
  int computePredInstDiscount(Instruction *PredInst, ScalarCostsTy &ScalarCosts,
                              ElementCount VF);

  /// Collect the instructions that are uniform after vectorization. An
  /// instruction is uniform if we represent it with a single scalar value in
  /// the vectorized loop corresponding to each vector iteration. Examples of
  /// uniform instructions include pointer operands of consecutive or
  /// interleaved memory accesses. Note that although uniformity implies an
  /// instruction will be scalar, the reverse is not true. In general, a
  /// scalarized instruction will be represented by VF scalar values in the
  /// vectorized loop, each corresponding to an iteration of the original
  /// scalar loop.
  void collectLoopUniforms(ElementCount VF);

  /// Collect the instructions that are scalar after vectorization. An
  /// instruction is scalar if it is known to be uniform or will be scalarized
  /// during vectorization. Non-uniform scalarized instructions will be
  /// represented by VF values in the vectorized loop, each corresponding to an
  /// iteration of the original scalar loop.
  void collectLoopScalars(ElementCount VF);

  /// Keeps cost model vectorization decision and cost for instructions.
  /// Right now it is used for memory instructions only.
  using DecisionList = DenseMap<std::pair<Instruction *, ElementCount>,
                                std::pair<InstWidening, InstructionCost>>;

  DecisionList WideningDecisions;

  /// Returns true if \p V is expected to be vectorized and it needs to be
  /// extracted.
  bool needsExtract(Value *V, ElementCount VF) const {
    Instruction *I = dyn_cast<Instruction>(V);
    if (VF.isScalar() || !I || !TheLoop->contains(I) ||
        TheLoop->isLoopInvariant(I))
      return false;

    // Assume we can vectorize V (and hence we need extraction) if the
    // scalars are not computed yet. This can happen, because it is called
    // via getScalarizationOverhead from setCostBasedWideningDecision, before
    // the scalars are collected. That should be a safe assumption in most
    // cases, because we check if the operands have vectorizable types
    // beforehand in LoopVectorizationLegality.
    return Scalars.find(VF) == Scalars.end() ||
           !isScalarAfterVectorization(I, VF);
  };

  /// Returns a range containing only operands needing to be extracted.
  SmallVector<Value *, 4> filterExtractingOperands(Instruction::op_range Ops,
                                                   ElementCount VF) {
    return SmallVector<Value *, 4>(make_filter_range(
        Ops, [this, VF](Value *V) { return this->needsExtract(V, VF); }));
  }

  /// Determines if we have the infrastructure to vectorize loop \p L and its
  /// epilogue, assuming the main loop is vectorized by \p VF.
  bool isCandidateForEpilogueVectorization(const Loop &L,
                                           const ElementCount VF) const;

  /// Returns true if epilogue vectorization is considered profitable, and
  /// false otherwise.
  /// \p VF is the vectorization factor chosen for the original loop.
  bool isEpilogueVectorizationProfitable(const ElementCount VF) const;

public:
  /// The loop that we evaluate.
  Loop *TheLoop;

  /// Predicated scalar evolution analysis.
  PredicatedScalarEvolution &PSE;

  /// Loop Info analysis.
  LoopInfo *LI;

  /// Vectorization legality.
  LoopVectorizationLegality *Legal;

  /// Vector target information.
  const TargetTransformInfo &TTI;

  /// Target Library Info.
  const TargetLibraryInfo *TLI;

  /// Demanded bits analysis.
  DemandedBits *DB;

  /// Assumption cache.
  AssumptionCache *AC;

  /// Interface to emit optimization remarks.
  OptimizationRemarkEmitter *ORE;

  const Function *TheFunction;

  /// Loop Vectorize Hint.
  const LoopVectorizeHints *Hints;

  /// The interleave access information contains groups of interleaved accesses
  /// with the same stride and close to each other.
  InterleavedAccessInfo &InterleaveInfo;

  /// Values to ignore in the cost model.
  SmallPtrSet<const Value *, 16> ValuesToIgnore;

  /// Values to ignore in the cost model when VF > 1.
  SmallPtrSet<const Value *, 16> VecValuesToIgnore;

  /// Profitable vector factors.
  SmallVector<VectorizationFactor, 8> ProfitableVFs;
};
} // end namespace llvm

/// Helper struct to manage generating runtime checks for vectorization.
///
/// The runtime checks are created up-front in temporary blocks to allow better
/// estimating the cost and un-linked from the existing IR. After deciding to
/// vectorize, the checks are moved back. If deciding not to vectorize, the
/// temporary blocks are completely removed.
class GeneratedRTChecks {
  /// Basic block which contains the generated SCEV checks, if any.
  BasicBlock *SCEVCheckBlock = nullptr;

  /// The value representing the result of the generated SCEV checks. If it is
  /// nullptr, either no SCEV checks have been generated or they have been used.
  Value *SCEVCheckCond = nullptr;

  /// Basic block which contains the generated memory runtime checks, if any.
  BasicBlock *MemCheckBlock = nullptr;

  /// The value representing the result of the generated memory runtime checks.
  /// If it is nullptr, either no memory runtime checks have been generated or
  /// they have been used.
  Instruction *MemRuntimeCheckCond = nullptr;

  DominatorTree *DT;
  LoopInfo *LI;

  SCEVExpander SCEVExp;
  SCEVExpander MemCheckExp;

public:
  GeneratedRTChecks(ScalarEvolution &SE, DominatorTree *DT, LoopInfo *LI,
                    const DataLayout &DL)
      : DT(DT), LI(LI), SCEVExp(SE, DL, "scev.check"),
        MemCheckExp(SE, DL, "scev.check") {}

  /// Generate runtime checks in SCEVCheckBlock and MemCheckBlock, so we can
  /// accurately estimate the cost of the runtime checks. The blocks are
  /// un-linked from the IR and is added back during vector code generation. If
  /// there is no vector code generation, the check blocks are removed
  /// completely.
  void Create(Loop *L, const LoopAccessInfo &LAI,
              const SCEVUnionPredicate &UnionPred) {

    BasicBlock *LoopHeader = L->getHeader();
    BasicBlock *Preheader = L->getLoopPreheader();

    // Use SplitBlock to create blocks for SCEV & memory runtime checks to
    // ensure the blocks are properly added to LoopInfo & DominatorTree. Those
    // may be used by SCEVExpander. The blocks will be un-linked from their
    // predecessors and removed from LI & DT at the end of the function.
    if (!UnionPred.isAlwaysTrue()) {
      SCEVCheckBlock = SplitBlock(Preheader, Preheader->getTerminator(), DT, LI,
                                  nullptr, "vector.scevcheck");

      SCEVCheckCond = SCEVExp.expandCodeForPredicate(
          &UnionPred, SCEVCheckBlock->getTerminator());
    }

    const auto &RtPtrChecking = *LAI.getRuntimePointerChecking();
    if (RtPtrChecking.Need) {
      auto *Pred = SCEVCheckBlock ? SCEVCheckBlock : Preheader;
      MemCheckBlock = SplitBlock(Pred, Pred->getTerminator(), DT, LI, nullptr,
                                 "vector.memcheck");

      std::tie(std::ignore, MemRuntimeCheckCond) =
          addRuntimeChecks(MemCheckBlock->getTerminator(), L,
                           RtPtrChecking.getChecks(), MemCheckExp);
      assert(MemRuntimeCheckCond &&
             "no RT checks generated although RtPtrChecking "
             "claimed checks are required");
    }

    if (!MemCheckBlock && !SCEVCheckBlock)
      return;

    // Unhook the temporary block with the checks, update various places
    // accordingly.
    if (SCEVCheckBlock)
      SCEVCheckBlock->replaceAllUsesWith(Preheader);
    if (MemCheckBlock)
      MemCheckBlock->replaceAllUsesWith(Preheader);

    if (SCEVCheckBlock) {
      SCEVCheckBlock->getTerminator()->moveBefore(Preheader->getTerminator());
      new UnreachableInst(Preheader->getContext(), SCEVCheckBlock);
      Preheader->getTerminator()->eraseFromParent();
    }
    if (MemCheckBlock) {
      MemCheckBlock->getTerminator()->moveBefore(Preheader->getTerminator());
      new UnreachableInst(Preheader->getContext(), MemCheckBlock);
      Preheader->getTerminator()->eraseFromParent();
    }

    DT->changeImmediateDominator(LoopHeader, Preheader);
    if (MemCheckBlock) {
      DT->eraseNode(MemCheckBlock);
      LI->removeBlock(MemCheckBlock);
    }
    if (SCEVCheckBlock) {
      DT->eraseNode(SCEVCheckBlock);
      LI->removeBlock(SCEVCheckBlock);
    }
  }

  /// Remove the created SCEV & memory runtime check blocks & instructions, if
  /// unused.
  ~GeneratedRTChecks() {
    SCEVExpanderCleaner SCEVCleaner(SCEVExp, *DT);
    SCEVExpanderCleaner MemCheckCleaner(MemCheckExp, *DT);
    if (!SCEVCheckCond)
      SCEVCleaner.markResultUsed();

    if (!MemRuntimeCheckCond)
      MemCheckCleaner.markResultUsed();

    if (MemRuntimeCheckCond) {
      auto &SE = *MemCheckExp.getSE();
      // Memory runtime check generation creates compares that use expanded
      // values. Remove them before running the SCEVExpanderCleaners.
      for (auto &I : make_early_inc_range(reverse(*MemCheckBlock))) {
        if (MemCheckExp.isInsertedInstruction(&I))
          continue;
        SE.forgetValue(&I);
        SE.eraseValueFromMap(&I);
        I.eraseFromParent();
      }
    }
    MemCheckCleaner.cleanup();
    SCEVCleaner.cleanup();

    if (SCEVCheckCond)
      SCEVCheckBlock->eraseFromParent();
    if (MemRuntimeCheckCond)
      MemCheckBlock->eraseFromParent();
  }

  /// Adds the generated SCEVCheckBlock before \p LoopVectorPreHeader and
  /// adjusts the branches to branch to the vector preheader or \p Bypass,
  /// depending on the generated condition.
  BasicBlock *emitSCEVChecks(Loop *L, BasicBlock *Bypass,
                             BasicBlock *LoopVectorPreHeader,
                             BasicBlock *LoopExitBlock) {
    if (!SCEVCheckCond)
      return nullptr;
    if (auto *C = dyn_cast<ConstantInt>(SCEVCheckCond))
      if (C->isZero())
        return nullptr;

    auto *Pred = LoopVectorPreHeader->getSinglePredecessor();

    BranchInst::Create(LoopVectorPreHeader, SCEVCheckBlock);
    // Create new preheader for vector loop.
    if (auto *PL = LI->getLoopFor(LoopVectorPreHeader))
      PL->addBasicBlockToLoop(SCEVCheckBlock, *LI);

    SCEVCheckBlock->getTerminator()->eraseFromParent();
    SCEVCheckBlock->moveBefore(LoopVectorPreHeader);
    Pred->getTerminator()->replaceSuccessorWith(LoopVectorPreHeader,
                                                SCEVCheckBlock);

    DT->addNewBlock(SCEVCheckBlock, Pred);
    DT->changeImmediateDominator(LoopVectorPreHeader, SCEVCheckBlock);

    ReplaceInstWithInst(
        SCEVCheckBlock->getTerminator(),
        BranchInst::Create(Bypass, LoopVectorPreHeader, SCEVCheckCond));
    // Mark the check as used, to prevent it from being removed during cleanup.
    SCEVCheckCond = nullptr;
    return SCEVCheckBlock;
  }

  /// Adds the generated MemCheckBlock before \p LoopVectorPreHeader and adjusts
  /// the branches to branch to the vector preheader or \p Bypass, depending on
  /// the generated condition.
  BasicBlock *emitMemRuntimeChecks(Loop *L, BasicBlock *Bypass,
                                   BasicBlock *LoopVectorPreHeader) {
    // Check if we generated code that checks in runtime if arrays overlap.
    if (!MemRuntimeCheckCond)
      return nullptr;

    auto *Pred = LoopVectorPreHeader->getSinglePredecessor();
    Pred->getTerminator()->replaceSuccessorWith(LoopVectorPreHeader,
                                                MemCheckBlock);

    DT->addNewBlock(MemCheckBlock, Pred);
    DT->changeImmediateDominator(LoopVectorPreHeader, MemCheckBlock);
    MemCheckBlock->moveBefore(LoopVectorPreHeader);

    if (auto *PL = LI->getLoopFor(LoopVectorPreHeader))
      PL->addBasicBlockToLoop(MemCheckBlock, *LI);

    ReplaceInstWithInst(
        MemCheckBlock->getTerminator(),
        BranchInst::Create(Bypass, LoopVectorPreHeader, MemRuntimeCheckCond));
    MemCheckBlock->getTerminator()->setDebugLoc(
        Pred->getTerminator()->getDebugLoc());

    // Mark the check as used, to prevent it from being removed during cleanup.
    MemRuntimeCheckCond = nullptr;
    return MemCheckBlock;
  }
};

// Return true if \p OuterLp is an outer loop annotated with hints for explicit
// vectorization. The loop needs to be annotated with #pragma omp simd
// simdlen(#) or #pragma clang vectorize(enable) vectorize_width(#). If the
// vector length information is not provided, vectorization is not considered
// explicit. Interleave hints are not allowed either. These limitations will be
// relaxed in the future.
// Please, note that we are currently forced to abuse the pragma 'clang
// vectorize' semantics. This pragma provides *auto-vectorization hints*
// (i.e., LV must check that vectorization is legal) whereas pragma 'omp simd'
// provides *explicit vectorization hints* (LV can bypass legal checks and
// assume that vectorization is legal). However, both hints are implemented
// using the same metadata (llvm.loop.vectorize, processed by
// LoopVectorizeHints). This will be fixed in the future when the native IR
// representation for pragma 'omp simd' is introduced.
static bool isExplicitVecOuterLoop(Loop *OuterLp,
                                   OptimizationRemarkEmitter *ORE) {
  assert(!OuterLp->isInnermost() && "This is not an outer loop");
  LoopVectorizeHints Hints(OuterLp, true /*DisableInterleaving*/, *ORE);

  // Only outer loops with an explicit vectorization hint are supported.
  // Unannotated outer loops are ignored.
  if (Hints.getForce() == LoopVectorizeHints::FK_Undefined)
    return false;

  Function *Fn = OuterLp->getHeader()->getParent();
  if (!Hints.allowVectorization(Fn, OuterLp,
                                true /*VectorizeOnlyWhenForced*/)) {
    LLVM_DEBUG(dbgs() << "LV: Loop hints prevent outer loop vectorization.\n");
    return false;
  }

  if (Hints.getInterleave() > 1) {
    // TODO: Interleave support is future work.
    LLVM_DEBUG(dbgs() << "LV: Not vectorizing: Interleave is not supported for "
                         "outer loops.\n");
    Hints.emitRemarkWithHints();
    return false;
  }

  return true;
}

static void collectSupportedLoops(Loop &L, LoopInfo *LI,
                                  OptimizationRemarkEmitter *ORE,
                                  SmallVectorImpl<Loop *> &V) {
  // Collect inner loops and outer loops without irreducible control flow. For
  // now, only collect outer loops that have explicit vectorization hints. If we
  // are stress testing the VPlan H-CFG construction, we collect the outermost
  // loop of every loop nest.
  if (L.isInnermost() || VPlanBuildStressTest ||
      (EnableVPlanNativePath && isExplicitVecOuterLoop(&L, ORE))) {
    LoopBlocksRPO RPOT(&L);
    RPOT.perform(LI);
    if (!containsIrreducibleCFG<const BasicBlock *>(RPOT, *LI)) {
      V.push_back(&L);
      // TODO: Collect inner loops inside marked outer loops in case
      // vectorization fails for the outer loop. Do not invoke
      // 'containsIrreducibleCFG' again for inner loops when the outer loop is
      // already known to be reducible. We can use an inherited attribute for
      // that.
      return;
    }
  }
  for (Loop *InnerL : L)
    collectSupportedLoops(*InnerL, LI, ORE, V);
}

namespace {

/// The LoopVectorize Pass.
struct LoopVectorize : public FunctionPass {
  /// Pass identification, replacement for typeid
  static char ID;

  LoopVectorizePass Impl;

  explicit LoopVectorize(bool InterleaveOnlyWhenForced = false,
                         bool VectorizeOnlyWhenForced = false)
      : FunctionPass(ID),
        Impl({InterleaveOnlyWhenForced, VectorizeOnlyWhenForced}) {
    initializeLoopVectorizePass(*PassRegistry::getPassRegistry());
  }

  bool runOnFunction(Function &F) override {
    if (skipFunction(F))
      return false;

    auto *SE = &getAnalysis<ScalarEvolutionWrapperPass>().getSE();
    auto *LI = &getAnalysis<LoopInfoWrapperPass>().getLoopInfo();
    auto *TTI = &getAnalysis<TargetTransformInfoWrapperPass>().getTTI(F);
    auto *DT = &getAnalysis<DominatorTreeWrapperPass>().getDomTree();
    auto *BFI = &getAnalysis<BlockFrequencyInfoWrapperPass>().getBFI();
    auto *TLIP = getAnalysisIfAvailable<TargetLibraryInfoWrapperPass>();
    auto *TLI = TLIP ? &TLIP->getTLI(F) : nullptr;
    auto *AA = &getAnalysis<AAResultsWrapperPass>().getAAResults();
    auto *AC = &getAnalysis<AssumptionCacheTracker>().getAssumptionCache(F);
    auto *LAA = &getAnalysis<LoopAccessLegacyAnalysis>();
    auto *DB = &getAnalysis<DemandedBitsWrapperPass>().getDemandedBits();
    auto *ORE = &getAnalysis<OptimizationRemarkEmitterWrapperPass>().getORE();
    auto *PSI = &getAnalysis<ProfileSummaryInfoWrapperPass>().getPSI();

    std::function<const LoopAccessInfo &(Loop &)> GetLAA =
        [&](Loop &L) -> const LoopAccessInfo & { return LAA->getInfo(&L); };

    return Impl.runImpl(F, *SE, *LI, *TTI, *DT, *BFI, TLI, *DB, *AA, *AC,
                        GetLAA, *ORE, PSI).MadeAnyChange;
  }

  void getAnalysisUsage(AnalysisUsage &AU) const override {
    AU.addRequired<AssumptionCacheTracker>();
    AU.addRequired<BlockFrequencyInfoWrapperPass>();
    AU.addRequired<DominatorTreeWrapperPass>();
    AU.addRequired<LoopInfoWrapperPass>();
    AU.addRequired<ScalarEvolutionWrapperPass>();
    AU.addRequired<TargetTransformInfoWrapperPass>();
    AU.addRequired<AAResultsWrapperPass>();
    AU.addRequired<LoopAccessLegacyAnalysis>();
    AU.addRequired<DemandedBitsWrapperPass>();
    AU.addRequired<OptimizationRemarkEmitterWrapperPass>();
    AU.addRequired<InjectTLIMappingsLegacy>();

    // We currently do not preserve loopinfo/dominator analyses with outer loop
    // vectorization. Until this is addressed, mark these analyses as preserved
    // only for non-VPlan-native path.
    // TODO: Preserve Loop and Dominator analyses for VPlan-native path.
    if (!EnableVPlanNativePath) {
      AU.addPreserved<LoopInfoWrapperPass>();
      AU.addPreserved<DominatorTreeWrapperPass>();
    }

    AU.addPreserved<BasicAAWrapperPass>();
    AU.addPreserved<GlobalsAAWrapperPass>();
    AU.addRequired<ProfileSummaryInfoWrapperPass>();
  }
};

} // end anonymous namespace

//===----------------------------------------------------------------------===//
// Implementation of LoopVectorizationLegality, InnerLoopVectorizer and
// LoopVectorizationCostModel and LoopVectorizationPlanner.
//===----------------------------------------------------------------------===//

Value *InnerLoopVectorizer::getBroadcastInstrs(Value *V) {
  // We need to place the broadcast of invariant variables outside the loop,
  // but only if it's proven safe to do so. Else, broadcast will be inside
  // vector loop body.
  Instruction *Instr = dyn_cast<Instruction>(V);
  bool SafeToHoist = OrigLoop->isLoopInvariant(V) &&
                     (!Instr ||
                      DT->dominates(Instr->getParent(), LoopVectorPreHeader));
  // Place the code for broadcasting invariant variables in the new preheader.
  IRBuilder<>::InsertPointGuard Guard(Builder);
  if (SafeToHoist)
    Builder.SetInsertPoint(LoopVectorPreHeader->getTerminator());

  // Broadcast the scalar into all locations in the vector.
  Value *Shuf = Builder.CreateVectorSplat(VF, V, "broadcast");

  return Shuf;
}

void InnerLoopVectorizer::createVectorIntOrFpInductionPHI(
    const InductionDescriptor &II, Value *Step, Value *Start,
    Instruction *EntryVal, VPValue *Def, VPValue *CastDef,
    VPTransformState &State) {
  assert((isa<PHINode>(EntryVal) || isa<TruncInst>(EntryVal)) &&
         "Expected either an induction phi-node or a truncate of it!");

  // Construct the initial value of the vector IV in the vector loop preheader
  auto CurrIP = Builder.saveIP();
  Builder.SetInsertPoint(LoopVectorPreHeader->getTerminator());
  if (isa<TruncInst>(EntryVal)) {
    assert(Start->getType()->isIntegerTy() &&
           "Truncation requires an integer type");
    auto *TruncType = cast<IntegerType>(EntryVal->getType());
    Step = Builder.CreateTrunc(Step, TruncType);
    Start = Builder.CreateCast(Instruction::Trunc, Start, TruncType);
  }
  Value *SplatStart = Builder.CreateVectorSplat(VF, Start);
  Value *SteppedStart =
      getStepVector(SplatStart, 0, Step, II.getInductionOpcode());

  // We create vector phi nodes for both integer and floating-point induction
  // variables. Here, we determine the kind of arithmetic we will perform.
  Instruction::BinaryOps AddOp;
  Instruction::BinaryOps MulOp;
  if (Step->getType()->isIntegerTy()) {
    AddOp = Instruction::Add;
    MulOp = Instruction::Mul;
  } else {
    AddOp = II.getInductionOpcode();
    MulOp = Instruction::FMul;
  }

  // Multiply the vectorization factor by the step using integer or
  // floating-point arithmetic as appropriate.
  Value *ConstVF =
      getSignedIntOrFpConstant(Step->getType(), VF.getKnownMinValue());
  Value *Mul = Builder.CreateBinOp(MulOp, Step, ConstVF);

  // Create a vector splat to use in the induction update.
  //
  // FIXME: If the step is non-constant, we create the vector splat with
  //        IRBuilder. IRBuilder can constant-fold the multiply, but it doesn't
  //        handle a constant vector splat.
  assert(!VF.isScalable() && "scalable vectors not yet supported.");
  Value *SplatVF = isa<Constant>(Mul)
                       ? ConstantVector::getSplat(VF, cast<Constant>(Mul))
                       : Builder.CreateVectorSplat(VF, Mul);
  Builder.restoreIP(CurrIP);

  // We may need to add the step a number of times, depending on the unroll
  // factor. The last of those goes into the PHI.
  PHINode *VecInd = PHINode::Create(SteppedStart->getType(), 2, "vec.ind",
                                    &*LoopVectorBody->getFirstInsertionPt());
  VecInd->setDebugLoc(EntryVal->getDebugLoc());
  Instruction *LastInduction = VecInd;
  for (unsigned Part = 0; Part < UF; ++Part) {
    State.set(Def, LastInduction, Part);

    if (isa<TruncInst>(EntryVal))
      addMetadata(LastInduction, EntryVal);
    recordVectorLoopValueForInductionCast(II, EntryVal, LastInduction, CastDef,
                                          State, Part);

    LastInduction = cast<Instruction>(
        Builder.CreateBinOp(AddOp, LastInduction, SplatVF, "step.add"));
    LastInduction->setDebugLoc(EntryVal->getDebugLoc());
  }

  // Move the last step to the end of the latch block. This ensures consistent
  // placement of all induction updates.
  auto *LoopVectorLatch = LI->getLoopFor(LoopVectorBody)->getLoopLatch();
  auto *Br = cast<BranchInst>(LoopVectorLatch->getTerminator());
  auto *ICmp = cast<Instruction>(Br->getCondition());
  LastInduction->moveBefore(ICmp);
  LastInduction->setName("vec.ind.next");

  VecInd->addIncoming(SteppedStart, LoopVectorPreHeader);
  VecInd->addIncoming(LastInduction, LoopVectorLatch);
}

bool InnerLoopVectorizer::shouldScalarizeInstruction(Instruction *I) const {
  return Cost->isScalarAfterVectorization(I, VF) ||
         Cost->isProfitableToScalarize(I, VF);
}

bool InnerLoopVectorizer::needsScalarInduction(Instruction *IV) const {
  if (shouldScalarizeInstruction(IV))
    return true;
  auto isScalarInst = [&](User *U) -> bool {
    auto *I = cast<Instruction>(U);
    return (OrigLoop->contains(I) && shouldScalarizeInstruction(I));
  };
  return llvm::any_of(IV->users(), isScalarInst);
}

void InnerLoopVectorizer::recordVectorLoopValueForInductionCast(
    const InductionDescriptor &ID, const Instruction *EntryVal,
    Value *VectorLoopVal, VPValue *CastDef, VPTransformState &State,
    unsigned Part, unsigned Lane) {
  assert((isa<PHINode>(EntryVal) || isa<TruncInst>(EntryVal)) &&
         "Expected either an induction phi-node or a truncate of it!");

  // This induction variable is not the phi from the original loop but the
  // newly-created IV based on the proof that casted Phi is equal to the
  // uncasted Phi in the vectorized loop (under a runtime guard possibly). It
  // re-uses the same InductionDescriptor that original IV uses but we don't
  // have to do any recording in this case - that is done when original IV is
  // processed.
  if (isa<TruncInst>(EntryVal))
    return;

  const SmallVectorImpl<Instruction *> &Casts = ID.getCastInsts();
  if (Casts.empty())
    return;
  // Only the first Cast instruction in the Casts vector is of interest.
  // The rest of the Casts (if exist) have no uses outside the
  // induction update chain itself.
  if (Lane < UINT_MAX)
    State.set(CastDef, VectorLoopVal, VPIteration(Part, Lane));
  else
    State.set(CastDef, VectorLoopVal, Part);
}

void InnerLoopVectorizer::widenIntOrFpInduction(PHINode *IV, Value *Start,
                                                TruncInst *Trunc, VPValue *Def,
                                                VPValue *CastDef,
                                                VPTransformState &State) {
  assert((IV->getType()->isIntegerTy() || IV != OldInduction) &&
         "Primary induction variable must have an integer type");

  auto II = Legal->getInductionVars().find(IV);
  assert(II != Legal->getInductionVars().end() && "IV is not an induction");

  auto ID = II->second;
  assert(IV->getType() == ID.getStartValue()->getType() && "Types must match");

  // The value from the original loop to which we are mapping the new induction
  // variable.
  Instruction *EntryVal = Trunc ? cast<Instruction>(Trunc) : IV;

  auto &DL = OrigLoop->getHeader()->getModule()->getDataLayout();

  // Generate code for the induction step. Note that induction steps are
  // required to be loop-invariant
  auto CreateStepValue = [&](const SCEV *Step) -> Value * {
    assert(PSE.getSE()->isLoopInvariant(Step, OrigLoop) &&
           "Induction step should be loop invariant");
    if (PSE.getSE()->isSCEVable(IV->getType())) {
      SCEVExpander Exp(*PSE.getSE(), DL, "induction");
      return Exp.expandCodeFor(Step, Step->getType(),
                               LoopVectorPreHeader->getTerminator());
    }
    return cast<SCEVUnknown>(Step)->getValue();
  };

  // The scalar value to broadcast. This is derived from the canonical
  // induction variable. If a truncation type is given, truncate the canonical
  // induction variable and step. Otherwise, derive these values from the
  // induction descriptor.
  auto CreateScalarIV = [&](Value *&Step) -> Value * {
    Value *ScalarIV = Induction;
    if (IV != OldInduction) {
      ScalarIV = IV->getType()->isIntegerTy()
                     ? Builder.CreateSExtOrTrunc(Induction, IV->getType())
                     : Builder.CreateCast(Instruction::SIToFP, Induction,
                                          IV->getType());
      ScalarIV = emitTransformedIndex(Builder, ScalarIV, PSE.getSE(), DL, ID);
      ScalarIV->setName("offset.idx");
    }
    if (Trunc) {
      auto *TruncType = cast<IntegerType>(Trunc->getType());
      assert(Step->getType()->isIntegerTy() &&
             "Truncation requires an integer step");
      ScalarIV = Builder.CreateTrunc(ScalarIV, TruncType);
      Step = Builder.CreateTrunc(Step, TruncType);
    }
    return ScalarIV;
  };

  // Create the vector values from the scalar IV, in the absence of creating a
  // vector IV.
  auto CreateSplatIV = [&](Value *ScalarIV, Value *Step) {
    Value *Broadcasted = getBroadcastInstrs(ScalarIV);
    for (unsigned Part = 0; Part < UF; ++Part) {
      assert(!VF.isScalable() && "scalable vectors not yet supported.");
      Value *EntryPart =
          getStepVector(Broadcasted, VF.getKnownMinValue() * Part, Step,
                        ID.getInductionOpcode());
      State.set(Def, EntryPart, Part);
      if (Trunc)
        addMetadata(EntryPart, Trunc);
      recordVectorLoopValueForInductionCast(ID, EntryVal, EntryPart, CastDef,
                                            State, Part);
    }
  };

  // Fast-math-flags propagate from the original induction instruction.
  IRBuilder<>::FastMathFlagGuard FMFG(Builder);
  if (ID.getInductionBinOp() && isa<FPMathOperator>(ID.getInductionBinOp()))
    Builder.setFastMathFlags(ID.getInductionBinOp()->getFastMathFlags());

  // Now do the actual transformations, and start with creating the step value.
  Value *Step = CreateStepValue(ID.getStep());
  if (VF.isZero() || VF.isScalar()) {
    Value *ScalarIV = CreateScalarIV(Step);
    CreateSplatIV(ScalarIV, Step);
    return;
  }

  // Determine if we want a scalar version of the induction variable. This is
  // true if the induction variable itself is not widened, or if it has at
  // least one user in the loop that is not widened.
  auto NeedsScalarIV = needsScalarInduction(EntryVal);
  if (!NeedsScalarIV) {
    createVectorIntOrFpInductionPHI(ID, Step, Start, EntryVal, Def, CastDef,
                                    State);
    return;
  }

  // Try to create a new independent vector induction variable. If we can't
  // create the phi node, we will splat the scalar induction variable in each
  // loop iteration.
  if (!shouldScalarizeInstruction(EntryVal)) {
    createVectorIntOrFpInductionPHI(ID, Step, Start, EntryVal, Def, CastDef,
                                    State);
    Value *ScalarIV = CreateScalarIV(Step);
    // Create scalar steps that can be used by instructions we will later
    // scalarize. Note that the addition of the scalar steps will not increase
    // the number of instructions in the loop in the common case prior to
    // InstCombine. We will be trading one vector extract for each scalar step.
    buildScalarSteps(ScalarIV, Step, EntryVal, ID, Def, CastDef, State);
    return;
  }

  // All IV users are scalar instructions, so only emit a scalar IV, not a
  // vectorised IV. Except when we tail-fold, then the splat IV feeds the
  // predicate used by the masked loads/stores.
  Value *ScalarIV = CreateScalarIV(Step);
  if (!Cost->isScalarEpilogueAllowed())
    CreateSplatIV(ScalarIV, Step);
  buildScalarSteps(ScalarIV, Step, EntryVal, ID, Def, CastDef, State);
}

Value *InnerLoopVectorizer::getStepVector(Value *Val, int StartIdx, Value *Step,
                                          Instruction::BinaryOps BinOp) {
  // Create and check the types.
  auto *ValVTy = cast<FixedVectorType>(Val->getType());
  int VLen = ValVTy->getNumElements();

  Type *STy = Val->getType()->getScalarType();
  assert((STy->isIntegerTy() || STy->isFloatingPointTy()) &&
         "Induction Step must be an integer or FP");
  assert(Step->getType() == STy && "Step has wrong type");

  SmallVector<Constant *, 8> Indices;

  if (STy->isIntegerTy()) {
    // Create a vector of consecutive numbers from zero to VF.
    for (int i = 0; i < VLen; ++i)
      Indices.push_back(ConstantInt::get(STy, StartIdx + i));

    // Add the consecutive indices to the vector value.
    Constant *Cv = ConstantVector::get(Indices);
    assert(Cv->getType() == Val->getType() && "Invalid consecutive vec");
    Step = Builder.CreateVectorSplat(VLen, Step);
    assert(Step->getType() == Val->getType() && "Invalid step vec");
    // FIXME: The newly created binary instructions should contain nsw/nuw flags,
    // which can be found from the original scalar operations.
    Step = Builder.CreateMul(Cv, Step);
    return Builder.CreateAdd(Val, Step, "induction");
  }

  // Floating point induction.
  assert((BinOp == Instruction::FAdd || BinOp == Instruction::FSub) &&
         "Binary Opcode should be specified for FP induction");
  // Create a vector of consecutive numbers from zero to VF.
  for (int i = 0; i < VLen; ++i)
    Indices.push_back(ConstantFP::get(STy, (double)(StartIdx + i)));

  // Add the consecutive indices to the vector value.
  // Floating-point operations inherit FMF via the builder's flags.
  Constant *Cv = ConstantVector::get(Indices);
  Step = Builder.CreateVectorSplat(VLen, Step);
  Value *MulOp = Builder.CreateFMul(Cv, Step);
  return Builder.CreateBinOp(BinOp, Val, MulOp, "induction");
}

void InnerLoopVectorizer::buildScalarSteps(Value *ScalarIV, Value *Step,
                                           Instruction *EntryVal,
                                           const InductionDescriptor &ID,
                                           VPValue *Def, VPValue *CastDef,
                                           VPTransformState &State) {
  // We shouldn't have to build scalar steps if we aren't vectorizing.
  assert(VF.isVector() && "VF should be greater than one");
  // Get the value type and ensure it and the step have the same integer type.
  Type *ScalarIVTy = ScalarIV->getType()->getScalarType();
  assert(ScalarIVTy == Step->getType() &&
         "Val and Step should have the same type");

  // We build scalar steps for both integer and floating-point induction
  // variables. Here, we determine the kind of arithmetic we will perform.
  Instruction::BinaryOps AddOp;
  Instruction::BinaryOps MulOp;
  if (ScalarIVTy->isIntegerTy()) {
    AddOp = Instruction::Add;
    MulOp = Instruction::Mul;
  } else {
    AddOp = ID.getInductionOpcode();
    MulOp = Instruction::FMul;
  }

  // Determine the number of scalars we need to generate for each unroll
  // iteration. If EntryVal is uniform, we only need to generate the first
  // lane. Otherwise, we generate all VF values.
  unsigned Lanes =
      Cost->isUniformAfterVectorization(cast<Instruction>(EntryVal), VF)
          ? 1
          : VF.getKnownMinValue();
  assert((!VF.isScalable() || Lanes == 1) &&
         "Should never scalarize a scalable vector");
  // Compute the scalar steps and save the results in State.
  for (unsigned Part = 0; Part < UF; ++Part) {
    for (unsigned Lane = 0; Lane < Lanes; ++Lane) {
      auto *IntStepTy = IntegerType::get(ScalarIVTy->getContext(),
                                         ScalarIVTy->getScalarSizeInBits());
      Value *StartIdx =
          createStepForVF(Builder, ConstantInt::get(IntStepTy, Part), VF);
      if (ScalarIVTy->isFloatingPointTy())
        StartIdx = Builder.CreateSIToFP(StartIdx, ScalarIVTy);
      StartIdx = Builder.CreateBinOp(
          AddOp, StartIdx, getSignedIntOrFpConstant(ScalarIVTy, Lane));
      // The step returned by `createStepForVF` is a runtime-evaluated value
      // when VF is scalable. Otherwise, it should be folded into a Constant.
      assert((VF.isScalable() || isa<Constant>(StartIdx)) &&
             "Expected StartIdx to be folded to a constant when VF is not "
             "scalable");
      auto *Mul = Builder.CreateBinOp(MulOp, StartIdx, Step);
      auto *Add = Builder.CreateBinOp(AddOp, ScalarIV, Mul);
      State.set(Def, Add, VPIteration(Part, Lane));
      recordVectorLoopValueForInductionCast(ID, EntryVal, Add, CastDef, State,
                                            Part, Lane);
    }
  }
}

void InnerLoopVectorizer::packScalarIntoVectorValue(VPValue *Def,
                                                    const VPIteration &Instance,
                                                    VPTransformState &State) {
  Value *ScalarInst = State.get(Def, Instance);
  Value *VectorValue = State.get(Def, Instance.Part);
  VectorValue = Builder.CreateInsertElement(
      VectorValue, ScalarInst,
      Instance.Lane.getAsRuntimeExpr(State.Builder, VF));
  State.set(Def, VectorValue, Instance.Part);
}

Value *InnerLoopVectorizer::reverseVector(Value *Vec) {
  assert(Vec->getType()->isVectorTy() && "Invalid type");
  return Builder.CreateVectorReverse(Vec, "reverse");
}

// Return whether we allow using masked interleave-groups (for dealing with
// strided loads/stores that reside in predicated blocks, or for dealing
// with gaps).
static bool useMaskedInterleavedAccesses(const TargetTransformInfo &TTI) {
  // If an override option has been passed in for interleaved accesses, use it.
  if (EnableMaskedInterleavedMemAccesses.getNumOccurrences() > 0)
    return EnableMaskedInterleavedMemAccesses;

  return TTI.enableMaskedInterleavedAccessVectorization();
}

// Try to vectorize the interleave group that \p Instr belongs to.
//
// E.g. Translate following interleaved load group (factor = 3):
//   for (i = 0; i < N; i+=3) {
//     R = Pic[i];             // Member of index 0
//     G = Pic[i+1];           // Member of index 1
//     B = Pic[i+2];           // Member of index 2
//     ... // do something to R, G, B
//   }
// To:
//   %wide.vec = load <12 x i32>                       ; Read 4 tuples of R,G,B
//   %R.vec = shuffle %wide.vec, poison, <0, 3, 6, 9>   ; R elements
//   %G.vec = shuffle %wide.vec, poison, <1, 4, 7, 10>  ; G elements
//   %B.vec = shuffle %wide.vec, poison, <2, 5, 8, 11>  ; B elements
//
// Or translate following interleaved store group (factor = 3):
//   for (i = 0; i < N; i+=3) {
//     ... do something to R, G, B
//     Pic[i]   = R;           // Member of index 0
//     Pic[i+1] = G;           // Member of index 1
//     Pic[i+2] = B;           // Member of index 2
//   }
// To:
//   %R_G.vec = shuffle %R.vec, %G.vec, <0, 1, 2, ..., 7>
//   %B_U.vec = shuffle %B.vec, poison, <0, 1, 2, 3, u, u, u, u>
//   %interleaved.vec = shuffle %R_G.vec, %B_U.vec,
//        <0, 4, 8, 1, 5, 9, 2, 6, 10, 3, 7, 11>    ; Interleave R,G,B elements
//   store <12 x i32> %interleaved.vec              ; Write 4 tuples of R,G,B
void InnerLoopVectorizer::vectorizeInterleaveGroup(
    const InterleaveGroup<Instruction> *Group, ArrayRef<VPValue *> VPDefs,
    VPTransformState &State, VPValue *Addr, ArrayRef<VPValue *> StoredValues,
    VPValue *BlockInMask) {
  Instruction *Instr = Group->getInsertPos();
  const DataLayout &DL = Instr->getModule()->getDataLayout();

  // Prepare for the vector type of the interleaved load/store.
  Type *ScalarTy = getMemInstValueType(Instr);
  unsigned InterleaveFactor = Group->getFactor();
  assert(!VF.isScalable() && "scalable vectors not yet supported.");
  auto *VecTy = VectorType::get(ScalarTy, VF * InterleaveFactor);

  // Prepare for the new pointers.
  SmallVector<Value *, 2> AddrParts;
  unsigned Index = Group->getIndex(Instr);

  // TODO: extend the masked interleaved-group support to reversed access.
  assert((!BlockInMask || !Group->isReverse()) &&
         "Reversed masked interleave-group not supported.");

  // If the group is reverse, adjust the index to refer to the last vector lane
  // instead of the first. We adjust the index from the first vector lane,
  // rather than directly getting the pointer for lane VF - 1, because the
  // pointer operand of the interleaved access is supposed to be uniform. For
  // uniform instructions, we're only required to generate a value for the
  // first vector lane in each unroll iteration.
  assert(!VF.isScalable() &&
         "scalable vector reverse operation is not implemented");
  if (Group->isReverse())
    Index += (VF.getKnownMinValue() - 1) * Group->getFactor();

  for (unsigned Part = 0; Part < UF; Part++) {
    Value *AddrPart = State.get(Addr, VPIteration(Part, 0));
    setDebugLocFromInst(Builder, AddrPart);

    // Notice current instruction could be any index. Need to adjust the address
    // to the member of index 0.
    //
    // E.g.  a = A[i+1];     // Member of index 1 (Current instruction)
    //       b = A[i];       // Member of index 0
    // Current pointer is pointed to A[i+1], adjust it to A[i].
    //
    // E.g.  A[i+1] = a;     // Member of index 1
    //       A[i]   = b;     // Member of index 0
    //       A[i+2] = c;     // Member of index 2 (Current instruction)
    // Current pointer is pointed to A[i+2], adjust it to A[i].

    bool InBounds = false;
    if (auto *gep = dyn_cast<GetElementPtrInst>(AddrPart->stripPointerCasts()))
      InBounds = gep->isInBounds();
    AddrPart = Builder.CreateGEP(ScalarTy, AddrPart, Builder.getInt32(-Index));
    cast<GetElementPtrInst>(AddrPart)->setIsInBounds(InBounds);

    // Cast to the vector pointer type.
    unsigned AddressSpace = AddrPart->getType()->getPointerAddressSpace();
    Type *PtrTy = VecTy->getPointerTo(AddressSpace);
    AddrParts.push_back(Builder.CreateBitCast(AddrPart, PtrTy));
  }

  setDebugLocFromInst(Builder, Instr);
  Value *PoisonVec = PoisonValue::get(VecTy);

  Value *MaskForGaps = nullptr;
  if (Group->requiresScalarEpilogue() && !Cost->isScalarEpilogueAllowed()) {
    assert(!VF.isScalable() && "scalable vectors not yet supported.");
    MaskForGaps = createBitMaskForGaps(Builder, VF.getKnownMinValue(), *Group);
    assert(MaskForGaps && "Mask for Gaps is required but it is null");
  }

  // Vectorize the interleaved load group.
  if (isa<LoadInst>(Instr)) {
    // For each unroll part, create a wide load for the group.
    SmallVector<Value *, 2> NewLoads;
    for (unsigned Part = 0; Part < UF; Part++) {
      Instruction *NewLoad;
      if (BlockInMask || MaskForGaps) {
        assert(useMaskedInterleavedAccesses(*TTI) &&
               "masked interleaved groups are not allowed.");
        Value *GroupMask = MaskForGaps;
        if (BlockInMask) {
          Value *BlockInMaskPart = State.get(BlockInMask, Part);
          assert(!VF.isScalable() && "scalable vectors not yet supported.");
          Value *ShuffledMask = Builder.CreateShuffleVector(
              BlockInMaskPart,
              createReplicatedMask(InterleaveFactor, VF.getKnownMinValue()),
              "interleaved.mask");
          GroupMask = MaskForGaps
                          ? Builder.CreateBinOp(Instruction::And, ShuffledMask,
                                                MaskForGaps)
                          : ShuffledMask;
        }
        NewLoad =
            Builder.CreateMaskedLoad(AddrParts[Part], Group->getAlign(),
                                     GroupMask, PoisonVec, "wide.masked.vec");
      }
      else
        NewLoad = Builder.CreateAlignedLoad(VecTy, AddrParts[Part],
                                            Group->getAlign(), "wide.vec");
      Group->addMetadata(NewLoad);
      NewLoads.push_back(NewLoad);
    }

    // For each member in the group, shuffle out the appropriate data from the
    // wide loads.
    unsigned J = 0;
    for (unsigned I = 0; I < InterleaveFactor; ++I) {
      Instruction *Member = Group->getMember(I);

      // Skip the gaps in the group.
      if (!Member)
        continue;

      assert(!VF.isScalable() && "scalable vectors not yet supported.");
      auto StrideMask =
          createStrideMask(I, InterleaveFactor, VF.getKnownMinValue());
      for (unsigned Part = 0; Part < UF; Part++) {
        Value *StridedVec = Builder.CreateShuffleVector(
            NewLoads[Part], StrideMask, "strided.vec");

        // If this member has different type, cast the result type.
        if (Member->getType() != ScalarTy) {
          assert(!VF.isScalable() && "VF is assumed to be non scalable.");
          VectorType *OtherVTy = VectorType::get(Member->getType(), VF);
          StridedVec = createBitOrPointerCast(StridedVec, OtherVTy, DL);
        }

        if (Group->isReverse())
          StridedVec = reverseVector(StridedVec);

        State.set(VPDefs[J], StridedVec, Part);
      }
      ++J;
    }
    return;
  }

  // The sub vector type for current instruction.
  assert(!VF.isScalable() && "VF is assumed to be non scalable.");
  auto *SubVT = VectorType::get(ScalarTy, VF);

  // Vectorize the interleaved store group.
  for (unsigned Part = 0; Part < UF; Part++) {
    // Collect the stored vector from each member.
    SmallVector<Value *, 4> StoredVecs;
    for (unsigned i = 0; i < InterleaveFactor; i++) {
      // Interleaved store group doesn't allow a gap, so each index has a member
      assert(Group->getMember(i) && "Fail to get a member from an interleaved store group");

      Value *StoredVec = State.get(StoredValues[i], Part);

      if (Group->isReverse())
        StoredVec = reverseVector(StoredVec);

      // If this member has different type, cast it to a unified type.

      if (StoredVec->getType() != SubVT)
        StoredVec = createBitOrPointerCast(StoredVec, SubVT, DL);

      StoredVecs.push_back(StoredVec);
    }

    // Concatenate all vectors into a wide vector.
    Value *WideVec = concatenateVectors(Builder, StoredVecs);

    // Interleave the elements in the wide vector.
    assert(!VF.isScalable() && "scalable vectors not yet supported.");
    Value *IVec = Builder.CreateShuffleVector(
        WideVec, createInterleaveMask(VF.getKnownMinValue(), InterleaveFactor),
        "interleaved.vec");

    Instruction *NewStoreInstr;
    if (BlockInMask) {
      Value *BlockInMaskPart = State.get(BlockInMask, Part);
      Value *ShuffledMask = Builder.CreateShuffleVector(
          BlockInMaskPart,
          createReplicatedMask(InterleaveFactor, VF.getKnownMinValue()),
          "interleaved.mask");
      NewStoreInstr = Builder.CreateMaskedStore(
          IVec, AddrParts[Part], Group->getAlign(), ShuffledMask);
    }
    else
      NewStoreInstr =
          Builder.CreateAlignedStore(IVec, AddrParts[Part], Group->getAlign());

    Group->addMetadata(NewStoreInstr);
  }
}

void InnerLoopVectorizer::vectorizeMemoryInstruction(
    Instruction *Instr, VPTransformState &State, VPValue *Def, VPValue *Addr,
    VPValue *StoredValue, VPValue *BlockInMask) {
  // Attempt to issue a wide load.
  LoadInst *LI = dyn_cast<LoadInst>(Instr);
  StoreInst *SI = dyn_cast<StoreInst>(Instr);

  assert((LI || SI) && "Invalid Load/Store instruction");
  assert((!SI || StoredValue) && "No stored value provided for widened store");
  assert((!LI || !StoredValue) && "Stored value provided for widened load");

  LoopVectorizationCostModel::InstWidening Decision =
      Cost->getWideningDecision(Instr, VF);
  assert((Decision == LoopVectorizationCostModel::CM_Widen ||
          Decision == LoopVectorizationCostModel::CM_Widen_Reverse ||
          Decision == LoopVectorizationCostModel::CM_GatherScatter) &&
         "CM decision is not to widen the memory instruction");

  Type *ScalarDataTy = getMemInstValueType(Instr);

  auto *DataTy = VectorType::get(ScalarDataTy, VF);
  const Align Alignment = getLoadStoreAlignment(Instr);

  // Determine if the pointer operand of the access is either consecutive or
  // reverse consecutive.
  bool Reverse = (Decision == LoopVectorizationCostModel::CM_Widen_Reverse);
  bool ConsecutiveStride =
      Reverse || (Decision == LoopVectorizationCostModel::CM_Widen);
  bool CreateGatherScatter =
      (Decision == LoopVectorizationCostModel::CM_GatherScatter);

  // Either Ptr feeds a vector load/store, or a vector GEP should feed a vector
  // gather/scatter. Otherwise Decision should have been to Scalarize.
  assert((ConsecutiveStride || CreateGatherScatter) &&
         "The instruction should be scalarized");
  (void)ConsecutiveStride;

  VectorParts BlockInMaskParts(UF);
  bool isMaskRequired = BlockInMask;
  if (isMaskRequired)
    for (unsigned Part = 0; Part < UF; ++Part)
      BlockInMaskParts[Part] = State.get(BlockInMask, Part);

  const auto CreateVecPtr = [&](unsigned Part, Value *Ptr) -> Value * {
    // Calculate the pointer for the specific unroll-part.
    GetElementPtrInst *PartPtr = nullptr;

    bool InBounds = false;
    if (auto *gep = dyn_cast<GetElementPtrInst>(Ptr->stripPointerCasts()))
      InBounds = gep->isInBounds();
    if (Reverse) {
      // If the address is consecutive but reversed, then the
      // wide store needs to start at the last vector element.
      // RunTimeVF =  VScale * VF.getKnownMinValue()
      // For fixed-width VScale is 1, then RunTimeVF = VF.getKnownMinValue()
      Value *RunTimeVF = getRuntimeVF(Builder, Builder.getInt32Ty(), VF);
      // NumElt = -Part * RunTimeVF
      Value *NumElt = Builder.CreateMul(Builder.getInt32(-Part), RunTimeVF);
      // LastLane = 1 - RunTimeVF
      Value *LastLane = Builder.CreateSub(Builder.getInt32(1), RunTimeVF);
      PartPtr =
          cast<GetElementPtrInst>(Builder.CreateGEP(ScalarDataTy, Ptr, NumElt));
      PartPtr->setIsInBounds(InBounds);
      PartPtr = cast<GetElementPtrInst>(
          Builder.CreateGEP(ScalarDataTy, PartPtr, LastLane));
      PartPtr->setIsInBounds(InBounds);
      if (isMaskRequired) // Reverse of a null all-one mask is a null mask.
        BlockInMaskParts[Part] = reverseVector(BlockInMaskParts[Part]);
    } else {
      Value *Increment = createStepForVF(Builder, Builder.getInt32(Part), VF);
      PartPtr = cast<GetElementPtrInst>(
          Builder.CreateGEP(ScalarDataTy, Ptr, Increment));
      PartPtr->setIsInBounds(InBounds);
    }

    unsigned AddressSpace = Ptr->getType()->getPointerAddressSpace();
    return Builder.CreateBitCast(PartPtr, DataTy->getPointerTo(AddressSpace));
  };

  // Handle Stores:
  if (SI) {
    setDebugLocFromInst(Builder, SI);

    for (unsigned Part = 0; Part < UF; ++Part) {
      Instruction *NewSI = nullptr;
      Value *StoredVal = State.get(StoredValue, Part);
      if (CreateGatherScatter) {
        Value *MaskPart = isMaskRequired ? BlockInMaskParts[Part] : nullptr;
        Value *VectorGep = State.get(Addr, Part);
        NewSI = Builder.CreateMaskedScatter(StoredVal, VectorGep, Alignment,
                                            MaskPart);
      } else {
        if (Reverse) {
          // If we store to reverse consecutive memory locations, then we need
          // to reverse the order of elements in the stored value.
          StoredVal = reverseVector(StoredVal);
          // We don't want to update the value in the map as it might be used in
          // another expression. So don't call resetVectorValue(StoredVal).
        }
        auto *VecPtr = CreateVecPtr(Part, State.get(Addr, VPIteration(0, 0)));
        if (isMaskRequired)
          NewSI = Builder.CreateMaskedStore(StoredVal, VecPtr, Alignment,
                                            BlockInMaskParts[Part]);
        else
          NewSI = Builder.CreateAlignedStore(StoredVal, VecPtr, Alignment);
      }
      addMetadata(NewSI, SI);
    }
    return;
  }

  // Handle loads.
  assert(LI && "Must have a load instruction");
  setDebugLocFromInst(Builder, LI);
  for (unsigned Part = 0; Part < UF; ++Part) {
    Value *NewLI;
    if (CreateGatherScatter) {
      Value *MaskPart = isMaskRequired ? BlockInMaskParts[Part] : nullptr;
      Value *VectorGep = State.get(Addr, Part);
      NewLI = Builder.CreateMaskedGather(VectorGep, Alignment, MaskPart,
                                         nullptr, "wide.masked.gather");
      addMetadata(NewLI, LI);
    } else {
      auto *VecPtr = CreateVecPtr(Part, State.get(Addr, VPIteration(0, 0)));
      if (isMaskRequired)
        NewLI = Builder.CreateMaskedLoad(
            VecPtr, Alignment, BlockInMaskParts[Part], PoisonValue::get(DataTy),
            "wide.masked.load");
      else
        NewLI =
            Builder.CreateAlignedLoad(DataTy, VecPtr, Alignment, "wide.load");

      // Add metadata to the load, but setVectorValue to the reverse shuffle.
      addMetadata(NewLI, LI);
      if (Reverse)
        NewLI = reverseVector(NewLI);
    }

    State.set(Def, NewLI, Part);
  }
}

void InnerLoopVectorizer::scalarizeInstruction(Instruction *Instr, VPValue *Def,
                                               VPUser &User,
                                               const VPIteration &Instance,
                                               bool IfPredicateInstr,
                                               VPTransformState &State) {
  assert(!Instr->getType()->isAggregateType() && "Can't handle vectors");

  // llvm.experimental.noalias.scope.decl intrinsics must only be duplicated for
  // the first lane and part.
  if (isa<NoAliasScopeDeclInst>(Instr))
    if (!Instance.isFirstIteration())
      return;

  setDebugLocFromInst(Builder, Instr);

  // Does this instruction return a value ?
  bool IsVoidRetTy = Instr->getType()->isVoidTy();

  Instruction *Cloned = Instr->clone();
  if (!IsVoidRetTy)
    Cloned->setName(Instr->getName() + ".cloned");

  State.Builder.SetInsertPoint(Builder.GetInsertBlock(),
                               Builder.GetInsertPoint());
  // Replace the operands of the cloned instructions with their scalar
  // equivalents in the new loop.
  for (unsigned op = 0, e = User.getNumOperands(); op != e; ++op) {
    auto *Operand = dyn_cast<Instruction>(Instr->getOperand(op));
    auto InputInstance = Instance;
    if (!Operand || !OrigLoop->contains(Operand) ||
        (Cost->isUniformAfterVectorization(Operand, State.VF)))
      InputInstance.Lane = VPLane::getFirstLane();
    auto *NewOp = State.get(User.getOperand(op), InputInstance);
    Cloned->setOperand(op, NewOp);
  }
  addNewMetadata(Cloned, Instr);

  // Place the cloned scalar in the new loop.
  Builder.Insert(Cloned);

  State.set(Def, Cloned, Instance);

  // If we just cloned a new assumption, add it the assumption cache.
  if (auto *II = dyn_cast<IntrinsicInst>(Cloned))
    if (II->getIntrinsicID() == Intrinsic::assume)
      AC->registerAssumption(II);

  // End if-block.
  if (IfPredicateInstr)
    PredicatedInstructions.push_back(Cloned);
}

PHINode *InnerLoopVectorizer::createInductionVariable(Loop *L, Value *Start,
                                                      Value *End, Value *Step,
                                                      Instruction *DL) {
  BasicBlock *Header = L->getHeader();
  BasicBlock *Latch = L->getLoopLatch();
  // As we're just creating this loop, it's possible no latch exists
  // yet. If so, use the header as this will be a single block loop.
  if (!Latch)
    Latch = Header;

  IRBuilder<> Builder(&*Header->getFirstInsertionPt());
  Instruction *OldInst = getDebugLocFromInstOrOperands(OldInduction);
  setDebugLocFromInst(Builder, OldInst);
  auto *Induction = Builder.CreatePHI(Start->getType(), 2, "index");

  Builder.SetInsertPoint(Latch->getTerminator());
  setDebugLocFromInst(Builder, OldInst);

  // Create i+1 and fill the PHINode.
  Value *Next = Builder.CreateAdd(Induction, Step, "index.next");
  Induction->addIncoming(Start, L->getLoopPreheader());
  Induction->addIncoming(Next, Latch);
  // Create the compare.
  Value *ICmp = Builder.CreateICmpEQ(Next, End);
  Builder.CreateCondBr(ICmp, L->getUniqueExitBlock(), Header);

  // Now we have two terminators. Remove the old one from the block.
  Latch->getTerminator()->eraseFromParent();

  return Induction;
}

Value *InnerLoopVectorizer::getOrCreateTripCount(Loop *L) {
  if (TripCount)
    return TripCount;

  assert(L && "Create Trip Count for null loop.");
  IRBuilder<> Builder(L->getLoopPreheader()->getTerminator());
  // Find the loop boundaries.
  ScalarEvolution *SE = PSE.getSE();
  const SCEV *BackedgeTakenCount = PSE.getBackedgeTakenCount();
  assert(!isa<SCEVCouldNotCompute>(BackedgeTakenCount) &&
         "Invalid loop count");

  Type *IdxTy = Legal->getWidestInductionType();
  assert(IdxTy && "No type for induction");

  // The exit count might have the type of i64 while the phi is i32. This can
  // happen if we have an induction variable that is sign extended before the
  // compare. The only way that we get a backedge taken count is that the
  // induction variable was signed and as such will not overflow. In such a case
  // truncation is legal.
  if (SE->getTypeSizeInBits(BackedgeTakenCount->getType()) >
      IdxTy->getPrimitiveSizeInBits())
    BackedgeTakenCount = SE->getTruncateOrNoop(BackedgeTakenCount, IdxTy);
  BackedgeTakenCount = SE->getNoopOrZeroExtend(BackedgeTakenCount, IdxTy);

  // Get the total trip count from the count by adding 1.
  const SCEV *ExitCount = SE->getAddExpr(
      BackedgeTakenCount, SE->getOne(BackedgeTakenCount->getType()));

  const DataLayout &DL = L->getHeader()->getModule()->getDataLayout();

  // Expand the trip count and place the new instructions in the preheader.
  // Notice that the pre-header does not change, only the loop body.
  SCEVExpander Exp(*SE, DL, "induction");

  // Count holds the overall loop count (N).
  TripCount = Exp.expandCodeFor(ExitCount, ExitCount->getType(),
                                L->getLoopPreheader()->getTerminator());

  if (TripCount->getType()->isPointerTy())
    TripCount =
        CastInst::CreatePointerCast(TripCount, IdxTy, "exitcount.ptrcnt.to.int",
                                    L->getLoopPreheader()->getTerminator());

  return TripCount;
}

Value *InnerLoopVectorizer::getOrCreateVectorTripCount(Loop *L) {
  if (VectorTripCount)
    return VectorTripCount;

  Value *TC = getOrCreateTripCount(L);
  IRBuilder<> Builder(L->getLoopPreheader()->getTerminator());

  Type *Ty = TC->getType();
  // This is where we can make the step a runtime constant.
  Value *Step = createStepForVF(Builder, ConstantInt::get(Ty, UF), VF);

  // If the tail is to be folded by masking, round the number of iterations N
  // up to a multiple of Step instead of rounding down. This is done by first
  // adding Step-1 and then rounding down. Note that it's ok if this addition
  // overflows: the vector induction variable will eventually wrap to zero given
  // that it starts at zero and its Step is a power of two; the loop will then
  // exit, with the last early-exit vector comparison also producing all-true.
  if (Cost->foldTailByMasking()) {
    assert(isPowerOf2_32(VF.getKnownMinValue() * UF) &&
           "VF*UF must be a power of 2 when folding tail by masking");
    assert(!VF.isScalable() &&
           "Tail folding not yet supported for scalable vectors");
    TC = Builder.CreateAdd(
        TC, ConstantInt::get(Ty, VF.getKnownMinValue() * UF - 1), "n.rnd.up");
  }

  // Now we need to generate the expression for the part of the loop that the
  // vectorized body will execute. This is equal to N - (N % Step) if scalar
  // iterations are not required for correctness, or N - Step, otherwise. Step
  // is equal to the vectorization factor (number of SIMD elements) times the
  // unroll factor (number of SIMD instructions).
  Value *R = Builder.CreateURem(TC, Step, "n.mod.vf");

  // There are two cases where we need to ensure (at least) the last iteration
  // runs in the scalar remainder loop. Thus, if the step evenly divides
  // the trip count, we set the remainder to be equal to the step. If the step
  // does not evenly divide the trip count, no adjustment is necessary since
  // there will already be scalar iterations. Note that the minimum iterations
  // check ensures that N >= Step. The cases are:
  // 1) If there is a non-reversed interleaved group that may speculatively
  //    access memory out-of-bounds.
  // 2) If any instruction may follow a conditionally taken exit. That is, if
  //    the loop contains multiple exiting blocks, or a single exiting block
  //    which is not the latch.
  if (VF.isVector() && Cost->requiresScalarEpilogue()) {
    auto *IsZero = Builder.CreateICmpEQ(R, ConstantInt::get(R->getType(), 0));
    R = Builder.CreateSelect(IsZero, Step, R);
  }

  VectorTripCount = Builder.CreateSub(TC, R, "n.vec");

  return VectorTripCount;
}

Value *InnerLoopVectorizer::createBitOrPointerCast(Value *V, VectorType *DstVTy,
                                                   const DataLayout &DL) {
  // Verify that V is a vector type with same number of elements as DstVTy.
  auto *DstFVTy = cast<FixedVectorType>(DstVTy);
  unsigned VF = DstFVTy->getNumElements();
  auto *SrcVecTy = cast<FixedVectorType>(V->getType());
  assert((VF == SrcVecTy->getNumElements()) && "Vector dimensions do not match");
  Type *SrcElemTy = SrcVecTy->getElementType();
  Type *DstElemTy = DstFVTy->getElementType();
  assert((DL.getTypeSizeInBits(SrcElemTy) == DL.getTypeSizeInBits(DstElemTy)) &&
         "Vector elements must have same size");

  // Do a direct cast if element types are castable.
  if (CastInst::isBitOrNoopPointerCastable(SrcElemTy, DstElemTy, DL)) {
    return Builder.CreateBitOrPointerCast(V, DstFVTy);
  }
  // V cannot be directly casted to desired vector type.
  // May happen when V is a floating point vector but DstVTy is a vector of
  // pointers or vice-versa. Handle this using a two-step bitcast using an
  // intermediate Integer type for the bitcast i.e. Ptr <-> Int <-> Float.
  assert((DstElemTy->isPointerTy() != SrcElemTy->isPointerTy()) &&
         "Only one type should be a pointer type");
  assert((DstElemTy->isFloatingPointTy() != SrcElemTy->isFloatingPointTy()) &&
         "Only one type should be a floating point type");
  Type *IntTy =
      IntegerType::getIntNTy(V->getContext(), DL.getTypeSizeInBits(SrcElemTy));
  auto *VecIntTy = FixedVectorType::get(IntTy, VF);
  Value *CastVal = Builder.CreateBitOrPointerCast(V, VecIntTy);
  return Builder.CreateBitOrPointerCast(CastVal, DstFVTy);
}

void InnerLoopVectorizer::emitMinimumIterationCountCheck(Loop *L,
                                                         BasicBlock *Bypass) {
  Value *Count = getOrCreateTripCount(L);
  // Reuse existing vector loop preheader for TC checks.
  // Note that new preheader block is generated for vector loop.
  BasicBlock *const TCCheckBlock = LoopVectorPreHeader;
  IRBuilder<> Builder(TCCheckBlock->getTerminator());

  // Generate code to check if the loop's trip count is less than VF * UF, or
  // equal to it in case a scalar epilogue is required; this implies that the
  // vector trip count is zero. This check also covers the case where adding one
  // to the backedge-taken count overflowed leading to an incorrect trip count
  // of zero. In this case we will also jump to the scalar loop.
  auto P = Cost->requiresScalarEpilogue() ? ICmpInst::ICMP_ULE
                                          : ICmpInst::ICMP_ULT;

  // If tail is to be folded, vector loop takes care of all iterations.
  Value *CheckMinIters = Builder.getFalse();
  if (!Cost->foldTailByMasking()) {
    Value *Step =
        createStepForVF(Builder, ConstantInt::get(Count->getType(), UF), VF);
    CheckMinIters = Builder.CreateICmp(P, Count, Step, "min.iters.check");
  }
  // Create new preheader for vector loop.
  LoopVectorPreHeader =
      SplitBlock(TCCheckBlock, TCCheckBlock->getTerminator(), DT, LI, nullptr,
                 "vector.ph");

  assert(DT->properlyDominates(DT->getNode(TCCheckBlock),
                               DT->getNode(Bypass)->getIDom()) &&
         "TC check is expected to dominate Bypass");

  // Update dominator for Bypass & LoopExit.
  DT->changeImmediateDominator(Bypass, TCCheckBlock);
  DT->changeImmediateDominator(LoopExitBlock, TCCheckBlock);

  ReplaceInstWithInst(
      TCCheckBlock->getTerminator(),
      BranchInst::Create(Bypass, LoopVectorPreHeader, CheckMinIters));
  LoopBypassBlocks.push_back(TCCheckBlock);
}

BasicBlock *InnerLoopVectorizer::emitSCEVChecks(Loop *L, BasicBlock *Bypass) {

  BasicBlock *const SCEVCheckBlock =
      RTChecks.emitSCEVChecks(L, Bypass, LoopVectorPreHeader, LoopExitBlock);
  if (!SCEVCheckBlock)
    return nullptr;

  assert(!(SCEVCheckBlock->getParent()->hasOptSize() ||
           (OptForSizeBasedOnProfile &&
            Cost->Hints->getForce() != LoopVectorizeHints::FK_Enabled)) &&
         "Cannot SCEV check stride or overflow when optimizing for size");


  // Update dominator only if this is first RT check.
  if (LoopBypassBlocks.empty()) {
    DT->changeImmediateDominator(Bypass, SCEVCheckBlock);
    DT->changeImmediateDominator(LoopExitBlock, SCEVCheckBlock);
  }

  LoopBypassBlocks.push_back(SCEVCheckBlock);
  AddedSafetyChecks = true;
  return SCEVCheckBlock;
}

BasicBlock *InnerLoopVectorizer::emitMemRuntimeChecks(Loop *L,
                                                      BasicBlock *Bypass) {
  // VPlan-native path does not do any analysis for runtime checks currently.
  if (EnableVPlanNativePath)
    return nullptr;

  BasicBlock *const MemCheckBlock =
      RTChecks.emitMemRuntimeChecks(L, Bypass, LoopVectorPreHeader);

  // Check if we generated code that checks in runtime if arrays overlap. We put
  // the checks into a separate block to make the more common case of few
  // elements faster.
  if (!MemCheckBlock)
    return nullptr;

  if (MemCheckBlock->getParent()->hasOptSize() || OptForSizeBasedOnProfile) {
    assert(Cost->Hints->getForce() == LoopVectorizeHints::FK_Enabled &&
           "Cannot emit memory checks when optimizing for size, unless forced "
           "to vectorize.");
    ORE->emit([&]() {
      return OptimizationRemarkAnalysis(DEBUG_TYPE, "VectorizationCodeSize",
                                        L->getStartLoc(), L->getHeader())
             << "Code-size may be reduced by not forcing "
                "vectorization, or by source-code modifications "
                "eliminating the need for runtime checks "
                "(e.g., adding 'restrict').";
    });
  }

  LoopBypassBlocks.push_back(MemCheckBlock);

  AddedSafetyChecks = true;

  // We currently don't use LoopVersioning for the actual loop cloning but we
  // still use it to add the noalias metadata.
  LVer = std::make_unique<LoopVersioning>(
      *Legal->getLAI(),
      Legal->getLAI()->getRuntimePointerChecking()->getChecks(), OrigLoop, LI,
      DT, PSE.getSE());
  LVer->prepareNoAliasMetadata();
  return MemCheckBlock;
}

Value *InnerLoopVectorizer::emitTransformedIndex(
    IRBuilder<> &B, Value *Index, ScalarEvolution *SE, const DataLayout &DL,
    const InductionDescriptor &ID) const {

  SCEVExpander Exp(*SE, DL, "induction");
  auto Step = ID.getStep();
  auto StartValue = ID.getStartValue();
  assert(Index->getType() == Step->getType() &&
         "Index type does not match StepValue type");

  // Note: the IR at this point is broken. We cannot use SE to create any new
  // SCEV and then expand it, hoping that SCEV's simplification will give us
  // a more optimal code. Unfortunately, attempt of doing so on invalid IR may
  // lead to various SCEV crashes. So all we can do is to use builder and rely
  // on InstCombine for future simplifications. Here we handle some trivial
  // cases only.
  auto CreateAdd = [&B](Value *X, Value *Y) {
    assert(X->getType() == Y->getType() && "Types don't match!");
    if (auto *CX = dyn_cast<ConstantInt>(X))
      if (CX->isZero())
        return Y;
    if (auto *CY = dyn_cast<ConstantInt>(Y))
      if (CY->isZero())
        return X;
    return B.CreateAdd(X, Y);
  };

  auto CreateMul = [&B](Value *X, Value *Y) {
    assert(X->getType() == Y->getType() && "Types don't match!");
    if (auto *CX = dyn_cast<ConstantInt>(X))
      if (CX->isOne())
        return Y;
    if (auto *CY = dyn_cast<ConstantInt>(Y))
      if (CY->isOne())
        return X;
    return B.CreateMul(X, Y);
  };

  // Get a suitable insert point for SCEV expansion. For blocks in the vector
  // loop, choose the end of the vector loop header (=LoopVectorBody), because
  // the DomTree is not kept up-to-date for additional blocks generated in the
  // vector loop. By using the header as insertion point, we guarantee that the
  // expanded instructions dominate all their uses.
  auto GetInsertPoint = [this, &B]() {
    BasicBlock *InsertBB = B.GetInsertPoint()->getParent();
    if (InsertBB != LoopVectorBody &&
        LI->getLoopFor(LoopVectorBody) == LI->getLoopFor(InsertBB))
      return LoopVectorBody->getTerminator();
    return &*B.GetInsertPoint();
  };

  switch (ID.getKind()) {
  case InductionDescriptor::IK_IntInduction: {
    assert(Index->getType() == StartValue->getType() &&
           "Index type does not match StartValue type");
    if (ID.getConstIntStepValue() && ID.getConstIntStepValue()->isMinusOne())
      return B.CreateSub(StartValue, Index);
    auto *Offset = CreateMul(
        Index, Exp.expandCodeFor(Step, Index->getType(), GetInsertPoint()));
    return CreateAdd(StartValue, Offset);
  }
  case InductionDescriptor::IK_PtrInduction: {
    assert(isa<SCEVConstant>(Step) &&
           "Expected constant step for pointer induction");
    return B.CreateGEP(
        StartValue->getType()->getPointerElementType(), StartValue,
        CreateMul(Index,
                  Exp.expandCodeFor(Step, Index->getType(), GetInsertPoint())));
  }
  case InductionDescriptor::IK_FpInduction: {
    assert(Step->getType()->isFloatingPointTy() && "Expected FP Step value");
    auto InductionBinOp = ID.getInductionBinOp();
    assert(InductionBinOp &&
           (InductionBinOp->getOpcode() == Instruction::FAdd ||
            InductionBinOp->getOpcode() == Instruction::FSub) &&
           "Original bin op should be defined for FP induction");

    Value *StepValue = cast<SCEVUnknown>(Step)->getValue();
    Value *MulExp = B.CreateFMul(StepValue, Index);
    return B.CreateBinOp(InductionBinOp->getOpcode(), StartValue, MulExp,
                         "induction");
  }
  case InductionDescriptor::IK_NoInduction:
    return nullptr;
  }
  llvm_unreachable("invalid enum");
}

Loop *InnerLoopVectorizer::createVectorLoopSkeleton(StringRef Prefix) {
  LoopScalarBody = OrigLoop->getHeader();
  LoopVectorPreHeader = OrigLoop->getLoopPreheader();
  LoopExitBlock = OrigLoop->getUniqueExitBlock();
  assert(LoopExitBlock && "Must have an exit block");
  assert(LoopVectorPreHeader && "Invalid loop structure");

  LoopMiddleBlock =
      SplitBlock(LoopVectorPreHeader, LoopVectorPreHeader->getTerminator(), DT,
                 LI, nullptr, Twine(Prefix) + "middle.block");
  LoopScalarPreHeader =
      SplitBlock(LoopMiddleBlock, LoopMiddleBlock->getTerminator(), DT, LI,
                 nullptr, Twine(Prefix) + "scalar.ph");

  // Set up branch from middle block to the exit and scalar preheader blocks.
  // completeLoopSkeleton will update the condition to use an iteration check,
  // if required to decide whether to execute the remainder.
  BranchInst *BrInst =
      BranchInst::Create(LoopExitBlock, LoopScalarPreHeader, Builder.getTrue());
  auto *ScalarLatchTerm = OrigLoop->getLoopLatch()->getTerminator();
  BrInst->setDebugLoc(ScalarLatchTerm->getDebugLoc());
  ReplaceInstWithInst(LoopMiddleBlock->getTerminator(), BrInst);

  // We intentionally don't let SplitBlock to update LoopInfo since
  // LoopVectorBody should belong to another loop than LoopVectorPreHeader.
  // LoopVectorBody is explicitly added to the correct place few lines later.
  LoopVectorBody =
      SplitBlock(LoopVectorPreHeader, LoopVectorPreHeader->getTerminator(), DT,
                 nullptr, nullptr, Twine(Prefix) + "vector.body");

  // Update dominator for loop exit.
  DT->changeImmediateDominator(LoopExitBlock, LoopMiddleBlock);

  // Create and register the new vector loop.
  Loop *Lp = LI->AllocateLoop();
  Loop *ParentLoop = OrigLoop->getParentLoop();

  // Insert the new loop into the loop nest and register the new basic blocks
  // before calling any utilities such as SCEV that require valid LoopInfo.
  if (ParentLoop) {
    ParentLoop->addChildLoop(Lp);
  } else {
    LI->addTopLevelLoop(Lp);
  }
  Lp->addBasicBlockToLoop(LoopVectorBody, *LI);
  return Lp;
}

void InnerLoopVectorizer::createInductionResumeValues(
    Loop *L, Value *VectorTripCount,
    std::pair<BasicBlock *, Value *> AdditionalBypass) {
  assert(VectorTripCount && L && "Expected valid arguments");
  assert(((AdditionalBypass.first && AdditionalBypass.second) ||
          (!AdditionalBypass.first && !AdditionalBypass.second)) &&
         "Inconsistent information about additional bypass.");
  // We are going to resume the execution of the scalar loop.
  // Go over all of the induction variables that we found and fix the
  // PHIs that are left in the scalar version of the loop.
  // The starting values of PHI nodes depend on the counter of the last
  // iteration in the vectorized loop.
  // If we come from a bypass edge then we need to start from the original
  // start value.
  for (auto &InductionEntry : Legal->getInductionVars()) {
    PHINode *OrigPhi = InductionEntry.first;
    InductionDescriptor II = InductionEntry.second;

    // Create phi nodes to merge from the  backedge-taken check block.
    PHINode *BCResumeVal =
        PHINode::Create(OrigPhi->getType(), 3, "bc.resume.val",
                        LoopScalarPreHeader->getTerminator());
    // Copy original phi DL over to the new one.
    BCResumeVal->setDebugLoc(OrigPhi->getDebugLoc());
    Value *&EndValue = IVEndValues[OrigPhi];
    Value *EndValueFromAdditionalBypass = AdditionalBypass.second;
    if (OrigPhi == OldInduction) {
      // We know what the end value is.
      EndValue = VectorTripCount;
    } else {
      IRBuilder<> B(L->getLoopPreheader()->getTerminator());

      // Fast-math-flags propagate from the original induction instruction.
      if (II.getInductionBinOp() && isa<FPMathOperator>(II.getInductionBinOp()))
        B.setFastMathFlags(II.getInductionBinOp()->getFastMathFlags());

      Type *StepType = II.getStep()->getType();
      Instruction::CastOps CastOp =
          CastInst::getCastOpcode(VectorTripCount, true, StepType, true);
      Value *CRD = B.CreateCast(CastOp, VectorTripCount, StepType, "cast.crd");
      const DataLayout &DL = LoopScalarBody->getModule()->getDataLayout();
      EndValue = emitTransformedIndex(B, CRD, PSE.getSE(), DL, II);
      EndValue->setName("ind.end");

      // Compute the end value for the additional bypass (if applicable).
      if (AdditionalBypass.first) {
        B.SetInsertPoint(&(*AdditionalBypass.first->getFirstInsertionPt()));
        CastOp = CastInst::getCastOpcode(AdditionalBypass.second, true,
                                         StepType, true);
        CRD =
            B.CreateCast(CastOp, AdditionalBypass.second, StepType, "cast.crd");
        EndValueFromAdditionalBypass =
            emitTransformedIndex(B, CRD, PSE.getSE(), DL, II);
        EndValueFromAdditionalBypass->setName("ind.end");
      }
    }
    // The new PHI merges the original incoming value, in case of a bypass,
    // or the value at the end of the vectorized loop.
    BCResumeVal->addIncoming(EndValue, LoopMiddleBlock);

    // Fix the scalar body counter (PHI node).
    // The old induction's phi node in the scalar body needs the truncated
    // value.
    for (BasicBlock *BB : LoopBypassBlocks)
      BCResumeVal->addIncoming(II.getStartValue(), BB);

    if (AdditionalBypass.first)
      BCResumeVal->setIncomingValueForBlock(AdditionalBypass.first,
                                            EndValueFromAdditionalBypass);

    OrigPhi->setIncomingValueForBlock(LoopScalarPreHeader, BCResumeVal);
  }
}

BasicBlock *InnerLoopVectorizer::completeLoopSkeleton(Loop *L,
                                                      MDNode *OrigLoopID) {
  assert(L && "Expected valid loop.");

  // The trip counts should be cached by now.
  Value *Count = getOrCreateTripCount(L);
  Value *VectorTripCount = getOrCreateVectorTripCount(L);

  auto *ScalarLatchTerm = OrigLoop->getLoopLatch()->getTerminator();

  // Add a check in the middle block to see if we have completed
  // all of the iterations in the first vector loop.
  // If (N - N%VF) == N, then we *don't* need to run the remainder.
  // If tail is to be folded, we know we don't need to run the remainder.
  if (!Cost->foldTailByMasking()) {
    Instruction *CmpN = CmpInst::Create(Instruction::ICmp, CmpInst::ICMP_EQ,
                                        Count, VectorTripCount, "cmp.n",
                                        LoopMiddleBlock->getTerminator());

    // Here we use the same DebugLoc as the scalar loop latch terminator instead
    // of the corresponding compare because they may have ended up with
    // different line numbers and we want to avoid awkward line stepping while
    // debugging. Eg. if the compare has got a line number inside the loop.
    CmpN->setDebugLoc(ScalarLatchTerm->getDebugLoc());
    cast<BranchInst>(LoopMiddleBlock->getTerminator())->setCondition(CmpN);
  }

  // Get ready to start creating new instructions into the vectorized body.
  assert(LoopVectorPreHeader == L->getLoopPreheader() &&
         "Inconsistent vector loop preheader");
  Builder.SetInsertPoint(&*LoopVectorBody->getFirstInsertionPt());

  Optional<MDNode *> VectorizedLoopID =
      makeFollowupLoopID(OrigLoopID, {LLVMLoopVectorizeFollowupAll,
                                      LLVMLoopVectorizeFollowupVectorized});
  if (VectorizedLoopID.hasValue()) {
    L->setLoopID(VectorizedLoopID.getValue());

    // Do not setAlreadyVectorized if loop attributes have been defined
    // explicitly.
    return LoopVectorPreHeader;
  }

  // Keep all loop hints from the original loop on the vector loop (we'll
  // replace the vectorizer-specific hints below).
  if (MDNode *LID = OrigLoop->getLoopID())
    L->setLoopID(LID);

  LoopVectorizeHints Hints(L, true, *ORE);
  Hints.setAlreadyVectorized();

#ifdef EXPENSIVE_CHECKS
  assert(DT->verify(DominatorTree::VerificationLevel::Fast));
  LI->verify(*DT);
#endif

  return LoopVectorPreHeader;
}

BasicBlock *InnerLoopVectorizer::createVectorizedLoopSkeleton() {
  /*
   In this function we generate a new loop. The new loop will contain
   the vectorized instructions while the old loop will continue to run the
   scalar remainder.

       [ ] <-- loop iteration number check.
    /   |
   /    v
  |    [ ] <-- vector loop bypass (may consist of multiple blocks).
  |  /  |
  | /   v
  ||   [ ]     <-- vector pre header.
  |/    |
  |     v
  |    [  ] \
  |    [  ]_|   <-- vector loop.
  |     |
  |     v
  |   -[ ]   <--- middle-block.
  |  /  |
  | /   v
  -|- >[ ]     <--- new preheader.
   |    |
   |    v
   |   [ ] \
   |   [ ]_|   <-- old scalar loop to handle remainder.
    \   |
     \  v
      >[ ]     <-- exit block.
   ...
   */

  // Get the metadata of the original loop before it gets modified.
  MDNode *OrigLoopID = OrigLoop->getLoopID();

  // Create an empty vector loop, and prepare basic blocks for the runtime
  // checks.
  Loop *Lp = createVectorLoopSkeleton("");

  // Now, compare the new count to zero. If it is zero skip the vector loop and
  // jump to the scalar loop. This check also covers the case where the
  // backedge-taken count is uint##_max: adding one to it will overflow leading
  // to an incorrect trip count of zero. In this (rare) case we will also jump
  // to the scalar loop.
  emitMinimumIterationCountCheck(Lp, LoopScalarPreHeader);

  // Generate the code to check any assumptions that we've made for SCEV
  // expressions.
  emitSCEVChecks(Lp, LoopScalarPreHeader);

  // Generate the code that checks in runtime if arrays overlap. We put the
  // checks into a separate block to make the more common case of few elements
  // faster.
  emitMemRuntimeChecks(Lp, LoopScalarPreHeader);

  // Some loops have a single integer induction variable, while other loops
  // don't. One example is c++ iterators that often have multiple pointer
  // induction variables. In the code below we also support a case where we
  // don't have a single induction variable.
  //
  // We try to obtain an induction variable from the original loop as hard
  // as possible. However if we don't find one that:
  //   - is an integer
  //   - counts from zero, stepping by one
  //   - is the size of the widest induction variable type
  // then we create a new one.
  OldInduction = Legal->getPrimaryInduction();
  Type *IdxTy = Legal->getWidestInductionType();
  Value *StartIdx = ConstantInt::get(IdxTy, 0);
  // The loop step is equal to the vectorization factor (num of SIMD elements)
  // times the unroll factor (num of SIMD instructions).
  Builder.SetInsertPoint(&*Lp->getHeader()->getFirstInsertionPt());
  Value *Step = createStepForVF(Builder, ConstantInt::get(IdxTy, UF), VF);
  Value *CountRoundDown = getOrCreateVectorTripCount(Lp);
  Induction =
      createInductionVariable(Lp, StartIdx, CountRoundDown, Step,
                              getDebugLocFromInstOrOperands(OldInduction));

  // Emit phis for the new starting index of the scalar loop.
  createInductionResumeValues(Lp, CountRoundDown);

  return completeLoopSkeleton(Lp, OrigLoopID);
}

// Fix up external users of the induction variable. At this point, we are
// in LCSSA form, with all external PHIs that use the IV having one input value,
// coming from the remainder loop. We need those PHIs to also have a correct
// value for the IV when arriving directly from the middle block.
void InnerLoopVectorizer::fixupIVUsers(PHINode *OrigPhi,
                                       const InductionDescriptor &II,
                                       Value *CountRoundDown, Value *EndValue,
                                       BasicBlock *MiddleBlock) {
  // There are two kinds of external IV usages - those that use the value
  // computed in the last iteration (the PHI) and those that use the penultimate
  // value (the value that feeds into the phi from the loop latch).
  // We allow both, but they, obviously, have different values.

  assert(OrigLoop->getUniqueExitBlock() && "Expected a single exit block");

  DenseMap<Value *, Value *> MissingVals;

  // An external user of the last iteration's value should see the value that
  // the remainder loop uses to initialize its own IV.
  Value *PostInc = OrigPhi->getIncomingValueForBlock(OrigLoop->getLoopLatch());
  for (User *U : PostInc->users()) {
    Instruction *UI = cast<Instruction>(U);
    if (!OrigLoop->contains(UI)) {
      assert(isa<PHINode>(UI) && "Expected LCSSA form");
      MissingVals[UI] = EndValue;
    }
  }

  // An external user of the penultimate value need to see EndValue - Step.
  // The simplest way to get this is to recompute it from the constituent SCEVs,
  // that is Start + (Step * (CRD - 1)).
  for (User *U : OrigPhi->users()) {
    auto *UI = cast<Instruction>(U);
    if (!OrigLoop->contains(UI)) {
      const DataLayout &DL =
          OrigLoop->getHeader()->getModule()->getDataLayout();
      assert(isa<PHINode>(UI) && "Expected LCSSA form");

      IRBuilder<> B(MiddleBlock->getTerminator());

      // Fast-math-flags propagate from the original induction instruction.
      if (II.getInductionBinOp() && isa<FPMathOperator>(II.getInductionBinOp()))
        B.setFastMathFlags(II.getInductionBinOp()->getFastMathFlags());

      Value *CountMinusOne = B.CreateSub(
          CountRoundDown, ConstantInt::get(CountRoundDown->getType(), 1));
      Value *CMO =
          !II.getStep()->getType()->isIntegerTy()
              ? B.CreateCast(Instruction::SIToFP, CountMinusOne,
                             II.getStep()->getType())
              : B.CreateSExtOrTrunc(CountMinusOne, II.getStep()->getType());
      CMO->setName("cast.cmo");
      Value *Escape = emitTransformedIndex(B, CMO, PSE.getSE(), DL, II);
      Escape->setName("ind.escape");
      MissingVals[UI] = Escape;
    }
  }

  for (auto &I : MissingVals) {
    PHINode *PHI = cast<PHINode>(I.first);
    // One corner case we have to handle is two IVs "chasing" each-other,
    // that is %IV2 = phi [...], [ %IV1, %latch ]
    // In this case, if IV1 has an external use, we need to avoid adding both
    // "last value of IV1" and "penultimate value of IV2". So, verify that we
    // don't already have an incoming value for the middle block.
    if (PHI->getBasicBlockIndex(MiddleBlock) == -1)
      PHI->addIncoming(I.second, MiddleBlock);
  }
}

namespace {

struct CSEDenseMapInfo {
  static bool canHandle(const Instruction *I) {
    return isa<InsertElementInst>(I) || isa<ExtractElementInst>(I) ||
           isa<ShuffleVectorInst>(I) || isa<GetElementPtrInst>(I);
  }

  static inline Instruction *getEmptyKey() {
    return DenseMapInfo<Instruction *>::getEmptyKey();
  }

  static inline Instruction *getTombstoneKey() {
    return DenseMapInfo<Instruction *>::getTombstoneKey();
  }

  static unsigned getHashValue(const Instruction *I) {
    assert(canHandle(I) && "Unknown instruction!");
    return hash_combine(I->getOpcode(), hash_combine_range(I->value_op_begin(),
                                                           I->value_op_end()));
  }

  static bool isEqual(const Instruction *LHS, const Instruction *RHS) {
    if (LHS == getEmptyKey() || RHS == getEmptyKey() ||
        LHS == getTombstoneKey() || RHS == getTombstoneKey())
      return LHS == RHS;
    return LHS->isIdenticalTo(RHS);
  }
};

} // end anonymous namespace

///Perform cse of induction variable instructions.
static void cse(BasicBlock *BB) {
  // Perform simple cse.
  SmallDenseMap<Instruction *, Instruction *, 4, CSEDenseMapInfo> CSEMap;
  for (BasicBlock::iterator I = BB->begin(), E = BB->end(); I != E;) {
    Instruction *In = &*I++;

    if (!CSEDenseMapInfo::canHandle(In))
      continue;

    // Check if we can replace this instruction with any of the
    // visited instructions.
    if (Instruction *V = CSEMap.lookup(In)) {
      In->replaceAllUsesWith(V);
      In->eraseFromParent();
      continue;
    }

    CSEMap[In] = In;
  }
}

InstructionCost
LoopVectorizationCostModel::getVectorCallCost(CallInst *CI, ElementCount VF,
                                              bool &NeedToScalarize) {
  Function *F = CI->getCalledFunction();
  Type *ScalarRetTy = CI->getType();
  SmallVector<Type *, 4> Tys, ScalarTys;
  for (auto &ArgOp : CI->arg_operands())
    ScalarTys.push_back(ArgOp->getType());

  // Estimate cost of scalarized vector call. The source operands are assumed
  // to be vectors, so we need to extract individual elements from there,
  // execute VF scalar calls, and then gather the result into the vector return
  // value.
  InstructionCost ScalarCallCost =
      TTI.getCallInstrCost(F, ScalarRetTy, ScalarTys, TTI::TCK_RecipThroughput);
  if (VF.isScalar())
    return ScalarCallCost;

  // Compute corresponding vector type for return value and arguments.
  Type *RetTy = ToVectorTy(ScalarRetTy, VF);
  for (Type *ScalarTy : ScalarTys)
    Tys.push_back(ToVectorTy(ScalarTy, VF));

  // Compute costs of unpacking argument values for the scalar calls and
  // packing the return values to a vector.
  InstructionCost ScalarizationCost = getScalarizationOverhead(CI, VF);

  InstructionCost Cost =
      ScalarCallCost * VF.getKnownMinValue() + ScalarizationCost;

  // If we can't emit a vector call for this function, then the currently found
  // cost is the cost we need to return.
  NeedToScalarize = true;
#if INTEL_CUSTOMIZATION
  // If the callee is glibc sincos, just scalarize.
  LibFunc LibF;
  if (TLI->getLibFunc(*CI, LibF)) {
    if (LibF == LibFunc_sincos || LibF == LibFunc_sincosf)
      return Cost;
  }
#endif // INTEL_CUSTOMIZATION
  VFShape Shape = VFShape::get(*CI, VF, false /*HasGlobalPred*/);
  Function *VecFunc = VFDatabase(*CI).getVectorizedFunction(Shape);

  if (!TLI || CI->isNoBuiltin() || !VecFunc)
    return Cost;

#if INTEL_CUSTOMIZATION
  // Use vector library call if scalar call is known to read memory only. This
  // is non-default behavior.
  if (!VectorizeNonReadonlyLibCalls && !CI->onlyReadsMemory())
    return Cost;
#endif

  // If the corresponding vector cost is cheaper, return its cost.
  InstructionCost VectorCallCost =
      TTI.getCallInstrCost(nullptr, RetTy, Tys, TTI::TCK_RecipThroughput);
  if (VectorCallCost < Cost) {
    NeedToScalarize = false;
    Cost = VectorCallCost;
  }
  return Cost;
}

static Type *MaybeVectorizeType(Type *Elt, ElementCount VF) {
  if (VF.isScalar() || (!Elt->isIntOrPtrTy() && !Elt->isFloatingPointTy()))
    return Elt;
  return VectorType::get(Elt, VF);
}

InstructionCost
LoopVectorizationCostModel::getVectorIntrinsicCost(CallInst *CI,
                                                   ElementCount VF) {
  Intrinsic::ID ID = getVectorIntrinsicIDForCall(CI, TLI);
  assert(ID && "Expected intrinsic call!");
  Type *RetTy = MaybeVectorizeType(CI->getType(), VF);
  FastMathFlags FMF;
  if (auto *FPMO = dyn_cast<FPMathOperator>(CI))
    FMF = FPMO->getFastMathFlags();

  SmallVector<const Value *> Arguments(CI->arg_begin(), CI->arg_end());
  FunctionType *FTy = CI->getCalledFunction()->getFunctionType();
  SmallVector<Type *> ParamTys;
  std::transform(FTy->param_begin(), FTy->param_end(),
                 std::back_inserter(ParamTys),
                 [&](Type *Ty) { return MaybeVectorizeType(Ty, VF); });

  IntrinsicCostAttributes CostAttrs(ID, RetTy, Arguments, ParamTys, FMF,
                                    dyn_cast<IntrinsicInst>(CI));
  return TTI.getIntrinsicInstrCost(CostAttrs,
                                   TargetTransformInfo::TCK_RecipThroughput);
}

static Type *smallestIntegerVectorType(Type *T1, Type *T2) {
  auto *I1 = cast<IntegerType>(cast<VectorType>(T1)->getElementType());
  auto *I2 = cast<IntegerType>(cast<VectorType>(T2)->getElementType());
  return I1->getBitWidth() < I2->getBitWidth() ? T1 : T2;
}

static Type *largestIntegerVectorType(Type *T1, Type *T2) {
  auto *I1 = cast<IntegerType>(cast<VectorType>(T1)->getElementType());
  auto *I2 = cast<IntegerType>(cast<VectorType>(T2)->getElementType());
  return I1->getBitWidth() > I2->getBitWidth() ? T1 : T2;
}

void InnerLoopVectorizer::truncateToMinimalBitwidths(VPTransformState &State) {
  // For every instruction `I` in MinBWs, truncate the operands, create a
  // truncated version of `I` and reextend its result. InstCombine runs
  // later and will remove any ext/trunc pairs.
  SmallPtrSet<Value *, 4> Erased;
  for (const auto &KV : Cost->getMinimalBitwidths()) {
    // If the value wasn't vectorized, we must maintain the original scalar
    // type. The absence of the value from State indicates that it
    // wasn't vectorized.
    VPValue *Def = State.Plan->getVPValue(KV.first);
    if (!State.hasAnyVectorValue(Def))
      continue;
    for (unsigned Part = 0; Part < UF; ++Part) {
      Value *I = State.get(Def, Part);
      if (Erased.count(I) || I->use_empty() || !isa<Instruction>(I))
        continue;
      Type *OriginalTy = I->getType();
      Type *ScalarTruncatedTy =
          IntegerType::get(OriginalTy->getContext(), KV.second);
      auto *TruncatedTy = FixedVectorType::get(
          ScalarTruncatedTy,
          cast<FixedVectorType>(OriginalTy)->getNumElements());
      if (TruncatedTy == OriginalTy)
        continue;

      IRBuilder<> B(cast<Instruction>(I));
      auto ShrinkOperand = [&](Value *V) -> Value * {
        if (auto *ZI = dyn_cast<ZExtInst>(V))
          if (ZI->getSrcTy() == TruncatedTy)
            return ZI->getOperand(0);
        return B.CreateZExtOrTrunc(V, TruncatedTy);
      };

      // The actual instruction modification depends on the instruction type,
      // unfortunately.
      Value *NewI = nullptr;
      if (auto *BO = dyn_cast<BinaryOperator>(I)) {
        NewI = B.CreateBinOp(BO->getOpcode(), ShrinkOperand(BO->getOperand(0)),
                             ShrinkOperand(BO->getOperand(1)));

        // Any wrapping introduced by shrinking this operation shouldn't be
        // considered undefined behavior. So, we can't unconditionally copy
        // arithmetic wrapping flags to NewI.
        cast<BinaryOperator>(NewI)->copyIRFlags(I, /*IncludeWrapFlags=*/false);
      } else if (auto *CI = dyn_cast<ICmpInst>(I)) {
        NewI =
            B.CreateICmp(CI->getPredicate(), ShrinkOperand(CI->getOperand(0)),
                         ShrinkOperand(CI->getOperand(1)));
      } else if (auto *SI = dyn_cast<SelectInst>(I)) {
        NewI = B.CreateSelect(SI->getCondition(),
                              ShrinkOperand(SI->getTrueValue()),
                              ShrinkOperand(SI->getFalseValue()));
      } else if (auto *CI = dyn_cast<CastInst>(I)) {
        switch (CI->getOpcode()) {
        default:
          llvm_unreachable("Unhandled cast!");
        case Instruction::Trunc:
          NewI = ShrinkOperand(CI->getOperand(0));
          break;
        case Instruction::SExt:
          NewI = B.CreateSExtOrTrunc(
              CI->getOperand(0),
              smallestIntegerVectorType(OriginalTy, TruncatedTy));
          break;
        case Instruction::ZExt:
          NewI = B.CreateZExtOrTrunc(
              CI->getOperand(0),
              smallestIntegerVectorType(OriginalTy, TruncatedTy));
          break;
        }
      } else if (auto *SI = dyn_cast<ShuffleVectorInst>(I)) {
        auto Elements0 = cast<FixedVectorType>(SI->getOperand(0)->getType())
                             ->getNumElements();
        auto *O0 = B.CreateZExtOrTrunc(
            SI->getOperand(0),
            FixedVectorType::get(ScalarTruncatedTy, Elements0));
        auto Elements1 = cast<FixedVectorType>(SI->getOperand(1)->getType())
                             ->getNumElements();
        auto *O1 = B.CreateZExtOrTrunc(
            SI->getOperand(1),
            FixedVectorType::get(ScalarTruncatedTy, Elements1));

        NewI = B.CreateShuffleVector(O0, O1, SI->getShuffleMask());
      } else if (isa<LoadInst>(I) || isa<PHINode>(I)) {
        // Don't do anything with the operands, just extend the result.
        continue;
      } else if (auto *IE = dyn_cast<InsertElementInst>(I)) {
        auto Elements = cast<FixedVectorType>(IE->getOperand(0)->getType())
                            ->getNumElements();
        auto *O0 = B.CreateZExtOrTrunc(
            IE->getOperand(0),
            FixedVectorType::get(ScalarTruncatedTy, Elements));
        auto *O1 = B.CreateZExtOrTrunc(IE->getOperand(1), ScalarTruncatedTy);
        NewI = B.CreateInsertElement(O0, O1, IE->getOperand(2));
      } else if (auto *EE = dyn_cast<ExtractElementInst>(I)) {
        auto Elements = cast<FixedVectorType>(EE->getOperand(0)->getType())
                            ->getNumElements();
        auto *O0 = B.CreateZExtOrTrunc(
            EE->getOperand(0),
            FixedVectorType::get(ScalarTruncatedTy, Elements));
        NewI = B.CreateExtractElement(O0, EE->getOperand(2));
      } else {
        // If we don't know what to do, be conservative and don't do anything.
        continue;
      }

      // Lastly, extend the result.
      NewI->takeName(cast<Instruction>(I));
      Value *Res = B.CreateZExtOrTrunc(NewI, OriginalTy);
      I->replaceAllUsesWith(Res);
      cast<Instruction>(I)->eraseFromParent();
      Erased.insert(I);
      State.reset(Def, Res, Part);
    }
  }

  // We'll have created a bunch of ZExts that are now parentless. Clean up.
  for (const auto &KV : Cost->getMinimalBitwidths()) {
    // If the value wasn't vectorized, we must maintain the original scalar
    // type. The absence of the value from State indicates that it
    // wasn't vectorized.
    VPValue *Def = State.Plan->getVPValue(KV.first);
    if (!State.hasAnyVectorValue(Def))
      continue;
    for (unsigned Part = 0; Part < UF; ++Part) {
      Value *I = State.get(Def, Part);
      ZExtInst *Inst = dyn_cast<ZExtInst>(I);
      if (Inst && Inst->use_empty()) {
        Value *NewI = Inst->getOperand(0);
        Inst->eraseFromParent();
        State.reset(Def, NewI, Part);
      }
    }
  }
}

void InnerLoopVectorizer::fixVectorizedLoop(VPTransformState &State) {
  // Insert truncates and extends for any truncated instructions as hints to
  // InstCombine.
  if (VF.isVector())
    truncateToMinimalBitwidths(State);

  // Fix widened non-induction PHIs by setting up the PHI operands.
  if (OrigPHIsToFix.size()) {
    assert(EnableVPlanNativePath &&
           "Unexpected non-induction PHIs for fixup in non VPlan-native path");
    fixNonInductionPHIs(State);
  }

  // At this point every instruction in the original loop is widened to a
  // vector form. Now we need to fix the recurrences in the loop. These PHI
  // nodes are currently empty because we did not want to introduce cycles.
  // This is the second stage of vectorizing recurrences.
  fixCrossIterationPHIs(State);

  // Forget the original basic block.
  PSE.getSE()->forgetLoop(OrigLoop);

  // Fix-up external users of the induction variables.
  for (auto &Entry : Legal->getInductionVars())
    fixupIVUsers(Entry.first, Entry.second,
                 getOrCreateVectorTripCount(LI->getLoopFor(LoopVectorBody)),
                 IVEndValues[Entry.first], LoopMiddleBlock);

  fixLCSSAPHIs(State);
  for (Instruction *PI : PredicatedInstructions)
    sinkScalarOperands(&*PI);

  // Remove redundant induction instructions.
  cse(LoopVectorBody);

  // Set/update profile weights for the vector and remainder loops as original
  // loop iterations are now distributed among them. Note that original loop
  // represented by LoopScalarBody becomes remainder loop after vectorization.
  //
  // For cases like foldTailByMasking() and requiresScalarEpiloque() we may
  // end up getting slightly roughened result but that should be OK since
  // profile is not inherently precise anyway. Note also possible bypass of
  // vector code caused by legality checks is ignored, assigning all the weight
  // to the vector loop, optimistically.
  //
  // For scalable vectorization we can't know at compile time how many iterations
  // of the loop are handled in one vector iteration, so instead assume a pessimistic
  // vscale of '1'.
  setProfileInfoAfterUnrolling(
      LI->getLoopFor(LoopScalarBody), LI->getLoopFor(LoopVectorBody),
      LI->getLoopFor(LoopScalarBody), VF.getKnownMinValue() * UF);
}

void InnerLoopVectorizer::fixCrossIterationPHIs(VPTransformState &State) {
  // In order to support recurrences we need to be able to vectorize Phi nodes.
  // Phi nodes have cycles, so we need to vectorize them in two stages. This is
  // stage #2: We now need to fix the recurrences by adding incoming edges to
  // the currently empty PHI nodes. At this point every instruction in the
  // original loop is widened to a vector form so we can use them to construct
  // the incoming edges.
  for (PHINode &Phi : OrigLoop->getHeader()->phis()) {
    // Handle first-order recurrences and reductions that need to be fixed.
    if (Legal->isFirstOrderRecurrence(&Phi))
      fixFirstOrderRecurrence(&Phi, State);
    else if (Legal->isReductionVariable(&Phi))
      fixReduction(&Phi, State);
  }
}

void InnerLoopVectorizer::fixFirstOrderRecurrence(PHINode *Phi,
                                                  VPTransformState &State) {
  // This is the second phase of vectorizing first-order recurrences. An
  // overview of the transformation is described below. Suppose we have the
  // following loop.
  //
  //   for (int i = 0; i < n; ++i)
  //     b[i] = a[i] - a[i - 1];
  //
  // There is a first-order recurrence on "a". For this loop, the shorthand
  // scalar IR looks like:
  //
  //   scalar.ph:
  //     s_init = a[-1]
  //     br scalar.body
  //
  //   scalar.body:
  //     i = phi [0, scalar.ph], [i+1, scalar.body]
  //     s1 = phi [s_init, scalar.ph], [s2, scalar.body]
  //     s2 = a[i]
  //     b[i] = s2 - s1
  //     br cond, scalar.body, ...
  //
  // In this example, s1 is a recurrence because it's value depends on the
  // previous iteration. In the first phase of vectorization, we created a
  // temporary value for s1. We now complete the vectorization and produce the
  // shorthand vector IR shown below (for VF = 4, UF = 1).
  //
  //   vector.ph:
  //     v_init = vector(..., ..., ..., a[-1])
  //     br vector.body
  //
  //   vector.body
  //     i = phi [0, vector.ph], [i+4, vector.body]
  //     v1 = phi [v_init, vector.ph], [v2, vector.body]
  //     v2 = a[i, i+1, i+2, i+3];
  //     v3 = vector(v1(3), v2(0, 1, 2))
  //     b[i, i+1, i+2, i+3] = v2 - v3
  //     br cond, vector.body, middle.block
  //
  //   middle.block:
  //     x = v2(3)
  //     br scalar.ph
  //
  //   scalar.ph:
  //     s_init = phi [x, middle.block], [a[-1], otherwise]
  //     br scalar.body
  //
  // After execution completes the vector loop, we extract the next value of
  // the recurrence (x) to use as the initial value in the scalar loop.

  // Get the original loop preheader and single loop latch.
  auto *Preheader = OrigLoop->getLoopPreheader();
  auto *Latch = OrigLoop->getLoopLatch();

  // Get the initial and previous values of the scalar recurrence.
  auto *ScalarInit = Phi->getIncomingValueForBlock(Preheader);
  auto *Previous = Phi->getIncomingValueForBlock(Latch);

  // Create a vector from the initial value.
  auto *VectorInit = ScalarInit;
  if (VF.isVector()) {
    Builder.SetInsertPoint(LoopVectorPreHeader->getTerminator());
    assert(!VF.isScalable() && "VF is assumed to be non scalable.");
    VectorInit = Builder.CreateInsertElement(
        PoisonValue::get(VectorType::get(VectorInit->getType(), VF)), VectorInit,
        Builder.getInt32(VF.getKnownMinValue() - 1), "vector.recur.init");
  }

  VPValue *PhiDef = State.Plan->getVPValue(Phi);
  VPValue *PreviousDef = State.Plan->getVPValue(Previous);
  // We constructed a temporary phi node in the first phase of vectorization.
  // This phi node will eventually be deleted.
  Builder.SetInsertPoint(cast<Instruction>(State.get(PhiDef, 0)));

  // Create a phi node for the new recurrence. The current value will either be
  // the initial value inserted into a vector or loop-varying vector value.
  auto *VecPhi = Builder.CreatePHI(VectorInit->getType(), 2, "vector.recur");
  VecPhi->addIncoming(VectorInit, LoopVectorPreHeader);

  // Get the vectorized previous value of the last part UF - 1. It appears last
  // among all unrolled iterations, due to the order of their construction.
  Value *PreviousLastPart = State.get(PreviousDef, UF - 1);

  // Find and set the insertion point after the previous value if it is an
  // instruction.
  BasicBlock::iterator InsertPt;
  // Note that the previous value may have been constant-folded so it is not
  // guaranteed to be an instruction in the vector loop.
  // FIXME: Loop invariant values do not form recurrences. We should deal with
  //        them earlier.
  if (LI->getLoopFor(LoopVectorBody)->isLoopInvariant(PreviousLastPart))
    InsertPt = LoopVectorBody->getFirstInsertionPt();
  else {
    Instruction *PreviousInst = cast<Instruction>(PreviousLastPart);
    if (isa<PHINode>(PreviousLastPart))
      // If the previous value is a phi node, we should insert after all the phi
      // nodes in the block containing the PHI to avoid breaking basic block
      // verification. Note that the basic block may be different to
      // LoopVectorBody, in case we predicate the loop.
      InsertPt = PreviousInst->getParent()->getFirstInsertionPt();
    else
      InsertPt = ++PreviousInst->getIterator();
  }
  Builder.SetInsertPoint(&*InsertPt);

  // We will construct a vector for the recurrence by combining the values for
  // the current and previous iterations. This is the required shuffle mask.
  assert(!VF.isScalable());
  SmallVector<int, 8> ShuffleMask(VF.getKnownMinValue());
  ShuffleMask[0] = VF.getKnownMinValue() - 1;
  for (unsigned I = 1; I < VF.getKnownMinValue(); ++I)
    ShuffleMask[I] = I + VF.getKnownMinValue() - 1;

  // The vector from which to take the initial value for the current iteration
  // (actual or unrolled). Initially, this is the vector phi node.
  Value *Incoming = VecPhi;

  // Shuffle the current and previous vector and update the vector parts.
  for (unsigned Part = 0; Part < UF; ++Part) {
    Value *PreviousPart = State.get(PreviousDef, Part);
    Value *PhiPart = State.get(PhiDef, Part);
    auto *Shuffle =
        VF.isVector()
            ? Builder.CreateShuffleVector(Incoming, PreviousPart, ShuffleMask)
            : Incoming;
    PhiPart->replaceAllUsesWith(Shuffle);
    cast<Instruction>(PhiPart)->eraseFromParent();
    State.reset(PhiDef, Shuffle, Part);
    Incoming = PreviousPart;
  }

  // Fix the latch value of the new recurrence in the vector loop.
  VecPhi->addIncoming(Incoming, LI->getLoopFor(LoopVectorBody)->getLoopLatch());

  // Extract the last vector element in the middle block. This will be the
  // initial value for the recurrence when jumping to the scalar loop.
  auto *ExtractForScalar = Incoming;
  if (VF.isVector()) {
    Builder.SetInsertPoint(LoopMiddleBlock->getTerminator());
    ExtractForScalar = Builder.CreateExtractElement(
        ExtractForScalar, Builder.getInt32(VF.getKnownMinValue() - 1),
        "vector.recur.extract");
  }
  // Extract the second last element in the middle block if the
  // Phi is used outside the loop. We need to extract the phi itself
  // and not the last element (the phi update in the current iteration). This
  // will be the value when jumping to the exit block from the LoopMiddleBlock,
  // when the scalar loop is not run at all.
  Value *ExtractForPhiUsedOutsideLoop = nullptr;
  if (VF.isVector())
    ExtractForPhiUsedOutsideLoop = Builder.CreateExtractElement(
        Incoming, Builder.getInt32(VF.getKnownMinValue() - 2),
        "vector.recur.extract.for.phi");
  // When loop is unrolled without vectorizing, initialize
  // ExtractForPhiUsedOutsideLoop with the value just prior to unrolled value of
  // `Incoming`. This is analogous to the vectorized case above: extracting the
  // second last element when VF > 1.
  else if (UF > 1)
    ExtractForPhiUsedOutsideLoop = State.get(PreviousDef, UF - 2);

  // Fix the initial value of the original recurrence in the scalar loop.
  Builder.SetInsertPoint(&*LoopScalarPreHeader->begin());
  auto *Start = Builder.CreatePHI(Phi->getType(), 2, "scalar.recur.init");
  for (auto *BB : predecessors(LoopScalarPreHeader)) {
    auto *Incoming = BB == LoopMiddleBlock ? ExtractForScalar : ScalarInit;
    Start->addIncoming(Incoming, BB);
  }

  Phi->setIncomingValueForBlock(LoopScalarPreHeader, Start);
  Phi->setName("scalar.recur");

  // Finally, fix users of the recurrence outside the loop. The users will need
  // either the last value of the scalar recurrence or the last value of the
  // vector recurrence we extracted in the middle block. Since the loop is in
  // LCSSA form, we just need to find all the phi nodes for the original scalar
  // recurrence in the exit block, and then add an edge for the middle block.
  // Note that LCSSA does not imply single entry when the original scalar loop
  // had multiple exiting edges (as we always run the last iteration in the
  // scalar epilogue); in that case, the exiting path through middle will be
  // dynamically dead and the value picked for the phi doesn't matter.
  for (PHINode &LCSSAPhi : LoopExitBlock->phis())
    if (any_of(LCSSAPhi.incoming_values(),
               [Phi](Value *V) { return V == Phi; }))
      LCSSAPhi.addIncoming(ExtractForPhiUsedOutsideLoop, LoopMiddleBlock);
}

void InnerLoopVectorizer::fixReduction(PHINode *Phi, VPTransformState &State) {
  // Get it's reduction variable descriptor.
  assert(Legal->isReductionVariable(Phi) &&
         "Unable to find the reduction variable");
  RecurrenceDescriptor RdxDesc = Legal->getReductionVars()[Phi];

  RecurKind RK = RdxDesc.getRecurrenceKind();
  TrackingVH<Value> ReductionStartValue = RdxDesc.getRecurrenceStartValue();
  Instruction *LoopExitInst = RdxDesc.getLoopExitInstr();
  setDebugLocFromInst(Builder, ReductionStartValue);
  bool IsInLoopReductionPhi = Cost->isInLoopReduction(Phi);

  VPValue *LoopExitInstDef = State.Plan->getVPValue(LoopExitInst);
  // This is the vector-clone of the value that leaves the loop.
  Type *VecTy = State.get(LoopExitInstDef, 0)->getType();

  // Wrap flags are in general invalid after vectorization, clear them.
  clearReductionWrapFlags(RdxDesc, State);

  // Fix the vector-loop phi.

  // Reductions do not have to start at zero. They can start with
  // any loop invariant values.
  BasicBlock *Latch = OrigLoop->getLoopLatch();
  Value *LoopVal = Phi->getIncomingValueForBlock(Latch);

  for (unsigned Part = 0; Part < UF; ++Part) {
    Value *VecRdxPhi = State.get(State.Plan->getVPValue(Phi), Part);
    Value *Val = State.get(State.Plan->getVPValue(LoopVal), Part);
    cast<PHINode>(VecRdxPhi)
      ->addIncoming(Val, LI->getLoopFor(LoopVectorBody)->getLoopLatch());
  }

  // Before each round, move the insertion point right between
  // the PHIs and the values we are going to write.
  // This allows us to write both PHINodes and the extractelement
  // instructions.
  Builder.SetInsertPoint(&*LoopMiddleBlock->getFirstInsertionPt());

  setDebugLocFromInst(Builder, LoopExitInst);

  // If tail is folded by masking, the vector value to leave the loop should be
  // a Select choosing between the vectorized LoopExitInst and vectorized Phi,
  // instead of the former. For an inloop reduction the reduction will already
  // be predicated, and does not need to be handled here.
  if (Cost->foldTailByMasking() && !IsInLoopReductionPhi) {
    for (unsigned Part = 0; Part < UF; ++Part) {
      Value *VecLoopExitInst = State.get(LoopExitInstDef, Part);
      Value *Sel = nullptr;
      for (User *U : VecLoopExitInst->users()) {
        if (isa<SelectInst>(U)) {
          assert(!Sel && "Reduction exit feeding two selects");
          Sel = U;
        } else
          assert(isa<PHINode>(U) && "Reduction exit must feed Phi's or select");
      }
      assert(Sel && "Reduction exit feeds no select");
      State.reset(LoopExitInstDef, Sel, Part);

      // If the target can create a predicated operator for the reduction at no
      // extra cost in the loop (for example a predicated vadd), it can be
      // cheaper for the select to remain in the loop than be sunk out of it,
      // and so use the select value for the phi instead of the old
      // LoopExitValue.
      RecurrenceDescriptor RdxDesc = Legal->getReductionVars()[Phi];
      if (PreferPredicatedReductionSelect ||
          TTI->preferPredicatedReductionSelect(
              RdxDesc.getOpcode(), Phi->getType(),
              TargetTransformInfo::ReductionFlags())) {
        auto *VecRdxPhi =
            cast<PHINode>(State.get(State.Plan->getVPValue(Phi), Part));
        VecRdxPhi->setIncomingValueForBlock(
            LI->getLoopFor(LoopVectorBody)->getLoopLatch(), Sel);
      }
    }
  }

  // If the vector reduction can be performed in a smaller type, we truncate
  // then extend the loop exit value to enable InstCombine to evaluate the
  // entire expression in the smaller type.
  if (VF.isVector() && Phi->getType() != RdxDesc.getRecurrenceType()) {
    assert(!IsInLoopReductionPhi && "Unexpected truncated inloop reduction!");
    assert(!VF.isScalable() && "scalable vectors not yet supported.");
    Type *RdxVecTy = VectorType::get(RdxDesc.getRecurrenceType(), VF);
    Builder.SetInsertPoint(
        LI->getLoopFor(LoopVectorBody)->getLoopLatch()->getTerminator());
    VectorParts RdxParts(UF);
    for (unsigned Part = 0; Part < UF; ++Part) {
      RdxParts[Part] = State.get(LoopExitInstDef, Part);
      Value *Trunc = Builder.CreateTrunc(RdxParts[Part], RdxVecTy);
      Value *Extnd = RdxDesc.isSigned() ? Builder.CreateSExt(Trunc, VecTy)
                                        : Builder.CreateZExt(Trunc, VecTy);
      for (Value::user_iterator UI = RdxParts[Part]->user_begin();
           UI != RdxParts[Part]->user_end();)
        if (*UI != Trunc) {
          (*UI++)->replaceUsesOfWith(RdxParts[Part], Extnd);
          RdxParts[Part] = Extnd;
        } else {
          ++UI;
        }
    }
    Builder.SetInsertPoint(&*LoopMiddleBlock->getFirstInsertionPt());
    for (unsigned Part = 0; Part < UF; ++Part) {
      RdxParts[Part] = Builder.CreateTrunc(RdxParts[Part], RdxVecTy);
      State.reset(LoopExitInstDef, RdxParts[Part], Part);
    }
  }

  // Reduce all of the unrolled parts into a single vector.
  Value *ReducedPartRdx = State.get(LoopExitInstDef, 0);
  unsigned Op = RecurrenceDescriptor::getOpcode(RK);

  // The middle block terminator has already been assigned a DebugLoc here (the
  // OrigLoop's single latch terminator). We want the whole middle block to
  // appear to execute on this line because: (a) it is all compiler generated,
  // (b) these instructions are always executed after evaluating the latch
  // conditional branch, and (c) other passes may add new predecessors which
  // terminate on this line. This is the easiest way to ensure we don't
  // accidentally cause an extra step back into the loop while debugging.
  setDebugLocFromInst(Builder, LoopMiddleBlock->getTerminator());
  {
    // Floating-point operations should have some FMF to enable the reduction.
    IRBuilderBase::FastMathFlagGuard FMFG(Builder);
    Builder.setFastMathFlags(RdxDesc.getFastMathFlags());
    for (unsigned Part = 1; Part < UF; ++Part) {
      Value *RdxPart = State.get(LoopExitInstDef, Part);
      if (Op != Instruction::ICmp && Op != Instruction::FCmp) {
        ReducedPartRdx = Builder.CreateBinOp(
            (Instruction::BinaryOps)Op, RdxPart, ReducedPartRdx, "bin.rdx");
      } else {
        ReducedPartRdx = createMinMaxOp(Builder, RK, ReducedPartRdx, RdxPart);
      }
    }
  }

  // Create the reduction after the loop. Note that inloop reductions create the
  // target reduction in the loop using a Reduction recipe.
  if (VF.isVector() && !IsInLoopReductionPhi) {
    ReducedPartRdx =
        createTargetReduction(Builder, TTI, RdxDesc, ReducedPartRdx);
    // If the reduction can be performed in a smaller type, we need to extend
    // the reduction to the wider type before we branch to the original loop.
    if (Phi->getType() != RdxDesc.getRecurrenceType())
      ReducedPartRdx =
        RdxDesc.isSigned()
        ? Builder.CreateSExt(ReducedPartRdx, Phi->getType())
        : Builder.CreateZExt(ReducedPartRdx, Phi->getType());
  }

  // Create a phi node that merges control-flow from the backedge-taken check
  // block and the middle block.
  PHINode *BCBlockPhi = PHINode::Create(Phi->getType(), 2, "bc.merge.rdx",
                                        LoopScalarPreHeader->getTerminator());
  for (unsigned I = 0, E = LoopBypassBlocks.size(); I != E; ++I)
    BCBlockPhi->addIncoming(ReductionStartValue, LoopBypassBlocks[I]);
  BCBlockPhi->addIncoming(ReducedPartRdx, LoopMiddleBlock);

  // Now, we need to fix the users of the reduction variable
  // inside and outside of the scalar remainder loop.

  // We know that the loop is in LCSSA form. We need to update the PHI nodes
  // in the exit blocks.  See comment on analogous loop in
  // fixFirstOrderRecurrence for a more complete explaination of the logic.
  for (PHINode &LCSSAPhi : LoopExitBlock->phis())
    if (any_of(LCSSAPhi.incoming_values(),
               [LoopExitInst](Value *V) { return V == LoopExitInst; }))
      LCSSAPhi.addIncoming(ReducedPartRdx, LoopMiddleBlock);

  // Fix the scalar loop reduction variable with the incoming reduction sum
  // from the vector body and from the backedge value.
  int IncomingEdgeBlockIdx =
    Phi->getBasicBlockIndex(OrigLoop->getLoopLatch());
  assert(IncomingEdgeBlockIdx >= 0 && "Invalid block index");
  // Pick the other block.
  int SelfEdgeBlockIdx = (IncomingEdgeBlockIdx ? 0 : 1);
  Phi->setIncomingValue(SelfEdgeBlockIdx, BCBlockPhi);
  Phi->setIncomingValue(IncomingEdgeBlockIdx, LoopExitInst);
}

void InnerLoopVectorizer::clearReductionWrapFlags(RecurrenceDescriptor &RdxDesc,
                                                  VPTransformState &State) {
  RecurKind RK = RdxDesc.getRecurrenceKind();
  if (RK != RecurKind::Add && RK != RecurKind::Mul)
    return;

  Instruction *LoopExitInstr = RdxDesc.getLoopExitInstr();
  assert(LoopExitInstr && "null loop exit instruction");
  SmallVector<Instruction *, 8> Worklist;
  SmallPtrSet<Instruction *, 8> Visited;
  Worklist.push_back(LoopExitInstr);
  Visited.insert(LoopExitInstr);

  while (!Worklist.empty()) {
    Instruction *Cur = Worklist.pop_back_val();
    if (isa<OverflowingBinaryOperator>(Cur))
      for (unsigned Part = 0; Part < UF; ++Part) {
        Value *V = State.get(State.Plan->getVPValue(Cur), Part);
        cast<Instruction>(V)->dropPoisonGeneratingFlags();
      }

    for (User *U : Cur->users()) {
      Instruction *UI = cast<Instruction>(U);
      if ((Cur != LoopExitInstr || OrigLoop->contains(UI->getParent())) &&
          Visited.insert(UI).second)
        Worklist.push_back(UI);
    }
  }
}

void InnerLoopVectorizer::fixLCSSAPHIs(VPTransformState &State) {
  for (PHINode &LCSSAPhi : LoopExitBlock->phis()) {
    if (LCSSAPhi.getBasicBlockIndex(LoopMiddleBlock) != -1)
      // Some phis were already hand updated by the reduction and recurrence
      // code above, leave them alone.
      continue;

    auto *IncomingValue = LCSSAPhi.getIncomingValue(0);
    // Non-instruction incoming values will have only one value.

    VPLane Lane = VPLane::getFirstLane();
    if (isa<Instruction>(IncomingValue) &&
        !Cost->isUniformAfterVectorization(cast<Instruction>(IncomingValue),
                                           VF))
      Lane = VPLane::getLastLaneForVF(VF);

    // Can be a loop invariant incoming value or the last scalar value to be
    // extracted from the vectorized loop.
    Builder.SetInsertPoint(LoopMiddleBlock->getTerminator());
    Value *lastIncomingValue =
        OrigLoop->isLoopInvariant(IncomingValue)
            ? IncomingValue
            : State.get(State.Plan->getVPValue(IncomingValue),
                        VPIteration(UF - 1, Lane));
    LCSSAPhi.addIncoming(lastIncomingValue, LoopMiddleBlock);
  }
}

void InnerLoopVectorizer::sinkScalarOperands(Instruction *PredInst) {
  // The basic block and loop containing the predicated instruction.
  auto *PredBB = PredInst->getParent();
  auto *VectorLoop = LI->getLoopFor(PredBB);

  // Initialize a worklist with the operands of the predicated instruction.
  SetVector<Value *> Worklist(PredInst->op_begin(), PredInst->op_end());

  // Holds instructions that we need to analyze again. An instruction may be
  // reanalyzed if we don't yet know if we can sink it or not.
  SmallVector<Instruction *, 8> InstsToReanalyze;

  // Returns true if a given use occurs in the predicated block. Phi nodes use
  // their operands in their corresponding predecessor blocks.
  auto isBlockOfUsePredicated = [&](Use &U) -> bool {
    auto *I = cast<Instruction>(U.getUser());
    BasicBlock *BB = I->getParent();
    if (auto *Phi = dyn_cast<PHINode>(I))
      BB = Phi->getIncomingBlock(
          PHINode::getIncomingValueNumForOperand(U.getOperandNo()));
    return BB == PredBB;
  };

  // Iteratively sink the scalarized operands of the predicated instruction
  // into the block we created for it. When an instruction is sunk, it's
  // operands are then added to the worklist. The algorithm ends after one pass
  // through the worklist doesn't sink a single instruction.
  bool Changed;
  do {
    // Add the instructions that need to be reanalyzed to the worklist, and
    // reset the changed indicator.
    Worklist.insert(InstsToReanalyze.begin(), InstsToReanalyze.end());
    InstsToReanalyze.clear();
    Changed = false;

    while (!Worklist.empty()) {
      auto *I = dyn_cast<Instruction>(Worklist.pop_back_val());

      // We can't sink an instruction if it is a phi node, is already in the
      // predicated block, is not in the loop, or may have side effects.
      if (!I || isa<PHINode>(I) || I->getParent() == PredBB ||
          !VectorLoop->contains(I) || I->mayHaveSideEffects())
        continue;

      // It's legal to sink the instruction if all its uses occur in the
      // predicated block. Otherwise, there's nothing to do yet, and we may
      // need to reanalyze the instruction.
      if (!llvm::all_of(I->uses(), isBlockOfUsePredicated)) {
        InstsToReanalyze.push_back(I);
        continue;
      }

      // Move the instruction to the beginning of the predicated block, and add
      // it's operands to the worklist.
      I->moveBefore(&*PredBB->getFirstInsertionPt());
      Worklist.insert(I->op_begin(), I->op_end());

      // The sinking may have enabled other instructions to be sunk, so we will
      // need to iterate.
      Changed = true;
    }
  } while (Changed);
}

void InnerLoopVectorizer::fixNonInductionPHIs(VPTransformState &State) {
  for (PHINode *OrigPhi : OrigPHIsToFix) {
    VPWidenPHIRecipe *VPPhi =
        cast<VPWidenPHIRecipe>(State.Plan->getVPValue(OrigPhi));
    PHINode *NewPhi = cast<PHINode>(State.get(VPPhi, 0));
    // Make sure the builder has a valid insert point.
    Builder.SetInsertPoint(NewPhi);
    for (unsigned i = 0; i < VPPhi->getNumOperands(); ++i) {
      VPValue *Inc = VPPhi->getIncomingValue(i);
      VPBasicBlock *VPBB = VPPhi->getIncomingBlock(i);
      NewPhi->addIncoming(State.get(Inc, 0), State.CFG.VPBB2IRBB[VPBB]);
    }
  }
}

void InnerLoopVectorizer::widenGEP(GetElementPtrInst *GEP, VPValue *VPDef,
                                   VPUser &Operands, unsigned UF,
                                   ElementCount VF, bool IsPtrLoopInvariant,
                                   SmallBitVector &IsIndexLoopInvariant,
                                   VPTransformState &State) {
  // Construct a vector GEP by widening the operands of the scalar GEP as
  // necessary. We mark the vector GEP 'inbounds' if appropriate. A GEP
  // results in a vector of pointers when at least one operand of the GEP
  // is vector-typed. Thus, to keep the representation compact, we only use
  // vector-typed operands for loop-varying values.

  if (VF.isVector() && IsPtrLoopInvariant && IsIndexLoopInvariant.all()) {
    // If we are vectorizing, but the GEP has only loop-invariant operands,
    // the GEP we build (by only using vector-typed operands for
    // loop-varying values) would be a scalar pointer. Thus, to ensure we
    // produce a vector of pointers, we need to either arbitrarily pick an
    // operand to broadcast, or broadcast a clone of the original GEP.
    // Here, we broadcast a clone of the original.
    //
    // TODO: If at some point we decide to scalarize instructions having
    //       loop-invariant operands, this special case will no longer be
    //       required. We would add the scalarization decision to
    //       collectLoopScalars() and teach getVectorValue() to broadcast
    //       the lane-zero scalar value.
    auto *Clone = Builder.Insert(GEP->clone());
    for (unsigned Part = 0; Part < UF; ++Part) {
      Value *EntryPart = Builder.CreateVectorSplat(VF, Clone);
      State.set(VPDef, EntryPart, Part);
      addMetadata(EntryPart, GEP);
    }
  } else {
    // If the GEP has at least one loop-varying operand, we are sure to
    // produce a vector of pointers. But if we are only unrolling, we want
    // to produce a scalar GEP for each unroll part. Thus, the GEP we
    // produce with the code below will be scalar (if VF == 1) or vector
    // (otherwise). Note that for the unroll-only case, we still maintain
    // values in the vector mapping with initVector, as we do for other
    // instructions.
    for (unsigned Part = 0; Part < UF; ++Part) {
      // The pointer operand of the new GEP. If it's loop-invariant, we
      // won't broadcast it.
      auto *Ptr = IsPtrLoopInvariant
                      ? State.get(Operands.getOperand(0), VPIteration(0, 0))
                      : State.get(Operands.getOperand(0), Part);

      // Collect all the indices for the new GEP. If any index is
      // loop-invariant, we won't broadcast it.
      SmallVector<Value *, 4> Indices;
      for (unsigned I = 1, E = Operands.getNumOperands(); I < E; I++) {
        VPValue *Operand = Operands.getOperand(I);
        if (IsIndexLoopInvariant[I - 1])
          Indices.push_back(State.get(Operand, VPIteration(0, 0)));
        else
          Indices.push_back(State.get(Operand, Part));
      }

      // Create the new GEP. Note that this GEP may be a scalar if VF == 1,
      // but it should be a vector, otherwise.
      auto *NewGEP =
          GEP->isInBounds()
              ? Builder.CreateInBoundsGEP(GEP->getSourceElementType(), Ptr,
                                          Indices)
              : Builder.CreateGEP(GEP->getSourceElementType(), Ptr, Indices);
      assert((VF.isScalar() || NewGEP->getType()->isVectorTy()) &&
             "NewGEP is not a pointer vector");
      State.set(VPDef, NewGEP, Part);
      addMetadata(NewGEP, GEP);
    }
  }
}

void InnerLoopVectorizer::widenPHIInstruction(Instruction *PN,
                                              RecurrenceDescriptor *RdxDesc,
                                              VPValue *StartVPV, VPValue *Def,
                                              VPTransformState &State) {
  PHINode *P = cast<PHINode>(PN);
  if (EnableVPlanNativePath) {
    // Currently we enter here in the VPlan-native path for non-induction
    // PHIs where all control flow is uniform. We simply widen these PHIs.
    // Create a vector phi with no operands - the vector phi operands will be
    // set at the end of vector code generation.
    Type *VecTy = (State.VF.isScalar())
                      ? PN->getType()
                      : VectorType::get(PN->getType(), State.VF);
    Value *VecPhi = Builder.CreatePHI(VecTy, PN->getNumOperands(), "vec.phi");
    State.set(Def, VecPhi, 0);
    OrigPHIsToFix.push_back(P);

    return;
  }

  assert(PN->getParent() == OrigLoop->getHeader() &&
         "Non-header phis should have been handled elsewhere");

  Value *StartV = StartVPV ? StartVPV->getLiveInIRValue() : nullptr;
  // In order to support recurrences we need to be able to vectorize Phi nodes.
  // Phi nodes have cycles, so we need to vectorize them in two stages. This is
  // stage #1: We create a new vector PHI node with no incoming edges. We'll use
  // this value when we vectorize all of the instructions that use the PHI.
  if (RdxDesc || Legal->isFirstOrderRecurrence(P)) {
    Value *Iden = nullptr;
    bool ScalarPHI =
        (State.VF.isScalar()) || Cost->isInLoopReduction(cast<PHINode>(PN));
    Type *VecTy =
        ScalarPHI ? PN->getType() : VectorType::get(PN->getType(), State.VF);

    if (RdxDesc) {
      assert(Legal->isReductionVariable(P) && StartV &&
             "RdxDesc should only be set for reduction variables; in that case "
             "a StartV is also required");
      RecurKind RK = RdxDesc->getRecurrenceKind();
      if (RecurrenceDescriptor::isMinMaxRecurrenceKind(RK)) {
        // MinMax reduction have the start value as their identify.
        if (ScalarPHI) {
          Iden = StartV;
        } else {
          IRBuilderBase::InsertPointGuard IPBuilder(Builder);
          Builder.SetInsertPoint(LoopVectorPreHeader->getTerminator());
          StartV = Iden =
              Builder.CreateVectorSplat(State.VF, StartV, "minmax.ident");
        }
      } else {
        Constant *IdenC = RecurrenceDescriptor::getRecurrenceIdentity(
            RK, VecTy->getScalarType());
        Iden = IdenC;

        if (!ScalarPHI) {
          Iden = ConstantVector::getSplat(State.VF, IdenC);
          IRBuilderBase::InsertPointGuard IPBuilder(Builder);
          Builder.SetInsertPoint(LoopVectorPreHeader->getTerminator());
          Constant *Zero = Builder.getInt32(0);
          StartV = Builder.CreateInsertElement(Iden, StartV, Zero);
        }
      }
    }

    for (unsigned Part = 0; Part < State.UF; ++Part) {
      // This is phase one of vectorizing PHIs.
      Value *EntryPart = PHINode::Create(
          VecTy, 2, "vec.phi", &*LoopVectorBody->getFirstInsertionPt());
      State.set(Def, EntryPart, Part);
      if (StartV) {
        // Make sure to add the reduction start value only to the
        // first unroll part.
        Value *StartVal = (Part == 0) ? StartV : Iden;
        cast<PHINode>(EntryPart)->addIncoming(StartVal, LoopVectorPreHeader);
      }
    }
    return;
  }

  assert(!Legal->isReductionVariable(P) &&
         "reductions should be handled above");

  setDebugLocFromInst(Builder, P);

  // This PHINode must be an induction variable.
  // Make sure that we know about it.
  assert(Legal->getInductionVars().count(P) && "Not an induction variable");

  InductionDescriptor II = Legal->getInductionVars().lookup(P);
  const DataLayout &DL = OrigLoop->getHeader()->getModule()->getDataLayout();

  // FIXME: The newly created binary instructions should contain nsw/nuw flags,
  // which can be found from the original scalar operations.
  switch (II.getKind()) {
  case InductionDescriptor::IK_NoInduction:
    llvm_unreachable("Unknown induction");
  case InductionDescriptor::IK_IntInduction:
  case InductionDescriptor::IK_FpInduction:
    llvm_unreachable("Integer/fp induction is handled elsewhere.");
  case InductionDescriptor::IK_PtrInduction: {
    // Handle the pointer induction variable case.
    assert(P->getType()->isPointerTy() && "Unexpected type.");

    if (Cost->isScalarAfterVectorization(P, State.VF)) {
      // This is the normalized GEP that starts counting at zero.
      Value *PtrInd =
          Builder.CreateSExtOrTrunc(Induction, II.getStep()->getType());
      // Determine the number of scalars we need to generate for each unroll
      // iteration. If the instruction is uniform, we only need to generate the
      // first lane. Otherwise, we generate all VF values.
      unsigned Lanes = Cost->isUniformAfterVectorization(P, State.VF)
                           ? 1
                           : State.VF.getKnownMinValue();
      for (unsigned Part = 0; Part < UF; ++Part) {
        for (unsigned Lane = 0; Lane < Lanes; ++Lane) {
          Constant *Idx = ConstantInt::get(
              PtrInd->getType(), Lane + Part * State.VF.getKnownMinValue());
          Value *GlobalIdx = Builder.CreateAdd(PtrInd, Idx);
          Value *SclrGep =
              emitTransformedIndex(Builder, GlobalIdx, PSE.getSE(), DL, II);
          SclrGep->setName("next.gep");
          State.set(Def, SclrGep, VPIteration(Part, Lane));
        }
      }
      return;
    }
    assert(isa<SCEVConstant>(II.getStep()) &&
           "Induction step not a SCEV constant!");
    Type *PhiType = II.getStep()->getType();

    // Build a pointer phi
    Value *ScalarStartValue = II.getStartValue();
    Type *ScStValueType = ScalarStartValue->getType();
    PHINode *NewPointerPhi =
        PHINode::Create(ScStValueType, 2, "pointer.phi", Induction);
    NewPointerPhi->addIncoming(ScalarStartValue, LoopVectorPreHeader);

    // A pointer induction, performed by using a gep
    BasicBlock *LoopLatch = LI->getLoopFor(LoopVectorBody)->getLoopLatch();
    Instruction *InductionLoc = LoopLatch->getTerminator();
    const SCEV *ScalarStep = II.getStep();
    SCEVExpander Exp(*PSE.getSE(), DL, "induction");
    Value *ScalarStepValue =
        Exp.expandCodeFor(ScalarStep, PhiType, InductionLoc);
    Value *InductionGEP = GetElementPtrInst::Create(
        ScStValueType->getPointerElementType(), NewPointerPhi,
        Builder.CreateMul(
            ScalarStepValue,
            ConstantInt::get(PhiType, State.VF.getKnownMinValue() * State.UF)),
        "ptr.ind", InductionLoc);
    NewPointerPhi->addIncoming(InductionGEP, LoopLatch);

    // Create UF many actual address geps that use the pointer
    // phi as base and a vectorized version of the step value
    // (<step*0, ..., step*N>) as offset.
    for (unsigned Part = 0; Part < State.UF; ++Part) {
      SmallVector<Constant *, 8> Indices;
      // Create a vector of consecutive numbers from zero to VF.
      for (unsigned i = 0; i < State.VF.getKnownMinValue(); ++i)
        Indices.push_back(
            ConstantInt::get(PhiType, i + Part * State.VF.getKnownMinValue()));
      Constant *StartOffset = ConstantVector::get(Indices);

      Value *GEP = Builder.CreateGEP(
          ScStValueType->getPointerElementType(), NewPointerPhi,
          Builder.CreateMul(StartOffset,
                            Builder.CreateVectorSplat(
                                State.VF.getKnownMinValue(), ScalarStepValue),
                            "vector.gep"));
      State.set(Def, GEP, Part);
    }
  }
  }
}

/// A helper function for checking whether an integer division-related
/// instruction may divide by zero (in which case it must be predicated if
/// executed conditionally in the scalar code).
/// TODO: It may be worthwhile to generalize and check isKnownNonZero().
/// Non-zero divisors that are non compile-time constants will not be
/// converted into multiplication, so we will still end up scalarizing
/// the division, but can do so w/o predication.
static bool mayDivideByZero(Instruction &I) {
  assert((I.getOpcode() == Instruction::UDiv ||
          I.getOpcode() == Instruction::SDiv ||
          I.getOpcode() == Instruction::URem ||
          I.getOpcode() == Instruction::SRem) &&
         "Unexpected instruction");
  Value *Divisor = I.getOperand(1);
  auto *CInt = dyn_cast<ConstantInt>(Divisor);
  return !CInt || CInt->isZero();
}

void InnerLoopVectorizer::widenInstruction(Instruction &I, VPValue *Def,
                                           VPUser &User,
                                           VPTransformState &State) {
  switch (I.getOpcode()) {
  case Instruction::Call:
  case Instruction::Br:
  case Instruction::PHI:
  case Instruction::GetElementPtr:
  case Instruction::Select:
    llvm_unreachable("This instruction is handled by a different recipe.");
  case Instruction::UDiv:
  case Instruction::SDiv:
  case Instruction::SRem:
  case Instruction::URem:
  case Instruction::Add:
  case Instruction::FAdd:
  case Instruction::Sub:
  case Instruction::FSub:
  case Instruction::FNeg:
  case Instruction::Mul:
  case Instruction::FMul:
  case Instruction::FDiv:
  case Instruction::FRem:
  case Instruction::Shl:
  case Instruction::LShr:
  case Instruction::AShr:
  case Instruction::And:
  case Instruction::Or:
  case Instruction::Xor: {
    // Just widen unops and binops.
    setDebugLocFromInst(Builder, &I);

    for (unsigned Part = 0; Part < UF; ++Part) {
      SmallVector<Value *, 2> Ops;
      for (VPValue *VPOp : User.operands())
        Ops.push_back(State.get(VPOp, Part));

      Value *V = Builder.CreateNAryOp(I.getOpcode(), Ops);

      if (auto *VecOp = dyn_cast<Instruction>(V))
        VecOp->copyIRFlags(&I);

      // Use this vector value for all users of the original instruction.
      State.set(Def, V, Part);
      addMetadata(V, &I);
    }

    break;
  }
  case Instruction::ICmp:
  case Instruction::FCmp: {
    // Widen compares. Generate vector compares.
    bool FCmp = (I.getOpcode() == Instruction::FCmp);
    auto *Cmp = cast<CmpInst>(&I);
    setDebugLocFromInst(Builder, Cmp);
    for (unsigned Part = 0; Part < UF; ++Part) {
      Value *A = State.get(User.getOperand(0), Part);
      Value *B = State.get(User.getOperand(1), Part);
      Value *C = nullptr;
      if (FCmp) {
        // Propagate fast math flags.
        IRBuilder<>::FastMathFlagGuard FMFG(Builder);
        Builder.setFastMathFlags(Cmp->getFastMathFlags());
        C = Builder.CreateFCmp(Cmp->getPredicate(), A, B);
      } else {
        C = Builder.CreateICmp(Cmp->getPredicate(), A, B);
      }
      State.set(Def, C, Part);
      addMetadata(C, &I);
    }

    break;
  }

  case Instruction::ZExt:
  case Instruction::SExt:
  case Instruction::FPToUI:
  case Instruction::FPToSI:
  case Instruction::FPExt:
  case Instruction::PtrToInt:
  case Instruction::IntToPtr:
  case Instruction::SIToFP:
  case Instruction::UIToFP:
  case Instruction::Trunc:
  case Instruction::FPTrunc:
  case Instruction::BitCast: {
    auto *CI = cast<CastInst>(&I);
    setDebugLocFromInst(Builder, CI);

    /// Vectorize casts.
    Type *DestTy =
        (VF.isScalar()) ? CI->getType() : VectorType::get(CI->getType(), VF);

    for (unsigned Part = 0; Part < UF; ++Part) {
      Value *A = State.get(User.getOperand(0), Part);
      Value *Cast = Builder.CreateCast(CI->getOpcode(), A, DestTy);
      State.set(Def, Cast, Part);
      addMetadata(Cast, &I);
    }
    break;
  }
  default:
    // This instruction is not vectorized by simple widening.
    LLVM_DEBUG(dbgs() << "LV: Found an unhandled instruction: " << I);
    llvm_unreachable("Unhandled instruction!");
  } // end of switch.
}

void InnerLoopVectorizer::widenCallInstruction(CallInst &I, VPValue *Def,
                                               VPUser &ArgOperands,
                                               VPTransformState &State) {
  assert(!isa<DbgInfoIntrinsic>(I) &&
         "DbgInfoIntrinsic should have been dropped during VPlan construction");
  setDebugLocFromInst(Builder, &I);

  Module *M = I.getParent()->getParent()->getParent();
  auto *CI = cast<CallInst>(&I);

  SmallVector<Type *, 4> Tys;
  for (Value *ArgOperand : CI->arg_operands())
    Tys.push_back(ToVectorTy(ArgOperand->getType(), VF.getKnownMinValue()));

  Intrinsic::ID ID = getVectorIntrinsicIDForCall(CI, TLI);

  // The flag shows whether we use Intrinsic or a usual Call for vectorized
  // version of the instruction.
  // Is it beneficial to perform intrinsic call compared to lib call?
  bool NeedToScalarize = false;
  InstructionCost CallCost = Cost->getVectorCallCost(CI, VF, NeedToScalarize);
  InstructionCost IntrinsicCost = ID ? Cost->getVectorIntrinsicCost(CI, VF) : 0;
  bool UseVectorIntrinsic = ID && IntrinsicCost <= CallCost;
  assert((UseVectorIntrinsic || !NeedToScalarize) &&
         "Instruction should be scalarized elsewhere.");
  assert(IntrinsicCost.isValid() && CallCost.isValid() &&
         "Cannot have invalid costs while widening");

  for (unsigned Part = 0; Part < UF; ++Part) {
    SmallVector<Value *, 4> Args;
    for (auto &I : enumerate(ArgOperands.operands())) {
      // Some intrinsics have a scalar argument - don't replace it with a
      // vector.
      Value *Arg;
      if (!UseVectorIntrinsic || !hasVectorInstrinsicScalarOpd(ID, I.index()))
        Arg = State.get(I.value(), Part);
      else
        Arg = State.get(I.value(), VPIteration(0, 0));
      Args.push_back(Arg);
    }

    Function *VectorF;
    if (UseVectorIntrinsic) {
      // Use vector version of the intrinsic.
      Type *TysForDecl[] = {CI->getType()};
      if (VF.isVector())
        TysForDecl[0] = VectorType::get(CI->getType()->getScalarType(), VF);
      VectorF = Intrinsic::getDeclaration(M, ID, TysForDecl);
      assert(VectorF && "Can't retrieve vector intrinsic.");
    } else {
      // Use vector version of the function call.
      const VFShape Shape = VFShape::get(*CI, VF, false /*HasGlobalPred*/);
#ifndef NDEBUG
      assert(VFDatabase(*CI).getVectorizedFunction(Shape) != nullptr &&
             "Can't create vector function.");
#endif
        VectorF = VFDatabase(*CI).getVectorizedFunction(Shape);
    }
      SmallVector<OperandBundleDef, 1> OpBundles;
      CI->getOperandBundlesAsDefs(OpBundles);
      CallInst *V = Builder.CreateCall(VectorF, Args, OpBundles);

      if (isa<FPMathOperator>(V))
        V->copyFastMathFlags(CI);

#if INTEL_CUSTOMIZATION
      // Make sure we don't lose attributes at the call site. E.g., IMF
      // attributes are taken from call sites in MapIntrinToIml to refine SVML
      // calls for precision.
      V->setAttributes(CI->getAttributes());
#endif // INTEL_CUSTOMIZATION

      State.set(Def, V, Part);
      addMetadata(V, &I);
  }
}

void InnerLoopVectorizer::widenSelectInstruction(SelectInst &I, VPValue *VPDef,
                                                 VPUser &Operands,
                                                 bool InvariantCond,
                                                 VPTransformState &State) {
  setDebugLocFromInst(Builder, &I);

  // The condition can be loop invariant  but still defined inside the
  // loop. This means that we can't just use the original 'cond' value.
  // We have to take the 'vectorized' value and pick the first lane.
  // Instcombine will make this a no-op.
  auto *InvarCond = InvariantCond
                        ? State.get(Operands.getOperand(0), VPIteration(0, 0))
                        : nullptr;

  for (unsigned Part = 0; Part < UF; ++Part) {
    Value *Cond =
        InvarCond ? InvarCond : State.get(Operands.getOperand(0), Part);
    Value *Op0 = State.get(Operands.getOperand(1), Part);
    Value *Op1 = State.get(Operands.getOperand(2), Part);
    Value *Sel = Builder.CreateSelect(Cond, Op0, Op1);
    State.set(VPDef, Sel, Part);
    addMetadata(Sel, &I);
  }
}

void LoopVectorizationCostModel::collectLoopScalars(ElementCount VF) {
  // We should not collect Scalars more than once per VF. Right now, this
  // function is called from collectUniformsAndScalars(), which already does
  // this check. Collecting Scalars for VF=1 does not make any sense.
  assert(VF.isVector() && Scalars.find(VF) == Scalars.end() &&
         "This function should not be visited twice for the same VF");

  SmallSetVector<Instruction *, 8> Worklist;

  // These sets are used to seed the analysis with pointers used by memory
  // accesses that will remain scalar.
  SmallSetVector<Instruction *, 8> ScalarPtrs;
  SmallPtrSet<Instruction *, 8> PossibleNonScalarPtrs;
  auto *Latch = TheLoop->getLoopLatch();

  // A helper that returns true if the use of Ptr by MemAccess will be scalar.
  // The pointer operands of loads and stores will be scalar as long as the
  // memory access is not a gather or scatter operation. The value operand of a
  // store will remain scalar if the store is scalarized.
  auto isScalarUse = [&](Instruction *MemAccess, Value *Ptr) {
    InstWidening WideningDecision = getWideningDecision(MemAccess, VF);
    assert(WideningDecision != CM_Unknown &&
           "Widening decision should be ready at this moment");
    if (auto *Store = dyn_cast<StoreInst>(MemAccess))
      if (Ptr == Store->getValueOperand())
        return WideningDecision == CM_Scalarize;
    assert(Ptr == getLoadStorePointerOperand(MemAccess) &&
           "Ptr is neither a value or pointer operand");
    return WideningDecision != CM_GatherScatter;
  };

  // A helper that returns true if the given value is a bitcast or
  // getelementptr instruction contained in the loop.
  auto isLoopVaryingBitCastOrGEP = [&](Value *V) {
    return ((isa<BitCastInst>(V) && V->getType()->isPointerTy()) ||
            isa<GetElementPtrInst>(V)) &&
           !TheLoop->isLoopInvariant(V);
  };

  auto isScalarPtrInduction = [&](Instruction *MemAccess, Value *Ptr) {
    if (!isa<PHINode>(Ptr) ||
        !Legal->getInductionVars().count(cast<PHINode>(Ptr)))
      return false;
    auto &Induction = Legal->getInductionVars()[cast<PHINode>(Ptr)];
    if (Induction.getKind() != InductionDescriptor::IK_PtrInduction)
      return false;
    return isScalarUse(MemAccess, Ptr);
  };

  // A helper that evaluates a memory access's use of a pointer. If the
  // pointer is actually the pointer induction of a loop, it is being
  // inserted into Worklist. If the use will be a scalar use, and the
  // pointer is only used by memory accesses, we place the pointer in
  // ScalarPtrs. Otherwise, the pointer is placed in PossibleNonScalarPtrs.
  auto evaluatePtrUse = [&](Instruction *MemAccess, Value *Ptr) {
    if (isScalarPtrInduction(MemAccess, Ptr)) {
      Worklist.insert(cast<Instruction>(Ptr));
      Instruction *Update = cast<Instruction>(
          cast<PHINode>(Ptr)->getIncomingValueForBlock(Latch));
      Worklist.insert(Update);
      LLVM_DEBUG(dbgs() << "LV: Found new scalar instruction: " << *Ptr
                        << "\n");
      LLVM_DEBUG(dbgs() << "LV: Found new scalar instruction: " << *Update
                        << "\n");
      return;
    }
    // We only care about bitcast and getelementptr instructions contained in
    // the loop.
    if (!isLoopVaryingBitCastOrGEP(Ptr))
      return;

    // If the pointer has already been identified as scalar (e.g., if it was
    // also identified as uniform), there's nothing to do.
    auto *I = cast<Instruction>(Ptr);
    if (Worklist.count(I))
      return;

    // If the use of the pointer will be a scalar use, and all users of the
    // pointer are memory accesses, place the pointer in ScalarPtrs. Otherwise,
    // place the pointer in PossibleNonScalarPtrs.
    if (isScalarUse(MemAccess, Ptr) && llvm::all_of(I->users(), [&](User *U) {
          return isa<LoadInst>(U) || isa<StoreInst>(U);
        }))
      ScalarPtrs.insert(I);
    else
      PossibleNonScalarPtrs.insert(I);
  };

  // We seed the scalars analysis with three classes of instructions: (1)
  // instructions marked uniform-after-vectorization and (2) bitcast,
  // getelementptr and (pointer) phi instructions used by memory accesses
  // requiring a scalar use.
  //
  // (1) Add to the worklist all instructions that have been identified as
  // uniform-after-vectorization.
  Worklist.insert(Uniforms[VF].begin(), Uniforms[VF].end());

  // (2) Add to the worklist all bitcast and getelementptr instructions used by
  // memory accesses requiring a scalar use. The pointer operands of loads and
  // stores will be scalar as long as the memory accesses is not a gather or
  // scatter operation. The value operand of a store will remain scalar if the
  // store is scalarized.
  for (auto *BB : TheLoop->blocks())
    for (auto &I : *BB) {
      if (auto *Load = dyn_cast<LoadInst>(&I)) {
        evaluatePtrUse(Load, Load->getPointerOperand());
      } else if (auto *Store = dyn_cast<StoreInst>(&I)) {
        evaluatePtrUse(Store, Store->getPointerOperand());
        evaluatePtrUse(Store, Store->getValueOperand());
      }
    }
  for (auto *I : ScalarPtrs)
    if (!PossibleNonScalarPtrs.count(I)) {
      LLVM_DEBUG(dbgs() << "LV: Found scalar instruction: " << *I << "\n");
      Worklist.insert(I);
    }

  // Insert the forced scalars.
  // FIXME: Currently widenPHIInstruction() often creates a dead vector
  // induction variable when the PHI user is scalarized.
  auto ForcedScalar = ForcedScalars.find(VF);
  if (ForcedScalar != ForcedScalars.end())
    for (auto *I : ForcedScalar->second)
      Worklist.insert(I);

  // Expand the worklist by looking through any bitcasts and getelementptr
  // instructions we've already identified as scalar. This is similar to the
  // expansion step in collectLoopUniforms(); however, here we're only
  // expanding to include additional bitcasts and getelementptr instructions.
  unsigned Idx = 0;
  while (Idx != Worklist.size()) {
    Instruction *Dst = Worklist[Idx++];
    if (!isLoopVaryingBitCastOrGEP(Dst->getOperand(0)))
      continue;
    auto *Src = cast<Instruction>(Dst->getOperand(0));
    if (llvm::all_of(Src->users(), [&](User *U) -> bool {
          auto *J = cast<Instruction>(U);
          return !TheLoop->contains(J) || Worklist.count(J) ||
                 ((isa<LoadInst>(J) || isa<StoreInst>(J)) &&
                  isScalarUse(J, Src));
        })) {
      Worklist.insert(Src);
      LLVM_DEBUG(dbgs() << "LV: Found scalar instruction: " << *Src << "\n");
    }
  }

  // An induction variable will remain scalar if all users of the induction
  // variable and induction variable update remain scalar.
  for (auto &Induction : Legal->getInductionVars()) {
    auto *Ind = Induction.first;
    auto *IndUpdate = cast<Instruction>(Ind->getIncomingValueForBlock(Latch));

    // If tail-folding is applied, the primary induction variable will be used
    // to feed a vector compare.
    if (Ind == Legal->getPrimaryInduction() && foldTailByMasking())
      continue;

    // Determine if all users of the induction variable are scalar after
    // vectorization.
    auto ScalarInd = llvm::all_of(Ind->users(), [&](User *U) -> bool {
      auto *I = cast<Instruction>(U);
      return I == IndUpdate || !TheLoop->contains(I) || Worklist.count(I);
    });
    if (!ScalarInd)
      continue;

    // Determine if all users of the induction variable update instruction are
    // scalar after vectorization.
    auto ScalarIndUpdate =
        llvm::all_of(IndUpdate->users(), [&](User *U) -> bool {
          auto *I = cast<Instruction>(U);
          return I == Ind || !TheLoop->contains(I) || Worklist.count(I);
        });
    if (!ScalarIndUpdate)
      continue;

    // The induction variable and its update instruction will remain scalar.
    Worklist.insert(Ind);
    Worklist.insert(IndUpdate);
    LLVM_DEBUG(dbgs() << "LV: Found scalar instruction: " << *Ind << "\n");
    LLVM_DEBUG(dbgs() << "LV: Found scalar instruction: " << *IndUpdate
                      << "\n");
  }

  Scalars[VF].insert(Worklist.begin(), Worklist.end());
}

bool LoopVectorizationCostModel::isScalarWithPredication(Instruction *I,
                                                         ElementCount VF) {
  if (!blockNeedsPredication(I->getParent()))
    return false;
  switch(I->getOpcode()) {
  default:
    break;
  case Instruction::Load:
  case Instruction::Store: {
    if (!Legal->isMaskRequired(I))
      return false;
    auto *Ptr = getLoadStorePointerOperand(I);
    auto *Ty = getMemInstValueType(I);
    // We have already decided how to vectorize this instruction, get that
    // result.
    if (VF.isVector()) {
      InstWidening WideningDecision = getWideningDecision(I, VF);
      assert(WideningDecision != CM_Unknown &&
             "Widening decision should be ready at this moment");
      return WideningDecision == CM_Scalarize;
    }
    const Align Alignment = getLoadStoreAlignment(I);
    return isa<LoadInst>(I) ? !(isLegalMaskedLoad(Ty, Ptr, Alignment) ||
                                isLegalMaskedGather(Ty, Alignment))
                            : !(isLegalMaskedStore(Ty, Ptr, Alignment) ||
                                isLegalMaskedScatter(Ty, Alignment));
  }
  case Instruction::UDiv:
  case Instruction::SDiv:
  case Instruction::SRem:
  case Instruction::URem:
    return mayDivideByZero(*I);
  }
  return false;
}

bool LoopVectorizationCostModel::interleavedAccessCanBeWidened(
    Instruction *I, ElementCount VF) {
  assert(isAccessInterleaved(I) && "Expecting interleaved access.");
  assert(getWideningDecision(I, VF) == CM_Unknown &&
         "Decision should not be set yet.");
  auto *Group = getInterleavedAccessGroup(I);
  assert(Group && "Must have a group.");

  // If the instruction's allocated size doesn't equal it's type size, it
  // requires padding and will be scalarized.
  auto &DL = I->getModule()->getDataLayout();
  auto *ScalarTy = getMemInstValueType(I);
  if (hasIrregularType(ScalarTy, DL))
    return false;

  // Check if masking is required.
  // A Group may need masking for one of two reasons: it resides in a block that
  // needs predication, or it was decided to use masking to deal with gaps.
  bool PredicatedAccessRequiresMasking =
      Legal->blockNeedsPredication(I->getParent()) && Legal->isMaskRequired(I);
  bool AccessWithGapsRequiresMasking =
      Group->requiresScalarEpilogue() && !isScalarEpilogueAllowed();
  if (!PredicatedAccessRequiresMasking && !AccessWithGapsRequiresMasking)
    return true;

  // If masked interleaving is required, we expect that the user/target had
  // enabled it, because otherwise it either wouldn't have been created or
  // it should have been invalidated by the CostModel.
  assert(useMaskedInterleavedAccesses(TTI) &&
         "Masked interleave-groups for predicated accesses are not enabled.");

  auto *Ty = getMemInstValueType(I);
  const Align Alignment = getLoadStoreAlignment(I);
  return isa<LoadInst>(I) ? TTI.isLegalMaskedLoad(Ty, Alignment)
                          : TTI.isLegalMaskedStore(Ty, Alignment);
}

bool LoopVectorizationCostModel::memoryInstructionCanBeWidened(
    Instruction *I, ElementCount VF) {
  // Get and ensure we have a valid memory instruction.
  LoadInst *LI = dyn_cast<LoadInst>(I);
  StoreInst *SI = dyn_cast<StoreInst>(I);
  assert((LI || SI) && "Invalid memory instruction");

  auto *Ptr = getLoadStorePointerOperand(I);

  // In order to be widened, the pointer should be consecutive, first of all.
  if (!Legal->isConsecutivePtr(Ptr))
    return false;

  // If the instruction is a store located in a predicated block, it will be
  // scalarized.
  if (isScalarWithPredication(I))
    return false;

  // If the instruction's allocated size doesn't equal it's type size, it
  // requires padding and will be scalarized.
  auto &DL = I->getModule()->getDataLayout();
  auto *ScalarTy = LI ? LI->getType() : SI->getValueOperand()->getType();
  if (hasIrregularType(ScalarTy, DL))
    return false;

  return true;
}

void LoopVectorizationCostModel::collectLoopUniforms(ElementCount VF) {
  // We should not collect Uniforms more than once per VF. Right now,
  // this function is called from collectUniformsAndScalars(), which
  // already does this check. Collecting Uniforms for VF=1 does not make any
  // sense.

  assert(VF.isVector() && Uniforms.find(VF) == Uniforms.end() &&
         "This function should not be visited twice for the same VF");

  // Visit the list of Uniforms. If we'll not find any uniform value, we'll
  // not analyze again.  Uniforms.count(VF) will return 1.
  Uniforms[VF].clear();

  // We now know that the loop is vectorizable!
  // Collect instructions inside the loop that will remain uniform after
  // vectorization.

  // Global values, params and instructions outside of current loop are out of
  // scope.
  auto isOutOfScope = [&](Value *V) -> bool {
    Instruction *I = dyn_cast<Instruction>(V);
    return (!I || !TheLoop->contains(I));
  };

  SetVector<Instruction *> Worklist;
  BasicBlock *Latch = TheLoop->getLoopLatch();

  // Instructions that are scalar with predication must not be considered
  // uniform after vectorization, because that would create an erroneous
  // replicating region where only a single instance out of VF should be formed.
  // TODO: optimize such seldom cases if found important, see PR40816.
  auto addToWorklistIfAllowed = [&](Instruction *I) -> void {
    if (isOutOfScope(I)) {
      LLVM_DEBUG(dbgs() << "LV: Found not uniform due to scope: "
                        << *I << "\n");
      return;
    }
    if (isScalarWithPredication(I, VF)) {
      LLVM_DEBUG(dbgs() << "LV: Found not uniform being ScalarWithPredication: "
                        << *I << "\n");
      return;
    }
    LLVM_DEBUG(dbgs() << "LV: Found uniform instruction: " << *I << "\n");
    Worklist.insert(I);
  };

  // Start with the conditional branch. If the branch condition is an
  // instruction contained in the loop that is only used by the branch, it is
  // uniform.
  auto *Cmp = dyn_cast<Instruction>(Latch->getTerminator()->getOperand(0));
  if (Cmp && TheLoop->contains(Cmp) && Cmp->hasOneUse())
    addToWorklistIfAllowed(Cmp);

  auto isUniformDecision = [&](Instruction *I, ElementCount VF) {
    InstWidening WideningDecision = getWideningDecision(I, VF);
    assert(WideningDecision != CM_Unknown &&
           "Widening decision should be ready at this moment");

    // A uniform memory op is itself uniform.  We exclude uniform stores
    // here as they demand the last lane, not the first one.
    if (isa<LoadInst>(I) && Legal->isUniformMemOp(*I)) {
      assert(WideningDecision == CM_Scalarize);
      return true;
    }

    return (WideningDecision == CM_Widen ||
            WideningDecision == CM_Widen_Reverse ||
            WideningDecision == CM_Interleave);
  };


  // Returns true if Ptr is the pointer operand of a memory access instruction
  // I, and I is known to not require scalarization.
  auto isVectorizedMemAccessUse = [&](Instruction *I, Value *Ptr) -> bool {
    return getLoadStorePointerOperand(I) == Ptr && isUniformDecision(I, VF);
  };

  // Holds a list of values which are known to have at least one uniform use.
  // Note that there may be other uses which aren't uniform.  A "uniform use"
  // here is something which only demands lane 0 of the unrolled iterations;
  // it does not imply that all lanes produce the same value (e.g. this is not
  // the usual meaning of uniform)
  SmallPtrSet<Value *, 8> HasUniformUse;

  // Scan the loop for instructions which are either a) known to have only
  // lane 0 demanded or b) are uses which demand only lane 0 of their operand.
  for (auto *BB : TheLoop->blocks())
    for (auto &I : *BB) {
      // If there's no pointer operand, there's nothing to do.
      auto *Ptr = getLoadStorePointerOperand(&I);
      if (!Ptr)
        continue;

      // A uniform memory op is itself uniform.  We exclude uniform stores
      // here as they demand the last lane, not the first one.
      if (isa<LoadInst>(I) && Legal->isUniformMemOp(I))
        addToWorklistIfAllowed(&I);

      if (isUniformDecision(&I, VF)) {
        assert(isVectorizedMemAccessUse(&I, Ptr) && "consistency check");
        HasUniformUse.insert(Ptr);
      }
    }

  // Add to the worklist any operands which have *only* uniform (e.g. lane 0
  // demanding) users.  Since loops are assumed to be in LCSSA form, this
  // disallows uses outside the loop as well.
  for (auto *V : HasUniformUse) {
    if (isOutOfScope(V))
      continue;
    auto *I = cast<Instruction>(V);
    auto UsersAreMemAccesses =
      llvm::all_of(I->users(), [&](User *U) -> bool {
        return isVectorizedMemAccessUse(cast<Instruction>(U), V);
      });
    if (UsersAreMemAccesses)
      addToWorklistIfAllowed(I);
  }

  // Expand Worklist in topological order: whenever a new instruction
  // is added , its users should be already inside Worklist.  It ensures
  // a uniform instruction will only be used by uniform instructions.
  unsigned idx = 0;
  while (idx != Worklist.size()) {
    Instruction *I = Worklist[idx++];

    for (auto OV : I->operand_values()) {
      // isOutOfScope operands cannot be uniform instructions.
      if (isOutOfScope(OV))
        continue;
      // First order recurrence Phi's should typically be considered
      // non-uniform.
      auto *OP = dyn_cast<PHINode>(OV);
      if (OP && Legal->isFirstOrderRecurrence(OP))
        continue;
      // If all the users of the operand are uniform, then add the
      // operand into the uniform worklist.
      auto *OI = cast<Instruction>(OV);
      if (llvm::all_of(OI->users(), [&](User *U) -> bool {
            auto *J = cast<Instruction>(U);
            return Worklist.count(J) || isVectorizedMemAccessUse(J, OI);
          }))
        addToWorklistIfAllowed(OI);
    }
  }

  // For an instruction to be added into Worklist above, all its users inside
  // the loop should also be in Worklist. However, this condition cannot be
  // true for phi nodes that form a cyclic dependence. We must process phi
  // nodes separately. An induction variable will remain uniform if all users
  // of the induction variable and induction variable update remain uniform.
  // The code below handles both pointer and non-pointer induction variables.
  for (auto &Induction : Legal->getInductionVars()) {
    auto *Ind = Induction.first;
    auto *IndUpdate = cast<Instruction>(Ind->getIncomingValueForBlock(Latch));

    // Determine if all users of the induction variable are uniform after
    // vectorization.
    auto UniformInd = llvm::all_of(Ind->users(), [&](User *U) -> bool {
      auto *I = cast<Instruction>(U);
      return I == IndUpdate || !TheLoop->contains(I) || Worklist.count(I) ||
             isVectorizedMemAccessUse(I, Ind);
    });
    if (!UniformInd)
      continue;

    // Determine if all users of the induction variable update instruction are
    // uniform after vectorization.
    auto UniformIndUpdate =
        llvm::all_of(IndUpdate->users(), [&](User *U) -> bool {
          auto *I = cast<Instruction>(U);
          return I == Ind || !TheLoop->contains(I) || Worklist.count(I) ||
                 isVectorizedMemAccessUse(I, IndUpdate);
        });
    if (!UniformIndUpdate)
      continue;

    // The induction variable and its update instruction will remain uniform.
    addToWorklistIfAllowed(Ind);
    addToWorklistIfAllowed(IndUpdate);
  }

  Uniforms[VF].insert(Worklist.begin(), Worklist.end());
}

bool LoopVectorizationCostModel::runtimeChecksRequired() {
  LLVM_DEBUG(dbgs() << "LV: Performing code size checks.\n");

  if (Legal->getRuntimePointerChecking()->Need) {
    reportVectorizationFailure("Runtime ptr check is required with -Os/-Oz",
        "runtime pointer checks needed. Enable vectorization of this "
        "loop with '#pragma clang loop vectorize(enable)' when "
        "compiling with -Os/-Oz",
        "CantVersionLoopWithOptForSize", ORE, TheLoop);
    return true;
  }

  if (!PSE.getUnionPredicate().getPredicates().empty()) {
    reportVectorizationFailure("Runtime SCEV check is required with -Os/-Oz",
        "runtime SCEV checks needed. Enable vectorization of this "
        "loop with '#pragma clang loop vectorize(enable)' when "
        "compiling with -Os/-Oz",
        "CantVersionLoopWithOptForSize", ORE, TheLoop);
    return true;
  }

  // FIXME: Avoid specializing for stride==1 instead of bailing out.
  if (!Legal->getLAI()->getSymbolicStrides().empty()) {
    reportVectorizationFailure("Runtime stride check for small trip count",
        "runtime stride == 1 checks needed. Enable vectorization of "
        "this loop without such check by compiling with -Os/-Oz",
        "CantVersionLoopWithOptForSize", ORE, TheLoop);
    return true;
  }

  return false;
}

Optional<ElementCount>
LoopVectorizationCostModel::computeMaxVF(ElementCount UserVF, unsigned UserIC) {
  if (Legal->getRuntimePointerChecking()->Need && TTI.hasBranchDivergence()) {
    // TODO: It may by useful to do since it's still likely to be dynamically
    // uniform if the target can skip.
    reportVectorizationFailure(
        "Not inserting runtime ptr check for divergent target",
        "runtime pointer checks needed. Not enabled for divergent target",
        "CantVersionLoopWithDivergentTarget", ORE, TheLoop);
    return None;
  }

  unsigned TC = PSE.getSE()->getSmallConstantTripCount(TheLoop);
  LLVM_DEBUG(dbgs() << "LV: Found trip count: " << TC << '\n');
  if (TC == 1) {
    reportVectorizationFailure("Single iteration (non) loop",
        "loop trip count is one, irrelevant for vectorization",
        "SingleIterationLoop", ORE, TheLoop);
    return None;
  }

  switch (ScalarEpilogueStatus) {
  case CM_ScalarEpilogueAllowed:
    return computeFeasibleMaxVF(TC, UserVF);
  case CM_ScalarEpilogueNotAllowedUsePredicate:
    LLVM_FALLTHROUGH;
  case CM_ScalarEpilogueNotNeededUsePredicate:
    LLVM_DEBUG(
        dbgs() << "LV: vector predicate hint/switch found.\n"
               << "LV: Not allowing scalar epilogue, creating predicated "
               << "vector loop.\n");
    break;
  case CM_ScalarEpilogueNotAllowedLowTripLoop:
    // fallthrough as a special case of OptForSize
  case CM_ScalarEpilogueNotAllowedOptSize:
    if (ScalarEpilogueStatus == CM_ScalarEpilogueNotAllowedOptSize)
      LLVM_DEBUG(
          dbgs() << "LV: Not allowing scalar epilogue due to -Os/-Oz.\n");
    else
      LLVM_DEBUG(dbgs() << "LV: Not allowing scalar epilogue due to low trip "
                        << "count.\n");

    // Bail if runtime checks are required, which are not good when optimising
    // for size.
    if (runtimeChecksRequired())
      return None;

    break;
  }

  // The only loops we can vectorize without a scalar epilogue, are loops with
  // a bottom-test and a single exiting block. We'd have to handle the fact
  // that not every instruction executes on the last iteration.  This will
  // require a lane mask which varies through the vector loop body.  (TODO)
  if (TheLoop->getExitingBlock() != TheLoop->getLoopLatch()) {
    // If there was a tail-folding hint/switch, but we can't fold the tail by
    // masking, fallback to a vectorization with a scalar epilogue.
    if (ScalarEpilogueStatus == CM_ScalarEpilogueNotNeededUsePredicate) {
      LLVM_DEBUG(dbgs() << "LV: Cannot fold tail by masking: vectorize with a "
                           "scalar epilogue instead.\n");
      ScalarEpilogueStatus = CM_ScalarEpilogueAllowed;
      return computeFeasibleMaxVF(TC, UserVF);
    }
    return None;
  }

  // Now try the tail folding

  // Invalidate interleave groups that require an epilogue if we can't mask
  // the interleave-group.
  if (!useMaskedInterleavedAccesses(TTI)) {
    assert(WideningDecisions.empty() && Uniforms.empty() && Scalars.empty() &&
           "No decisions should have been taken at this point");
    // Note: There is no need to invalidate any cost modeling decisions here, as
    // non where taken so far.
    InterleaveInfo.invalidateGroupsRequiringScalarEpilogue();
  }

  ElementCount MaxVF = computeFeasibleMaxVF(TC, UserVF);
  assert(!MaxVF.isScalable() &&
         "Scalable vectors do not yet support tail folding");
  assert((UserVF.isNonZero() || isPowerOf2_32(MaxVF.getFixedValue())) &&
         "MaxVF must be a power of 2");
  unsigned MaxVFtimesIC =
      UserIC ? MaxVF.getFixedValue() * UserIC : MaxVF.getFixedValue();
  // Avoid tail folding if the trip count is known to be a multiple of any VF we
  // chose.
  ScalarEvolution *SE = PSE.getSE();
  const SCEV *BackedgeTakenCount = PSE.getBackedgeTakenCount();
  const SCEV *ExitCount = SE->getAddExpr(
      BackedgeTakenCount, SE->getOne(BackedgeTakenCount->getType()));
  const SCEV *Rem = SE->getURemExpr(
      SE->applyLoopGuards(ExitCount, TheLoop),
      SE->getConstant(BackedgeTakenCount->getType(), MaxVFtimesIC));
  if (Rem->isZero()) {
    // Accept MaxVF if we do not have a tail.
    LLVM_DEBUG(dbgs() << "LV: No tail will remain for any chosen VF.\n");
    return MaxVF;
  }

  // If we don't know the precise trip count, or if the trip count that we
  // found modulo the vectorization factor is not zero, try to fold the tail
  // by masking.
  // FIXME: look for a smaller MaxVF that does divide TC rather than masking.
  if (Legal->prepareToFoldTailByMasking()) {
    FoldTailByMasking = true;
    return MaxVF;
  }

  // If there was a tail-folding hint/switch, but we can't fold the tail by
  // masking, fallback to a vectorization with a scalar epilogue.
  if (ScalarEpilogueStatus == CM_ScalarEpilogueNotNeededUsePredicate) {
    LLVM_DEBUG(dbgs() << "LV: Cannot fold tail by masking: vectorize with a "
                         "scalar epilogue instead.\n");
    ScalarEpilogueStatus = CM_ScalarEpilogueAllowed;
    return MaxVF;
  }

  if (ScalarEpilogueStatus == CM_ScalarEpilogueNotAllowedUsePredicate) {
    LLVM_DEBUG(dbgs() << "LV: Can't fold tail by masking: don't vectorize\n");
    return None;
  }

  if (TC == 0) {
    reportVectorizationFailure(
        "Unable to calculate the loop count due to complex control flow",
        "unable to calculate the loop count due to complex control flow",
        "UnknownLoopCountComplexCFG", ORE, TheLoop);
    return None;
  }

  reportVectorizationFailure(
      "Cannot optimize for size and vectorize at the same time.",
      "cannot optimize for size and vectorize at the same time. "
      "Enable vectorization of this loop with '#pragma clang loop "
      "vectorize(enable)' when compiling with -Os/-Oz",
      "NoTailLoopWithOptForSize", ORE, TheLoop);
  return None;
}

ElementCount
LoopVectorizationCostModel::computeFeasibleMaxVF(unsigned ConstTripCount,
                                                 ElementCount UserVF) {
  bool IgnoreScalableUserVF = UserVF.isScalable() &&
                              !TTI.supportsScalableVectors() &&
                              !ForceTargetSupportsScalableVectors;
  if (IgnoreScalableUserVF) {
    LLVM_DEBUG(
        dbgs() << "LV: Ignoring VF=" << UserVF
               << " because target does not support scalable vectors.\n");
    ORE->emit([&]() {
      return OptimizationRemarkAnalysis(DEBUG_TYPE, "IgnoreScalableUserVF",
                                        TheLoop->getStartLoc(),
                                        TheLoop->getHeader())
             << "Ignoring VF=" << ore::NV("UserVF", UserVF)
             << " because target does not support scalable vectors.";
    });
  }

  // Beyond this point two scenarios are handled. If UserVF isn't specified
  // then a suitable VF is chosen. If UserVF is specified and there are
  // dependencies, check if it's legal. However, if a UserVF is specified and
  // there are no dependencies, then there's nothing to do.
  if (UserVF.isNonZero() && !IgnoreScalableUserVF) {
    if (!canVectorizeReductions(UserVF)) {
      reportVectorizationFailure(
          "LV: Scalable vectorization not supported for the reduction "
          "operations found in this loop. Using fixed-width "
          "vectorization instead.",
          "Scalable vectorization not supported for the reduction operations "
          "found in this loop. Using fixed-width vectorization instead.",
          "ScalableVFUnfeasible", ORE, TheLoop);
      return computeFeasibleMaxVF(
          ConstTripCount, ElementCount::getFixed(UserVF.getKnownMinValue()));
    }

    if (Legal->isSafeForAnyVectorWidth())
      return UserVF;
  }

  MinBWs = computeMinimumValueSizes(TheLoop->getBlocks(), *DB, &TTI);
  unsigned SmallestType, WidestType;
  std::tie(SmallestType, WidestType) = getSmallestAndWidestTypes();
  unsigned WidestRegister = TTI.getRegisterBitWidth(true);

  // Get the maximum safe dependence distance in bits computed by LAA.
  // It is computed by MaxVF * sizeOf(type) * 8, where type is taken from
  // the memory accesses that is most restrictive (involved in the smallest
  // dependence distance).
  unsigned MaxSafeVectorWidthInBits = Legal->getMaxSafeVectorWidthInBits();

  // If the user vectorization factor is legally unsafe, clamp it to a safe
  // value. Otherwise, return as is.
  if (UserVF.isNonZero() && !IgnoreScalableUserVF) {
    unsigned MaxSafeElements =
        PowerOf2Floor(MaxSafeVectorWidthInBits / WidestType);
    ElementCount MaxSafeVF = ElementCount::getFixed(MaxSafeElements);

    if (UserVF.isScalable()) {
      Optional<unsigned> MaxVScale = TTI.getMaxVScale();

      // Scale VF by vscale before checking if it's safe.
      MaxSafeVF = ElementCount::getScalable(
          MaxVScale ? (MaxSafeElements / MaxVScale.getValue()) : 0);

      if (MaxSafeVF.isZero()) {
        // The dependence distance is too small to use scalable vectors,
        // fallback on fixed.
        LLVM_DEBUG(
            dbgs()
            << "LV: Max legal vector width too small, scalable vectorization "
               "unfeasible. Using fixed-width vectorization instead.\n");
        ORE->emit([&]() {
          return OptimizationRemarkAnalysis(DEBUG_TYPE, "ScalableVFUnfeasible",
                                            TheLoop->getStartLoc(),
                                            TheLoop->getHeader())
                 << "Max legal vector width too small, scalable vectorization "
                 << "unfeasible. Using fixed-width vectorization instead.";
        });
        return computeFeasibleMaxVF(
            ConstTripCount, ElementCount::getFixed(UserVF.getKnownMinValue()));
      }
    }

    LLVM_DEBUG(dbgs() << "LV: The max safe VF is: " << MaxSafeVF << ".\n");

    if (ElementCount::isKnownLE(UserVF, MaxSafeVF))
      return UserVF;

    LLVM_DEBUG(dbgs() << "LV: User VF=" << UserVF
                      << " is unsafe, clamping to max safe VF=" << MaxSafeVF
                      << ".\n");
    ORE->emit([&]() {
      return OptimizationRemarkAnalysis(DEBUG_TYPE, "VectorizationFactor",
                                        TheLoop->getStartLoc(),
                                        TheLoop->getHeader())
             << "User-specified vectorization factor "
             << ore::NV("UserVectorizationFactor", UserVF)
             << " is unsafe, clamping to maximum safe vectorization factor "
             << ore::NV("VectorizationFactor", MaxSafeVF);
    });
    return MaxSafeVF;
  }

  WidestRegister = std::min(WidestRegister, MaxSafeVectorWidthInBits);

  // Ensure MaxVF is a power of 2; the dependence distance bound may not be.
  // Note that both WidestRegister and WidestType may not be a powers of 2.
  auto MaxVectorSize =
      ElementCount::getFixed(PowerOf2Floor(WidestRegister / WidestType));

  LLVM_DEBUG(dbgs() << "LV: The Smallest and Widest types: " << SmallestType
                    << " / " << WidestType << " bits.\n");
  LLVM_DEBUG(dbgs() << "LV: The Widest register safe to use is: "
                    << WidestRegister << " bits.\n");

  assert(MaxVectorSize.getFixedValue() <= WidestRegister &&
         "Did not expect to pack so many elements"
         " into one vector!");
  if (MaxVectorSize.getFixedValue() == 0) {
    LLVM_DEBUG(dbgs() << "LV: The target has no vector registers.\n");
    return ElementCount::getFixed(1);
  } else if (ConstTripCount && ConstTripCount < MaxVectorSize.getFixedValue() &&
             isPowerOf2_32(ConstTripCount)) {
    // We need to clamp the VF to be the ConstTripCount. There is no point in
    // choosing a higher viable VF as done in the loop below.
    LLVM_DEBUG(dbgs() << "LV: Clamping the MaxVF to the constant trip count: "
                      << ConstTripCount << "\n");
    return ElementCount::getFixed(ConstTripCount);
  }

  ElementCount MaxVF = MaxVectorSize;
  if (TTI.shouldMaximizeVectorBandwidth(!isScalarEpilogueAllowed()) ||
      (MaximizeBandwidth && isScalarEpilogueAllowed())) {
    // Collect all viable vectorization factors larger than the default MaxVF
    // (i.e. MaxVectorSize).
    SmallVector<ElementCount, 8> VFs;
    auto MaxVectorSizeMaxBW =
        ElementCount::getFixed(WidestRegister / SmallestType);
    for (ElementCount VS = MaxVectorSize * 2;
         ElementCount::isKnownLE(VS, MaxVectorSizeMaxBW); VS *= 2)
      VFs.push_back(VS);

    // For each VF calculate its register usage.
    auto RUs = calculateRegisterUsage(VFs);

    // Select the largest VF which doesn't require more registers than existing
    // ones.
    for (int i = RUs.size() - 1; i >= 0; --i) {
      bool Selected = true;
      for (auto &pair : RUs[i].MaxLocalUsers) {
        unsigned TargetNumRegisters = TTI.getNumberOfRegisters(pair.first);
        if (pair.second > TargetNumRegisters)
          Selected = false;
      }
      if (Selected) {
        MaxVF = VFs[i];
        break;
      }
    }
    if (ElementCount MinVF =
            TTI.getMinimumVF(SmallestType, /*IsScalable=*/false)) {
      if (ElementCount::isKnownLT(MaxVF, MinVF)) {
        LLVM_DEBUG(dbgs() << "LV: Overriding calculated MaxVF(" << MaxVF
                          << ") with target's minimum: " << MinVF << '\n');
        MaxVF = MinVF;
      }
    }
  }
  return MaxVF;
}

VectorizationFactor
LoopVectorizationCostModel::selectVectorizationFactor(ElementCount MaxVF) {
  // FIXME: This can be fixed for scalable vectors later, because at this stage
  // the LoopVectorizer will only consider vectorizing a loop with scalable
  // vectors when the loop has a hint to enable vectorization for a given VF.
  assert(!MaxVF.isScalable() && "scalable vectors not yet supported");

  InstructionCost ExpectedCost = expectedCost(ElementCount::getFixed(1)).first;
  LLVM_DEBUG(dbgs() << "LV: Scalar loop costs: " << ExpectedCost << ".\n");
  assert(ExpectedCost.isValid() && "Unexpected invalid cost for scalar loop");

  auto Width = ElementCount::getFixed(1);
  const float ScalarCost = *ExpectedCost.getValue();
  float Cost = ScalarCost;

  bool ForceVectorization = Hints->getForce() == LoopVectorizeHints::FK_Enabled;
  if (ForceVectorization && MaxVF.isVector()) {
    // Ignore scalar width, because the user explicitly wants vectorization.
    // Initialize cost to max so that VF = 2 is, at least, chosen during cost
    // evaluation.
    Cost = std::numeric_limits<float>::max();
  }

  for (auto i = ElementCount::getFixed(2); ElementCount::isKnownLE(i, MaxVF);
       i *= 2) {
    // Notice that the vector loop needs to be executed less times, so
    // we need to divide the cost of the vector loops by the width of
    // the vector elements.
    VectorizationCostTy C = expectedCost(i);
    assert(C.first.isValid() && "Unexpected invalid cost for vector loop");
    float VectorCost = *C.first.getValue() / (float)i.getFixedValue();
    LLVM_DEBUG(dbgs() << "LV: Vector loop of width " << i
                      << " costs: " << (int)VectorCost << ".\n");
    if (!C.second && !ForceVectorization) {
      LLVM_DEBUG(
          dbgs() << "LV: Not considering vector loop of width " << i
                 << " because it will not generate any vector instructions.\n");
      continue;
    }

    // If profitable add it to ProfitableVF list.
    if (VectorCost < ScalarCost) {
      ProfitableVFs.push_back(VectorizationFactor(
          {i, (unsigned)VectorCost}));
    }

    if (VectorCost < Cost) {
      Cost = VectorCost;
      Width = i;
    }
  }

  if (!EnableCondStoresVectorization && NumPredStores) {
    reportVectorizationFailure("There are conditional stores.",
        "store that is conditionally executed prevents vectorization",
        "ConditionalStore", ORE, TheLoop);
    Width = ElementCount::getFixed(1);
    Cost = ScalarCost;
  }

  LLVM_DEBUG(if (ForceVectorization && !Width.isScalar() && Cost >= ScalarCost) dbgs()
             << "LV: Vectorization seems to be not beneficial, "
             << "but was forced by a user.\n");
  LLVM_DEBUG(dbgs() << "LV: Selecting VF: " << Width << ".\n");
  VectorizationFactor Factor = {Width,
                                (unsigned)(Width.getKnownMinValue() * Cost)};
  return Factor;
}

bool LoopVectorizationCostModel::isCandidateForEpilogueVectorization(
    const Loop &L, ElementCount VF) const {
  // Cross iteration phis such as reductions need special handling and are
  // currently unsupported.
  if (any_of(L.getHeader()->phis(), [&](PHINode &Phi) {
        return Legal->isFirstOrderRecurrence(&Phi) ||
               Legal->isReductionVariable(&Phi);
      }))
    return false;

  // Phis with uses outside of the loop require special handling and are
  // currently unsupported.
  for (auto &Entry : Legal->getInductionVars()) {
    // Look for uses of the value of the induction at the last iteration.
    Value *PostInc = Entry.first->getIncomingValueForBlock(L.getLoopLatch());
    for (User *U : PostInc->users())
      if (!L.contains(cast<Instruction>(U)))
        return false;
    // Look for uses of penultimate value of the induction.
    for (User *U : Entry.first->users())
      if (!L.contains(cast<Instruction>(U)))
        return false;
  }

  // Induction variables that are widened require special handling that is
  // currently not supported.
  if (any_of(Legal->getInductionVars(), [&](auto &Entry) {
        return !(this->isScalarAfterVectorization(Entry.first, VF) ||
                 this->isProfitableToScalarize(Entry.first, VF));
      }))
    return false;

  return true;
}

bool LoopVectorizationCostModel::isEpilogueVectorizationProfitable(
    const ElementCount VF) const {
  // FIXME: We need a much better cost-model to take different parameters such
  // as register pressure, code size increase and cost of extra branches into
  // account. For now we apply a very crude heuristic and only consider loops
  // with vectorization factors larger than a certain value.
  // We also consider epilogue vectorization unprofitable for targets that don't
  // consider interleaving beneficial (eg. MVE).
  if (TTI.getMaxInterleaveFactor(VF.getKnownMinValue()) <= 1)
    return false;
  if (VF.getFixedValue() >= EpilogueVectorizationMinVF)
    return true;
  return false;
}

VectorizationFactor
LoopVectorizationCostModel::selectEpilogueVectorizationFactor(
    const ElementCount MainLoopVF, const LoopVectorizationPlanner &LVP) {
  VectorizationFactor Result = VectorizationFactor::Disabled();
  if (!EnableEpilogueVectorization) {
    LLVM_DEBUG(dbgs() << "LEV: Epilogue vectorization is disabled.\n";);
    return Result;
  }

  if (!isScalarEpilogueAllowed()) {
    LLVM_DEBUG(
        dbgs() << "LEV: Unable to vectorize epilogue because no epilogue is "
                  "allowed.\n";);
    return Result;
  }

  // FIXME: This can be fixed for scalable vectors later, because at this stage
  // the LoopVectorizer will only consider vectorizing a loop with scalable
  // vectors when the loop has a hint to enable vectorization for a given VF.
  if (MainLoopVF.isScalable()) {
    LLVM_DEBUG(dbgs() << "LEV: Epilogue vectorization for scalable vectors not "
                         "yet supported.\n");
    return Result;
  }

  // Not really a cost consideration, but check for unsupported cases here to
  // simplify the logic.
  if (!isCandidateForEpilogueVectorization(*TheLoop, MainLoopVF)) {
    LLVM_DEBUG(
        dbgs() << "LEV: Unable to vectorize epilogue because the loop is "
                  "not a supported candidate.\n";);
    return Result;
  }

  if (EpilogueVectorizationForceVF > 1) {
    LLVM_DEBUG(dbgs() << "LEV: Epilogue vectorization factor is forced.\n";);
    if (LVP.hasPlanWithVFs(
            {MainLoopVF, ElementCount::getFixed(EpilogueVectorizationForceVF)}))
      return {ElementCount::getFixed(EpilogueVectorizationForceVF), 0};
    else {
      LLVM_DEBUG(
          dbgs()
              << "LEV: Epilogue vectorization forced factor is not viable.\n";);
      return Result;
    }
  }

  if (TheLoop->getHeader()->getParent()->hasOptSize() ||
      TheLoop->getHeader()->getParent()->hasMinSize()) {
    LLVM_DEBUG(
        dbgs()
            << "LEV: Epilogue vectorization skipped due to opt for size.\n";);
    return Result;
  }

  if (!isEpilogueVectorizationProfitable(MainLoopVF))
    return Result;

  for (auto &NextVF : ProfitableVFs)
    if (ElementCount::isKnownLT(NextVF.Width, MainLoopVF) &&
        (Result.Width.getFixedValue() == 1 || NextVF.Cost < Result.Cost) &&
        LVP.hasPlanWithVFs({MainLoopVF, NextVF.Width}))
      Result = NextVF;

  if (Result != VectorizationFactor::Disabled())
    LLVM_DEBUG(dbgs() << "LEV: Vectorizing epilogue loop with VF = "
                      << Result.Width.getFixedValue() << "\n";);
  return Result;
}

std::pair<unsigned, unsigned>
LoopVectorizationCostModel::getSmallestAndWidestTypes() {
  unsigned MinWidth = -1U;
  unsigned MaxWidth = 8;
  const DataLayout &DL = TheFunction->getParent()->getDataLayout();

  // For each block.
  for (BasicBlock *BB : TheLoop->blocks()) {
    // For each instruction in the loop.
    for (Instruction &I : BB->instructionsWithoutDebug()) {
      Type *T = I.getType();

      // Skip ignored values.
      if (ValuesToIgnore.count(&I))
        continue;

      // Only examine Loads, Stores and PHINodes.
      if (!isa<LoadInst>(I) && !isa<StoreInst>(I) && !isa<PHINode>(I))
        continue;

      // Examine PHI nodes that are reduction variables. Update the type to
      // account for the recurrence type.
      if (auto *PN = dyn_cast<PHINode>(&I)) {
        if (!Legal->isReductionVariable(PN))
          continue;
        RecurrenceDescriptor RdxDesc = Legal->getReductionVars()[PN];
        if (PreferInLoopReductions ||
            TTI.preferInLoopReduction(RdxDesc.getOpcode(),
                                      RdxDesc.getRecurrenceType(),
                                      TargetTransformInfo::ReductionFlags()))
          continue;
        T = RdxDesc.getRecurrenceType();
      }

      // Examine the stored values.
      if (auto *ST = dyn_cast<StoreInst>(&I))
        T = ST->getValueOperand()->getType();

      // Ignore loaded pointer types and stored pointer types that are not
      // vectorizable.
      //
      // FIXME: The check here attempts to predict whether a load or store will
      //        be vectorized. We only know this for certain after a VF has
      //        been selected. Here, we assume that if an access can be
      //        vectorized, it will be. We should also look at extending this
      //        optimization to non-pointer types.
      //
      if (T->isPointerTy() && !isConsecutiveLoadOrStore(&I) &&
          !isAccessInterleaved(&I) && !isLegalGatherOrScatter(&I))
        continue;

      MinWidth = std::min(MinWidth,
                          (unsigned)DL.getTypeSizeInBits(T->getScalarType()));
      MaxWidth = std::max(MaxWidth,
                          (unsigned)DL.getTypeSizeInBits(T->getScalarType()));
    }
  }

  return {MinWidth, MaxWidth};
}

unsigned LoopVectorizationCostModel::selectInterleaveCount(ElementCount VF,
                                                           unsigned LoopCost) {
  // -- The interleave heuristics --
  // We interleave the loop in order to expose ILP and reduce the loop overhead.
  // There are many micro-architectural considerations that we can't predict
  // at this level. For example, frontend pressure (on decode or fetch) due to
  // code size, or the number and capabilities of the execution ports.
  //
  // We use the following heuristics to select the interleave count:
  // 1. If the code has reductions, then we interleave to break the cross
  // iteration dependency.
  // 2. If the loop is really small, then we interleave to reduce the loop
  // overhead.
  // 3. We don't interleave if we think that we will spill registers to memory
  // due to the increased register pressure.

  if (!isScalarEpilogueAllowed())
    return 1;

  // We used the distance for the interleave count.
  if (Legal->getMaxSafeDepDistBytes() != -1U)
    return 1;

  auto BestKnownTC = getSmallBestKnownTC(*PSE.getSE(), TheLoop);
  const bool HasReductions = !Legal->getReductionVars().empty();
  // Do not interleave loops with a relatively small known or estimated trip
  // count. But we will interleave when InterleaveSmallLoopScalarReduction is
  // enabled, and the code has scalar reductions(HasReductions && VF = 1),
  // because with the above conditions interleaving can expose ILP and break
  // cross iteration dependences for reductions.
  if (BestKnownTC && (*BestKnownTC < TinyTripCountInterleaveThreshold) &&
      !(InterleaveSmallLoopScalarReduction && HasReductions && VF.isScalar()))
    return 1;

  RegisterUsage R = calculateRegisterUsage({VF})[0];
  // We divide by these constants so assume that we have at least one
  // instruction that uses at least one register.
  for (auto& pair : R.MaxLocalUsers) {
    pair.second = std::max(pair.second, 1U);
  }

  // We calculate the interleave count using the following formula.
  // Subtract the number of loop invariants from the number of available
  // registers. These registers are used by all of the interleaved instances.
  // Next, divide the remaining registers by the number of registers that is
  // required by the loop, in order to estimate how many parallel instances
  // fit without causing spills. All of this is rounded down if necessary to be
  // a power of two. We want power of two interleave count to simplify any
  // addressing operations or alignment considerations.
  // We also want power of two interleave counts to ensure that the induction
  // variable of the vector loop wraps to zero, when tail is folded by masking;
  // this currently happens when OptForSize, in which case IC is set to 1 above.
  unsigned IC = UINT_MAX;

  for (auto& pair : R.MaxLocalUsers) {
    unsigned TargetNumRegisters = TTI.getNumberOfRegisters(pair.first);
    LLVM_DEBUG(dbgs() << "LV: The target has " << TargetNumRegisters
                      << " registers of "
                      << TTI.getRegisterClassName(pair.first) << " register class\n");
    if (VF.isScalar()) {
      if (ForceTargetNumScalarRegs.getNumOccurrences() > 0)
        TargetNumRegisters = ForceTargetNumScalarRegs;
    } else {
      if (ForceTargetNumVectorRegs.getNumOccurrences() > 0)
        TargetNumRegisters = ForceTargetNumVectorRegs;
    }
    unsigned MaxLocalUsers = pair.second;
    unsigned LoopInvariantRegs = 0;
    if (R.LoopInvariantRegs.find(pair.first) != R.LoopInvariantRegs.end())
      LoopInvariantRegs = R.LoopInvariantRegs[pair.first];

    unsigned TmpIC = PowerOf2Floor((TargetNumRegisters - LoopInvariantRegs) / MaxLocalUsers);
    // Don't count the induction variable as interleaved.
    if (EnableIndVarRegisterHeur) {
      TmpIC =
          PowerOf2Floor((TargetNumRegisters - LoopInvariantRegs - 1) /
                        std::max(1U, (MaxLocalUsers - 1)));
    }

    IC = std::min(IC, TmpIC);
  }

  // Clamp the interleave ranges to reasonable counts.
  unsigned MaxInterleaveCount =
      TTI.getMaxInterleaveFactor(VF.getKnownMinValue());

  // Check if the user has overridden the max.
  if (VF.isScalar()) {
    if (ForceTargetMaxScalarInterleaveFactor.getNumOccurrences() > 0)
      MaxInterleaveCount = ForceTargetMaxScalarInterleaveFactor;
  } else {
    if (ForceTargetMaxVectorInterleaveFactor.getNumOccurrences() > 0)
      MaxInterleaveCount = ForceTargetMaxVectorInterleaveFactor;
  }

  // If trip count is known or estimated compile time constant, limit the
  // interleave count to be less than the trip count divided by VF, provided it
  // is at least 1.
  //
  // For scalable vectors we can't know if interleaving is beneficial. It may
  // not be beneficial for small loops if none of the lanes in the second vector
  // iterations is enabled. However, for larger loops, there is likely to be a
  // similar benefit as for fixed-width vectors. For now, we choose to leave
  // the InterleaveCount as if vscale is '1', although if some information about
  // the vector is known (e.g. min vector size), we can make a better decision.
  if (BestKnownTC) {
    MaxInterleaveCount =
        std::min(*BestKnownTC / VF.getKnownMinValue(), MaxInterleaveCount);
    // Make sure MaxInterleaveCount is greater than 0.
    MaxInterleaveCount = std::max(1u, MaxInterleaveCount);
  }

  assert(MaxInterleaveCount > 0 &&
         "Maximum interleave count must be greater than 0");

  // Clamp the calculated IC to be between the 1 and the max interleave count
  // that the target and trip count allows.
  if (IC > MaxInterleaveCount)
    IC = MaxInterleaveCount;
  else
    // Make sure IC is greater than 0.
    IC = std::max(1u, IC);

  assert(IC > 0 && "Interleave count must be greater than 0.");

  // If we did not calculate the cost for VF (because the user selected the VF)
  // then we calculate the cost of VF here.
  if (LoopCost == 0) {
    assert(expectedCost(VF).first.isValid() && "Expected a valid cost");
    LoopCost = *expectedCost(VF).first.getValue();
  }

  assert(LoopCost && "Non-zero loop cost expected");

  // Interleave if we vectorized this loop and there is a reduction that could
  // benefit from interleaving.
  if (VF.isVector() && HasReductions) {
    LLVM_DEBUG(dbgs() << "LV: Interleaving because of reductions.\n");
    return IC;
  }

  // Note that if we've already vectorized the loop we will have done the
  // runtime check and so interleaving won't require further checks.
  bool InterleavingRequiresRuntimePointerCheck =
      (VF.isScalar() && Legal->getRuntimePointerChecking()->Need);

  // We want to interleave small loops in order to reduce the loop overhead and
  // potentially expose ILP opportunities.
  LLVM_DEBUG(dbgs() << "LV: Loop cost is " << LoopCost << '\n'
                    << "LV: IC is " << IC << '\n'
                    << "LV: VF is " << VF << '\n');
  const bool AggressivelyInterleaveReductions =
      TTI.enableAggressiveInterleaving(HasReductions);
  if (!InterleavingRequiresRuntimePointerCheck && LoopCost < SmallLoopCost) {
    // We assume that the cost overhead is 1 and we use the cost model
    // to estimate the cost of the loop and interleave until the cost of the
    // loop overhead is about 5% of the cost of the loop.
    unsigned SmallIC =
        std::min(IC, (unsigned)PowerOf2Floor(SmallLoopCost / LoopCost));

    // Interleave until store/load ports (estimated by max interleave count) are
    // saturated.
    unsigned NumStores = Legal->getNumStores();
    unsigned NumLoads = Legal->getNumLoads();
    unsigned StoresIC = IC / (NumStores ? NumStores : 1);
    unsigned LoadsIC = IC / (NumLoads ? NumLoads : 1);

    // If we have a scalar reduction (vector reductions are already dealt with
    // by this point), we can increase the critical path length if the loop
    // we're interleaving is inside another loop. Limit, by default to 2, so the
    // critical path only gets increased by one reduction operation.
    if (HasReductions && TheLoop->getLoopDepth() > 1) {
      unsigned F = static_cast<unsigned>(MaxNestedScalarReductionIC);
      SmallIC = std::min(SmallIC, F);
      StoresIC = std::min(StoresIC, F);
      LoadsIC = std::min(LoadsIC, F);
    }

    if (EnableLoadStoreRuntimeInterleave &&
        std::max(StoresIC, LoadsIC) > SmallIC) {
      LLVM_DEBUG(
          dbgs() << "LV: Interleaving to saturate store or load ports.\n");
      return std::max(StoresIC, LoadsIC);
    }

    // If there are scalar reductions and TTI has enabled aggressive
    // interleaving for reductions, we will interleave to expose ILP.
    if (InterleaveSmallLoopScalarReduction && VF.isScalar() &&
        AggressivelyInterleaveReductions) {
      LLVM_DEBUG(dbgs() << "LV: Interleaving to expose ILP.\n");
      // Interleave no less than SmallIC but not as aggressive as the normal IC
      // to satisfy the rare situation when resources are too limited.
      return std::max(IC / 2, SmallIC);
    } else {
      LLVM_DEBUG(dbgs() << "LV: Interleaving to reduce branch cost.\n");
      return SmallIC;
    }
  }

  // Interleave if this is a large loop (small loops are already dealt with by
  // this point) that could benefit from interleaving.
  if (AggressivelyInterleaveReductions) {
    LLVM_DEBUG(dbgs() << "LV: Interleaving to expose ILP.\n");
    return IC;
  }

  LLVM_DEBUG(dbgs() << "LV: Not Interleaving.\n");
  return 1;
}

SmallVector<LoopVectorizationCostModel::RegisterUsage, 8>
LoopVectorizationCostModel::calculateRegisterUsage(ArrayRef<ElementCount> VFs) {
  // This function calculates the register usage by measuring the highest number
  // of values that are alive at a single location. Obviously, this is a very
  // rough estimation. We scan the loop in a topological order in order and
  // assign a number to each instruction. We use RPO to ensure that defs are
  // met before their users. We assume that each instruction that has in-loop
  // users starts an interval. We record every time that an in-loop value is
  // used, so we have a list of the first and last occurrences of each
  // instruction. Next, we transpose this data structure into a multi map that
  // holds the list of intervals that *end* at a specific location. This multi
  // map allows us to perform a linear search. We scan the instructions linearly
  // and record each time that a new interval starts, by placing it in a set.
  // If we find this value in the multi-map then we remove it from the set.
  // The max register usage is the maximum size of the set.
  // We also search for instructions that are defined outside the loop, but are
  // used inside the loop. We need this number separately from the max-interval
  // usage number because when we unroll, loop-invariant values do not take
  // more register.
  LoopBlocksDFS DFS(TheLoop);
  DFS.perform(LI);

  RegisterUsage RU;

  // Each 'key' in the map opens a new interval. The values
  // of the map are the index of the 'last seen' usage of the
  // instruction that is the key.
  using IntervalMap = DenseMap<Instruction *, unsigned>;

  // Maps instruction to its index.
  SmallVector<Instruction *, 64> IdxToInstr;
  // Marks the end of each interval.
  IntervalMap EndPoint;
  // Saves the list of instruction indices that are used in the loop.
  SmallPtrSet<Instruction *, 8> Ends;
  // Saves the list of values that are used in the loop but are
  // defined outside the loop, such as arguments and constants.
  SmallPtrSet<Value *, 8> LoopInvariants;

  for (BasicBlock *BB : make_range(DFS.beginRPO(), DFS.endRPO())) {
    for (Instruction &I : BB->instructionsWithoutDebug()) {
      IdxToInstr.push_back(&I);

      // Save the end location of each USE.
      for (Value *U : I.operands()) {
        auto *Instr = dyn_cast<Instruction>(U);

        // Ignore non-instruction values such as arguments, constants, etc.
        if (!Instr)
          continue;

        // If this instruction is outside the loop then record it and continue.
        if (!TheLoop->contains(Instr)) {
          LoopInvariants.insert(Instr);
          continue;
        }

        // Overwrite previous end points.
        EndPoint[Instr] = IdxToInstr.size();
        Ends.insert(Instr);
      }
    }
  }

  // Saves the list of intervals that end with the index in 'key'.
  using InstrList = SmallVector<Instruction *, 2>;
  DenseMap<unsigned, InstrList> TransposeEnds;

  // Transpose the EndPoints to a list of values that end at each index.
  for (auto &Interval : EndPoint)
    TransposeEnds[Interval.second].push_back(Interval.first);

  SmallPtrSet<Instruction *, 8> OpenIntervals;
  SmallVector<RegisterUsage, 8> RUs(VFs.size());
  SmallVector<SmallMapVector<unsigned, unsigned, 4>, 8> MaxUsages(VFs.size());

  LLVM_DEBUG(dbgs() << "LV(REG): Calculating max register usage:\n");

  // A lambda that gets the register usage for the given type and VF.
  const auto &TTICapture = TTI;
  auto GetRegUsage = [&TTICapture](Type *Ty, ElementCount VF) {
    if (Ty->isTokenTy() || !VectorType::isValidElementType(Ty))
      return 0U;
    return TTICapture.getRegUsageForType(VectorType::get(Ty, VF));
  };

  for (unsigned int i = 0, s = IdxToInstr.size(); i < s; ++i) {
    Instruction *I = IdxToInstr[i];

    // Remove all of the instructions that end at this location.
    InstrList &List = TransposeEnds[i];
    for (Instruction *ToRemove : List)
      OpenIntervals.erase(ToRemove);

    // Ignore instructions that are never used within the loop.
    if (!Ends.count(I))
      continue;

    // Skip ignored values.
    if (ValuesToIgnore.count(I))
      continue;

    // For each VF find the maximum usage of registers.
    for (unsigned j = 0, e = VFs.size(); j < e; ++j) {
      // Count the number of live intervals.
      SmallMapVector<unsigned, unsigned, 4> RegUsage;

      if (VFs[j].isScalar()) {
        for (auto Inst : OpenIntervals) {
          unsigned ClassID = TTI.getRegisterClassForType(false, Inst->getType());
          if (RegUsage.find(ClassID) == RegUsage.end())
            RegUsage[ClassID] = 1;
          else
            RegUsage[ClassID] += 1;
        }
      } else {
        collectUniformsAndScalars(VFs[j]);
        for (auto Inst : OpenIntervals) {
          // Skip ignored values for VF > 1.
          if (VecValuesToIgnore.count(Inst))
            continue;
          if (isScalarAfterVectorization(Inst, VFs[j])) {
            unsigned ClassID = TTI.getRegisterClassForType(false, Inst->getType());
            if (RegUsage.find(ClassID) == RegUsage.end())
              RegUsage[ClassID] = 1;
            else
              RegUsage[ClassID] += 1;
          } else {
            unsigned ClassID = TTI.getRegisterClassForType(true, Inst->getType());
            if (RegUsage.find(ClassID) == RegUsage.end())
              RegUsage[ClassID] = GetRegUsage(Inst->getType(), VFs[j]);
            else
              RegUsage[ClassID] += GetRegUsage(Inst->getType(), VFs[j]);
          }
        }
      }

      for (auto& pair : RegUsage) {
        if (MaxUsages[j].find(pair.first) != MaxUsages[j].end())
          MaxUsages[j][pair.first] = std::max(MaxUsages[j][pair.first], pair.second);
        else
          MaxUsages[j][pair.first] = pair.second;
      }
    }

    LLVM_DEBUG(dbgs() << "LV(REG): At #" << i << " Interval # "
                      << OpenIntervals.size() << '\n');

    // Add the current instruction to the list of open intervals.
    OpenIntervals.insert(I);
  }

  for (unsigned i = 0, e = VFs.size(); i < e; ++i) {
    SmallMapVector<unsigned, unsigned, 4> Invariant;

    for (auto Inst : LoopInvariants) {
      unsigned Usage =
          VFs[i].isScalar() ? 1 : GetRegUsage(Inst->getType(), VFs[i]);
      unsigned ClassID =
          TTI.getRegisterClassForType(VFs[i].isVector(), Inst->getType());
      if (Invariant.find(ClassID) == Invariant.end())
        Invariant[ClassID] = Usage;
      else
        Invariant[ClassID] += Usage;
    }

    LLVM_DEBUG({
      dbgs() << "LV(REG): VF = " << VFs[i] << '\n';
      dbgs() << "LV(REG): Found max usage: " << MaxUsages[i].size()
             << " item\n";
      for (const auto &pair : MaxUsages[i]) {
        dbgs() << "LV(REG): RegisterClass: "
               << TTI.getRegisterClassName(pair.first) << ", " << pair.second
               << " registers\n";
      }
      dbgs() << "LV(REG): Found invariant usage: " << Invariant.size()
             << " item\n";
      for (const auto &pair : Invariant) {
        dbgs() << "LV(REG): RegisterClass: "
               << TTI.getRegisterClassName(pair.first) << ", " << pair.second
               << " registers\n";
      }
    });

    RU.LoopInvariantRegs = Invariant;
    RU.MaxLocalUsers = MaxUsages[i];
    RUs[i] = RU;
  }

  return RUs;
}

bool LoopVectorizationCostModel::useEmulatedMaskMemRefHack(Instruction *I){
  // TODO: Cost model for emulated masked load/store is completely
  // broken. This hack guides the cost model to use an artificially
  // high enough value to practically disable vectorization with such
  // operations, except where previously deployed legality hack allowed
  // using very low cost values. This is to avoid regressions coming simply
  // from moving "masked load/store" check from legality to cost model.
  // Masked Load/Gather emulation was previously never allowed.
  // Limited number of Masked Store/Scatter emulation was allowed.
  assert(isPredicatedInst(I) && "Expecting a scalar emulated instruction");
  return isa<LoadInst>(I) ||
         (isa<StoreInst>(I) &&
          NumPredStores > NumberOfStoresToPredicate);
}

void LoopVectorizationCostModel::collectInstsToScalarize(ElementCount VF) {
  // If we aren't vectorizing the loop, or if we've already collected the
  // instructions to scalarize, there's nothing to do. Collection may already
  // have occurred if we have a user-selected VF and are now computing the
  // expected cost for interleaving.
  if (VF.isScalar() || VF.isZero() ||
      InstsToScalarize.find(VF) != InstsToScalarize.end())
    return;

  // Initialize a mapping for VF in InstsToScalalarize. If we find that it's
  // not profitable to scalarize any instructions, the presence of VF in the
  // map will indicate that we've analyzed it already.
  ScalarCostsTy &ScalarCostsVF = InstsToScalarize[VF];

  // Find all the instructions that are scalar with predication in the loop and
  // determine if it would be better to not if-convert the blocks they are in.
  // If so, we also record the instructions to scalarize.
  for (BasicBlock *BB : TheLoop->blocks()) {
    if (!blockNeedsPredication(BB))
      continue;
    for (Instruction &I : *BB)
      if (isScalarWithPredication(&I)) {
        ScalarCostsTy ScalarCosts;
        // Do not apply discount logic if hacked cost is needed
        // for emulated masked memrefs.
        if (!useEmulatedMaskMemRefHack(&I) &&
            computePredInstDiscount(&I, ScalarCosts, VF) >= 0)
          ScalarCostsVF.insert(ScalarCosts.begin(), ScalarCosts.end());
        // Remember that BB will remain after vectorization.
        PredicatedBBsAfterVectorization.insert(BB);
      }
  }
}

int LoopVectorizationCostModel::computePredInstDiscount(
    Instruction *PredInst, ScalarCostsTy &ScalarCosts, ElementCount VF) {
  assert(!isUniformAfterVectorization(PredInst, VF) &&
         "Instruction marked uniform-after-vectorization will be predicated");

  // Initialize the discount to zero, meaning that the scalar version and the
  // vector version cost the same.
  InstructionCost Discount = 0;

  // Holds instructions to analyze. The instructions we visit are mapped in
  // ScalarCosts. Those instructions are the ones that would be scalarized if
  // we find that the scalar version costs less.
  SmallVector<Instruction *, 8> Worklist;

  // Returns true if the given instruction can be scalarized.
  auto canBeScalarized = [&](Instruction *I) -> bool {
    // We only attempt to scalarize instructions forming a single-use chain
    // from the original predicated block that would otherwise be vectorized.
    // Although not strictly necessary, we give up on instructions we know will
    // already be scalar to avoid traversing chains that are unlikely to be
    // beneficial.
    if (!I->hasOneUse() || PredInst->getParent() != I->getParent() ||
        isScalarAfterVectorization(I, VF))
      return false;

    // If the instruction is scalar with predication, it will be analyzed
    // separately. We ignore it within the context of PredInst.
    if (isScalarWithPredication(I))
      return false;

    // If any of the instruction's operands are uniform after vectorization,
    // the instruction cannot be scalarized. This prevents, for example, a
    // masked load from being scalarized.
    //
    // We assume we will only emit a value for lane zero of an instruction
    // marked uniform after vectorization, rather than VF identical values.
    // Thus, if we scalarize an instruction that uses a uniform, we would
    // create uses of values corresponding to the lanes we aren't emitting code
    // for. This behavior can be changed by allowing getScalarValue to clone
    // the lane zero values for uniforms rather than asserting.
    for (Use &U : I->operands())
      if (auto *J = dyn_cast<Instruction>(U.get()))
        if (isUniformAfterVectorization(J, VF))
          return false;

    // Otherwise, we can scalarize the instruction.
    return true;
  };

  // Compute the expected cost discount from scalarizing the entire expression
  // feeding the predicated instruction. We currently only consider expressions
  // that are single-use instruction chains.
  Worklist.push_back(PredInst);
  while (!Worklist.empty()) {
    Instruction *I = Worklist.pop_back_val();

    // If we've already analyzed the instruction, there's nothing to do.
    if (ScalarCosts.find(I) != ScalarCosts.end())
      continue;

    // Compute the cost of the vector instruction. Note that this cost already
    // includes the scalarization overhead of the predicated instruction.
    InstructionCost VectorCost = getInstructionCost(I, VF).first;

    // Compute the cost of the scalarized instruction. This cost is the cost of
    // the instruction as if it wasn't if-converted and instead remained in the
    // predicated block. We will scale this cost by block probability after
    // computing the scalarization overhead.
    assert(!VF.isScalable() && "scalable vectors not yet supported.");
    InstructionCost ScalarCost =
        VF.getKnownMinValue() *
        getInstructionCost(I, ElementCount::getFixed(1)).first;

    // Compute the scalarization overhead of needed insertelement instructions
    // and phi nodes.
    if (isScalarWithPredication(I) && !I->getType()->isVoidTy()) {
      ScalarCost += TTI.getScalarizationOverhead(
          cast<VectorType>(ToVectorTy(I->getType(), VF)),
          APInt::getAllOnesValue(VF.getKnownMinValue()), true, false);
      assert(!VF.isScalable() && "scalable vectors not yet supported.");
      ScalarCost +=
          VF.getKnownMinValue() *
          TTI.getCFInstrCost(Instruction::PHI, TTI::TCK_RecipThroughput);
    }

    // Compute the scalarization overhead of needed extractelement
    // instructions. For each of the instruction's operands, if the operand can
    // be scalarized, add it to the worklist; otherwise, account for the
    // overhead.
    for (Use &U : I->operands())
      if (auto *J = dyn_cast<Instruction>(U.get())) {
        assert(VectorType::isValidElementType(J->getType()) &&
               "Instruction has non-scalar type");
        if (canBeScalarized(J))
          Worklist.push_back(J);
        else if (needsExtract(J, VF)) {
          assert(!VF.isScalable() && "scalable vectors not yet supported.");
          ScalarCost += TTI.getScalarizationOverhead(
              cast<VectorType>(ToVectorTy(J->getType(), VF)),
              APInt::getAllOnesValue(VF.getKnownMinValue()), false, true);
        }
      }

    // Scale the total scalar cost by block probability.
    ScalarCost /= getReciprocalPredBlockProb();

    // Compute the discount. A non-negative discount means the vector version
    // of the instruction costs more, and scalarizing would be beneficial.
    Discount += VectorCost - ScalarCost;
    ScalarCosts[I] = ScalarCost;
  }

  return *Discount.getValue();
}

LoopVectorizationCostModel::VectorizationCostTy
LoopVectorizationCostModel::expectedCost(ElementCount VF) {
  VectorizationCostTy Cost;

  // For each block.
  for (BasicBlock *BB : TheLoop->blocks()) {
    VectorizationCostTy BlockCost;

    // For each instruction in the old loop.
    for (Instruction &I : BB->instructionsWithoutDebug()) {
      // Skip ignored values.
      if (ValuesToIgnore.count(&I) ||
          (VF.isVector() && VecValuesToIgnore.count(&I)))
        continue;

      VectorizationCostTy C = getInstructionCost(&I, VF);

      // Check if we should override the cost.
      if (ForceTargetInstructionCost.getNumOccurrences() > 0)
        C.first = InstructionCost(ForceTargetInstructionCost);

      BlockCost.first += C.first;
      BlockCost.second |= C.second;
      LLVM_DEBUG(dbgs() << "LV: Found an estimated cost of " << C.first
                        << " for VF " << VF << " For instruction: " << I
                        << '\n');
    }

    // If we are vectorizing a predicated block, it will have been
    // if-converted. This means that the block's instructions (aside from
    // stores and instructions that may divide by zero) will now be
    // unconditionally executed. For the scalar case, we may not always execute
    // the predicated block, if it is an if-else block. Thus, scale the block's
    // cost by the probability of executing it. blockNeedsPredication from
    // Legal is used so as to not include all blocks in tail folded loops.
    if (VF.isScalar() && Legal->blockNeedsPredication(BB))
      BlockCost.first /= getReciprocalPredBlockProb();

    Cost.first += BlockCost.first;
    Cost.second |= BlockCost.second;
  }

  return Cost;
}

/// Gets Address Access SCEV after verifying that the access pattern
/// is loop invariant except the induction variable dependence.
///
/// This SCEV can be sent to the Target in order to estimate the address
/// calculation cost.
static const SCEV *getAddressAccessSCEV(
              Value *Ptr,
              LoopVectorizationLegality *Legal,
              PredicatedScalarEvolution &PSE,
              const Loop *TheLoop) {

  auto *Gep = dyn_cast<GetElementPtrInst>(Ptr);
  if (!Gep)
    return nullptr;

  // We are looking for a gep with all loop invariant indices except for one
  // which should be an induction variable.
  auto SE = PSE.getSE();
  unsigned NumOperands = Gep->getNumOperands();
  for (unsigned i = 1; i < NumOperands; ++i) {
    Value *Opd = Gep->getOperand(i);
    if (!SE->isLoopInvariant(SE->getSCEV(Opd), TheLoop) &&
        !Legal->isInductionVariable(Opd))
      return nullptr;
  }

  // Now we know we have a GEP ptr, %inv, %ind, %inv. return the Ptr SCEV.
  return PSE.getSCEV(Ptr);
}

static bool isStrideMul(Instruction *I, LoopVectorizationLegality *Legal) {
  return Legal->hasStride(I->getOperand(0)) ||
         Legal->hasStride(I->getOperand(1));
}

InstructionCost
LoopVectorizationCostModel::getMemInstScalarizationCost(Instruction *I,
                                                        ElementCount VF) {
  assert(VF.isVector() &&
         "Scalarization cost of instruction implies vectorization.");
  assert(!VF.isScalable() && "scalable vectors not yet supported.");
  Type *ValTy = getMemInstValueType(I);
  auto SE = PSE.getSE();

  unsigned AS = getLoadStoreAddressSpace(I);
  Value *Ptr = getLoadStorePointerOperand(I);
  Type *PtrTy = ToVectorTy(Ptr->getType(), VF);

  // Figure out whether the access is strided and get the stride value
  // if it's known in compile time
  const SCEV *PtrSCEV = getAddressAccessSCEV(Ptr, Legal, PSE, TheLoop);

  // Get the cost of the scalar memory instruction and address computation.
  InstructionCost Cost =
      VF.getKnownMinValue() * TTI.getAddressComputationCost(PtrTy, SE, PtrSCEV);

  // Don't pass *I here, since it is scalar but will actually be part of a
  // vectorized loop where the user of it is a vectorized instruction.
  const Align Alignment = getLoadStoreAlignment(I);
  Cost += VF.getKnownMinValue() *
          TTI.getMemoryOpCost(I->getOpcode(), ValTy->getScalarType(), Alignment,
                              AS, TTI::TCK_RecipThroughput);

  // Get the overhead of the extractelement and insertelement instructions
  // we might create due to scalarization.
  Cost += getScalarizationOverhead(I, VF);

  // If we have a predicated load/store, it will need extra i1 extracts and
  // conditional branches, but may not be executed for each vector lane. Scale
  // the cost by the probability of executing the predicated block.
  if (isPredicatedInst(I)) {
    Cost /= getReciprocalPredBlockProb();

    // Add the cost of an i1 extract and a branch
    auto *Vec_i1Ty =
        VectorType::get(IntegerType::getInt1Ty(ValTy->getContext()), VF);
    Cost += TTI.getScalarizationOverhead(
        Vec_i1Ty, APInt::getAllOnesValue(VF.getKnownMinValue()),
        /*Insert=*/false, /*Extract=*/true);
    Cost += TTI.getCFInstrCost(Instruction::Br, TTI::TCK_RecipThroughput);

    if (useEmulatedMaskMemRefHack(I))
      // Artificially setting to a high enough value to practically disable
      // vectorization with such operations.
      Cost = 3000000;
  }

  return Cost;
}

InstructionCost
LoopVectorizationCostModel::getConsecutiveMemOpCost(Instruction *I,
                                                    ElementCount VF) {
  Type *ValTy = getMemInstValueType(I);
  auto *VectorTy = cast<VectorType>(ToVectorTy(ValTy, VF));
  Value *Ptr = getLoadStorePointerOperand(I);
  unsigned AS = getLoadStoreAddressSpace(I);
  int ConsecutiveStride = Legal->isConsecutivePtr(Ptr);
  enum TTI::TargetCostKind CostKind = TTI::TCK_RecipThroughput;

  assert((ConsecutiveStride == 1 || ConsecutiveStride == -1) &&
         "Stride should be 1 or -1 for consecutive memory access");
  const Align Alignment = getLoadStoreAlignment(I);
  InstructionCost Cost = 0;
  if (Legal->isMaskRequired(I))
    Cost += TTI.getMaskedMemoryOpCost(I->getOpcode(), VectorTy, Alignment, AS,
                                      CostKind);
  else
    Cost += TTI.getMemoryOpCost(I->getOpcode(), VectorTy, Alignment, AS,
                                CostKind, I);

  bool Reverse = ConsecutiveStride < 0;
  if (Reverse)
    Cost +=
        TTI.getShuffleCost(TargetTransformInfo::SK_Reverse, VectorTy, None, 0);
  return Cost;
}

InstructionCost
LoopVectorizationCostModel::getUniformMemOpCost(Instruction *I,
                                                ElementCount VF) {
  assert(Legal->isUniformMemOp(*I));

  Type *ValTy = getMemInstValueType(I);
  auto *VectorTy = cast<VectorType>(ToVectorTy(ValTy, VF));
  const Align Alignment = getLoadStoreAlignment(I);
  unsigned AS = getLoadStoreAddressSpace(I);
  enum TTI::TargetCostKind CostKind = TTI::TCK_RecipThroughput;
  if (isa<LoadInst>(I)) {
    return TTI.getAddressComputationCost(ValTy) +
           TTI.getMemoryOpCost(Instruction::Load, ValTy, Alignment, AS,
                               CostKind) +
           TTI.getShuffleCost(TargetTransformInfo::SK_Broadcast, VectorTy);
  }
  StoreInst *SI = cast<StoreInst>(I);

  bool isLoopInvariantStoreValue = Legal->isUniform(SI->getValueOperand());
  return TTI.getAddressComputationCost(ValTy) +
         TTI.getMemoryOpCost(Instruction::Store, ValTy, Alignment, AS,
                             CostKind) +
         (isLoopInvariantStoreValue
              ? 0
              : TTI.getVectorInstrCost(Instruction::ExtractElement, VectorTy,
                                       VF.getKnownMinValue() - 1));
}

InstructionCost
LoopVectorizationCostModel::getGatherScatterCost(Instruction *I,
                                                 ElementCount VF) {
  Type *ValTy = getMemInstValueType(I);
  auto *VectorTy = cast<VectorType>(ToVectorTy(ValTy, VF));
  const Align Alignment = getLoadStoreAlignment(I);
  const Value *Ptr = getLoadStorePointerOperand(I);

  return TTI.getAddressComputationCost(VectorTy) +
         TTI.getGatherScatterOpCost(
             I->getOpcode(), VectorTy, Ptr, Legal->isMaskRequired(I), Alignment,
             TargetTransformInfo::TCK_RecipThroughput, I);
}

InstructionCost
LoopVectorizationCostModel::getInterleaveGroupCost(Instruction *I,
                                                   ElementCount VF) {
  // TODO: Once we have support for interleaving with scalable vectors
  // we can calculate the cost properly here.
  if (VF.isScalable())
    return InstructionCost::getInvalid();

  Type *ValTy = getMemInstValueType(I);
  auto *VectorTy = cast<VectorType>(ToVectorTy(ValTy, VF));
  unsigned AS = getLoadStoreAddressSpace(I);

  auto Group = getInterleavedAccessGroup(I);
  assert(Group && "Fail to get an interleaved access group.");

  unsigned InterleaveFactor = Group->getFactor();
  auto *WideVecTy = VectorType::get(ValTy, VF * InterleaveFactor);

  // Holds the indices of existing members in an interleaved load group.
  // An interleaved store group doesn't need this as it doesn't allow gaps.
  SmallVector<unsigned, 4> Indices;
  if (isa<LoadInst>(I)) {
    for (unsigned i = 0; i < InterleaveFactor; i++)
      if (Group->getMember(i))
        Indices.push_back(i);
  }

  // Calculate the cost of the whole interleaved group.
  bool UseMaskForGaps =
      Group->requiresScalarEpilogue() && !isScalarEpilogueAllowed();
  InstructionCost Cost = TTI.getInterleavedMemoryOpCost(
      I->getOpcode(), WideVecTy, Group->getFactor(), Indices, Group->getAlign(),
      AS, TTI::TCK_RecipThroughput, Legal->isMaskRequired(I), UseMaskForGaps);

  if (Group->isReverse()) {
    // TODO: Add support for reversed masked interleaved access.
    assert(!Legal->isMaskRequired(I) &&
           "Reverse masked interleaved access not supported.");
    Cost +=
        Group->getNumMembers() *
        TTI.getShuffleCost(TargetTransformInfo::SK_Reverse, VectorTy, None, 0);
  }
  return Cost;
}

InstructionCost LoopVectorizationCostModel::getReductionPatternCost(
    Instruction *I, ElementCount VF, Type *Ty, TTI::TargetCostKind CostKind) {
  // Early exit for no inloop reductions
  if (InLoopReductionChains.empty() || VF.isScalar() || !isa<VectorType>(Ty))
    return InstructionCost::getInvalid();
  auto *VectorTy = cast<VectorType>(Ty);

  // We are looking for a pattern of, and finding the minimal acceptable cost:
  //  reduce(mul(ext(A), ext(B))) or
  //  reduce(mul(A, B)) or
  //  reduce(ext(A)) or
  //  reduce(A).
  // The basic idea is that we walk down the tree to do that, finding the root
  // reduction instruction in InLoopReductionImmediateChains. From there we find
  // the pattern of mul/ext and test the cost of the entire pattern vs the cost
  // of the components. If the reduction cost is lower then we return it for the
  // reduction instruction and 0 for the other instructions in the pattern. If
  // it is not we return an invalid cost specifying the orignal cost method
  // should be used.
  Instruction *RetI = I;
  if ((RetI->getOpcode() == Instruction::SExt ||
       RetI->getOpcode() == Instruction::ZExt)) {
    if (!RetI->hasOneUser())
      return InstructionCost::getInvalid();
    RetI = RetI->user_back();
  }
  if (RetI->getOpcode() == Instruction::Mul &&
      RetI->user_back()->getOpcode() == Instruction::Add) {
    if (!RetI->hasOneUser())
      return InstructionCost::getInvalid();
    RetI = RetI->user_back();
  }

  // Test if the found instruction is a reduction, and if not return an invalid
  // cost specifying the parent to use the original cost modelling.
  if (!InLoopReductionImmediateChains.count(RetI))
    return InstructionCost::getInvalid();

  // Find the reduction this chain is a part of and calculate the basic cost of
  // the reduction on its own.
  Instruction *LastChain = InLoopReductionImmediateChains[RetI];
  Instruction *ReductionPhi = LastChain;
  while (!isa<PHINode>(ReductionPhi))
    ReductionPhi = InLoopReductionImmediateChains[ReductionPhi];

  RecurrenceDescriptor RdxDesc =
      Legal->getReductionVars()[cast<PHINode>(ReductionPhi)];
  unsigned BaseCost = TTI.getArithmeticReductionCost(RdxDesc.getOpcode(),
                                                     VectorTy, false, CostKind);

  // Get the operand that was not the reduction chain and match it to one of the
  // patterns, returning the better cost if it is found.
  Instruction *RedOp = RetI->getOperand(1) == LastChain
                           ? dyn_cast<Instruction>(RetI->getOperand(0))
                           : dyn_cast<Instruction>(RetI->getOperand(1));

  VectorTy = VectorType::get(I->getOperand(0)->getType(), VectorTy);

  if (RedOp && (isa<SExtInst>(RedOp) || isa<ZExtInst>(RedOp)) &&
      !TheLoop->isLoopInvariant(RedOp)) {
    bool IsUnsigned = isa<ZExtInst>(RedOp);
    auto *ExtType = VectorType::get(RedOp->getOperand(0)->getType(), VectorTy);
    InstructionCost RedCost = TTI.getExtendedAddReductionCost(
        /*IsMLA=*/false, IsUnsigned, RdxDesc.getRecurrenceType(), ExtType,
        CostKind);

    unsigned ExtCost =
        TTI.getCastInstrCost(RedOp->getOpcode(), VectorTy, ExtType,
                             TTI::CastContextHint::None, CostKind, RedOp);
    if (RedCost.isValid() && RedCost < BaseCost + ExtCost)
      return I == RetI ? *RedCost.getValue() : 0;
  } else if (RedOp && RedOp->getOpcode() == Instruction::Mul) {
    Instruction *Mul = RedOp;
    Instruction *Op0 = dyn_cast<Instruction>(Mul->getOperand(0));
    Instruction *Op1 = dyn_cast<Instruction>(Mul->getOperand(1));
    if (Op0 && Op1 && (isa<SExtInst>(Op0) || isa<ZExtInst>(Op0)) &&
        Op0->getOpcode() == Op1->getOpcode() &&
        Op0->getOperand(0)->getType() == Op1->getOperand(0)->getType() &&
        !TheLoop->isLoopInvariant(Op0) && !TheLoop->isLoopInvariant(Op1)) {
      bool IsUnsigned = isa<ZExtInst>(Op0);
      auto *ExtType = VectorType::get(Op0->getOperand(0)->getType(), VectorTy);
      // reduce(mul(ext, ext))
      unsigned ExtCost =
          TTI.getCastInstrCost(Op0->getOpcode(), VectorTy, ExtType,
                               TTI::CastContextHint::None, CostKind, Op0);
      InstructionCost MulCost =
          TTI.getArithmeticInstrCost(Mul->getOpcode(), VectorTy, CostKind);

      InstructionCost RedCost = TTI.getExtendedAddReductionCost(
          /*IsMLA=*/true, IsUnsigned, RdxDesc.getRecurrenceType(), ExtType,
          CostKind);

      if (RedCost.isValid() && RedCost < ExtCost * 2 + MulCost + BaseCost)
        return I == RetI ? *RedCost.getValue() : 0;
    } else {
      InstructionCost MulCost =
          TTI.getArithmeticInstrCost(Mul->getOpcode(), VectorTy, CostKind);

      InstructionCost RedCost = TTI.getExtendedAddReductionCost(
          /*IsMLA=*/true, true, RdxDesc.getRecurrenceType(), VectorTy,
          CostKind);

      if (RedCost.isValid() && RedCost < MulCost + BaseCost)
        return I == RetI ? *RedCost.getValue() : 0;
    }
  }

  return I == RetI ? BaseCost : InstructionCost::getInvalid();
}

InstructionCost
LoopVectorizationCostModel::getMemoryInstructionCost(Instruction *I,
                                                     ElementCount VF) {
  // Calculate scalar cost only. Vectorization cost should be ready at this
  // moment.
  if (VF.isScalar()) {
    Type *ValTy = getMemInstValueType(I);
    const Align Alignment = getLoadStoreAlignment(I);
    unsigned AS = getLoadStoreAddressSpace(I);

    return TTI.getAddressComputationCost(ValTy) +
           TTI.getMemoryOpCost(I->getOpcode(), ValTy, Alignment, AS,
                               TTI::TCK_RecipThroughput, I);
  }
  return getWideningCost(I, VF);
}

LoopVectorizationCostModel::VectorizationCostTy
LoopVectorizationCostModel::getInstructionCost(Instruction *I,
                                               ElementCount VF) {
  // If we know that this instruction will remain uniform, check the cost of
  // the scalar version.
  if (isUniformAfterVectorization(I, VF))
    VF = ElementCount::getFixed(1);

  if (VF.isVector() && isProfitableToScalarize(I, VF))
    return VectorizationCostTy(InstsToScalarize[VF][I], false);

  // Forced scalars do not have any scalarization overhead.
  auto ForcedScalar = ForcedScalars.find(VF);
  if (VF.isVector() && ForcedScalar != ForcedScalars.end()) {
    auto InstSet = ForcedScalar->second;
    if (InstSet.count(I))
      return VectorizationCostTy(
          (getInstructionCost(I, ElementCount::getFixed(1)).first *
           VF.getKnownMinValue()),
          false);
  }

  Type *VectorTy;
  InstructionCost C = getInstructionCost(I, VF, VectorTy);

  bool TypeNotScalarized =
      VF.isVector() && VectorTy->isVectorTy() &&
      TTI.getNumberOfParts(VectorTy) < VF.getKnownMinValue();
  return VectorizationCostTy(C, TypeNotScalarized);
}

InstructionCost
LoopVectorizationCostModel::getScalarizationOverhead(Instruction *I,
                                                     ElementCount VF) {

  if (VF.isScalable())
    return InstructionCost::getInvalid();

  if (VF.isScalar())
    return 0;

  InstructionCost Cost = 0;
  Type *RetTy = ToVectorTy(I->getType(), VF);
  if (!RetTy->isVoidTy() &&
      (!isa<LoadInst>(I) || !TTI.supportsEfficientVectorElementLoadStore()))
    Cost += TTI.getScalarizationOverhead(
        cast<VectorType>(RetTy), APInt::getAllOnesValue(VF.getKnownMinValue()),
        true, false);

  // Some targets keep addresses scalar.
  if (isa<LoadInst>(I) && !TTI.prefersVectorizedAddressing())
    return Cost;

  // Some targets support efficient element stores.
  if (isa<StoreInst>(I) && TTI.supportsEfficientVectorElementLoadStore())
    return Cost;

  // Collect operands to consider.
  CallInst *CI = dyn_cast<CallInst>(I);
  Instruction::op_range Ops = CI ? CI->arg_operands() : I->operands();

  // Skip operands that do not require extraction/scalarization and do not incur
  // any overhead.
  SmallVector<Type *> Tys;
  for (auto *V : filterExtractingOperands(Ops, VF))
    Tys.push_back(MaybeVectorizeType(V->getType(), VF));
  return Cost + TTI.getOperandsScalarizationOverhead(
                    filterExtractingOperands(Ops, VF), Tys);
}

void LoopVectorizationCostModel::setCostBasedWideningDecision(ElementCount VF) {
  if (VF.isScalar())
    return;
  NumPredStores = 0;
  for (BasicBlock *BB : TheLoop->blocks()) {
    // For each instruction in the old loop.
    for (Instruction &I : *BB) {
      Value *Ptr =  getLoadStorePointerOperand(&I);
      if (!Ptr)
        continue;

      // TODO: We should generate better code and update the cost model for
      // predicated uniform stores. Today they are treated as any other
      // predicated store (see added test cases in
      // invariant-store-vectorization.ll).
      if (isa<StoreInst>(&I) && isScalarWithPredication(&I))
        NumPredStores++;

      if (Legal->isUniformMemOp(I)) {
        // TODO: Avoid replicating loads and stores instead of
        // relying on instcombine to remove them.
        // Load: Scalar load + broadcast
        // Store: Scalar store + isLoopInvariantStoreValue ? 0 : extract
        InstructionCost Cost = getUniformMemOpCost(&I, VF);
        setWideningDecision(&I, VF, CM_Scalarize, Cost);
        continue;
      }

      // We assume that widening is the best solution when possible.
      if (memoryInstructionCanBeWidened(&I, VF)) {
        InstructionCost Cost = getConsecutiveMemOpCost(&I, VF);
        int ConsecutiveStride =
               Legal->isConsecutivePtr(getLoadStorePointerOperand(&I));
        assert((ConsecutiveStride == 1 || ConsecutiveStride == -1) &&
               "Expected consecutive stride.");
        InstWidening Decision =
            ConsecutiveStride == 1 ? CM_Widen : CM_Widen_Reverse;
        setWideningDecision(&I, VF, Decision, Cost);
        continue;
      }

      // Choose between Interleaving, Gather/Scatter or Scalarization.
      InstructionCost InterleaveCost = InstructionCost::getInvalid();
      unsigned NumAccesses = 1;
      if (isAccessInterleaved(&I)) {
        auto Group = getInterleavedAccessGroup(&I);
        assert(Group && "Fail to get an interleaved access group.");

        // Make one decision for the whole group.
        if (getWideningDecision(&I, VF) != CM_Unknown)
          continue;

        NumAccesses = Group->getNumMembers();
        if (interleavedAccessCanBeWidened(&I, VF))
          InterleaveCost = getInterleaveGroupCost(&I, VF);
      }

      InstructionCost GatherScatterCost =
          isLegalGatherOrScatter(&I)
              ? getGatherScatterCost(&I, VF) * NumAccesses
              : InstructionCost::getInvalid();

      InstructionCost ScalarizationCost =
          !VF.isScalable() ? getMemInstScalarizationCost(&I, VF) * NumAccesses
                           : InstructionCost::getInvalid();

      // Choose better solution for the current VF,
      // write down this decision and use it during vectorization.
      InstructionCost Cost;
      InstWidening Decision;
      if (InterleaveCost <= GatherScatterCost &&
          InterleaveCost < ScalarizationCost) {
        Decision = CM_Interleave;
        Cost = InterleaveCost;
      } else if (GatherScatterCost < ScalarizationCost) {
        Decision = CM_GatherScatter;
        Cost = GatherScatterCost;
      } else {
        assert(!VF.isScalable() &&
               "We cannot yet scalarise for scalable vectors");
        Decision = CM_Scalarize;
        Cost = ScalarizationCost;
      }
      // If the instructions belongs to an interleave group, the whole group
      // receives the same decision. The whole group receives the cost, but
      // the cost will actually be assigned to one instruction.
      if (auto Group = getInterleavedAccessGroup(&I))
        setWideningDecision(Group, VF, Decision, Cost);
      else
        setWideningDecision(&I, VF, Decision, Cost);
    }
  }

  // Make sure that any load of address and any other address computation
  // remains scalar unless there is gather/scatter support. This avoids
  // inevitable extracts into address registers, and also has the benefit of
  // activating LSR more, since that pass can't optimize vectorized
  // addresses.
  if (TTI.prefersVectorizedAddressing())
    return;

  // Start with all scalar pointer uses.
  SmallPtrSet<Instruction *, 8> AddrDefs;
  for (BasicBlock *BB : TheLoop->blocks())
    for (Instruction &I : *BB) {
      Instruction *PtrDef =
        dyn_cast_or_null<Instruction>(getLoadStorePointerOperand(&I));
      if (PtrDef && TheLoop->contains(PtrDef) &&
          getWideningDecision(&I, VF) != CM_GatherScatter)
        AddrDefs.insert(PtrDef);
    }

  // Add all instructions used to generate the addresses.
  SmallVector<Instruction *, 4> Worklist;
  append_range(Worklist, AddrDefs);
  while (!Worklist.empty()) {
    Instruction *I = Worklist.pop_back_val();
    for (auto &Op : I->operands())
      if (auto *InstOp = dyn_cast<Instruction>(Op))
        if ((InstOp->getParent() == I->getParent()) && !isa<PHINode>(InstOp) &&
            AddrDefs.insert(InstOp).second)
          Worklist.push_back(InstOp);
  }

  for (auto *I : AddrDefs) {
    if (isa<LoadInst>(I)) {
      // Setting the desired widening decision should ideally be handled in
      // by cost functions, but since this involves the task of finding out
      // if the loaded register is involved in an address computation, it is
      // instead changed here when we know this is the case.
      InstWidening Decision = getWideningDecision(I, VF);
      if (Decision == CM_Widen || Decision == CM_Widen_Reverse)
        // Scalarize a widened load of address.
        setWideningDecision(
            I, VF, CM_Scalarize,
            (VF.getKnownMinValue() *
             getMemoryInstructionCost(I, ElementCount::getFixed(1))));
      else if (auto Group = getInterleavedAccessGroup(I)) {
        // Scalarize an interleave group of address loads.
        for (unsigned I = 0; I < Group->getFactor(); ++I) {
          if (Instruction *Member = Group->getMember(I))
            setWideningDecision(
                Member, VF, CM_Scalarize,
                (VF.getKnownMinValue() *
                 getMemoryInstructionCost(Member, ElementCount::getFixed(1))));
        }
      }
    } else
      // Make sure I gets scalarized and a cost estimate without
      // scalarization overhead.
      ForcedScalars[VF].insert(I);
  }
}

InstructionCost
LoopVectorizationCostModel::getInstructionCost(Instruction *I, ElementCount VF,
                                               Type *&VectorTy) {
  Type *RetTy = I->getType();
  if (canTruncateToMinimalBitwidth(I, VF))
    RetTy = IntegerType::get(RetTy->getContext(), MinBWs[I]);
  VectorTy = isScalarAfterVectorization(I, VF) ? RetTy : ToVectorTy(RetTy, VF);
  auto SE = PSE.getSE();
  TTI::TargetCostKind CostKind = TTI::TCK_RecipThroughput;

  // TODO: We need to estimate the cost of intrinsic calls.
  switch (I->getOpcode()) {
  case Instruction::GetElementPtr:
    // We mark this instruction as zero-cost because the cost of GEPs in
    // vectorized code depends on whether the corresponding memory instruction
    // is scalarized or not. Therefore, we handle GEPs with the memory
    // instruction cost.
    return 0;
  case Instruction::Br: {
    // In cases of scalarized and predicated instructions, there will be VF
    // predicated blocks in the vectorized loop. Each branch around these
    // blocks requires also an extract of its vector compare i1 element.
    bool ScalarPredicatedBB = false;
    BranchInst *BI = cast<BranchInst>(I);
    if (VF.isVector() && BI->isConditional() &&
        (PredicatedBBsAfterVectorization.count(BI->getSuccessor(0)) ||
         PredicatedBBsAfterVectorization.count(BI->getSuccessor(1))))
      ScalarPredicatedBB = true;

    if (ScalarPredicatedBB) {
      // Return cost for branches around scalarized and predicated blocks.
      assert(!VF.isScalable() && "scalable vectors not yet supported.");
      auto *Vec_i1Ty =
          VectorType::get(IntegerType::getInt1Ty(RetTy->getContext()), VF);
      return (TTI.getScalarizationOverhead(
                  Vec_i1Ty, APInt::getAllOnesValue(VF.getKnownMinValue()),
                  false, true) +
              (TTI.getCFInstrCost(Instruction::Br, CostKind) *
               VF.getKnownMinValue()));
    } else if (I->getParent() == TheLoop->getLoopLatch() || VF.isScalar())
      // The back-edge branch will remain, as will all scalar branches.
      return TTI.getCFInstrCost(Instruction::Br, CostKind);
    else
      // This branch will be eliminated by if-conversion.
      return 0;
    // Note: We currently assume zero cost for an unconditional branch inside
    // a predicated block since it will become a fall-through, although we
    // may decide in the future to call TTI for all branches.
  }
  case Instruction::PHI: {
    auto *Phi = cast<PHINode>(I);

    // First-order recurrences are replaced by vector shuffles inside the loop.
    // NOTE: Don't use ToVectorTy as SK_ExtractSubvector expects a vector type.
    if (VF.isVector() && Legal->isFirstOrderRecurrence(Phi))
      return TTI.getShuffleCost(
          TargetTransformInfo::SK_ExtractSubvector, cast<VectorType>(VectorTy),
          None, VF.getKnownMinValue() - 1, FixedVectorType::get(RetTy, 1));

    // Phi nodes in non-header blocks (not inductions, reductions, etc.) are
    // converted into select instructions. We require N - 1 selects per phi
    // node, where N is the number of incoming values.
    if (VF.isVector() && Phi->getParent() != TheLoop->getHeader())
      return (Phi->getNumIncomingValues() - 1) *
             TTI.getCmpSelInstrCost(
                 Instruction::Select, ToVectorTy(Phi->getType(), VF),
                 ToVectorTy(Type::getInt1Ty(Phi->getContext()), VF),
                 CmpInst::BAD_ICMP_PREDICATE, CostKind);

    return TTI.getCFInstrCost(Instruction::PHI, CostKind);
  }
  case Instruction::UDiv:
  case Instruction::SDiv:
  case Instruction::URem:
  case Instruction::SRem:
    // If we have a predicated instruction, it may not be executed for each
    // vector lane. Get the scalarization cost and scale this amount by the
    // probability of executing the predicated block. If the instruction is not
    // predicated, we fall through to the next case.
    if (VF.isVector() && isScalarWithPredication(I)) {
      InstructionCost Cost = 0;

      // These instructions have a non-void type, so account for the phi nodes
      // that we will create. This cost is likely to be zero. The phi node
      // cost, if any, should be scaled by the block probability because it
      // models a copy at the end of each predicated block.
      Cost += VF.getKnownMinValue() *
              TTI.getCFInstrCost(Instruction::PHI, CostKind);

      // The cost of the non-predicated instruction.
      Cost += VF.getKnownMinValue() *
              TTI.getArithmeticInstrCost(I->getOpcode(), RetTy, CostKind);

      // The cost of insertelement and extractelement instructions needed for
      // scalarization.
      Cost += getScalarizationOverhead(I, VF);

      // Scale the cost by the probability of executing the predicated blocks.
      // This assumes the predicated block for each vector lane is equally
      // likely.
      return Cost / getReciprocalPredBlockProb();
    }
    LLVM_FALLTHROUGH;
  case Instruction::Add:
  case Instruction::FAdd:
  case Instruction::Sub:
  case Instruction::FSub:
  case Instruction::Mul:
  case Instruction::FMul:
  case Instruction::FDiv:
  case Instruction::FRem:
  case Instruction::Shl:
  case Instruction::LShr:
  case Instruction::AShr:
  case Instruction::And:
  case Instruction::Or:
  case Instruction::Xor: {
    // Since we will replace the stride by 1 the multiplication should go away.
    if (I->getOpcode() == Instruction::Mul && isStrideMul(I, Legal))
      return 0;

    // Detect reduction patterns
    InstructionCost RedCost;
    if ((RedCost = getReductionPatternCost(I, VF, VectorTy, CostKind))
            .isValid())
      return RedCost;

    // Certain instructions can be cheaper to vectorize if they have a constant
    // second vector operand. One example of this are shifts on x86.
    Value *Op2 = I->getOperand(1);
    TargetTransformInfo::OperandValueProperties Op2VP;
    TargetTransformInfo::OperandValueKind Op2VK =
        TTI.getOperandInfo(Op2, Op2VP);
    if (Op2VK == TargetTransformInfo::OK_AnyValue && Legal->isUniform(Op2))
      Op2VK = TargetTransformInfo::OK_UniformValue;

    SmallVector<const Value *, 4> Operands(I->operand_values());
    unsigned N = isScalarAfterVectorization(I, VF) ? VF.getKnownMinValue() : 1;
    return N * TTI.getArithmeticInstrCost(
                   I->getOpcode(), VectorTy, CostKind,
                   TargetTransformInfo::OK_AnyValue,
                   Op2VK, TargetTransformInfo::OP_None, Op2VP, Operands, I);
  }
  case Instruction::FNeg: {
    assert(!VF.isScalable() && "VF is assumed to be non scalable.");
    unsigned N = isScalarAfterVectorization(I, VF) ? VF.getKnownMinValue() : 1;
    return N * TTI.getArithmeticInstrCost(
                   I->getOpcode(), VectorTy, CostKind,
                   TargetTransformInfo::OK_AnyValue,
                   TargetTransformInfo::OK_AnyValue,
                   TargetTransformInfo::OP_None, TargetTransformInfo::OP_None,
                   I->getOperand(0), I);
  }
  case Instruction::Select: {
    SelectInst *SI = cast<SelectInst>(I);
    const SCEV *CondSCEV = SE->getSCEV(SI->getCondition());
    bool ScalarCond = (SE->isLoopInvariant(CondSCEV, TheLoop));
    Type *CondTy = SI->getCondition()->getType();
    if (!ScalarCond)
      CondTy = VectorType::get(CondTy, VF);
    return TTI.getCmpSelInstrCost(I->getOpcode(), VectorTy, CondTy,
                                  CmpInst::BAD_ICMP_PREDICATE, CostKind, I);
  }
  case Instruction::ICmp:
  case Instruction::FCmp: {
    Type *ValTy = I->getOperand(0)->getType();
    Instruction *Op0AsInstruction = dyn_cast<Instruction>(I->getOperand(0));
    if (canTruncateToMinimalBitwidth(Op0AsInstruction, VF))
      ValTy = IntegerType::get(ValTy->getContext(), MinBWs[Op0AsInstruction]);
    VectorTy = ToVectorTy(ValTy, VF);
    return TTI.getCmpSelInstrCost(I->getOpcode(), VectorTy, nullptr,
                                  CmpInst::BAD_ICMP_PREDICATE, CostKind, I);
  }
  case Instruction::Store:
  case Instruction::Load: {
    ElementCount Width = VF;
    if (Width.isVector()) {
      InstWidening Decision = getWideningDecision(I, Width);
      assert(Decision != CM_Unknown &&
             "CM decision should be taken at this point");
      if (Decision == CM_Scalarize)
        Width = ElementCount::getFixed(1);
    }
    VectorTy = ToVectorTy(getMemInstValueType(I), Width);
    return getMemoryInstructionCost(I, VF);
  }
  case Instruction::ZExt:
  case Instruction::SExt:
  case Instruction::FPToUI:
  case Instruction::FPToSI:
  case Instruction::FPExt:
  case Instruction::PtrToInt:
  case Instruction::IntToPtr:
  case Instruction::SIToFP:
  case Instruction::UIToFP:
  case Instruction::Trunc:
  case Instruction::FPTrunc:
  case Instruction::BitCast: {
    // Computes the CastContextHint from a Load/Store instruction.
    auto ComputeCCH = [&](Instruction *I) -> TTI::CastContextHint {
      assert((isa<LoadInst>(I) || isa<StoreInst>(I)) &&
             "Expected a load or a store!");

      if (VF.isScalar() || !TheLoop->contains(I))
        return TTI::CastContextHint::Normal;

      switch (getWideningDecision(I, VF)) {
      case LoopVectorizationCostModel::CM_GatherScatter:
        return TTI::CastContextHint::GatherScatter;
      case LoopVectorizationCostModel::CM_Interleave:
        return TTI::CastContextHint::Interleave;
      case LoopVectorizationCostModel::CM_Scalarize:
      case LoopVectorizationCostModel::CM_Widen:
        return Legal->isMaskRequired(I) ? TTI::CastContextHint::Masked
                                        : TTI::CastContextHint::Normal;
      case LoopVectorizationCostModel::CM_Widen_Reverse:
        return TTI::CastContextHint::Reversed;
      case LoopVectorizationCostModel::CM_Unknown:
        llvm_unreachable("Instr did not go through cost modelling?");
      }

      llvm_unreachable("Unhandled case!");
    };

    unsigned Opcode = I->getOpcode();
    TTI::CastContextHint CCH = TTI::CastContextHint::None;
    // For Trunc, the context is the only user, which must be a StoreInst.
    if (Opcode == Instruction::Trunc || Opcode == Instruction::FPTrunc) {
      if (I->hasOneUse())
        if (StoreInst *Store = dyn_cast<StoreInst>(*I->user_begin()))
          CCH = ComputeCCH(Store);
    }
    // For Z/Sext, the context is the operand, which must be a LoadInst.
    else if (Opcode == Instruction::ZExt || Opcode == Instruction::SExt ||
             Opcode == Instruction::FPExt) {
      if (LoadInst *Load = dyn_cast<LoadInst>(I->getOperand(0)))
        CCH = ComputeCCH(Load);
    }

    // We optimize the truncation of induction variables having constant
    // integer steps. The cost of these truncations is the same as the scalar
    // operation.
    if (isOptimizableIVTruncate(I, VF)) {
      auto *Trunc = cast<TruncInst>(I);
      return TTI.getCastInstrCost(Instruction::Trunc, Trunc->getDestTy(),
                                  Trunc->getSrcTy(), CCH, CostKind, Trunc);
    }

    // Detect reduction patterns
    InstructionCost RedCost;
    if ((RedCost = getReductionPatternCost(I, VF, VectorTy, CostKind))
            .isValid())
      return RedCost;

    Type *SrcScalarTy = I->getOperand(0)->getType();
    Type *SrcVecTy =
        VectorTy->isVectorTy() ? ToVectorTy(SrcScalarTy, VF) : SrcScalarTy;
    if (canTruncateToMinimalBitwidth(I, VF)) {
      // This cast is going to be shrunk. This may remove the cast or it might
      // turn it into slightly different cast. For example, if MinBW == 16,
      // "zext i8 %1 to i32" becomes "zext i8 %1 to i16".
      //
      // Calculate the modified src and dest types.
      Type *MinVecTy = VectorTy;
      if (Opcode == Instruction::Trunc) {
        SrcVecTy = smallestIntegerVectorType(SrcVecTy, MinVecTy);
        VectorTy =
            largestIntegerVectorType(ToVectorTy(I->getType(), VF), MinVecTy);
      } else if (Opcode == Instruction::ZExt || Opcode == Instruction::SExt) {
        SrcVecTy = largestIntegerVectorType(SrcVecTy, MinVecTy);
        VectorTy =
            smallestIntegerVectorType(ToVectorTy(I->getType(), VF), MinVecTy);
      }
    }

    unsigned N;
    if (isScalarAfterVectorization(I, VF)) {
      assert(!VF.isScalable() && "VF is assumed to be non scalable");
      N = VF.getKnownMinValue();
    } else
      N = 1;
    return N *
           TTI.getCastInstrCost(Opcode, VectorTy, SrcVecTy, CCH, CostKind, I);
  }
  case Instruction::Call: {
    bool NeedToScalarize;
    CallInst *CI = cast<CallInst>(I);
    InstructionCost CallCost = getVectorCallCost(CI, VF, NeedToScalarize);
    if (getVectorIntrinsicIDForCall(CI, TLI)) {
      InstructionCost IntrinsicCost = getVectorIntrinsicCost(CI, VF);
      return std::min(CallCost, IntrinsicCost);
    }
    return CallCost;
  }
  case Instruction::ExtractValue:
    return TTI.getInstructionCost(I, TTI::TCK_RecipThroughput);
  default:
    // The cost of executing VF copies of the scalar instruction. This opcode
    // is unknown. Assume that it is the same as 'mul'.
    return VF.getKnownMinValue() * TTI.getArithmeticInstrCost(
                                       Instruction::Mul, VectorTy, CostKind) +
           getScalarizationOverhead(I, VF);
  } // end of switch.
}

char LoopVectorize::ID = 0;

static const char lv_name[] = "Loop Vectorization";

INITIALIZE_PASS_BEGIN(LoopVectorize, LV_NAME, lv_name, false, false)
INITIALIZE_PASS_DEPENDENCY(TargetTransformInfoWrapperPass)
INITIALIZE_PASS_DEPENDENCY(BasicAAWrapperPass)
INITIALIZE_PASS_DEPENDENCY(AAResultsWrapperPass)
INITIALIZE_PASS_DEPENDENCY(GlobalsAAWrapperPass)
INITIALIZE_PASS_DEPENDENCY(AssumptionCacheTracker)
INITIALIZE_PASS_DEPENDENCY(BlockFrequencyInfoWrapperPass)
INITIALIZE_PASS_DEPENDENCY(DominatorTreeWrapperPass)
INITIALIZE_PASS_DEPENDENCY(ScalarEvolutionWrapperPass)
INITIALIZE_PASS_DEPENDENCY(LoopInfoWrapperPass)
INITIALIZE_PASS_DEPENDENCY(LoopAccessLegacyAnalysis)
INITIALIZE_PASS_DEPENDENCY(DemandedBitsWrapperPass)
INITIALIZE_PASS_DEPENDENCY(OptimizationRemarkEmitterWrapperPass)
INITIALIZE_PASS_DEPENDENCY(ProfileSummaryInfoWrapperPass)
INITIALIZE_PASS_DEPENDENCY(InjectTLIMappingsLegacy)
INITIALIZE_PASS_END(LoopVectorize, LV_NAME, lv_name, false, false)

namespace llvm {

Pass *createLoopVectorizePass() { return new LoopVectorize(); }

Pass *createLoopVectorizePass(bool InterleaveOnlyWhenForced,
                              bool VectorizeOnlyWhenForced) {
  return new LoopVectorize(InterleaveOnlyWhenForced, VectorizeOnlyWhenForced);
}

} // end namespace llvm

bool LoopVectorizationCostModel::isConsecutiveLoadOrStore(Instruction *Inst) {
  // Check if the pointer operand of a load or store instruction is
  // consecutive.
  if (auto *Ptr = getLoadStorePointerOperand(Inst))
    return Legal->isConsecutivePtr(Ptr);
  return false;
}

void LoopVectorizationCostModel::collectValuesToIgnore() {
  // Ignore ephemeral values.
  CodeMetrics::collectEphemeralValues(TheLoop, AC, ValuesToIgnore);

  // Ignore type-promoting instructions we identified during reduction
  // detection.
  for (auto &Reduction : Legal->getReductionVars()) {
    RecurrenceDescriptor &RedDes = Reduction.second;
    const SmallPtrSetImpl<Instruction *> &Casts = RedDes.getCastInsts();
    VecValuesToIgnore.insert(Casts.begin(), Casts.end());
  }
  // Ignore type-casting instructions we identified during induction
  // detection.
  for (auto &Induction : Legal->getInductionVars()) {
    InductionDescriptor &IndDes = Induction.second;
    const SmallVectorImpl<Instruction *> &Casts = IndDes.getCastInsts();
    VecValuesToIgnore.insert(Casts.begin(), Casts.end());
  }
}

void LoopVectorizationCostModel::collectInLoopReductions() {
  for (auto &Reduction : Legal->getReductionVars()) {
    PHINode *Phi = Reduction.first;
    RecurrenceDescriptor &RdxDesc = Reduction.second;

    // We don't collect reductions that are type promoted (yet).
    if (RdxDesc.getRecurrenceType() != Phi->getType())
      continue;

    // If the target would prefer this reduction to happen "in-loop", then we
    // want to record it as such.
    unsigned Opcode = RdxDesc.getOpcode();
    if (!PreferInLoopReductions &&
        !TTI.preferInLoopReduction(Opcode, Phi->getType(),
                                   TargetTransformInfo::ReductionFlags()))
      continue;

    // Check that we can correctly put the reductions into the loop, by
    // finding the chain of operations that leads from the phi to the loop
    // exit value.
    SmallVector<Instruction *, 4> ReductionOperations =
        RdxDesc.getReductionOpChain(Phi, TheLoop);
    bool InLoop = !ReductionOperations.empty();
    if (InLoop) {
      InLoopReductionChains[Phi] = ReductionOperations;
      // Add the elements to InLoopReductionImmediateChains for cost modelling.
      Instruction *LastChain = Phi;
      for (auto *I : ReductionOperations) {
        InLoopReductionImmediateChains[I] = LastChain;
        LastChain = I;
      }
    }
    LLVM_DEBUG(dbgs() << "LV: Using " << (InLoop ? "inloop" : "out of loop")
                      << " reduction for phi: " << *Phi << "\n");
  }
}

// TODO: we could return a pair of values that specify the max VF and
// min VF, to be used in `buildVPlans(MinVF, MaxVF)` instead of
// `buildVPlans(VF, VF)`. We cannot do it because VPLAN at the moment
// doesn't have a cost model that can choose which plan to execute if
// more than one is generated.
static unsigned determineVPlanVF(const unsigned WidestVectorRegBits,
                                 LoopVectorizationCostModel &CM) {
  unsigned WidestType;
  std::tie(std::ignore, WidestType) = CM.getSmallestAndWidestTypes();
  return WidestVectorRegBits / WidestType;
}

VectorizationFactor
LoopVectorizationPlanner::planInVPlanNativePath(ElementCount UserVF) {
  assert(!UserVF.isScalable() && "scalable vectors not yet supported");
  ElementCount VF = UserVF;
  // Outer loop handling: They may require CFG and instruction level
  // transformations before even evaluating whether vectorization is profitable.
  // Since we cannot modify the incoming IR, we need to build VPlan upfront in
  // the vectorization pipeline.
  if (!OrigLoop->isInnermost()) {
    // If the user doesn't provide a vectorization factor, determine a
    // reasonable one.
    if (UserVF.isZero()) {
      VF = ElementCount::getFixed(
          determineVPlanVF(TTI->getRegisterBitWidth(true /* Vector*/), CM));
      LLVM_DEBUG(dbgs() << "LV: VPlan computed VF " << VF << ".\n");

      // Make sure we have a VF > 1 for stress testing.
      if (VPlanBuildStressTest && (VF.isScalar() || VF.isZero())) {
        LLVM_DEBUG(dbgs() << "LV: VPlan stress testing: "
                          << "overriding computed VF.\n");
        VF = ElementCount::getFixed(4);
      }
    }
    assert(EnableVPlanNativePath && "VPlan-native path is not enabled.");
    assert(isPowerOf2_32(VF.getKnownMinValue()) &&
           "VF needs to be a power of two");
    LLVM_DEBUG(dbgs() << "LV: Using " << (!UserVF.isZero() ? "user " : "")
                      << "VF " << VF << " to build VPlans.\n");
    buildVPlans(VF, VF);

    // For VPlan build stress testing, we bail out after VPlan construction.
    if (VPlanBuildStressTest)
      return VectorizationFactor::Disabled();

    return {VF, 0 /*Cost*/};
  }

  LLVM_DEBUG(
      dbgs() << "LV: Not vectorizing. Inner loops aren't supported in the "
                "VPlan-native path.\n");
  return VectorizationFactor::Disabled();
}

Optional<VectorizationFactor>
LoopVectorizationPlanner::plan(ElementCount UserVF, unsigned UserIC) {
  assert(OrigLoop->isInnermost() && "Inner loop expected.");
  Optional<ElementCount> MaybeMaxVF = CM.computeMaxVF(UserVF, UserIC);
  if (!MaybeMaxVF) // Cases that should not to be vectorized nor interleaved.
    return None;

  // Invalidate interleave groups if all blocks of loop will be predicated.
  if (CM.blockNeedsPredication(OrigLoop->getHeader()) &&
      !useMaskedInterleavedAccesses(*TTI)) {
    LLVM_DEBUG(
        dbgs()
        << "LV: Invalidate all interleaved groups due to fold-tail by masking "
           "which requires masked-interleaved support.\n");
    if (CM.InterleaveInfo.invalidateGroups())
      // Invalidating interleave groups also requires invalidating all decisions
      // based on them, which includes widening decisions and uniform and scalar
      // values.
      CM.invalidateCostModelingDecisions();
  }

  ElementCount MaxVF = MaybeMaxVF.getValue();
  assert(MaxVF.isNonZero() && "MaxVF is zero.");

  bool UserVFIsLegal = ElementCount::isKnownLE(UserVF, MaxVF);
  if (!UserVF.isZero() &&
      (UserVFIsLegal || (UserVF.isScalable() && MaxVF.isScalable()))) {
    // FIXME: MaxVF is temporarily used inplace of UserVF for illegal scalable
    // VFs here, this should be reverted to only use legal UserVFs once the
    // loop below supports scalable VFs.
    ElementCount VF = UserVFIsLegal ? UserVF : MaxVF;
    LLVM_DEBUG(dbgs() << "LV: Using " << (UserVFIsLegal ? "user" : "max")
                      << " VF " << VF << ".\n");
    assert(isPowerOf2_32(VF.getKnownMinValue()) &&
           "VF needs to be a power of two");
    // Collect the instructions (and their associated costs) that will be more
    // profitable to scalarize.
    CM.selectUserVectorizationFactor(VF);
    CM.collectInLoopReductions();
    buildVPlansWithVPRecipes(VF, VF);
    LLVM_DEBUG(printPlans(dbgs()));
    return {{VF, 0}};
  }

  assert(!MaxVF.isScalable() &&
         "Scalable vectors not yet supported beyond this point");

  for (ElementCount VF = ElementCount::getFixed(1);
       ElementCount::isKnownLE(VF, MaxVF); VF *= 2) {
    // Collect Uniform and Scalar instructions after vectorization with VF.
    CM.collectUniformsAndScalars(VF);

    // Collect the instructions (and their associated costs) that will be more
    // profitable to scalarize.
    if (VF.isVector())
      CM.collectInstsToScalarize(VF);
  }

  CM.collectInLoopReductions();

  buildVPlansWithVPRecipes(ElementCount::getFixed(1), MaxVF);
  LLVM_DEBUG(printPlans(dbgs()));
  if (MaxVF.isScalar())
    return VectorizationFactor::Disabled();

  // Select the optimal vectorization factor.
  return CM.selectVectorizationFactor(MaxVF);
}

void LoopVectorizationPlanner::setBestPlan(ElementCount VF, unsigned UF) {
  LLVM_DEBUG(dbgs() << "Setting best plan to VF=" << VF << ", UF=" << UF
                    << '\n');
  BestVF = VF;
  BestUF = UF;

  erase_if(VPlans, [VF](const VPlanPtr &Plan) {
    return !Plan->hasVF(VF);
  });
  assert(VPlans.size() == 1 && "Best VF has not a single VPlan.");
}

void LoopVectorizationPlanner::executePlan(InnerLoopVectorizer &ILV,
                                           DominatorTree *DT) {
  // Perform the actual loop transformation.

  // 1. Create a new empty loop. Unlink the old loop and connect the new one.
  assert(BestVF.hasValue() && "Vectorization Factor is missing");
  assert(VPlans.size() == 1 && "Not a single VPlan to execute.");

  VPTransformState State{
      *BestVF, BestUF, LI, DT, ILV.Builder, &ILV, VPlans.front().get()};
  State.CFG.PrevBB = ILV.createVectorizedLoopSkeleton();
  State.TripCount = ILV.getOrCreateTripCount(nullptr);
  State.CanonicalIV = ILV.Induction;

  ILV.printDebugTracesAtStart();

  //===------------------------------------------------===//
  //
  // Notice: any optimization or new instruction that go
  // into the code below should also be implemented in
  // the cost-model.
  //
  //===------------------------------------------------===//

  // 2. Copy and widen instructions from the old loop into the new loop.
  VPlans.front()->execute(&State);

  // 3. Fix the vectorized code: take care of header phi's, live-outs,
  //    predication, updating analyses.
  ILV.fixVectorizedLoop(State);

  ILV.printDebugTracesAtEnd();
}

<<<<<<< HEAD
#if INTEL_CUSTOMIZATION
#if !defined(NDEBUG) || defined(LLVM_ENABLE_DUMP)
void LoopVectorizationPlanner::printPlans(raw_ostream &O) {
  for (const auto &Plan : VPlans)
    if (PrintVPlansInDotFormat)
      Plan->printDOT(O);
    else
      Plan->print(O);
}
#endif // !NDEBUG || LLVM_ENABLE_DUMP
#endif // INTEL_CUSTOMIZATION

=======
>>>>>>> 3614df35
void LoopVectorizationPlanner::collectTriviallyDeadInstructions(
    SmallPtrSetImpl<Instruction *> &DeadInstructions) {

  // We create new control-flow for the vectorized loop, so the original exit
  // conditions will be dead after vectorization if it's only used by the
  // terminator
  SmallVector<BasicBlock*> ExitingBlocks;
  OrigLoop->getExitingBlocks(ExitingBlocks);
  for (auto *BB : ExitingBlocks) {
    auto *Cmp = dyn_cast<Instruction>(BB->getTerminator()->getOperand(0));
    if (!Cmp || !Cmp->hasOneUse())
      continue;

    // TODO: we should introduce a getUniqueExitingBlocks on Loop
    if (!DeadInstructions.insert(Cmp).second)
      continue;

    // The operands of the icmp is often a dead trunc, used by IndUpdate.
    // TODO: can recurse through operands in general
    for (Value *Op : Cmp->operands()) {
      if (isa<TruncInst>(Op) && Op->hasOneUse())
          DeadInstructions.insert(cast<Instruction>(Op));
    }
  }

  // We create new "steps" for induction variable updates to which the original
  // induction variables map. An original update instruction will be dead if
  // all its users except the induction variable are dead.
  auto *Latch = OrigLoop->getLoopLatch();
  for (auto &Induction : Legal->getInductionVars()) {
    PHINode *Ind = Induction.first;
    auto *IndUpdate = cast<Instruction>(Ind->getIncomingValueForBlock(Latch));

    // If the tail is to be folded by masking, the primary induction variable,
    // if exists, isn't dead: it will be used for masking. Don't kill it.
    if (CM.foldTailByMasking() && IndUpdate == Legal->getPrimaryInduction())
      continue;

    if (llvm::all_of(IndUpdate->users(), [&](User *U) -> bool {
          return U == Ind || DeadInstructions.count(cast<Instruction>(U));
        }))
      DeadInstructions.insert(IndUpdate);

    // We record as "Dead" also the type-casting instructions we had identified
    // during induction analysis. We don't need any handling for them in the
    // vectorized loop because we have proven that, under a proper runtime
    // test guarding the vectorized loop, the value of the phi, and the casted
    // value of the phi, are the same. The last instruction in this casting chain
    // will get its scalar/vector/widened def from the scalar/vector/widened def
    // of the respective phi node. Any other casts in the induction def-use chain
    // have no other uses outside the phi update chain, and will be ignored.
    InductionDescriptor &IndDes = Induction.second;
    const SmallVectorImpl<Instruction *> &Casts = IndDes.getCastInsts();
    DeadInstructions.insert(Casts.begin(), Casts.end());
  }
}

Value *InnerLoopUnroller::reverseVector(Value *Vec) { return Vec; }

Value *InnerLoopUnroller::getBroadcastInstrs(Value *V) { return V; }

Value *InnerLoopUnroller::getStepVector(Value *Val, int StartIdx, Value *Step,
                                        Instruction::BinaryOps BinOp) {
  // When unrolling and the VF is 1, we only need to add a simple scalar.
  Type *Ty = Val->getType();
  assert(!Ty->isVectorTy() && "Val must be a scalar");

  if (Ty->isFloatingPointTy()) {
    Constant *C = ConstantFP::get(Ty, (double)StartIdx);

    // Floating-point operations inherit FMF via the builder's flags.
    Value *MulOp = Builder.CreateFMul(C, Step);
    return Builder.CreateBinOp(BinOp, Val, MulOp);
  }
  Constant *C = ConstantInt::get(Ty, StartIdx);
  return Builder.CreateAdd(Val, Builder.CreateMul(C, Step), "induction");
}

static void AddRuntimeUnrollDisableMetaData(Loop *L) {
  SmallVector<Metadata *, 4> MDs;
  // Reserve first location for self reference to the LoopID metadata node.
  MDs.push_back(nullptr);
  bool IsUnrollMetadata = false;
  MDNode *LoopID = L->getLoopID();
  if (LoopID) {
    // First find existing loop unrolling disable metadata.
    for (unsigned i = 1, ie = LoopID->getNumOperands(); i < ie; ++i) {
      auto *MD = dyn_cast<MDNode>(LoopID->getOperand(i));
      if (MD) {
        const auto *S = dyn_cast<MDString>(MD->getOperand(0));
        IsUnrollMetadata =
            S && S->getString().startswith("llvm.loop.unroll.disable");
      }
      MDs.push_back(LoopID->getOperand(i));
    }
  }

  if (!IsUnrollMetadata) {
    // Add runtime unroll disable metadata.
    LLVMContext &Context = L->getHeader()->getContext();
    SmallVector<Metadata *, 1> DisableOperands;
    DisableOperands.push_back(
        MDString::get(Context, "llvm.loop.unroll.runtime.disable"));
    MDNode *DisableNode = MDNode::get(Context, DisableOperands);
    MDs.push_back(DisableNode);
    MDNode *NewLoopID = MDNode::get(Context, MDs);
    // Set operand 0 to refer to the loop id itself.
    NewLoopID->replaceOperandWith(0, NewLoopID);
    L->setLoopID(NewLoopID);
  }
}

//===--------------------------------------------------------------------===//
// EpilogueVectorizerMainLoop
//===--------------------------------------------------------------------===//

/// This function is partially responsible for generating the control flow
/// depicted in https://llvm.org/docs/Vectorizers.html#epilogue-vectorization.
BasicBlock *EpilogueVectorizerMainLoop::createEpilogueVectorizedLoopSkeleton() {
  MDNode *OrigLoopID = OrigLoop->getLoopID();
  Loop *Lp = createVectorLoopSkeleton("");

  // Generate the code to check the minimum iteration count of the vector
  // epilogue (see below).
  EPI.EpilogueIterationCountCheck =
      emitMinimumIterationCountCheck(Lp, LoopScalarPreHeader, true);
  EPI.EpilogueIterationCountCheck->setName("iter.check");

  // Generate the code to check any assumptions that we've made for SCEV
  // expressions.
  EPI.SCEVSafetyCheck = emitSCEVChecks(Lp, LoopScalarPreHeader);

  // Generate the code that checks at runtime if arrays overlap. We put the
  // checks into a separate block to make the more common case of few elements
  // faster.
  EPI.MemSafetyCheck = emitMemRuntimeChecks(Lp, LoopScalarPreHeader);

  // Generate the iteration count check for the main loop, *after* the check
  // for the epilogue loop, so that the path-length is shorter for the case
  // that goes directly through the vector epilogue. The longer-path length for
  // the main loop is compensated for, by the gain from vectorizing the larger
  // trip count. Note: the branch will get updated later on when we vectorize
  // the epilogue.
  EPI.MainLoopIterationCountCheck =
      emitMinimumIterationCountCheck(Lp, LoopScalarPreHeader, false);

  // Generate the induction variable.
  OldInduction = Legal->getPrimaryInduction();
  Type *IdxTy = Legal->getWidestInductionType();
  Value *StartIdx = ConstantInt::get(IdxTy, 0);
  Constant *Step = ConstantInt::get(IdxTy, VF.getKnownMinValue() * UF);
  Value *CountRoundDown = getOrCreateVectorTripCount(Lp);
  EPI.VectorTripCount = CountRoundDown;
  Induction =
      createInductionVariable(Lp, StartIdx, CountRoundDown, Step,
                              getDebugLocFromInstOrOperands(OldInduction));

  // Skip induction resume value creation here because they will be created in
  // the second pass. If we created them here, they wouldn't be used anyway,
  // because the vplan in the second pass still contains the inductions from the
  // original loop.

  return completeLoopSkeleton(Lp, OrigLoopID);
}

void EpilogueVectorizerMainLoop::printDebugTracesAtStart() {
  LLVM_DEBUG({
    dbgs() << "Create Skeleton for epilogue vectorized loop (first pass)\n"
           << "Main Loop VF:" << EPI.MainLoopVF.getKnownMinValue()
           << ", Main Loop UF:" << EPI.MainLoopUF
           << ", Epilogue Loop VF:" << EPI.EpilogueVF.getKnownMinValue()
           << ", Epilogue Loop UF:" << EPI.EpilogueUF << "\n";
  });
}

void EpilogueVectorizerMainLoop::printDebugTracesAtEnd() {
  DEBUG_WITH_TYPE(VerboseDebug, {
    dbgs() << "intermediate fn:\n" << *Induction->getFunction() << "\n";
  });
}

BasicBlock *EpilogueVectorizerMainLoop::emitMinimumIterationCountCheck(
    Loop *L, BasicBlock *Bypass, bool ForEpilogue) {
  assert(L && "Expected valid Loop.");
  assert(Bypass && "Expected valid bypass basic block.");
  unsigned VFactor =
      ForEpilogue ? EPI.EpilogueVF.getKnownMinValue() : VF.getKnownMinValue();
  unsigned UFactor = ForEpilogue ? EPI.EpilogueUF : UF;
  Value *Count = getOrCreateTripCount(L);
  // Reuse existing vector loop preheader for TC checks.
  // Note that new preheader block is generated for vector loop.
  BasicBlock *const TCCheckBlock = LoopVectorPreHeader;
  IRBuilder<> Builder(TCCheckBlock->getTerminator());

  // Generate code to check if the loop's trip count is less than VF * UF of the
  // main vector loop.
  auto P =
      Cost->requiresScalarEpilogue() ? ICmpInst::ICMP_ULE : ICmpInst::ICMP_ULT;

  Value *CheckMinIters = Builder.CreateICmp(
      P, Count, ConstantInt::get(Count->getType(), VFactor * UFactor),
      "min.iters.check");

  if (!ForEpilogue)
    TCCheckBlock->setName("vector.main.loop.iter.check");

  // Create new preheader for vector loop.
  LoopVectorPreHeader = SplitBlock(TCCheckBlock, TCCheckBlock->getTerminator(),
                                   DT, LI, nullptr, "vector.ph");

  if (ForEpilogue) {
    assert(DT->properlyDominates(DT->getNode(TCCheckBlock),
                                 DT->getNode(Bypass)->getIDom()) &&
           "TC check is expected to dominate Bypass");

    // Update dominator for Bypass & LoopExit.
    DT->changeImmediateDominator(Bypass, TCCheckBlock);
    DT->changeImmediateDominator(LoopExitBlock, TCCheckBlock);

    LoopBypassBlocks.push_back(TCCheckBlock);

    // Save the trip count so we don't have to regenerate it in the
    // vec.epilog.iter.check. This is safe to do because the trip count
    // generated here dominates the vector epilog iter check.
    EPI.TripCount = Count;
  }

  ReplaceInstWithInst(
      TCCheckBlock->getTerminator(),
      BranchInst::Create(Bypass, LoopVectorPreHeader, CheckMinIters));

  return TCCheckBlock;
}

//===--------------------------------------------------------------------===//
// EpilogueVectorizerEpilogueLoop
//===--------------------------------------------------------------------===//

/// This function is partially responsible for generating the control flow
/// depicted in https://llvm.org/docs/Vectorizers.html#epilogue-vectorization.
BasicBlock *
EpilogueVectorizerEpilogueLoop::createEpilogueVectorizedLoopSkeleton() {
  MDNode *OrigLoopID = OrigLoop->getLoopID();
  Loop *Lp = createVectorLoopSkeleton("vec.epilog.");

  // Now, compare the remaining count and if there aren't enough iterations to
  // execute the vectorized epilogue skip to the scalar part.
  BasicBlock *VecEpilogueIterationCountCheck = LoopVectorPreHeader;
  VecEpilogueIterationCountCheck->setName("vec.epilog.iter.check");
  LoopVectorPreHeader =
      SplitBlock(LoopVectorPreHeader, LoopVectorPreHeader->getTerminator(), DT,
                 LI, nullptr, "vec.epilog.ph");
  emitMinimumVectorEpilogueIterCountCheck(Lp, LoopScalarPreHeader,
                                          VecEpilogueIterationCountCheck);

  // Adjust the control flow taking the state info from the main loop
  // vectorization into account.
  assert(EPI.MainLoopIterationCountCheck && EPI.EpilogueIterationCountCheck &&
         "expected this to be saved from the previous pass.");
  EPI.MainLoopIterationCountCheck->getTerminator()->replaceUsesOfWith(
      VecEpilogueIterationCountCheck, LoopVectorPreHeader);

  DT->changeImmediateDominator(LoopVectorPreHeader,
                               EPI.MainLoopIterationCountCheck);

  EPI.EpilogueIterationCountCheck->getTerminator()->replaceUsesOfWith(
      VecEpilogueIterationCountCheck, LoopScalarPreHeader);

  if (EPI.SCEVSafetyCheck)
    EPI.SCEVSafetyCheck->getTerminator()->replaceUsesOfWith(
        VecEpilogueIterationCountCheck, LoopScalarPreHeader);
  if (EPI.MemSafetyCheck)
    EPI.MemSafetyCheck->getTerminator()->replaceUsesOfWith(
        VecEpilogueIterationCountCheck, LoopScalarPreHeader);

  DT->changeImmediateDominator(
      VecEpilogueIterationCountCheck,
      VecEpilogueIterationCountCheck->getSinglePredecessor());

  DT->changeImmediateDominator(LoopScalarPreHeader,
                               EPI.EpilogueIterationCountCheck);
  DT->changeImmediateDominator(LoopExitBlock, EPI.EpilogueIterationCountCheck);

  // Keep track of bypass blocks, as they feed start values to the induction
  // phis in the scalar loop preheader.
  if (EPI.SCEVSafetyCheck)
    LoopBypassBlocks.push_back(EPI.SCEVSafetyCheck);
  if (EPI.MemSafetyCheck)
    LoopBypassBlocks.push_back(EPI.MemSafetyCheck);
  LoopBypassBlocks.push_back(EPI.EpilogueIterationCountCheck);

  // Generate a resume induction for the vector epilogue and put it in the
  // vector epilogue preheader
  Type *IdxTy = Legal->getWidestInductionType();
  PHINode *EPResumeVal = PHINode::Create(IdxTy, 2, "vec.epilog.resume.val",
                                         LoopVectorPreHeader->getFirstNonPHI());
  EPResumeVal->addIncoming(EPI.VectorTripCount, VecEpilogueIterationCountCheck);
  EPResumeVal->addIncoming(ConstantInt::get(IdxTy, 0),
                           EPI.MainLoopIterationCountCheck);

  // Generate the induction variable.
  OldInduction = Legal->getPrimaryInduction();
  Value *CountRoundDown = getOrCreateVectorTripCount(Lp);
  Constant *Step = ConstantInt::get(IdxTy, VF.getKnownMinValue() * UF);
  Value *StartIdx = EPResumeVal;
  Induction =
      createInductionVariable(Lp, StartIdx, CountRoundDown, Step,
                              getDebugLocFromInstOrOperands(OldInduction));

  // Generate induction resume values. These variables save the new starting
  // indexes for the scalar loop. They are used to test if there are any tail
  // iterations left once the vector loop has completed.
  // Note that when the vectorized epilogue is skipped due to iteration count
  // check, then the resume value for the induction variable comes from
  // the trip count of the main vector loop, hence passing the AdditionalBypass
  // argument.
  createInductionResumeValues(Lp, CountRoundDown,
                              {VecEpilogueIterationCountCheck,
                               EPI.VectorTripCount} /* AdditionalBypass */);

  AddRuntimeUnrollDisableMetaData(Lp);
  return completeLoopSkeleton(Lp, OrigLoopID);
}

BasicBlock *
EpilogueVectorizerEpilogueLoop::emitMinimumVectorEpilogueIterCountCheck(
    Loop *L, BasicBlock *Bypass, BasicBlock *Insert) {

  assert(EPI.TripCount &&
         "Expected trip count to have been safed in the first pass.");
  assert(
      (!isa<Instruction>(EPI.TripCount) ||
       DT->dominates(cast<Instruction>(EPI.TripCount)->getParent(), Insert)) &&
      "saved trip count does not dominate insertion point.");
  Value *TC = EPI.TripCount;
  IRBuilder<> Builder(Insert->getTerminator());
  Value *Count = Builder.CreateSub(TC, EPI.VectorTripCount, "n.vec.remaining");

  // Generate code to check if the loop's trip count is less than VF * UF of the
  // vector epilogue loop.
  auto P =
      Cost->requiresScalarEpilogue() ? ICmpInst::ICMP_ULE : ICmpInst::ICMP_ULT;

  Value *CheckMinIters = Builder.CreateICmp(
      P, Count,
      ConstantInt::get(Count->getType(),
                       EPI.EpilogueVF.getKnownMinValue() * EPI.EpilogueUF),
      "min.epilog.iters.check");

  ReplaceInstWithInst(
      Insert->getTerminator(),
      BranchInst::Create(Bypass, LoopVectorPreHeader, CheckMinIters));

  LoopBypassBlocks.push_back(Insert);
  return Insert;
}

void EpilogueVectorizerEpilogueLoop::printDebugTracesAtStart() {
  LLVM_DEBUG({
    dbgs() << "Create Skeleton for epilogue vectorized loop (second pass)\n"
           << "Main Loop VF:" << EPI.MainLoopVF.getKnownMinValue()
           << ", Main Loop UF:" << EPI.MainLoopUF
           << ", Epilogue Loop VF:" << EPI.EpilogueVF.getKnownMinValue()
           << ", Epilogue Loop UF:" << EPI.EpilogueUF << "\n";
  });
}

void EpilogueVectorizerEpilogueLoop::printDebugTracesAtEnd() {
  DEBUG_WITH_TYPE(VerboseDebug, {
    dbgs() << "final fn:\n" << *Induction->getFunction() << "\n";
  });
}

bool LoopVectorizationPlanner::getDecisionAndClampRange(
    const std::function<bool(ElementCount)> &Predicate, VFRange &Range) {
  assert(!Range.isEmpty() && "Trying to test an empty VF range.");
  bool PredicateAtRangeStart = Predicate(Range.Start);

  for (ElementCount TmpVF = Range.Start * 2;
       ElementCount::isKnownLT(TmpVF, Range.End); TmpVF *= 2)
    if (Predicate(TmpVF) != PredicateAtRangeStart) {
      Range.End = TmpVF;
      break;
    }

  return PredicateAtRangeStart;
}

/// Build VPlans for the full range of feasible VF's = {\p MinVF, 2 * \p MinVF,
/// 4 * \p MinVF, ..., \p MaxVF} by repeatedly building a VPlan for a sub-range
/// of VF's starting at a given VF and extending it as much as possible. Each
/// vectorization decision can potentially shorten this sub-range during
/// buildVPlan().
void LoopVectorizationPlanner::buildVPlans(ElementCount MinVF,
                                           ElementCount MaxVF) {
  auto MaxVFPlusOne = MaxVF.getWithIncrement(1);
  for (ElementCount VF = MinVF; ElementCount::isKnownLT(VF, MaxVFPlusOne);) {
    VFRange SubRange = {VF, MaxVFPlusOne};
    VPlans.push_back(buildVPlan(SubRange));
    VF = SubRange.End;
  }
}

VPValue *VPRecipeBuilder::createEdgeMask(BasicBlock *Src, BasicBlock *Dst,
                                         VPlanPtr &Plan) {
  assert(is_contained(predecessors(Dst), Src) && "Invalid edge");

  // Look for cached value.
  std::pair<BasicBlock *, BasicBlock *> Edge(Src, Dst);
  EdgeMaskCacheTy::iterator ECEntryIt = EdgeMaskCache.find(Edge);
  if (ECEntryIt != EdgeMaskCache.end())
    return ECEntryIt->second;

  VPValue *SrcMask = createBlockInMask(Src, Plan);

  // The terminator has to be a branch inst!
  BranchInst *BI = dyn_cast<BranchInst>(Src->getTerminator());
  assert(BI && "Unexpected terminator found");

  if (!BI->isConditional() || BI->getSuccessor(0) == BI->getSuccessor(1))
    return EdgeMaskCache[Edge] = SrcMask;

  // If source is an exiting block, we know the exit edge is dynamically dead
  // in the vector loop, and thus we don't need to restrict the mask.  Avoid
  // adding uses of an otherwise potentially dead instruction.
  if (OrigLoop->isLoopExiting(Src))
    return EdgeMaskCache[Edge] = SrcMask;

  VPValue *EdgeMask = Plan->getOrAddVPValue(BI->getCondition());
  assert(EdgeMask && "No Edge Mask found for condition");

  if (BI->getSuccessor(0) != Dst)
    EdgeMask = Builder.createNot(EdgeMask);

  if (SrcMask) { // Otherwise block in-mask is all-one, no need to AND.
    // The condition is 'SrcMask && EdgeMask', which is equivalent to
    // 'select i1 SrcMask, i1 EdgeMask, i1 false'.
    // The select version does not introduce new UB if SrcMask is false and
    // EdgeMask is poison. Using 'and' here introduces undefined behavior.
    VPValue *False = Plan->getOrAddVPValue(
        ConstantInt::getFalse(BI->getCondition()->getType()));
    EdgeMask = Builder.createSelect(SrcMask, EdgeMask, False);
  }

  return EdgeMaskCache[Edge] = EdgeMask;
}

VPValue *VPRecipeBuilder::createBlockInMask(BasicBlock *BB, VPlanPtr &Plan) {
  assert(OrigLoop->contains(BB) && "Block is not a part of a loop");

  // Look for cached value.
  BlockMaskCacheTy::iterator BCEntryIt = BlockMaskCache.find(BB);
  if (BCEntryIt != BlockMaskCache.end())
    return BCEntryIt->second;

  // All-one mask is modelled as no-mask following the convention for masked
  // load/store/gather/scatter. Initialize BlockMask to no-mask.
  VPValue *BlockMask = nullptr;

  if (OrigLoop->getHeader() == BB) {
    if (!CM.blockNeedsPredication(BB))
      return BlockMaskCache[BB] = BlockMask; // Loop incoming mask is all-one.

    // Create the block in mask as the first non-phi instruction in the block.
    VPBuilder::InsertPointGuard Guard(Builder);
    auto NewInsertionPoint = Builder.getInsertBlock()->getFirstNonPhi();
    Builder.setInsertPoint(Builder.getInsertBlock(), NewInsertionPoint);

    // Introduce the early-exit compare IV <= BTC to form header block mask.
    // This is used instead of IV < TC because TC may wrap, unlike BTC.
    // Start by constructing the desired canonical IV.
    VPValue *IV = nullptr;
    if (Legal->getPrimaryInduction())
      IV = Plan->getOrAddVPValue(Legal->getPrimaryInduction());
    else {
      auto IVRecipe = new VPWidenCanonicalIVRecipe();
      Builder.getInsertBlock()->insert(IVRecipe, NewInsertionPoint);
      IV = IVRecipe->getVPValue();
    }
    VPValue *BTC = Plan->getOrCreateBackedgeTakenCount();
    bool TailFolded = !CM.isScalarEpilogueAllowed();

    if (TailFolded && CM.TTI.emitGetActiveLaneMask()) {
      // While ActiveLaneMask is a binary op that consumes the loop tripcount
      // as a second argument, we only pass the IV here and extract the
      // tripcount from the transform state where codegen of the VP instructions
      // happen.
      BlockMask = Builder.createNaryOp(VPInstruction::ActiveLaneMask, {IV});
    } else {
      BlockMask = Builder.createNaryOp(VPInstruction::ICmpULE, {IV, BTC});
    }
    return BlockMaskCache[BB] = BlockMask;
  }

  // This is the block mask. We OR all incoming edges.
  for (auto *Predecessor : predecessors(BB)) {
    VPValue *EdgeMask = createEdgeMask(Predecessor, BB, Plan);
    if (!EdgeMask) // Mask of predecessor is all-one so mask of block is too.
      return BlockMaskCache[BB] = EdgeMask;

    if (!BlockMask) { // BlockMask has its initialized nullptr value.
      BlockMask = EdgeMask;
      continue;
    }

    BlockMask = Builder.createOr(BlockMask, EdgeMask);
  }

  return BlockMaskCache[BB] = BlockMask;
}

VPRecipeBase *VPRecipeBuilder::tryToWidenMemory(Instruction *I, VFRange &Range,
                                                VPlanPtr &Plan) {
  assert((isa<LoadInst>(I) || isa<StoreInst>(I)) &&
         "Must be called with either a load or store");

  auto willWiden = [&](ElementCount VF) -> bool {
    if (VF.isScalar())
      return false;
    LoopVectorizationCostModel::InstWidening Decision =
        CM.getWideningDecision(I, VF);
    assert(Decision != LoopVectorizationCostModel::CM_Unknown &&
           "CM decision should be taken at this point.");
    if (Decision == LoopVectorizationCostModel::CM_Interleave)
      return true;
    if (CM.isScalarAfterVectorization(I, VF) ||
        CM.isProfitableToScalarize(I, VF))
      return false;
    return Decision != LoopVectorizationCostModel::CM_Scalarize;
  };

  if (!LoopVectorizationPlanner::getDecisionAndClampRange(willWiden, Range))
    return nullptr;

  VPValue *Mask = nullptr;
  if (Legal->isMaskRequired(I))
    Mask = createBlockInMask(I->getParent(), Plan);

  VPValue *Addr = Plan->getOrAddVPValue(getLoadStorePointerOperand(I));
  if (LoadInst *Load = dyn_cast<LoadInst>(I))
    return new VPWidenMemoryInstructionRecipe(*Load, Addr, Mask);

  StoreInst *Store = cast<StoreInst>(I);
  VPValue *StoredValue = Plan->getOrAddVPValue(Store->getValueOperand());
  return new VPWidenMemoryInstructionRecipe(*Store, Addr, StoredValue, Mask);
}

VPWidenIntOrFpInductionRecipe *
VPRecipeBuilder::tryToOptimizeInductionPHI(PHINode *Phi, VPlan &Plan) const {
  // Check if this is an integer or fp induction. If so, build the recipe that
  // produces its scalar and vector values.
  InductionDescriptor II = Legal->getInductionVars().lookup(Phi);
  if (II.getKind() == InductionDescriptor::IK_IntInduction ||
      II.getKind() == InductionDescriptor::IK_FpInduction) {
    VPValue *Start = Plan.getOrAddVPValue(II.getStartValue());
    const SmallVectorImpl<Instruction *> &Casts = II.getCastInsts();
    return new VPWidenIntOrFpInductionRecipe(
        Phi, Start, Casts.empty() ? nullptr : Casts.front());
  }

  return nullptr;
}

VPWidenIntOrFpInductionRecipe *
VPRecipeBuilder::tryToOptimizeInductionTruncate(TruncInst *I, VFRange &Range,
                                                VPlan &Plan) const {
  // Optimize the special case where the source is a constant integer
  // induction variable. Notice that we can only optimize the 'trunc' case
  // because (a) FP conversions lose precision, (b) sext/zext may wrap, and
  // (c) other casts depend on pointer size.

  // Determine whether \p K is a truncation based on an induction variable that
  // can be optimized.
  auto isOptimizableIVTruncate =
      [&](Instruction *K) -> std::function<bool(ElementCount)> {
    return [=](ElementCount VF) -> bool {
      return CM.isOptimizableIVTruncate(K, VF);
    };
  };

  if (LoopVectorizationPlanner::getDecisionAndClampRange(
          isOptimizableIVTruncate(I), Range)) {

    InductionDescriptor II =
        Legal->getInductionVars().lookup(cast<PHINode>(I->getOperand(0)));
    VPValue *Start = Plan.getOrAddVPValue(II.getStartValue());
    return new VPWidenIntOrFpInductionRecipe(cast<PHINode>(I->getOperand(0)),
                                             Start, nullptr, I);
  }
  return nullptr;
}

VPRecipeOrVPValueTy VPRecipeBuilder::tryToBlend(PHINode *Phi, VPlanPtr &Plan) {
  // If all incoming values are equal, the incoming VPValue can be used directly
  // instead of creating a new VPBlendRecipe.
  Value *FirstIncoming = Phi->getIncomingValue(0);
  if (all_of(Phi->incoming_values(), [FirstIncoming](const Value *Inc) {
        return FirstIncoming == Inc;
      })) {
    return Plan->getOrAddVPValue(Phi->getIncomingValue(0));
  }

  // We know that all PHIs in non-header blocks are converted into selects, so
  // we don't have to worry about the insertion order and we can just use the
  // builder. At this point we generate the predication tree. There may be
  // duplications since this is a simple recursive scan, but future
  // optimizations will clean it up.
  SmallVector<VPValue *, 2> Operands;
  unsigned NumIncoming = Phi->getNumIncomingValues();

  for (unsigned In = 0; In < NumIncoming; In++) {
    VPValue *EdgeMask =
      createEdgeMask(Phi->getIncomingBlock(In), Phi->getParent(), Plan);
    assert((EdgeMask || NumIncoming == 1) &&
           "Multiple predecessors with one having a full mask");
    Operands.push_back(Plan->getOrAddVPValue(Phi->getIncomingValue(In)));
    if (EdgeMask)
      Operands.push_back(EdgeMask);
  }
  return toVPRecipeResult(new VPBlendRecipe(Phi, Operands));
}

VPWidenCallRecipe *VPRecipeBuilder::tryToWidenCall(CallInst *CI, VFRange &Range,
                                                   VPlan &Plan) const {

  bool IsPredicated = LoopVectorizationPlanner::getDecisionAndClampRange(
      [this, CI](ElementCount VF) {
        return CM.isScalarWithPredication(CI, VF);
      },
      Range);

  if (IsPredicated)
    return nullptr;

  Intrinsic::ID ID = getVectorIntrinsicIDForCall(CI, TLI);
  if (ID && (ID == Intrinsic::assume || ID == Intrinsic::lifetime_end ||
             ID == Intrinsic::lifetime_start || ID == Intrinsic::sideeffect ||
             ID == Intrinsic::pseudoprobe ||
             ID == Intrinsic::experimental_noalias_scope_decl))
    return nullptr;

  auto willWiden = [&](ElementCount VF) -> bool {
    Intrinsic::ID ID = getVectorIntrinsicIDForCall(CI, TLI);
    // The following case may be scalarized depending on the VF.
    // The flag shows whether we use Intrinsic or a usual Call for vectorized
    // version of the instruction.
    // Is it beneficial to perform intrinsic call compared to lib call?
    bool NeedToScalarize = false;
    InstructionCost CallCost = CM.getVectorCallCost(CI, VF, NeedToScalarize);
    InstructionCost IntrinsicCost = ID ? CM.getVectorIntrinsicCost(CI, VF) : 0;
    bool UseVectorIntrinsic = ID && IntrinsicCost <= CallCost;
    assert(IntrinsicCost.isValid() && CallCost.isValid() &&
           "Cannot have invalid costs while widening");
    return UseVectorIntrinsic || !NeedToScalarize;
  };

  if (!LoopVectorizationPlanner::getDecisionAndClampRange(willWiden, Range))
    return nullptr;

  return new VPWidenCallRecipe(*CI, Plan.mapToVPValues(CI->arg_operands()));
}

bool VPRecipeBuilder::shouldWiden(Instruction *I, VFRange &Range) const {
  assert(!isa<BranchInst>(I) && !isa<PHINode>(I) && !isa<LoadInst>(I) &&
         !isa<StoreInst>(I) && "Instruction should have been handled earlier");
  // Instruction should be widened, unless it is scalar after vectorization,
  // scalarization is profitable or it is predicated.
  auto WillScalarize = [this, I](ElementCount VF) -> bool {
    return CM.isScalarAfterVectorization(I, VF) ||
           CM.isProfitableToScalarize(I, VF) ||
           CM.isScalarWithPredication(I, VF);
  };
  return !LoopVectorizationPlanner::getDecisionAndClampRange(WillScalarize,
                                                             Range);
}

VPWidenRecipe *VPRecipeBuilder::tryToWiden(Instruction *I, VPlan &Plan) const {
  auto IsVectorizableOpcode = [](unsigned Opcode) {
    switch (Opcode) {
    case Instruction::Add:
    case Instruction::And:
    case Instruction::AShr:
    case Instruction::BitCast:
    case Instruction::FAdd:
    case Instruction::FCmp:
    case Instruction::FDiv:
    case Instruction::FMul:
    case Instruction::FNeg:
    case Instruction::FPExt:
    case Instruction::FPToSI:
    case Instruction::FPToUI:
    case Instruction::FPTrunc:
    case Instruction::FRem:
    case Instruction::FSub:
    case Instruction::ICmp:
    case Instruction::IntToPtr:
    case Instruction::LShr:
    case Instruction::Mul:
    case Instruction::Or:
    case Instruction::PtrToInt:
    case Instruction::SDiv:
    case Instruction::Select:
    case Instruction::SExt:
    case Instruction::Shl:
    case Instruction::SIToFP:
    case Instruction::SRem:
    case Instruction::Sub:
    case Instruction::Trunc:
    case Instruction::UDiv:
    case Instruction::UIToFP:
    case Instruction::URem:
    case Instruction::Xor:
    case Instruction::ZExt:
      return true;
    }
    return false;
  };

  if (!IsVectorizableOpcode(I->getOpcode()))
    return nullptr;

  // Success: widen this instruction.
  return new VPWidenRecipe(*I, Plan.mapToVPValues(I->operands()));
}

VPBasicBlock *VPRecipeBuilder::handleReplication(
    Instruction *I, VFRange &Range, VPBasicBlock *VPBB,
    VPlanPtr &Plan) {
  bool IsUniform = LoopVectorizationPlanner::getDecisionAndClampRange(
      [&](ElementCount VF) { return CM.isUniformAfterVectorization(I, VF); },
      Range);

  bool IsPredicated = LoopVectorizationPlanner::getDecisionAndClampRange(
      [&](ElementCount VF) { return CM.isScalarWithPredication(I, VF); },
      Range);

  auto *Recipe = new VPReplicateRecipe(I, Plan->mapToVPValues(I->operands()),
                                       IsUniform, IsPredicated);
  setRecipe(I, Recipe);
  Plan->addVPValue(I, Recipe);

  // Find if I uses a predicated instruction. If so, it will use its scalar
  // value. Avoid hoisting the insert-element which packs the scalar value into
  // a vector value, as that happens iff all users use the vector value.
  for (VPValue *Op : Recipe->operands()) {
    auto *PredR = dyn_cast_or_null<VPPredInstPHIRecipe>(Op->getDef());
    if (!PredR)
      continue;
    auto *RepR =
        cast_or_null<VPReplicateRecipe>(PredR->getOperand(0)->getDef());
    assert(RepR->isPredicated() &&
           "expected Replicate recipe to be predicated");
    RepR->setAlsoPack(false);
  }

  // Finalize the recipe for Instr, first if it is not predicated.
  if (!IsPredicated) {
    LLVM_DEBUG(dbgs() << "LV: Scalarizing:" << *I << "\n");
    VPBB->appendRecipe(Recipe);
    return VPBB;
  }
  LLVM_DEBUG(dbgs() << "LV: Scalarizing and predicating:" << *I << "\n");
  assert(VPBB->getSuccessors().empty() &&
         "VPBB has successors when handling predicated replication.");
  // Record predicated instructions for above packing optimizations.
  VPBlockBase *Region = createReplicateRegion(I, Recipe, Plan);
  VPBlockUtils::insertBlockAfter(Region, VPBB);
  auto *RegSucc = new VPBasicBlock();
  VPBlockUtils::insertBlockAfter(RegSucc, Region);
  return RegSucc;
}

VPRegionBlock *VPRecipeBuilder::createReplicateRegion(Instruction *Instr,
                                                      VPRecipeBase *PredRecipe,
                                                      VPlanPtr &Plan) {
  // Instructions marked for predication are replicated and placed under an
  // if-then construct to prevent side-effects.

  // Generate recipes to compute the block mask for this region.
  VPValue *BlockInMask = createBlockInMask(Instr->getParent(), Plan);

  // Build the triangular if-then region.
  std::string RegionName = (Twine("pred.") + Instr->getOpcodeName()).str();
  assert(Instr->getParent() && "Predicated instruction not in any basic block");
  auto *BOMRecipe = new VPBranchOnMaskRecipe(BlockInMask);
  auto *Entry = new VPBasicBlock(Twine(RegionName) + ".entry", BOMRecipe);
  auto *PHIRecipe = Instr->getType()->isVoidTy()
                        ? nullptr
                        : new VPPredInstPHIRecipe(Plan->getOrAddVPValue(Instr));
  if (PHIRecipe) {
    Plan->removeVPValueFor(Instr);
    Plan->addVPValue(Instr, PHIRecipe);
  }
  auto *Exit = new VPBasicBlock(Twine(RegionName) + ".continue", PHIRecipe);
  auto *Pred = new VPBasicBlock(Twine(RegionName) + ".if", PredRecipe);
  VPRegionBlock *Region = new VPRegionBlock(Entry, Exit, RegionName, true);

  // Note: first set Entry as region entry and then connect successors starting
  // from it in order, to propagate the "parent" of each VPBasicBlock.
  VPBlockUtils::insertTwoBlocksAfter(Pred, Exit, BlockInMask, Entry);
  VPBlockUtils::connectBlocks(Pred, Exit);

  return Region;
}

VPRecipeOrVPValueTy VPRecipeBuilder::tryToCreateWidenRecipe(Instruction *Instr,
                                                            VFRange &Range,
                                                            VPlanPtr &Plan) {
  // First, check for specific widening recipes that deal with calls, memory
  // operations, inductions and Phi nodes.
  if (auto *CI = dyn_cast<CallInst>(Instr))
    return toVPRecipeResult(tryToWidenCall(CI, Range, *Plan));

  if (isa<LoadInst>(Instr) || isa<StoreInst>(Instr))
    return toVPRecipeResult(tryToWidenMemory(Instr, Range, Plan));

  VPRecipeBase *Recipe;
  if (auto Phi = dyn_cast<PHINode>(Instr)) {
    if (Phi->getParent() != OrigLoop->getHeader())
      return tryToBlend(Phi, Plan);
    if ((Recipe = tryToOptimizeInductionPHI(Phi, *Plan)))
      return toVPRecipeResult(Recipe);

    if (Legal->isReductionVariable(Phi)) {
      RecurrenceDescriptor &RdxDesc = Legal->getReductionVars()[Phi];
      VPValue *StartV =
          Plan->getOrAddVPValue(RdxDesc.getRecurrenceStartValue());
      return toVPRecipeResult(new VPWidenPHIRecipe(Phi, RdxDesc, *StartV));
    }

    return toVPRecipeResult(new VPWidenPHIRecipe(Phi));
  }

  if (isa<TruncInst>(Instr) && (Recipe = tryToOptimizeInductionTruncate(
                                    cast<TruncInst>(Instr), Range, *Plan)))
    return toVPRecipeResult(Recipe);

  if (!shouldWiden(Instr, Range))
    return nullptr;

  if (auto GEP = dyn_cast<GetElementPtrInst>(Instr))
    return toVPRecipeResult(new VPWidenGEPRecipe(
        GEP, Plan->mapToVPValues(GEP->operands()), OrigLoop));

  if (auto *SI = dyn_cast<SelectInst>(Instr)) {
    bool InvariantCond =
        PSE.getSE()->isLoopInvariant(PSE.getSCEV(SI->getOperand(0)), OrigLoop);
    return toVPRecipeResult(new VPWidenSelectRecipe(
        *SI, Plan->mapToVPValues(SI->operands()), InvariantCond));
  }

  return toVPRecipeResult(tryToWiden(Instr, *Plan));
}

void LoopVectorizationPlanner::buildVPlansWithVPRecipes(ElementCount MinVF,
                                                        ElementCount MaxVF) {
  assert(OrigLoop->isInnermost() && "Inner loop expected.");

  // Collect instructions from the original loop that will become trivially dead
  // in the vectorized loop. We don't need to vectorize these instructions. For
  // example, original induction update instructions can become dead because we
  // separately emit induction "steps" when generating code for the new loop.
  // Similarly, we create a new latch condition when setting up the structure
  // of the new loop, so the old one can become dead.
  SmallPtrSet<Instruction *, 4> DeadInstructions;
  collectTriviallyDeadInstructions(DeadInstructions);

  // Add assume instructions we need to drop to DeadInstructions, to prevent
  // them from being added to the VPlan.
  // TODO: We only need to drop assumes in blocks that get flattend. If the
  // control flow is preserved, we should keep them.
  auto &ConditionalAssumes = Legal->getConditionalAssumes();
  DeadInstructions.insert(ConditionalAssumes.begin(), ConditionalAssumes.end());

  DenseMap<Instruction *, Instruction *> &SinkAfter = Legal->getSinkAfter();
  // Dead instructions do not need sinking. Remove them from SinkAfter.
  for (Instruction *I : DeadInstructions)
    SinkAfter.erase(I);

  auto MaxVFPlusOne = MaxVF.getWithIncrement(1);
  for (ElementCount VF = MinVF; ElementCount::isKnownLT(VF, MaxVFPlusOne);) {
    VFRange SubRange = {VF, MaxVFPlusOne};
    VPlans.push_back(
        buildVPlanWithVPRecipes(SubRange, DeadInstructions, SinkAfter));
    VF = SubRange.End;
  }
}

VPlanPtr LoopVectorizationPlanner::buildVPlanWithVPRecipes(
    VFRange &Range, SmallPtrSetImpl<Instruction *> &DeadInstructions,
    const DenseMap<Instruction *, Instruction *> &SinkAfter) {

  SmallPtrSet<const InterleaveGroup<Instruction> *, 1> InterleaveGroups;

  VPRecipeBuilder RecipeBuilder(OrigLoop, TLI, Legal, CM, PSE, Builder);

  // ---------------------------------------------------------------------------
  // Pre-construction: record ingredients whose recipes we'll need to further
  // process after constructing the initial VPlan.
  // ---------------------------------------------------------------------------

  // Mark instructions we'll need to sink later and their targets as
  // ingredients whose recipe we'll need to record.
  for (auto &Entry : SinkAfter) {
    RecipeBuilder.recordRecipeOf(Entry.first);
    RecipeBuilder.recordRecipeOf(Entry.second);
  }
  for (auto &Reduction : CM.getInLoopReductionChains()) {
    PHINode *Phi = Reduction.first;
    RecurKind Kind = Legal->getReductionVars()[Phi].getRecurrenceKind();
    const SmallVector<Instruction *, 4> &ReductionOperations = Reduction.second;

    RecipeBuilder.recordRecipeOf(Phi);
    for (auto &R : ReductionOperations) {
      RecipeBuilder.recordRecipeOf(R);
      // For min/max reducitons, where we have a pair of icmp/select, we also
      // need to record the ICmp recipe, so it can be removed later.
      if (RecurrenceDescriptor::isMinMaxRecurrenceKind(Kind))
        RecipeBuilder.recordRecipeOf(cast<Instruction>(R->getOperand(0)));
    }
  }

  // For each interleave group which is relevant for this (possibly trimmed)
  // Range, add it to the set of groups to be later applied to the VPlan and add
  // placeholders for its members' Recipes which we'll be replacing with a
  // single VPInterleaveRecipe.
  for (InterleaveGroup<Instruction> *IG : IAI.getInterleaveGroups()) {
    auto applyIG = [IG, this](ElementCount VF) -> bool {
      return (VF.isVector() && // Query is illegal for VF == 1
              CM.getWideningDecision(IG->getInsertPos(), VF) ==
                  LoopVectorizationCostModel::CM_Interleave);
    };
    if (!getDecisionAndClampRange(applyIG, Range))
      continue;
    InterleaveGroups.insert(IG);
    for (unsigned i = 0; i < IG->getFactor(); i++)
      if (Instruction *Member = IG->getMember(i))
        RecipeBuilder.recordRecipeOf(Member);
  };

  // ---------------------------------------------------------------------------
  // Build initial VPlan: Scan the body of the loop in a topological order to
  // visit each basic block after having visited its predecessor basic blocks.
  // ---------------------------------------------------------------------------

  // Create a dummy pre-entry VPBasicBlock to start building the VPlan.
  auto Plan = std::make_unique<VPlan>();
  VPBasicBlock *VPBB = new VPBasicBlock("Pre-Entry");
  Plan->setEntry(VPBB);

  // Scan the body of the loop in a topological order to visit each basic block
  // after having visited its predecessor basic blocks.
  LoopBlocksDFS DFS(OrigLoop);
  DFS.perform(LI);

  for (BasicBlock *BB : make_range(DFS.beginRPO(), DFS.endRPO())) {
    // Relevant instructions from basic block BB will be grouped into VPRecipe
    // ingredients and fill a new VPBasicBlock.
    unsigned VPBBsForBB = 0;
    auto *FirstVPBBForBB = new VPBasicBlock(BB->getName());
    VPBlockUtils::insertBlockAfter(FirstVPBBForBB, VPBB);
    VPBB = FirstVPBBForBB;
    Builder.setInsertPoint(VPBB);

    // Introduce each ingredient into VPlan.
    // TODO: Model and preserve debug instrinsics in VPlan.
    for (Instruction &I : BB->instructionsWithoutDebug()) {
      Instruction *Instr = &I;

      // First filter out irrelevant instructions, to ensure no recipes are
      // built for them.
      if (isa<BranchInst>(Instr) || DeadInstructions.count(Instr))
        continue;

      if (auto RecipeOrValue =
              RecipeBuilder.tryToCreateWidenRecipe(Instr, Range, Plan)) {
        // If Instr can be simplified to an existing VPValue, use it.
        if (RecipeOrValue.is<VPValue *>()) {
          Plan->addVPValue(Instr, RecipeOrValue.get<VPValue *>());
          continue;
        }
        // Otherwise, add the new recipe.
        VPRecipeBase *Recipe = RecipeOrValue.get<VPRecipeBase *>();
        for (auto *Def : Recipe->definedValues()) {
          auto *UV = Def->getUnderlyingValue();
          Plan->addVPValue(UV, Def);
        }

        RecipeBuilder.setRecipe(Instr, Recipe);
        VPBB->appendRecipe(Recipe);
        continue;
      }

      // Otherwise, if all widening options failed, Instruction is to be
      // replicated. This may create a successor for VPBB.
      VPBasicBlock *NextVPBB =
          RecipeBuilder.handleReplication(Instr, Range, VPBB, Plan);
      if (NextVPBB != VPBB) {
        VPBB = NextVPBB;
        VPBB->setName(BB->hasName() ? BB->getName() + "." + Twine(VPBBsForBB++)
                                    : "");
      }
    }
  }

  // Discard empty dummy pre-entry VPBasicBlock. Note that other VPBasicBlocks
  // may also be empty, such as the last one VPBB, reflecting original
  // basic-blocks with no recipes.
  VPBasicBlock *PreEntry = cast<VPBasicBlock>(Plan->getEntry());
  assert(PreEntry->empty() && "Expecting empty pre-entry block.");
  VPBlockBase *Entry = Plan->setEntry(PreEntry->getSingleSuccessor());
  VPBlockUtils::disconnectBlocks(PreEntry, Entry);
  delete PreEntry;

  // ---------------------------------------------------------------------------
  // Transform initial VPlan: Apply previously taken decisions, in order, to
  // bring the VPlan to its final state.
  // ---------------------------------------------------------------------------

  // Apply Sink-After legal constraints.
  for (auto &Entry : SinkAfter) {
    VPRecipeBase *Sink = RecipeBuilder.getRecipe(Entry.first);
    VPRecipeBase *Target = RecipeBuilder.getRecipe(Entry.second);
    // If the target is in a replication region, make sure to move Sink to the
    // block after it, not into the replication region itself.
    if (auto *Region =
            dyn_cast_or_null<VPRegionBlock>(Target->getParent()->getParent())) {
      if (Region->isReplicator()) {
        assert(Region->getNumSuccessors() == 1 && "Expected SESE region!");
        VPBasicBlock *NextBlock =
            cast<VPBasicBlock>(Region->getSuccessors().front());
        Sink->moveBefore(*NextBlock, NextBlock->getFirstNonPhi());
        continue;
      }
    }
    Sink->moveAfter(Target);
  }

  // Interleave memory: for each Interleave Group we marked earlier as relevant
  // for this VPlan, replace the Recipes widening its memory instructions with a
  // single VPInterleaveRecipe at its insertion point.
  for (auto IG : InterleaveGroups) {
    auto *Recipe = cast<VPWidenMemoryInstructionRecipe>(
        RecipeBuilder.getRecipe(IG->getInsertPos()));
    SmallVector<VPValue *, 4> StoredValues;
    for (unsigned i = 0; i < IG->getFactor(); ++i)
      if (auto *SI = dyn_cast_or_null<StoreInst>(IG->getMember(i)))
        StoredValues.push_back(Plan->getOrAddVPValue(SI->getOperand(0)));

    auto *VPIG = new VPInterleaveRecipe(IG, Recipe->getAddr(), StoredValues,
                                        Recipe->getMask());
    VPIG->insertBefore(Recipe);
    unsigned J = 0;
    for (unsigned i = 0; i < IG->getFactor(); ++i)
      if (Instruction *Member = IG->getMember(i)) {
        if (!Member->getType()->isVoidTy()) {
          VPValue *OriginalV = Plan->getVPValue(Member);
          Plan->removeVPValueFor(Member);
          Plan->addVPValue(Member, VPIG->getVPValue(J));
          OriginalV->replaceAllUsesWith(VPIG->getVPValue(J));
          J++;
        }
        RecipeBuilder.getRecipe(Member)->eraseFromParent();
      }
  }

  // Adjust the recipes for any inloop reductions.
  if (Range.Start.isVector())
    adjustRecipesForInLoopReductions(Plan, RecipeBuilder);

  // Finally, if tail is folded by masking, introduce selects between the phi
  // and the live-out instruction of each reduction, at the end of the latch.
  if (CM.foldTailByMasking() && !Legal->getReductionVars().empty()) {
    Builder.setInsertPoint(VPBB);
    auto *Cond = RecipeBuilder.createBlockInMask(OrigLoop->getHeader(), Plan);
    for (auto &Reduction : Legal->getReductionVars()) {
      if (CM.isInLoopReduction(Reduction.first))
        continue;
      VPValue *Phi = Plan->getOrAddVPValue(Reduction.first);
      VPValue *Red = Plan->getOrAddVPValue(Reduction.second.getLoopExitInstr());
      Builder.createNaryOp(Instruction::Select, {Cond, Red, Phi});
    }
  }

  std::string PlanName;
  raw_string_ostream RSO(PlanName);
  ElementCount VF = Range.Start;
  Plan->addVF(VF);
  RSO << "Initial VPlan for VF={" << VF;
  for (VF *= 2; ElementCount::isKnownLT(VF, Range.End); VF *= 2) {
    Plan->addVF(VF);
    RSO << "," << VF;
  }
  RSO << "},UF>=1";
  RSO.flush();
  Plan->setName(PlanName);

  return Plan;
}

VPlanPtr LoopVectorizationPlanner::buildVPlan(VFRange &Range) {
  // Outer loop handling: They may require CFG and instruction level
  // transformations before even evaluating whether vectorization is profitable.
  // Since we cannot modify the incoming IR, we need to build VPlan upfront in
  // the vectorization pipeline.
  assert(!OrigLoop->isInnermost());
  assert(EnableVPlanNativePath && "VPlan-native path is not enabled.");

  // Create new empty VPlan
  auto Plan = std::make_unique<VPlan>();

  // Build hierarchical CFG
  VPlanHCFGBuilder HCFGBuilder(OrigLoop, LI, *Plan);
  HCFGBuilder.buildHierarchicalCFG();

  for (ElementCount VF = Range.Start; ElementCount::isKnownLT(VF, Range.End);
       VF *= 2)
    Plan->addVF(VF);

  if (EnableVPlanPredication) {
    VPlanPredicator VPP(*Plan);
    VPP.predicate();

    // Avoid running transformation to recipes until masked code generation in
    // VPlan-native path is in place.
    return Plan;
  }

  SmallPtrSet<Instruction *, 1> DeadInstructions;
  VPlanTransforms::VPInstructionsToVPRecipes(OrigLoop, Plan,
                                             Legal->getInductionVars(),
                                             DeadInstructions, *PSE.getSE());
  return Plan;
}

// Adjust the recipes for any inloop reductions. The chain of instructions
// leading from the loop exit instr to the phi need to be converted to
// reductions, with one operand being vector and the other being the scalar
// reduction chain.
void LoopVectorizationPlanner::adjustRecipesForInLoopReductions(
    VPlanPtr &Plan, VPRecipeBuilder &RecipeBuilder) {
  for (auto &Reduction : CM.getInLoopReductionChains()) {
    PHINode *Phi = Reduction.first;
    RecurrenceDescriptor &RdxDesc = Legal->getReductionVars()[Phi];
    const SmallVector<Instruction *, 4> &ReductionOperations = Reduction.second;

    // ReductionOperations are orders top-down from the phi's use to the
    // LoopExitValue. We keep a track of the previous item (the Chain) to tell
    // which of the two operands will remain scalar and which will be reduced.
    // For minmax the chain will be the select instructions.
    Instruction *Chain = Phi;
    for (Instruction *R : ReductionOperations) {
      VPRecipeBase *WidenRecipe = RecipeBuilder.getRecipe(R);
      RecurKind Kind = RdxDesc.getRecurrenceKind();

      VPValue *ChainOp = Plan->getVPValue(Chain);
      unsigned FirstOpId;
      if (RecurrenceDescriptor::isMinMaxRecurrenceKind(Kind)) {
        assert(isa<VPWidenSelectRecipe>(WidenRecipe) &&
               "Expected to replace a VPWidenSelectSC");
        FirstOpId = 1;
      } else {
        assert(isa<VPWidenRecipe>(WidenRecipe) &&
               "Expected to replace a VPWidenSC");
        FirstOpId = 0;
      }
      unsigned VecOpId =
          R->getOperand(FirstOpId) == Chain ? FirstOpId + 1 : FirstOpId;
      VPValue *VecOp = Plan->getVPValue(R->getOperand(VecOpId));

      auto *CondOp = CM.foldTailByMasking()
                         ? RecipeBuilder.createBlockInMask(R->getParent(), Plan)
                         : nullptr;
      VPReductionRecipe *RedRecipe = new VPReductionRecipe(
          &RdxDesc, R, ChainOp, VecOp, CondOp, TTI);
      WidenRecipe->getVPValue()->replaceAllUsesWith(RedRecipe);
      Plan->removeVPValueFor(R);
      Plan->addVPValue(R, RedRecipe);
      WidenRecipe->getParent()->insert(RedRecipe, WidenRecipe->getIterator());
      WidenRecipe->getVPValue()->replaceAllUsesWith(RedRecipe);
      WidenRecipe->eraseFromParent();

      if (RecurrenceDescriptor::isMinMaxRecurrenceKind(Kind)) {
        VPRecipeBase *CompareRecipe =
            RecipeBuilder.getRecipe(cast<Instruction>(R->getOperand(0)));
        assert(isa<VPWidenRecipe>(CompareRecipe) &&
               "Expected to replace a VPWidenSC");
        assert(cast<VPWidenRecipe>(CompareRecipe)->getNumUsers() == 0 &&
               "Expected no remaining users");
        CompareRecipe->eraseFromParent();
      }
      Chain = R;
    }
  }
}

#if INTEL_CUSTOMIZATION
#if !defined(NDEBUG) || defined(LLVM_ENABLE_DUMP)
void VPInterleaveRecipe::print(raw_ostream &O, const Twine &Indent,
                               VPSlotTracker &SlotTracker) const {
  O << Indent << "\"INTERLEAVE-GROUP with factor " << IG->getFactor() << " at ";
  IG->getInsertPos()->printAsOperand(O, false);
  O << ", ";
  getAddr()->printAsOperand(O, SlotTracker);
  VPValue *Mask = getMask();
  if (Mask) {
    O << ", ";
    Mask->printAsOperand(O, SlotTracker);
  }
  for (unsigned i = 0; i < IG->getFactor(); ++i)
    if (Instruction *I = IG->getMember(i))
      O << "\\l\" +\n" << Indent << "\"  " << VPlanIngredient(I) << " " << i;
}
#endif // !NDEBUG || LLVM_ENABLE_DUMP
#endif // INTEL_CUSTOMIZATION

void VPWidenCallRecipe::execute(VPTransformState &State) {
  State.ILV->widenCallInstruction(*cast<CallInst>(getUnderlyingInstr()), this,
                                  *this, State);
}

void VPWidenSelectRecipe::execute(VPTransformState &State) {
  State.ILV->widenSelectInstruction(*cast<SelectInst>(getUnderlyingInstr()),
                                    this, *this, InvariantCond, State);
}

void VPWidenRecipe::execute(VPTransformState &State) {
  State.ILV->widenInstruction(*getUnderlyingInstr(), this, *this, State);
}

void VPWidenGEPRecipe::execute(VPTransformState &State) {
  State.ILV->widenGEP(cast<GetElementPtrInst>(getUnderlyingInstr()), this,
                      *this, State.UF, State.VF, IsPtrLoopInvariant,
                      IsIndexLoopInvariant, State);
}

void VPWidenIntOrFpInductionRecipe::execute(VPTransformState &State) {
  assert(!State.Instance && "Int or FP induction being replicated.");
  State.ILV->widenIntOrFpInduction(IV, getStartValue()->getLiveInIRValue(),
                                   getTruncInst(), getVPValue(0),
                                   getCastValue(), State);
}

void VPWidenPHIRecipe::execute(VPTransformState &State) {
  State.ILV->widenPHIInstruction(cast<PHINode>(getUnderlyingValue()), RdxDesc,
                                 getStartValue(), this, State);
}

void VPBlendRecipe::execute(VPTransformState &State) {
  State.ILV->setDebugLocFromInst(State.Builder, Phi);
  // We know that all PHIs in non-header blocks are converted into
  // selects, so we don't have to worry about the insertion order and we
  // can just use the builder.
  // At this point we generate the predication tree. There may be
  // duplications since this is a simple recursive scan, but future
  // optimizations will clean it up.

  unsigned NumIncoming = getNumIncomingValues();

  // Generate a sequence of selects of the form:
  // SELECT(Mask3, In3,
  //        SELECT(Mask2, In2,
  //               SELECT(Mask1, In1,
  //                      In0)))
  // Note that Mask0 is never used: lanes for which no path reaches this phi and
  // are essentially undef are taken from In0.
  InnerLoopVectorizer::VectorParts Entry(State.UF);
  for (unsigned In = 0; In < NumIncoming; ++In) {
    for (unsigned Part = 0; Part < State.UF; ++Part) {
      // We might have single edge PHIs (blocks) - use an identity
      // 'select' for the first PHI operand.
      Value *In0 = State.get(getIncomingValue(In), Part);
      if (In == 0)
        Entry[Part] = In0; // Initialize with the first incoming value.
      else {
        // Select between the current value and the previous incoming edge
        // based on the incoming mask.
        Value *Cond = State.get(getMask(In), Part);
        Entry[Part] =
            State.Builder.CreateSelect(Cond, In0, Entry[Part], "predphi");
      }
    }
  }
  for (unsigned Part = 0; Part < State.UF; ++Part)
    State.set(this, Entry[Part], Part);
}

void VPInterleaveRecipe::execute(VPTransformState &State) {
  assert(!State.Instance && "Interleave group being replicated.");
  State.ILV->vectorizeInterleaveGroup(IG, definedValues(), State, getAddr(),
                                      getStoredValues(), getMask());
}

void VPReductionRecipe::execute(VPTransformState &State) {
  assert(!State.Instance && "Reduction being replicated.");
  for (unsigned Part = 0; Part < State.UF; ++Part) {
    RecurKind Kind = RdxDesc->getRecurrenceKind();
    Value *NewVecOp = State.get(getVecOp(), Part);
    if (VPValue *Cond = getCondOp()) {
      Value *NewCond = State.get(Cond, Part);
      VectorType *VecTy = cast<VectorType>(NewVecOp->getType());
      Constant *Iden = RecurrenceDescriptor::getRecurrenceIdentity(
          Kind, VecTy->getElementType());
      Constant *IdenVec =
          ConstantVector::getSplat(VecTy->getElementCount(), Iden);
      Value *Select = State.Builder.CreateSelect(NewCond, NewVecOp, IdenVec);
      NewVecOp = Select;
    }
    Value *NewRed =
        createTargetReduction(State.Builder, TTI, *RdxDesc, NewVecOp);
    Value *PrevInChain = State.get(getChainOp(), Part);
    Value *NextInChain;
    if (RecurrenceDescriptor::isMinMaxRecurrenceKind(Kind)) {
      NextInChain =
          createMinMaxOp(State.Builder, RdxDesc->getRecurrenceKind(),
                         NewRed, PrevInChain);
    } else {
      NextInChain = State.Builder.CreateBinOp(
          (Instruction::BinaryOps)getUnderlyingInstr()->getOpcode(), NewRed,
          PrevInChain);
    }
    State.set(this, NextInChain, Part);
  }
}

void VPReplicateRecipe::execute(VPTransformState &State) {
  if (State.Instance) { // Generate a single instance.
    assert(!State.VF.isScalable() && "Can't scalarize a scalable vector");
    State.ILV->scalarizeInstruction(getUnderlyingInstr(), this, *this,
                                    *State.Instance, IsPredicated, State);
    // Insert scalar instance packing it into a vector.
    if (AlsoPack && State.VF.isVector()) {
      // If we're constructing lane 0, initialize to start from poison.
      if (State.Instance->Lane.isFirstLane()) {
        assert(!State.VF.isScalable() && "VF is assumed to be non scalable.");
        Value *Poison = PoisonValue::get(
            VectorType::get(getUnderlyingValue()->getType(), State.VF));
        State.set(this, Poison, State.Instance->Part);
      }
      State.ILV->packScalarIntoVectorValue(this, *State.Instance, State);
    }
    return;
  }

  // Generate scalar instances for all VF lanes of all UF parts, unless the
  // instruction is uniform inwhich case generate only the first lane for each
  // of the UF parts.
  unsigned EndLane = IsUniform ? 1 : State.VF.getKnownMinValue();
  assert((!State.VF.isScalable() || IsUniform) &&
         "Can't scalarize a scalable vector");
  for (unsigned Part = 0; Part < State.UF; ++Part)
    for (unsigned Lane = 0; Lane < EndLane; ++Lane)
      State.ILV->scalarizeInstruction(getUnderlyingInstr(), this, *this,
                                      VPIteration(Part, Lane), IsPredicated,
                                      State);
}

void VPBranchOnMaskRecipe::execute(VPTransformState &State) {
  assert(State.Instance && "Branch on Mask works only on single instance.");

  unsigned Part = State.Instance->Part;
  unsigned Lane = State.Instance->Lane.getKnownLane();

  Value *ConditionBit = nullptr;
  VPValue *BlockInMask = getMask();
  if (BlockInMask) {
    ConditionBit = State.get(BlockInMask, Part);
    if (ConditionBit->getType()->isVectorTy())
      ConditionBit = State.Builder.CreateExtractElement(
          ConditionBit, State.Builder.getInt32(Lane));
  } else // Block in mask is all-one.
    ConditionBit = State.Builder.getTrue();

  // Replace the temporary unreachable terminator with a new conditional branch,
  // whose two destinations will be set later when they are created.
  auto *CurrentTerminator = State.CFG.PrevBB->getTerminator();
  assert(isa<UnreachableInst>(CurrentTerminator) &&
         "Expected to replace unreachable terminator with conditional branch.");
  auto *CondBr = BranchInst::Create(State.CFG.PrevBB, nullptr, ConditionBit);
  CondBr->setSuccessor(0, nullptr);
  ReplaceInstWithInst(CurrentTerminator, CondBr);
}

void VPPredInstPHIRecipe::execute(VPTransformState &State) {
  assert(State.Instance && "Predicated instruction PHI works per instance.");
  Instruction *ScalarPredInst =
      cast<Instruction>(State.get(getOperand(0), *State.Instance));
  BasicBlock *PredicatedBB = ScalarPredInst->getParent();
  BasicBlock *PredicatingBB = PredicatedBB->getSinglePredecessor();
  assert(PredicatingBB && "Predicated block has no single predecessor.");
  assert(isa<VPReplicateRecipe>(getOperand(0)) &&
         "operand must be VPReplicateRecipe");

  // By current pack/unpack logic we need to generate only a single phi node: if
  // a vector value for the predicated instruction exists at this point it means
  // the instruction has vector users only, and a phi for the vector value is
  // needed. In this case the recipe of the predicated instruction is marked to
  // also do that packing, thereby "hoisting" the insert-element sequence.
  // Otherwise, a phi node for the scalar value is needed.
  unsigned Part = State.Instance->Part;
  if (State.hasVectorValue(getOperand(0), Part)) {
    Value *VectorValue = State.get(getOperand(0), Part);
    InsertElementInst *IEI = cast<InsertElementInst>(VectorValue);
    PHINode *VPhi = State.Builder.CreatePHI(IEI->getType(), 2);
    VPhi->addIncoming(IEI->getOperand(0), PredicatingBB); // Unmodified vector.
    VPhi->addIncoming(IEI, PredicatedBB); // New vector with inserted element.
    if (State.hasVectorValue(this, Part))
      State.reset(this, VPhi, Part);
    else
      State.set(this, VPhi, Part);
    // NOTE: Currently we need to update the value of the operand, so the next
    // predicated iteration inserts its generated value in the correct vector.
    State.reset(getOperand(0), VPhi, Part);
  } else {
    Type *PredInstType = getOperand(0)->getUnderlyingValue()->getType();
    PHINode *Phi = State.Builder.CreatePHI(PredInstType, 2);
    Phi->addIncoming(PoisonValue::get(ScalarPredInst->getType()),
                     PredicatingBB);
    Phi->addIncoming(ScalarPredInst, PredicatedBB);
    if (State.hasScalarValue(this, *State.Instance))
      State.reset(this, Phi, *State.Instance);
    else
      State.set(this, Phi, *State.Instance);
    // NOTE: Currently we need to update the value of the operand, so the next
    // predicated iteration inserts its generated value in the correct vector.
    State.reset(getOperand(0), Phi, *State.Instance);
  }
}

void VPWidenMemoryInstructionRecipe::execute(VPTransformState &State) {
  VPValue *StoredValue = isStore() ? getStoredValue() : nullptr;
  State.ILV->vectorizeMemoryInstruction(&Ingredient, State,
                                        StoredValue ? nullptr : getVPValue(),
                                        getAddr(), StoredValue, getMask());
}

// Determine how to lower the scalar epilogue, which depends on 1) optimising
// for minimum code-size, 2) predicate compiler options, 3) loop hints forcing
// predication, and 4) a TTI hook that analyses whether the loop is suitable
// for predication.
static ScalarEpilogueLowering getScalarEpilogueLowering(
    Function *F, Loop *L, LoopVectorizeHints &Hints, ProfileSummaryInfo *PSI,
    BlockFrequencyInfo *BFI, TargetTransformInfo *TTI, TargetLibraryInfo *TLI,
    AssumptionCache *AC, LoopInfo *LI, ScalarEvolution *SE, DominatorTree *DT,
    LoopVectorizationLegality &LVL) {
  // 1) OptSize takes precedence over all other options, i.e. if this is set,
  // don't look at hints or options, and don't request a scalar epilogue.
  // (For PGSO, as shouldOptimizeForSize isn't currently accessible from
  // LoopAccessInfo (due to code dependency and not being able to reliably get
  // PSI/BFI from a loop analysis under NPM), we cannot suppress the collection
  // of strides in LoopAccessInfo::analyzeLoop() and vectorize without
  // versioning when the vectorization is forced, unlike hasOptSize. So revert
  // back to the old way and vectorize with versioning when forced. See D81345.)
  if (F->hasOptSize() || (llvm::shouldOptimizeForSize(L->getHeader(), PSI, BFI,
                                                      PGSOQueryType::IRPass) &&
                          Hints.getForce() != LoopVectorizeHints::FK_Enabled))
    return CM_ScalarEpilogueNotAllowedOptSize;

  // 2) If set, obey the directives
  if (PreferPredicateOverEpilogue.getNumOccurrences()) {
    switch (PreferPredicateOverEpilogue) {
    case PreferPredicateTy::ScalarEpilogue:
      return CM_ScalarEpilogueAllowed;
    case PreferPredicateTy::PredicateElseScalarEpilogue:
      return CM_ScalarEpilogueNotNeededUsePredicate;
    case PreferPredicateTy::PredicateOrDontVectorize:
      return CM_ScalarEpilogueNotAllowedUsePredicate;
    };
  }

  // 3) If set, obey the hints
  switch (Hints.getPredicate()) {
  case LoopVectorizeHints::FK_Enabled:
    return CM_ScalarEpilogueNotNeededUsePredicate;
  case LoopVectorizeHints::FK_Disabled:
    return CM_ScalarEpilogueAllowed;
  };

  // 4) if the TTI hook indicates this is profitable, request predication.
  if (TTI->preferPredicateOverEpilogue(L, LI, *SE, *AC, TLI, DT,
                                       LVL.getLAI()))
    return CM_ScalarEpilogueNotNeededUsePredicate;

  return CM_ScalarEpilogueAllowed;
}

Value *VPTransformState::get(VPValue *Def, unsigned Part) {
  // If Values have been set for this Def return the one relevant for \p Part.
  if (hasVectorValue(Def, Part))
    return Data.PerPartOutput[Def][Part];

  if (!hasScalarValue(Def, {Part, 0})) {
    Value *IRV = Def->getLiveInIRValue();
    Value *B = ILV->getBroadcastInstrs(IRV);
    set(Def, B, Part);
    return B;
  }

  Value *ScalarValue = get(Def, {Part, 0});
  // If we aren't vectorizing, we can just copy the scalar map values over
  // to the vector map.
  if (VF.isScalar()) {
    set(Def, ScalarValue, Part);
    return ScalarValue;
  }

  auto *RepR = dyn_cast<VPReplicateRecipe>(Def);
  bool IsUniform = RepR && RepR->isUniform();

  unsigned LastLane = IsUniform ? 0 : VF.getKnownMinValue() - 1;
  // Check if there is a scalar value for the selected lane.
  if (!hasScalarValue(Def, {Part, LastLane})) {
    // At the moment, VPWidenIntOrFpInductionRecipes can also be uniform.
    assert(isa<VPWidenIntOrFpInductionRecipe>(Def->getDef()) &&
           "unexpected recipe found to be invariant");
    IsUniform = true;
    LastLane = 0;
  }

  auto *LastInst = cast<Instruction>(get(Def, {Part, LastLane}));

  // Set the insert point after the last scalarized instruction. This
  // ensures the insertelement sequence will directly follow the scalar
  // definitions.
  auto OldIP = Builder.saveIP();
  auto NewIP = std::next(BasicBlock::iterator(LastInst));
  Builder.SetInsertPoint(&*NewIP);

  // However, if we are vectorizing, we need to construct the vector values.
  // If the value is known to be uniform after vectorization, we can just
  // broadcast the scalar value corresponding to lane zero for each unroll
  // iteration. Otherwise, we construct the vector values using
  // insertelement instructions. Since the resulting vectors are stored in
  // State, we will only generate the insertelements once.
  Value *VectorValue = nullptr;
  if (IsUniform) {
    VectorValue = ILV->getBroadcastInstrs(ScalarValue);
    set(Def, VectorValue, Part);
  } else {
    // Initialize packing with insertelements to start from undef.
    assert(!VF.isScalable() && "VF is assumed to be non scalable.");
    Value *Undef = PoisonValue::get(VectorType::get(LastInst->getType(), VF));
    set(Def, Undef, Part);
    for (unsigned Lane = 0; Lane < VF.getKnownMinValue(); ++Lane)
      ILV->packScalarIntoVectorValue(Def, {Part, Lane}, *this);
    VectorValue = get(Def, Part);
  }
  Builder.restoreIP(OldIP);
  return VectorValue;
}

// Process the loop in the VPlan-native vectorization path. This path builds
// VPlan upfront in the vectorization pipeline, which allows to apply
// VPlan-to-VPlan transformations from the very beginning without modifying the
// input LLVM IR.
static bool processLoopInVPlanNativePath(
    Loop *L, PredicatedScalarEvolution &PSE, LoopInfo *LI, DominatorTree *DT,
    LoopVectorizationLegality *LVL, TargetTransformInfo *TTI,
    TargetLibraryInfo *TLI, DemandedBits *DB, AssumptionCache *AC,
    OptimizationRemarkEmitter *ORE, BlockFrequencyInfo *BFI,
    ProfileSummaryInfo *PSI, LoopVectorizeHints &Hints) {

  if (isa<SCEVCouldNotCompute>(PSE.getBackedgeTakenCount())) {
    LLVM_DEBUG(dbgs() << "LV: cannot compute the outer-loop trip count\n");
    return false;
  }
  assert(EnableVPlanNativePath && "VPlan-native path is disabled.");
  Function *F = L->getHeader()->getParent();
  InterleavedAccessInfo IAI(PSE, L, DT, LI, LVL->getLAI());

  ScalarEpilogueLowering SEL = getScalarEpilogueLowering(
      F, L, Hints, PSI, BFI, TTI, TLI, AC, LI, PSE.getSE(), DT, *LVL);

  LoopVectorizationCostModel CM(SEL, L, PSE, LI, LVL, *TTI, TLI, DB, AC, ORE, F,
                                &Hints, IAI);
  // Use the planner for outer loop vectorization.
  // TODO: CM is not used at this point inside the planner. Turn CM into an
  // optional argument if we don't need it in the future.
  LoopVectorizationPlanner LVP(L, LI, TLI, TTI, LVL, CM, IAI, PSE);

  // Get user vectorization factor.
  ElementCount UserVF = Hints.getWidth();

  // Plan how to best vectorize, return the best VF and its cost.
  const VectorizationFactor VF = LVP.planInVPlanNativePath(UserVF);

  // If we are stress testing VPlan builds, do not attempt to generate vector
  // code. Masked vector code generation support will follow soon.
  // Also, do not attempt to vectorize if no vector code will be produced.
  if (VPlanBuildStressTest || EnableVPlanPredication ||
      VectorizationFactor::Disabled() == VF)
    return false;

  LVP.setBestPlan(VF.Width, 1);

  {
    GeneratedRTChecks Checks(*PSE.getSE(), DT, LI,
                             F->getParent()->getDataLayout());
    InnerLoopVectorizer LB(L, PSE, LI, DT, TLI, TTI, AC, ORE, VF.Width, 1, LVL,
                           &CM, BFI, PSI, Checks);
    LLVM_DEBUG(dbgs() << "Vectorizing outer loop in \""
                      << L->getHeader()->getParent()->getName() << "\"\n");
    LVP.executePlan(LB, DT);
  }

  // Mark the loop as already vectorized to avoid vectorizing again.
  Hints.setAlreadyVectorized();
  assert(!verifyFunction(*L->getHeader()->getParent(), &dbgs()));
  return true;
}

// Emit a remark if there are stores to floats that required a floating point
// extension. If the vectorized loop was generated with floating point there
// will be a performance penalty from the conversion overhead and the change in
// the vector width.
static void checkMixedPrecision(Loop *L, OptimizationRemarkEmitter *ORE) {
  SmallVector<Instruction *, 4> Worklist;
  for (BasicBlock *BB : L->getBlocks()) {
    for (Instruction &Inst : *BB) {
      if (auto *S = dyn_cast<StoreInst>(&Inst)) {
        if (S->getValueOperand()->getType()->isFloatTy())
          Worklist.push_back(S);
      }
    }
  }

  // Traverse the floating point stores upwards searching, for floating point
  // conversions.
  SmallPtrSet<const Instruction *, 4> Visited;
  SmallPtrSet<const Instruction *, 4> EmittedRemark;
  while (!Worklist.empty()) {
    auto *I = Worklist.pop_back_val();
    if (!L->contains(I))
      continue;
    if (!Visited.insert(I).second)
      continue;

    // Emit a remark if the floating point store required a floating
    // point conversion.
    // TODO: More work could be done to identify the root cause such as a
    // constant or a function return type and point the user to it.
    if (isa<FPExtInst>(I) && EmittedRemark.insert(I).second)
      ORE->emit([&]() {
        return OptimizationRemarkAnalysis(LV_NAME, "VectorMixedPrecision",
                                          I->getDebugLoc(), L->getHeader())
               << "floating point conversion changes vector width. "
               << "Mixed floating point precision requires an up/down "
               << "cast that will negatively impact performance.";
      });

    for (Use &Op : I->operands())
      if (auto *OpI = dyn_cast<Instruction>(Op))
        Worklist.push_back(OpI);
  }
}

LoopVectorizePass::LoopVectorizePass(LoopVectorizeOptions Opts)
    : InterleaveOnlyWhenForced(Opts.InterleaveOnlyWhenForced ||
                               !EnableLoopInterleaving),
      VectorizeOnlyWhenForced(Opts.VectorizeOnlyWhenForced ||
                              !EnableLoopVectorization) {}

bool LoopVectorizePass::processLoop(Loop *L) {
  assert((EnableVPlanNativePath || L->isInnermost()) &&
         "VPlan-native path is not enabled. Only process inner loops.");

#ifndef NDEBUG
  const std::string DebugLocStr = getDebugLocString(L);
#endif /* NDEBUG */

  LLVM_DEBUG(dbgs() << "\nLV: Checking a loop in \""
                    << L->getHeader()->getParent()->getName() << "\" from "
                    << DebugLocStr << "\n");

  LoopVectorizeHints Hints(L, InterleaveOnlyWhenForced, *ORE);

  LLVM_DEBUG(
      dbgs() << "LV: Loop hints:"
             << " force="
             << (Hints.getForce() == LoopVectorizeHints::FK_Disabled
                     ? "disabled"
                     : (Hints.getForce() == LoopVectorizeHints::FK_Enabled
                            ? "enabled"
                            : "?"))
             << " width=" << Hints.getWidth()
             << " unroll=" << Hints.getInterleave() << "\n");

  // Function containing loop
  Function *F = L->getHeader()->getParent();

  // Looking at the diagnostic output is the only way to determine if a loop
  // was vectorized (other than looking at the IR or machine code), so it
  // is important to generate an optimization remark for each loop. Most of
  // these messages are generated as OptimizationRemarkAnalysis. Remarks
  // generated as OptimizationRemark and OptimizationRemarkMissed are
  // less verbose reporting vectorized loops and unvectorized loops that may
  // benefit from vectorization, respectively.

  if (!Hints.allowVectorization(F, L, VectorizeOnlyWhenForced)) {
    LLVM_DEBUG(dbgs() << "LV: Loop hints prevent vectorization.\n");
    return false;
  }

  PredicatedScalarEvolution PSE(*SE, *L);

  // Check if it is legal to vectorize the loop.
  LoopVectorizationRequirements Requirements(*ORE);
  LoopVectorizationLegality LVL(L, PSE, DT, TTI, TLI, AA, F, GetLAA, LI, ORE,
                                &Requirements, &Hints, DB, AC, BFI, PSI);
  if (!LVL.canVectorize(EnableVPlanNativePath)) {
    LLVM_DEBUG(dbgs() << "LV: Not vectorizing: Cannot prove legality.\n");
    Hints.emitRemarkWithHints();
    return false;
  }

  // Check the function attributes and profiles to find out if this function
  // should be optimized for size.
  ScalarEpilogueLowering SEL = getScalarEpilogueLowering(
      F, L, Hints, PSI, BFI, TTI, TLI, AC, LI, PSE.getSE(), DT, LVL);

  // Entrance to the VPlan-native vectorization path. Outer loops are processed
  // here. They may require CFG and instruction level transformations before
  // even evaluating whether vectorization is profitable. Since we cannot modify
  // the incoming IR, we need to build VPlan upfront in the vectorization
  // pipeline.
  if (!L->isInnermost())
    return processLoopInVPlanNativePath(L, PSE, LI, DT, &LVL, TTI, TLI, DB, AC,
                                        ORE, BFI, PSI, Hints);

  assert(L->isInnermost() && "Inner loop expected.");

  // Check the loop for a trip count threshold: vectorize loops with a tiny trip
  // count by optimizing for size, to minimize overheads.
  auto ExpectedTC = getSmallBestKnownTC(*SE, L);
  if (ExpectedTC && *ExpectedTC < TinyTripCountVectorThreshold) {
    LLVM_DEBUG(dbgs() << "LV: Found a loop with a very small trip count. "
                      << "This loop is worth vectorizing only if no scalar "
                      << "iteration overheads are incurred.");
    if (Hints.getForce() == LoopVectorizeHints::FK_Enabled)
      LLVM_DEBUG(dbgs() << " But vectorizing was explicitly forced.\n");
    else {
      LLVM_DEBUG(dbgs() << "\n");
      SEL = CM_ScalarEpilogueNotAllowedLowTripLoop;
    }
  }

  // Check the function attributes to see if implicit floats are allowed.
  // FIXME: This check doesn't seem possibly correct -- what if the loop is
  // an integer loop and the vector instructions selected are purely integer
  // vector instructions?
  if (F->hasFnAttribute(Attribute::NoImplicitFloat)) {
    reportVectorizationFailure(
        "Can't vectorize when the NoImplicitFloat attribute is used",
        "loop not vectorized due to NoImplicitFloat attribute",
        "NoImplicitFloat", ORE, L);
    Hints.emitRemarkWithHints();
    return false;
  }

  // Check if the target supports potentially unsafe FP vectorization.
  // FIXME: Add a check for the type of safety issue (denormal, signaling)
  // for the target we're vectorizing for, to make sure none of the
  // additional fp-math flags can help.
  if (Hints.isPotentiallyUnsafe() &&
      TTI->isFPVectorizationPotentiallyUnsafe()) {
    reportVectorizationFailure(
        "Potentially unsafe FP op prevents vectorization",
        "loop not vectorized due to unsafe FP support.",
        "UnsafeFP", ORE, L);
    Hints.emitRemarkWithHints();
    return false;
  }

  bool UseInterleaved = TTI->enableInterleavedAccessVectorization();
  InterleavedAccessInfo IAI(PSE, L, DT, LI, LVL.getLAI());

  // If an override option has been passed in for interleaved accesses, use it.
  if (EnableInterleavedMemAccesses.getNumOccurrences() > 0)
    UseInterleaved = EnableInterleavedMemAccesses;

  // Analyze interleaved memory accesses.
  if (UseInterleaved) {
    IAI.analyzeInterleaving(useMaskedInterleavedAccesses(*TTI));
  }

  // Use the cost model.
  LoopVectorizationCostModel CM(SEL, L, PSE, LI, &LVL, *TTI, TLI, DB, AC, ORE,
                                F, &Hints, IAI);
  CM.collectValuesToIgnore();

  // Use the planner for vectorization.
  LoopVectorizationPlanner LVP(L, LI, TLI, TTI, &LVL, CM, IAI, PSE);

  // Get user vectorization factor and interleave count.
  ElementCount UserVF = Hints.getWidth();
  unsigned UserIC = Hints.getInterleave();

  // Plan how to best vectorize, return the best VF and its cost.
  Optional<VectorizationFactor> MaybeVF = LVP.plan(UserVF, UserIC);

  VectorizationFactor VF = VectorizationFactor::Disabled();
  unsigned IC = 1;

  if (MaybeVF) {
    VF = *MaybeVF;
    // Select the interleave count.
    IC = CM.selectInterleaveCount(VF.Width, VF.Cost);
  }

  // Identify the diagnostic messages that should be produced.
  std::pair<StringRef, std::string> VecDiagMsg, IntDiagMsg;
  bool VectorizeLoop = true, InterleaveLoop = true;
  if (Requirements.doesNotMeet(F, L, Hints)) {
    LLVM_DEBUG(dbgs() << "LV: Not vectorizing: loop did not meet vectorization "
                         "requirements.\n");
    Hints.emitRemarkWithHints();
    return false;
  }

  if (VF.Width.isScalar()) {
    LLVM_DEBUG(dbgs() << "LV: Vectorization is possible but not beneficial.\n");
    VecDiagMsg = std::make_pair(
        "VectorizationNotBeneficial",
        "the cost-model indicates that vectorization is not beneficial");
    VectorizeLoop = false;
  }

  if (!MaybeVF && UserIC > 1) {
    // Tell the user interleaving was avoided up-front, despite being explicitly
    // requested.
    LLVM_DEBUG(dbgs() << "LV: Ignoring UserIC, because vectorization and "
                         "interleaving should be avoided up front\n");
    IntDiagMsg = std::make_pair(
        "InterleavingAvoided",
        "Ignoring UserIC, because interleaving was avoided up front");
    InterleaveLoop = false;
  } else if (IC == 1 && UserIC <= 1) {
    // Tell the user interleaving is not beneficial.
    LLVM_DEBUG(dbgs() << "LV: Interleaving is not beneficial.\n");
    IntDiagMsg = std::make_pair(
        "InterleavingNotBeneficial",
        "the cost-model indicates that interleaving is not beneficial");
    InterleaveLoop = false;
    if (UserIC == 1) {
      IntDiagMsg.first = "InterleavingNotBeneficialAndDisabled";
      IntDiagMsg.second +=
          " and is explicitly disabled or interleave count is set to 1";
    }
  } else if (IC > 1 && UserIC == 1) {
    // Tell the user interleaving is beneficial, but it explicitly disabled.
    LLVM_DEBUG(
        dbgs() << "LV: Interleaving is beneficial but is explicitly disabled.");
    IntDiagMsg = std::make_pair(
        "InterleavingBeneficialButDisabled",
        "the cost-model indicates that interleaving is beneficial "
        "but is explicitly disabled or interleave count is set to 1");
    InterleaveLoop = false;
  }

  // Override IC if user provided an interleave count.
  IC = UserIC > 0 ? UserIC : IC;

  // Emit diagnostic messages, if any.
  const char *VAPassName = Hints.vectorizeAnalysisPassName();
  if (!VectorizeLoop && !InterleaveLoop) {
    // Do not vectorize or interleaving the loop.
    ORE->emit([&]() {
      return OptimizationRemarkMissed(VAPassName, VecDiagMsg.first,
                                      L->getStartLoc(), L->getHeader())
             << VecDiagMsg.second;
    });
    ORE->emit([&]() {
      return OptimizationRemarkMissed(LV_NAME, IntDiagMsg.first,
                                      L->getStartLoc(), L->getHeader())
             << IntDiagMsg.second;
    });
    return false;
  } else if (!VectorizeLoop && InterleaveLoop) {
    LLVM_DEBUG(dbgs() << "LV: Interleave Count is " << IC << '\n');
    ORE->emit([&]() {
      return OptimizationRemarkAnalysis(VAPassName, VecDiagMsg.first,
                                        L->getStartLoc(), L->getHeader())
             << VecDiagMsg.second;
    });
  } else if (VectorizeLoop && !InterleaveLoop) {
    LLVM_DEBUG(dbgs() << "LV: Found a vectorizable loop (" << VF.Width
                      << ") in " << DebugLocStr << '\n');
    ORE->emit([&]() {
      return OptimizationRemarkAnalysis(LV_NAME, IntDiagMsg.first,
                                        L->getStartLoc(), L->getHeader())
             << IntDiagMsg.second;
    });
  } else if (VectorizeLoop && InterleaveLoop) {
    LLVM_DEBUG(dbgs() << "LV: Found a vectorizable loop (" << VF.Width
                      << ") in " << DebugLocStr << '\n');
    LLVM_DEBUG(dbgs() << "LV: Interleave Count is " << IC << '\n');
  }

  bool DisableRuntimeUnroll = false;
  MDNode *OrigLoopID = L->getLoopID();
  {
    // Optimistically generate runtime checks. Drop them if they turn out to not
    // be profitable. Limit the scope of Checks, so the cleanup happens
    // immediately after vector codegeneration is done.
    GeneratedRTChecks Checks(*PSE.getSE(), DT, LI,
                             F->getParent()->getDataLayout());
    if (!VF.Width.isScalar() || IC > 1)
      Checks.Create(L, *LVL.getLAI(), PSE.getUnionPredicate());
    LVP.setBestPlan(VF.Width, IC);

    using namespace ore;
    if (!VectorizeLoop) {
      assert(IC > 1 && "interleave count should not be 1 or 0");
      // If we decided that it is not legal to vectorize the loop, then
      // interleave it.
      InnerLoopUnroller Unroller(L, PSE, LI, DT, TLI, TTI, AC, ORE, IC, &LVL,
                                 &CM, BFI, PSI, Checks);
      LVP.executePlan(Unroller, DT);

      ORE->emit([&]() {
        return OptimizationRemark(LV_NAME, "Interleaved", L->getStartLoc(),
                                  L->getHeader())
               << "interleaved loop (interleaved count: "
               << NV("InterleaveCount", IC) << ")";
      });
    } else {
      // If we decided that it is *legal* to vectorize the loop, then do it.

      // Consider vectorizing the epilogue too if it's profitable.
      VectorizationFactor EpilogueVF =
          CM.selectEpilogueVectorizationFactor(VF.Width, LVP);
      if (EpilogueVF.Width.isVector()) {

        // The first pass vectorizes the main loop and creates a scalar epilogue
        // to be vectorized by executing the plan (potentially with a different
        // factor) again shortly afterwards.
        EpilogueLoopVectorizationInfo EPI(VF.Width.getKnownMinValue(), IC,
                                          EpilogueVF.Width.getKnownMinValue(),
                                          1);
        EpilogueVectorizerMainLoop MainILV(L, PSE, LI, DT, TLI, TTI, AC, ORE,
                                           EPI, &LVL, &CM, BFI, PSI, Checks);

        LVP.setBestPlan(EPI.MainLoopVF, EPI.MainLoopUF);
        LVP.executePlan(MainILV, DT);
        ++LoopsVectorized;

        simplifyLoop(L, DT, LI, SE, AC, nullptr, false /* PreserveLCSSA */);
        formLCSSARecursively(*L, *DT, LI, SE);

        // Second pass vectorizes the epilogue and adjusts the control flow
        // edges from the first pass.
        LVP.setBestPlan(EPI.EpilogueVF, EPI.EpilogueUF);
        EPI.MainLoopVF = EPI.EpilogueVF;
        EPI.MainLoopUF = EPI.EpilogueUF;
        EpilogueVectorizerEpilogueLoop EpilogILV(L, PSE, LI, DT, TLI, TTI, AC,
                                                 ORE, EPI, &LVL, &CM, BFI, PSI,
                                                 Checks);
        LVP.executePlan(EpilogILV, DT);
        ++LoopsEpilogueVectorized;

        if (!MainILV.areSafetyChecksAdded())
          DisableRuntimeUnroll = true;
      } else {
        InnerLoopVectorizer LB(L, PSE, LI, DT, TLI, TTI, AC, ORE, VF.Width, IC,
                               &LVL, &CM, BFI, PSI, Checks);
        LVP.executePlan(LB, DT);
        ++LoopsVectorized;

        // Add metadata to disable runtime unrolling a scalar loop when there
        // are no runtime checks about strides and memory. A scalar loop that is
        // rarely used is not worth unrolling.
        if (!LB.areSafetyChecksAdded())
          DisableRuntimeUnroll = true;
      }
      // Report the vectorization decision.
      ORE->emit([&]() {
        return OptimizationRemark(LV_NAME, "Vectorized", L->getStartLoc(),
                                  L->getHeader())
               << "vectorized loop (vectorization width: "
               << NV("VectorizationFactor", VF.Width)
               << ", interleaved count: " << NV("InterleaveCount", IC) << ")";
      });
    }

    if (ORE->allowExtraAnalysis(LV_NAME))
      checkMixedPrecision(L, ORE);
  }

  Optional<MDNode *> RemainderLoopID =
      makeFollowupLoopID(OrigLoopID, {LLVMLoopVectorizeFollowupAll,
                                      LLVMLoopVectorizeFollowupEpilogue});
  if (RemainderLoopID.hasValue()) {
    L->setLoopID(RemainderLoopID.getValue());
  } else {
    if (DisableRuntimeUnroll)
      AddRuntimeUnrollDisableMetaData(L);

    // Mark the loop as already vectorized to avoid vectorizing again.
    Hints.setAlreadyVectorized();
  }

#if INTEL_CUSTOMIZATION
  // Create a new LoopID by propagating all metadata nodes of remainder loop
  // except optreport nodes
  MDNode *RemainderLoopWithoutOptReport =
      LoopOptReport::eraseOptReportFromLoopID(L->getLoopID(),
                                              L->getLoopID()->getContext());
  L->setLoopID(RemainderLoopWithoutOptReport);
#endif

  assert(!verifyFunction(*L->getHeader()->getParent(), &dbgs()));
  return true;
}

LoopVectorizeResult LoopVectorizePass::runImpl(
    Function &F, ScalarEvolution &SE_, LoopInfo &LI_, TargetTransformInfo &TTI_,
    DominatorTree &DT_, BlockFrequencyInfo &BFI_, TargetLibraryInfo *TLI_,
    DemandedBits &DB_, AAResults &AA_, AssumptionCache &AC_,
    std::function<const LoopAccessInfo &(Loop &)> &GetLAA_,
    OptimizationRemarkEmitter &ORE_, ProfileSummaryInfo *PSI_) {
  SE = &SE_;
  LI = &LI_;
  TTI = &TTI_;
  DT = &DT_;
  BFI = &BFI_;
  TLI = TLI_;
  AA = &AA_;
  AC = &AC_;
  GetLAA = &GetLAA_;
  DB = &DB_;
  ORE = &ORE_;
  PSI = PSI_;

  // Don't attempt if
  // 1. the target claims to have no vector registers, and
  // 2. interleaving won't help ILP.
  //
  // The second condition is necessary because, even if the target has no
  // vector registers, loop vectorization may still enable scalar
  // interleaving.
  if (!TTI->getNumberOfRegisters(TTI->getRegisterClassForType(true)) &&
      TTI->getMaxInterleaveFactor(1) < 2)
    return LoopVectorizeResult(false, false);

  bool Changed = false, CFGChanged = false;

  // The vectorizer requires loops to be in simplified form.
  // Since simplification may add new inner loops, it has to run before the
  // legality and profitability checks. This means running the loop vectorizer
  // will simplify all loops, regardless of whether anything end up being
  // vectorized.
  for (auto &L : *LI)
    Changed |= CFGChanged |=
        simplifyLoop(L, DT, LI, SE, AC, nullptr, false /* PreserveLCSSA */);

  // Build up a worklist of inner-loops to vectorize. This is necessary as
  // the act of vectorizing or partially unrolling a loop creates new loops
  // and can invalidate iterators across the loops.
  SmallVector<Loop *, 8> Worklist;

  for (Loop *L : *LI)
    collectSupportedLoops(*L, LI, ORE, Worklist);

  LoopsAnalyzed += Worklist.size();

  // Now walk the identified inner loops.
  while (!Worklist.empty()) {
    Loop *L = Worklist.pop_back_val();

    // For the inner loops we actually process, form LCSSA to simplify the
    // transform.
    Changed |= formLCSSARecursively(*L, *DT, LI, SE);

    Changed |= CFGChanged |= processLoop(L);
  }

  // Process each loop nest in the function.
  return LoopVectorizeResult(Changed, CFGChanged);
}

PreservedAnalyses LoopVectorizePass::run(Function &F,
                                         FunctionAnalysisManager &AM) {
    auto &SE = AM.getResult<ScalarEvolutionAnalysis>(F);
    auto &LI = AM.getResult<LoopAnalysis>(F);
    auto &TTI = AM.getResult<TargetIRAnalysis>(F);
    auto &DT = AM.getResult<DominatorTreeAnalysis>(F);
    auto &BFI = AM.getResult<BlockFrequencyAnalysis>(F);
    auto &TLI = AM.getResult<TargetLibraryAnalysis>(F);
    auto &AA = AM.getResult<AAManager>(F);
    auto &AC = AM.getResult<AssumptionAnalysis>(F);
    auto &DB = AM.getResult<DemandedBitsAnalysis>(F);
    auto &ORE = AM.getResult<OptimizationRemarkEmitterAnalysis>(F);
    MemorySSA *MSSA = EnableMSSALoopDependency
                          ? &AM.getResult<MemorySSAAnalysis>(F).getMSSA()
                          : nullptr;

    auto &LAM = AM.getResult<LoopAnalysisManagerFunctionProxy>(F).getManager();
    std::function<const LoopAccessInfo &(Loop &)> GetLAA =
        [&](Loop &L) -> const LoopAccessInfo & {
      LoopStandardAnalysisResults AR = {AA,  AC,  DT,      LI,  SE,
                                        TLI, TTI, nullptr, MSSA};
      return LAM.getResult<LoopAccessAnalysis>(L, AR);
    };
    auto &MAMProxy = AM.getResult<ModuleAnalysisManagerFunctionProxy>(F);
    ProfileSummaryInfo *PSI =
        MAMProxy.getCachedResult<ProfileSummaryAnalysis>(*F.getParent());
    LoopVectorizeResult Result =
        runImpl(F, SE, LI, TTI, DT, BFI, &TLI, DB, AA, AC, GetLAA, ORE, PSI);
    if (!Result.MadeAnyChange)
      return PreservedAnalyses::all();
    PreservedAnalyses PA;

    // We currently do not preserve loopinfo/dominator analyses with outer loop
    // vectorization. Until this is addressed, mark these analyses as preserved
    // only for non-VPlan-native path.
    // TODO: Preserve Loop and Dominator analyses for VPlan-native path.
    if (!EnableVPlanNativePath) {
      PA.preserve<LoopAnalysis>();
      PA.preserve<DominatorTreeAnalysis>();
    }
    PA.preserve<BasicAA>();
    PA.preserve<GlobalsAA>();
    if (!Result.MadeCFGChange)
      PA.preserveSet<CFGAnalyses>();
    return PA;
}<|MERGE_RESOLUTION|>--- conflicted
+++ resolved
@@ -362,7 +362,6 @@
     "vectorize-loops", cl::init(true), cl::Hidden,
     cl::desc("Run the Loop vectorization passes"));
 
-<<<<<<< HEAD
 #if INTEL_CUSTOMIZATION
 static cl::opt<bool> VectorizeNonReadonlyLibCalls(
     "vectorize-non-readonly-libcalls", cl::init(true), cl::Hidden,
@@ -370,16 +369,6 @@
         "Vectorize library calls even if they don't have readonly attribute."));
 #endif
 
-#if INTEL_CUSTOMIZATION
-#if !defined(NDEBUG) || defined(LLVM_ENABLE_DUMP)
-cl::opt<bool> PrintVPlansInDotFormat(
-    "vplan-print-in-dot-format", cl::init(false), cl::Hidden,
-    cl::desc("Use dot format instead of plain text when dumping VPlans"));
-#endif // !NDEBUG || LLVM_ENABLE_DUMP
-#endif // INTEL_CUSTOMIZATION
-
-=======
->>>>>>> 3614df35
 /// A helper function that returns the type of loaded or stored value.
 static Type *getMemInstValueType(Value *I) {
   assert((isa<LoadInst>(I) || isa<StoreInst>(I)) &&
@@ -7851,21 +7840,6 @@
   ILV.printDebugTracesAtEnd();
 }
 
-<<<<<<< HEAD
-#if INTEL_CUSTOMIZATION
-#if !defined(NDEBUG) || defined(LLVM_ENABLE_DUMP)
-void LoopVectorizationPlanner::printPlans(raw_ostream &O) {
-  for (const auto &Plan : VPlans)
-    if (PrintVPlansInDotFormat)
-      Plan->printDOT(O);
-    else
-      Plan->print(O);
-}
-#endif // !NDEBUG || LLVM_ENABLE_DUMP
-#endif // INTEL_CUSTOMIZATION
-
-=======
->>>>>>> 3614df35
 void LoopVectorizationPlanner::collectTriviallyDeadInstructions(
     SmallPtrSetImpl<Instruction *> &DeadInstructions) {
 
