--- conflicted
+++ resolved
@@ -1061,11 +1061,7 @@
     // factors to the discriminators.
     if (DIL && Inst->getFunction()->isDebugInfoForProfiling() &&
         !isa<DbgInfoIntrinsic>(Inst) && !EnableFSDiscriminator) {
-<<<<<<< HEAD
-      assert(!VF.isScalable() && "scalable vectors not yet supported.");
-=======
       // FIXME: For scalable vectors, assume vscale=1.
->>>>>>> 86645b40
       auto NewDIL =
           DIL->cloneByMultiplyingDuplicationFactor(UF * VF.getKnownMinValue());
       if (NewDIL)
