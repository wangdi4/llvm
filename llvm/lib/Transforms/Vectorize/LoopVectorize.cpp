//===- LoopVectorize.cpp - A Loop Vectorizer ------------------------------===//
//
// Part of the LLVM Project, under the Apache License v2.0 with LLVM Exceptions.
// See https://llvm.org/LICENSE.txt for license information.
// SPDX-License-Identifier: Apache-2.0 WITH LLVM-exception
//
//===----------------------------------------------------------------------===//
//
// This is the LLVM loop vectorizer. This pass modifies 'vectorizable' loops
// and generates target-independent LLVM-IR.
// The vectorizer uses the TargetTransformInfo analysis to estimate the costs
// of instructions in order to estimate the profitability of vectorization.
//
// The loop vectorizer combines consecutive loop iterations into a single
// 'wide' iteration. After this transformation the index is incremented
// by the SIMD vector width, and not by one.
//
// This pass has three parts:
// 1. The main loop pass that drives the different parts.
// 2. LoopVectorizationLegality - A unit that checks for the legality
//    of the vectorization.
// 3. InnerLoopVectorizer - A unit that performs the actual
//    widening of instructions.
// 4. LoopVectorizationCostModel - A unit that checks for the profitability
//    of vectorization. It decides on the optimal vector width, which
//    can be one, if vectorization is not profitable.
//
// There is a development effort going on to migrate loop vectorizer to the
// VPlan infrastructure and to introduce outer loop vectorization support (see
// docs/Proposal/VectorizationPlan.rst and
// http://lists.llvm.org/pipermail/llvm-dev/2017-December/119523.html). For this
// purpose, we temporarily introduced the VPlan-native vectorization path: an
// alternative vectorization path that is natively implemented on top of the
// VPlan infrastructure. See EnableVPlanNativePath for enabling.
//
//===----------------------------------------------------------------------===//
//
// The reduction-variable vectorization is based on the paper:
//  D. Nuzman and R. Henderson. Multi-platform Auto-vectorization.
//
// Variable uniformity checks are inspired by:
//  Karrenberg, R. and Hack, S. Whole Function Vectorization.
//
// The interleaved access vectorization is based on the paper:
//  Dorit Nuzman, Ira Rosen and Ayal Zaks.  Auto-Vectorization of Interleaved
//  Data for SIMD
//
// Other ideas/concepts are from:
//  A. Zaks and D. Nuzman. Autovectorization in GCC-two years later.
//
//  S. Maleki, Y. Gao, M. Garzaran, T. Wong and D. Padua.  An Evaluation of
//  Vectorizing Compilers.
//
//===----------------------------------------------------------------------===//

#include "llvm/Transforms/Vectorize/LoopVectorize.h"
#include "VPlan.h"
#include "LoopVectorizationPlanner.h"
#include "VPRecipeBuilder.h"
#include "VPlan.h"
#include "VPlanHCFGBuilder.h"
#include "VPlanPredicator.h"
#include "VPlanTransforms.h"
#include "llvm/ADT/APInt.h"
#include "llvm/ADT/ArrayRef.h"
#include "llvm/ADT/DenseMap.h"
#include "llvm/ADT/DenseMapInfo.h"
#include "llvm/ADT/Hashing.h"
#include "llvm/ADT/MapVector.h"
#include "llvm/ADT/None.h"
#include "llvm/ADT/Optional.h"
#include "llvm/ADT/STLExtras.h"
#include "llvm/ADT/SmallPtrSet.h"
#include "llvm/ADT/SmallSet.h"
#include "llvm/ADT/SmallVector.h"
#include "llvm/ADT/Statistic.h"
#include "llvm/ADT/StringRef.h"
#include "llvm/ADT/Twine.h"
#include "llvm/ADT/iterator_range.h"
#include "llvm/Analysis/AssumptionCache.h"
#include "llvm/Analysis/BasicAliasAnalysis.h"
#include "llvm/Analysis/BlockFrequencyInfo.h"
#include "llvm/Analysis/CFG.h"
#include "llvm/Analysis/CodeMetrics.h"
#include "llvm/Analysis/DemandedBits.h"
#include "llvm/Analysis/GlobalsModRef.h"
#include "llvm/Analysis/Intel_OptReport/LoopOptReport.h" // INTEL
#include "llvm/Analysis/LoopAccessAnalysis.h"
#include "llvm/Analysis/LoopAnalysisManager.h"
#include "llvm/Analysis/LoopInfo.h"
#include "llvm/Analysis/LoopIterator.h"
#include "llvm/Analysis/MemorySSA.h"
#include "llvm/Analysis/OptimizationRemarkEmitter.h"
#include "llvm/Analysis/ProfileSummaryInfo.h"
#include "llvm/Analysis/ScalarEvolution.h"
#include "llvm/Analysis/ScalarEvolutionExpressions.h"
#include "llvm/Analysis/TargetLibraryInfo.h"
#include "llvm/Analysis/TargetTransformInfo.h"
#include "llvm/Analysis/VectorUtils.h"
#include "llvm/IR/Attributes.h"
#include "llvm/IR/BasicBlock.h"
#include "llvm/IR/CFG.h"
#include "llvm/IR/Constant.h"
#include "llvm/IR/Constants.h"
#include "llvm/IR/DataLayout.h"
#include "llvm/IR/DebugInfoMetadata.h"
#include "llvm/IR/DebugLoc.h"
#include "llvm/IR/DerivedTypes.h"
#include "llvm/IR/DiagnosticInfo.h"
#include "llvm/IR/Dominators.h"
#include "llvm/IR/Function.h"
#include "llvm/IR/IRBuilder.h"
#include "llvm/IR/InstrTypes.h"
#include "llvm/IR/Instruction.h"
#include "llvm/IR/Instructions.h"
#include "llvm/IR/IntrinsicInst.h"
#include "llvm/IR/Intrinsics.h"
#include "llvm/IR/LLVMContext.h"
#include "llvm/IR/Metadata.h"
#include "llvm/IR/Module.h"
#include "llvm/IR/Operator.h"
#include "llvm/IR/PatternMatch.h"
#include "llvm/IR/Type.h"
#include "llvm/IR/Use.h"
#include "llvm/IR/User.h"
#include "llvm/IR/Value.h"
#include "llvm/IR/ValueHandle.h"
#include "llvm/IR/Verifier.h"
#include "llvm/InitializePasses.h"
#include "llvm/Pass.h"
#include "llvm/Support/Casting.h"
#include "llvm/Support/CommandLine.h"
#include "llvm/Support/Compiler.h"
#include "llvm/Support/Debug.h"
#include "llvm/Support/ErrorHandling.h"
#include "llvm/Support/InstructionCost.h"
#include "llvm/Support/MathExtras.h"
#include "llvm/Support/raw_ostream.h"
#include "llvm/Transforms/Utils/BasicBlockUtils.h"
#include "llvm/Transforms/Utils/InjectTLIMappings.h"
#include "llvm/Transforms/Utils/LoopSimplify.h"
#include "llvm/Transforms/Utils/LoopUtils.h"
#include "llvm/Transforms/Utils/LoopVersioning.h"
#include "llvm/Transforms/Utils/ScalarEvolutionExpander.h"
#include "llvm/Transforms/Utils/SizeOpts.h"
#include "llvm/Transforms/Vectorize/LoopVectorizationLegality.h"
#include <algorithm>
#include <cassert>
#include <cstdint>
#include <cstdlib>
#include <functional>
#include <iterator>
#include <limits>
#include <memory>
#include <string>
#include <tuple>
#include <utility>

using namespace llvm;

#define LV_NAME "loop-vectorize"
#define DEBUG_TYPE LV_NAME

#ifndef NDEBUG
const char VerboseDebug[] = DEBUG_TYPE "-verbose";
#endif

/// @{
/// Metadata attribute names
const char LLVMLoopVectorizeFollowupAll[] = "llvm.loop.vectorize.followup_all";
const char LLVMLoopVectorizeFollowupVectorized[] =
    "llvm.loop.vectorize.followup_vectorized";
const char LLVMLoopVectorizeFollowupEpilogue[] =
    "llvm.loop.vectorize.followup_epilogue";
/// @}

STATISTIC(LoopsVectorized, "Number of loops vectorized");
STATISTIC(LoopsAnalyzed, "Number of loops analyzed for vectorization");
STATISTIC(LoopsEpilogueVectorized, "Number of epilogues vectorized");

static cl::opt<bool> EnableEpilogueVectorization(
    "enable-epilogue-vectorization", cl::init(true), cl::Hidden,
    cl::desc("Enable vectorization of epilogue loops."));

static cl::opt<unsigned> EpilogueVectorizationForceVF(
    "epilogue-vectorization-force-VF", cl::init(1), cl::Hidden,
    cl::desc("When epilogue vectorization is enabled, and a value greater than "
             "1 is specified, forces the given VF for all applicable epilogue "
             "loops."));

static cl::opt<unsigned> EpilogueVectorizationMinVF(
    "epilogue-vectorization-minimum-VF", cl::init(16), cl::Hidden,
    cl::desc("Only loops with vectorization factor equal to or larger than "
             "the specified value are considered for epilogue vectorization."));

/// Loops with a known constant trip count below this number are vectorized only
/// if no scalar iteration overheads are incurred.
static cl::opt<unsigned> TinyTripCountVectorThreshold(
    "vectorizer-min-trip-count", cl::init(16), cl::Hidden,
    cl::desc("Loops with a constant trip count that is smaller than this "
             "value are vectorized only if no scalar iteration overheads "
             "are incurred."));

static cl::opt<unsigned> PragmaVectorizeMemoryCheckThreshold(
    "pragma-vectorize-memory-check-threshold", cl::init(128), cl::Hidden,
    cl::desc("The maximum allowed number of runtime memory checks with a "
             "vectorize(enable) pragma."));

// Option prefer-predicate-over-epilogue indicates that an epilogue is undesired,
// that predication is preferred, and this lists all options. I.e., the
// vectorizer will try to fold the tail-loop (epilogue) into the vector body
// and predicate the instructions accordingly. If tail-folding fails, there are
// different fallback strategies depending on these values:
namespace PreferPredicateTy {
  enum Option {
    ScalarEpilogue = 0,
    PredicateElseScalarEpilogue,
    PredicateOrDontVectorize
  };
} // namespace PreferPredicateTy

static cl::opt<PreferPredicateTy::Option> PreferPredicateOverEpilogue(
    "prefer-predicate-over-epilogue",
    cl::init(PreferPredicateTy::ScalarEpilogue),
    cl::Hidden,
    cl::desc("Tail-folding and predication preferences over creating a scalar "
             "epilogue loop."),
    cl::values(clEnumValN(PreferPredicateTy::ScalarEpilogue,
                         "scalar-epilogue",
                         "Don't tail-predicate loops, create scalar epilogue"),
              clEnumValN(PreferPredicateTy::PredicateElseScalarEpilogue,
                         "predicate-else-scalar-epilogue",
                         "prefer tail-folding, create scalar epilogue if tail "
                         "folding fails."),
              clEnumValN(PreferPredicateTy::PredicateOrDontVectorize,
                         "predicate-dont-vectorize",
                         "prefers tail-folding, don't attempt vectorization if "
                         "tail-folding fails.")));

static cl::opt<bool> MaximizeBandwidth(
    "vectorizer-maximize-bandwidth", cl::init(false), cl::Hidden,
    cl::desc("Maximize bandwidth when selecting vectorization factor which "
             "will be determined by the smallest type in loop."));

static cl::opt<bool> EnableInterleavedMemAccesses(
    "enable-interleaved-mem-accesses", cl::init(false), cl::Hidden,
    cl::desc("Enable vectorization on interleaved memory accesses in a loop"));

/// An interleave-group may need masking if it resides in a block that needs
/// predication, or in order to mask away gaps.
static cl::opt<bool> EnableMaskedInterleavedMemAccesses(
    "enable-masked-interleaved-mem-accesses", cl::init(false), cl::Hidden,
    cl::desc("Enable vectorization on masked interleaved memory accesses in a loop"));

static cl::opt<unsigned> TinyTripCountInterleaveThreshold(
    "tiny-trip-count-interleave-threshold", cl::init(128), cl::Hidden,
    cl::desc("We don't interleave loops with a estimated constant trip count "
             "below this number"));

static cl::opt<unsigned> ForceTargetNumScalarRegs(
    "force-target-num-scalar-regs", cl::init(0), cl::Hidden,
    cl::desc("A flag that overrides the target's number of scalar registers."));

static cl::opt<unsigned> ForceTargetNumVectorRegs(
    "force-target-num-vector-regs", cl::init(0), cl::Hidden,
    cl::desc("A flag that overrides the target's number of vector registers."));

static cl::opt<unsigned> ForceTargetMaxScalarInterleaveFactor(
    "force-target-max-scalar-interleave", cl::init(0), cl::Hidden,
    cl::desc("A flag that overrides the target's max interleave factor for "
             "scalar loops."));

static cl::opt<unsigned> ForceTargetMaxVectorInterleaveFactor(
    "force-target-max-vector-interleave", cl::init(0), cl::Hidden,
    cl::desc("A flag that overrides the target's max interleave factor for "
             "vectorized loops."));

static cl::opt<unsigned> ForceTargetInstructionCost(
    "force-target-instruction-cost", cl::init(0), cl::Hidden,
    cl::desc("A flag that overrides the target's expected cost for "
             "an instruction to a single constant value. Mostly "
             "useful for getting consistent testing."));

static cl::opt<bool> ForceTargetSupportsScalableVectors(
    "force-target-supports-scalable-vectors", cl::init(false), cl::Hidden,
    cl::desc(
        "Pretend that scalable vectors are supported, even if the target does "
        "not support them. This flag should only be used for testing."));

static cl::opt<unsigned> SmallLoopCost(
    "small-loop-cost", cl::init(20), cl::Hidden,
    cl::desc(
        "The cost of a loop that is considered 'small' by the interleaver."));

static cl::opt<bool> LoopVectorizeWithBlockFrequency(
    "loop-vectorize-with-block-frequency", cl::init(true), cl::Hidden,
    cl::desc("Enable the use of the block frequency analysis to access PGO "
             "heuristics minimizing code growth in cold regions and being more "
             "aggressive in hot regions."));

// Runtime interleave loops for load/store throughput.
static cl::opt<bool> EnableLoadStoreRuntimeInterleave(
    "enable-loadstore-runtime-interleave", cl::init(true), cl::Hidden,
    cl::desc(
        "Enable runtime interleaving until load/store ports are saturated"));

/// Interleave small loops with scalar reductions.
static cl::opt<bool> InterleaveSmallLoopScalarReduction(
    "interleave-small-loop-scalar-reduction", cl::init(false), cl::Hidden,
    cl::desc("Enable interleaving for loops with small iteration counts that "
             "contain scalar reductions to expose ILP."));

/// The number of stores in a loop that are allowed to need predication.
static cl::opt<unsigned> NumberOfStoresToPredicate(
    "vectorize-num-stores-pred", cl::init(1), cl::Hidden,
    cl::desc("Max number of stores to be predicated behind an if."));

static cl::opt<bool> EnableIndVarRegisterHeur(
    "enable-ind-var-reg-heur", cl::init(true), cl::Hidden,
    cl::desc("Count the induction variable only once when interleaving"));

static cl::opt<bool> EnableCondStoresVectorization(
    "enable-cond-stores-vec", cl::init(true), cl::Hidden,
    cl::desc("Enable if predication of stores during vectorization."));

static cl::opt<unsigned> MaxNestedScalarReductionIC(
    "max-nested-scalar-reduction-interleave", cl::init(2), cl::Hidden,
    cl::desc("The maximum interleave count to use when interleaving a scalar "
             "reduction in a nested loop."));

static cl::opt<bool>
    PreferInLoopReductions("prefer-inloop-reductions", cl::init(false),
                           cl::Hidden,
                           cl::desc("Prefer in-loop vector reductions, "
                                    "overriding the targets preference."));

// FIXME: When loop hints are passed which allow reordering of FP operations,
// we still choose to use strict reductions with this flag. We should instead
// use the default behaviour of vectorizing with unordered reductions if
// reordering is allowed.
cl::opt<bool> EnableStrictReductions(
    "enable-strict-reductions", cl::init(false), cl::Hidden,
    cl::desc("Enable the vectorisation of loops with in-order (strict) "
             "FP reductions"));

static cl::opt<bool> PreferPredicatedReductionSelect(
    "prefer-predicated-reduction-select", cl::init(false), cl::Hidden,
    cl::desc(
        "Prefer predicating a reduction operation over an after loop select."));

cl::opt<bool> EnableVPlanNativePath(
    "enable-vplan-native-path", cl::init(false), cl::Hidden,
    cl::desc("Enable VPlan-native vectorization path with "
             "support for outer loop vectorization."));

// FIXME: Remove this switch once we have divergence analysis. Currently we
// assume divergent non-backedge branches when this switch is true.
cl::opt<bool> EnableVPlanPredication(
    "enable-vplan-predication", cl::init(false), cl::Hidden,
    cl::desc("Enable VPlan-native vectorization path predicator with "
             "support for outer loop vectorization."));

// This flag enables the stress testing of the VPlan H-CFG construction in the
// VPlan-native vectorization path. It must be used in conjuction with
// -enable-vplan-native-path. -vplan-verify-hcfg can also be used to enable the
// verification of the H-CFGs built.
static cl::opt<bool> VPlanBuildStressTest(
    "vplan-build-stress-test", cl::init(false), cl::Hidden,
    cl::desc(
        "Build VPlan for every supported loop nest in the function and bail "
        "out right after the build (stress test the VPlan H-CFG construction "
        "in the VPlan-native vectorization path)."));

cl::opt<bool> llvm::EnableLoopInterleaving(
    "interleave-loops", cl::init(true), cl::Hidden,
    cl::desc("Enable loop interleaving in Loop vectorization passes"));
cl::opt<bool> llvm::EnableLoopVectorization(
    "vectorize-loops", cl::init(true), cl::Hidden,
    cl::desc("Run the Loop vectorization passes"));

#if INTEL_CUSTOMIZATION
static cl::opt<bool> VectorizeNonReadonlyLibCalls(
    "vectorize-non-readonly-libcalls", cl::init(true), cl::Hidden,
    cl::desc(
        "Vectorize library calls even if they don't have readonly attribute."));
#endif

cl::opt<bool> PrintVPlansInDotFormat(
    "vplan-print-in-dot-format", cl::init(false), cl::Hidden,
    cl::desc("Use dot format instead of plain text when dumping VPlans"));

/// A helper function that returns true if the given type is irregular. The
/// type is irregular if its allocated size doesn't equal the store size of an
/// element of the corresponding vector type.
static bool hasIrregularType(Type *Ty, const DataLayout &DL) {
  // Determine if an array of N elements of type Ty is "bitcast compatible"
  // with a <N x Ty> vector.
  // This is only true if there is no padding between the array elements.
  return DL.getTypeAllocSizeInBits(Ty) != DL.getTypeSizeInBits(Ty);
}

/// A helper function that returns the reciprocal of the block probability of
/// predicated blocks. If we return X, we are assuming the predicated block
/// will execute once for every X iterations of the loop header.
///
/// TODO: We should use actual block probability here, if available. Currently,
///       we always assume predicated blocks have a 50% chance of executing.
static unsigned getReciprocalPredBlockProb() { return 2; }

/// A helper function that returns an integer or floating-point constant with
/// value C.
static Constant *getSignedIntOrFpConstant(Type *Ty, int64_t C) {
  return Ty->isIntegerTy() ? ConstantInt::getSigned(Ty, C)
                           : ConstantFP::get(Ty, C);
}

/// Returns "best known" trip count for the specified loop \p L as defined by
/// the following procedure:
///   1) Returns exact trip count if it is known.
///   2) Returns expected trip count according to profile data if any.
///   3) Returns upper bound estimate if it is known.
///   4) Returns None if all of the above failed.
static Optional<unsigned> getSmallBestKnownTC(ScalarEvolution &SE, Loop *L) {
  // Check if exact trip count is known.
  if (unsigned ExpectedTC = SE.getSmallConstantTripCount(L))
    return ExpectedTC;

  // Check if there is an expected trip count available from profile data.
  if (LoopVectorizeWithBlockFrequency)
    if (auto EstimatedTC = getLoopEstimatedTripCount(L))
      return EstimatedTC;

  // Check if upper bound estimate is known.
  if (unsigned ExpectedTC = SE.getSmallConstantMaxTripCount(L))
    return ExpectedTC;

  return None;
}

// Forward declare GeneratedRTChecks.
class GeneratedRTChecks;

namespace llvm {

/// InnerLoopVectorizer vectorizes loops which contain only one basic
/// block to a specified vectorization factor (VF).
/// This class performs the widening of scalars into vectors, or multiple
/// scalars. This class also implements the following features:
/// * It inserts an epilogue loop for handling loops that don't have iteration
///   counts that are known to be a multiple of the vectorization factor.
/// * It handles the code generation for reduction variables.
/// * Scalarization (implementation using scalars) of un-vectorizable
///   instructions.
/// InnerLoopVectorizer does not perform any vectorization-legality
/// checks, and relies on the caller to check for the different legality
/// aspects. The InnerLoopVectorizer relies on the
/// LoopVectorizationLegality class to provide information about the induction
/// and reduction variables that were found to a given vectorization factor.
class InnerLoopVectorizer {
public:
  InnerLoopVectorizer(Loop *OrigLoop, PredicatedScalarEvolution &PSE,
                      LoopInfo *LI, DominatorTree *DT,
                      const TargetLibraryInfo *TLI,
                      const TargetTransformInfo *TTI, AssumptionCache *AC,
                      OptimizationRemarkEmitter *ORE, ElementCount VecWidth,
                      unsigned UnrollFactor, LoopVectorizationLegality *LVL,
                      LoopVectorizationCostModel *CM, BlockFrequencyInfo *BFI,
                      ProfileSummaryInfo *PSI, GeneratedRTChecks &RTChecks)
      : OrigLoop(OrigLoop), PSE(PSE), LI(LI), DT(DT), TLI(TLI), TTI(TTI),
        AC(AC), ORE(ORE), VF(VecWidth), UF(UnrollFactor),
        Builder(PSE.getSE()->getContext()), Legal(LVL), Cost(CM), BFI(BFI),
        PSI(PSI), RTChecks(RTChecks) {
    // Query this against the original loop and save it here because the profile
    // of the original loop header may change as the transformation happens.
    OptForSizeBasedOnProfile = llvm::shouldOptimizeForSize(
        OrigLoop->getHeader(), PSI, BFI, PGSOQueryType::IRPass);
  }

  virtual ~InnerLoopVectorizer() = default;

  /// Create a new empty loop that will contain vectorized instructions later
  /// on, while the old loop will be used as the scalar remainder. Control flow
  /// is generated around the vectorized (and scalar epilogue) loops consisting
  /// of various checks and bypasses. Return the pre-header block of the new
  /// loop.
  /// In the case of epilogue vectorization, this function is overriden to
  /// handle the more complex control flow around the loops.
  virtual BasicBlock *createVectorizedLoopSkeleton();

  /// Widen a single instruction within the innermost loop.
  void widenInstruction(Instruction &I, VPValue *Def, VPUser &Operands,
                        VPTransformState &State);

  /// Widen a single call instruction within the innermost loop.
  void widenCallInstruction(CallInst &I, VPValue *Def, VPUser &ArgOperands,
                            VPTransformState &State);

  /// Widen a single select instruction within the innermost loop.
  void widenSelectInstruction(SelectInst &I, VPValue *VPDef, VPUser &Operands,
                              bool InvariantCond, VPTransformState &State);

  /// Fix the vectorized code, taking care of header phi's, live-outs, and more.
  void fixVectorizedLoop(VPTransformState &State);

  // Return true if any runtime check is added.
  bool areSafetyChecksAdded() { return AddedSafetyChecks; }

  /// A type for vectorized values in the new loop. Each value from the
  /// original loop, when vectorized, is represented by UF vector values in the
  /// new unrolled loop, where UF is the unroll factor.
  using VectorParts = SmallVector<Value *, 2>;

  /// Vectorize a single GetElementPtrInst based on information gathered and
  /// decisions taken during planning.
  void widenGEP(GetElementPtrInst *GEP, VPValue *VPDef, VPUser &Indices,
                unsigned UF, ElementCount VF, bool IsPtrLoopInvariant,
                SmallBitVector &IsIndexLoopInvariant, VPTransformState &State);

  /// Vectorize a single PHINode in a block. This method handles the induction
  /// variable canonicalization. It supports both VF = 1 for unrolled loops and
  /// arbitrary length vectors.
  void widenPHIInstruction(Instruction *PN, RecurrenceDescriptor *RdxDesc,
                           VPWidenPHIRecipe *PhiR, VPTransformState &State);

  /// A helper function to scalarize a single Instruction in the innermost loop.
  /// Generates a sequence of scalar instances for each lane between \p MinLane
  /// and \p MaxLane, times each part between \p MinPart and \p MaxPart,
  /// inclusive. Uses the VPValue operands from \p Operands instead of \p
  /// Instr's operands.
  void scalarizeInstruction(Instruction *Instr, VPValue *Def, VPUser &Operands,
                            const VPIteration &Instance, bool IfPredicateInstr,
                            VPTransformState &State);

  /// Widen an integer or floating-point induction variable \p IV. If \p Trunc
  /// is provided, the integer induction variable will first be truncated to
  /// the corresponding type.
  void widenIntOrFpInduction(PHINode *IV, Value *Start, TruncInst *Trunc,
                             VPValue *Def, VPValue *CastDef,
                             VPTransformState &State);

  /// Construct the vector value of a scalarized value \p V one lane at a time.
  void packScalarIntoVectorValue(VPValue *Def, const VPIteration &Instance,
                                 VPTransformState &State);

  /// Try to vectorize interleaved access group \p Group with the base address
  /// given in \p Addr, optionally masking the vector operations if \p
  /// BlockInMask is non-null. Use \p State to translate given VPValues to IR
  /// values in the vectorized loop.
  void vectorizeInterleaveGroup(const InterleaveGroup<Instruction> *Group,
                                ArrayRef<VPValue *> VPDefs,
                                VPTransformState &State, VPValue *Addr,
                                ArrayRef<VPValue *> StoredValues,
                                VPValue *BlockInMask = nullptr);

  /// Vectorize Load and Store instructions with the base address given in \p
  /// Addr, optionally masking the vector operations if \p BlockInMask is
  /// non-null. Use \p State to translate given VPValues to IR values in the
  /// vectorized loop.
  void vectorizeMemoryInstruction(Instruction *Instr, VPTransformState &State,
                                  VPValue *Def, VPValue *Addr,
                                  VPValue *StoredValue, VPValue *BlockInMask);

  /// Set the debug location in the builder using the debug location in
  /// the instruction.
  void setDebugLocFromInst(IRBuilder<> &B, const Value *Ptr);

  /// Fix the non-induction PHIs in the OrigPHIsToFix vector.
  void fixNonInductionPHIs(VPTransformState &State);

  /// Create a broadcast instruction. This method generates a broadcast
  /// instruction (shuffle) for loop invariant values and for the induction
  /// value. If this is the induction variable then we extend it to N, N+1, ...
  /// this is needed because each iteration in the loop corresponds to a SIMD
  /// element.
  virtual Value *getBroadcastInstrs(Value *V);

protected:
  friend class LoopVectorizationPlanner;

  /// A small list of PHINodes.
  using PhiVector = SmallVector<PHINode *, 4>;

  /// A type for scalarized values in the new loop. Each value from the
  /// original loop, when scalarized, is represented by UF x VF scalar values
  /// in the new unrolled loop, where UF is the unroll factor and VF is the
  /// vectorization factor.
  using ScalarParts = SmallVector<SmallVector<Value *, 4>, 2>;

  /// Set up the values of the IVs correctly when exiting the vector loop.
  void fixupIVUsers(PHINode *OrigPhi, const InductionDescriptor &II,
                    Value *CountRoundDown, Value *EndValue,
                    BasicBlock *MiddleBlock);

  /// Create a new induction variable inside L.
  PHINode *createInductionVariable(Loop *L, Value *Start, Value *End,
                                   Value *Step, Instruction *DL);

  /// Handle all cross-iteration phis in the header.
  void fixCrossIterationPHIs(VPTransformState &State);

  /// Fix a first-order recurrence. This is the second phase of vectorizing
  /// this phi node.
  void fixFirstOrderRecurrence(PHINode *Phi, VPTransformState &State);

  /// Fix a reduction cross-iteration phi. This is the second phase of
  /// vectorizing this phi node.
  void fixReduction(VPWidenPHIRecipe *Phi, VPTransformState &State);

  /// Clear NSW/NUW flags from reduction instructions if necessary.
  void clearReductionWrapFlags(RecurrenceDescriptor &RdxDesc,
                               VPTransformState &State);

  /// Fixup the LCSSA phi nodes in the unique exit block.  This simply
  /// means we need to add the appropriate incoming value from the middle
  /// block as exiting edges from the scalar epilogue loop (if present) are
  /// already in place, and we exit the vector loop exclusively to the middle
  /// block.
  void fixLCSSAPHIs(VPTransformState &State);

  /// Iteratively sink the scalarized operands of a predicated instruction into
  /// the block that was created for it.
  void sinkScalarOperands(Instruction *PredInst);

  /// Shrinks vector element sizes to the smallest bitwidth they can be legally
  /// represented as.
  void truncateToMinimalBitwidths(VPTransformState &State);

  /// This function adds
  /// (StartIdx * Step, (StartIdx + 1) * Step, (StartIdx + 2) * Step, ...)
  /// to each vector element of Val. The sequence starts at StartIndex.
  /// \p Opcode is relevant for FP induction variable.
  virtual Value *getStepVector(Value *Val, int StartIdx, Value *Step,
                               Instruction::BinaryOps Opcode =
                               Instruction::BinaryOpsEnd);

  /// Compute scalar induction steps. \p ScalarIV is the scalar induction
  /// variable on which to base the steps, \p Step is the size of the step, and
  /// \p EntryVal is the value from the original loop that maps to the steps.
  /// Note that \p EntryVal doesn't have to be an induction variable - it
  /// can also be a truncate instruction.
  void buildScalarSteps(Value *ScalarIV, Value *Step, Instruction *EntryVal,
                        const InductionDescriptor &ID, VPValue *Def,
                        VPValue *CastDef, VPTransformState &State);

  /// Create a vector induction phi node based on an existing scalar one. \p
  /// EntryVal is the value from the original loop that maps to the vector phi
  /// node, and \p Step is the loop-invariant step. If \p EntryVal is a
  /// truncate instruction, instead of widening the original IV, we widen a
  /// version of the IV truncated to \p EntryVal's type.
  void createVectorIntOrFpInductionPHI(const InductionDescriptor &II,
                                       Value *Step, Value *Start,
                                       Instruction *EntryVal, VPValue *Def,
                                       VPValue *CastDef,
                                       VPTransformState &State);

  /// Returns true if an instruction \p I should be scalarized instead of
  /// vectorized for the chosen vectorization factor.
  bool shouldScalarizeInstruction(Instruction *I) const;

  /// Returns true if we should generate a scalar version of \p IV.
  bool needsScalarInduction(Instruction *IV) const;

  /// If there is a cast involved in the induction variable \p ID, which should
  /// be ignored in the vectorized loop body, this function records the
  /// VectorLoopValue of the respective Phi also as the VectorLoopValue of the
  /// cast. We had already proved that the casted Phi is equal to the uncasted
  /// Phi in the vectorized loop (under a runtime guard), and therefore
  /// there is no need to vectorize the cast - the same value can be used in the
  /// vector loop for both the Phi and the cast.
  /// If \p VectorLoopValue is a scalarized value, \p Lane is also specified,
  /// Otherwise, \p VectorLoopValue is a widened/vectorized value.
  ///
  /// \p EntryVal is the value from the original loop that maps to the vector
  /// phi node and is used to distinguish what is the IV currently being
  /// processed - original one (if \p EntryVal is a phi corresponding to the
  /// original IV) or the "newly-created" one based on the proof mentioned above
  /// (see also buildScalarSteps() and createVectorIntOrFPInductionPHI()). In the
  /// latter case \p EntryVal is a TruncInst and we must not record anything for
  /// that IV, but it's error-prone to expect callers of this routine to care
  /// about that, hence this explicit parameter.
  void recordVectorLoopValueForInductionCast(
      const InductionDescriptor &ID, const Instruction *EntryVal,
      Value *VectorLoopValue, VPValue *CastDef, VPTransformState &State,
      unsigned Part, unsigned Lane = UINT_MAX);

  /// Generate a shuffle sequence that will reverse the vector Vec.
  virtual Value *reverseVector(Value *Vec);

  /// Returns (and creates if needed) the original loop trip count.
  Value *getOrCreateTripCount(Loop *NewLoop);

  /// Returns (and creates if needed) the trip count of the widened loop.
  Value *getOrCreateVectorTripCount(Loop *NewLoop);

  /// Returns a bitcasted value to the requested vector type.
  /// Also handles bitcasts of vector<float> <-> vector<pointer> types.
  Value *createBitOrPointerCast(Value *V, VectorType *DstVTy,
                                const DataLayout &DL);

  /// Emit a bypass check to see if the vector trip count is zero, including if
  /// it overflows.
  void emitMinimumIterationCountCheck(Loop *L, BasicBlock *Bypass);

  /// Emit a bypass check to see if all of the SCEV assumptions we've
  /// had to make are correct. Returns the block containing the checks or
  /// nullptr if no checks have been added.
  BasicBlock *emitSCEVChecks(Loop *L, BasicBlock *Bypass);

  /// Emit bypass checks to check any memory assumptions we may have made.
  /// Returns the block containing the checks or nullptr if no checks have been
  /// added.
  BasicBlock *emitMemRuntimeChecks(Loop *L, BasicBlock *Bypass);

  /// Compute the transformed value of Index at offset StartValue using step
  /// StepValue.
  /// For integer induction, returns StartValue + Index * StepValue.
  /// For pointer induction, returns StartValue[Index * StepValue].
  /// FIXME: The newly created binary instructions should contain nsw/nuw
  /// flags, which can be found from the original scalar operations.
  Value *emitTransformedIndex(IRBuilder<> &B, Value *Index, ScalarEvolution *SE,
                              const DataLayout &DL,
                              const InductionDescriptor &ID) const;

  /// Emit basic blocks (prefixed with \p Prefix) for the iteration check,
  /// vector loop preheader, middle block and scalar preheader. Also
  /// allocate a loop object for the new vector loop and return it.
  Loop *createVectorLoopSkeleton(StringRef Prefix);

  /// Create new phi nodes for the induction variables to resume iteration count
  /// in the scalar epilogue, from where the vectorized loop left off (given by
  /// \p VectorTripCount).
  /// In cases where the loop skeleton is more complicated (eg. epilogue
  /// vectorization) and the resume values can come from an additional bypass
  /// block, the \p AdditionalBypass pair provides information about the bypass
  /// block and the end value on the edge from bypass to this loop.
  void createInductionResumeValues(
      Loop *L, Value *VectorTripCount,
      std::pair<BasicBlock *, Value *> AdditionalBypass = {nullptr, nullptr});

  /// Complete the loop skeleton by adding debug MDs, creating appropriate
  /// conditional branches in the middle block, preparing the builder and
  /// running the verifier. Take in the vector loop \p L as argument, and return
  /// the preheader of the completed vector loop.
  BasicBlock *completeLoopSkeleton(Loop *L, MDNode *OrigLoopID);

  /// Add additional metadata to \p To that was not present on \p Orig.
  ///
  /// Currently this is used to add the noalias annotations based on the
  /// inserted memchecks.  Use this for instructions that are *cloned* into the
  /// vector loop.
  void addNewMetadata(Instruction *To, const Instruction *Orig);

  /// Add metadata from one instruction to another.
  ///
  /// This includes both the original MDs from \p From and additional ones (\see
  /// addNewMetadata).  Use this for *newly created* instructions in the vector
  /// loop.
  void addMetadata(Instruction *To, Instruction *From);

  /// Similar to the previous function but it adds the metadata to a
  /// vector of instructions.
  void addMetadata(ArrayRef<Value *> To, Instruction *From);

  /// Allow subclasses to override and print debug traces before/after vplan
  /// execution, when trace information is requested.
  virtual void printDebugTracesAtStart(){};
  virtual void printDebugTracesAtEnd(){};

  /// The original loop.
  Loop *OrigLoop;

  /// A wrapper around ScalarEvolution used to add runtime SCEV checks. Applies
  /// dynamic knowledge to simplify SCEV expressions and converts them to a
  /// more usable form.
  PredicatedScalarEvolution &PSE;

  /// Loop Info.
  LoopInfo *LI;

  /// Dominator Tree.
  DominatorTree *DT;

  /// Alias Analysis.
  AAResults *AA;

  /// Target Library Info.
  const TargetLibraryInfo *TLI;

  /// Target Transform Info.
  const TargetTransformInfo *TTI;

  /// Assumption Cache.
  AssumptionCache *AC;

  /// Interface to emit optimization remarks.
  OptimizationRemarkEmitter *ORE;

  /// LoopVersioning.  It's only set up (non-null) if memchecks were
  /// used.
  ///
  /// This is currently only used to add no-alias metadata based on the
  /// memchecks.  The actually versioning is performed manually.
  std::unique_ptr<LoopVersioning> LVer;

  /// The vectorization SIMD factor to use. Each vector will have this many
  /// vector elements.
  ElementCount VF;

  /// The vectorization unroll factor to use. Each scalar is vectorized to this
  /// many different vector instructions.
  unsigned UF;

  /// The builder that we use
  IRBuilder<> Builder;

  // --- Vectorization state ---

  /// The vector-loop preheader.
  BasicBlock *LoopVectorPreHeader;

  /// The scalar-loop preheader.
  BasicBlock *LoopScalarPreHeader;

  /// Middle Block between the vector and the scalar.
  BasicBlock *LoopMiddleBlock;

  /// The (unique) ExitBlock of the scalar loop.  Note that
  /// there can be multiple exiting edges reaching this block.
  BasicBlock *LoopExitBlock;

  /// The vector loop body.
  BasicBlock *LoopVectorBody;

  /// The scalar loop body.
  BasicBlock *LoopScalarBody;

  /// A list of all bypass blocks. The first block is the entry of the loop.
  SmallVector<BasicBlock *, 4> LoopBypassBlocks;

  /// The new Induction variable which was added to the new block.
  PHINode *Induction = nullptr;

  /// The induction variable of the old basic block.
  PHINode *OldInduction = nullptr;

  /// Store instructions that were predicated.
  SmallVector<Instruction *, 4> PredicatedInstructions;

  /// Trip count of the original loop.
  Value *TripCount = nullptr;

  /// Trip count of the widened loop (TripCount - TripCount % (VF*UF))
  Value *VectorTripCount = nullptr;

  /// The legality analysis.
  LoopVectorizationLegality *Legal;

  /// The profitablity analysis.
  LoopVectorizationCostModel *Cost;

  // Record whether runtime checks are added.
  bool AddedSafetyChecks = false;

  // Holds the end values for each induction variable. We save the end values
  // so we can later fix-up the external users of the induction variables.
  DenseMap<PHINode *, Value *> IVEndValues;

  // Vector of original scalar PHIs whose corresponding widened PHIs need to be
  // fixed up at the end of vector code generation.
  SmallVector<PHINode *, 8> OrigPHIsToFix;

  /// BFI and PSI are used to check for profile guided size optimizations.
  BlockFrequencyInfo *BFI;
  ProfileSummaryInfo *PSI;

  // Whether this loop should be optimized for size based on profile guided size
  // optimizatios.
  bool OptForSizeBasedOnProfile;

  /// Structure to hold information about generated runtime checks, responsible
  /// for cleaning the checks, if vectorization turns out unprofitable.
  GeneratedRTChecks &RTChecks;
};

class InnerLoopUnroller : public InnerLoopVectorizer {
public:
  InnerLoopUnroller(Loop *OrigLoop, PredicatedScalarEvolution &PSE,
                    LoopInfo *LI, DominatorTree *DT,
                    const TargetLibraryInfo *TLI,
                    const TargetTransformInfo *TTI, AssumptionCache *AC,
                    OptimizationRemarkEmitter *ORE, unsigned UnrollFactor,
                    LoopVectorizationLegality *LVL,
                    LoopVectorizationCostModel *CM, BlockFrequencyInfo *BFI,
                    ProfileSummaryInfo *PSI, GeneratedRTChecks &Check)
      : InnerLoopVectorizer(OrigLoop, PSE, LI, DT, TLI, TTI, AC, ORE,
                            ElementCount::getFixed(1), UnrollFactor, LVL, CM,
                            BFI, PSI, Check) {}

private:
  Value *getBroadcastInstrs(Value *V) override;
  Value *getStepVector(Value *Val, int StartIdx, Value *Step,
                       Instruction::BinaryOps Opcode =
                       Instruction::BinaryOpsEnd) override;
  Value *reverseVector(Value *Vec) override;
};

/// Encapsulate information regarding vectorization of a loop and its epilogue.
/// This information is meant to be updated and used across two stages of
/// epilogue vectorization.
struct EpilogueLoopVectorizationInfo {
  ElementCount MainLoopVF = ElementCount::getFixed(0);
  unsigned MainLoopUF = 0;
  ElementCount EpilogueVF = ElementCount::getFixed(0);
  unsigned EpilogueUF = 0;
  BasicBlock *MainLoopIterationCountCheck = nullptr;
  BasicBlock *EpilogueIterationCountCheck = nullptr;
  BasicBlock *SCEVSafetyCheck = nullptr;
  BasicBlock *MemSafetyCheck = nullptr;
  Value *TripCount = nullptr;
  Value *VectorTripCount = nullptr;

  EpilogueLoopVectorizationInfo(unsigned MVF, unsigned MUF, unsigned EVF,
                                unsigned EUF)
      : MainLoopVF(ElementCount::getFixed(MVF)), MainLoopUF(MUF),
        EpilogueVF(ElementCount::getFixed(EVF)), EpilogueUF(EUF) {
    assert(EUF == 1 &&
           "A high UF for the epilogue loop is likely not beneficial.");
  }
};

/// An extension of the inner loop vectorizer that creates a skeleton for a
/// vectorized loop that has its epilogue (residual) also vectorized.
/// The idea is to run the vplan on a given loop twice, firstly to setup the
/// skeleton and vectorize the main loop, and secondly to complete the skeleton
/// from the first step and vectorize the epilogue.  This is achieved by
/// deriving two concrete strategy classes from this base class and invoking
/// them in succession from the loop vectorizer planner.
class InnerLoopAndEpilogueVectorizer : public InnerLoopVectorizer {
public:
  InnerLoopAndEpilogueVectorizer(
      Loop *OrigLoop, PredicatedScalarEvolution &PSE, LoopInfo *LI,
      DominatorTree *DT, const TargetLibraryInfo *TLI,
      const TargetTransformInfo *TTI, AssumptionCache *AC,
      OptimizationRemarkEmitter *ORE, EpilogueLoopVectorizationInfo &EPI,
      LoopVectorizationLegality *LVL, llvm::LoopVectorizationCostModel *CM,
      BlockFrequencyInfo *BFI, ProfileSummaryInfo *PSI,
      GeneratedRTChecks &Checks)
      : InnerLoopVectorizer(OrigLoop, PSE, LI, DT, TLI, TTI, AC, ORE,
                            EPI.MainLoopVF, EPI.MainLoopUF, LVL, CM, BFI, PSI,
                            Checks),
        EPI(EPI) {}

  // Override this function to handle the more complex control flow around the
  // three loops.
  BasicBlock *createVectorizedLoopSkeleton() final override {
    return createEpilogueVectorizedLoopSkeleton();
  }

  /// The interface for creating a vectorized skeleton using one of two
  /// different strategies, each corresponding to one execution of the vplan
  /// as described above.
  virtual BasicBlock *createEpilogueVectorizedLoopSkeleton() = 0;

  /// Holds and updates state information required to vectorize the main loop
  /// and its epilogue in two separate passes. This setup helps us avoid
  /// regenerating and recomputing runtime safety checks. It also helps us to
  /// shorten the iteration-count-check path length for the cases where the
  /// iteration count of the loop is so small that the main vector loop is
  /// completely skipped.
  EpilogueLoopVectorizationInfo &EPI;
};

/// A specialized derived class of inner loop vectorizer that performs
/// vectorization of *main* loops in the process of vectorizing loops and their
/// epilogues.
class EpilogueVectorizerMainLoop : public InnerLoopAndEpilogueVectorizer {
public:
  EpilogueVectorizerMainLoop(
      Loop *OrigLoop, PredicatedScalarEvolution &PSE, LoopInfo *LI,
      DominatorTree *DT, const TargetLibraryInfo *TLI,
      const TargetTransformInfo *TTI, AssumptionCache *AC,
      OptimizationRemarkEmitter *ORE, EpilogueLoopVectorizationInfo &EPI,
      LoopVectorizationLegality *LVL, llvm::LoopVectorizationCostModel *CM,
      BlockFrequencyInfo *BFI, ProfileSummaryInfo *PSI,
      GeneratedRTChecks &Check)
      : InnerLoopAndEpilogueVectorizer(OrigLoop, PSE, LI, DT, TLI, TTI, AC, ORE,
                                       EPI, LVL, CM, BFI, PSI, Check) {}
  /// Implements the interface for creating a vectorized skeleton using the
  /// *main loop* strategy (ie the first pass of vplan execution).
  BasicBlock *createEpilogueVectorizedLoopSkeleton() final override;

protected:
  /// Emits an iteration count bypass check once for the main loop (when \p
  /// ForEpilogue is false) and once for the epilogue loop (when \p
  /// ForEpilogue is true).
  BasicBlock *emitMinimumIterationCountCheck(Loop *L, BasicBlock *Bypass,
                                             bool ForEpilogue);
  void printDebugTracesAtStart() override;
  void printDebugTracesAtEnd() override;
};

// A specialized derived class of inner loop vectorizer that performs
// vectorization of *epilogue* loops in the process of vectorizing loops and
// their epilogues.
class EpilogueVectorizerEpilogueLoop : public InnerLoopAndEpilogueVectorizer {
public:
  EpilogueVectorizerEpilogueLoop(
      Loop *OrigLoop, PredicatedScalarEvolution &PSE, LoopInfo *LI,
      DominatorTree *DT, const TargetLibraryInfo *TLI,
      const TargetTransformInfo *TTI, AssumptionCache *AC,
      OptimizationRemarkEmitter *ORE, EpilogueLoopVectorizationInfo &EPI,
      LoopVectorizationLegality *LVL, llvm::LoopVectorizationCostModel *CM,
      BlockFrequencyInfo *BFI, ProfileSummaryInfo *PSI,
      GeneratedRTChecks &Checks)
      : InnerLoopAndEpilogueVectorizer(OrigLoop, PSE, LI, DT, TLI, TTI, AC, ORE,
                                       EPI, LVL, CM, BFI, PSI, Checks) {}
  /// Implements the interface for creating a vectorized skeleton using the
  /// *epilogue loop* strategy (ie the second pass of vplan execution).
  BasicBlock *createEpilogueVectorizedLoopSkeleton() final override;

protected:
  /// Emits an iteration count bypass check after the main vector loop has
  /// finished to see if there are any iterations left to execute by either
  /// the vector epilogue or the scalar epilogue.
  BasicBlock *emitMinimumVectorEpilogueIterCountCheck(Loop *L,
                                                      BasicBlock *Bypass,
                                                      BasicBlock *Insert);
  void printDebugTracesAtStart() override;
  void printDebugTracesAtEnd() override;
};
} // end namespace llvm

/// Look for a meaningful debug location on the instruction or it's
/// operands.
static Instruction *getDebugLocFromInstOrOperands(Instruction *I) {
  if (!I)
    return I;

  DebugLoc Empty;
  if (I->getDebugLoc() != Empty)
    return I;

  for (Use &Op : I->operands()) {
    if (Instruction *OpInst = dyn_cast<Instruction>(Op))
      if (OpInst->getDebugLoc() != Empty)
        return OpInst;
  }

  return I;
}

void InnerLoopVectorizer::setDebugLocFromInst(IRBuilder<> &B, const Value *Ptr) {
  if (const Instruction *Inst = dyn_cast_or_null<Instruction>(Ptr)) {
    const DILocation *DIL = Inst->getDebugLoc();

    // When a FSDiscriminator is enabled, we don't need to add the multiply
    // factors to the discriminators.
    if (DIL && Inst->getFunction()->isDebugInfoForProfiling() &&
        !isa<DbgInfoIntrinsic>(Inst) && !EnableFSDiscriminator) {
      // FIXME: For scalable vectors, assume vscale=1.
      auto NewDIL =
          DIL->cloneByMultiplyingDuplicationFactor(UF * VF.getKnownMinValue());
      if (NewDIL)
        B.SetCurrentDebugLocation(NewDIL.getValue());
      else
        LLVM_DEBUG(dbgs()
                   << "Failed to create new discriminator: "
                   << DIL->getFilename() << " Line: " << DIL->getLine());
    } else
      B.SetCurrentDebugLocation(DIL);
  } else
    B.SetCurrentDebugLocation(DebugLoc());
}

/// Write a \p DebugMsg about vectorization to the debug output stream. If \p I
/// is passed, the message relates to that particular instruction.
#ifndef NDEBUG
static void debugVectorizationMessage(const StringRef Prefix,
                                      const StringRef DebugMsg,
                                      Instruction *I) {
  dbgs() << "LV: " << Prefix << DebugMsg;
  if (I != nullptr)
    dbgs() << " " << *I;
  else
    dbgs() << '.';
  dbgs() << '\n';
}
#endif

/// Create an analysis remark that explains why vectorization failed
///
/// \p PassName is the name of the pass (e.g. can be AlwaysPrint).  \p
/// RemarkName is the identifier for the remark.  If \p I is passed it is an
/// instruction that prevents vectorization.  Otherwise \p TheLoop is used for
/// the location of the remark.  \return the remark object that can be
/// streamed to.
static OptimizationRemarkAnalysis createLVAnalysis(const char *PassName,
    StringRef RemarkName, Loop *TheLoop, Instruction *I) {
  Value *CodeRegion = TheLoop->getHeader();
  DebugLoc DL = TheLoop->getStartLoc();

  if (I) {
    CodeRegion = I->getParent();
    // If there is no debug location attached to the instruction, revert back to
    // using the loop's.
    if (I->getDebugLoc())
      DL = I->getDebugLoc();
  }

  return OptimizationRemarkAnalysis(PassName, RemarkName, DL, CodeRegion);
}

/// Return a value for Step multiplied by VF.
static Value *createStepForVF(IRBuilder<> &B, Constant *Step, ElementCount VF) {
  assert(isa<ConstantInt>(Step) && "Expected an integer step");
  Constant *StepVal = ConstantInt::get(
      Step->getType(),
      cast<ConstantInt>(Step)->getSExtValue() * VF.getKnownMinValue());
  return VF.isScalable() ? B.CreateVScale(StepVal) : StepVal;
}

namespace llvm {

/// Return the runtime value for VF.
Value *getRuntimeVF(IRBuilder<> &B, Type *Ty, ElementCount VF) {
  Constant *EC = ConstantInt::get(Ty, VF.getKnownMinValue());
  return VF.isScalable() ? B.CreateVScale(EC) : EC;
}

void reportVectorizationFailure(const StringRef DebugMsg,
                                const StringRef OREMsg, const StringRef ORETag,
                                OptimizationRemarkEmitter *ORE, Loop *TheLoop,
                                Instruction *I) {
  LLVM_DEBUG(debugVectorizationMessage("Not vectorizing: ", DebugMsg, I));
  LoopVectorizeHints Hints(TheLoop, true /* doesn't matter */, *ORE);
  ORE->emit(
      createLVAnalysis(Hints.vectorizeAnalysisPassName(), ORETag, TheLoop, I)
      << "loop not vectorized: " << OREMsg);
}

void reportVectorizationInfo(const StringRef Msg, const StringRef ORETag,
                             OptimizationRemarkEmitter *ORE, Loop *TheLoop,
                             Instruction *I) {
  LLVM_DEBUG(debugVectorizationMessage("", Msg, I));
  LoopVectorizeHints Hints(TheLoop, true /* doesn't matter */, *ORE);
  ORE->emit(
      createLVAnalysis(Hints.vectorizeAnalysisPassName(), ORETag, TheLoop, I)
      << Msg);
}

} // end namespace llvm

#ifndef NDEBUG
/// \return string containing a file name and a line # for the given loop.
static std::string getDebugLocString(const Loop *L) {
  std::string Result;
  if (L) {
    raw_string_ostream OS(Result);
    if (const DebugLoc LoopDbgLoc = L->getStartLoc())
      LoopDbgLoc.print(OS);
    else
      // Just print the module name.
      OS << L->getHeader()->getParent()->getParent()->getModuleIdentifier();
    OS.flush();
  }
  return Result;
}
#endif

void InnerLoopVectorizer::addNewMetadata(Instruction *To,
                                         const Instruction *Orig) {
  // If the loop was versioned with memchecks, add the corresponding no-alias
  // metadata.
  if (LVer && (isa<LoadInst>(Orig) || isa<StoreInst>(Orig)))
    LVer->annotateInstWithNoAlias(To, Orig);
}

void InnerLoopVectorizer::addMetadata(Instruction *To,
                                      Instruction *From) {
  propagateMetadata(To, From);
  addNewMetadata(To, From);
}

void InnerLoopVectorizer::addMetadata(ArrayRef<Value *> To,
                                      Instruction *From) {
  for (Value *V : To) {
    if (Instruction *I = dyn_cast<Instruction>(V))
      addMetadata(I, From);
  }
}

namespace llvm {

// Loop vectorization cost-model hints how the scalar epilogue loop should be
// lowered.
enum ScalarEpilogueLowering {

  // The default: allowing scalar epilogues.
  CM_ScalarEpilogueAllowed,

  // Vectorization with OptForSize: don't allow epilogues.
  CM_ScalarEpilogueNotAllowedOptSize,

  // A special case of vectorisation with OptForSize: loops with a very small
  // trip count are considered for vectorization under OptForSize, thereby
  // making sure the cost of their loop body is dominant, free of runtime
  // guards and scalar iteration overheads.
  CM_ScalarEpilogueNotAllowedLowTripLoop,

  // Loop hint predicate indicating an epilogue is undesired.
  CM_ScalarEpilogueNotNeededUsePredicate,

  // Directive indicating we must either tail fold or not vectorize
  CM_ScalarEpilogueNotAllowedUsePredicate
};

/// ElementCountComparator creates a total ordering for ElementCount
/// for the purposes of using it in a set structure.
struct ElementCountComparator {
  bool operator()(const ElementCount &LHS, const ElementCount &RHS) const {
    return std::make_tuple(LHS.isScalable(), LHS.getKnownMinValue()) <
           std::make_tuple(RHS.isScalable(), RHS.getKnownMinValue());
  }
};
using ElementCountSet = SmallSet<ElementCount, 16, ElementCountComparator>;

/// LoopVectorizationCostModel - estimates the expected speedups due to
/// vectorization.
/// In many cases vectorization is not profitable. This can happen because of
/// a number of reasons. In this class we mainly attempt to predict the
/// expected speedup/slowdowns due to the supported instruction set. We use the
/// TargetTransformInfo to query the different backends for the cost of
/// different operations.
class LoopVectorizationCostModel {
public:
  LoopVectorizationCostModel(ScalarEpilogueLowering SEL, Loop *L,
                             PredicatedScalarEvolution &PSE, LoopInfo *LI,
                             LoopVectorizationLegality *Legal,
                             const TargetTransformInfo &TTI,
                             const TargetLibraryInfo *TLI, DemandedBits *DB,
                             AssumptionCache *AC,
                             OptimizationRemarkEmitter *ORE, const Function *F,
                             const LoopVectorizeHints *Hints,
                             InterleavedAccessInfo &IAI)
      : ScalarEpilogueStatus(SEL), TheLoop(L), PSE(PSE), LI(LI), Legal(Legal),
        TTI(TTI), TLI(TLI), DB(DB), AC(AC), ORE(ORE), TheFunction(F),
        Hints(Hints), InterleaveInfo(IAI) {}

  /// \return An upper bound for the vectorization factors (both fixed and
  /// scalable). If the factors are 0, vectorization and interleaving should be
  /// avoided up front.
  FixedScalableVFPair computeMaxVF(ElementCount UserVF, unsigned UserIC);

  /// \return True if runtime checks are required for vectorization, and false
  /// otherwise.
  bool runtimeChecksRequired();

  /// \return The most profitable vectorization factor and the cost of that VF.
  /// This method checks every VF in \p CandidateVFs. If UserVF is not ZERO
  /// then this vectorization factor will be selected if vectorization is
  /// possible.
  VectorizationFactor
  selectVectorizationFactor(const ElementCountSet &CandidateVFs);

  VectorizationFactor
  selectEpilogueVectorizationFactor(const ElementCount MaxVF,
                                    const LoopVectorizationPlanner &LVP);

  /// Setup cost-based decisions for user vectorization factor.
  void selectUserVectorizationFactor(ElementCount UserVF) {
    collectUniformsAndScalars(UserVF);
    collectInstsToScalarize(UserVF);
  }

  /// \return The size (in bits) of the smallest and widest types in the code
  /// that needs to be vectorized. We ignore values that remain scalar such as
  /// 64 bit loop indices.
  std::pair<unsigned, unsigned> getSmallestAndWidestTypes();

  /// \return The desired interleave count.
  /// If interleave count has been specified by metadata it will be returned.
  /// Otherwise, the interleave count is computed and returned. VF and LoopCost
  /// are the selected vectorization factor and the cost of the selected VF.
  unsigned selectInterleaveCount(ElementCount VF, unsigned LoopCost);

  /// Memory access instruction may be vectorized in more than one way.
  /// Form of instruction after vectorization depends on cost.
  /// This function takes cost-based decisions for Load/Store instructions
  /// and collects them in a map. This decisions map is used for building
  /// the lists of loop-uniform and loop-scalar instructions.
  /// The calculated cost is saved with widening decision in order to
  /// avoid redundant calculations.
  void setCostBasedWideningDecision(ElementCount VF);

  /// A struct that represents some properties of the register usage
  /// of a loop.
  struct RegisterUsage {
    /// Holds the number of loop invariant values that are used in the loop.
    /// The key is ClassID of target-provided register class.
    SmallMapVector<unsigned, unsigned, 4> LoopInvariantRegs;
    /// Holds the maximum number of concurrent live intervals in the loop.
    /// The key is ClassID of target-provided register class.
    SmallMapVector<unsigned, unsigned, 4> MaxLocalUsers;
  };

  /// \return Returns information about the register usages of the loop for the
  /// given vectorization factors.
  SmallVector<RegisterUsage, 8>
  calculateRegisterUsage(ArrayRef<ElementCount> VFs);

  /// Collect values we want to ignore in the cost model.
  void collectValuesToIgnore();

  /// Split reductions into those that happen in the loop, and those that happen
  /// outside. In loop reductions are collected into InLoopReductionChains.
  void collectInLoopReductions();

  /// \returns The smallest bitwidth each instruction can be represented with.
  /// The vector equivalents of these instructions should be truncated to this
  /// type.
  const MapVector<Instruction *, uint64_t> &getMinimalBitwidths() const {
    return MinBWs;
  }

  /// \returns True if it is more profitable to scalarize instruction \p I for
  /// vectorization factor \p VF.
  bool isProfitableToScalarize(Instruction *I, ElementCount VF) const {
    assert(VF.isVector() &&
           "Profitable to scalarize relevant only for VF > 1.");

    // Cost model is not run in the VPlan-native path - return conservative
    // result until this changes.
    if (EnableVPlanNativePath)
      return false;

    auto Scalars = InstsToScalarize.find(VF);
    assert(Scalars != InstsToScalarize.end() &&
           "VF not yet analyzed for scalarization profitability");
    return Scalars->second.find(I) != Scalars->second.end();
  }

  /// Returns true if \p I is known to be uniform after vectorization.
  bool isUniformAfterVectorization(Instruction *I, ElementCount VF) const {
    if (VF.isScalar())
      return true;

    // Cost model is not run in the VPlan-native path - return conservative
    // result until this changes.
    if (EnableVPlanNativePath)
      return false;

    auto UniformsPerVF = Uniforms.find(VF);
    assert(UniformsPerVF != Uniforms.end() &&
           "VF not yet analyzed for uniformity");
    return UniformsPerVF->second.count(I);
  }

  /// Returns true if \p I is known to be scalar after vectorization.
  bool isScalarAfterVectorization(Instruction *I, ElementCount VF) const {
    if (VF.isScalar())
      return true;

    // Cost model is not run in the VPlan-native path - return conservative
    // result until this changes.
    if (EnableVPlanNativePath)
      return false;

    auto ScalarsPerVF = Scalars.find(VF);
    assert(ScalarsPerVF != Scalars.end() &&
           "Scalar values are not calculated for VF");
    return ScalarsPerVF->second.count(I);
  }

  /// \returns True if instruction \p I can be truncated to a smaller bitwidth
  /// for vectorization factor \p VF.
  bool canTruncateToMinimalBitwidth(Instruction *I, ElementCount VF) const {
    return VF.isVector() && MinBWs.find(I) != MinBWs.end() &&
           !isProfitableToScalarize(I, VF) &&
           !isScalarAfterVectorization(I, VF);
  }

  /// Decision that was taken during cost calculation for memory instruction.
  enum InstWidening {
    CM_Unknown,
    CM_Widen,         // For consecutive accesses with stride +1.
    CM_Widen_Reverse, // For consecutive accesses with stride -1.
    CM_Interleave,
    CM_GatherScatter,
    CM_Scalarize
  };

  /// Save vectorization decision \p W and \p Cost taken by the cost model for
  /// instruction \p I and vector width \p VF.
  void setWideningDecision(Instruction *I, ElementCount VF, InstWidening W,
                           InstructionCost Cost) {
    assert(VF.isVector() && "Expected VF >=2");
    WideningDecisions[std::make_pair(I, VF)] = std::make_pair(W, Cost);
  }

  /// Save vectorization decision \p W and \p Cost taken by the cost model for
  /// interleaving group \p Grp and vector width \p VF.
  void setWideningDecision(const InterleaveGroup<Instruction> *Grp,
                           ElementCount VF, InstWidening W,
                           InstructionCost Cost) {
    assert(VF.isVector() && "Expected VF >=2");
    /// Broadcast this decicion to all instructions inside the group.
    /// But the cost will be assigned to one instruction only.
    for (unsigned i = 0; i < Grp->getFactor(); ++i) {
      if (auto *I = Grp->getMember(i)) {
        if (Grp->getInsertPos() == I)
          WideningDecisions[std::make_pair(I, VF)] = std::make_pair(W, Cost);
        else
          WideningDecisions[std::make_pair(I, VF)] = std::make_pair(W, 0);
      }
    }
  }

  /// Return the cost model decision for the given instruction \p I and vector
  /// width \p VF. Return CM_Unknown if this instruction did not pass
  /// through the cost modeling.
  InstWidening getWideningDecision(Instruction *I, ElementCount VF) const {
    assert(VF.isVector() && "Expected VF to be a vector VF");
    // Cost model is not run in the VPlan-native path - return conservative
    // result until this changes.
    if (EnableVPlanNativePath)
      return CM_GatherScatter;

    std::pair<Instruction *, ElementCount> InstOnVF = std::make_pair(I, VF);
    auto Itr = WideningDecisions.find(InstOnVF);
    if (Itr == WideningDecisions.end())
      return CM_Unknown;
    return Itr->second.first;
  }

  /// Return the vectorization cost for the given instruction \p I and vector
  /// width \p VF.
  InstructionCost getWideningCost(Instruction *I, ElementCount VF) {
    assert(VF.isVector() && "Expected VF >=2");
    std::pair<Instruction *, ElementCount> InstOnVF = std::make_pair(I, VF);
    assert(WideningDecisions.find(InstOnVF) != WideningDecisions.end() &&
           "The cost is not calculated");
    return WideningDecisions[InstOnVF].second;
  }

  /// Return True if instruction \p I is an optimizable truncate whose operand
  /// is an induction variable. Such a truncate will be removed by adding a new
  /// induction variable with the destination type.
  bool isOptimizableIVTruncate(Instruction *I, ElementCount VF) {
    // If the instruction is not a truncate, return false.
    auto *Trunc = dyn_cast<TruncInst>(I);
    if (!Trunc)
      return false;

    // Get the source and destination types of the truncate.
    Type *SrcTy = ToVectorTy(cast<CastInst>(I)->getSrcTy(), VF);
    Type *DestTy = ToVectorTy(cast<CastInst>(I)->getDestTy(), VF);

    // If the truncate is free for the given types, return false. Replacing a
    // free truncate with an induction variable would add an induction variable
    // update instruction to each iteration of the loop. We exclude from this
    // check the primary induction variable since it will need an update
    // instruction regardless.
    Value *Op = Trunc->getOperand(0);
    if (Op != Legal->getPrimaryInduction() && TTI.isTruncateFree(SrcTy, DestTy))
      return false;

    // If the truncated value is not an induction variable, return false.
    return Legal->isInductionPhi(Op);
  }

  /// Collects the instructions to scalarize for each predicated instruction in
  /// the loop.
  void collectInstsToScalarize(ElementCount VF);

  /// Collect Uniform and Scalar values for the given \p VF.
  /// The sets depend on CM decision for Load/Store instructions
  /// that may be vectorized as interleave, gather-scatter or scalarized.
  void collectUniformsAndScalars(ElementCount VF) {
    // Do the analysis once.
    if (VF.isScalar() || Uniforms.find(VF) != Uniforms.end())
      return;
    setCostBasedWideningDecision(VF);
    collectLoopUniforms(VF);
    collectLoopScalars(VF);
  }

  /// Returns true if the target machine supports masked store operation
  /// for the given \p DataType and kind of access to \p Ptr.
  bool isLegalMaskedStore(Type *DataType, Value *Ptr, Align Alignment) const {
    return Legal->isConsecutivePtr(Ptr) &&
           TTI.isLegalMaskedStore(DataType, Alignment);
  }

  /// Returns true if the target machine supports masked load operation
  /// for the given \p DataType and kind of access to \p Ptr.
  bool isLegalMaskedLoad(Type *DataType, Value *Ptr, Align Alignment) const {
    return Legal->isConsecutivePtr(Ptr) &&
           TTI.isLegalMaskedLoad(DataType, Alignment);
  }

  /// Returns true if the target machine can represent \p V as a masked gather
  /// or scatter operation.
  bool isLegalGatherOrScatter(Value *V) {
    bool LI = isa<LoadInst>(V);
    bool SI = isa<StoreInst>(V);
    if (!LI && !SI)
      return false;
    auto *Ty = getLoadStoreType(V);
    Align Align = getLoadStoreAlignment(V);
    return (LI && TTI.isLegalMaskedGather(Ty, Align)) ||
           (SI && TTI.isLegalMaskedScatter(Ty, Align));
  }

  /// Returns true if the target machine supports all of the reduction
  /// variables found for the given VF.
  bool canVectorizeReductions(ElementCount VF) {
    return (all_of(Legal->getReductionVars(), [&](auto &Reduction) -> bool {
      RecurrenceDescriptor RdxDesc = Reduction.second;
      return TTI.isLegalToVectorizeReduction(RdxDesc, VF);
    }));
  }

  /// Returns true if \p I is an instruction that will be scalarized with
  /// predication. Such instructions include conditional stores and
  /// instructions that may divide by zero.
  /// If a non-zero VF has been calculated, we check if I will be scalarized
  /// predication for that VF.
  bool isScalarWithPredication(Instruction *I) const;

  // Returns true if \p I is an instruction that will be predicated either
  // through scalar predication or masked load/store or masked gather/scatter.
  // Superset of instructions that return true for isScalarWithPredication.
  bool isPredicatedInst(Instruction *I) {
    if (!blockNeedsPredication(I->getParent()))
      return false;
    // Loads and stores that need some form of masked operation are predicated
    // instructions.
    if (isa<LoadInst>(I) || isa<StoreInst>(I))
      return Legal->isMaskRequired(I);
    return isScalarWithPredication(I);
  }

  /// Returns true if \p I is a memory instruction with consecutive memory
  /// access that can be widened.
  bool
  memoryInstructionCanBeWidened(Instruction *I,
                                ElementCount VF = ElementCount::getFixed(1));

  /// Returns true if \p I is a memory instruction in an interleaved-group
  /// of memory accesses that can be vectorized with wide vector loads/stores
  /// and shuffles.
  bool
  interleavedAccessCanBeWidened(Instruction *I,
                                ElementCount VF = ElementCount::getFixed(1));

  /// Check if \p Instr belongs to any interleaved access group.
  bool isAccessInterleaved(Instruction *Instr) {
    return InterleaveInfo.isInterleaved(Instr);
  }

  /// Get the interleaved access group that \p Instr belongs to.
  const InterleaveGroup<Instruction> *
  getInterleavedAccessGroup(Instruction *Instr) {
    return InterleaveInfo.getInterleaveGroup(Instr);
  }

  /// Returns true if we're required to use a scalar epilogue for at least
  /// the final iteration of the original loop.
  bool requiresScalarEpilogue() const {
    if (!isScalarEpilogueAllowed())
      return false;
    // If we might exit from anywhere but the latch, must run the exiting
    // iteration in scalar form.
    if (TheLoop->getExitingBlock() != TheLoop->getLoopLatch())
      return true;
    return InterleaveInfo.requiresScalarEpilogue();
  }

  /// Returns true if a scalar epilogue is not allowed due to optsize or a
  /// loop hint annotation.
  bool isScalarEpilogueAllowed() const {
    return ScalarEpilogueStatus == CM_ScalarEpilogueAllowed;
  }

  /// Returns true if all loop blocks should be masked to fold tail loop.
  bool foldTailByMasking() const { return FoldTailByMasking; }

  bool blockNeedsPredication(BasicBlock *BB) const {
    return foldTailByMasking() || Legal->blockNeedsPredication(BB);
  }

  /// A SmallMapVector to store the InLoop reduction op chains, mapping phi
  /// nodes to the chain of instructions representing the reductions. Uses a
  /// MapVector to ensure deterministic iteration order.
  using ReductionChainMap =
      SmallMapVector<PHINode *, SmallVector<Instruction *, 4>, 4>;

  /// Return the chain of instructions representing an inloop reduction.
  const ReductionChainMap &getInLoopReductionChains() const {
    return InLoopReductionChains;
  }

  /// Returns true if the Phi is part of an inloop reduction.
  bool isInLoopReduction(PHINode *Phi) const {
    return InLoopReductionChains.count(Phi);
  }

  /// Estimate cost of an intrinsic call instruction CI if it were vectorized
  /// with factor VF.  Return the cost of the instruction, including
  /// scalarization overhead if it's needed.
  InstructionCost getVectorIntrinsicCost(CallInst *CI, ElementCount VF) const;

  /// Estimate cost of a call instruction CI if it were vectorized with factor
  /// VF. Return the cost of the instruction, including scalarization overhead
  /// if it's needed. The flag NeedToScalarize shows if the call needs to be
  /// scalarized -
  /// i.e. either vector version isn't available, or is too expensive.
  InstructionCost getVectorCallCost(CallInst *CI, ElementCount VF,
                                    bool &NeedToScalarize) const;

  /// Returns true if the per-lane cost of VectorizationFactor A is lower than
  /// that of B.
  bool isMoreProfitable(const VectorizationFactor &A,
                        const VectorizationFactor &B) const;

  /// Invalidates decisions already taken by the cost model.
  void invalidateCostModelingDecisions() {
    WideningDecisions.clear();
    Uniforms.clear();
    Scalars.clear();
  }

private:
  unsigned NumPredStores = 0;

  /// \return An upper bound for the vectorization factors for both
  /// fixed and scalable vectorization, where the minimum-known number of
  /// elements is a power-of-2 larger than zero. If scalable vectorization is
  /// disabled or unsupported, then the scalable part will be equal to
  /// ElementCount::getScalable(0).
  FixedScalableVFPair computeFeasibleMaxVF(unsigned ConstTripCount,
                                           ElementCount UserVF);

  /// \return the maximized element count based on the targets vector
  /// registers and the loop trip-count, but limited to a maximum safe VF.
  /// This is a helper function of computeFeasibleMaxVF.
  /// FIXME: MaxSafeVF is currently passed by reference to avoid some obscure
  /// issue that occurred on one of the buildbots which cannot be reproduced
  /// without having access to the properietary compiler (see comments on
  /// D98509). The issue is currently under investigation and this workaround
  /// will be removed as soon as possible.
  ElementCount getMaximizedVFForTarget(unsigned ConstTripCount,
                                       unsigned SmallestType,
                                       unsigned WidestType,
                                       const ElementCount &MaxSafeVF);

  /// \return the maximum legal scalable VF, based on the safe max number
  /// of elements.
  ElementCount getMaxLegalScalableVF(unsigned MaxSafeElements);

  /// The vectorization cost is a combination of the cost itself and a boolean
  /// indicating whether any of the contributing operations will actually
  /// operate on
  /// vector values after type legalization in the backend. If this latter value
  /// is
  /// false, then all operations will be scalarized (i.e. no vectorization has
  /// actually taken place).
  using VectorizationCostTy = std::pair<InstructionCost, bool>;

  /// Returns the expected execution cost. The unit of the cost does
  /// not matter because we use the 'cost' units to compare different
  /// vector widths. The cost that is returned is *not* normalized by
  /// the factor width.
  VectorizationCostTy expectedCost(ElementCount VF);

  /// Returns the execution time cost of an instruction for a given vector
  /// width. Vector width of one means scalar.
  VectorizationCostTy getInstructionCost(Instruction *I, ElementCount VF);

  /// The cost-computation logic from getInstructionCost which provides
  /// the vector type as an output parameter.
  InstructionCost getInstructionCost(Instruction *I, ElementCount VF,
                                     Type *&VectorTy);

  /// Return the cost of instructions in an inloop reduction pattern, if I is
  /// part of that pattern.
  InstructionCost getReductionPatternCost(Instruction *I, ElementCount VF,
                                          Type *VectorTy,
                                          TTI::TargetCostKind CostKind);

  /// Calculate vectorization cost of memory instruction \p I.
  InstructionCost getMemoryInstructionCost(Instruction *I, ElementCount VF);

  /// The cost computation for scalarized memory instruction.
  InstructionCost getMemInstScalarizationCost(Instruction *I, ElementCount VF);

  /// The cost computation for interleaving group of memory instructions.
  InstructionCost getInterleaveGroupCost(Instruction *I, ElementCount VF);

  /// The cost computation for Gather/Scatter instruction.
  InstructionCost getGatherScatterCost(Instruction *I, ElementCount VF);

  /// The cost computation for widening instruction \p I with consecutive
  /// memory access.
  InstructionCost getConsecutiveMemOpCost(Instruction *I, ElementCount VF);

  /// The cost calculation for Load/Store instruction \p I with uniform pointer -
  /// Load: scalar load + broadcast.
  /// Store: scalar store + (loop invariant value stored? 0 : extract of last
  /// element)
  InstructionCost getUniformMemOpCost(Instruction *I, ElementCount VF);

  /// Estimate the overhead of scalarizing an instruction. This is a
  /// convenience wrapper for the type-based getScalarizationOverhead API.
  InstructionCost getScalarizationOverhead(Instruction *I,
                                           ElementCount VF) const;

  /// Returns whether the instruction is a load or store and will be a emitted
  /// as a vector operation.
  bool isConsecutiveLoadOrStore(Instruction *I);

  /// Returns true if an artificially high cost for emulated masked memrefs
  /// should be used.
  bool useEmulatedMaskMemRefHack(Instruction *I);

  /// Map of scalar integer values to the smallest bitwidth they can be legally
  /// represented as. The vector equivalents of these values should be truncated
  /// to this type.
  MapVector<Instruction *, uint64_t> MinBWs;

  /// A type representing the costs for instructions if they were to be
  /// scalarized rather than vectorized. The entries are Instruction-Cost
  /// pairs.
  using ScalarCostsTy = DenseMap<Instruction *, InstructionCost>;

  /// A set containing all BasicBlocks that are known to present after
  /// vectorization as a predicated block.
  SmallPtrSet<BasicBlock *, 4> PredicatedBBsAfterVectorization;

  /// Records whether it is allowed to have the original scalar loop execute at
  /// least once. This may be needed as a fallback loop in case runtime
  /// aliasing/dependence checks fail, or to handle the tail/remainder
  /// iterations when the trip count is unknown or doesn't divide by the VF,
  /// or as a peel-loop to handle gaps in interleave-groups.
  /// Under optsize and when the trip count is very small we don't allow any
  /// iterations to execute in the scalar loop.
  ScalarEpilogueLowering ScalarEpilogueStatus = CM_ScalarEpilogueAllowed;

  /// All blocks of loop are to be masked to fold tail of scalar iterations.
  bool FoldTailByMasking = false;

  /// A map holding scalar costs for different vectorization factors. The
  /// presence of a cost for an instruction in the mapping indicates that the
  /// instruction will be scalarized when vectorizing with the associated
  /// vectorization factor. The entries are VF-ScalarCostTy pairs.
  DenseMap<ElementCount, ScalarCostsTy> InstsToScalarize;

  /// Holds the instructions known to be uniform after vectorization.
  /// The data is collected per VF.
  DenseMap<ElementCount, SmallPtrSet<Instruction *, 4>> Uniforms;

  /// Holds the instructions known to be scalar after vectorization.
  /// The data is collected per VF.
  DenseMap<ElementCount, SmallPtrSet<Instruction *, 4>> Scalars;

  /// Holds the instructions (address computations) that are forced to be
  /// scalarized.
  DenseMap<ElementCount, SmallPtrSet<Instruction *, 4>> ForcedScalars;

  /// PHINodes of the reductions that should be expanded in-loop along with
  /// their associated chains of reduction operations, in program order from top
  /// (PHI) to bottom
  ReductionChainMap InLoopReductionChains;

  /// A Map of inloop reduction operations and their immediate chain operand.
  /// FIXME: This can be removed once reductions can be costed correctly in
  /// vplan. This was added to allow quick lookup to the inloop operations,
  /// without having to loop through InLoopReductionChains.
  DenseMap<Instruction *, Instruction *> InLoopReductionImmediateChains;

  /// Returns the expected difference in cost from scalarizing the expression
  /// feeding a predicated instruction \p PredInst. The instructions to
  /// scalarize and their scalar costs are collected in \p ScalarCosts. A
  /// non-negative return value implies the expression will be scalarized.
  /// Currently, only single-use chains are considered for scalarization.
  int computePredInstDiscount(Instruction *PredInst, ScalarCostsTy &ScalarCosts,
                              ElementCount VF);

  /// Collect the instructions that are uniform after vectorization. An
  /// instruction is uniform if we represent it with a single scalar value in
  /// the vectorized loop corresponding to each vector iteration. Examples of
  /// uniform instructions include pointer operands of consecutive or
  /// interleaved memory accesses. Note that although uniformity implies an
  /// instruction will be scalar, the reverse is not true. In general, a
  /// scalarized instruction will be represented by VF scalar values in the
  /// vectorized loop, each corresponding to an iteration of the original
  /// scalar loop.
  void collectLoopUniforms(ElementCount VF);

  /// Collect the instructions that are scalar after vectorization. An
  /// instruction is scalar if it is known to be uniform or will be scalarized
  /// during vectorization. Non-uniform scalarized instructions will be
  /// represented by VF values in the vectorized loop, each corresponding to an
  /// iteration of the original scalar loop.
  void collectLoopScalars(ElementCount VF);

  /// Keeps cost model vectorization decision and cost for instructions.
  /// Right now it is used for memory instructions only.
  using DecisionList = DenseMap<std::pair<Instruction *, ElementCount>,
                                std::pair<InstWidening, InstructionCost>>;

  DecisionList WideningDecisions;

  /// Returns true if \p V is expected to be vectorized and it needs to be
  /// extracted.
  bool needsExtract(Value *V, ElementCount VF) const {
    Instruction *I = dyn_cast<Instruction>(V);
    if (VF.isScalar() || !I || !TheLoop->contains(I) ||
        TheLoop->isLoopInvariant(I))
      return false;

    // Assume we can vectorize V (and hence we need extraction) if the
    // scalars are not computed yet. This can happen, because it is called
    // via getScalarizationOverhead from setCostBasedWideningDecision, before
    // the scalars are collected. That should be a safe assumption in most
    // cases, because we check if the operands have vectorizable types
    // beforehand in LoopVectorizationLegality.
    return Scalars.find(VF) == Scalars.end() ||
           !isScalarAfterVectorization(I, VF);
  };

  /// Returns a range containing only operands needing to be extracted.
  SmallVector<Value *, 4> filterExtractingOperands(Instruction::op_range Ops,
                                                   ElementCount VF) const {
    return SmallVector<Value *, 4>(make_filter_range(
        Ops, [this, VF](Value *V) { return this->needsExtract(V, VF); }));
  }

  /// Determines if we have the infrastructure to vectorize loop \p L and its
  /// epilogue, assuming the main loop is vectorized by \p VF.
  bool isCandidateForEpilogueVectorization(const Loop &L,
                                           const ElementCount VF) const;

  /// Returns true if epilogue vectorization is considered profitable, and
  /// false otherwise.
  /// \p VF is the vectorization factor chosen for the original loop.
  bool isEpilogueVectorizationProfitable(const ElementCount VF) const;

public:
  /// The loop that we evaluate.
  Loop *TheLoop;

  /// Predicated scalar evolution analysis.
  PredicatedScalarEvolution &PSE;

  /// Loop Info analysis.
  LoopInfo *LI;

  /// Vectorization legality.
  LoopVectorizationLegality *Legal;

  /// Vector target information.
  const TargetTransformInfo &TTI;

  /// Target Library Info.
  const TargetLibraryInfo *TLI;

  /// Demanded bits analysis.
  DemandedBits *DB;

  /// Assumption cache.
  AssumptionCache *AC;

  /// Interface to emit optimization remarks.
  OptimizationRemarkEmitter *ORE;

  const Function *TheFunction;

  /// Loop Vectorize Hint.
  const LoopVectorizeHints *Hints;

#if INTEL_CUSTOMIZATION
  /// Contains vector factor values from "llvm.loop.vector.vectorlength"
  /// metadata, not larger than the MaxVF value. If metadata is not specified,
  /// contains default vector factor values (from 2 to MaxVF). If
  /// "-force-vector-width=..." option is used, the value is written to the
  /// UserVF and AllowedVFs is not used (in this case vectorization happens for
  ///  UserVF).
  SmallVector<unsigned, 5> AllowedVFs;
#endif // INTEL_CUSTOMIZATION

  /// The interleave access information contains groups of interleaved accesses
  /// with the same stride and close to each other.
  InterleavedAccessInfo &InterleaveInfo;

  /// Values to ignore in the cost model.
  SmallPtrSet<const Value *, 16> ValuesToIgnore;

  /// Values to ignore in the cost model when VF > 1.
  SmallPtrSet<const Value *, 16> VecValuesToIgnore;

  /// Profitable vector factors.
  SmallVector<VectorizationFactor, 8> ProfitableVFs;
};
} // end namespace llvm

/// Helper struct to manage generating runtime checks for vectorization.
///
/// The runtime checks are created up-front in temporary blocks to allow better
/// estimating the cost and un-linked from the existing IR. After deciding to
/// vectorize, the checks are moved back. If deciding not to vectorize, the
/// temporary blocks are completely removed.
class GeneratedRTChecks {
  /// Basic block which contains the generated SCEV checks, if any.
  BasicBlock *SCEVCheckBlock = nullptr;

  /// The value representing the result of the generated SCEV checks. If it is
  /// nullptr, either no SCEV checks have been generated or they have been used.
  Value *SCEVCheckCond = nullptr;

  /// Basic block which contains the generated memory runtime checks, if any.
  BasicBlock *MemCheckBlock = nullptr;

  /// The value representing the result of the generated memory runtime checks.
  /// If it is nullptr, either no memory runtime checks have been generated or
  /// they have been used.
  Instruction *MemRuntimeCheckCond = nullptr;

  DominatorTree *DT;
  LoopInfo *LI;

  SCEVExpander SCEVExp;
  SCEVExpander MemCheckExp;

public:
  GeneratedRTChecks(ScalarEvolution &SE, DominatorTree *DT, LoopInfo *LI,
                    const DataLayout &DL)
      : DT(DT), LI(LI), SCEVExp(SE, DL, "scev.check"),
        MemCheckExp(SE, DL, "scev.check") {}

  /// Generate runtime checks in SCEVCheckBlock and MemCheckBlock, so we can
  /// accurately estimate the cost of the runtime checks. The blocks are
  /// un-linked from the IR and is added back during vector code generation. If
  /// there is no vector code generation, the check blocks are removed
  /// completely.
  void Create(Loop *L, const LoopAccessInfo &LAI,
              const SCEVUnionPredicate &UnionPred) {

    BasicBlock *LoopHeader = L->getHeader();
    BasicBlock *Preheader = L->getLoopPreheader();

    // Use SplitBlock to create blocks for SCEV & memory runtime checks to
    // ensure the blocks are properly added to LoopInfo & DominatorTree. Those
    // may be used by SCEVExpander. The blocks will be un-linked from their
    // predecessors and removed from LI & DT at the end of the function.
    if (!UnionPred.isAlwaysTrue()) {
      SCEVCheckBlock = SplitBlock(Preheader, Preheader->getTerminator(), DT, LI,
                                  nullptr, "vector.scevcheck");

      SCEVCheckCond = SCEVExp.expandCodeForPredicate(
          &UnionPred, SCEVCheckBlock->getTerminator());
    }

    const auto &RtPtrChecking = *LAI.getRuntimePointerChecking();
    if (RtPtrChecking.Need) {
      auto *Pred = SCEVCheckBlock ? SCEVCheckBlock : Preheader;
      MemCheckBlock = SplitBlock(Pred, Pred->getTerminator(), DT, LI, nullptr,
                                 "vector.memcheck");

      std::tie(std::ignore, MemRuntimeCheckCond) =
          addRuntimeChecks(MemCheckBlock->getTerminator(), L,
                           RtPtrChecking.getChecks(), MemCheckExp);
      assert(MemRuntimeCheckCond &&
             "no RT checks generated although RtPtrChecking "
             "claimed checks are required");
    }

    if (!MemCheckBlock && !SCEVCheckBlock)
      return;

    // Unhook the temporary block with the checks, update various places
    // accordingly.
    if (SCEVCheckBlock)
      SCEVCheckBlock->replaceAllUsesWith(Preheader);
    if (MemCheckBlock)
      MemCheckBlock->replaceAllUsesWith(Preheader);

    if (SCEVCheckBlock) {
      SCEVCheckBlock->getTerminator()->moveBefore(Preheader->getTerminator());
      new UnreachableInst(Preheader->getContext(), SCEVCheckBlock);
      Preheader->getTerminator()->eraseFromParent();
    }
    if (MemCheckBlock) {
      MemCheckBlock->getTerminator()->moveBefore(Preheader->getTerminator());
      new UnreachableInst(Preheader->getContext(), MemCheckBlock);
      Preheader->getTerminator()->eraseFromParent();
    }

    DT->changeImmediateDominator(LoopHeader, Preheader);
    if (MemCheckBlock) {
      DT->eraseNode(MemCheckBlock);
      LI->removeBlock(MemCheckBlock);
    }
    if (SCEVCheckBlock) {
      DT->eraseNode(SCEVCheckBlock);
      LI->removeBlock(SCEVCheckBlock);
    }
  }

  /// Remove the created SCEV & memory runtime check blocks & instructions, if
  /// unused.
  ~GeneratedRTChecks() {
    SCEVExpanderCleaner SCEVCleaner(SCEVExp, *DT);
    SCEVExpanderCleaner MemCheckCleaner(MemCheckExp, *DT);
    if (!SCEVCheckCond)
      SCEVCleaner.markResultUsed();

    if (!MemRuntimeCheckCond)
      MemCheckCleaner.markResultUsed();

    if (MemRuntimeCheckCond) {
      auto &SE = *MemCheckExp.getSE();
      // Memory runtime check generation creates compares that use expanded
      // values. Remove them before running the SCEVExpanderCleaners.
      for (auto &I : make_early_inc_range(reverse(*MemCheckBlock))) {
        if (MemCheckExp.isInsertedInstruction(&I))
          continue;
        SE.forgetValue(&I);
        SE.eraseValueFromMap(&I);
        I.eraseFromParent();
      }
    }
    MemCheckCleaner.cleanup();
    SCEVCleaner.cleanup();

    if (SCEVCheckCond)
      SCEVCheckBlock->eraseFromParent();
    if (MemRuntimeCheckCond)
      MemCheckBlock->eraseFromParent();
  }

  /// Adds the generated SCEVCheckBlock before \p LoopVectorPreHeader and
  /// adjusts the branches to branch to the vector preheader or \p Bypass,
  /// depending on the generated condition.
  BasicBlock *emitSCEVChecks(Loop *L, BasicBlock *Bypass,
                             BasicBlock *LoopVectorPreHeader,
                             BasicBlock *LoopExitBlock) {
    if (!SCEVCheckCond)
      return nullptr;
    if (auto *C = dyn_cast<ConstantInt>(SCEVCheckCond))
      if (C->isZero())
        return nullptr;

    auto *Pred = LoopVectorPreHeader->getSinglePredecessor();

    BranchInst::Create(LoopVectorPreHeader, SCEVCheckBlock);
    // Create new preheader for vector loop.
    if (auto *PL = LI->getLoopFor(LoopVectorPreHeader))
      PL->addBasicBlockToLoop(SCEVCheckBlock, *LI);

    SCEVCheckBlock->getTerminator()->eraseFromParent();
    SCEVCheckBlock->moveBefore(LoopVectorPreHeader);
    Pred->getTerminator()->replaceSuccessorWith(LoopVectorPreHeader,
                                                SCEVCheckBlock);

    DT->addNewBlock(SCEVCheckBlock, Pred);
    DT->changeImmediateDominator(LoopVectorPreHeader, SCEVCheckBlock);

    ReplaceInstWithInst(
        SCEVCheckBlock->getTerminator(),
        BranchInst::Create(Bypass, LoopVectorPreHeader, SCEVCheckCond));
    // Mark the check as used, to prevent it from being removed during cleanup.
    SCEVCheckCond = nullptr;
    return SCEVCheckBlock;
  }

  /// Adds the generated MemCheckBlock before \p LoopVectorPreHeader and adjusts
  /// the branches to branch to the vector preheader or \p Bypass, depending on
  /// the generated condition.
  BasicBlock *emitMemRuntimeChecks(Loop *L, BasicBlock *Bypass,
                                   BasicBlock *LoopVectorPreHeader) {
    // Check if we generated code that checks in runtime if arrays overlap.
    if (!MemRuntimeCheckCond)
      return nullptr;

    auto *Pred = LoopVectorPreHeader->getSinglePredecessor();
    Pred->getTerminator()->replaceSuccessorWith(LoopVectorPreHeader,
                                                MemCheckBlock);

    DT->addNewBlock(MemCheckBlock, Pred);
    DT->changeImmediateDominator(LoopVectorPreHeader, MemCheckBlock);
    MemCheckBlock->moveBefore(LoopVectorPreHeader);

    if (auto *PL = LI->getLoopFor(LoopVectorPreHeader))
      PL->addBasicBlockToLoop(MemCheckBlock, *LI);

    ReplaceInstWithInst(
        MemCheckBlock->getTerminator(),
        BranchInst::Create(Bypass, LoopVectorPreHeader, MemRuntimeCheckCond));
    MemCheckBlock->getTerminator()->setDebugLoc(
        Pred->getTerminator()->getDebugLoc());

    // Mark the check as used, to prevent it from being removed during cleanup.
    MemRuntimeCheckCond = nullptr;
    return MemCheckBlock;
  }
};

// Return true if \p OuterLp is an outer loop annotated with hints for explicit
// vectorization. The loop needs to be annotated with #pragma omp simd
// simdlen(#) or #pragma clang vectorize(enable) vectorize_width(#). If the
// vector length information is not provided, vectorization is not considered
// explicit. Interleave hints are not allowed either. These limitations will be
// relaxed in the future.
// Please, note that we are currently forced to abuse the pragma 'clang
// vectorize' semantics. This pragma provides *auto-vectorization hints*
// (i.e., LV must check that vectorization is legal) whereas pragma 'omp simd'
// provides *explicit vectorization hints* (LV can bypass legal checks and
// assume that vectorization is legal). However, both hints are implemented
// using the same metadata (llvm.loop.vectorize, processed by
// LoopVectorizeHints). This will be fixed in the future when the native IR
// representation for pragma 'omp simd' is introduced.
static bool isExplicitVecOuterLoop(Loop *OuterLp,
                                   OptimizationRemarkEmitter *ORE) {
  assert(!OuterLp->isInnermost() && "This is not an outer loop");
  LoopVectorizeHints Hints(OuterLp, true /*DisableInterleaving*/, *ORE);

  // Only outer loops with an explicit vectorization hint are supported.
  // Unannotated outer loops are ignored.
  if (Hints.getForce() == LoopVectorizeHints::FK_Undefined)
    return false;

  Function *Fn = OuterLp->getHeader()->getParent();
  if (!Hints.allowVectorization(Fn, OuterLp,
                                true /*VectorizeOnlyWhenForced*/)) {
    LLVM_DEBUG(dbgs() << "LV: Loop hints prevent outer loop vectorization.\n");
    return false;
  }

  if (Hints.getInterleave() > 1) {
    // TODO: Interleave support is future work.
    LLVM_DEBUG(dbgs() << "LV: Not vectorizing: Interleave is not supported for "
                         "outer loops.\n");
    Hints.emitRemarkWithHints();
    return false;
  }

  return true;
}

static void collectSupportedLoops(Loop &L, LoopInfo *LI,
                                  OptimizationRemarkEmitter *ORE,
                                  SmallVectorImpl<Loop *> &V) {
  // Collect inner loops and outer loops without irreducible control flow. For
  // now, only collect outer loops that have explicit vectorization hints. If we
  // are stress testing the VPlan H-CFG construction, we collect the outermost
  // loop of every loop nest.
  if (L.isInnermost() || VPlanBuildStressTest ||
      (EnableVPlanNativePath && isExplicitVecOuterLoop(&L, ORE))) {
    LoopBlocksRPO RPOT(&L);
    RPOT.perform(LI);
    if (!containsIrreducibleCFG<const BasicBlock *>(RPOT, *LI)) {
      V.push_back(&L);
      // TODO: Collect inner loops inside marked outer loops in case
      // vectorization fails for the outer loop. Do not invoke
      // 'containsIrreducibleCFG' again for inner loops when the outer loop is
      // already known to be reducible. We can use an inherited attribute for
      // that.
      return;
    }
  }
  for (Loop *InnerL : L)
    collectSupportedLoops(*InnerL, LI, ORE, V);
}

namespace {

/// The LoopVectorize Pass.
struct LoopVectorize : public FunctionPass {
  /// Pass identification, replacement for typeid
  static char ID;

  LoopVectorizePass Impl;

  explicit LoopVectorize(bool InterleaveOnlyWhenForced = false,
                         bool VectorizeOnlyWhenForced = false)
      : FunctionPass(ID),
        Impl({InterleaveOnlyWhenForced, VectorizeOnlyWhenForced}) {
    initializeLoopVectorizePass(*PassRegistry::getPassRegistry());
  }

  bool runOnFunction(Function &F) override {
    if (skipFunction(F))
      return false;

    auto *SE = &getAnalysis<ScalarEvolutionWrapperPass>().getSE();
    auto *LI = &getAnalysis<LoopInfoWrapperPass>().getLoopInfo();
    auto *TTI = &getAnalysis<TargetTransformInfoWrapperPass>().getTTI(F);
    auto *DT = &getAnalysis<DominatorTreeWrapperPass>().getDomTree();
    auto *BFI = &getAnalysis<BlockFrequencyInfoWrapperPass>().getBFI();
    auto *TLIP = getAnalysisIfAvailable<TargetLibraryInfoWrapperPass>();
    auto *TLI = TLIP ? &TLIP->getTLI(F) : nullptr;
    auto *AA = &getAnalysis<AAResultsWrapperPass>().getAAResults();
    auto *AC = &getAnalysis<AssumptionCacheTracker>().getAssumptionCache(F);
    auto *LAA = &getAnalysis<LoopAccessLegacyAnalysis>();
    auto *DB = &getAnalysis<DemandedBitsWrapperPass>().getDemandedBits();
    auto *ORE = &getAnalysis<OptimizationRemarkEmitterWrapperPass>().getORE();
    auto *PSI = &getAnalysis<ProfileSummaryInfoWrapperPass>().getPSI();

    std::function<const LoopAccessInfo &(Loop &)> GetLAA =
        [&](Loop &L) -> const LoopAccessInfo & { return LAA->getInfo(&L); };

    return Impl.runImpl(F, *SE, *LI, *TTI, *DT, *BFI, TLI, *DB, *AA, *AC,
                        GetLAA, *ORE, PSI).MadeAnyChange;
  }

  void getAnalysisUsage(AnalysisUsage &AU) const override {
    AU.addRequired<AssumptionCacheTracker>();
    AU.addRequired<BlockFrequencyInfoWrapperPass>();
    AU.addRequired<DominatorTreeWrapperPass>();
    AU.addRequired<LoopInfoWrapperPass>();
    AU.addRequired<ScalarEvolutionWrapperPass>();
    AU.addRequired<TargetTransformInfoWrapperPass>();
    AU.addRequired<AAResultsWrapperPass>();
    AU.addRequired<LoopAccessLegacyAnalysis>();
    AU.addRequired<DemandedBitsWrapperPass>();
    AU.addRequired<OptimizationRemarkEmitterWrapperPass>();
    AU.addRequired<InjectTLIMappingsLegacy>();

    // We currently do not preserve loopinfo/dominator analyses with outer loop
    // vectorization. Until this is addressed, mark these analyses as preserved
    // only for non-VPlan-native path.
    // TODO: Preserve Loop and Dominator analyses for VPlan-native path.
    if (!EnableVPlanNativePath) {
      AU.addPreserved<LoopInfoWrapperPass>();
      AU.addPreserved<DominatorTreeWrapperPass>();
    }

    AU.addPreserved<BasicAAWrapperPass>();
    AU.addPreserved<GlobalsAAWrapperPass>();
    AU.addRequired<ProfileSummaryInfoWrapperPass>();
  }
};

} // end anonymous namespace

//===----------------------------------------------------------------------===//
// Implementation of LoopVectorizationLegality, InnerLoopVectorizer and
// LoopVectorizationCostModel and LoopVectorizationPlanner.
//===----------------------------------------------------------------------===//

Value *InnerLoopVectorizer::getBroadcastInstrs(Value *V) {
  // We need to place the broadcast of invariant variables outside the loop,
  // but only if it's proven safe to do so. Else, broadcast will be inside
  // vector loop body.
  Instruction *Instr = dyn_cast<Instruction>(V);
  bool SafeToHoist = OrigLoop->isLoopInvariant(V) &&
                     (!Instr ||
                      DT->dominates(Instr->getParent(), LoopVectorPreHeader));
  // Place the code for broadcasting invariant variables in the new preheader.
  IRBuilder<>::InsertPointGuard Guard(Builder);
  if (SafeToHoist)
    Builder.SetInsertPoint(LoopVectorPreHeader->getTerminator());

  // Broadcast the scalar into all locations in the vector.
  Value *Shuf = Builder.CreateVectorSplat(VF, V, "broadcast");

  return Shuf;
}

void InnerLoopVectorizer::createVectorIntOrFpInductionPHI(
    const InductionDescriptor &II, Value *Step, Value *Start,
    Instruction *EntryVal, VPValue *Def, VPValue *CastDef,
    VPTransformState &State) {
  assert((isa<PHINode>(EntryVal) || isa<TruncInst>(EntryVal)) &&
         "Expected either an induction phi-node or a truncate of it!");

  // Construct the initial value of the vector IV in the vector loop preheader
  auto CurrIP = Builder.saveIP();
  Builder.SetInsertPoint(LoopVectorPreHeader->getTerminator());
  if (isa<TruncInst>(EntryVal)) {
    assert(Start->getType()->isIntegerTy() &&
           "Truncation requires an integer type");
    auto *TruncType = cast<IntegerType>(EntryVal->getType());
    Step = Builder.CreateTrunc(Step, TruncType);
    Start = Builder.CreateCast(Instruction::Trunc, Start, TruncType);
  }
  Value *SplatStart = Builder.CreateVectorSplat(VF, Start);
  Value *SteppedStart =
      getStepVector(SplatStart, 0, Step, II.getInductionOpcode());

  // We create vector phi nodes for both integer and floating-point induction
  // variables. Here, we determine the kind of arithmetic we will perform.
  Instruction::BinaryOps AddOp;
  Instruction::BinaryOps MulOp;
  if (Step->getType()->isIntegerTy()) {
    AddOp = Instruction::Add;
    MulOp = Instruction::Mul;
  } else {
    AddOp = II.getInductionOpcode();
    MulOp = Instruction::FMul;
  }

  // Multiply the vectorization factor by the step using integer or
  // floating-point arithmetic as appropriate.
  Type *StepType = Step->getType();
  if (Step->getType()->isFloatingPointTy())
    StepType = IntegerType::get(StepType->getContext(),
                                StepType->getScalarSizeInBits());
  Value *RuntimeVF = getRuntimeVF(Builder, StepType, VF);
  if (Step->getType()->isFloatingPointTy())
    RuntimeVF = Builder.CreateSIToFP(RuntimeVF, Step->getType());
  Value *Mul = Builder.CreateBinOp(MulOp, Step, RuntimeVF);

  // Create a vector splat to use in the induction update.
  //
  // FIXME: If the step is non-constant, we create the vector splat with
  //        IRBuilder. IRBuilder can constant-fold the multiply, but it doesn't
  //        handle a constant vector splat.
  Value *SplatVF = isa<Constant>(Mul)
                       ? ConstantVector::getSplat(VF, cast<Constant>(Mul))
                       : Builder.CreateVectorSplat(VF, Mul);
  Builder.restoreIP(CurrIP);

  // We may need to add the step a number of times, depending on the unroll
  // factor. The last of those goes into the PHI.
  PHINode *VecInd = PHINode::Create(SteppedStart->getType(), 2, "vec.ind",
                                    &*LoopVectorBody->getFirstInsertionPt());
  VecInd->setDebugLoc(EntryVal->getDebugLoc());
  Instruction *LastInduction = VecInd;
  for (unsigned Part = 0; Part < UF; ++Part) {
    State.set(Def, LastInduction, Part);

    if (isa<TruncInst>(EntryVal))
      addMetadata(LastInduction, EntryVal);
    recordVectorLoopValueForInductionCast(II, EntryVal, LastInduction, CastDef,
                                          State, Part);

    LastInduction = cast<Instruction>(
        Builder.CreateBinOp(AddOp, LastInduction, SplatVF, "step.add"));
    LastInduction->setDebugLoc(EntryVal->getDebugLoc());
  }

  // Move the last step to the end of the latch block. This ensures consistent
  // placement of all induction updates.
  auto *LoopVectorLatch = LI->getLoopFor(LoopVectorBody)->getLoopLatch();
  auto *Br = cast<BranchInst>(LoopVectorLatch->getTerminator());
  auto *ICmp = cast<Instruction>(Br->getCondition());
  LastInduction->moveBefore(ICmp);
  LastInduction->setName("vec.ind.next");

  VecInd->addIncoming(SteppedStart, LoopVectorPreHeader);
  VecInd->addIncoming(LastInduction, LoopVectorLatch);
}

bool InnerLoopVectorizer::shouldScalarizeInstruction(Instruction *I) const {
  return Cost->isScalarAfterVectorization(I, VF) ||
         Cost->isProfitableToScalarize(I, VF);
}

bool InnerLoopVectorizer::needsScalarInduction(Instruction *IV) const {
  if (shouldScalarizeInstruction(IV))
    return true;
  auto isScalarInst = [&](User *U) -> bool {
    auto *I = cast<Instruction>(U);
    return (OrigLoop->contains(I) && shouldScalarizeInstruction(I));
  };
  return llvm::any_of(IV->users(), isScalarInst);
}

void InnerLoopVectorizer::recordVectorLoopValueForInductionCast(
    const InductionDescriptor &ID, const Instruction *EntryVal,
    Value *VectorLoopVal, VPValue *CastDef, VPTransformState &State,
    unsigned Part, unsigned Lane) {
  assert((isa<PHINode>(EntryVal) || isa<TruncInst>(EntryVal)) &&
         "Expected either an induction phi-node or a truncate of it!");

  // This induction variable is not the phi from the original loop but the
  // newly-created IV based on the proof that casted Phi is equal to the
  // uncasted Phi in the vectorized loop (under a runtime guard possibly). It
  // re-uses the same InductionDescriptor that original IV uses but we don't
  // have to do any recording in this case - that is done when original IV is
  // processed.
  if (isa<TruncInst>(EntryVal))
    return;

  const SmallVectorImpl<Instruction *> &Casts = ID.getCastInsts();
  if (Casts.empty())
    return;
  // Only the first Cast instruction in the Casts vector is of interest.
  // The rest of the Casts (if exist) have no uses outside the
  // induction update chain itself.
  if (Lane < UINT_MAX)
    State.set(CastDef, VectorLoopVal, VPIteration(Part, Lane));
  else
    State.set(CastDef, VectorLoopVal, Part);
}

void InnerLoopVectorizer::widenIntOrFpInduction(PHINode *IV, Value *Start,
                                                TruncInst *Trunc, VPValue *Def,
                                                VPValue *CastDef,
                                                VPTransformState &State) {
  assert((IV->getType()->isIntegerTy() || IV != OldInduction) &&
         "Primary induction variable must have an integer type");

  auto II = Legal->getInductionVars().find(IV);
  assert(II != Legal->getInductionVars().end() && "IV is not an induction");

  auto ID = II->second;
  assert(IV->getType() == ID.getStartValue()->getType() && "Types must match");

  // The value from the original loop to which we are mapping the new induction
  // variable.
  Instruction *EntryVal = Trunc ? cast<Instruction>(Trunc) : IV;

  auto &DL = OrigLoop->getHeader()->getModule()->getDataLayout();

  // Generate code for the induction step. Note that induction steps are
  // required to be loop-invariant
  auto CreateStepValue = [&](const SCEV *Step) -> Value * {
    assert(PSE.getSE()->isLoopInvariant(Step, OrigLoop) &&
           "Induction step should be loop invariant");
    if (PSE.getSE()->isSCEVable(IV->getType())) {
      SCEVExpander Exp(*PSE.getSE(), DL, "induction");
      return Exp.expandCodeFor(Step, Step->getType(),
                               LoopVectorPreHeader->getTerminator());
    }
    return cast<SCEVUnknown>(Step)->getValue();
  };

  // The scalar value to broadcast. This is derived from the canonical
  // induction variable. If a truncation type is given, truncate the canonical
  // induction variable and step. Otherwise, derive these values from the
  // induction descriptor.
  auto CreateScalarIV = [&](Value *&Step) -> Value * {
    Value *ScalarIV = Induction;
    if (IV != OldInduction) {
      ScalarIV = IV->getType()->isIntegerTy()
                     ? Builder.CreateSExtOrTrunc(Induction, IV->getType())
                     : Builder.CreateCast(Instruction::SIToFP, Induction,
                                          IV->getType());
      ScalarIV = emitTransformedIndex(Builder, ScalarIV, PSE.getSE(), DL, ID);
      ScalarIV->setName("offset.idx");
    }
    if (Trunc) {
      auto *TruncType = cast<IntegerType>(Trunc->getType());
      assert(Step->getType()->isIntegerTy() &&
             "Truncation requires an integer step");
      ScalarIV = Builder.CreateTrunc(ScalarIV, TruncType);
      Step = Builder.CreateTrunc(Step, TruncType);
    }
    return ScalarIV;
  };

  // Create the vector values from the scalar IV, in the absence of creating a
  // vector IV.
  auto CreateSplatIV = [&](Value *ScalarIV, Value *Step) {
    Value *Broadcasted = getBroadcastInstrs(ScalarIV);
    for (unsigned Part = 0; Part < UF; ++Part) {
      assert(!VF.isScalable() && "scalable vectors not yet supported.");
      Value *EntryPart =
          getStepVector(Broadcasted, VF.getKnownMinValue() * Part, Step,
                        ID.getInductionOpcode());
      State.set(Def, EntryPart, Part);
      if (Trunc)
        addMetadata(EntryPart, Trunc);
      recordVectorLoopValueForInductionCast(ID, EntryVal, EntryPart, CastDef,
                                            State, Part);
    }
  };

  // Fast-math-flags propagate from the original induction instruction.
  IRBuilder<>::FastMathFlagGuard FMFG(Builder);
  if (ID.getInductionBinOp() && isa<FPMathOperator>(ID.getInductionBinOp()))
    Builder.setFastMathFlags(ID.getInductionBinOp()->getFastMathFlags());

  // Now do the actual transformations, and start with creating the step value.
  Value *Step = CreateStepValue(ID.getStep());
  if (VF.isZero() || VF.isScalar()) {
    Value *ScalarIV = CreateScalarIV(Step);
    CreateSplatIV(ScalarIV, Step);
    return;
  }

  // Determine if we want a scalar version of the induction variable. This is
  // true if the induction variable itself is not widened, or if it has at
  // least one user in the loop that is not widened.
  auto NeedsScalarIV = needsScalarInduction(EntryVal);
  if (!NeedsScalarIV) {
    createVectorIntOrFpInductionPHI(ID, Step, Start, EntryVal, Def, CastDef,
                                    State);
    return;
  }

  // Try to create a new independent vector induction variable. If we can't
  // create the phi node, we will splat the scalar induction variable in each
  // loop iteration.
  if (!shouldScalarizeInstruction(EntryVal)) {
    createVectorIntOrFpInductionPHI(ID, Step, Start, EntryVal, Def, CastDef,
                                    State);
    Value *ScalarIV = CreateScalarIV(Step);
    // Create scalar steps that can be used by instructions we will later
    // scalarize. Note that the addition of the scalar steps will not increase
    // the number of instructions in the loop in the common case prior to
    // InstCombine. We will be trading one vector extract for each scalar step.
    buildScalarSteps(ScalarIV, Step, EntryVal, ID, Def, CastDef, State);
    return;
  }

  // All IV users are scalar instructions, so only emit a scalar IV, not a
  // vectorised IV. Except when we tail-fold, then the splat IV feeds the
  // predicate used by the masked loads/stores.
  Value *ScalarIV = CreateScalarIV(Step);
  if (!Cost->isScalarEpilogueAllowed())
    CreateSplatIV(ScalarIV, Step);
  buildScalarSteps(ScalarIV, Step, EntryVal, ID, Def, CastDef, State);
}

Value *InnerLoopVectorizer::getStepVector(Value *Val, int StartIdx, Value *Step,
                                          Instruction::BinaryOps BinOp) {
  // Create and check the types.
  auto *ValVTy = cast<VectorType>(Val->getType());
  ElementCount VLen = ValVTy->getElementCount();

  Type *STy = Val->getType()->getScalarType();
  assert((STy->isIntegerTy() || STy->isFloatingPointTy()) &&
         "Induction Step must be an integer or FP");
  assert(Step->getType() == STy && "Step has wrong type");

  SmallVector<Constant *, 8> Indices;

  // Create a vector of consecutive numbers from zero to VF.
  VectorType *InitVecValVTy = ValVTy;
  Type *InitVecValSTy = STy;
  if (STy->isFloatingPointTy()) {
    InitVecValSTy =
        IntegerType::get(STy->getContext(), STy->getScalarSizeInBits());
    InitVecValVTy = VectorType::get(InitVecValSTy, VLen);
  }
  Value *InitVec = Builder.CreateStepVector(InitVecValVTy);

  // Add on StartIdx
  Value *StartIdxSplat = Builder.CreateVectorSplat(
      VLen, ConstantInt::get(InitVecValSTy, StartIdx));
  InitVec = Builder.CreateAdd(InitVec, StartIdxSplat);

  if (STy->isIntegerTy()) {
    Step = Builder.CreateVectorSplat(VLen, Step);
    assert(Step->getType() == Val->getType() && "Invalid step vec");
    // FIXME: The newly created binary instructions should contain nsw/nuw flags,
    // which can be found from the original scalar operations.
    Step = Builder.CreateMul(InitVec, Step);
    return Builder.CreateAdd(Val, Step, "induction");
  }

  // Floating point induction.
  assert((BinOp == Instruction::FAdd || BinOp == Instruction::FSub) &&
         "Binary Opcode should be specified for FP induction");
  InitVec = Builder.CreateUIToFP(InitVec, ValVTy);
  Step = Builder.CreateVectorSplat(VLen, Step);
  Value *MulOp = Builder.CreateFMul(InitVec, Step);
  return Builder.CreateBinOp(BinOp, Val, MulOp, "induction");
}

void InnerLoopVectorizer::buildScalarSteps(Value *ScalarIV, Value *Step,
                                           Instruction *EntryVal,
                                           const InductionDescriptor &ID,
                                           VPValue *Def, VPValue *CastDef,
                                           VPTransformState &State) {
  // We shouldn't have to build scalar steps if we aren't vectorizing.
  assert(VF.isVector() && "VF should be greater than one");
  // Get the value type and ensure it and the step have the same integer type.
  Type *ScalarIVTy = ScalarIV->getType()->getScalarType();
  assert(ScalarIVTy == Step->getType() &&
         "Val and Step should have the same type");

  // We build scalar steps for both integer and floating-point induction
  // variables. Here, we determine the kind of arithmetic we will perform.
  Instruction::BinaryOps AddOp;
  Instruction::BinaryOps MulOp;
  if (ScalarIVTy->isIntegerTy()) {
    AddOp = Instruction::Add;
    MulOp = Instruction::Mul;
  } else {
    AddOp = ID.getInductionOpcode();
    MulOp = Instruction::FMul;
  }

  // Determine the number of scalars we need to generate for each unroll
  // iteration. If EntryVal is uniform, we only need to generate the first
  // lane. Otherwise, we generate all VF values.
  bool IsUniform =
      Cost->isUniformAfterVectorization(cast<Instruction>(EntryVal), VF);
  unsigned Lanes = IsUniform ? 1 : VF.getKnownMinValue();
  // Compute the scalar steps and save the results in State.
  Type *IntStepTy = IntegerType::get(ScalarIVTy->getContext(),
                                     ScalarIVTy->getScalarSizeInBits());
  Type *VecIVTy = nullptr;
  Value *UnitStepVec = nullptr, *SplatStep = nullptr, *SplatIV = nullptr;
  if (!IsUniform && VF.isScalable()) {
    VecIVTy = VectorType::get(ScalarIVTy, VF);
    UnitStepVec = Builder.CreateStepVector(VectorType::get(IntStepTy, VF));
    SplatStep = Builder.CreateVectorSplat(VF, Step);
    SplatIV = Builder.CreateVectorSplat(VF, ScalarIV);
  }

  for (unsigned Part = 0; Part < UF; ++Part) {
    Value *StartIdx0 =
        createStepForVF(Builder, ConstantInt::get(IntStepTy, Part), VF);

    if (!IsUniform && VF.isScalable()) {
      auto *SplatStartIdx = Builder.CreateVectorSplat(VF, StartIdx0);
      auto *InitVec = Builder.CreateAdd(SplatStartIdx, UnitStepVec);
      if (ScalarIVTy->isFloatingPointTy())
        InitVec = Builder.CreateSIToFP(InitVec, VecIVTy);
      auto *Mul = Builder.CreateBinOp(MulOp, InitVec, SplatStep);
      auto *Add = Builder.CreateBinOp(AddOp, SplatIV, Mul);
      State.set(Def, Add, Part);
      recordVectorLoopValueForInductionCast(ID, EntryVal, Add, CastDef, State,
                                            Part);
      // It's useful to record the lane values too for the known minimum number
      // of elements so we do those below. This improves the code quality when
      // trying to extract the first element, for example.
    }

    if (ScalarIVTy->isFloatingPointTy())
      StartIdx0 = Builder.CreateSIToFP(StartIdx0, ScalarIVTy);

    for (unsigned Lane = 0; Lane < Lanes; ++Lane) {
      Value *StartIdx = Builder.CreateBinOp(
          AddOp, StartIdx0, getSignedIntOrFpConstant(ScalarIVTy, Lane));
      // The step returned by `createStepForVF` is a runtime-evaluated value
      // when VF is scalable. Otherwise, it should be folded into a Constant.
      assert((VF.isScalable() || isa<Constant>(StartIdx)) &&
             "Expected StartIdx to be folded to a constant when VF is not "
             "scalable");
      auto *Mul = Builder.CreateBinOp(MulOp, StartIdx, Step);
      auto *Add = Builder.CreateBinOp(AddOp, ScalarIV, Mul);
      State.set(Def, Add, VPIteration(Part, Lane));
      recordVectorLoopValueForInductionCast(ID, EntryVal, Add, CastDef, State,
                                            Part, Lane);
    }
  }
}

void InnerLoopVectorizer::packScalarIntoVectorValue(VPValue *Def,
                                                    const VPIteration &Instance,
                                                    VPTransformState &State) {
  Value *ScalarInst = State.get(Def, Instance);
  Value *VectorValue = State.get(Def, Instance.Part);
  VectorValue = Builder.CreateInsertElement(
      VectorValue, ScalarInst,
      Instance.Lane.getAsRuntimeExpr(State.Builder, VF));
  State.set(Def, VectorValue, Instance.Part);
}

Value *InnerLoopVectorizer::reverseVector(Value *Vec) {
  assert(Vec->getType()->isVectorTy() && "Invalid type");
  return Builder.CreateVectorReverse(Vec, "reverse");
}

// Return whether we allow using masked interleave-groups (for dealing with
// strided loads/stores that reside in predicated blocks, or for dealing
// with gaps).
static bool useMaskedInterleavedAccesses(const TargetTransformInfo &TTI) {
  // If an override option has been passed in for interleaved accesses, use it.
  if (EnableMaskedInterleavedMemAccesses.getNumOccurrences() > 0)
    return EnableMaskedInterleavedMemAccesses;

  return TTI.enableMaskedInterleavedAccessVectorization();
}

// Try to vectorize the interleave group that \p Instr belongs to.
//
// E.g. Translate following interleaved load group (factor = 3):
//   for (i = 0; i < N; i+=3) {
//     R = Pic[i];             // Member of index 0
//     G = Pic[i+1];           // Member of index 1
//     B = Pic[i+2];           // Member of index 2
//     ... // do something to R, G, B
//   }
// To:
//   %wide.vec = load <12 x i32>                       ; Read 4 tuples of R,G,B
//   %R.vec = shuffle %wide.vec, poison, <0, 3, 6, 9>   ; R elements
//   %G.vec = shuffle %wide.vec, poison, <1, 4, 7, 10>  ; G elements
//   %B.vec = shuffle %wide.vec, poison, <2, 5, 8, 11>  ; B elements
//
// Or translate following interleaved store group (factor = 3):
//   for (i = 0; i < N; i+=3) {
//     ... do something to R, G, B
//     Pic[i]   = R;           // Member of index 0
//     Pic[i+1] = G;           // Member of index 1
//     Pic[i+2] = B;           // Member of index 2
//   }
// To:
//   %R_G.vec = shuffle %R.vec, %G.vec, <0, 1, 2, ..., 7>
//   %B_U.vec = shuffle %B.vec, poison, <0, 1, 2, 3, u, u, u, u>
//   %interleaved.vec = shuffle %R_G.vec, %B_U.vec,
//        <0, 4, 8, 1, 5, 9, 2, 6, 10, 3, 7, 11>    ; Interleave R,G,B elements
//   store <12 x i32> %interleaved.vec              ; Write 4 tuples of R,G,B
void InnerLoopVectorizer::vectorizeInterleaveGroup(
    const InterleaveGroup<Instruction> *Group, ArrayRef<VPValue *> VPDefs,
    VPTransformState &State, VPValue *Addr, ArrayRef<VPValue *> StoredValues,
    VPValue *BlockInMask) {
  Instruction *Instr = Group->getInsertPos();
  const DataLayout &DL = Instr->getModule()->getDataLayout();

  // Prepare for the vector type of the interleaved load/store.
  Type *ScalarTy = getLoadStoreType(Instr);
  unsigned InterleaveFactor = Group->getFactor();
  assert(!VF.isScalable() && "scalable vectors not yet supported.");
  auto *VecTy = VectorType::get(ScalarTy, VF * InterleaveFactor);

  // Prepare for the new pointers.
  SmallVector<Value *, 2> AddrParts;
  unsigned Index = Group->getIndex(Instr);

  // TODO: extend the masked interleaved-group support to reversed access.
  assert((!BlockInMask || !Group->isReverse()) &&
         "Reversed masked interleave-group not supported.");

  // If the group is reverse, adjust the index to refer to the last vector lane
  // instead of the first. We adjust the index from the first vector lane,
  // rather than directly getting the pointer for lane VF - 1, because the
  // pointer operand of the interleaved access is supposed to be uniform. For
  // uniform instructions, we're only required to generate a value for the
  // first vector lane in each unroll iteration.
  if (Group->isReverse())
    Index += (VF.getKnownMinValue() - 1) * Group->getFactor();

  for (unsigned Part = 0; Part < UF; Part++) {
    Value *AddrPart = State.get(Addr, VPIteration(Part, 0));
    setDebugLocFromInst(Builder, AddrPart);

    // Notice current instruction could be any index. Need to adjust the address
    // to the member of index 0.
    //
    // E.g.  a = A[i+1];     // Member of index 1 (Current instruction)
    //       b = A[i];       // Member of index 0
    // Current pointer is pointed to A[i+1], adjust it to A[i].
    //
    // E.g.  A[i+1] = a;     // Member of index 1
    //       A[i]   = b;     // Member of index 0
    //       A[i+2] = c;     // Member of index 2 (Current instruction)
    // Current pointer is pointed to A[i+2], adjust it to A[i].

    bool InBounds = false;
    if (auto *gep = dyn_cast<GetElementPtrInst>(AddrPart->stripPointerCasts()))
      InBounds = gep->isInBounds();
    AddrPart = Builder.CreateGEP(ScalarTy, AddrPart, Builder.getInt32(-Index));
    cast<GetElementPtrInst>(AddrPart)->setIsInBounds(InBounds);

    // Cast to the vector pointer type.
    unsigned AddressSpace = AddrPart->getType()->getPointerAddressSpace();
    Type *PtrTy = VecTy->getPointerTo(AddressSpace);
    AddrParts.push_back(Builder.CreateBitCast(AddrPart, PtrTy));
  }

  setDebugLocFromInst(Builder, Instr);
  Value *PoisonVec = PoisonValue::get(VecTy);

  Value *MaskForGaps = nullptr;
  if (Group->requiresScalarEpilogue() && !Cost->isScalarEpilogueAllowed()) {
    MaskForGaps = createBitMaskForGaps(Builder, VF.getKnownMinValue(), *Group);
    assert(MaskForGaps && "Mask for Gaps is required but it is null");
  }

  // Vectorize the interleaved load group.
  if (isa<LoadInst>(Instr)) {
    // For each unroll part, create a wide load for the group.
    SmallVector<Value *, 2> NewLoads;
    for (unsigned Part = 0; Part < UF; Part++) {
      Instruction *NewLoad;
      if (BlockInMask || MaskForGaps) {
        assert(useMaskedInterleavedAccesses(*TTI) &&
               "masked interleaved groups are not allowed.");
        Value *GroupMask = MaskForGaps;
        if (BlockInMask) {
          Value *BlockInMaskPart = State.get(BlockInMask, Part);
          Value *ShuffledMask = Builder.CreateShuffleVector(
              BlockInMaskPart,
              createReplicatedMask(InterleaveFactor, VF.getKnownMinValue()),
              "interleaved.mask");
          GroupMask = MaskForGaps
                          ? Builder.CreateBinOp(Instruction::And, ShuffledMask,
                                                MaskForGaps)
                          : ShuffledMask;
        }
        NewLoad =
            Builder.CreateMaskedLoad(AddrParts[Part], Group->getAlign(),
                                     GroupMask, PoisonVec, "wide.masked.vec");
      }
      else
        NewLoad = Builder.CreateAlignedLoad(VecTy, AddrParts[Part],
                                            Group->getAlign(), "wide.vec");
      Group->addMetadata(NewLoad);
      NewLoads.push_back(NewLoad);
    }

    // For each member in the group, shuffle out the appropriate data from the
    // wide loads.
    unsigned J = 0;
    for (unsigned I = 0; I < InterleaveFactor; ++I) {
      Instruction *Member = Group->getMember(I);

      // Skip the gaps in the group.
      if (!Member)
        continue;

      auto StrideMask =
          createStrideMask(I, InterleaveFactor, VF.getKnownMinValue());
      for (unsigned Part = 0; Part < UF; Part++) {
        Value *StridedVec = Builder.CreateShuffleVector(
            NewLoads[Part], StrideMask, "strided.vec");

        // If this member has different type, cast the result type.
        if (Member->getType() != ScalarTy) {
          assert(!VF.isScalable() && "VF is assumed to be non scalable.");
          VectorType *OtherVTy = VectorType::get(Member->getType(), VF);
          StridedVec = createBitOrPointerCast(StridedVec, OtherVTy, DL);
        }

        if (Group->isReverse())
          StridedVec = reverseVector(StridedVec);

        State.set(VPDefs[J], StridedVec, Part);
      }
      ++J;
    }
    return;
  }

  // The sub vector type for current instruction.
  auto *SubVT = VectorType::get(ScalarTy, VF);

  // Vectorize the interleaved store group.
  for (unsigned Part = 0; Part < UF; Part++) {
    // Collect the stored vector from each member.
    SmallVector<Value *, 4> StoredVecs;
    for (unsigned i = 0; i < InterleaveFactor; i++) {
      // Interleaved store group doesn't allow a gap, so each index has a member
      assert(Group->getMember(i) && "Fail to get a member from an interleaved store group");

      Value *StoredVec = State.get(StoredValues[i], Part);

      if (Group->isReverse())
        StoredVec = reverseVector(StoredVec);

      // If this member has different type, cast it to a unified type.

      if (StoredVec->getType() != SubVT)
        StoredVec = createBitOrPointerCast(StoredVec, SubVT, DL);

      StoredVecs.push_back(StoredVec);
    }

    // Concatenate all vectors into a wide vector.
    Value *WideVec = concatenateVectors(Builder, StoredVecs);

    // Interleave the elements in the wide vector.
    Value *IVec = Builder.CreateShuffleVector(
        WideVec, createInterleaveMask(VF.getKnownMinValue(), InterleaveFactor),
        "interleaved.vec");

    Instruction *NewStoreInstr;
    if (BlockInMask) {
      Value *BlockInMaskPart = State.get(BlockInMask, Part);
      Value *ShuffledMask = Builder.CreateShuffleVector(
          BlockInMaskPart,
          createReplicatedMask(InterleaveFactor, VF.getKnownMinValue()),
          "interleaved.mask");
      NewStoreInstr = Builder.CreateMaskedStore(
          IVec, AddrParts[Part], Group->getAlign(), ShuffledMask);
    }
    else
      NewStoreInstr =
          Builder.CreateAlignedStore(IVec, AddrParts[Part], Group->getAlign());

    Group->addMetadata(NewStoreInstr);
  }
}

void InnerLoopVectorizer::vectorizeMemoryInstruction(
    Instruction *Instr, VPTransformState &State, VPValue *Def, VPValue *Addr,
    VPValue *StoredValue, VPValue *BlockInMask) {
  // Attempt to issue a wide load.
  LoadInst *LI = dyn_cast<LoadInst>(Instr);
  StoreInst *SI = dyn_cast<StoreInst>(Instr);

  assert((LI || SI) && "Invalid Load/Store instruction");
  assert((!SI || StoredValue) && "No stored value provided for widened store");
  assert((!LI || !StoredValue) && "Stored value provided for widened load");

  LoopVectorizationCostModel::InstWidening Decision =
      Cost->getWideningDecision(Instr, VF);
  assert((Decision == LoopVectorizationCostModel::CM_Widen ||
          Decision == LoopVectorizationCostModel::CM_Widen_Reverse ||
          Decision == LoopVectorizationCostModel::CM_GatherScatter) &&
         "CM decision is not to widen the memory instruction");

  Type *ScalarDataTy = getLoadStoreType(Instr);

  auto *DataTy = VectorType::get(ScalarDataTy, VF);
  const Align Alignment = getLoadStoreAlignment(Instr);

  // Determine if the pointer operand of the access is either consecutive or
  // reverse consecutive.
  bool Reverse = (Decision == LoopVectorizationCostModel::CM_Widen_Reverse);
  bool ConsecutiveStride =
      Reverse || (Decision == LoopVectorizationCostModel::CM_Widen);
  bool CreateGatherScatter =
      (Decision == LoopVectorizationCostModel::CM_GatherScatter);

  // Either Ptr feeds a vector load/store, or a vector GEP should feed a vector
  // gather/scatter. Otherwise Decision should have been to Scalarize.
  assert((ConsecutiveStride || CreateGatherScatter) &&
         "The instruction should be scalarized");
  (void)ConsecutiveStride;

  VectorParts BlockInMaskParts(UF);
  bool isMaskRequired = BlockInMask;
  if (isMaskRequired)
    for (unsigned Part = 0; Part < UF; ++Part)
      BlockInMaskParts[Part] = State.get(BlockInMask, Part);

  const auto CreateVecPtr = [&](unsigned Part, Value *Ptr) -> Value * {
    // Calculate the pointer for the specific unroll-part.
    GetElementPtrInst *PartPtr = nullptr;

    bool InBounds = false;
    if (auto *gep = dyn_cast<GetElementPtrInst>(Ptr->stripPointerCasts()))
      InBounds = gep->isInBounds();
    if (Reverse) {
      // If the address is consecutive but reversed, then the
      // wide store needs to start at the last vector element.
      // RunTimeVF =  VScale * VF.getKnownMinValue()
      // For fixed-width VScale is 1, then RunTimeVF = VF.getKnownMinValue()
      Value *RunTimeVF = getRuntimeVF(Builder, Builder.getInt32Ty(), VF);
      // NumElt = -Part * RunTimeVF
      Value *NumElt = Builder.CreateMul(Builder.getInt32(-Part), RunTimeVF);
      // LastLane = 1 - RunTimeVF
      Value *LastLane = Builder.CreateSub(Builder.getInt32(1), RunTimeVF);
      PartPtr =
          cast<GetElementPtrInst>(Builder.CreateGEP(ScalarDataTy, Ptr, NumElt));
      PartPtr->setIsInBounds(InBounds);
      PartPtr = cast<GetElementPtrInst>(
          Builder.CreateGEP(ScalarDataTy, PartPtr, LastLane));
      PartPtr->setIsInBounds(InBounds);
      if (isMaskRequired) // Reverse of a null all-one mask is a null mask.
        BlockInMaskParts[Part] = reverseVector(BlockInMaskParts[Part]);
    } else {
      Value *Increment = createStepForVF(Builder, Builder.getInt32(Part), VF);
      PartPtr = cast<GetElementPtrInst>(
          Builder.CreateGEP(ScalarDataTy, Ptr, Increment));
      PartPtr->setIsInBounds(InBounds);
    }

    unsigned AddressSpace = Ptr->getType()->getPointerAddressSpace();
    return Builder.CreateBitCast(PartPtr, DataTy->getPointerTo(AddressSpace));
  };

  // Handle Stores:
  if (SI) {
    setDebugLocFromInst(Builder, SI);

    for (unsigned Part = 0; Part < UF; ++Part) {
      Instruction *NewSI = nullptr;
      Value *StoredVal = State.get(StoredValue, Part);
      if (CreateGatherScatter) {
        Value *MaskPart = isMaskRequired ? BlockInMaskParts[Part] : nullptr;
        Value *VectorGep = State.get(Addr, Part);
        NewSI = Builder.CreateMaskedScatter(StoredVal, VectorGep, Alignment,
                                            MaskPart);
      } else {
        if (Reverse) {
          // If we store to reverse consecutive memory locations, then we need
          // to reverse the order of elements in the stored value.
          StoredVal = reverseVector(StoredVal);
          // We don't want to update the value in the map as it might be used in
          // another expression. So don't call resetVectorValue(StoredVal).
        }
        auto *VecPtr = CreateVecPtr(Part, State.get(Addr, VPIteration(0, 0)));
        if (isMaskRequired)
          NewSI = Builder.CreateMaskedStore(StoredVal, VecPtr, Alignment,
                                            BlockInMaskParts[Part]);
        else
          NewSI = Builder.CreateAlignedStore(StoredVal, VecPtr, Alignment);
      }
      addMetadata(NewSI, SI);
    }
    return;
  }

  // Handle loads.
  assert(LI && "Must have a load instruction");
  setDebugLocFromInst(Builder, LI);
  for (unsigned Part = 0; Part < UF; ++Part) {
    Value *NewLI;
    if (CreateGatherScatter) {
      Value *MaskPart = isMaskRequired ? BlockInMaskParts[Part] : nullptr;
      Value *VectorGep = State.get(Addr, Part);
      NewLI = Builder.CreateMaskedGather(VectorGep, Alignment, MaskPart,
                                         nullptr, "wide.masked.gather");
      addMetadata(NewLI, LI);
    } else {
      auto *VecPtr = CreateVecPtr(Part, State.get(Addr, VPIteration(0, 0)));
      if (isMaskRequired)
        NewLI = Builder.CreateMaskedLoad(
            VecPtr, Alignment, BlockInMaskParts[Part], PoisonValue::get(DataTy),
            "wide.masked.load");
      else
        NewLI =
            Builder.CreateAlignedLoad(DataTy, VecPtr, Alignment, "wide.load");

      // Add metadata to the load, but setVectorValue to the reverse shuffle.
      addMetadata(NewLI, LI);
      if (Reverse)
        NewLI = reverseVector(NewLI);
    }

    State.set(Def, NewLI, Part);
  }
}

void InnerLoopVectorizer::scalarizeInstruction(Instruction *Instr, VPValue *Def,
                                               VPUser &User,
                                               const VPIteration &Instance,
                                               bool IfPredicateInstr,
                                               VPTransformState &State) {
  assert(!Instr->getType()->isAggregateType() && "Can't handle vectors");

  // llvm.experimental.noalias.scope.decl intrinsics must only be duplicated for
  // the first lane and part.
  if (isa<NoAliasScopeDeclInst>(Instr))
    if (!Instance.isFirstIteration())
      return;

  setDebugLocFromInst(Builder, Instr);

  // Does this instruction return a value ?
  bool IsVoidRetTy = Instr->getType()->isVoidTy();

  Instruction *Cloned = Instr->clone();
  if (!IsVoidRetTy)
    Cloned->setName(Instr->getName() + ".cloned");

  State.Builder.SetInsertPoint(Builder.GetInsertBlock(),
                               Builder.GetInsertPoint());
  // Replace the operands of the cloned instructions with their scalar
  // equivalents in the new loop.
  for (unsigned op = 0, e = User.getNumOperands(); op != e; ++op) {
    auto *Operand = dyn_cast<Instruction>(Instr->getOperand(op));
    auto InputInstance = Instance;
    if (!Operand || !OrigLoop->contains(Operand) ||
        (Cost->isUniformAfterVectorization(Operand, State.VF)))
      InputInstance.Lane = VPLane::getFirstLane();
    auto *NewOp = State.get(User.getOperand(op), InputInstance);
    Cloned->setOperand(op, NewOp);
  }
  addNewMetadata(Cloned, Instr);

  // Place the cloned scalar in the new loop.
  Builder.Insert(Cloned);

  State.set(Def, Cloned, Instance);

  // If we just cloned a new assumption, add it the assumption cache.
  if (auto *II = dyn_cast<AssumeInst>(Cloned))
    AC->registerAssumption(II);

  // End if-block.
  if (IfPredicateInstr)
    PredicatedInstructions.push_back(Cloned);
}

PHINode *InnerLoopVectorizer::createInductionVariable(Loop *L, Value *Start,
                                                      Value *End, Value *Step,
                                                      Instruction *DL) {
  BasicBlock *Header = L->getHeader();
  BasicBlock *Latch = L->getLoopLatch();
  // As we're just creating this loop, it's possible no latch exists
  // yet. If so, use the header as this will be a single block loop.
  if (!Latch)
    Latch = Header;

  IRBuilder<> Builder(&*Header->getFirstInsertionPt());
  Instruction *OldInst = getDebugLocFromInstOrOperands(OldInduction);
  setDebugLocFromInst(Builder, OldInst);
  auto *Induction = Builder.CreatePHI(Start->getType(), 2, "index");

  Builder.SetInsertPoint(Latch->getTerminator());
  setDebugLocFromInst(Builder, OldInst);

  // Create i+1 and fill the PHINode.
  Value *Next = Builder.CreateAdd(Induction, Step, "index.next");
  Induction->addIncoming(Start, L->getLoopPreheader());
  Induction->addIncoming(Next, Latch);
  // Create the compare.
  Value *ICmp = Builder.CreateICmpEQ(Next, End);
  Builder.CreateCondBr(ICmp, L->getUniqueExitBlock(), Header);

  // Now we have two terminators. Remove the old one from the block.
  Latch->getTerminator()->eraseFromParent();

  return Induction;
}

Value *InnerLoopVectorizer::getOrCreateTripCount(Loop *L) {
  if (TripCount)
    return TripCount;

  assert(L && "Create Trip Count for null loop.");
  IRBuilder<> Builder(L->getLoopPreheader()->getTerminator());
  // Find the loop boundaries.
  ScalarEvolution *SE = PSE.getSE();
  const SCEV *BackedgeTakenCount = PSE.getBackedgeTakenCount();
  assert(!isa<SCEVCouldNotCompute>(BackedgeTakenCount) &&
         "Invalid loop count");

  Type *IdxTy = Legal->getWidestInductionType();
  assert(IdxTy && "No type for induction");

  // The exit count might have the type of i64 while the phi is i32. This can
  // happen if we have an induction variable that is sign extended before the
  // compare. The only way that we get a backedge taken count is that the
  // induction variable was signed and as such will not overflow. In such a case
  // truncation is legal.
  if (SE->getTypeSizeInBits(BackedgeTakenCount->getType()) >
      IdxTy->getPrimitiveSizeInBits())
    BackedgeTakenCount = SE->getTruncateOrNoop(BackedgeTakenCount, IdxTy);
  BackedgeTakenCount = SE->getNoopOrZeroExtend(BackedgeTakenCount, IdxTy);

  // Get the total trip count from the count by adding 1.
  const SCEV *ExitCount = SE->getAddExpr(
      BackedgeTakenCount, SE->getOne(BackedgeTakenCount->getType()));

  const DataLayout &DL = L->getHeader()->getModule()->getDataLayout();

  // Expand the trip count and place the new instructions in the preheader.
  // Notice that the pre-header does not change, only the loop body.
  SCEVExpander Exp(*SE, DL, "induction");

  // Count holds the overall loop count (N).
  TripCount = Exp.expandCodeFor(ExitCount, ExitCount->getType(),
                                L->getLoopPreheader()->getTerminator());

  if (TripCount->getType()->isPointerTy())
    TripCount =
        CastInst::CreatePointerCast(TripCount, IdxTy, "exitcount.ptrcnt.to.int",
                                    L->getLoopPreheader()->getTerminator());

  return TripCount;
}

Value *InnerLoopVectorizer::getOrCreateVectorTripCount(Loop *L) {
  if (VectorTripCount)
    return VectorTripCount;

  Value *TC = getOrCreateTripCount(L);
  IRBuilder<> Builder(L->getLoopPreheader()->getTerminator());

  Type *Ty = TC->getType();
  // This is where we can make the step a runtime constant.
  Value *Step = createStepForVF(Builder, ConstantInt::get(Ty, UF), VF);

  // If the tail is to be folded by masking, round the number of iterations N
  // up to a multiple of Step instead of rounding down. This is done by first
  // adding Step-1 and then rounding down. Note that it's ok if this addition
  // overflows: the vector induction variable will eventually wrap to zero given
  // that it starts at zero and its Step is a power of two; the loop will then
  // exit, with the last early-exit vector comparison also producing all-true.
  if (Cost->foldTailByMasking()) {
    assert(isPowerOf2_32(VF.getKnownMinValue() * UF) &&
           "VF*UF must be a power of 2 when folding tail by masking");
    assert(!VF.isScalable() &&
           "Tail folding not yet supported for scalable vectors");
    TC = Builder.CreateAdd(
        TC, ConstantInt::get(Ty, VF.getKnownMinValue() * UF - 1), "n.rnd.up");
  }

  // Now we need to generate the expression for the part of the loop that the
  // vectorized body will execute. This is equal to N - (N % Step) if scalar
  // iterations are not required for correctness, or N - Step, otherwise. Step
  // is equal to the vectorization factor (number of SIMD elements) times the
  // unroll factor (number of SIMD instructions).
  Value *R = Builder.CreateURem(TC, Step, "n.mod.vf");

  // There are two cases where we need to ensure (at least) the last iteration
  // runs in the scalar remainder loop. Thus, if the step evenly divides
  // the trip count, we set the remainder to be equal to the step. If the step
  // does not evenly divide the trip count, no adjustment is necessary since
  // there will already be scalar iterations. Note that the minimum iterations
  // check ensures that N >= Step. The cases are:
  // 1) If there is a non-reversed interleaved group that may speculatively
  //    access memory out-of-bounds.
  // 2) If any instruction may follow a conditionally taken exit. That is, if
  //    the loop contains multiple exiting blocks, or a single exiting block
  //    which is not the latch.
  if (VF.isVector() && Cost->requiresScalarEpilogue()) {
    auto *IsZero = Builder.CreateICmpEQ(R, ConstantInt::get(R->getType(), 0));
    R = Builder.CreateSelect(IsZero, Step, R);
  }

  VectorTripCount = Builder.CreateSub(TC, R, "n.vec");

  return VectorTripCount;
}

Value *InnerLoopVectorizer::createBitOrPointerCast(Value *V, VectorType *DstVTy,
                                                   const DataLayout &DL) {
  // Verify that V is a vector type with same number of elements as DstVTy.
  auto *DstFVTy = cast<FixedVectorType>(DstVTy);
  unsigned VF = DstFVTy->getNumElements();
  auto *SrcVecTy = cast<FixedVectorType>(V->getType());
  assert((VF == SrcVecTy->getNumElements()) && "Vector dimensions do not match");
  Type *SrcElemTy = SrcVecTy->getElementType();
  Type *DstElemTy = DstFVTy->getElementType();
  assert((DL.getTypeSizeInBits(SrcElemTy) == DL.getTypeSizeInBits(DstElemTy)) &&
         "Vector elements must have same size");

  // Do a direct cast if element types are castable.
  if (CastInst::isBitOrNoopPointerCastable(SrcElemTy, DstElemTy, DL)) {
    return Builder.CreateBitOrPointerCast(V, DstFVTy);
  }
  // V cannot be directly casted to desired vector type.
  // May happen when V is a floating point vector but DstVTy is a vector of
  // pointers or vice-versa. Handle this using a two-step bitcast using an
  // intermediate Integer type for the bitcast i.e. Ptr <-> Int <-> Float.
  assert((DstElemTy->isPointerTy() != SrcElemTy->isPointerTy()) &&
         "Only one type should be a pointer type");
  assert((DstElemTy->isFloatingPointTy() != SrcElemTy->isFloatingPointTy()) &&
         "Only one type should be a floating point type");
  Type *IntTy =
      IntegerType::getIntNTy(V->getContext(), DL.getTypeSizeInBits(SrcElemTy));
  auto *VecIntTy = FixedVectorType::get(IntTy, VF);
  Value *CastVal = Builder.CreateBitOrPointerCast(V, VecIntTy);
  return Builder.CreateBitOrPointerCast(CastVal, DstFVTy);
}

void InnerLoopVectorizer::emitMinimumIterationCountCheck(Loop *L,
                                                         BasicBlock *Bypass) {
  Value *Count = getOrCreateTripCount(L);
  // Reuse existing vector loop preheader for TC checks.
  // Note that new preheader block is generated for vector loop.
  BasicBlock *const TCCheckBlock = LoopVectorPreHeader;
  IRBuilder<> Builder(TCCheckBlock->getTerminator());

  // Generate code to check if the loop's trip count is less than VF * UF, or
  // equal to it in case a scalar epilogue is required; this implies that the
  // vector trip count is zero. This check also covers the case where adding one
  // to the backedge-taken count overflowed leading to an incorrect trip count
  // of zero. In this case we will also jump to the scalar loop.
  auto P = Cost->requiresScalarEpilogue() ? ICmpInst::ICMP_ULE
                                          : ICmpInst::ICMP_ULT;

  // If tail is to be folded, vector loop takes care of all iterations.
  Value *CheckMinIters = Builder.getFalse();
  if (!Cost->foldTailByMasking()) {
    Value *Step =
        createStepForVF(Builder, ConstantInt::get(Count->getType(), UF), VF);
    CheckMinIters = Builder.CreateICmp(P, Count, Step, "min.iters.check");
  }
  // Create new preheader for vector loop.
  LoopVectorPreHeader =
      SplitBlock(TCCheckBlock, TCCheckBlock->getTerminator(), DT, LI, nullptr,
                 "vector.ph");

  assert(DT->properlyDominates(DT->getNode(TCCheckBlock),
                               DT->getNode(Bypass)->getIDom()) &&
         "TC check is expected to dominate Bypass");

  // Update dominator for Bypass & LoopExit.
  DT->changeImmediateDominator(Bypass, TCCheckBlock);
  DT->changeImmediateDominator(LoopExitBlock, TCCheckBlock);

  ReplaceInstWithInst(
      TCCheckBlock->getTerminator(),
      BranchInst::Create(Bypass, LoopVectorPreHeader, CheckMinIters));
  LoopBypassBlocks.push_back(TCCheckBlock);
}

BasicBlock *InnerLoopVectorizer::emitSCEVChecks(Loop *L, BasicBlock *Bypass) {

  BasicBlock *const SCEVCheckBlock =
      RTChecks.emitSCEVChecks(L, Bypass, LoopVectorPreHeader, LoopExitBlock);
  if (!SCEVCheckBlock)
    return nullptr;

  assert(!(SCEVCheckBlock->getParent()->hasOptSize() ||
           (OptForSizeBasedOnProfile &&
            Cost->Hints->getForce() != LoopVectorizeHints::FK_Enabled)) &&
         "Cannot SCEV check stride or overflow when optimizing for size");


  // Update dominator only if this is first RT check.
  if (LoopBypassBlocks.empty()) {
    DT->changeImmediateDominator(Bypass, SCEVCheckBlock);
    DT->changeImmediateDominator(LoopExitBlock, SCEVCheckBlock);
  }

  LoopBypassBlocks.push_back(SCEVCheckBlock);
  AddedSafetyChecks = true;
  return SCEVCheckBlock;
}

BasicBlock *InnerLoopVectorizer::emitMemRuntimeChecks(Loop *L,
                                                      BasicBlock *Bypass) {
  // VPlan-native path does not do any analysis for runtime checks currently.
  if (EnableVPlanNativePath)
    return nullptr;

  BasicBlock *const MemCheckBlock =
      RTChecks.emitMemRuntimeChecks(L, Bypass, LoopVectorPreHeader);

  // Check if we generated code that checks in runtime if arrays overlap. We put
  // the checks into a separate block to make the more common case of few
  // elements faster.
  if (!MemCheckBlock)
    return nullptr;

  if (MemCheckBlock->getParent()->hasOptSize() || OptForSizeBasedOnProfile) {
    assert(Cost->Hints->getForce() == LoopVectorizeHints::FK_Enabled &&
           "Cannot emit memory checks when optimizing for size, unless forced "
           "to vectorize.");
    ORE->emit([&]() {
      return OptimizationRemarkAnalysis(DEBUG_TYPE, "VectorizationCodeSize",
                                        L->getStartLoc(), L->getHeader())
             << "Code-size may be reduced by not forcing "
                "vectorization, or by source-code modifications "
                "eliminating the need for runtime checks "
                "(e.g., adding 'restrict').";
    });
  }

  LoopBypassBlocks.push_back(MemCheckBlock);

  AddedSafetyChecks = true;

  // We currently don't use LoopVersioning for the actual loop cloning but we
  // still use it to add the noalias metadata.
  LVer = std::make_unique<LoopVersioning>(
      *Legal->getLAI(),
      Legal->getLAI()->getRuntimePointerChecking()->getChecks(), OrigLoop, LI,
      DT, PSE.getSE());
  LVer->prepareNoAliasMetadata();
  return MemCheckBlock;
}

Value *InnerLoopVectorizer::emitTransformedIndex(
    IRBuilder<> &B, Value *Index, ScalarEvolution *SE, const DataLayout &DL,
    const InductionDescriptor &ID) const {

  SCEVExpander Exp(*SE, DL, "induction");
  auto Step = ID.getStep();
  auto StartValue = ID.getStartValue();
  assert(Index->getType()->getScalarType() == Step->getType() &&
         "Index scalar type does not match StepValue type");

  // Note: the IR at this point is broken. We cannot use SE to create any new
  // SCEV and then expand it, hoping that SCEV's simplification will give us
  // a more optimal code. Unfortunately, attempt of doing so on invalid IR may
  // lead to various SCEV crashes. So all we can do is to use builder and rely
  // on InstCombine for future simplifications. Here we handle some trivial
  // cases only.
  auto CreateAdd = [&B](Value *X, Value *Y) {
    assert(X->getType() == Y->getType() && "Types don't match!");
    if (auto *CX = dyn_cast<ConstantInt>(X))
      if (CX->isZero())
        return Y;
    if (auto *CY = dyn_cast<ConstantInt>(Y))
      if (CY->isZero())
        return X;
    return B.CreateAdd(X, Y);
  };

  // We allow X to be a vector type, in which case Y will potentially be
  // splatted into a vector with the same element count.
  auto CreateMul = [&B](Value *X, Value *Y) {
    assert(X->getType()->getScalarType() == Y->getType() &&
           "Types don't match!");
    if (auto *CX = dyn_cast<ConstantInt>(X))
      if (CX->isOne())
        return Y;
    if (auto *CY = dyn_cast<ConstantInt>(Y))
      if (CY->isOne())
        return X;
    VectorType *XVTy = dyn_cast<VectorType>(X->getType());
    if (XVTy && !isa<VectorType>(Y->getType()))
      Y = B.CreateVectorSplat(XVTy->getElementCount(), Y);
    return B.CreateMul(X, Y);
  };

  // Get a suitable insert point for SCEV expansion. For blocks in the vector
  // loop, choose the end of the vector loop header (=LoopVectorBody), because
  // the DomTree is not kept up-to-date for additional blocks generated in the
  // vector loop. By using the header as insertion point, we guarantee that the
  // expanded instructions dominate all their uses.
  auto GetInsertPoint = [this, &B]() {
    BasicBlock *InsertBB = B.GetInsertPoint()->getParent();
    if (InsertBB != LoopVectorBody &&
        LI->getLoopFor(LoopVectorBody) == LI->getLoopFor(InsertBB))
      return LoopVectorBody->getTerminator();
    return &*B.GetInsertPoint();
  };

  switch (ID.getKind()) {
  case InductionDescriptor::IK_IntInduction: {
    assert(!isa<VectorType>(Index->getType()) &&
           "Vector indices not supported for integer inductions yet");
    assert(Index->getType() == StartValue->getType() &&
           "Index type does not match StartValue type");
    if (ID.getConstIntStepValue() && ID.getConstIntStepValue()->isMinusOne())
      return B.CreateSub(StartValue, Index);
    auto *Offset = CreateMul(
        Index, Exp.expandCodeFor(Step, Index->getType(), GetInsertPoint()));
    return CreateAdd(StartValue, Offset);
  }
  case InductionDescriptor::IK_PtrInduction: {
    assert(isa<SCEVConstant>(Step) &&
           "Expected constant step for pointer induction");
    return B.CreateGEP(
        StartValue->getType()->getPointerElementType(), StartValue,
        CreateMul(Index,
                  Exp.expandCodeFor(Step, Index->getType()->getScalarType(),
                                    GetInsertPoint())));
  }
  case InductionDescriptor::IK_FpInduction: {
    assert(!isa<VectorType>(Index->getType()) &&
           "Vector indices not supported for FP inductions yet");
    assert(Step->getType()->isFloatingPointTy() && "Expected FP Step value");
    auto InductionBinOp = ID.getInductionBinOp();
    assert(InductionBinOp &&
           (InductionBinOp->getOpcode() == Instruction::FAdd ||
            InductionBinOp->getOpcode() == Instruction::FSub) &&
           "Original bin op should be defined for FP induction");

    Value *StepValue = cast<SCEVUnknown>(Step)->getValue();
    Value *MulExp = B.CreateFMul(StepValue, Index);
    return B.CreateBinOp(InductionBinOp->getOpcode(), StartValue, MulExp,
                         "induction");
  }
  case InductionDescriptor::IK_NoInduction:
    return nullptr;
  }
  llvm_unreachable("invalid enum");
}

Loop *InnerLoopVectorizer::createVectorLoopSkeleton(StringRef Prefix) {
  LoopScalarBody = OrigLoop->getHeader();
  LoopVectorPreHeader = OrigLoop->getLoopPreheader();
  LoopExitBlock = OrigLoop->getUniqueExitBlock();
  assert(LoopExitBlock && "Must have an exit block");
  assert(LoopVectorPreHeader && "Invalid loop structure");

  LoopMiddleBlock =
      SplitBlock(LoopVectorPreHeader, LoopVectorPreHeader->getTerminator(), DT,
                 LI, nullptr, Twine(Prefix) + "middle.block");
  LoopScalarPreHeader =
      SplitBlock(LoopMiddleBlock, LoopMiddleBlock->getTerminator(), DT, LI,
                 nullptr, Twine(Prefix) + "scalar.ph");

  // Set up branch from middle block to the exit and scalar preheader blocks.
  // completeLoopSkeleton will update the condition to use an iteration check,
  // if required to decide whether to execute the remainder.
  BranchInst *BrInst =
      BranchInst::Create(LoopExitBlock, LoopScalarPreHeader, Builder.getTrue());
  auto *ScalarLatchTerm = OrigLoop->getLoopLatch()->getTerminator();
  BrInst->setDebugLoc(ScalarLatchTerm->getDebugLoc());
  ReplaceInstWithInst(LoopMiddleBlock->getTerminator(), BrInst);

  // We intentionally don't let SplitBlock to update LoopInfo since
  // LoopVectorBody should belong to another loop than LoopVectorPreHeader.
  // LoopVectorBody is explicitly added to the correct place few lines later.
  LoopVectorBody =
      SplitBlock(LoopVectorPreHeader, LoopVectorPreHeader->getTerminator(), DT,
                 nullptr, nullptr, Twine(Prefix) + "vector.body");

  // Update dominator for loop exit.
  DT->changeImmediateDominator(LoopExitBlock, LoopMiddleBlock);

  // Create and register the new vector loop.
  Loop *Lp = LI->AllocateLoop();
  Loop *ParentLoop = OrigLoop->getParentLoop();

  // Insert the new loop into the loop nest and register the new basic blocks
  // before calling any utilities such as SCEV that require valid LoopInfo.
  if (ParentLoop) {
    ParentLoop->addChildLoop(Lp);
  } else {
    LI->addTopLevelLoop(Lp);
  }
  Lp->addBasicBlockToLoop(LoopVectorBody, *LI);
  return Lp;
}

void InnerLoopVectorizer::createInductionResumeValues(
    Loop *L, Value *VectorTripCount,
    std::pair<BasicBlock *, Value *> AdditionalBypass) {
  assert(VectorTripCount && L && "Expected valid arguments");
  assert(((AdditionalBypass.first && AdditionalBypass.second) ||
          (!AdditionalBypass.first && !AdditionalBypass.second)) &&
         "Inconsistent information about additional bypass.");
  // We are going to resume the execution of the scalar loop.
  // Go over all of the induction variables that we found and fix the
  // PHIs that are left in the scalar version of the loop.
  // The starting values of PHI nodes depend on the counter of the last
  // iteration in the vectorized loop.
  // If we come from a bypass edge then we need to start from the original
  // start value.
  for (auto &InductionEntry : Legal->getInductionVars()) {
    PHINode *OrigPhi = InductionEntry.first;
    InductionDescriptor II = InductionEntry.second;

    // Create phi nodes to merge from the  backedge-taken check block.
    PHINode *BCResumeVal =
        PHINode::Create(OrigPhi->getType(), 3, "bc.resume.val",
                        LoopScalarPreHeader->getTerminator());
    // Copy original phi DL over to the new one.
    BCResumeVal->setDebugLoc(OrigPhi->getDebugLoc());
    Value *&EndValue = IVEndValues[OrigPhi];
    Value *EndValueFromAdditionalBypass = AdditionalBypass.second;
    if (OrigPhi == OldInduction) {
      // We know what the end value is.
      EndValue = VectorTripCount;
    } else {
      IRBuilder<> B(L->getLoopPreheader()->getTerminator());

      // Fast-math-flags propagate from the original induction instruction.
      if (II.getInductionBinOp() && isa<FPMathOperator>(II.getInductionBinOp()))
        B.setFastMathFlags(II.getInductionBinOp()->getFastMathFlags());

      Type *StepType = II.getStep()->getType();
      Instruction::CastOps CastOp =
          CastInst::getCastOpcode(VectorTripCount, true, StepType, true);
      Value *CRD = B.CreateCast(CastOp, VectorTripCount, StepType, "cast.crd");
      const DataLayout &DL = LoopScalarBody->getModule()->getDataLayout();
      EndValue = emitTransformedIndex(B, CRD, PSE.getSE(), DL, II);
      EndValue->setName("ind.end");

      // Compute the end value for the additional bypass (if applicable).
      if (AdditionalBypass.first) {
        B.SetInsertPoint(&(*AdditionalBypass.first->getFirstInsertionPt()));
        CastOp = CastInst::getCastOpcode(AdditionalBypass.second, true,
                                         StepType, true);
        CRD =
            B.CreateCast(CastOp, AdditionalBypass.second, StepType, "cast.crd");
        EndValueFromAdditionalBypass =
            emitTransformedIndex(B, CRD, PSE.getSE(), DL, II);
        EndValueFromAdditionalBypass->setName("ind.end");
      }
    }
    // The new PHI merges the original incoming value, in case of a bypass,
    // or the value at the end of the vectorized loop.
    BCResumeVal->addIncoming(EndValue, LoopMiddleBlock);

    // Fix the scalar body counter (PHI node).
    // The old induction's phi node in the scalar body needs the truncated
    // value.
    for (BasicBlock *BB : LoopBypassBlocks)
      BCResumeVal->addIncoming(II.getStartValue(), BB);

    if (AdditionalBypass.first)
      BCResumeVal->setIncomingValueForBlock(AdditionalBypass.first,
                                            EndValueFromAdditionalBypass);

    OrigPhi->setIncomingValueForBlock(LoopScalarPreHeader, BCResumeVal);
  }
}

BasicBlock *InnerLoopVectorizer::completeLoopSkeleton(Loop *L,
                                                      MDNode *OrigLoopID) {
  assert(L && "Expected valid loop.");

  // The trip counts should be cached by now.
  Value *Count = getOrCreateTripCount(L);
  Value *VectorTripCount = getOrCreateVectorTripCount(L);

  auto *ScalarLatchTerm = OrigLoop->getLoopLatch()->getTerminator();

  // Add a check in the middle block to see if we have completed
  // all of the iterations in the first vector loop.
  // If (N - N%VF) == N, then we *don't* need to run the remainder.
  // If tail is to be folded, we know we don't need to run the remainder.
  if (!Cost->foldTailByMasking()) {
    Instruction *CmpN = CmpInst::Create(Instruction::ICmp, CmpInst::ICMP_EQ,
                                        Count, VectorTripCount, "cmp.n",
                                        LoopMiddleBlock->getTerminator());

    // Here we use the same DebugLoc as the scalar loop latch terminator instead
    // of the corresponding compare because they may have ended up with
    // different line numbers and we want to avoid awkward line stepping while
    // debugging. Eg. if the compare has got a line number inside the loop.
    CmpN->setDebugLoc(ScalarLatchTerm->getDebugLoc());
    cast<BranchInst>(LoopMiddleBlock->getTerminator())->setCondition(CmpN);
  }

  // Get ready to start creating new instructions into the vectorized body.
  assert(LoopVectorPreHeader == L->getLoopPreheader() &&
         "Inconsistent vector loop preheader");
  Builder.SetInsertPoint(&*LoopVectorBody->getFirstInsertionPt());

  Optional<MDNode *> VectorizedLoopID =
      makeFollowupLoopID(OrigLoopID, {LLVMLoopVectorizeFollowupAll,
                                      LLVMLoopVectorizeFollowupVectorized});
  if (VectorizedLoopID.hasValue()) {
    L->setLoopID(VectorizedLoopID.getValue());

    // Do not setAlreadyVectorized if loop attributes have been defined
    // explicitly.
    return LoopVectorPreHeader;
  }

  // Keep all loop hints from the original loop on the vector loop (we'll
  // replace the vectorizer-specific hints below).
  if (MDNode *LID = OrigLoop->getLoopID())
    L->setLoopID(LID);

  LoopVectorizeHints Hints(L, true, *ORE);
  Hints.setAlreadyVectorized();

#ifdef EXPENSIVE_CHECKS
  assert(DT->verify(DominatorTree::VerificationLevel::Fast));
  LI->verify(*DT);
#endif

  return LoopVectorPreHeader;
}

BasicBlock *InnerLoopVectorizer::createVectorizedLoopSkeleton() {
  /*
   In this function we generate a new loop. The new loop will contain
   the vectorized instructions while the old loop will continue to run the
   scalar remainder.

       [ ] <-- loop iteration number check.
    /   |
   /    v
  |    [ ] <-- vector loop bypass (may consist of multiple blocks).
  |  /  |
  | /   v
  ||   [ ]     <-- vector pre header.
  |/    |
  |     v
  |    [  ] \
  |    [  ]_|   <-- vector loop.
  |     |
  |     v
  |   -[ ]   <--- middle-block.
  |  /  |
  | /   v
  -|- >[ ]     <--- new preheader.
   |    |
   |    v
   |   [ ] \
   |   [ ]_|   <-- old scalar loop to handle remainder.
    \   |
     \  v
      >[ ]     <-- exit block.
   ...
   */

  // Get the metadata of the original loop before it gets modified.
  MDNode *OrigLoopID = OrigLoop->getLoopID();

  // Workaround!  Compute the trip count of the original loop and cache it
  // before we start modifying the CFG.  This code has a systemic problem
  // wherein it tries to run analysis over partially constructed IR; this is
  // wrong, and not simply for SCEV.  The trip count of the original loop
  // simply happens to be prone to hitting this in practice.  In theory, we
  // can hit the same issue for any SCEV, or ValueTracking query done during
  // mutation.  See PR49900.
  getOrCreateTripCount(OrigLoop);

  // Create an empty vector loop, and prepare basic blocks for the runtime
  // checks.
  Loop *Lp = createVectorLoopSkeleton("");

  // Now, compare the new count to zero. If it is zero skip the vector loop and
  // jump to the scalar loop. This check also covers the case where the
  // backedge-taken count is uint##_max: adding one to it will overflow leading
  // to an incorrect trip count of zero. In this (rare) case we will also jump
  // to the scalar loop.
  emitMinimumIterationCountCheck(Lp, LoopScalarPreHeader);

  // Generate the code to check any assumptions that we've made for SCEV
  // expressions.
  emitSCEVChecks(Lp, LoopScalarPreHeader);

  // Generate the code that checks in runtime if arrays overlap. We put the
  // checks into a separate block to make the more common case of few elements
  // faster.
  emitMemRuntimeChecks(Lp, LoopScalarPreHeader);

  // Some loops have a single integer induction variable, while other loops
  // don't. One example is c++ iterators that often have multiple pointer
  // induction variables. In the code below we also support a case where we
  // don't have a single induction variable.
  //
  // We try to obtain an induction variable from the original loop as hard
  // as possible. However if we don't find one that:
  //   - is an integer
  //   - counts from zero, stepping by one
  //   - is the size of the widest induction variable type
  // then we create a new one.
  OldInduction = Legal->getPrimaryInduction();
  Type *IdxTy = Legal->getWidestInductionType();
  Value *StartIdx = ConstantInt::get(IdxTy, 0);
  // The loop step is equal to the vectorization factor (num of SIMD elements)
  // times the unroll factor (num of SIMD instructions).
  Builder.SetInsertPoint(&*Lp->getHeader()->getFirstInsertionPt());
  Value *Step = createStepForVF(Builder, ConstantInt::get(IdxTy, UF), VF);
  Value *CountRoundDown = getOrCreateVectorTripCount(Lp);
  Induction =
      createInductionVariable(Lp, StartIdx, CountRoundDown, Step,
                              getDebugLocFromInstOrOperands(OldInduction));

  // Emit phis for the new starting index of the scalar loop.
  createInductionResumeValues(Lp, CountRoundDown);

  return completeLoopSkeleton(Lp, OrigLoopID);
}

// Fix up external users of the induction variable. At this point, we are
// in LCSSA form, with all external PHIs that use the IV having one input value,
// coming from the remainder loop. We need those PHIs to also have a correct
// value for the IV when arriving directly from the middle block.
void InnerLoopVectorizer::fixupIVUsers(PHINode *OrigPhi,
                                       const InductionDescriptor &II,
                                       Value *CountRoundDown, Value *EndValue,
                                       BasicBlock *MiddleBlock) {
  // There are two kinds of external IV usages - those that use the value
  // computed in the last iteration (the PHI) and those that use the penultimate
  // value (the value that feeds into the phi from the loop latch).
  // We allow both, but they, obviously, have different values.

  assert(OrigLoop->getUniqueExitBlock() && "Expected a single exit block");

  DenseMap<Value *, Value *> MissingVals;

  // An external user of the last iteration's value should see the value that
  // the remainder loop uses to initialize its own IV.
  Value *PostInc = OrigPhi->getIncomingValueForBlock(OrigLoop->getLoopLatch());
  for (User *U : PostInc->users()) {
    Instruction *UI = cast<Instruction>(U);
    if (!OrigLoop->contains(UI)) {
      assert(isa<PHINode>(UI) && "Expected LCSSA form");
      MissingVals[UI] = EndValue;
    }
  }

  // An external user of the penultimate value need to see EndValue - Step.
  // The simplest way to get this is to recompute it from the constituent SCEVs,
  // that is Start + (Step * (CRD - 1)).
  for (User *U : OrigPhi->users()) {
    auto *UI = cast<Instruction>(U);
    if (!OrigLoop->contains(UI)) {
      const DataLayout &DL =
          OrigLoop->getHeader()->getModule()->getDataLayout();
      assert(isa<PHINode>(UI) && "Expected LCSSA form");

      IRBuilder<> B(MiddleBlock->getTerminator());

      // Fast-math-flags propagate from the original induction instruction.
      if (II.getInductionBinOp() && isa<FPMathOperator>(II.getInductionBinOp()))
        B.setFastMathFlags(II.getInductionBinOp()->getFastMathFlags());

      Value *CountMinusOne = B.CreateSub(
          CountRoundDown, ConstantInt::get(CountRoundDown->getType(), 1));
      Value *CMO =
          !II.getStep()->getType()->isIntegerTy()
              ? B.CreateCast(Instruction::SIToFP, CountMinusOne,
                             II.getStep()->getType())
              : B.CreateSExtOrTrunc(CountMinusOne, II.getStep()->getType());
      CMO->setName("cast.cmo");
      Value *Escape = emitTransformedIndex(B, CMO, PSE.getSE(), DL, II);
      Escape->setName("ind.escape");
      MissingVals[UI] = Escape;
    }
  }

  for (auto &I : MissingVals) {
    PHINode *PHI = cast<PHINode>(I.first);
    // One corner case we have to handle is two IVs "chasing" each-other,
    // that is %IV2 = phi [...], [ %IV1, %latch ]
    // In this case, if IV1 has an external use, we need to avoid adding both
    // "last value of IV1" and "penultimate value of IV2". So, verify that we
    // don't already have an incoming value for the middle block.
    if (PHI->getBasicBlockIndex(MiddleBlock) == -1)
      PHI->addIncoming(I.second, MiddleBlock);
  }
}

namespace {

struct CSEDenseMapInfo {
  static bool canHandle(const Instruction *I) {
    return isa<InsertElementInst>(I) || isa<ExtractElementInst>(I) ||
           isa<ShuffleVectorInst>(I) || isa<GetElementPtrInst>(I);
  }

  static inline Instruction *getEmptyKey() {
    return DenseMapInfo<Instruction *>::getEmptyKey();
  }

  static inline Instruction *getTombstoneKey() {
    return DenseMapInfo<Instruction *>::getTombstoneKey();
  }

  static unsigned getHashValue(const Instruction *I) {
    assert(canHandle(I) && "Unknown instruction!");
    return hash_combine(I->getOpcode(), hash_combine_range(I->value_op_begin(),
                                                           I->value_op_end()));
  }

  static bool isEqual(const Instruction *LHS, const Instruction *RHS) {
    if (LHS == getEmptyKey() || RHS == getEmptyKey() ||
        LHS == getTombstoneKey() || RHS == getTombstoneKey())
      return LHS == RHS;
    return LHS->isIdenticalTo(RHS);
  }
};

} // end anonymous namespace

///Perform cse of induction variable instructions.
static void cse(BasicBlock *BB) {
  // Perform simple cse.
  SmallDenseMap<Instruction *, Instruction *, 4, CSEDenseMapInfo> CSEMap;
  for (BasicBlock::iterator I = BB->begin(), E = BB->end(); I != E;) {
    Instruction *In = &*I++;

    if (!CSEDenseMapInfo::canHandle(In))
      continue;

    // Check if we can replace this instruction with any of the
    // visited instructions.
    if (Instruction *V = CSEMap.lookup(In)) {
      In->replaceAllUsesWith(V);
      In->eraseFromParent();
      continue;
    }

    CSEMap[In] = In;
  }
}

InstructionCost
LoopVectorizationCostModel::getVectorCallCost(CallInst *CI, ElementCount VF,
                                              bool &NeedToScalarize) const {
  Function *F = CI->getCalledFunction();
  Type *ScalarRetTy = CI->getType();
  SmallVector<Type *, 4> Tys, ScalarTys;
  for (auto &ArgOp : CI->arg_operands())
    ScalarTys.push_back(ArgOp->getType());

  // Estimate cost of scalarized vector call. The source operands are assumed
  // to be vectors, so we need to extract individual elements from there,
  // execute VF scalar calls, and then gather the result into the vector return
  // value.
  InstructionCost ScalarCallCost =
      TTI.getCallInstrCost(F, ScalarRetTy, ScalarTys, TTI::TCK_RecipThroughput);
  if (VF.isScalar())
    return ScalarCallCost;

  // Compute corresponding vector type for return value and arguments.
  Type *RetTy = ToVectorTy(ScalarRetTy, VF);
  for (Type *ScalarTy : ScalarTys)
    Tys.push_back(ToVectorTy(ScalarTy, VF));

  // Compute costs of unpacking argument values for the scalar calls and
  // packing the return values to a vector.
  InstructionCost ScalarizationCost = getScalarizationOverhead(CI, VF);

  InstructionCost Cost =
      ScalarCallCost * VF.getKnownMinValue() + ScalarizationCost;

  // If we can't emit a vector call for this function, then the currently found
  // cost is the cost we need to return.
  NeedToScalarize = true;
#if INTEL_CUSTOMIZATION
  // If the callee is glibc sincos, just scalarize.
  LibFunc LibF;
  if (TLI->getLibFunc(*CI, LibF)) {
    if (LibF == LibFunc_sincos || LibF == LibFunc_sincosf)
      return Cost;
  }
#endif // INTEL_CUSTOMIZATION
  VFShape Shape = VFShape::get(*CI, VF, false /*HasGlobalPred*/);
  Function *VecFunc = VFDatabase(*CI).getVectorizedFunction(Shape);

  if (!TLI || CI->isNoBuiltin() || !VecFunc)
    return Cost;

#if INTEL_CUSTOMIZATION
  // Use vector library call if scalar call is known to read memory only. This
  // is non-default behavior.
  if (!VectorizeNonReadonlyLibCalls && !CI->onlyReadsMemory())
    return Cost;
#endif

  // If the corresponding vector cost is cheaper, return its cost.
  InstructionCost VectorCallCost =
      TTI.getCallInstrCost(nullptr, RetTy, Tys, TTI::TCK_RecipThroughput);
  if (VectorCallCost < Cost) {
    NeedToScalarize = false;
    Cost = VectorCallCost;
  }
  return Cost;
}

static Type *MaybeVectorizeType(Type *Elt, ElementCount VF) {
  if (VF.isScalar() || (!Elt->isIntOrPtrTy() && !Elt->isFloatingPointTy()))
    return Elt;
  return VectorType::get(Elt, VF);
}

InstructionCost
LoopVectorizationCostModel::getVectorIntrinsicCost(CallInst *CI,
                                                   ElementCount VF) const {
  Intrinsic::ID ID = getVectorIntrinsicIDForCall(CI, TLI);
  assert(ID && "Expected intrinsic call!");
  Type *RetTy = MaybeVectorizeType(CI->getType(), VF);
  FastMathFlags FMF;
  if (auto *FPMO = dyn_cast<FPMathOperator>(CI))
    FMF = FPMO->getFastMathFlags();

  SmallVector<const Value *> Arguments(CI->arg_begin(), CI->arg_end());
  FunctionType *FTy = CI->getCalledFunction()->getFunctionType();
  SmallVector<Type *> ParamTys;
  std::transform(FTy->param_begin(), FTy->param_end(),
                 std::back_inserter(ParamTys),
                 [&](Type *Ty) { return MaybeVectorizeType(Ty, VF); });

  IntrinsicCostAttributes CostAttrs(ID, RetTy, Arguments, ParamTys, FMF,
                                    dyn_cast<IntrinsicInst>(CI));
  return TTI.getIntrinsicInstrCost(CostAttrs,
                                   TargetTransformInfo::TCK_RecipThroughput);
}

static Type *smallestIntegerVectorType(Type *T1, Type *T2) {
  auto *I1 = cast<IntegerType>(cast<VectorType>(T1)->getElementType());
  auto *I2 = cast<IntegerType>(cast<VectorType>(T2)->getElementType());
  return I1->getBitWidth() < I2->getBitWidth() ? T1 : T2;
}

static Type *largestIntegerVectorType(Type *T1, Type *T2) {
  auto *I1 = cast<IntegerType>(cast<VectorType>(T1)->getElementType());
  auto *I2 = cast<IntegerType>(cast<VectorType>(T2)->getElementType());
  return I1->getBitWidth() > I2->getBitWidth() ? T1 : T2;
}

void InnerLoopVectorizer::truncateToMinimalBitwidths(VPTransformState &State) {
  // For every instruction `I` in MinBWs, truncate the operands, create a
  // truncated version of `I` and reextend its result. InstCombine runs
  // later and will remove any ext/trunc pairs.
  SmallPtrSet<Value *, 4> Erased;
  for (const auto &KV : Cost->getMinimalBitwidths()) {
    // If the value wasn't vectorized, we must maintain the original scalar
    // type. The absence of the value from State indicates that it
    // wasn't vectorized.
    VPValue *Def = State.Plan->getVPValue(KV.first);
    if (!State.hasAnyVectorValue(Def))
      continue;
    for (unsigned Part = 0; Part < UF; ++Part) {
      Value *I = State.get(Def, Part);
      if (Erased.count(I) || I->use_empty() || !isa<Instruction>(I))
        continue;
      Type *OriginalTy = I->getType();
      Type *ScalarTruncatedTy =
          IntegerType::get(OriginalTy->getContext(), KV.second);
      auto *TruncatedTy = FixedVectorType::get(
          ScalarTruncatedTy,
          cast<FixedVectorType>(OriginalTy)->getNumElements());
      if (TruncatedTy == OriginalTy)
        continue;

      IRBuilder<> B(cast<Instruction>(I));
      auto ShrinkOperand = [&](Value *V) -> Value * {
        if (auto *ZI = dyn_cast<ZExtInst>(V))
          if (ZI->getSrcTy() == TruncatedTy)
            return ZI->getOperand(0);
        return B.CreateZExtOrTrunc(V, TruncatedTy);
      };

      // The actual instruction modification depends on the instruction type,
      // unfortunately.
      Value *NewI = nullptr;
      if (auto *BO = dyn_cast<BinaryOperator>(I)) {
        NewI = B.CreateBinOp(BO->getOpcode(), ShrinkOperand(BO->getOperand(0)),
                             ShrinkOperand(BO->getOperand(1)));

        // Any wrapping introduced by shrinking this operation shouldn't be
        // considered undefined behavior. So, we can't unconditionally copy
        // arithmetic wrapping flags to NewI.
        cast<BinaryOperator>(NewI)->copyIRFlags(I, /*IncludeWrapFlags=*/false);
      } else if (auto *CI = dyn_cast<ICmpInst>(I)) {
        NewI =
            B.CreateICmp(CI->getPredicate(), ShrinkOperand(CI->getOperand(0)),
                         ShrinkOperand(CI->getOperand(1)));
      } else if (auto *SI = dyn_cast<SelectInst>(I)) {
        NewI = B.CreateSelect(SI->getCondition(),
                              ShrinkOperand(SI->getTrueValue()),
                              ShrinkOperand(SI->getFalseValue()));
      } else if (auto *CI = dyn_cast<CastInst>(I)) {
        switch (CI->getOpcode()) {
        default:
          llvm_unreachable("Unhandled cast!");
        case Instruction::Trunc:
          NewI = ShrinkOperand(CI->getOperand(0));
          break;
        case Instruction::SExt:
          NewI = B.CreateSExtOrTrunc(
              CI->getOperand(0),
              smallestIntegerVectorType(OriginalTy, TruncatedTy));
          break;
        case Instruction::ZExt:
          NewI = B.CreateZExtOrTrunc(
              CI->getOperand(0),
              smallestIntegerVectorType(OriginalTy, TruncatedTy));
          break;
        }
      } else if (auto *SI = dyn_cast<ShuffleVectorInst>(I)) {
        auto Elements0 = cast<FixedVectorType>(SI->getOperand(0)->getType())
                             ->getNumElements();
        auto *O0 = B.CreateZExtOrTrunc(
            SI->getOperand(0),
            FixedVectorType::get(ScalarTruncatedTy, Elements0));
        auto Elements1 = cast<FixedVectorType>(SI->getOperand(1)->getType())
                             ->getNumElements();
        auto *O1 = B.CreateZExtOrTrunc(
            SI->getOperand(1),
            FixedVectorType::get(ScalarTruncatedTy, Elements1));

        NewI = B.CreateShuffleVector(O0, O1, SI->getShuffleMask());
      } else if (isa<LoadInst>(I) || isa<PHINode>(I)) {
        // Don't do anything with the operands, just extend the result.
        continue;
      } else if (auto *IE = dyn_cast<InsertElementInst>(I)) {
        auto Elements = cast<FixedVectorType>(IE->getOperand(0)->getType())
                            ->getNumElements();
        auto *O0 = B.CreateZExtOrTrunc(
            IE->getOperand(0),
            FixedVectorType::get(ScalarTruncatedTy, Elements));
        auto *O1 = B.CreateZExtOrTrunc(IE->getOperand(1), ScalarTruncatedTy);
        NewI = B.CreateInsertElement(O0, O1, IE->getOperand(2));
      } else if (auto *EE = dyn_cast<ExtractElementInst>(I)) {
        auto Elements = cast<FixedVectorType>(EE->getOperand(0)->getType())
                            ->getNumElements();
        auto *O0 = B.CreateZExtOrTrunc(
            EE->getOperand(0),
            FixedVectorType::get(ScalarTruncatedTy, Elements));
        NewI = B.CreateExtractElement(O0, EE->getOperand(2));
      } else {
        // If we don't know what to do, be conservative and don't do anything.
        continue;
      }

      // Lastly, extend the result.
      NewI->takeName(cast<Instruction>(I));
      Value *Res = B.CreateZExtOrTrunc(NewI, OriginalTy);
      I->replaceAllUsesWith(Res);
      cast<Instruction>(I)->eraseFromParent();
      Erased.insert(I);
      State.reset(Def, Res, Part);
    }
  }

  // We'll have created a bunch of ZExts that are now parentless. Clean up.
  for (const auto &KV : Cost->getMinimalBitwidths()) {
    // If the value wasn't vectorized, we must maintain the original scalar
    // type. The absence of the value from State indicates that it
    // wasn't vectorized.
    VPValue *Def = State.Plan->getVPValue(KV.first);
    if (!State.hasAnyVectorValue(Def))
      continue;
    for (unsigned Part = 0; Part < UF; ++Part) {
      Value *I = State.get(Def, Part);
      ZExtInst *Inst = dyn_cast<ZExtInst>(I);
      if (Inst && Inst->use_empty()) {
        Value *NewI = Inst->getOperand(0);
        Inst->eraseFromParent();
        State.reset(Def, NewI, Part);
      }
    }
  }
}

void InnerLoopVectorizer::fixVectorizedLoop(VPTransformState &State) {
  // Insert truncates and extends for any truncated instructions as hints to
  // InstCombine.
  if (VF.isVector())
    truncateToMinimalBitwidths(State);

  // Fix widened non-induction PHIs by setting up the PHI operands.
  if (OrigPHIsToFix.size()) {
    assert(EnableVPlanNativePath &&
           "Unexpected non-induction PHIs for fixup in non VPlan-native path");
    fixNonInductionPHIs(State);
  }

  // At this point every instruction in the original loop is widened to a
  // vector form. Now we need to fix the recurrences in the loop. These PHI
  // nodes are currently empty because we did not want to introduce cycles.
  // This is the second stage of vectorizing recurrences.
  fixCrossIterationPHIs(State);

  // Forget the original basic block.
  PSE.getSE()->forgetLoop(OrigLoop);

  // Fix-up external users of the induction variables.
  for (auto &Entry : Legal->getInductionVars())
    fixupIVUsers(Entry.first, Entry.second,
                 getOrCreateVectorTripCount(LI->getLoopFor(LoopVectorBody)),
                 IVEndValues[Entry.first], LoopMiddleBlock);

  fixLCSSAPHIs(State);
  for (Instruction *PI : PredicatedInstructions)
    sinkScalarOperands(&*PI);

  // Remove redundant induction instructions.
  cse(LoopVectorBody);

  // Set/update profile weights for the vector and remainder loops as original
  // loop iterations are now distributed among them. Note that original loop
  // represented by LoopScalarBody becomes remainder loop after vectorization.
  //
  // For cases like foldTailByMasking() and requiresScalarEpiloque() we may
  // end up getting slightly roughened result but that should be OK since
  // profile is not inherently precise anyway. Note also possible bypass of
  // vector code caused by legality checks is ignored, assigning all the weight
  // to the vector loop, optimistically.
  //
  // For scalable vectorization we can't know at compile time how many iterations
  // of the loop are handled in one vector iteration, so instead assume a pessimistic
  // vscale of '1'.
  setProfileInfoAfterUnrolling(
      LI->getLoopFor(LoopScalarBody), LI->getLoopFor(LoopVectorBody),
      LI->getLoopFor(LoopScalarBody), VF.getKnownMinValue() * UF);
}

void InnerLoopVectorizer::fixCrossIterationPHIs(VPTransformState &State) {
  // In order to support recurrences we need to be able to vectorize Phi nodes.
  // Phi nodes have cycles, so we need to vectorize them in two stages. This is
  // stage #2: We now need to fix the recurrences by adding incoming edges to
  // the currently empty PHI nodes. At this point every instruction in the
  // original loop is widened to a vector form so we can use them to construct
  // the incoming edges.
  VPBasicBlock *Header = State.Plan->getEntry()->getEntryBasicBlock();
  for (VPRecipeBase &R : Header->phis()) {
    auto *PhiR = dyn_cast<VPWidenPHIRecipe>(&R);
    if (!PhiR)
      continue;
    auto *OrigPhi = cast<PHINode>(PhiR->getUnderlyingValue());
    if (PhiR->getRecurrenceDescriptor()) {
      fixReduction(PhiR, State);
    } else if (Legal->isFirstOrderRecurrence(OrigPhi))
      fixFirstOrderRecurrence(OrigPhi, State);
  }
}

void InnerLoopVectorizer::fixFirstOrderRecurrence(PHINode *Phi,
                                                  VPTransformState &State) {
  // This is the second phase of vectorizing first-order recurrences. An
  // overview of the transformation is described below. Suppose we have the
  // following loop.
  //
  //   for (int i = 0; i < n; ++i)
  //     b[i] = a[i] - a[i - 1];
  //
  // There is a first-order recurrence on "a". For this loop, the shorthand
  // scalar IR looks like:
  //
  //   scalar.ph:
  //     s_init = a[-1]
  //     br scalar.body
  //
  //   scalar.body:
  //     i = phi [0, scalar.ph], [i+1, scalar.body]
  //     s1 = phi [s_init, scalar.ph], [s2, scalar.body]
  //     s2 = a[i]
  //     b[i] = s2 - s1
  //     br cond, scalar.body, ...
  //
  // In this example, s1 is a recurrence because it's value depends on the
  // previous iteration. In the first phase of vectorization, we created a
  // temporary value for s1. We now complete the vectorization and produce the
  // shorthand vector IR shown below (for VF = 4, UF = 1).
  //
  //   vector.ph:
  //     v_init = vector(..., ..., ..., a[-1])
  //     br vector.body
  //
  //   vector.body
  //     i = phi [0, vector.ph], [i+4, vector.body]
  //     v1 = phi [v_init, vector.ph], [v2, vector.body]
  //     v2 = a[i, i+1, i+2, i+3];
  //     v3 = vector(v1(3), v2(0, 1, 2))
  //     b[i, i+1, i+2, i+3] = v2 - v3
  //     br cond, vector.body, middle.block
  //
  //   middle.block:
  //     x = v2(3)
  //     br scalar.ph
  //
  //   scalar.ph:
  //     s_init = phi [x, middle.block], [a[-1], otherwise]
  //     br scalar.body
  //
  // After execution completes the vector loop, we extract the next value of
  // the recurrence (x) to use as the initial value in the scalar loop.

  // Get the original loop preheader and single loop latch.
  auto *Preheader = OrigLoop->getLoopPreheader();
  auto *Latch = OrigLoop->getLoopLatch();

  // Get the initial and previous values of the scalar recurrence.
  auto *ScalarInit = Phi->getIncomingValueForBlock(Preheader);
  auto *Previous = Phi->getIncomingValueForBlock(Latch);

  auto *IdxTy = Builder.getInt32Ty();
  auto *One = ConstantInt::get(IdxTy, 1);

  // Create a vector from the initial value.
  auto *VectorInit = ScalarInit;
  if (VF.isVector()) {
    Builder.SetInsertPoint(LoopVectorPreHeader->getTerminator());
    auto *RuntimeVF = getRuntimeVF(Builder, IdxTy, VF);
    auto *LastIdx = Builder.CreateSub(RuntimeVF, One);
    VectorInit = Builder.CreateInsertElement(
        PoisonValue::get(VectorType::get(VectorInit->getType(), VF)),
        VectorInit, LastIdx, "vector.recur.init");
  }

  VPValue *PhiDef = State.Plan->getVPValue(Phi);
  VPValue *PreviousDef = State.Plan->getVPValue(Previous);
  // We constructed a temporary phi node in the first phase of vectorization.
  // This phi node will eventually be deleted.
  Builder.SetInsertPoint(cast<Instruction>(State.get(PhiDef, 0)));

  // Create a phi node for the new recurrence. The current value will either be
  // the initial value inserted into a vector or loop-varying vector value.
  auto *VecPhi = Builder.CreatePHI(VectorInit->getType(), 2, "vector.recur");
  VecPhi->addIncoming(VectorInit, LoopVectorPreHeader);

  // Get the vectorized previous value of the last part UF - 1. It appears last
  // among all unrolled iterations, due to the order of their construction.
  Value *PreviousLastPart = State.get(PreviousDef, UF - 1);

  // Find and set the insertion point after the previous value if it is an
  // instruction.
  BasicBlock::iterator InsertPt;
  // Note that the previous value may have been constant-folded so it is not
  // guaranteed to be an instruction in the vector loop.
  // FIXME: Loop invariant values do not form recurrences. We should deal with
  //        them earlier.
  if (LI->getLoopFor(LoopVectorBody)->isLoopInvariant(PreviousLastPart))
    InsertPt = LoopVectorBody->getFirstInsertionPt();
  else {
    Instruction *PreviousInst = cast<Instruction>(PreviousLastPart);
    if (isa<PHINode>(PreviousLastPart))
      // If the previous value is a phi node, we should insert after all the phi
      // nodes in the block containing the PHI to avoid breaking basic block
      // verification. Note that the basic block may be different to
      // LoopVectorBody, in case we predicate the loop.
      InsertPt = PreviousInst->getParent()->getFirstInsertionPt();
    else
      InsertPt = ++PreviousInst->getIterator();
  }
  Builder.SetInsertPoint(&*InsertPt);

  // The vector from which to take the initial value for the current iteration
  // (actual or unrolled). Initially, this is the vector phi node.
  Value *Incoming = VecPhi;

  // Shuffle the current and previous vector and update the vector parts.
  for (unsigned Part = 0; Part < UF; ++Part) {
    Value *PreviousPart = State.get(PreviousDef, Part);
    Value *PhiPart = State.get(PhiDef, Part);
    auto *Shuffle = VF.isVector()
                        ? Builder.CreateVectorSplice(Incoming, PreviousPart, -1)
                        : Incoming;
    PhiPart->replaceAllUsesWith(Shuffle);
    cast<Instruction>(PhiPart)->eraseFromParent();
    State.reset(PhiDef, Shuffle, Part);
    Incoming = PreviousPart;
  }

  // Fix the latch value of the new recurrence in the vector loop.
  VecPhi->addIncoming(Incoming, LI->getLoopFor(LoopVectorBody)->getLoopLatch());

  // Extract the last vector element in the middle block. This will be the
  // initial value for the recurrence when jumping to the scalar loop.
  auto *ExtractForScalar = Incoming;
  if (VF.isVector()) {
    Builder.SetInsertPoint(LoopMiddleBlock->getTerminator());
    auto *RuntimeVF = getRuntimeVF(Builder, IdxTy, VF);
    auto *LastIdx = Builder.CreateSub(RuntimeVF, One);
    ExtractForScalar = Builder.CreateExtractElement(ExtractForScalar, LastIdx,
                                                    "vector.recur.extract");
  }
  // Extract the second last element in the middle block if the
  // Phi is used outside the loop. We need to extract the phi itself
  // and not the last element (the phi update in the current iteration). This
  // will be the value when jumping to the exit block from the LoopMiddleBlock,
  // when the scalar loop is not run at all.
  Value *ExtractForPhiUsedOutsideLoop = nullptr;
  if (VF.isVector()) {
    auto *RuntimeVF = getRuntimeVF(Builder, IdxTy, VF);
    auto *Idx = Builder.CreateSub(RuntimeVF, ConstantInt::get(IdxTy, 2));
    ExtractForPhiUsedOutsideLoop = Builder.CreateExtractElement(
        Incoming, Idx, "vector.recur.extract.for.phi");
  } else if (UF > 1)
    // When loop is unrolled without vectorizing, initialize
    // ExtractForPhiUsedOutsideLoop with the value just prior to unrolled value
    // of `Incoming`. This is analogous to the vectorized case above: extracting
    // the second last element when VF > 1.
    ExtractForPhiUsedOutsideLoop = State.get(PreviousDef, UF - 2);

  // Fix the initial value of the original recurrence in the scalar loop.
  Builder.SetInsertPoint(&*LoopScalarPreHeader->begin());
  auto *Start = Builder.CreatePHI(Phi->getType(), 2, "scalar.recur.init");
  for (auto *BB : predecessors(LoopScalarPreHeader)) {
    auto *Incoming = BB == LoopMiddleBlock ? ExtractForScalar : ScalarInit;
    Start->addIncoming(Incoming, BB);
  }

  Phi->setIncomingValueForBlock(LoopScalarPreHeader, Start);
  Phi->setName("scalar.recur");

  // Finally, fix users of the recurrence outside the loop. The users will need
  // either the last value of the scalar recurrence or the last value of the
  // vector recurrence we extracted in the middle block. Since the loop is in
  // LCSSA form, we just need to find all the phi nodes for the original scalar
  // recurrence in the exit block, and then add an edge for the middle block.
  // Note that LCSSA does not imply single entry when the original scalar loop
  // had multiple exiting edges (as we always run the last iteration in the
  // scalar epilogue); in that case, the exiting path through middle will be
  // dynamically dead and the value picked for the phi doesn't matter.
  for (PHINode &LCSSAPhi : LoopExitBlock->phis())
    if (any_of(LCSSAPhi.incoming_values(),
               [Phi](Value *V) { return V == Phi; }))
      LCSSAPhi.addIncoming(ExtractForPhiUsedOutsideLoop, LoopMiddleBlock);
}

static bool useOrderedReductions(RecurrenceDescriptor &RdxDesc) {
  return EnableStrictReductions && RdxDesc.isOrdered();
}

void InnerLoopVectorizer::fixReduction(VPWidenPHIRecipe *PhiR,
                                       VPTransformState &State) {
  PHINode *OrigPhi = cast<PHINode>(PhiR->getUnderlyingValue());
  // Get it's reduction variable descriptor.
  assert(Legal->isReductionVariable(OrigPhi) &&
         "Unable to find the reduction variable");
  RecurrenceDescriptor RdxDesc = *PhiR->getRecurrenceDescriptor();

  RecurKind RK = RdxDesc.getRecurrenceKind();
  TrackingVH<Value> ReductionStartValue = RdxDesc.getRecurrenceStartValue();
  Instruction *LoopExitInst = RdxDesc.getLoopExitInstr();
  setDebugLocFromInst(Builder, ReductionStartValue);
  bool IsInLoopReductionPhi = Cost->isInLoopReduction(OrigPhi);

  VPValue *LoopExitInstDef = State.Plan->getVPValue(LoopExitInst);
  // This is the vector-clone of the value that leaves the loop.
  Type *VecTy = State.get(LoopExitInstDef, 0)->getType();

  // Wrap flags are in general invalid after vectorization, clear them.
  clearReductionWrapFlags(RdxDesc, State);

  // Fix the vector-loop phi.

  // Reductions do not have to start at zero. They can start with
  // any loop invariant values.
  BasicBlock *VectorLoopLatch = LI->getLoopFor(LoopVectorBody)->getLoopLatch();

  bool IsOrdered = State.VF.isVector() && IsInLoopReductionPhi &&
                   useOrderedReductions(RdxDesc);

  for (unsigned Part = 0; Part < UF; ++Part) {
    if (IsOrdered && Part > 0)
      break;
    Value *VecRdxPhi = State.get(PhiR->getVPSingleValue(), Part);
    Value *Val = State.get(PhiR->getBackedgeValue(), Part);
    if (IsOrdered)
      Val = State.get(PhiR->getBackedgeValue(), UF - 1);

    cast<PHINode>(VecRdxPhi)->addIncoming(Val, VectorLoopLatch);
  }

  // Before each round, move the insertion point right between
  // the PHIs and the values we are going to write.
  // This allows us to write both PHINodes and the extractelement
  // instructions.
  Builder.SetInsertPoint(&*LoopMiddleBlock->getFirstInsertionPt());

  setDebugLocFromInst(Builder, LoopExitInst);

  Type *PhiTy = OrigPhi->getType();
  // If tail is folded by masking, the vector value to leave the loop should be
  // a Select choosing between the vectorized LoopExitInst and vectorized Phi,
  // instead of the former. For an inloop reduction the reduction will already
  // be predicated, and does not need to be handled here.
  if (Cost->foldTailByMasking() && !IsInLoopReductionPhi) {
    for (unsigned Part = 0; Part < UF; ++Part) {
      Value *VecLoopExitInst = State.get(LoopExitInstDef, Part);
      Value *Sel = nullptr;
      for (User *U : VecLoopExitInst->users()) {
        if (isa<SelectInst>(U)) {
          assert(!Sel && "Reduction exit feeding two selects");
          Sel = U;
        } else
          assert(isa<PHINode>(U) && "Reduction exit must feed Phi's or select");
      }
      assert(Sel && "Reduction exit feeds no select");
      State.reset(LoopExitInstDef, Sel, Part);

      // If the target can create a predicated operator for the reduction at no
      // extra cost in the loop (for example a predicated vadd), it can be
      // cheaper for the select to remain in the loop than be sunk out of it,
      // and so use the select value for the phi instead of the old
      // LoopExitValue.
      if (PreferPredicatedReductionSelect ||
          TTI->preferPredicatedReductionSelect(
              RdxDesc.getOpcode(), PhiTy,
              TargetTransformInfo::ReductionFlags())) {
        auto *VecRdxPhi =
            cast<PHINode>(State.get(PhiR->getVPSingleValue(), Part));
        VecRdxPhi->setIncomingValueForBlock(
            LI->getLoopFor(LoopVectorBody)->getLoopLatch(), Sel);
      }
    }
  }

  // If the vector reduction can be performed in a smaller type, we truncate
  // then extend the loop exit value to enable InstCombine to evaluate the
  // entire expression in the smaller type.
  if (VF.isVector() && PhiTy != RdxDesc.getRecurrenceType()) {
    assert(!IsInLoopReductionPhi && "Unexpected truncated inloop reduction!");
    Type *RdxVecTy = VectorType::get(RdxDesc.getRecurrenceType(), VF);
    Builder.SetInsertPoint(
        LI->getLoopFor(LoopVectorBody)->getLoopLatch()->getTerminator());
    VectorParts RdxParts(UF);
    for (unsigned Part = 0; Part < UF; ++Part) {
      RdxParts[Part] = State.get(LoopExitInstDef, Part);
      Value *Trunc = Builder.CreateTrunc(RdxParts[Part], RdxVecTy);
      Value *Extnd = RdxDesc.isSigned() ? Builder.CreateSExt(Trunc, VecTy)
                                        : Builder.CreateZExt(Trunc, VecTy);
      for (Value::user_iterator UI = RdxParts[Part]->user_begin();
           UI != RdxParts[Part]->user_end();)
        if (*UI != Trunc) {
          (*UI++)->replaceUsesOfWith(RdxParts[Part], Extnd);
          RdxParts[Part] = Extnd;
        } else {
          ++UI;
        }
    }
    Builder.SetInsertPoint(&*LoopMiddleBlock->getFirstInsertionPt());
    for (unsigned Part = 0; Part < UF; ++Part) {
      RdxParts[Part] = Builder.CreateTrunc(RdxParts[Part], RdxVecTy);
      State.reset(LoopExitInstDef, RdxParts[Part], Part);
    }
  }

  // Reduce all of the unrolled parts into a single vector.
  Value *ReducedPartRdx = State.get(LoopExitInstDef, 0);
  unsigned Op = RecurrenceDescriptor::getOpcode(RK);

  // The middle block terminator has already been assigned a DebugLoc here (the
  // OrigLoop's single latch terminator). We want the whole middle block to
  // appear to execute on this line because: (a) it is all compiler generated,
  // (b) these instructions are always executed after evaluating the latch
  // conditional branch, and (c) other passes may add new predecessors which
  // terminate on this line. This is the easiest way to ensure we don't
  // accidentally cause an extra step back into the loop while debugging.
  setDebugLocFromInst(Builder, LoopMiddleBlock->getTerminator());
  if (IsOrdered)
    ReducedPartRdx = State.get(LoopExitInstDef, UF - 1);
  else {
    // Floating-point operations should have some FMF to enable the reduction.
    IRBuilderBase::FastMathFlagGuard FMFG(Builder);
    Builder.setFastMathFlags(RdxDesc.getFastMathFlags());
    for (unsigned Part = 1; Part < UF; ++Part) {
      Value *RdxPart = State.get(LoopExitInstDef, Part);
      if (Op != Instruction::ICmp && Op != Instruction::FCmp) {
        ReducedPartRdx = Builder.CreateBinOp(
            (Instruction::BinaryOps)Op, RdxPart, ReducedPartRdx, "bin.rdx");
      } else {
        ReducedPartRdx = createMinMaxOp(Builder, RK, ReducedPartRdx, RdxPart);
      }
    }
  }

  // Create the reduction after the loop. Note that inloop reductions create the
  // target reduction in the loop using a Reduction recipe.
  if (VF.isVector() && !IsInLoopReductionPhi) {
    ReducedPartRdx =
        createTargetReduction(Builder, TTI, RdxDesc, ReducedPartRdx);
    // If the reduction can be performed in a smaller type, we need to extend
    // the reduction to the wider type before we branch to the original loop.
    if (PhiTy != RdxDesc.getRecurrenceType())
      ReducedPartRdx = RdxDesc.isSigned()
                           ? Builder.CreateSExt(ReducedPartRdx, PhiTy)
                           : Builder.CreateZExt(ReducedPartRdx, PhiTy);
  }

  // Create a phi node that merges control-flow from the backedge-taken check
  // block and the middle block.
  PHINode *BCBlockPhi = PHINode::Create(PhiTy, 2, "bc.merge.rdx",
                                        LoopScalarPreHeader->getTerminator());
  for (unsigned I = 0, E = LoopBypassBlocks.size(); I != E; ++I)
    BCBlockPhi->addIncoming(ReductionStartValue, LoopBypassBlocks[I]);
  BCBlockPhi->addIncoming(ReducedPartRdx, LoopMiddleBlock);

  // Now, we need to fix the users of the reduction variable
  // inside and outside of the scalar remainder loop.

  // We know that the loop is in LCSSA form. We need to update the PHI nodes
  // in the exit blocks.  See comment on analogous loop in
  // fixFirstOrderRecurrence for a more complete explaination of the logic.
  for (PHINode &LCSSAPhi : LoopExitBlock->phis())
    if (any_of(LCSSAPhi.incoming_values(),
               [LoopExitInst](Value *V) { return V == LoopExitInst; }))
      LCSSAPhi.addIncoming(ReducedPartRdx, LoopMiddleBlock);

  // Fix the scalar loop reduction variable with the incoming reduction sum
  // from the vector body and from the backedge value.
  int IncomingEdgeBlockIdx =
      OrigPhi->getBasicBlockIndex(OrigLoop->getLoopLatch());
  assert(IncomingEdgeBlockIdx >= 0 && "Invalid block index");
  // Pick the other block.
  int SelfEdgeBlockIdx = (IncomingEdgeBlockIdx ? 0 : 1);
  OrigPhi->setIncomingValue(SelfEdgeBlockIdx, BCBlockPhi);
  OrigPhi->setIncomingValue(IncomingEdgeBlockIdx, LoopExitInst);
}

void InnerLoopVectorizer::clearReductionWrapFlags(RecurrenceDescriptor &RdxDesc,
                                                  VPTransformState &State) {
  RecurKind RK = RdxDesc.getRecurrenceKind();
  if (RK != RecurKind::Add && RK != RecurKind::Mul)
    return;

  Instruction *LoopExitInstr = RdxDesc.getLoopExitInstr();
  assert(LoopExitInstr && "null loop exit instruction");
  SmallVector<Instruction *, 8> Worklist;
  SmallPtrSet<Instruction *, 8> Visited;
  Worklist.push_back(LoopExitInstr);
  Visited.insert(LoopExitInstr);

  while (!Worklist.empty()) {
    Instruction *Cur = Worklist.pop_back_val();
    if (isa<OverflowingBinaryOperator>(Cur))
      for (unsigned Part = 0; Part < UF; ++Part) {
        Value *V = State.get(State.Plan->getVPValue(Cur), Part);
        cast<Instruction>(V)->dropPoisonGeneratingFlags();
      }

    for (User *U : Cur->users()) {
      Instruction *UI = cast<Instruction>(U);
      if ((Cur != LoopExitInstr || OrigLoop->contains(UI->getParent())) &&
          Visited.insert(UI).second)
        Worklist.push_back(UI);
    }
  }
}

void InnerLoopVectorizer::fixLCSSAPHIs(VPTransformState &State) {
  for (PHINode &LCSSAPhi : LoopExitBlock->phis()) {
    if (LCSSAPhi.getBasicBlockIndex(LoopMiddleBlock) != -1)
      // Some phis were already hand updated by the reduction and recurrence
      // code above, leave them alone.
      continue;

    auto *IncomingValue = LCSSAPhi.getIncomingValue(0);
    // Non-instruction incoming values will have only one value.

    VPLane Lane = VPLane::getFirstLane();
    if (isa<Instruction>(IncomingValue) &&
        !Cost->isUniformAfterVectorization(cast<Instruction>(IncomingValue),
                                           VF))
      Lane = VPLane::getLastLaneForVF(VF);

    // Can be a loop invariant incoming value or the last scalar value to be
    // extracted from the vectorized loop.
    Builder.SetInsertPoint(LoopMiddleBlock->getTerminator());
    Value *lastIncomingValue =
        OrigLoop->isLoopInvariant(IncomingValue)
            ? IncomingValue
            : State.get(State.Plan->getVPValue(IncomingValue),
                        VPIteration(UF - 1, Lane));
    LCSSAPhi.addIncoming(lastIncomingValue, LoopMiddleBlock);
  }
}

void InnerLoopVectorizer::sinkScalarOperands(Instruction *PredInst) {
  // The basic block and loop containing the predicated instruction.
  auto *PredBB = PredInst->getParent();
  auto *VectorLoop = LI->getLoopFor(PredBB);

  // Initialize a worklist with the operands of the predicated instruction.
  SetVector<Value *> Worklist(PredInst->op_begin(), PredInst->op_end());

  // Holds instructions that we need to analyze again. An instruction may be
  // reanalyzed if we don't yet know if we can sink it or not.
  SmallVector<Instruction *, 8> InstsToReanalyze;

  // Returns true if a given use occurs in the predicated block. Phi nodes use
  // their operands in their corresponding predecessor blocks.
  auto isBlockOfUsePredicated = [&](Use &U) -> bool {
    auto *I = cast<Instruction>(U.getUser());
    BasicBlock *BB = I->getParent();
    if (auto *Phi = dyn_cast<PHINode>(I))
      BB = Phi->getIncomingBlock(
          PHINode::getIncomingValueNumForOperand(U.getOperandNo()));
    return BB == PredBB;
  };

  // Iteratively sink the scalarized operands of the predicated instruction
  // into the block we created for it. When an instruction is sunk, it's
  // operands are then added to the worklist. The algorithm ends after one pass
  // through the worklist doesn't sink a single instruction.
  bool Changed;
  do {
    // Add the instructions that need to be reanalyzed to the worklist, and
    // reset the changed indicator.
    Worklist.insert(InstsToReanalyze.begin(), InstsToReanalyze.end());
    InstsToReanalyze.clear();
    Changed = false;

    while (!Worklist.empty()) {
      auto *I = dyn_cast<Instruction>(Worklist.pop_back_val());

      // We can't sink an instruction if it is a phi node, is not in the loop,
      // or may have side effects.
      if (!I || isa<PHINode>(I) || !VectorLoop->contains(I) ||
          I->mayHaveSideEffects())
        continue;

      // If the instruction is already in PredBB, check if we can sink its
      // operands. In that case, VPlan's sinkScalarOperands() succeeded in
      // sinking the scalar instruction I, hence it appears in PredBB; but it
      // may have failed to sink I's operands (recursively), which we try
      // (again) here.
      if (I->getParent() == PredBB) {
        Worklist.insert(I->op_begin(), I->op_end());
        continue;
      }

      // It's legal to sink the instruction if all its uses occur in the
      // predicated block. Otherwise, there's nothing to do yet, and we may
      // need to reanalyze the instruction.
      if (!llvm::all_of(I->uses(), isBlockOfUsePredicated)) {
        InstsToReanalyze.push_back(I);
        continue;
      }

      // Move the instruction to the beginning of the predicated block, and add
      // it's operands to the worklist.
      I->moveBefore(&*PredBB->getFirstInsertionPt());
      Worklist.insert(I->op_begin(), I->op_end());

      // The sinking may have enabled other instructions to be sunk, so we will
      // need to iterate.
      Changed = true;
    }
  } while (Changed);
}

void InnerLoopVectorizer::fixNonInductionPHIs(VPTransformState &State) {
  for (PHINode *OrigPhi : OrigPHIsToFix) {
    VPWidenPHIRecipe *VPPhi =
        cast<VPWidenPHIRecipe>(State.Plan->getVPValue(OrigPhi));
    PHINode *NewPhi = cast<PHINode>(State.get(VPPhi, 0));
    // Make sure the builder has a valid insert point.
    Builder.SetInsertPoint(NewPhi);
    for (unsigned i = 0; i < VPPhi->getNumOperands(); ++i) {
      VPValue *Inc = VPPhi->getIncomingValue(i);
      VPBasicBlock *VPBB = VPPhi->getIncomingBlock(i);
      NewPhi->addIncoming(State.get(Inc, 0), State.CFG.VPBB2IRBB[VPBB]);
    }
  }
}

void InnerLoopVectorizer::widenGEP(GetElementPtrInst *GEP, VPValue *VPDef,
                                   VPUser &Operands, unsigned UF,
                                   ElementCount VF, bool IsPtrLoopInvariant,
                                   SmallBitVector &IsIndexLoopInvariant,
                                   VPTransformState &State) {
  // Construct a vector GEP by widening the operands of the scalar GEP as
  // necessary. We mark the vector GEP 'inbounds' if appropriate. A GEP
  // results in a vector of pointers when at least one operand of the GEP
  // is vector-typed. Thus, to keep the representation compact, we only use
  // vector-typed operands for loop-varying values.

  if (VF.isVector() && IsPtrLoopInvariant && IsIndexLoopInvariant.all()) {
    // If we are vectorizing, but the GEP has only loop-invariant operands,
    // the GEP we build (by only using vector-typed operands for
    // loop-varying values) would be a scalar pointer. Thus, to ensure we
    // produce a vector of pointers, we need to either arbitrarily pick an
    // operand to broadcast, or broadcast a clone of the original GEP.
    // Here, we broadcast a clone of the original.
    //
    // TODO: If at some point we decide to scalarize instructions having
    //       loop-invariant operands, this special case will no longer be
    //       required. We would add the scalarization decision to
    //       collectLoopScalars() and teach getVectorValue() to broadcast
    //       the lane-zero scalar value.
    auto *Clone = Builder.Insert(GEP->clone());
    for (unsigned Part = 0; Part < UF; ++Part) {
      Value *EntryPart = Builder.CreateVectorSplat(VF, Clone);
      State.set(VPDef, EntryPart, Part);
      addMetadata(EntryPart, GEP);
    }
  } else {
    // If the GEP has at least one loop-varying operand, we are sure to
    // produce a vector of pointers. But if we are only unrolling, we want
    // to produce a scalar GEP for each unroll part. Thus, the GEP we
    // produce with the code below will be scalar (if VF == 1) or vector
    // (otherwise). Note that for the unroll-only case, we still maintain
    // values in the vector mapping with initVector, as we do for other
    // instructions.
    for (unsigned Part = 0; Part < UF; ++Part) {
      // The pointer operand of the new GEP. If it's loop-invariant, we
      // won't broadcast it.
      auto *Ptr = IsPtrLoopInvariant
                      ? State.get(Operands.getOperand(0), VPIteration(0, 0))
                      : State.get(Operands.getOperand(0), Part);

      // Collect all the indices for the new GEP. If any index is
      // loop-invariant, we won't broadcast it.
      SmallVector<Value *, 4> Indices;
      for (unsigned I = 1, E = Operands.getNumOperands(); I < E; I++) {
        VPValue *Operand = Operands.getOperand(I);
        if (IsIndexLoopInvariant[I - 1])
          Indices.push_back(State.get(Operand, VPIteration(0, 0)));
        else
          Indices.push_back(State.get(Operand, Part));
      }

      // Create the new GEP. Note that this GEP may be a scalar if VF == 1,
      // but it should be a vector, otherwise.
      auto *NewGEP =
          GEP->isInBounds()
              ? Builder.CreateInBoundsGEP(GEP->getSourceElementType(), Ptr,
                                          Indices)
              : Builder.CreateGEP(GEP->getSourceElementType(), Ptr, Indices);
      assert((VF.isScalar() || NewGEP->getType()->isVectorTy()) &&
             "NewGEP is not a pointer vector");
      State.set(VPDef, NewGEP, Part);
      addMetadata(NewGEP, GEP);
    }
  }
}

void InnerLoopVectorizer::widenPHIInstruction(Instruction *PN,
                                              RecurrenceDescriptor *RdxDesc,
                                              VPWidenPHIRecipe *PhiR,
                                              VPTransformState &State) {
  PHINode *P = cast<PHINode>(PN);
  if (EnableVPlanNativePath) {
    // Currently we enter here in the VPlan-native path for non-induction
    // PHIs where all control flow is uniform. We simply widen these PHIs.
    // Create a vector phi with no operands - the vector phi operands will be
    // set at the end of vector code generation.
    Type *VecTy = (State.VF.isScalar())
                      ? PN->getType()
                      : VectorType::get(PN->getType(), State.VF);
    Value *VecPhi = Builder.CreatePHI(VecTy, PN->getNumOperands(), "vec.phi");
    State.set(PhiR, VecPhi, 0);
    OrigPHIsToFix.push_back(P);

    return;
  }

  assert(PN->getParent() == OrigLoop->getHeader() &&
         "Non-header phis should have been handled elsewhere");

  VPValue *StartVPV = PhiR->getStartValue();
  Value *StartV = StartVPV ? StartVPV->getLiveInIRValue() : nullptr;
  // In order to support recurrences we need to be able to vectorize Phi nodes.
  // Phi nodes have cycles, so we need to vectorize them in two stages. This is
  // stage #1: We create a new vector PHI node with no incoming edges. We'll use
  // this value when we vectorize all of the instructions that use the PHI.
  if (RdxDesc || Legal->isFirstOrderRecurrence(P)) {
    Value *Iden = nullptr;
    bool ScalarPHI =
        (State.VF.isScalar()) || Cost->isInLoopReduction(cast<PHINode>(PN));
    Type *VecTy =
        ScalarPHI ? PN->getType() : VectorType::get(PN->getType(), State.VF);

    if (RdxDesc) {
      assert(Legal->isReductionVariable(P) && StartV &&
             "RdxDesc should only be set for reduction variables; in that case "
             "a StartV is also required");
      RecurKind RK = RdxDesc->getRecurrenceKind();
      if (RecurrenceDescriptor::isMinMaxRecurrenceKind(RK)) {
        // MinMax reduction have the start value as their identify.
        if (ScalarPHI) {
          Iden = StartV;
        } else {
          IRBuilderBase::InsertPointGuard IPBuilder(Builder);
          Builder.SetInsertPoint(LoopVectorPreHeader->getTerminator());
          StartV = Iden =
              Builder.CreateVectorSplat(State.VF, StartV, "minmax.ident");
        }
      } else {
        Constant *IdenC = RecurrenceDescriptor::getRecurrenceIdentity(
            RK, VecTy->getScalarType(), RdxDesc->getFastMathFlags());
        Iden = IdenC;

        if (!ScalarPHI) {
          Iden = ConstantVector::getSplat(State.VF, IdenC);
          IRBuilderBase::InsertPointGuard IPBuilder(Builder);
          Builder.SetInsertPoint(LoopVectorPreHeader->getTerminator());
          Constant *Zero = Builder.getInt32(0);
          StartV = Builder.CreateInsertElement(Iden, StartV, Zero);
        }
      }
    }

    bool IsOrdered = State.VF.isVector() &&
                     Cost->isInLoopReduction(cast<PHINode>(PN)) &&
                     useOrderedReductions(*RdxDesc);

    for (unsigned Part = 0; Part < State.UF; ++Part) {
      // This is phase one of vectorizing PHIs.
      if (Part > 0 && IsOrdered)
        return;
      Value *EntryPart = PHINode::Create(
          VecTy, 2, "vec.phi", &*LoopVectorBody->getFirstInsertionPt());
      State.set(PhiR, EntryPart, Part);
      if (StartV) {
        // Make sure to add the reduction start value only to the
        // first unroll part.
        Value *StartVal = (Part == 0) ? StartV : Iden;
        cast<PHINode>(EntryPart)->addIncoming(StartVal, LoopVectorPreHeader);
      }
    }
    return;
  }

  assert(!Legal->isReductionVariable(P) &&
         "reductions should be handled above");

  setDebugLocFromInst(Builder, P);

  // This PHINode must be an induction variable.
  // Make sure that we know about it.
  assert(Legal->getInductionVars().count(P) && "Not an induction variable");

  InductionDescriptor II = Legal->getInductionVars().lookup(P);
  const DataLayout &DL = OrigLoop->getHeader()->getModule()->getDataLayout();

  // FIXME: The newly created binary instructions should contain nsw/nuw flags,
  // which can be found from the original scalar operations.
  switch (II.getKind()) {
  case InductionDescriptor::IK_NoInduction:
    llvm_unreachable("Unknown induction");
  case InductionDescriptor::IK_IntInduction:
  case InductionDescriptor::IK_FpInduction:
    llvm_unreachable("Integer/fp induction is handled elsewhere.");
  case InductionDescriptor::IK_PtrInduction: {
    // Handle the pointer induction variable case.
    assert(P->getType()->isPointerTy() && "Unexpected type.");

    if (Cost->isScalarAfterVectorization(P, State.VF)) {
      // This is the normalized GEP that starts counting at zero.
      Value *PtrInd =
          Builder.CreateSExtOrTrunc(Induction, II.getStep()->getType());
      // Determine the number of scalars we need to generate for each unroll
      // iteration. If the instruction is uniform, we only need to generate the
      // first lane. Otherwise, we generate all VF values.
      bool IsUniform = Cost->isUniformAfterVectorization(P, State.VF);
      unsigned Lanes = IsUniform ? 1 : State.VF.getKnownMinValue();

      bool NeedsVectorIndex = !IsUniform && VF.isScalable();
      Value *UnitStepVec = nullptr, *PtrIndSplat = nullptr;
      if (NeedsVectorIndex) {
        Type *VecIVTy = VectorType::get(PtrInd->getType(), VF);
        UnitStepVec = Builder.CreateStepVector(VecIVTy);
        PtrIndSplat = Builder.CreateVectorSplat(VF, PtrInd);
      }

      for (unsigned Part = 0; Part < UF; ++Part) {
        Value *PartStart = createStepForVF(
            Builder, ConstantInt::get(PtrInd->getType(), Part), VF);

        if (NeedsVectorIndex) {
          Value *PartStartSplat = Builder.CreateVectorSplat(VF, PartStart);
          Value *Indices = Builder.CreateAdd(PartStartSplat, UnitStepVec);
          Value *GlobalIndices = Builder.CreateAdd(PtrIndSplat, Indices);
          Value *SclrGep =
              emitTransformedIndex(Builder, GlobalIndices, PSE.getSE(), DL, II);
          SclrGep->setName("next.gep");
          State.set(PhiR, SclrGep, Part);
          // We've cached the whole vector, which means we can support the
          // extraction of any lane.
          continue;
        }

        for (unsigned Lane = 0; Lane < Lanes; ++Lane) {
          Value *Idx = Builder.CreateAdd(
              PartStart, ConstantInt::get(PtrInd->getType(), Lane));
          Value *GlobalIdx = Builder.CreateAdd(PtrInd, Idx);
          Value *SclrGep =
              emitTransformedIndex(Builder, GlobalIdx, PSE.getSE(), DL, II);
          SclrGep->setName("next.gep");
          State.set(PhiR, SclrGep, VPIteration(Part, Lane));
        }
      }
      return;
    }
    assert(isa<SCEVConstant>(II.getStep()) &&
           "Induction step not a SCEV constant!");
    Type *PhiType = II.getStep()->getType();

    // Build a pointer phi
    Value *ScalarStartValue = II.getStartValue();
    Type *ScStValueType = ScalarStartValue->getType();
    PHINode *NewPointerPhi =
        PHINode::Create(ScStValueType, 2, "pointer.phi", Induction);
    NewPointerPhi->addIncoming(ScalarStartValue, LoopVectorPreHeader);

    // A pointer induction, performed by using a gep
    BasicBlock *LoopLatch = LI->getLoopFor(LoopVectorBody)->getLoopLatch();
    Instruction *InductionLoc = LoopLatch->getTerminator();
    const SCEV *ScalarStep = II.getStep();
    SCEVExpander Exp(*PSE.getSE(), DL, "induction");
    Value *ScalarStepValue =
        Exp.expandCodeFor(ScalarStep, PhiType, InductionLoc);
    Value *RuntimeVF = getRuntimeVF(Builder, PhiType, VF);
    Value *NumUnrolledElems =
        Builder.CreateMul(RuntimeVF, ConstantInt::get(PhiType, State.UF));
    Value *InductionGEP = GetElementPtrInst::Create(
        ScStValueType->getPointerElementType(), NewPointerPhi,
        Builder.CreateMul(ScalarStepValue, NumUnrolledElems), "ptr.ind",
        InductionLoc);
    NewPointerPhi->addIncoming(InductionGEP, LoopLatch);

    // Create UF many actual address geps that use the pointer
    // phi as base and a vectorized version of the step value
    // (<step*0, ..., step*N>) as offset.
    for (unsigned Part = 0; Part < State.UF; ++Part) {
      Type *VecPhiType = VectorType::get(PhiType, State.VF);
      Value *StartOffsetScalar =
          Builder.CreateMul(RuntimeVF, ConstantInt::get(PhiType, Part));
      Value *StartOffset =
          Builder.CreateVectorSplat(State.VF, StartOffsetScalar);
      // Create a vector of consecutive numbers from zero to VF.
      StartOffset =
          Builder.CreateAdd(StartOffset, Builder.CreateStepVector(VecPhiType));

      Value *GEP = Builder.CreateGEP(
          ScStValueType->getPointerElementType(), NewPointerPhi,
          Builder.CreateMul(
              StartOffset, Builder.CreateVectorSplat(State.VF, ScalarStepValue),
              "vector.gep"));
      State.set(PhiR, GEP, Part);
    }
  }
  }
}

/// A helper function for checking whether an integer division-related
/// instruction may divide by zero (in which case it must be predicated if
/// executed conditionally in the scalar code).
/// TODO: It may be worthwhile to generalize and check isKnownNonZero().
/// Non-zero divisors that are non compile-time constants will not be
/// converted into multiplication, so we will still end up scalarizing
/// the division, but can do so w/o predication.
static bool mayDivideByZero(Instruction &I) {
  assert((I.getOpcode() == Instruction::UDiv ||
          I.getOpcode() == Instruction::SDiv ||
          I.getOpcode() == Instruction::URem ||
          I.getOpcode() == Instruction::SRem) &&
         "Unexpected instruction");
  Value *Divisor = I.getOperand(1);
  auto *CInt = dyn_cast<ConstantInt>(Divisor);
  return !CInt || CInt->isZero();
}

void InnerLoopVectorizer::widenInstruction(Instruction &I, VPValue *Def,
                                           VPUser &User,
                                           VPTransformState &State) {
  switch (I.getOpcode()) {
  case Instruction::Call:
  case Instruction::Br:
  case Instruction::PHI:
  case Instruction::GetElementPtr:
  case Instruction::Select:
    llvm_unreachable("This instruction is handled by a different recipe.");
  case Instruction::UDiv:
  case Instruction::SDiv:
  case Instruction::SRem:
  case Instruction::URem:
  case Instruction::Add:
  case Instruction::FAdd:
  case Instruction::Sub:
  case Instruction::FSub:
  case Instruction::FNeg:
  case Instruction::Mul:
  case Instruction::FMul:
  case Instruction::FDiv:
  case Instruction::FRem:
  case Instruction::Shl:
  case Instruction::LShr:
  case Instruction::AShr:
  case Instruction::And:
  case Instruction::Or:
  case Instruction::Xor: {
    // Just widen unops and binops.
    setDebugLocFromInst(Builder, &I);

    for (unsigned Part = 0; Part < UF; ++Part) {
      SmallVector<Value *, 2> Ops;
      for (VPValue *VPOp : User.operands())
        Ops.push_back(State.get(VPOp, Part));

      Value *V = Builder.CreateNAryOp(I.getOpcode(), Ops);

      if (auto *VecOp = dyn_cast<Instruction>(V))
        VecOp->copyIRFlags(&I);

      // Use this vector value for all users of the original instruction.
      State.set(Def, V, Part);
      addMetadata(V, &I);
    }

    break;
  }
  case Instruction::ICmp:
  case Instruction::FCmp: {
    // Widen compares. Generate vector compares.
    bool FCmp = (I.getOpcode() == Instruction::FCmp);
    auto *Cmp = cast<CmpInst>(&I);
    setDebugLocFromInst(Builder, Cmp);
    for (unsigned Part = 0; Part < UF; ++Part) {
      Value *A = State.get(User.getOperand(0), Part);
      Value *B = State.get(User.getOperand(1), Part);
      Value *C = nullptr;
      if (FCmp) {
        // Propagate fast math flags.
        IRBuilder<>::FastMathFlagGuard FMFG(Builder);
        Builder.setFastMathFlags(Cmp->getFastMathFlags());
        C = Builder.CreateFCmp(Cmp->getPredicate(), A, B);
      } else {
        C = Builder.CreateICmp(Cmp->getPredicate(), A, B);
      }
      State.set(Def, C, Part);
      addMetadata(C, &I);
    }

    break;
  }

  case Instruction::ZExt:
  case Instruction::SExt:
  case Instruction::FPToUI:
  case Instruction::FPToSI:
  case Instruction::FPExt:
  case Instruction::PtrToInt:
  case Instruction::IntToPtr:
  case Instruction::SIToFP:
  case Instruction::UIToFP:
  case Instruction::Trunc:
  case Instruction::FPTrunc:
  case Instruction::BitCast: {
    auto *CI = cast<CastInst>(&I);
    setDebugLocFromInst(Builder, CI);

    /// Vectorize casts.
    Type *DestTy =
        (VF.isScalar()) ? CI->getType() : VectorType::get(CI->getType(), VF);

    for (unsigned Part = 0; Part < UF; ++Part) {
      Value *A = State.get(User.getOperand(0), Part);
      Value *Cast = Builder.CreateCast(CI->getOpcode(), A, DestTy);
      State.set(Def, Cast, Part);
      addMetadata(Cast, &I);
    }
    break;
  }
  default:
    // This instruction is not vectorized by simple widening.
    LLVM_DEBUG(dbgs() << "LV: Found an unhandled instruction: " << I);
    llvm_unreachable("Unhandled instruction!");
  } // end of switch.
}

void InnerLoopVectorizer::widenCallInstruction(CallInst &I, VPValue *Def,
                                               VPUser &ArgOperands,
                                               VPTransformState &State) {
  assert(!isa<DbgInfoIntrinsic>(I) &&
         "DbgInfoIntrinsic should have been dropped during VPlan construction");
  setDebugLocFromInst(Builder, &I);

  Module *M = I.getParent()->getParent()->getParent();
  auto *CI = cast<CallInst>(&I);

  SmallVector<Type *, 4> Tys;
  for (Value *ArgOperand : CI->arg_operands())
    Tys.push_back(ToVectorTy(ArgOperand->getType(), VF.getKnownMinValue()));

  Intrinsic::ID ID = getVectorIntrinsicIDForCall(CI, TLI);

  // The flag shows whether we use Intrinsic or a usual Call for vectorized
  // version of the instruction.
  // Is it beneficial to perform intrinsic call compared to lib call?
  bool NeedToScalarize = false;
  InstructionCost CallCost = Cost->getVectorCallCost(CI, VF, NeedToScalarize);
  InstructionCost IntrinsicCost = ID ? Cost->getVectorIntrinsicCost(CI, VF) : 0;
  bool UseVectorIntrinsic = ID && IntrinsicCost <= CallCost;
  assert((UseVectorIntrinsic || !NeedToScalarize) &&
         "Instruction should be scalarized elsewhere.");
  assert((IntrinsicCost.isValid() || CallCost.isValid()) &&
         "Either the intrinsic cost or vector call cost must be valid");

  for (unsigned Part = 0; Part < UF; ++Part) {
    SmallVector<Value *, 4> Args;
    for (auto &I : enumerate(ArgOperands.operands())) {
      // Some intrinsics have a scalar argument - don't replace it with a
      // vector.
      Value *Arg;
      if (!UseVectorIntrinsic || !hasVectorInstrinsicScalarOpd(ID, I.index()))
        Arg = State.get(I.value(), Part);
      else
        Arg = State.get(I.value(), VPIteration(0, 0));
      Args.push_back(Arg);
    }

    Function *VectorF;
    if (UseVectorIntrinsic) {
      // Use vector version of the intrinsic.
      Type *TysForDecl[] = {CI->getType()};
      if (VF.isVector())
        TysForDecl[0] = VectorType::get(CI->getType()->getScalarType(), VF);
      VectorF = Intrinsic::getDeclaration(M, ID, TysForDecl);
      assert(VectorF && "Can't retrieve vector intrinsic.");
    } else {
      // Use vector version of the function call.
      const VFShape Shape = VFShape::get(*CI, VF, false /*HasGlobalPred*/);
#ifndef NDEBUG
      assert(VFDatabase(*CI).getVectorizedFunction(Shape) != nullptr &&
             "Can't create vector function.");
#endif
        VectorF = VFDatabase(*CI).getVectorizedFunction(Shape);
    }
      SmallVector<OperandBundleDef, 1> OpBundles;
      CI->getOperandBundlesAsDefs(OpBundles);
      CallInst *V = Builder.CreateCall(VectorF, Args, OpBundles);

      if (isa<FPMathOperator>(V))
        V->copyFastMathFlags(CI);

#if INTEL_CUSTOMIZATION
      // Make sure we don't lose attributes at the call site. E.g., IMF
      // attributes are taken from call sites in MapIntrinToIml to refine SVML
      // calls for precision.
      V->setAttributes(CI->getAttributes());
#endif // INTEL_CUSTOMIZATION

      State.set(Def, V, Part);
      addMetadata(V, &I);
  }
}

void InnerLoopVectorizer::widenSelectInstruction(SelectInst &I, VPValue *VPDef,
                                                 VPUser &Operands,
                                                 bool InvariantCond,
                                                 VPTransformState &State) {
  setDebugLocFromInst(Builder, &I);

  // The condition can be loop invariant  but still defined inside the
  // loop. This means that we can't just use the original 'cond' value.
  // We have to take the 'vectorized' value and pick the first lane.
  // Instcombine will make this a no-op.
  auto *InvarCond = InvariantCond
                        ? State.get(Operands.getOperand(0), VPIteration(0, 0))
                        : nullptr;

  for (unsigned Part = 0; Part < UF; ++Part) {
    Value *Cond =
        InvarCond ? InvarCond : State.get(Operands.getOperand(0), Part);
    Value *Op0 = State.get(Operands.getOperand(1), Part);
    Value *Op1 = State.get(Operands.getOperand(2), Part);
    Value *Sel = Builder.CreateSelect(Cond, Op0, Op1);
    State.set(VPDef, Sel, Part);
    addMetadata(Sel, &I);
  }
}

void LoopVectorizationCostModel::collectLoopScalars(ElementCount VF) {
  // We should not collect Scalars more than once per VF. Right now, this
  // function is called from collectUniformsAndScalars(), which already does
  // this check. Collecting Scalars for VF=1 does not make any sense.
  assert(VF.isVector() && Scalars.find(VF) == Scalars.end() &&
         "This function should not be visited twice for the same VF");

  SmallSetVector<Instruction *, 8> Worklist;

  // These sets are used to seed the analysis with pointers used by memory
  // accesses that will remain scalar.
  SmallSetVector<Instruction *, 8> ScalarPtrs;
  SmallPtrSet<Instruction *, 8> PossibleNonScalarPtrs;
  auto *Latch = TheLoop->getLoopLatch();

  // A helper that returns true if the use of Ptr by MemAccess will be scalar.
  // The pointer operands of loads and stores will be scalar as long as the
  // memory access is not a gather or scatter operation. The value operand of a
  // store will remain scalar if the store is scalarized.
  auto isScalarUse = [&](Instruction *MemAccess, Value *Ptr) {
    InstWidening WideningDecision = getWideningDecision(MemAccess, VF);
    assert(WideningDecision != CM_Unknown &&
           "Widening decision should be ready at this moment");
    if (auto *Store = dyn_cast<StoreInst>(MemAccess))
      if (Ptr == Store->getValueOperand())
        return WideningDecision == CM_Scalarize;
    assert(Ptr == getLoadStorePointerOperand(MemAccess) &&
           "Ptr is neither a value or pointer operand");
    return WideningDecision != CM_GatherScatter;
  };

  // A helper that returns true if the given value is a bitcast or
  // getelementptr instruction contained in the loop.
  auto isLoopVaryingBitCastOrGEP = [&](Value *V) {
    return ((isa<BitCastInst>(V) && V->getType()->isPointerTy()) ||
            isa<GetElementPtrInst>(V)) &&
           !TheLoop->isLoopInvariant(V);
  };

  auto isScalarPtrInduction = [&](Instruction *MemAccess, Value *Ptr) {
    if (!isa<PHINode>(Ptr) ||
        !Legal->getInductionVars().count(cast<PHINode>(Ptr)))
      return false;
    auto &Induction = Legal->getInductionVars()[cast<PHINode>(Ptr)];
    if (Induction.getKind() != InductionDescriptor::IK_PtrInduction)
      return false;
    return isScalarUse(MemAccess, Ptr);
  };

  // A helper that evaluates a memory access's use of a pointer. If the
  // pointer is actually the pointer induction of a loop, it is being
  // inserted into Worklist. If the use will be a scalar use, and the
  // pointer is only used by memory accesses, we place the pointer in
  // ScalarPtrs. Otherwise, the pointer is placed in PossibleNonScalarPtrs.
  auto evaluatePtrUse = [&](Instruction *MemAccess, Value *Ptr) {
    if (isScalarPtrInduction(MemAccess, Ptr)) {
      Worklist.insert(cast<Instruction>(Ptr));
      Instruction *Update = cast<Instruction>(
          cast<PHINode>(Ptr)->getIncomingValueForBlock(Latch));
      Worklist.insert(Update);
      LLVM_DEBUG(dbgs() << "LV: Found new scalar instruction: " << *Ptr
                        << "\n");
      LLVM_DEBUG(dbgs() << "LV: Found new scalar instruction: " << *Update
                        << "\n");
      return;
    }
    // We only care about bitcast and getelementptr instructions contained in
    // the loop.
    if (!isLoopVaryingBitCastOrGEP(Ptr))
      return;

    // If the pointer has already been identified as scalar (e.g., if it was
    // also identified as uniform), there's nothing to do.
    auto *I = cast<Instruction>(Ptr);
    if (Worklist.count(I))
      return;

    // If the use of the pointer will be a scalar use, and all users of the
    // pointer are memory accesses, place the pointer in ScalarPtrs. Otherwise,
    // place the pointer in PossibleNonScalarPtrs.
    if (isScalarUse(MemAccess, Ptr) && llvm::all_of(I->users(), [&](User *U) {
          return isa<LoadInst>(U) || isa<StoreInst>(U);
        }))
      ScalarPtrs.insert(I);
    else
      PossibleNonScalarPtrs.insert(I);
  };

  // We seed the scalars analysis with three classes of instructions: (1)
  // instructions marked uniform-after-vectorization and (2) bitcast,
  // getelementptr and (pointer) phi instructions used by memory accesses
  // requiring a scalar use.
  //
  // (1) Add to the worklist all instructions that have been identified as
  // uniform-after-vectorization.
  Worklist.insert(Uniforms[VF].begin(), Uniforms[VF].end());

  // (2) Add to the worklist all bitcast and getelementptr instructions used by
  // memory accesses requiring a scalar use. The pointer operands of loads and
  // stores will be scalar as long as the memory accesses is not a gather or
  // scatter operation. The value operand of a store will remain scalar if the
  // store is scalarized.
  for (auto *BB : TheLoop->blocks())
    for (auto &I : *BB) {
      if (auto *Load = dyn_cast<LoadInst>(&I)) {
        evaluatePtrUse(Load, Load->getPointerOperand());
      } else if (auto *Store = dyn_cast<StoreInst>(&I)) {
        evaluatePtrUse(Store, Store->getPointerOperand());
        evaluatePtrUse(Store, Store->getValueOperand());
      }
    }
  for (auto *I : ScalarPtrs)
    if (!PossibleNonScalarPtrs.count(I)) {
      LLVM_DEBUG(dbgs() << "LV: Found scalar instruction: " << *I << "\n");
      Worklist.insert(I);
    }

  // Insert the forced scalars.
  // FIXME: Currently widenPHIInstruction() often creates a dead vector
  // induction variable when the PHI user is scalarized.
  auto ForcedScalar = ForcedScalars.find(VF);
  if (ForcedScalar != ForcedScalars.end())
    for (auto *I : ForcedScalar->second)
      Worklist.insert(I);

  // Expand the worklist by looking through any bitcasts and getelementptr
  // instructions we've already identified as scalar. This is similar to the
  // expansion step in collectLoopUniforms(); however, here we're only
  // expanding to include additional bitcasts and getelementptr instructions.
  unsigned Idx = 0;
  while (Idx != Worklist.size()) {
    Instruction *Dst = Worklist[Idx++];
    if (!isLoopVaryingBitCastOrGEP(Dst->getOperand(0)))
      continue;
    auto *Src = cast<Instruction>(Dst->getOperand(0));
    if (llvm::all_of(Src->users(), [&](User *U) -> bool {
          auto *J = cast<Instruction>(U);
          return !TheLoop->contains(J) || Worklist.count(J) ||
                 ((isa<LoadInst>(J) || isa<StoreInst>(J)) &&
                  isScalarUse(J, Src));
        })) {
      Worklist.insert(Src);
      LLVM_DEBUG(dbgs() << "LV: Found scalar instruction: " << *Src << "\n");
    }
  }

  // An induction variable will remain scalar if all users of the induction
  // variable and induction variable update remain scalar.
  for (auto &Induction : Legal->getInductionVars()) {
    auto *Ind = Induction.first;
    auto *IndUpdate = cast<Instruction>(Ind->getIncomingValueForBlock(Latch));

    // If tail-folding is applied, the primary induction variable will be used
    // to feed a vector compare.
    if (Ind == Legal->getPrimaryInduction() && foldTailByMasking())
      continue;

    // Determine if all users of the induction variable are scalar after
    // vectorization.
    auto ScalarInd = llvm::all_of(Ind->users(), [&](User *U) -> bool {
      auto *I = cast<Instruction>(U);
      return I == IndUpdate || !TheLoop->contains(I) || Worklist.count(I);
    });
    if (!ScalarInd)
      continue;

    // Determine if all users of the induction variable update instruction are
    // scalar after vectorization.
    auto ScalarIndUpdate =
        llvm::all_of(IndUpdate->users(), [&](User *U) -> bool {
          auto *I = cast<Instruction>(U);
          return I == Ind || !TheLoop->contains(I) || Worklist.count(I);
        });
    if (!ScalarIndUpdate)
      continue;

    // The induction variable and its update instruction will remain scalar.
    Worklist.insert(Ind);
    Worklist.insert(IndUpdate);
    LLVM_DEBUG(dbgs() << "LV: Found scalar instruction: " << *Ind << "\n");
    LLVM_DEBUG(dbgs() << "LV: Found scalar instruction: " << *IndUpdate
                      << "\n");
  }

  Scalars[VF].insert(Worklist.begin(), Worklist.end());
}

bool LoopVectorizationCostModel::isScalarWithPredication(Instruction *I) const {
  if (!blockNeedsPredication(I->getParent()))
    return false;
  switch(I->getOpcode()) {
  default:
    break;
  case Instruction::Load:
  case Instruction::Store: {
    if (!Legal->isMaskRequired(I))
      return false;
    auto *Ptr = getLoadStorePointerOperand(I);
    auto *Ty = getLoadStoreType(I);
    const Align Alignment = getLoadStoreAlignment(I);
    return isa<LoadInst>(I) ? !(isLegalMaskedLoad(Ty, Ptr, Alignment) ||
                                TTI.isLegalMaskedGather(Ty, Alignment))
                            : !(isLegalMaskedStore(Ty, Ptr, Alignment) ||
                                TTI.isLegalMaskedScatter(Ty, Alignment));
  }
  case Instruction::UDiv:
  case Instruction::SDiv:
  case Instruction::SRem:
  case Instruction::URem:
    return mayDivideByZero(*I);
  }
  return false;
}

bool LoopVectorizationCostModel::interleavedAccessCanBeWidened(
    Instruction *I, ElementCount VF) {
  assert(isAccessInterleaved(I) && "Expecting interleaved access.");
  assert(getWideningDecision(I, VF) == CM_Unknown &&
         "Decision should not be set yet.");
  auto *Group = getInterleavedAccessGroup(I);
  assert(Group && "Must have a group.");

  // If the instruction's allocated size doesn't equal it's type size, it
  // requires padding and will be scalarized.
  auto &DL = I->getModule()->getDataLayout();
  auto *ScalarTy = getLoadStoreType(I);
  if (hasIrregularType(ScalarTy, DL))
    return false;

  // Check if masking is required.
  // A Group may need masking for one of two reasons: it resides in a block that
  // needs predication, or it was decided to use masking to deal with gaps.
  bool PredicatedAccessRequiresMasking =
      Legal->blockNeedsPredication(I->getParent()) && Legal->isMaskRequired(I);
  bool AccessWithGapsRequiresMasking =
      Group->requiresScalarEpilogue() && !isScalarEpilogueAllowed();
  if (!PredicatedAccessRequiresMasking && !AccessWithGapsRequiresMasking)
    return true;

  // If masked interleaving is required, we expect that the user/target had
  // enabled it, because otherwise it either wouldn't have been created or
  // it should have been invalidated by the CostModel.
  assert(useMaskedInterleavedAccesses(TTI) &&
         "Masked interleave-groups for predicated accesses are not enabled.");

  auto *Ty = getLoadStoreType(I);
  const Align Alignment = getLoadStoreAlignment(I);
  return isa<LoadInst>(I) ? TTI.isLegalMaskedLoad(Ty, Alignment)
                          : TTI.isLegalMaskedStore(Ty, Alignment);
}

bool LoopVectorizationCostModel::memoryInstructionCanBeWidened(
    Instruction *I, ElementCount VF) {
  // Get and ensure we have a valid memory instruction.
  LoadInst *LI = dyn_cast<LoadInst>(I);
  StoreInst *SI = dyn_cast<StoreInst>(I);
  assert((LI || SI) && "Invalid memory instruction");

  auto *Ptr = getLoadStorePointerOperand(I);

  // In order to be widened, the pointer should be consecutive, first of all.
  if (!Legal->isConsecutivePtr(Ptr))
    return false;

  // If the instruction is a store located in a predicated block, it will be
  // scalarized.
  if (isScalarWithPredication(I))
    return false;

  // If the instruction's allocated size doesn't equal it's type size, it
  // requires padding and will be scalarized.
  auto &DL = I->getModule()->getDataLayout();
  auto *ScalarTy = LI ? LI->getType() : SI->getValueOperand()->getType();
  if (hasIrregularType(ScalarTy, DL))
    return false;

  return true;
}

void LoopVectorizationCostModel::collectLoopUniforms(ElementCount VF) {
  // We should not collect Uniforms more than once per VF. Right now,
  // this function is called from collectUniformsAndScalars(), which
  // already does this check. Collecting Uniforms for VF=1 does not make any
  // sense.

  assert(VF.isVector() && Uniforms.find(VF) == Uniforms.end() &&
         "This function should not be visited twice for the same VF");

  // Visit the list of Uniforms. If we'll not find any uniform value, we'll
  // not analyze again.  Uniforms.count(VF) will return 1.
  Uniforms[VF].clear();

  // We now know that the loop is vectorizable!
  // Collect instructions inside the loop that will remain uniform after
  // vectorization.

  // Global values, params and instructions outside of current loop are out of
  // scope.
  auto isOutOfScope = [&](Value *V) -> bool {
    Instruction *I = dyn_cast<Instruction>(V);
    return (!I || !TheLoop->contains(I));
  };

  SetVector<Instruction *> Worklist;
  BasicBlock *Latch = TheLoop->getLoopLatch();

  // Instructions that are scalar with predication must not be considered
  // uniform after vectorization, because that would create an erroneous
  // replicating region where only a single instance out of VF should be formed.
  // TODO: optimize such seldom cases if found important, see PR40816.
  auto addToWorklistIfAllowed = [&](Instruction *I) -> void {
    if (isOutOfScope(I)) {
      LLVM_DEBUG(dbgs() << "LV: Found not uniform due to scope: "
                        << *I << "\n");
      return;
    }
    if (isScalarWithPredication(I)) {
      LLVM_DEBUG(dbgs() << "LV: Found not uniform being ScalarWithPredication: "
                        << *I << "\n");
      return;
    }
    LLVM_DEBUG(dbgs() << "LV: Found uniform instruction: " << *I << "\n");
    Worklist.insert(I);
  };

  // Start with the conditional branch. If the branch condition is an
  // instruction contained in the loop that is only used by the branch, it is
  // uniform.
  auto *Cmp = dyn_cast<Instruction>(Latch->getTerminator()->getOperand(0));
  if (Cmp && TheLoop->contains(Cmp) && Cmp->hasOneUse())
    addToWorklistIfAllowed(Cmp);

  auto isUniformDecision = [&](Instruction *I, ElementCount VF) {
    InstWidening WideningDecision = getWideningDecision(I, VF);
    assert(WideningDecision != CM_Unknown &&
           "Widening decision should be ready at this moment");

    // A uniform memory op is itself uniform.  We exclude uniform stores
    // here as they demand the last lane, not the first one.
    if (isa<LoadInst>(I) && Legal->isUniformMemOp(*I)) {
      assert(WideningDecision == CM_Scalarize);
      return true;
    }

    return (WideningDecision == CM_Widen ||
            WideningDecision == CM_Widen_Reverse ||
            WideningDecision == CM_Interleave);
  };


  // Returns true if Ptr is the pointer operand of a memory access instruction
  // I, and I is known to not require scalarization.
  auto isVectorizedMemAccessUse = [&](Instruction *I, Value *Ptr) -> bool {
    return getLoadStorePointerOperand(I) == Ptr && isUniformDecision(I, VF);
  };

  // Holds a list of values which are known to have at least one uniform use.
  // Note that there may be other uses which aren't uniform.  A "uniform use"
  // here is something which only demands lane 0 of the unrolled iterations;
  // it does not imply that all lanes produce the same value (e.g. this is not
  // the usual meaning of uniform)
  SetVector<Value *> HasUniformUse;

  // Scan the loop for instructions which are either a) known to have only
  // lane 0 demanded or b) are uses which demand only lane 0 of their operand.
  for (auto *BB : TheLoop->blocks())
    for (auto &I : *BB) {
      // If there's no pointer operand, there's nothing to do.
      auto *Ptr = getLoadStorePointerOperand(&I);
      if (!Ptr)
        continue;

      // A uniform memory op is itself uniform.  We exclude uniform stores
      // here as they demand the last lane, not the first one.
      if (isa<LoadInst>(I) && Legal->isUniformMemOp(I))
        addToWorklistIfAllowed(&I);

      if (isUniformDecision(&I, VF)) {
        assert(isVectorizedMemAccessUse(&I, Ptr) && "consistency check");
        HasUniformUse.insert(Ptr);
      }
    }

  // Add to the worklist any operands which have *only* uniform (e.g. lane 0
  // demanding) users.  Since loops are assumed to be in LCSSA form, this
  // disallows uses outside the loop as well.
  for (auto *V : HasUniformUse) {
    if (isOutOfScope(V))
      continue;
    auto *I = cast<Instruction>(V);
    auto UsersAreMemAccesses =
      llvm::all_of(I->users(), [&](User *U) -> bool {
        return isVectorizedMemAccessUse(cast<Instruction>(U), V);
      });
    if (UsersAreMemAccesses)
      addToWorklistIfAllowed(I);
  }

  // Expand Worklist in topological order: whenever a new instruction
  // is added , its users should be already inside Worklist.  It ensures
  // a uniform instruction will only be used by uniform instructions.
  unsigned idx = 0;
  while (idx != Worklist.size()) {
    Instruction *I = Worklist[idx++];

    for (auto OV : I->operand_values()) {
      // isOutOfScope operands cannot be uniform instructions.
      if (isOutOfScope(OV))
        continue;
      // First order recurrence Phi's should typically be considered
      // non-uniform.
      auto *OP = dyn_cast<PHINode>(OV);
      if (OP && Legal->isFirstOrderRecurrence(OP))
        continue;
      // If all the users of the operand are uniform, then add the
      // operand into the uniform worklist.
      auto *OI = cast<Instruction>(OV);
      if (llvm::all_of(OI->users(), [&](User *U) -> bool {
            auto *J = cast<Instruction>(U);
            return Worklist.count(J) || isVectorizedMemAccessUse(J, OI);
          }))
        addToWorklistIfAllowed(OI);
    }
  }

  // For an instruction to be added into Worklist above, all its users inside
  // the loop should also be in Worklist. However, this condition cannot be
  // true for phi nodes that form a cyclic dependence. We must process phi
  // nodes separately. An induction variable will remain uniform if all users
  // of the induction variable and induction variable update remain uniform.
  // The code below handles both pointer and non-pointer induction variables.
  for (auto &Induction : Legal->getInductionVars()) {
    auto *Ind = Induction.first;
    auto *IndUpdate = cast<Instruction>(Ind->getIncomingValueForBlock(Latch));

    // Determine if all users of the induction variable are uniform after
    // vectorization.
    auto UniformInd = llvm::all_of(Ind->users(), [&](User *U) -> bool {
      auto *I = cast<Instruction>(U);
      return I == IndUpdate || !TheLoop->contains(I) || Worklist.count(I) ||
             isVectorizedMemAccessUse(I, Ind);
    });
    if (!UniformInd)
      continue;

    // Determine if all users of the induction variable update instruction are
    // uniform after vectorization.
    auto UniformIndUpdate =
        llvm::all_of(IndUpdate->users(), [&](User *U) -> bool {
          auto *I = cast<Instruction>(U);
          return I == Ind || !TheLoop->contains(I) || Worklist.count(I) ||
                 isVectorizedMemAccessUse(I, IndUpdate);
        });
    if (!UniformIndUpdate)
      continue;

    // The induction variable and its update instruction will remain uniform.
    addToWorklistIfAllowed(Ind);
    addToWorklistIfAllowed(IndUpdate);
  }

  Uniforms[VF].insert(Worklist.begin(), Worklist.end());
}

bool LoopVectorizationCostModel::runtimeChecksRequired() {
  LLVM_DEBUG(dbgs() << "LV: Performing code size checks.\n");

  if (Legal->getRuntimePointerChecking()->Need) {
    reportVectorizationFailure("Runtime ptr check is required with -Os/-Oz",
        "runtime pointer checks needed. Enable vectorization of this "
        "loop with '#pragma clang loop vectorize(enable)' when "
        "compiling with -Os/-Oz",
        "CantVersionLoopWithOptForSize", ORE, TheLoop);
    return true;
  }

  if (!PSE.getUnionPredicate().getPredicates().empty()) {
    reportVectorizationFailure("Runtime SCEV check is required with -Os/-Oz",
        "runtime SCEV checks needed. Enable vectorization of this "
        "loop with '#pragma clang loop vectorize(enable)' when "
        "compiling with -Os/-Oz",
        "CantVersionLoopWithOptForSize", ORE, TheLoop);
    return true;
  }

  // FIXME: Avoid specializing for stride==1 instead of bailing out.
  if (!Legal->getLAI()->getSymbolicStrides().empty()) {
    reportVectorizationFailure("Runtime stride check for small trip count",
        "runtime stride == 1 checks needed. Enable vectorization of "
        "this loop without such check by compiling with -Os/-Oz",
        "CantVersionLoopWithOptForSize", ORE, TheLoop);
    return true;
  }

  return false;
}

ElementCount
LoopVectorizationCostModel::getMaxLegalScalableVF(unsigned MaxSafeElements) {
  if (!TTI.supportsScalableVectors() && !ForceTargetSupportsScalableVectors) {
    reportVectorizationInfo(
        "Disabling scalable vectorization, because target does not "
        "support scalable vectors.",
        "ScalableVectorsUnsupported", ORE, TheLoop);
    return ElementCount::getScalable(0);
  }

  if (Hints->isScalableVectorizationDisabled()) {
    reportVectorizationInfo("Scalable vectorization is explicitly disabled",
                            "ScalableVectorizationDisabled", ORE, TheLoop);
    return ElementCount::getScalable(0);
  }

  auto MaxScalableVF = ElementCount::getScalable(
      std::numeric_limits<ElementCount::ScalarTy>::max());

  // Disable scalable vectorization if the loop contains unsupported reductions.
  // Test that the loop-vectorizer can legalize all operations for this MaxVF.
  // FIXME: While for scalable vectors this is currently sufficient, this should
  // be replaced by a more detailed mechanism that filters out specific VFs,
  // instead of invalidating vectorization for a whole set of VFs based on the
  // MaxVF.
  if (!canVectorizeReductions(MaxScalableVF)) {
    reportVectorizationInfo(
        "Scalable vectorization not supported for the reduction "
        "operations found in this loop.",
        "ScalableVFUnfeasible", ORE, TheLoop);
    return ElementCount::getScalable(0);
  }

  if (Legal->isSafeForAnyVectorWidth())
    return MaxScalableVF;

  // Limit MaxScalableVF by the maximum safe dependence distance.
  Optional<unsigned> MaxVScale = TTI.getMaxVScale();
  MaxScalableVF = ElementCount::getScalable(
      MaxVScale ? (MaxSafeElements / MaxVScale.getValue()) : 0);
  if (!MaxScalableVF)
    reportVectorizationInfo(
        "Max legal vector width too small, scalable vectorization "
        "unfeasible.",
        "ScalableVFUnfeasible", ORE, TheLoop);

  return MaxScalableVF;
}

FixedScalableVFPair
LoopVectorizationCostModel::computeFeasibleMaxVF(unsigned ConstTripCount,
                                                 ElementCount UserVF) {
  MinBWs = computeMinimumValueSizes(TheLoop->getBlocks(), *DB, &TTI);
  unsigned SmallestType, WidestType;
  std::tie(SmallestType, WidestType) = getSmallestAndWidestTypes();

  // Get the maximum safe dependence distance in bits computed by LAA.
  // It is computed by MaxVF * sizeOf(type) * 8, where type is taken from
  // the memory accesses that is most restrictive (involved in the smallest
  // dependence distance).
  unsigned MaxSafeElements =
      PowerOf2Floor(Legal->getMaxSafeVectorWidthInBits() / WidestType);

  auto MaxSafeFixedVF = ElementCount::getFixed(MaxSafeElements);
  auto MaxSafeScalableVF = getMaxLegalScalableVF(MaxSafeElements);

  LLVM_DEBUG(dbgs() << "LV: The max safe fixed VF is: " << MaxSafeFixedVF
                    << ".\n");
  LLVM_DEBUG(dbgs() << "LV: The max safe scalable VF is: " << MaxSafeScalableVF
                    << ".\n");

  // First analyze the UserVF, fall back if the UserVF should be ignored.
  if (UserVF) {
    auto MaxSafeUserVF =
        UserVF.isScalable() ? MaxSafeScalableVF : MaxSafeFixedVF;

    if (ElementCount::isKnownLE(UserVF, MaxSafeUserVF))
      return UserVF;

    assert(ElementCount::isKnownGT(UserVF, MaxSafeUserVF));

    // Only clamp if the UserVF is not scalable. If the UserVF is scalable, it
    // is better to ignore the hint and let the compiler choose a suitable VF.
    if (!UserVF.isScalable()) {
      LLVM_DEBUG(dbgs() << "LV: User VF=" << UserVF
                        << " is unsafe, clamping to max safe VF="
                        << MaxSafeFixedVF << ".\n");
      ORE->emit([&]() {
        return OptimizationRemarkAnalysis(DEBUG_TYPE, "VectorizationFactor",
                                          TheLoop->getStartLoc(),
                                          TheLoop->getHeader())
               << "User-specified vectorization factor "
               << ore::NV("UserVectorizationFactor", UserVF)
               << " is unsafe, clamping to maximum safe vectorization factor "
               << ore::NV("VectorizationFactor", MaxSafeFixedVF);
      });
      return MaxSafeFixedVF;
    }

    LLVM_DEBUG(dbgs() << "LV: User VF=" << UserVF
                      << " is unsafe. Ignoring scalable UserVF.\n");
    ORE->emit([&]() {
      return OptimizationRemarkAnalysis(DEBUG_TYPE, "VectorizationFactor",
                                        TheLoop->getStartLoc(),
                                        TheLoop->getHeader())
             << "User-specified vectorization factor "
             << ore::NV("UserVectorizationFactor", UserVF)
             << " is unsafe. Ignoring the hint to let the compiler pick a "
                "suitable VF.";
    });
  }

  LLVM_DEBUG(dbgs() << "LV: The Smallest and Widest types: " << SmallestType
                    << " / " << WidestType << " bits.\n");

  FixedScalableVFPair Result(ElementCount::getFixed(1),
                             ElementCount::getScalable(0));
  if (auto MaxVF = getMaximizedVFForTarget(ConstTripCount, SmallestType,
                                           WidestType, MaxSafeFixedVF))
    Result.FixedVF = MaxVF;

  if (auto MaxVF = getMaximizedVFForTarget(ConstTripCount, SmallestType,
                                           WidestType, MaxSafeScalableVF))
    if (MaxVF.isScalable()) {
      Result.ScalableVF = MaxVF;
      LLVM_DEBUG(dbgs() << "LV: Found feasible scalable VF = " << MaxVF
                        << "\n");
    }

  return Result;
}

FixedScalableVFPair
LoopVectorizationCostModel::computeMaxVF(ElementCount UserVF, unsigned UserIC) {
  if (Legal->getRuntimePointerChecking()->Need && TTI.hasBranchDivergence()) {
    // TODO: It may by useful to do since it's still likely to be dynamically
    // uniform if the target can skip.
    reportVectorizationFailure(
        "Not inserting runtime ptr check for divergent target",
        "runtime pointer checks needed. Not enabled for divergent target",
        "CantVersionLoopWithDivergentTarget", ORE, TheLoop);
    return FixedScalableVFPair::getNone();
  }

  unsigned TC = PSE.getSE()->getSmallConstantTripCount(TheLoop);
  LLVM_DEBUG(dbgs() << "LV: Found trip count: " << TC << '\n');
  if (TC == 1) {
    reportVectorizationFailure("Single iteration (non) loop",
        "loop trip count is one, irrelevant for vectorization",
        "SingleIterationLoop", ORE, TheLoop);
    return FixedScalableVFPair::getNone();
  }

  switch (ScalarEpilogueStatus) {
  case CM_ScalarEpilogueAllowed:
    return computeFeasibleMaxVF(TC, UserVF);
  case CM_ScalarEpilogueNotAllowedUsePredicate:
    LLVM_FALLTHROUGH;
  case CM_ScalarEpilogueNotNeededUsePredicate:
    LLVM_DEBUG(
        dbgs() << "LV: vector predicate hint/switch found.\n"
               << "LV: Not allowing scalar epilogue, creating predicated "
               << "vector loop.\n");
    break;
  case CM_ScalarEpilogueNotAllowedLowTripLoop:
    // fallthrough as a special case of OptForSize
  case CM_ScalarEpilogueNotAllowedOptSize:
    if (ScalarEpilogueStatus == CM_ScalarEpilogueNotAllowedOptSize)
      LLVM_DEBUG(
          dbgs() << "LV: Not allowing scalar epilogue due to -Os/-Oz.\n");
    else
      LLVM_DEBUG(dbgs() << "LV: Not allowing scalar epilogue due to low trip "
                        << "count.\n");

    // Bail if runtime checks are required, which are not good when optimising
    // for size.
    if (runtimeChecksRequired())
      return FixedScalableVFPair::getNone();

    break;
  }

  // The only loops we can vectorize without a scalar epilogue, are loops with
  // a bottom-test and a single exiting block. We'd have to handle the fact
  // that not every instruction executes on the last iteration.  This will
  // require a lane mask which varies through the vector loop body.  (TODO)
  if (TheLoop->getExitingBlock() != TheLoop->getLoopLatch()) {
    // If there was a tail-folding hint/switch, but we can't fold the tail by
    // masking, fallback to a vectorization with a scalar epilogue.
    if (ScalarEpilogueStatus == CM_ScalarEpilogueNotNeededUsePredicate) {
      LLVM_DEBUG(dbgs() << "LV: Cannot fold tail by masking: vectorize with a "
                           "scalar epilogue instead.\n");
      ScalarEpilogueStatus = CM_ScalarEpilogueAllowed;
      return computeFeasibleMaxVF(TC, UserVF);
    }
    return FixedScalableVFPair::getNone();
  }

  // Now try the tail folding

  // Invalidate interleave groups that require an epilogue if we can't mask
  // the interleave-group.
  if (!useMaskedInterleavedAccesses(TTI)) {
    assert(WideningDecisions.empty() && Uniforms.empty() && Scalars.empty() &&
           "No decisions should have been taken at this point");
    // Note: There is no need to invalidate any cost modeling decisions here, as
    // non where taken so far.
    InterleaveInfo.invalidateGroupsRequiringScalarEpilogue();
  }

  FixedScalableVFPair MaxFactors = computeFeasibleMaxVF(TC, UserVF);
  // Avoid tail folding if the trip count is known to be a multiple of any VF
  // we chose.
  // FIXME: The condition below pessimises the case for fixed-width vectors,
  // when scalable VFs are also candidates for vectorization.
  if (MaxFactors.FixedVF.isVector() && !MaxFactors.ScalableVF) {
    ElementCount MaxFixedVF = MaxFactors.FixedVF;
    assert((UserVF.isNonZero() || isPowerOf2_32(MaxFixedVF.getFixedValue())) &&
           "MaxFixedVF must be a power of 2");
    unsigned MaxVFtimesIC = UserIC ? MaxFixedVF.getFixedValue() * UserIC
                                   : MaxFixedVF.getFixedValue();
    ScalarEvolution *SE = PSE.getSE();
    const SCEV *BackedgeTakenCount = PSE.getBackedgeTakenCount();
    const SCEV *ExitCount = SE->getAddExpr(
        BackedgeTakenCount, SE->getOne(BackedgeTakenCount->getType()));
    const SCEV *Rem = SE->getURemExpr(
        SE->applyLoopGuards(ExitCount, TheLoop),
        SE->getConstant(BackedgeTakenCount->getType(), MaxVFtimesIC));
    if (Rem->isZero()) {
      // Accept MaxFixedVF if we do not have a tail.
      LLVM_DEBUG(dbgs() << "LV: No tail will remain for any chosen VF.\n");
      return MaxFactors;
    }
  }

  // If we don't know the precise trip count, or if the trip count that we
  // found modulo the vectorization factor is not zero, try to fold the tail
  // by masking.
  // FIXME: look for a smaller MaxVF that does divide TC rather than masking.
  if (Legal->prepareToFoldTailByMasking()) {
    FoldTailByMasking = true;
    return MaxFactors;
  }

  // If there was a tail-folding hint/switch, but we can't fold the tail by
  // masking, fallback to a vectorization with a scalar epilogue.
  if (ScalarEpilogueStatus == CM_ScalarEpilogueNotNeededUsePredicate) {
    LLVM_DEBUG(dbgs() << "LV: Cannot fold tail by masking: vectorize with a "
                         "scalar epilogue instead.\n");
    ScalarEpilogueStatus = CM_ScalarEpilogueAllowed;
    return MaxFactors;
  }

  if (ScalarEpilogueStatus == CM_ScalarEpilogueNotAllowedUsePredicate) {
    LLVM_DEBUG(dbgs() << "LV: Can't fold tail by masking: don't vectorize\n");
    return FixedScalableVFPair::getNone();
  }

  if (TC == 0) {
    reportVectorizationFailure(
        "Unable to calculate the loop count due to complex control flow",
        "unable to calculate the loop count due to complex control flow",
        "UnknownLoopCountComplexCFG", ORE, TheLoop);
    return FixedScalableVFPair::getNone();
  }

  reportVectorizationFailure(
      "Cannot optimize for size and vectorize at the same time.",
      "cannot optimize for size and vectorize at the same time. "
      "Enable vectorization of this loop with '#pragma clang loop "
      "vectorize(enable)' when compiling with -Os/-Oz",
      "NoTailLoopWithOptForSize", ORE, TheLoop);
  return FixedScalableVFPair::getNone();
}

ElementCount LoopVectorizationCostModel::getMaximizedVFForTarget(
    unsigned ConstTripCount, unsigned SmallestType, unsigned WidestType,
    const ElementCount &MaxSafeVF) {
  bool ComputeScalableMaxVF = MaxSafeVF.isScalable();
  TypeSize WidestRegister = TTI.getRegisterBitWidth(
      ComputeScalableMaxVF ? TargetTransformInfo::RGK_ScalableVector
                           : TargetTransformInfo::RGK_FixedWidthVector);

  // Convenience function to return the minimum of two ElementCounts.
  auto MinVF = [](const ElementCount &LHS, const ElementCount &RHS) {
    assert((LHS.isScalable() == RHS.isScalable()) &&
           "Scalable flags must match");
    return ElementCount::isKnownLT(LHS, RHS) ? LHS : RHS;
  };

  // Ensure MaxVF is a power of 2; the dependence distance bound may not be.
  // Note that both WidestRegister and WidestType may not be a powers of 2.
  auto MaxVectorElementCount = ElementCount::get(
      PowerOf2Floor(WidestRegister.getKnownMinSize() / WidestType),
      ComputeScalableMaxVF);
  MaxVectorElementCount = MinVF(MaxVectorElementCount, MaxSafeVF);
  LLVM_DEBUG(dbgs() << "LV: The Widest register safe to use is: "
                    << (MaxVectorElementCount * WidestType) << " bits.\n");

  if (!MaxVectorElementCount) {
    LLVM_DEBUG(dbgs() << "LV: The target has no vector registers.\n");
    return ElementCount::getFixed(1);
  }

  const auto TripCountEC = ElementCount::getFixed(ConstTripCount);
  if (ConstTripCount &&
      ElementCount::isKnownLE(TripCountEC, MaxVectorElementCount) &&
      isPowerOf2_32(ConstTripCount)) {
    // We need to clamp the VF to be the ConstTripCount. There is no point in
    // choosing a higher viable VF as done in the loop below. If
    // MaxVectorElementCount is scalable, we only fall back on a fixed VF when
    // the TC is less than or equal to the known number of lanes.
    LLVM_DEBUG(dbgs() << "LV: Clamping the MaxVF to the constant trip count: "
                      << ConstTripCount << "\n");
    return TripCountEC;
  }

  ElementCount MaxVF = MaxVectorElementCount;
  if (TTI.shouldMaximizeVectorBandwidth() ||
      (MaximizeBandwidth && isScalarEpilogueAllowed())) {
    auto MaxVectorElementCountMaxBW = ElementCount::get(
        PowerOf2Floor(WidestRegister.getKnownMinSize() / SmallestType),
        ComputeScalableMaxVF);
    MaxVectorElementCountMaxBW = MinVF(MaxVectorElementCountMaxBW, MaxSafeVF);

    // Collect all viable vectorization factors larger than the default MaxVF
    // (i.e. MaxVectorElementCount).
    SmallVector<ElementCount, 8> VFs;
    for (ElementCount VS = MaxVectorElementCount * 2;
         ElementCount::isKnownLE(VS, MaxVectorElementCountMaxBW); VS *= 2)
      VFs.push_back(VS);

    // For each VF calculate its register usage.
    auto RUs = calculateRegisterUsage(VFs);

    // Select the largest VF which doesn't require more registers than existing
    // ones.
    for (int i = RUs.size() - 1; i >= 0; --i) {
      bool Selected = true;
      for (auto &pair : RUs[i].MaxLocalUsers) {
        unsigned TargetNumRegisters = TTI.getNumberOfRegisters(pair.first);
        if (pair.second > TargetNumRegisters)
          Selected = false;
      }
      if (Selected) {
        MaxVF = VFs[i];
        break;
      }
    }
    if (ElementCount MinVF =
            TTI.getMinimumVF(SmallestType, ComputeScalableMaxVF)) {
      if (ElementCount::isKnownLT(MaxVF, MinVF)) {
        LLVM_DEBUG(dbgs() << "LV: Overriding calculated MaxVF(" << MaxVF
                          << ") with target's minimum: " << MinVF << '\n');
        MaxVF = MinVF;
      }
    }
  }
  return MaxVF;
}

bool LoopVectorizationCostModel::isMoreProfitable(
    const VectorizationFactor &A, const VectorizationFactor &B) const {
  InstructionCost::CostType CostA = *A.Cost.getValue();
  InstructionCost::CostType CostB = *B.Cost.getValue();

  unsigned MaxTripCount = PSE.getSE()->getSmallConstantMaxTripCount(TheLoop);

  if (!A.Width.isScalable() && !B.Width.isScalable() && FoldTailByMasking &&
      MaxTripCount) {
    // If we are folding the tail and the trip count is a known (possibly small)
    // constant, the trip count will be rounded up to an integer number of
    // iterations. The total cost will be PerIterationCost*ceil(TripCount/VF),
    // which we compare directly. When not folding the tail, the total cost will
    // be PerIterationCost*floor(TC/VF) + Scalar remainder cost, and so is
    // approximated with the per-lane cost below instead of using the tripcount
    // as here.
    int64_t RTCostA = CostA * divideCeil(MaxTripCount, A.Width.getFixedValue());
    int64_t RTCostB = CostB * divideCeil(MaxTripCount, B.Width.getFixedValue());
    return RTCostA < RTCostB;
  }

  // When set to preferred, for now assume vscale may be larger than 1, so
  // that scalable vectorization is slightly favorable over fixed-width
  // vectorization.
  if (Hints->isScalableVectorizationPreferred())
    if (A.Width.isScalable() && !B.Width.isScalable())
      return (CostA * B.Width.getKnownMinValue()) <=
             (CostB * A.Width.getKnownMinValue());

  // To avoid the need for FP division:
  //      (CostA / A.Width) < (CostB / B.Width)
  // <=>  (CostA * B.Width) < (CostB * A.Width)
  return (CostA * B.Width.getKnownMinValue()) <
         (CostB * A.Width.getKnownMinValue());
}

VectorizationFactor LoopVectorizationCostModel::selectVectorizationFactor(
    const ElementCountSet &VFCandidates) {
  InstructionCost ExpectedCost = expectedCost(ElementCount::getFixed(1)).first;
  LLVM_DEBUG(dbgs() << "LV: Scalar loop costs: " << ExpectedCost << ".\n");
  assert(ExpectedCost.isValid() && "Unexpected invalid cost for scalar loop");
  assert(VFCandidates.count(ElementCount::getFixed(1)) &&
         "Expected Scalar VF to be a candidate");

  const VectorizationFactor ScalarCost(ElementCount::getFixed(1), ExpectedCost);
  VectorizationFactor ChosenFactor = ScalarCost;

  bool ForceVectorization = Hints->getForce() == LoopVectorizeHints::FK_Enabled;
  if (ForceVectorization && VFCandidates.size() > 1) {
    // Ignore scalar width, because the user explicitly wants vectorization.
    // Initialize cost to max so that VF = 2 is, at least, chosen during cost
    // evaluation.
    ChosenFactor.Cost = std::numeric_limits<InstructionCost::CostType>::max();
  }

<<<<<<< HEAD
#if INTEL_CUSTOMIZATION
  for (unsigned AllowedVF : AllowedVFs) {
    ElementCount i = ElementCount::getFixed(AllowedVF);
#endif // INTEL_CUSTOMIZATION
=======
  for (const auto &i : VFCandidates) {
    // The cost for scalar VF=1 is already calculated, so ignore it.
    if (i.isScalar())
      continue;
>>>>>>> d41cb6bb

    // Notice that the vector loop needs to be executed less times, so
    // we need to divide the cost of the vector loops by the width of
    // the vector elements.
    VectorizationCostTy C = expectedCost(i);

    assert(C.first.isValid() && "Unexpected invalid cost for vector loop");
    VectorizationFactor Candidate(i, C.first);
    LLVM_DEBUG(
        dbgs() << "LV: Vector loop of width " << i << " costs: "
               << (*Candidate.Cost.getValue() /
                   Candidate.Width.getKnownMinValue())
               << (i.isScalable() ? " (assuming a minimum vscale of 1)" : "")
               << ".\n");

    if (!C.second && !ForceVectorization) {
      LLVM_DEBUG(
          dbgs() << "LV: Not considering vector loop of width " << i
                 << " because it will not generate any vector instructions.\n");
      continue;
    }

    // If profitable add it to ProfitableVF list.
    if (isMoreProfitable(Candidate, ScalarCost))
      ProfitableVFs.push_back(Candidate);

    if (isMoreProfitable(Candidate, ChosenFactor))
      ChosenFactor = Candidate;
  }

  if (!EnableCondStoresVectorization && NumPredStores) {
    reportVectorizationFailure("There are conditional stores.",
        "store that is conditionally executed prevents vectorization",
        "ConditionalStore", ORE, TheLoop);
    ChosenFactor = ScalarCost;
  }

  LLVM_DEBUG(if (ForceVectorization && !ChosenFactor.Width.isScalar() &&
                 *ChosenFactor.Cost.getValue() >= *ScalarCost.Cost.getValue())
                 dbgs()
             << "LV: Vectorization seems to be not beneficial, "
             << "but was forced by a user.\n");
  LLVM_DEBUG(dbgs() << "LV: Selecting VF: " << ChosenFactor.Width << ".\n");
  return ChosenFactor;
}

bool LoopVectorizationCostModel::isCandidateForEpilogueVectorization(
    const Loop &L, ElementCount VF) const {
  // Cross iteration phis such as reductions need special handling and are
  // currently unsupported.
  if (any_of(L.getHeader()->phis(), [&](PHINode &Phi) {
        return Legal->isFirstOrderRecurrence(&Phi) ||
               Legal->isReductionVariable(&Phi);
      }))
    return false;

  // Phis with uses outside of the loop require special handling and are
  // currently unsupported.
  for (auto &Entry : Legal->getInductionVars()) {
    // Look for uses of the value of the induction at the last iteration.
    Value *PostInc = Entry.first->getIncomingValueForBlock(L.getLoopLatch());
    for (User *U : PostInc->users())
      if (!L.contains(cast<Instruction>(U)))
        return false;
    // Look for uses of penultimate value of the induction.
    for (User *U : Entry.first->users())
      if (!L.contains(cast<Instruction>(U)))
        return false;
  }

  // Induction variables that are widened require special handling that is
  // currently not supported.
  if (any_of(Legal->getInductionVars(), [&](auto &Entry) {
        return !(this->isScalarAfterVectorization(Entry.first, VF) ||
                 this->isProfitableToScalarize(Entry.first, VF));
      }))
    return false;

  return true;
}

bool LoopVectorizationCostModel::isEpilogueVectorizationProfitable(
    const ElementCount VF) const {
  // FIXME: We need a much better cost-model to take different parameters such
  // as register pressure, code size increase and cost of extra branches into
  // account. For now we apply a very crude heuristic and only consider loops
  // with vectorization factors larger than a certain value.
  // We also consider epilogue vectorization unprofitable for targets that don't
  // consider interleaving beneficial (eg. MVE).
  if (TTI.getMaxInterleaveFactor(VF.getKnownMinValue()) <= 1)
    return false;
  if (VF.getFixedValue() >= EpilogueVectorizationMinVF)
    return true;
  return false;
}

VectorizationFactor
LoopVectorizationCostModel::selectEpilogueVectorizationFactor(
    const ElementCount MainLoopVF, const LoopVectorizationPlanner &LVP) {
  VectorizationFactor Result = VectorizationFactor::Disabled();
  if (!EnableEpilogueVectorization) {
    LLVM_DEBUG(dbgs() << "LEV: Epilogue vectorization is disabled.\n";);
    return Result;
  }

  if (!isScalarEpilogueAllowed()) {
    LLVM_DEBUG(
        dbgs() << "LEV: Unable to vectorize epilogue because no epilogue is "
                  "allowed.\n";);
    return Result;
  }

  // FIXME: This can be fixed for scalable vectors later, because at this stage
  // the LoopVectorizer will only consider vectorizing a loop with scalable
  // vectors when the loop has a hint to enable vectorization for a given VF.
  if (MainLoopVF.isScalable()) {
    LLVM_DEBUG(dbgs() << "LEV: Epilogue vectorization for scalable vectors not "
                         "yet supported.\n");
    return Result;
  }

  // Not really a cost consideration, but check for unsupported cases here to
  // simplify the logic.
  if (!isCandidateForEpilogueVectorization(*TheLoop, MainLoopVF)) {
    LLVM_DEBUG(
        dbgs() << "LEV: Unable to vectorize epilogue because the loop is "
                  "not a supported candidate.\n";);
    return Result;
  }

  if (EpilogueVectorizationForceVF > 1) {
    LLVM_DEBUG(dbgs() << "LEV: Epilogue vectorization factor is forced.\n";);
    if (LVP.hasPlanWithVFs(
            {MainLoopVF, ElementCount::getFixed(EpilogueVectorizationForceVF)}))
      return {ElementCount::getFixed(EpilogueVectorizationForceVF), 0};
    else {
      LLVM_DEBUG(
          dbgs()
              << "LEV: Epilogue vectorization forced factor is not viable.\n";);
      return Result;
    }
  }

  if (TheLoop->getHeader()->getParent()->hasOptSize() ||
      TheLoop->getHeader()->getParent()->hasMinSize()) {
    LLVM_DEBUG(
        dbgs()
            << "LEV: Epilogue vectorization skipped due to opt for size.\n";);
    return Result;
  }

  if (!isEpilogueVectorizationProfitable(MainLoopVF))
    return Result;

  for (auto &NextVF : ProfitableVFs)
    if (ElementCount::isKnownLT(NextVF.Width, MainLoopVF) &&
        (Result.Width.getFixedValue() == 1 ||
         isMoreProfitable(NextVF, Result)) &&
        LVP.hasPlanWithVFs({MainLoopVF, NextVF.Width}))
      Result = NextVF;

  if (Result != VectorizationFactor::Disabled())
    LLVM_DEBUG(dbgs() << "LEV: Vectorizing epilogue loop with VF = "
                      << Result.Width.getFixedValue() << "\n";);
  return Result;
}

std::pair<unsigned, unsigned>
LoopVectorizationCostModel::getSmallestAndWidestTypes() {
  unsigned MinWidth = -1U;
  unsigned MaxWidth = 8;
  const DataLayout &DL = TheFunction->getParent()->getDataLayout();

  // For each block.
  for (BasicBlock *BB : TheLoop->blocks()) {
    // For each instruction in the loop.
    for (Instruction &I : BB->instructionsWithoutDebug()) {
      Type *T = I.getType();

      // Skip ignored values.
      if (ValuesToIgnore.count(&I))
        continue;

      // Only examine Loads, Stores and PHINodes.
      if (!isa<LoadInst>(I) && !isa<StoreInst>(I) && !isa<PHINode>(I))
        continue;

      // Examine PHI nodes that are reduction variables. Update the type to
      // account for the recurrence type.
      if (auto *PN = dyn_cast<PHINode>(&I)) {
        if (!Legal->isReductionVariable(PN))
          continue;
        RecurrenceDescriptor RdxDesc = Legal->getReductionVars()[PN];
        if (PreferInLoopReductions || useOrderedReductions(RdxDesc) ||
            TTI.preferInLoopReduction(RdxDesc.getOpcode(),
                                      RdxDesc.getRecurrenceType(),
                                      TargetTransformInfo::ReductionFlags()))
          continue;
        T = RdxDesc.getRecurrenceType();
      }

      // Examine the stored values.
      if (auto *ST = dyn_cast<StoreInst>(&I))
        T = ST->getValueOperand()->getType();

      // Ignore loaded pointer types and stored pointer types that are not
      // vectorizable.
      //
      // FIXME: The check here attempts to predict whether a load or store will
      //        be vectorized. We only know this for certain after a VF has
      //        been selected. Here, we assume that if an access can be
      //        vectorized, it will be. We should also look at extending this
      //        optimization to non-pointer types.
      //
      if (T->isPointerTy() && !isConsecutiveLoadOrStore(&I) &&
          !isAccessInterleaved(&I) && !isLegalGatherOrScatter(&I))
        continue;

      MinWidth = std::min(MinWidth,
                          (unsigned)DL.getTypeSizeInBits(T->getScalarType()));
      MaxWidth = std::max(MaxWidth,
                          (unsigned)DL.getTypeSizeInBits(T->getScalarType()));
    }
  }

  return {MinWidth, MaxWidth};
}

unsigned LoopVectorizationCostModel::selectInterleaveCount(ElementCount VF,
                                                           unsigned LoopCost) {
  // -- The interleave heuristics --
  // We interleave the loop in order to expose ILP and reduce the loop overhead.
  // There are many micro-architectural considerations that we can't predict
  // at this level. For example, frontend pressure (on decode or fetch) due to
  // code size, or the number and capabilities of the execution ports.
  //
  // We use the following heuristics to select the interleave count:
  // 1. If the code has reductions, then we interleave to break the cross
  // iteration dependency.
  // 2. If the loop is really small, then we interleave to reduce the loop
  // overhead.
  // 3. We don't interleave if we think that we will spill registers to memory
  // due to the increased register pressure.

  if (!isScalarEpilogueAllowed())
    return 1;

  // We used the distance for the interleave count.
  if (Legal->getMaxSafeDepDistBytes() != -1U)
    return 1;

  auto BestKnownTC = getSmallBestKnownTC(*PSE.getSE(), TheLoop);
  const bool HasReductions = !Legal->getReductionVars().empty();
  // Do not interleave loops with a relatively small known or estimated trip
  // count. But we will interleave when InterleaveSmallLoopScalarReduction is
  // enabled, and the code has scalar reductions(HasReductions && VF = 1),
  // because with the above conditions interleaving can expose ILP and break
  // cross iteration dependences for reductions.
  if (BestKnownTC && (*BestKnownTC < TinyTripCountInterleaveThreshold) &&
      !(InterleaveSmallLoopScalarReduction && HasReductions && VF.isScalar()))
    return 1;

  RegisterUsage R = calculateRegisterUsage({VF})[0];
  // We divide by these constants so assume that we have at least one
  // instruction that uses at least one register.
  for (auto& pair : R.MaxLocalUsers) {
    pair.second = std::max(pair.second, 1U);
  }

  // We calculate the interleave count using the following formula.
  // Subtract the number of loop invariants from the number of available
  // registers. These registers are used by all of the interleaved instances.
  // Next, divide the remaining registers by the number of registers that is
  // required by the loop, in order to estimate how many parallel instances
  // fit without causing spills. All of this is rounded down if necessary to be
  // a power of two. We want power of two interleave count to simplify any
  // addressing operations or alignment considerations.
  // We also want power of two interleave counts to ensure that the induction
  // variable of the vector loop wraps to zero, when tail is folded by masking;
  // this currently happens when OptForSize, in which case IC is set to 1 above.
  unsigned IC = UINT_MAX;

  for (auto& pair : R.MaxLocalUsers) {
    unsigned TargetNumRegisters = TTI.getNumberOfRegisters(pair.first);
    LLVM_DEBUG(dbgs() << "LV: The target has " << TargetNumRegisters
                      << " registers of "
                      << TTI.getRegisterClassName(pair.first) << " register class\n");
    if (VF.isScalar()) {
      if (ForceTargetNumScalarRegs.getNumOccurrences() > 0)
        TargetNumRegisters = ForceTargetNumScalarRegs;
    } else {
      if (ForceTargetNumVectorRegs.getNumOccurrences() > 0)
        TargetNumRegisters = ForceTargetNumVectorRegs;
    }
    unsigned MaxLocalUsers = pair.second;
    unsigned LoopInvariantRegs = 0;
    if (R.LoopInvariantRegs.find(pair.first) != R.LoopInvariantRegs.end())
      LoopInvariantRegs = R.LoopInvariantRegs[pair.first];

    unsigned TmpIC = PowerOf2Floor((TargetNumRegisters - LoopInvariantRegs) / MaxLocalUsers);
    // Don't count the induction variable as interleaved.
    if (EnableIndVarRegisterHeur) {
      TmpIC =
          PowerOf2Floor((TargetNumRegisters - LoopInvariantRegs - 1) /
                        std::max(1U, (MaxLocalUsers - 1)));
    }

    IC = std::min(IC, TmpIC);
  }

  // Clamp the interleave ranges to reasonable counts.
  unsigned MaxInterleaveCount =
      TTI.getMaxInterleaveFactor(VF.getKnownMinValue());

  // Check if the user has overridden the max.
  if (VF.isScalar()) {
    if (ForceTargetMaxScalarInterleaveFactor.getNumOccurrences() > 0)
      MaxInterleaveCount = ForceTargetMaxScalarInterleaveFactor;
  } else {
    if (ForceTargetMaxVectorInterleaveFactor.getNumOccurrences() > 0)
      MaxInterleaveCount = ForceTargetMaxVectorInterleaveFactor;
  }

  // If trip count is known or estimated compile time constant, limit the
  // interleave count to be less than the trip count divided by VF, provided it
  // is at least 1.
  //
  // For scalable vectors we can't know if interleaving is beneficial. It may
  // not be beneficial for small loops if none of the lanes in the second vector
  // iterations is enabled. However, for larger loops, there is likely to be a
  // similar benefit as for fixed-width vectors. For now, we choose to leave
  // the InterleaveCount as if vscale is '1', although if some information about
  // the vector is known (e.g. min vector size), we can make a better decision.
  if (BestKnownTC) {
    MaxInterleaveCount =
        std::min(*BestKnownTC / VF.getKnownMinValue(), MaxInterleaveCount);
    // Make sure MaxInterleaveCount is greater than 0.
    MaxInterleaveCount = std::max(1u, MaxInterleaveCount);
  }

  assert(MaxInterleaveCount > 0 &&
         "Maximum interleave count must be greater than 0");

  // Clamp the calculated IC to be between the 1 and the max interleave count
  // that the target and trip count allows.
  if (IC > MaxInterleaveCount)
    IC = MaxInterleaveCount;
  else
    // Make sure IC is greater than 0.
    IC = std::max(1u, IC);

  assert(IC > 0 && "Interleave count must be greater than 0.");

  // If we did not calculate the cost for VF (because the user selected the VF)
  // then we calculate the cost of VF here.
  if (LoopCost == 0) {
    assert(expectedCost(VF).first.isValid() && "Expected a valid cost");
    LoopCost = *expectedCost(VF).first.getValue();
  }

  assert(LoopCost && "Non-zero loop cost expected");

  // Interleave if we vectorized this loop and there is a reduction that could
  // benefit from interleaving.
  if (VF.isVector() && HasReductions) {
    LLVM_DEBUG(dbgs() << "LV: Interleaving because of reductions.\n");
    return IC;
  }

  // Note that if we've already vectorized the loop we will have done the
  // runtime check and so interleaving won't require further checks.
  bool InterleavingRequiresRuntimePointerCheck =
      (VF.isScalar() && Legal->getRuntimePointerChecking()->Need);

  // We want to interleave small loops in order to reduce the loop overhead and
  // potentially expose ILP opportunities.
  LLVM_DEBUG(dbgs() << "LV: Loop cost is " << LoopCost << '\n'
                    << "LV: IC is " << IC << '\n'
                    << "LV: VF is " << VF << '\n');
  const bool AggressivelyInterleaveReductions =
      TTI.enableAggressiveInterleaving(HasReductions);
  if (!InterleavingRequiresRuntimePointerCheck && LoopCost < SmallLoopCost) {
    // We assume that the cost overhead is 1 and we use the cost model
    // to estimate the cost of the loop and interleave until the cost of the
    // loop overhead is about 5% of the cost of the loop.
    unsigned SmallIC =
        std::min(IC, (unsigned)PowerOf2Floor(SmallLoopCost / LoopCost));

    // Interleave until store/load ports (estimated by max interleave count) are
    // saturated.
    unsigned NumStores = Legal->getNumStores();
    unsigned NumLoads = Legal->getNumLoads();
    unsigned StoresIC = IC / (NumStores ? NumStores : 1);
    unsigned LoadsIC = IC / (NumLoads ? NumLoads : 1);

    // If we have a scalar reduction (vector reductions are already dealt with
    // by this point), we can increase the critical path length if the loop
    // we're interleaving is inside another loop. Limit, by default to 2, so the
    // critical path only gets increased by one reduction operation.
    if (HasReductions && TheLoop->getLoopDepth() > 1) {
      unsigned F = static_cast<unsigned>(MaxNestedScalarReductionIC);
      SmallIC = std::min(SmallIC, F);
      StoresIC = std::min(StoresIC, F);
      LoadsIC = std::min(LoadsIC, F);
    }

    if (EnableLoadStoreRuntimeInterleave &&
        std::max(StoresIC, LoadsIC) > SmallIC) {
      LLVM_DEBUG(
          dbgs() << "LV: Interleaving to saturate store or load ports.\n");
      return std::max(StoresIC, LoadsIC);
    }

    // If there are scalar reductions and TTI has enabled aggressive
    // interleaving for reductions, we will interleave to expose ILP.
    if (InterleaveSmallLoopScalarReduction && VF.isScalar() &&
        AggressivelyInterleaveReductions) {
      LLVM_DEBUG(dbgs() << "LV: Interleaving to expose ILP.\n");
      // Interleave no less than SmallIC but not as aggressive as the normal IC
      // to satisfy the rare situation when resources are too limited.
      return std::max(IC / 2, SmallIC);
    } else {
      LLVM_DEBUG(dbgs() << "LV: Interleaving to reduce branch cost.\n");
      return SmallIC;
    }
  }

  // Interleave if this is a large loop (small loops are already dealt with by
  // this point) that could benefit from interleaving.
  if (AggressivelyInterleaveReductions) {
    LLVM_DEBUG(dbgs() << "LV: Interleaving to expose ILP.\n");
    return IC;
  }

  LLVM_DEBUG(dbgs() << "LV: Not Interleaving.\n");
  return 1;
}

SmallVector<LoopVectorizationCostModel::RegisterUsage, 8>
LoopVectorizationCostModel::calculateRegisterUsage(ArrayRef<ElementCount> VFs) {
  // This function calculates the register usage by measuring the highest number
  // of values that are alive at a single location. Obviously, this is a very
  // rough estimation. We scan the loop in a topological order in order and
  // assign a number to each instruction. We use RPO to ensure that defs are
  // met before their users. We assume that each instruction that has in-loop
  // users starts an interval. We record every time that an in-loop value is
  // used, so we have a list of the first and last occurrences of each
  // instruction. Next, we transpose this data structure into a multi map that
  // holds the list of intervals that *end* at a specific location. This multi
  // map allows us to perform a linear search. We scan the instructions linearly
  // and record each time that a new interval starts, by placing it in a set.
  // If we find this value in the multi-map then we remove it from the set.
  // The max register usage is the maximum size of the set.
  // We also search for instructions that are defined outside the loop, but are
  // used inside the loop. We need this number separately from the max-interval
  // usage number because when we unroll, loop-invariant values do not take
  // more register.
  LoopBlocksDFS DFS(TheLoop);
  DFS.perform(LI);

  RegisterUsage RU;

  // Each 'key' in the map opens a new interval. The values
  // of the map are the index of the 'last seen' usage of the
  // instruction that is the key.
  using IntervalMap = DenseMap<Instruction *, unsigned>;

  // Maps instruction to its index.
  SmallVector<Instruction *, 64> IdxToInstr;
  // Marks the end of each interval.
  IntervalMap EndPoint;
  // Saves the list of instruction indices that are used in the loop.
  SmallPtrSet<Instruction *, 8> Ends;
  // Saves the list of values that are used in the loop but are
  // defined outside the loop, such as arguments and constants.
  SmallPtrSet<Value *, 8> LoopInvariants;

  for (BasicBlock *BB : make_range(DFS.beginRPO(), DFS.endRPO())) {
    for (Instruction &I : BB->instructionsWithoutDebug()) {
      IdxToInstr.push_back(&I);

      // Save the end location of each USE.
      for (Value *U : I.operands()) {
        auto *Instr = dyn_cast<Instruction>(U);

        // Ignore non-instruction values such as arguments, constants, etc.
        if (!Instr)
          continue;

        // If this instruction is outside the loop then record it and continue.
        if (!TheLoop->contains(Instr)) {
          LoopInvariants.insert(Instr);
          continue;
        }

        // Overwrite previous end points.
        EndPoint[Instr] = IdxToInstr.size();
        Ends.insert(Instr);
      }
    }
  }

  // Saves the list of intervals that end with the index in 'key'.
  using InstrList = SmallVector<Instruction *, 2>;
  DenseMap<unsigned, InstrList> TransposeEnds;

  // Transpose the EndPoints to a list of values that end at each index.
  for (auto &Interval : EndPoint)
    TransposeEnds[Interval.second].push_back(Interval.first);

  SmallPtrSet<Instruction *, 8> OpenIntervals;
  SmallVector<RegisterUsage, 8> RUs(VFs.size());
  SmallVector<SmallMapVector<unsigned, unsigned, 4>, 8> MaxUsages(VFs.size());

  LLVM_DEBUG(dbgs() << "LV(REG): Calculating max register usage:\n");

  // A lambda that gets the register usage for the given type and VF.
  const auto &TTICapture = TTI;
  auto GetRegUsage = [&TTICapture](Type *Ty, ElementCount VF) {
    if (Ty->isTokenTy() || !VectorType::isValidElementType(Ty))
      return 0;
    return *TTICapture.getRegUsageForType(VectorType::get(Ty, VF)).getValue();
  };

  for (unsigned int i = 0, s = IdxToInstr.size(); i < s; ++i) {
    Instruction *I = IdxToInstr[i];

    // Remove all of the instructions that end at this location.
    InstrList &List = TransposeEnds[i];
    for (Instruction *ToRemove : List)
      OpenIntervals.erase(ToRemove);

    // Ignore instructions that are never used within the loop.
    if (!Ends.count(I))
      continue;

    // Skip ignored values.
    if (ValuesToIgnore.count(I))
      continue;

    // For each VF find the maximum usage of registers.
    for (unsigned j = 0, e = VFs.size(); j < e; ++j) {
      // Count the number of live intervals.
      SmallMapVector<unsigned, unsigned, 4> RegUsage;

      if (VFs[j].isScalar()) {
        for (auto Inst : OpenIntervals) {
          unsigned ClassID = TTI.getRegisterClassForType(false, Inst->getType());
          if (RegUsage.find(ClassID) == RegUsage.end())
            RegUsage[ClassID] = 1;
          else
            RegUsage[ClassID] += 1;
        }
      } else {
        collectUniformsAndScalars(VFs[j]);
        for (auto Inst : OpenIntervals) {
          // Skip ignored values for VF > 1.
          if (VecValuesToIgnore.count(Inst))
            continue;
          if (isScalarAfterVectorization(Inst, VFs[j])) {
            unsigned ClassID = TTI.getRegisterClassForType(false, Inst->getType());
            if (RegUsage.find(ClassID) == RegUsage.end())
              RegUsage[ClassID] = 1;
            else
              RegUsage[ClassID] += 1;
          } else {
            unsigned ClassID = TTI.getRegisterClassForType(true, Inst->getType());
            if (RegUsage.find(ClassID) == RegUsage.end())
              RegUsage[ClassID] = GetRegUsage(Inst->getType(), VFs[j]);
            else
              RegUsage[ClassID] += GetRegUsage(Inst->getType(), VFs[j]);
          }
        }
      }

      for (auto& pair : RegUsage) {
        if (MaxUsages[j].find(pair.first) != MaxUsages[j].end())
          MaxUsages[j][pair.first] = std::max(MaxUsages[j][pair.first], pair.second);
        else
          MaxUsages[j][pair.first] = pair.second;
      }
    }

    LLVM_DEBUG(dbgs() << "LV(REG): At #" << i << " Interval # "
                      << OpenIntervals.size() << '\n');

    // Add the current instruction to the list of open intervals.
    OpenIntervals.insert(I);
  }

  for (unsigned i = 0, e = VFs.size(); i < e; ++i) {
    SmallMapVector<unsigned, unsigned, 4> Invariant;

    for (auto Inst : LoopInvariants) {
      unsigned Usage =
          VFs[i].isScalar() ? 1 : GetRegUsage(Inst->getType(), VFs[i]);
      unsigned ClassID =
          TTI.getRegisterClassForType(VFs[i].isVector(), Inst->getType());
      if (Invariant.find(ClassID) == Invariant.end())
        Invariant[ClassID] = Usage;
      else
        Invariant[ClassID] += Usage;
    }

    LLVM_DEBUG({
      dbgs() << "LV(REG): VF = " << VFs[i] << '\n';
      dbgs() << "LV(REG): Found max usage: " << MaxUsages[i].size()
             << " item\n";
      for (const auto &pair : MaxUsages[i]) {
        dbgs() << "LV(REG): RegisterClass: "
               << TTI.getRegisterClassName(pair.first) << ", " << pair.second
               << " registers\n";
      }
      dbgs() << "LV(REG): Found invariant usage: " << Invariant.size()
             << " item\n";
      for (const auto &pair : Invariant) {
        dbgs() << "LV(REG): RegisterClass: "
               << TTI.getRegisterClassName(pair.first) << ", " << pair.second
               << " registers\n";
      }
    });

    RU.LoopInvariantRegs = Invariant;
    RU.MaxLocalUsers = MaxUsages[i];
    RUs[i] = RU;
  }

  return RUs;
}

bool LoopVectorizationCostModel::useEmulatedMaskMemRefHack(Instruction *I){
  // TODO: Cost model for emulated masked load/store is completely
  // broken. This hack guides the cost model to use an artificially
  // high enough value to practically disable vectorization with such
  // operations, except where previously deployed legality hack allowed
  // using very low cost values. This is to avoid regressions coming simply
  // from moving "masked load/store" check from legality to cost model.
  // Masked Load/Gather emulation was previously never allowed.
  // Limited number of Masked Store/Scatter emulation was allowed.
  assert(isPredicatedInst(I) &&
         "Expecting a scalar emulated instruction");
  return isa<LoadInst>(I) ||
         (isa<StoreInst>(I) &&
          NumPredStores > NumberOfStoresToPredicate);
}

void LoopVectorizationCostModel::collectInstsToScalarize(ElementCount VF) {
  // If we aren't vectorizing the loop, or if we've already collected the
  // instructions to scalarize, there's nothing to do. Collection may already
  // have occurred if we have a user-selected VF and are now computing the
  // expected cost for interleaving.
  if (VF.isScalar() || VF.isZero() ||
      InstsToScalarize.find(VF) != InstsToScalarize.end())
    return;

  // Initialize a mapping for VF in InstsToScalalarize. If we find that it's
  // not profitable to scalarize any instructions, the presence of VF in the
  // map will indicate that we've analyzed it already.
  ScalarCostsTy &ScalarCostsVF = InstsToScalarize[VF];

  // Find all the instructions that are scalar with predication in the loop and
  // determine if it would be better to not if-convert the blocks they are in.
  // If so, we also record the instructions to scalarize.
  for (BasicBlock *BB : TheLoop->blocks()) {
    if (!blockNeedsPredication(BB))
      continue;
    for (Instruction &I : *BB)
      if (isScalarWithPredication(&I)) {
        ScalarCostsTy ScalarCosts;
        // Do not apply discount logic if hacked cost is needed
        // for emulated masked memrefs.
        if (!useEmulatedMaskMemRefHack(&I) &&
            computePredInstDiscount(&I, ScalarCosts, VF) >= 0)
          ScalarCostsVF.insert(ScalarCosts.begin(), ScalarCosts.end());
        // Remember that BB will remain after vectorization.
        PredicatedBBsAfterVectorization.insert(BB);
      }
  }
}

int LoopVectorizationCostModel::computePredInstDiscount(
    Instruction *PredInst, ScalarCostsTy &ScalarCosts, ElementCount VF) {
  assert(!isUniformAfterVectorization(PredInst, VF) &&
         "Instruction marked uniform-after-vectorization will be predicated");

  // Initialize the discount to zero, meaning that the scalar version and the
  // vector version cost the same.
  InstructionCost Discount = 0;

  // Holds instructions to analyze. The instructions we visit are mapped in
  // ScalarCosts. Those instructions are the ones that would be scalarized if
  // we find that the scalar version costs less.
  SmallVector<Instruction *, 8> Worklist;

  // Returns true if the given instruction can be scalarized.
  auto canBeScalarized = [&](Instruction *I) -> bool {
    // We only attempt to scalarize instructions forming a single-use chain
    // from the original predicated block that would otherwise be vectorized.
    // Although not strictly necessary, we give up on instructions we know will
    // already be scalar to avoid traversing chains that are unlikely to be
    // beneficial.
    if (!I->hasOneUse() || PredInst->getParent() != I->getParent() ||
        isScalarAfterVectorization(I, VF))
      return false;

    // If the instruction is scalar with predication, it will be analyzed
    // separately. We ignore it within the context of PredInst.
    if (isScalarWithPredication(I))
      return false;

    // If any of the instruction's operands are uniform after vectorization,
    // the instruction cannot be scalarized. This prevents, for example, a
    // masked load from being scalarized.
    //
    // We assume we will only emit a value for lane zero of an instruction
    // marked uniform after vectorization, rather than VF identical values.
    // Thus, if we scalarize an instruction that uses a uniform, we would
    // create uses of values corresponding to the lanes we aren't emitting code
    // for. This behavior can be changed by allowing getScalarValue to clone
    // the lane zero values for uniforms rather than asserting.
    for (Use &U : I->operands())
      if (auto *J = dyn_cast<Instruction>(U.get()))
        if (isUniformAfterVectorization(J, VF))
          return false;

    // Otherwise, we can scalarize the instruction.
    return true;
  };

  // Compute the expected cost discount from scalarizing the entire expression
  // feeding the predicated instruction. We currently only consider expressions
  // that are single-use instruction chains.
  Worklist.push_back(PredInst);
  while (!Worklist.empty()) {
    Instruction *I = Worklist.pop_back_val();

    // If we've already analyzed the instruction, there's nothing to do.
    if (ScalarCosts.find(I) != ScalarCosts.end())
      continue;

    // Compute the cost of the vector instruction. Note that this cost already
    // includes the scalarization overhead of the predicated instruction.
    InstructionCost VectorCost = getInstructionCost(I, VF).first;

    // Compute the cost of the scalarized instruction. This cost is the cost of
    // the instruction as if it wasn't if-converted and instead remained in the
    // predicated block. We will scale this cost by block probability after
    // computing the scalarization overhead.
    assert(!VF.isScalable() && "scalable vectors not yet supported.");
    InstructionCost ScalarCost =
        VF.getKnownMinValue() *
        getInstructionCost(I, ElementCount::getFixed(1)).first;

    // Compute the scalarization overhead of needed insertelement instructions
    // and phi nodes.
    if (isScalarWithPredication(I) && !I->getType()->isVoidTy()) {
      ScalarCost += TTI.getScalarizationOverhead(
          cast<VectorType>(ToVectorTy(I->getType(), VF)),
          APInt::getAllOnesValue(VF.getKnownMinValue()), true, false);
      assert(!VF.isScalable() && "scalable vectors not yet supported.");
      ScalarCost +=
          VF.getKnownMinValue() *
          TTI.getCFInstrCost(Instruction::PHI, TTI::TCK_RecipThroughput);
    }

    // Compute the scalarization overhead of needed extractelement
    // instructions. For each of the instruction's operands, if the operand can
    // be scalarized, add it to the worklist; otherwise, account for the
    // overhead.
    for (Use &U : I->operands())
      if (auto *J = dyn_cast<Instruction>(U.get())) {
        assert(VectorType::isValidElementType(J->getType()) &&
               "Instruction has non-scalar type");
        if (canBeScalarized(J))
          Worklist.push_back(J);
        else if (needsExtract(J, VF)) {
          assert(!VF.isScalable() && "scalable vectors not yet supported.");
          ScalarCost += TTI.getScalarizationOverhead(
              cast<VectorType>(ToVectorTy(J->getType(), VF)),
              APInt::getAllOnesValue(VF.getKnownMinValue()), false, true);
        }
      }

    // Scale the total scalar cost by block probability.
    ScalarCost /= getReciprocalPredBlockProb();

    // Compute the discount. A non-negative discount means the vector version
    // of the instruction costs more, and scalarizing would be beneficial.
    Discount += VectorCost - ScalarCost;
    ScalarCosts[I] = ScalarCost;
  }

  return *Discount.getValue();
}

LoopVectorizationCostModel::VectorizationCostTy
LoopVectorizationCostModel::expectedCost(ElementCount VF) {
  VectorizationCostTy Cost;

  // For each block.
  for (BasicBlock *BB : TheLoop->blocks()) {
    VectorizationCostTy BlockCost;

    // For each instruction in the old loop.
    for (Instruction &I : BB->instructionsWithoutDebug()) {
      // Skip ignored values.
      if (ValuesToIgnore.count(&I) ||
          (VF.isVector() && VecValuesToIgnore.count(&I)))
        continue;

      VectorizationCostTy C = getInstructionCost(&I, VF);

      // Check if we should override the cost.
      if (ForceTargetInstructionCost.getNumOccurrences() > 0)
        C.first = InstructionCost(ForceTargetInstructionCost);

      BlockCost.first += C.first;
      BlockCost.second |= C.second;
      LLVM_DEBUG(dbgs() << "LV: Found an estimated cost of " << C.first
                        << " for VF " << VF << " For instruction: " << I
                        << '\n');
    }

    // If we are vectorizing a predicated block, it will have been
    // if-converted. This means that the block's instructions (aside from
    // stores and instructions that may divide by zero) will now be
    // unconditionally executed. For the scalar case, we may not always execute
    // the predicated block, if it is an if-else block. Thus, scale the block's
    // cost by the probability of executing it. blockNeedsPredication from
    // Legal is used so as to not include all blocks in tail folded loops.
    if (VF.isScalar() && Legal->blockNeedsPredication(BB))
      BlockCost.first /= getReciprocalPredBlockProb();

    Cost.first += BlockCost.first;
    Cost.second |= BlockCost.second;
  }

  return Cost;
}

/// Gets Address Access SCEV after verifying that the access pattern
/// is loop invariant except the induction variable dependence.
///
/// This SCEV can be sent to the Target in order to estimate the address
/// calculation cost.
static const SCEV *getAddressAccessSCEV(
              Value *Ptr,
              LoopVectorizationLegality *Legal,
              PredicatedScalarEvolution &PSE,
              const Loop *TheLoop) {

  auto *Gep = dyn_cast<GetElementPtrInst>(Ptr);
  if (!Gep)
    return nullptr;

  // We are looking for a gep with all loop invariant indices except for one
  // which should be an induction variable.
  auto SE = PSE.getSE();
  unsigned NumOperands = Gep->getNumOperands();
  for (unsigned i = 1; i < NumOperands; ++i) {
    Value *Opd = Gep->getOperand(i);
    if (!SE->isLoopInvariant(SE->getSCEV(Opd), TheLoop) &&
        !Legal->isInductionVariable(Opd))
      return nullptr;
  }

  // Now we know we have a GEP ptr, %inv, %ind, %inv. return the Ptr SCEV.
  return PSE.getSCEV(Ptr);
}

static bool isStrideMul(Instruction *I, LoopVectorizationLegality *Legal) {
  return Legal->hasStride(I->getOperand(0)) ||
         Legal->hasStride(I->getOperand(1));
}

InstructionCost
LoopVectorizationCostModel::getMemInstScalarizationCost(Instruction *I,
                                                        ElementCount VF) {
  assert(VF.isVector() &&
         "Scalarization cost of instruction implies vectorization.");
  if (VF.isScalable())
    return InstructionCost::getInvalid();

  Type *ValTy = getLoadStoreType(I);
  auto SE = PSE.getSE();

  unsigned AS = getLoadStoreAddressSpace(I);
  Value *Ptr = getLoadStorePointerOperand(I);
  Type *PtrTy = ToVectorTy(Ptr->getType(), VF);

  // Figure out whether the access is strided and get the stride value
  // if it's known in compile time
  const SCEV *PtrSCEV = getAddressAccessSCEV(Ptr, Legal, PSE, TheLoop);

  // Get the cost of the scalar memory instruction and address computation.
  InstructionCost Cost =
      VF.getKnownMinValue() * TTI.getAddressComputationCost(PtrTy, SE, PtrSCEV);

  // Don't pass *I here, since it is scalar but will actually be part of a
  // vectorized loop where the user of it is a vectorized instruction.
  const Align Alignment = getLoadStoreAlignment(I);
  Cost += VF.getKnownMinValue() *
          TTI.getMemoryOpCost(I->getOpcode(), ValTy->getScalarType(), Alignment,
                              AS, TTI::TCK_RecipThroughput);

  // Get the overhead of the extractelement and insertelement instructions
  // we might create due to scalarization.
  Cost += getScalarizationOverhead(I, VF);

  // If we have a predicated load/store, it will need extra i1 extracts and
  // conditional branches, but may not be executed for each vector lane. Scale
  // the cost by the probability of executing the predicated block.
  if (isPredicatedInst(I)) {
    Cost /= getReciprocalPredBlockProb();

    // Add the cost of an i1 extract and a branch
    auto *Vec_i1Ty =
        VectorType::get(IntegerType::getInt1Ty(ValTy->getContext()), VF);
    Cost += TTI.getScalarizationOverhead(
        Vec_i1Ty, APInt::getAllOnesValue(VF.getKnownMinValue()),
        /*Insert=*/false, /*Extract=*/true);
    Cost += TTI.getCFInstrCost(Instruction::Br, TTI::TCK_RecipThroughput);

    if (useEmulatedMaskMemRefHack(I))
      // Artificially setting to a high enough value to practically disable
      // vectorization with such operations.
      Cost = 3000000;
  }

  return Cost;
}

InstructionCost
LoopVectorizationCostModel::getConsecutiveMemOpCost(Instruction *I,
                                                    ElementCount VF) {
  Type *ValTy = getLoadStoreType(I);
  auto *VectorTy = cast<VectorType>(ToVectorTy(ValTy, VF));
  Value *Ptr = getLoadStorePointerOperand(I);
  unsigned AS = getLoadStoreAddressSpace(I);
  int ConsecutiveStride = Legal->isConsecutivePtr(Ptr);
  enum TTI::TargetCostKind CostKind = TTI::TCK_RecipThroughput;

  assert((ConsecutiveStride == 1 || ConsecutiveStride == -1) &&
         "Stride should be 1 or -1 for consecutive memory access");
  const Align Alignment = getLoadStoreAlignment(I);
  InstructionCost Cost = 0;
  if (Legal->isMaskRequired(I))
    Cost += TTI.getMaskedMemoryOpCost(I->getOpcode(), VectorTy, Alignment, AS,
                                      CostKind);
  else
    Cost += TTI.getMemoryOpCost(I->getOpcode(), VectorTy, Alignment, AS,
                                CostKind, I);

  bool Reverse = ConsecutiveStride < 0;
  if (Reverse)
    Cost +=
        TTI.getShuffleCost(TargetTransformInfo::SK_Reverse, VectorTy, None, 0);
  return Cost;
}

InstructionCost
LoopVectorizationCostModel::getUniformMemOpCost(Instruction *I,
                                                ElementCount VF) {
  assert(Legal->isUniformMemOp(*I));

  Type *ValTy = getLoadStoreType(I);
  auto *VectorTy = cast<VectorType>(ToVectorTy(ValTy, VF));
  const Align Alignment = getLoadStoreAlignment(I);
  unsigned AS = getLoadStoreAddressSpace(I);
  enum TTI::TargetCostKind CostKind = TTI::TCK_RecipThroughput;
  if (isa<LoadInst>(I)) {
    return TTI.getAddressComputationCost(ValTy) +
           TTI.getMemoryOpCost(Instruction::Load, ValTy, Alignment, AS,
                               CostKind) +
           TTI.getShuffleCost(TargetTransformInfo::SK_Broadcast, VectorTy);
  }
  StoreInst *SI = cast<StoreInst>(I);

  bool isLoopInvariantStoreValue = Legal->isUniform(SI->getValueOperand());
  return TTI.getAddressComputationCost(ValTy) +
         TTI.getMemoryOpCost(Instruction::Store, ValTy, Alignment, AS,
                             CostKind) +
         (isLoopInvariantStoreValue
              ? 0
              : TTI.getVectorInstrCost(Instruction::ExtractElement, VectorTy,
                                       VF.getKnownMinValue() - 1));
}

InstructionCost
LoopVectorizationCostModel::getGatherScatterCost(Instruction *I,
                                                 ElementCount VF) {
  Type *ValTy = getLoadStoreType(I);
  auto *VectorTy = cast<VectorType>(ToVectorTy(ValTy, VF));
  const Align Alignment = getLoadStoreAlignment(I);
  const Value *Ptr = getLoadStorePointerOperand(I);

  return TTI.getAddressComputationCost(VectorTy) +
         TTI.getGatherScatterOpCost(
             I->getOpcode(), VectorTy, Ptr, Legal->isMaskRequired(I), Alignment,
             TargetTransformInfo::TCK_RecipThroughput, I);
}

InstructionCost
LoopVectorizationCostModel::getInterleaveGroupCost(Instruction *I,
                                                   ElementCount VF) {
  // TODO: Once we have support for interleaving with scalable vectors
  // we can calculate the cost properly here.
  if (VF.isScalable())
    return InstructionCost::getInvalid();

  Type *ValTy = getLoadStoreType(I);
  auto *VectorTy = cast<VectorType>(ToVectorTy(ValTy, VF));
  unsigned AS = getLoadStoreAddressSpace(I);

  auto Group = getInterleavedAccessGroup(I);
  assert(Group && "Fail to get an interleaved access group.");

  unsigned InterleaveFactor = Group->getFactor();
  auto *WideVecTy = VectorType::get(ValTy, VF * InterleaveFactor);

  // Holds the indices of existing members in an interleaved load group.
  // An interleaved store group doesn't need this as it doesn't allow gaps.
  SmallVector<unsigned, 4> Indices;
  if (isa<LoadInst>(I)) {
    for (unsigned i = 0; i < InterleaveFactor; i++)
      if (Group->getMember(i))
        Indices.push_back(i);
  }

  // Calculate the cost of the whole interleaved group.
  bool UseMaskForGaps =
      Group->requiresScalarEpilogue() && !isScalarEpilogueAllowed();
  InstructionCost Cost = TTI.getInterleavedMemoryOpCost(
      I->getOpcode(), WideVecTy, Group->getFactor(), Indices, Group->getAlign(),
      AS, TTI::TCK_RecipThroughput, Legal->isMaskRequired(I), UseMaskForGaps);

  if (Group->isReverse()) {
    // TODO: Add support for reversed masked interleaved access.
    assert(!Legal->isMaskRequired(I) &&
           "Reverse masked interleaved access not supported.");
    Cost +=
        Group->getNumMembers() *
        TTI.getShuffleCost(TargetTransformInfo::SK_Reverse, VectorTy, None, 0);
  }
  return Cost;
}

InstructionCost LoopVectorizationCostModel::getReductionPatternCost(
    Instruction *I, ElementCount VF, Type *Ty, TTI::TargetCostKind CostKind) {
  // Early exit for no inloop reductions
  if (InLoopReductionChains.empty() || VF.isScalar() || !isa<VectorType>(Ty))
    return InstructionCost::getInvalid();
  auto *VectorTy = cast<VectorType>(Ty);

  // We are looking for a pattern of, and finding the minimal acceptable cost:
  //  reduce(mul(ext(A), ext(B))) or
  //  reduce(mul(A, B)) or
  //  reduce(ext(A)) or
  //  reduce(A).
  // The basic idea is that we walk down the tree to do that, finding the root
  // reduction instruction in InLoopReductionImmediateChains. From there we find
  // the pattern of mul/ext and test the cost of the entire pattern vs the cost
  // of the components. If the reduction cost is lower then we return it for the
  // reduction instruction and 0 for the other instructions in the pattern. If
  // it is not we return an invalid cost specifying the orignal cost method
  // should be used.
  Instruction *RetI = I;
  if ((RetI->getOpcode() == Instruction::SExt ||
       RetI->getOpcode() == Instruction::ZExt)) {
    if (!RetI->hasOneUser())
      return InstructionCost::getInvalid();
    RetI = RetI->user_back();
  }
  if (RetI->getOpcode() == Instruction::Mul &&
      RetI->user_back()->getOpcode() == Instruction::Add) {
    if (!RetI->hasOneUser())
      return InstructionCost::getInvalid();
    RetI = RetI->user_back();
  }

  // Test if the found instruction is a reduction, and if not return an invalid
  // cost specifying the parent to use the original cost modelling.
  if (!InLoopReductionImmediateChains.count(RetI))
    return InstructionCost::getInvalid();

  // Find the reduction this chain is a part of and calculate the basic cost of
  // the reduction on its own.
  Instruction *LastChain = InLoopReductionImmediateChains[RetI];
  Instruction *ReductionPhi = LastChain;
  while (!isa<PHINode>(ReductionPhi))
    ReductionPhi = InLoopReductionImmediateChains[ReductionPhi];

  RecurrenceDescriptor RdxDesc =
      Legal->getReductionVars()[cast<PHINode>(ReductionPhi)];
  InstructionCost BaseCost = TTI.getArithmeticReductionCost(
      RdxDesc.getOpcode(), VectorTy, false, CostKind);

  // Get the operand that was not the reduction chain and match it to one of the
  // patterns, returning the better cost if it is found.
  Instruction *RedOp = RetI->getOperand(1) == LastChain
                           ? dyn_cast<Instruction>(RetI->getOperand(0))
                           : dyn_cast<Instruction>(RetI->getOperand(1));

  VectorTy = VectorType::get(I->getOperand(0)->getType(), VectorTy);

  if (RedOp && (isa<SExtInst>(RedOp) || isa<ZExtInst>(RedOp)) &&
      !TheLoop->isLoopInvariant(RedOp)) {
    bool IsUnsigned = isa<ZExtInst>(RedOp);
    auto *ExtType = VectorType::get(RedOp->getOperand(0)->getType(), VectorTy);
    InstructionCost RedCost = TTI.getExtendedAddReductionCost(
        /*IsMLA=*/false, IsUnsigned, RdxDesc.getRecurrenceType(), ExtType,
        CostKind);

    InstructionCost ExtCost =
        TTI.getCastInstrCost(RedOp->getOpcode(), VectorTy, ExtType,
                             TTI::CastContextHint::None, CostKind, RedOp);
    if (RedCost.isValid() && RedCost < BaseCost + ExtCost)
      return I == RetI ? *RedCost.getValue() : 0;
  } else if (RedOp && RedOp->getOpcode() == Instruction::Mul) {
    Instruction *Mul = RedOp;
    Instruction *Op0 = dyn_cast<Instruction>(Mul->getOperand(0));
    Instruction *Op1 = dyn_cast<Instruction>(Mul->getOperand(1));
    if (Op0 && Op1 && (isa<SExtInst>(Op0) || isa<ZExtInst>(Op0)) &&
        Op0->getOpcode() == Op1->getOpcode() &&
        Op0->getOperand(0)->getType() == Op1->getOperand(0)->getType() &&
        !TheLoop->isLoopInvariant(Op0) && !TheLoop->isLoopInvariant(Op1)) {
      bool IsUnsigned = isa<ZExtInst>(Op0);
      auto *ExtType = VectorType::get(Op0->getOperand(0)->getType(), VectorTy);
      // reduce(mul(ext, ext))
      InstructionCost ExtCost =
          TTI.getCastInstrCost(Op0->getOpcode(), VectorTy, ExtType,
                               TTI::CastContextHint::None, CostKind, Op0);
      InstructionCost MulCost =
          TTI.getArithmeticInstrCost(Mul->getOpcode(), VectorTy, CostKind);

      InstructionCost RedCost = TTI.getExtendedAddReductionCost(
          /*IsMLA=*/true, IsUnsigned, RdxDesc.getRecurrenceType(), ExtType,
          CostKind);

      if (RedCost.isValid() && RedCost < ExtCost * 2 + MulCost + BaseCost)
        return I == RetI ? *RedCost.getValue() : 0;
    } else {
      InstructionCost MulCost =
          TTI.getArithmeticInstrCost(Mul->getOpcode(), VectorTy, CostKind);

      InstructionCost RedCost = TTI.getExtendedAddReductionCost(
          /*IsMLA=*/true, true, RdxDesc.getRecurrenceType(), VectorTy,
          CostKind);

      if (RedCost.isValid() && RedCost < MulCost + BaseCost)
        return I == RetI ? *RedCost.getValue() : 0;
    }
  }

  return I == RetI ? BaseCost : InstructionCost::getInvalid();
}

InstructionCost
LoopVectorizationCostModel::getMemoryInstructionCost(Instruction *I,
                                                     ElementCount VF) {
  // Calculate scalar cost only. Vectorization cost should be ready at this
  // moment.
  if (VF.isScalar()) {
    Type *ValTy = getLoadStoreType(I);
    const Align Alignment = getLoadStoreAlignment(I);
    unsigned AS = getLoadStoreAddressSpace(I);

    return TTI.getAddressComputationCost(ValTy) +
           TTI.getMemoryOpCost(I->getOpcode(), ValTy, Alignment, AS,
                               TTI::TCK_RecipThroughput, I);
  }
  return getWideningCost(I, VF);
}

LoopVectorizationCostModel::VectorizationCostTy
LoopVectorizationCostModel::getInstructionCost(Instruction *I,
                                               ElementCount VF) {
  // If we know that this instruction will remain uniform, check the cost of
  // the scalar version.
  if (isUniformAfterVectorization(I, VF))
    VF = ElementCount::getFixed(1);

  if (VF.isVector() && isProfitableToScalarize(I, VF))
    return VectorizationCostTy(InstsToScalarize[VF][I], false);

  // Forced scalars do not have any scalarization overhead.
  auto ForcedScalar = ForcedScalars.find(VF);
  if (VF.isVector() && ForcedScalar != ForcedScalars.end()) {
    auto InstSet = ForcedScalar->second;
    if (InstSet.count(I))
      return VectorizationCostTy(
          (getInstructionCost(I, ElementCount::getFixed(1)).first *
           VF.getKnownMinValue()),
          false);
  }

  Type *VectorTy;
  InstructionCost C = getInstructionCost(I, VF, VectorTy);

  bool TypeNotScalarized =
      VF.isVector() && VectorTy->isVectorTy() &&
      TTI.getNumberOfParts(VectorTy) < VF.getKnownMinValue();
  return VectorizationCostTy(C, TypeNotScalarized);
}

InstructionCost
LoopVectorizationCostModel::getScalarizationOverhead(Instruction *I,
                                                     ElementCount VF) const {

  if (VF.isScalable())
    return InstructionCost::getInvalid();

  if (VF.isScalar())
    return 0;

  InstructionCost Cost = 0;
  Type *RetTy = ToVectorTy(I->getType(), VF);
  if (!RetTy->isVoidTy() &&
      (!isa<LoadInst>(I) || !TTI.supportsEfficientVectorElementLoadStore()))
    Cost += TTI.getScalarizationOverhead(
        cast<VectorType>(RetTy), APInt::getAllOnesValue(VF.getKnownMinValue()),
        true, false);

  // Some targets keep addresses scalar.
  if (isa<LoadInst>(I) && !TTI.prefersVectorizedAddressing())
    return Cost;

  // Some targets support efficient element stores.
  if (isa<StoreInst>(I) && TTI.supportsEfficientVectorElementLoadStore())
    return Cost;

  // Collect operands to consider.
  CallInst *CI = dyn_cast<CallInst>(I);
  Instruction::op_range Ops = CI ? CI->arg_operands() : I->operands();

  // Skip operands that do not require extraction/scalarization and do not incur
  // any overhead.
  SmallVector<Type *> Tys;
  for (auto *V : filterExtractingOperands(Ops, VF))
    Tys.push_back(MaybeVectorizeType(V->getType(), VF));
  return Cost + TTI.getOperandsScalarizationOverhead(
                    filterExtractingOperands(Ops, VF), Tys);
}

void LoopVectorizationCostModel::setCostBasedWideningDecision(ElementCount VF) {
  if (VF.isScalar())
    return;
  NumPredStores = 0;
  for (BasicBlock *BB : TheLoop->blocks()) {
    // For each instruction in the old loop.
    for (Instruction &I : *BB) {
      Value *Ptr =  getLoadStorePointerOperand(&I);
      if (!Ptr)
        continue;

      // TODO: We should generate better code and update the cost model for
      // predicated uniform stores. Today they are treated as any other
      // predicated store (see added test cases in
      // invariant-store-vectorization.ll).
      if (isa<StoreInst>(&I) && isScalarWithPredication(&I))
        NumPredStores++;

      if (Legal->isUniformMemOp(I)) {
        // TODO: Avoid replicating loads and stores instead of
        // relying on instcombine to remove them.
        // Load: Scalar load + broadcast
        // Store: Scalar store + isLoopInvariantStoreValue ? 0 : extract
        InstructionCost Cost = getUniformMemOpCost(&I, VF);
        setWideningDecision(&I, VF, CM_Scalarize, Cost);
        continue;
      }

      // We assume that widening is the best solution when possible.
      if (memoryInstructionCanBeWidened(&I, VF)) {
        InstructionCost Cost = getConsecutiveMemOpCost(&I, VF);
        int ConsecutiveStride =
               Legal->isConsecutivePtr(getLoadStorePointerOperand(&I));
        assert((ConsecutiveStride == 1 || ConsecutiveStride == -1) &&
               "Expected consecutive stride.");
        InstWidening Decision =
            ConsecutiveStride == 1 ? CM_Widen : CM_Widen_Reverse;
        setWideningDecision(&I, VF, Decision, Cost);
        continue;
      }

      // Choose between Interleaving, Gather/Scatter or Scalarization.
      InstructionCost InterleaveCost = InstructionCost::getInvalid();
      unsigned NumAccesses = 1;
      if (isAccessInterleaved(&I)) {
        auto Group = getInterleavedAccessGroup(&I);
        assert(Group && "Fail to get an interleaved access group.");

        // Make one decision for the whole group.
        if (getWideningDecision(&I, VF) != CM_Unknown)
          continue;

        NumAccesses = Group->getNumMembers();
        if (interleavedAccessCanBeWidened(&I, VF))
          InterleaveCost = getInterleaveGroupCost(&I, VF);
      }

      InstructionCost GatherScatterCost =
          isLegalGatherOrScatter(&I)
              ? getGatherScatterCost(&I, VF) * NumAccesses
              : InstructionCost::getInvalid();

      InstructionCost ScalarizationCost =
          getMemInstScalarizationCost(&I, VF) * NumAccesses;

      // Choose better solution for the current VF,
      // write down this decision and use it during vectorization.
      InstructionCost Cost;
      InstWidening Decision;
      if (InterleaveCost <= GatherScatterCost &&
          InterleaveCost < ScalarizationCost) {
        Decision = CM_Interleave;
        Cost = InterleaveCost;
      } else if (GatherScatterCost < ScalarizationCost) {
        Decision = CM_GatherScatter;
        Cost = GatherScatterCost;
      } else {
        assert(!VF.isScalable() &&
               "We cannot yet scalarise for scalable vectors");
        Decision = CM_Scalarize;
        Cost = ScalarizationCost;
      }
      // If the instructions belongs to an interleave group, the whole group
      // receives the same decision. The whole group receives the cost, but
      // the cost will actually be assigned to one instruction.
      if (auto Group = getInterleavedAccessGroup(&I))
        setWideningDecision(Group, VF, Decision, Cost);
      else
        setWideningDecision(&I, VF, Decision, Cost);
    }
  }

  // Make sure that any load of address and any other address computation
  // remains scalar unless there is gather/scatter support. This avoids
  // inevitable extracts into address registers, and also has the benefit of
  // activating LSR more, since that pass can't optimize vectorized
  // addresses.
  if (TTI.prefersVectorizedAddressing())
    return;

  // Start with all scalar pointer uses.
  SmallPtrSet<Instruction *, 8> AddrDefs;
  for (BasicBlock *BB : TheLoop->blocks())
    for (Instruction &I : *BB) {
      Instruction *PtrDef =
        dyn_cast_or_null<Instruction>(getLoadStorePointerOperand(&I));
      if (PtrDef && TheLoop->contains(PtrDef) &&
          getWideningDecision(&I, VF) != CM_GatherScatter)
        AddrDefs.insert(PtrDef);
    }

  // Add all instructions used to generate the addresses.
  SmallVector<Instruction *, 4> Worklist;
  append_range(Worklist, AddrDefs);
  while (!Worklist.empty()) {
    Instruction *I = Worklist.pop_back_val();
    for (auto &Op : I->operands())
      if (auto *InstOp = dyn_cast<Instruction>(Op))
        if ((InstOp->getParent() == I->getParent()) && !isa<PHINode>(InstOp) &&
            AddrDefs.insert(InstOp).second)
          Worklist.push_back(InstOp);
  }

  for (auto *I : AddrDefs) {
    if (isa<LoadInst>(I)) {
      // Setting the desired widening decision should ideally be handled in
      // by cost functions, but since this involves the task of finding out
      // if the loaded register is involved in an address computation, it is
      // instead changed here when we know this is the case.
      InstWidening Decision = getWideningDecision(I, VF);
      if (Decision == CM_Widen || Decision == CM_Widen_Reverse)
        // Scalarize a widened load of address.
        setWideningDecision(
            I, VF, CM_Scalarize,
            (VF.getKnownMinValue() *
             getMemoryInstructionCost(I, ElementCount::getFixed(1))));
      else if (auto Group = getInterleavedAccessGroup(I)) {
        // Scalarize an interleave group of address loads.
        for (unsigned I = 0; I < Group->getFactor(); ++I) {
          if (Instruction *Member = Group->getMember(I))
            setWideningDecision(
                Member, VF, CM_Scalarize,
                (VF.getKnownMinValue() *
                 getMemoryInstructionCost(Member, ElementCount::getFixed(1))));
        }
      }
    } else
      // Make sure I gets scalarized and a cost estimate without
      // scalarization overhead.
      ForcedScalars[VF].insert(I);
  }
}

InstructionCost
LoopVectorizationCostModel::getInstructionCost(Instruction *I, ElementCount VF,
                                               Type *&VectorTy) {
  Type *RetTy = I->getType();
  if (canTruncateToMinimalBitwidth(I, VF))
    RetTy = IntegerType::get(RetTy->getContext(), MinBWs[I]);
  auto SE = PSE.getSE();
  TTI::TargetCostKind CostKind = TTI::TCK_RecipThroughput;

  auto hasSingleCopyAfterVectorization = [this](Instruction *I,
                                                ElementCount VF) -> bool {
    if (VF.isScalar())
      return true;

    auto Scalarized = InstsToScalarize.find(VF);
    assert(Scalarized != InstsToScalarize.end() &&
           "VF not yet analyzed for scalarization profitability");
    return !Scalarized->second.count(I) &&
           llvm::all_of(I->users(), [&](User *U) {
             auto *UI = cast<Instruction>(U);
             return !Scalarized->second.count(UI);
           });
  };
  (void) hasSingleCopyAfterVectorization;

  if (isScalarAfterVectorization(I, VF)) {
    // With the exception of GEPs and PHIs, after scalarization there should
    // only be one copy of the instruction generated in the loop. This is
    // because the VF is either 1, or any instructions that need scalarizing
    // have already been dealt with by the the time we get here. As a result,
    // it means we don't have to multiply the instruction cost by VF.
    assert(I->getOpcode() == Instruction::GetElementPtr ||
           I->getOpcode() == Instruction::PHI ||
           (I->getOpcode() == Instruction::BitCast &&
            I->getType()->isPointerTy()) ||
           hasSingleCopyAfterVectorization(I, VF));
    VectorTy = RetTy;
  } else
    VectorTy = ToVectorTy(RetTy, VF);

  // TODO: We need to estimate the cost of intrinsic calls.
  switch (I->getOpcode()) {
  case Instruction::GetElementPtr:
    // We mark this instruction as zero-cost because the cost of GEPs in
    // vectorized code depends on whether the corresponding memory instruction
    // is scalarized or not. Therefore, we handle GEPs with the memory
    // instruction cost.
    return 0;
  case Instruction::Br: {
    // In cases of scalarized and predicated instructions, there will be VF
    // predicated blocks in the vectorized loop. Each branch around these
    // blocks requires also an extract of its vector compare i1 element.
    bool ScalarPredicatedBB = false;
    BranchInst *BI = cast<BranchInst>(I);
    if (VF.isVector() && BI->isConditional() &&
        (PredicatedBBsAfterVectorization.count(BI->getSuccessor(0)) ||
         PredicatedBBsAfterVectorization.count(BI->getSuccessor(1))))
      ScalarPredicatedBB = true;

    if (ScalarPredicatedBB) {
      // Return cost for branches around scalarized and predicated blocks.
      assert(!VF.isScalable() && "scalable vectors not yet supported.");
      auto *Vec_i1Ty =
          VectorType::get(IntegerType::getInt1Ty(RetTy->getContext()), VF);
      return (TTI.getScalarizationOverhead(
                  Vec_i1Ty, APInt::getAllOnesValue(VF.getKnownMinValue()),
                  false, true) +
              (TTI.getCFInstrCost(Instruction::Br, CostKind) *
               VF.getKnownMinValue()));
    } else if (I->getParent() == TheLoop->getLoopLatch() || VF.isScalar())
      // The back-edge branch will remain, as will all scalar branches.
      return TTI.getCFInstrCost(Instruction::Br, CostKind);
    else
      // This branch will be eliminated by if-conversion.
      return 0;
    // Note: We currently assume zero cost for an unconditional branch inside
    // a predicated block since it will become a fall-through, although we
    // may decide in the future to call TTI for all branches.
  }
  case Instruction::PHI: {
    auto *Phi = cast<PHINode>(I);

    // First-order recurrences are replaced by vector shuffles inside the loop.
    // NOTE: Don't use ToVectorTy as SK_ExtractSubvector expects a vector type.
    if (VF.isVector() && Legal->isFirstOrderRecurrence(Phi))
      return TTI.getShuffleCost(
          TargetTransformInfo::SK_ExtractSubvector, cast<VectorType>(VectorTy),
          None, VF.getKnownMinValue() - 1, FixedVectorType::get(RetTy, 1));

    // Phi nodes in non-header blocks (not inductions, reductions, etc.) are
    // converted into select instructions. We require N - 1 selects per phi
    // node, where N is the number of incoming values.
    if (VF.isVector() && Phi->getParent() != TheLoop->getHeader())
      return (Phi->getNumIncomingValues() - 1) *
             TTI.getCmpSelInstrCost(
                 Instruction::Select, ToVectorTy(Phi->getType(), VF),
                 ToVectorTy(Type::getInt1Ty(Phi->getContext()), VF),
                 CmpInst::BAD_ICMP_PREDICATE, CostKind);

    return TTI.getCFInstrCost(Instruction::PHI, CostKind);
  }
  case Instruction::UDiv:
  case Instruction::SDiv:
  case Instruction::URem:
  case Instruction::SRem:
    // If we have a predicated instruction, it may not be executed for each
    // vector lane. Get the scalarization cost and scale this amount by the
    // probability of executing the predicated block. If the instruction is not
    // predicated, we fall through to the next case.
    if (VF.isVector() && isScalarWithPredication(I)) {
      InstructionCost Cost = 0;

      // These instructions have a non-void type, so account for the phi nodes
      // that we will create. This cost is likely to be zero. The phi node
      // cost, if any, should be scaled by the block probability because it
      // models a copy at the end of each predicated block.
      Cost += VF.getKnownMinValue() *
              TTI.getCFInstrCost(Instruction::PHI, CostKind);

      // The cost of the non-predicated instruction.
      Cost += VF.getKnownMinValue() *
              TTI.getArithmeticInstrCost(I->getOpcode(), RetTy, CostKind);

      // The cost of insertelement and extractelement instructions needed for
      // scalarization.
      Cost += getScalarizationOverhead(I, VF);

      // Scale the cost by the probability of executing the predicated blocks.
      // This assumes the predicated block for each vector lane is equally
      // likely.
      return Cost / getReciprocalPredBlockProb();
    }
    LLVM_FALLTHROUGH;
  case Instruction::Add:
  case Instruction::FAdd:
  case Instruction::Sub:
  case Instruction::FSub:
  case Instruction::Mul:
  case Instruction::FMul:
  case Instruction::FDiv:
  case Instruction::FRem:
  case Instruction::Shl:
  case Instruction::LShr:
  case Instruction::AShr:
  case Instruction::And:
  case Instruction::Or:
  case Instruction::Xor: {
    // Since we will replace the stride by 1 the multiplication should go away.
    if (I->getOpcode() == Instruction::Mul && isStrideMul(I, Legal))
      return 0;

    // Detect reduction patterns
    InstructionCost RedCost;
    if ((RedCost = getReductionPatternCost(I, VF, VectorTy, CostKind))
            .isValid())
      return RedCost;

    // Certain instructions can be cheaper to vectorize if they have a constant
    // second vector operand. One example of this are shifts on x86.
    Value *Op2 = I->getOperand(1);
    TargetTransformInfo::OperandValueProperties Op2VP;
    TargetTransformInfo::OperandValueKind Op2VK =
        TTI.getOperandInfo(Op2, Op2VP);
    if (Op2VK == TargetTransformInfo::OK_AnyValue && Legal->isUniform(Op2))
      Op2VK = TargetTransformInfo::OK_UniformValue;

    SmallVector<const Value *, 4> Operands(I->operand_values());
    return TTI.getArithmeticInstrCost(
        I->getOpcode(), VectorTy, CostKind, TargetTransformInfo::OK_AnyValue,
        Op2VK, TargetTransformInfo::OP_None, Op2VP, Operands, I);
  }
  case Instruction::FNeg: {
    return TTI.getArithmeticInstrCost(
        I->getOpcode(), VectorTy, CostKind, TargetTransformInfo::OK_AnyValue,
        TargetTransformInfo::OK_AnyValue, TargetTransformInfo::OP_None,
        TargetTransformInfo::OP_None, I->getOperand(0), I);
  }
  case Instruction::Select: {
    SelectInst *SI = cast<SelectInst>(I);
    const SCEV *CondSCEV = SE->getSCEV(SI->getCondition());
    bool ScalarCond = (SE->isLoopInvariant(CondSCEV, TheLoop));

    const Value *Op0, *Op1;
    using namespace llvm::PatternMatch;
    if (!ScalarCond && (match(I, m_LogicalAnd(m_Value(Op0), m_Value(Op1))) ||
                        match(I, m_LogicalOr(m_Value(Op0), m_Value(Op1))))) {
      // select x, y, false --> x & y
      // select x, true, y --> x | y
      TTI::OperandValueProperties Op1VP = TTI::OP_None;
      TTI::OperandValueProperties Op2VP = TTI::OP_None;
      TTI::OperandValueKind Op1VK = TTI::getOperandInfo(Op0, Op1VP);
      TTI::OperandValueKind Op2VK = TTI::getOperandInfo(Op1, Op2VP);
      assert(Op0->getType()->getScalarSizeInBits() == 1 &&
              Op1->getType()->getScalarSizeInBits() == 1);

      SmallVector<const Value *, 2> Operands{Op0, Op1};
      return TTI.getArithmeticInstrCost(
          match(I, m_LogicalOr()) ? Instruction::Or : Instruction::And, VectorTy,
          CostKind, Op1VK, Op2VK, Op1VP, Op2VP, Operands, I);
    }

    Type *CondTy = SI->getCondition()->getType();
    if (!ScalarCond)
      CondTy = VectorType::get(CondTy, VF);
    return TTI.getCmpSelInstrCost(I->getOpcode(), VectorTy, CondTy,
                                  CmpInst::BAD_ICMP_PREDICATE, CostKind, I);
  }
  case Instruction::ICmp:
  case Instruction::FCmp: {
    Type *ValTy = I->getOperand(0)->getType();
    Instruction *Op0AsInstruction = dyn_cast<Instruction>(I->getOperand(0));
    if (canTruncateToMinimalBitwidth(Op0AsInstruction, VF))
      ValTy = IntegerType::get(ValTy->getContext(), MinBWs[Op0AsInstruction]);
    VectorTy = ToVectorTy(ValTy, VF);
    return TTI.getCmpSelInstrCost(I->getOpcode(), VectorTy, nullptr,
                                  CmpInst::BAD_ICMP_PREDICATE, CostKind, I);
  }
  case Instruction::Store:
  case Instruction::Load: {
    ElementCount Width = VF;
    if (Width.isVector()) {
      InstWidening Decision = getWideningDecision(I, Width);
      assert(Decision != CM_Unknown &&
             "CM decision should be taken at this point");
      if (Decision == CM_Scalarize)
        Width = ElementCount::getFixed(1);
    }
    VectorTy = ToVectorTy(getLoadStoreType(I), Width);
    return getMemoryInstructionCost(I, VF);
  }
  case Instruction::BitCast:
    if (I->getType()->isPointerTy())
      return 0;
    LLVM_FALLTHROUGH;
  case Instruction::ZExt:
  case Instruction::SExt:
  case Instruction::FPToUI:
  case Instruction::FPToSI:
  case Instruction::FPExt:
  case Instruction::PtrToInt:
  case Instruction::IntToPtr:
  case Instruction::SIToFP:
  case Instruction::UIToFP:
  case Instruction::Trunc:
  case Instruction::FPTrunc: {
    // Computes the CastContextHint from a Load/Store instruction.
    auto ComputeCCH = [&](Instruction *I) -> TTI::CastContextHint {
      assert((isa<LoadInst>(I) || isa<StoreInst>(I)) &&
             "Expected a load or a store!");

      if (VF.isScalar() || !TheLoop->contains(I))
        return TTI::CastContextHint::Normal;

      switch (getWideningDecision(I, VF)) {
      case LoopVectorizationCostModel::CM_GatherScatter:
        return TTI::CastContextHint::GatherScatter;
      case LoopVectorizationCostModel::CM_Interleave:
        return TTI::CastContextHint::Interleave;
      case LoopVectorizationCostModel::CM_Scalarize:
      case LoopVectorizationCostModel::CM_Widen:
        return Legal->isMaskRequired(I) ? TTI::CastContextHint::Masked
                                        : TTI::CastContextHint::Normal;
      case LoopVectorizationCostModel::CM_Widen_Reverse:
        return TTI::CastContextHint::Reversed;
      case LoopVectorizationCostModel::CM_Unknown:
        llvm_unreachable("Instr did not go through cost modelling?");
      }

      llvm_unreachable("Unhandled case!");
    };

    unsigned Opcode = I->getOpcode();
    TTI::CastContextHint CCH = TTI::CastContextHint::None;
    // For Trunc, the context is the only user, which must be a StoreInst.
    if (Opcode == Instruction::Trunc || Opcode == Instruction::FPTrunc) {
      if (I->hasOneUse())
        if (StoreInst *Store = dyn_cast<StoreInst>(*I->user_begin()))
          CCH = ComputeCCH(Store);
    }
    // For Z/Sext, the context is the operand, which must be a LoadInst.
    else if (Opcode == Instruction::ZExt || Opcode == Instruction::SExt ||
             Opcode == Instruction::FPExt) {
      if (LoadInst *Load = dyn_cast<LoadInst>(I->getOperand(0)))
        CCH = ComputeCCH(Load);
    }

    // We optimize the truncation of induction variables having constant
    // integer steps. The cost of these truncations is the same as the scalar
    // operation.
    if (isOptimizableIVTruncate(I, VF)) {
      auto *Trunc = cast<TruncInst>(I);
      return TTI.getCastInstrCost(Instruction::Trunc, Trunc->getDestTy(),
                                  Trunc->getSrcTy(), CCH, CostKind, Trunc);
    }

    // Detect reduction patterns
    InstructionCost RedCost;
    if ((RedCost = getReductionPatternCost(I, VF, VectorTy, CostKind))
            .isValid())
      return RedCost;

    Type *SrcScalarTy = I->getOperand(0)->getType();
    Type *SrcVecTy =
        VectorTy->isVectorTy() ? ToVectorTy(SrcScalarTy, VF) : SrcScalarTy;
    if (canTruncateToMinimalBitwidth(I, VF)) {
      // This cast is going to be shrunk. This may remove the cast or it might
      // turn it into slightly different cast. For example, if MinBW == 16,
      // "zext i8 %1 to i32" becomes "zext i8 %1 to i16".
      //
      // Calculate the modified src and dest types.
      Type *MinVecTy = VectorTy;
      if (Opcode == Instruction::Trunc) {
        SrcVecTy = smallestIntegerVectorType(SrcVecTy, MinVecTy);
        VectorTy =
            largestIntegerVectorType(ToVectorTy(I->getType(), VF), MinVecTy);
      } else if (Opcode == Instruction::ZExt || Opcode == Instruction::SExt) {
        SrcVecTy = largestIntegerVectorType(SrcVecTy, MinVecTy);
        VectorTy =
            smallestIntegerVectorType(ToVectorTy(I->getType(), VF), MinVecTy);
      }
    }

    return TTI.getCastInstrCost(Opcode, VectorTy, SrcVecTy, CCH, CostKind, I);
  }
  case Instruction::Call: {
    bool NeedToScalarize;
    CallInst *CI = cast<CallInst>(I);
    InstructionCost CallCost = getVectorCallCost(CI, VF, NeedToScalarize);
    if (getVectorIntrinsicIDForCall(CI, TLI)) {
      InstructionCost IntrinsicCost = getVectorIntrinsicCost(CI, VF);
      return std::min(CallCost, IntrinsicCost);
    }
    return CallCost;
  }
  case Instruction::ExtractValue:
    return TTI.getInstructionCost(I, TTI::TCK_RecipThroughput);
  default:
    // This opcode is unknown. Assume that it is the same as 'mul'.
    return TTI.getArithmeticInstrCost(Instruction::Mul, VectorTy, CostKind);
  } // end of switch.
}

char LoopVectorize::ID = 0;

static const char lv_name[] = "Loop Vectorization";

INITIALIZE_PASS_BEGIN(LoopVectorize, LV_NAME, lv_name, false, false)
INITIALIZE_PASS_DEPENDENCY(TargetTransformInfoWrapperPass)
INITIALIZE_PASS_DEPENDENCY(BasicAAWrapperPass)
INITIALIZE_PASS_DEPENDENCY(AAResultsWrapperPass)
INITIALIZE_PASS_DEPENDENCY(GlobalsAAWrapperPass)
INITIALIZE_PASS_DEPENDENCY(AssumptionCacheTracker)
INITIALIZE_PASS_DEPENDENCY(BlockFrequencyInfoWrapperPass)
INITIALIZE_PASS_DEPENDENCY(DominatorTreeWrapperPass)
INITIALIZE_PASS_DEPENDENCY(ScalarEvolutionWrapperPass)
INITIALIZE_PASS_DEPENDENCY(LoopInfoWrapperPass)
INITIALIZE_PASS_DEPENDENCY(LoopAccessLegacyAnalysis)
INITIALIZE_PASS_DEPENDENCY(DemandedBitsWrapperPass)
INITIALIZE_PASS_DEPENDENCY(OptimizationRemarkEmitterWrapperPass)
INITIALIZE_PASS_DEPENDENCY(ProfileSummaryInfoWrapperPass)
INITIALIZE_PASS_DEPENDENCY(InjectTLIMappingsLegacy)
INITIALIZE_PASS_END(LoopVectorize, LV_NAME, lv_name, false, false)

namespace llvm {

Pass *createLoopVectorizePass() { return new LoopVectorize(); }

Pass *createLoopVectorizePass(bool InterleaveOnlyWhenForced,
                              bool VectorizeOnlyWhenForced) {
  return new LoopVectorize(InterleaveOnlyWhenForced, VectorizeOnlyWhenForced);
}

} // end namespace llvm

bool LoopVectorizationCostModel::isConsecutiveLoadOrStore(Instruction *Inst) {
  // Check if the pointer operand of a load or store instruction is
  // consecutive.
  if (auto *Ptr = getLoadStorePointerOperand(Inst))
    return Legal->isConsecutivePtr(Ptr);
  return false;
}

void LoopVectorizationCostModel::collectValuesToIgnore() {
  // Ignore ephemeral values.
  CodeMetrics::collectEphemeralValues(TheLoop, AC, ValuesToIgnore);

  // Ignore type-promoting instructions we identified during reduction
  // detection.
  for (auto &Reduction : Legal->getReductionVars()) {
    RecurrenceDescriptor &RedDes = Reduction.second;
    const SmallPtrSetImpl<Instruction *> &Casts = RedDes.getCastInsts();
    VecValuesToIgnore.insert(Casts.begin(), Casts.end());
  }
  // Ignore type-casting instructions we identified during induction
  // detection.
  for (auto &Induction : Legal->getInductionVars()) {
    InductionDescriptor &IndDes = Induction.second;
    const SmallVectorImpl<Instruction *> &Casts = IndDes.getCastInsts();
    VecValuesToIgnore.insert(Casts.begin(), Casts.end());
  }
}

void LoopVectorizationCostModel::collectInLoopReductions() {
  for (auto &Reduction : Legal->getReductionVars()) {
    PHINode *Phi = Reduction.first;
    RecurrenceDescriptor &RdxDesc = Reduction.second;

    // We don't collect reductions that are type promoted (yet).
    if (RdxDesc.getRecurrenceType() != Phi->getType())
      continue;

    // If the target would prefer this reduction to happen "in-loop", then we
    // want to record it as such.
    unsigned Opcode = RdxDesc.getOpcode();
    if (!PreferInLoopReductions && !useOrderedReductions(RdxDesc) &&
        !TTI.preferInLoopReduction(Opcode, Phi->getType(),
                                   TargetTransformInfo::ReductionFlags()))
      continue;

    // Check that we can correctly put the reductions into the loop, by
    // finding the chain of operations that leads from the phi to the loop
    // exit value.
    SmallVector<Instruction *, 4> ReductionOperations =
        RdxDesc.getReductionOpChain(Phi, TheLoop);
    bool InLoop = !ReductionOperations.empty();
    if (InLoop) {
      InLoopReductionChains[Phi] = ReductionOperations;
      // Add the elements to InLoopReductionImmediateChains for cost modelling.
      Instruction *LastChain = Phi;
      for (auto *I : ReductionOperations) {
        InLoopReductionImmediateChains[I] = LastChain;
        LastChain = I;
      }
    }
    LLVM_DEBUG(dbgs() << "LV: Using " << (InLoop ? "inloop" : "out of loop")
                      << " reduction for phi: " << *Phi << "\n");
  }
}

// TODO: we could return a pair of values that specify the max VF and
// min VF, to be used in `buildVPlans(MinVF, MaxVF)` instead of
// `buildVPlans(VF, VF)`. We cannot do it because VPLAN at the moment
// doesn't have a cost model that can choose which plan to execute if
// more than one is generated.
static unsigned determineVPlanVF(const unsigned WidestVectorRegBits,
                                 LoopVectorizationCostModel &CM) {
  unsigned WidestType;
  std::tie(std::ignore, WidestType) = CM.getSmallestAndWidestTypes();
  return WidestVectorRegBits / WidestType;
}

VectorizationFactor
LoopVectorizationPlanner::planInVPlanNativePath(ElementCount UserVF) {
  assert(!UserVF.isScalable() && "scalable vectors not yet supported");
  ElementCount VF = UserVF;
  // Outer loop handling: They may require CFG and instruction level
  // transformations before even evaluating whether vectorization is profitable.
  // Since we cannot modify the incoming IR, we need to build VPlan upfront in
  // the vectorization pipeline.
  if (!OrigLoop->isInnermost()) {
    // If the user doesn't provide a vectorization factor, determine a
    // reasonable one.
    if (UserVF.isZero()) {
      VF = ElementCount::getFixed(determineVPlanVF(
          TTI->getRegisterBitWidth(TargetTransformInfo::RGK_FixedWidthVector)
              .getFixedSize(),
          CM));
      LLVM_DEBUG(dbgs() << "LV: VPlan computed VF " << VF << ".\n");

      // Make sure we have a VF > 1 for stress testing.
      if (VPlanBuildStressTest && (VF.isScalar() || VF.isZero())) {
        LLVM_DEBUG(dbgs() << "LV: VPlan stress testing: "
                          << "overriding computed VF.\n");
        VF = ElementCount::getFixed(4);
      }
    }
    assert(EnableVPlanNativePath && "VPlan-native path is not enabled.");
    assert(isPowerOf2_32(VF.getKnownMinValue()) &&
           "VF needs to be a power of two");
    LLVM_DEBUG(dbgs() << "LV: Using " << (!UserVF.isZero() ? "user " : "")
                      << "VF " << VF << " to build VPlans.\n");
    buildVPlans(VF, VF);

    // For VPlan build stress testing, we bail out after VPlan construction.
    if (VPlanBuildStressTest)
      return VectorizationFactor::Disabled();

    return {VF, 0 /*Cost*/};
  }

  LLVM_DEBUG(
      dbgs() << "LV: Not vectorizing. Inner loops aren't supported in the "
                "VPlan-native path.\n");
  return VectorizationFactor::Disabled();
}

#if INTEL_CUSTOMIZATION
Optional<VectorizationFactor>
LoopVectorizationPlanner::plan(ElementCount UserVF, unsigned UserIC,
                               ArrayRef<unsigned> VFs) {
#endif // INTEL_CUSTOMIZATION
  assert(OrigLoop->isInnermost() && "Inner loop expected.");
  FixedScalableVFPair MaxFactors = CM.computeMaxVF(UserVF, UserIC);
  if (!MaxFactors) // Cases that should not to be vectorized nor interleaved.
    return None;

  // Invalidate interleave groups if all blocks of loop will be predicated.
  if (CM.blockNeedsPredication(OrigLoop->getHeader()) &&
      !useMaskedInterleavedAccesses(*TTI)) {
    LLVM_DEBUG(
        dbgs()
        << "LV: Invalidate all interleaved groups due to fold-tail by masking "
           "which requires masked-interleaved support.\n");
    if (CM.InterleaveInfo.invalidateGroups())
      // Invalidating interleave groups also requires invalidating all decisions
      // based on them, which includes widening decisions and uniform and scalar
      // values.
      CM.invalidateCostModelingDecisions();
  }

  ElementCount MaxUserVF =
      UserVF.isScalable() ? MaxFactors.ScalableVF : MaxFactors.FixedVF;
  bool UserVFIsLegal = ElementCount::isKnownLE(UserVF, MaxUserVF);
  if (!UserVF.isZero() && UserVFIsLegal) {
    LLVM_DEBUG(dbgs() << "LV: Using " << (UserVFIsLegal ? "user" : "max")
                      << " VF " << UserVF << ".\n");
    assert(isPowerOf2_32(UserVF.getKnownMinValue()) &&
           "VF needs to be a power of two");
    // Collect the instructions (and their associated costs) that will be more
    // profitable to scalarize.
    CM.selectUserVectorizationFactor(UserVF);
    CM.collectInLoopReductions();
    buildVPlansWithVPRecipes(UserVF, UserVF);
    LLVM_DEBUG(printPlans(dbgs()));
    return {{UserVF, 0}};
  }

  // Populate the set of Vectorization Factor Candidates.
  ElementCountSet VFCandidates;
  for (auto VF = ElementCount::getFixed(1);
       ElementCount::isKnownLE(VF, MaxFactors.FixedVF); VF *= 2)
    VFCandidates.insert(VF);
  for (auto VF = ElementCount::getScalable(1);
       ElementCount::isKnownLE(VF, MaxFactors.ScalableVF); VF *= 2)
    VFCandidates.insert(VF);

<<<<<<< HEAD
#if INTEL_CUSTOMIZATION
  if (VFs.size() == 0) {
    for (unsigned I = 1; I <= MaxVF.getFixedValue(); I *= 2)
      CM.AllowedVFs.push_back(I);
  } else {
    for (unsigned V : VFs) {
      if (V <= MaxVF.getFixedValue()) {
        assert((isPowerOf2_32(V) || V == 0) && "VF must be power of 2!");
        if (V == 0)
          CM.AllowedVFs.push_back(1);
        else
          CM.AllowedVFs.push_back(V);
      }
    }
  }
  if (CM.AllowedVFs.size() == 0)
    CM.AllowedVFs.push_back(MaxVF.getFixedValue());

  // Sort all the VF values ascending (MinVF will be the first element and MaxVF
  // will be the last) and remove duplicate values.
  if (CM.AllowedVFs.size() > 1) {
    llvm::sort(CM.AllowedVFs.begin(), CM.AllowedVFs.end());
    auto NewEnd = std::unique(CM.AllowedVFs.begin(), CM.AllowedVFs.end());
    CM.AllowedVFs.erase(NewEnd, CM.AllowedVFs.end());
  }

  for (unsigned AllowedVF : CM.AllowedVFs) {
    ElementCount VF = ElementCount::getFixed(AllowedVF);
#endif // INTEL_CUSTOMIZATION
=======
  for (const auto VF : VFCandidates) {
>>>>>>> d41cb6bb
    // Collect Uniform and Scalar instructions after vectorization with VF.
    CM.collectUniformsAndScalars(VF);

    // Collect the instructions (and their associated costs) that will be more
    // profitable to scalarize.
    if (VF.isVector())
      CM.collectInstsToScalarize(VF);
  }
  CM.collectInLoopReductions();
<<<<<<< HEAD
#if INTEL_CUSTOMIZATION
  ElementCount First = ElementCount::getFixed(CM.AllowedVFs[0]),
               Last = ElementCount::getFixed(
                   CM.AllowedVFs[CM.AllowedVFs.size() - 1]);
  buildVPlansWithVPRecipes(First, Last);
=======
  buildVPlansWithVPRecipes(ElementCount::getFixed(1), MaxFactors.FixedVF);
  buildVPlansWithVPRecipes(ElementCount::getScalable(1), MaxFactors.ScalableVF);

>>>>>>> d41cb6bb
  LLVM_DEBUG(printPlans(dbgs()));
  // TODO: add information about specified vector lengths in opt-report
  DEBUG_WITH_TYPE("loop-vectorize-vec-lengths",
                  dbgs() << "Specified vectorlengths: ");
  DEBUG_WITH_TYPE("loop-vectorize-vec-lengths",
                  for (unsigned VF
                       : CM.AllowedVFs) dbgs()
                      << VF << " ";
                  dbgs() << "\n";);
  if (!MaxFactors.hasVector())
    return VectorizationFactor::Disabled();

  // We need to delete VF == 1 from AllowedVFs. If vectorization with VF > 1 is
  // unprofitable, selectVectorizationFactor returns VF == 1: it is default VF
  // value in selectVectorizationFactor, and we don't need to perform any
  // additional analisis for it.
  if (CM.AllowedVFs.size() > 1)
    if (CM.AllowedVFs[0] <= 1)
      CM.AllowedVFs.erase(CM.AllowedVFs.begin());

  // Select the optimal vectorization factor.
<<<<<<< HEAD
  auto SelectedVF = CM.selectVectorizationFactor(Last /*MaxVF*/);
#endif // INTEL_CUSTOMIZATION
=======
  auto SelectedVF = CM.selectVectorizationFactor(VFCandidates);
>>>>>>> d41cb6bb

  // Check if it is profitable to vectorize with runtime checks.
  unsigned NumRuntimePointerChecks = Requirements.getNumRuntimePointerChecks();
  if (SelectedVF.Width.getKnownMinValue() > 1 && NumRuntimePointerChecks) {
    bool PragmaThresholdReached =
        NumRuntimePointerChecks > PragmaVectorizeMemoryCheckThreshold;
    bool ThresholdReached =
        NumRuntimePointerChecks > VectorizerParams::RuntimeMemoryCheckThreshold;
    if ((ThresholdReached && !Hints.allowReordering()) ||
        PragmaThresholdReached) {
      ORE->emit([&]() {
        return OptimizationRemarkAnalysisAliasing(
                   DEBUG_TYPE, "CantReorderMemOps", OrigLoop->getStartLoc(),
                   OrigLoop->getHeader())
               << "loop not vectorized: cannot prove it is safe to reorder "
                  "memory operations";
      });
      LLVM_DEBUG(dbgs() << "LV: Too many memory checks needed.\n");
      Hints.emitRemarkWithHints();
      return VectorizationFactor::Disabled();
    }
  }
  return SelectedVF;
}

void LoopVectorizationPlanner::setBestPlan(ElementCount VF, unsigned UF) {
  LLVM_DEBUG(dbgs() << "Setting best plan to VF=" << VF << ", UF=" << UF
                    << '\n');
  BestVF = VF;
  BestUF = UF;

  erase_if(VPlans, [VF](const VPlanPtr &Plan) {
    return !Plan->hasVF(VF);
  });
  assert(VPlans.size() == 1 && "Best VF has not a single VPlan.");
}

void LoopVectorizationPlanner::executePlan(InnerLoopVectorizer &ILV,
                                           DominatorTree *DT) {
  // Perform the actual loop transformation.

  // 1. Create a new empty loop. Unlink the old loop and connect the new one.
  assert(BestVF.hasValue() && "Vectorization Factor is missing");
  assert(VPlans.size() == 1 && "Not a single VPlan to execute.");

  VPTransformState State{
      *BestVF, BestUF, LI, DT, ILV.Builder, &ILV, VPlans.front().get()};
  State.CFG.PrevBB = ILV.createVectorizedLoopSkeleton();
  State.TripCount = ILV.getOrCreateTripCount(nullptr);
  State.CanonicalIV = ILV.Induction;

  ILV.printDebugTracesAtStart();

  //===------------------------------------------------===//
  //
  // Notice: any optimization or new instruction that go
  // into the code below should also be implemented in
  // the cost-model.
  //
  //===------------------------------------------------===//

  // 2. Copy and widen instructions from the old loop into the new loop.
  VPlans.front()->execute(&State);

  // 3. Fix the vectorized code: take care of header phi's, live-outs,
  //    predication, updating analyses.
  ILV.fixVectorizedLoop(State);

  ILV.printDebugTracesAtEnd();
}

#if !defined(NDEBUG) || defined(LLVM_ENABLE_DUMP)
void LoopVectorizationPlanner::printPlans(raw_ostream &O) {
  for (const auto &Plan : VPlans)
    if (PrintVPlansInDotFormat)
      Plan->printDOT(O);
    else
      Plan->print(O);
}
#endif

void LoopVectorizationPlanner::collectTriviallyDeadInstructions(
    SmallPtrSetImpl<Instruction *> &DeadInstructions) {

  // We create new control-flow for the vectorized loop, so the original exit
  // conditions will be dead after vectorization if it's only used by the
  // terminator
  SmallVector<BasicBlock*> ExitingBlocks;
  OrigLoop->getExitingBlocks(ExitingBlocks);
  for (auto *BB : ExitingBlocks) {
    auto *Cmp = dyn_cast<Instruction>(BB->getTerminator()->getOperand(0));
    if (!Cmp || !Cmp->hasOneUse())
      continue;

    // TODO: we should introduce a getUniqueExitingBlocks on Loop
    if (!DeadInstructions.insert(Cmp).second)
      continue;

    // The operands of the icmp is often a dead trunc, used by IndUpdate.
    // TODO: can recurse through operands in general
    for (Value *Op : Cmp->operands()) {
      if (isa<TruncInst>(Op) && Op->hasOneUse())
          DeadInstructions.insert(cast<Instruction>(Op));
    }
  }

  // We create new "steps" for induction variable updates to which the original
  // induction variables map. An original update instruction will be dead if
  // all its users except the induction variable are dead.
  auto *Latch = OrigLoop->getLoopLatch();
  for (auto &Induction : Legal->getInductionVars()) {
    PHINode *Ind = Induction.first;
    auto *IndUpdate = cast<Instruction>(Ind->getIncomingValueForBlock(Latch));

    // If the tail is to be folded by masking, the primary induction variable,
    // if exists, isn't dead: it will be used for masking. Don't kill it.
    if (CM.foldTailByMasking() && IndUpdate == Legal->getPrimaryInduction())
      continue;

    if (llvm::all_of(IndUpdate->users(), [&](User *U) -> bool {
          return U == Ind || DeadInstructions.count(cast<Instruction>(U));
        }))
      DeadInstructions.insert(IndUpdate);

    // We record as "Dead" also the type-casting instructions we had identified
    // during induction analysis. We don't need any handling for them in the
    // vectorized loop because we have proven that, under a proper runtime
    // test guarding the vectorized loop, the value of the phi, and the casted
    // value of the phi, are the same. The last instruction in this casting chain
    // will get its scalar/vector/widened def from the scalar/vector/widened def
    // of the respective phi node. Any other casts in the induction def-use chain
    // have no other uses outside the phi update chain, and will be ignored.
    InductionDescriptor &IndDes = Induction.second;
    const SmallVectorImpl<Instruction *> &Casts = IndDes.getCastInsts();
    DeadInstructions.insert(Casts.begin(), Casts.end());
  }
}

Value *InnerLoopUnroller::reverseVector(Value *Vec) { return Vec; }

Value *InnerLoopUnroller::getBroadcastInstrs(Value *V) { return V; }

Value *InnerLoopUnroller::getStepVector(Value *Val, int StartIdx, Value *Step,
                                        Instruction::BinaryOps BinOp) {
  // When unrolling and the VF is 1, we only need to add a simple scalar.
  Type *Ty = Val->getType();
  assert(!Ty->isVectorTy() && "Val must be a scalar");

  if (Ty->isFloatingPointTy()) {
    Constant *C = ConstantFP::get(Ty, (double)StartIdx);

    // Floating-point operations inherit FMF via the builder's flags.
    Value *MulOp = Builder.CreateFMul(C, Step);
    return Builder.CreateBinOp(BinOp, Val, MulOp);
  }
  Constant *C = ConstantInt::get(Ty, StartIdx);
  return Builder.CreateAdd(Val, Builder.CreateMul(C, Step), "induction");
}

static void AddRuntimeUnrollDisableMetaData(Loop *L) {
  SmallVector<Metadata *, 4> MDs;
  // Reserve first location for self reference to the LoopID metadata node.
  MDs.push_back(nullptr);
  bool IsUnrollMetadata = false;
  MDNode *LoopID = L->getLoopID();
  if (LoopID) {
    // First find existing loop unrolling disable metadata.
    for (unsigned i = 1, ie = LoopID->getNumOperands(); i < ie; ++i) {
      auto *MD = dyn_cast<MDNode>(LoopID->getOperand(i));
      if (MD) {
        const auto *S = dyn_cast<MDString>(MD->getOperand(0));
        IsUnrollMetadata =
            S && S->getString().startswith("llvm.loop.unroll.disable");
      }
      MDs.push_back(LoopID->getOperand(i));
    }
  }

  if (!IsUnrollMetadata) {
    // Add runtime unroll disable metadata.
    LLVMContext &Context = L->getHeader()->getContext();
    SmallVector<Metadata *, 1> DisableOperands;
    DisableOperands.push_back(
        MDString::get(Context, "llvm.loop.unroll.runtime.disable"));
    MDNode *DisableNode = MDNode::get(Context, DisableOperands);
    MDs.push_back(DisableNode);
    MDNode *NewLoopID = MDNode::get(Context, MDs);
    // Set operand 0 to refer to the loop id itself.
    NewLoopID->replaceOperandWith(0, NewLoopID);
    L->setLoopID(NewLoopID);
  }
}

//===--------------------------------------------------------------------===//
// EpilogueVectorizerMainLoop
//===--------------------------------------------------------------------===//

/// This function is partially responsible for generating the control flow
/// depicted in https://llvm.org/docs/Vectorizers.html#epilogue-vectorization.
BasicBlock *EpilogueVectorizerMainLoop::createEpilogueVectorizedLoopSkeleton() {
  MDNode *OrigLoopID = OrigLoop->getLoopID();
  Loop *Lp = createVectorLoopSkeleton("");

  // Generate the code to check the minimum iteration count of the vector
  // epilogue (see below).
  EPI.EpilogueIterationCountCheck =
      emitMinimumIterationCountCheck(Lp, LoopScalarPreHeader, true);
  EPI.EpilogueIterationCountCheck->setName("iter.check");

  // Generate the code to check any assumptions that we've made for SCEV
  // expressions.
  EPI.SCEVSafetyCheck = emitSCEVChecks(Lp, LoopScalarPreHeader);

  // Generate the code that checks at runtime if arrays overlap. We put the
  // checks into a separate block to make the more common case of few elements
  // faster.
  EPI.MemSafetyCheck = emitMemRuntimeChecks(Lp, LoopScalarPreHeader);

  // Generate the iteration count check for the main loop, *after* the check
  // for the epilogue loop, so that the path-length is shorter for the case
  // that goes directly through the vector epilogue. The longer-path length for
  // the main loop is compensated for, by the gain from vectorizing the larger
  // trip count. Note: the branch will get updated later on when we vectorize
  // the epilogue.
  EPI.MainLoopIterationCountCheck =
      emitMinimumIterationCountCheck(Lp, LoopScalarPreHeader, false);

  // Generate the induction variable.
  OldInduction = Legal->getPrimaryInduction();
  Type *IdxTy = Legal->getWidestInductionType();
  Value *StartIdx = ConstantInt::get(IdxTy, 0);
  Constant *Step = ConstantInt::get(IdxTy, VF.getKnownMinValue() * UF);
  Value *CountRoundDown = getOrCreateVectorTripCount(Lp);
  EPI.VectorTripCount = CountRoundDown;
  Induction =
      createInductionVariable(Lp, StartIdx, CountRoundDown, Step,
                              getDebugLocFromInstOrOperands(OldInduction));

  // Skip induction resume value creation here because they will be created in
  // the second pass. If we created them here, they wouldn't be used anyway,
  // because the vplan in the second pass still contains the inductions from the
  // original loop.

  return completeLoopSkeleton(Lp, OrigLoopID);
}

void EpilogueVectorizerMainLoop::printDebugTracesAtStart() {
  LLVM_DEBUG({
    dbgs() << "Create Skeleton for epilogue vectorized loop (first pass)\n"
           << "Main Loop VF:" << EPI.MainLoopVF.getKnownMinValue()
           << ", Main Loop UF:" << EPI.MainLoopUF
           << ", Epilogue Loop VF:" << EPI.EpilogueVF.getKnownMinValue()
           << ", Epilogue Loop UF:" << EPI.EpilogueUF << "\n";
  });
}

void EpilogueVectorizerMainLoop::printDebugTracesAtEnd() {
  DEBUG_WITH_TYPE(VerboseDebug, {
    dbgs() << "intermediate fn:\n" << *Induction->getFunction() << "\n";
  });
}

BasicBlock *EpilogueVectorizerMainLoop::emitMinimumIterationCountCheck(
    Loop *L, BasicBlock *Bypass, bool ForEpilogue) {
  assert(L && "Expected valid Loop.");
  assert(Bypass && "Expected valid bypass basic block.");
  unsigned VFactor =
      ForEpilogue ? EPI.EpilogueVF.getKnownMinValue() : VF.getKnownMinValue();
  unsigned UFactor = ForEpilogue ? EPI.EpilogueUF : UF;
  Value *Count = getOrCreateTripCount(L);
  // Reuse existing vector loop preheader for TC checks.
  // Note that new preheader block is generated for vector loop.
  BasicBlock *const TCCheckBlock = LoopVectorPreHeader;
  IRBuilder<> Builder(TCCheckBlock->getTerminator());

  // Generate code to check if the loop's trip count is less than VF * UF of the
  // main vector loop.
  auto P =
      Cost->requiresScalarEpilogue() ? ICmpInst::ICMP_ULE : ICmpInst::ICMP_ULT;

  Value *CheckMinIters = Builder.CreateICmp(
      P, Count, ConstantInt::get(Count->getType(), VFactor * UFactor),
      "min.iters.check");

  if (!ForEpilogue)
    TCCheckBlock->setName("vector.main.loop.iter.check");

  // Create new preheader for vector loop.
  LoopVectorPreHeader = SplitBlock(TCCheckBlock, TCCheckBlock->getTerminator(),
                                   DT, LI, nullptr, "vector.ph");

  if (ForEpilogue) {
    assert(DT->properlyDominates(DT->getNode(TCCheckBlock),
                                 DT->getNode(Bypass)->getIDom()) &&
           "TC check is expected to dominate Bypass");

    // Update dominator for Bypass & LoopExit.
    DT->changeImmediateDominator(Bypass, TCCheckBlock);
    DT->changeImmediateDominator(LoopExitBlock, TCCheckBlock);

    LoopBypassBlocks.push_back(TCCheckBlock);

    // Save the trip count so we don't have to regenerate it in the
    // vec.epilog.iter.check. This is safe to do because the trip count
    // generated here dominates the vector epilog iter check.
    EPI.TripCount = Count;
  }

  ReplaceInstWithInst(
      TCCheckBlock->getTerminator(),
      BranchInst::Create(Bypass, LoopVectorPreHeader, CheckMinIters));

  return TCCheckBlock;
}

//===--------------------------------------------------------------------===//
// EpilogueVectorizerEpilogueLoop
//===--------------------------------------------------------------------===//

/// This function is partially responsible for generating the control flow
/// depicted in https://llvm.org/docs/Vectorizers.html#epilogue-vectorization.
BasicBlock *
EpilogueVectorizerEpilogueLoop::createEpilogueVectorizedLoopSkeleton() {
  MDNode *OrigLoopID = OrigLoop->getLoopID();
  Loop *Lp = createVectorLoopSkeleton("vec.epilog.");

  // Now, compare the remaining count and if there aren't enough iterations to
  // execute the vectorized epilogue skip to the scalar part.
  BasicBlock *VecEpilogueIterationCountCheck = LoopVectorPreHeader;
  VecEpilogueIterationCountCheck->setName("vec.epilog.iter.check");
  LoopVectorPreHeader =
      SplitBlock(LoopVectorPreHeader, LoopVectorPreHeader->getTerminator(), DT,
                 LI, nullptr, "vec.epilog.ph");
  emitMinimumVectorEpilogueIterCountCheck(Lp, LoopScalarPreHeader,
                                          VecEpilogueIterationCountCheck);

  // Adjust the control flow taking the state info from the main loop
  // vectorization into account.
  assert(EPI.MainLoopIterationCountCheck && EPI.EpilogueIterationCountCheck &&
         "expected this to be saved from the previous pass.");
  EPI.MainLoopIterationCountCheck->getTerminator()->replaceUsesOfWith(
      VecEpilogueIterationCountCheck, LoopVectorPreHeader);

  DT->changeImmediateDominator(LoopVectorPreHeader,
                               EPI.MainLoopIterationCountCheck);

  EPI.EpilogueIterationCountCheck->getTerminator()->replaceUsesOfWith(
      VecEpilogueIterationCountCheck, LoopScalarPreHeader);

  if (EPI.SCEVSafetyCheck)
    EPI.SCEVSafetyCheck->getTerminator()->replaceUsesOfWith(
        VecEpilogueIterationCountCheck, LoopScalarPreHeader);
  if (EPI.MemSafetyCheck)
    EPI.MemSafetyCheck->getTerminator()->replaceUsesOfWith(
        VecEpilogueIterationCountCheck, LoopScalarPreHeader);

  DT->changeImmediateDominator(
      VecEpilogueIterationCountCheck,
      VecEpilogueIterationCountCheck->getSinglePredecessor());

  DT->changeImmediateDominator(LoopScalarPreHeader,
                               EPI.EpilogueIterationCountCheck);
  DT->changeImmediateDominator(LoopExitBlock, EPI.EpilogueIterationCountCheck);

  // Keep track of bypass blocks, as they feed start values to the induction
  // phis in the scalar loop preheader.
  if (EPI.SCEVSafetyCheck)
    LoopBypassBlocks.push_back(EPI.SCEVSafetyCheck);
  if (EPI.MemSafetyCheck)
    LoopBypassBlocks.push_back(EPI.MemSafetyCheck);
  LoopBypassBlocks.push_back(EPI.EpilogueIterationCountCheck);

  // Generate a resume induction for the vector epilogue and put it in the
  // vector epilogue preheader
  Type *IdxTy = Legal->getWidestInductionType();
  PHINode *EPResumeVal = PHINode::Create(IdxTy, 2, "vec.epilog.resume.val",
                                         LoopVectorPreHeader->getFirstNonPHI());
  EPResumeVal->addIncoming(EPI.VectorTripCount, VecEpilogueIterationCountCheck);
  EPResumeVal->addIncoming(ConstantInt::get(IdxTy, 0),
                           EPI.MainLoopIterationCountCheck);

  // Generate the induction variable.
  OldInduction = Legal->getPrimaryInduction();
  Value *CountRoundDown = getOrCreateVectorTripCount(Lp);
  Constant *Step = ConstantInt::get(IdxTy, VF.getKnownMinValue() * UF);
  Value *StartIdx = EPResumeVal;
  Induction =
      createInductionVariable(Lp, StartIdx, CountRoundDown, Step,
                              getDebugLocFromInstOrOperands(OldInduction));

  // Generate induction resume values. These variables save the new starting
  // indexes for the scalar loop. They are used to test if there are any tail
  // iterations left once the vector loop has completed.
  // Note that when the vectorized epilogue is skipped due to iteration count
  // check, then the resume value for the induction variable comes from
  // the trip count of the main vector loop, hence passing the AdditionalBypass
  // argument.
  createInductionResumeValues(Lp, CountRoundDown,
                              {VecEpilogueIterationCountCheck,
                               EPI.VectorTripCount} /* AdditionalBypass */);

  AddRuntimeUnrollDisableMetaData(Lp);
  return completeLoopSkeleton(Lp, OrigLoopID);
}

BasicBlock *
EpilogueVectorizerEpilogueLoop::emitMinimumVectorEpilogueIterCountCheck(
    Loop *L, BasicBlock *Bypass, BasicBlock *Insert) {

  assert(EPI.TripCount &&
         "Expected trip count to have been safed in the first pass.");
  assert(
      (!isa<Instruction>(EPI.TripCount) ||
       DT->dominates(cast<Instruction>(EPI.TripCount)->getParent(), Insert)) &&
      "saved trip count does not dominate insertion point.");
  Value *TC = EPI.TripCount;
  IRBuilder<> Builder(Insert->getTerminator());
  Value *Count = Builder.CreateSub(TC, EPI.VectorTripCount, "n.vec.remaining");

  // Generate code to check if the loop's trip count is less than VF * UF of the
  // vector epilogue loop.
  auto P =
      Cost->requiresScalarEpilogue() ? ICmpInst::ICMP_ULE : ICmpInst::ICMP_ULT;

  Value *CheckMinIters = Builder.CreateICmp(
      P, Count,
      ConstantInt::get(Count->getType(),
                       EPI.EpilogueVF.getKnownMinValue() * EPI.EpilogueUF),
      "min.epilog.iters.check");

  ReplaceInstWithInst(
      Insert->getTerminator(),
      BranchInst::Create(Bypass, LoopVectorPreHeader, CheckMinIters));

  LoopBypassBlocks.push_back(Insert);
  return Insert;
}

void EpilogueVectorizerEpilogueLoop::printDebugTracesAtStart() {
  LLVM_DEBUG({
    dbgs() << "Create Skeleton for epilogue vectorized loop (second pass)\n"
           << "Epilogue Loop VF:" << EPI.EpilogueVF.getKnownMinValue()
           << ", Epilogue Loop UF:" << EPI.EpilogueUF << "\n";
  });
}

void EpilogueVectorizerEpilogueLoop::printDebugTracesAtEnd() {
  DEBUG_WITH_TYPE(VerboseDebug, {
    dbgs() << "final fn:\n" << *Induction->getFunction() << "\n";
  });
}

bool LoopVectorizationPlanner::getDecisionAndClampRange(
    const std::function<bool(ElementCount)> &Predicate, VFRange &Range) {
  assert(!Range.isEmpty() && "Trying to test an empty VF range.");
  bool PredicateAtRangeStart = Predicate(Range.Start);

  for (ElementCount TmpVF = Range.Start * 2;
       ElementCount::isKnownLT(TmpVF, Range.End); TmpVF *= 2)
    if (Predicate(TmpVF) != PredicateAtRangeStart) {
      Range.End = TmpVF;
      break;
    }

  return PredicateAtRangeStart;
}

/// Build VPlans for the full range of feasible VF's = {\p MinVF, 2 * \p MinVF,
/// 4 * \p MinVF, ..., \p MaxVF} by repeatedly building a VPlan for a sub-range
/// of VF's starting at a given VF and extending it as much as possible. Each
/// vectorization decision can potentially shorten this sub-range during
/// buildVPlan().
void LoopVectorizationPlanner::buildVPlans(ElementCount MinVF,
                                           ElementCount MaxVF) {
  auto MaxVFPlusOne = MaxVF.getWithIncrement(1);
  for (ElementCount VF = MinVF; ElementCount::isKnownLT(VF, MaxVFPlusOne);) {
    VFRange SubRange = {VF, MaxVFPlusOne};
    VPlans.push_back(buildVPlan(SubRange));
    VF = SubRange.End;
  }
}

VPValue *VPRecipeBuilder::createEdgeMask(BasicBlock *Src, BasicBlock *Dst,
                                         VPlanPtr &Plan) {
  assert(is_contained(predecessors(Dst), Src) && "Invalid edge");

  // Look for cached value.
  std::pair<BasicBlock *, BasicBlock *> Edge(Src, Dst);
  EdgeMaskCacheTy::iterator ECEntryIt = EdgeMaskCache.find(Edge);
  if (ECEntryIt != EdgeMaskCache.end())
    return ECEntryIt->second;

  VPValue *SrcMask = createBlockInMask(Src, Plan);

  // The terminator has to be a branch inst!
  BranchInst *BI = dyn_cast<BranchInst>(Src->getTerminator());
  assert(BI && "Unexpected terminator found");

  if (!BI->isConditional() || BI->getSuccessor(0) == BI->getSuccessor(1))
    return EdgeMaskCache[Edge] = SrcMask;

  // If source is an exiting block, we know the exit edge is dynamically dead
  // in the vector loop, and thus we don't need to restrict the mask.  Avoid
  // adding uses of an otherwise potentially dead instruction.
  if (OrigLoop->isLoopExiting(Src))
    return EdgeMaskCache[Edge] = SrcMask;

  VPValue *EdgeMask = Plan->getOrAddVPValue(BI->getCondition());
  assert(EdgeMask && "No Edge Mask found for condition");

  if (BI->getSuccessor(0) != Dst)
    EdgeMask = Builder.createNot(EdgeMask);

  if (SrcMask) { // Otherwise block in-mask is all-one, no need to AND.
    // The condition is 'SrcMask && EdgeMask', which is equivalent to
    // 'select i1 SrcMask, i1 EdgeMask, i1 false'.
    // The select version does not introduce new UB if SrcMask is false and
    // EdgeMask is poison. Using 'and' here introduces undefined behavior.
    VPValue *False = Plan->getOrAddVPValue(
        ConstantInt::getFalse(BI->getCondition()->getType()));
    EdgeMask = Builder.createSelect(SrcMask, EdgeMask, False);
  }

  return EdgeMaskCache[Edge] = EdgeMask;
}

VPValue *VPRecipeBuilder::createBlockInMask(BasicBlock *BB, VPlanPtr &Plan) {
  assert(OrigLoop->contains(BB) && "Block is not a part of a loop");

  // Look for cached value.
  BlockMaskCacheTy::iterator BCEntryIt = BlockMaskCache.find(BB);
  if (BCEntryIt != BlockMaskCache.end())
    return BCEntryIt->second;

  // All-one mask is modelled as no-mask following the convention for masked
  // load/store/gather/scatter. Initialize BlockMask to no-mask.
  VPValue *BlockMask = nullptr;

  if (OrigLoop->getHeader() == BB) {
    if (!CM.blockNeedsPredication(BB))
      return BlockMaskCache[BB] = BlockMask; // Loop incoming mask is all-one.

    // Create the block in mask as the first non-phi instruction in the block.
    VPBuilder::InsertPointGuard Guard(Builder);
    auto NewInsertionPoint = Builder.getInsertBlock()->getFirstNonPhi();
    Builder.setInsertPoint(Builder.getInsertBlock(), NewInsertionPoint);

    // Introduce the early-exit compare IV <= BTC to form header block mask.
    // This is used instead of IV < TC because TC may wrap, unlike BTC.
    // Start by constructing the desired canonical IV.
    VPValue *IV = nullptr;
    if (Legal->getPrimaryInduction())
      IV = Plan->getOrAddVPValue(Legal->getPrimaryInduction());
    else {
      auto IVRecipe = new VPWidenCanonicalIVRecipe();
      Builder.getInsertBlock()->insert(IVRecipe, NewInsertionPoint);
      IV = IVRecipe->getVPSingleValue();
    }
    VPValue *BTC = Plan->getOrCreateBackedgeTakenCount();
    bool TailFolded = !CM.isScalarEpilogueAllowed();

    if (TailFolded && CM.TTI.emitGetActiveLaneMask()) {
      // While ActiveLaneMask is a binary op that consumes the loop tripcount
      // as a second argument, we only pass the IV here and extract the
      // tripcount from the transform state where codegen of the VP instructions
      // happen.
      BlockMask = Builder.createNaryOp(VPInstruction::ActiveLaneMask, {IV});
    } else {
      BlockMask = Builder.createNaryOp(VPInstruction::ICmpULE, {IV, BTC});
    }
    return BlockMaskCache[BB] = BlockMask;
  }

  // This is the block mask. We OR all incoming edges.
  for (auto *Predecessor : predecessors(BB)) {
    VPValue *EdgeMask = createEdgeMask(Predecessor, BB, Plan);
    if (!EdgeMask) // Mask of predecessor is all-one so mask of block is too.
      return BlockMaskCache[BB] = EdgeMask;

    if (!BlockMask) { // BlockMask has its initialized nullptr value.
      BlockMask = EdgeMask;
      continue;
    }

    BlockMask = Builder.createOr(BlockMask, EdgeMask);
  }

  return BlockMaskCache[BB] = BlockMask;
}

VPRecipeBase *VPRecipeBuilder::tryToWidenMemory(Instruction *I,
                                                ArrayRef<VPValue *> Operands,
                                                VFRange &Range,
                                                VPlanPtr &Plan) {
  assert((isa<LoadInst>(I) || isa<StoreInst>(I)) &&
         "Must be called with either a load or store");

  auto willWiden = [&](ElementCount VF) -> bool {
    if (VF.isScalar())
      return false;
    LoopVectorizationCostModel::InstWidening Decision =
        CM.getWideningDecision(I, VF);
    assert(Decision != LoopVectorizationCostModel::CM_Unknown &&
           "CM decision should be taken at this point.");
    if (Decision == LoopVectorizationCostModel::CM_Interleave)
      return true;
    if (CM.isScalarAfterVectorization(I, VF) ||
        CM.isProfitableToScalarize(I, VF))
      return false;
    return Decision != LoopVectorizationCostModel::CM_Scalarize;
  };

  if (!LoopVectorizationPlanner::getDecisionAndClampRange(willWiden, Range))
    return nullptr;

  VPValue *Mask = nullptr;
  if (Legal->isMaskRequired(I))
    Mask = createBlockInMask(I->getParent(), Plan);

  if (LoadInst *Load = dyn_cast<LoadInst>(I))
    return new VPWidenMemoryInstructionRecipe(*Load, Operands[0], Mask);

  StoreInst *Store = cast<StoreInst>(I);
  return new VPWidenMemoryInstructionRecipe(*Store, Operands[1], Operands[0],
                                            Mask);
}

VPWidenIntOrFpInductionRecipe *
VPRecipeBuilder::tryToOptimizeInductionPHI(PHINode *Phi,
                                           ArrayRef<VPValue *> Operands) const {
  // Check if this is an integer or fp induction. If so, build the recipe that
  // produces its scalar and vector values.
  InductionDescriptor II = Legal->getInductionVars().lookup(Phi);
  if (II.getKind() == InductionDescriptor::IK_IntInduction ||
      II.getKind() == InductionDescriptor::IK_FpInduction) {
    assert(II.getStartValue() ==
           Phi->getIncomingValueForBlock(OrigLoop->getLoopPreheader()));
    const SmallVectorImpl<Instruction *> &Casts = II.getCastInsts();
    return new VPWidenIntOrFpInductionRecipe(
        Phi, Operands[0], Casts.empty() ? nullptr : Casts.front());
  }

  return nullptr;
}

VPWidenIntOrFpInductionRecipe *VPRecipeBuilder::tryToOptimizeInductionTruncate(
    TruncInst *I, ArrayRef<VPValue *> Operands, VFRange &Range,
    VPlan &Plan) const {
  // Optimize the special case where the source is a constant integer
  // induction variable. Notice that we can only optimize the 'trunc' case
  // because (a) FP conversions lose precision, (b) sext/zext may wrap, and
  // (c) other casts depend on pointer size.

  // Determine whether \p K is a truncation based on an induction variable that
  // can be optimized.
  auto isOptimizableIVTruncate =
      [&](Instruction *K) -> std::function<bool(ElementCount)> {
    return [=](ElementCount VF) -> bool {
      return CM.isOptimizableIVTruncate(K, VF);
    };
  };

  if (LoopVectorizationPlanner::getDecisionAndClampRange(
          isOptimizableIVTruncate(I), Range)) {

    InductionDescriptor II =
        Legal->getInductionVars().lookup(cast<PHINode>(I->getOperand(0)));
    VPValue *Start = Plan.getOrAddVPValue(II.getStartValue());
    return new VPWidenIntOrFpInductionRecipe(cast<PHINode>(I->getOperand(0)),
                                             Start, nullptr, I);
  }
  return nullptr;
}

VPRecipeOrVPValueTy VPRecipeBuilder::tryToBlend(PHINode *Phi,
                                                ArrayRef<VPValue *> Operands,
                                                VPlanPtr &Plan) {
  // If all incoming values are equal, the incoming VPValue can be used directly
  // instead of creating a new VPBlendRecipe.
  VPValue *FirstIncoming = Operands[0];
  if (all_of(Operands, [FirstIncoming](const VPValue *Inc) {
        return FirstIncoming == Inc;
      })) {
    return Operands[0];
  }

  // We know that all PHIs in non-header blocks are converted into selects, so
  // we don't have to worry about the insertion order and we can just use the
  // builder. At this point we generate the predication tree. There may be
  // duplications since this is a simple recursive scan, but future
  // optimizations will clean it up.
  SmallVector<VPValue *, 2> OperandsWithMask;
  unsigned NumIncoming = Phi->getNumIncomingValues();

  for (unsigned In = 0; In < NumIncoming; In++) {
    VPValue *EdgeMask =
      createEdgeMask(Phi->getIncomingBlock(In), Phi->getParent(), Plan);
    assert((EdgeMask || NumIncoming == 1) &&
           "Multiple predecessors with one having a full mask");
    OperandsWithMask.push_back(Operands[In]);
    if (EdgeMask)
      OperandsWithMask.push_back(EdgeMask);
  }
  return toVPRecipeResult(new VPBlendRecipe(Phi, OperandsWithMask));
}

VPWidenCallRecipe *VPRecipeBuilder::tryToWidenCall(CallInst *CI,
                                                   ArrayRef<VPValue *> Operands,
                                                   VFRange &Range) const {

  bool IsPredicated = LoopVectorizationPlanner::getDecisionAndClampRange(
      [this, CI](ElementCount VF) { return CM.isScalarWithPredication(CI); },
      Range);

  if (IsPredicated)
    return nullptr;

  Intrinsic::ID ID = getVectorIntrinsicIDForCall(CI, TLI);
  if (ID && (ID == Intrinsic::assume || ID == Intrinsic::lifetime_end ||
             ID == Intrinsic::lifetime_start || ID == Intrinsic::sideeffect ||
             ID == Intrinsic::pseudoprobe ||
             ID == Intrinsic::experimental_noalias_scope_decl))
    return nullptr;

  auto willWiden = [&](ElementCount VF) -> bool {
    Intrinsic::ID ID = getVectorIntrinsicIDForCall(CI, TLI);
    // The following case may be scalarized depending on the VF.
    // The flag shows whether we use Intrinsic or a usual Call for vectorized
    // version of the instruction.
    // Is it beneficial to perform intrinsic call compared to lib call?
    bool NeedToScalarize = false;
    InstructionCost CallCost = CM.getVectorCallCost(CI, VF, NeedToScalarize);
    InstructionCost IntrinsicCost = ID ? CM.getVectorIntrinsicCost(CI, VF) : 0;
    bool UseVectorIntrinsic = ID && IntrinsicCost <= CallCost;
    assert((IntrinsicCost.isValid() || CallCost.isValid()) &&
           "Either the intrinsic cost or vector call cost must be valid");
    return UseVectorIntrinsic || !NeedToScalarize;
  };

  if (!LoopVectorizationPlanner::getDecisionAndClampRange(willWiden, Range))
    return nullptr;

  ArrayRef<VPValue *> Ops = Operands.take_front(CI->getNumArgOperands());
  return new VPWidenCallRecipe(*CI, make_range(Ops.begin(), Ops.end()));
}

bool VPRecipeBuilder::shouldWiden(Instruction *I, VFRange &Range) const {
  assert(!isa<BranchInst>(I) && !isa<PHINode>(I) && !isa<LoadInst>(I) &&
         !isa<StoreInst>(I) && "Instruction should have been handled earlier");
  // Instruction should be widened, unless it is scalar after vectorization,
  // scalarization is profitable or it is predicated.
  auto WillScalarize = [this, I](ElementCount VF) -> bool {
    return CM.isScalarAfterVectorization(I, VF) ||
           CM.isProfitableToScalarize(I, VF) || CM.isScalarWithPredication(I);
  };
  return !LoopVectorizationPlanner::getDecisionAndClampRange(WillScalarize,
                                                             Range);
}

VPWidenRecipe *VPRecipeBuilder::tryToWiden(Instruction *I,
                                           ArrayRef<VPValue *> Operands) const {
  auto IsVectorizableOpcode = [](unsigned Opcode) {
    switch (Opcode) {
    case Instruction::Add:
    case Instruction::And:
    case Instruction::AShr:
    case Instruction::BitCast:
    case Instruction::FAdd:
    case Instruction::FCmp:
    case Instruction::FDiv:
    case Instruction::FMul:
    case Instruction::FNeg:
    case Instruction::FPExt:
    case Instruction::FPToSI:
    case Instruction::FPToUI:
    case Instruction::FPTrunc:
    case Instruction::FRem:
    case Instruction::FSub:
    case Instruction::ICmp:
    case Instruction::IntToPtr:
    case Instruction::LShr:
    case Instruction::Mul:
    case Instruction::Or:
    case Instruction::PtrToInt:
    case Instruction::SDiv:
    case Instruction::Select:
    case Instruction::SExt:
    case Instruction::Shl:
    case Instruction::SIToFP:
    case Instruction::SRem:
    case Instruction::Sub:
    case Instruction::Trunc:
    case Instruction::UDiv:
    case Instruction::UIToFP:
    case Instruction::URem:
    case Instruction::Xor:
    case Instruction::ZExt:
      return true;
    }
    return false;
  };

  if (!IsVectorizableOpcode(I->getOpcode()))
    return nullptr;

  // Success: widen this instruction.
  return new VPWidenRecipe(*I, make_range(Operands.begin(), Operands.end()));
}

void VPRecipeBuilder::fixHeaderPhis() {
  BasicBlock *OrigLatch = OrigLoop->getLoopLatch();
  for (VPWidenPHIRecipe *R : PhisToFix) {
    auto *PN = cast<PHINode>(R->getUnderlyingValue());
    VPRecipeBase *IncR =
        getRecipe(cast<Instruction>(PN->getIncomingValueForBlock(OrigLatch)));
    R->addOperand(IncR->getVPSingleValue());
  }
}

VPBasicBlock *VPRecipeBuilder::handleReplication(
    Instruction *I, VFRange &Range, VPBasicBlock *VPBB,
    VPlanPtr &Plan) {
  bool IsUniform = LoopVectorizationPlanner::getDecisionAndClampRange(
      [&](ElementCount VF) { return CM.isUniformAfterVectorization(I, VF); },
      Range);

  bool IsPredicated = LoopVectorizationPlanner::getDecisionAndClampRange(
      [&](ElementCount VF) { return CM.isPredicatedInst(I); }, Range);

  auto *Recipe = new VPReplicateRecipe(I, Plan->mapToVPValues(I->operands()),
                                       IsUniform, IsPredicated);
  setRecipe(I, Recipe);
  Plan->addVPValue(I, Recipe);

  // Find if I uses a predicated instruction. If so, it will use its scalar
  // value. Avoid hoisting the insert-element which packs the scalar value into
  // a vector value, as that happens iff all users use the vector value.
  for (VPValue *Op : Recipe->operands()) {
    auto *PredR = dyn_cast_or_null<VPPredInstPHIRecipe>(Op->getDef());
    if (!PredR)
      continue;
    auto *RepR =
        cast_or_null<VPReplicateRecipe>(PredR->getOperand(0)->getDef());
    assert(RepR->isPredicated() &&
           "expected Replicate recipe to be predicated");
    RepR->setAlsoPack(false);
  }

  // Finalize the recipe for Instr, first if it is not predicated.
  if (!IsPredicated) {
    LLVM_DEBUG(dbgs() << "LV: Scalarizing:" << *I << "\n");
    VPBB->appendRecipe(Recipe);
    return VPBB;
  }
  LLVM_DEBUG(dbgs() << "LV: Scalarizing and predicating:" << *I << "\n");
  assert(VPBB->getSuccessors().empty() &&
         "VPBB has successors when handling predicated replication.");
  // Record predicated instructions for above packing optimizations.
  VPBlockBase *Region = createReplicateRegion(I, Recipe, Plan);
  VPBlockUtils::insertBlockAfter(Region, VPBB);
  auto *RegSucc = new VPBasicBlock();
  VPBlockUtils::insertBlockAfter(RegSucc, Region);
  return RegSucc;
}

VPRegionBlock *VPRecipeBuilder::createReplicateRegion(Instruction *Instr,
                                                      VPRecipeBase *PredRecipe,
                                                      VPlanPtr &Plan) {
  // Instructions marked for predication are replicated and placed under an
  // if-then construct to prevent side-effects.

  // Generate recipes to compute the block mask for this region.
  VPValue *BlockInMask = createBlockInMask(Instr->getParent(), Plan);

  // Build the triangular if-then region.
  std::string RegionName = (Twine("pred.") + Instr->getOpcodeName()).str();
  assert(Instr->getParent() && "Predicated instruction not in any basic block");
  auto *BOMRecipe = new VPBranchOnMaskRecipe(BlockInMask);
  auto *Entry = new VPBasicBlock(Twine(RegionName) + ".entry", BOMRecipe);
  auto *PHIRecipe = Instr->getType()->isVoidTy()
                        ? nullptr
                        : new VPPredInstPHIRecipe(Plan->getOrAddVPValue(Instr));
  if (PHIRecipe) {
    Plan->removeVPValueFor(Instr);
    Plan->addVPValue(Instr, PHIRecipe);
  }
  auto *Exit = new VPBasicBlock(Twine(RegionName) + ".continue", PHIRecipe);
  auto *Pred = new VPBasicBlock(Twine(RegionName) + ".if", PredRecipe);
  VPRegionBlock *Region = new VPRegionBlock(Entry, Exit, RegionName, true);

  // Note: first set Entry as region entry and then connect successors starting
  // from it in order, to propagate the "parent" of each VPBasicBlock.
  VPBlockUtils::insertTwoBlocksAfter(Pred, Exit, BlockInMask, Entry);
  VPBlockUtils::connectBlocks(Pred, Exit);

  return Region;
}

VPRecipeOrVPValueTy
VPRecipeBuilder::tryToCreateWidenRecipe(Instruction *Instr,
                                        ArrayRef<VPValue *> Operands,
                                        VFRange &Range, VPlanPtr &Plan) {
  // First, check for specific widening recipes that deal with calls, memory
  // operations, inductions and Phi nodes.
  if (auto *CI = dyn_cast<CallInst>(Instr))
    return toVPRecipeResult(tryToWidenCall(CI, Operands, Range));

  if (isa<LoadInst>(Instr) || isa<StoreInst>(Instr))
    return toVPRecipeResult(tryToWidenMemory(Instr, Operands, Range, Plan));

  VPRecipeBase *Recipe;
  if (auto Phi = dyn_cast<PHINode>(Instr)) {
    if (Phi->getParent() != OrigLoop->getHeader())
      return tryToBlend(Phi, Operands, Plan);
    if ((Recipe = tryToOptimizeInductionPHI(Phi, Operands)))
      return toVPRecipeResult(Recipe);

    if (Legal->isReductionVariable(Phi)) {
      RecurrenceDescriptor &RdxDesc = Legal->getReductionVars()[Phi];
      assert(RdxDesc.getRecurrenceStartValue() ==
             Phi->getIncomingValueForBlock(OrigLoop->getLoopPreheader()));
      VPValue *StartV = Operands[0];

      auto *PhiRecipe = new VPWidenPHIRecipe(Phi, RdxDesc, *StartV);
      PhisToFix.push_back(PhiRecipe);
      // Record the incoming value from the backedge, so we can add the incoming
      // value from the backedge after all recipes have been created.
      recordRecipeOf(cast<Instruction>(
          Phi->getIncomingValueForBlock(OrigLoop->getLoopLatch())));
      return toVPRecipeResult(PhiRecipe);
    }

    return toVPRecipeResult(new VPWidenPHIRecipe(Phi));
  }

  if (isa<TruncInst>(Instr) &&
      (Recipe = tryToOptimizeInductionTruncate(cast<TruncInst>(Instr), Operands,
                                               Range, *Plan)))
    return toVPRecipeResult(Recipe);

  if (!shouldWiden(Instr, Range))
    return nullptr;

  if (auto GEP = dyn_cast<GetElementPtrInst>(Instr))
    return toVPRecipeResult(new VPWidenGEPRecipe(
        GEP, make_range(Operands.begin(), Operands.end()), OrigLoop));

  if (auto *SI = dyn_cast<SelectInst>(Instr)) {
    bool InvariantCond =
        PSE.getSE()->isLoopInvariant(PSE.getSCEV(SI->getOperand(0)), OrigLoop);
    return toVPRecipeResult(new VPWidenSelectRecipe(
        *SI, make_range(Operands.begin(), Operands.end()), InvariantCond));
  }

  return toVPRecipeResult(tryToWiden(Instr, Operands));
}

void LoopVectorizationPlanner::buildVPlansWithVPRecipes(ElementCount MinVF,
                                                        ElementCount MaxVF) {
  assert(OrigLoop->isInnermost() && "Inner loop expected.");

  // Collect instructions from the original loop that will become trivially dead
  // in the vectorized loop. We don't need to vectorize these instructions. For
  // example, original induction update instructions can become dead because we
  // separately emit induction "steps" when generating code for the new loop.
  // Similarly, we create a new latch condition when setting up the structure
  // of the new loop, so the old one can become dead.
  SmallPtrSet<Instruction *, 4> DeadInstructions;
  collectTriviallyDeadInstructions(DeadInstructions);

  // Add assume instructions we need to drop to DeadInstructions, to prevent
  // them from being added to the VPlan.
  // TODO: We only need to drop assumes in blocks that get flattend. If the
  // control flow is preserved, we should keep them.
  auto &ConditionalAssumes = Legal->getConditionalAssumes();
  DeadInstructions.insert(ConditionalAssumes.begin(), ConditionalAssumes.end());

  MapVector<Instruction *, Instruction *> &SinkAfter = Legal->getSinkAfter();
  // Dead instructions do not need sinking. Remove them from SinkAfter.
  for (Instruction *I : DeadInstructions)
    SinkAfter.erase(I);

  auto MaxVFPlusOne = MaxVF.getWithIncrement(1);
  for (ElementCount VF = MinVF; ElementCount::isKnownLT(VF, MaxVFPlusOne);) {
    VFRange SubRange = {VF, MaxVFPlusOne};
    VPlans.push_back(
        buildVPlanWithVPRecipes(SubRange, DeadInstructions, SinkAfter));
    VF = SubRange.End;
  }
}

VPlanPtr LoopVectorizationPlanner::buildVPlanWithVPRecipes(
    VFRange &Range, SmallPtrSetImpl<Instruction *> &DeadInstructions,
    const MapVector<Instruction *, Instruction *> &SinkAfter) {

  SmallPtrSet<const InterleaveGroup<Instruction> *, 1> InterleaveGroups;

  VPRecipeBuilder RecipeBuilder(OrigLoop, TLI, Legal, CM, PSE, Builder);

  // ---------------------------------------------------------------------------
  // Pre-construction: record ingredients whose recipes we'll need to further
  // process after constructing the initial VPlan.
  // ---------------------------------------------------------------------------

  // Mark instructions we'll need to sink later and their targets as
  // ingredients whose recipe we'll need to record.
  for (auto &Entry : SinkAfter) {
    RecipeBuilder.recordRecipeOf(Entry.first);
    RecipeBuilder.recordRecipeOf(Entry.second);
  }
  for (auto &Reduction : CM.getInLoopReductionChains()) {
    PHINode *Phi = Reduction.first;
    RecurKind Kind = Legal->getReductionVars()[Phi].getRecurrenceKind();
    const SmallVector<Instruction *, 4> &ReductionOperations = Reduction.second;

    RecipeBuilder.recordRecipeOf(Phi);
    for (auto &R : ReductionOperations) {
      RecipeBuilder.recordRecipeOf(R);
      // For min/max reducitons, where we have a pair of icmp/select, we also
      // need to record the ICmp recipe, so it can be removed later.
      if (RecurrenceDescriptor::isMinMaxRecurrenceKind(Kind))
        RecipeBuilder.recordRecipeOf(cast<Instruction>(R->getOperand(0)));
    }
  }

  // For each interleave group which is relevant for this (possibly trimmed)
  // Range, add it to the set of groups to be later applied to the VPlan and add
  // placeholders for its members' Recipes which we'll be replacing with a
  // single VPInterleaveRecipe.
  for (InterleaveGroup<Instruction> *IG : IAI.getInterleaveGroups()) {
    auto applyIG = [IG, this](ElementCount VF) -> bool {
      return (VF.isVector() && // Query is illegal for VF == 1
              CM.getWideningDecision(IG->getInsertPos(), VF) ==
                  LoopVectorizationCostModel::CM_Interleave);
    };
    if (!getDecisionAndClampRange(applyIG, Range))
      continue;
    InterleaveGroups.insert(IG);
    for (unsigned i = 0; i < IG->getFactor(); i++)
      if (Instruction *Member = IG->getMember(i))
        RecipeBuilder.recordRecipeOf(Member);
  };

  // ---------------------------------------------------------------------------
  // Build initial VPlan: Scan the body of the loop in a topological order to
  // visit each basic block after having visited its predecessor basic blocks.
  // ---------------------------------------------------------------------------

  // Create a dummy pre-entry VPBasicBlock to start building the VPlan.
  auto Plan = std::make_unique<VPlan>();
  VPBasicBlock *VPBB = new VPBasicBlock("Pre-Entry");
  Plan->setEntry(VPBB);

  // Scan the body of the loop in a topological order to visit each basic block
  // after having visited its predecessor basic blocks.
  LoopBlocksDFS DFS(OrigLoop);
  DFS.perform(LI);

  for (BasicBlock *BB : make_range(DFS.beginRPO(), DFS.endRPO())) {
    // Relevant instructions from basic block BB will be grouped into VPRecipe
    // ingredients and fill a new VPBasicBlock.
    unsigned VPBBsForBB = 0;
    auto *FirstVPBBForBB = new VPBasicBlock(BB->getName());
    VPBlockUtils::insertBlockAfter(FirstVPBBForBB, VPBB);
    VPBB = FirstVPBBForBB;
    Builder.setInsertPoint(VPBB);

    // Introduce each ingredient into VPlan.
    // TODO: Model and preserve debug instrinsics in VPlan.
    for (Instruction &I : BB->instructionsWithoutDebug()) {
      Instruction *Instr = &I;

      // First filter out irrelevant instructions, to ensure no recipes are
      // built for them.
      if (isa<BranchInst>(Instr) || DeadInstructions.count(Instr))
        continue;

      SmallVector<VPValue *, 4> Operands;
      auto *Phi = dyn_cast<PHINode>(Instr);
      if (Phi && Phi->getParent() == OrigLoop->getHeader()) {
        Operands.push_back(Plan->getOrAddVPValue(
            Phi->getIncomingValueForBlock(OrigLoop->getLoopPreheader())));
      } else {
        auto OpRange = Plan->mapToVPValues(Instr->operands());
        Operands = {OpRange.begin(), OpRange.end()};
      }
      if (auto RecipeOrValue = RecipeBuilder.tryToCreateWidenRecipe(
              Instr, Operands, Range, Plan)) {
        // If Instr can be simplified to an existing VPValue, use it.
        if (RecipeOrValue.is<VPValue *>()) {
          auto *VPV = RecipeOrValue.get<VPValue *>();
          Plan->addVPValue(Instr, VPV);
          // If the re-used value is a recipe, register the recipe for the
          // instruction, in case the recipe for Instr needs to be recorded.
          if (auto *R = dyn_cast_or_null<VPRecipeBase>(VPV->getDef()))
            RecipeBuilder.setRecipe(Instr, R);
          continue;
        }
        // Otherwise, add the new recipe.
        VPRecipeBase *Recipe = RecipeOrValue.get<VPRecipeBase *>();
        for (auto *Def : Recipe->definedValues()) {
          auto *UV = Def->getUnderlyingValue();
          Plan->addVPValue(UV, Def);
        }

        RecipeBuilder.setRecipe(Instr, Recipe);
        VPBB->appendRecipe(Recipe);
        continue;
      }

      // Otherwise, if all widening options failed, Instruction is to be
      // replicated. This may create a successor for VPBB.
      VPBasicBlock *NextVPBB =
          RecipeBuilder.handleReplication(Instr, Range, VPBB, Plan);
      if (NextVPBB != VPBB) {
        VPBB = NextVPBB;
        VPBB->setName(BB->hasName() ? BB->getName() + "." + Twine(VPBBsForBB++)
                                    : "");
      }
    }
  }

  RecipeBuilder.fixHeaderPhis();

  // Discard empty dummy pre-entry VPBasicBlock. Note that other VPBasicBlocks
  // may also be empty, such as the last one VPBB, reflecting original
  // basic-blocks with no recipes.
  VPBasicBlock *PreEntry = cast<VPBasicBlock>(Plan->getEntry());
  assert(PreEntry->empty() && "Expecting empty pre-entry block.");
  VPBlockBase *Entry = Plan->setEntry(PreEntry->getSingleSuccessor());
  VPBlockUtils::disconnectBlocks(PreEntry, Entry);
  delete PreEntry;

  // ---------------------------------------------------------------------------
  // Transform initial VPlan: Apply previously taken decisions, in order, to
  // bring the VPlan to its final state.
  // ---------------------------------------------------------------------------

  // Apply Sink-After legal constraints.
  for (auto &Entry : SinkAfter) {
    VPRecipeBase *Sink = RecipeBuilder.getRecipe(Entry.first);
    VPRecipeBase *Target = RecipeBuilder.getRecipe(Entry.second);

    auto GetReplicateRegion = [](VPRecipeBase *R) -> VPRegionBlock * {
      auto *Region =
          dyn_cast_or_null<VPRegionBlock>(R->getParent()->getParent());
      if (Region && Region->isReplicator())
        return Region;
      return nullptr;
    };

    // If the target is in a replication region, make sure to move Sink to the
    // block after it, not into the replication region itself.
    if (auto *TargetRegion = GetReplicateRegion(Target)) {
      assert(TargetRegion->getNumSuccessors() == 1 && "Expected SESE region!");
      assert(!GetReplicateRegion(Sink) &&
             "cannot sink a region into another region yet");
      VPBasicBlock *NextBlock =
          cast<VPBasicBlock>(TargetRegion->getSuccessors().front());
      Sink->moveBefore(*NextBlock, NextBlock->getFirstNonPhi());
      continue;
    }

    auto *SinkRegion = GetReplicateRegion(Sink);
    // Unless the sink source is in a replicate region, sink the recipe
    // directly.
    if (!SinkRegion) {
      Sink->moveAfter(Target);
      continue;
    }

    // If the sink source is in a replicate region, we need to move the whole
    // replicate region, which should only contain a single recipe in the main
    // block.
    assert(Sink->getParent()->size() == 1 &&
           "parent must be a replicator with a single recipe");
    auto *SplitBlock =
        Target->getParent()->splitAt(std::next(Target->getIterator()));

    auto *Pred = SinkRegion->getSinglePredecessor();
    auto *Succ = SinkRegion->getSingleSuccessor();
    VPBlockUtils::disconnectBlocks(Pred, SinkRegion);
    VPBlockUtils::disconnectBlocks(SinkRegion, Succ);
    VPBlockUtils::connectBlocks(Pred, Succ);

    auto *SplitPred = SplitBlock->getSinglePredecessor();

    VPBlockUtils::disconnectBlocks(SplitPred, SplitBlock);
    VPBlockUtils::connectBlocks(SplitPred, SinkRegion);
    VPBlockUtils::connectBlocks(SinkRegion, SplitBlock);
    if (VPBB == SplitPred)
      VPBB = SplitBlock;
  }

  // Interleave memory: for each Interleave Group we marked earlier as relevant
  // for this VPlan, replace the Recipes widening its memory instructions with a
  // single VPInterleaveRecipe at its insertion point.
  for (auto IG : InterleaveGroups) {
    auto *Recipe = cast<VPWidenMemoryInstructionRecipe>(
        RecipeBuilder.getRecipe(IG->getInsertPos()));
    SmallVector<VPValue *, 4> StoredValues;
    for (unsigned i = 0; i < IG->getFactor(); ++i)
      if (auto *SI = dyn_cast_or_null<StoreInst>(IG->getMember(i)))
        StoredValues.push_back(Plan->getOrAddVPValue(SI->getOperand(0)));

    auto *VPIG = new VPInterleaveRecipe(IG, Recipe->getAddr(), StoredValues,
                                        Recipe->getMask());
    VPIG->insertBefore(Recipe);
    unsigned J = 0;
    for (unsigned i = 0; i < IG->getFactor(); ++i)
      if (Instruction *Member = IG->getMember(i)) {
        if (!Member->getType()->isVoidTy()) {
          VPValue *OriginalV = Plan->getVPValue(Member);
          Plan->removeVPValueFor(Member);
          Plan->addVPValue(Member, VPIG->getVPValue(J));
          OriginalV->replaceAllUsesWith(VPIG->getVPValue(J));
          J++;
        }
        RecipeBuilder.getRecipe(Member)->eraseFromParent();
      }
  }

  // Adjust the recipes for any inloop reductions.
  if (Range.Start.isVector())
    adjustRecipesForInLoopReductions(Plan, RecipeBuilder);

  // Finally, if tail is folded by masking, introduce selects between the phi
  // and the live-out instruction of each reduction, at the end of the latch.
  if (CM.foldTailByMasking() && !Legal->getReductionVars().empty()) {
    Builder.setInsertPoint(VPBB);
    auto *Cond = RecipeBuilder.createBlockInMask(OrigLoop->getHeader(), Plan);
    for (auto &Reduction : Legal->getReductionVars()) {
      if (CM.isInLoopReduction(Reduction.first))
        continue;
      VPValue *Phi = Plan->getOrAddVPValue(Reduction.first);
      VPValue *Red = Plan->getOrAddVPValue(Reduction.second.getLoopExitInstr());
      Builder.createNaryOp(Instruction::Select, {Cond, Red, Phi});
    }
  }

  VPlanTransforms::sinkScalarOperands(*Plan);

  std::string PlanName;
  raw_string_ostream RSO(PlanName);
  ElementCount VF = Range.Start;
  Plan->addVF(VF);
  RSO << "Initial VPlan for VF={" << VF;
  for (VF *= 2; ElementCount::isKnownLT(VF, Range.End); VF *= 2) {
    Plan->addVF(VF);
    RSO << "," << VF;
  }
  RSO << "},UF>=1";
  RSO.flush();
  Plan->setName(PlanName);

  return Plan;
}

VPlanPtr LoopVectorizationPlanner::buildVPlan(VFRange &Range) {
  // Outer loop handling: They may require CFG and instruction level
  // transformations before even evaluating whether vectorization is profitable.
  // Since we cannot modify the incoming IR, we need to build VPlan upfront in
  // the vectorization pipeline.
  assert(!OrigLoop->isInnermost());
  assert(EnableVPlanNativePath && "VPlan-native path is not enabled.");

  // Create new empty VPlan
  auto Plan = std::make_unique<VPlan>();

  // Build hierarchical CFG
  VPlanHCFGBuilder HCFGBuilder(OrigLoop, LI, *Plan);
  HCFGBuilder.buildHierarchicalCFG();

  for (ElementCount VF = Range.Start; ElementCount::isKnownLT(VF, Range.End);
       VF *= 2)
    Plan->addVF(VF);

  if (EnableVPlanPredication) {
    VPlanPredicator VPP(*Plan);
    VPP.predicate();

    // Avoid running transformation to recipes until masked code generation in
    // VPlan-native path is in place.
    return Plan;
  }

  SmallPtrSet<Instruction *, 1> DeadInstructions;
  VPlanTransforms::VPInstructionsToVPRecipes(OrigLoop, Plan,
                                             Legal->getInductionVars(),
                                             DeadInstructions, *PSE.getSE());
  return Plan;
}

// Adjust the recipes for any inloop reductions. The chain of instructions
// leading from the loop exit instr to the phi need to be converted to
// reductions, with one operand being vector and the other being the scalar
// reduction chain.
void LoopVectorizationPlanner::adjustRecipesForInLoopReductions(
    VPlanPtr &Plan, VPRecipeBuilder &RecipeBuilder) {
  for (auto &Reduction : CM.getInLoopReductionChains()) {
    PHINode *Phi = Reduction.first;
    RecurrenceDescriptor &RdxDesc = Legal->getReductionVars()[Phi];
    const SmallVector<Instruction *, 4> &ReductionOperations = Reduction.second;

    // ReductionOperations are orders top-down from the phi's use to the
    // LoopExitValue. We keep a track of the previous item (the Chain) to tell
    // which of the two operands will remain scalar and which will be reduced.
    // For minmax the chain will be the select instructions.
    Instruction *Chain = Phi;
    for (Instruction *R : ReductionOperations) {
      VPRecipeBase *WidenRecipe = RecipeBuilder.getRecipe(R);
      RecurKind Kind = RdxDesc.getRecurrenceKind();

      VPValue *ChainOp = Plan->getVPValue(Chain);
      unsigned FirstOpId;
      if (RecurrenceDescriptor::isMinMaxRecurrenceKind(Kind)) {
        assert(isa<VPWidenSelectRecipe>(WidenRecipe) &&
               "Expected to replace a VPWidenSelectSC");
        FirstOpId = 1;
      } else {
        assert(isa<VPWidenRecipe>(WidenRecipe) &&
               "Expected to replace a VPWidenSC");
        FirstOpId = 0;
      }
      unsigned VecOpId =
          R->getOperand(FirstOpId) == Chain ? FirstOpId + 1 : FirstOpId;
      VPValue *VecOp = Plan->getVPValue(R->getOperand(VecOpId));

      auto *CondOp = CM.foldTailByMasking()
                         ? RecipeBuilder.createBlockInMask(R->getParent(), Plan)
                         : nullptr;
      VPReductionRecipe *RedRecipe = new VPReductionRecipe(
          &RdxDesc, R, ChainOp, VecOp, CondOp, TTI);
      WidenRecipe->getVPSingleValue()->replaceAllUsesWith(RedRecipe);
      Plan->removeVPValueFor(R);
      Plan->addVPValue(R, RedRecipe);
      WidenRecipe->getParent()->insert(RedRecipe, WidenRecipe->getIterator());
      WidenRecipe->getVPSingleValue()->replaceAllUsesWith(RedRecipe);
      WidenRecipe->eraseFromParent();

      if (RecurrenceDescriptor::isMinMaxRecurrenceKind(Kind)) {
        VPRecipeBase *CompareRecipe =
            RecipeBuilder.getRecipe(cast<Instruction>(R->getOperand(0)));
        assert(isa<VPWidenRecipe>(CompareRecipe) &&
               "Expected to replace a VPWidenSC");
        assert(cast<VPWidenRecipe>(CompareRecipe)->getNumUsers() == 0 &&
               "Expected no remaining users");
        CompareRecipe->eraseFromParent();
      }
      Chain = R;
    }
  }
}

#if !defined(NDEBUG) || defined(LLVM_ENABLE_DUMP)
void VPInterleaveRecipe::print(raw_ostream &O, const Twine &Indent,
                               VPSlotTracker &SlotTracker) const {
  O << Indent << "INTERLEAVE-GROUP with factor " << IG->getFactor() << " at ";
  IG->getInsertPos()->printAsOperand(O, false);
  O << ", ";
  getAddr()->printAsOperand(O, SlotTracker);
  VPValue *Mask = getMask();
  if (Mask) {
    O << ", ";
    Mask->printAsOperand(O, SlotTracker);
  }
  for (unsigned i = 0; i < IG->getFactor(); ++i)
    if (Instruction *I = IG->getMember(i))
      O << "\n" << Indent << "  " << VPlanIngredient(I) << " " << i;
}
#endif

void VPWidenCallRecipe::execute(VPTransformState &State) {
  State.ILV->widenCallInstruction(*cast<CallInst>(getUnderlyingInstr()), this,
                                  *this, State);
}

void VPWidenSelectRecipe::execute(VPTransformState &State) {
  State.ILV->widenSelectInstruction(*cast<SelectInst>(getUnderlyingInstr()),
                                    this, *this, InvariantCond, State);
}

void VPWidenRecipe::execute(VPTransformState &State) {
  State.ILV->widenInstruction(*getUnderlyingInstr(), this, *this, State);
}

void VPWidenGEPRecipe::execute(VPTransformState &State) {
  State.ILV->widenGEP(cast<GetElementPtrInst>(getUnderlyingInstr()), this,
                      *this, State.UF, State.VF, IsPtrLoopInvariant,
                      IsIndexLoopInvariant, State);
}

void VPWidenIntOrFpInductionRecipe::execute(VPTransformState &State) {
  assert(!State.Instance && "Int or FP induction being replicated.");
  State.ILV->widenIntOrFpInduction(IV, getStartValue()->getLiveInIRValue(),
                                   getTruncInst(), getVPValue(0),
                                   getCastValue(), State);
}

void VPWidenPHIRecipe::execute(VPTransformState &State) {
  State.ILV->widenPHIInstruction(cast<PHINode>(getUnderlyingValue()), RdxDesc,
                                 this, State);
}

void VPBlendRecipe::execute(VPTransformState &State) {
  State.ILV->setDebugLocFromInst(State.Builder, Phi);
  // We know that all PHIs in non-header blocks are converted into
  // selects, so we don't have to worry about the insertion order and we
  // can just use the builder.
  // At this point we generate the predication tree. There may be
  // duplications since this is a simple recursive scan, but future
  // optimizations will clean it up.

  unsigned NumIncoming = getNumIncomingValues();

  // Generate a sequence of selects of the form:
  // SELECT(Mask3, In3,
  //        SELECT(Mask2, In2,
  //               SELECT(Mask1, In1,
  //                      In0)))
  // Note that Mask0 is never used: lanes for which no path reaches this phi and
  // are essentially undef are taken from In0.
  InnerLoopVectorizer::VectorParts Entry(State.UF);
  for (unsigned In = 0; In < NumIncoming; ++In) {
    for (unsigned Part = 0; Part < State.UF; ++Part) {
      // We might have single edge PHIs (blocks) - use an identity
      // 'select' for the first PHI operand.
      Value *In0 = State.get(getIncomingValue(In), Part);
      if (In == 0)
        Entry[Part] = In0; // Initialize with the first incoming value.
      else {
        // Select between the current value and the previous incoming edge
        // based on the incoming mask.
        Value *Cond = State.get(getMask(In), Part);
        Entry[Part] =
            State.Builder.CreateSelect(Cond, In0, Entry[Part], "predphi");
      }
    }
  }
  for (unsigned Part = 0; Part < State.UF; ++Part)
    State.set(this, Entry[Part], Part);
}

void VPInterleaveRecipe::execute(VPTransformState &State) {
  assert(!State.Instance && "Interleave group being replicated.");
  State.ILV->vectorizeInterleaveGroup(IG, definedValues(), State, getAddr(),
                                      getStoredValues(), getMask());
}

void VPReductionRecipe::execute(VPTransformState &State) {
  assert(!State.Instance && "Reduction being replicated.");
  Value *PrevInChain = State.get(getChainOp(), 0);
  for (unsigned Part = 0; Part < State.UF; ++Part) {
    RecurKind Kind = RdxDesc->getRecurrenceKind();
    bool IsOrdered = useOrderedReductions(*RdxDesc);
    Value *NewVecOp = State.get(getVecOp(), Part);
    if (VPValue *Cond = getCondOp()) {
      Value *NewCond = State.get(Cond, Part);
      VectorType *VecTy = cast<VectorType>(NewVecOp->getType());
      Constant *Iden = RecurrenceDescriptor::getRecurrenceIdentity(
          Kind, VecTy->getElementType(), RdxDesc->getFastMathFlags());
      Constant *IdenVec =
          ConstantVector::getSplat(VecTy->getElementCount(), Iden);
      Value *Select = State.Builder.CreateSelect(NewCond, NewVecOp, IdenVec);
      NewVecOp = Select;
    }
    Value *NewRed;
    Value *NextInChain;
    if (IsOrdered) {
      NewRed = createOrderedReduction(State.Builder, *RdxDesc, NewVecOp,
                                      PrevInChain);
      PrevInChain = NewRed;
    } else {
      PrevInChain = State.get(getChainOp(), Part);
      NewRed = createTargetReduction(State.Builder, TTI, *RdxDesc, NewVecOp);
    }
    if (RecurrenceDescriptor::isMinMaxRecurrenceKind(Kind)) {
      NextInChain =
          createMinMaxOp(State.Builder, RdxDesc->getRecurrenceKind(),
                         NewRed, PrevInChain);
    } else if (IsOrdered)
      NextInChain = NewRed;
    else {
      NextInChain = State.Builder.CreateBinOp(
          (Instruction::BinaryOps)getUnderlyingInstr()->getOpcode(), NewRed,
          PrevInChain);
    }
    State.set(this, NextInChain, Part);
  }
}

void VPReplicateRecipe::execute(VPTransformState &State) {
  if (State.Instance) { // Generate a single instance.
    assert(!State.VF.isScalable() && "Can't scalarize a scalable vector");
    State.ILV->scalarizeInstruction(getUnderlyingInstr(), this, *this,
                                    *State.Instance, IsPredicated, State);
    // Insert scalar instance packing it into a vector.
    if (AlsoPack && State.VF.isVector()) {
      // If we're constructing lane 0, initialize to start from poison.
      if (State.Instance->Lane.isFirstLane()) {
        assert(!State.VF.isScalable() && "VF is assumed to be non scalable.");
        Value *Poison = PoisonValue::get(
            VectorType::get(getUnderlyingValue()->getType(), State.VF));
        State.set(this, Poison, State.Instance->Part);
      }
      State.ILV->packScalarIntoVectorValue(this, *State.Instance, State);
    }
    return;
  }

  // Generate scalar instances for all VF lanes of all UF parts, unless the
  // instruction is uniform inwhich case generate only the first lane for each
  // of the UF parts.
  unsigned EndLane = IsUniform ? 1 : State.VF.getKnownMinValue();
  assert((!State.VF.isScalable() || IsUniform) &&
         "Can't scalarize a scalable vector");
  for (unsigned Part = 0; Part < State.UF; ++Part)
    for (unsigned Lane = 0; Lane < EndLane; ++Lane)
      State.ILV->scalarizeInstruction(getUnderlyingInstr(), this, *this,
                                      VPIteration(Part, Lane), IsPredicated,
                                      State);
}

void VPBranchOnMaskRecipe::execute(VPTransformState &State) {
  assert(State.Instance && "Branch on Mask works only on single instance.");

  unsigned Part = State.Instance->Part;
  unsigned Lane = State.Instance->Lane.getKnownLane();

  Value *ConditionBit = nullptr;
  VPValue *BlockInMask = getMask();
  if (BlockInMask) {
    ConditionBit = State.get(BlockInMask, Part);
    if (ConditionBit->getType()->isVectorTy())
      ConditionBit = State.Builder.CreateExtractElement(
          ConditionBit, State.Builder.getInt32(Lane));
  } else // Block in mask is all-one.
    ConditionBit = State.Builder.getTrue();

  // Replace the temporary unreachable terminator with a new conditional branch,
  // whose two destinations will be set later when they are created.
  auto *CurrentTerminator = State.CFG.PrevBB->getTerminator();
  assert(isa<UnreachableInst>(CurrentTerminator) &&
         "Expected to replace unreachable terminator with conditional branch.");
  auto *CondBr = BranchInst::Create(State.CFG.PrevBB, nullptr, ConditionBit);
  CondBr->setSuccessor(0, nullptr);
  ReplaceInstWithInst(CurrentTerminator, CondBr);
}

void VPPredInstPHIRecipe::execute(VPTransformState &State) {
  assert(State.Instance && "Predicated instruction PHI works per instance.");
  Instruction *ScalarPredInst =
      cast<Instruction>(State.get(getOperand(0), *State.Instance));
  BasicBlock *PredicatedBB = ScalarPredInst->getParent();
  BasicBlock *PredicatingBB = PredicatedBB->getSinglePredecessor();
  assert(PredicatingBB && "Predicated block has no single predecessor.");
  assert(isa<VPReplicateRecipe>(getOperand(0)) &&
         "operand must be VPReplicateRecipe");

  // By current pack/unpack logic we need to generate only a single phi node: if
  // a vector value for the predicated instruction exists at this point it means
  // the instruction has vector users only, and a phi for the vector value is
  // needed. In this case the recipe of the predicated instruction is marked to
  // also do that packing, thereby "hoisting" the insert-element sequence.
  // Otherwise, a phi node for the scalar value is needed.
  unsigned Part = State.Instance->Part;
  if (State.hasVectorValue(getOperand(0), Part)) {
    Value *VectorValue = State.get(getOperand(0), Part);
    InsertElementInst *IEI = cast<InsertElementInst>(VectorValue);
    PHINode *VPhi = State.Builder.CreatePHI(IEI->getType(), 2);
    VPhi->addIncoming(IEI->getOperand(0), PredicatingBB); // Unmodified vector.
    VPhi->addIncoming(IEI, PredicatedBB); // New vector with inserted element.
    if (State.hasVectorValue(this, Part))
      State.reset(this, VPhi, Part);
    else
      State.set(this, VPhi, Part);
    // NOTE: Currently we need to update the value of the operand, so the next
    // predicated iteration inserts its generated value in the correct vector.
    State.reset(getOperand(0), VPhi, Part);
  } else {
    Type *PredInstType = getOperand(0)->getUnderlyingValue()->getType();
    PHINode *Phi = State.Builder.CreatePHI(PredInstType, 2);
    Phi->addIncoming(PoisonValue::get(ScalarPredInst->getType()),
                     PredicatingBB);
    Phi->addIncoming(ScalarPredInst, PredicatedBB);
    if (State.hasScalarValue(this, *State.Instance))
      State.reset(this, Phi, *State.Instance);
    else
      State.set(this, Phi, *State.Instance);
    // NOTE: Currently we need to update the value of the operand, so the next
    // predicated iteration inserts its generated value in the correct vector.
    State.reset(getOperand(0), Phi, *State.Instance);
  }
}

void VPWidenMemoryInstructionRecipe::execute(VPTransformState &State) {
  VPValue *StoredValue = isStore() ? getStoredValue() : nullptr;
  State.ILV->vectorizeMemoryInstruction(
      &Ingredient, State, StoredValue ? nullptr : getVPSingleValue(), getAddr(),
      StoredValue, getMask());
}

// Determine how to lower the scalar epilogue, which depends on 1) optimising
// for minimum code-size, 2) predicate compiler options, 3) loop hints forcing
// predication, and 4) a TTI hook that analyses whether the loop is suitable
// for predication.
static ScalarEpilogueLowering getScalarEpilogueLowering(
    Function *F, Loop *L, LoopVectorizeHints &Hints, ProfileSummaryInfo *PSI,
    BlockFrequencyInfo *BFI, TargetTransformInfo *TTI, TargetLibraryInfo *TLI,
    AssumptionCache *AC, LoopInfo *LI, ScalarEvolution *SE, DominatorTree *DT,
    LoopVectorizationLegality &LVL) {
  // 1) OptSize takes precedence over all other options, i.e. if this is set,
  // don't look at hints or options, and don't request a scalar epilogue.
  // (For PGSO, as shouldOptimizeForSize isn't currently accessible from
  // LoopAccessInfo (due to code dependency and not being able to reliably get
  // PSI/BFI from a loop analysis under NPM), we cannot suppress the collection
  // of strides in LoopAccessInfo::analyzeLoop() and vectorize without
  // versioning when the vectorization is forced, unlike hasOptSize. So revert
  // back to the old way and vectorize with versioning when forced. See D81345.)
  if (F->hasOptSize() || (llvm::shouldOptimizeForSize(L->getHeader(), PSI, BFI,
                                                      PGSOQueryType::IRPass) &&
                          Hints.getForce() != LoopVectorizeHints::FK_Enabled))
    return CM_ScalarEpilogueNotAllowedOptSize;

  // 2) If set, obey the directives
  if (PreferPredicateOverEpilogue.getNumOccurrences()) {
    switch (PreferPredicateOverEpilogue) {
    case PreferPredicateTy::ScalarEpilogue:
      return CM_ScalarEpilogueAllowed;
    case PreferPredicateTy::PredicateElseScalarEpilogue:
      return CM_ScalarEpilogueNotNeededUsePredicate;
    case PreferPredicateTy::PredicateOrDontVectorize:
      return CM_ScalarEpilogueNotAllowedUsePredicate;
    };
  }

  // 3) If set, obey the hints
  switch (Hints.getPredicate()) {
  case LoopVectorizeHints::FK_Enabled:
    return CM_ScalarEpilogueNotNeededUsePredicate;
  case LoopVectorizeHints::FK_Disabled:
    return CM_ScalarEpilogueAllowed;
  };

  // 4) if the TTI hook indicates this is profitable, request predication.
  if (TTI->preferPredicateOverEpilogue(L, LI, *SE, *AC, TLI, DT,
                                       LVL.getLAI()))
    return CM_ScalarEpilogueNotNeededUsePredicate;

  return CM_ScalarEpilogueAllowed;
}

Value *VPTransformState::get(VPValue *Def, unsigned Part) {
  // If Values have been set for this Def return the one relevant for \p Part.
  if (hasVectorValue(Def, Part))
    return Data.PerPartOutput[Def][Part];

  if (!hasScalarValue(Def, {Part, 0})) {
    Value *IRV = Def->getLiveInIRValue();
    Value *B = ILV->getBroadcastInstrs(IRV);
    set(Def, B, Part);
    return B;
  }

  Value *ScalarValue = get(Def, {Part, 0});
  // If we aren't vectorizing, we can just copy the scalar map values over
  // to the vector map.
  if (VF.isScalar()) {
    set(Def, ScalarValue, Part);
    return ScalarValue;
  }

  auto *RepR = dyn_cast<VPReplicateRecipe>(Def);
  bool IsUniform = RepR && RepR->isUniform();

  unsigned LastLane = IsUniform ? 0 : VF.getKnownMinValue() - 1;
  // Check if there is a scalar value for the selected lane.
  if (!hasScalarValue(Def, {Part, LastLane})) {
    // At the moment, VPWidenIntOrFpInductionRecipes can also be uniform.
    assert(isa<VPWidenIntOrFpInductionRecipe>(Def->getDef()) &&
           "unexpected recipe found to be invariant");
    IsUniform = true;
    LastLane = 0;
  }

  auto *LastInst = cast<Instruction>(get(Def, {Part, LastLane}));

  // Set the insert point after the last scalarized instruction. This
  // ensures the insertelement sequence will directly follow the scalar
  // definitions.
  auto OldIP = Builder.saveIP();
  auto NewIP = std::next(BasicBlock::iterator(LastInst));
  Builder.SetInsertPoint(&*NewIP);

  // However, if we are vectorizing, we need to construct the vector values.
  // If the value is known to be uniform after vectorization, we can just
  // broadcast the scalar value corresponding to lane zero for each unroll
  // iteration. Otherwise, we construct the vector values using
  // insertelement instructions. Since the resulting vectors are stored in
  // State, we will only generate the insertelements once.
  Value *VectorValue = nullptr;
  if (IsUniform) {
    VectorValue = ILV->getBroadcastInstrs(ScalarValue);
    set(Def, VectorValue, Part);
  } else {
    // Initialize packing with insertelements to start from undef.
    assert(!VF.isScalable() && "VF is assumed to be non scalable.");
    Value *Undef = PoisonValue::get(VectorType::get(LastInst->getType(), VF));
    set(Def, Undef, Part);
    for (unsigned Lane = 0; Lane < VF.getKnownMinValue(); ++Lane)
      ILV->packScalarIntoVectorValue(Def, {Part, Lane}, *this);
    VectorValue = get(Def, Part);
  }
  Builder.restoreIP(OldIP);
  return VectorValue;
}

// Process the loop in the VPlan-native vectorization path. This path builds
// VPlan upfront in the vectorization pipeline, which allows to apply
// VPlan-to-VPlan transformations from the very beginning without modifying the
// input LLVM IR.
static bool processLoopInVPlanNativePath(
    Loop *L, PredicatedScalarEvolution &PSE, LoopInfo *LI, DominatorTree *DT,
    LoopVectorizationLegality *LVL, TargetTransformInfo *TTI,
    TargetLibraryInfo *TLI, DemandedBits *DB, AssumptionCache *AC,
    OptimizationRemarkEmitter *ORE, BlockFrequencyInfo *BFI,
    ProfileSummaryInfo *PSI, LoopVectorizeHints &Hints,
    LoopVectorizationRequirements &Requirements) {

  if (isa<SCEVCouldNotCompute>(PSE.getBackedgeTakenCount())) {
    LLVM_DEBUG(dbgs() << "LV: cannot compute the outer-loop trip count\n");
    return false;
  }
  assert(EnableVPlanNativePath && "VPlan-native path is disabled.");
  Function *F = L->getHeader()->getParent();
  InterleavedAccessInfo IAI(PSE, L, DT, LI, LVL->getLAI());

  ScalarEpilogueLowering SEL = getScalarEpilogueLowering(
      F, L, Hints, PSI, BFI, TTI, TLI, AC, LI, PSE.getSE(), DT, *LVL);

  LoopVectorizationCostModel CM(SEL, L, PSE, LI, LVL, *TTI, TLI, DB, AC, ORE, F,
                                &Hints, IAI);
  // Use the planner for outer loop vectorization.
  // TODO: CM is not used at this point inside the planner. Turn CM into an
  // optional argument if we don't need it in the future.
  LoopVectorizationPlanner LVP(L, LI, TLI, TTI, LVL, CM, IAI, PSE, Hints,
                               Requirements, ORE);

  // Get user vectorization factor.
  ElementCount UserVF = Hints.getWidth();

  // Plan how to best vectorize, return the best VF and its cost.
  const VectorizationFactor VF = LVP.planInVPlanNativePath(UserVF);

  // If we are stress testing VPlan builds, do not attempt to generate vector
  // code. Masked vector code generation support will follow soon.
  // Also, do not attempt to vectorize if no vector code will be produced.
  if (VPlanBuildStressTest || EnableVPlanPredication ||
      VectorizationFactor::Disabled() == VF)
    return false;

  LVP.setBestPlan(VF.Width, 1);

  {
    GeneratedRTChecks Checks(*PSE.getSE(), DT, LI,
                             F->getParent()->getDataLayout());
    InnerLoopVectorizer LB(L, PSE, LI, DT, TLI, TTI, AC, ORE, VF.Width, 1, LVL,
                           &CM, BFI, PSI, Checks);
    LLVM_DEBUG(dbgs() << "Vectorizing outer loop in \""
                      << L->getHeader()->getParent()->getName() << "\"\n");
    LVP.executePlan(LB, DT);
  }

  // Mark the loop as already vectorized to avoid vectorizing again.
  Hints.setAlreadyVectorized();
  assert(!verifyFunction(*L->getHeader()->getParent(), &dbgs()));
  return true;
}

// Emit a remark if there are stores to floats that required a floating point
// extension. If the vectorized loop was generated with floating point there
// will be a performance penalty from the conversion overhead and the change in
// the vector width.
static void checkMixedPrecision(Loop *L, OptimizationRemarkEmitter *ORE) {
  SmallVector<Instruction *, 4> Worklist;
  for (BasicBlock *BB : L->getBlocks()) {
    for (Instruction &Inst : *BB) {
      if (auto *S = dyn_cast<StoreInst>(&Inst)) {
        if (S->getValueOperand()->getType()->isFloatTy())
          Worklist.push_back(S);
      }
    }
  }

  // Traverse the floating point stores upwards searching, for floating point
  // conversions.
  SmallPtrSet<const Instruction *, 4> Visited;
  SmallPtrSet<const Instruction *, 4> EmittedRemark;
  while (!Worklist.empty()) {
    auto *I = Worklist.pop_back_val();
    if (!L->contains(I))
      continue;
    if (!Visited.insert(I).second)
      continue;

    // Emit a remark if the floating point store required a floating
    // point conversion.
    // TODO: More work could be done to identify the root cause such as a
    // constant or a function return type and point the user to it.
    if (isa<FPExtInst>(I) && EmittedRemark.insert(I).second)
      ORE->emit([&]() {
        return OptimizationRemarkAnalysis(LV_NAME, "VectorMixedPrecision",
                                          I->getDebugLoc(), L->getHeader())
               << "floating point conversion changes vector width. "
               << "Mixed floating point precision requires an up/down "
               << "cast that will negatively impact performance.";
      });

    for (Use &Op : I->operands())
      if (auto *OpI = dyn_cast<Instruction>(Op))
        Worklist.push_back(OpI);
  }
}

LoopVectorizePass::LoopVectorizePass(LoopVectorizeOptions Opts)
    : InterleaveOnlyWhenForced(Opts.InterleaveOnlyWhenForced ||
                               !EnableLoopInterleaving),
      VectorizeOnlyWhenForced(Opts.VectorizeOnlyWhenForced ||
                              !EnableLoopVectorization) {}

bool LoopVectorizePass::processLoop(Loop *L) {
  assert((EnableVPlanNativePath || L->isInnermost()) &&
         "VPlan-native path is not enabled. Only process inner loops.");

#ifndef NDEBUG
  const std::string DebugLocStr = getDebugLocString(L);
#endif /* NDEBUG */

  LLVM_DEBUG(dbgs() << "\nLV: Checking a loop in \""
                    << L->getHeader()->getParent()->getName() << "\" from "
                    << DebugLocStr << "\n");

  LoopVectorizeHints Hints(L, InterleaveOnlyWhenForced, *ORE);

  LLVM_DEBUG(
      dbgs() << "LV: Loop hints:"
             << " force="
             << (Hints.getForce() == LoopVectorizeHints::FK_Disabled
                     ? "disabled"
                     : (Hints.getForce() == LoopVectorizeHints::FK_Enabled
                            ? "enabled"
                            : "?"))
             << " width=" << Hints.getWidth()
             << " interleave=" << Hints.getInterleave() << "\n");

  // Function containing loop
  Function *F = L->getHeader()->getParent();

  // Looking at the diagnostic output is the only way to determine if a loop
  // was vectorized (other than looking at the IR or machine code), so it
  // is important to generate an optimization remark for each loop. Most of
  // these messages are generated as OptimizationRemarkAnalysis. Remarks
  // generated as OptimizationRemark and OptimizationRemarkMissed are
  // less verbose reporting vectorized loops and unvectorized loops that may
  // benefit from vectorization, respectively.

  if (!Hints.allowVectorization(F, L, VectorizeOnlyWhenForced)) {
    LLVM_DEBUG(dbgs() << "LV: Loop hints prevent vectorization.\n");
    return false;
  }

  PredicatedScalarEvolution PSE(*SE, *L);

  // Check if it is legal to vectorize the loop.
  LoopVectorizationRequirements Requirements;
  LoopVectorizationLegality LVL(L, PSE, DT, TTI, TLI, AA, F, GetLAA, LI, ORE,
                                &Requirements, &Hints, DB, AC, BFI, PSI);
  if (!LVL.canVectorize(EnableVPlanNativePath)) {
    LLVM_DEBUG(dbgs() << "LV: Not vectorizing: Cannot prove legality.\n");
    Hints.emitRemarkWithHints();
    return false;
  }

  // Check the function attributes and profiles to find out if this function
  // should be optimized for size.
  ScalarEpilogueLowering SEL = getScalarEpilogueLowering(
      F, L, Hints, PSI, BFI, TTI, TLI, AC, LI, PSE.getSE(), DT, LVL);

  // Entrance to the VPlan-native vectorization path. Outer loops are processed
  // here. They may require CFG and instruction level transformations before
  // even evaluating whether vectorization is profitable. Since we cannot modify
  // the incoming IR, we need to build VPlan upfront in the vectorization
  // pipeline.
  if (!L->isInnermost())
    return processLoopInVPlanNativePath(L, PSE, LI, DT, &LVL, TTI, TLI, DB, AC,
                                        ORE, BFI, PSI, Hints, Requirements);

  assert(L->isInnermost() && "Inner loop expected.");

  // Check the loop for a trip count threshold: vectorize loops with a tiny trip
  // count by optimizing for size, to minimize overheads.
  auto ExpectedTC = getSmallBestKnownTC(*SE, L);
  if (ExpectedTC && *ExpectedTC < TinyTripCountVectorThreshold) {
    LLVM_DEBUG(dbgs() << "LV: Found a loop with a very small trip count. "
                      << "This loop is worth vectorizing only if no scalar "
                      << "iteration overheads are incurred.");
    if (Hints.getForce() == LoopVectorizeHints::FK_Enabled)
      LLVM_DEBUG(dbgs() << " But vectorizing was explicitly forced.\n");
    else {
      LLVM_DEBUG(dbgs() << "\n");
      SEL = CM_ScalarEpilogueNotAllowedLowTripLoop;
    }
  }

  // Check the function attributes to see if implicit floats are allowed.
  // FIXME: This check doesn't seem possibly correct -- what if the loop is
  // an integer loop and the vector instructions selected are purely integer
  // vector instructions?
  if (F->hasFnAttribute(Attribute::NoImplicitFloat)) {
    reportVectorizationFailure(
        "Can't vectorize when the NoImplicitFloat attribute is used",
        "loop not vectorized due to NoImplicitFloat attribute",
        "NoImplicitFloat", ORE, L);
    Hints.emitRemarkWithHints();
    return false;
  }

  // Check if the target supports potentially unsafe FP vectorization.
  // FIXME: Add a check for the type of safety issue (denormal, signaling)
  // for the target we're vectorizing for, to make sure none of the
  // additional fp-math flags can help.
  if (Hints.isPotentiallyUnsafe() &&
      TTI->isFPVectorizationPotentiallyUnsafe()) {
    reportVectorizationFailure(
        "Potentially unsafe FP op prevents vectorization",
        "loop not vectorized due to unsafe FP support.",
        "UnsafeFP", ORE, L);
    Hints.emitRemarkWithHints();
    return false;
  }

  if (!LVL.canVectorizeFPMath(EnableStrictReductions)) {
    ORE->emit([&]() {
      auto *ExactFPMathInst = Requirements.getExactFPInst();
      return OptimizationRemarkAnalysisFPCommute(DEBUG_TYPE, "CantReorderFPOps",
                                                 ExactFPMathInst->getDebugLoc(),
                                                 ExactFPMathInst->getParent())
             << "loop not vectorized: cannot prove it is safe to reorder "
                "floating-point operations";
    });
    LLVM_DEBUG(dbgs() << "LV: loop not vectorized: cannot prove it is safe to "
                         "reorder floating-point operations\n");
    Hints.emitRemarkWithHints();
    return false;
  }

  bool UseInterleaved = TTI->enableInterleavedAccessVectorization();
  InterleavedAccessInfo IAI(PSE, L, DT, LI, LVL.getLAI());

  // If an override option has been passed in for interleaved accesses, use it.
  if (EnableInterleavedMemAccesses.getNumOccurrences() > 0)
    UseInterleaved = EnableInterleavedMemAccesses;

  // Analyze interleaved memory accesses.
  if (UseInterleaved) {
    IAI.analyzeInterleaving(useMaskedInterleavedAccesses(*TTI));
  }

  // Use the cost model.
  LoopVectorizationCostModel CM(SEL, L, PSE, LI, &LVL, *TTI, TLI, DB, AC, ORE,
                                F, &Hints, IAI);
  CM.collectValuesToIgnore();

  // Use the planner for vectorization.
  LoopVectorizationPlanner LVP(L, LI, TLI, TTI, &LVL, CM, IAI, PSE, Hints,
                               Requirements, ORE);

  // Get user vectorization factor and interleave count.
  ElementCount UserVF = Hints.getWidth();
  unsigned UserIC = Hints.getInterleave();
  ArrayRef<unsigned> VFs = Hints.getAllowedVFs(); // INTEL
  // Plan how to best vectorize, return the best VF and its cost.
#if INTEL_CUSTOMIZATION
  Optional<VectorizationFactor> MaybeVF = LVP.plan(UserVF, UserIC, VFs);
#endif // INTEL_CUSTOMIZATION
  VectorizationFactor VF = VectorizationFactor::Disabled();
  unsigned IC = 1;

  if (MaybeVF) {
    VF = *MaybeVF;
    // Select the interleave count.
    IC = CM.selectInterleaveCount(VF.Width, *VF.Cost.getValue());
  }

  // Identify the diagnostic messages that should be produced.
  std::pair<StringRef, std::string> VecDiagMsg, IntDiagMsg;
  bool VectorizeLoop = true, InterleaveLoop = true;
  if (VF.Width.isScalar()) {
    LLVM_DEBUG(dbgs() << "LV: Vectorization is possible but not beneficial.\n");
    VecDiagMsg = std::make_pair(
        "VectorizationNotBeneficial",
        "the cost-model indicates that vectorization is not beneficial");
    VectorizeLoop = false;
  }

  if (!MaybeVF && UserIC > 1) {
    // Tell the user interleaving was avoided up-front, despite being explicitly
    // requested.
    LLVM_DEBUG(dbgs() << "LV: Ignoring UserIC, because vectorization and "
                         "interleaving should be avoided up front\n");
    IntDiagMsg = std::make_pair(
        "InterleavingAvoided",
        "Ignoring UserIC, because interleaving was avoided up front");
    InterleaveLoop = false;
  } else if (IC == 1 && UserIC <= 1) {
    // Tell the user interleaving is not beneficial.
    LLVM_DEBUG(dbgs() << "LV: Interleaving is not beneficial.\n");
    IntDiagMsg = std::make_pair(
        "InterleavingNotBeneficial",
        "the cost-model indicates that interleaving is not beneficial");
    InterleaveLoop = false;
    if (UserIC == 1) {
      IntDiagMsg.first = "InterleavingNotBeneficialAndDisabled";
      IntDiagMsg.second +=
          " and is explicitly disabled or interleave count is set to 1";
    }
  } else if (IC > 1 && UserIC == 1) {
    // Tell the user interleaving is beneficial, but it explicitly disabled.
    LLVM_DEBUG(
        dbgs() << "LV: Interleaving is beneficial but is explicitly disabled.");
    IntDiagMsg = std::make_pair(
        "InterleavingBeneficialButDisabled",
        "the cost-model indicates that interleaving is beneficial "
        "but is explicitly disabled or interleave count is set to 1");
    InterleaveLoop = false;
  }

  // Override IC if user provided an interleave count.
  IC = UserIC > 0 ? UserIC : IC;

  // Emit diagnostic messages, if any.
  const char *VAPassName = Hints.vectorizeAnalysisPassName();
  if (!VectorizeLoop && !InterleaveLoop) {
    // Do not vectorize or interleaving the loop.
    ORE->emit([&]() {
      return OptimizationRemarkMissed(VAPassName, VecDiagMsg.first,
                                      L->getStartLoc(), L->getHeader())
             << VecDiagMsg.second;
    });
    ORE->emit([&]() {
      return OptimizationRemarkMissed(LV_NAME, IntDiagMsg.first,
                                      L->getStartLoc(), L->getHeader())
             << IntDiagMsg.second;
    });
    return false;
  } else if (!VectorizeLoop && InterleaveLoop) {
    LLVM_DEBUG(dbgs() << "LV: Interleave Count is " << IC << '\n');
    ORE->emit([&]() {
      return OptimizationRemarkAnalysis(VAPassName, VecDiagMsg.first,
                                        L->getStartLoc(), L->getHeader())
             << VecDiagMsg.second;
    });
  } else if (VectorizeLoop && !InterleaveLoop) {
    LLVM_DEBUG(dbgs() << "LV: Found a vectorizable loop (" << VF.Width
                      << ") in " << DebugLocStr << '\n');
    ORE->emit([&]() {
      return OptimizationRemarkAnalysis(LV_NAME, IntDiagMsg.first,
                                        L->getStartLoc(), L->getHeader())
             << IntDiagMsg.second;
    });
  } else if (VectorizeLoop && InterleaveLoop) {
    LLVM_DEBUG(dbgs() << "LV: Found a vectorizable loop (" << VF.Width
                      << ") in " << DebugLocStr << '\n');
    LLVM_DEBUG(dbgs() << "LV: Interleave Count is " << IC << '\n');
  }

  bool DisableRuntimeUnroll = false;
  MDNode *OrigLoopID = L->getLoopID();
  {
    // Optimistically generate runtime checks. Drop them if they turn out to not
    // be profitable. Limit the scope of Checks, so the cleanup happens
    // immediately after vector codegeneration is done.
    GeneratedRTChecks Checks(*PSE.getSE(), DT, LI,
                             F->getParent()->getDataLayout());
    if (!VF.Width.isScalar() || IC > 1)
      Checks.Create(L, *LVL.getLAI(), PSE.getUnionPredicate());
    LVP.setBestPlan(VF.Width, IC);

    using namespace ore;
    if (!VectorizeLoop) {
      assert(IC > 1 && "interleave count should not be 1 or 0");
      // If we decided that it is not legal to vectorize the loop, then
      // interleave it.
      InnerLoopUnroller Unroller(L, PSE, LI, DT, TLI, TTI, AC, ORE, IC, &LVL,
                                 &CM, BFI, PSI, Checks);
      LVP.executePlan(Unroller, DT);

      ORE->emit([&]() {
        return OptimizationRemark(LV_NAME, "Interleaved", L->getStartLoc(),
                                  L->getHeader())
               << "interleaved loop (interleaved count: "
               << NV("InterleaveCount", IC) << ")";
      });
    } else {
      // If we decided that it is *legal* to vectorize the loop, then do it.

      // Consider vectorizing the epilogue too if it's profitable.
      VectorizationFactor EpilogueVF =
          CM.selectEpilogueVectorizationFactor(VF.Width, LVP);
      if (EpilogueVF.Width.isVector()) {

        // The first pass vectorizes the main loop and creates a scalar epilogue
        // to be vectorized by executing the plan (potentially with a different
        // factor) again shortly afterwards.
        EpilogueLoopVectorizationInfo EPI(VF.Width.getKnownMinValue(), IC,
                                          EpilogueVF.Width.getKnownMinValue(),
                                          1);
        EpilogueVectorizerMainLoop MainILV(L, PSE, LI, DT, TLI, TTI, AC, ORE,
                                           EPI, &LVL, &CM, BFI, PSI, Checks);

        LVP.setBestPlan(EPI.MainLoopVF, EPI.MainLoopUF);
        LVP.executePlan(MainILV, DT);
        ++LoopsVectorized;

        simplifyLoop(L, DT, LI, SE, AC, nullptr, false /* PreserveLCSSA */);
        formLCSSARecursively(*L, *DT, LI, SE);

        // Second pass vectorizes the epilogue and adjusts the control flow
        // edges from the first pass.
        LVP.setBestPlan(EPI.EpilogueVF, EPI.EpilogueUF);
        EPI.MainLoopVF = EPI.EpilogueVF;
        EPI.MainLoopUF = EPI.EpilogueUF;
        EpilogueVectorizerEpilogueLoop EpilogILV(L, PSE, LI, DT, TLI, TTI, AC,
                                                 ORE, EPI, &LVL, &CM, BFI, PSI,
                                                 Checks);
        LVP.executePlan(EpilogILV, DT);
        ++LoopsEpilogueVectorized;

        if (!MainILV.areSafetyChecksAdded())
          DisableRuntimeUnroll = true;
      } else {
        InnerLoopVectorizer LB(L, PSE, LI, DT, TLI, TTI, AC, ORE, VF.Width, IC,
                               &LVL, &CM, BFI, PSI, Checks);
        LVP.executePlan(LB, DT);
        ++LoopsVectorized;

        // Add metadata to disable runtime unrolling a scalar loop when there
        // are no runtime checks about strides and memory. A scalar loop that is
        // rarely used is not worth unrolling.
        if (!LB.areSafetyChecksAdded())
          DisableRuntimeUnroll = true;
      }
      // Report the vectorization decision.
      ORE->emit([&]() {
        return OptimizationRemark(LV_NAME, "Vectorized", L->getStartLoc(),
                                  L->getHeader())
               << "vectorized loop (vectorization width: "
               << NV("VectorizationFactor", VF.Width)
               << ", interleaved count: " << NV("InterleaveCount", IC) << ")";
      });
    }

    if (ORE->allowExtraAnalysis(LV_NAME))
      checkMixedPrecision(L, ORE);
  }

  Optional<MDNode *> RemainderLoopID =
      makeFollowupLoopID(OrigLoopID, {LLVMLoopVectorizeFollowupAll,
                                      LLVMLoopVectorizeFollowupEpilogue});
  if (RemainderLoopID.hasValue()) {
    L->setLoopID(RemainderLoopID.getValue());
  } else {
    if (DisableRuntimeUnroll)
      AddRuntimeUnrollDisableMetaData(L);

    // Mark the loop as already vectorized to avoid vectorizing again.
    Hints.setAlreadyVectorized();
  }

#if INTEL_CUSTOMIZATION
  // Create a new LoopID by propagating all metadata nodes of remainder loop
  // except optreport nodes
  MDNode *RemainderLoopWithoutOptReport =
      LoopOptReport::eraseOptReportFromLoopID(L->getLoopID(),
                                              L->getLoopID()->getContext());
  L->setLoopID(RemainderLoopWithoutOptReport);
#endif

  assert(!verifyFunction(*L->getHeader()->getParent(), &dbgs()));
  return true;
}

LoopVectorizeResult LoopVectorizePass::runImpl(
    Function &F, ScalarEvolution &SE_, LoopInfo &LI_, TargetTransformInfo &TTI_,
    DominatorTree &DT_, BlockFrequencyInfo &BFI_, TargetLibraryInfo *TLI_,
    DemandedBits &DB_, AAResults &AA_, AssumptionCache &AC_,
    std::function<const LoopAccessInfo &(Loop &)> &GetLAA_,
    OptimizationRemarkEmitter &ORE_, ProfileSummaryInfo *PSI_) {
  SE = &SE_;
  LI = &LI_;
  TTI = &TTI_;
  DT = &DT_;
  BFI = &BFI_;
  TLI = TLI_;
  AA = &AA_;
  AC = &AC_;
  GetLAA = &GetLAA_;
  DB = &DB_;
  ORE = &ORE_;
  PSI = PSI_;

  // Don't attempt if
  // 1. the target claims to have no vector registers, and
  // 2. interleaving won't help ILP.
  //
  // The second condition is necessary because, even if the target has no
  // vector registers, loop vectorization may still enable scalar
  // interleaving.
  if (!TTI->getNumberOfRegisters(TTI->getRegisterClassForType(true)) &&
      TTI->getMaxInterleaveFactor(1) < 2)
    return LoopVectorizeResult(false, false);

  bool Changed = false, CFGChanged = false;

  // The vectorizer requires loops to be in simplified form.
  // Since simplification may add new inner loops, it has to run before the
  // legality and profitability checks. This means running the loop vectorizer
  // will simplify all loops, regardless of whether anything end up being
  // vectorized.
  for (auto &L : *LI)
    Changed |= CFGChanged |=
        simplifyLoop(L, DT, LI, SE, AC, nullptr, false /* PreserveLCSSA */);

  // Build up a worklist of inner-loops to vectorize. This is necessary as
  // the act of vectorizing or partially unrolling a loop creates new loops
  // and can invalidate iterators across the loops.
  SmallVector<Loop *, 8> Worklist;

  for (Loop *L : *LI)
    collectSupportedLoops(*L, LI, ORE, Worklist);

  LoopsAnalyzed += Worklist.size();

  // Now walk the identified inner loops.
  while (!Worklist.empty()) {
    Loop *L = Worklist.pop_back_val();

    // For the inner loops we actually process, form LCSSA to simplify the
    // transform.
    Changed |= formLCSSARecursively(*L, *DT, LI, SE);

    Changed |= CFGChanged |= processLoop(L);
  }

  // Process each loop nest in the function.
  return LoopVectorizeResult(Changed, CFGChanged);
}

PreservedAnalyses LoopVectorizePass::run(Function &F,
                                         FunctionAnalysisManager &AM) {
    auto &SE = AM.getResult<ScalarEvolutionAnalysis>(F);
    auto &LI = AM.getResult<LoopAnalysis>(F);
    auto &TTI = AM.getResult<TargetIRAnalysis>(F);
    auto &DT = AM.getResult<DominatorTreeAnalysis>(F);
    auto &BFI = AM.getResult<BlockFrequencyAnalysis>(F);
    auto &TLI = AM.getResult<TargetLibraryAnalysis>(F);
    auto &AA = AM.getResult<AAManager>(F);
    auto &AC = AM.getResult<AssumptionAnalysis>(F);
    auto &DB = AM.getResult<DemandedBitsAnalysis>(F);
    auto &ORE = AM.getResult<OptimizationRemarkEmitterAnalysis>(F);
    MemorySSA *MSSA = EnableMSSALoopDependency
                          ? &AM.getResult<MemorySSAAnalysis>(F).getMSSA()
                          : nullptr;

    auto &LAM = AM.getResult<LoopAnalysisManagerFunctionProxy>(F).getManager();
    std::function<const LoopAccessInfo &(Loop &)> GetLAA =
        [&](Loop &L) -> const LoopAccessInfo & {
      LoopStandardAnalysisResults AR = {AA,  AC,  DT,      LI,  SE,
                                        TLI, TTI, nullptr, MSSA};
      return LAM.getResult<LoopAccessAnalysis>(L, AR);
    };
    auto &MAMProxy = AM.getResult<ModuleAnalysisManagerFunctionProxy>(F);
    ProfileSummaryInfo *PSI =
        MAMProxy.getCachedResult<ProfileSummaryAnalysis>(*F.getParent());
    LoopVectorizeResult Result =
        runImpl(F, SE, LI, TTI, DT, BFI, &TLI, DB, AA, AC, GetLAA, ORE, PSI);
    if (!Result.MadeAnyChange)
      return PreservedAnalyses::all();
    PreservedAnalyses PA;

    // We currently do not preserve loopinfo/dominator analyses with outer loop
    // vectorization. Until this is addressed, mark these analyses as preserved
    // only for non-VPlan-native path.
    // TODO: Preserve Loop and Dominator analyses for VPlan-native path.
    if (!EnableVPlanNativePath) {
      PA.preserve<LoopAnalysis>();
      PA.preserve<DominatorTreeAnalysis>();
    }
    if (!Result.MadeCFGChange)
      PA.preserveSet<CFGAnalyses>();
    return PA;
}<|MERGE_RESOLUTION|>--- conflicted
+++ resolved
@@ -6101,17 +6101,10 @@
     ChosenFactor.Cost = std::numeric_limits<InstructionCost::CostType>::max();
   }
 
-<<<<<<< HEAD
-#if INTEL_CUSTOMIZATION
-  for (unsigned AllowedVF : AllowedVFs) {
-    ElementCount i = ElementCount::getFixed(AllowedVF);
-#endif // INTEL_CUSTOMIZATION
-=======
   for (const auto &i : VFCandidates) {
     // The cost for scalar VF=1 is already calculated, so ignore it.
     if (i.isScalar())
       continue;
->>>>>>> d41cb6bb
 
     // Notice that the vector loop needs to be executed less times, so
     // we need to divide the cost of the vector loops by the width of
@@ -8048,15 +8041,8 @@
 
   // Populate the set of Vectorization Factor Candidates.
   ElementCountSet VFCandidates;
-  for (auto VF = ElementCount::getFixed(1);
-       ElementCount::isKnownLE(VF, MaxFactors.FixedVF); VF *= 2)
-    VFCandidates.insert(VF);
-  for (auto VF = ElementCount::getScalable(1);
-       ElementCount::isKnownLE(VF, MaxFactors.ScalableVF); VF *= 2)
-    VFCandidates.insert(VF);
-
-<<<<<<< HEAD
 #if INTEL_CUSTOMIZATION
+  ElementCount MaxVF = MaxFactors.FixedVF;
   if (VFs.size() == 0) {
     for (unsigned I = 1; I <= MaxVF.getFixedValue(); I *= 2)
       CM.AllowedVFs.push_back(I);
@@ -8084,10 +8070,16 @@
 
   for (unsigned AllowedVF : CM.AllowedVFs) {
     ElementCount VF = ElementCount::getFixed(AllowedVF);
+    VFCandidates.insert(VF);
+  }
+  // VFCandidates needs to contain 1 (assertion in selectVectorizationFactor()).
+  VFCandidates.insert(ElementCount::getFixed(1));
 #endif // INTEL_CUSTOMIZATION
-=======
+  for (auto VF = ElementCount::getScalable(1);
+       ElementCount::isKnownLE(VF, MaxFactors.ScalableVF); VF *= 2)
+    VFCandidates.insert(VF);
+
   for (const auto VF : VFCandidates) {
->>>>>>> d41cb6bb
     // Collect Uniform and Scalar instructions after vectorization with VF.
     CM.collectUniformsAndScalars(VF);
 
@@ -8097,17 +8089,13 @@
       CM.collectInstsToScalarize(VF);
   }
   CM.collectInLoopReductions();
-<<<<<<< HEAD
 #if INTEL_CUSTOMIZATION
   ElementCount First = ElementCount::getFixed(CM.AllowedVFs[0]),
                Last = ElementCount::getFixed(
                    CM.AllowedVFs[CM.AllowedVFs.size() - 1]);
   buildVPlansWithVPRecipes(First, Last);
-=======
-  buildVPlansWithVPRecipes(ElementCount::getFixed(1), MaxFactors.FixedVF);
   buildVPlansWithVPRecipes(ElementCount::getScalable(1), MaxFactors.ScalableVF);
 
->>>>>>> d41cb6bb
   LLVM_DEBUG(printPlans(dbgs()));
   // TODO: add information about specified vector lengths in opt-report
   DEBUG_WITH_TYPE("loop-vectorize-vec-lengths",
@@ -8117,24 +8105,12 @@
                        : CM.AllowedVFs) dbgs()
                       << VF << " ";
                   dbgs() << "\n";);
+#endif // INTEL_CUSTOMIZATION
   if (!MaxFactors.hasVector())
     return VectorizationFactor::Disabled();
 
-  // We need to delete VF == 1 from AllowedVFs. If vectorization with VF > 1 is
-  // unprofitable, selectVectorizationFactor returns VF == 1: it is default VF
-  // value in selectVectorizationFactor, and we don't need to perform any
-  // additional analisis for it.
-  if (CM.AllowedVFs.size() > 1)
-    if (CM.AllowedVFs[0] <= 1)
-      CM.AllowedVFs.erase(CM.AllowedVFs.begin());
-
   // Select the optimal vectorization factor.
-<<<<<<< HEAD
-  auto SelectedVF = CM.selectVectorizationFactor(Last /*MaxVF*/);
-#endif // INTEL_CUSTOMIZATION
-=======
   auto SelectedVF = CM.selectVectorizationFactor(VFCandidates);
->>>>>>> d41cb6bb
 
   // Check if it is profitable to vectorize with runtime checks.
   unsigned NumRuntimePointerChecks = Requirements.getNumRuntimePointerChecks();
