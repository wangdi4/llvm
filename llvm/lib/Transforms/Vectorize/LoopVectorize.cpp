--- conflicted
+++ resolved
@@ -1871,7 +1871,6 @@
     Value *ScalarIV = CreateScalarIV(Step);
     CreateSplatIV(ScalarIV, Step);
     return;
-<<<<<<< HEAD
   }
 
   // Determine if we want a scalar version of the induction variable. This is
@@ -1883,19 +1882,6 @@
     return;
   }
 
-=======
-  }
-
-  // Determine if we want a scalar version of the induction variable. This is
-  // true if the induction variable itself is not widened, or if it has at
-  // least one user in the loop that is not widened.
-  auto NeedsScalarIV = needsScalarInduction(EntryVal);
-  if (!NeedsScalarIV) {
-    createVectorIntOrFpInductionPHI(ID, Step, EntryVal);
-    return;
-  }
-
->>>>>>> cc0f4bac
   // Try to create a new independent vector induction variable. If we can't
   // create the phi node, we will splat the scalar induction variable in each
   // loop iteration.
