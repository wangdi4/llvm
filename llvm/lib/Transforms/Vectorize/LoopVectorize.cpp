//===- LoopVectorize.cpp - A Loop Vectorizer ------------------------------===//
//
// Part of the LLVM Project, under the Apache License v2.0 with LLVM Exceptions.
// See https://llvm.org/LICENSE.txt for license information.
// SPDX-License-Identifier: Apache-2.0 WITH LLVM-exception
//
//===----------------------------------------------------------------------===//
//
// This is the LLVM loop vectorizer. This pass modifies 'vectorizable' loops
// and generates target-independent LLVM-IR.
// The vectorizer uses the TargetTransformInfo analysis to estimate the costs
// of instructions in order to estimate the profitability of vectorization.
//
// The loop vectorizer combines consecutive loop iterations into a single
// 'wide' iteration. After this transformation the index is incremented
// by the SIMD vector width, and not by one.
//
// This pass has three parts:
// 1. The main loop pass that drives the different parts.
// 2. LoopVectorizationLegality - A unit that checks for the legality
//    of the vectorization.
// 3. InnerLoopVectorizer - A unit that performs the actual
//    widening of instructions.
// 4. LoopVectorizationCostModel - A unit that checks for the profitability
//    of vectorization. It decides on the optimal vector width, which
//    can be one, if vectorization is not profitable.
//
// There is a development effort going on to migrate loop vectorizer to the
// VPlan infrastructure and to introduce outer loop vectorization support (see
// docs/Proposal/VectorizationPlan.rst and
// http://lists.llvm.org/pipermail/llvm-dev/2017-December/119523.html). For this
// purpose, we temporarily introduced the VPlan-native vectorization path: an
// alternative vectorization path that is natively implemented on top of the
// VPlan infrastructure. See EnableVPlanNativePath for enabling.
//
//===----------------------------------------------------------------------===//
//
// The reduction-variable vectorization is based on the paper:
//  D. Nuzman and R. Henderson. Multi-platform Auto-vectorization.
//
// Variable uniformity checks are inspired by:
//  Karrenberg, R. and Hack, S. Whole Function Vectorization.
//
// The interleaved access vectorization is based on the paper:
//  Dorit Nuzman, Ira Rosen and Ayal Zaks.  Auto-Vectorization of Interleaved
//  Data for SIMD
//
// Other ideas/concepts are from:
//  A. Zaks and D. Nuzman. Autovectorization in GCC-two years later.
//
//  S. Maleki, Y. Gao, M. Garzaran, T. Wong and D. Padua.  An Evaluation of
//  Vectorizing Compilers.
//
//===----------------------------------------------------------------------===//

#include "llvm/Transforms/Vectorize/LoopVectorize.h"
#include "VPlan.h"
#include "LoopVectorizationPlanner.h"
#include "VPRecipeBuilder.h"
#include "VPlan.h"
#include "VPlanHCFGBuilder.h"
#include "VPlanPredicator.h"
#include "VPlanTransforms.h"
#include "llvm/ADT/APInt.h"
#include "llvm/ADT/ArrayRef.h"
#include "llvm/ADT/DenseMap.h"
#include "llvm/ADT/DenseMapInfo.h"
#include "llvm/ADT/Hashing.h"
#include "llvm/ADT/MapVector.h"
#include "llvm/ADT/None.h"
#include "llvm/ADT/Optional.h"
#include "llvm/ADT/STLExtras.h"
#include "llvm/ADT/SmallPtrSet.h"
#include "llvm/ADT/SmallVector.h"
#include "llvm/ADT/Statistic.h"
#include "llvm/ADT/StringRef.h"
#include "llvm/ADT/Twine.h"
#include "llvm/ADT/iterator_range.h"
#include "llvm/Analysis/AssumptionCache.h"
#include "llvm/Analysis/BasicAliasAnalysis.h"
#include "llvm/Analysis/BlockFrequencyInfo.h"
#include "llvm/Analysis/CFG.h"
#include "llvm/Analysis/CodeMetrics.h"
#include "llvm/Analysis/DemandedBits.h"
#include "llvm/Analysis/GlobalsModRef.h"
#include "llvm/Analysis/Intel_OptReport/LoopOptReport.h" // INTEL
#include "llvm/Analysis/LoopAccessAnalysis.h"
#include "llvm/Analysis/LoopAnalysisManager.h"
#include "llvm/Analysis/LoopInfo.h"
#include "llvm/Analysis/LoopIterator.h"
#include "llvm/Analysis/MemorySSA.h"
#include "llvm/Analysis/OptimizationRemarkEmitter.h"
#include "llvm/Analysis/ProfileSummaryInfo.h"
#include "llvm/Analysis/ScalarEvolution.h"
#include "llvm/Analysis/ScalarEvolutionExpressions.h"
#include "llvm/Analysis/TargetLibraryInfo.h"
#include "llvm/Analysis/TargetTransformInfo.h"
#include "llvm/Analysis/VectorUtils.h"
#include "llvm/IR/Attributes.h"
#include "llvm/IR/BasicBlock.h"
#include "llvm/IR/CFG.h"
#include "llvm/IR/Constant.h"
#include "llvm/IR/Constants.h"
#include "llvm/IR/DataLayout.h"
#include "llvm/IR/DebugInfoMetadata.h"
#include "llvm/IR/DebugLoc.h"
#include "llvm/IR/DerivedTypes.h"
#include "llvm/IR/DiagnosticInfo.h"
#include "llvm/IR/Dominators.h"
#include "llvm/IR/Function.h"
#include "llvm/IR/IRBuilder.h"
#include "llvm/IR/InstrTypes.h"
#include "llvm/IR/Instruction.h"
#include "llvm/IR/Instructions.h"
#include "llvm/IR/IntrinsicInst.h"
#include "llvm/IR/Intrinsics.h"
#include "llvm/IR/LLVMContext.h"
#include "llvm/IR/Metadata.h"
#include "llvm/IR/Module.h"
#include "llvm/IR/Operator.h"
#include "llvm/IR/Type.h"
#include "llvm/IR/Use.h"
#include "llvm/IR/User.h"
#include "llvm/IR/Value.h"
#include "llvm/IR/ValueHandle.h"
#include "llvm/IR/Verifier.h"
#include "llvm/InitializePasses.h"
#include "llvm/Pass.h"
#include "llvm/Support/Casting.h"
#include "llvm/Support/CommandLine.h"
#include "llvm/Support/Compiler.h"
#include "llvm/Support/Debug.h"
#include "llvm/Support/ErrorHandling.h"
#include "llvm/Support/InstructionCost.h"
#include "llvm/Support/MathExtras.h"
#include "llvm/Support/raw_ostream.h"
#include "llvm/Transforms/Utils/BasicBlockUtils.h"
#include "llvm/Transforms/Utils/InjectTLIMappings.h"
#include "llvm/Transforms/Utils/LoopSimplify.h"
#include "llvm/Transforms/Utils/LoopUtils.h"
#include "llvm/Transforms/Utils/LoopVersioning.h"
#include "llvm/Transforms/Utils/ScalarEvolutionExpander.h"
#include "llvm/Transforms/Utils/SizeOpts.h"
#include "llvm/Transforms/Vectorize/LoopVectorizationLegality.h"
#include <algorithm>
#include <cassert>
#include <cstdint>
#include <cstdlib>
#include <functional>
#include <iterator>
#include <limits>
#include <memory>
#include <string>
#include <tuple>
#include <utility>

using namespace llvm;

#define LV_NAME "loop-vectorize"
#define DEBUG_TYPE LV_NAME

#ifndef NDEBUG
const char VerboseDebug[] = DEBUG_TYPE "-verbose";
#endif

/// @{
/// Metadata attribute names
const char LLVMLoopVectorizeFollowupAll[] = "llvm.loop.vectorize.followup_all";
const char LLVMLoopVectorizeFollowupVectorized[] =
    "llvm.loop.vectorize.followup_vectorized";
const char LLVMLoopVectorizeFollowupEpilogue[] =
    "llvm.loop.vectorize.followup_epilogue";
/// @}

STATISTIC(LoopsVectorized, "Number of loops vectorized");
STATISTIC(LoopsAnalyzed, "Number of loops analyzed for vectorization");
STATISTIC(LoopsEpilogueVectorized, "Number of epilogues vectorized");

static cl::opt<bool> EnableEpilogueVectorization(
    "enable-epilogue-vectorization", cl::init(true), cl::Hidden,
    cl::desc("Enable vectorization of epilogue loops."));

static cl::opt<unsigned> EpilogueVectorizationForceVF(
    "epilogue-vectorization-force-VF", cl::init(1), cl::Hidden,
    cl::desc("When epilogue vectorization is enabled, and a value greater than "
             "1 is specified, forces the given VF for all applicable epilogue "
             "loops."));

static cl::opt<unsigned> EpilogueVectorizationMinVF(
    "epilogue-vectorization-minimum-VF", cl::init(16), cl::Hidden,
    cl::desc("Only loops with vectorization factor equal to or larger than "
             "the specified value are considered for epilogue vectorization."));

/// Loops with a known constant trip count below this number are vectorized only
/// if no scalar iteration overheads are incurred.
static cl::opt<unsigned> TinyTripCountVectorThreshold(
    "vectorizer-min-trip-count", cl::init(16), cl::Hidden,
    cl::desc("Loops with a constant trip count that is smaller than this "
             "value are vectorized only if no scalar iteration overheads "
             "are incurred."));

// Option prefer-predicate-over-epilogue indicates that an epilogue is undesired,
// that predication is preferred, and this lists all options. I.e., the
// vectorizer will try to fold the tail-loop (epilogue) into the vector body
// and predicate the instructions accordingly. If tail-folding fails, there are
// different fallback strategies depending on these values:
namespace PreferPredicateTy {
  enum Option {
    ScalarEpilogue = 0,
    PredicateElseScalarEpilogue,
    PredicateOrDontVectorize
  };
} // namespace PreferPredicateTy

static cl::opt<PreferPredicateTy::Option> PreferPredicateOverEpilogue(
    "prefer-predicate-over-epilogue",
    cl::init(PreferPredicateTy::ScalarEpilogue),
    cl::Hidden,
    cl::desc("Tail-folding and predication preferences over creating a scalar "
             "epilogue loop."),
    cl::values(clEnumValN(PreferPredicateTy::ScalarEpilogue,
                         "scalar-epilogue",
                         "Don't tail-predicate loops, create scalar epilogue"),
              clEnumValN(PreferPredicateTy::PredicateElseScalarEpilogue,
                         "predicate-else-scalar-epilogue",
                         "prefer tail-folding, create scalar epilogue if tail "
                         "folding fails."),
              clEnumValN(PreferPredicateTy::PredicateOrDontVectorize,
                         "predicate-dont-vectorize",
                         "prefers tail-folding, don't attempt vectorization if "
                         "tail-folding fails.")));

static cl::opt<bool> MaximizeBandwidth(
    "vectorizer-maximize-bandwidth", cl::init(false), cl::Hidden,
    cl::desc("Maximize bandwidth when selecting vectorization factor which "
             "will be determined by the smallest type in loop."));

static cl::opt<bool> EnableInterleavedMemAccesses(
    "enable-interleaved-mem-accesses", cl::init(false), cl::Hidden,
    cl::desc("Enable vectorization on interleaved memory accesses in a loop"));

/// An interleave-group may need masking if it resides in a block that needs
/// predication, or in order to mask away gaps.
static cl::opt<bool> EnableMaskedInterleavedMemAccesses(
    "enable-masked-interleaved-mem-accesses", cl::init(false), cl::Hidden,
    cl::desc("Enable vectorization on masked interleaved memory accesses in a loop"));

static cl::opt<unsigned> TinyTripCountInterleaveThreshold(
    "tiny-trip-count-interleave-threshold", cl::init(128), cl::Hidden,
    cl::desc("We don't interleave loops with a estimated constant trip count "
             "below this number"));

static cl::opt<unsigned> ForceTargetNumScalarRegs(
    "force-target-num-scalar-regs", cl::init(0), cl::Hidden,
    cl::desc("A flag that overrides the target's number of scalar registers."));

static cl::opt<unsigned> ForceTargetNumVectorRegs(
    "force-target-num-vector-regs", cl::init(0), cl::Hidden,
    cl::desc("A flag that overrides the target's number of vector registers."));

static cl::opt<unsigned> ForceTargetMaxScalarInterleaveFactor(
    "force-target-max-scalar-interleave", cl::init(0), cl::Hidden,
    cl::desc("A flag that overrides the target's max interleave factor for "
             "scalar loops."));

static cl::opt<unsigned> ForceTargetMaxVectorInterleaveFactor(
    "force-target-max-vector-interleave", cl::init(0), cl::Hidden,
    cl::desc("A flag that overrides the target's max interleave factor for "
             "vectorized loops."));

static cl::opt<unsigned> ForceTargetInstructionCost(
    "force-target-instruction-cost", cl::init(0), cl::Hidden,
    cl::desc("A flag that overrides the target's expected cost for "
             "an instruction to a single constant value. Mostly "
             "useful for getting consistent testing."));

static cl::opt<bool> ForceTargetSupportsScalableVectors(
    "force-target-supports-scalable-vectors", cl::init(false), cl::Hidden,
    cl::desc(
        "Pretend that scalable vectors are supported, even if the target does "
        "not support them. This flag should only be used for testing."));

static cl::opt<unsigned> SmallLoopCost(
    "small-loop-cost", cl::init(20), cl::Hidden,
    cl::desc(
        "The cost of a loop that is considered 'small' by the interleaver."));

static cl::opt<bool> LoopVectorizeWithBlockFrequency(
    "loop-vectorize-with-block-frequency", cl::init(true), cl::Hidden,
    cl::desc("Enable the use of the block frequency analysis to access PGO "
             "heuristics minimizing code growth in cold regions and being more "
             "aggressive in hot regions."));

// Runtime interleave loops for load/store throughput.
static cl::opt<bool> EnableLoadStoreRuntimeInterleave(
    "enable-loadstore-runtime-interleave", cl::init(true), cl::Hidden,
    cl::desc(
        "Enable runtime interleaving until load/store ports are saturated"));

/// Interleave small loops with scalar reductions.
static cl::opt<bool> InterleaveSmallLoopScalarReduction(
    "interleave-small-loop-scalar-reduction", cl::init(false), cl::Hidden,
    cl::desc("Enable interleaving for loops with small iteration counts that "
             "contain scalar reductions to expose ILP."));

/// The number of stores in a loop that are allowed to need predication.
static cl::opt<unsigned> NumberOfStoresToPredicate(
    "vectorize-num-stores-pred", cl::init(1), cl::Hidden,
    cl::desc("Max number of stores to be predicated behind an if."));

static cl::opt<bool> EnableIndVarRegisterHeur(
    "enable-ind-var-reg-heur", cl::init(true), cl::Hidden,
    cl::desc("Count the induction variable only once when interleaving"));

static cl::opt<bool> EnableCondStoresVectorization(
    "enable-cond-stores-vec", cl::init(true), cl::Hidden,
    cl::desc("Enable if predication of stores during vectorization."));

static cl::opt<unsigned> MaxNestedScalarReductionIC(
    "max-nested-scalar-reduction-interleave", cl::init(2), cl::Hidden,
    cl::desc("The maximum interleave count to use when interleaving a scalar "
             "reduction in a nested loop."));

static cl::opt<bool>
    PreferInLoopReductions("prefer-inloop-reductions", cl::init(false),
                           cl::Hidden,
                           cl::desc("Prefer in-loop vector reductions, "
                                    "overriding the targets preference."));

static cl::opt<bool> PreferPredicatedReductionSelect(
    "prefer-predicated-reduction-select", cl::init(false), cl::Hidden,
    cl::desc(
        "Prefer predicating a reduction operation over an after loop select."));

cl::opt<bool> EnableVPlanNativePath(
    "enable-vplan-native-path", cl::init(false), cl::Hidden,
    cl::desc("Enable VPlan-native vectorization path with "
             "support for outer loop vectorization."));

// FIXME: Remove this switch once we have divergence analysis. Currently we
// assume divergent non-backedge branches when this switch is true.
cl::opt<bool> EnableVPlanPredication(
    "enable-vplan-predication", cl::init(false), cl::Hidden,
    cl::desc("Enable VPlan-native vectorization path predicator with "
             "support for outer loop vectorization."));

// This flag enables the stress testing of the VPlan H-CFG construction in the
// VPlan-native vectorization path. It must be used in conjuction with
// -enable-vplan-native-path. -vplan-verify-hcfg can also be used to enable the
// verification of the H-CFGs built.
static cl::opt<bool> VPlanBuildStressTest(
    "vplan-build-stress-test", cl::init(false), cl::Hidden,
    cl::desc(
        "Build VPlan for every supported loop nest in the function and bail "
        "out right after the build (stress test the VPlan H-CFG construction "
        "in the VPlan-native vectorization path)."));

cl::opt<bool> llvm::EnableLoopInterleaving(
    "interleave-loops", cl::init(true), cl::Hidden,
    cl::desc("Enable loop interleaving in Loop vectorization passes"));
cl::opt<bool> llvm::EnableLoopVectorization(
    "vectorize-loops", cl::init(true), cl::Hidden,
    cl::desc("Run the Loop vectorization passes"));

#if INTEL_CUSTOMIZATION
static cl::opt<bool> VectorizeNonReadonlyLibCalls(
    "vectorize-non-readonly-libcalls", cl::init(true), cl::Hidden,
    cl::desc(
        "Vectorize library calls even if they don't have readonly attribute."));
#endif

cl::opt<bool> PrintVPlansInDotFormat(
    "vplan-print-in-dot-format", cl::init(false), cl::Hidden,
    cl::desc("Use dot format instead of plain text when dumping VPlans"));

/// A helper function that returns the type of loaded or stored value.
static Type *getMemInstValueType(Value *I) {
  assert((isa<LoadInst>(I) || isa<StoreInst>(I)) &&
         "Expected Load or Store instruction");
  if (auto *LI = dyn_cast<LoadInst>(I))
    return LI->getType();
  return cast<StoreInst>(I)->getValueOperand()->getType();
}

/// A helper function that returns true if the given type is irregular. The
/// type is irregular if its allocated size doesn't equal the store size of an
/// element of the corresponding vector type.
static bool hasIrregularType(Type *Ty, const DataLayout &DL) {
  // Determine if an array of N elements of type Ty is "bitcast compatible"
  // with a <N x Ty> vector.
  // This is only true if there is no padding between the array elements.
  return DL.getTypeAllocSizeInBits(Ty) != DL.getTypeSizeInBits(Ty);
}

/// A helper function that returns the reciprocal of the block probability of
/// predicated blocks. If we return X, we are assuming the predicated block
/// will execute once for every X iterations of the loop header.
///
/// TODO: We should use actual block probability here, if available. Currently,
///       we always assume predicated blocks have a 50% chance of executing.
static unsigned getReciprocalPredBlockProb() { return 2; }

/// A helper function that returns an integer or floating-point constant with
/// value C.
static Constant *getSignedIntOrFpConstant(Type *Ty, int64_t C) {
  return Ty->isIntegerTy() ? ConstantInt::getSigned(Ty, C)
                           : ConstantFP::get(Ty, C);
}

/// Returns "best known" trip count for the specified loop \p L as defined by
/// the following procedure:
///   1) Returns exact trip count if it is known.
///   2) Returns expected trip count according to profile data if any.
///   3) Returns upper bound estimate if it is known.
///   4) Returns None if all of the above failed.
static Optional<unsigned> getSmallBestKnownTC(ScalarEvolution &SE, Loop *L) {
  // Check if exact trip count is known.
  if (unsigned ExpectedTC = SE.getSmallConstantTripCount(L))
    return ExpectedTC;

  // Check if there is an expected trip count available from profile data.
  if (LoopVectorizeWithBlockFrequency)
    if (auto EstimatedTC = getLoopEstimatedTripCount(L))
      return EstimatedTC;

  // Check if upper bound estimate is known.
  if (unsigned ExpectedTC = SE.getSmallConstantMaxTripCount(L))
    return ExpectedTC;

  return None;
}

// Forward declare GeneratedRTChecks.
class GeneratedRTChecks;

namespace llvm {

/// InnerLoopVectorizer vectorizes loops which contain only one basic
/// block to a specified vectorization factor (VF).
/// This class performs the widening of scalars into vectors, or multiple
/// scalars. This class also implements the following features:
/// * It inserts an epilogue loop for handling loops that don't have iteration
///   counts that are known to be a multiple of the vectorization factor.
/// * It handles the code generation for reduction variables.
/// * Scalarization (implementation using scalars) of un-vectorizable
///   instructions.
/// InnerLoopVectorizer does not perform any vectorization-legality
/// checks, and relies on the caller to check for the different legality
/// aspects. The InnerLoopVectorizer relies on the
/// LoopVectorizationLegality class to provide information about the induction
/// and reduction variables that were found to a given vectorization factor.
class InnerLoopVectorizer {
public:
  InnerLoopVectorizer(Loop *OrigLoop, PredicatedScalarEvolution &PSE,
                      LoopInfo *LI, DominatorTree *DT,
                      const TargetLibraryInfo *TLI,
                      const TargetTransformInfo *TTI, AssumptionCache *AC,
                      OptimizationRemarkEmitter *ORE, ElementCount VecWidth,
                      unsigned UnrollFactor, LoopVectorizationLegality *LVL,
                      LoopVectorizationCostModel *CM, BlockFrequencyInfo *BFI,
                      ProfileSummaryInfo *PSI, GeneratedRTChecks &RTChecks)
      : OrigLoop(OrigLoop), PSE(PSE), LI(LI), DT(DT), TLI(TLI), TTI(TTI),
        AC(AC), ORE(ORE), VF(VecWidth), UF(UnrollFactor),
        Builder(PSE.getSE()->getContext()), Legal(LVL), Cost(CM), BFI(BFI),
        PSI(PSI), RTChecks(RTChecks) {
    // Query this against the original loop and save it here because the profile
    // of the original loop header may change as the transformation happens.
    OptForSizeBasedOnProfile = llvm::shouldOptimizeForSize(
        OrigLoop->getHeader(), PSI, BFI, PGSOQueryType::IRPass);
  }

  virtual ~InnerLoopVectorizer() = default;

  /// Create a new empty loop that will contain vectorized instructions later
  /// on, while the old loop will be used as the scalar remainder. Control flow
  /// is generated around the vectorized (and scalar epilogue) loops consisting
  /// of various checks and bypasses. Return the pre-header block of the new
  /// loop.
  /// In the case of epilogue vectorization, this function is overriden to
  /// handle the more complex control flow around the loops.
  virtual BasicBlock *createVectorizedLoopSkeleton();

  /// Widen a single instruction within the innermost loop.
  void widenInstruction(Instruction &I, VPValue *Def, VPUser &Operands,
                        VPTransformState &State);

  /// Widen a single call instruction within the innermost loop.
  void widenCallInstruction(CallInst &I, VPValue *Def, VPUser &ArgOperands,
                            VPTransformState &State);

  /// Widen a single select instruction within the innermost loop.
  void widenSelectInstruction(SelectInst &I, VPValue *VPDef, VPUser &Operands,
                              bool InvariantCond, VPTransformState &State);

  /// Fix the vectorized code, taking care of header phi's, live-outs, and more.
  void fixVectorizedLoop(VPTransformState &State);

  // Return true if any runtime check is added.
  bool areSafetyChecksAdded() { return AddedSafetyChecks; }

  /// A type for vectorized values in the new loop. Each value from the
  /// original loop, when vectorized, is represented by UF vector values in the
  /// new unrolled loop, where UF is the unroll factor.
  using VectorParts = SmallVector<Value *, 2>;

  /// Vectorize a single GetElementPtrInst based on information gathered and
  /// decisions taken during planning.
  void widenGEP(GetElementPtrInst *GEP, VPValue *VPDef, VPUser &Indices,
                unsigned UF, ElementCount VF, bool IsPtrLoopInvariant,
                SmallBitVector &IsIndexLoopInvariant, VPTransformState &State);

  /// Vectorize a single PHINode in a block. This method handles the induction
  /// variable canonicalization. It supports both VF = 1 for unrolled loops and
  /// arbitrary length vectors.
  void widenPHIInstruction(Instruction *PN, RecurrenceDescriptor *RdxDesc,
                           VPValue *StartV, VPValue *Def,
                           VPTransformState &State);

  /// A helper function to scalarize a single Instruction in the innermost loop.
  /// Generates a sequence of scalar instances for each lane between \p MinLane
  /// and \p MaxLane, times each part between \p MinPart and \p MaxPart,
  /// inclusive. Uses the VPValue operands from \p Operands instead of \p
  /// Instr's operands.
  void scalarizeInstruction(Instruction *Instr, VPValue *Def, VPUser &Operands,
                            const VPIteration &Instance, bool IfPredicateInstr,
                            VPTransformState &State);

  /// Widen an integer or floating-point induction variable \p IV. If \p Trunc
  /// is provided, the integer induction variable will first be truncated to
  /// the corresponding type.
  void widenIntOrFpInduction(PHINode *IV, Value *Start, TruncInst *Trunc,
                             VPValue *Def, VPValue *CastDef,
                             VPTransformState &State);

  /// Construct the vector value of a scalarized value \p V one lane at a time.
  void packScalarIntoVectorValue(VPValue *Def, const VPIteration &Instance,
                                 VPTransformState &State);

  /// Try to vectorize interleaved access group \p Group with the base address
  /// given in \p Addr, optionally masking the vector operations if \p
  /// BlockInMask is non-null. Use \p State to translate given VPValues to IR
  /// values in the vectorized loop.
  void vectorizeInterleaveGroup(const InterleaveGroup<Instruction> *Group,
                                ArrayRef<VPValue *> VPDefs,
                                VPTransformState &State, VPValue *Addr,
                                ArrayRef<VPValue *> StoredValues,
                                VPValue *BlockInMask = nullptr);

  /// Vectorize Load and Store instructions with the base address given in \p
  /// Addr, optionally masking the vector operations if \p BlockInMask is
  /// non-null. Use \p State to translate given VPValues to IR values in the
  /// vectorized loop.
  void vectorizeMemoryInstruction(Instruction *Instr, VPTransformState &State,
                                  VPValue *Def, VPValue *Addr,
                                  VPValue *StoredValue, VPValue *BlockInMask);

  /// Set the debug location in the builder using the debug location in
  /// the instruction.
  void setDebugLocFromInst(IRBuilder<> &B, const Value *Ptr);

  /// Fix the non-induction PHIs in the OrigPHIsToFix vector.
  void fixNonInductionPHIs(VPTransformState &State);

  /// Create a broadcast instruction. This method generates a broadcast
  /// instruction (shuffle) for loop invariant values and for the induction
  /// value. If this is the induction variable then we extend it to N, N+1, ...
  /// this is needed because each iteration in the loop corresponds to a SIMD
  /// element.
  virtual Value *getBroadcastInstrs(Value *V);

protected:
  friend class LoopVectorizationPlanner;

  /// A small list of PHINodes.
  using PhiVector = SmallVector<PHINode *, 4>;

  /// A type for scalarized values in the new loop. Each value from the
  /// original loop, when scalarized, is represented by UF x VF scalar values
  /// in the new unrolled loop, where UF is the unroll factor and VF is the
  /// vectorization factor.
  using ScalarParts = SmallVector<SmallVector<Value *, 4>, 2>;

  /// Set up the values of the IVs correctly when exiting the vector loop.
  void fixupIVUsers(PHINode *OrigPhi, const InductionDescriptor &II,
                    Value *CountRoundDown, Value *EndValue,
                    BasicBlock *MiddleBlock);

  /// Create a new induction variable inside L.
  PHINode *createInductionVariable(Loop *L, Value *Start, Value *End,
                                   Value *Step, Instruction *DL);

  /// Handle all cross-iteration phis in the header.
  void fixCrossIterationPHIs(VPTransformState &State);

  /// Fix a first-order recurrence. This is the second phase of vectorizing
  /// this phi node.
  void fixFirstOrderRecurrence(PHINode *Phi, VPTransformState &State);

  /// Fix a reduction cross-iteration phi. This is the second phase of
  /// vectorizing this phi node.
  void fixReduction(PHINode *Phi, VPTransformState &State);

  /// Clear NSW/NUW flags from reduction instructions if necessary.
  void clearReductionWrapFlags(RecurrenceDescriptor &RdxDesc,
                               VPTransformState &State);

  /// Fixup the LCSSA phi nodes in the unique exit block.  This simply
  /// means we need to add the appropriate incoming value from the middle
  /// block as exiting edges from the scalar epilogue loop (if present) are
  /// already in place, and we exit the vector loop exclusively to the middle
  /// block.
  void fixLCSSAPHIs(VPTransformState &State);

  /// Iteratively sink the scalarized operands of a predicated instruction into
  /// the block that was created for it.
  void sinkScalarOperands(Instruction *PredInst);

  /// Shrinks vector element sizes to the smallest bitwidth they can be legally
  /// represented as.
  void truncateToMinimalBitwidths(VPTransformState &State);

  /// This function adds (StartIdx, StartIdx + Step, StartIdx + 2*Step, ...)
  /// to each vector element of Val. The sequence starts at StartIndex.
  /// \p Opcode is relevant for FP induction variable.
  virtual Value *getStepVector(Value *Val, int StartIdx, Value *Step,
                               Instruction::BinaryOps Opcode =
                               Instruction::BinaryOpsEnd);

  /// Compute scalar induction steps. \p ScalarIV is the scalar induction
  /// variable on which to base the steps, \p Step is the size of the step, and
  /// \p EntryVal is the value from the original loop that maps to the steps.
  /// Note that \p EntryVal doesn't have to be an induction variable - it
  /// can also be a truncate instruction.
  void buildScalarSteps(Value *ScalarIV, Value *Step, Instruction *EntryVal,
                        const InductionDescriptor &ID, VPValue *Def,
                        VPValue *CastDef, VPTransformState &State);

  /// Create a vector induction phi node based on an existing scalar one. \p
  /// EntryVal is the value from the original loop that maps to the vector phi
  /// node, and \p Step is the loop-invariant step. If \p EntryVal is a
  /// truncate instruction, instead of widening the original IV, we widen a
  /// version of the IV truncated to \p EntryVal's type.
  void createVectorIntOrFpInductionPHI(const InductionDescriptor &II,
                                       Value *Step, Value *Start,
                                       Instruction *EntryVal, VPValue *Def,
                                       VPValue *CastDef,
                                       VPTransformState &State);

  /// Returns true if an instruction \p I should be scalarized instead of
  /// vectorized for the chosen vectorization factor.
  bool shouldScalarizeInstruction(Instruction *I) const;

  /// Returns true if we should generate a scalar version of \p IV.
  bool needsScalarInduction(Instruction *IV) const;

  /// If there is a cast involved in the induction variable \p ID, which should
  /// be ignored in the vectorized loop body, this function records the
  /// VectorLoopValue of the respective Phi also as the VectorLoopValue of the
  /// cast. We had already proved that the casted Phi is equal to the uncasted
  /// Phi in the vectorized loop (under a runtime guard), and therefore
  /// there is no need to vectorize the cast - the same value can be used in the
  /// vector loop for both the Phi and the cast.
  /// If \p VectorLoopValue is a scalarized value, \p Lane is also specified,
  /// Otherwise, \p VectorLoopValue is a widened/vectorized value.
  ///
  /// \p EntryVal is the value from the original loop that maps to the vector
  /// phi node and is used to distinguish what is the IV currently being
  /// processed - original one (if \p EntryVal is a phi corresponding to the
  /// original IV) or the "newly-created" one based on the proof mentioned above
  /// (see also buildScalarSteps() and createVectorIntOrFPInductionPHI()). In the
  /// latter case \p EntryVal is a TruncInst and we must not record anything for
  /// that IV, but it's error-prone to expect callers of this routine to care
  /// about that, hence this explicit parameter.
  void recordVectorLoopValueForInductionCast(
      const InductionDescriptor &ID, const Instruction *EntryVal,
      Value *VectorLoopValue, VPValue *CastDef, VPTransformState &State,
      unsigned Part, unsigned Lane = UINT_MAX);

  /// Generate a shuffle sequence that will reverse the vector Vec.
  virtual Value *reverseVector(Value *Vec);

  /// Returns (and creates if needed) the original loop trip count.
  Value *getOrCreateTripCount(Loop *NewLoop);

  /// Returns (and creates if needed) the trip count of the widened loop.
  Value *getOrCreateVectorTripCount(Loop *NewLoop);

  /// Returns a bitcasted value to the requested vector type.
  /// Also handles bitcasts of vector<float> <-> vector<pointer> types.
  Value *createBitOrPointerCast(Value *V, VectorType *DstVTy,
                                const DataLayout &DL);

  /// Emit a bypass check to see if the vector trip count is zero, including if
  /// it overflows.
  void emitMinimumIterationCountCheck(Loop *L, BasicBlock *Bypass);

  /// Emit a bypass check to see if all of the SCEV assumptions we've
  /// had to make are correct. Returns the block containing the checks or
  /// nullptr if no checks have been added.
  BasicBlock *emitSCEVChecks(Loop *L, BasicBlock *Bypass);

  /// Emit bypass checks to check any memory assumptions we may have made.
  /// Returns the block containing the checks or nullptr if no checks have been
  /// added.
  BasicBlock *emitMemRuntimeChecks(Loop *L, BasicBlock *Bypass);

  /// Compute the transformed value of Index at offset StartValue using step
  /// StepValue.
  /// For integer induction, returns StartValue + Index * StepValue.
  /// For pointer induction, returns StartValue[Index * StepValue].
  /// FIXME: The newly created binary instructions should contain nsw/nuw
  /// flags, which can be found from the original scalar operations.
  Value *emitTransformedIndex(IRBuilder<> &B, Value *Index, ScalarEvolution *SE,
                              const DataLayout &DL,
                              const InductionDescriptor &ID) const;

  /// Emit basic blocks (prefixed with \p Prefix) for the iteration check,
  /// vector loop preheader, middle block and scalar preheader. Also
  /// allocate a loop object for the new vector loop and return it.
  Loop *createVectorLoopSkeleton(StringRef Prefix);

  /// Create new phi nodes for the induction variables to resume iteration count
  /// in the scalar epilogue, from where the vectorized loop left off (given by
  /// \p VectorTripCount).
  /// In cases where the loop skeleton is more complicated (eg. epilogue
  /// vectorization) and the resume values can come from an additional bypass
  /// block, the \p AdditionalBypass pair provides information about the bypass
  /// block and the end value on the edge from bypass to this loop.
  void createInductionResumeValues(
      Loop *L, Value *VectorTripCount,
      std::pair<BasicBlock *, Value *> AdditionalBypass = {nullptr, nullptr});

  /// Complete the loop skeleton by adding debug MDs, creating appropriate
  /// conditional branches in the middle block, preparing the builder and
  /// running the verifier. Take in the vector loop \p L as argument, and return
  /// the preheader of the completed vector loop.
  BasicBlock *completeLoopSkeleton(Loop *L, MDNode *OrigLoopID);

  /// Add additional metadata to \p To that was not present on \p Orig.
  ///
  /// Currently this is used to add the noalias annotations based on the
  /// inserted memchecks.  Use this for instructions that are *cloned* into the
  /// vector loop.
  void addNewMetadata(Instruction *To, const Instruction *Orig);

  /// Add metadata from one instruction to another.
  ///
  /// This includes both the original MDs from \p From and additional ones (\see
  /// addNewMetadata).  Use this for *newly created* instructions in the vector
  /// loop.
  void addMetadata(Instruction *To, Instruction *From);

  /// Similar to the previous function but it adds the metadata to a
  /// vector of instructions.
  void addMetadata(ArrayRef<Value *> To, Instruction *From);

  /// Allow subclasses to override and print debug traces before/after vplan
  /// execution, when trace information is requested.
  virtual void printDebugTracesAtStart(){};
  virtual void printDebugTracesAtEnd(){};

  /// The original loop.
  Loop *OrigLoop;

  /// A wrapper around ScalarEvolution used to add runtime SCEV checks. Applies
  /// dynamic knowledge to simplify SCEV expressions and converts them to a
  /// more usable form.
  PredicatedScalarEvolution &PSE;

  /// Loop Info.
  LoopInfo *LI;

  /// Dominator Tree.
  DominatorTree *DT;

  /// Alias Analysis.
  AAResults *AA;

  /// Target Library Info.
  const TargetLibraryInfo *TLI;

  /// Target Transform Info.
  const TargetTransformInfo *TTI;

  /// Assumption Cache.
  AssumptionCache *AC;

  /// Interface to emit optimization remarks.
  OptimizationRemarkEmitter *ORE;

  /// LoopVersioning.  It's only set up (non-null) if memchecks were
  /// used.
  ///
  /// This is currently only used to add no-alias metadata based on the
  /// memchecks.  The actually versioning is performed manually.
  std::unique_ptr<LoopVersioning> LVer;

  /// The vectorization SIMD factor to use. Each vector will have this many
  /// vector elements.
  ElementCount VF;

  /// The vectorization unroll factor to use. Each scalar is vectorized to this
  /// many different vector instructions.
  unsigned UF;

  /// The builder that we use
  IRBuilder<> Builder;

  // --- Vectorization state ---

  /// The vector-loop preheader.
  BasicBlock *LoopVectorPreHeader;

  /// The scalar-loop preheader.
  BasicBlock *LoopScalarPreHeader;

  /// Middle Block between the vector and the scalar.
  BasicBlock *LoopMiddleBlock;

  /// The (unique) ExitBlock of the scalar loop.  Note that
  /// there can be multiple exiting edges reaching this block.
  BasicBlock *LoopExitBlock;

  /// The vector loop body.
  BasicBlock *LoopVectorBody;

  /// The scalar loop body.
  BasicBlock *LoopScalarBody;

  /// A list of all bypass blocks. The first block is the entry of the loop.
  SmallVector<BasicBlock *, 4> LoopBypassBlocks;

  /// The new Induction variable which was added to the new block.
  PHINode *Induction = nullptr;

  /// The induction variable of the old basic block.
  PHINode *OldInduction = nullptr;

  /// Store instructions that were predicated.
  SmallVector<Instruction *, 4> PredicatedInstructions;

  /// Trip count of the original loop.
  Value *TripCount = nullptr;

  /// Trip count of the widened loop (TripCount - TripCount % (VF*UF))
  Value *VectorTripCount = nullptr;

  /// The legality analysis.
  LoopVectorizationLegality *Legal;

  /// The profitablity analysis.
  LoopVectorizationCostModel *Cost;

  // Record whether runtime checks are added.
  bool AddedSafetyChecks = false;

  // Holds the end values for each induction variable. We save the end values
  // so we can later fix-up the external users of the induction variables.
  DenseMap<PHINode *, Value *> IVEndValues;

  // Vector of original scalar PHIs whose corresponding widened PHIs need to be
  // fixed up at the end of vector code generation.
  SmallVector<PHINode *, 8> OrigPHIsToFix;

  /// BFI and PSI are used to check for profile guided size optimizations.
  BlockFrequencyInfo *BFI;
  ProfileSummaryInfo *PSI;

  // Whether this loop should be optimized for size based on profile guided size
  // optimizatios.
  bool OptForSizeBasedOnProfile;

  /// Structure to hold information about generated runtime checks, responsible
  /// for cleaning the checks, if vectorization turns out unprofitable.
  GeneratedRTChecks &RTChecks;
};

class InnerLoopUnroller : public InnerLoopVectorizer {
public:
  InnerLoopUnroller(Loop *OrigLoop, PredicatedScalarEvolution &PSE,
                    LoopInfo *LI, DominatorTree *DT,
                    const TargetLibraryInfo *TLI,
                    const TargetTransformInfo *TTI, AssumptionCache *AC,
                    OptimizationRemarkEmitter *ORE, unsigned UnrollFactor,
                    LoopVectorizationLegality *LVL,
                    LoopVectorizationCostModel *CM, BlockFrequencyInfo *BFI,
                    ProfileSummaryInfo *PSI, GeneratedRTChecks &Check)
      : InnerLoopVectorizer(OrigLoop, PSE, LI, DT, TLI, TTI, AC, ORE,
                            ElementCount::getFixed(1), UnrollFactor, LVL, CM,
                            BFI, PSI, Check) {}

private:
  Value *getBroadcastInstrs(Value *V) override;
  Value *getStepVector(Value *Val, int StartIdx, Value *Step,
                       Instruction::BinaryOps Opcode =
                       Instruction::BinaryOpsEnd) override;
  Value *reverseVector(Value *Vec) override;
};

/// Encapsulate information regarding vectorization of a loop and its epilogue.
/// This information is meant to be updated and used across two stages of
/// epilogue vectorization.
struct EpilogueLoopVectorizationInfo {
  ElementCount MainLoopVF = ElementCount::getFixed(0);
  unsigned MainLoopUF = 0;
  ElementCount EpilogueVF = ElementCount::getFixed(0);
  unsigned EpilogueUF = 0;
  BasicBlock *MainLoopIterationCountCheck = nullptr;
  BasicBlock *EpilogueIterationCountCheck = nullptr;
  BasicBlock *SCEVSafetyCheck = nullptr;
  BasicBlock *MemSafetyCheck = nullptr;
  Value *TripCount = nullptr;
  Value *VectorTripCount = nullptr;

  EpilogueLoopVectorizationInfo(unsigned MVF, unsigned MUF, unsigned EVF,
                                unsigned EUF)
      : MainLoopVF(ElementCount::getFixed(MVF)), MainLoopUF(MUF),
        EpilogueVF(ElementCount::getFixed(EVF)), EpilogueUF(EUF) {
    assert(EUF == 1 &&
           "A high UF for the epilogue loop is likely not beneficial.");
  }
};

/// An extension of the inner loop vectorizer that creates a skeleton for a
/// vectorized loop that has its epilogue (residual) also vectorized.
/// The idea is to run the vplan on a given loop twice, firstly to setup the
/// skeleton and vectorize the main loop, and secondly to complete the skeleton
/// from the first step and vectorize the epilogue.  This is achieved by
/// deriving two concrete strategy classes from this base class and invoking
/// them in succession from the loop vectorizer planner.
class InnerLoopAndEpilogueVectorizer : public InnerLoopVectorizer {
public:
  InnerLoopAndEpilogueVectorizer(
      Loop *OrigLoop, PredicatedScalarEvolution &PSE, LoopInfo *LI,
      DominatorTree *DT, const TargetLibraryInfo *TLI,
      const TargetTransformInfo *TTI, AssumptionCache *AC,
      OptimizationRemarkEmitter *ORE, EpilogueLoopVectorizationInfo &EPI,
      LoopVectorizationLegality *LVL, llvm::LoopVectorizationCostModel *CM,
      BlockFrequencyInfo *BFI, ProfileSummaryInfo *PSI,
      GeneratedRTChecks &Checks)
      : InnerLoopVectorizer(OrigLoop, PSE, LI, DT, TLI, TTI, AC, ORE,
                            EPI.MainLoopVF, EPI.MainLoopUF, LVL, CM, BFI, PSI,
                            Checks),
        EPI(EPI) {}

  // Override this function to handle the more complex control flow around the
  // three loops.
  BasicBlock *createVectorizedLoopSkeleton() final override {
    return createEpilogueVectorizedLoopSkeleton();
  }

  /// The interface for creating a vectorized skeleton using one of two
  /// different strategies, each corresponding to one execution of the vplan
  /// as described above.
  virtual BasicBlock *createEpilogueVectorizedLoopSkeleton() = 0;

  /// Holds and updates state information required to vectorize the main loop
  /// and its epilogue in two separate passes. This setup helps us avoid
  /// regenerating and recomputing runtime safety checks. It also helps us to
  /// shorten the iteration-count-check path length for the cases where the
  /// iteration count of the loop is so small that the main vector loop is
  /// completely skipped.
  EpilogueLoopVectorizationInfo &EPI;
};

/// A specialized derived class of inner loop vectorizer that performs
/// vectorization of *main* loops in the process of vectorizing loops and their
/// epilogues.
class EpilogueVectorizerMainLoop : public InnerLoopAndEpilogueVectorizer {
public:
  EpilogueVectorizerMainLoop(
      Loop *OrigLoop, PredicatedScalarEvolution &PSE, LoopInfo *LI,
      DominatorTree *DT, const TargetLibraryInfo *TLI,
      const TargetTransformInfo *TTI, AssumptionCache *AC,
      OptimizationRemarkEmitter *ORE, EpilogueLoopVectorizationInfo &EPI,
      LoopVectorizationLegality *LVL, llvm::LoopVectorizationCostModel *CM,
      BlockFrequencyInfo *BFI, ProfileSummaryInfo *PSI,
      GeneratedRTChecks &Check)
      : InnerLoopAndEpilogueVectorizer(OrigLoop, PSE, LI, DT, TLI, TTI, AC, ORE,
                                       EPI, LVL, CM, BFI, PSI, Check) {}
  /// Implements the interface for creating a vectorized skeleton using the
  /// *main loop* strategy (ie the first pass of vplan execution).
  BasicBlock *createEpilogueVectorizedLoopSkeleton() final override;

protected:
  /// Emits an iteration count bypass check once for the main loop (when \p
  /// ForEpilogue is false) and once for the epilogue loop (when \p
  /// ForEpilogue is true).
  BasicBlock *emitMinimumIterationCountCheck(Loop *L, BasicBlock *Bypass,
                                             bool ForEpilogue);
  void printDebugTracesAtStart() override;
  void printDebugTracesAtEnd() override;
};

// A specialized derived class of inner loop vectorizer that performs
// vectorization of *epilogue* loops in the process of vectorizing loops and
// their epilogues.
class EpilogueVectorizerEpilogueLoop : public InnerLoopAndEpilogueVectorizer {
public:
  EpilogueVectorizerEpilogueLoop(
      Loop *OrigLoop, PredicatedScalarEvolution &PSE, LoopInfo *LI,
      DominatorTree *DT, const TargetLibraryInfo *TLI,
      const TargetTransformInfo *TTI, AssumptionCache *AC,
      OptimizationRemarkEmitter *ORE, EpilogueLoopVectorizationInfo &EPI,
      LoopVectorizationLegality *LVL, llvm::LoopVectorizationCostModel *CM,
      BlockFrequencyInfo *BFI, ProfileSummaryInfo *PSI,
      GeneratedRTChecks &Checks)
      : InnerLoopAndEpilogueVectorizer(OrigLoop, PSE, LI, DT, TLI, TTI, AC, ORE,
                                       EPI, LVL, CM, BFI, PSI, Checks) {}
  /// Implements the interface for creating a vectorized skeleton using the
  /// *epilogue loop* strategy (ie the second pass of vplan execution).
  BasicBlock *createEpilogueVectorizedLoopSkeleton() final override;

protected:
  /// Emits an iteration count bypass check after the main vector loop has
  /// finished to see if there are any iterations left to execute by either
  /// the vector epilogue or the scalar epilogue.
  BasicBlock *emitMinimumVectorEpilogueIterCountCheck(Loop *L,
                                                      BasicBlock *Bypass,
                                                      BasicBlock *Insert);
  void printDebugTracesAtStart() override;
  void printDebugTracesAtEnd() override;
};
} // end namespace llvm

/// Look for a meaningful debug location on the instruction or it's
/// operands.
static Instruction *getDebugLocFromInstOrOperands(Instruction *I) {
  if (!I)
    return I;

  DebugLoc Empty;
  if (I->getDebugLoc() != Empty)
    return I;

  for (Use &Op : I->operands()) {
    if (Instruction *OpInst = dyn_cast<Instruction>(Op))
      if (OpInst->getDebugLoc() != Empty)
        return OpInst;
  }

  return I;
}

void InnerLoopVectorizer::setDebugLocFromInst(IRBuilder<> &B, const Value *Ptr) {
  if (const Instruction *Inst = dyn_cast_or_null<Instruction>(Ptr)) {
    const DILocation *DIL = Inst->getDebugLoc();
    if (DIL && Inst->getFunction()->isDebugInfoForProfiling() &&
        !isa<DbgInfoIntrinsic>(Inst)) {
      assert(!VF.isScalable() && "scalable vectors not yet supported.");
      auto NewDIL =
          DIL->cloneByMultiplyingDuplicationFactor(UF * VF.getKnownMinValue());
      if (NewDIL)
        B.SetCurrentDebugLocation(NewDIL.getValue());
      else
        LLVM_DEBUG(dbgs()
                   << "Failed to create new discriminator: "
                   << DIL->getFilename() << " Line: " << DIL->getLine());
    }
    else
      B.SetCurrentDebugLocation(DIL);
  } else
    B.SetCurrentDebugLocation(DebugLoc());
}

/// Write a record \p DebugMsg about vectorization failure to the debug
/// output stream. If \p I is passed, it is an instruction that prevents
/// vectorization.
#ifndef NDEBUG
static void debugVectorizationFailure(const StringRef DebugMsg,
    Instruction *I) {
  dbgs() << "LV: Not vectorizing: " << DebugMsg;
  if (I != nullptr)
    dbgs() << " " << *I;
  else
    dbgs() << '.';
  dbgs() << '\n';
}
#endif

/// Create an analysis remark that explains why vectorization failed
///
/// \p PassName is the name of the pass (e.g. can be AlwaysPrint).  \p
/// RemarkName is the identifier for the remark.  If \p I is passed it is an
/// instruction that prevents vectorization.  Otherwise \p TheLoop is used for
/// the location of the remark.  \return the remark object that can be
/// streamed to.
static OptimizationRemarkAnalysis createLVAnalysis(const char *PassName,
    StringRef RemarkName, Loop *TheLoop, Instruction *I) {
  Value *CodeRegion = TheLoop->getHeader();
  DebugLoc DL = TheLoop->getStartLoc();

  if (I) {
    CodeRegion = I->getParent();
    // If there is no debug location attached to the instruction, revert back to
    // using the loop's.
    if (I->getDebugLoc())
      DL = I->getDebugLoc();
  }

  OptimizationRemarkAnalysis R(PassName, RemarkName, DL, CodeRegion);
  R << "loop not vectorized: ";
  return R;
}

/// Return a value for Step multiplied by VF.
static Value *createStepForVF(IRBuilder<> &B, Constant *Step, ElementCount VF) {
  assert(isa<ConstantInt>(Step) && "Expected an integer step");
  Constant *StepVal = ConstantInt::get(
      Step->getType(),
      cast<ConstantInt>(Step)->getSExtValue() * VF.getKnownMinValue());
  return VF.isScalable() ? B.CreateVScale(StepVal) : StepVal;
}

namespace llvm {

/// Return the runtime value for VF.
Value *getRuntimeVF(IRBuilder<> &B, Type *Ty, ElementCount VF) {
  Constant *EC = ConstantInt::get(Ty, VF.getKnownMinValue());
  return VF.isScalable() ? B.CreateVScale(EC) : EC;
}

void reportVectorizationFailure(const StringRef DebugMsg,
    const StringRef OREMsg, const StringRef ORETag,
    OptimizationRemarkEmitter *ORE, Loop *TheLoop, Instruction *I) {
  LLVM_DEBUG(debugVectorizationFailure(DebugMsg, I));
  LoopVectorizeHints Hints(TheLoop, true /* doesn't matter */, *ORE);
  ORE->emit(createLVAnalysis(Hints.vectorizeAnalysisPassName(),
                ORETag, TheLoop, I) << OREMsg);
}

} // end namespace llvm

#ifndef NDEBUG
/// \return string containing a file name and a line # for the given loop.
static std::string getDebugLocString(const Loop *L) {
  std::string Result;
  if (L) {
    raw_string_ostream OS(Result);
    if (const DebugLoc LoopDbgLoc = L->getStartLoc())
      LoopDbgLoc.print(OS);
    else
      // Just print the module name.
      OS << L->getHeader()->getParent()->getParent()->getModuleIdentifier();
    OS.flush();
  }
  return Result;
}
#endif

void InnerLoopVectorizer::addNewMetadata(Instruction *To,
                                         const Instruction *Orig) {
  // If the loop was versioned with memchecks, add the corresponding no-alias
  // metadata.
  if (LVer && (isa<LoadInst>(Orig) || isa<StoreInst>(Orig)))
    LVer->annotateInstWithNoAlias(To, Orig);
}

void InnerLoopVectorizer::addMetadata(Instruction *To,
                                      Instruction *From) {
  propagateMetadata(To, From);
  addNewMetadata(To, From);
}

void InnerLoopVectorizer::addMetadata(ArrayRef<Value *> To,
                                      Instruction *From) {
  for (Value *V : To) {
    if (Instruction *I = dyn_cast<Instruction>(V))
      addMetadata(I, From);
  }
}

namespace llvm {

// Loop vectorization cost-model hints how the scalar epilogue loop should be
// lowered.
enum ScalarEpilogueLowering {

  // The default: allowing scalar epilogues.
  CM_ScalarEpilogueAllowed,

  // Vectorization with OptForSize: don't allow epilogues.
  CM_ScalarEpilogueNotAllowedOptSize,

  // A special case of vectorisation with OptForSize: loops with a very small
  // trip count are considered for vectorization under OptForSize, thereby
  // making sure the cost of their loop body is dominant, free of runtime
  // guards and scalar iteration overheads.
  CM_ScalarEpilogueNotAllowedLowTripLoop,

  // Loop hint predicate indicating an epilogue is undesired.
  CM_ScalarEpilogueNotNeededUsePredicate,

  // Directive indicating we must either tail fold or not vectorize
  CM_ScalarEpilogueNotAllowedUsePredicate
};

/// LoopVectorizationCostModel - estimates the expected speedups due to
/// vectorization.
/// In many cases vectorization is not profitable. This can happen because of
/// a number of reasons. In this class we mainly attempt to predict the
/// expected speedup/slowdowns due to the supported instruction set. We use the
/// TargetTransformInfo to query the different backends for the cost of
/// different operations.
class LoopVectorizationCostModel {
public:
  LoopVectorizationCostModel(ScalarEpilogueLowering SEL, Loop *L,
                             PredicatedScalarEvolution &PSE, LoopInfo *LI,
                             LoopVectorizationLegality *Legal,
                             const TargetTransformInfo &TTI,
                             const TargetLibraryInfo *TLI, DemandedBits *DB,
                             AssumptionCache *AC,
                             OptimizationRemarkEmitter *ORE, const Function *F,
                             const LoopVectorizeHints *Hints,
                             InterleavedAccessInfo &IAI)
      : ScalarEpilogueStatus(SEL), TheLoop(L), PSE(PSE), LI(LI), Legal(Legal),
        TTI(TTI), TLI(TLI), DB(DB), AC(AC), ORE(ORE), TheFunction(F),
        Hints(Hints), InterleaveInfo(IAI) {}

  /// \return An upper bound for the vectorization factor, or None if
  /// vectorization and interleaving should be avoided up front.
  Optional<ElementCount> computeMaxVF(ElementCount UserVF, unsigned UserIC);

  /// \return True if runtime checks are required for vectorization, and false
  /// otherwise.
  bool runtimeChecksRequired();

  /// \return The most profitable vectorization factor and the cost of that VF.
  /// This method checks every power of two up to MaxVF. If UserVF is not ZERO
  /// then this vectorization factor will be selected if vectorization is
  /// possible.
  VectorizationFactor selectVectorizationFactor(ElementCount MaxVF);
  VectorizationFactor
  selectEpilogueVectorizationFactor(const ElementCount MaxVF,
                                    const LoopVectorizationPlanner &LVP);

  /// Setup cost-based decisions for user vectorization factor.
  void selectUserVectorizationFactor(ElementCount UserVF) {
    collectUniformsAndScalars(UserVF);
    collectInstsToScalarize(UserVF);
  }

  /// \return The size (in bits) of the smallest and widest types in the code
  /// that needs to be vectorized. We ignore values that remain scalar such as
  /// 64 bit loop indices.
  std::pair<unsigned, unsigned> getSmallestAndWidestTypes();

  /// \return The desired interleave count.
  /// If interleave count has been specified by metadata it will be returned.
  /// Otherwise, the interleave count is computed and returned. VF and LoopCost
  /// are the selected vectorization factor and the cost of the selected VF.
  unsigned selectInterleaveCount(ElementCount VF, unsigned LoopCost);

  /// Memory access instruction may be vectorized in more than one way.
  /// Form of instruction after vectorization depends on cost.
  /// This function takes cost-based decisions for Load/Store instructions
  /// and collects them in a map. This decisions map is used for building
  /// the lists of loop-uniform and loop-scalar instructions.
  /// The calculated cost is saved with widening decision in order to
  /// avoid redundant calculations.
  void setCostBasedWideningDecision(ElementCount VF);

  /// A struct that represents some properties of the register usage
  /// of a loop.
  struct RegisterUsage {
    /// Holds the number of loop invariant values that are used in the loop.
    /// The key is ClassID of target-provided register class.
    SmallMapVector<unsigned, unsigned, 4> LoopInvariantRegs;
    /// Holds the maximum number of concurrent live intervals in the loop.
    /// The key is ClassID of target-provided register class.
    SmallMapVector<unsigned, unsigned, 4> MaxLocalUsers;
  };

  /// \return Returns information about the register usages of the loop for the
  /// given vectorization factors.
  SmallVector<RegisterUsage, 8>
  calculateRegisterUsage(ArrayRef<ElementCount> VFs);

  /// Collect values we want to ignore in the cost model.
  void collectValuesToIgnore();

  /// Split reductions into those that happen in the loop, and those that happen
  /// outside. In loop reductions are collected into InLoopReductionChains.
  void collectInLoopReductions();

  /// \returns The smallest bitwidth each instruction can be represented with.
  /// The vector equivalents of these instructions should be truncated to this
  /// type.
  const MapVector<Instruction *, uint64_t> &getMinimalBitwidths() const {
    return MinBWs;
  }

  /// \returns True if it is more profitable to scalarize instruction \p I for
  /// vectorization factor \p VF.
  bool isProfitableToScalarize(Instruction *I, ElementCount VF) const {
    assert(VF.isVector() &&
           "Profitable to scalarize relevant only for VF > 1.");

    // Cost model is not run in the VPlan-native path - return conservative
    // result until this changes.
    if (EnableVPlanNativePath)
      return false;

    auto Scalars = InstsToScalarize.find(VF);
    assert(Scalars != InstsToScalarize.end() &&
           "VF not yet analyzed for scalarization profitability");
    return Scalars->second.find(I) != Scalars->second.end();
  }

  /// Returns true if \p I is known to be uniform after vectorization.
  bool isUniformAfterVectorization(Instruction *I, ElementCount VF) const {
    if (VF.isScalar())
      return true;

    // Cost model is not run in the VPlan-native path - return conservative
    // result until this changes.
    if (EnableVPlanNativePath)
      return false;

    auto UniformsPerVF = Uniforms.find(VF);
    assert(UniformsPerVF != Uniforms.end() &&
           "VF not yet analyzed for uniformity");
    return UniformsPerVF->second.count(I);
  }

  /// Returns true if \p I is known to be scalar after vectorization.
  bool isScalarAfterVectorization(Instruction *I, ElementCount VF) const {
    if (VF.isScalar())
      return true;

    // Cost model is not run in the VPlan-native path - return conservative
    // result until this changes.
    if (EnableVPlanNativePath)
      return false;

    auto ScalarsPerVF = Scalars.find(VF);
    assert(ScalarsPerVF != Scalars.end() &&
           "Scalar values are not calculated for VF");
    return ScalarsPerVF->second.count(I);
  }

  /// \returns True if instruction \p I can be truncated to a smaller bitwidth
  /// for vectorization factor \p VF.
  bool canTruncateToMinimalBitwidth(Instruction *I, ElementCount VF) const {
    return VF.isVector() && MinBWs.find(I) != MinBWs.end() &&
           !isProfitableToScalarize(I, VF) &&
           !isScalarAfterVectorization(I, VF);
  }

  /// Decision that was taken during cost calculation for memory instruction.
  enum InstWidening {
    CM_Unknown,
    CM_Widen,         // For consecutive accesses with stride +1.
    CM_Widen_Reverse, // For consecutive accesses with stride -1.
    CM_Interleave,
    CM_GatherScatter,
    CM_Scalarize
  };

  /// Save vectorization decision \p W and \p Cost taken by the cost model for
  /// instruction \p I and vector width \p VF.
  void setWideningDecision(Instruction *I, ElementCount VF, InstWidening W,
                           InstructionCost Cost) {
    assert(VF.isVector() && "Expected VF >=2");
    WideningDecisions[std::make_pair(I, VF)] = std::make_pair(W, Cost);
  }

  /// Save vectorization decision \p W and \p Cost taken by the cost model for
  /// interleaving group \p Grp and vector width \p VF.
  void setWideningDecision(const InterleaveGroup<Instruction> *Grp,
                           ElementCount VF, InstWidening W,
                           InstructionCost Cost) {
    assert(VF.isVector() && "Expected VF >=2");
    /// Broadcast this decicion to all instructions inside the group.
    /// But the cost will be assigned to one instruction only.
    for (unsigned i = 0; i < Grp->getFactor(); ++i) {
      if (auto *I = Grp->getMember(i)) {
        if (Grp->getInsertPos() == I)
          WideningDecisions[std::make_pair(I, VF)] = std::make_pair(W, Cost);
        else
          WideningDecisions[std::make_pair(I, VF)] = std::make_pair(W, 0);
      }
    }
  }

  /// Return the cost model decision for the given instruction \p I and vector
  /// width \p VF. Return CM_Unknown if this instruction did not pass
  /// through the cost modeling.
  InstWidening getWideningDecision(Instruction *I, ElementCount VF) {
    assert(VF.isVector() && "Expected VF to be a vector VF");
    // Cost model is not run in the VPlan-native path - return conservative
    // result until this changes.
    if (EnableVPlanNativePath)
      return CM_GatherScatter;

    std::pair<Instruction *, ElementCount> InstOnVF = std::make_pair(I, VF);
    auto Itr = WideningDecisions.find(InstOnVF);
    if (Itr == WideningDecisions.end())
      return CM_Unknown;
    return Itr->second.first;
  }

  /// Return the vectorization cost for the given instruction \p I and vector
  /// width \p VF.
  InstructionCost getWideningCost(Instruction *I, ElementCount VF) {
    assert(VF.isVector() && "Expected VF >=2");
    std::pair<Instruction *, ElementCount> InstOnVF = std::make_pair(I, VF);
    assert(WideningDecisions.find(InstOnVF) != WideningDecisions.end() &&
           "The cost is not calculated");
    return WideningDecisions[InstOnVF].second;
  }

  /// Return True if instruction \p I is an optimizable truncate whose operand
  /// is an induction variable. Such a truncate will be removed by adding a new
  /// induction variable with the destination type.
  bool isOptimizableIVTruncate(Instruction *I, ElementCount VF) {
    // If the instruction is not a truncate, return false.
    auto *Trunc = dyn_cast<TruncInst>(I);
    if (!Trunc)
      return false;

    // Get the source and destination types of the truncate.
    Type *SrcTy = ToVectorTy(cast<CastInst>(I)->getSrcTy(), VF);
    Type *DestTy = ToVectorTy(cast<CastInst>(I)->getDestTy(), VF);

    // If the truncate is free for the given types, return false. Replacing a
    // free truncate with an induction variable would add an induction variable
    // update instruction to each iteration of the loop. We exclude from this
    // check the primary induction variable since it will need an update
    // instruction regardless.
    Value *Op = Trunc->getOperand(0);
    if (Op != Legal->getPrimaryInduction() && TTI.isTruncateFree(SrcTy, DestTy))
      return false;

    // If the truncated value is not an induction variable, return false.
    return Legal->isInductionPhi(Op);
  }

  /// Collects the instructions to scalarize for each predicated instruction in
  /// the loop.
  void collectInstsToScalarize(ElementCount VF);

  /// Collect Uniform and Scalar values for the given \p VF.
  /// The sets depend on CM decision for Load/Store instructions
  /// that may be vectorized as interleave, gather-scatter or scalarized.
  void collectUniformsAndScalars(ElementCount VF) {
    // Do the analysis once.
    if (VF.isScalar() || Uniforms.find(VF) != Uniforms.end())
      return;
    setCostBasedWideningDecision(VF);
    collectLoopUniforms(VF);
    collectLoopScalars(VF);
  }

  /// Returns true if the target machine supports masked store operation
  /// for the given \p DataType and kind of access to \p Ptr.
  bool isLegalMaskedStore(Type *DataType, Value *Ptr, Align Alignment) {
    return Legal->isConsecutivePtr(Ptr) &&
           TTI.isLegalMaskedStore(DataType, Alignment);
  }

  /// Returns true if the target machine supports masked load operation
  /// for the given \p DataType and kind of access to \p Ptr.
  bool isLegalMaskedLoad(Type *DataType, Value *Ptr, Align Alignment) {
    return Legal->isConsecutivePtr(Ptr) &&
           TTI.isLegalMaskedLoad(DataType, Alignment);
  }

  /// Returns true if the target machine supports masked scatter operation
  /// for the given \p DataType.
  bool isLegalMaskedScatter(Type *DataType, Align Alignment) {
    return TTI.isLegalMaskedScatter(DataType, Alignment);
  }

  /// Returns true if the target machine supports masked gather operation
  /// for the given \p DataType.
  bool isLegalMaskedGather(Type *DataType, Align Alignment) {
    return TTI.isLegalMaskedGather(DataType, Alignment);
  }

  /// Returns true if the target machine can represent \p V as a masked gather
  /// or scatter operation.
  bool isLegalGatherOrScatter(Value *V) {
    bool LI = isa<LoadInst>(V);
    bool SI = isa<StoreInst>(V);
    if (!LI && !SI)
      return false;
    auto *Ty = getMemInstValueType(V);
    Align Align = getLoadStoreAlignment(V);
    return (LI && isLegalMaskedGather(Ty, Align)) ||
           (SI && isLegalMaskedScatter(Ty, Align));
  }

  /// Returns true if the target machine supports all of the reduction
  /// variables found for the given VF.
  bool canVectorizeReductions(ElementCount VF) {
    return (all_of(Legal->getReductionVars(), [&](auto &Reduction) -> bool {
      RecurrenceDescriptor RdxDesc = Reduction.second;
      return TTI.isLegalToVectorizeReduction(RdxDesc, VF);
    }));
  }

  /// Returns true if \p I is an instruction that will be scalarized with
  /// predication. Such instructions include conditional stores and
  /// instructions that may divide by zero.
  /// If a non-zero VF has been calculated, we check if I will be scalarized
  /// predication for that VF.
  bool isScalarWithPredication(Instruction *I,
                               ElementCount VF = ElementCount::getFixed(1));

  // Returns true if \p I is an instruction that will be predicated either
  // through scalar predication or masked load/store or masked gather/scatter.
  // Superset of instructions that return true for isScalarWithPredication.
  bool isPredicatedInst(Instruction *I) {
    if (!blockNeedsPredication(I->getParent()))
      return false;
    // Loads and stores that need some form of masked operation are predicated
    // instructions.
    if (isa<LoadInst>(I) || isa<StoreInst>(I))
      return Legal->isMaskRequired(I);
    return isScalarWithPredication(I);
  }

  /// Returns true if \p I is a memory instruction with consecutive memory
  /// access that can be widened.
  bool
  memoryInstructionCanBeWidened(Instruction *I,
                                ElementCount VF = ElementCount::getFixed(1));

  /// Returns true if \p I is a memory instruction in an interleaved-group
  /// of memory accesses that can be vectorized with wide vector loads/stores
  /// and shuffles.
  bool
  interleavedAccessCanBeWidened(Instruction *I,
                                ElementCount VF = ElementCount::getFixed(1));

  /// Check if \p Instr belongs to any interleaved access group.
  bool isAccessInterleaved(Instruction *Instr) {
    return InterleaveInfo.isInterleaved(Instr);
  }

  /// Get the interleaved access group that \p Instr belongs to.
  const InterleaveGroup<Instruction> *
  getInterleavedAccessGroup(Instruction *Instr) {
    return InterleaveInfo.getInterleaveGroup(Instr);
  }

  /// Returns true if we're required to use a scalar epilogue for at least
  /// the final iteration of the original loop.
  bool requiresScalarEpilogue() const {
    if (!isScalarEpilogueAllowed())
      return false;
    // If we might exit from anywhere but the latch, must run the exiting
    // iteration in scalar form.
    if (TheLoop->getExitingBlock() != TheLoop->getLoopLatch())
      return true;
    return InterleaveInfo.requiresScalarEpilogue();
  }

  /// Returns true if a scalar epilogue is not allowed due to optsize or a
  /// loop hint annotation.
  bool isScalarEpilogueAllowed() const {
    return ScalarEpilogueStatus == CM_ScalarEpilogueAllowed;
  }

  /// Returns true if all loop blocks should be masked to fold tail loop.
  bool foldTailByMasking() const { return FoldTailByMasking; }

  bool blockNeedsPredication(BasicBlock *BB) {
    return foldTailByMasking() || Legal->blockNeedsPredication(BB);
  }

  /// A SmallMapVector to store the InLoop reduction op chains, mapping phi
  /// nodes to the chain of instructions representing the reductions. Uses a
  /// MapVector to ensure deterministic iteration order.
  using ReductionChainMap =
      SmallMapVector<PHINode *, SmallVector<Instruction *, 4>, 4>;

  /// Return the chain of instructions representing an inloop reduction.
  const ReductionChainMap &getInLoopReductionChains() const {
    return InLoopReductionChains;
  }

  /// Returns true if the Phi is part of an inloop reduction.
  bool isInLoopReduction(PHINode *Phi) const {
    return InLoopReductionChains.count(Phi);
  }

  /// Estimate cost of an intrinsic call instruction CI if it were vectorized
  /// with factor VF.  Return the cost of the instruction, including
  /// scalarization overhead if it's needed.
  InstructionCost getVectorIntrinsicCost(CallInst *CI, ElementCount VF);

  /// Estimate cost of a call instruction CI if it were vectorized with factor
  /// VF. Return the cost of the instruction, including scalarization overhead
  /// if it's needed. The flag NeedToScalarize shows if the call needs to be
  /// scalarized -
  /// i.e. either vector version isn't available, or is too expensive.
  InstructionCost getVectorCallCost(CallInst *CI, ElementCount VF,
                                    bool &NeedToScalarize);

  /// Invalidates decisions already taken by the cost model.
  void invalidateCostModelingDecisions() {
    WideningDecisions.clear();
    Uniforms.clear();
    Scalars.clear();
  }

private:
  unsigned NumPredStores = 0;

  /// \return An upper bound for the vectorization factor, a power-of-2 larger
  /// than zero. One is returned if vectorization should best be avoided due
  /// to cost.
  ElementCount computeFeasibleMaxVF(unsigned ConstTripCount,
                                    ElementCount UserVF);

  /// The vectorization cost is a combination of the cost itself and a boolean
  /// indicating whether any of the contributing operations will actually
  /// operate on
  /// vector values after type legalization in the backend. If this latter value
  /// is
  /// false, then all operations will be scalarized (i.e. no vectorization has
  /// actually taken place).
  using VectorizationCostTy = std::pair<InstructionCost, bool>;

  /// Returns the expected execution cost. The unit of the cost does
  /// not matter because we use the 'cost' units to compare different
  /// vector widths. The cost that is returned is *not* normalized by
  /// the factor width.
  VectorizationCostTy expectedCost(ElementCount VF);

  /// Returns the execution time cost of an instruction for a given vector
  /// width. Vector width of one means scalar.
  VectorizationCostTy getInstructionCost(Instruction *I, ElementCount VF);

  /// The cost-computation logic from getInstructionCost which provides
  /// the vector type as an output parameter.
  InstructionCost getInstructionCost(Instruction *I, ElementCount VF,
                                     Type *&VectorTy);

  /// Return the cost of instructions in an inloop reduction pattern, if I is
  /// part of that pattern.
  InstructionCost getReductionPatternCost(Instruction *I, ElementCount VF,
                                          Type *VectorTy,
                                          TTI::TargetCostKind CostKind);

  /// Calculate vectorization cost of memory instruction \p I.
  InstructionCost getMemoryInstructionCost(Instruction *I, ElementCount VF);

  /// The cost computation for scalarized memory instruction.
  InstructionCost getMemInstScalarizationCost(Instruction *I, ElementCount VF);

  /// The cost computation for interleaving group of memory instructions.
  InstructionCost getInterleaveGroupCost(Instruction *I, ElementCount VF);

  /// The cost computation for Gather/Scatter instruction.
  InstructionCost getGatherScatterCost(Instruction *I, ElementCount VF);

  /// The cost computation for widening instruction \p I with consecutive
  /// memory access.
  InstructionCost getConsecutiveMemOpCost(Instruction *I, ElementCount VF);

  /// The cost calculation for Load/Store instruction \p I with uniform pointer -
  /// Load: scalar load + broadcast.
  /// Store: scalar store + (loop invariant value stored? 0 : extract of last
  /// element)
  InstructionCost getUniformMemOpCost(Instruction *I, ElementCount VF);

  /// Estimate the overhead of scalarizing an instruction. This is a
  /// convenience wrapper for the type-based getScalarizationOverhead API.
  InstructionCost getScalarizationOverhead(Instruction *I, ElementCount VF);

  /// Returns whether the instruction is a load or store and will be a emitted
  /// as a vector operation.
  bool isConsecutiveLoadOrStore(Instruction *I);

  /// Returns true if an artificially high cost for emulated masked memrefs
  /// should be used.
  bool useEmulatedMaskMemRefHack(Instruction *I);

  /// Map of scalar integer values to the smallest bitwidth they can be legally
  /// represented as. The vector equivalents of these values should be truncated
  /// to this type.
  MapVector<Instruction *, uint64_t> MinBWs;

  /// A type representing the costs for instructions if they were to be
  /// scalarized rather than vectorized. The entries are Instruction-Cost
  /// pairs.
  using ScalarCostsTy = DenseMap<Instruction *, InstructionCost>;

  /// A set containing all BasicBlocks that are known to present after
  /// vectorization as a predicated block.
  SmallPtrSet<BasicBlock *, 4> PredicatedBBsAfterVectorization;

  /// Records whether it is allowed to have the original scalar loop execute at
  /// least once. This may be needed as a fallback loop in case runtime
  /// aliasing/dependence checks fail, or to handle the tail/remainder
  /// iterations when the trip count is unknown or doesn't divide by the VF,
  /// or as a peel-loop to handle gaps in interleave-groups.
  /// Under optsize and when the trip count is very small we don't allow any
  /// iterations to execute in the scalar loop.
  ScalarEpilogueLowering ScalarEpilogueStatus = CM_ScalarEpilogueAllowed;

  /// All blocks of loop are to be masked to fold tail of scalar iterations.
  bool FoldTailByMasking = false;

  /// A map holding scalar costs for different vectorization factors. The
  /// presence of a cost for an instruction in the mapping indicates that the
  /// instruction will be scalarized when vectorizing with the associated
  /// vectorization factor. The entries are VF-ScalarCostTy pairs.
  DenseMap<ElementCount, ScalarCostsTy> InstsToScalarize;

  /// Holds the instructions known to be uniform after vectorization.
  /// The data is collected per VF.
  DenseMap<ElementCount, SmallPtrSet<Instruction *, 4>> Uniforms;

  /// Holds the instructions known to be scalar after vectorization.
  /// The data is collected per VF.
  DenseMap<ElementCount, SmallPtrSet<Instruction *, 4>> Scalars;

  /// Holds the instructions (address computations) that are forced to be
  /// scalarized.
  DenseMap<ElementCount, SmallPtrSet<Instruction *, 4>> ForcedScalars;

  /// PHINodes of the reductions that should be expanded in-loop along with
  /// their associated chains of reduction operations, in program order from top
  /// (PHI) to bottom
  ReductionChainMap InLoopReductionChains;

  /// A Map of inloop reduction operations and their immediate chain operand.
  /// FIXME: This can be removed once reductions can be costed correctly in
  /// vplan. This was added to allow quick lookup to the inloop operations,
  /// without having to loop through InLoopReductionChains.
  DenseMap<Instruction *, Instruction *> InLoopReductionImmediateChains;

  /// Returns the expected difference in cost from scalarizing the expression
  /// feeding a predicated instruction \p PredInst. The instructions to
  /// scalarize and their scalar costs are collected in \p ScalarCosts. A
  /// non-negative return value implies the expression will be scalarized.
  /// Currently, only single-use chains are considered for scalarization.
  int computePredInstDiscount(Instruction *PredInst, ScalarCostsTy &ScalarCosts,
                              ElementCount VF);

  /// Collect the instructions that are uniform after vectorization. An
  /// instruction is uniform if we represent it with a single scalar value in
  /// the vectorized loop corresponding to each vector iteration. Examples of
  /// uniform instructions include pointer operands of consecutive or
  /// interleaved memory accesses. Note that although uniformity implies an
  /// instruction will be scalar, the reverse is not true. In general, a
  /// scalarized instruction will be represented by VF scalar values in the
  /// vectorized loop, each corresponding to an iteration of the original
  /// scalar loop.
  void collectLoopUniforms(ElementCount VF);

  /// Collect the instructions that are scalar after vectorization. An
  /// instruction is scalar if it is known to be uniform or will be scalarized
  /// during vectorization. Non-uniform scalarized instructions will be
  /// represented by VF values in the vectorized loop, each corresponding to an
  /// iteration of the original scalar loop.
  void collectLoopScalars(ElementCount VF);

  /// Keeps cost model vectorization decision and cost for instructions.
  /// Right now it is used for memory instructions only.
  using DecisionList = DenseMap<std::pair<Instruction *, ElementCount>,
                                std::pair<InstWidening, InstructionCost>>;

  DecisionList WideningDecisions;

  /// Returns true if \p V is expected to be vectorized and it needs to be
  /// extracted.
  bool needsExtract(Value *V, ElementCount VF) const {
    Instruction *I = dyn_cast<Instruction>(V);
    if (VF.isScalar() || !I || !TheLoop->contains(I) ||
        TheLoop->isLoopInvariant(I))
      return false;

    // Assume we can vectorize V (and hence we need extraction) if the
    // scalars are not computed yet. This can happen, because it is called
    // via getScalarizationOverhead from setCostBasedWideningDecision, before
    // the scalars are collected. That should be a safe assumption in most
    // cases, because we check if the operands have vectorizable types
    // beforehand in LoopVectorizationLegality.
    return Scalars.find(VF) == Scalars.end() ||
           !isScalarAfterVectorization(I, VF);
  };

  /// Returns a range containing only operands needing to be extracted.
  SmallVector<Value *, 4> filterExtractingOperands(Instruction::op_range Ops,
                                                   ElementCount VF) {
    return SmallVector<Value *, 4>(make_filter_range(
        Ops, [this, VF](Value *V) { return this->needsExtract(V, VF); }));
  }

  /// Determines if we have the infrastructure to vectorize loop \p L and its
  /// epilogue, assuming the main loop is vectorized by \p VF.
  bool isCandidateForEpilogueVectorization(const Loop &L,
                                           const ElementCount VF) const;

  /// Returns true if epilogue vectorization is considered profitable, and
  /// false otherwise.
  /// \p VF is the vectorization factor chosen for the original loop.
  bool isEpilogueVectorizationProfitable(const ElementCount VF) const;

public:
  /// The loop that we evaluate.
  Loop *TheLoop;

  /// Predicated scalar evolution analysis.
  PredicatedScalarEvolution &PSE;

  /// Loop Info analysis.
  LoopInfo *LI;

  /// Vectorization legality.
  LoopVectorizationLegality *Legal;

  /// Vector target information.
  const TargetTransformInfo &TTI;

  /// Target Library Info.
  const TargetLibraryInfo *TLI;

  /// Demanded bits analysis.
  DemandedBits *DB;

  /// Assumption cache.
  AssumptionCache *AC;

  /// Interface to emit optimization remarks.
  OptimizationRemarkEmitter *ORE;

  const Function *TheFunction;

  /// Loop Vectorize Hint.
  const LoopVectorizeHints *Hints;

  /// The interleave access information contains groups of interleaved accesses
  /// with the same stride and close to each other.
  InterleavedAccessInfo &InterleaveInfo;

  /// Values to ignore in the cost model.
  SmallPtrSet<const Value *, 16> ValuesToIgnore;

  /// Values to ignore in the cost model when VF > 1.
  SmallPtrSet<const Value *, 16> VecValuesToIgnore;

  /// Profitable vector factors.
  SmallVector<VectorizationFactor, 8> ProfitableVFs;
};
} // end namespace llvm

/// Helper struct to manage generating runtime checks for vectorization.
///
/// The runtime checks are created up-front in temporary blocks to allow better
/// estimating the cost and un-linked from the existing IR. After deciding to
/// vectorize, the checks are moved back. If deciding not to vectorize, the
/// temporary blocks are completely removed.
class GeneratedRTChecks {
  /// Basic block which contains the generated SCEV checks, if any.
  BasicBlock *SCEVCheckBlock = nullptr;

  /// The value representing the result of the generated SCEV checks. If it is
  /// nullptr, either no SCEV checks have been generated or they have been used.
  Value *SCEVCheckCond = nullptr;

  /// Basic block which contains the generated memory runtime checks, if any.
  BasicBlock *MemCheckBlock = nullptr;

  /// The value representing the result of the generated memory runtime checks.
  /// If it is nullptr, either no memory runtime checks have been generated or
  /// they have been used.
  Instruction *MemRuntimeCheckCond = nullptr;

  DominatorTree *DT;
  LoopInfo *LI;

  SCEVExpander SCEVExp;
  SCEVExpander MemCheckExp;

public:
  GeneratedRTChecks(ScalarEvolution &SE, DominatorTree *DT, LoopInfo *LI,
                    const DataLayout &DL)
      : DT(DT), LI(LI), SCEVExp(SE, DL, "scev.check"),
        MemCheckExp(SE, DL, "scev.check") {}

  /// Generate runtime checks in SCEVCheckBlock and MemCheckBlock, so we can
  /// accurately estimate the cost of the runtime checks. The blocks are
  /// un-linked from the IR and is added back during vector code generation. If
  /// there is no vector code generation, the check blocks are removed
  /// completely.
  void Create(Loop *L, const LoopAccessInfo &LAI,
              const SCEVUnionPredicate &UnionPred) {

    BasicBlock *LoopHeader = L->getHeader();
    BasicBlock *Preheader = L->getLoopPreheader();

    // Use SplitBlock to create blocks for SCEV & memory runtime checks to
    // ensure the blocks are properly added to LoopInfo & DominatorTree. Those
    // may be used by SCEVExpander. The blocks will be un-linked from their
    // predecessors and removed from LI & DT at the end of the function.
    if (!UnionPred.isAlwaysTrue()) {
      SCEVCheckBlock = SplitBlock(Preheader, Preheader->getTerminator(), DT, LI,
                                  nullptr, "vector.scevcheck");

      SCEVCheckCond = SCEVExp.expandCodeForPredicate(
          &UnionPred, SCEVCheckBlock->getTerminator());
    }

    const auto &RtPtrChecking = *LAI.getRuntimePointerChecking();
    if (RtPtrChecking.Need) {
      auto *Pred = SCEVCheckBlock ? SCEVCheckBlock : Preheader;
      MemCheckBlock = SplitBlock(Pred, Pred->getTerminator(), DT, LI, nullptr,
                                 "vector.memcheck");

      std::tie(std::ignore, MemRuntimeCheckCond) =
          addRuntimeChecks(MemCheckBlock->getTerminator(), L,
                           RtPtrChecking.getChecks(), MemCheckExp);
      assert(MemRuntimeCheckCond &&
             "no RT checks generated although RtPtrChecking "
             "claimed checks are required");
    }

    if (!MemCheckBlock && !SCEVCheckBlock)
      return;

    // Unhook the temporary block with the checks, update various places
    // accordingly.
    if (SCEVCheckBlock)
      SCEVCheckBlock->replaceAllUsesWith(Preheader);
    if (MemCheckBlock)
      MemCheckBlock->replaceAllUsesWith(Preheader);

    if (SCEVCheckBlock) {
      SCEVCheckBlock->getTerminator()->moveBefore(Preheader->getTerminator());
      new UnreachableInst(Preheader->getContext(), SCEVCheckBlock);
      Preheader->getTerminator()->eraseFromParent();
    }
    if (MemCheckBlock) {
      MemCheckBlock->getTerminator()->moveBefore(Preheader->getTerminator());
      new UnreachableInst(Preheader->getContext(), MemCheckBlock);
      Preheader->getTerminator()->eraseFromParent();
    }

    DT->changeImmediateDominator(LoopHeader, Preheader);
    if (MemCheckBlock) {
      DT->eraseNode(MemCheckBlock);
      LI->removeBlock(MemCheckBlock);
    }
    if (SCEVCheckBlock) {
      DT->eraseNode(SCEVCheckBlock);
      LI->removeBlock(SCEVCheckBlock);
    }
  }

  /// Remove the created SCEV & memory runtime check blocks & instructions, if
  /// unused.
  ~GeneratedRTChecks() {
    SCEVExpanderCleaner SCEVCleaner(SCEVExp, *DT);
    SCEVExpanderCleaner MemCheckCleaner(MemCheckExp, *DT);
    if (!SCEVCheckCond)
      SCEVCleaner.markResultUsed();

    if (!MemRuntimeCheckCond)
      MemCheckCleaner.markResultUsed();

    if (MemRuntimeCheckCond) {
      auto &SE = *MemCheckExp.getSE();
      // Memory runtime check generation creates compares that use expanded
      // values. Remove them before running the SCEVExpanderCleaners.
      for (auto &I : make_early_inc_range(reverse(*MemCheckBlock))) {
        if (MemCheckExp.isInsertedInstruction(&I))
          continue;
        SE.forgetValue(&I);
        SE.eraseValueFromMap(&I);
        I.eraseFromParent();
      }
    }
    MemCheckCleaner.cleanup();
    SCEVCleaner.cleanup();

    if (SCEVCheckCond)
      SCEVCheckBlock->eraseFromParent();
    if (MemRuntimeCheckCond)
      MemCheckBlock->eraseFromParent();
  }

  /// Adds the generated SCEVCheckBlock before \p LoopVectorPreHeader and
  /// adjusts the branches to branch to the vector preheader or \p Bypass,
  /// depending on the generated condition.
  BasicBlock *emitSCEVChecks(Loop *L, BasicBlock *Bypass,
                             BasicBlock *LoopVectorPreHeader,
                             BasicBlock *LoopExitBlock) {
    if (!SCEVCheckCond)
      return nullptr;
    if (auto *C = dyn_cast<ConstantInt>(SCEVCheckCond))
      if (C->isZero())
        return nullptr;

    auto *Pred = LoopVectorPreHeader->getSinglePredecessor();

    BranchInst::Create(LoopVectorPreHeader, SCEVCheckBlock);
    // Create new preheader for vector loop.
    if (auto *PL = LI->getLoopFor(LoopVectorPreHeader))
      PL->addBasicBlockToLoop(SCEVCheckBlock, *LI);

    SCEVCheckBlock->getTerminator()->eraseFromParent();
    SCEVCheckBlock->moveBefore(LoopVectorPreHeader);
    Pred->getTerminator()->replaceSuccessorWith(LoopVectorPreHeader,
                                                SCEVCheckBlock);

    DT->addNewBlock(SCEVCheckBlock, Pred);
    DT->changeImmediateDominator(LoopVectorPreHeader, SCEVCheckBlock);

    ReplaceInstWithInst(
        SCEVCheckBlock->getTerminator(),
        BranchInst::Create(Bypass, LoopVectorPreHeader, SCEVCheckCond));
    // Mark the check as used, to prevent it from being removed during cleanup.
    SCEVCheckCond = nullptr;
    return SCEVCheckBlock;
  }

  /// Adds the generated MemCheckBlock before \p LoopVectorPreHeader and adjusts
  /// the branches to branch to the vector preheader or \p Bypass, depending on
  /// the generated condition.
  BasicBlock *emitMemRuntimeChecks(Loop *L, BasicBlock *Bypass,
                                   BasicBlock *LoopVectorPreHeader) {
    // Check if we generated code that checks in runtime if arrays overlap.
    if (!MemRuntimeCheckCond)
      return nullptr;

    auto *Pred = LoopVectorPreHeader->getSinglePredecessor();
    Pred->getTerminator()->replaceSuccessorWith(LoopVectorPreHeader,
                                                MemCheckBlock);

    DT->addNewBlock(MemCheckBlock, Pred);
    DT->changeImmediateDominator(LoopVectorPreHeader, MemCheckBlock);
    MemCheckBlock->moveBefore(LoopVectorPreHeader);

    if (auto *PL = LI->getLoopFor(LoopVectorPreHeader))
      PL->addBasicBlockToLoop(MemCheckBlock, *LI);

    ReplaceInstWithInst(
        MemCheckBlock->getTerminator(),
        BranchInst::Create(Bypass, LoopVectorPreHeader, MemRuntimeCheckCond));
    MemCheckBlock->getTerminator()->setDebugLoc(
        Pred->getTerminator()->getDebugLoc());

    // Mark the check as used, to prevent it from being removed during cleanup.
    MemRuntimeCheckCond = nullptr;
    return MemCheckBlock;
  }
};

// Return true if \p OuterLp is an outer loop annotated with hints for explicit
// vectorization. The loop needs to be annotated with #pragma omp simd
// simdlen(#) or #pragma clang vectorize(enable) vectorize_width(#). If the
// vector length information is not provided, vectorization is not considered
// explicit. Interleave hints are not allowed either. These limitations will be
// relaxed in the future.
// Please, note that we are currently forced to abuse the pragma 'clang
// vectorize' semantics. This pragma provides *auto-vectorization hints*
// (i.e., LV must check that vectorization is legal) whereas pragma 'omp simd'
// provides *explicit vectorization hints* (LV can bypass legal checks and
// assume that vectorization is legal). However, both hints are implemented
// using the same metadata (llvm.loop.vectorize, processed by
// LoopVectorizeHints). This will be fixed in the future when the native IR
// representation for pragma 'omp simd' is introduced.
static bool isExplicitVecOuterLoop(Loop *OuterLp,
                                   OptimizationRemarkEmitter *ORE) {
  assert(!OuterLp->isInnermost() && "This is not an outer loop");
  LoopVectorizeHints Hints(OuterLp, true /*DisableInterleaving*/, *ORE);

  // Only outer loops with an explicit vectorization hint are supported.
  // Unannotated outer loops are ignored.
  if (Hints.getForce() == LoopVectorizeHints::FK_Undefined)
    return false;

  Function *Fn = OuterLp->getHeader()->getParent();
  if (!Hints.allowVectorization(Fn, OuterLp,
                                true /*VectorizeOnlyWhenForced*/)) {
    LLVM_DEBUG(dbgs() << "LV: Loop hints prevent outer loop vectorization.\n");
    return false;
  }

  if (Hints.getInterleave() > 1) {
    // TODO: Interleave support is future work.
    LLVM_DEBUG(dbgs() << "LV: Not vectorizing: Interleave is not supported for "
                         "outer loops.\n");
    Hints.emitRemarkWithHints();
    return false;
  }

  return true;
}

static void collectSupportedLoops(Loop &L, LoopInfo *LI,
                                  OptimizationRemarkEmitter *ORE,
                                  SmallVectorImpl<Loop *> &V) {
  // Collect inner loops and outer loops without irreducible control flow. For
  // now, only collect outer loops that have explicit vectorization hints. If we
  // are stress testing the VPlan H-CFG construction, we collect the outermost
  // loop of every loop nest.
  if (L.isInnermost() || VPlanBuildStressTest ||
      (EnableVPlanNativePath && isExplicitVecOuterLoop(&L, ORE))) {
    LoopBlocksRPO RPOT(&L);
    RPOT.perform(LI);
    if (!containsIrreducibleCFG<const BasicBlock *>(RPOT, *LI)) {
      V.push_back(&L);
      // TODO: Collect inner loops inside marked outer loops in case
      // vectorization fails for the outer loop. Do not invoke
      // 'containsIrreducibleCFG' again for inner loops when the outer loop is
      // already known to be reducible. We can use an inherited attribute for
      // that.
      return;
    }
  }
  for (Loop *InnerL : L)
    collectSupportedLoops(*InnerL, LI, ORE, V);
}

namespace {

/// The LoopVectorize Pass.
struct LoopVectorize : public FunctionPass {
  /// Pass identification, replacement for typeid
  static char ID;

  LoopVectorizePass Impl;

  explicit LoopVectorize(bool InterleaveOnlyWhenForced = false,
                         bool VectorizeOnlyWhenForced = false)
      : FunctionPass(ID),
        Impl({InterleaveOnlyWhenForced, VectorizeOnlyWhenForced}) {
    initializeLoopVectorizePass(*PassRegistry::getPassRegistry());
  }

  bool runOnFunction(Function &F) override {
    if (skipFunction(F))
      return false;

    auto *SE = &getAnalysis<ScalarEvolutionWrapperPass>().getSE();
    auto *LI = &getAnalysis<LoopInfoWrapperPass>().getLoopInfo();
    auto *TTI = &getAnalysis<TargetTransformInfoWrapperPass>().getTTI(F);
    auto *DT = &getAnalysis<DominatorTreeWrapperPass>().getDomTree();
    auto *BFI = &getAnalysis<BlockFrequencyInfoWrapperPass>().getBFI();
    auto *TLIP = getAnalysisIfAvailable<TargetLibraryInfoWrapperPass>();
    auto *TLI = TLIP ? &TLIP->getTLI(F) : nullptr;
    auto *AA = &getAnalysis<AAResultsWrapperPass>().getAAResults();
    auto *AC = &getAnalysis<AssumptionCacheTracker>().getAssumptionCache(F);
    auto *LAA = &getAnalysis<LoopAccessLegacyAnalysis>();
    auto *DB = &getAnalysis<DemandedBitsWrapperPass>().getDemandedBits();
    auto *ORE = &getAnalysis<OptimizationRemarkEmitterWrapperPass>().getORE();
    auto *PSI = &getAnalysis<ProfileSummaryInfoWrapperPass>().getPSI();

    std::function<const LoopAccessInfo &(Loop &)> GetLAA =
        [&](Loop &L) -> const LoopAccessInfo & { return LAA->getInfo(&L); };

    return Impl.runImpl(F, *SE, *LI, *TTI, *DT, *BFI, TLI, *DB, *AA, *AC,
                        GetLAA, *ORE, PSI).MadeAnyChange;
  }

  void getAnalysisUsage(AnalysisUsage &AU) const override {
    AU.addRequired<AssumptionCacheTracker>();
    AU.addRequired<BlockFrequencyInfoWrapperPass>();
    AU.addRequired<DominatorTreeWrapperPass>();
    AU.addRequired<LoopInfoWrapperPass>();
    AU.addRequired<ScalarEvolutionWrapperPass>();
    AU.addRequired<TargetTransformInfoWrapperPass>();
    AU.addRequired<AAResultsWrapperPass>();
    AU.addRequired<LoopAccessLegacyAnalysis>();
    AU.addRequired<DemandedBitsWrapperPass>();
    AU.addRequired<OptimizationRemarkEmitterWrapperPass>();
    AU.addRequired<InjectTLIMappingsLegacy>();

    // We currently do not preserve loopinfo/dominator analyses with outer loop
    // vectorization. Until this is addressed, mark these analyses as preserved
    // only for non-VPlan-native path.
    // TODO: Preserve Loop and Dominator analyses for VPlan-native path.
    if (!EnableVPlanNativePath) {
      AU.addPreserved<LoopInfoWrapperPass>();
      AU.addPreserved<DominatorTreeWrapperPass>();
    }

    AU.addPreserved<BasicAAWrapperPass>();
    AU.addPreserved<GlobalsAAWrapperPass>();
    AU.addRequired<ProfileSummaryInfoWrapperPass>();
  }
};

} // end anonymous namespace

//===----------------------------------------------------------------------===//
// Implementation of LoopVectorizationLegality, InnerLoopVectorizer and
// LoopVectorizationCostModel and LoopVectorizationPlanner.
//===----------------------------------------------------------------------===//

Value *InnerLoopVectorizer::getBroadcastInstrs(Value *V) {
  // We need to place the broadcast of invariant variables outside the loop,
  // but only if it's proven safe to do so. Else, broadcast will be inside
  // vector loop body.
  Instruction *Instr = dyn_cast<Instruction>(V);
  bool SafeToHoist = OrigLoop->isLoopInvariant(V) &&
                     (!Instr ||
                      DT->dominates(Instr->getParent(), LoopVectorPreHeader));
  // Place the code for broadcasting invariant variables in the new preheader.
  IRBuilder<>::InsertPointGuard Guard(Builder);
  if (SafeToHoist)
    Builder.SetInsertPoint(LoopVectorPreHeader->getTerminator());

  // Broadcast the scalar into all locations in the vector.
  Value *Shuf = Builder.CreateVectorSplat(VF, V, "broadcast");

  return Shuf;
}

void InnerLoopVectorizer::createVectorIntOrFpInductionPHI(
    const InductionDescriptor &II, Value *Step, Value *Start,
    Instruction *EntryVal, VPValue *Def, VPValue *CastDef,
    VPTransformState &State) {
  assert((isa<PHINode>(EntryVal) || isa<TruncInst>(EntryVal)) &&
         "Expected either an induction phi-node or a truncate of it!");

  // Construct the initial value of the vector IV in the vector loop preheader
  auto CurrIP = Builder.saveIP();
  Builder.SetInsertPoint(LoopVectorPreHeader->getTerminator());
  if (isa<TruncInst>(EntryVal)) {
    assert(Start->getType()->isIntegerTy() &&
           "Truncation requires an integer type");
    auto *TruncType = cast<IntegerType>(EntryVal->getType());
    Step = Builder.CreateTrunc(Step, TruncType);
    Start = Builder.CreateCast(Instruction::Trunc, Start, TruncType);
  }
  Value *SplatStart = Builder.CreateVectorSplat(VF, Start);
  Value *SteppedStart =
      getStepVector(SplatStart, 0, Step, II.getInductionOpcode());

  // We create vector phi nodes for both integer and floating-point induction
  // variables. Here, we determine the kind of arithmetic we will perform.
  Instruction::BinaryOps AddOp;
  Instruction::BinaryOps MulOp;
  if (Step->getType()->isIntegerTy()) {
    AddOp = Instruction::Add;
    MulOp = Instruction::Mul;
  } else {
    AddOp = II.getInductionOpcode();
    MulOp = Instruction::FMul;
  }

  // Multiply the vectorization factor by the step using integer or
  // floating-point arithmetic as appropriate.
  Value *ConstVF =
      getSignedIntOrFpConstant(Step->getType(), VF.getKnownMinValue());
  Value *Mul = Builder.CreateBinOp(MulOp, Step, ConstVF);

  // Create a vector splat to use in the induction update.
  //
  // FIXME: If the step is non-constant, we create the vector splat with
  //        IRBuilder. IRBuilder can constant-fold the multiply, but it doesn't
  //        handle a constant vector splat.
  assert(!VF.isScalable() && "scalable vectors not yet supported.");
  Value *SplatVF = isa<Constant>(Mul)
                       ? ConstantVector::getSplat(VF, cast<Constant>(Mul))
                       : Builder.CreateVectorSplat(VF, Mul);
  Builder.restoreIP(CurrIP);

  // We may need to add the step a number of times, depending on the unroll
  // factor. The last of those goes into the PHI.
  PHINode *VecInd = PHINode::Create(SteppedStart->getType(), 2, "vec.ind",
                                    &*LoopVectorBody->getFirstInsertionPt());
  VecInd->setDebugLoc(EntryVal->getDebugLoc());
  Instruction *LastInduction = VecInd;
  for (unsigned Part = 0; Part < UF; ++Part) {
    State.set(Def, LastInduction, Part);

    if (isa<TruncInst>(EntryVal))
      addMetadata(LastInduction, EntryVal);
    recordVectorLoopValueForInductionCast(II, EntryVal, LastInduction, CastDef,
                                          State, Part);

    LastInduction = cast<Instruction>(
        Builder.CreateBinOp(AddOp, LastInduction, SplatVF, "step.add"));
    LastInduction->setDebugLoc(EntryVal->getDebugLoc());
  }

  // Move the last step to the end of the latch block. This ensures consistent
  // placement of all induction updates.
  auto *LoopVectorLatch = LI->getLoopFor(LoopVectorBody)->getLoopLatch();
  auto *Br = cast<BranchInst>(LoopVectorLatch->getTerminator());
  auto *ICmp = cast<Instruction>(Br->getCondition());
  LastInduction->moveBefore(ICmp);
  LastInduction->setName("vec.ind.next");

  VecInd->addIncoming(SteppedStart, LoopVectorPreHeader);
  VecInd->addIncoming(LastInduction, LoopVectorLatch);
}

bool InnerLoopVectorizer::shouldScalarizeInstruction(Instruction *I) const {
  return Cost->isScalarAfterVectorization(I, VF) ||
         Cost->isProfitableToScalarize(I, VF);
}

bool InnerLoopVectorizer::needsScalarInduction(Instruction *IV) const {
  if (shouldScalarizeInstruction(IV))
    return true;
  auto isScalarInst = [&](User *U) -> bool {
    auto *I = cast<Instruction>(U);
    return (OrigLoop->contains(I) && shouldScalarizeInstruction(I));
  };
  return llvm::any_of(IV->users(), isScalarInst);
}

void InnerLoopVectorizer::recordVectorLoopValueForInductionCast(
    const InductionDescriptor &ID, const Instruction *EntryVal,
    Value *VectorLoopVal, VPValue *CastDef, VPTransformState &State,
    unsigned Part, unsigned Lane) {
  assert((isa<PHINode>(EntryVal) || isa<TruncInst>(EntryVal)) &&
         "Expected either an induction phi-node or a truncate of it!");

  // This induction variable is not the phi from the original loop but the
  // newly-created IV based on the proof that casted Phi is equal to the
  // uncasted Phi in the vectorized loop (under a runtime guard possibly). It
  // re-uses the same InductionDescriptor that original IV uses but we don't
  // have to do any recording in this case - that is done when original IV is
  // processed.
  if (isa<TruncInst>(EntryVal))
    return;

  const SmallVectorImpl<Instruction *> &Casts = ID.getCastInsts();
  if (Casts.empty())
    return;
  // Only the first Cast instruction in the Casts vector is of interest.
  // The rest of the Casts (if exist) have no uses outside the
  // induction update chain itself.
  if (Lane < UINT_MAX)
    State.set(CastDef, VectorLoopVal, VPIteration(Part, Lane));
  else
    State.set(CastDef, VectorLoopVal, Part);
}

void InnerLoopVectorizer::widenIntOrFpInduction(PHINode *IV, Value *Start,
                                                TruncInst *Trunc, VPValue *Def,
                                                VPValue *CastDef,
                                                VPTransformState &State) {
  assert((IV->getType()->isIntegerTy() || IV != OldInduction) &&
         "Primary induction variable must have an integer type");

  auto II = Legal->getInductionVars().find(IV);
  assert(II != Legal->getInductionVars().end() && "IV is not an induction");

  auto ID = II->second;
  assert(IV->getType() == ID.getStartValue()->getType() && "Types must match");

  // The value from the original loop to which we are mapping the new induction
  // variable.
  Instruction *EntryVal = Trunc ? cast<Instruction>(Trunc) : IV;

  auto &DL = OrigLoop->getHeader()->getModule()->getDataLayout();

  // Generate code for the induction step. Note that induction steps are
  // required to be loop-invariant
  auto CreateStepValue = [&](const SCEV *Step) -> Value * {
    assert(PSE.getSE()->isLoopInvariant(Step, OrigLoop) &&
           "Induction step should be loop invariant");
    if (PSE.getSE()->isSCEVable(IV->getType())) {
      SCEVExpander Exp(*PSE.getSE(), DL, "induction");
      return Exp.expandCodeFor(Step, Step->getType(),
                               LoopVectorPreHeader->getTerminator());
    }
    return cast<SCEVUnknown>(Step)->getValue();
  };

  // The scalar value to broadcast. This is derived from the canonical
  // induction variable. If a truncation type is given, truncate the canonical
  // induction variable and step. Otherwise, derive these values from the
  // induction descriptor.
  auto CreateScalarIV = [&](Value *&Step) -> Value * {
    Value *ScalarIV = Induction;
    if (IV != OldInduction) {
      ScalarIV = IV->getType()->isIntegerTy()
                     ? Builder.CreateSExtOrTrunc(Induction, IV->getType())
                     : Builder.CreateCast(Instruction::SIToFP, Induction,
                                          IV->getType());
      ScalarIV = emitTransformedIndex(Builder, ScalarIV, PSE.getSE(), DL, ID);
      ScalarIV->setName("offset.idx");
    }
    if (Trunc) {
      auto *TruncType = cast<IntegerType>(Trunc->getType());
      assert(Step->getType()->isIntegerTy() &&
             "Truncation requires an integer step");
      ScalarIV = Builder.CreateTrunc(ScalarIV, TruncType);
      Step = Builder.CreateTrunc(Step, TruncType);
    }
    return ScalarIV;
  };

  // Create the vector values from the scalar IV, in the absence of creating a
  // vector IV.
  auto CreateSplatIV = [&](Value *ScalarIV, Value *Step) {
    Value *Broadcasted = getBroadcastInstrs(ScalarIV);
    for (unsigned Part = 0; Part < UF; ++Part) {
      assert(!VF.isScalable() && "scalable vectors not yet supported.");
      Value *EntryPart =
          getStepVector(Broadcasted, VF.getKnownMinValue() * Part, Step,
                        ID.getInductionOpcode());
      State.set(Def, EntryPart, Part);
      if (Trunc)
        addMetadata(EntryPart, Trunc);
      recordVectorLoopValueForInductionCast(ID, EntryVal, EntryPart, CastDef,
                                            State, Part);
    }
  };

  // Fast-math-flags propagate from the original induction instruction.
  IRBuilder<>::FastMathFlagGuard FMFG(Builder);
  if (ID.getInductionBinOp() && isa<FPMathOperator>(ID.getInductionBinOp()))
    Builder.setFastMathFlags(ID.getInductionBinOp()->getFastMathFlags());

  // Now do the actual transformations, and start with creating the step value.
  Value *Step = CreateStepValue(ID.getStep());
  if (VF.isZero() || VF.isScalar()) {
    Value *ScalarIV = CreateScalarIV(Step);
    CreateSplatIV(ScalarIV, Step);
    return;
  }

  // Determine if we want a scalar version of the induction variable. This is
  // true if the induction variable itself is not widened, or if it has at
  // least one user in the loop that is not widened.
  auto NeedsScalarIV = needsScalarInduction(EntryVal);
  if (!NeedsScalarIV) {
    createVectorIntOrFpInductionPHI(ID, Step, Start, EntryVal, Def, CastDef,
                                    State);
    return;
  }

  // Try to create a new independent vector induction variable. If we can't
  // create the phi node, we will splat the scalar induction variable in each
  // loop iteration.
  if (!shouldScalarizeInstruction(EntryVal)) {
    createVectorIntOrFpInductionPHI(ID, Step, Start, EntryVal, Def, CastDef,
                                    State);
    Value *ScalarIV = CreateScalarIV(Step);
    // Create scalar steps that can be used by instructions we will later
    // scalarize. Note that the addition of the scalar steps will not increase
    // the number of instructions in the loop in the common case prior to
    // InstCombine. We will be trading one vector extract for each scalar step.
    buildScalarSteps(ScalarIV, Step, EntryVal, ID, Def, CastDef, State);
    return;
  }

  // All IV users are scalar instructions, so only emit a scalar IV, not a
  // vectorised IV. Except when we tail-fold, then the splat IV feeds the
  // predicate used by the masked loads/stores.
  Value *ScalarIV = CreateScalarIV(Step);
  if (!Cost->isScalarEpilogueAllowed())
    CreateSplatIV(ScalarIV, Step);
  buildScalarSteps(ScalarIV, Step, EntryVal, ID, Def, CastDef, State);
}

Value *InnerLoopVectorizer::getStepVector(Value *Val, int StartIdx, Value *Step,
                                          Instruction::BinaryOps BinOp) {
  // Create and check the types.
  auto *ValVTy = cast<FixedVectorType>(Val->getType());
  int VLen = ValVTy->getNumElements();

  Type *STy = Val->getType()->getScalarType();
  assert((STy->isIntegerTy() || STy->isFloatingPointTy()) &&
         "Induction Step must be an integer or FP");
  assert(Step->getType() == STy && "Step has wrong type");

  SmallVector<Constant *, 8> Indices;

  if (STy->isIntegerTy()) {
    // Create a vector of consecutive numbers from zero to VF.
    for (int i = 0; i < VLen; ++i)
      Indices.push_back(ConstantInt::get(STy, StartIdx + i));

    // Add the consecutive indices to the vector value.
    Constant *Cv = ConstantVector::get(Indices);
    assert(Cv->getType() == Val->getType() && "Invalid consecutive vec");
    Step = Builder.CreateVectorSplat(VLen, Step);
    assert(Step->getType() == Val->getType() && "Invalid step vec");
    // FIXME: The newly created binary instructions should contain nsw/nuw flags,
    // which can be found from the original scalar operations.
    Step = Builder.CreateMul(Cv, Step);
    return Builder.CreateAdd(Val, Step, "induction");
  }

  // Floating point induction.
  assert((BinOp == Instruction::FAdd || BinOp == Instruction::FSub) &&
         "Binary Opcode should be specified for FP induction");
  // Create a vector of consecutive numbers from zero to VF.
  for (int i = 0; i < VLen; ++i)
    Indices.push_back(ConstantFP::get(STy, (double)(StartIdx + i)));

  // Add the consecutive indices to the vector value.
  // Floating-point operations inherit FMF via the builder's flags.
  Constant *Cv = ConstantVector::get(Indices);
  Step = Builder.CreateVectorSplat(VLen, Step);
  Value *MulOp = Builder.CreateFMul(Cv, Step);
  return Builder.CreateBinOp(BinOp, Val, MulOp, "induction");
}

void InnerLoopVectorizer::buildScalarSteps(Value *ScalarIV, Value *Step,
                                           Instruction *EntryVal,
                                           const InductionDescriptor &ID,
                                           VPValue *Def, VPValue *CastDef,
                                           VPTransformState &State) {
  // We shouldn't have to build scalar steps if we aren't vectorizing.
  assert(VF.isVector() && "VF should be greater than one");
  // Get the value type and ensure it and the step have the same integer type.
  Type *ScalarIVTy = ScalarIV->getType()->getScalarType();
  assert(ScalarIVTy == Step->getType() &&
         "Val and Step should have the same type");

  // We build scalar steps for both integer and floating-point induction
  // variables. Here, we determine the kind of arithmetic we will perform.
  Instruction::BinaryOps AddOp;
  Instruction::BinaryOps MulOp;
  if (ScalarIVTy->isIntegerTy()) {
    AddOp = Instruction::Add;
    MulOp = Instruction::Mul;
  } else {
    AddOp = ID.getInductionOpcode();
    MulOp = Instruction::FMul;
  }

  // Determine the number of scalars we need to generate for each unroll
  // iteration. If EntryVal is uniform, we only need to generate the first
  // lane. Otherwise, we generate all VF values.
  unsigned Lanes =
      Cost->isUniformAfterVectorization(cast<Instruction>(EntryVal), VF)
          ? 1
          : VF.getKnownMinValue();
  assert((!VF.isScalable() || Lanes == 1) &&
         "Should never scalarize a scalable vector");
  // Compute the scalar steps and save the results in State.
  for (unsigned Part = 0; Part < UF; ++Part) {
    for (unsigned Lane = 0; Lane < Lanes; ++Lane) {
      auto *IntStepTy = IntegerType::get(ScalarIVTy->getContext(),
                                         ScalarIVTy->getScalarSizeInBits());
      Value *StartIdx =
          createStepForVF(Builder, ConstantInt::get(IntStepTy, Part), VF);
      if (ScalarIVTy->isFloatingPointTy())
        StartIdx = Builder.CreateSIToFP(StartIdx, ScalarIVTy);
      StartIdx = Builder.CreateBinOp(
          AddOp, StartIdx, getSignedIntOrFpConstant(ScalarIVTy, Lane));
      // The step returned by `createStepForVF` is a runtime-evaluated value
      // when VF is scalable. Otherwise, it should be folded into a Constant.
      assert((VF.isScalable() || isa<Constant>(StartIdx)) &&
             "Expected StartIdx to be folded to a constant when VF is not "
             "scalable");
      auto *Mul = Builder.CreateBinOp(MulOp, StartIdx, Step);
      auto *Add = Builder.CreateBinOp(AddOp, ScalarIV, Mul);
      State.set(Def, Add, VPIteration(Part, Lane));
      recordVectorLoopValueForInductionCast(ID, EntryVal, Add, CastDef, State,
                                            Part, Lane);
    }
  }
}

void InnerLoopVectorizer::packScalarIntoVectorValue(VPValue *Def,
                                                    const VPIteration &Instance,
                                                    VPTransformState &State) {
  Value *ScalarInst = State.get(Def, Instance);
  Value *VectorValue = State.get(Def, Instance.Part);
  VectorValue = Builder.CreateInsertElement(
      VectorValue, ScalarInst,
      Instance.Lane.getAsRuntimeExpr(State.Builder, VF));
  State.set(Def, VectorValue, Instance.Part);
}

Value *InnerLoopVectorizer::reverseVector(Value *Vec) {
  assert(Vec->getType()->isVectorTy() && "Invalid type");
  return Builder.CreateVectorReverse(Vec, "reverse");
}

// Return whether we allow using masked interleave-groups (for dealing with
// strided loads/stores that reside in predicated blocks, or for dealing
// with gaps).
static bool useMaskedInterleavedAccesses(const TargetTransformInfo &TTI) {
  // If an override option has been passed in for interleaved accesses, use it.
  if (EnableMaskedInterleavedMemAccesses.getNumOccurrences() > 0)
    return EnableMaskedInterleavedMemAccesses;

  return TTI.enableMaskedInterleavedAccessVectorization();
}

// Try to vectorize the interleave group that \p Instr belongs to.
//
// E.g. Translate following interleaved load group (factor = 3):
//   for (i = 0; i < N; i+=3) {
//     R = Pic[i];             // Member of index 0
//     G = Pic[i+1];           // Member of index 1
//     B = Pic[i+2];           // Member of index 2
//     ... // do something to R, G, B
//   }
// To:
//   %wide.vec = load <12 x i32>                       ; Read 4 tuples of R,G,B
//   %R.vec = shuffle %wide.vec, poison, <0, 3, 6, 9>   ; R elements
//   %G.vec = shuffle %wide.vec, poison, <1, 4, 7, 10>  ; G elements
//   %B.vec = shuffle %wide.vec, poison, <2, 5, 8, 11>  ; B elements
//
// Or translate following interleaved store group (factor = 3):
//   for (i = 0; i < N; i+=3) {
//     ... do something to R, G, B
//     Pic[i]   = R;           // Member of index 0
//     Pic[i+1] = G;           // Member of index 1
//     Pic[i+2] = B;           // Member of index 2
//   }
// To:
//   %R_G.vec = shuffle %R.vec, %G.vec, <0, 1, 2, ..., 7>
//   %B_U.vec = shuffle %B.vec, poison, <0, 1, 2, 3, u, u, u, u>
//   %interleaved.vec = shuffle %R_G.vec, %B_U.vec,
//        <0, 4, 8, 1, 5, 9, 2, 6, 10, 3, 7, 11>    ; Interleave R,G,B elements
//   store <12 x i32> %interleaved.vec              ; Write 4 tuples of R,G,B
void InnerLoopVectorizer::vectorizeInterleaveGroup(
    const InterleaveGroup<Instruction> *Group, ArrayRef<VPValue *> VPDefs,
    VPTransformState &State, VPValue *Addr, ArrayRef<VPValue *> StoredValues,
    VPValue *BlockInMask) {
  Instruction *Instr = Group->getInsertPos();
  const DataLayout &DL = Instr->getModule()->getDataLayout();

  // Prepare for the vector type of the interleaved load/store.
  Type *ScalarTy = getMemInstValueType(Instr);
  unsigned InterleaveFactor = Group->getFactor();
  assert(!VF.isScalable() && "scalable vectors not yet supported.");
  auto *VecTy = VectorType::get(ScalarTy, VF * InterleaveFactor);

  // Prepare for the new pointers.
  SmallVector<Value *, 2> AddrParts;
  unsigned Index = Group->getIndex(Instr);

  // TODO: extend the masked interleaved-group support to reversed access.
  assert((!BlockInMask || !Group->isReverse()) &&
         "Reversed masked interleave-group not supported.");

  // If the group is reverse, adjust the index to refer to the last vector lane
  // instead of the first. We adjust the index from the first vector lane,
  // rather than directly getting the pointer for lane VF - 1, because the
  // pointer operand of the interleaved access is supposed to be uniform. For
  // uniform instructions, we're only required to generate a value for the
  // first vector lane in each unroll iteration.
  assert(!VF.isScalable() &&
         "scalable vector reverse operation is not implemented");
  if (Group->isReverse())
    Index += (VF.getKnownMinValue() - 1) * Group->getFactor();

  for (unsigned Part = 0; Part < UF; Part++) {
    Value *AddrPart = State.get(Addr, VPIteration(Part, 0));
    setDebugLocFromInst(Builder, AddrPart);

    // Notice current instruction could be any index. Need to adjust the address
    // to the member of index 0.
    //
    // E.g.  a = A[i+1];     // Member of index 1 (Current instruction)
    //       b = A[i];       // Member of index 0
    // Current pointer is pointed to A[i+1], adjust it to A[i].
    //
    // E.g.  A[i+1] = a;     // Member of index 1
    //       A[i]   = b;     // Member of index 0
    //       A[i+2] = c;     // Member of index 2 (Current instruction)
    // Current pointer is pointed to A[i+2], adjust it to A[i].

    bool InBounds = false;
    if (auto *gep = dyn_cast<GetElementPtrInst>(AddrPart->stripPointerCasts()))
      InBounds = gep->isInBounds();
    AddrPart = Builder.CreateGEP(ScalarTy, AddrPart, Builder.getInt32(-Index));
    cast<GetElementPtrInst>(AddrPart)->setIsInBounds(InBounds);

    // Cast to the vector pointer type.
    unsigned AddressSpace = AddrPart->getType()->getPointerAddressSpace();
    Type *PtrTy = VecTy->getPointerTo(AddressSpace);
    AddrParts.push_back(Builder.CreateBitCast(AddrPart, PtrTy));
  }

  setDebugLocFromInst(Builder, Instr);
  Value *PoisonVec = PoisonValue::get(VecTy);

  Value *MaskForGaps = nullptr;
  if (Group->requiresScalarEpilogue() && !Cost->isScalarEpilogueAllowed()) {
    assert(!VF.isScalable() && "scalable vectors not yet supported.");
    MaskForGaps = createBitMaskForGaps(Builder, VF.getKnownMinValue(), *Group);
    assert(MaskForGaps && "Mask for Gaps is required but it is null");
  }

  // Vectorize the interleaved load group.
  if (isa<LoadInst>(Instr)) {
    // For each unroll part, create a wide load for the group.
    SmallVector<Value *, 2> NewLoads;
    for (unsigned Part = 0; Part < UF; Part++) {
      Instruction *NewLoad;
      if (BlockInMask || MaskForGaps) {
        assert(useMaskedInterleavedAccesses(*TTI) &&
               "masked interleaved groups are not allowed.");
        Value *GroupMask = MaskForGaps;
        if (BlockInMask) {
          Value *BlockInMaskPart = State.get(BlockInMask, Part);
          assert(!VF.isScalable() && "scalable vectors not yet supported.");
          Value *ShuffledMask = Builder.CreateShuffleVector(
              BlockInMaskPart,
              createReplicatedMask(InterleaveFactor, VF.getKnownMinValue()),
              "interleaved.mask");
          GroupMask = MaskForGaps
                          ? Builder.CreateBinOp(Instruction::And, ShuffledMask,
                                                MaskForGaps)
                          : ShuffledMask;
        }
        NewLoad =
            Builder.CreateMaskedLoad(AddrParts[Part], Group->getAlign(),
                                     GroupMask, PoisonVec, "wide.masked.vec");
      }
      else
        NewLoad = Builder.CreateAlignedLoad(VecTy, AddrParts[Part],
                                            Group->getAlign(), "wide.vec");
      Group->addMetadata(NewLoad);
      NewLoads.push_back(NewLoad);
    }

    // For each member in the group, shuffle out the appropriate data from the
    // wide loads.
    unsigned J = 0;
    for (unsigned I = 0; I < InterleaveFactor; ++I) {
      Instruction *Member = Group->getMember(I);

      // Skip the gaps in the group.
      if (!Member)
        continue;

      assert(!VF.isScalable() && "scalable vectors not yet supported.");
      auto StrideMask =
          createStrideMask(I, InterleaveFactor, VF.getKnownMinValue());
      for (unsigned Part = 0; Part < UF; Part++) {
        Value *StridedVec = Builder.CreateShuffleVector(
            NewLoads[Part], StrideMask, "strided.vec");

        // If this member has different type, cast the result type.
        if (Member->getType() != ScalarTy) {
          assert(!VF.isScalable() && "VF is assumed to be non scalable.");
          VectorType *OtherVTy = VectorType::get(Member->getType(), VF);
          StridedVec = createBitOrPointerCast(StridedVec, OtherVTy, DL);
        }

        if (Group->isReverse())
          StridedVec = reverseVector(StridedVec);

        State.set(VPDefs[J], StridedVec, Part);
      }
      ++J;
    }
    return;
  }

  // The sub vector type for current instruction.
  assert(!VF.isScalable() && "VF is assumed to be non scalable.");
  auto *SubVT = VectorType::get(ScalarTy, VF);

  // Vectorize the interleaved store group.
  for (unsigned Part = 0; Part < UF; Part++) {
    // Collect the stored vector from each member.
    SmallVector<Value *, 4> StoredVecs;
    for (unsigned i = 0; i < InterleaveFactor; i++) {
      // Interleaved store group doesn't allow a gap, so each index has a member
      assert(Group->getMember(i) && "Fail to get a member from an interleaved store group");

      Value *StoredVec = State.get(StoredValues[i], Part);

      if (Group->isReverse())
        StoredVec = reverseVector(StoredVec);

      // If this member has different type, cast it to a unified type.

      if (StoredVec->getType() != SubVT)
        StoredVec = createBitOrPointerCast(StoredVec, SubVT, DL);

      StoredVecs.push_back(StoredVec);
    }

    // Concatenate all vectors into a wide vector.
    Value *WideVec = concatenateVectors(Builder, StoredVecs);

    // Interleave the elements in the wide vector.
    assert(!VF.isScalable() && "scalable vectors not yet supported.");
    Value *IVec = Builder.CreateShuffleVector(
        WideVec, createInterleaveMask(VF.getKnownMinValue(), InterleaveFactor),
        "interleaved.vec");

    Instruction *NewStoreInstr;
    if (BlockInMask) {
      Value *BlockInMaskPart = State.get(BlockInMask, Part);
      Value *ShuffledMask = Builder.CreateShuffleVector(
          BlockInMaskPart,
          createReplicatedMask(InterleaveFactor, VF.getKnownMinValue()),
          "interleaved.mask");
      NewStoreInstr = Builder.CreateMaskedStore(
          IVec, AddrParts[Part], Group->getAlign(), ShuffledMask);
    }
    else
      NewStoreInstr =
          Builder.CreateAlignedStore(IVec, AddrParts[Part], Group->getAlign());

    Group->addMetadata(NewStoreInstr);
  }
}

void InnerLoopVectorizer::vectorizeMemoryInstruction(
    Instruction *Instr, VPTransformState &State, VPValue *Def, VPValue *Addr,
    VPValue *StoredValue, VPValue *BlockInMask) {
  // Attempt to issue a wide load.
  LoadInst *LI = dyn_cast<LoadInst>(Instr);
  StoreInst *SI = dyn_cast<StoreInst>(Instr);

  assert((LI || SI) && "Invalid Load/Store instruction");
  assert((!SI || StoredValue) && "No stored value provided for widened store");
  assert((!LI || !StoredValue) && "Stored value provided for widened load");

  LoopVectorizationCostModel::InstWidening Decision =
      Cost->getWideningDecision(Instr, VF);
  assert((Decision == LoopVectorizationCostModel::CM_Widen ||
          Decision == LoopVectorizationCostModel::CM_Widen_Reverse ||
          Decision == LoopVectorizationCostModel::CM_GatherScatter) &&
         "CM decision is not to widen the memory instruction");

  Type *ScalarDataTy = getMemInstValueType(Instr);

  auto *DataTy = VectorType::get(ScalarDataTy, VF);
  const Align Alignment = getLoadStoreAlignment(Instr);

  // Determine if the pointer operand of the access is either consecutive or
  // reverse consecutive.
  bool Reverse = (Decision == LoopVectorizationCostModel::CM_Widen_Reverse);
  bool ConsecutiveStride =
      Reverse || (Decision == LoopVectorizationCostModel::CM_Widen);
  bool CreateGatherScatter =
      (Decision == LoopVectorizationCostModel::CM_GatherScatter);

  // Either Ptr feeds a vector load/store, or a vector GEP should feed a vector
  // gather/scatter. Otherwise Decision should have been to Scalarize.
  assert((ConsecutiveStride || CreateGatherScatter) &&
         "The instruction should be scalarized");
  (void)ConsecutiveStride;

  VectorParts BlockInMaskParts(UF);
  bool isMaskRequired = BlockInMask;
  if (isMaskRequired)
    for (unsigned Part = 0; Part < UF; ++Part)
      BlockInMaskParts[Part] = State.get(BlockInMask, Part);

  const auto CreateVecPtr = [&](unsigned Part, Value *Ptr) -> Value * {
    // Calculate the pointer for the specific unroll-part.
    GetElementPtrInst *PartPtr = nullptr;

    bool InBounds = false;
    if (auto *gep = dyn_cast<GetElementPtrInst>(Ptr->stripPointerCasts()))
      InBounds = gep->isInBounds();
    if (Reverse) {
      // If the address is consecutive but reversed, then the
      // wide store needs to start at the last vector element.
      // RunTimeVF =  VScale * VF.getKnownMinValue()
      // For fixed-width VScale is 1, then RunTimeVF = VF.getKnownMinValue()
      Value *RunTimeVF = getRuntimeVF(Builder, Builder.getInt32Ty(), VF);
      // NumElt = -Part * RunTimeVF
      Value *NumElt = Builder.CreateMul(Builder.getInt32(-Part), RunTimeVF);
      // LastLane = 1 - RunTimeVF
      Value *LastLane = Builder.CreateSub(Builder.getInt32(1), RunTimeVF);
      PartPtr =
          cast<GetElementPtrInst>(Builder.CreateGEP(ScalarDataTy, Ptr, NumElt));
      PartPtr->setIsInBounds(InBounds);
      PartPtr = cast<GetElementPtrInst>(
          Builder.CreateGEP(ScalarDataTy, PartPtr, LastLane));
      PartPtr->setIsInBounds(InBounds);
      if (isMaskRequired) // Reverse of a null all-one mask is a null mask.
        BlockInMaskParts[Part] = reverseVector(BlockInMaskParts[Part]);
    } else {
      Value *Increment = createStepForVF(Builder, Builder.getInt32(Part), VF);
      PartPtr = cast<GetElementPtrInst>(
          Builder.CreateGEP(ScalarDataTy, Ptr, Increment));
      PartPtr->setIsInBounds(InBounds);
    }

    unsigned AddressSpace = Ptr->getType()->getPointerAddressSpace();
    return Builder.CreateBitCast(PartPtr, DataTy->getPointerTo(AddressSpace));
  };

  // Handle Stores:
  if (SI) {
    setDebugLocFromInst(Builder, SI);

    for (unsigned Part = 0; Part < UF; ++Part) {
      Instruction *NewSI = nullptr;
      Value *StoredVal = State.get(StoredValue, Part);
      if (CreateGatherScatter) {
        Value *MaskPart = isMaskRequired ? BlockInMaskParts[Part] : nullptr;
        Value *VectorGep = State.get(Addr, Part);
        NewSI = Builder.CreateMaskedScatter(StoredVal, VectorGep, Alignment,
                                            MaskPart);
      } else {
        if (Reverse) {
          // If we store to reverse consecutive memory locations, then we need
          // to reverse the order of elements in the stored value.
          StoredVal = reverseVector(StoredVal);
          // We don't want to update the value in the map as it might be used in
          // another expression. So don't call resetVectorValue(StoredVal).
        }
        auto *VecPtr = CreateVecPtr(Part, State.get(Addr, VPIteration(0, 0)));
        if (isMaskRequired)
          NewSI = Builder.CreateMaskedStore(StoredVal, VecPtr, Alignment,
                                            BlockInMaskParts[Part]);
        else
          NewSI = Builder.CreateAlignedStore(StoredVal, VecPtr, Alignment);
      }
      addMetadata(NewSI, SI);
    }
    return;
  }

  // Handle loads.
  assert(LI && "Must have a load instruction");
  setDebugLocFromInst(Builder, LI);
  for (unsigned Part = 0; Part < UF; ++Part) {
    Value *NewLI;
    if (CreateGatherScatter) {
      Value *MaskPart = isMaskRequired ? BlockInMaskParts[Part] : nullptr;
      Value *VectorGep = State.get(Addr, Part);
      NewLI = Builder.CreateMaskedGather(VectorGep, Alignment, MaskPart,
                                         nullptr, "wide.masked.gather");
      addMetadata(NewLI, LI);
    } else {
      auto *VecPtr = CreateVecPtr(Part, State.get(Addr, VPIteration(0, 0)));
      if (isMaskRequired)
        NewLI = Builder.CreateMaskedLoad(
            VecPtr, Alignment, BlockInMaskParts[Part], PoisonValue::get(DataTy),
            "wide.masked.load");
      else
        NewLI =
            Builder.CreateAlignedLoad(DataTy, VecPtr, Alignment, "wide.load");

      // Add metadata to the load, but setVectorValue to the reverse shuffle.
      addMetadata(NewLI, LI);
      if (Reverse)
        NewLI = reverseVector(NewLI);
    }

    State.set(Def, NewLI, Part);
  }
}

void InnerLoopVectorizer::scalarizeInstruction(Instruction *Instr, VPValue *Def,
                                               VPUser &User,
                                               const VPIteration &Instance,
                                               bool IfPredicateInstr,
                                               VPTransformState &State) {
  assert(!Instr->getType()->isAggregateType() && "Can't handle vectors");

  // llvm.experimental.noalias.scope.decl intrinsics must only be duplicated for
  // the first lane and part.
  if (isa<NoAliasScopeDeclInst>(Instr))
    if (!Instance.isFirstIteration())
      return;

  setDebugLocFromInst(Builder, Instr);

  // Does this instruction return a value ?
  bool IsVoidRetTy = Instr->getType()->isVoidTy();

  Instruction *Cloned = Instr->clone();
  if (!IsVoidRetTy)
    Cloned->setName(Instr->getName() + ".cloned");

  State.Builder.SetInsertPoint(Builder.GetInsertBlock(),
                               Builder.GetInsertPoint());
  // Replace the operands of the cloned instructions with their scalar
  // equivalents in the new loop.
  for (unsigned op = 0, e = User.getNumOperands(); op != e; ++op) {
    auto *Operand = dyn_cast<Instruction>(Instr->getOperand(op));
    auto InputInstance = Instance;
    if (!Operand || !OrigLoop->contains(Operand) ||
        (Cost->isUniformAfterVectorization(Operand, State.VF)))
      InputInstance.Lane = VPLane::getFirstLane();
    auto *NewOp = State.get(User.getOperand(op), InputInstance);
    Cloned->setOperand(op, NewOp);
  }
  addNewMetadata(Cloned, Instr);

  // Place the cloned scalar in the new loop.
  Builder.Insert(Cloned);

  State.set(Def, Cloned, Instance);

  // If we just cloned a new assumption, add it the assumption cache.
  if (auto *II = dyn_cast<IntrinsicInst>(Cloned))
    if (II->getIntrinsicID() == Intrinsic::assume)
      AC->registerAssumption(II);

  // End if-block.
  if (IfPredicateInstr)
    PredicatedInstructions.push_back(Cloned);
}

PHINode *InnerLoopVectorizer::createInductionVariable(Loop *L, Value *Start,
                                                      Value *End, Value *Step,
                                                      Instruction *DL) {
  BasicBlock *Header = L->getHeader();
  BasicBlock *Latch = L->getLoopLatch();
  // As we're just creating this loop, it's possible no latch exists
  // yet. If so, use the header as this will be a single block loop.
  if (!Latch)
    Latch = Header;

  IRBuilder<> Builder(&*Header->getFirstInsertionPt());
  Instruction *OldInst = getDebugLocFromInstOrOperands(OldInduction);
  setDebugLocFromInst(Builder, OldInst);
  auto *Induction = Builder.CreatePHI(Start->getType(), 2, "index");

  Builder.SetInsertPoint(Latch->getTerminator());
  setDebugLocFromInst(Builder, OldInst);

  // Create i+1 and fill the PHINode.
  Value *Next = Builder.CreateAdd(Induction, Step, "index.next");
  Induction->addIncoming(Start, L->getLoopPreheader());
  Induction->addIncoming(Next, Latch);
  // Create the compare.
  Value *ICmp = Builder.CreateICmpEQ(Next, End);
  Builder.CreateCondBr(ICmp, L->getUniqueExitBlock(), Header);

  // Now we have two terminators. Remove the old one from the block.
  Latch->getTerminator()->eraseFromParent();

  return Induction;
}

Value *InnerLoopVectorizer::getOrCreateTripCount(Loop *L) {
  if (TripCount)
    return TripCount;

  assert(L && "Create Trip Count for null loop.");
  IRBuilder<> Builder(L->getLoopPreheader()->getTerminator());
  // Find the loop boundaries.
  ScalarEvolution *SE = PSE.getSE();
  const SCEV *BackedgeTakenCount = PSE.getBackedgeTakenCount();
  assert(!isa<SCEVCouldNotCompute>(BackedgeTakenCount) &&
         "Invalid loop count");

  Type *IdxTy = Legal->getWidestInductionType();
  assert(IdxTy && "No type for induction");

  // The exit count might have the type of i64 while the phi is i32. This can
  // happen if we have an induction variable that is sign extended before the
  // compare. The only way that we get a backedge taken count is that the
  // induction variable was signed and as such will not overflow. In such a case
  // truncation is legal.
  if (SE->getTypeSizeInBits(BackedgeTakenCount->getType()) >
      IdxTy->getPrimitiveSizeInBits())
    BackedgeTakenCount = SE->getTruncateOrNoop(BackedgeTakenCount, IdxTy);
  BackedgeTakenCount = SE->getNoopOrZeroExtend(BackedgeTakenCount, IdxTy);

  // Get the total trip count from the count by adding 1.
  const SCEV *ExitCount = SE->getAddExpr(
      BackedgeTakenCount, SE->getOne(BackedgeTakenCount->getType()));

  const DataLayout &DL = L->getHeader()->getModule()->getDataLayout();

  // Expand the trip count and place the new instructions in the preheader.
  // Notice that the pre-header does not change, only the loop body.
  SCEVExpander Exp(*SE, DL, "induction");

  // Count holds the overall loop count (N).
  TripCount = Exp.expandCodeFor(ExitCount, ExitCount->getType(),
                                L->getLoopPreheader()->getTerminator());

  if (TripCount->getType()->isPointerTy())
    TripCount =
        CastInst::CreatePointerCast(TripCount, IdxTy, "exitcount.ptrcnt.to.int",
                                    L->getLoopPreheader()->getTerminator());

  return TripCount;
}

Value *InnerLoopVectorizer::getOrCreateVectorTripCount(Loop *L) {
  if (VectorTripCount)
    return VectorTripCount;

  Value *TC = getOrCreateTripCount(L);
  IRBuilder<> Builder(L->getLoopPreheader()->getTerminator());

  Type *Ty = TC->getType();
  // This is where we can make the step a runtime constant.
  Value *Step = createStepForVF(Builder, ConstantInt::get(Ty, UF), VF);

  // If the tail is to be folded by masking, round the number of iterations N
  // up to a multiple of Step instead of rounding down. This is done by first
  // adding Step-1 and then rounding down. Note that it's ok if this addition
  // overflows: the vector induction variable will eventually wrap to zero given
  // that it starts at zero and its Step is a power of two; the loop will then
  // exit, with the last early-exit vector comparison also producing all-true.
  if (Cost->foldTailByMasking()) {
    assert(isPowerOf2_32(VF.getKnownMinValue() * UF) &&
           "VF*UF must be a power of 2 when folding tail by masking");
    assert(!VF.isScalable() &&
           "Tail folding not yet supported for scalable vectors");
    TC = Builder.CreateAdd(
        TC, ConstantInt::get(Ty, VF.getKnownMinValue() * UF - 1), "n.rnd.up");
  }

  // Now we need to generate the expression for the part of the loop that the
  // vectorized body will execute. This is equal to N - (N % Step) if scalar
  // iterations are not required for correctness, or N - Step, otherwise. Step
  // is equal to the vectorization factor (number of SIMD elements) times the
  // unroll factor (number of SIMD instructions).
  Value *R = Builder.CreateURem(TC, Step, "n.mod.vf");

  // There are two cases where we need to ensure (at least) the last iteration
  // runs in the scalar remainder loop. Thus, if the step evenly divides
  // the trip count, we set the remainder to be equal to the step. If the step
  // does not evenly divide the trip count, no adjustment is necessary since
  // there will already be scalar iterations. Note that the minimum iterations
  // check ensures that N >= Step. The cases are:
  // 1) If there is a non-reversed interleaved group that may speculatively
  //    access memory out-of-bounds.
  // 2) If any instruction may follow a conditionally taken exit. That is, if
  //    the loop contains multiple exiting blocks, or a single exiting block
  //    which is not the latch.
  if (VF.isVector() && Cost->requiresScalarEpilogue()) {
    auto *IsZero = Builder.CreateICmpEQ(R, ConstantInt::get(R->getType(), 0));
    R = Builder.CreateSelect(IsZero, Step, R);
  }

  VectorTripCount = Builder.CreateSub(TC, R, "n.vec");

  return VectorTripCount;
}

Value *InnerLoopVectorizer::createBitOrPointerCast(Value *V, VectorType *DstVTy,
                                                   const DataLayout &DL) {
  // Verify that V is a vector type with same number of elements as DstVTy.
  auto *DstFVTy = cast<FixedVectorType>(DstVTy);
  unsigned VF = DstFVTy->getNumElements();
  auto *SrcVecTy = cast<FixedVectorType>(V->getType());
  assert((VF == SrcVecTy->getNumElements()) && "Vector dimensions do not match");
  Type *SrcElemTy = SrcVecTy->getElementType();
  Type *DstElemTy = DstFVTy->getElementType();
  assert((DL.getTypeSizeInBits(SrcElemTy) == DL.getTypeSizeInBits(DstElemTy)) &&
         "Vector elements must have same size");

  // Do a direct cast if element types are castable.
  if (CastInst::isBitOrNoopPointerCastable(SrcElemTy, DstElemTy, DL)) {
    return Builder.CreateBitOrPointerCast(V, DstFVTy);
  }
  // V cannot be directly casted to desired vector type.
  // May happen when V is a floating point vector but DstVTy is a vector of
  // pointers or vice-versa. Handle this using a two-step bitcast using an
  // intermediate Integer type for the bitcast i.e. Ptr <-> Int <-> Float.
  assert((DstElemTy->isPointerTy() != SrcElemTy->isPointerTy()) &&
         "Only one type should be a pointer type");
  assert((DstElemTy->isFloatingPointTy() != SrcElemTy->isFloatingPointTy()) &&
         "Only one type should be a floating point type");
  Type *IntTy =
      IntegerType::getIntNTy(V->getContext(), DL.getTypeSizeInBits(SrcElemTy));
  auto *VecIntTy = FixedVectorType::get(IntTy, VF);
  Value *CastVal = Builder.CreateBitOrPointerCast(V, VecIntTy);
  return Builder.CreateBitOrPointerCast(CastVal, DstFVTy);
}

void InnerLoopVectorizer::emitMinimumIterationCountCheck(Loop *L,
                                                         BasicBlock *Bypass) {
  Value *Count = getOrCreateTripCount(L);
  // Reuse existing vector loop preheader for TC checks.
  // Note that new preheader block is generated for vector loop.
  BasicBlock *const TCCheckBlock = LoopVectorPreHeader;
  IRBuilder<> Builder(TCCheckBlock->getTerminator());

  // Generate code to check if the loop's trip count is less than VF * UF, or
  // equal to it in case a scalar epilogue is required; this implies that the
  // vector trip count is zero. This check also covers the case where adding one
  // to the backedge-taken count overflowed leading to an incorrect trip count
  // of zero. In this case we will also jump to the scalar loop.
  auto P = Cost->requiresScalarEpilogue() ? ICmpInst::ICMP_ULE
                                          : ICmpInst::ICMP_ULT;

  // If tail is to be folded, vector loop takes care of all iterations.
  Value *CheckMinIters = Builder.getFalse();
  if (!Cost->foldTailByMasking()) {
    Value *Step =
        createStepForVF(Builder, ConstantInt::get(Count->getType(), UF), VF);
    CheckMinIters = Builder.CreateICmp(P, Count, Step, "min.iters.check");
  }
  // Create new preheader for vector loop.
  LoopVectorPreHeader =
      SplitBlock(TCCheckBlock, TCCheckBlock->getTerminator(), DT, LI, nullptr,
                 "vector.ph");

  assert(DT->properlyDominates(DT->getNode(TCCheckBlock),
                               DT->getNode(Bypass)->getIDom()) &&
         "TC check is expected to dominate Bypass");

  // Update dominator for Bypass & LoopExit.
  DT->changeImmediateDominator(Bypass, TCCheckBlock);
  DT->changeImmediateDominator(LoopExitBlock, TCCheckBlock);

  ReplaceInstWithInst(
      TCCheckBlock->getTerminator(),
      BranchInst::Create(Bypass, LoopVectorPreHeader, CheckMinIters));
  LoopBypassBlocks.push_back(TCCheckBlock);
}

BasicBlock *InnerLoopVectorizer::emitSCEVChecks(Loop *L, BasicBlock *Bypass) {

  BasicBlock *const SCEVCheckBlock =
      RTChecks.emitSCEVChecks(L, Bypass, LoopVectorPreHeader, LoopExitBlock);
  if (!SCEVCheckBlock)
    return nullptr;

  assert(!(SCEVCheckBlock->getParent()->hasOptSize() ||
           (OptForSizeBasedOnProfile &&
            Cost->Hints->getForce() != LoopVectorizeHints::FK_Enabled)) &&
         "Cannot SCEV check stride or overflow when optimizing for size");


  // Update dominator only if this is first RT check.
  if (LoopBypassBlocks.empty()) {
    DT->changeImmediateDominator(Bypass, SCEVCheckBlock);
    DT->changeImmediateDominator(LoopExitBlock, SCEVCheckBlock);
  }

  LoopBypassBlocks.push_back(SCEVCheckBlock);
  AddedSafetyChecks = true;
  return SCEVCheckBlock;
}

BasicBlock *InnerLoopVectorizer::emitMemRuntimeChecks(Loop *L,
                                                      BasicBlock *Bypass) {
  // VPlan-native path does not do any analysis for runtime checks currently.
  if (EnableVPlanNativePath)
    return nullptr;

  BasicBlock *const MemCheckBlock =
      RTChecks.emitMemRuntimeChecks(L, Bypass, LoopVectorPreHeader);

  // Check if we generated code that checks in runtime if arrays overlap. We put
  // the checks into a separate block to make the more common case of few
  // elements faster.
  if (!MemCheckBlock)
    return nullptr;

  if (MemCheckBlock->getParent()->hasOptSize() || OptForSizeBasedOnProfile) {
    assert(Cost->Hints->getForce() == LoopVectorizeHints::FK_Enabled &&
           "Cannot emit memory checks when optimizing for size, unless forced "
           "to vectorize.");
    ORE->emit([&]() {
      return OptimizationRemarkAnalysis(DEBUG_TYPE, "VectorizationCodeSize",
                                        L->getStartLoc(), L->getHeader())
             << "Code-size may be reduced by not forcing "
                "vectorization, or by source-code modifications "
                "eliminating the need for runtime checks "
                "(e.g., adding 'restrict').";
    });
  }

  LoopBypassBlocks.push_back(MemCheckBlock);

  AddedSafetyChecks = true;

  // We currently don't use LoopVersioning for the actual loop cloning but we
  // still use it to add the noalias metadata.
  LVer = std::make_unique<LoopVersioning>(
      *Legal->getLAI(),
      Legal->getLAI()->getRuntimePointerChecking()->getChecks(), OrigLoop, LI,
      DT, PSE.getSE());
  LVer->prepareNoAliasMetadata();
  return MemCheckBlock;
}

Value *InnerLoopVectorizer::emitTransformedIndex(
    IRBuilder<> &B, Value *Index, ScalarEvolution *SE, const DataLayout &DL,
    const InductionDescriptor &ID) const {

  SCEVExpander Exp(*SE, DL, "induction");
  auto Step = ID.getStep();
  auto StartValue = ID.getStartValue();
  assert(Index->getType() == Step->getType() &&
         "Index type does not match StepValue type");

  // Note: the IR at this point is broken. We cannot use SE to create any new
  // SCEV and then expand it, hoping that SCEV's simplification will give us
  // a more optimal code. Unfortunately, attempt of doing so on invalid IR may
  // lead to various SCEV crashes. So all we can do is to use builder and rely
  // on InstCombine for future simplifications. Here we handle some trivial
  // cases only.
  auto CreateAdd = [&B](Value *X, Value *Y) {
    assert(X->getType() == Y->getType() && "Types don't match!");
    if (auto *CX = dyn_cast<ConstantInt>(X))
      if (CX->isZero())
        return Y;
    if (auto *CY = dyn_cast<ConstantInt>(Y))
      if (CY->isZero())
        return X;
    return B.CreateAdd(X, Y);
  };

  auto CreateMul = [&B](Value *X, Value *Y) {
    assert(X->getType() == Y->getType() && "Types don't match!");
    if (auto *CX = dyn_cast<ConstantInt>(X))
      if (CX->isOne())
        return Y;
    if (auto *CY = dyn_cast<ConstantInt>(Y))
      if (CY->isOne())
        return X;
    return B.CreateMul(X, Y);
  };

  // Get a suitable insert point for SCEV expansion. For blocks in the vector
  // loop, choose the end of the vector loop header (=LoopVectorBody), because
  // the DomTree is not kept up-to-date for additional blocks generated in the
  // vector loop. By using the header as insertion point, we guarantee that the
  // expanded instructions dominate all their uses.
  auto GetInsertPoint = [this, &B]() {
    BasicBlock *InsertBB = B.GetInsertPoint()->getParent();
    if (InsertBB != LoopVectorBody &&
        LI->getLoopFor(LoopVectorBody) == LI->getLoopFor(InsertBB))
      return LoopVectorBody->getTerminator();
    return &*B.GetInsertPoint();
  };

  switch (ID.getKind()) {
  case InductionDescriptor::IK_IntInduction: {
    assert(Index->getType() == StartValue->getType() &&
           "Index type does not match StartValue type");
    if (ID.getConstIntStepValue() && ID.getConstIntStepValue()->isMinusOne())
      return B.CreateSub(StartValue, Index);
    auto *Offset = CreateMul(
        Index, Exp.expandCodeFor(Step, Index->getType(), GetInsertPoint()));
    return CreateAdd(StartValue, Offset);
  }
  case InductionDescriptor::IK_PtrInduction: {
    assert(isa<SCEVConstant>(Step) &&
           "Expected constant step for pointer induction");
    return B.CreateGEP(
        StartValue->getType()->getPointerElementType(), StartValue,
        CreateMul(Index,
                  Exp.expandCodeFor(Step, Index->getType(), GetInsertPoint())));
  }
  case InductionDescriptor::IK_FpInduction: {
    assert(Step->getType()->isFloatingPointTy() && "Expected FP Step value");
    auto InductionBinOp = ID.getInductionBinOp();
    assert(InductionBinOp &&
           (InductionBinOp->getOpcode() == Instruction::FAdd ||
            InductionBinOp->getOpcode() == Instruction::FSub) &&
           "Original bin op should be defined for FP induction");

    Value *StepValue = cast<SCEVUnknown>(Step)->getValue();
    Value *MulExp = B.CreateFMul(StepValue, Index);
    return B.CreateBinOp(InductionBinOp->getOpcode(), StartValue, MulExp,
                         "induction");
  }
  case InductionDescriptor::IK_NoInduction:
    return nullptr;
  }
  llvm_unreachable("invalid enum");
}

Loop *InnerLoopVectorizer::createVectorLoopSkeleton(StringRef Prefix) {
  LoopScalarBody = OrigLoop->getHeader();
  LoopVectorPreHeader = OrigLoop->getLoopPreheader();
  LoopExitBlock = OrigLoop->getUniqueExitBlock();
  assert(LoopExitBlock && "Must have an exit block");
  assert(LoopVectorPreHeader && "Invalid loop structure");

  LoopMiddleBlock =
      SplitBlock(LoopVectorPreHeader, LoopVectorPreHeader->getTerminator(), DT,
                 LI, nullptr, Twine(Prefix) + "middle.block");
  LoopScalarPreHeader =
      SplitBlock(LoopMiddleBlock, LoopMiddleBlock->getTerminator(), DT, LI,
                 nullptr, Twine(Prefix) + "scalar.ph");

  // Set up branch from middle block to the exit and scalar preheader blocks.
  // completeLoopSkeleton will update the condition to use an iteration check,
  // if required to decide whether to execute the remainder.
  BranchInst *BrInst =
      BranchInst::Create(LoopExitBlock, LoopScalarPreHeader, Builder.getTrue());
  auto *ScalarLatchTerm = OrigLoop->getLoopLatch()->getTerminator();
  BrInst->setDebugLoc(ScalarLatchTerm->getDebugLoc());
  ReplaceInstWithInst(LoopMiddleBlock->getTerminator(), BrInst);

  // We intentionally don't let SplitBlock to update LoopInfo since
  // LoopVectorBody should belong to another loop than LoopVectorPreHeader.
  // LoopVectorBody is explicitly added to the correct place few lines later.
  LoopVectorBody =
      SplitBlock(LoopVectorPreHeader, LoopVectorPreHeader->getTerminator(), DT,
                 nullptr, nullptr, Twine(Prefix) + "vector.body");

  // Update dominator for loop exit.
  DT->changeImmediateDominator(LoopExitBlock, LoopMiddleBlock);

  // Create and register the new vector loop.
  Loop *Lp = LI->AllocateLoop();
  Loop *ParentLoop = OrigLoop->getParentLoop();

  // Insert the new loop into the loop nest and register the new basic blocks
  // before calling any utilities such as SCEV that require valid LoopInfo.
  if (ParentLoop) {
    ParentLoop->addChildLoop(Lp);
  } else {
    LI->addTopLevelLoop(Lp);
  }
  Lp->addBasicBlockToLoop(LoopVectorBody, *LI);
  return Lp;
}

void InnerLoopVectorizer::createInductionResumeValues(
    Loop *L, Value *VectorTripCount,
    std::pair<BasicBlock *, Value *> AdditionalBypass) {
  assert(VectorTripCount && L && "Expected valid arguments");
  assert(((AdditionalBypass.first && AdditionalBypass.second) ||
          (!AdditionalBypass.first && !AdditionalBypass.second)) &&
         "Inconsistent information about additional bypass.");
  // We are going to resume the execution of the scalar loop.
  // Go over all of the induction variables that we found and fix the
  // PHIs that are left in the scalar version of the loop.
  // The starting values of PHI nodes depend on the counter of the last
  // iteration in the vectorized loop.
  // If we come from a bypass edge then we need to start from the original
  // start value.
  for (auto &InductionEntry : Legal->getInductionVars()) {
    PHINode *OrigPhi = InductionEntry.first;
    InductionDescriptor II = InductionEntry.second;

    // Create phi nodes to merge from the  backedge-taken check block.
    PHINode *BCResumeVal =
        PHINode::Create(OrigPhi->getType(), 3, "bc.resume.val",
                        LoopScalarPreHeader->getTerminator());
    // Copy original phi DL over to the new one.
    BCResumeVal->setDebugLoc(OrigPhi->getDebugLoc());
    Value *&EndValue = IVEndValues[OrigPhi];
    Value *EndValueFromAdditionalBypass = AdditionalBypass.second;
    if (OrigPhi == OldInduction) {
      // We know what the end value is.
      EndValue = VectorTripCount;
    } else {
      IRBuilder<> B(L->getLoopPreheader()->getTerminator());

      // Fast-math-flags propagate from the original induction instruction.
      if (II.getInductionBinOp() && isa<FPMathOperator>(II.getInductionBinOp()))
        B.setFastMathFlags(II.getInductionBinOp()->getFastMathFlags());

      Type *StepType = II.getStep()->getType();
      Instruction::CastOps CastOp =
          CastInst::getCastOpcode(VectorTripCount, true, StepType, true);
      Value *CRD = B.CreateCast(CastOp, VectorTripCount, StepType, "cast.crd");
      const DataLayout &DL = LoopScalarBody->getModule()->getDataLayout();
      EndValue = emitTransformedIndex(B, CRD, PSE.getSE(), DL, II);
      EndValue->setName("ind.end");

      // Compute the end value for the additional bypass (if applicable).
      if (AdditionalBypass.first) {
        B.SetInsertPoint(&(*AdditionalBypass.first->getFirstInsertionPt()));
        CastOp = CastInst::getCastOpcode(AdditionalBypass.second, true,
                                         StepType, true);
        CRD =
            B.CreateCast(CastOp, AdditionalBypass.second, StepType, "cast.crd");
        EndValueFromAdditionalBypass =
            emitTransformedIndex(B, CRD, PSE.getSE(), DL, II);
        EndValueFromAdditionalBypass->setName("ind.end");
      }
    }
    // The new PHI merges the original incoming value, in case of a bypass,
    // or the value at the end of the vectorized loop.
    BCResumeVal->addIncoming(EndValue, LoopMiddleBlock);

    // Fix the scalar body counter (PHI node).
    // The old induction's phi node in the scalar body needs the truncated
    // value.
    for (BasicBlock *BB : LoopBypassBlocks)
      BCResumeVal->addIncoming(II.getStartValue(), BB);

    if (AdditionalBypass.first)
      BCResumeVal->setIncomingValueForBlock(AdditionalBypass.first,
                                            EndValueFromAdditionalBypass);

    OrigPhi->setIncomingValueForBlock(LoopScalarPreHeader, BCResumeVal);
  }
}

BasicBlock *InnerLoopVectorizer::completeLoopSkeleton(Loop *L,
                                                      MDNode *OrigLoopID) {
  assert(L && "Expected valid loop.");

  // The trip counts should be cached by now.
  Value *Count = getOrCreateTripCount(L);
  Value *VectorTripCount = getOrCreateVectorTripCount(L);

  auto *ScalarLatchTerm = OrigLoop->getLoopLatch()->getTerminator();

  // Add a check in the middle block to see if we have completed
  // all of the iterations in the first vector loop.
  // If (N - N%VF) == N, then we *don't* need to run the remainder.
  // If tail is to be folded, we know we don't need to run the remainder.
  if (!Cost->foldTailByMasking()) {
    Instruction *CmpN = CmpInst::Create(Instruction::ICmp, CmpInst::ICMP_EQ,
                                        Count, VectorTripCount, "cmp.n",
                                        LoopMiddleBlock->getTerminator());

    // Here we use the same DebugLoc as the scalar loop latch terminator instead
    // of the corresponding compare because they may have ended up with
    // different line numbers and we want to avoid awkward line stepping while
    // debugging. Eg. if the compare has got a line number inside the loop.
    CmpN->setDebugLoc(ScalarLatchTerm->getDebugLoc());
    cast<BranchInst>(LoopMiddleBlock->getTerminator())->setCondition(CmpN);
  }

  // Get ready to start creating new instructions into the vectorized body.
  assert(LoopVectorPreHeader == L->getLoopPreheader() &&
         "Inconsistent vector loop preheader");
  Builder.SetInsertPoint(&*LoopVectorBody->getFirstInsertionPt());

  Optional<MDNode *> VectorizedLoopID =
      makeFollowupLoopID(OrigLoopID, {LLVMLoopVectorizeFollowupAll,
                                      LLVMLoopVectorizeFollowupVectorized});
  if (VectorizedLoopID.hasValue()) {
    L->setLoopID(VectorizedLoopID.getValue());

    // Do not setAlreadyVectorized if loop attributes have been defined
    // explicitly.
    return LoopVectorPreHeader;
  }

  // Keep all loop hints from the original loop on the vector loop (we'll
  // replace the vectorizer-specific hints below).
  if (MDNode *LID = OrigLoop->getLoopID())
    L->setLoopID(LID);

  LoopVectorizeHints Hints(L, true, *ORE);
  Hints.setAlreadyVectorized();

#ifdef EXPENSIVE_CHECKS
  assert(DT->verify(DominatorTree::VerificationLevel::Fast));
  LI->verify(*DT);
#endif

  return LoopVectorPreHeader;
}

BasicBlock *InnerLoopVectorizer::createVectorizedLoopSkeleton() {
  /*
   In this function we generate a new loop. The new loop will contain
   the vectorized instructions while the old loop will continue to run the
   scalar remainder.

       [ ] <-- loop iteration number check.
    /   |
   /    v
  |    [ ] <-- vector loop bypass (may consist of multiple blocks).
  |  /  |
  | /   v
  ||   [ ]     <-- vector pre header.
  |/    |
  |     v
  |    [  ] \
  |    [  ]_|   <-- vector loop.
  |     |
  |     v
  |   -[ ]   <--- middle-block.
  |  /  |
  | /   v
  -|- >[ ]     <--- new preheader.
   |    |
   |    v
   |   [ ] \
   |   [ ]_|   <-- old scalar loop to handle remainder.
    \   |
     \  v
      >[ ]     <-- exit block.
   ...
   */

  // Get the metadata of the original loop before it gets modified.
  MDNode *OrigLoopID = OrigLoop->getLoopID();

  // Create an empty vector loop, and prepare basic blocks for the runtime
  // checks.
  Loop *Lp = createVectorLoopSkeleton("");

  // Now, compare the new count to zero. If it is zero skip the vector loop and
  // jump to the scalar loop. This check also covers the case where the
  // backedge-taken count is uint##_max: adding one to it will overflow leading
  // to an incorrect trip count of zero. In this (rare) case we will also jump
  // to the scalar loop.
  emitMinimumIterationCountCheck(Lp, LoopScalarPreHeader);

  // Generate the code to check any assumptions that we've made for SCEV
  // expressions.
  emitSCEVChecks(Lp, LoopScalarPreHeader);

  // Generate the code that checks in runtime if arrays overlap. We put the
  // checks into a separate block to make the more common case of few elements
  // faster.
  emitMemRuntimeChecks(Lp, LoopScalarPreHeader);

  // Some loops have a single integer induction variable, while other loops
  // don't. One example is c++ iterators that often have multiple pointer
  // induction variables. In the code below we also support a case where we
  // don't have a single induction variable.
  //
  // We try to obtain an induction variable from the original loop as hard
  // as possible. However if we don't find one that:
  //   - is an integer
  //   - counts from zero, stepping by one
  //   - is the size of the widest induction variable type
  // then we create a new one.
  OldInduction = Legal->getPrimaryInduction();
  Type *IdxTy = Legal->getWidestInductionType();
  Value *StartIdx = ConstantInt::get(IdxTy, 0);
  // The loop step is equal to the vectorization factor (num of SIMD elements)
  // times the unroll factor (num of SIMD instructions).
  Builder.SetInsertPoint(&*Lp->getHeader()->getFirstInsertionPt());
  Value *Step = createStepForVF(Builder, ConstantInt::get(IdxTy, UF), VF);
  Value *CountRoundDown = getOrCreateVectorTripCount(Lp);
  Induction =
      createInductionVariable(Lp, StartIdx, CountRoundDown, Step,
                              getDebugLocFromInstOrOperands(OldInduction));

  // Emit phis for the new starting index of the scalar loop.
  createInductionResumeValues(Lp, CountRoundDown);

  return completeLoopSkeleton(Lp, OrigLoopID);
}

// Fix up external users of the induction variable. At this point, we are
// in LCSSA form, with all external PHIs that use the IV having one input value,
// coming from the remainder loop. We need those PHIs to also have a correct
// value for the IV when arriving directly from the middle block.
void InnerLoopVectorizer::fixupIVUsers(PHINode *OrigPhi,
                                       const InductionDescriptor &II,
                                       Value *CountRoundDown, Value *EndValue,
                                       BasicBlock *MiddleBlock) {
  // There are two kinds of external IV usages - those that use the value
  // computed in the last iteration (the PHI) and those that use the penultimate
  // value (the value that feeds into the phi from the loop latch).
  // We allow both, but they, obviously, have different values.

  assert(OrigLoop->getUniqueExitBlock() && "Expected a single exit block");

  DenseMap<Value *, Value *> MissingVals;

  // An external user of the last iteration's value should see the value that
  // the remainder loop uses to initialize its own IV.
  Value *PostInc = OrigPhi->getIncomingValueForBlock(OrigLoop->getLoopLatch());
  for (User *U : PostInc->users()) {
    Instruction *UI = cast<Instruction>(U);
    if (!OrigLoop->contains(UI)) {
      assert(isa<PHINode>(UI) && "Expected LCSSA form");
      MissingVals[UI] = EndValue;
    }
  }

  // An external user of the penultimate value need to see EndValue - Step.
  // The simplest way to get this is to recompute it from the constituent SCEVs,
  // that is Start + (Step * (CRD - 1)).
  for (User *U : OrigPhi->users()) {
    auto *UI = cast<Instruction>(U);
    if (!OrigLoop->contains(UI)) {
      const DataLayout &DL =
          OrigLoop->getHeader()->getModule()->getDataLayout();
      assert(isa<PHINode>(UI) && "Expected LCSSA form");

      IRBuilder<> B(MiddleBlock->getTerminator());

      // Fast-math-flags propagate from the original induction instruction.
      if (II.getInductionBinOp() && isa<FPMathOperator>(II.getInductionBinOp()))
        B.setFastMathFlags(II.getInductionBinOp()->getFastMathFlags());

      Value *CountMinusOne = B.CreateSub(
          CountRoundDown, ConstantInt::get(CountRoundDown->getType(), 1));
      Value *CMO =
          !II.getStep()->getType()->isIntegerTy()
              ? B.CreateCast(Instruction::SIToFP, CountMinusOne,
                             II.getStep()->getType())
              : B.CreateSExtOrTrunc(CountMinusOne, II.getStep()->getType());
      CMO->setName("cast.cmo");
      Value *Escape = emitTransformedIndex(B, CMO, PSE.getSE(), DL, II);
      Escape->setName("ind.escape");
      MissingVals[UI] = Escape;
    }
  }

  for (auto &I : MissingVals) {
    PHINode *PHI = cast<PHINode>(I.first);
    // One corner case we have to handle is two IVs "chasing" each-other,
    // that is %IV2 = phi [...], [ %IV1, %latch ]
    // In this case, if IV1 has an external use, we need to avoid adding both
    // "last value of IV1" and "penultimate value of IV2". So, verify that we
    // don't already have an incoming value for the middle block.
    if (PHI->getBasicBlockIndex(MiddleBlock) == -1)
      PHI->addIncoming(I.second, MiddleBlock);
  }
}

namespace {

struct CSEDenseMapInfo {
  static bool canHandle(const Instruction *I) {
    return isa<InsertElementInst>(I) || isa<ExtractElementInst>(I) ||
           isa<ShuffleVectorInst>(I) || isa<GetElementPtrInst>(I);
  }

  static inline Instruction *getEmptyKey() {
    return DenseMapInfo<Instruction *>::getEmptyKey();
  }

  static inline Instruction *getTombstoneKey() {
    return DenseMapInfo<Instruction *>::getTombstoneKey();
  }

  static unsigned getHashValue(const Instruction *I) {
    assert(canHandle(I) && "Unknown instruction!");
    return hash_combine(I->getOpcode(), hash_combine_range(I->value_op_begin(),
                                                           I->value_op_end()));
  }

  static bool isEqual(const Instruction *LHS, const Instruction *RHS) {
    if (LHS == getEmptyKey() || RHS == getEmptyKey() ||
        LHS == getTombstoneKey() || RHS == getTombstoneKey())
      return LHS == RHS;
    return LHS->isIdenticalTo(RHS);
  }
};

} // end anonymous namespace

///Perform cse of induction variable instructions.
static void cse(BasicBlock *BB) {
  // Perform simple cse.
  SmallDenseMap<Instruction *, Instruction *, 4, CSEDenseMapInfo> CSEMap;
  for (BasicBlock::iterator I = BB->begin(), E = BB->end(); I != E;) {
    Instruction *In = &*I++;

    if (!CSEDenseMapInfo::canHandle(In))
      continue;

    // Check if we can replace this instruction with any of the
    // visited instructions.
    if (Instruction *V = CSEMap.lookup(In)) {
      In->replaceAllUsesWith(V);
      In->eraseFromParent();
      continue;
    }

    CSEMap[In] = In;
  }
}

InstructionCost
LoopVectorizationCostModel::getVectorCallCost(CallInst *CI, ElementCount VF,
                                              bool &NeedToScalarize) {
  Function *F = CI->getCalledFunction();
  Type *ScalarRetTy = CI->getType();
  SmallVector<Type *, 4> Tys, ScalarTys;
  for (auto &ArgOp : CI->arg_operands())
    ScalarTys.push_back(ArgOp->getType());

  // Estimate cost of scalarized vector call. The source operands are assumed
  // to be vectors, so we need to extract individual elements from there,
  // execute VF scalar calls, and then gather the result into the vector return
  // value.
  InstructionCost ScalarCallCost =
      TTI.getCallInstrCost(F, ScalarRetTy, ScalarTys, TTI::TCK_RecipThroughput);
  if (VF.isScalar())
    return ScalarCallCost;

  // Compute corresponding vector type for return value and arguments.
  Type *RetTy = ToVectorTy(ScalarRetTy, VF);
  for (Type *ScalarTy : ScalarTys)
    Tys.push_back(ToVectorTy(ScalarTy, VF));

  // Compute costs of unpacking argument values for the scalar calls and
  // packing the return values to a vector.
  InstructionCost ScalarizationCost = getScalarizationOverhead(CI, VF);

  InstructionCost Cost =
      ScalarCallCost * VF.getKnownMinValue() + ScalarizationCost;

  // If we can't emit a vector call for this function, then the currently found
  // cost is the cost we need to return.
  NeedToScalarize = true;
#if INTEL_CUSTOMIZATION
  // If the callee is glibc sincos, just scalarize.
  LibFunc LibF;
  if (TLI->getLibFunc(*CI, LibF)) {
    if (LibF == LibFunc_sincos || LibF == LibFunc_sincosf)
      return Cost;
  }
#endif // INTEL_CUSTOMIZATION
  VFShape Shape = VFShape::get(*CI, VF, false /*HasGlobalPred*/);
  Function *VecFunc = VFDatabase(*CI).getVectorizedFunction(Shape);

  if (!TLI || CI->isNoBuiltin() || !VecFunc)
    return Cost;

#if INTEL_CUSTOMIZATION
  // Use vector library call if scalar call is known to read memory only. This
  // is non-default behavior.
  if (!VectorizeNonReadonlyLibCalls && !CI->onlyReadsMemory())
    return Cost;
#endif

  // If the corresponding vector cost is cheaper, return its cost.
  InstructionCost VectorCallCost =
      TTI.getCallInstrCost(nullptr, RetTy, Tys, TTI::TCK_RecipThroughput);
  if (VectorCallCost < Cost) {
    NeedToScalarize = false;
    Cost = VectorCallCost;
  }
  return Cost;
}

static Type *MaybeVectorizeType(Type *Elt, ElementCount VF) {
  if (VF.isScalar() || (!Elt->isIntOrPtrTy() && !Elt->isFloatingPointTy()))
    return Elt;
  return VectorType::get(Elt, VF);
}

InstructionCost
LoopVectorizationCostModel::getVectorIntrinsicCost(CallInst *CI,
                                                   ElementCount VF) {
  Intrinsic::ID ID = getVectorIntrinsicIDForCall(CI, TLI);
  assert(ID && "Expected intrinsic call!");
  Type *RetTy = MaybeVectorizeType(CI->getType(), VF);
  FastMathFlags FMF;
  if (auto *FPMO = dyn_cast<FPMathOperator>(CI))
    FMF = FPMO->getFastMathFlags();

  SmallVector<const Value *> Arguments(CI->arg_begin(), CI->arg_end());
  FunctionType *FTy = CI->getCalledFunction()->getFunctionType();
  SmallVector<Type *> ParamTys;
  std::transform(FTy->param_begin(), FTy->param_end(),
                 std::back_inserter(ParamTys),
                 [&](Type *Ty) { return MaybeVectorizeType(Ty, VF); });

  IntrinsicCostAttributes CostAttrs(ID, RetTy, Arguments, ParamTys, FMF,
                                    dyn_cast<IntrinsicInst>(CI));
  return TTI.getIntrinsicInstrCost(CostAttrs,
                                   TargetTransformInfo::TCK_RecipThroughput);
}

static Type *smallestIntegerVectorType(Type *T1, Type *T2) {
  auto *I1 = cast<IntegerType>(cast<VectorType>(T1)->getElementType());
  auto *I2 = cast<IntegerType>(cast<VectorType>(T2)->getElementType());
  return I1->getBitWidth() < I2->getBitWidth() ? T1 : T2;
}

static Type *largestIntegerVectorType(Type *T1, Type *T2) {
  auto *I1 = cast<IntegerType>(cast<VectorType>(T1)->getElementType());
  auto *I2 = cast<IntegerType>(cast<VectorType>(T2)->getElementType());
  return I1->getBitWidth() > I2->getBitWidth() ? T1 : T2;
}

void InnerLoopVectorizer::truncateToMinimalBitwidths(VPTransformState &State) {
  // For every instruction `I` in MinBWs, truncate the operands, create a
  // truncated version of `I` and reextend its result. InstCombine runs
  // later and will remove any ext/trunc pairs.
  SmallPtrSet<Value *, 4> Erased;
  for (const auto &KV : Cost->getMinimalBitwidths()) {
    // If the value wasn't vectorized, we must maintain the original scalar
    // type. The absence of the value from State indicates that it
    // wasn't vectorized.
    VPValue *Def = State.Plan->getVPValue(KV.first);
    if (!State.hasAnyVectorValue(Def))
      continue;
    for (unsigned Part = 0; Part < UF; ++Part) {
      Value *I = State.get(Def, Part);
      if (Erased.count(I) || I->use_empty() || !isa<Instruction>(I))
        continue;
      Type *OriginalTy = I->getType();
      Type *ScalarTruncatedTy =
          IntegerType::get(OriginalTy->getContext(), KV.second);
      auto *TruncatedTy = FixedVectorType::get(
          ScalarTruncatedTy,
          cast<FixedVectorType>(OriginalTy)->getNumElements());
      if (TruncatedTy == OriginalTy)
        continue;

      IRBuilder<> B(cast<Instruction>(I));
      auto ShrinkOperand = [&](Value *V) -> Value * {
        if (auto *ZI = dyn_cast<ZExtInst>(V))
          if (ZI->getSrcTy() == TruncatedTy)
            return ZI->getOperand(0);
        return B.CreateZExtOrTrunc(V, TruncatedTy);
      };

      // The actual instruction modification depends on the instruction type,
      // unfortunately.
      Value *NewI = nullptr;
      if (auto *BO = dyn_cast<BinaryOperator>(I)) {
        NewI = B.CreateBinOp(BO->getOpcode(), ShrinkOperand(BO->getOperand(0)),
                             ShrinkOperand(BO->getOperand(1)));

        // Any wrapping introduced by shrinking this operation shouldn't be
        // considered undefined behavior. So, we can't unconditionally copy
        // arithmetic wrapping flags to NewI.
        cast<BinaryOperator>(NewI)->copyIRFlags(I, /*IncludeWrapFlags=*/false);
      } else if (auto *CI = dyn_cast<ICmpInst>(I)) {
        NewI =
            B.CreateICmp(CI->getPredicate(), ShrinkOperand(CI->getOperand(0)),
                         ShrinkOperand(CI->getOperand(1)));
      } else if (auto *SI = dyn_cast<SelectInst>(I)) {
        NewI = B.CreateSelect(SI->getCondition(),
                              ShrinkOperand(SI->getTrueValue()),
                              ShrinkOperand(SI->getFalseValue()));
      } else if (auto *CI = dyn_cast<CastInst>(I)) {
        switch (CI->getOpcode()) {
        default:
          llvm_unreachable("Unhandled cast!");
        case Instruction::Trunc:
          NewI = ShrinkOperand(CI->getOperand(0));
          break;
        case Instruction::SExt:
          NewI = B.CreateSExtOrTrunc(
              CI->getOperand(0),
              smallestIntegerVectorType(OriginalTy, TruncatedTy));
          break;
        case Instruction::ZExt:
          NewI = B.CreateZExtOrTrunc(
              CI->getOperand(0),
              smallestIntegerVectorType(OriginalTy, TruncatedTy));
          break;
        }
      } else if (auto *SI = dyn_cast<ShuffleVectorInst>(I)) {
        auto Elements0 = cast<FixedVectorType>(SI->getOperand(0)->getType())
                             ->getNumElements();
        auto *O0 = B.CreateZExtOrTrunc(
            SI->getOperand(0),
            FixedVectorType::get(ScalarTruncatedTy, Elements0));
        auto Elements1 = cast<FixedVectorType>(SI->getOperand(1)->getType())
                             ->getNumElements();
        auto *O1 = B.CreateZExtOrTrunc(
            SI->getOperand(1),
            FixedVectorType::get(ScalarTruncatedTy, Elements1));

        NewI = B.CreateShuffleVector(O0, O1, SI->getShuffleMask());
      } else if (isa<LoadInst>(I) || isa<PHINode>(I)) {
        // Don't do anything with the operands, just extend the result.
        continue;
      } else if (auto *IE = dyn_cast<InsertElementInst>(I)) {
        auto Elements = cast<FixedVectorType>(IE->getOperand(0)->getType())
                            ->getNumElements();
        auto *O0 = B.CreateZExtOrTrunc(
            IE->getOperand(0),
            FixedVectorType::get(ScalarTruncatedTy, Elements));
        auto *O1 = B.CreateZExtOrTrunc(IE->getOperand(1), ScalarTruncatedTy);
        NewI = B.CreateInsertElement(O0, O1, IE->getOperand(2));
      } else if (auto *EE = dyn_cast<ExtractElementInst>(I)) {
        auto Elements = cast<FixedVectorType>(EE->getOperand(0)->getType())
                            ->getNumElements();
        auto *O0 = B.CreateZExtOrTrunc(
            EE->getOperand(0),
            FixedVectorType::get(ScalarTruncatedTy, Elements));
        NewI = B.CreateExtractElement(O0, EE->getOperand(2));
      } else {
        // If we don't know what to do, be conservative and don't do anything.
        continue;
      }

      // Lastly, extend the result.
      NewI->takeName(cast<Instruction>(I));
      Value *Res = B.CreateZExtOrTrunc(NewI, OriginalTy);
      I->replaceAllUsesWith(Res);
      cast<Instruction>(I)->eraseFromParent();
      Erased.insert(I);
      State.reset(Def, Res, Part);
    }
  }

  // We'll have created a bunch of ZExts that are now parentless. Clean up.
  for (const auto &KV : Cost->getMinimalBitwidths()) {
    // If the value wasn't vectorized, we must maintain the original scalar
    // type. The absence of the value from State indicates that it
    // wasn't vectorized.
    VPValue *Def = State.Plan->getVPValue(KV.first);
    if (!State.hasAnyVectorValue(Def))
      continue;
    for (unsigned Part = 0; Part < UF; ++Part) {
      Value *I = State.get(Def, Part);
      ZExtInst *Inst = dyn_cast<ZExtInst>(I);
      if (Inst && Inst->use_empty()) {
        Value *NewI = Inst->getOperand(0);
        Inst->eraseFromParent();
        State.reset(Def, NewI, Part);
      }
    }
  }
}

void InnerLoopVectorizer::fixVectorizedLoop(VPTransformState &State) {
  // Insert truncates and extends for any truncated instructions as hints to
  // InstCombine.
  if (VF.isVector())
    truncateToMinimalBitwidths(State);

  // Fix widened non-induction PHIs by setting up the PHI operands.
  if (OrigPHIsToFix.size()) {
    assert(EnableVPlanNativePath &&
           "Unexpected non-induction PHIs for fixup in non VPlan-native path");
    fixNonInductionPHIs(State);
  }

  // At this point every instruction in the original loop is widened to a
  // vector form. Now we need to fix the recurrences in the loop. These PHI
  // nodes are currently empty because we did not want to introduce cycles.
  // This is the second stage of vectorizing recurrences.
  fixCrossIterationPHIs(State);

  // Forget the original basic block.
  PSE.getSE()->forgetLoop(OrigLoop);

  // Fix-up external users of the induction variables.
  for (auto &Entry : Legal->getInductionVars())
    fixupIVUsers(Entry.first, Entry.second,
                 getOrCreateVectorTripCount(LI->getLoopFor(LoopVectorBody)),
                 IVEndValues[Entry.first], LoopMiddleBlock);

  fixLCSSAPHIs(State);
  for (Instruction *PI : PredicatedInstructions)
    sinkScalarOperands(&*PI);

  // Remove redundant induction instructions.
  cse(LoopVectorBody);

  // Set/update profile weights for the vector and remainder loops as original
  // loop iterations are now distributed among them. Note that original loop
  // represented by LoopScalarBody becomes remainder loop after vectorization.
  //
  // For cases like foldTailByMasking() and requiresScalarEpiloque() we may
  // end up getting slightly roughened result but that should be OK since
  // profile is not inherently precise anyway. Note also possible bypass of
  // vector code caused by legality checks is ignored, assigning all the weight
  // to the vector loop, optimistically.
  //
  // For scalable vectorization we can't know at compile time how many iterations
  // of the loop are handled in one vector iteration, so instead assume a pessimistic
  // vscale of '1'.
  setProfileInfoAfterUnrolling(
      LI->getLoopFor(LoopScalarBody), LI->getLoopFor(LoopVectorBody),
      LI->getLoopFor(LoopScalarBody), VF.getKnownMinValue() * UF);
}

void InnerLoopVectorizer::fixCrossIterationPHIs(VPTransformState &State) {
  // In order to support recurrences we need to be able to vectorize Phi nodes.
  // Phi nodes have cycles, so we need to vectorize them in two stages. This is
  // stage #2: We now need to fix the recurrences by adding incoming edges to
  // the currently empty PHI nodes. At this point every instruction in the
  // original loop is widened to a vector form so we can use them to construct
  // the incoming edges.
  for (PHINode &Phi : OrigLoop->getHeader()->phis()) {
    // Handle first-order recurrences and reductions that need to be fixed.
    if (Legal->isFirstOrderRecurrence(&Phi))
      fixFirstOrderRecurrence(&Phi, State);
    else if (Legal->isReductionVariable(&Phi))
      fixReduction(&Phi, State);
  }
}

void InnerLoopVectorizer::fixFirstOrderRecurrence(PHINode *Phi,
                                                  VPTransformState &State) {
  // This is the second phase of vectorizing first-order recurrences. An
  // overview of the transformation is described below. Suppose we have the
  // following loop.
  //
  //   for (int i = 0; i < n; ++i)
  //     b[i] = a[i] - a[i - 1];
  //
  // There is a first-order recurrence on "a". For this loop, the shorthand
  // scalar IR looks like:
  //
  //   scalar.ph:
  //     s_init = a[-1]
  //     br scalar.body
  //
  //   scalar.body:
  //     i = phi [0, scalar.ph], [i+1, scalar.body]
  //     s1 = phi [s_init, scalar.ph], [s2, scalar.body]
  //     s2 = a[i]
  //     b[i] = s2 - s1
  //     br cond, scalar.body, ...
  //
  // In this example, s1 is a recurrence because it's value depends on the
  // previous iteration. In the first phase of vectorization, we created a
  // temporary value for s1. We now complete the vectorization and produce the
  // shorthand vector IR shown below (for VF = 4, UF = 1).
  //
  //   vector.ph:
  //     v_init = vector(..., ..., ..., a[-1])
  //     br vector.body
  //
  //   vector.body
  //     i = phi [0, vector.ph], [i+4, vector.body]
  //     v1 = phi [v_init, vector.ph], [v2, vector.body]
  //     v2 = a[i, i+1, i+2, i+3];
  //     v3 = vector(v1(3), v2(0, 1, 2))
  //     b[i, i+1, i+2, i+3] = v2 - v3
  //     br cond, vector.body, middle.block
  //
  //   middle.block:
  //     x = v2(3)
  //     br scalar.ph
  //
  //   scalar.ph:
  //     s_init = phi [x, middle.block], [a[-1], otherwise]
  //     br scalar.body
  //
  // After execution completes the vector loop, we extract the next value of
  // the recurrence (x) to use as the initial value in the scalar loop.

  // Get the original loop preheader and single loop latch.
  auto *Preheader = OrigLoop->getLoopPreheader();
  auto *Latch = OrigLoop->getLoopLatch();

  // Get the initial and previous values of the scalar recurrence.
  auto *ScalarInit = Phi->getIncomingValueForBlock(Preheader);
  auto *Previous = Phi->getIncomingValueForBlock(Latch);

  // Create a vector from the initial value.
  auto *VectorInit = ScalarInit;
  if (VF.isVector()) {
    Builder.SetInsertPoint(LoopVectorPreHeader->getTerminator());
    assert(!VF.isScalable() && "VF is assumed to be non scalable.");
    VectorInit = Builder.CreateInsertElement(
        PoisonValue::get(VectorType::get(VectorInit->getType(), VF)), VectorInit,
        Builder.getInt32(VF.getKnownMinValue() - 1), "vector.recur.init");
  }

  VPValue *PhiDef = State.Plan->getVPValue(Phi);
  VPValue *PreviousDef = State.Plan->getVPValue(Previous);
  // We constructed a temporary phi node in the first phase of vectorization.
  // This phi node will eventually be deleted.
  Builder.SetInsertPoint(cast<Instruction>(State.get(PhiDef, 0)));

  // Create a phi node for the new recurrence. The current value will either be
  // the initial value inserted into a vector or loop-varying vector value.
  auto *VecPhi = Builder.CreatePHI(VectorInit->getType(), 2, "vector.recur");
  VecPhi->addIncoming(VectorInit, LoopVectorPreHeader);

  // Get the vectorized previous value of the last part UF - 1. It appears last
  // among all unrolled iterations, due to the order of their construction.
  Value *PreviousLastPart = State.get(PreviousDef, UF - 1);

  // Find and set the insertion point after the previous value if it is an
  // instruction.
  BasicBlock::iterator InsertPt;
  // Note that the previous value may have been constant-folded so it is not
  // guaranteed to be an instruction in the vector loop.
  // FIXME: Loop invariant values do not form recurrences. We should deal with
  //        them earlier.
  if (LI->getLoopFor(LoopVectorBody)->isLoopInvariant(PreviousLastPart))
    InsertPt = LoopVectorBody->getFirstInsertionPt();
  else {
    Instruction *PreviousInst = cast<Instruction>(PreviousLastPart);
    if (isa<PHINode>(PreviousLastPart))
      // If the previous value is a phi node, we should insert after all the phi
      // nodes in the block containing the PHI to avoid breaking basic block
      // verification. Note that the basic block may be different to
      // LoopVectorBody, in case we predicate the loop.
      InsertPt = PreviousInst->getParent()->getFirstInsertionPt();
    else
      InsertPt = ++PreviousInst->getIterator();
  }
  Builder.SetInsertPoint(&*InsertPt);

  // We will construct a vector for the recurrence by combining the values for
  // the current and previous iterations. This is the required shuffle mask.
  assert(!VF.isScalable());
  SmallVector<int, 8> ShuffleMask(VF.getKnownMinValue());
  ShuffleMask[0] = VF.getKnownMinValue() - 1;
  for (unsigned I = 1; I < VF.getKnownMinValue(); ++I)
    ShuffleMask[I] = I + VF.getKnownMinValue() - 1;

  // The vector from which to take the initial value for the current iteration
  // (actual or unrolled). Initially, this is the vector phi node.
  Value *Incoming = VecPhi;

  // Shuffle the current and previous vector and update the vector parts.
  for (unsigned Part = 0; Part < UF; ++Part) {
    Value *PreviousPart = State.get(PreviousDef, Part);
    Value *PhiPart = State.get(PhiDef, Part);
    auto *Shuffle =
        VF.isVector()
            ? Builder.CreateShuffleVector(Incoming, PreviousPart, ShuffleMask)
            : Incoming;
    PhiPart->replaceAllUsesWith(Shuffle);
    cast<Instruction>(PhiPart)->eraseFromParent();
    State.reset(PhiDef, Shuffle, Part);
    Incoming = PreviousPart;
  }

  // Fix the latch value of the new recurrence in the vector loop.
  VecPhi->addIncoming(Incoming, LI->getLoopFor(LoopVectorBody)->getLoopLatch());

  // Extract the last vector element in the middle block. This will be the
  // initial value for the recurrence when jumping to the scalar loop.
  auto *ExtractForScalar = Incoming;
  if (VF.isVector()) {
    Builder.SetInsertPoint(LoopMiddleBlock->getTerminator());
    ExtractForScalar = Builder.CreateExtractElement(
        ExtractForScalar, Builder.getInt32(VF.getKnownMinValue() - 1),
        "vector.recur.extract");
  }
  // Extract the second last element in the middle block if the
  // Phi is used outside the loop. We need to extract the phi itself
  // and not the last element (the phi update in the current iteration). This
  // will be the value when jumping to the exit block from the LoopMiddleBlock,
  // when the scalar loop is not run at all.
  Value *ExtractForPhiUsedOutsideLoop = nullptr;
  if (VF.isVector())
    ExtractForPhiUsedOutsideLoop = Builder.CreateExtractElement(
        Incoming, Builder.getInt32(VF.getKnownMinValue() - 2),
        "vector.recur.extract.for.phi");
  // When loop is unrolled without vectorizing, initialize
  // ExtractForPhiUsedOutsideLoop with the value just prior to unrolled value of
  // `Incoming`. This is analogous to the vectorized case above: extracting the
  // second last element when VF > 1.
  else if (UF > 1)
    ExtractForPhiUsedOutsideLoop = State.get(PreviousDef, UF - 2);

  // Fix the initial value of the original recurrence in the scalar loop.
  Builder.SetInsertPoint(&*LoopScalarPreHeader->begin());
  auto *Start = Builder.CreatePHI(Phi->getType(), 2, "scalar.recur.init");
  for (auto *BB : predecessors(LoopScalarPreHeader)) {
    auto *Incoming = BB == LoopMiddleBlock ? ExtractForScalar : ScalarInit;
    Start->addIncoming(Incoming, BB);
  }

  Phi->setIncomingValueForBlock(LoopScalarPreHeader, Start);
  Phi->setName("scalar.recur");

  // Finally, fix users of the recurrence outside the loop. The users will need
  // either the last value of the scalar recurrence or the last value of the
  // vector recurrence we extracted in the middle block. Since the loop is in
  // LCSSA form, we just need to find all the phi nodes for the original scalar
  // recurrence in the exit block, and then add an edge for the middle block.
  // Note that LCSSA does not imply single entry when the original scalar loop
  // had multiple exiting edges (as we always run the last iteration in the
  // scalar epilogue); in that case, the exiting path through middle will be
  // dynamically dead and the value picked for the phi doesn't matter.
  for (PHINode &LCSSAPhi : LoopExitBlock->phis())
    if (any_of(LCSSAPhi.incoming_values(),
               [Phi](Value *V) { return V == Phi; }))
      LCSSAPhi.addIncoming(ExtractForPhiUsedOutsideLoop, LoopMiddleBlock);
}

void InnerLoopVectorizer::fixReduction(PHINode *Phi, VPTransformState &State) {
  // Get it's reduction variable descriptor.
  assert(Legal->isReductionVariable(Phi) &&
         "Unable to find the reduction variable");
  RecurrenceDescriptor RdxDesc = Legal->getReductionVars()[Phi];

  RecurKind RK = RdxDesc.getRecurrenceKind();
  TrackingVH<Value> ReductionStartValue = RdxDesc.getRecurrenceStartValue();
  Instruction *LoopExitInst = RdxDesc.getLoopExitInstr();
  setDebugLocFromInst(Builder, ReductionStartValue);
  bool IsInLoopReductionPhi = Cost->isInLoopReduction(Phi);

  VPValue *LoopExitInstDef = State.Plan->getVPValue(LoopExitInst);
  // This is the vector-clone of the value that leaves the loop.
  Type *VecTy = State.get(LoopExitInstDef, 0)->getType();

  // Wrap flags are in general invalid after vectorization, clear them.
  clearReductionWrapFlags(RdxDesc, State);

  // Fix the vector-loop phi.

  // Reductions do not have to start at zero. They can start with
  // any loop invariant values.
  BasicBlock *Latch = OrigLoop->getLoopLatch();
  Value *LoopVal = Phi->getIncomingValueForBlock(Latch);

  for (unsigned Part = 0; Part < UF; ++Part) {
    Value *VecRdxPhi = State.get(State.Plan->getVPValue(Phi), Part);
    Value *Val = State.get(State.Plan->getVPValue(LoopVal), Part);
    cast<PHINode>(VecRdxPhi)
      ->addIncoming(Val, LI->getLoopFor(LoopVectorBody)->getLoopLatch());
  }

  // Before each round, move the insertion point right between
  // the PHIs and the values we are going to write.
  // This allows us to write both PHINodes and the extractelement
  // instructions.
  Builder.SetInsertPoint(&*LoopMiddleBlock->getFirstInsertionPt());

  setDebugLocFromInst(Builder, LoopExitInst);

  // If tail is folded by masking, the vector value to leave the loop should be
  // a Select choosing between the vectorized LoopExitInst and vectorized Phi,
  // instead of the former. For an inloop reduction the reduction will already
  // be predicated, and does not need to be handled here.
  if (Cost->foldTailByMasking() && !IsInLoopReductionPhi) {
    for (unsigned Part = 0; Part < UF; ++Part) {
      Value *VecLoopExitInst = State.get(LoopExitInstDef, Part);
      Value *Sel = nullptr;
      for (User *U : VecLoopExitInst->users()) {
        if (isa<SelectInst>(U)) {
          assert(!Sel && "Reduction exit feeding two selects");
          Sel = U;
        } else
          assert(isa<PHINode>(U) && "Reduction exit must feed Phi's or select");
      }
      assert(Sel && "Reduction exit feeds no select");
      State.reset(LoopExitInstDef, Sel, Part);

      // If the target can create a predicated operator for the reduction at no
      // extra cost in the loop (for example a predicated vadd), it can be
      // cheaper for the select to remain in the loop than be sunk out of it,
      // and so use the select value for the phi instead of the old
      // LoopExitValue.
      RecurrenceDescriptor RdxDesc = Legal->getReductionVars()[Phi];
      if (PreferPredicatedReductionSelect ||
          TTI->preferPredicatedReductionSelect(
              RdxDesc.getOpcode(), Phi->getType(),
              TargetTransformInfo::ReductionFlags())) {
        auto *VecRdxPhi =
            cast<PHINode>(State.get(State.Plan->getVPValue(Phi), Part));
        VecRdxPhi->setIncomingValueForBlock(
            LI->getLoopFor(LoopVectorBody)->getLoopLatch(), Sel);
      }
    }
  }

  // If the vector reduction can be performed in a smaller type, we truncate
  // then extend the loop exit value to enable InstCombine to evaluate the
  // entire expression in the smaller type.
  if (VF.isVector() && Phi->getType() != RdxDesc.getRecurrenceType()) {
    assert(!IsInLoopReductionPhi && "Unexpected truncated inloop reduction!");
    assert(!VF.isScalable() && "scalable vectors not yet supported.");
    Type *RdxVecTy = VectorType::get(RdxDesc.getRecurrenceType(), VF);
    Builder.SetInsertPoint(
        LI->getLoopFor(LoopVectorBody)->getLoopLatch()->getTerminator());
    VectorParts RdxParts(UF);
    for (unsigned Part = 0; Part < UF; ++Part) {
      RdxParts[Part] = State.get(LoopExitInstDef, Part);
      Value *Trunc = Builder.CreateTrunc(RdxParts[Part], RdxVecTy);
      Value *Extnd = RdxDesc.isSigned() ? Builder.CreateSExt(Trunc, VecTy)
                                        : Builder.CreateZExt(Trunc, VecTy);
      for (Value::user_iterator UI = RdxParts[Part]->user_begin();
           UI != RdxParts[Part]->user_end();)
        if (*UI != Trunc) {
          (*UI++)->replaceUsesOfWith(RdxParts[Part], Extnd);
          RdxParts[Part] = Extnd;
        } else {
          ++UI;
        }
    }
    Builder.SetInsertPoint(&*LoopMiddleBlock->getFirstInsertionPt());
    for (unsigned Part = 0; Part < UF; ++Part) {
      RdxParts[Part] = Builder.CreateTrunc(RdxParts[Part], RdxVecTy);
      State.reset(LoopExitInstDef, RdxParts[Part], Part);
    }
  }

  // Reduce all of the unrolled parts into a single vector.
  Value *ReducedPartRdx = State.get(LoopExitInstDef, 0);
  unsigned Op = RecurrenceDescriptor::getOpcode(RK);

  // The middle block terminator has already been assigned a DebugLoc here (the
  // OrigLoop's single latch terminator). We want the whole middle block to
  // appear to execute on this line because: (a) it is all compiler generated,
  // (b) these instructions are always executed after evaluating the latch
  // conditional branch, and (c) other passes may add new predecessors which
  // terminate on this line. This is the easiest way to ensure we don't
  // accidentally cause an extra step back into the loop while debugging.
  setDebugLocFromInst(Builder, LoopMiddleBlock->getTerminator());
  {
    // Floating-point operations should have some FMF to enable the reduction.
    IRBuilderBase::FastMathFlagGuard FMFG(Builder);
    Builder.setFastMathFlags(RdxDesc.getFastMathFlags());
    for (unsigned Part = 1; Part < UF; ++Part) {
      Value *RdxPart = State.get(LoopExitInstDef, Part);
      if (Op != Instruction::ICmp && Op != Instruction::FCmp) {
        ReducedPartRdx = Builder.CreateBinOp(
            (Instruction::BinaryOps)Op, RdxPart, ReducedPartRdx, "bin.rdx");
      } else {
        ReducedPartRdx = createMinMaxOp(Builder, RK, ReducedPartRdx, RdxPart);
      }
    }
  }

  // Create the reduction after the loop. Note that inloop reductions create the
  // target reduction in the loop using a Reduction recipe.
  if (VF.isVector() && !IsInLoopReductionPhi) {
    ReducedPartRdx =
        createTargetReduction(Builder, TTI, RdxDesc, ReducedPartRdx);
    // If the reduction can be performed in a smaller type, we need to extend
    // the reduction to the wider type before we branch to the original loop.
    if (Phi->getType() != RdxDesc.getRecurrenceType())
      ReducedPartRdx =
        RdxDesc.isSigned()
        ? Builder.CreateSExt(ReducedPartRdx, Phi->getType())
        : Builder.CreateZExt(ReducedPartRdx, Phi->getType());
  }

  // Create a phi node that merges control-flow from the backedge-taken check
  // block and the middle block.
  PHINode *BCBlockPhi = PHINode::Create(Phi->getType(), 2, "bc.merge.rdx",
                                        LoopScalarPreHeader->getTerminator());
  for (unsigned I = 0, E = LoopBypassBlocks.size(); I != E; ++I)
    BCBlockPhi->addIncoming(ReductionStartValue, LoopBypassBlocks[I]);
  BCBlockPhi->addIncoming(ReducedPartRdx, LoopMiddleBlock);

  // Now, we need to fix the users of the reduction variable
  // inside and outside of the scalar remainder loop.

  // We know that the loop is in LCSSA form. We need to update the PHI nodes
  // in the exit blocks.  See comment on analogous loop in
  // fixFirstOrderRecurrence for a more complete explaination of the logic.
  for (PHINode &LCSSAPhi : LoopExitBlock->phis())
    if (any_of(LCSSAPhi.incoming_values(),
               [LoopExitInst](Value *V) { return V == LoopExitInst; }))
      LCSSAPhi.addIncoming(ReducedPartRdx, LoopMiddleBlock);

  // Fix the scalar loop reduction variable with the incoming reduction sum
  // from the vector body and from the backedge value.
  int IncomingEdgeBlockIdx =
    Phi->getBasicBlockIndex(OrigLoop->getLoopLatch());
  assert(IncomingEdgeBlockIdx >= 0 && "Invalid block index");
  // Pick the other block.
  int SelfEdgeBlockIdx = (IncomingEdgeBlockIdx ? 0 : 1);
  Phi->setIncomingValue(SelfEdgeBlockIdx, BCBlockPhi);
  Phi->setIncomingValue(IncomingEdgeBlockIdx, LoopExitInst);
}

void InnerLoopVectorizer::clearReductionWrapFlags(RecurrenceDescriptor &RdxDesc,
                                                  VPTransformState &State) {
  RecurKind RK = RdxDesc.getRecurrenceKind();
  if (RK != RecurKind::Add && RK != RecurKind::Mul)
    return;

  Instruction *LoopExitInstr = RdxDesc.getLoopExitInstr();
  assert(LoopExitInstr && "null loop exit instruction");
  SmallVector<Instruction *, 8> Worklist;
  SmallPtrSet<Instruction *, 8> Visited;
  Worklist.push_back(LoopExitInstr);
  Visited.insert(LoopExitInstr);

  while (!Worklist.empty()) {
    Instruction *Cur = Worklist.pop_back_val();
    if (isa<OverflowingBinaryOperator>(Cur))
      for (unsigned Part = 0; Part < UF; ++Part) {
        Value *V = State.get(State.Plan->getVPValue(Cur), Part);
        cast<Instruction>(V)->dropPoisonGeneratingFlags();
      }

    for (User *U : Cur->users()) {
      Instruction *UI = cast<Instruction>(U);
      if ((Cur != LoopExitInstr || OrigLoop->contains(UI->getParent())) &&
          Visited.insert(UI).second)
        Worklist.push_back(UI);
    }
  }
}

void InnerLoopVectorizer::fixLCSSAPHIs(VPTransformState &State) {
  for (PHINode &LCSSAPhi : LoopExitBlock->phis()) {
    if (LCSSAPhi.getBasicBlockIndex(LoopMiddleBlock) != -1)
      // Some phis were already hand updated by the reduction and recurrence
      // code above, leave them alone.
      continue;

    auto *IncomingValue = LCSSAPhi.getIncomingValue(0);
    // Non-instruction incoming values will have only one value.

    VPLane Lane = VPLane::getFirstLane();
    if (isa<Instruction>(IncomingValue) &&
        !Cost->isUniformAfterVectorization(cast<Instruction>(IncomingValue),
                                           VF))
      Lane = VPLane::getLastLaneForVF(VF);

    // Can be a loop invariant incoming value or the last scalar value to be
    // extracted from the vectorized loop.
    Builder.SetInsertPoint(LoopMiddleBlock->getTerminator());
    Value *lastIncomingValue =
        OrigLoop->isLoopInvariant(IncomingValue)
            ? IncomingValue
            : State.get(State.Plan->getVPValue(IncomingValue),
                        VPIteration(UF - 1, Lane));
    LCSSAPhi.addIncoming(lastIncomingValue, LoopMiddleBlock);
  }
}

void InnerLoopVectorizer::sinkScalarOperands(Instruction *PredInst) {
  // The basic block and loop containing the predicated instruction.
  auto *PredBB = PredInst->getParent();
  auto *VectorLoop = LI->getLoopFor(PredBB);

  // Initialize a worklist with the operands of the predicated instruction.
  SetVector<Value *> Worklist(PredInst->op_begin(), PredInst->op_end());

  // Holds instructions that we need to analyze again. An instruction may be
  // reanalyzed if we don't yet know if we can sink it or not.
  SmallVector<Instruction *, 8> InstsToReanalyze;

  // Returns true if a given use occurs in the predicated block. Phi nodes use
  // their operands in their corresponding predecessor blocks.
  auto isBlockOfUsePredicated = [&](Use &U) -> bool {
    auto *I = cast<Instruction>(U.getUser());
    BasicBlock *BB = I->getParent();
    if (auto *Phi = dyn_cast<PHINode>(I))
      BB = Phi->getIncomingBlock(
          PHINode::getIncomingValueNumForOperand(U.getOperandNo()));
    return BB == PredBB;
  };

  // Iteratively sink the scalarized operands of the predicated instruction
  // into the block we created for it. When an instruction is sunk, it's
  // operands are then added to the worklist. The algorithm ends after one pass
  // through the worklist doesn't sink a single instruction.
  bool Changed;
  do {
    // Add the instructions that need to be reanalyzed to the worklist, and
    // reset the changed indicator.
    Worklist.insert(InstsToReanalyze.begin(), InstsToReanalyze.end());
    InstsToReanalyze.clear();
    Changed = false;

    while (!Worklist.empty()) {
      auto *I = dyn_cast<Instruction>(Worklist.pop_back_val());

      // We can't sink an instruction if it is a phi node, is already in the
      // predicated block, is not in the loop, or may have side effects.
      if (!I || isa<PHINode>(I) || I->getParent() == PredBB ||
          !VectorLoop->contains(I) || I->mayHaveSideEffects())
        continue;

      // It's legal to sink the instruction if all its uses occur in the
      // predicated block. Otherwise, there's nothing to do yet, and we may
      // need to reanalyze the instruction.
      if (!llvm::all_of(I->uses(), isBlockOfUsePredicated)) {
        InstsToReanalyze.push_back(I);
        continue;
      }

      // Move the instruction to the beginning of the predicated block, and add
      // it's operands to the worklist.
      I->moveBefore(&*PredBB->getFirstInsertionPt());
      Worklist.insert(I->op_begin(), I->op_end());

      // The sinking may have enabled other instructions to be sunk, so we will
      // need to iterate.
      Changed = true;
    }
  } while (Changed);
}

void InnerLoopVectorizer::fixNonInductionPHIs(VPTransformState &State) {
  for (PHINode *OrigPhi : OrigPHIsToFix) {
    VPWidenPHIRecipe *VPPhi =
        cast<VPWidenPHIRecipe>(State.Plan->getVPValue(OrigPhi));
    PHINode *NewPhi = cast<PHINode>(State.get(VPPhi, 0));
    // Make sure the builder has a valid insert point.
    Builder.SetInsertPoint(NewPhi);
    for (unsigned i = 0; i < VPPhi->getNumOperands(); ++i) {
      VPValue *Inc = VPPhi->getIncomingValue(i);
      VPBasicBlock *VPBB = VPPhi->getIncomingBlock(i);
      NewPhi->addIncoming(State.get(Inc, 0), State.CFG.VPBB2IRBB[VPBB]);
    }
  }
}

void InnerLoopVectorizer::widenGEP(GetElementPtrInst *GEP, VPValue *VPDef,
                                   VPUser &Operands, unsigned UF,
                                   ElementCount VF, bool IsPtrLoopInvariant,
                                   SmallBitVector &IsIndexLoopInvariant,
                                   VPTransformState &State) {
  // Construct a vector GEP by widening the operands of the scalar GEP as
  // necessary. We mark the vector GEP 'inbounds' if appropriate. A GEP
  // results in a vector of pointers when at least one operand of the GEP
  // is vector-typed. Thus, to keep the representation compact, we only use
  // vector-typed operands for loop-varying values.

  if (VF.isVector() && IsPtrLoopInvariant && IsIndexLoopInvariant.all()) {
    // If we are vectorizing, but the GEP has only loop-invariant operands,
    // the GEP we build (by only using vector-typed operands for
    // loop-varying values) would be a scalar pointer. Thus, to ensure we
    // produce a vector of pointers, we need to either arbitrarily pick an
    // operand to broadcast, or broadcast a clone of the original GEP.
    // Here, we broadcast a clone of the original.
    //
    // TODO: If at some point we decide to scalarize instructions having
    //       loop-invariant operands, this special case will no longer be
    //       required. We would add the scalarization decision to
    //       collectLoopScalars() and teach getVectorValue() to broadcast
    //       the lane-zero scalar value.
    auto *Clone = Builder.Insert(GEP->clone());
    for (unsigned Part = 0; Part < UF; ++Part) {
      Value *EntryPart = Builder.CreateVectorSplat(VF, Clone);
      State.set(VPDef, EntryPart, Part);
      addMetadata(EntryPart, GEP);
    }
  } else {
    // If the GEP has at least one loop-varying operand, we are sure to
    // produce a vector of pointers. But if we are only unrolling, we want
    // to produce a scalar GEP for each unroll part. Thus, the GEP we
    // produce with the code below will be scalar (if VF == 1) or vector
    // (otherwise). Note that for the unroll-only case, we still maintain
    // values in the vector mapping with initVector, as we do for other
    // instructions.
    for (unsigned Part = 0; Part < UF; ++Part) {
      // The pointer operand of the new GEP. If it's loop-invariant, we
      // won't broadcast it.
      auto *Ptr = IsPtrLoopInvariant
                      ? State.get(Operands.getOperand(0), VPIteration(0, 0))
                      : State.get(Operands.getOperand(0), Part);

      // Collect all the indices for the new GEP. If any index is
      // loop-invariant, we won't broadcast it.
      SmallVector<Value *, 4> Indices;
      for (unsigned I = 1, E = Operands.getNumOperands(); I < E; I++) {
        VPValue *Operand = Operands.getOperand(I);
        if (IsIndexLoopInvariant[I - 1])
          Indices.push_back(State.get(Operand, VPIteration(0, 0)));
        else
          Indices.push_back(State.get(Operand, Part));
      }

      // Create the new GEP. Note that this GEP may be a scalar if VF == 1,
      // but it should be a vector, otherwise.
      auto *NewGEP =
          GEP->isInBounds()
              ? Builder.CreateInBoundsGEP(GEP->getSourceElementType(), Ptr,
                                          Indices)
              : Builder.CreateGEP(GEP->getSourceElementType(), Ptr, Indices);
      assert((VF.isScalar() || NewGEP->getType()->isVectorTy()) &&
             "NewGEP is not a pointer vector");
      State.set(VPDef, NewGEP, Part);
      addMetadata(NewGEP, GEP);
    }
  }
}

void InnerLoopVectorizer::widenPHIInstruction(Instruction *PN,
                                              RecurrenceDescriptor *RdxDesc,
                                              VPValue *StartVPV, VPValue *Def,
                                              VPTransformState &State) {
  PHINode *P = cast<PHINode>(PN);
  if (EnableVPlanNativePath) {
    // Currently we enter here in the VPlan-native path for non-induction
    // PHIs where all control flow is uniform. We simply widen these PHIs.
    // Create a vector phi with no operands - the vector phi operands will be
    // set at the end of vector code generation.
    Type *VecTy = (State.VF.isScalar())
                      ? PN->getType()
                      : VectorType::get(PN->getType(), State.VF);
    Value *VecPhi = Builder.CreatePHI(VecTy, PN->getNumOperands(), "vec.phi");
    State.set(Def, VecPhi, 0);
    OrigPHIsToFix.push_back(P);

    return;
  }

  assert(PN->getParent() == OrigLoop->getHeader() &&
         "Non-header phis should have been handled elsewhere");

  Value *StartV = StartVPV ? StartVPV->getLiveInIRValue() : nullptr;
  // In order to support recurrences we need to be able to vectorize Phi nodes.
  // Phi nodes have cycles, so we need to vectorize them in two stages. This is
  // stage #1: We create a new vector PHI node with no incoming edges. We'll use
  // this value when we vectorize all of the instructions that use the PHI.
  if (RdxDesc || Legal->isFirstOrderRecurrence(P)) {
    Value *Iden = nullptr;
    bool ScalarPHI =
        (State.VF.isScalar()) || Cost->isInLoopReduction(cast<PHINode>(PN));
    Type *VecTy =
        ScalarPHI ? PN->getType() : VectorType::get(PN->getType(), State.VF);

    if (RdxDesc) {
      assert(Legal->isReductionVariable(P) && StartV &&
             "RdxDesc should only be set for reduction variables; in that case "
             "a StartV is also required");
      RecurKind RK = RdxDesc->getRecurrenceKind();
      if (RecurrenceDescriptor::isMinMaxRecurrenceKind(RK)) {
        // MinMax reduction have the start value as their identify.
        if (ScalarPHI) {
          Iden = StartV;
        } else {
          IRBuilderBase::InsertPointGuard IPBuilder(Builder);
          Builder.SetInsertPoint(LoopVectorPreHeader->getTerminator());
          StartV = Iden =
              Builder.CreateVectorSplat(State.VF, StartV, "minmax.ident");
        }
      } else {
        Constant *IdenC = RecurrenceDescriptor::getRecurrenceIdentity(
            RK, VecTy->getScalarType());
        Iden = IdenC;

        if (!ScalarPHI) {
          Iden = ConstantVector::getSplat(State.VF, IdenC);
          IRBuilderBase::InsertPointGuard IPBuilder(Builder);
          Builder.SetInsertPoint(LoopVectorPreHeader->getTerminator());
          Constant *Zero = Builder.getInt32(0);
          StartV = Builder.CreateInsertElement(Iden, StartV, Zero);
        }
      }
    }

    for (unsigned Part = 0; Part < State.UF; ++Part) {
      // This is phase one of vectorizing PHIs.
      Value *EntryPart = PHINode::Create(
          VecTy, 2, "vec.phi", &*LoopVectorBody->getFirstInsertionPt());
      State.set(Def, EntryPart, Part);
      if (StartV) {
        // Make sure to add the reduction start value only to the
        // first unroll part.
        Value *StartVal = (Part == 0) ? StartV : Iden;
        cast<PHINode>(EntryPart)->addIncoming(StartVal, LoopVectorPreHeader);
      }
    }
    return;
  }

  assert(!Legal->isReductionVariable(P) &&
         "reductions should be handled above");

  setDebugLocFromInst(Builder, P);

  // This PHINode must be an induction variable.
  // Make sure that we know about it.
  assert(Legal->getInductionVars().count(P) && "Not an induction variable");

  InductionDescriptor II = Legal->getInductionVars().lookup(P);
  const DataLayout &DL = OrigLoop->getHeader()->getModule()->getDataLayout();

  // FIXME: The newly created binary instructions should contain nsw/nuw flags,
  // which can be found from the original scalar operations.
  switch (II.getKind()) {
  case InductionDescriptor::IK_NoInduction:
    llvm_unreachable("Unknown induction");
  case InductionDescriptor::IK_IntInduction:
  case InductionDescriptor::IK_FpInduction:
    llvm_unreachable("Integer/fp induction is handled elsewhere.");
  case InductionDescriptor::IK_PtrInduction: {
    // Handle the pointer induction variable case.
    assert(P->getType()->isPointerTy() && "Unexpected type.");

    if (Cost->isScalarAfterVectorization(P, State.VF)) {
      // This is the normalized GEP that starts counting at zero.
      Value *PtrInd =
          Builder.CreateSExtOrTrunc(Induction, II.getStep()->getType());
      // Determine the number of scalars we need to generate for each unroll
      // iteration. If the instruction is uniform, we only need to generate the
      // first lane. Otherwise, we generate all VF values.
      unsigned Lanes = Cost->isUniformAfterVectorization(P, State.VF)
                           ? 1
                           : State.VF.getKnownMinValue();
      for (unsigned Part = 0; Part < UF; ++Part) {
        for (unsigned Lane = 0; Lane < Lanes; ++Lane) {
          Constant *Idx = ConstantInt::get(
              PtrInd->getType(), Lane + Part * State.VF.getKnownMinValue());
          Value *GlobalIdx = Builder.CreateAdd(PtrInd, Idx);
          Value *SclrGep =
              emitTransformedIndex(Builder, GlobalIdx, PSE.getSE(), DL, II);
          SclrGep->setName("next.gep");
          State.set(Def, SclrGep, VPIteration(Part, Lane));
        }
      }
      return;
    }
    assert(isa<SCEVConstant>(II.getStep()) &&
           "Induction step not a SCEV constant!");
    Type *PhiType = II.getStep()->getType();

    // Build a pointer phi
    Value *ScalarStartValue = II.getStartValue();
    Type *ScStValueType = ScalarStartValue->getType();
    PHINode *NewPointerPhi =
        PHINode::Create(ScStValueType, 2, "pointer.phi", Induction);
    NewPointerPhi->addIncoming(ScalarStartValue, LoopVectorPreHeader);

    // A pointer induction, performed by using a gep
    BasicBlock *LoopLatch = LI->getLoopFor(LoopVectorBody)->getLoopLatch();
    Instruction *InductionLoc = LoopLatch->getTerminator();
    const SCEV *ScalarStep = II.getStep();
    SCEVExpander Exp(*PSE.getSE(), DL, "induction");
    Value *ScalarStepValue =
        Exp.expandCodeFor(ScalarStep, PhiType, InductionLoc);
    Value *InductionGEP = GetElementPtrInst::Create(
        ScStValueType->getPointerElementType(), NewPointerPhi,
        Builder.CreateMul(
            ScalarStepValue,
            ConstantInt::get(PhiType, State.VF.getKnownMinValue() * State.UF)),
        "ptr.ind", InductionLoc);
    NewPointerPhi->addIncoming(InductionGEP, LoopLatch);

    // Create UF many actual address geps that use the pointer
    // phi as base and a vectorized version of the step value
    // (<step*0, ..., step*N>) as offset.
    for (unsigned Part = 0; Part < State.UF; ++Part) {
      SmallVector<Constant *, 8> Indices;
      // Create a vector of consecutive numbers from zero to VF.
      for (unsigned i = 0; i < State.VF.getKnownMinValue(); ++i)
        Indices.push_back(
            ConstantInt::get(PhiType, i + Part * State.VF.getKnownMinValue()));
      Constant *StartOffset = ConstantVector::get(Indices);

      Value *GEP = Builder.CreateGEP(
          ScStValueType->getPointerElementType(), NewPointerPhi,
          Builder.CreateMul(StartOffset,
                            Builder.CreateVectorSplat(
                                State.VF.getKnownMinValue(), ScalarStepValue),
                            "vector.gep"));
      State.set(Def, GEP, Part);
    }
  }
  }
}

/// A helper function for checking whether an integer division-related
/// instruction may divide by zero (in which case it must be predicated if
/// executed conditionally in the scalar code).
/// TODO: It may be worthwhile to generalize and check isKnownNonZero().
/// Non-zero divisors that are non compile-time constants will not be
/// converted into multiplication, so we will still end up scalarizing
/// the division, but can do so w/o predication.
static bool mayDivideByZero(Instruction &I) {
  assert((I.getOpcode() == Instruction::UDiv ||
          I.getOpcode() == Instruction::SDiv ||
          I.getOpcode() == Instruction::URem ||
          I.getOpcode() == Instruction::SRem) &&
         "Unexpected instruction");
  Value *Divisor = I.getOperand(1);
  auto *CInt = dyn_cast<ConstantInt>(Divisor);
  return !CInt || CInt->isZero();
}

void InnerLoopVectorizer::widenInstruction(Instruction &I, VPValue *Def,
                                           VPUser &User,
                                           VPTransformState &State) {
  switch (I.getOpcode()) {
  case Instruction::Call:
  case Instruction::Br:
  case Instruction::PHI:
  case Instruction::GetElementPtr:
  case Instruction::Select:
    llvm_unreachable("This instruction is handled by a different recipe.");
  case Instruction::UDiv:
  case Instruction::SDiv:
  case Instruction::SRem:
  case Instruction::URem:
  case Instruction::Add:
  case Instruction::FAdd:
  case Instruction::Sub:
  case Instruction::FSub:
  case Instruction::FNeg:
  case Instruction::Mul:
  case Instruction::FMul:
  case Instruction::FDiv:
  case Instruction::FRem:
  case Instruction::Shl:
  case Instruction::LShr:
  case Instruction::AShr:
  case Instruction::And:
  case Instruction::Or:
  case Instruction::Xor: {
    // Just widen unops and binops.
    setDebugLocFromInst(Builder, &I);

    for (unsigned Part = 0; Part < UF; ++Part) {
      SmallVector<Value *, 2> Ops;
      for (VPValue *VPOp : User.operands())
        Ops.push_back(State.get(VPOp, Part));

      Value *V = Builder.CreateNAryOp(I.getOpcode(), Ops);

      if (auto *VecOp = dyn_cast<Instruction>(V))
        VecOp->copyIRFlags(&I);

      // Use this vector value for all users of the original instruction.
      State.set(Def, V, Part);
      addMetadata(V, &I);
    }

    break;
  }
  case Instruction::ICmp:
  case Instruction::FCmp: {
    // Widen compares. Generate vector compares.
    bool FCmp = (I.getOpcode() == Instruction::FCmp);
    auto *Cmp = cast<CmpInst>(&I);
    setDebugLocFromInst(Builder, Cmp);
    for (unsigned Part = 0; Part < UF; ++Part) {
      Value *A = State.get(User.getOperand(0), Part);
      Value *B = State.get(User.getOperand(1), Part);
      Value *C = nullptr;
      if (FCmp) {
        // Propagate fast math flags.
        IRBuilder<>::FastMathFlagGuard FMFG(Builder);
        Builder.setFastMathFlags(Cmp->getFastMathFlags());
        C = Builder.CreateFCmp(Cmp->getPredicate(), A, B);
      } else {
        C = Builder.CreateICmp(Cmp->getPredicate(), A, B);
      }
      State.set(Def, C, Part);
      addMetadata(C, &I);
    }

    break;
  }

  case Instruction::ZExt:
  case Instruction::SExt:
  case Instruction::FPToUI:
  case Instruction::FPToSI:
  case Instruction::FPExt:
  case Instruction::PtrToInt:
  case Instruction::IntToPtr:
  case Instruction::SIToFP:
  case Instruction::UIToFP:
  case Instruction::Trunc:
  case Instruction::FPTrunc:
  case Instruction::BitCast: {
    auto *CI = cast<CastInst>(&I);
    setDebugLocFromInst(Builder, CI);

    /// Vectorize casts.
    Type *DestTy =
        (VF.isScalar()) ? CI->getType() : VectorType::get(CI->getType(), VF);

    for (unsigned Part = 0; Part < UF; ++Part) {
      Value *A = State.get(User.getOperand(0), Part);
      Value *Cast = Builder.CreateCast(CI->getOpcode(), A, DestTy);
      State.set(Def, Cast, Part);
      addMetadata(Cast, &I);
    }
    break;
  }
  default:
    // This instruction is not vectorized by simple widening.
    LLVM_DEBUG(dbgs() << "LV: Found an unhandled instruction: " << I);
    llvm_unreachable("Unhandled instruction!");
  } // end of switch.
}

void InnerLoopVectorizer::widenCallInstruction(CallInst &I, VPValue *Def,
                                               VPUser &ArgOperands,
                                               VPTransformState &State) {
  assert(!isa<DbgInfoIntrinsic>(I) &&
         "DbgInfoIntrinsic should have been dropped during VPlan construction");
  setDebugLocFromInst(Builder, &I);

  Module *M = I.getParent()->getParent()->getParent();
  auto *CI = cast<CallInst>(&I);

  SmallVector<Type *, 4> Tys;
  for (Value *ArgOperand : CI->arg_operands())
    Tys.push_back(ToVectorTy(ArgOperand->getType(), VF.getKnownMinValue()));

  Intrinsic::ID ID = getVectorIntrinsicIDForCall(CI, TLI);

  // The flag shows whether we use Intrinsic or a usual Call for vectorized
  // version of the instruction.
  // Is it beneficial to perform intrinsic call compared to lib call?
  bool NeedToScalarize = false;
  InstructionCost CallCost = Cost->getVectorCallCost(CI, VF, NeedToScalarize);
  InstructionCost IntrinsicCost = ID ? Cost->getVectorIntrinsicCost(CI, VF) : 0;
  bool UseVectorIntrinsic = ID && IntrinsicCost <= CallCost;
  assert((UseVectorIntrinsic || !NeedToScalarize) &&
         "Instruction should be scalarized elsewhere.");
  assert(IntrinsicCost.isValid() && CallCost.isValid() &&
         "Cannot have invalid costs while widening");

  for (unsigned Part = 0; Part < UF; ++Part) {
    SmallVector<Value *, 4> Args;
    for (auto &I : enumerate(ArgOperands.operands())) {
      // Some intrinsics have a scalar argument - don't replace it with a
      // vector.
      Value *Arg;
      if (!UseVectorIntrinsic || !hasVectorInstrinsicScalarOpd(ID, I.index()))
        Arg = State.get(I.value(), Part);
      else
        Arg = State.get(I.value(), VPIteration(0, 0));
      Args.push_back(Arg);
    }

    Function *VectorF;
    if (UseVectorIntrinsic) {
      // Use vector version of the intrinsic.
      Type *TysForDecl[] = {CI->getType()};
      if (VF.isVector())
        TysForDecl[0] = VectorType::get(CI->getType()->getScalarType(), VF);
      VectorF = Intrinsic::getDeclaration(M, ID, TysForDecl);
      assert(VectorF && "Can't retrieve vector intrinsic.");
    } else {
      // Use vector version of the function call.
      const VFShape Shape = VFShape::get(*CI, VF, false /*HasGlobalPred*/);
#ifndef NDEBUG
      assert(VFDatabase(*CI).getVectorizedFunction(Shape) != nullptr &&
             "Can't create vector function.");
#endif
        VectorF = VFDatabase(*CI).getVectorizedFunction(Shape);
    }
      SmallVector<OperandBundleDef, 1> OpBundles;
      CI->getOperandBundlesAsDefs(OpBundles);
      CallInst *V = Builder.CreateCall(VectorF, Args, OpBundles);

      if (isa<FPMathOperator>(V))
        V->copyFastMathFlags(CI);

#if INTEL_CUSTOMIZATION
      // Make sure we don't lose attributes at the call site. E.g., IMF
      // attributes are taken from call sites in MapIntrinToIml to refine SVML
      // calls for precision.
      V->setAttributes(CI->getAttributes());
#endif // INTEL_CUSTOMIZATION

      State.set(Def, V, Part);
      addMetadata(V, &I);
  }
}

void InnerLoopVectorizer::widenSelectInstruction(SelectInst &I, VPValue *VPDef,
                                                 VPUser &Operands,
                                                 bool InvariantCond,
                                                 VPTransformState &State) {
  setDebugLocFromInst(Builder, &I);

  // The condition can be loop invariant  but still defined inside the
  // loop. This means that we can't just use the original 'cond' value.
  // We have to take the 'vectorized' value and pick the first lane.
  // Instcombine will make this a no-op.
  auto *InvarCond = InvariantCond
                        ? State.get(Operands.getOperand(0), VPIteration(0, 0))
                        : nullptr;

  for (unsigned Part = 0; Part < UF; ++Part) {
    Value *Cond =
        InvarCond ? InvarCond : State.get(Operands.getOperand(0), Part);
    Value *Op0 = State.get(Operands.getOperand(1), Part);
    Value *Op1 = State.get(Operands.getOperand(2), Part);
    Value *Sel = Builder.CreateSelect(Cond, Op0, Op1);
    State.set(VPDef, Sel, Part);
    addMetadata(Sel, &I);
  }
}

void LoopVectorizationCostModel::collectLoopScalars(ElementCount VF) {
  // We should not collect Scalars more than once per VF. Right now, this
  // function is called from collectUniformsAndScalars(), which already does
  // this check. Collecting Scalars for VF=1 does not make any sense.
  assert(VF.isVector() && Scalars.find(VF) == Scalars.end() &&
         "This function should not be visited twice for the same VF");

  SmallSetVector<Instruction *, 8> Worklist;

  // These sets are used to seed the analysis with pointers used by memory
  // accesses that will remain scalar.
  SmallSetVector<Instruction *, 8> ScalarPtrs;
  SmallPtrSet<Instruction *, 8> PossibleNonScalarPtrs;
  auto *Latch = TheLoop->getLoopLatch();

  // A helper that returns true if the use of Ptr by MemAccess will be scalar.
  // The pointer operands of loads and stores will be scalar as long as the
  // memory access is not a gather or scatter operation. The value operand of a
  // store will remain scalar if the store is scalarized.
  auto isScalarUse = [&](Instruction *MemAccess, Value *Ptr) {
    InstWidening WideningDecision = getWideningDecision(MemAccess, VF);
    assert(WideningDecision != CM_Unknown &&
           "Widening decision should be ready at this moment");
    if (auto *Store = dyn_cast<StoreInst>(MemAccess))
      if (Ptr == Store->getValueOperand())
        return WideningDecision == CM_Scalarize;
    assert(Ptr == getLoadStorePointerOperand(MemAccess) &&
           "Ptr is neither a value or pointer operand");
    return WideningDecision != CM_GatherScatter;
  };

  // A helper that returns true if the given value is a bitcast or
  // getelementptr instruction contained in the loop.
  auto isLoopVaryingBitCastOrGEP = [&](Value *V) {
    return ((isa<BitCastInst>(V) && V->getType()->isPointerTy()) ||
            isa<GetElementPtrInst>(V)) &&
           !TheLoop->isLoopInvariant(V);
  };

  auto isScalarPtrInduction = [&](Instruction *MemAccess, Value *Ptr) {
    if (!isa<PHINode>(Ptr) ||
        !Legal->getInductionVars().count(cast<PHINode>(Ptr)))
      return false;
    auto &Induction = Legal->getInductionVars()[cast<PHINode>(Ptr)];
    if (Induction.getKind() != InductionDescriptor::IK_PtrInduction)
      return false;
    return isScalarUse(MemAccess, Ptr);
  };

  // A helper that evaluates a memory access's use of a pointer. If the
  // pointer is actually the pointer induction of a loop, it is being
  // inserted into Worklist. If the use will be a scalar use, and the
  // pointer is only used by memory accesses, we place the pointer in
  // ScalarPtrs. Otherwise, the pointer is placed in PossibleNonScalarPtrs.
  auto evaluatePtrUse = [&](Instruction *MemAccess, Value *Ptr) {
    if (isScalarPtrInduction(MemAccess, Ptr)) {
      Worklist.insert(cast<Instruction>(Ptr));
      Instruction *Update = cast<Instruction>(
          cast<PHINode>(Ptr)->getIncomingValueForBlock(Latch));
      Worklist.insert(Update);
      LLVM_DEBUG(dbgs() << "LV: Found new scalar instruction: " << *Ptr
                        << "\n");
      LLVM_DEBUG(dbgs() << "LV: Found new scalar instruction: " << *Update
                        << "\n");
      return;
    }
    // We only care about bitcast and getelementptr instructions contained in
    // the loop.
    if (!isLoopVaryingBitCastOrGEP(Ptr))
      return;

    // If the pointer has already been identified as scalar (e.g., if it was
    // also identified as uniform), there's nothing to do.
    auto *I = cast<Instruction>(Ptr);
    if (Worklist.count(I))
      return;

    // If the use of the pointer will be a scalar use, and all users of the
    // pointer are memory accesses, place the pointer in ScalarPtrs. Otherwise,
    // place the pointer in PossibleNonScalarPtrs.
    if (isScalarUse(MemAccess, Ptr) && llvm::all_of(I->users(), [&](User *U) {
          return isa<LoadInst>(U) || isa<StoreInst>(U);
        }))
      ScalarPtrs.insert(I);
    else
      PossibleNonScalarPtrs.insert(I);
  };

  // We seed the scalars analysis with three classes of instructions: (1)
  // instructions marked uniform-after-vectorization and (2) bitcast,
  // getelementptr and (pointer) phi instructions used by memory accesses
  // requiring a scalar use.
  //
  // (1) Add to the worklist all instructions that have been identified as
  // uniform-after-vectorization.
  Worklist.insert(Uniforms[VF].begin(), Uniforms[VF].end());

  // (2) Add to the worklist all bitcast and getelementptr instructions used by
  // memory accesses requiring a scalar use. The pointer operands of loads and
  // stores will be scalar as long as the memory accesses is not a gather or
  // scatter operation. The value operand of a store will remain scalar if the
  // store is scalarized.
  for (auto *BB : TheLoop->blocks())
    for (auto &I : *BB) {
      if (auto *Load = dyn_cast<LoadInst>(&I)) {
        evaluatePtrUse(Load, Load->getPointerOperand());
      } else if (auto *Store = dyn_cast<StoreInst>(&I)) {
        evaluatePtrUse(Store, Store->getPointerOperand());
        evaluatePtrUse(Store, Store->getValueOperand());
      }
    }
  for (auto *I : ScalarPtrs)
    if (!PossibleNonScalarPtrs.count(I)) {
      LLVM_DEBUG(dbgs() << "LV: Found scalar instruction: " << *I << "\n");
      Worklist.insert(I);
    }

  // Insert the forced scalars.
  // FIXME: Currently widenPHIInstruction() often creates a dead vector
  // induction variable when the PHI user is scalarized.
  auto ForcedScalar = ForcedScalars.find(VF);
  if (ForcedScalar != ForcedScalars.end())
    for (auto *I : ForcedScalar->second)
      Worklist.insert(I);

  // Expand the worklist by looking through any bitcasts and getelementptr
  // instructions we've already identified as scalar. This is similar to the
  // expansion step in collectLoopUniforms(); however, here we're only
  // expanding to include additional bitcasts and getelementptr instructions.
  unsigned Idx = 0;
  while (Idx != Worklist.size()) {
    Instruction *Dst = Worklist[Idx++];
    if (!isLoopVaryingBitCastOrGEP(Dst->getOperand(0)))
      continue;
    auto *Src = cast<Instruction>(Dst->getOperand(0));
    if (llvm::all_of(Src->users(), [&](User *U) -> bool {
          auto *J = cast<Instruction>(U);
          return !TheLoop->contains(J) || Worklist.count(J) ||
                 ((isa<LoadInst>(J) || isa<StoreInst>(J)) &&
                  isScalarUse(J, Src));
        })) {
      Worklist.insert(Src);
      LLVM_DEBUG(dbgs() << "LV: Found scalar instruction: " << *Src << "\n");
    }
  }

  // An induction variable will remain scalar if all users of the induction
  // variable and induction variable update remain scalar.
  for (auto &Induction : Legal->getInductionVars()) {
    auto *Ind = Induction.first;
    auto *IndUpdate = cast<Instruction>(Ind->getIncomingValueForBlock(Latch));

    // If tail-folding is applied, the primary induction variable will be used
    // to feed a vector compare.
    if (Ind == Legal->getPrimaryInduction() && foldTailByMasking())
      continue;

    // Determine if all users of the induction variable are scalar after
    // vectorization.
    auto ScalarInd = llvm::all_of(Ind->users(), [&](User *U) -> bool {
      auto *I = cast<Instruction>(U);
      return I == IndUpdate || !TheLoop->contains(I) || Worklist.count(I);
    });
    if (!ScalarInd)
      continue;

    // Determine if all users of the induction variable update instruction are
    // scalar after vectorization.
    auto ScalarIndUpdate =
        llvm::all_of(IndUpdate->users(), [&](User *U) -> bool {
          auto *I = cast<Instruction>(U);
          return I == Ind || !TheLoop->contains(I) || Worklist.count(I);
        });
    if (!ScalarIndUpdate)
      continue;

    // The induction variable and its update instruction will remain scalar.
    Worklist.insert(Ind);
    Worklist.insert(IndUpdate);
    LLVM_DEBUG(dbgs() << "LV: Found scalar instruction: " << *Ind << "\n");
    LLVM_DEBUG(dbgs() << "LV: Found scalar instruction: " << *IndUpdate
                      << "\n");
  }

  Scalars[VF].insert(Worklist.begin(), Worklist.end());
}

bool LoopVectorizationCostModel::isScalarWithPredication(Instruction *I,
                                                         ElementCount VF) {
  if (!blockNeedsPredication(I->getParent()))
    return false;
  switch(I->getOpcode()) {
  default:
    break;
  case Instruction::Load:
  case Instruction::Store: {
    if (!Legal->isMaskRequired(I))
      return false;
    auto *Ptr = getLoadStorePointerOperand(I);
    auto *Ty = getMemInstValueType(I);
    // We have already decided how to vectorize this instruction, get that
    // result.
    if (VF.isVector()) {
      InstWidening WideningDecision = getWideningDecision(I, VF);
      assert(WideningDecision != CM_Unknown &&
             "Widening decision should be ready at this moment");
      return WideningDecision == CM_Scalarize;
    }
    const Align Alignment = getLoadStoreAlignment(I);
    return isa<LoadInst>(I) ? !(isLegalMaskedLoad(Ty, Ptr, Alignment) ||
                                isLegalMaskedGather(Ty, Alignment))
                            : !(isLegalMaskedStore(Ty, Ptr, Alignment) ||
                                isLegalMaskedScatter(Ty, Alignment));
  }
  case Instruction::UDiv:
  case Instruction::SDiv:
  case Instruction::SRem:
  case Instruction::URem:
    return mayDivideByZero(*I);
  }
  return false;
}

bool LoopVectorizationCostModel::interleavedAccessCanBeWidened(
    Instruction *I, ElementCount VF) {
  assert(isAccessInterleaved(I) && "Expecting interleaved access.");
  assert(getWideningDecision(I, VF) == CM_Unknown &&
         "Decision should not be set yet.");
  auto *Group = getInterleavedAccessGroup(I);
  assert(Group && "Must have a group.");

  // If the instruction's allocated size doesn't equal it's type size, it
  // requires padding and will be scalarized.
  auto &DL = I->getModule()->getDataLayout();
  auto *ScalarTy = getMemInstValueType(I);
  if (hasIrregularType(ScalarTy, DL))
    return false;

  // Check if masking is required.
  // A Group may need masking for one of two reasons: it resides in a block that
  // needs predication, or it was decided to use masking to deal with gaps.
  bool PredicatedAccessRequiresMasking =
      Legal->blockNeedsPredication(I->getParent()) && Legal->isMaskRequired(I);
  bool AccessWithGapsRequiresMasking =
      Group->requiresScalarEpilogue() && !isScalarEpilogueAllowed();
  if (!PredicatedAccessRequiresMasking && !AccessWithGapsRequiresMasking)
    return true;

  // If masked interleaving is required, we expect that the user/target had
  // enabled it, because otherwise it either wouldn't have been created or
  // it should have been invalidated by the CostModel.
  assert(useMaskedInterleavedAccesses(TTI) &&
         "Masked interleave-groups for predicated accesses are not enabled.");

  auto *Ty = getMemInstValueType(I);
  const Align Alignment = getLoadStoreAlignment(I);
  return isa<LoadInst>(I) ? TTI.isLegalMaskedLoad(Ty, Alignment)
                          : TTI.isLegalMaskedStore(Ty, Alignment);
}

bool LoopVectorizationCostModel::memoryInstructionCanBeWidened(
    Instruction *I, ElementCount VF) {
  // Get and ensure we have a valid memory instruction.
  LoadInst *LI = dyn_cast<LoadInst>(I);
  StoreInst *SI = dyn_cast<StoreInst>(I);
  assert((LI || SI) && "Invalid memory instruction");

  auto *Ptr = getLoadStorePointerOperand(I);

  // In order to be widened, the pointer should be consecutive, first of all.
  if (!Legal->isConsecutivePtr(Ptr))
    return false;

  // If the instruction is a store located in a predicated block, it will be
  // scalarized.
  if (isScalarWithPredication(I))
    return false;

  // If the instruction's allocated size doesn't equal it's type size, it
  // requires padding and will be scalarized.
  auto &DL = I->getModule()->getDataLayout();
  auto *ScalarTy = LI ? LI->getType() : SI->getValueOperand()->getType();
  if (hasIrregularType(ScalarTy, DL))
    return false;

  return true;
}

void LoopVectorizationCostModel::collectLoopUniforms(ElementCount VF) {
  // We should not collect Uniforms more than once per VF. Right now,
  // this function is called from collectUniformsAndScalars(), which
  // already does this check. Collecting Uniforms for VF=1 does not make any
  // sense.

  assert(VF.isVector() && Uniforms.find(VF) == Uniforms.end() &&
         "This function should not be visited twice for the same VF");

  // Visit the list of Uniforms. If we'll not find any uniform value, we'll
  // not analyze again.  Uniforms.count(VF) will return 1.
  Uniforms[VF].clear();

  // We now know that the loop is vectorizable!
  // Collect instructions inside the loop that will remain uniform after
  // vectorization.

  // Global values, params and instructions outside of current loop are out of
  // scope.
  auto isOutOfScope = [&](Value *V) -> bool {
    Instruction *I = dyn_cast<Instruction>(V);
    return (!I || !TheLoop->contains(I));
  };

  SetVector<Instruction *> Worklist;
  BasicBlock *Latch = TheLoop->getLoopLatch();

  // Instructions that are scalar with predication must not be considered
  // uniform after vectorization, because that would create an erroneous
  // replicating region where only a single instance out of VF should be formed.
  // TODO: optimize such seldom cases if found important, see PR40816.
  auto addToWorklistIfAllowed = [&](Instruction *I) -> void {
    if (isOutOfScope(I)) {
      LLVM_DEBUG(dbgs() << "LV: Found not uniform due to scope: "
                        << *I << "\n");
      return;
    }
    if (isScalarWithPredication(I, VF)) {
      LLVM_DEBUG(dbgs() << "LV: Found not uniform being ScalarWithPredication: "
                        << *I << "\n");
      return;
    }
    LLVM_DEBUG(dbgs() << "LV: Found uniform instruction: " << *I << "\n");
    Worklist.insert(I);
  };

  // Start with the conditional branch. If the branch condition is an
  // instruction contained in the loop that is only used by the branch, it is
  // uniform.
  auto *Cmp = dyn_cast<Instruction>(Latch->getTerminator()->getOperand(0));
  if (Cmp && TheLoop->contains(Cmp) && Cmp->hasOneUse())
    addToWorklistIfAllowed(Cmp);

  auto isUniformDecision = [&](Instruction *I, ElementCount VF) {
    InstWidening WideningDecision = getWideningDecision(I, VF);
    assert(WideningDecision != CM_Unknown &&
           "Widening decision should be ready at this moment");

    // A uniform memory op is itself uniform.  We exclude uniform stores
    // here as they demand the last lane, not the first one.
    if (isa<LoadInst>(I) && Legal->isUniformMemOp(*I)) {
      assert(WideningDecision == CM_Scalarize);
      return true;
    }

    return (WideningDecision == CM_Widen ||
            WideningDecision == CM_Widen_Reverse ||
            WideningDecision == CM_Interleave);
  };


  // Returns true if Ptr is the pointer operand of a memory access instruction
  // I, and I is known to not require scalarization.
  auto isVectorizedMemAccessUse = [&](Instruction *I, Value *Ptr) -> bool {
    return getLoadStorePointerOperand(I) == Ptr && isUniformDecision(I, VF);
  };

  // Holds a list of values which are known to have at least one uniform use.
  // Note that there may be other uses which aren't uniform.  A "uniform use"
  // here is something which only demands lane 0 of the unrolled iterations;
  // it does not imply that all lanes produce the same value (e.g. this is not
  // the usual meaning of uniform)
  SmallPtrSet<Value *, 8> HasUniformUse;

  // Scan the loop for instructions which are either a) known to have only
  // lane 0 demanded or b) are uses which demand only lane 0 of their operand.
  for (auto *BB : TheLoop->blocks())
    for (auto &I : *BB) {
      // If there's no pointer operand, there's nothing to do.
      auto *Ptr = getLoadStorePointerOperand(&I);
      if (!Ptr)
        continue;

      // A uniform memory op is itself uniform.  We exclude uniform stores
      // here as they demand the last lane, not the first one.
      if (isa<LoadInst>(I) && Legal->isUniformMemOp(I))
        addToWorklistIfAllowed(&I);

      if (isUniformDecision(&I, VF)) {
        assert(isVectorizedMemAccessUse(&I, Ptr) && "consistency check");
        HasUniformUse.insert(Ptr);
      }
    }

  // Add to the worklist any operands which have *only* uniform (e.g. lane 0
  // demanding) users.  Since loops are assumed to be in LCSSA form, this
  // disallows uses outside the loop as well.
  for (auto *V : HasUniformUse) {
    if (isOutOfScope(V))
      continue;
    auto *I = cast<Instruction>(V);
    auto UsersAreMemAccesses =
      llvm::all_of(I->users(), [&](User *U) -> bool {
        return isVectorizedMemAccessUse(cast<Instruction>(U), V);
      });
    if (UsersAreMemAccesses)
      addToWorklistIfAllowed(I);
  }

  // Expand Worklist in topological order: whenever a new instruction
  // is added , its users should be already inside Worklist.  It ensures
  // a uniform instruction will only be used by uniform instructions.
  unsigned idx = 0;
  while (idx != Worklist.size()) {
    Instruction *I = Worklist[idx++];

    for (auto OV : I->operand_values()) {
      // isOutOfScope operands cannot be uniform instructions.
      if (isOutOfScope(OV))
        continue;
      // First order recurrence Phi's should typically be considered
      // non-uniform.
      auto *OP = dyn_cast<PHINode>(OV);
      if (OP && Legal->isFirstOrderRecurrence(OP))
        continue;
      // If all the users of the operand are uniform, then add the
      // operand into the uniform worklist.
      auto *OI = cast<Instruction>(OV);
      if (llvm::all_of(OI->users(), [&](User *U) -> bool {
            auto *J = cast<Instruction>(U);
            return Worklist.count(J) || isVectorizedMemAccessUse(J, OI);
          }))
        addToWorklistIfAllowed(OI);
    }
  }

  // For an instruction to be added into Worklist above, all its users inside
  // the loop should also be in Worklist. However, this condition cannot be
  // true for phi nodes that form a cyclic dependence. We must process phi
  // nodes separately. An induction variable will remain uniform if all users
  // of the induction variable and induction variable update remain uniform.
  // The code below handles both pointer and non-pointer induction variables.
  for (auto &Induction : Legal->getInductionVars()) {
    auto *Ind = Induction.first;
    auto *IndUpdate = cast<Instruction>(Ind->getIncomingValueForBlock(Latch));

    // Determine if all users of the induction variable are uniform after
    // vectorization.
    auto UniformInd = llvm::all_of(Ind->users(), [&](User *U) -> bool {
      auto *I = cast<Instruction>(U);
      return I == IndUpdate || !TheLoop->contains(I) || Worklist.count(I) ||
             isVectorizedMemAccessUse(I, Ind);
    });
    if (!UniformInd)
      continue;

    // Determine if all users of the induction variable update instruction are
    // uniform after vectorization.
    auto UniformIndUpdate =
        llvm::all_of(IndUpdate->users(), [&](User *U) -> bool {
          auto *I = cast<Instruction>(U);
          return I == Ind || !TheLoop->contains(I) || Worklist.count(I) ||
                 isVectorizedMemAccessUse(I, IndUpdate);
        });
    if (!UniformIndUpdate)
      continue;

    // The induction variable and its update instruction will remain uniform.
    addToWorklistIfAllowed(Ind);
    addToWorklistIfAllowed(IndUpdate);
  }

  Uniforms[VF].insert(Worklist.begin(), Worklist.end());
}

bool LoopVectorizationCostModel::runtimeChecksRequired() {
  LLVM_DEBUG(dbgs() << "LV: Performing code size checks.\n");

  if (Legal->getRuntimePointerChecking()->Need) {
    reportVectorizationFailure("Runtime ptr check is required with -Os/-Oz",
        "runtime pointer checks needed. Enable vectorization of this "
        "loop with '#pragma clang loop vectorize(enable)' when "
        "compiling with -Os/-Oz",
        "CantVersionLoopWithOptForSize", ORE, TheLoop);
    return true;
  }

  if (!PSE.getUnionPredicate().getPredicates().empty()) {
    reportVectorizationFailure("Runtime SCEV check is required with -Os/-Oz",
        "runtime SCEV checks needed. Enable vectorization of this "
        "loop with '#pragma clang loop vectorize(enable)' when "
        "compiling with -Os/-Oz",
        "CantVersionLoopWithOptForSize", ORE, TheLoop);
    return true;
  }

  // FIXME: Avoid specializing for stride==1 instead of bailing out.
  if (!Legal->getLAI()->getSymbolicStrides().empty()) {
    reportVectorizationFailure("Runtime stride check for small trip count",
        "runtime stride == 1 checks needed. Enable vectorization of "
        "this loop without such check by compiling with -Os/-Oz",
        "CantVersionLoopWithOptForSize", ORE, TheLoop);
    return true;
  }

  return false;
}

Optional<ElementCount>
LoopVectorizationCostModel::computeMaxVF(ElementCount UserVF, unsigned UserIC) {
  if (Legal->getRuntimePointerChecking()->Need && TTI.hasBranchDivergence()) {
    // TODO: It may by useful to do since it's still likely to be dynamically
    // uniform if the target can skip.
    reportVectorizationFailure(
        "Not inserting runtime ptr check for divergent target",
        "runtime pointer checks needed. Not enabled for divergent target",
        "CantVersionLoopWithDivergentTarget", ORE, TheLoop);
    return None;
  }

  unsigned TC = PSE.getSE()->getSmallConstantTripCount(TheLoop);
  LLVM_DEBUG(dbgs() << "LV: Found trip count: " << TC << '\n');
  if (TC == 1) {
    reportVectorizationFailure("Single iteration (non) loop",
        "loop trip count is one, irrelevant for vectorization",
        "SingleIterationLoop", ORE, TheLoop);
    return None;
  }

  switch (ScalarEpilogueStatus) {
  case CM_ScalarEpilogueAllowed:
    return computeFeasibleMaxVF(TC, UserVF);
  case CM_ScalarEpilogueNotAllowedUsePredicate:
    LLVM_FALLTHROUGH;
  case CM_ScalarEpilogueNotNeededUsePredicate:
    LLVM_DEBUG(
        dbgs() << "LV: vector predicate hint/switch found.\n"
               << "LV: Not allowing scalar epilogue, creating predicated "
               << "vector loop.\n");
    break;
  case CM_ScalarEpilogueNotAllowedLowTripLoop:
    // fallthrough as a special case of OptForSize
  case CM_ScalarEpilogueNotAllowedOptSize:
    if (ScalarEpilogueStatus == CM_ScalarEpilogueNotAllowedOptSize)
      LLVM_DEBUG(
          dbgs() << "LV: Not allowing scalar epilogue due to -Os/-Oz.\n");
    else
      LLVM_DEBUG(dbgs() << "LV: Not allowing scalar epilogue due to low trip "
                        << "count.\n");

    // Bail if runtime checks are required, which are not good when optimising
    // for size.
    if (runtimeChecksRequired())
      return None;

    break;
  }

  // The only loops we can vectorize without a scalar epilogue, are loops with
  // a bottom-test and a single exiting block. We'd have to handle the fact
  // that not every instruction executes on the last iteration.  This will
  // require a lane mask which varies through the vector loop body.  (TODO)
  if (TheLoop->getExitingBlock() != TheLoop->getLoopLatch()) {
    // If there was a tail-folding hint/switch, but we can't fold the tail by
    // masking, fallback to a vectorization with a scalar epilogue.
    if (ScalarEpilogueStatus == CM_ScalarEpilogueNotNeededUsePredicate) {
      LLVM_DEBUG(dbgs() << "LV: Cannot fold tail by masking: vectorize with a "
                           "scalar epilogue instead.\n");
      ScalarEpilogueStatus = CM_ScalarEpilogueAllowed;
      return computeFeasibleMaxVF(TC, UserVF);
    }
    return None;
  }

  // Now try the tail folding

  // Invalidate interleave groups that require an epilogue if we can't mask
  // the interleave-group.
  if (!useMaskedInterleavedAccesses(TTI)) {
    assert(WideningDecisions.empty() && Uniforms.empty() && Scalars.empty() &&
           "No decisions should have been taken at this point");
    // Note: There is no need to invalidate any cost modeling decisions here, as
    // non where taken so far.
    InterleaveInfo.invalidateGroupsRequiringScalarEpilogue();
  }

  ElementCount MaxVF = computeFeasibleMaxVF(TC, UserVF);
  assert(!MaxVF.isScalable() &&
         "Scalable vectors do not yet support tail folding");
  assert((UserVF.isNonZero() || isPowerOf2_32(MaxVF.getFixedValue())) &&
         "MaxVF must be a power of 2");
  unsigned MaxVFtimesIC =
      UserIC ? MaxVF.getFixedValue() * UserIC : MaxVF.getFixedValue();
  // Avoid tail folding if the trip count is known to be a multiple of any VF we
  // chose.
  ScalarEvolution *SE = PSE.getSE();
  const SCEV *BackedgeTakenCount = PSE.getBackedgeTakenCount();
  const SCEV *ExitCount = SE->getAddExpr(
      BackedgeTakenCount, SE->getOne(BackedgeTakenCount->getType()));
  const SCEV *Rem = SE->getURemExpr(
      SE->applyLoopGuards(ExitCount, TheLoop),
      SE->getConstant(BackedgeTakenCount->getType(), MaxVFtimesIC));
  if (Rem->isZero()) {
    // Accept MaxVF if we do not have a tail.
    LLVM_DEBUG(dbgs() << "LV: No tail will remain for any chosen VF.\n");
    return MaxVF;
  }

  // If we don't know the precise trip count, or if the trip count that we
  // found modulo the vectorization factor is not zero, try to fold the tail
  // by masking.
  // FIXME: look for a smaller MaxVF that does divide TC rather than masking.
  if (Legal->prepareToFoldTailByMasking()) {
    FoldTailByMasking = true;
    return MaxVF;
  }

  // If there was a tail-folding hint/switch, but we can't fold the tail by
  // masking, fallback to a vectorization with a scalar epilogue.
  if (ScalarEpilogueStatus == CM_ScalarEpilogueNotNeededUsePredicate) {
    LLVM_DEBUG(dbgs() << "LV: Cannot fold tail by masking: vectorize with a "
                         "scalar epilogue instead.\n");
    ScalarEpilogueStatus = CM_ScalarEpilogueAllowed;
    return MaxVF;
  }

  if (ScalarEpilogueStatus == CM_ScalarEpilogueNotAllowedUsePredicate) {
    LLVM_DEBUG(dbgs() << "LV: Can't fold tail by masking: don't vectorize\n");
    return None;
  }

  if (TC == 0) {
    reportVectorizationFailure(
        "Unable to calculate the loop count due to complex control flow",
        "unable to calculate the loop count due to complex control flow",
        "UnknownLoopCountComplexCFG", ORE, TheLoop);
    return None;
  }

  reportVectorizationFailure(
      "Cannot optimize for size and vectorize at the same time.",
      "cannot optimize for size and vectorize at the same time. "
      "Enable vectorization of this loop with '#pragma clang loop "
      "vectorize(enable)' when compiling with -Os/-Oz",
      "NoTailLoopWithOptForSize", ORE, TheLoop);
  return None;
}

ElementCount
LoopVectorizationCostModel::computeFeasibleMaxVF(unsigned ConstTripCount,
                                                 ElementCount UserVF) {
  bool IgnoreScalableUserVF = UserVF.isScalable() &&
                              !TTI.supportsScalableVectors() &&
                              !ForceTargetSupportsScalableVectors;
  if (IgnoreScalableUserVF) {
    LLVM_DEBUG(
        dbgs() << "LV: Ignoring VF=" << UserVF
               << " because target does not support scalable vectors.\n");
    ORE->emit([&]() {
      return OptimizationRemarkAnalysis(DEBUG_TYPE, "IgnoreScalableUserVF",
                                        TheLoop->getStartLoc(),
                                        TheLoop->getHeader())
             << "Ignoring VF=" << ore::NV("UserVF", UserVF)
             << " because target does not support scalable vectors.";
    });
  }

  // Beyond this point two scenarios are handled. If UserVF isn't specified
  // then a suitable VF is chosen. If UserVF is specified and there are
  // dependencies, check if it's legal. However, if a UserVF is specified and
  // there are no dependencies, then there's nothing to do.
  if (UserVF.isNonZero() && !IgnoreScalableUserVF) {
    if (!canVectorizeReductions(UserVF)) {
      reportVectorizationFailure(
          "LV: Scalable vectorization not supported for the reduction "
          "operations found in this loop. Using fixed-width "
          "vectorization instead.",
          "Scalable vectorization not supported for the reduction operations "
          "found in this loop. Using fixed-width vectorization instead.",
          "ScalableVFUnfeasible", ORE, TheLoop);
      return computeFeasibleMaxVF(
          ConstTripCount, ElementCount::getFixed(UserVF.getKnownMinValue()));
    }

    if (Legal->isSafeForAnyVectorWidth())
      return UserVF;
  }

  MinBWs = computeMinimumValueSizes(TheLoop->getBlocks(), *DB, &TTI);
  unsigned SmallestType, WidestType;
  std::tie(SmallestType, WidestType) = getSmallestAndWidestTypes();
  unsigned WidestRegister = TTI.getRegisterBitWidth(true);

  // Get the maximum safe dependence distance in bits computed by LAA.
  // It is computed by MaxVF * sizeOf(type) * 8, where type is taken from
  // the memory accesses that is most restrictive (involved in the smallest
  // dependence distance).
  unsigned MaxSafeVectorWidthInBits = Legal->getMaxSafeVectorWidthInBits();

  // If the user vectorization factor is legally unsafe, clamp it to a safe
  // value. Otherwise, return as is.
  if (UserVF.isNonZero() && !IgnoreScalableUserVF) {
    unsigned MaxSafeElements =
        PowerOf2Floor(MaxSafeVectorWidthInBits / WidestType);
    ElementCount MaxSafeVF = ElementCount::getFixed(MaxSafeElements);

    if (UserVF.isScalable()) {
      Optional<unsigned> MaxVScale = TTI.getMaxVScale();

      // Scale VF by vscale before checking if it's safe.
      MaxSafeVF = ElementCount::getScalable(
          MaxVScale ? (MaxSafeElements / MaxVScale.getValue()) : 0);

      if (MaxSafeVF.isZero()) {
        // The dependence distance is too small to use scalable vectors,
        // fallback on fixed.
        LLVM_DEBUG(
            dbgs()
            << "LV: Max legal vector width too small, scalable vectorization "
               "unfeasible. Using fixed-width vectorization instead.\n");
        ORE->emit([&]() {
          return OptimizationRemarkAnalysis(DEBUG_TYPE, "ScalableVFUnfeasible",
                                            TheLoop->getStartLoc(),
                                            TheLoop->getHeader())
                 << "Max legal vector width too small, scalable vectorization "
                 << "unfeasible. Using fixed-width vectorization instead.";
        });
        return computeFeasibleMaxVF(
            ConstTripCount, ElementCount::getFixed(UserVF.getKnownMinValue()));
      }
    }

    LLVM_DEBUG(dbgs() << "LV: The max safe VF is: " << MaxSafeVF << ".\n");

    if (ElementCount::isKnownLE(UserVF, MaxSafeVF))
      return UserVF;

    LLVM_DEBUG(dbgs() << "LV: User VF=" << UserVF
                      << " is unsafe, clamping to max safe VF=" << MaxSafeVF
                      << ".\n");
    ORE->emit([&]() {
      return OptimizationRemarkAnalysis(DEBUG_TYPE, "VectorizationFactor",
                                        TheLoop->getStartLoc(),
                                        TheLoop->getHeader())
             << "User-specified vectorization factor "
             << ore::NV("UserVectorizationFactor", UserVF)
             << " is unsafe, clamping to maximum safe vectorization factor "
             << ore::NV("VectorizationFactor", MaxSafeVF);
    });
    return MaxSafeVF;
  }

  WidestRegister = std::min(WidestRegister, MaxSafeVectorWidthInBits);

  // Ensure MaxVF is a power of 2; the dependence distance bound may not be.
  // Note that both WidestRegister and WidestType may not be a powers of 2.
  auto MaxVectorSize =
      ElementCount::getFixed(PowerOf2Floor(WidestRegister / WidestType));

  LLVM_DEBUG(dbgs() << "LV: The Smallest and Widest types: " << SmallestType
                    << " / " << WidestType << " bits.\n");
  LLVM_DEBUG(dbgs() << "LV: The Widest register safe to use is: "
                    << WidestRegister << " bits.\n");

  assert(MaxVectorSize.getFixedValue() <= WidestRegister &&
         "Did not expect to pack so many elements"
         " into one vector!");
  if (MaxVectorSize.getFixedValue() == 0) {
    LLVM_DEBUG(dbgs() << "LV: The target has no vector registers.\n");
    return ElementCount::getFixed(1);
  } else if (ConstTripCount && ConstTripCount < MaxVectorSize.getFixedValue() &&
             isPowerOf2_32(ConstTripCount)) {
    // We need to clamp the VF to be the ConstTripCount. There is no point in
    // choosing a higher viable VF as done in the loop below.
    LLVM_DEBUG(dbgs() << "LV: Clamping the MaxVF to the constant trip count: "
                      << ConstTripCount << "\n");
    return ElementCount::getFixed(ConstTripCount);
  }

  ElementCount MaxVF = MaxVectorSize;
  if (TTI.shouldMaximizeVectorBandwidth(!isScalarEpilogueAllowed()) ||
      (MaximizeBandwidth && isScalarEpilogueAllowed())) {
    // Collect all viable vectorization factors larger than the default MaxVF
    // (i.e. MaxVectorSize).
    SmallVector<ElementCount, 8> VFs;
    auto MaxVectorSizeMaxBW =
        ElementCount::getFixed(WidestRegister / SmallestType);
    for (ElementCount VS = MaxVectorSize * 2;
         ElementCount::isKnownLE(VS, MaxVectorSizeMaxBW); VS *= 2)
      VFs.push_back(VS);

    // For each VF calculate its register usage.
    auto RUs = calculateRegisterUsage(VFs);

    // Select the largest VF which doesn't require more registers than existing
    // ones.
    for (int i = RUs.size() - 1; i >= 0; --i) {
      bool Selected = true;
      for (auto &pair : RUs[i].MaxLocalUsers) {
        unsigned TargetNumRegisters = TTI.getNumberOfRegisters(pair.first);
        if (pair.second > TargetNumRegisters)
          Selected = false;
      }
      if (Selected) {
        MaxVF = VFs[i];
        break;
      }
    }
    if (ElementCount MinVF =
            TTI.getMinimumVF(SmallestType, /*IsScalable=*/false)) {
      if (ElementCount::isKnownLT(MaxVF, MinVF)) {
        LLVM_DEBUG(dbgs() << "LV: Overriding calculated MaxVF(" << MaxVF
                          << ") with target's minimum: " << MinVF << '\n');
        MaxVF = MinVF;
      }
    }
  }
  return MaxVF;
}

VectorizationFactor
LoopVectorizationCostModel::selectVectorizationFactor(ElementCount MaxVF) {
  // FIXME: This can be fixed for scalable vectors later, because at this stage
  // the LoopVectorizer will only consider vectorizing a loop with scalable
  // vectors when the loop has a hint to enable vectorization for a given VF.
  assert(!MaxVF.isScalable() && "scalable vectors not yet supported");

  InstructionCost ExpectedCost = expectedCost(ElementCount::getFixed(1)).first;
  LLVM_DEBUG(dbgs() << "LV: Scalar loop costs: " << ExpectedCost << ".\n");
  assert(ExpectedCost.isValid() && "Unexpected invalid cost for scalar loop");

  auto Width = ElementCount::getFixed(1);
  const float ScalarCost = *ExpectedCost.getValue();
  float Cost = ScalarCost;

  bool ForceVectorization = Hints->getForce() == LoopVectorizeHints::FK_Enabled;
  if (ForceVectorization && MaxVF.isVector()) {
    // Ignore scalar width, because the user explicitly wants vectorization.
    // Initialize cost to max so that VF = 2 is, at least, chosen during cost
    // evaluation.
    Cost = std::numeric_limits<float>::max();
  }

  for (auto i = ElementCount::getFixed(2); ElementCount::isKnownLE(i, MaxVF);
       i *= 2) {
    // Notice that the vector loop needs to be executed less times, so
    // we need to divide the cost of the vector loops by the width of
    // the vector elements.
    VectorizationCostTy C = expectedCost(i);
    assert(C.first.isValid() && "Unexpected invalid cost for vector loop");
    float VectorCost = *C.first.getValue() / (float)i.getFixedValue();
    LLVM_DEBUG(dbgs() << "LV: Vector loop of width " << i
                      << " costs: " << (int)VectorCost << ".\n");
    if (!C.second && !ForceVectorization) {
      LLVM_DEBUG(
          dbgs() << "LV: Not considering vector loop of width " << i
                 << " because it will not generate any vector instructions.\n");
      continue;
    }

    // If profitable add it to ProfitableVF list.
    if (VectorCost < ScalarCost) {
      ProfitableVFs.push_back(VectorizationFactor(
          {i, (unsigned)VectorCost}));
    }

    if (VectorCost < Cost) {
      Cost = VectorCost;
      Width = i;
    }
  }

  if (!EnableCondStoresVectorization && NumPredStores) {
    reportVectorizationFailure("There are conditional stores.",
        "store that is conditionally executed prevents vectorization",
        "ConditionalStore", ORE, TheLoop);
    Width = ElementCount::getFixed(1);
    Cost = ScalarCost;
  }

  LLVM_DEBUG(if (ForceVectorization && !Width.isScalar() && Cost >= ScalarCost) dbgs()
             << "LV: Vectorization seems to be not beneficial, "
             << "but was forced by a user.\n");
  LLVM_DEBUG(dbgs() << "LV: Selecting VF: " << Width << ".\n");
  VectorizationFactor Factor = {Width,
                                (unsigned)(Width.getKnownMinValue() * Cost)};
  return Factor;
}

bool LoopVectorizationCostModel::isCandidateForEpilogueVectorization(
    const Loop &L, ElementCount VF) const {
  // Cross iteration phis such as reductions need special handling and are
  // currently unsupported.
  if (any_of(L.getHeader()->phis(), [&](PHINode &Phi) {
        return Legal->isFirstOrderRecurrence(&Phi) ||
               Legal->isReductionVariable(&Phi);
      }))
    return false;

  // Phis with uses outside of the loop require special handling and are
  // currently unsupported.
  for (auto &Entry : Legal->getInductionVars()) {
    // Look for uses of the value of the induction at the last iteration.
    Value *PostInc = Entry.first->getIncomingValueForBlock(L.getLoopLatch());
    for (User *U : PostInc->users())
      if (!L.contains(cast<Instruction>(U)))
        return false;
    // Look for uses of penultimate value of the induction.
    for (User *U : Entry.first->users())
      if (!L.contains(cast<Instruction>(U)))
        return false;
  }

  // Induction variables that are widened require special handling that is
  // currently not supported.
  if (any_of(Legal->getInductionVars(), [&](auto &Entry) {
        return !(this->isScalarAfterVectorization(Entry.first, VF) ||
                 this->isProfitableToScalarize(Entry.first, VF));
      }))
    return false;

  return true;
}

bool LoopVectorizationCostModel::isEpilogueVectorizationProfitable(
    const ElementCount VF) const {
  // FIXME: We need a much better cost-model to take different parameters such
  // as register pressure, code size increase and cost of extra branches into
  // account. For now we apply a very crude heuristic and only consider loops
  // with vectorization factors larger than a certain value.
  // We also consider epilogue vectorization unprofitable for targets that don't
  // consider interleaving beneficial (eg. MVE).
  if (TTI.getMaxInterleaveFactor(VF.getKnownMinValue()) <= 1)
    return false;
  if (VF.getFixedValue() >= EpilogueVectorizationMinVF)
    return true;
  return false;
}

VectorizationFactor
LoopVectorizationCostModel::selectEpilogueVectorizationFactor(
    const ElementCount MainLoopVF, const LoopVectorizationPlanner &LVP) {
  VectorizationFactor Result = VectorizationFactor::Disabled();
  if (!EnableEpilogueVectorization) {
    LLVM_DEBUG(dbgs() << "LEV: Epilogue vectorization is disabled.\n";);
    return Result;
  }

  if (!isScalarEpilogueAllowed()) {
    LLVM_DEBUG(
        dbgs() << "LEV: Unable to vectorize epilogue because no epilogue is "
                  "allowed.\n";);
    return Result;
  }

  // FIXME: This can be fixed for scalable vectors later, because at this stage
  // the LoopVectorizer will only consider vectorizing a loop with scalable
  // vectors when the loop has a hint to enable vectorization for a given VF.
  if (MainLoopVF.isScalable()) {
    LLVM_DEBUG(dbgs() << "LEV: Epilogue vectorization for scalable vectors not "
                         "yet supported.\n");
    return Result;
  }

  // Not really a cost consideration, but check for unsupported cases here to
  // simplify the logic.
  if (!isCandidateForEpilogueVectorization(*TheLoop, MainLoopVF)) {
    LLVM_DEBUG(
        dbgs() << "LEV: Unable to vectorize epilogue because the loop is "
                  "not a supported candidate.\n";);
    return Result;
  }

  if (EpilogueVectorizationForceVF > 1) {
    LLVM_DEBUG(dbgs() << "LEV: Epilogue vectorization factor is forced.\n";);
    if (LVP.hasPlanWithVFs(
            {MainLoopVF, ElementCount::getFixed(EpilogueVectorizationForceVF)}))
      return {ElementCount::getFixed(EpilogueVectorizationForceVF), 0};
    else {
      LLVM_DEBUG(
          dbgs()
              << "LEV: Epilogue vectorization forced factor is not viable.\n";);
      return Result;
    }
  }

  if (TheLoop->getHeader()->getParent()->hasOptSize() ||
      TheLoop->getHeader()->getParent()->hasMinSize()) {
    LLVM_DEBUG(
        dbgs()
            << "LEV: Epilogue vectorization skipped due to opt for size.\n";);
    return Result;
  }

  if (!isEpilogueVectorizationProfitable(MainLoopVF))
    return Result;

  for (auto &NextVF : ProfitableVFs)
    if (ElementCount::isKnownLT(NextVF.Width, MainLoopVF) &&
        (Result.Width.getFixedValue() == 1 || NextVF.Cost < Result.Cost) &&
        LVP.hasPlanWithVFs({MainLoopVF, NextVF.Width}))
      Result = NextVF;

  if (Result != VectorizationFactor::Disabled())
    LLVM_DEBUG(dbgs() << "LEV: Vectorizing epilogue loop with VF = "
                      << Result.Width.getFixedValue() << "\n";);
  return Result;
}

std::pair<unsigned, unsigned>
LoopVectorizationCostModel::getSmallestAndWidestTypes() {
  unsigned MinWidth = -1U;
  unsigned MaxWidth = 8;
  const DataLayout &DL = TheFunction->getParent()->getDataLayout();

  // For each block.
  for (BasicBlock *BB : TheLoop->blocks()) {
    // For each instruction in the loop.
    for (Instruction &I : BB->instructionsWithoutDebug()) {
      Type *T = I.getType();

      // Skip ignored values.
      if (ValuesToIgnore.count(&I))
        continue;

      // Only examine Loads, Stores and PHINodes.
      if (!isa<LoadInst>(I) && !isa<StoreInst>(I) && !isa<PHINode>(I))
        continue;

      // Examine PHI nodes that are reduction variables. Update the type to
      // account for the recurrence type.
      if (auto *PN = dyn_cast<PHINode>(&I)) {
        if (!Legal->isReductionVariable(PN))
          continue;
        RecurrenceDescriptor RdxDesc = Legal->getReductionVars()[PN];
        if (PreferInLoopReductions ||
            TTI.preferInLoopReduction(RdxDesc.getOpcode(),
                                      RdxDesc.getRecurrenceType(),
                                      TargetTransformInfo::ReductionFlags()))
          continue;
        T = RdxDesc.getRecurrenceType();
      }

      // Examine the stored values.
      if (auto *ST = dyn_cast<StoreInst>(&I))
        T = ST->getValueOperand()->getType();

      // Ignore loaded pointer types and stored pointer types that are not
      // vectorizable.
      //
      // FIXME: The check here attempts to predict whether a load or store will
      //        be vectorized. We only know this for certain after a VF has
      //        been selected. Here, we assume that if an access can be
      //        vectorized, it will be. We should also look at extending this
      //        optimization to non-pointer types.
      //
      if (T->isPointerTy() && !isConsecutiveLoadOrStore(&I) &&
          !isAccessInterleaved(&I) && !isLegalGatherOrScatter(&I))
        continue;

      MinWidth = std::min(MinWidth,
                          (unsigned)DL.getTypeSizeInBits(T->getScalarType()));
      MaxWidth = std::max(MaxWidth,
                          (unsigned)DL.getTypeSizeInBits(T->getScalarType()));
    }
  }

  return {MinWidth, MaxWidth};
}

unsigned LoopVectorizationCostModel::selectInterleaveCount(ElementCount VF,
                                                           unsigned LoopCost) {
  // -- The interleave heuristics --
  // We interleave the loop in order to expose ILP and reduce the loop overhead.
  // There are many micro-architectural considerations that we can't predict
  // at this level. For example, frontend pressure (on decode or fetch) due to
  // code size, or the number and capabilities of the execution ports.
  //
  // We use the following heuristics to select the interleave count:
  // 1. If the code has reductions, then we interleave to break the cross
  // iteration dependency.
  // 2. If the loop is really small, then we interleave to reduce the loop
  // overhead.
  // 3. We don't interleave if we think that we will spill registers to memory
  // due to the increased register pressure.

  if (!isScalarEpilogueAllowed())
    return 1;

  // We used the distance for the interleave count.
  if (Legal->getMaxSafeDepDistBytes() != -1U)
    return 1;

  auto BestKnownTC = getSmallBestKnownTC(*PSE.getSE(), TheLoop);
  const bool HasReductions = !Legal->getReductionVars().empty();
  // Do not interleave loops with a relatively small known or estimated trip
  // count. But we will interleave when InterleaveSmallLoopScalarReduction is
  // enabled, and the code has scalar reductions(HasReductions && VF = 1),
  // because with the above conditions interleaving can expose ILP and break
  // cross iteration dependences for reductions.
  if (BestKnownTC && (*BestKnownTC < TinyTripCountInterleaveThreshold) &&
      !(InterleaveSmallLoopScalarReduction && HasReductions && VF.isScalar()))
    return 1;

  RegisterUsage R = calculateRegisterUsage({VF})[0];
  // We divide by these constants so assume that we have at least one
  // instruction that uses at least one register.
  for (auto& pair : R.MaxLocalUsers) {
    pair.second = std::max(pair.second, 1U);
  }

  // We calculate the interleave count using the following formula.
  // Subtract the number of loop invariants from the number of available
  // registers. These registers are used by all of the interleaved instances.
  // Next, divide the remaining registers by the number of registers that is
  // required by the loop, in order to estimate how many parallel instances
  // fit without causing spills. All of this is rounded down if necessary to be
  // a power of two. We want power of two interleave count to simplify any
  // addressing operations or alignment considerations.
  // We also want power of two interleave counts to ensure that the induction
  // variable of the vector loop wraps to zero, when tail is folded by masking;
  // this currently happens when OptForSize, in which case IC is set to 1 above.
  unsigned IC = UINT_MAX;

  for (auto& pair : R.MaxLocalUsers) {
    unsigned TargetNumRegisters = TTI.getNumberOfRegisters(pair.first);
    LLVM_DEBUG(dbgs() << "LV: The target has " << TargetNumRegisters
                      << " registers of "
                      << TTI.getRegisterClassName(pair.first) << " register class\n");
    if (VF.isScalar()) {
      if (ForceTargetNumScalarRegs.getNumOccurrences() > 0)
        TargetNumRegisters = ForceTargetNumScalarRegs;
    } else {
      if (ForceTargetNumVectorRegs.getNumOccurrences() > 0)
        TargetNumRegisters = ForceTargetNumVectorRegs;
    }
    unsigned MaxLocalUsers = pair.second;
    unsigned LoopInvariantRegs = 0;
    if (R.LoopInvariantRegs.find(pair.first) != R.LoopInvariantRegs.end())
      LoopInvariantRegs = R.LoopInvariantRegs[pair.first];

    unsigned TmpIC = PowerOf2Floor((TargetNumRegisters - LoopInvariantRegs) / MaxLocalUsers);
    // Don't count the induction variable as interleaved.
    if (EnableIndVarRegisterHeur) {
      TmpIC =
          PowerOf2Floor((TargetNumRegisters - LoopInvariantRegs - 1) /
                        std::max(1U, (MaxLocalUsers - 1)));
    }

    IC = std::min(IC, TmpIC);
  }

  // Clamp the interleave ranges to reasonable counts.
  unsigned MaxInterleaveCount =
      TTI.getMaxInterleaveFactor(VF.getKnownMinValue());

  // Check if the user has overridden the max.
  if (VF.isScalar()) {
    if (ForceTargetMaxScalarInterleaveFactor.getNumOccurrences() > 0)
      MaxInterleaveCount = ForceTargetMaxScalarInterleaveFactor;
  } else {
    if (ForceTargetMaxVectorInterleaveFactor.getNumOccurrences() > 0)
      MaxInterleaveCount = ForceTargetMaxVectorInterleaveFactor;
  }

  // If trip count is known or estimated compile time constant, limit the
  // interleave count to be less than the trip count divided by VF, provided it
  // is at least 1.
  //
  // For scalable vectors we can't know if interleaving is beneficial. It may
  // not be beneficial for small loops if none of the lanes in the second vector
  // iterations is enabled. However, for larger loops, there is likely to be a
  // similar benefit as for fixed-width vectors. For now, we choose to leave
  // the InterleaveCount as if vscale is '1', although if some information about
  // the vector is known (e.g. min vector size), we can make a better decision.
  if (BestKnownTC) {
    MaxInterleaveCount =
        std::min(*BestKnownTC / VF.getKnownMinValue(), MaxInterleaveCount);
    // Make sure MaxInterleaveCount is greater than 0.
    MaxInterleaveCount = std::max(1u, MaxInterleaveCount);
  }

  assert(MaxInterleaveCount > 0 &&
         "Maximum interleave count must be greater than 0");

  // Clamp the calculated IC to be between the 1 and the max interleave count
  // that the target and trip count allows.
  if (IC > MaxInterleaveCount)
    IC = MaxInterleaveCount;
  else
    // Make sure IC is greater than 0.
    IC = std::max(1u, IC);

  assert(IC > 0 && "Interleave count must be greater than 0.");

  // If we did not calculate the cost for VF (because the user selected the VF)
  // then we calculate the cost of VF here.
  if (LoopCost == 0) {
    assert(expectedCost(VF).first.isValid() && "Expected a valid cost");
    LoopCost = *expectedCost(VF).first.getValue();
  }

  assert(LoopCost && "Non-zero loop cost expected");

  // Interleave if we vectorized this loop and there is a reduction that could
  // benefit from interleaving.
  if (VF.isVector() && HasReductions) {
    LLVM_DEBUG(dbgs() << "LV: Interleaving because of reductions.\n");
    return IC;
  }

  // Note that if we've already vectorized the loop we will have done the
  // runtime check and so interleaving won't require further checks.
  bool InterleavingRequiresRuntimePointerCheck =
      (VF.isScalar() && Legal->getRuntimePointerChecking()->Need);

  // We want to interleave small loops in order to reduce the loop overhead and
  // potentially expose ILP opportunities.
  LLVM_DEBUG(dbgs() << "LV: Loop cost is " << LoopCost << '\n'
                    << "LV: IC is " << IC << '\n'
                    << "LV: VF is " << VF << '\n');
  const bool AggressivelyInterleaveReductions =
      TTI.enableAggressiveInterleaving(HasReductions);
  if (!InterleavingRequiresRuntimePointerCheck && LoopCost < SmallLoopCost) {
    // We assume that the cost overhead is 1 and we use the cost model
    // to estimate the cost of the loop and interleave until the cost of the
    // loop overhead is about 5% of the cost of the loop.
    unsigned SmallIC =
        std::min(IC, (unsigned)PowerOf2Floor(SmallLoopCost / LoopCost));

    // Interleave until store/load ports (estimated by max interleave count) are
    // saturated.
    unsigned NumStores = Legal->getNumStores();
    unsigned NumLoads = Legal->getNumLoads();
    unsigned StoresIC = IC / (NumStores ? NumStores : 1);
    unsigned LoadsIC = IC / (NumLoads ? NumLoads : 1);

    // If we have a scalar reduction (vector reductions are already dealt with
    // by this point), we can increase the critical path length if the loop
    // we're interleaving is inside another loop. Limit, by default to 2, so the
    // critical path only gets increased by one reduction operation.
    if (HasReductions && TheLoop->getLoopDepth() > 1) {
      unsigned F = static_cast<unsigned>(MaxNestedScalarReductionIC);
      SmallIC = std::min(SmallIC, F);
      StoresIC = std::min(StoresIC, F);
      LoadsIC = std::min(LoadsIC, F);
    }

    if (EnableLoadStoreRuntimeInterleave &&
        std::max(StoresIC, LoadsIC) > SmallIC) {
      LLVM_DEBUG(
          dbgs() << "LV: Interleaving to saturate store or load ports.\n");
      return std::max(StoresIC, LoadsIC);
    }

    // If there are scalar reductions and TTI has enabled aggressive
    // interleaving for reductions, we will interleave to expose ILP.
    if (InterleaveSmallLoopScalarReduction && VF.isScalar() &&
        AggressivelyInterleaveReductions) {
      LLVM_DEBUG(dbgs() << "LV: Interleaving to expose ILP.\n");
      // Interleave no less than SmallIC but not as aggressive as the normal IC
      // to satisfy the rare situation when resources are too limited.
      return std::max(IC / 2, SmallIC);
    } else {
      LLVM_DEBUG(dbgs() << "LV: Interleaving to reduce branch cost.\n");
      return SmallIC;
    }
  }

  // Interleave if this is a large loop (small loops are already dealt with by
  // this point) that could benefit from interleaving.
  if (AggressivelyInterleaveReductions) {
    LLVM_DEBUG(dbgs() << "LV: Interleaving to expose ILP.\n");
    return IC;
  }

  LLVM_DEBUG(dbgs() << "LV: Not Interleaving.\n");
  return 1;
}

SmallVector<LoopVectorizationCostModel::RegisterUsage, 8>
LoopVectorizationCostModel::calculateRegisterUsage(ArrayRef<ElementCount> VFs) {
  // This function calculates the register usage by measuring the highest number
  // of values that are alive at a single location. Obviously, this is a very
  // rough estimation. We scan the loop in a topological order in order and
  // assign a number to each instruction. We use RPO to ensure that defs are
  // met before their users. We assume that each instruction that has in-loop
  // users starts an interval. We record every time that an in-loop value is
  // used, so we have a list of the first and last occurrences of each
  // instruction. Next, we transpose this data structure into a multi map that
  // holds the list of intervals that *end* at a specific location. This multi
  // map allows us to perform a linear search. We scan the instructions linearly
  // and record each time that a new interval starts, by placing it in a set.
  // If we find this value in the multi-map then we remove it from the set.
  // The max register usage is the maximum size of the set.
  // We also search for instructions that are defined outside the loop, but are
  // used inside the loop. We need this number separately from the max-interval
  // usage number because when we unroll, loop-invariant values do not take
  // more register.
  LoopBlocksDFS DFS(TheLoop);
  DFS.perform(LI);

  RegisterUsage RU;

  // Each 'key' in the map opens a new interval. The values
  // of the map are the index of the 'last seen' usage of the
  // instruction that is the key.
  using IntervalMap = DenseMap<Instruction *, unsigned>;

  // Maps instruction to its index.
  SmallVector<Instruction *, 64> IdxToInstr;
  // Marks the end of each interval.
  IntervalMap EndPoint;
  // Saves the list of instruction indices that are used in the loop.
  SmallPtrSet<Instruction *, 8> Ends;
  // Saves the list of values that are used in the loop but are
  // defined outside the loop, such as arguments and constants.
  SmallPtrSet<Value *, 8> LoopInvariants;

  for (BasicBlock *BB : make_range(DFS.beginRPO(), DFS.endRPO())) {
    for (Instruction &I : BB->instructionsWithoutDebug()) {
      IdxToInstr.push_back(&I);

      // Save the end location of each USE.
      for (Value *U : I.operands()) {
        auto *Instr = dyn_cast<Instruction>(U);

        // Ignore non-instruction values such as arguments, constants, etc.
        if (!Instr)
          continue;

        // If this instruction is outside the loop then record it and continue.
        if (!TheLoop->contains(Instr)) {
          LoopInvariants.insert(Instr);
          continue;
        }

        // Overwrite previous end points.
        EndPoint[Instr] = IdxToInstr.size();
        Ends.insert(Instr);
      }
    }
  }

  // Saves the list of intervals that end with the index in 'key'.
  using InstrList = SmallVector<Instruction *, 2>;
  DenseMap<unsigned, InstrList> TransposeEnds;

  // Transpose the EndPoints to a list of values that end at each index.
  for (auto &Interval : EndPoint)
    TransposeEnds[Interval.second].push_back(Interval.first);

  SmallPtrSet<Instruction *, 8> OpenIntervals;
  SmallVector<RegisterUsage, 8> RUs(VFs.size());
  SmallVector<SmallMapVector<unsigned, unsigned, 4>, 8> MaxUsages(VFs.size());

  LLVM_DEBUG(dbgs() << "LV(REG): Calculating max register usage:\n");

  // A lambda that gets the register usage for the given type and VF.
  const auto &TTICapture = TTI;
  auto GetRegUsage = [&TTICapture](Type *Ty, ElementCount VF) {
    if (Ty->isTokenTy() || !VectorType::isValidElementType(Ty))
      return 0U;
    return TTICapture.getRegUsageForType(VectorType::get(Ty, VF));
  };

  for (unsigned int i = 0, s = IdxToInstr.size(); i < s; ++i) {
    Instruction *I = IdxToInstr[i];

    // Remove all of the instructions that end at this location.
    InstrList &List = TransposeEnds[i];
    for (Instruction *ToRemove : List)
      OpenIntervals.erase(ToRemove);

    // Ignore instructions that are never used within the loop.
    if (!Ends.count(I))
      continue;

    // Skip ignored values.
    if (ValuesToIgnore.count(I))
      continue;

    // For each VF find the maximum usage of registers.
    for (unsigned j = 0, e = VFs.size(); j < e; ++j) {
      // Count the number of live intervals.
      SmallMapVector<unsigned, unsigned, 4> RegUsage;

      if (VFs[j].isScalar()) {
        for (auto Inst : OpenIntervals) {
          unsigned ClassID = TTI.getRegisterClassForType(false, Inst->getType());
          if (RegUsage.find(ClassID) == RegUsage.end())
            RegUsage[ClassID] = 1;
          else
            RegUsage[ClassID] += 1;
        }
      } else {
        collectUniformsAndScalars(VFs[j]);
        for (auto Inst : OpenIntervals) {
          // Skip ignored values for VF > 1.
          if (VecValuesToIgnore.count(Inst))
            continue;
          if (isScalarAfterVectorization(Inst, VFs[j])) {
            unsigned ClassID = TTI.getRegisterClassForType(false, Inst->getType());
            if (RegUsage.find(ClassID) == RegUsage.end())
              RegUsage[ClassID] = 1;
            else
              RegUsage[ClassID] += 1;
          } else {
            unsigned ClassID = TTI.getRegisterClassForType(true, Inst->getType());
            if (RegUsage.find(ClassID) == RegUsage.end())
              RegUsage[ClassID] = GetRegUsage(Inst->getType(), VFs[j]);
            else
              RegUsage[ClassID] += GetRegUsage(Inst->getType(), VFs[j]);
          }
        }
      }

      for (auto& pair : RegUsage) {
        if (MaxUsages[j].find(pair.first) != MaxUsages[j].end())
          MaxUsages[j][pair.first] = std::max(MaxUsages[j][pair.first], pair.second);
        else
          MaxUsages[j][pair.first] = pair.second;
      }
    }

    LLVM_DEBUG(dbgs() << "LV(REG): At #" << i << " Interval # "
                      << OpenIntervals.size() << '\n');

    // Add the current instruction to the list of open intervals.
    OpenIntervals.insert(I);
  }

  for (unsigned i = 0, e = VFs.size(); i < e; ++i) {
    SmallMapVector<unsigned, unsigned, 4> Invariant;

    for (auto Inst : LoopInvariants) {
      unsigned Usage =
          VFs[i].isScalar() ? 1 : GetRegUsage(Inst->getType(), VFs[i]);
      unsigned ClassID =
          TTI.getRegisterClassForType(VFs[i].isVector(), Inst->getType());
      if (Invariant.find(ClassID) == Invariant.end())
        Invariant[ClassID] = Usage;
      else
        Invariant[ClassID] += Usage;
    }

    LLVM_DEBUG({
      dbgs() << "LV(REG): VF = " << VFs[i] << '\n';
      dbgs() << "LV(REG): Found max usage: " << MaxUsages[i].size()
             << " item\n";
      for (const auto &pair : MaxUsages[i]) {
        dbgs() << "LV(REG): RegisterClass: "
               << TTI.getRegisterClassName(pair.first) << ", " << pair.second
               << " registers\n";
      }
      dbgs() << "LV(REG): Found invariant usage: " << Invariant.size()
             << " item\n";
      for (const auto &pair : Invariant) {
        dbgs() << "LV(REG): RegisterClass: "
               << TTI.getRegisterClassName(pair.first) << ", " << pair.second
               << " registers\n";
      }
    });

    RU.LoopInvariantRegs = Invariant;
    RU.MaxLocalUsers = MaxUsages[i];
    RUs[i] = RU;
  }

  return RUs;
}

bool LoopVectorizationCostModel::useEmulatedMaskMemRefHack(Instruction *I){
  // TODO: Cost model for emulated masked load/store is completely
  // broken. This hack guides the cost model to use an artificially
  // high enough value to practically disable vectorization with such
  // operations, except where previously deployed legality hack allowed
  // using very low cost values. This is to avoid regressions coming simply
  // from moving "masked load/store" check from legality to cost model.
  // Masked Load/Gather emulation was previously never allowed.
  // Limited number of Masked Store/Scatter emulation was allowed.
  assert(isPredicatedInst(I) && "Expecting a scalar emulated instruction");
  return isa<LoadInst>(I) ||
         (isa<StoreInst>(I) &&
          NumPredStores > NumberOfStoresToPredicate);
}

void LoopVectorizationCostModel::collectInstsToScalarize(ElementCount VF) {
  // If we aren't vectorizing the loop, or if we've already collected the
  // instructions to scalarize, there's nothing to do. Collection may already
  // have occurred if we have a user-selected VF and are now computing the
  // expected cost for interleaving.
  if (VF.isScalar() || VF.isZero() ||
      InstsToScalarize.find(VF) != InstsToScalarize.end())
    return;

  // Initialize a mapping for VF in InstsToScalalarize. If we find that it's
  // not profitable to scalarize any instructions, the presence of VF in the
  // map will indicate that we've analyzed it already.
  ScalarCostsTy &ScalarCostsVF = InstsToScalarize[VF];

  // Find all the instructions that are scalar with predication in the loop and
  // determine if it would be better to not if-convert the blocks they are in.
  // If so, we also record the instructions to scalarize.
  for (BasicBlock *BB : TheLoop->blocks()) {
    if (!blockNeedsPredication(BB))
      continue;
    for (Instruction &I : *BB)
      if (isScalarWithPredication(&I)) {
        ScalarCostsTy ScalarCosts;
        // Do not apply discount logic if hacked cost is needed
        // for emulated masked memrefs.
        if (!useEmulatedMaskMemRefHack(&I) &&
            computePredInstDiscount(&I, ScalarCosts, VF) >= 0)
          ScalarCostsVF.insert(ScalarCosts.begin(), ScalarCosts.end());
        // Remember that BB will remain after vectorization.
        PredicatedBBsAfterVectorization.insert(BB);
      }
  }
}

int LoopVectorizationCostModel::computePredInstDiscount(
    Instruction *PredInst, ScalarCostsTy &ScalarCosts, ElementCount VF) {
  assert(!isUniformAfterVectorization(PredInst, VF) &&
         "Instruction marked uniform-after-vectorization will be predicated");

  // Initialize the discount to zero, meaning that the scalar version and the
  // vector version cost the same.
  InstructionCost Discount = 0;

  // Holds instructions to analyze. The instructions we visit are mapped in
  // ScalarCosts. Those instructions are the ones that would be scalarized if
  // we find that the scalar version costs less.
  SmallVector<Instruction *, 8> Worklist;

  // Returns true if the given instruction can be scalarized.
  auto canBeScalarized = [&](Instruction *I) -> bool {
    // We only attempt to scalarize instructions forming a single-use chain
    // from the original predicated block that would otherwise be vectorized.
    // Although not strictly necessary, we give up on instructions we know will
    // already be scalar to avoid traversing chains that are unlikely to be
    // beneficial.
    if (!I->hasOneUse() || PredInst->getParent() != I->getParent() ||
        isScalarAfterVectorization(I, VF))
      return false;

    // If the instruction is scalar with predication, it will be analyzed
    // separately. We ignore it within the context of PredInst.
    if (isScalarWithPredication(I))
      return false;

    // If any of the instruction's operands are uniform after vectorization,
    // the instruction cannot be scalarized. This prevents, for example, a
    // masked load from being scalarized.
    //
    // We assume we will only emit a value for lane zero of an instruction
    // marked uniform after vectorization, rather than VF identical values.
    // Thus, if we scalarize an instruction that uses a uniform, we would
    // create uses of values corresponding to the lanes we aren't emitting code
    // for. This behavior can be changed by allowing getScalarValue to clone
    // the lane zero values for uniforms rather than asserting.
    for (Use &U : I->operands())
      if (auto *J = dyn_cast<Instruction>(U.get()))
        if (isUniformAfterVectorization(J, VF))
          return false;

    // Otherwise, we can scalarize the instruction.
    return true;
  };

  // Compute the expected cost discount from scalarizing the entire expression
  // feeding the predicated instruction. We currently only consider expressions
  // that are single-use instruction chains.
  Worklist.push_back(PredInst);
  while (!Worklist.empty()) {
    Instruction *I = Worklist.pop_back_val();

    // If we've already analyzed the instruction, there's nothing to do.
    if (ScalarCosts.find(I) != ScalarCosts.end())
      continue;

    // Compute the cost of the vector instruction. Note that this cost already
    // includes the scalarization overhead of the predicated instruction.
    InstructionCost VectorCost = getInstructionCost(I, VF).first;

    // Compute the cost of the scalarized instruction. This cost is the cost of
    // the instruction as if it wasn't if-converted and instead remained in the
    // predicated block. We will scale this cost by block probability after
    // computing the scalarization overhead.
    assert(!VF.isScalable() && "scalable vectors not yet supported.");
    InstructionCost ScalarCost =
        VF.getKnownMinValue() *
        getInstructionCost(I, ElementCount::getFixed(1)).first;

    // Compute the scalarization overhead of needed insertelement instructions
    // and phi nodes.
    if (isScalarWithPredication(I) && !I->getType()->isVoidTy()) {
      ScalarCost += TTI.getScalarizationOverhead(
          cast<VectorType>(ToVectorTy(I->getType(), VF)),
          APInt::getAllOnesValue(VF.getKnownMinValue()), true, false);
      assert(!VF.isScalable() && "scalable vectors not yet supported.");
      ScalarCost +=
          VF.getKnownMinValue() *
          TTI.getCFInstrCost(Instruction::PHI, TTI::TCK_RecipThroughput);
    }

    // Compute the scalarization overhead of needed extractelement
    // instructions. For each of the instruction's operands, if the operand can
    // be scalarized, add it to the worklist; otherwise, account for the
    // overhead.
    for (Use &U : I->operands())
      if (auto *J = dyn_cast<Instruction>(U.get())) {
        assert(VectorType::isValidElementType(J->getType()) &&
               "Instruction has non-scalar type");
        if (canBeScalarized(J))
          Worklist.push_back(J);
        else if (needsExtract(J, VF)) {
          assert(!VF.isScalable() && "scalable vectors not yet supported.");
          ScalarCost += TTI.getScalarizationOverhead(
              cast<VectorType>(ToVectorTy(J->getType(), VF)),
              APInt::getAllOnesValue(VF.getKnownMinValue()), false, true);
        }
      }

    // Scale the total scalar cost by block probability.
    ScalarCost /= getReciprocalPredBlockProb();

    // Compute the discount. A non-negative discount means the vector version
    // of the instruction costs more, and scalarizing would be beneficial.
    Discount += VectorCost - ScalarCost;
    ScalarCosts[I] = ScalarCost;
  }

  return *Discount.getValue();
}

LoopVectorizationCostModel::VectorizationCostTy
LoopVectorizationCostModel::expectedCost(ElementCount VF) {
  VectorizationCostTy Cost;

  // For each block.
  for (BasicBlock *BB : TheLoop->blocks()) {
    VectorizationCostTy BlockCost;

    // For each instruction in the old loop.
    for (Instruction &I : BB->instructionsWithoutDebug()) {
      // Skip ignored values.
      if (ValuesToIgnore.count(&I) ||
          (VF.isVector() && VecValuesToIgnore.count(&I)))
        continue;

      VectorizationCostTy C = getInstructionCost(&I, VF);

      // Check if we should override the cost.
      if (ForceTargetInstructionCost.getNumOccurrences() > 0)
        C.first = InstructionCost(ForceTargetInstructionCost);

      BlockCost.first += C.first;
      BlockCost.second |= C.second;
      LLVM_DEBUG(dbgs() << "LV: Found an estimated cost of " << C.first
                        << " for VF " << VF << " For instruction: " << I
                        << '\n');
    }

    // If we are vectorizing a predicated block, it will have been
    // if-converted. This means that the block's instructions (aside from
    // stores and instructions that may divide by zero) will now be
    // unconditionally executed. For the scalar case, we may not always execute
    // the predicated block, if it is an if-else block. Thus, scale the block's
    // cost by the probability of executing it. blockNeedsPredication from
    // Legal is used so as to not include all blocks in tail folded loops.
    if (VF.isScalar() && Legal->blockNeedsPredication(BB))
      BlockCost.first /= getReciprocalPredBlockProb();

    Cost.first += BlockCost.first;
    Cost.second |= BlockCost.second;
  }

  return Cost;
}

/// Gets Address Access SCEV after verifying that the access pattern
/// is loop invariant except the induction variable dependence.
///
/// This SCEV can be sent to the Target in order to estimate the address
/// calculation cost.
static const SCEV *getAddressAccessSCEV(
              Value *Ptr,
              LoopVectorizationLegality *Legal,
              PredicatedScalarEvolution &PSE,
              const Loop *TheLoop) {

  auto *Gep = dyn_cast<GetElementPtrInst>(Ptr);
  if (!Gep)
    return nullptr;

  // We are looking for a gep with all loop invariant indices except for one
  // which should be an induction variable.
  auto SE = PSE.getSE();
  unsigned NumOperands = Gep->getNumOperands();
  for (unsigned i = 1; i < NumOperands; ++i) {
    Value *Opd = Gep->getOperand(i);
    if (!SE->isLoopInvariant(SE->getSCEV(Opd), TheLoop) &&
        !Legal->isInductionVariable(Opd))
      return nullptr;
  }

  // Now we know we have a GEP ptr, %inv, %ind, %inv. return the Ptr SCEV.
  return PSE.getSCEV(Ptr);
}

static bool isStrideMul(Instruction *I, LoopVectorizationLegality *Legal) {
  return Legal->hasStride(I->getOperand(0)) ||
         Legal->hasStride(I->getOperand(1));
}

InstructionCost
LoopVectorizationCostModel::getMemInstScalarizationCost(Instruction *I,
                                                        ElementCount VF) {
  assert(VF.isVector() &&
         "Scalarization cost of instruction implies vectorization.");
  assert(!VF.isScalable() && "scalable vectors not yet supported.");
  Type *ValTy = getMemInstValueType(I);
  auto SE = PSE.getSE();

  unsigned AS = getLoadStoreAddressSpace(I);
  Value *Ptr = getLoadStorePointerOperand(I);
  Type *PtrTy = ToVectorTy(Ptr->getType(), VF);

  // Figure out whether the access is strided and get the stride value
  // if it's known in compile time
  const SCEV *PtrSCEV = getAddressAccessSCEV(Ptr, Legal, PSE, TheLoop);

  // Get the cost of the scalar memory instruction and address computation.
  InstructionCost Cost =
      VF.getKnownMinValue() * TTI.getAddressComputationCost(PtrTy, SE, PtrSCEV);

  // Don't pass *I here, since it is scalar but will actually be part of a
  // vectorized loop where the user of it is a vectorized instruction.
  const Align Alignment = getLoadStoreAlignment(I);
  Cost += VF.getKnownMinValue() *
          TTI.getMemoryOpCost(I->getOpcode(), ValTy->getScalarType(), Alignment,
                              AS, TTI::TCK_RecipThroughput);

  // Get the overhead of the extractelement and insertelement instructions
  // we might create due to scalarization.
  Cost += getScalarizationOverhead(I, VF);

  // If we have a predicated load/store, it will need extra i1 extracts and
  // conditional branches, but may not be executed for each vector lane. Scale
  // the cost by the probability of executing the predicated block.
  if (isPredicatedInst(I)) {
    Cost /= getReciprocalPredBlockProb();

    // Add the cost of an i1 extract and a branch
    auto *Vec_i1Ty =
        VectorType::get(IntegerType::getInt1Ty(ValTy->getContext()), VF);
    Cost += TTI.getScalarizationOverhead(
        Vec_i1Ty, APInt::getAllOnesValue(VF.getKnownMinValue()),
        /*Insert=*/false, /*Extract=*/true);
    Cost += TTI.getCFInstrCost(Instruction::Br, TTI::TCK_RecipThroughput);

    if (useEmulatedMaskMemRefHack(I))
      // Artificially setting to a high enough value to practically disable
      // vectorization with such operations.
      Cost = 3000000;
  }

  return Cost;
}

InstructionCost
LoopVectorizationCostModel::getConsecutiveMemOpCost(Instruction *I,
                                                    ElementCount VF) {
  Type *ValTy = getMemInstValueType(I);
  auto *VectorTy = cast<VectorType>(ToVectorTy(ValTy, VF));
  Value *Ptr = getLoadStorePointerOperand(I);
  unsigned AS = getLoadStoreAddressSpace(I);
  int ConsecutiveStride = Legal->isConsecutivePtr(Ptr);
  enum TTI::TargetCostKind CostKind = TTI::TCK_RecipThroughput;

  assert((ConsecutiveStride == 1 || ConsecutiveStride == -1) &&
         "Stride should be 1 or -1 for consecutive memory access");
  const Align Alignment = getLoadStoreAlignment(I);
  InstructionCost Cost = 0;
  if (Legal->isMaskRequired(I))
    Cost += TTI.getMaskedMemoryOpCost(I->getOpcode(), VectorTy, Alignment, AS,
                                      CostKind);
  else
    Cost += TTI.getMemoryOpCost(I->getOpcode(), VectorTy, Alignment, AS,
                                CostKind, I);

  bool Reverse = ConsecutiveStride < 0;
  if (Reverse)
    Cost +=
        TTI.getShuffleCost(TargetTransformInfo::SK_Reverse, VectorTy, None, 0);
  return Cost;
}

InstructionCost
LoopVectorizationCostModel::getUniformMemOpCost(Instruction *I,
                                                ElementCount VF) {
  assert(Legal->isUniformMemOp(*I));

  Type *ValTy = getMemInstValueType(I);
  auto *VectorTy = cast<VectorType>(ToVectorTy(ValTy, VF));
  const Align Alignment = getLoadStoreAlignment(I);
  unsigned AS = getLoadStoreAddressSpace(I);
  enum TTI::TargetCostKind CostKind = TTI::TCK_RecipThroughput;
  if (isa<LoadInst>(I)) {
    return TTI.getAddressComputationCost(ValTy) +
           TTI.getMemoryOpCost(Instruction::Load, ValTy, Alignment, AS,
                               CostKind) +
           TTI.getShuffleCost(TargetTransformInfo::SK_Broadcast, VectorTy);
  }
  StoreInst *SI = cast<StoreInst>(I);

  bool isLoopInvariantStoreValue = Legal->isUniform(SI->getValueOperand());
  return TTI.getAddressComputationCost(ValTy) +
         TTI.getMemoryOpCost(Instruction::Store, ValTy, Alignment, AS,
                             CostKind) +
         (isLoopInvariantStoreValue
              ? 0
              : TTI.getVectorInstrCost(Instruction::ExtractElement, VectorTy,
                                       VF.getKnownMinValue() - 1));
}

InstructionCost
LoopVectorizationCostModel::getGatherScatterCost(Instruction *I,
                                                 ElementCount VF) {
  Type *ValTy = getMemInstValueType(I);
  auto *VectorTy = cast<VectorType>(ToVectorTy(ValTy, VF));
  const Align Alignment = getLoadStoreAlignment(I);
  const Value *Ptr = getLoadStorePointerOperand(I);

  return TTI.getAddressComputationCost(VectorTy) +
         TTI.getGatherScatterOpCost(
             I->getOpcode(), VectorTy, Ptr, Legal->isMaskRequired(I), Alignment,
             TargetTransformInfo::TCK_RecipThroughput, I);
}

InstructionCost
LoopVectorizationCostModel::getInterleaveGroupCost(Instruction *I,
                                                   ElementCount VF) {
  // TODO: Once we have support for interleaving with scalable vectors
  // we can calculate the cost properly here.
  if (VF.isScalable())
    return InstructionCost::getInvalid();

  Type *ValTy = getMemInstValueType(I);
  auto *VectorTy = cast<VectorType>(ToVectorTy(ValTy, VF));
  unsigned AS = getLoadStoreAddressSpace(I);

  auto Group = getInterleavedAccessGroup(I);
  assert(Group && "Fail to get an interleaved access group.");

  unsigned InterleaveFactor = Group->getFactor();
  auto *WideVecTy = VectorType::get(ValTy, VF * InterleaveFactor);

  // Holds the indices of existing members in an interleaved load group.
  // An interleaved store group doesn't need this as it doesn't allow gaps.
  SmallVector<unsigned, 4> Indices;
  if (isa<LoadInst>(I)) {
    for (unsigned i = 0; i < InterleaveFactor; i++)
      if (Group->getMember(i))
        Indices.push_back(i);
  }

  // Calculate the cost of the whole interleaved group.
  bool UseMaskForGaps =
      Group->requiresScalarEpilogue() && !isScalarEpilogueAllowed();
  InstructionCost Cost = TTI.getInterleavedMemoryOpCost(
      I->getOpcode(), WideVecTy, Group->getFactor(), Indices, Group->getAlign(),
      AS, TTI::TCK_RecipThroughput, Legal->isMaskRequired(I), UseMaskForGaps);

  if (Group->isReverse()) {
    // TODO: Add support for reversed masked interleaved access.
    assert(!Legal->isMaskRequired(I) &&
           "Reverse masked interleaved access not supported.");
    Cost +=
        Group->getNumMembers() *
        TTI.getShuffleCost(TargetTransformInfo::SK_Reverse, VectorTy, None, 0);
  }
  return Cost;
}

InstructionCost LoopVectorizationCostModel::getReductionPatternCost(
    Instruction *I, ElementCount VF, Type *Ty, TTI::TargetCostKind CostKind) {
  // Early exit for no inloop reductions
  if (InLoopReductionChains.empty() || VF.isScalar() || !isa<VectorType>(Ty))
    return InstructionCost::getInvalid();
  auto *VectorTy = cast<VectorType>(Ty);

  // We are looking for a pattern of, and finding the minimal acceptable cost:
  //  reduce(mul(ext(A), ext(B))) or
  //  reduce(mul(A, B)) or
  //  reduce(ext(A)) or
  //  reduce(A).
  // The basic idea is that we walk down the tree to do that, finding the root
  // reduction instruction in InLoopReductionImmediateChains. From there we find
  // the pattern of mul/ext and test the cost of the entire pattern vs the cost
  // of the components. If the reduction cost is lower then we return it for the
  // reduction instruction and 0 for the other instructions in the pattern. If
  // it is not we return an invalid cost specifying the orignal cost method
  // should be used.
  Instruction *RetI = I;
  if ((RetI->getOpcode() == Instruction::SExt ||
       RetI->getOpcode() == Instruction::ZExt)) {
    if (!RetI->hasOneUser())
      return InstructionCost::getInvalid();
    RetI = RetI->user_back();
  }
  if (RetI->getOpcode() == Instruction::Mul &&
      RetI->user_back()->getOpcode() == Instruction::Add) {
    if (!RetI->hasOneUser())
      return InstructionCost::getInvalid();
    RetI = RetI->user_back();
  }

  // Test if the found instruction is a reduction, and if not return an invalid
  // cost specifying the parent to use the original cost modelling.
  if (!InLoopReductionImmediateChains.count(RetI))
    return InstructionCost::getInvalid();

  // Find the reduction this chain is a part of and calculate the basic cost of
  // the reduction on its own.
  Instruction *LastChain = InLoopReductionImmediateChains[RetI];
  Instruction *ReductionPhi = LastChain;
  while (!isa<PHINode>(ReductionPhi))
    ReductionPhi = InLoopReductionImmediateChains[ReductionPhi];

  RecurrenceDescriptor RdxDesc =
      Legal->getReductionVars()[cast<PHINode>(ReductionPhi)];
  unsigned BaseCost = TTI.getArithmeticReductionCost(RdxDesc.getOpcode(),
                                                     VectorTy, false, CostKind);

  // Get the operand that was not the reduction chain and match it to one of the
  // patterns, returning the better cost if it is found.
  Instruction *RedOp = RetI->getOperand(1) == LastChain
                           ? dyn_cast<Instruction>(RetI->getOperand(0))
                           : dyn_cast<Instruction>(RetI->getOperand(1));

  VectorTy = VectorType::get(I->getOperand(0)->getType(), VectorTy);

  if (RedOp && (isa<SExtInst>(RedOp) || isa<ZExtInst>(RedOp)) &&
      !TheLoop->isLoopInvariant(RedOp)) {
    bool IsUnsigned = isa<ZExtInst>(RedOp);
    auto *ExtType = VectorType::get(RedOp->getOperand(0)->getType(), VectorTy);
    InstructionCost RedCost = TTI.getExtendedAddReductionCost(
        /*IsMLA=*/false, IsUnsigned, RdxDesc.getRecurrenceType(), ExtType,
        CostKind);

    unsigned ExtCost =
        TTI.getCastInstrCost(RedOp->getOpcode(), VectorTy, ExtType,
                             TTI::CastContextHint::None, CostKind, RedOp);
    if (RedCost.isValid() && RedCost < BaseCost + ExtCost)
      return I == RetI ? *RedCost.getValue() : 0;
  } else if (RedOp && RedOp->getOpcode() == Instruction::Mul) {
    Instruction *Mul = RedOp;
    Instruction *Op0 = dyn_cast<Instruction>(Mul->getOperand(0));
    Instruction *Op1 = dyn_cast<Instruction>(Mul->getOperand(1));
    if (Op0 && Op1 && (isa<SExtInst>(Op0) || isa<ZExtInst>(Op0)) &&
        Op0->getOpcode() == Op1->getOpcode() &&
        Op0->getOperand(0)->getType() == Op1->getOperand(0)->getType() &&
        !TheLoop->isLoopInvariant(Op0) && !TheLoop->isLoopInvariant(Op1)) {
      bool IsUnsigned = isa<ZExtInst>(Op0);
      auto *ExtType = VectorType::get(Op0->getOperand(0)->getType(), VectorTy);
      // reduce(mul(ext, ext))
      unsigned ExtCost =
          TTI.getCastInstrCost(Op0->getOpcode(), VectorTy, ExtType,
                               TTI::CastContextHint::None, CostKind, Op0);
      InstructionCost MulCost =
          TTI.getArithmeticInstrCost(Mul->getOpcode(), VectorTy, CostKind);

      InstructionCost RedCost = TTI.getExtendedAddReductionCost(
          /*IsMLA=*/true, IsUnsigned, RdxDesc.getRecurrenceType(), ExtType,
          CostKind);

      if (RedCost.isValid() && RedCost < ExtCost * 2 + MulCost + BaseCost)
        return I == RetI ? *RedCost.getValue() : 0;
    } else {
      InstructionCost MulCost =
          TTI.getArithmeticInstrCost(Mul->getOpcode(), VectorTy, CostKind);

      InstructionCost RedCost = TTI.getExtendedAddReductionCost(
          /*IsMLA=*/true, true, RdxDesc.getRecurrenceType(), VectorTy,
          CostKind);

      if (RedCost.isValid() && RedCost < MulCost + BaseCost)
        return I == RetI ? *RedCost.getValue() : 0;
    }
  }

  return I == RetI ? BaseCost : InstructionCost::getInvalid();
}

InstructionCost
LoopVectorizationCostModel::getMemoryInstructionCost(Instruction *I,
                                                     ElementCount VF) {
  // Calculate scalar cost only. Vectorization cost should be ready at this
  // moment.
  if (VF.isScalar()) {
    Type *ValTy = getMemInstValueType(I);
    const Align Alignment = getLoadStoreAlignment(I);
    unsigned AS = getLoadStoreAddressSpace(I);

    return TTI.getAddressComputationCost(ValTy) +
           TTI.getMemoryOpCost(I->getOpcode(), ValTy, Alignment, AS,
                               TTI::TCK_RecipThroughput, I);
  }
  return getWideningCost(I, VF);
}

LoopVectorizationCostModel::VectorizationCostTy
LoopVectorizationCostModel::getInstructionCost(Instruction *I,
                                               ElementCount VF) {
  // If we know that this instruction will remain uniform, check the cost of
  // the scalar version.
  if (isUniformAfterVectorization(I, VF))
    VF = ElementCount::getFixed(1);

  if (VF.isVector() && isProfitableToScalarize(I, VF))
    return VectorizationCostTy(InstsToScalarize[VF][I], false);

  // Forced scalars do not have any scalarization overhead.
  auto ForcedScalar = ForcedScalars.find(VF);
  if (VF.isVector() && ForcedScalar != ForcedScalars.end()) {
    auto InstSet = ForcedScalar->second;
    if (InstSet.count(I))
      return VectorizationCostTy(
          (getInstructionCost(I, ElementCount::getFixed(1)).first *
           VF.getKnownMinValue()),
          false);
  }

  Type *VectorTy;
  InstructionCost C = getInstructionCost(I, VF, VectorTy);

  bool TypeNotScalarized =
      VF.isVector() && VectorTy->isVectorTy() &&
      TTI.getNumberOfParts(VectorTy) < VF.getKnownMinValue();
  return VectorizationCostTy(C, TypeNotScalarized);
}

InstructionCost
LoopVectorizationCostModel::getScalarizationOverhead(Instruction *I,
                                                     ElementCount VF) {

  if (VF.isScalable())
    return InstructionCost::getInvalid();

  if (VF.isScalar())
    return 0;

  InstructionCost Cost = 0;
  Type *RetTy = ToVectorTy(I->getType(), VF);
  if (!RetTy->isVoidTy() &&
      (!isa<LoadInst>(I) || !TTI.supportsEfficientVectorElementLoadStore()))
    Cost += TTI.getScalarizationOverhead(
        cast<VectorType>(RetTy), APInt::getAllOnesValue(VF.getKnownMinValue()),
        true, false);

  // Some targets keep addresses scalar.
  if (isa<LoadInst>(I) && !TTI.prefersVectorizedAddressing())
    return Cost;

  // Some targets support efficient element stores.
  if (isa<StoreInst>(I) && TTI.supportsEfficientVectorElementLoadStore())
    return Cost;

  // Collect operands to consider.
  CallInst *CI = dyn_cast<CallInst>(I);
  Instruction::op_range Ops = CI ? CI->arg_operands() : I->operands();

  // Skip operands that do not require extraction/scalarization and do not incur
  // any overhead.
  SmallVector<Type *> Tys;
  for (auto *V : filterExtractingOperands(Ops, VF))
    Tys.push_back(MaybeVectorizeType(V->getType(), VF));
  return Cost + TTI.getOperandsScalarizationOverhead(
                    filterExtractingOperands(Ops, VF), Tys);
}

void LoopVectorizationCostModel::setCostBasedWideningDecision(ElementCount VF) {
  if (VF.isScalar())
    return;
  NumPredStores = 0;
  for (BasicBlock *BB : TheLoop->blocks()) {
    // For each instruction in the old loop.
    for (Instruction &I : *BB) {
      Value *Ptr =  getLoadStorePointerOperand(&I);
      if (!Ptr)
        continue;

      // TODO: We should generate better code and update the cost model for
      // predicated uniform stores. Today they are treated as any other
      // predicated store (see added test cases in
      // invariant-store-vectorization.ll).
      if (isa<StoreInst>(&I) && isScalarWithPredication(&I))
        NumPredStores++;

      if (Legal->isUniformMemOp(I)) {
        // TODO: Avoid replicating loads and stores instead of
        // relying on instcombine to remove them.
        // Load: Scalar load + broadcast
        // Store: Scalar store + isLoopInvariantStoreValue ? 0 : extract
        InstructionCost Cost = getUniformMemOpCost(&I, VF);
        setWideningDecision(&I, VF, CM_Scalarize, Cost);
        continue;
      }

      // We assume that widening is the best solution when possible.
      if (memoryInstructionCanBeWidened(&I, VF)) {
        InstructionCost Cost = getConsecutiveMemOpCost(&I, VF);
        int ConsecutiveStride =
               Legal->isConsecutivePtr(getLoadStorePointerOperand(&I));
        assert((ConsecutiveStride == 1 || ConsecutiveStride == -1) &&
               "Expected consecutive stride.");
        InstWidening Decision =
            ConsecutiveStride == 1 ? CM_Widen : CM_Widen_Reverse;
        setWideningDecision(&I, VF, Decision, Cost);
        continue;
      }

      // Choose between Interleaving, Gather/Scatter or Scalarization.
      InstructionCost InterleaveCost = InstructionCost::getInvalid();
      unsigned NumAccesses = 1;
      if (isAccessInterleaved(&I)) {
        auto Group = getInterleavedAccessGroup(&I);
        assert(Group && "Fail to get an interleaved access group.");

        // Make one decision for the whole group.
        if (getWideningDecision(&I, VF) != CM_Unknown)
          continue;

        NumAccesses = Group->getNumMembers();
        if (interleavedAccessCanBeWidened(&I, VF))
          InterleaveCost = getInterleaveGroupCost(&I, VF);
      }

      InstructionCost GatherScatterCost =
          isLegalGatherOrScatter(&I)
              ? getGatherScatterCost(&I, VF) * NumAccesses
              : InstructionCost::getInvalid();

      InstructionCost ScalarizationCost =
          !VF.isScalable() ? getMemInstScalarizationCost(&I, VF) * NumAccesses
                           : InstructionCost::getInvalid();

      // Choose better solution for the current VF,
      // write down this decision and use it during vectorization.
      InstructionCost Cost;
      InstWidening Decision;
      if (InterleaveCost <= GatherScatterCost &&
          InterleaveCost < ScalarizationCost) {
        Decision = CM_Interleave;
        Cost = InterleaveCost;
      } else if (GatherScatterCost < ScalarizationCost) {
        Decision = CM_GatherScatter;
        Cost = GatherScatterCost;
      } else {
        assert(!VF.isScalable() &&
               "We cannot yet scalarise for scalable vectors");
        Decision = CM_Scalarize;
        Cost = ScalarizationCost;
      }
      // If the instructions belongs to an interleave group, the whole group
      // receives the same decision. The whole group receives the cost, but
      // the cost will actually be assigned to one instruction.
      if (auto Group = getInterleavedAccessGroup(&I))
        setWideningDecision(Group, VF, Decision, Cost);
      else
        setWideningDecision(&I, VF, Decision, Cost);
    }
  }

  // Make sure that any load of address and any other address computation
  // remains scalar unless there is gather/scatter support. This avoids
  // inevitable extracts into address registers, and also has the benefit of
  // activating LSR more, since that pass can't optimize vectorized
  // addresses.
  if (TTI.prefersVectorizedAddressing())
    return;

  // Start with all scalar pointer uses.
  SmallPtrSet<Instruction *, 8> AddrDefs;
  for (BasicBlock *BB : TheLoop->blocks())
    for (Instruction &I : *BB) {
      Instruction *PtrDef =
        dyn_cast_or_null<Instruction>(getLoadStorePointerOperand(&I));
      if (PtrDef && TheLoop->contains(PtrDef) &&
          getWideningDecision(&I, VF) != CM_GatherScatter)
        AddrDefs.insert(PtrDef);
    }

  // Add all instructions used to generate the addresses.
  SmallVector<Instruction *, 4> Worklist;
  append_range(Worklist, AddrDefs);
  while (!Worklist.empty()) {
    Instruction *I = Worklist.pop_back_val();
    for (auto &Op : I->operands())
      if (auto *InstOp = dyn_cast<Instruction>(Op))
        if ((InstOp->getParent() == I->getParent()) && !isa<PHINode>(InstOp) &&
            AddrDefs.insert(InstOp).second)
          Worklist.push_back(InstOp);
  }

  for (auto *I : AddrDefs) {
    if (isa<LoadInst>(I)) {
      // Setting the desired widening decision should ideally be handled in
      // by cost functions, but since this involves the task of finding out
      // if the loaded register is involved in an address computation, it is
      // instead changed here when we know this is the case.
      InstWidening Decision = getWideningDecision(I, VF);
      if (Decision == CM_Widen || Decision == CM_Widen_Reverse)
        // Scalarize a widened load of address.
        setWideningDecision(
            I, VF, CM_Scalarize,
            (VF.getKnownMinValue() *
             getMemoryInstructionCost(I, ElementCount::getFixed(1))));
      else if (auto Group = getInterleavedAccessGroup(I)) {
        // Scalarize an interleave group of address loads.
        for (unsigned I = 0; I < Group->getFactor(); ++I) {
          if (Instruction *Member = Group->getMember(I))
            setWideningDecision(
                Member, VF, CM_Scalarize,
                (VF.getKnownMinValue() *
                 getMemoryInstructionCost(Member, ElementCount::getFixed(1))));
        }
      }
    } else
      // Make sure I gets scalarized and a cost estimate without
      // scalarization overhead.
      ForcedScalars[VF].insert(I);
  }
}

InstructionCost
LoopVectorizationCostModel::getInstructionCost(Instruction *I, ElementCount VF,
                                               Type *&VectorTy) {
  Type *RetTy = I->getType();
  if (canTruncateToMinimalBitwidth(I, VF))
    RetTy = IntegerType::get(RetTy->getContext(), MinBWs[I]);
  VectorTy = isScalarAfterVectorization(I, VF) ? RetTy : ToVectorTy(RetTy, VF);
  auto SE = PSE.getSE();
  TTI::TargetCostKind CostKind = TTI::TCK_RecipThroughput;

  // TODO: We need to estimate the cost of intrinsic calls.
  switch (I->getOpcode()) {
  case Instruction::GetElementPtr:
    // We mark this instruction as zero-cost because the cost of GEPs in
    // vectorized code depends on whether the corresponding memory instruction
    // is scalarized or not. Therefore, we handle GEPs with the memory
    // instruction cost.
    return 0;
  case Instruction::Br: {
    // In cases of scalarized and predicated instructions, there will be VF
    // predicated blocks in the vectorized loop. Each branch around these
    // blocks requires also an extract of its vector compare i1 element.
    bool ScalarPredicatedBB = false;
    BranchInst *BI = cast<BranchInst>(I);
    if (VF.isVector() && BI->isConditional() &&
        (PredicatedBBsAfterVectorization.count(BI->getSuccessor(0)) ||
         PredicatedBBsAfterVectorization.count(BI->getSuccessor(1))))
      ScalarPredicatedBB = true;

    if (ScalarPredicatedBB) {
      // Return cost for branches around scalarized and predicated blocks.
      assert(!VF.isScalable() && "scalable vectors not yet supported.");
      auto *Vec_i1Ty =
          VectorType::get(IntegerType::getInt1Ty(RetTy->getContext()), VF);
      return (TTI.getScalarizationOverhead(
                  Vec_i1Ty, APInt::getAllOnesValue(VF.getKnownMinValue()),
                  false, true) +
              (TTI.getCFInstrCost(Instruction::Br, CostKind) *
               VF.getKnownMinValue()));
    } else if (I->getParent() == TheLoop->getLoopLatch() || VF.isScalar())
      // The back-edge branch will remain, as will all scalar branches.
      return TTI.getCFInstrCost(Instruction::Br, CostKind);
    else
      // This branch will be eliminated by if-conversion.
      return 0;
    // Note: We currently assume zero cost for an unconditional branch inside
    // a predicated block since it will become a fall-through, although we
    // may decide in the future to call TTI for all branches.
  }
  case Instruction::PHI: {
    auto *Phi = cast<PHINode>(I);

    // First-order recurrences are replaced by vector shuffles inside the loop.
    // NOTE: Don't use ToVectorTy as SK_ExtractSubvector expects a vector type.
    if (VF.isVector() && Legal->isFirstOrderRecurrence(Phi))
      return TTI.getShuffleCost(
          TargetTransformInfo::SK_ExtractSubvector, cast<VectorType>(VectorTy),
          None, VF.getKnownMinValue() - 1, FixedVectorType::get(RetTy, 1));

    // Phi nodes in non-header blocks (not inductions, reductions, etc.) are
    // converted into select instructions. We require N - 1 selects per phi
    // node, where N is the number of incoming values.
    if (VF.isVector() && Phi->getParent() != TheLoop->getHeader())
      return (Phi->getNumIncomingValues() - 1) *
             TTI.getCmpSelInstrCost(
                 Instruction::Select, ToVectorTy(Phi->getType(), VF),
                 ToVectorTy(Type::getInt1Ty(Phi->getContext()), VF),
                 CmpInst::BAD_ICMP_PREDICATE, CostKind);

    return TTI.getCFInstrCost(Instruction::PHI, CostKind);
  }
  case Instruction::UDiv:
  case Instruction::SDiv:
  case Instruction::URem:
  case Instruction::SRem:
    // If we have a predicated instruction, it may not be executed for each
    // vector lane. Get the scalarization cost and scale this amount by the
    // probability of executing the predicated block. If the instruction is not
    // predicated, we fall through to the next case.
    if (VF.isVector() && isScalarWithPredication(I)) {
      InstructionCost Cost = 0;

      // These instructions have a non-void type, so account for the phi nodes
      // that we will create. This cost is likely to be zero. The phi node
      // cost, if any, should be scaled by the block probability because it
      // models a copy at the end of each predicated block.
      Cost += VF.getKnownMinValue() *
              TTI.getCFInstrCost(Instruction::PHI, CostKind);

      // The cost of the non-predicated instruction.
      Cost += VF.getKnownMinValue() *
              TTI.getArithmeticInstrCost(I->getOpcode(), RetTy, CostKind);

      // The cost of insertelement and extractelement instructions needed for
      // scalarization.
      Cost += getScalarizationOverhead(I, VF);

      // Scale the cost by the probability of executing the predicated blocks.
      // This assumes the predicated block for each vector lane is equally
      // likely.
      return Cost / getReciprocalPredBlockProb();
    }
    LLVM_FALLTHROUGH;
  case Instruction::Add:
  case Instruction::FAdd:
  case Instruction::Sub:
  case Instruction::FSub:
  case Instruction::Mul:
  case Instruction::FMul:
  case Instruction::FDiv:
  case Instruction::FRem:
  case Instruction::Shl:
  case Instruction::LShr:
  case Instruction::AShr:
  case Instruction::And:
  case Instruction::Or:
  case Instruction::Xor: {
    // Since we will replace the stride by 1 the multiplication should go away.
    if (I->getOpcode() == Instruction::Mul && isStrideMul(I, Legal))
      return 0;

    // Detect reduction patterns
    InstructionCost RedCost;
    if ((RedCost = getReductionPatternCost(I, VF, VectorTy, CostKind))
            .isValid())
      return RedCost;

    // Certain instructions can be cheaper to vectorize if they have a constant
    // second vector operand. One example of this are shifts on x86.
    Value *Op2 = I->getOperand(1);
    TargetTransformInfo::OperandValueProperties Op2VP;
    TargetTransformInfo::OperandValueKind Op2VK =
        TTI.getOperandInfo(Op2, Op2VP);
    if (Op2VK == TargetTransformInfo::OK_AnyValue && Legal->isUniform(Op2))
      Op2VK = TargetTransformInfo::OK_UniformValue;

    SmallVector<const Value *, 4> Operands(I->operand_values());
    unsigned N = isScalarAfterVectorization(I, VF) ? VF.getKnownMinValue() : 1;
    return N * TTI.getArithmeticInstrCost(
                   I->getOpcode(), VectorTy, CostKind,
                   TargetTransformInfo::OK_AnyValue,
                   Op2VK, TargetTransformInfo::OP_None, Op2VP, Operands, I);
  }
  case Instruction::FNeg: {
    assert(!VF.isScalable() && "VF is assumed to be non scalable.");
    unsigned N = isScalarAfterVectorization(I, VF) ? VF.getKnownMinValue() : 1;
    return N * TTI.getArithmeticInstrCost(
                   I->getOpcode(), VectorTy, CostKind,
                   TargetTransformInfo::OK_AnyValue,
                   TargetTransformInfo::OK_AnyValue,
                   TargetTransformInfo::OP_None, TargetTransformInfo::OP_None,
                   I->getOperand(0), I);
  }
  case Instruction::Select: {
    SelectInst *SI = cast<SelectInst>(I);
    const SCEV *CondSCEV = SE->getSCEV(SI->getCondition());
    bool ScalarCond = (SE->isLoopInvariant(CondSCEV, TheLoop));
    Type *CondTy = SI->getCondition()->getType();
    if (!ScalarCond)
      CondTy = VectorType::get(CondTy, VF);
    return TTI.getCmpSelInstrCost(I->getOpcode(), VectorTy, CondTy,
                                  CmpInst::BAD_ICMP_PREDICATE, CostKind, I);
  }
  case Instruction::ICmp:
  case Instruction::FCmp: {
    Type *ValTy = I->getOperand(0)->getType();
    Instruction *Op0AsInstruction = dyn_cast<Instruction>(I->getOperand(0));
    if (canTruncateToMinimalBitwidth(Op0AsInstruction, VF))
      ValTy = IntegerType::get(ValTy->getContext(), MinBWs[Op0AsInstruction]);
    VectorTy = ToVectorTy(ValTy, VF);
    return TTI.getCmpSelInstrCost(I->getOpcode(), VectorTy, nullptr,
                                  CmpInst::BAD_ICMP_PREDICATE, CostKind, I);
  }
  case Instruction::Store:
  case Instruction::Load: {
    ElementCount Width = VF;
    if (Width.isVector()) {
      InstWidening Decision = getWideningDecision(I, Width);
      assert(Decision != CM_Unknown &&
             "CM decision should be taken at this point");
      if (Decision == CM_Scalarize)
        Width = ElementCount::getFixed(1);
    }
    VectorTy = ToVectorTy(getMemInstValueType(I), Width);
    return getMemoryInstructionCost(I, VF);
  }
  case Instruction::ZExt:
  case Instruction::SExt:
  case Instruction::FPToUI:
  case Instruction::FPToSI:
  case Instruction::FPExt:
  case Instruction::PtrToInt:
  case Instruction::IntToPtr:
  case Instruction::SIToFP:
  case Instruction::UIToFP:
  case Instruction::Trunc:
  case Instruction::FPTrunc:
  case Instruction::BitCast: {
    // Computes the CastContextHint from a Load/Store instruction.
    auto ComputeCCH = [&](Instruction *I) -> TTI::CastContextHint {
      assert((isa<LoadInst>(I) || isa<StoreInst>(I)) &&
             "Expected a load or a store!");

      if (VF.isScalar() || !TheLoop->contains(I))
        return TTI::CastContextHint::Normal;

      switch (getWideningDecision(I, VF)) {
      case LoopVectorizationCostModel::CM_GatherScatter:
        return TTI::CastContextHint::GatherScatter;
      case LoopVectorizationCostModel::CM_Interleave:
        return TTI::CastContextHint::Interleave;
      case LoopVectorizationCostModel::CM_Scalarize:
      case LoopVectorizationCostModel::CM_Widen:
        return Legal->isMaskRequired(I) ? TTI::CastContextHint::Masked
                                        : TTI::CastContextHint::Normal;
      case LoopVectorizationCostModel::CM_Widen_Reverse:
        return TTI::CastContextHint::Reversed;
      case LoopVectorizationCostModel::CM_Unknown:
        llvm_unreachable("Instr did not go through cost modelling?");
      }

      llvm_unreachable("Unhandled case!");
    };

    unsigned Opcode = I->getOpcode();
    TTI::CastContextHint CCH = TTI::CastContextHint::None;
    // For Trunc, the context is the only user, which must be a StoreInst.
    if (Opcode == Instruction::Trunc || Opcode == Instruction::FPTrunc) {
      if (I->hasOneUse())
        if (StoreInst *Store = dyn_cast<StoreInst>(*I->user_begin()))
          CCH = ComputeCCH(Store);
    }
    // For Z/Sext, the context is the operand, which must be a LoadInst.
    else if (Opcode == Instruction::ZExt || Opcode == Instruction::SExt ||
             Opcode == Instruction::FPExt) {
      if (LoadInst *Load = dyn_cast<LoadInst>(I->getOperand(0)))
        CCH = ComputeCCH(Load);
    }

    // We optimize the truncation of induction variables having constant
    // integer steps. The cost of these truncations is the same as the scalar
    // operation.
    if (isOptimizableIVTruncate(I, VF)) {
      auto *Trunc = cast<TruncInst>(I);
      return TTI.getCastInstrCost(Instruction::Trunc, Trunc->getDestTy(),
                                  Trunc->getSrcTy(), CCH, CostKind, Trunc);
    }

    // Detect reduction patterns
    InstructionCost RedCost;
    if ((RedCost = getReductionPatternCost(I, VF, VectorTy, CostKind))
            .isValid())
      return RedCost;

    Type *SrcScalarTy = I->getOperand(0)->getType();
    Type *SrcVecTy =
        VectorTy->isVectorTy() ? ToVectorTy(SrcScalarTy, VF) : SrcScalarTy;
    if (canTruncateToMinimalBitwidth(I, VF)) {
      // This cast is going to be shrunk. This may remove the cast or it might
      // turn it into slightly different cast. For example, if MinBW == 16,
      // "zext i8 %1 to i32" becomes "zext i8 %1 to i16".
      //
      // Calculate the modified src and dest types.
      Type *MinVecTy = VectorTy;
      if (Opcode == Instruction::Trunc) {
        SrcVecTy = smallestIntegerVectorType(SrcVecTy, MinVecTy);
        VectorTy =
            largestIntegerVectorType(ToVectorTy(I->getType(), VF), MinVecTy);
      } else if (Opcode == Instruction::ZExt || Opcode == Instruction::SExt) {
        SrcVecTy = largestIntegerVectorType(SrcVecTy, MinVecTy);
        VectorTy =
            smallestIntegerVectorType(ToVectorTy(I->getType(), VF), MinVecTy);
      }
    }

    unsigned N;
    if (isScalarAfterVectorization(I, VF)) {
      assert(!VF.isScalable() && "VF is assumed to be non scalable");
      N = VF.getKnownMinValue();
    } else
      N = 1;
    return N *
           TTI.getCastInstrCost(Opcode, VectorTy, SrcVecTy, CCH, CostKind, I);
  }
  case Instruction::Call: {
    bool NeedToScalarize;
    CallInst *CI = cast<CallInst>(I);
    InstructionCost CallCost = getVectorCallCost(CI, VF, NeedToScalarize);
    if (getVectorIntrinsicIDForCall(CI, TLI)) {
      InstructionCost IntrinsicCost = getVectorIntrinsicCost(CI, VF);
      return std::min(CallCost, IntrinsicCost);
    }
    return CallCost;
  }
  case Instruction::ExtractValue:
    return TTI.getInstructionCost(I, TTI::TCK_RecipThroughput);
  default:
    // The cost of executing VF copies of the scalar instruction. This opcode
    // is unknown. Assume that it is the same as 'mul'.
    return VF.getKnownMinValue() * TTI.getArithmeticInstrCost(
                                       Instruction::Mul, VectorTy, CostKind) +
           getScalarizationOverhead(I, VF);
  } // end of switch.
}

char LoopVectorize::ID = 0;

static const char lv_name[] = "Loop Vectorization";

INITIALIZE_PASS_BEGIN(LoopVectorize, LV_NAME, lv_name, false, false)
INITIALIZE_PASS_DEPENDENCY(TargetTransformInfoWrapperPass)
INITIALIZE_PASS_DEPENDENCY(BasicAAWrapperPass)
INITIALIZE_PASS_DEPENDENCY(AAResultsWrapperPass)
INITIALIZE_PASS_DEPENDENCY(GlobalsAAWrapperPass)
INITIALIZE_PASS_DEPENDENCY(AssumptionCacheTracker)
INITIALIZE_PASS_DEPENDENCY(BlockFrequencyInfoWrapperPass)
INITIALIZE_PASS_DEPENDENCY(DominatorTreeWrapperPass)
INITIALIZE_PASS_DEPENDENCY(ScalarEvolutionWrapperPass)
INITIALIZE_PASS_DEPENDENCY(LoopInfoWrapperPass)
INITIALIZE_PASS_DEPENDENCY(LoopAccessLegacyAnalysis)
INITIALIZE_PASS_DEPENDENCY(DemandedBitsWrapperPass)
INITIALIZE_PASS_DEPENDENCY(OptimizationRemarkEmitterWrapperPass)
INITIALIZE_PASS_DEPENDENCY(ProfileSummaryInfoWrapperPass)
INITIALIZE_PASS_DEPENDENCY(InjectTLIMappingsLegacy)
INITIALIZE_PASS_END(LoopVectorize, LV_NAME, lv_name, false, false)

namespace llvm {

Pass *createLoopVectorizePass() { return new LoopVectorize(); }

Pass *createLoopVectorizePass(bool InterleaveOnlyWhenForced,
                              bool VectorizeOnlyWhenForced) {
  return new LoopVectorize(InterleaveOnlyWhenForced, VectorizeOnlyWhenForced);
}

} // end namespace llvm

bool LoopVectorizationCostModel::isConsecutiveLoadOrStore(Instruction *Inst) {
  // Check if the pointer operand of a load or store instruction is
  // consecutive.
  if (auto *Ptr = getLoadStorePointerOperand(Inst))
    return Legal->isConsecutivePtr(Ptr);
  return false;
}

void LoopVectorizationCostModel::collectValuesToIgnore() {
  // Ignore ephemeral values.
  CodeMetrics::collectEphemeralValues(TheLoop, AC, ValuesToIgnore);

  // Ignore type-promoting instructions we identified during reduction
  // detection.
  for (auto &Reduction : Legal->getReductionVars()) {
    RecurrenceDescriptor &RedDes = Reduction.second;
    const SmallPtrSetImpl<Instruction *> &Casts = RedDes.getCastInsts();
    VecValuesToIgnore.insert(Casts.begin(), Casts.end());
  }
  // Ignore type-casting instructions we identified during induction
  // detection.
  for (auto &Induction : Legal->getInductionVars()) {
    InductionDescriptor &IndDes = Induction.second;
    const SmallVectorImpl<Instruction *> &Casts = IndDes.getCastInsts();
    VecValuesToIgnore.insert(Casts.begin(), Casts.end());
  }
}

void LoopVectorizationCostModel::collectInLoopReductions() {
  for (auto &Reduction : Legal->getReductionVars()) {
    PHINode *Phi = Reduction.first;
    RecurrenceDescriptor &RdxDesc = Reduction.second;

    // We don't collect reductions that are type promoted (yet).
    if (RdxDesc.getRecurrenceType() != Phi->getType())
      continue;

    // If the target would prefer this reduction to happen "in-loop", then we
    // want to record it as such.
    unsigned Opcode = RdxDesc.getOpcode();
    if (!PreferInLoopReductions &&
        !TTI.preferInLoopReduction(Opcode, Phi->getType(),
                                   TargetTransformInfo::ReductionFlags()))
      continue;

    // Check that we can correctly put the reductions into the loop, by
    // finding the chain of operations that leads from the phi to the loop
    // exit value.
    SmallVector<Instruction *, 4> ReductionOperations =
        RdxDesc.getReductionOpChain(Phi, TheLoop);
    bool InLoop = !ReductionOperations.empty();
    if (InLoop) {
      InLoopReductionChains[Phi] = ReductionOperations;
      // Add the elements to InLoopReductionImmediateChains for cost modelling.
      Instruction *LastChain = Phi;
      for (auto *I : ReductionOperations) {
        InLoopReductionImmediateChains[I] = LastChain;
        LastChain = I;
      }
    }
    LLVM_DEBUG(dbgs() << "LV: Using " << (InLoop ? "inloop" : "out of loop")
                      << " reduction for phi: " << *Phi << "\n");
  }
}

// TODO: we could return a pair of values that specify the max VF and
// min VF, to be used in `buildVPlans(MinVF, MaxVF)` instead of
// `buildVPlans(VF, VF)`. We cannot do it because VPLAN at the moment
// doesn't have a cost model that can choose which plan to execute if
// more than one is generated.
static unsigned determineVPlanVF(const unsigned WidestVectorRegBits,
                                 LoopVectorizationCostModel &CM) {
  unsigned WidestType;
  std::tie(std::ignore, WidestType) = CM.getSmallestAndWidestTypes();
  return WidestVectorRegBits / WidestType;
}

VectorizationFactor
LoopVectorizationPlanner::planInVPlanNativePath(ElementCount UserVF) {
  assert(!UserVF.isScalable() && "scalable vectors not yet supported");
  ElementCount VF = UserVF;
  // Outer loop handling: They may require CFG and instruction level
  // transformations before even evaluating whether vectorization is profitable.
  // Since we cannot modify the incoming IR, we need to build VPlan upfront in
  // the vectorization pipeline.
  if (!OrigLoop->isInnermost()) {
    // If the user doesn't provide a vectorization factor, determine a
    // reasonable one.
    if (UserVF.isZero()) {
      VF = ElementCount::getFixed(
          determineVPlanVF(TTI->getRegisterBitWidth(true /* Vector*/), CM));
      LLVM_DEBUG(dbgs() << "LV: VPlan computed VF " << VF << ".\n");

      // Make sure we have a VF > 1 for stress testing.
      if (VPlanBuildStressTest && (VF.isScalar() || VF.isZero())) {
        LLVM_DEBUG(dbgs() << "LV: VPlan stress testing: "
                          << "overriding computed VF.\n");
        VF = ElementCount::getFixed(4);
      }
    }
    assert(EnableVPlanNativePath && "VPlan-native path is not enabled.");
    assert(isPowerOf2_32(VF.getKnownMinValue()) &&
           "VF needs to be a power of two");
    LLVM_DEBUG(dbgs() << "LV: Using " << (!UserVF.isZero() ? "user " : "")
                      << "VF " << VF << " to build VPlans.\n");
    buildVPlans(VF, VF);

    // For VPlan build stress testing, we bail out after VPlan construction.
    if (VPlanBuildStressTest)
      return VectorizationFactor::Disabled();

    return {VF, 0 /*Cost*/};
  }

  LLVM_DEBUG(
      dbgs() << "LV: Not vectorizing. Inner loops aren't supported in the "
                "VPlan-native path.\n");
  return VectorizationFactor::Disabled();
}

Optional<VectorizationFactor>
LoopVectorizationPlanner::plan(ElementCount UserVF, unsigned UserIC) {
  assert(OrigLoop->isInnermost() && "Inner loop expected.");
  Optional<ElementCount> MaybeMaxVF = CM.computeMaxVF(UserVF, UserIC);
  if (!MaybeMaxVF) // Cases that should not to be vectorized nor interleaved.
    return None;

  // Invalidate interleave groups if all blocks of loop will be predicated.
  if (CM.blockNeedsPredication(OrigLoop->getHeader()) &&
      !useMaskedInterleavedAccesses(*TTI)) {
    LLVM_DEBUG(
        dbgs()
        << "LV: Invalidate all interleaved groups due to fold-tail by masking "
           "which requires masked-interleaved support.\n");
    if (CM.InterleaveInfo.invalidateGroups())
      // Invalidating interleave groups also requires invalidating all decisions
      // based on them, which includes widening decisions and uniform and scalar
      // values.
      CM.invalidateCostModelingDecisions();
  }

  ElementCount MaxVF = MaybeMaxVF.getValue();
  assert(MaxVF.isNonZero() && "MaxVF is zero.");

  bool UserVFIsLegal = ElementCount::isKnownLE(UserVF, MaxVF);
  if (!UserVF.isZero() &&
      (UserVFIsLegal || (UserVF.isScalable() && MaxVF.isScalable()))) {
    // FIXME: MaxVF is temporarily used inplace of UserVF for illegal scalable
    // VFs here, this should be reverted to only use legal UserVFs once the
    // loop below supports scalable VFs.
    ElementCount VF = UserVFIsLegal ? UserVF : MaxVF;
    LLVM_DEBUG(dbgs() << "LV: Using " << (UserVFIsLegal ? "user" : "max")
                      << " VF " << VF << ".\n");
    assert(isPowerOf2_32(VF.getKnownMinValue()) &&
           "VF needs to be a power of two");
    // Collect the instructions (and their associated costs) that will be more
    // profitable to scalarize.
    CM.selectUserVectorizationFactor(VF);
    CM.collectInLoopReductions();
    buildVPlansWithVPRecipes(VF, VF);
    LLVM_DEBUG(printPlans(dbgs()));
    return {{VF, 0}};
  }

  assert(!MaxVF.isScalable() &&
         "Scalable vectors not yet supported beyond this point");

  for (ElementCount VF = ElementCount::getFixed(1);
       ElementCount::isKnownLE(VF, MaxVF); VF *= 2) {
    // Collect Uniform and Scalar instructions after vectorization with VF.
    CM.collectUniformsAndScalars(VF);

    // Collect the instructions (and their associated costs) that will be more
    // profitable to scalarize.
    if (VF.isVector())
      CM.collectInstsToScalarize(VF);
  }

  CM.collectInLoopReductions();

  buildVPlansWithVPRecipes(ElementCount::getFixed(1), MaxVF);
  LLVM_DEBUG(printPlans(dbgs()));
  if (MaxVF.isScalar())
    return VectorizationFactor::Disabled();

  // Select the optimal vectorization factor.
  return CM.selectVectorizationFactor(MaxVF);
}

void LoopVectorizationPlanner::setBestPlan(ElementCount VF, unsigned UF) {
  LLVM_DEBUG(dbgs() << "Setting best plan to VF=" << VF << ", UF=" << UF
                    << '\n');
  BestVF = VF;
  BestUF = UF;

  erase_if(VPlans, [VF](const VPlanPtr &Plan) {
    return !Plan->hasVF(VF);
  });
  assert(VPlans.size() == 1 && "Best VF has not a single VPlan.");
}

void LoopVectorizationPlanner::executePlan(InnerLoopVectorizer &ILV,
                                           DominatorTree *DT) {
  // Perform the actual loop transformation.

  // 1. Create a new empty loop. Unlink the old loop and connect the new one.
  assert(BestVF.hasValue() && "Vectorization Factor is missing");
  assert(VPlans.size() == 1 && "Not a single VPlan to execute.");

  VPTransformState State{
      *BestVF, BestUF, LI, DT, ILV.Builder, &ILV, VPlans.front().get()};
  State.CFG.PrevBB = ILV.createVectorizedLoopSkeleton();
  State.TripCount = ILV.getOrCreateTripCount(nullptr);
  State.CanonicalIV = ILV.Induction;

  ILV.printDebugTracesAtStart();

  //===------------------------------------------------===//
  //
  // Notice: any optimization or new instruction that go
  // into the code below should also be implemented in
  // the cost-model.
  //
  //===------------------------------------------------===//

  // 2. Copy and widen instructions from the old loop into the new loop.
  VPlans.front()->execute(&State);

  // 3. Fix the vectorized code: take care of header phi's, live-outs,
  //    predication, updating analyses.
  ILV.fixVectorizedLoop(State);

  ILV.printDebugTracesAtEnd();
}

<<<<<<< HEAD
#if INTEL_CUSTOMIZATION
=======
>>>>>>> 92205cb2
#if !defined(NDEBUG) || defined(LLVM_ENABLE_DUMP)
void LoopVectorizationPlanner::printPlans(raw_ostream &O) {
  for (const auto &Plan : VPlans)
    if (PrintVPlansInDotFormat)
      Plan->printDOT(O);
    else
      Plan->print(O);
}
<<<<<<< HEAD
#endif // !NDEBUG || LLVM_ENABLE_DUMP
#endif // INTEL_CUSTOMIZATION
=======
#endif
>>>>>>> 92205cb2

void LoopVectorizationPlanner::collectTriviallyDeadInstructions(
    SmallPtrSetImpl<Instruction *> &DeadInstructions) {

  // We create new control-flow for the vectorized loop, so the original exit
  // conditions will be dead after vectorization if it's only used by the
  // terminator
  SmallVector<BasicBlock*> ExitingBlocks;
  OrigLoop->getExitingBlocks(ExitingBlocks);
  for (auto *BB : ExitingBlocks) {
    auto *Cmp = dyn_cast<Instruction>(BB->getTerminator()->getOperand(0));
    if (!Cmp || !Cmp->hasOneUse())
      continue;

    // TODO: we should introduce a getUniqueExitingBlocks on Loop
    if (!DeadInstructions.insert(Cmp).second)
      continue;

    // The operands of the icmp is often a dead trunc, used by IndUpdate.
    // TODO: can recurse through operands in general
    for (Value *Op : Cmp->operands()) {
      if (isa<TruncInst>(Op) && Op->hasOneUse())
          DeadInstructions.insert(cast<Instruction>(Op));
    }
  }

  // We create new "steps" for induction variable updates to which the original
  // induction variables map. An original update instruction will be dead if
  // all its users except the induction variable are dead.
  auto *Latch = OrigLoop->getLoopLatch();
  for (auto &Induction : Legal->getInductionVars()) {
    PHINode *Ind = Induction.first;
    auto *IndUpdate = cast<Instruction>(Ind->getIncomingValueForBlock(Latch));

    // If the tail is to be folded by masking, the primary induction variable,
    // if exists, isn't dead: it will be used for masking. Don't kill it.
    if (CM.foldTailByMasking() && IndUpdate == Legal->getPrimaryInduction())
      continue;

    if (llvm::all_of(IndUpdate->users(), [&](User *U) -> bool {
          return U == Ind || DeadInstructions.count(cast<Instruction>(U));
        }))
      DeadInstructions.insert(IndUpdate);

    // We record as "Dead" also the type-casting instructions we had identified
    // during induction analysis. We don't need any handling for them in the
    // vectorized loop because we have proven that, under a proper runtime
    // test guarding the vectorized loop, the value of the phi, and the casted
    // value of the phi, are the same. The last instruction in this casting chain
    // will get its scalar/vector/widened def from the scalar/vector/widened def
    // of the respective phi node. Any other casts in the induction def-use chain
    // have no other uses outside the phi update chain, and will be ignored.
    InductionDescriptor &IndDes = Induction.second;
    const SmallVectorImpl<Instruction *> &Casts = IndDes.getCastInsts();
    DeadInstructions.insert(Casts.begin(), Casts.end());
  }
}

Value *InnerLoopUnroller::reverseVector(Value *Vec) { return Vec; }

Value *InnerLoopUnroller::getBroadcastInstrs(Value *V) { return V; }

Value *InnerLoopUnroller::getStepVector(Value *Val, int StartIdx, Value *Step,
                                        Instruction::BinaryOps BinOp) {
  // When unrolling and the VF is 1, we only need to add a simple scalar.
  Type *Ty = Val->getType();
  assert(!Ty->isVectorTy() && "Val must be a scalar");

  if (Ty->isFloatingPointTy()) {
    Constant *C = ConstantFP::get(Ty, (double)StartIdx);

    // Floating-point operations inherit FMF via the builder's flags.
    Value *MulOp = Builder.CreateFMul(C, Step);
    return Builder.CreateBinOp(BinOp, Val, MulOp);
  }
  Constant *C = ConstantInt::get(Ty, StartIdx);
  return Builder.CreateAdd(Val, Builder.CreateMul(C, Step), "induction");
}

static void AddRuntimeUnrollDisableMetaData(Loop *L) {
  SmallVector<Metadata *, 4> MDs;
  // Reserve first location for self reference to the LoopID metadata node.
  MDs.push_back(nullptr);
  bool IsUnrollMetadata = false;
  MDNode *LoopID = L->getLoopID();
  if (LoopID) {
    // First find existing loop unrolling disable metadata.
    for (unsigned i = 1, ie = LoopID->getNumOperands(); i < ie; ++i) {
      auto *MD = dyn_cast<MDNode>(LoopID->getOperand(i));
      if (MD) {
        const auto *S = dyn_cast<MDString>(MD->getOperand(0));
        IsUnrollMetadata =
            S && S->getString().startswith("llvm.loop.unroll.disable");
      }
      MDs.push_back(LoopID->getOperand(i));
    }
  }

  if (!IsUnrollMetadata) {
    // Add runtime unroll disable metadata.
    LLVMContext &Context = L->getHeader()->getContext();
    SmallVector<Metadata *, 1> DisableOperands;
    DisableOperands.push_back(
        MDString::get(Context, "llvm.loop.unroll.runtime.disable"));
    MDNode *DisableNode = MDNode::get(Context, DisableOperands);
    MDs.push_back(DisableNode);
    MDNode *NewLoopID = MDNode::get(Context, MDs);
    // Set operand 0 to refer to the loop id itself.
    NewLoopID->replaceOperandWith(0, NewLoopID);
    L->setLoopID(NewLoopID);
  }
}

//===--------------------------------------------------------------------===//
// EpilogueVectorizerMainLoop
//===--------------------------------------------------------------------===//

/// This function is partially responsible for generating the control flow
/// depicted in https://llvm.org/docs/Vectorizers.html#epilogue-vectorization.
BasicBlock *EpilogueVectorizerMainLoop::createEpilogueVectorizedLoopSkeleton() {
  MDNode *OrigLoopID = OrigLoop->getLoopID();
  Loop *Lp = createVectorLoopSkeleton("");

  // Generate the code to check the minimum iteration count of the vector
  // epilogue (see below).
  EPI.EpilogueIterationCountCheck =
      emitMinimumIterationCountCheck(Lp, LoopScalarPreHeader, true);
  EPI.EpilogueIterationCountCheck->setName("iter.check");

  // Generate the code to check any assumptions that we've made for SCEV
  // expressions.
  EPI.SCEVSafetyCheck = emitSCEVChecks(Lp, LoopScalarPreHeader);

  // Generate the code that checks at runtime if arrays overlap. We put the
  // checks into a separate block to make the more common case of few elements
  // faster.
  EPI.MemSafetyCheck = emitMemRuntimeChecks(Lp, LoopScalarPreHeader);

  // Generate the iteration count check for the main loop, *after* the check
  // for the epilogue loop, so that the path-length is shorter for the case
  // that goes directly through the vector epilogue. The longer-path length for
  // the main loop is compensated for, by the gain from vectorizing the larger
  // trip count. Note: the branch will get updated later on when we vectorize
  // the epilogue.
  EPI.MainLoopIterationCountCheck =
      emitMinimumIterationCountCheck(Lp, LoopScalarPreHeader, false);

  // Generate the induction variable.
  OldInduction = Legal->getPrimaryInduction();
  Type *IdxTy = Legal->getWidestInductionType();
  Value *StartIdx = ConstantInt::get(IdxTy, 0);
  Constant *Step = ConstantInt::get(IdxTy, VF.getKnownMinValue() * UF);
  Value *CountRoundDown = getOrCreateVectorTripCount(Lp);
  EPI.VectorTripCount = CountRoundDown;
  Induction =
      createInductionVariable(Lp, StartIdx, CountRoundDown, Step,
                              getDebugLocFromInstOrOperands(OldInduction));

  // Skip induction resume value creation here because they will be created in
  // the second pass. If we created them here, they wouldn't be used anyway,
  // because the vplan in the second pass still contains the inductions from the
  // original loop.

  return completeLoopSkeleton(Lp, OrigLoopID);
}

void EpilogueVectorizerMainLoop::printDebugTracesAtStart() {
  LLVM_DEBUG({
    dbgs() << "Create Skeleton for epilogue vectorized loop (first pass)\n"
           << "Main Loop VF:" << EPI.MainLoopVF.getKnownMinValue()
           << ", Main Loop UF:" << EPI.MainLoopUF
           << ", Epilogue Loop VF:" << EPI.EpilogueVF.getKnownMinValue()
           << ", Epilogue Loop UF:" << EPI.EpilogueUF << "\n";
  });
}

void EpilogueVectorizerMainLoop::printDebugTracesAtEnd() {
  DEBUG_WITH_TYPE(VerboseDebug, {
    dbgs() << "intermediate fn:\n" << *Induction->getFunction() << "\n";
  });
}

BasicBlock *EpilogueVectorizerMainLoop::emitMinimumIterationCountCheck(
    Loop *L, BasicBlock *Bypass, bool ForEpilogue) {
  assert(L && "Expected valid Loop.");
  assert(Bypass && "Expected valid bypass basic block.");
  unsigned VFactor =
      ForEpilogue ? EPI.EpilogueVF.getKnownMinValue() : VF.getKnownMinValue();
  unsigned UFactor = ForEpilogue ? EPI.EpilogueUF : UF;
  Value *Count = getOrCreateTripCount(L);
  // Reuse existing vector loop preheader for TC checks.
  // Note that new preheader block is generated for vector loop.
  BasicBlock *const TCCheckBlock = LoopVectorPreHeader;
  IRBuilder<> Builder(TCCheckBlock->getTerminator());

  // Generate code to check if the loop's trip count is less than VF * UF of the
  // main vector loop.
  auto P =
      Cost->requiresScalarEpilogue() ? ICmpInst::ICMP_ULE : ICmpInst::ICMP_ULT;

  Value *CheckMinIters = Builder.CreateICmp(
      P, Count, ConstantInt::get(Count->getType(), VFactor * UFactor),
      "min.iters.check");

  if (!ForEpilogue)
    TCCheckBlock->setName("vector.main.loop.iter.check");

  // Create new preheader for vector loop.
  LoopVectorPreHeader = SplitBlock(TCCheckBlock, TCCheckBlock->getTerminator(),
                                   DT, LI, nullptr, "vector.ph");

  if (ForEpilogue) {
    assert(DT->properlyDominates(DT->getNode(TCCheckBlock),
                                 DT->getNode(Bypass)->getIDom()) &&
           "TC check is expected to dominate Bypass");

    // Update dominator for Bypass & LoopExit.
    DT->changeImmediateDominator(Bypass, TCCheckBlock);
    DT->changeImmediateDominator(LoopExitBlock, TCCheckBlock);

    LoopBypassBlocks.push_back(TCCheckBlock);

    // Save the trip count so we don't have to regenerate it in the
    // vec.epilog.iter.check. This is safe to do because the trip count
    // generated here dominates the vector epilog iter check.
    EPI.TripCount = Count;
  }

  ReplaceInstWithInst(
      TCCheckBlock->getTerminator(),
      BranchInst::Create(Bypass, LoopVectorPreHeader, CheckMinIters));

  return TCCheckBlock;
}

//===--------------------------------------------------------------------===//
// EpilogueVectorizerEpilogueLoop
//===--------------------------------------------------------------------===//

/// This function is partially responsible for generating the control flow
/// depicted in https://llvm.org/docs/Vectorizers.html#epilogue-vectorization.
BasicBlock *
EpilogueVectorizerEpilogueLoop::createEpilogueVectorizedLoopSkeleton() {
  MDNode *OrigLoopID = OrigLoop->getLoopID();
  Loop *Lp = createVectorLoopSkeleton("vec.epilog.");

  // Now, compare the remaining count and if there aren't enough iterations to
  // execute the vectorized epilogue skip to the scalar part.
  BasicBlock *VecEpilogueIterationCountCheck = LoopVectorPreHeader;
  VecEpilogueIterationCountCheck->setName("vec.epilog.iter.check");
  LoopVectorPreHeader =
      SplitBlock(LoopVectorPreHeader, LoopVectorPreHeader->getTerminator(), DT,
                 LI, nullptr, "vec.epilog.ph");
  emitMinimumVectorEpilogueIterCountCheck(Lp, LoopScalarPreHeader,
                                          VecEpilogueIterationCountCheck);

  // Adjust the control flow taking the state info from the main loop
  // vectorization into account.
  assert(EPI.MainLoopIterationCountCheck && EPI.EpilogueIterationCountCheck &&
         "expected this to be saved from the previous pass.");
  EPI.MainLoopIterationCountCheck->getTerminator()->replaceUsesOfWith(
      VecEpilogueIterationCountCheck, LoopVectorPreHeader);

  DT->changeImmediateDominator(LoopVectorPreHeader,
                               EPI.MainLoopIterationCountCheck);

  EPI.EpilogueIterationCountCheck->getTerminator()->replaceUsesOfWith(
      VecEpilogueIterationCountCheck, LoopScalarPreHeader);

  if (EPI.SCEVSafetyCheck)
    EPI.SCEVSafetyCheck->getTerminator()->replaceUsesOfWith(
        VecEpilogueIterationCountCheck, LoopScalarPreHeader);
  if (EPI.MemSafetyCheck)
    EPI.MemSafetyCheck->getTerminator()->replaceUsesOfWith(
        VecEpilogueIterationCountCheck, LoopScalarPreHeader);

  DT->changeImmediateDominator(
      VecEpilogueIterationCountCheck,
      VecEpilogueIterationCountCheck->getSinglePredecessor());

  DT->changeImmediateDominator(LoopScalarPreHeader,
                               EPI.EpilogueIterationCountCheck);
  DT->changeImmediateDominator(LoopExitBlock, EPI.EpilogueIterationCountCheck);

  // Keep track of bypass blocks, as they feed start values to the induction
  // phis in the scalar loop preheader.
  if (EPI.SCEVSafetyCheck)
    LoopBypassBlocks.push_back(EPI.SCEVSafetyCheck);
  if (EPI.MemSafetyCheck)
    LoopBypassBlocks.push_back(EPI.MemSafetyCheck);
  LoopBypassBlocks.push_back(EPI.EpilogueIterationCountCheck);

  // Generate a resume induction for the vector epilogue and put it in the
  // vector epilogue preheader
  Type *IdxTy = Legal->getWidestInductionType();
  PHINode *EPResumeVal = PHINode::Create(IdxTy, 2, "vec.epilog.resume.val",
                                         LoopVectorPreHeader->getFirstNonPHI());
  EPResumeVal->addIncoming(EPI.VectorTripCount, VecEpilogueIterationCountCheck);
  EPResumeVal->addIncoming(ConstantInt::get(IdxTy, 0),
                           EPI.MainLoopIterationCountCheck);

  // Generate the induction variable.
  OldInduction = Legal->getPrimaryInduction();
  Value *CountRoundDown = getOrCreateVectorTripCount(Lp);
  Constant *Step = ConstantInt::get(IdxTy, VF.getKnownMinValue() * UF);
  Value *StartIdx = EPResumeVal;
  Induction =
      createInductionVariable(Lp, StartIdx, CountRoundDown, Step,
                              getDebugLocFromInstOrOperands(OldInduction));

  // Generate induction resume values. These variables save the new starting
  // indexes for the scalar loop. They are used to test if there are any tail
  // iterations left once the vector loop has completed.
  // Note that when the vectorized epilogue is skipped due to iteration count
  // check, then the resume value for the induction variable comes from
  // the trip count of the main vector loop, hence passing the AdditionalBypass
  // argument.
  createInductionResumeValues(Lp, CountRoundDown,
                              {VecEpilogueIterationCountCheck,
                               EPI.VectorTripCount} /* AdditionalBypass */);

  AddRuntimeUnrollDisableMetaData(Lp);
  return completeLoopSkeleton(Lp, OrigLoopID);
}

BasicBlock *
EpilogueVectorizerEpilogueLoop::emitMinimumVectorEpilogueIterCountCheck(
    Loop *L, BasicBlock *Bypass, BasicBlock *Insert) {

  assert(EPI.TripCount &&
         "Expected trip count to have been safed in the first pass.");
  assert(
      (!isa<Instruction>(EPI.TripCount) ||
       DT->dominates(cast<Instruction>(EPI.TripCount)->getParent(), Insert)) &&
      "saved trip count does not dominate insertion point.");
  Value *TC = EPI.TripCount;
  IRBuilder<> Builder(Insert->getTerminator());
  Value *Count = Builder.CreateSub(TC, EPI.VectorTripCount, "n.vec.remaining");

  // Generate code to check if the loop's trip count is less than VF * UF of the
  // vector epilogue loop.
  auto P =
      Cost->requiresScalarEpilogue() ? ICmpInst::ICMP_ULE : ICmpInst::ICMP_ULT;

  Value *CheckMinIters = Builder.CreateICmp(
      P, Count,
      ConstantInt::get(Count->getType(),
                       EPI.EpilogueVF.getKnownMinValue() * EPI.EpilogueUF),
      "min.epilog.iters.check");

  ReplaceInstWithInst(
      Insert->getTerminator(),
      BranchInst::Create(Bypass, LoopVectorPreHeader, CheckMinIters));

  LoopBypassBlocks.push_back(Insert);
  return Insert;
}

void EpilogueVectorizerEpilogueLoop::printDebugTracesAtStart() {
  LLVM_DEBUG({
    dbgs() << "Create Skeleton for epilogue vectorized loop (second pass)\n"
           << "Main Loop VF:" << EPI.MainLoopVF.getKnownMinValue()
           << ", Main Loop UF:" << EPI.MainLoopUF
           << ", Epilogue Loop VF:" << EPI.EpilogueVF.getKnownMinValue()
           << ", Epilogue Loop UF:" << EPI.EpilogueUF << "\n";
  });
}

void EpilogueVectorizerEpilogueLoop::printDebugTracesAtEnd() {
  DEBUG_WITH_TYPE(VerboseDebug, {
    dbgs() << "final fn:\n" << *Induction->getFunction() << "\n";
  });
}

bool LoopVectorizationPlanner::getDecisionAndClampRange(
    const std::function<bool(ElementCount)> &Predicate, VFRange &Range) {
  assert(!Range.isEmpty() && "Trying to test an empty VF range.");
  bool PredicateAtRangeStart = Predicate(Range.Start);

  for (ElementCount TmpVF = Range.Start * 2;
       ElementCount::isKnownLT(TmpVF, Range.End); TmpVF *= 2)
    if (Predicate(TmpVF) != PredicateAtRangeStart) {
      Range.End = TmpVF;
      break;
    }

  return PredicateAtRangeStart;
}

/// Build VPlans for the full range of feasible VF's = {\p MinVF, 2 * \p MinVF,
/// 4 * \p MinVF, ..., \p MaxVF} by repeatedly building a VPlan for a sub-range
/// of VF's starting at a given VF and extending it as much as possible. Each
/// vectorization decision can potentially shorten this sub-range during
/// buildVPlan().
void LoopVectorizationPlanner::buildVPlans(ElementCount MinVF,
                                           ElementCount MaxVF) {
  auto MaxVFPlusOne = MaxVF.getWithIncrement(1);
  for (ElementCount VF = MinVF; ElementCount::isKnownLT(VF, MaxVFPlusOne);) {
    VFRange SubRange = {VF, MaxVFPlusOne};
    VPlans.push_back(buildVPlan(SubRange));
    VF = SubRange.End;
  }
}

VPValue *VPRecipeBuilder::createEdgeMask(BasicBlock *Src, BasicBlock *Dst,
                                         VPlanPtr &Plan) {
  assert(is_contained(predecessors(Dst), Src) && "Invalid edge");

  // Look for cached value.
  std::pair<BasicBlock *, BasicBlock *> Edge(Src, Dst);
  EdgeMaskCacheTy::iterator ECEntryIt = EdgeMaskCache.find(Edge);
  if (ECEntryIt != EdgeMaskCache.end())
    return ECEntryIt->second;

  VPValue *SrcMask = createBlockInMask(Src, Plan);

  // The terminator has to be a branch inst!
  BranchInst *BI = dyn_cast<BranchInst>(Src->getTerminator());
  assert(BI && "Unexpected terminator found");

  if (!BI->isConditional() || BI->getSuccessor(0) == BI->getSuccessor(1))
    return EdgeMaskCache[Edge] = SrcMask;

  // If source is an exiting block, we know the exit edge is dynamically dead
  // in the vector loop, and thus we don't need to restrict the mask.  Avoid
  // adding uses of an otherwise potentially dead instruction.
  if (OrigLoop->isLoopExiting(Src))
    return EdgeMaskCache[Edge] = SrcMask;

  VPValue *EdgeMask = Plan->getOrAddVPValue(BI->getCondition());
  assert(EdgeMask && "No Edge Mask found for condition");

  if (BI->getSuccessor(0) != Dst)
    EdgeMask = Builder.createNot(EdgeMask);

  if (SrcMask) { // Otherwise block in-mask is all-one, no need to AND.
    // The condition is 'SrcMask && EdgeMask', which is equivalent to
    // 'select i1 SrcMask, i1 EdgeMask, i1 false'.
    // The select version does not introduce new UB if SrcMask is false and
    // EdgeMask is poison. Using 'and' here introduces undefined behavior.
    VPValue *False = Plan->getOrAddVPValue(
        ConstantInt::getFalse(BI->getCondition()->getType()));
    EdgeMask = Builder.createSelect(SrcMask, EdgeMask, False);
  }

  return EdgeMaskCache[Edge] = EdgeMask;
}

VPValue *VPRecipeBuilder::createBlockInMask(BasicBlock *BB, VPlanPtr &Plan) {
  assert(OrigLoop->contains(BB) && "Block is not a part of a loop");

  // Look for cached value.
  BlockMaskCacheTy::iterator BCEntryIt = BlockMaskCache.find(BB);
  if (BCEntryIt != BlockMaskCache.end())
    return BCEntryIt->second;

  // All-one mask is modelled as no-mask following the convention for masked
  // load/store/gather/scatter. Initialize BlockMask to no-mask.
  VPValue *BlockMask = nullptr;

  if (OrigLoop->getHeader() == BB) {
    if (!CM.blockNeedsPredication(BB))
      return BlockMaskCache[BB] = BlockMask; // Loop incoming mask is all-one.

    // Create the block in mask as the first non-phi instruction in the block.
    VPBuilder::InsertPointGuard Guard(Builder);
    auto NewInsertionPoint = Builder.getInsertBlock()->getFirstNonPhi();
    Builder.setInsertPoint(Builder.getInsertBlock(), NewInsertionPoint);

    // Introduce the early-exit compare IV <= BTC to form header block mask.
    // This is used instead of IV < TC because TC may wrap, unlike BTC.
    // Start by constructing the desired canonical IV.
    VPValue *IV = nullptr;
    if (Legal->getPrimaryInduction())
      IV = Plan->getOrAddVPValue(Legal->getPrimaryInduction());
    else {
      auto IVRecipe = new VPWidenCanonicalIVRecipe();
      Builder.getInsertBlock()->insert(IVRecipe, NewInsertionPoint);
      IV = IVRecipe->getVPValue();
    }
    VPValue *BTC = Plan->getOrCreateBackedgeTakenCount();
    bool TailFolded = !CM.isScalarEpilogueAllowed();

    if (TailFolded && CM.TTI.emitGetActiveLaneMask()) {
      // While ActiveLaneMask is a binary op that consumes the loop tripcount
      // as a second argument, we only pass the IV here and extract the
      // tripcount from the transform state where codegen of the VP instructions
      // happen.
      BlockMask = Builder.createNaryOp(VPInstruction::ActiveLaneMask, {IV});
    } else {
      BlockMask = Builder.createNaryOp(VPInstruction::ICmpULE, {IV, BTC});
    }
    return BlockMaskCache[BB] = BlockMask;
  }

  // This is the block mask. We OR all incoming edges.
  for (auto *Predecessor : predecessors(BB)) {
    VPValue *EdgeMask = createEdgeMask(Predecessor, BB, Plan);
    if (!EdgeMask) // Mask of predecessor is all-one so mask of block is too.
      return BlockMaskCache[BB] = EdgeMask;

    if (!BlockMask) { // BlockMask has its initialized nullptr value.
      BlockMask = EdgeMask;
      continue;
    }

    BlockMask = Builder.createOr(BlockMask, EdgeMask);
  }

  return BlockMaskCache[BB] = BlockMask;
}

VPRecipeBase *VPRecipeBuilder::tryToWidenMemory(Instruction *I, VFRange &Range,
                                                VPlanPtr &Plan) {
  assert((isa<LoadInst>(I) || isa<StoreInst>(I)) &&
         "Must be called with either a load or store");

  auto willWiden = [&](ElementCount VF) -> bool {
    if (VF.isScalar())
      return false;
    LoopVectorizationCostModel::InstWidening Decision =
        CM.getWideningDecision(I, VF);
    assert(Decision != LoopVectorizationCostModel::CM_Unknown &&
           "CM decision should be taken at this point.");
    if (Decision == LoopVectorizationCostModel::CM_Interleave)
      return true;
    if (CM.isScalarAfterVectorization(I, VF) ||
        CM.isProfitableToScalarize(I, VF))
      return false;
    return Decision != LoopVectorizationCostModel::CM_Scalarize;
  };

  if (!LoopVectorizationPlanner::getDecisionAndClampRange(willWiden, Range))
    return nullptr;

  VPValue *Mask = nullptr;
  if (Legal->isMaskRequired(I))
    Mask = createBlockInMask(I->getParent(), Plan);

  VPValue *Addr = Plan->getOrAddVPValue(getLoadStorePointerOperand(I));
  if (LoadInst *Load = dyn_cast<LoadInst>(I))
    return new VPWidenMemoryInstructionRecipe(*Load, Addr, Mask);

  StoreInst *Store = cast<StoreInst>(I);
  VPValue *StoredValue = Plan->getOrAddVPValue(Store->getValueOperand());
  return new VPWidenMemoryInstructionRecipe(*Store, Addr, StoredValue, Mask);
}

VPWidenIntOrFpInductionRecipe *
VPRecipeBuilder::tryToOptimizeInductionPHI(PHINode *Phi, VPlan &Plan) const {
  // Check if this is an integer or fp induction. If so, build the recipe that
  // produces its scalar and vector values.
  InductionDescriptor II = Legal->getInductionVars().lookup(Phi);
  if (II.getKind() == InductionDescriptor::IK_IntInduction ||
      II.getKind() == InductionDescriptor::IK_FpInduction) {
    VPValue *Start = Plan.getOrAddVPValue(II.getStartValue());
    const SmallVectorImpl<Instruction *> &Casts = II.getCastInsts();
    return new VPWidenIntOrFpInductionRecipe(
        Phi, Start, Casts.empty() ? nullptr : Casts.front());
  }

  return nullptr;
}

VPWidenIntOrFpInductionRecipe *
VPRecipeBuilder::tryToOptimizeInductionTruncate(TruncInst *I, VFRange &Range,
                                                VPlan &Plan) const {
  // Optimize the special case where the source is a constant integer
  // induction variable. Notice that we can only optimize the 'trunc' case
  // because (a) FP conversions lose precision, (b) sext/zext may wrap, and
  // (c) other casts depend on pointer size.

  // Determine whether \p K is a truncation based on an induction variable that
  // can be optimized.
  auto isOptimizableIVTruncate =
      [&](Instruction *K) -> std::function<bool(ElementCount)> {
    return [=](ElementCount VF) -> bool {
      return CM.isOptimizableIVTruncate(K, VF);
    };
  };

  if (LoopVectorizationPlanner::getDecisionAndClampRange(
          isOptimizableIVTruncate(I), Range)) {

    InductionDescriptor II =
        Legal->getInductionVars().lookup(cast<PHINode>(I->getOperand(0)));
    VPValue *Start = Plan.getOrAddVPValue(II.getStartValue());
    return new VPWidenIntOrFpInductionRecipe(cast<PHINode>(I->getOperand(0)),
                                             Start, nullptr, I);
  }
  return nullptr;
}

VPRecipeOrVPValueTy VPRecipeBuilder::tryToBlend(PHINode *Phi, VPlanPtr &Plan) {
  // If all incoming values are equal, the incoming VPValue can be used directly
  // instead of creating a new VPBlendRecipe.
  Value *FirstIncoming = Phi->getIncomingValue(0);
  if (all_of(Phi->incoming_values(), [FirstIncoming](const Value *Inc) {
        return FirstIncoming == Inc;
      })) {
    return Plan->getOrAddVPValue(Phi->getIncomingValue(0));
  }

  // We know that all PHIs in non-header blocks are converted into selects, so
  // we don't have to worry about the insertion order and we can just use the
  // builder. At this point we generate the predication tree. There may be
  // duplications since this is a simple recursive scan, but future
  // optimizations will clean it up.
  SmallVector<VPValue *, 2> Operands;
  unsigned NumIncoming = Phi->getNumIncomingValues();

  for (unsigned In = 0; In < NumIncoming; In++) {
    VPValue *EdgeMask =
      createEdgeMask(Phi->getIncomingBlock(In), Phi->getParent(), Plan);
    assert((EdgeMask || NumIncoming == 1) &&
           "Multiple predecessors with one having a full mask");
    Operands.push_back(Plan->getOrAddVPValue(Phi->getIncomingValue(In)));
    if (EdgeMask)
      Operands.push_back(EdgeMask);
  }
  return toVPRecipeResult(new VPBlendRecipe(Phi, Operands));
}

VPWidenCallRecipe *VPRecipeBuilder::tryToWidenCall(CallInst *CI, VFRange &Range,
                                                   VPlan &Plan) const {

  bool IsPredicated = LoopVectorizationPlanner::getDecisionAndClampRange(
      [this, CI](ElementCount VF) {
        return CM.isScalarWithPredication(CI, VF);
      },
      Range);

  if (IsPredicated)
    return nullptr;

  Intrinsic::ID ID = getVectorIntrinsicIDForCall(CI, TLI);
  if (ID && (ID == Intrinsic::assume || ID == Intrinsic::lifetime_end ||
             ID == Intrinsic::lifetime_start || ID == Intrinsic::sideeffect ||
             ID == Intrinsic::pseudoprobe ||
             ID == Intrinsic::experimental_noalias_scope_decl))
    return nullptr;

  auto willWiden = [&](ElementCount VF) -> bool {
    Intrinsic::ID ID = getVectorIntrinsicIDForCall(CI, TLI);
    // The following case may be scalarized depending on the VF.
    // The flag shows whether we use Intrinsic or a usual Call for vectorized
    // version of the instruction.
    // Is it beneficial to perform intrinsic call compared to lib call?
    bool NeedToScalarize = false;
    InstructionCost CallCost = CM.getVectorCallCost(CI, VF, NeedToScalarize);
    InstructionCost IntrinsicCost = ID ? CM.getVectorIntrinsicCost(CI, VF) : 0;
    bool UseVectorIntrinsic = ID && IntrinsicCost <= CallCost;
    assert(IntrinsicCost.isValid() && CallCost.isValid() &&
           "Cannot have invalid costs while widening");
    return UseVectorIntrinsic || !NeedToScalarize;
  };

  if (!LoopVectorizationPlanner::getDecisionAndClampRange(willWiden, Range))
    return nullptr;

  return new VPWidenCallRecipe(*CI, Plan.mapToVPValues(CI->arg_operands()));
}

bool VPRecipeBuilder::shouldWiden(Instruction *I, VFRange &Range) const {
  assert(!isa<BranchInst>(I) && !isa<PHINode>(I) && !isa<LoadInst>(I) &&
         !isa<StoreInst>(I) && "Instruction should have been handled earlier");
  // Instruction should be widened, unless it is scalar after vectorization,
  // scalarization is profitable or it is predicated.
  auto WillScalarize = [this, I](ElementCount VF) -> bool {
    return CM.isScalarAfterVectorization(I, VF) ||
           CM.isProfitableToScalarize(I, VF) ||
           CM.isScalarWithPredication(I, VF);
  };
  return !LoopVectorizationPlanner::getDecisionAndClampRange(WillScalarize,
                                                             Range);
}

VPWidenRecipe *VPRecipeBuilder::tryToWiden(Instruction *I, VPlan &Plan) const {
  auto IsVectorizableOpcode = [](unsigned Opcode) {
    switch (Opcode) {
    case Instruction::Add:
    case Instruction::And:
    case Instruction::AShr:
    case Instruction::BitCast:
    case Instruction::FAdd:
    case Instruction::FCmp:
    case Instruction::FDiv:
    case Instruction::FMul:
    case Instruction::FNeg:
    case Instruction::FPExt:
    case Instruction::FPToSI:
    case Instruction::FPToUI:
    case Instruction::FPTrunc:
    case Instruction::FRem:
    case Instruction::FSub:
    case Instruction::ICmp:
    case Instruction::IntToPtr:
    case Instruction::LShr:
    case Instruction::Mul:
    case Instruction::Or:
    case Instruction::PtrToInt:
    case Instruction::SDiv:
    case Instruction::Select:
    case Instruction::SExt:
    case Instruction::Shl:
    case Instruction::SIToFP:
    case Instruction::SRem:
    case Instruction::Sub:
    case Instruction::Trunc:
    case Instruction::UDiv:
    case Instruction::UIToFP:
    case Instruction::URem:
    case Instruction::Xor:
    case Instruction::ZExt:
      return true;
    }
    return false;
  };

  if (!IsVectorizableOpcode(I->getOpcode()))
    return nullptr;

  // Success: widen this instruction.
  return new VPWidenRecipe(*I, Plan.mapToVPValues(I->operands()));
}

VPBasicBlock *VPRecipeBuilder::handleReplication(
    Instruction *I, VFRange &Range, VPBasicBlock *VPBB,
    VPlanPtr &Plan) {
  bool IsUniform = LoopVectorizationPlanner::getDecisionAndClampRange(
      [&](ElementCount VF) { return CM.isUniformAfterVectorization(I, VF); },
      Range);

  bool IsPredicated = LoopVectorizationPlanner::getDecisionAndClampRange(
      [&](ElementCount VF) { return CM.isScalarWithPredication(I, VF); },
      Range);

  auto *Recipe = new VPReplicateRecipe(I, Plan->mapToVPValues(I->operands()),
                                       IsUniform, IsPredicated);
  setRecipe(I, Recipe);
  Plan->addVPValue(I, Recipe);

  // Find if I uses a predicated instruction. If so, it will use its scalar
  // value. Avoid hoisting the insert-element which packs the scalar value into
  // a vector value, as that happens iff all users use the vector value.
  for (VPValue *Op : Recipe->operands()) {
    auto *PredR = dyn_cast_or_null<VPPredInstPHIRecipe>(Op->getDef());
    if (!PredR)
      continue;
    auto *RepR =
        cast_or_null<VPReplicateRecipe>(PredR->getOperand(0)->getDef());
    assert(RepR->isPredicated() &&
           "expected Replicate recipe to be predicated");
    RepR->setAlsoPack(false);
  }

  // Finalize the recipe for Instr, first if it is not predicated.
  if (!IsPredicated) {
    LLVM_DEBUG(dbgs() << "LV: Scalarizing:" << *I << "\n");
    VPBB->appendRecipe(Recipe);
    return VPBB;
  }
  LLVM_DEBUG(dbgs() << "LV: Scalarizing and predicating:" << *I << "\n");
  assert(VPBB->getSuccessors().empty() &&
         "VPBB has successors when handling predicated replication.");
  // Record predicated instructions for above packing optimizations.
  VPBlockBase *Region = createReplicateRegion(I, Recipe, Plan);
  VPBlockUtils::insertBlockAfter(Region, VPBB);
  auto *RegSucc = new VPBasicBlock();
  VPBlockUtils::insertBlockAfter(RegSucc, Region);
  return RegSucc;
}

VPRegionBlock *VPRecipeBuilder::createReplicateRegion(Instruction *Instr,
                                                      VPRecipeBase *PredRecipe,
                                                      VPlanPtr &Plan) {
  // Instructions marked for predication are replicated and placed under an
  // if-then construct to prevent side-effects.

  // Generate recipes to compute the block mask for this region.
  VPValue *BlockInMask = createBlockInMask(Instr->getParent(), Plan);

  // Build the triangular if-then region.
  std::string RegionName = (Twine("pred.") + Instr->getOpcodeName()).str();
  assert(Instr->getParent() && "Predicated instruction not in any basic block");
  auto *BOMRecipe = new VPBranchOnMaskRecipe(BlockInMask);
  auto *Entry = new VPBasicBlock(Twine(RegionName) + ".entry", BOMRecipe);
  auto *PHIRecipe = Instr->getType()->isVoidTy()
                        ? nullptr
                        : new VPPredInstPHIRecipe(Plan->getOrAddVPValue(Instr));
  if (PHIRecipe) {
    Plan->removeVPValueFor(Instr);
    Plan->addVPValue(Instr, PHIRecipe);
  }
  auto *Exit = new VPBasicBlock(Twine(RegionName) + ".continue", PHIRecipe);
  auto *Pred = new VPBasicBlock(Twine(RegionName) + ".if", PredRecipe);
  VPRegionBlock *Region = new VPRegionBlock(Entry, Exit, RegionName, true);

  // Note: first set Entry as region entry and then connect successors starting
  // from it in order, to propagate the "parent" of each VPBasicBlock.
  VPBlockUtils::insertTwoBlocksAfter(Pred, Exit, BlockInMask, Entry);
  VPBlockUtils::connectBlocks(Pred, Exit);

  return Region;
}

VPRecipeOrVPValueTy VPRecipeBuilder::tryToCreateWidenRecipe(Instruction *Instr,
                                                            VFRange &Range,
                                                            VPlanPtr &Plan) {
  // First, check for specific widening recipes that deal with calls, memory
  // operations, inductions and Phi nodes.
  if (auto *CI = dyn_cast<CallInst>(Instr))
    return toVPRecipeResult(tryToWidenCall(CI, Range, *Plan));

  if (isa<LoadInst>(Instr) || isa<StoreInst>(Instr))
    return toVPRecipeResult(tryToWidenMemory(Instr, Range, Plan));

  VPRecipeBase *Recipe;
  if (auto Phi = dyn_cast<PHINode>(Instr)) {
    if (Phi->getParent() != OrigLoop->getHeader())
      return tryToBlend(Phi, Plan);
    if ((Recipe = tryToOptimizeInductionPHI(Phi, *Plan)))
      return toVPRecipeResult(Recipe);

    if (Legal->isReductionVariable(Phi)) {
      RecurrenceDescriptor &RdxDesc = Legal->getReductionVars()[Phi];
      VPValue *StartV =
          Plan->getOrAddVPValue(RdxDesc.getRecurrenceStartValue());
      return toVPRecipeResult(new VPWidenPHIRecipe(Phi, RdxDesc, *StartV));
    }

    return toVPRecipeResult(new VPWidenPHIRecipe(Phi));
  }

  if (isa<TruncInst>(Instr) && (Recipe = tryToOptimizeInductionTruncate(
                                    cast<TruncInst>(Instr), Range, *Plan)))
    return toVPRecipeResult(Recipe);

  if (!shouldWiden(Instr, Range))
    return nullptr;

  if (auto GEP = dyn_cast<GetElementPtrInst>(Instr))
    return toVPRecipeResult(new VPWidenGEPRecipe(
        GEP, Plan->mapToVPValues(GEP->operands()), OrigLoop));

  if (auto *SI = dyn_cast<SelectInst>(Instr)) {
    bool InvariantCond =
        PSE.getSE()->isLoopInvariant(PSE.getSCEV(SI->getOperand(0)), OrigLoop);
    return toVPRecipeResult(new VPWidenSelectRecipe(
        *SI, Plan->mapToVPValues(SI->operands()), InvariantCond));
  }

  return toVPRecipeResult(tryToWiden(Instr, *Plan));
}

void LoopVectorizationPlanner::buildVPlansWithVPRecipes(ElementCount MinVF,
                                                        ElementCount MaxVF) {
  assert(OrigLoop->isInnermost() && "Inner loop expected.");

  // Collect instructions from the original loop that will become trivially dead
  // in the vectorized loop. We don't need to vectorize these instructions. For
  // example, original induction update instructions can become dead because we
  // separately emit induction "steps" when generating code for the new loop.
  // Similarly, we create a new latch condition when setting up the structure
  // of the new loop, so the old one can become dead.
  SmallPtrSet<Instruction *, 4> DeadInstructions;
  collectTriviallyDeadInstructions(DeadInstructions);

  // Add assume instructions we need to drop to DeadInstructions, to prevent
  // them from being added to the VPlan.
  // TODO: We only need to drop assumes in blocks that get flattend. If the
  // control flow is preserved, we should keep them.
  auto &ConditionalAssumes = Legal->getConditionalAssumes();
  DeadInstructions.insert(ConditionalAssumes.begin(), ConditionalAssumes.end());

  DenseMap<Instruction *, Instruction *> &SinkAfter = Legal->getSinkAfter();
  // Dead instructions do not need sinking. Remove them from SinkAfter.
  for (Instruction *I : DeadInstructions)
    SinkAfter.erase(I);

  auto MaxVFPlusOne = MaxVF.getWithIncrement(1);
  for (ElementCount VF = MinVF; ElementCount::isKnownLT(VF, MaxVFPlusOne);) {
    VFRange SubRange = {VF, MaxVFPlusOne};
    VPlans.push_back(
        buildVPlanWithVPRecipes(SubRange, DeadInstructions, SinkAfter));
    VF = SubRange.End;
  }
}

VPlanPtr LoopVectorizationPlanner::buildVPlanWithVPRecipes(
    VFRange &Range, SmallPtrSetImpl<Instruction *> &DeadInstructions,
    const DenseMap<Instruction *, Instruction *> &SinkAfter) {

  SmallPtrSet<const InterleaveGroup<Instruction> *, 1> InterleaveGroups;

  VPRecipeBuilder RecipeBuilder(OrigLoop, TLI, Legal, CM, PSE, Builder);

  // ---------------------------------------------------------------------------
  // Pre-construction: record ingredients whose recipes we'll need to further
  // process after constructing the initial VPlan.
  // ---------------------------------------------------------------------------

  // Mark instructions we'll need to sink later and their targets as
  // ingredients whose recipe we'll need to record.
  for (auto &Entry : SinkAfter) {
    RecipeBuilder.recordRecipeOf(Entry.first);
    RecipeBuilder.recordRecipeOf(Entry.second);
  }
  for (auto &Reduction : CM.getInLoopReductionChains()) {
    PHINode *Phi = Reduction.first;
    RecurKind Kind = Legal->getReductionVars()[Phi].getRecurrenceKind();
    const SmallVector<Instruction *, 4> &ReductionOperations = Reduction.second;

    RecipeBuilder.recordRecipeOf(Phi);
    for (auto &R : ReductionOperations) {
      RecipeBuilder.recordRecipeOf(R);
      // For min/max reducitons, where we have a pair of icmp/select, we also
      // need to record the ICmp recipe, so it can be removed later.
      if (RecurrenceDescriptor::isMinMaxRecurrenceKind(Kind))
        RecipeBuilder.recordRecipeOf(cast<Instruction>(R->getOperand(0)));
    }
  }

  // For each interleave group which is relevant for this (possibly trimmed)
  // Range, add it to the set of groups to be later applied to the VPlan and add
  // placeholders for its members' Recipes which we'll be replacing with a
  // single VPInterleaveRecipe.
  for (InterleaveGroup<Instruction> *IG : IAI.getInterleaveGroups()) {
    auto applyIG = [IG, this](ElementCount VF) -> bool {
      return (VF.isVector() && // Query is illegal for VF == 1
              CM.getWideningDecision(IG->getInsertPos(), VF) ==
                  LoopVectorizationCostModel::CM_Interleave);
    };
    if (!getDecisionAndClampRange(applyIG, Range))
      continue;
    InterleaveGroups.insert(IG);
    for (unsigned i = 0; i < IG->getFactor(); i++)
      if (Instruction *Member = IG->getMember(i))
        RecipeBuilder.recordRecipeOf(Member);
  };

  // ---------------------------------------------------------------------------
  // Build initial VPlan: Scan the body of the loop in a topological order to
  // visit each basic block after having visited its predecessor basic blocks.
  // ---------------------------------------------------------------------------

  // Create a dummy pre-entry VPBasicBlock to start building the VPlan.
  auto Plan = std::make_unique<VPlan>();
  VPBasicBlock *VPBB = new VPBasicBlock("Pre-Entry");
  Plan->setEntry(VPBB);

  // Scan the body of the loop in a topological order to visit each basic block
  // after having visited its predecessor basic blocks.
  LoopBlocksDFS DFS(OrigLoop);
  DFS.perform(LI);

  for (BasicBlock *BB : make_range(DFS.beginRPO(), DFS.endRPO())) {
    // Relevant instructions from basic block BB will be grouped into VPRecipe
    // ingredients and fill a new VPBasicBlock.
    unsigned VPBBsForBB = 0;
    auto *FirstVPBBForBB = new VPBasicBlock(BB->getName());
    VPBlockUtils::insertBlockAfter(FirstVPBBForBB, VPBB);
    VPBB = FirstVPBBForBB;
    Builder.setInsertPoint(VPBB);

    // Introduce each ingredient into VPlan.
    // TODO: Model and preserve debug instrinsics in VPlan.
    for (Instruction &I : BB->instructionsWithoutDebug()) {
      Instruction *Instr = &I;

      // First filter out irrelevant instructions, to ensure no recipes are
      // built for them.
      if (isa<BranchInst>(Instr) || DeadInstructions.count(Instr))
        continue;

      if (auto RecipeOrValue =
              RecipeBuilder.tryToCreateWidenRecipe(Instr, Range, Plan)) {
        // If Instr can be simplified to an existing VPValue, use it.
        if (RecipeOrValue.is<VPValue *>()) {
          Plan->addVPValue(Instr, RecipeOrValue.get<VPValue *>());
          continue;
        }
        // Otherwise, add the new recipe.
        VPRecipeBase *Recipe = RecipeOrValue.get<VPRecipeBase *>();
        for (auto *Def : Recipe->definedValues()) {
          auto *UV = Def->getUnderlyingValue();
          Plan->addVPValue(UV, Def);
        }

        RecipeBuilder.setRecipe(Instr, Recipe);
        VPBB->appendRecipe(Recipe);
        continue;
      }

      // Otherwise, if all widening options failed, Instruction is to be
      // replicated. This may create a successor for VPBB.
      VPBasicBlock *NextVPBB =
          RecipeBuilder.handleReplication(Instr, Range, VPBB, Plan);
      if (NextVPBB != VPBB) {
        VPBB = NextVPBB;
        VPBB->setName(BB->hasName() ? BB->getName() + "." + Twine(VPBBsForBB++)
                                    : "");
      }
    }
  }

  // Discard empty dummy pre-entry VPBasicBlock. Note that other VPBasicBlocks
  // may also be empty, such as the last one VPBB, reflecting original
  // basic-blocks with no recipes.
  VPBasicBlock *PreEntry = cast<VPBasicBlock>(Plan->getEntry());
  assert(PreEntry->empty() && "Expecting empty pre-entry block.");
  VPBlockBase *Entry = Plan->setEntry(PreEntry->getSingleSuccessor());
  VPBlockUtils::disconnectBlocks(PreEntry, Entry);
  delete PreEntry;

  // ---------------------------------------------------------------------------
  // Transform initial VPlan: Apply previously taken decisions, in order, to
  // bring the VPlan to its final state.
  // ---------------------------------------------------------------------------

  // Apply Sink-After legal constraints.
  for (auto &Entry : SinkAfter) {
    VPRecipeBase *Sink = RecipeBuilder.getRecipe(Entry.first);
    VPRecipeBase *Target = RecipeBuilder.getRecipe(Entry.second);
    // If the target is in a replication region, make sure to move Sink to the
    // block after it, not into the replication region itself.
    if (auto *Region =
            dyn_cast_or_null<VPRegionBlock>(Target->getParent()->getParent())) {
      if (Region->isReplicator()) {
        assert(Region->getNumSuccessors() == 1 && "Expected SESE region!");
        VPBasicBlock *NextBlock =
            cast<VPBasicBlock>(Region->getSuccessors().front());
        Sink->moveBefore(*NextBlock, NextBlock->getFirstNonPhi());
        continue;
      }
    }
    Sink->moveAfter(Target);
  }

  // Interleave memory: for each Interleave Group we marked earlier as relevant
  // for this VPlan, replace the Recipes widening its memory instructions with a
  // single VPInterleaveRecipe at its insertion point.
  for (auto IG : InterleaveGroups) {
    auto *Recipe = cast<VPWidenMemoryInstructionRecipe>(
        RecipeBuilder.getRecipe(IG->getInsertPos()));
    SmallVector<VPValue *, 4> StoredValues;
    for (unsigned i = 0; i < IG->getFactor(); ++i)
      if (auto *SI = dyn_cast_or_null<StoreInst>(IG->getMember(i)))
        StoredValues.push_back(Plan->getOrAddVPValue(SI->getOperand(0)));

    auto *VPIG = new VPInterleaveRecipe(IG, Recipe->getAddr(), StoredValues,
                                        Recipe->getMask());
    VPIG->insertBefore(Recipe);
    unsigned J = 0;
    for (unsigned i = 0; i < IG->getFactor(); ++i)
      if (Instruction *Member = IG->getMember(i)) {
        if (!Member->getType()->isVoidTy()) {
          VPValue *OriginalV = Plan->getVPValue(Member);
          Plan->removeVPValueFor(Member);
          Plan->addVPValue(Member, VPIG->getVPValue(J));
          OriginalV->replaceAllUsesWith(VPIG->getVPValue(J));
          J++;
        }
        RecipeBuilder.getRecipe(Member)->eraseFromParent();
      }
  }

  // Adjust the recipes for any inloop reductions.
  if (Range.Start.isVector())
    adjustRecipesForInLoopReductions(Plan, RecipeBuilder);

  // Finally, if tail is folded by masking, introduce selects between the phi
  // and the live-out instruction of each reduction, at the end of the latch.
  if (CM.foldTailByMasking() && !Legal->getReductionVars().empty()) {
    Builder.setInsertPoint(VPBB);
    auto *Cond = RecipeBuilder.createBlockInMask(OrigLoop->getHeader(), Plan);
    for (auto &Reduction : Legal->getReductionVars()) {
      if (CM.isInLoopReduction(Reduction.first))
        continue;
      VPValue *Phi = Plan->getOrAddVPValue(Reduction.first);
      VPValue *Red = Plan->getOrAddVPValue(Reduction.second.getLoopExitInstr());
      Builder.createNaryOp(Instruction::Select, {Cond, Red, Phi});
    }
  }

  std::string PlanName;
  raw_string_ostream RSO(PlanName);
  ElementCount VF = Range.Start;
  Plan->addVF(VF);
  RSO << "Initial VPlan for VF={" << VF;
  for (VF *= 2; ElementCount::isKnownLT(VF, Range.End); VF *= 2) {
    Plan->addVF(VF);
    RSO << "," << VF;
  }
  RSO << "},UF>=1";
  RSO.flush();
  Plan->setName(PlanName);

  return Plan;
}

VPlanPtr LoopVectorizationPlanner::buildVPlan(VFRange &Range) {
  // Outer loop handling: They may require CFG and instruction level
  // transformations before even evaluating whether vectorization is profitable.
  // Since we cannot modify the incoming IR, we need to build VPlan upfront in
  // the vectorization pipeline.
  assert(!OrigLoop->isInnermost());
  assert(EnableVPlanNativePath && "VPlan-native path is not enabled.");

  // Create new empty VPlan
  auto Plan = std::make_unique<VPlan>();

  // Build hierarchical CFG
  VPlanHCFGBuilder HCFGBuilder(OrigLoop, LI, *Plan);
  HCFGBuilder.buildHierarchicalCFG();

  for (ElementCount VF = Range.Start; ElementCount::isKnownLT(VF, Range.End);
       VF *= 2)
    Plan->addVF(VF);

  if (EnableVPlanPredication) {
    VPlanPredicator VPP(*Plan);
    VPP.predicate();

    // Avoid running transformation to recipes until masked code generation in
    // VPlan-native path is in place.
    return Plan;
  }

  SmallPtrSet<Instruction *, 1> DeadInstructions;
  VPlanTransforms::VPInstructionsToVPRecipes(OrigLoop, Plan,
                                             Legal->getInductionVars(),
                                             DeadInstructions, *PSE.getSE());
  return Plan;
}

// Adjust the recipes for any inloop reductions. The chain of instructions
// leading from the loop exit instr to the phi need to be converted to
// reductions, with one operand being vector and the other being the scalar
// reduction chain.
void LoopVectorizationPlanner::adjustRecipesForInLoopReductions(
    VPlanPtr &Plan, VPRecipeBuilder &RecipeBuilder) {
  for (auto &Reduction : CM.getInLoopReductionChains()) {
    PHINode *Phi = Reduction.first;
    RecurrenceDescriptor &RdxDesc = Legal->getReductionVars()[Phi];
    const SmallVector<Instruction *, 4> &ReductionOperations = Reduction.second;

    // ReductionOperations are orders top-down from the phi's use to the
    // LoopExitValue. We keep a track of the previous item (the Chain) to tell
    // which of the two operands will remain scalar and which will be reduced.
    // For minmax the chain will be the select instructions.
    Instruction *Chain = Phi;
    for (Instruction *R : ReductionOperations) {
      VPRecipeBase *WidenRecipe = RecipeBuilder.getRecipe(R);
      RecurKind Kind = RdxDesc.getRecurrenceKind();

      VPValue *ChainOp = Plan->getVPValue(Chain);
      unsigned FirstOpId;
      if (RecurrenceDescriptor::isMinMaxRecurrenceKind(Kind)) {
        assert(isa<VPWidenSelectRecipe>(WidenRecipe) &&
               "Expected to replace a VPWidenSelectSC");
        FirstOpId = 1;
      } else {
        assert(isa<VPWidenRecipe>(WidenRecipe) &&
               "Expected to replace a VPWidenSC");
        FirstOpId = 0;
      }
      unsigned VecOpId =
          R->getOperand(FirstOpId) == Chain ? FirstOpId + 1 : FirstOpId;
      VPValue *VecOp = Plan->getVPValue(R->getOperand(VecOpId));

      auto *CondOp = CM.foldTailByMasking()
                         ? RecipeBuilder.createBlockInMask(R->getParent(), Plan)
                         : nullptr;
      VPReductionRecipe *RedRecipe = new VPReductionRecipe(
          &RdxDesc, R, ChainOp, VecOp, CondOp, TTI);
      WidenRecipe->getVPValue()->replaceAllUsesWith(RedRecipe);
      Plan->removeVPValueFor(R);
      Plan->addVPValue(R, RedRecipe);
      WidenRecipe->getParent()->insert(RedRecipe, WidenRecipe->getIterator());
      WidenRecipe->getVPValue()->replaceAllUsesWith(RedRecipe);
      WidenRecipe->eraseFromParent();

      if (RecurrenceDescriptor::isMinMaxRecurrenceKind(Kind)) {
        VPRecipeBase *CompareRecipe =
            RecipeBuilder.getRecipe(cast<Instruction>(R->getOperand(0)));
        assert(isa<VPWidenRecipe>(CompareRecipe) &&
               "Expected to replace a VPWidenSC");
        assert(cast<VPWidenRecipe>(CompareRecipe)->getNumUsers() == 0 &&
               "Expected no remaining users");
        CompareRecipe->eraseFromParent();
      }
      Chain = R;
    }
  }
}

<<<<<<< HEAD
#if INTEL_CUSTOMIZATION
=======
>>>>>>> 92205cb2
#if !defined(NDEBUG) || defined(LLVM_ENABLE_DUMP)
void VPInterleaveRecipe::print(raw_ostream &O, const Twine &Indent,
                               VPSlotTracker &SlotTracker) const {
  O << Indent << "INTERLEAVE-GROUP with factor " << IG->getFactor() << " at ";
  IG->getInsertPos()->printAsOperand(O, false);
  O << ", ";
  getAddr()->printAsOperand(O, SlotTracker);
  VPValue *Mask = getMask();
  if (Mask) {
    O << ", ";
    Mask->printAsOperand(O, SlotTracker);
  }
  for (unsigned i = 0; i < IG->getFactor(); ++i)
    if (Instruction *I = IG->getMember(i))
      O << "\n" << Indent << "  " << VPlanIngredient(I) << " " << i;
}
<<<<<<< HEAD
#endif // !NDEBUG || LLVM_ENABLE_DUMP
#endif // INTEL_CUSTOMIZATION
=======
#endif
>>>>>>> 92205cb2

void VPWidenCallRecipe::execute(VPTransformState &State) {
  State.ILV->widenCallInstruction(*cast<CallInst>(getUnderlyingInstr()), this,
                                  *this, State);
}

void VPWidenSelectRecipe::execute(VPTransformState &State) {
  State.ILV->widenSelectInstruction(*cast<SelectInst>(getUnderlyingInstr()),
                                    this, *this, InvariantCond, State);
}

void VPWidenRecipe::execute(VPTransformState &State) {
  State.ILV->widenInstruction(*getUnderlyingInstr(), this, *this, State);
}

void VPWidenGEPRecipe::execute(VPTransformState &State) {
  State.ILV->widenGEP(cast<GetElementPtrInst>(getUnderlyingInstr()), this,
                      *this, State.UF, State.VF, IsPtrLoopInvariant,
                      IsIndexLoopInvariant, State);
}

void VPWidenIntOrFpInductionRecipe::execute(VPTransformState &State) {
  assert(!State.Instance && "Int or FP induction being replicated.");
  State.ILV->widenIntOrFpInduction(IV, getStartValue()->getLiveInIRValue(),
                                   getTruncInst(), getVPValue(0),
                                   getCastValue(), State);
}

void VPWidenPHIRecipe::execute(VPTransformState &State) {
  State.ILV->widenPHIInstruction(cast<PHINode>(getUnderlyingValue()), RdxDesc,
                                 getStartValue(), this, State);
}

void VPBlendRecipe::execute(VPTransformState &State) {
  State.ILV->setDebugLocFromInst(State.Builder, Phi);
  // We know that all PHIs in non-header blocks are converted into
  // selects, so we don't have to worry about the insertion order and we
  // can just use the builder.
  // At this point we generate the predication tree. There may be
  // duplications since this is a simple recursive scan, but future
  // optimizations will clean it up.

  unsigned NumIncoming = getNumIncomingValues();

  // Generate a sequence of selects of the form:
  // SELECT(Mask3, In3,
  //        SELECT(Mask2, In2,
  //               SELECT(Mask1, In1,
  //                      In0)))
  // Note that Mask0 is never used: lanes for which no path reaches this phi and
  // are essentially undef are taken from In0.
  InnerLoopVectorizer::VectorParts Entry(State.UF);
  for (unsigned In = 0; In < NumIncoming; ++In) {
    for (unsigned Part = 0; Part < State.UF; ++Part) {
      // We might have single edge PHIs (blocks) - use an identity
      // 'select' for the first PHI operand.
      Value *In0 = State.get(getIncomingValue(In), Part);
      if (In == 0)
        Entry[Part] = In0; // Initialize with the first incoming value.
      else {
        // Select between the current value and the previous incoming edge
        // based on the incoming mask.
        Value *Cond = State.get(getMask(In), Part);
        Entry[Part] =
            State.Builder.CreateSelect(Cond, In0, Entry[Part], "predphi");
      }
    }
  }
  for (unsigned Part = 0; Part < State.UF; ++Part)
    State.set(this, Entry[Part], Part);
}

void VPInterleaveRecipe::execute(VPTransformState &State) {
  assert(!State.Instance && "Interleave group being replicated.");
  State.ILV->vectorizeInterleaveGroup(IG, definedValues(), State, getAddr(),
                                      getStoredValues(), getMask());
}

void VPReductionRecipe::execute(VPTransformState &State) {
  assert(!State.Instance && "Reduction being replicated.");
  for (unsigned Part = 0; Part < State.UF; ++Part) {
    RecurKind Kind = RdxDesc->getRecurrenceKind();
    Value *NewVecOp = State.get(getVecOp(), Part);
    if (VPValue *Cond = getCondOp()) {
      Value *NewCond = State.get(Cond, Part);
      VectorType *VecTy = cast<VectorType>(NewVecOp->getType());
      Constant *Iden = RecurrenceDescriptor::getRecurrenceIdentity(
          Kind, VecTy->getElementType());
      Constant *IdenVec =
          ConstantVector::getSplat(VecTy->getElementCount(), Iden);
      Value *Select = State.Builder.CreateSelect(NewCond, NewVecOp, IdenVec);
      NewVecOp = Select;
    }
    Value *NewRed =
        createTargetReduction(State.Builder, TTI, *RdxDesc, NewVecOp);
    Value *PrevInChain = State.get(getChainOp(), Part);
    Value *NextInChain;
    if (RecurrenceDescriptor::isMinMaxRecurrenceKind(Kind)) {
      NextInChain =
          createMinMaxOp(State.Builder, RdxDesc->getRecurrenceKind(),
                         NewRed, PrevInChain);
    } else {
      NextInChain = State.Builder.CreateBinOp(
          (Instruction::BinaryOps)getUnderlyingInstr()->getOpcode(), NewRed,
          PrevInChain);
    }
    State.set(this, NextInChain, Part);
  }
}

void VPReplicateRecipe::execute(VPTransformState &State) {
  if (State.Instance) { // Generate a single instance.
    assert(!State.VF.isScalable() && "Can't scalarize a scalable vector");
    State.ILV->scalarizeInstruction(getUnderlyingInstr(), this, *this,
                                    *State.Instance, IsPredicated, State);
    // Insert scalar instance packing it into a vector.
    if (AlsoPack && State.VF.isVector()) {
      // If we're constructing lane 0, initialize to start from poison.
      if (State.Instance->Lane.isFirstLane()) {
        assert(!State.VF.isScalable() && "VF is assumed to be non scalable.");
        Value *Poison = PoisonValue::get(
            VectorType::get(getUnderlyingValue()->getType(), State.VF));
        State.set(this, Poison, State.Instance->Part);
      }
      State.ILV->packScalarIntoVectorValue(this, *State.Instance, State);
    }
    return;
  }

  // Generate scalar instances for all VF lanes of all UF parts, unless the
  // instruction is uniform inwhich case generate only the first lane for each
  // of the UF parts.
  unsigned EndLane = IsUniform ? 1 : State.VF.getKnownMinValue();
  assert((!State.VF.isScalable() || IsUniform) &&
         "Can't scalarize a scalable vector");
  for (unsigned Part = 0; Part < State.UF; ++Part)
    for (unsigned Lane = 0; Lane < EndLane; ++Lane)
      State.ILV->scalarizeInstruction(getUnderlyingInstr(), this, *this,
                                      VPIteration(Part, Lane), IsPredicated,
                                      State);
}

void VPBranchOnMaskRecipe::execute(VPTransformState &State) {
  assert(State.Instance && "Branch on Mask works only on single instance.");

  unsigned Part = State.Instance->Part;
  unsigned Lane = State.Instance->Lane.getKnownLane();

  Value *ConditionBit = nullptr;
  VPValue *BlockInMask = getMask();
  if (BlockInMask) {
    ConditionBit = State.get(BlockInMask, Part);
    if (ConditionBit->getType()->isVectorTy())
      ConditionBit = State.Builder.CreateExtractElement(
          ConditionBit, State.Builder.getInt32(Lane));
  } else // Block in mask is all-one.
    ConditionBit = State.Builder.getTrue();

  // Replace the temporary unreachable terminator with a new conditional branch,
  // whose two destinations will be set later when they are created.
  auto *CurrentTerminator = State.CFG.PrevBB->getTerminator();
  assert(isa<UnreachableInst>(CurrentTerminator) &&
         "Expected to replace unreachable terminator with conditional branch.");
  auto *CondBr = BranchInst::Create(State.CFG.PrevBB, nullptr, ConditionBit);
  CondBr->setSuccessor(0, nullptr);
  ReplaceInstWithInst(CurrentTerminator, CondBr);
}

void VPPredInstPHIRecipe::execute(VPTransformState &State) {
  assert(State.Instance && "Predicated instruction PHI works per instance.");
  Instruction *ScalarPredInst =
      cast<Instruction>(State.get(getOperand(0), *State.Instance));
  BasicBlock *PredicatedBB = ScalarPredInst->getParent();
  BasicBlock *PredicatingBB = PredicatedBB->getSinglePredecessor();
  assert(PredicatingBB && "Predicated block has no single predecessor.");
  assert(isa<VPReplicateRecipe>(getOperand(0)) &&
         "operand must be VPReplicateRecipe");

  // By current pack/unpack logic we need to generate only a single phi node: if
  // a vector value for the predicated instruction exists at this point it means
  // the instruction has vector users only, and a phi for the vector value is
  // needed. In this case the recipe of the predicated instruction is marked to
  // also do that packing, thereby "hoisting" the insert-element sequence.
  // Otherwise, a phi node for the scalar value is needed.
  unsigned Part = State.Instance->Part;
  if (State.hasVectorValue(getOperand(0), Part)) {
    Value *VectorValue = State.get(getOperand(0), Part);
    InsertElementInst *IEI = cast<InsertElementInst>(VectorValue);
    PHINode *VPhi = State.Builder.CreatePHI(IEI->getType(), 2);
    VPhi->addIncoming(IEI->getOperand(0), PredicatingBB); // Unmodified vector.
    VPhi->addIncoming(IEI, PredicatedBB); // New vector with inserted element.
    if (State.hasVectorValue(this, Part))
      State.reset(this, VPhi, Part);
    else
      State.set(this, VPhi, Part);
    // NOTE: Currently we need to update the value of the operand, so the next
    // predicated iteration inserts its generated value in the correct vector.
    State.reset(getOperand(0), VPhi, Part);
  } else {
    Type *PredInstType = getOperand(0)->getUnderlyingValue()->getType();
    PHINode *Phi = State.Builder.CreatePHI(PredInstType, 2);
    Phi->addIncoming(PoisonValue::get(ScalarPredInst->getType()),
                     PredicatingBB);
    Phi->addIncoming(ScalarPredInst, PredicatedBB);
    if (State.hasScalarValue(this, *State.Instance))
      State.reset(this, Phi, *State.Instance);
    else
      State.set(this, Phi, *State.Instance);
    // NOTE: Currently we need to update the value of the operand, so the next
    // predicated iteration inserts its generated value in the correct vector.
    State.reset(getOperand(0), Phi, *State.Instance);
  }
}

void VPWidenMemoryInstructionRecipe::execute(VPTransformState &State) {
  VPValue *StoredValue = isStore() ? getStoredValue() : nullptr;
  State.ILV->vectorizeMemoryInstruction(&Ingredient, State,
                                        StoredValue ? nullptr : getVPValue(),
                                        getAddr(), StoredValue, getMask());
}

// Determine how to lower the scalar epilogue, which depends on 1) optimising
// for minimum code-size, 2) predicate compiler options, 3) loop hints forcing
// predication, and 4) a TTI hook that analyses whether the loop is suitable
// for predication.
static ScalarEpilogueLowering getScalarEpilogueLowering(
    Function *F, Loop *L, LoopVectorizeHints &Hints, ProfileSummaryInfo *PSI,
    BlockFrequencyInfo *BFI, TargetTransformInfo *TTI, TargetLibraryInfo *TLI,
    AssumptionCache *AC, LoopInfo *LI, ScalarEvolution *SE, DominatorTree *DT,
    LoopVectorizationLegality &LVL) {
  // 1) OptSize takes precedence over all other options, i.e. if this is set,
  // don't look at hints or options, and don't request a scalar epilogue.
  // (For PGSO, as shouldOptimizeForSize isn't currently accessible from
  // LoopAccessInfo (due to code dependency and not being able to reliably get
  // PSI/BFI from a loop analysis under NPM), we cannot suppress the collection
  // of strides in LoopAccessInfo::analyzeLoop() and vectorize without
  // versioning when the vectorization is forced, unlike hasOptSize. So revert
  // back to the old way and vectorize with versioning when forced. See D81345.)
  if (F->hasOptSize() || (llvm::shouldOptimizeForSize(L->getHeader(), PSI, BFI,
                                                      PGSOQueryType::IRPass) &&
                          Hints.getForce() != LoopVectorizeHints::FK_Enabled))
    return CM_ScalarEpilogueNotAllowedOptSize;

  // 2) If set, obey the directives
  if (PreferPredicateOverEpilogue.getNumOccurrences()) {
    switch (PreferPredicateOverEpilogue) {
    case PreferPredicateTy::ScalarEpilogue:
      return CM_ScalarEpilogueAllowed;
    case PreferPredicateTy::PredicateElseScalarEpilogue:
      return CM_ScalarEpilogueNotNeededUsePredicate;
    case PreferPredicateTy::PredicateOrDontVectorize:
      return CM_ScalarEpilogueNotAllowedUsePredicate;
    };
  }

  // 3) If set, obey the hints
  switch (Hints.getPredicate()) {
  case LoopVectorizeHints::FK_Enabled:
    return CM_ScalarEpilogueNotNeededUsePredicate;
  case LoopVectorizeHints::FK_Disabled:
    return CM_ScalarEpilogueAllowed;
  };

  // 4) if the TTI hook indicates this is profitable, request predication.
  if (TTI->preferPredicateOverEpilogue(L, LI, *SE, *AC, TLI, DT,
                                       LVL.getLAI()))
    return CM_ScalarEpilogueNotNeededUsePredicate;

  return CM_ScalarEpilogueAllowed;
}

Value *VPTransformState::get(VPValue *Def, unsigned Part) {
  // If Values have been set for this Def return the one relevant for \p Part.
  if (hasVectorValue(Def, Part))
    return Data.PerPartOutput[Def][Part];

  if (!hasScalarValue(Def, {Part, 0})) {
    Value *IRV = Def->getLiveInIRValue();
    Value *B = ILV->getBroadcastInstrs(IRV);
    set(Def, B, Part);
    return B;
  }

  Value *ScalarValue = get(Def, {Part, 0});
  // If we aren't vectorizing, we can just copy the scalar map values over
  // to the vector map.
  if (VF.isScalar()) {
    set(Def, ScalarValue, Part);
    return ScalarValue;
  }

  auto *RepR = dyn_cast<VPReplicateRecipe>(Def);
  bool IsUniform = RepR && RepR->isUniform();

  unsigned LastLane = IsUniform ? 0 : VF.getKnownMinValue() - 1;
  // Check if there is a scalar value for the selected lane.
  if (!hasScalarValue(Def, {Part, LastLane})) {
    // At the moment, VPWidenIntOrFpInductionRecipes can also be uniform.
    assert(isa<VPWidenIntOrFpInductionRecipe>(Def->getDef()) &&
           "unexpected recipe found to be invariant");
    IsUniform = true;
    LastLane = 0;
  }

  auto *LastInst = cast<Instruction>(get(Def, {Part, LastLane}));

  // Set the insert point after the last scalarized instruction. This
  // ensures the insertelement sequence will directly follow the scalar
  // definitions.
  auto OldIP = Builder.saveIP();
  auto NewIP = std::next(BasicBlock::iterator(LastInst));
  Builder.SetInsertPoint(&*NewIP);

  // However, if we are vectorizing, we need to construct the vector values.
  // If the value is known to be uniform after vectorization, we can just
  // broadcast the scalar value corresponding to lane zero for each unroll
  // iteration. Otherwise, we construct the vector values using
  // insertelement instructions. Since the resulting vectors are stored in
  // State, we will only generate the insertelements once.
  Value *VectorValue = nullptr;
  if (IsUniform) {
    VectorValue = ILV->getBroadcastInstrs(ScalarValue);
    set(Def, VectorValue, Part);
  } else {
    // Initialize packing with insertelements to start from undef.
    assert(!VF.isScalable() && "VF is assumed to be non scalable.");
    Value *Undef = PoisonValue::get(VectorType::get(LastInst->getType(), VF));
    set(Def, Undef, Part);
    for (unsigned Lane = 0; Lane < VF.getKnownMinValue(); ++Lane)
      ILV->packScalarIntoVectorValue(Def, {Part, Lane}, *this);
    VectorValue = get(Def, Part);
  }
  Builder.restoreIP(OldIP);
  return VectorValue;
}

// Process the loop in the VPlan-native vectorization path. This path builds
// VPlan upfront in the vectorization pipeline, which allows to apply
// VPlan-to-VPlan transformations from the very beginning without modifying the
// input LLVM IR.
static bool processLoopInVPlanNativePath(
    Loop *L, PredicatedScalarEvolution &PSE, LoopInfo *LI, DominatorTree *DT,
    LoopVectorizationLegality *LVL, TargetTransformInfo *TTI,
    TargetLibraryInfo *TLI, DemandedBits *DB, AssumptionCache *AC,
    OptimizationRemarkEmitter *ORE, BlockFrequencyInfo *BFI,
    ProfileSummaryInfo *PSI, LoopVectorizeHints &Hints) {

  if (isa<SCEVCouldNotCompute>(PSE.getBackedgeTakenCount())) {
    LLVM_DEBUG(dbgs() << "LV: cannot compute the outer-loop trip count\n");
    return false;
  }
  assert(EnableVPlanNativePath && "VPlan-native path is disabled.");
  Function *F = L->getHeader()->getParent();
  InterleavedAccessInfo IAI(PSE, L, DT, LI, LVL->getLAI());

  ScalarEpilogueLowering SEL = getScalarEpilogueLowering(
      F, L, Hints, PSI, BFI, TTI, TLI, AC, LI, PSE.getSE(), DT, *LVL);

  LoopVectorizationCostModel CM(SEL, L, PSE, LI, LVL, *TTI, TLI, DB, AC, ORE, F,
                                &Hints, IAI);
  // Use the planner for outer loop vectorization.
  // TODO: CM is not used at this point inside the planner. Turn CM into an
  // optional argument if we don't need it in the future.
  LoopVectorizationPlanner LVP(L, LI, TLI, TTI, LVL, CM, IAI, PSE);

  // Get user vectorization factor.
  ElementCount UserVF = Hints.getWidth();

  // Plan how to best vectorize, return the best VF and its cost.
  const VectorizationFactor VF = LVP.planInVPlanNativePath(UserVF);

  // If we are stress testing VPlan builds, do not attempt to generate vector
  // code. Masked vector code generation support will follow soon.
  // Also, do not attempt to vectorize if no vector code will be produced.
  if (VPlanBuildStressTest || EnableVPlanPredication ||
      VectorizationFactor::Disabled() == VF)
    return false;

  LVP.setBestPlan(VF.Width, 1);

  {
    GeneratedRTChecks Checks(*PSE.getSE(), DT, LI,
                             F->getParent()->getDataLayout());
    InnerLoopVectorizer LB(L, PSE, LI, DT, TLI, TTI, AC, ORE, VF.Width, 1, LVL,
                           &CM, BFI, PSI, Checks);
    LLVM_DEBUG(dbgs() << "Vectorizing outer loop in \""
                      << L->getHeader()->getParent()->getName() << "\"\n");
    LVP.executePlan(LB, DT);
  }

  // Mark the loop as already vectorized to avoid vectorizing again.
  Hints.setAlreadyVectorized();
  assert(!verifyFunction(*L->getHeader()->getParent(), &dbgs()));
  return true;
}

// Emit a remark if there are stores to floats that required a floating point
// extension. If the vectorized loop was generated with floating point there
// will be a performance penalty from the conversion overhead and the change in
// the vector width.
static void checkMixedPrecision(Loop *L, OptimizationRemarkEmitter *ORE) {
  SmallVector<Instruction *, 4> Worklist;
  for (BasicBlock *BB : L->getBlocks()) {
    for (Instruction &Inst : *BB) {
      if (auto *S = dyn_cast<StoreInst>(&Inst)) {
        if (S->getValueOperand()->getType()->isFloatTy())
          Worklist.push_back(S);
      }
    }
  }

  // Traverse the floating point stores upwards searching, for floating point
  // conversions.
  SmallPtrSet<const Instruction *, 4> Visited;
  SmallPtrSet<const Instruction *, 4> EmittedRemark;
  while (!Worklist.empty()) {
    auto *I = Worklist.pop_back_val();
    if (!L->contains(I))
      continue;
    if (!Visited.insert(I).second)
      continue;

    // Emit a remark if the floating point store required a floating
    // point conversion.
    // TODO: More work could be done to identify the root cause such as a
    // constant or a function return type and point the user to it.
    if (isa<FPExtInst>(I) && EmittedRemark.insert(I).second)
      ORE->emit([&]() {
        return OptimizationRemarkAnalysis(LV_NAME, "VectorMixedPrecision",
                                          I->getDebugLoc(), L->getHeader())
               << "floating point conversion changes vector width. "
               << "Mixed floating point precision requires an up/down "
               << "cast that will negatively impact performance.";
      });

    for (Use &Op : I->operands())
      if (auto *OpI = dyn_cast<Instruction>(Op))
        Worklist.push_back(OpI);
  }
}

LoopVectorizePass::LoopVectorizePass(LoopVectorizeOptions Opts)
    : InterleaveOnlyWhenForced(Opts.InterleaveOnlyWhenForced ||
                               !EnableLoopInterleaving),
      VectorizeOnlyWhenForced(Opts.VectorizeOnlyWhenForced ||
                              !EnableLoopVectorization) {}

bool LoopVectorizePass::processLoop(Loop *L) {
  assert((EnableVPlanNativePath || L->isInnermost()) &&
         "VPlan-native path is not enabled. Only process inner loops.");

#ifndef NDEBUG
  const std::string DebugLocStr = getDebugLocString(L);
#endif /* NDEBUG */

  LLVM_DEBUG(dbgs() << "\nLV: Checking a loop in \""
                    << L->getHeader()->getParent()->getName() << "\" from "
                    << DebugLocStr << "\n");

  LoopVectorizeHints Hints(L, InterleaveOnlyWhenForced, *ORE);

  LLVM_DEBUG(
      dbgs() << "LV: Loop hints:"
             << " force="
             << (Hints.getForce() == LoopVectorizeHints::FK_Disabled
                     ? "disabled"
                     : (Hints.getForce() == LoopVectorizeHints::FK_Enabled
                            ? "enabled"
                            : "?"))
             << " width=" << Hints.getWidth()
             << " unroll=" << Hints.getInterleave() << "\n");

  // Function containing loop
  Function *F = L->getHeader()->getParent();

  // Looking at the diagnostic output is the only way to determine if a loop
  // was vectorized (other than looking at the IR or machine code), so it
  // is important to generate an optimization remark for each loop. Most of
  // these messages are generated as OptimizationRemarkAnalysis. Remarks
  // generated as OptimizationRemark and OptimizationRemarkMissed are
  // less verbose reporting vectorized loops and unvectorized loops that may
  // benefit from vectorization, respectively.

  if (!Hints.allowVectorization(F, L, VectorizeOnlyWhenForced)) {
    LLVM_DEBUG(dbgs() << "LV: Loop hints prevent vectorization.\n");
    return false;
  }

  PredicatedScalarEvolution PSE(*SE, *L);

  // Check if it is legal to vectorize the loop.
  LoopVectorizationRequirements Requirements(*ORE);
  LoopVectorizationLegality LVL(L, PSE, DT, TTI, TLI, AA, F, GetLAA, LI, ORE,
                                &Requirements, &Hints, DB, AC, BFI, PSI);
  if (!LVL.canVectorize(EnableVPlanNativePath)) {
    LLVM_DEBUG(dbgs() << "LV: Not vectorizing: Cannot prove legality.\n");
    Hints.emitRemarkWithHints();
    return false;
  }

  // Check the function attributes and profiles to find out if this function
  // should be optimized for size.
  ScalarEpilogueLowering SEL = getScalarEpilogueLowering(
      F, L, Hints, PSI, BFI, TTI, TLI, AC, LI, PSE.getSE(), DT, LVL);

  // Entrance to the VPlan-native vectorization path. Outer loops are processed
  // here. They may require CFG and instruction level transformations before
  // even evaluating whether vectorization is profitable. Since we cannot modify
  // the incoming IR, we need to build VPlan upfront in the vectorization
  // pipeline.
  if (!L->isInnermost())
    return processLoopInVPlanNativePath(L, PSE, LI, DT, &LVL, TTI, TLI, DB, AC,
                                        ORE, BFI, PSI, Hints);

  assert(L->isInnermost() && "Inner loop expected.");

  // Check the loop for a trip count threshold: vectorize loops with a tiny trip
  // count by optimizing for size, to minimize overheads.
  auto ExpectedTC = getSmallBestKnownTC(*SE, L);
  if (ExpectedTC && *ExpectedTC < TinyTripCountVectorThreshold) {
    LLVM_DEBUG(dbgs() << "LV: Found a loop with a very small trip count. "
                      << "This loop is worth vectorizing only if no scalar "
                      << "iteration overheads are incurred.");
    if (Hints.getForce() == LoopVectorizeHints::FK_Enabled)
      LLVM_DEBUG(dbgs() << " But vectorizing was explicitly forced.\n");
    else {
      LLVM_DEBUG(dbgs() << "\n");
      SEL = CM_ScalarEpilogueNotAllowedLowTripLoop;
    }
  }

  // Check the function attributes to see if implicit floats are allowed.
  // FIXME: This check doesn't seem possibly correct -- what if the loop is
  // an integer loop and the vector instructions selected are purely integer
  // vector instructions?
  if (F->hasFnAttribute(Attribute::NoImplicitFloat)) {
    reportVectorizationFailure(
        "Can't vectorize when the NoImplicitFloat attribute is used",
        "loop not vectorized due to NoImplicitFloat attribute",
        "NoImplicitFloat", ORE, L);
    Hints.emitRemarkWithHints();
    return false;
  }

  // Check if the target supports potentially unsafe FP vectorization.
  // FIXME: Add a check for the type of safety issue (denormal, signaling)
  // for the target we're vectorizing for, to make sure none of the
  // additional fp-math flags can help.
  if (Hints.isPotentiallyUnsafe() &&
      TTI->isFPVectorizationPotentiallyUnsafe()) {
    reportVectorizationFailure(
        "Potentially unsafe FP op prevents vectorization",
        "loop not vectorized due to unsafe FP support.",
        "UnsafeFP", ORE, L);
    Hints.emitRemarkWithHints();
    return false;
  }

  bool UseInterleaved = TTI->enableInterleavedAccessVectorization();
  InterleavedAccessInfo IAI(PSE, L, DT, LI, LVL.getLAI());

  // If an override option has been passed in for interleaved accesses, use it.
  if (EnableInterleavedMemAccesses.getNumOccurrences() > 0)
    UseInterleaved = EnableInterleavedMemAccesses;

  // Analyze interleaved memory accesses.
  if (UseInterleaved) {
    IAI.analyzeInterleaving(useMaskedInterleavedAccesses(*TTI));
  }

  // Use the cost model.
  LoopVectorizationCostModel CM(SEL, L, PSE, LI, &LVL, *TTI, TLI, DB, AC, ORE,
                                F, &Hints, IAI);
  CM.collectValuesToIgnore();

  // Use the planner for vectorization.
  LoopVectorizationPlanner LVP(L, LI, TLI, TTI, &LVL, CM, IAI, PSE);

  // Get user vectorization factor and interleave count.
  ElementCount UserVF = Hints.getWidth();
  unsigned UserIC = Hints.getInterleave();

  // Plan how to best vectorize, return the best VF and its cost.
  Optional<VectorizationFactor> MaybeVF = LVP.plan(UserVF, UserIC);

  VectorizationFactor VF = VectorizationFactor::Disabled();
  unsigned IC = 1;

  if (MaybeVF) {
    VF = *MaybeVF;
    // Select the interleave count.
    IC = CM.selectInterleaveCount(VF.Width, VF.Cost);
  }

  // Identify the diagnostic messages that should be produced.
  std::pair<StringRef, std::string> VecDiagMsg, IntDiagMsg;
  bool VectorizeLoop = true, InterleaveLoop = true;
  if (Requirements.doesNotMeet(F, L, Hints)) {
    LLVM_DEBUG(dbgs() << "LV: Not vectorizing: loop did not meet vectorization "
                         "requirements.\n");
    Hints.emitRemarkWithHints();
    return false;
  }

  if (VF.Width.isScalar()) {
    LLVM_DEBUG(dbgs() << "LV: Vectorization is possible but not beneficial.\n");
    VecDiagMsg = std::make_pair(
        "VectorizationNotBeneficial",
        "the cost-model indicates that vectorization is not beneficial");
    VectorizeLoop = false;
  }

  if (!MaybeVF && UserIC > 1) {
    // Tell the user interleaving was avoided up-front, despite being explicitly
    // requested.
    LLVM_DEBUG(dbgs() << "LV: Ignoring UserIC, because vectorization and "
                         "interleaving should be avoided up front\n");
    IntDiagMsg = std::make_pair(
        "InterleavingAvoided",
        "Ignoring UserIC, because interleaving was avoided up front");
    InterleaveLoop = false;
  } else if (IC == 1 && UserIC <= 1) {
    // Tell the user interleaving is not beneficial.
    LLVM_DEBUG(dbgs() << "LV: Interleaving is not beneficial.\n");
    IntDiagMsg = std::make_pair(
        "InterleavingNotBeneficial",
        "the cost-model indicates that interleaving is not beneficial");
    InterleaveLoop = false;
    if (UserIC == 1) {
      IntDiagMsg.first = "InterleavingNotBeneficialAndDisabled";
      IntDiagMsg.second +=
          " and is explicitly disabled or interleave count is set to 1";
    }
  } else if (IC > 1 && UserIC == 1) {
    // Tell the user interleaving is beneficial, but it explicitly disabled.
    LLVM_DEBUG(
        dbgs() << "LV: Interleaving is beneficial but is explicitly disabled.");
    IntDiagMsg = std::make_pair(
        "InterleavingBeneficialButDisabled",
        "the cost-model indicates that interleaving is beneficial "
        "but is explicitly disabled or interleave count is set to 1");
    InterleaveLoop = false;
  }

  // Override IC if user provided an interleave count.
  IC = UserIC > 0 ? UserIC : IC;

  // Emit diagnostic messages, if any.
  const char *VAPassName = Hints.vectorizeAnalysisPassName();
  if (!VectorizeLoop && !InterleaveLoop) {
    // Do not vectorize or interleaving the loop.
    ORE->emit([&]() {
      return OptimizationRemarkMissed(VAPassName, VecDiagMsg.first,
                                      L->getStartLoc(), L->getHeader())
             << VecDiagMsg.second;
    });
    ORE->emit([&]() {
      return OptimizationRemarkMissed(LV_NAME, IntDiagMsg.first,
                                      L->getStartLoc(), L->getHeader())
             << IntDiagMsg.second;
    });
    return false;
  } else if (!VectorizeLoop && InterleaveLoop) {
    LLVM_DEBUG(dbgs() << "LV: Interleave Count is " << IC << '\n');
    ORE->emit([&]() {
      return OptimizationRemarkAnalysis(VAPassName, VecDiagMsg.first,
                                        L->getStartLoc(), L->getHeader())
             << VecDiagMsg.second;
    });
  } else if (VectorizeLoop && !InterleaveLoop) {
    LLVM_DEBUG(dbgs() << "LV: Found a vectorizable loop (" << VF.Width
                      << ") in " << DebugLocStr << '\n');
    ORE->emit([&]() {
      return OptimizationRemarkAnalysis(LV_NAME, IntDiagMsg.first,
                                        L->getStartLoc(), L->getHeader())
             << IntDiagMsg.second;
    });
  } else if (VectorizeLoop && InterleaveLoop) {
    LLVM_DEBUG(dbgs() << "LV: Found a vectorizable loop (" << VF.Width
                      << ") in " << DebugLocStr << '\n');
    LLVM_DEBUG(dbgs() << "LV: Interleave Count is " << IC << '\n');
  }

  bool DisableRuntimeUnroll = false;
  MDNode *OrigLoopID = L->getLoopID();
  {
    // Optimistically generate runtime checks. Drop them if they turn out to not
    // be profitable. Limit the scope of Checks, so the cleanup happens
    // immediately after vector codegeneration is done.
    GeneratedRTChecks Checks(*PSE.getSE(), DT, LI,
                             F->getParent()->getDataLayout());
    if (!VF.Width.isScalar() || IC > 1)
      Checks.Create(L, *LVL.getLAI(), PSE.getUnionPredicate());
    LVP.setBestPlan(VF.Width, IC);

    using namespace ore;
    if (!VectorizeLoop) {
      assert(IC > 1 && "interleave count should not be 1 or 0");
      // If we decided that it is not legal to vectorize the loop, then
      // interleave it.
      InnerLoopUnroller Unroller(L, PSE, LI, DT, TLI, TTI, AC, ORE, IC, &LVL,
                                 &CM, BFI, PSI, Checks);
      LVP.executePlan(Unroller, DT);

      ORE->emit([&]() {
        return OptimizationRemark(LV_NAME, "Interleaved", L->getStartLoc(),
                                  L->getHeader())
               << "interleaved loop (interleaved count: "
               << NV("InterleaveCount", IC) << ")";
      });
    } else {
      // If we decided that it is *legal* to vectorize the loop, then do it.

      // Consider vectorizing the epilogue too if it's profitable.
      VectorizationFactor EpilogueVF =
          CM.selectEpilogueVectorizationFactor(VF.Width, LVP);
      if (EpilogueVF.Width.isVector()) {

        // The first pass vectorizes the main loop and creates a scalar epilogue
        // to be vectorized by executing the plan (potentially with a different
        // factor) again shortly afterwards.
        EpilogueLoopVectorizationInfo EPI(VF.Width.getKnownMinValue(), IC,
                                          EpilogueVF.Width.getKnownMinValue(),
                                          1);
        EpilogueVectorizerMainLoop MainILV(L, PSE, LI, DT, TLI, TTI, AC, ORE,
                                           EPI, &LVL, &CM, BFI, PSI, Checks);

        LVP.setBestPlan(EPI.MainLoopVF, EPI.MainLoopUF);
        LVP.executePlan(MainILV, DT);
        ++LoopsVectorized;

        simplifyLoop(L, DT, LI, SE, AC, nullptr, false /* PreserveLCSSA */);
        formLCSSARecursively(*L, *DT, LI, SE);

        // Second pass vectorizes the epilogue and adjusts the control flow
        // edges from the first pass.
        LVP.setBestPlan(EPI.EpilogueVF, EPI.EpilogueUF);
        EPI.MainLoopVF = EPI.EpilogueVF;
        EPI.MainLoopUF = EPI.EpilogueUF;
        EpilogueVectorizerEpilogueLoop EpilogILV(L, PSE, LI, DT, TLI, TTI, AC,
                                                 ORE, EPI, &LVL, &CM, BFI, PSI,
                                                 Checks);
        LVP.executePlan(EpilogILV, DT);
        ++LoopsEpilogueVectorized;

        if (!MainILV.areSafetyChecksAdded())
          DisableRuntimeUnroll = true;
      } else {
        InnerLoopVectorizer LB(L, PSE, LI, DT, TLI, TTI, AC, ORE, VF.Width, IC,
                               &LVL, &CM, BFI, PSI, Checks);
        LVP.executePlan(LB, DT);
        ++LoopsVectorized;

        // Add metadata to disable runtime unrolling a scalar loop when there
        // are no runtime checks about strides and memory. A scalar loop that is
        // rarely used is not worth unrolling.
        if (!LB.areSafetyChecksAdded())
          DisableRuntimeUnroll = true;
      }
      // Report the vectorization decision.
      ORE->emit([&]() {
        return OptimizationRemark(LV_NAME, "Vectorized", L->getStartLoc(),
                                  L->getHeader())
               << "vectorized loop (vectorization width: "
               << NV("VectorizationFactor", VF.Width)
               << ", interleaved count: " << NV("InterleaveCount", IC) << ")";
      });
    }

    if (ORE->allowExtraAnalysis(LV_NAME))
      checkMixedPrecision(L, ORE);
  }

  Optional<MDNode *> RemainderLoopID =
      makeFollowupLoopID(OrigLoopID, {LLVMLoopVectorizeFollowupAll,
                                      LLVMLoopVectorizeFollowupEpilogue});
  if (RemainderLoopID.hasValue()) {
    L->setLoopID(RemainderLoopID.getValue());
  } else {
    if (DisableRuntimeUnroll)
      AddRuntimeUnrollDisableMetaData(L);

    // Mark the loop as already vectorized to avoid vectorizing again.
    Hints.setAlreadyVectorized();
  }

#if INTEL_CUSTOMIZATION
  // Create a new LoopID by propagating all metadata nodes of remainder loop
  // except optreport nodes
  MDNode *RemainderLoopWithoutOptReport =
      LoopOptReport::eraseOptReportFromLoopID(L->getLoopID(),
                                              L->getLoopID()->getContext());
  L->setLoopID(RemainderLoopWithoutOptReport);
#endif

  assert(!verifyFunction(*L->getHeader()->getParent(), &dbgs()));
  return true;
}

LoopVectorizeResult LoopVectorizePass::runImpl(
    Function &F, ScalarEvolution &SE_, LoopInfo &LI_, TargetTransformInfo &TTI_,
    DominatorTree &DT_, BlockFrequencyInfo &BFI_, TargetLibraryInfo *TLI_,
    DemandedBits &DB_, AAResults &AA_, AssumptionCache &AC_,
    std::function<const LoopAccessInfo &(Loop &)> &GetLAA_,
    OptimizationRemarkEmitter &ORE_, ProfileSummaryInfo *PSI_) {
  SE = &SE_;
  LI = &LI_;
  TTI = &TTI_;
  DT = &DT_;
  BFI = &BFI_;
  TLI = TLI_;
  AA = &AA_;
  AC = &AC_;
  GetLAA = &GetLAA_;
  DB = &DB_;
  ORE = &ORE_;
  PSI = PSI_;

  // Don't attempt if
  // 1. the target claims to have no vector registers, and
  // 2. interleaving won't help ILP.
  //
  // The second condition is necessary because, even if the target has no
  // vector registers, loop vectorization may still enable scalar
  // interleaving.
  if (!TTI->getNumberOfRegisters(TTI->getRegisterClassForType(true)) &&
      TTI->getMaxInterleaveFactor(1) < 2)
    return LoopVectorizeResult(false, false);

  bool Changed = false, CFGChanged = false;

  // The vectorizer requires loops to be in simplified form.
  // Since simplification may add new inner loops, it has to run before the
  // legality and profitability checks. This means running the loop vectorizer
  // will simplify all loops, regardless of whether anything end up being
  // vectorized.
  for (auto &L : *LI)
    Changed |= CFGChanged |=
        simplifyLoop(L, DT, LI, SE, AC, nullptr, false /* PreserveLCSSA */);

  // Build up a worklist of inner-loops to vectorize. This is necessary as
  // the act of vectorizing or partially unrolling a loop creates new loops
  // and can invalidate iterators across the loops.
  SmallVector<Loop *, 8> Worklist;

  for (Loop *L : *LI)
    collectSupportedLoops(*L, LI, ORE, Worklist);

  LoopsAnalyzed += Worklist.size();

  // Now walk the identified inner loops.
  while (!Worklist.empty()) {
    Loop *L = Worklist.pop_back_val();

    // For the inner loops we actually process, form LCSSA to simplify the
    // transform.
    Changed |= formLCSSARecursively(*L, *DT, LI, SE);

    Changed |= CFGChanged |= processLoop(L);
  }

  // Process each loop nest in the function.
  return LoopVectorizeResult(Changed, CFGChanged);
}

PreservedAnalyses LoopVectorizePass::run(Function &F,
                                         FunctionAnalysisManager &AM) {
    auto &SE = AM.getResult<ScalarEvolutionAnalysis>(F);
    auto &LI = AM.getResult<LoopAnalysis>(F);
    auto &TTI = AM.getResult<TargetIRAnalysis>(F);
    auto &DT = AM.getResult<DominatorTreeAnalysis>(F);
    auto &BFI = AM.getResult<BlockFrequencyAnalysis>(F);
    auto &TLI = AM.getResult<TargetLibraryAnalysis>(F);
    auto &AA = AM.getResult<AAManager>(F);
    auto &AC = AM.getResult<AssumptionAnalysis>(F);
    auto &DB = AM.getResult<DemandedBitsAnalysis>(F);
    auto &ORE = AM.getResult<OptimizationRemarkEmitterAnalysis>(F);
    MemorySSA *MSSA = EnableMSSALoopDependency
                          ? &AM.getResult<MemorySSAAnalysis>(F).getMSSA()
                          : nullptr;

    auto &LAM = AM.getResult<LoopAnalysisManagerFunctionProxy>(F).getManager();
    std::function<const LoopAccessInfo &(Loop &)> GetLAA =
        [&](Loop &L) -> const LoopAccessInfo & {
      LoopStandardAnalysisResults AR = {AA,  AC,  DT,      LI,  SE,
                                        TLI, TTI, nullptr, MSSA};
      return LAM.getResult<LoopAccessAnalysis>(L, AR);
    };
    auto &MAMProxy = AM.getResult<ModuleAnalysisManagerFunctionProxy>(F);
    ProfileSummaryInfo *PSI =
        MAMProxy.getCachedResult<ProfileSummaryAnalysis>(*F.getParent());
    LoopVectorizeResult Result =
        runImpl(F, SE, LI, TTI, DT, BFI, &TLI, DB, AA, AC, GetLAA, ORE, PSI);
    if (!Result.MadeAnyChange)
      return PreservedAnalyses::all();
    PreservedAnalyses PA;

    // We currently do not preserve loopinfo/dominator analyses with outer loop
    // vectorization. Until this is addressed, mark these analyses as preserved
    // only for non-VPlan-native path.
    // TODO: Preserve Loop and Dominator analyses for VPlan-native path.
    if (!EnableVPlanNativePath) {
      PA.preserve<LoopAnalysis>();
      PA.preserve<DominatorTreeAnalysis>();
    }
    PA.preserve<BasicAA>();
    PA.preserve<GlobalsAA>();
    if (!Result.MadeCFGChange)
      PA.preserveSet<CFGAnalyses>();
    return PA;
}<|MERGE_RESOLUTION|>--- conflicted
+++ resolved
@@ -7844,10 +7844,6 @@
   ILV.printDebugTracesAtEnd();
 }
 
-<<<<<<< HEAD
-#if INTEL_CUSTOMIZATION
-=======
->>>>>>> 92205cb2
 #if !defined(NDEBUG) || defined(LLVM_ENABLE_DUMP)
 void LoopVectorizationPlanner::printPlans(raw_ostream &O) {
   for (const auto &Plan : VPlans)
@@ -7856,12 +7852,7 @@
     else
       Plan->print(O);
 }
-<<<<<<< HEAD
-#endif // !NDEBUG || LLVM_ENABLE_DUMP
-#endif // INTEL_CUSTOMIZATION
-=======
 #endif
->>>>>>> 92205cb2
 
 void LoopVectorizationPlanner::collectTriviallyDeadInstructions(
     SmallPtrSetImpl<Instruction *> &DeadInstructions) {
@@ -9059,10 +9050,6 @@
   }
 }
 
-<<<<<<< HEAD
-#if INTEL_CUSTOMIZATION
-=======
->>>>>>> 92205cb2
 #if !defined(NDEBUG) || defined(LLVM_ENABLE_DUMP)
 void VPInterleaveRecipe::print(raw_ostream &O, const Twine &Indent,
                                VPSlotTracker &SlotTracker) const {
@@ -9079,12 +9066,7 @@
     if (Instruction *I = IG->getMember(i))
       O << "\n" << Indent << "  " << VPlanIngredient(I) << " " << i;
 }
-<<<<<<< HEAD
-#endif // !NDEBUG || LLVM_ENABLE_DUMP
-#endif // INTEL_CUSTOMIZATION
-=======
 #endif
->>>>>>> 92205cb2
 
 void VPWidenCallRecipe::execute(VPTransformState &State) {
   State.ILV->widenCallInstruction(*cast<CallInst>(getUnderlyingInstr()), this,
