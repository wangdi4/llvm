
#include "IntelVPlan.h"
#include "LoopVectorizationCodeGen.h"
#include "llvm/Transforms/Utils/BasicBlockUtils.h"

using namespace llvm;
using namespace llvm::vpo;

#define DEBUG_TYPE "intel-vplan"

//Replicated from LoopVectorize.cpp

void VPVectorizeOneByOneIRRecipe::transformIRInstruction(
    Instruction *I, VPTransformState &State) {
  assert(I && "No instruction to vectorize.");
  State.ILV->vectorizeInstruction(I);
  // if (willAlsoPackOrUnpack(I)) { // Unpack instruction
  //  for (unsigned Part = 0; Part < State.UF; ++Part)
  //    for (unsigned Lane = 0; Lane < State.VF; ++Lane)
  //      State.ILV->getScalarValue(I, Part, Lane);
  // }
}

VPOneByOneIRRecipeBase *
IntelVPlanUtils::createOneByOneRecipe(const BasicBlock::iterator B,
                                      const BasicBlock::iterator E,
                                      // VPlan *Plan,
                                      bool isScalarizing) {
  // TODO
  // if (isScalarizing)
  //  return new VPScalarizeOneByOneRecipe(B, E, Plan);
  return new VPVectorizeOneByOneIRRecipe(B, E, Plan);
}

VPBranchIfNotAllZeroRecipe *
IntelVPlanUtils::createBranchIfNotAllZeroRecipe(Instruction *Cond) {
  return new VPBranchIfNotAllZeroRecipe(Cond, Plan);
}

VPMaskGenerationRecipe *
IntelVPlanUtils::createMaskGenerationRecipe(const Value *Pred,
                                            const Value *Backedge) {
  return new VPMaskGenerationRecipe(Pred, Backedge);
}

VPNonUniformConditionBitRecipe *
IntelVPlanUtils::createNonUniformConditionBitRecipe(
  const VPMaskGenerationRecipe *MaskRecipe) {
  return new VPNonUniformConditionBitRecipe(MaskRecipe);
}

// It turns A->B into A->NewSucc->B and updates VPLoopInfo, DomTree and
// PostDomTree accordingly.
VPBasicBlock *IntelVPlanUtils::splitBlock(VPBlockBase *Block,
                                          VPLoopInfo *VPLInfo,
                                          VPDominatorTree &DomTree,
                                          VPDominatorTree &PostDomTree) {
  VPBasicBlock *NewBlock = createBasicBlock();
  insertBlockAfter(NewBlock, Block);

  // Add NewBlock to VPLoopInfo
  if (VPLoop *Loop = VPLInfo->getLoopFor(Block)) {
    Loop->addBasicBlockToLoop(NewBlock, *VPLInfo);
  }

  // Update dom information

  VPDomTreeNode *BlockDT = DomTree.getNode(Block);
  SmallVector<VPDomTreeNode *, 2> BlockDTChildren(BlockDT->begin(),
                                                  BlockDT->end());
  // Block is NewBlock's idom.
  VPDomTreeNode *NewBlockDT = DomTree.addNewBlock(NewBlock, Block /*IDom*/);

  // NewBlock dominates all other nodes dominated by Block.
  for (VPDomTreeNode *Child : BlockDTChildren)
    DomTree.changeImmediateDominator(Child, NewBlockDT);

  // Update postdom information

  VPDomTreeNode *NewBlockPDT;
  if (VPBlockBase *NewBlockSucc = NewBlock->getSingleSuccessor()) {
    // NewBlock has a single successor. That successor is NewBlock's ipostdom.
    NewBlockPDT = PostDomTree.addNewBlock(NewBlock, NewBlockSucc /*IDom*/);
  } else {
    // NewBlock has multiple successors. NewBlock's ipostdom is the nearest
    // common post-dominator of both successors.

    // TODO: getSuccessor(0)
    auto &Successors = NewBlock->getSuccessors();
    VPBlockBase *Succ1 = *Successors.begin();
    VPBlockBase *Succ2 = *std::next(Successors.begin());

    NewBlockPDT = PostDomTree.addNewBlock(
        NewBlock, PostDomTree.findNearestCommonDominator(Succ1, Succ2));
  }

  VPDomTreeNode *BlockPDT = PostDomTree.getNode(Block);

  // TODO: remove getBlock?
  if (BlockPDT->getIDom()->getBlock() == NewBlockPDT->getIDom()->getBlock()) {
    // Block's old ipostdom is the same as NewBlock's ipostdom. Block's new
    // ipostdom is NewBlock
    PostDomTree.changeImmediateDominator(BlockPDT, NewBlockPDT);

  } else {
    // Otherwise, Block's new ipostdom is the nearest common post-dominator of
    // NewBlock and Block's old ipostdom
    PostDomTree.changeImmediateDominator(
        BlockPDT, PostDomTree.getNode(PostDomTree.findNearestCommonDominator(
                      NewBlock, BlockPDT->getIDom()->getBlock())));
  }

  return NewBlock;
}

/// Generate the code inside the body of the vectorized loop. Assumes a single
/// LoopVectorBody basic block was created for this; introduces additional
/// basic blocks as needed, and fills them all.
void IntelVPlan::vectorize(VPTransformState *State) {

  BasicBlock *VectorPreHeaderBB = State->CFG.PrevBB;
  BasicBlock *VectorHeaderBB = VectorPreHeaderBB->getSingleSuccessor();
  assert(VectorHeaderBB && "Loop preheader does not have a single successor.");
  BasicBlock *VectorLatchBB = VectorHeaderBB;
  auto CurrIP = State->Builder.saveIP();

  // 1. Make room to generate basic blocks inside loop body if needed.
  VectorLatchBB = VectorHeaderBB->splitBasicBlock(
      VectorHeaderBB->getFirstInsertionPt(), "vector.body.latch");
  Loop *L = State->LI->getLoopFor(VectorHeaderBB);
  L->addBasicBlockToLoop(VectorLatchBB, *State->LI);
  // Remove the edge between Header and Latch to allow other connections.
  // Temporarily terminate with unreachable until CFG is rewired.
  // Note: this asserts xform code's assumption that getFirstInsertionPt()
  // can be dereferenced into an Instruction.
  VectorHeaderBB->getTerminator()->eraseFromParent();
  State->Builder.SetInsertPoint(VectorHeaderBB);
  State->Builder.CreateUnreachable();
  // Set insertion point to vector loop PH
  State->Builder.SetInsertPoint(VectorPreHeaderBB->getTerminator());

  // 2. Generate code in loop body of vectorized version.
  State->CFG.PrevVPBB = nullptr;
  State->CFG.PrevBB = VectorPreHeaderBB;
  State->CFG.LastBB = VectorLatchBB;

  for (VPBlockBase *CurrentBlock = Entry; CurrentBlock != nullptr;
       CurrentBlock = CurrentBlock->getSingleSuccessor()) {
    assert(CurrentBlock->getSuccessors().size() <= 1 &&
           "Multiple successors at top level.");
    CurrentBlock->vectorize(State);
  }

  // 3. Fix the back edges
  for (auto Edge : State->CFG.EdgesToFix) {
    VPBasicBlock *FromVPBB = Edge.first;
    assert(State->CFG.VPBB2IRBB.count(FromVPBB) &&
           "The IR basic block should be ready at this moment");
    BasicBlock *FromBB = State->CFG.VPBB2IRBB[FromVPBB];
    BasicBlock *ToBB = Edge.second;

    // We should have conditional branch from FromBB to ToBB. Conditional
    // branch
    // is 2 edges - forward edge and backward edge.
    // The forward edge should be in-place, we are fixing the backward
    // edge only.
    assert(!isa<UnreachableInst>(FromBB->getTerminator()) &&
           "One edge should be in-place");

    BasicBlock *FirstSuccBB = FromBB->getSingleSuccessor();
    FromBB->getTerminator()->eraseFromParent();
    Value *Bit = FromVPBB->getConditionBitRecipe()->getConditionBit();
    assert(Bit && "Cannot create conditional branch with empty bit.");
    BranchInst::Create(FirstSuccBB, ToBB, Bit, FromBB);
  }

  // 4. Merge the temporary latch created with the last basic block filled.
  BasicBlock *LastBB = State->CFG.PrevBB;

  // Connect LastBB to VectorLatchBB to facilitate their merge.
  assert(isa<UnreachableInst>(LastBB->getTerminator()) &&
         "Expected VPlan CFG to terminate with unreachable");
  LastBB->getTerminator()->eraseFromParent();
  BranchInst::Create(VectorLatchBB, LastBB);

  // Merge LastBB with Latch.
  bool merged = MergeBlockIntoPredecessor(VectorLatchBB, nullptr, State->LI);
  assert(merged && "Could not merge last basic block with latch.");
  (void) merged;
  VectorLatchBB = LastBB;

  // Do no try to update dominator tree as we may be generating vector loops
  // with inner loops. Right now we are not marking any analyses as
  // preserved - so this should be ok.
  // updateDominatorTree(State->DT, VectorPreHeaderBB, VectorLatchBB);
  State->Builder.restoreIP(CurrIP);
}

void VPBasicBlock::vectorize(VPTransformState *State) {

  // Loop PH and Loop Exit VPBasicBlocks are part of VPLoopRegion but they are
  // actually ouside of the loop and they shouldn't be vectorized. We decided to
  // vectorize Loop PH, so this function is only returning false for Loop Exit.
  // TODO: Use a better name for this function.
  if (!isInsideLoop())
    return;

  VPIterationInstance *I = State->Instance;
  bool Replica = I && !(I->Part == 0 && I->Lane == 0);
  VPBasicBlock *PrevVPBB = State->CFG.PrevVPBB;
  VPBlockBase *SingleHPred = nullptr;
  BasicBlock *NewBB = State->CFG.PrevBB; // Reuse it if possible.
  VPLoopRegion *ParentLoop = nullptr;

  // 1. Create an IR basic block, or reuse one already available if possible.
  // The last IR basic block is reused in four cases:
  // A. the first VPBB reuses the pre-header BB - when PrevVPBB is null;
  // B. the second VPBB reuses the header BB;
  // C. when the current VPBB has a single (hierarchical) predecessor which
  //    is PrevVPBB and the latter has a single (hierarchical) successor; and
  // D. when the current VPBB is an entry of a region replica - where PrevVPBB
  //    is the exit of this region from a previous instance.
  // TODO: We currently cannot use VPLoopRegion class here
  if (PrevVPBB && (ParentLoop = dyn_cast<VPLoopRegion>(this->getParent())) &&
      ParentLoop->getEntry() == PrevVPBB /* B */ &&
      // TODO: We need to properly support outer-loop vectorization scenarios.
      // Latches for inner loops are not removed and we don't have VPlan,
      // VPLoopInfo, etc. accessible from State. Temporal fix: outermost loop's
      // parent is TopRegion. TopRegion's parent is null.
      !ParentLoop->getParent()->getParent()) {

    // Set NewBB to loop H basic block
    BasicBlock *LoopPH = State->CFG.PrevBB;
    NewBB = LoopPH->getSingleSuccessor();
    assert(NewBB && "Expected single successor from loop pre-header");
    State->Builder.SetInsertPoint(NewBB->getTerminator());
    State->CFG.PrevBB = NewBB;
  } else if (PrevVPBB /* A */ &&
             !((SingleHPred = getSingleHierarchicalPredecessor()) &&
               SingleHPred->getExitBasicBlock() == PrevVPBB &&
               PrevVPBB->getSingleHierarchicalSuccessor()) && /* C */
             !(Replica && getPredecessors().empty())) {       /* D */

    NewBB = createEmptyBasicBlock(State->CFG);
    State->Builder.SetInsertPoint(NewBB);
    // Temporarily terminate with unreachable until CFG is rewired.
    UnreachableInst *Terminator = State->Builder.CreateUnreachable();
    State->Builder.SetInsertPoint(Terminator);
    // Register NewBB in its loop. In innermost loops its the same for all
    // BB's.
    Loop *L = State->LI->getLoopFor(State->CFG.LastBB);
    L->addBasicBlockToLoop(NewBB, *State->LI);
    State->CFG.PrevBB = NewBB;
  }

  // 2. Fill the IR basic block with IR instructions.
  DEBUG(dbgs() << "LV: vectorizing VPBB:" << getName()
               << " in BB:" << NewBB->getName() << '\n');

  State->CFG.VPBB2IRBB[this] = NewBB;
  State->CFG.PrevVPBB = this;

  for (VPRecipeBase &Recipe : Recipes)
    Recipe.vectorize(*State);

  // ILV's MaskValue is set when we find a BlockPredicateRecipe in
  // VPBasicBlock's list of recipes. After generating code for all the
  // VPBasicBlock's instructions, we have to reset MaskValue in order not to
  // propagate its value to the next VPBasicBlock.
  State->ILV->setMaskValue(nullptr);

  DEBUG(dbgs() << "LV: filled BB:" << *NewBB);
}

<<<<<<< HEAD
// Verify that Top Region contains the same number of loops (VPLoopRegion) as
// VPLoopInfo and LoopInfo
static void verifyNumLoops(const VPRegionBlock *TopRegion, const Loop *TheLoop,
                           const VPLoopInfo *VPLInfo, const LoopInfo *LI) {

  std::function<unsigned(const VPRegionBlock *)> countLoopsInRegion =
      [&](const VPRegionBlock *Region) -> unsigned {

    unsigned NumLoops = 0;

    for (const VPBlockBase *VPB :
         make_range(df_iterator<const VPBlockBase *>::begin(Region->getEntry()),
                    df_iterator<const VPBlockBase *>::end(Region->getExit()))) {

      if (isa<VPLoopRegion>(VPB))
        ++NumLoops;

      // Count nested VPLoops
      if (const VPRegionBlock *VPR = dyn_cast<VPRegionBlock>(VPB))
        NumLoops += countLoopsInRegion(VPR);
    }

    return NumLoops;
  };

  // TODO: C++14 needed (generic lambdas). Replicating code by now
  std::function<unsigned(const VPLoop *)> countLoopsInVPLoop =
      [&](const VPLoop *Lp) -> unsigned {

    const std::vector<VPLoop *> &SubLoops = Lp->getSubLoops();
    unsigned NumLoops = SubLoops.size();

    for (const VPLoop *SL : SubLoops)
      NumLoops += countLoopsInVPLoop(SL);

    return NumLoops;
  };
  std::function<unsigned(const Loop *)> countLoopsInLoop =
      [&](const Loop *Lp) -> unsigned {

    const std::vector<Loop *> &SubLoops = Lp->getSubLoops();
    unsigned NumLoops = SubLoops.size();

    for (const Loop *SL : SubLoops)
      NumLoops += countLoopsInLoop(SL);

    return NumLoops;
  };

  // Compare number of loops in HCFG with loops in VPLoopInfo and LoopInfo

  unsigned NumLoopsInCFG = countLoopsInRegion(TopRegion);

  assert(VPLInfo->size() && "More than one top loop is not expected");
  unsigned NumLoopsInVPLoopInfo =
      1 /*TopLoop*/ + countLoopsInVPLoop(*VPLInfo->begin());
  unsigned NumLoopsInLoopInfo = 1 /*TopLoop*/ + countLoopsInLoop(TheLoop);

  //dbgs().indent(2) << "Verify Loops:\n";
  //dbgs().indent(4) << "NumLoopsInCFG: " << NumLoopsInCFG << "\n";
  //dbgs().indent(4) << "NumLoopsInVPLoopInfo: " << NumLoopsInVPLoopInfo << "\n";
  //dbgs().indent(4) << "NumLoopsInLoopInfo: " << NumLoopsInLoopInfo << "\n";

  assert(NumLoopsInCFG == NumLoopsInVPLoopInfo &&
         NumLoopsInVPLoopInfo == NumLoopsInLoopInfo &&
         "Number of loops in HCFG, VPLoopInfo and LoopInfo don't match");
  (void) NumLoopsInCFG;
  (void) NumLoopsInVPLoopInfo;
  (void) NumLoopsInLoopInfo;
}

// Verify loop information for blocks inside a loop region
static void verifyLoopRegions(const VPRegionBlock *TopRegion,
                              const VPLoopInfo *VPLInfo) {

  // Return true if \p Block is outside of the loop  SCC
  auto BlockIsOutsideOfLoopSCC = [](const VPBlockBase *Block,
                                    const VPLoopRegion *LoopR) {

    // Loop PH or Region Exit are outside
    if (LoopR->getEntry() == Block || LoopR->getExit() == Block)
      return true;

// In case we consider keeping more blocks after loop exit inside the loop
// region
#if 0
    SmallVector<VPBlockBase *, 2> LoopExits;
    LoopR->getVPLoop()->getUniqueExitBlocks(LoopExits);

    // TODO: Better approach?
    // Block is outside of loop SCC if is reachable from any loop exit
    for (VPBlockBase *LoopExit : LoopExits) {
      const auto &Begin = df_iterator<const VPBlockBase *>::begin(LoopExit);
      // Please note that this works only because region exit doesn't have
      // successors! df_iterator wouldn't stop in region exit if it had
      // successors.
      const auto &End = df_iterator<const VPBlockBase *>::end(LoopR->getExit());

      if (std::find(Begin, End, Block) != End)
        return true;
    }
#endif

    return false;
  };

  // Auxiliary recursive function that implements the main functionality of
  // verifyLoopRegions
  typedef std::function<void(const VPRegionBlock *, const VPLoopRegion *)> RT;
  RT verifyLoopRegionsImp = [&](const VPRegionBlock *Region,
                                const VPLoopRegion *ParentLoopR) {

    assert(Region && "Region cannot be null");

    // If Region is a VPLoopRegion, Region and VPLoopRegion must be equal
    assert((!isa<VPLoopRegion>(Region) || Region == ParentLoopR) &&
           "Wrong Region/ParentLoopR");

    const VPLoop *ParentLoop = nullptr;
    if (ParentLoopR) {
      ParentLoop = ParentLoopR->getVPLoop();
      assert(ParentLoopR && "Missing VPLoop for VPLoopRegion");
    }

    // VPLoopRegion/VPLoop specific checks if visiting a Region that is a
    // VPLoopRegion
    if (Region == ParentLoopR) {
      const VPBlockBase *Preheader = ParentLoopR->getEntry();
      assert(Preheader && Preheader == ParentLoop->getLoopPreheader() &&
             "Wrong loop preheader");
      const VPBlockBase *Header = Preheader->getSingleSuccessor();
      assert(Header && "Loop preheader must have a single successor");
      assert(Header == ParentLoop->getHeader() && "Wrong loop header");

      assert((VPLInfo->getLoopFor(Header) == ParentLoop) &&
             "Unexpected loop from loop header");
      (void) Header;
    }

    // Traverse blocks in Region
    SmallVector<const VPRegionBlock *, 4> SubRegions;
    for (const VPBlockBase *VPB :
         make_range(df_iterator<const VPBlockBase *>::begin(Region->getEntry()),
                    df_iterator<const VPBlockBase *>::end(Region->getExit()))) {

      const VPLoop *ContainerLoop;
      // Region is a VPLoopRegion. Blocks outside of the loop SCC shouldn't be
      // contained in this loop but in Region's parent loop (if any)
      if (Region == ParentLoopR && BlockIsOutsideOfLoopSCC(VPB, ParentLoopR)) {
        ContainerLoop = VPLInfo->getLoopFor(Region);
      } else {
        // Non-loop region, block should be contained in parent loop
        ContainerLoop = ParentLoop;
      }

      if (ContainerLoop)
        assert(ContainerLoop->contains(VPB) &&
               //TODO: Redundant?
               VPLInfo->getLoopFor(VPB) == ContainerLoop &&
               "Block is not contained in the right loop");
      else
        assert(!VPLInfo->getLoopFor(VPB) &&
               "Block should not be contained in any VPLoop");

      // Collect subregions for later visit
      if (const VPRegionBlock *SubRegion = dyn_cast<VPRegionBlock>(VPB))
        SubRegions.push_back(SubRegion);
    }

    // Visit subregions
    for (const VPRegionBlock *SR : SubRegions) {
      // If subregion is a loop region, use it as ParentLoop in the visit
      if (const VPLoopRegion *NewParentLoop = dyn_cast<VPLoopRegion>(SR)) {
        verifyLoopRegionsImp(SR, NewParentLoop);
      } else {
        verifyLoopRegionsImp(SR, ParentLoopR);
      }
    }
  };

  verifyLoopRegionsImp(TopRegion, nullptr /*ParentLoopRegion*/);
}

// Main function for VPRegionBlock verification
static void verifyRegions(const VPRegionBlock *Region) {

  const VPBlockBase *Entry = Region->getEntry();
  const VPBlockBase *Exit = Region->getExit();

  // At this point, we don't expect Entry or Exit to be another region
  assert(isa<VPBasicBlock>(Entry) && "Region entry is not a VPBasicBlock");
  assert(isa<VPBasicBlock>(Exit) && "Region exit is not a VPBasicBlock");

  // Entry and Exit shouldn't have any predecessor/successor, respectively
  assert(Entry->getNumPredecessors() == 0 && "Region entry has predecessors");
  assert(Exit->getNumSuccessors() == 0 && "Region exit has successors");
  (void) Entry;
  (void) Exit;

  // We are not creating all possible SESE regions. At this point, Entry must
  // have more than two successors and Exit more than two predecessors. This
  // doesn't apply to VPLoopRegion's or TopRegion.
  if (Region->getParent() != nullptr /*TopRegion*/ &&
      !isa<VPLoopRegion>(Region)) {
    assert(Entry->getNumSuccessors() > 1 &&
           "Region entry must have more than one successors");
    assert(Exit->getNumPredecessors() > 1 &&
           "Region exit must have more than one predecessors");
  }

  // Traverse Region's blocks
  SmallVector<const VPRegionBlock *, 4> SubRegions;
  unsigned NumBlocks = 0;
  for (const VPBlockBase *VPB :
       make_range(df_iterator<const VPBlockBase *>::begin(Region->getEntry()),
                  df_iterator<const VPBlockBase *>::end(Region->getExit()))) {
    // Compute Region's size
    ++NumBlocks;

    // Check block's parent
    assert(VPB->getParent() == Region && "VPBlockBase has wrong parent");

    // Check block's ConditionBitRecipe
    if (VPB->getNumSuccessors() > 1)
      assert(VPB->getConditionBitRecipe() && "Missing ConditionBitRecipe");
    else
      assert(!VPB->getConditionBitRecipe() && "Unexpected ConditionBitRecipe");

    // Check block's successors
    const auto &Successors = VPB->getSuccessors();
    for (const VPBlockBase *Succ : Successors) {
      // There must be only one instance of the successor in block's successor
      // list. TODO: This won't work for switch statements
      assert(std::count(Successors.begin(), Successors.end(), Succ) == 1 &&
             "Multiple instances of the same successor");

      // There must be a bidirectional link between block and successor
      const auto &SuccPreds = Succ->getPredecessors();
      assert(std::find(SuccPreds.begin(), SuccPreds.end(), VPB) !=
                 SuccPreds.end() &&
             "Missing predecessor link");
      (void) SuccPreds;
    }

    // Check block's predecessors
    const auto &Predecessors = VPB->getPredecessors();
    for (const VPBlockBase *Pred : Predecessors) {

      // Block and predecessor must be inside the same region
      assert(Pred->getParent() == VPB->getParent() &&
             "Predecessor is not in the same region");

      // There must be only one instance of the predecessor in block's
      // predecessor list. TODO: This won't work for switch statements
      assert(std::count(Predecessors.begin(), Predecessors.end(), Pred) == 1 &&
             "Multiple instances of the same predecessor");

      // There must be a bidirectional link between block and predecessor
      const auto &PredSuccs = Pred->getSuccessors();
      assert(std::find(PredSuccs.begin(), PredSuccs.end(), VPB) !=
                 PredSuccs.end() &&
             "Missing successor link");
      (void) PredSuccs;
    }

    // Collect subregions for later visit
    if (const VPRegionBlock *SubRegion = dyn_cast<VPRegionBlock>(VPB))
      SubRegions.push_back(SubRegion);
  }

  assert(NumBlocks == Region->getSize() && "Region has a wrong size");

  // Visit subregions
  for (const VPRegionBlock *SubRegion : SubRegions)
    verifyRegions(SubRegion);
}


// Main class for loop verification
static void verifyLoops(const VPRegionBlock *TopRegion, const Loop *TheLoop,
                        const VPLoopInfo *VPLInfo, const LoopInfo *LI) {

  verifyNumLoops(TopRegion, TheLoop, VPLInfo, LI);
  verifyLoopRegions(TopRegion, VPLInfo);
}

// Public interface to verify the hierarchical CFG
void IntelVPlanUtils::verifyHierarchicalCFG(const VPRegionBlock *TopRegion,
                                            const Loop *TheLoop,
                                            const VPLoopInfo *VPLInfo,
                                            const LoopInfo *LI) const {
  if (DisableHCFGVerification)
    return;

  assert(((!VPLInfo && !LI && !TheLoop) || (VPLInfo && LI && TheLoop)) &&
         "TheLoop, VPLInfo and LI must be all set (or not)");

  // dbgs() << "Verifying Hierarchical CFG:\n";

  if (VPLInfo && LI && TheLoop)
    verifyLoops(TopRegion, TheLoop, VPLInfo, LI);

  verifyRegions(TopRegion);
}

=======
>>>>>>> c703827c
template void llvm::Calculate<VPRegionBlock, VPBlockBase *>(
    DominatorTreeBase<GraphTraits<VPBlockBase *>::NodeType> &DT,
    VPRegionBlock &VPR);
//template void llvm::Calculate<VPRegionBlock, Inverse<VPBlockBase *>>(
//    DominatorTreeBase<GraphTraits<Inverse<VPBlockBase *>>::NodeType> &DT,
//    VPRegionBlock &VPR);

void VPUniformConditionBitRecipe::vectorize(VPTransformState &State) {
  if (isa<Instruction>(ScConditionBit)) {
    State.ILV->serializeInstruction(cast<Instruction>(ScConditionBit));
    ConditionBit = State.ILV->getScalarValue(ScConditionBit, 0);
  }
}<|MERGE_RESOLUTION|>--- conflicted
+++ resolved
@@ -272,314 +272,6 @@
   DEBUG(dbgs() << "LV: filled BB:" << *NewBB);
 }
 
-<<<<<<< HEAD
-// Verify that Top Region contains the same number of loops (VPLoopRegion) as
-// VPLoopInfo and LoopInfo
-static void verifyNumLoops(const VPRegionBlock *TopRegion, const Loop *TheLoop,
-                           const VPLoopInfo *VPLInfo, const LoopInfo *LI) {
-
-  std::function<unsigned(const VPRegionBlock *)> countLoopsInRegion =
-      [&](const VPRegionBlock *Region) -> unsigned {
-
-    unsigned NumLoops = 0;
-
-    for (const VPBlockBase *VPB :
-         make_range(df_iterator<const VPBlockBase *>::begin(Region->getEntry()),
-                    df_iterator<const VPBlockBase *>::end(Region->getExit()))) {
-
-      if (isa<VPLoopRegion>(VPB))
-        ++NumLoops;
-
-      // Count nested VPLoops
-      if (const VPRegionBlock *VPR = dyn_cast<VPRegionBlock>(VPB))
-        NumLoops += countLoopsInRegion(VPR);
-    }
-
-    return NumLoops;
-  };
-
-  // TODO: C++14 needed (generic lambdas). Replicating code by now
-  std::function<unsigned(const VPLoop *)> countLoopsInVPLoop =
-      [&](const VPLoop *Lp) -> unsigned {
-
-    const std::vector<VPLoop *> &SubLoops = Lp->getSubLoops();
-    unsigned NumLoops = SubLoops.size();
-
-    for (const VPLoop *SL : SubLoops)
-      NumLoops += countLoopsInVPLoop(SL);
-
-    return NumLoops;
-  };
-  std::function<unsigned(const Loop *)> countLoopsInLoop =
-      [&](const Loop *Lp) -> unsigned {
-
-    const std::vector<Loop *> &SubLoops = Lp->getSubLoops();
-    unsigned NumLoops = SubLoops.size();
-
-    for (const Loop *SL : SubLoops)
-      NumLoops += countLoopsInLoop(SL);
-
-    return NumLoops;
-  };
-
-  // Compare number of loops in HCFG with loops in VPLoopInfo and LoopInfo
-
-  unsigned NumLoopsInCFG = countLoopsInRegion(TopRegion);
-
-  assert(VPLInfo->size() && "More than one top loop is not expected");
-  unsigned NumLoopsInVPLoopInfo =
-      1 /*TopLoop*/ + countLoopsInVPLoop(*VPLInfo->begin());
-  unsigned NumLoopsInLoopInfo = 1 /*TopLoop*/ + countLoopsInLoop(TheLoop);
-
-  //dbgs().indent(2) << "Verify Loops:\n";
-  //dbgs().indent(4) << "NumLoopsInCFG: " << NumLoopsInCFG << "\n";
-  //dbgs().indent(4) << "NumLoopsInVPLoopInfo: " << NumLoopsInVPLoopInfo << "\n";
-  //dbgs().indent(4) << "NumLoopsInLoopInfo: " << NumLoopsInLoopInfo << "\n";
-
-  assert(NumLoopsInCFG == NumLoopsInVPLoopInfo &&
-         NumLoopsInVPLoopInfo == NumLoopsInLoopInfo &&
-         "Number of loops in HCFG, VPLoopInfo and LoopInfo don't match");
-  (void) NumLoopsInCFG;
-  (void) NumLoopsInVPLoopInfo;
-  (void) NumLoopsInLoopInfo;
-}
-
-// Verify loop information for blocks inside a loop region
-static void verifyLoopRegions(const VPRegionBlock *TopRegion,
-                              const VPLoopInfo *VPLInfo) {
-
-  // Return true if \p Block is outside of the loop  SCC
-  auto BlockIsOutsideOfLoopSCC = [](const VPBlockBase *Block,
-                                    const VPLoopRegion *LoopR) {
-
-    // Loop PH or Region Exit are outside
-    if (LoopR->getEntry() == Block || LoopR->getExit() == Block)
-      return true;
-
-// In case we consider keeping more blocks after loop exit inside the loop
-// region
-#if 0
-    SmallVector<VPBlockBase *, 2> LoopExits;
-    LoopR->getVPLoop()->getUniqueExitBlocks(LoopExits);
-
-    // TODO: Better approach?
-    // Block is outside of loop SCC if is reachable from any loop exit
-    for (VPBlockBase *LoopExit : LoopExits) {
-      const auto &Begin = df_iterator<const VPBlockBase *>::begin(LoopExit);
-      // Please note that this works only because region exit doesn't have
-      // successors! df_iterator wouldn't stop in region exit if it had
-      // successors.
-      const auto &End = df_iterator<const VPBlockBase *>::end(LoopR->getExit());
-
-      if (std::find(Begin, End, Block) != End)
-        return true;
-    }
-#endif
-
-    return false;
-  };
-
-  // Auxiliary recursive function that implements the main functionality of
-  // verifyLoopRegions
-  typedef std::function<void(const VPRegionBlock *, const VPLoopRegion *)> RT;
-  RT verifyLoopRegionsImp = [&](const VPRegionBlock *Region,
-                                const VPLoopRegion *ParentLoopR) {
-
-    assert(Region && "Region cannot be null");
-
-    // If Region is a VPLoopRegion, Region and VPLoopRegion must be equal
-    assert((!isa<VPLoopRegion>(Region) || Region == ParentLoopR) &&
-           "Wrong Region/ParentLoopR");
-
-    const VPLoop *ParentLoop = nullptr;
-    if (ParentLoopR) {
-      ParentLoop = ParentLoopR->getVPLoop();
-      assert(ParentLoopR && "Missing VPLoop for VPLoopRegion");
-    }
-
-    // VPLoopRegion/VPLoop specific checks if visiting a Region that is a
-    // VPLoopRegion
-    if (Region == ParentLoopR) {
-      const VPBlockBase *Preheader = ParentLoopR->getEntry();
-      assert(Preheader && Preheader == ParentLoop->getLoopPreheader() &&
-             "Wrong loop preheader");
-      const VPBlockBase *Header = Preheader->getSingleSuccessor();
-      assert(Header && "Loop preheader must have a single successor");
-      assert(Header == ParentLoop->getHeader() && "Wrong loop header");
-
-      assert((VPLInfo->getLoopFor(Header) == ParentLoop) &&
-             "Unexpected loop from loop header");
-      (void) Header;
-    }
-
-    // Traverse blocks in Region
-    SmallVector<const VPRegionBlock *, 4> SubRegions;
-    for (const VPBlockBase *VPB :
-         make_range(df_iterator<const VPBlockBase *>::begin(Region->getEntry()),
-                    df_iterator<const VPBlockBase *>::end(Region->getExit()))) {
-
-      const VPLoop *ContainerLoop;
-      // Region is a VPLoopRegion. Blocks outside of the loop SCC shouldn't be
-      // contained in this loop but in Region's parent loop (if any)
-      if (Region == ParentLoopR && BlockIsOutsideOfLoopSCC(VPB, ParentLoopR)) {
-        ContainerLoop = VPLInfo->getLoopFor(Region);
-      } else {
-        // Non-loop region, block should be contained in parent loop
-        ContainerLoop = ParentLoop;
-      }
-
-      if (ContainerLoop)
-        assert(ContainerLoop->contains(VPB) &&
-               //TODO: Redundant?
-               VPLInfo->getLoopFor(VPB) == ContainerLoop &&
-               "Block is not contained in the right loop");
-      else
-        assert(!VPLInfo->getLoopFor(VPB) &&
-               "Block should not be contained in any VPLoop");
-
-      // Collect subregions for later visit
-      if (const VPRegionBlock *SubRegion = dyn_cast<VPRegionBlock>(VPB))
-        SubRegions.push_back(SubRegion);
-    }
-
-    // Visit subregions
-    for (const VPRegionBlock *SR : SubRegions) {
-      // If subregion is a loop region, use it as ParentLoop in the visit
-      if (const VPLoopRegion *NewParentLoop = dyn_cast<VPLoopRegion>(SR)) {
-        verifyLoopRegionsImp(SR, NewParentLoop);
-      } else {
-        verifyLoopRegionsImp(SR, ParentLoopR);
-      }
-    }
-  };
-
-  verifyLoopRegionsImp(TopRegion, nullptr /*ParentLoopRegion*/);
-}
-
-// Main function for VPRegionBlock verification
-static void verifyRegions(const VPRegionBlock *Region) {
-
-  const VPBlockBase *Entry = Region->getEntry();
-  const VPBlockBase *Exit = Region->getExit();
-
-  // At this point, we don't expect Entry or Exit to be another region
-  assert(isa<VPBasicBlock>(Entry) && "Region entry is not a VPBasicBlock");
-  assert(isa<VPBasicBlock>(Exit) && "Region exit is not a VPBasicBlock");
-
-  // Entry and Exit shouldn't have any predecessor/successor, respectively
-  assert(Entry->getNumPredecessors() == 0 && "Region entry has predecessors");
-  assert(Exit->getNumSuccessors() == 0 && "Region exit has successors");
-  (void) Entry;
-  (void) Exit;
-
-  // We are not creating all possible SESE regions. At this point, Entry must
-  // have more than two successors and Exit more than two predecessors. This
-  // doesn't apply to VPLoopRegion's or TopRegion.
-  if (Region->getParent() != nullptr /*TopRegion*/ &&
-      !isa<VPLoopRegion>(Region)) {
-    assert(Entry->getNumSuccessors() > 1 &&
-           "Region entry must have more than one successors");
-    assert(Exit->getNumPredecessors() > 1 &&
-           "Region exit must have more than one predecessors");
-  }
-
-  // Traverse Region's blocks
-  SmallVector<const VPRegionBlock *, 4> SubRegions;
-  unsigned NumBlocks = 0;
-  for (const VPBlockBase *VPB :
-       make_range(df_iterator<const VPBlockBase *>::begin(Region->getEntry()),
-                  df_iterator<const VPBlockBase *>::end(Region->getExit()))) {
-    // Compute Region's size
-    ++NumBlocks;
-
-    // Check block's parent
-    assert(VPB->getParent() == Region && "VPBlockBase has wrong parent");
-
-    // Check block's ConditionBitRecipe
-    if (VPB->getNumSuccessors() > 1)
-      assert(VPB->getConditionBitRecipe() && "Missing ConditionBitRecipe");
-    else
-      assert(!VPB->getConditionBitRecipe() && "Unexpected ConditionBitRecipe");
-
-    // Check block's successors
-    const auto &Successors = VPB->getSuccessors();
-    for (const VPBlockBase *Succ : Successors) {
-      // There must be only one instance of the successor in block's successor
-      // list. TODO: This won't work for switch statements
-      assert(std::count(Successors.begin(), Successors.end(), Succ) == 1 &&
-             "Multiple instances of the same successor");
-
-      // There must be a bidirectional link between block and successor
-      const auto &SuccPreds = Succ->getPredecessors();
-      assert(std::find(SuccPreds.begin(), SuccPreds.end(), VPB) !=
-                 SuccPreds.end() &&
-             "Missing predecessor link");
-      (void) SuccPreds;
-    }
-
-    // Check block's predecessors
-    const auto &Predecessors = VPB->getPredecessors();
-    for (const VPBlockBase *Pred : Predecessors) {
-
-      // Block and predecessor must be inside the same region
-      assert(Pred->getParent() == VPB->getParent() &&
-             "Predecessor is not in the same region");
-
-      // There must be only one instance of the predecessor in block's
-      // predecessor list. TODO: This won't work for switch statements
-      assert(std::count(Predecessors.begin(), Predecessors.end(), Pred) == 1 &&
-             "Multiple instances of the same predecessor");
-
-      // There must be a bidirectional link between block and predecessor
-      const auto &PredSuccs = Pred->getSuccessors();
-      assert(std::find(PredSuccs.begin(), PredSuccs.end(), VPB) !=
-                 PredSuccs.end() &&
-             "Missing successor link");
-      (void) PredSuccs;
-    }
-
-    // Collect subregions for later visit
-    if (const VPRegionBlock *SubRegion = dyn_cast<VPRegionBlock>(VPB))
-      SubRegions.push_back(SubRegion);
-  }
-
-  assert(NumBlocks == Region->getSize() && "Region has a wrong size");
-
-  // Visit subregions
-  for (const VPRegionBlock *SubRegion : SubRegions)
-    verifyRegions(SubRegion);
-}
-
-
-// Main class for loop verification
-static void verifyLoops(const VPRegionBlock *TopRegion, const Loop *TheLoop,
-                        const VPLoopInfo *VPLInfo, const LoopInfo *LI) {
-
-  verifyNumLoops(TopRegion, TheLoop, VPLInfo, LI);
-  verifyLoopRegions(TopRegion, VPLInfo);
-}
-
-// Public interface to verify the hierarchical CFG
-void IntelVPlanUtils::verifyHierarchicalCFG(const VPRegionBlock *TopRegion,
-                                            const Loop *TheLoop,
-                                            const VPLoopInfo *VPLInfo,
-                                            const LoopInfo *LI) const {
-  if (DisableHCFGVerification)
-    return;
-
-  assert(((!VPLInfo && !LI && !TheLoop) || (VPLInfo && LI && TheLoop)) &&
-         "TheLoop, VPLInfo and LI must be all set (or not)");
-
-  // dbgs() << "Verifying Hierarchical CFG:\n";
-
-  if (VPLInfo && LI && TheLoop)
-    verifyLoops(TopRegion, TheLoop, VPLInfo, LI);
-
-  verifyRegions(TopRegion);
-}
-
-=======
->>>>>>> c703827c
 template void llvm::Calculate<VPRegionBlock, VPBlockBase *>(
     DominatorTreeBase<GraphTraits<VPBlockBase *>::NodeType> &DT,
     VPRegionBlock &VPR);
