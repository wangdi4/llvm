//===- LoopVectorizationPlanner.h - Planner for LoopVectorization ---------===//
//
// Part of the LLVM Project, under the Apache License v2.0 with LLVM Exceptions.
// See https://llvm.org/LICENSE.txt for license information.
// SPDX-License-Identifier: Apache-2.0 WITH LLVM-exception
//
//===----------------------------------------------------------------------===//
///
/// \file
/// This file provides a LoopVectorizationPlanner class.
/// InnerLoopVectorizer vectorizes loops which contain only one basic
/// LoopVectorizationPlanner - drives the vectorization process after having
/// passed Legality checks.
/// The planner builds and optimizes the Vectorization Plans which record the
/// decisions how to vectorize the given loop. In particular, represent the
/// control-flow of the vectorized version, the replication of instructions that
/// are to be scalarized, and interleave access groups.
///
/// Also provides a VPlan-based builder utility analogous to IRBuilder.
/// It provides an instruction-level API for generating VPInstructions while
/// abstracting away the Recipe manipulation details.
//===----------------------------------------------------------------------===//

#ifndef LLVM_TRANSFORMS_VECTORIZE_LOOPVECTORIZATIONPLANNER_H
#define LLVM_TRANSFORMS_VECTORIZE_LOOPVECTORIZATIONPLANNER_H

#include "VPlan.h"
#include "llvm/Analysis/LoopInfo.h"
#include "llvm/Analysis/TargetLibraryInfo.h"
#include "llvm/Analysis/TargetTransformInfo.h"

namespace llvm {

class LoopVectorizationLegality;
class LoopVectorizationCostModel;
class PredicatedScalarEvolution;
class VPRecipeBuilder;

/// VPlan-based builder utility analogous to IRBuilder.
class VPBuilder {
  VPBasicBlock *BB = nullptr;
  VPBasicBlock::iterator InsertPt = VPBasicBlock::iterator();

  VPInstruction *createInstruction(unsigned Opcode,
                                   ArrayRef<VPValue *> Operands) {
    VPInstruction *Instr = new VPInstruction(Opcode, Operands);
    if (BB)
      BB->insert(Instr, InsertPt);
    return Instr;
  }

  VPInstruction *createInstruction(unsigned Opcode,
                                   std::initializer_list<VPValue *> Operands) {
    return createInstruction(Opcode, ArrayRef<VPValue *>(Operands));
  }

public:
  VPBuilder() {}

  /// Clear the insertion point: created instructions will not be inserted into
  /// a block.
  void clearInsertionPoint() {
    BB = nullptr;
    InsertPt = VPBasicBlock::iterator();
  }

  VPBasicBlock *getInsertBlock() const { return BB; }
  VPBasicBlock::iterator getInsertPoint() const { return InsertPt; }

  /// InsertPoint - A saved insertion point.
  class VPInsertPoint {
    VPBasicBlock *Block = nullptr;
    VPBasicBlock::iterator Point;

  public:
    /// Creates a new insertion point which doesn't point to anything.
    VPInsertPoint() = default;

    /// Creates a new insertion point at the given location.
    VPInsertPoint(VPBasicBlock *InsertBlock, VPBasicBlock::iterator InsertPoint)
        : Block(InsertBlock), Point(InsertPoint) {}

    /// Returns true if this insert point is set.
    bool isSet() const { return Block != nullptr; }

    VPBasicBlock *getBlock() const { return Block; }
    VPBasicBlock::iterator getPoint() const { return Point; }
  };

  /// Sets the current insert point to a previously-saved location.
  void restoreIP(VPInsertPoint IP) {
    if (IP.isSet())
      setInsertPoint(IP.getBlock(), IP.getPoint());
    else
      clearInsertionPoint();
  }

  /// This specifies that created VPInstructions should be appended to the end
  /// of the specified block.
  void setInsertPoint(VPBasicBlock *TheBB) {
    assert(TheBB && "Attempting to set a null insert point");
    BB = TheBB;
    InsertPt = BB->end();
  }

  /// This specifies that created instructions should be inserted at the
  /// specified point.
  void setInsertPoint(VPBasicBlock *TheBB, VPBasicBlock::iterator IP) {
    BB = TheBB;
    InsertPt = IP;
  }

  /// Insert and return the specified instruction.
  VPInstruction *insert(VPInstruction *I) const {
    BB->insert(I, InsertPt);
    return I;
  }

  /// Create an N-ary operation with \p Opcode, \p Operands and set \p Inst as
  /// its underlying Instruction.
  VPValue *createNaryOp(unsigned Opcode, ArrayRef<VPValue *> Operands,
                        Instruction *Inst = nullptr) {
    VPInstruction *NewVPInst = createInstruction(Opcode, Operands);
    NewVPInst->setUnderlyingValue(Inst);
    return NewVPInst;
  }
  VPValue *createNaryOp(unsigned Opcode,
                        std::initializer_list<VPValue *> Operands,
                        Instruction *Inst = nullptr) {
    return createNaryOp(Opcode, ArrayRef<VPValue *>(Operands), Inst);
  }

  VPValue *createNot(VPValue *Operand) {
    return createInstruction(VPInstruction::Not, {Operand});
  }

  VPValue *createAnd(VPValue *LHS, VPValue *RHS) {
    return createInstruction(Instruction::BinaryOps::And, {LHS, RHS});
  }

  VPValue *createOr(VPValue *LHS, VPValue *RHS) {
    return createInstruction(Instruction::BinaryOps::Or, {LHS, RHS});
  }

  VPValue *createSelect(VPValue *Cond, VPValue *TrueVal, VPValue *FalseVal) {
    return createNaryOp(Instruction::Select, {Cond, TrueVal, FalseVal});
  }

  //===--------------------------------------------------------------------===//
  // RAII helpers.
  //===--------------------------------------------------------------------===//

  /// RAII object that stores the current insertion point and restores it when
  /// the object is destroyed.
  class InsertPointGuard {
    VPBuilder &Builder;
    VPBasicBlock *Block;
    VPBasicBlock::iterator Point;

  public:
    InsertPointGuard(VPBuilder &B)
        : Builder(B), Block(B.getInsertBlock()), Point(B.getInsertPoint()) {}

    InsertPointGuard(const InsertPointGuard &) = delete;
    InsertPointGuard &operator=(const InsertPointGuard &) = delete;

    ~InsertPointGuard() { Builder.restoreIP(VPInsertPoint(Block, Point)); }
  };
};

/// TODO: The following VectorizationFactor was pulled out of
/// LoopVectorizationCostModel class. LV also deals with
/// VectorizerParams::VectorizationFactor and VectorizationCostTy.
/// We need to streamline them.

/// Information about vectorization costs
struct VectorizationFactor {
  // Vector width with best cost
  ElementCount Width;
  // Cost of the loop with that width
  unsigned Cost;

  // Width 1 means no vectorization, cost 0 means uncomputed cost.
  static VectorizationFactor Disabled() {
    return {ElementCount::getFixed(1), 0};
  }

  bool operator==(const VectorizationFactor &rhs) const {
    return Width == rhs.Width && Cost == rhs.Cost;
  }

  bool operator!=(const VectorizationFactor &rhs) const {
    return !(*this == rhs);
  }
};

/// Planner drives the vectorization process after having passed
/// Legality checks.
class LoopVectorizationPlanner {
  /// The loop that we evaluate.
  Loop *OrigLoop;

  /// Loop Info analysis.
  LoopInfo *LI;

  /// Target Library Info.
  const TargetLibraryInfo *TLI;

  /// Target Transform Info.
  const TargetTransformInfo *TTI;

  /// The legality analysis.
  LoopVectorizationLegality *Legal;

  /// The profitability analysis.
  LoopVectorizationCostModel &CM;

  /// The interleaved access analysis.
  InterleavedAccessInfo &IAI;

  PredicatedScalarEvolution &PSE;

  SmallVector<VPlanPtr, 4> VPlans;

  /// A builder used to construct the current plan.
  VPBuilder Builder;

  /// The best number of elements of the vector types used in the
  /// transformed loop. BestVF = None means that vectorization is
  /// disabled.
  Optional<ElementCount> BestVF = None;
  unsigned BestUF = 0;

public:
  LoopVectorizationPlanner(Loop *L, LoopInfo *LI, const TargetLibraryInfo *TLI,
                           const TargetTransformInfo *TTI,
                           LoopVectorizationLegality *Legal,
                           LoopVectorizationCostModel &CM,
                           InterleavedAccessInfo &IAI,
                           PredicatedScalarEvolution &PSE)
      : OrigLoop(L), LI(LI), TLI(TLI), TTI(TTI), Legal(Legal), CM(CM), IAI(IAI),
        PSE(PSE) {}

  /// Plan how to best vectorize, return the best VF and its cost, or None if
  /// vectorization and interleaving should be avoided up front.
  Optional<VectorizationFactor> plan(ElementCount UserVF, unsigned UserIC);

  /// Use the VPlan-native path to plan how to best vectorize, return the best
  /// VF and its cost.
  VectorizationFactor planInVPlanNativePath(ElementCount UserVF);

  /// Finalize the best decision and dispose of all other VPlans.
  void setBestPlan(ElementCount VF, unsigned UF);

  /// Generate the IR code for the body of the vectorized loop according to the
  /// best selected VPlan.
  void executePlan(InnerLoopVectorizer &LB, DominatorTree *DT);

<<<<<<< HEAD
#if INTEL_CUSTOMIZATION
#if !defined(NDEBUG) || defined(LLVM_ENABLE_DUMP)
  void printPlans(raw_ostream &O) {
    for (const auto &Plan : VPlans)
      O << *Plan;
  }
#endif // !NDEBUG || LLVM_ENABLE_DUMP
#endif // INTEL_CUSTOMIZATION
=======
  void printPlans(raw_ostream &O);
>>>>>>> 6b053c98

  /// Look through the existing plans and return true if we have one with all
  /// the vectorization factors in question.
  bool hasPlanWithVFs(const ArrayRef<ElementCount> VFs) const {
    return any_of(VPlans, [&](const VPlanPtr &Plan) {
      return all_of(VFs, [&](const ElementCount &VF) {
        return Plan->hasVF(VF);
      });
    });
  }

  /// Test a \p Predicate on a \p Range of VF's. Return the value of applying
  /// \p Predicate on Range.Start, possibly decreasing Range.End such that the
  /// returned value holds for the entire \p Range.
  static bool
  getDecisionAndClampRange(const std::function<bool(ElementCount)> &Predicate,
                           VFRange &Range);

protected:
  /// Collect the instructions from the original loop that would be trivially
  /// dead in the vectorized loop if generated.
  void collectTriviallyDeadInstructions(
      SmallPtrSetImpl<Instruction *> &DeadInstructions);

  /// Build VPlans for power-of-2 VF's between \p MinVF and \p MaxVF inclusive,
  /// according to the information gathered by Legal when it checked if it is
  /// legal to vectorize the loop.
  void buildVPlans(ElementCount MinVF, ElementCount MaxVF);

private:
  /// Build a VPlan according to the information gathered by Legal. \return a
  /// VPlan for vectorization factors \p Range.Start and up to \p Range.End
  /// exclusive, possibly decreasing \p Range.End.
  VPlanPtr buildVPlan(VFRange &Range);

  /// Build a VPlan using VPRecipes according to the information gather by
  /// Legal. This method is only used for the legacy inner loop vectorizer.
  VPlanPtr buildVPlanWithVPRecipes(
      VFRange &Range, SmallPtrSetImpl<Instruction *> &DeadInstructions,
      const DenseMap<Instruction *, Instruction *> &SinkAfter);

  /// Build VPlans for power-of-2 VF's between \p MinVF and \p MaxVF inclusive,
  /// according to the information gathered by Legal when it checked if it is
  /// legal to vectorize the loop. This method creates VPlans using VPRecipes.
  void buildVPlansWithVPRecipes(ElementCount MinVF, ElementCount MaxVF);

  /// Adjust the recipes for any inloop reductions. The chain of instructions
  /// leading from the loop exit instr to the phi need to be converted to
  /// reductions, with one operand being vector and the other being the scalar
  /// reduction chain.
  void adjustRecipesForInLoopReductions(VPlanPtr &Plan,
                                        VPRecipeBuilder &RecipeBuilder);
};

} // namespace llvm

#endif // LLVM_TRANSFORMS_VECTORIZE_LOOPVECTORIZATIONPLANNER_H<|MERGE_RESOLUTION|>--- conflicted
+++ resolved
@@ -256,18 +256,11 @@
   /// best selected VPlan.
   void executePlan(InnerLoopVectorizer &LB, DominatorTree *DT);
 
-<<<<<<< HEAD
 #if INTEL_CUSTOMIZATION
 #if !defined(NDEBUG) || defined(LLVM_ENABLE_DUMP)
-  void printPlans(raw_ostream &O) {
-    for (const auto &Plan : VPlans)
-      O << *Plan;
-  }
+  void printPlans(raw_ostream &O);
 #endif // !NDEBUG || LLVM_ENABLE_DUMP
 #endif // INTEL_CUSTOMIZATION
-=======
-  void printPlans(raw_ostream &O);
->>>>>>> 6b053c98
 
   /// Look through the existing plans and return true if we have one with all
   /// the vectorization factors in question.
