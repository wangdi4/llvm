--- conflicted
+++ resolved
@@ -42,11 +42,8 @@
 
 extern bool ForceUDSReductionVec;
 extern bool EnableHIRPrivateArrays;
-<<<<<<< HEAD
-=======
 extern bool EnableF90DVSupport;
 extern bool EnableHIRF90DVSupport;
->>>>>>> ec3077b5
 
 template <typename LegalityTy> class VectorizationLegalityBase {
   static constexpr IRKind IR =
@@ -239,14 +236,6 @@
       return true;
     }
 
-<<<<<<< HEAD
-    if (!EnableHIRPrivateArrays && IR == IRKind::HIR && isa<ArrayType>(Type))
-      return bailout(OptReportVerbosity::High, VPlanDriverImpl::BailoutRemarkID,
-                     "Private array is not supported");
-
-    addLoopPrivate(Val, Type, PrivateKindTy::NonLast,
-                   Item->getIsF90DopeVector());
-=======
     if (!EnableHIRPrivateArrays && IR == IRKind::HIR &&
         isa<ArrayType>(PrivType))
       return bailout(OptReportVerbosity::High,
@@ -254,7 +243,6 @@
                      INTERNAL("Private array is not supported"));
 
     addLoopPrivate(Val, PrivType, PrivateKindTy::NonLast, F90DVElementType);
->>>>>>> ec3077b5
     return true;
   }
 
@@ -286,17 +274,11 @@
       return true;
     }
 
-<<<<<<< HEAD
-    if (!EnableHIRPrivateArrays && IR == IRKind::HIR && isa<ArrayType>(Type))
-      return bailout(OptReportVerbosity::High, VPlanDriverImpl::BailoutRemarkID,
-                     "Private array is not supported");
-=======
     if (!EnableHIRPrivateArrays && IR == IRKind::HIR &&
         isa<ArrayType>(LPrivType))
       return bailout(OptReportVerbosity::High,
                      OptRemarkID::VecFailGenericBailout,
                      INTERNAL("Private array is not supported"));
->>>>>>> ec3077b5
 
     // Until CG to extract vector by non-const index is implemented.
     if (Item->getIsConditional() && LPrivType->isVectorTy())
