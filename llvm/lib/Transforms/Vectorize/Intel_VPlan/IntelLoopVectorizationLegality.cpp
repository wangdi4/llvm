--- conflicted
+++ resolved
@@ -588,19 +588,10 @@
     LLVM_DEBUG(dbgs() << "LV: Explicit reduction pattern is not recognized ");
 }
 
-<<<<<<< HEAD
-void VPOVectorizationLegality::addReduction(Value *RedVarPtr,
-                                            RecurKind Kind,
-                                            bool IsF90DopeVector) {
-=======
 void VPOVectorizationLegality::addReduction(Value *RedVarPtr, RecurKind Kind) {
->>>>>>> 8cd97e86
   assert(isa<PointerType>(RedVarPtr->getType()) &&
          "Expected reduction variable to be a pointer type");
 
-  if (IsF90DopeVector)
-    HasF90DopeVectorReduction = true;
-
   if (RecurrenceDescriptorData::isMinMaxRecurrenceKind(Kind))
     return parseMinMaxReduction(RedVarPtr, Kind);
 
@@ -611,14 +602,11 @@
   return ExplicitReductions.count(Phi);
 }
 
-<<<<<<< HEAD
-=======
 bool VPOVectorizationLegality::bailout(BailoutReason Code) {
   LLVM_DEBUG(dbgs() << getBailoutReasonStr(Code));
   return false;
 }
 
->>>>>>> 8cd97e86
 bool VPOVectorizationLegality::canVectorize(DominatorTree &DT,
                                             const WRNVecLoopNode *WRLp) {
     IsSimdLoop = WRLp;
@@ -631,10 +619,6 @@
   if (IsSimdLoop) {
     collectPreLoopDescrAliases();
     collectPostExitLoopDescrAliases();
-  }
-  if (HasF90DopeVectorReduction) {
-    LLVM_DEBUG(dbgs() << "F90 dope vector reductions are not supported\n");
-    return false;
   }
 
   if (TheLoop->getNumBackEdges() != 1 || !TheLoop->getExitingBlock()) {
