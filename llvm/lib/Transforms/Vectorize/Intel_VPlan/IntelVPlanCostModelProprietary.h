--- conflicted
+++ resolved
@@ -83,76 +83,6 @@
                                                 const Type *ScalarTy,
                                                 const unsigned VF) final;
 
-<<<<<<< HEAD
-  // *SLP* and related utilities below is temporal solution to workaround
-  // the problem of blocking SLP vectorizer by VPlan vectorization.
-  // Eventually SLP is expected to become a part of VPlan and/or share
-  // implementation with VPlan.
-  //
-  // Since the static utilities are used in CM and it is undesirable to reuse
-  // them elsewhere they are placed in CM class.
-  //
-  // Returns RegDDRef of type Memref in case VPInst has it associated.
-  // Returns nullptr otherwise.
-  static const RegDDRef* getHIRMemref(const VPInstruction *VPInst);
-
-  // The set of constant controlling search of SLP pattern in VPlan.
-  // Current implementation searches stores and loads to/from adjacent memory.
-  // In particular there should be VPlanSLPLoadPatternSize loads AND
-  // VPlanSLPStorePatternSize stores into consequent memory cells.
-  //
-  // SPL doesn't neccesary need VPlanSLPLoadPatternSize consecutive in memory
-  // loads but we do this check instead of building data flow/dependency graph
-  // that SLP builds.
-  //
-  // Also to limit compile time impact during search we assume that all memrefs
-  // that make SLP pattern are in some relatively small window of indexes in
-  // the vector of all memrefs.  The window size is controlled by
-  // VPlanSLPSearchWindowSize.
-  //
-  static const unsigned VPlanSLPSearchWindowSize = 16;
-  static const unsigned VPlanSLPLoadPatternSize = 4;
-  static const unsigned VPlanSLPStorePatternSize = 2;
-  // Searches for part of SLP pattern in input vector of HIR memrefs. In
-  // particular the utility checks if there is PatternSize memrefs in
-  // HIRMemrefs that access memory consequently.  The utility does not
-  // distiguish loads or stores in input list.  It is caller responsibility to
-  // form the list properly.  Returns true if found or false otherwise.
-  static bool findSLPHIRPattern(
-    SmallVectorImpl<const RegDDRef*> &HIRMemrefs, unsigned PatternSize);
-  // Forms vector of VPlanSLPSearchWindowSize elements out of HIRMemrefs input
-  // vector and apply search on smaller vector with help of findSLPHIRPattern.
-  static bool ProcessSLPHIRMemrefs(
-    SmallVectorImpl<const RegDDRef*> const &HIRMemrefs, unsigned PatternSize);
-
-  // Returns true if there is an extra price for VPlan vectorization as it
-  // potentially blocks SLP vectorization.
-  //
-  // Here is the logic of detection of basic SLP candidates.
-  //
-  // CheckForSLPExtraCost() gathers all store and load memrefs for each basic
-  // block into separate vectors that are passes them individually to
-  // ProcessSLPHIRMemrefs() for certain size pattern detection.
-  //
-  // ProcessSLPHIRMemrefs() extracts VPlanSLPSearchWindowSize instructions from
-  // input vector starting at offset = 0 and ending at offset =
-  // sizeof(input vector) - VPlanSLPSearchWindowSize.  ProcessSLPHIRMemrefs
-  // forms a new vector out of extracted elements and pass it to
-  // findSLPHIRPattern for analysis.
-  //
-  // findSLPHIRPattern pops the top element of input vector and analyzes
-  // whether or not the rest of elements in input vector make sequential
-  // memory access around the top element (i.e. access elements sequentially
-  // before and/or after the memory that the top element accesses).
-  // If pattern of sequential is not found the top element is discarded and
-  // findSLPHIRPattern continues recursive search on reduced input vector until
-  // the pattern is found or the size of input vector becomes less than
-  // requested pattern size.
-  //
-  bool CheckForSLPExtraCost() const;
-
-=======
->>>>>>> 6c8b510a
   // ProcessedOVLSGroups holds the groups which Cost has already been taken into
   // account while traversing through VPlan during getCost().  This way we avoid
   // taking the same group price multiple times.
