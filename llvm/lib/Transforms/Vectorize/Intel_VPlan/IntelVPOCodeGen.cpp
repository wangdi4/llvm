//===------------------------------------------------------------*- C++ -*-===//
//
//   Copyright (C) 2019-2020 Intel Corporation. All rights reserved.
//
//   The information and source code contained herein is the exclusive
//   property of Intel Corporation. and may not be disclosed, examined
//   or reproduced in whole or in part without explicit written authorization
//   from the company.
//
//   Source file:
//   ------------
//   IntelVPOCodeGen.cpp -- VPValue-based LLVM IR code generation from VPlan.
//
//===----------------------------------------------------------------------===//

#include "IntelVPOCodeGen.h"
#include "IntelLoopVectorizationLegality.h"
#include "IntelVPlan.h"
#include "IntelVPlanCallVecDecisions.h"
#include "IntelVPlanUtils.h"
#include "IntelVPlanVLSAnalysis.h"
#include "IntelVPlanVectorizeIndirectCalls.h"
#include "llvm/Analysis/LoopAccessAnalysis.h"
#include "llvm/Analysis/ScalarEvolutionExpressions.h"
#include "llvm/Analysis/VectorUtils.h"
#include "llvm/IR/DebugInfo.h"
#include "llvm/IR/Intrinsics.h"
#include "llvm/Support/raw_ostream.h"
#include "llvm/Transforms/Utils/BasicBlockUtils.h"
#include "llvm/Transforms/Utils/Cloning.h"
#include "llvm/Transforms/Utils/IntrinsicUtils.h"
#include "llvm/Transforms/Utils/LoopUtils.h"
#include "llvm/Transforms/Utils/ScalarEvolutionExpander.h"
#include <numeric>
#include <tuple>

using namespace llvm;
using namespace llvm::vpo;

#define DEBUG_TYPE "vpo-ir-loop-vectorize"

static cl::opt<bool> VPlanUseDAForUnitStride(
    "vplan-use-da-unit-stride-accesses", cl::init(true), cl::Hidden,
    cl::desc("Use DA knowledge in VPlan for unit-stride accesses."));

static cl::opt<bool> PredicateSafeValueDivision(
    "vplan-predicate-safe-value-div", cl::init(false), cl::Hidden,
    cl::desc("Always serialize masked integer division, even if divisor is "
             "known to be safe for speculation."));

static void addBlockToParentLoop(Loop *L, BasicBlock *BB, LoopInfo &LI) {
  if (auto *ParentLoop = L->getParentLoop())
    ParentLoop->addBasicBlockToLoop(BB, LI);
}

// TODO: Consolidate and move this function to a IntelVPlanUtils.h
static bool LLVM_ATTRIBUTE_UNUSED isScalarPointeeTy(const VPValue *Val) {
  assert(isa<PointerType>(Val->getType()) &&
         "Expect a pointer-type argument to isScalarPointeeTy function.");
  Type *PointeeTy = Val->getType()->getPointerElementType();
  return (!(PointeeTy->isAggregateType() || PointeeTy->isVectorTy() ||
            PointeeTy->isPointerTy()));
}

/// Helper function to check if given VPValue has consecutive pointer stride(1
/// or -1) and return true if this is the case. IsNegOneStride is set to true if
/// stride is -1 and false otherwise.
static bool isVPValueConsecutivePtrStride(const VPValue *Ptr,
                                          const VPlanVector *Plan,
                                          bool &IsNegOneStride) {
  return cast<VPlanDivergenceAnalysis>(Plan->getVPlanDA())
      ->isUnitStridePtr(Ptr, IsNegOneStride);
}

// Variant of isVPValueConsecutivePtrStride where the client does not care about
// IsNegOneStride value.
static bool isVPValueConsecutivePtrStride(const VPValue *Ptr,
                                          const VPlanVector *Plan) {
  bool IsNegOneStride = false;
  return isVPValueConsecutivePtrStride(Ptr, Plan, IsNegOneStride);
}

/// Helper function to check if given VPValue is uniform based on DA.
static bool isVPValueUniform(VPValue *V, const VPlanVector *Plan) {
  return !cast<VPlanDivergenceAnalysis>(Plan->getVPlanDA())->isDivergent(*V);
}

/// Helper function to check if VPValue is linear and return linear step in \p
/// Step.
// TODO: Use new VPO legality infra to get this information.
static bool isVPValueLinear(VPValue *V, int *Step = nullptr) {
  if (Step)
    *Step = 0;
  return false;
}

/// Helper function that returns widened type of given type \p VPInstTy.
static Type *getVPInstVectorType(Type *VPInstTy, unsigned VF) {
  auto *VPInstVecTy = dyn_cast<VectorType>(VPInstTy);
  unsigned NumElts = VPInstVecTy ? VPInstVecTy->getNumElements() * VF : VF;
  return FixedVectorType::get(VPInstTy->getScalarType(), NumElts);
}

/// Return true if \p Var a variable identified for SOA-layout.
static bool isSOAAccess(const VPValue *Var, const VPlanVector *Plan) {
  return cast<VPlanDivergenceAnalysis>(Plan->getVPlanDA())->isSOAShape(Var);
}

/// Return true if \p Var has a SOA unit-stride access.
static bool isSOAUnitStride(const VPValue *Var, const VPlanVector *Plan) {
  return cast<VPlanDivergenceAnalysis>(Plan->getVPlanDA())
      ->isSOAUnitStride(Var);
}

// Generate SOA-type for the given input-type.
// The following are the transformed for the SOA-layout.
// Ty -> <VF x Ty>.
// [NumElts x Ty] -> [NumElts x <VF x Ty>].
// Other input-types are currently not supported for SOA-layout.
static Type *getSOAType(Type *InTy, unsigned VF) {
  if (auto ArrTy = dyn_cast<ArrayType>(InTy))
    return ArrayType::get(getSOAType(ArrTy->getArrayElementType(), VF),
                          ArrTy->getArrayNumElements());
  else if (!(InTy->isAggregateType() || InTy->isVectorTy())) // Scalar-type.
    return FixedVectorType::get(InTy, VF);
  else
    // Any other type should be unsupported. Structure-types would be supported
    // in future.
    llvm_unreachable("Unexpected type encountered.");
}

static Value *calculateVectorTC(Value *OrigTC, IRBuilder<> &Builder,
                                unsigned CStep) {
  // We need to generate the expression for the part of the loop that the
  // vectorized body will execute. Step is equal to the vectorization factor
  // (number of SIMD elements) times the unroll factor (number of SIMD
  // instructions). If the Step is a power of 2, then the vector trip count is
  // calculated using the following formula: &(OrigTC, ~(Step-1)). Otherwise, we
  // substract the remainder of OrigTC/Step from OrigTC.
  auto *Step = ConstantInt::get(OrigTC->getType(), CStep);
  if (isPowerOf2_32(CStep))
    return Builder.CreateAnd(OrigTC,
                             ConstantInt::get(OrigTC->getType(), ~(CStep - 1)));
  auto *Rem = Builder.CreateURem(OrigTC, Step, "n.mod.vf");
  return Builder.CreateSub(OrigTC, Rem, "n.vec", /*HasNUW=*/true,
                           /*HasNSW=*/true);
}

Value *VPOCodeGen::generateSerialInstruction(VPInstruction *VPInst,
                                             ArrayRef<Value *> ScalarOperands) {
  SmallVector<Value *, 4> Ops(ScalarOperands.begin(), ScalarOperands.end());
  Value *SerialInst = nullptr;
  if (Instruction::isBinaryOp(VPInst->getOpcode())) {
    assert(ScalarOperands.size() == 2 &&
           "Binop VPInstruction has incorrect number of operands.");
    SerialInst = Builder.CreateBinOp(
        static_cast<Instruction::BinaryOps>(VPInst->getOpcode()), Ops[0],
        Ops[1]);
  } else if (Instruction::isUnaryOp(VPInst->getOpcode())) {
    assert(ScalarOperands.size() == 1 &&
           "Unop VPInstruction has incorrect number of operands.");
    SerialInst = Builder.CreateUnOp(
        static_cast<Instruction::UnaryOps>(VPInst->getOpcode()), Ops[0]);
  } else if (VPInst->getOpcode() == Instruction::Load) {
    assert(ScalarOperands.size() == 1 &&
           "Load VPInstruction has incorrect number of operands.");
    SerialInst = Builder.CreateLoad(VPInst->getType(), Ops[0]);
    auto *NewLoad = cast<LoadInst>(SerialInst);
    auto *VPLoad = cast<VPLoadStoreInst>(VPInst);
    NewLoad->setVolatile(VPLoad->isVolatile());
    NewLoad->setOrdering(VPLoad->getOrdering());
    if (VPLoad->isAtomic())
      NewLoad->setSyncScopeID(VPLoad->getSyncScopeID());
    NewLoad->setAlignment(VPLoad->getAlignment());
  } else if (VPInst->getOpcode() == Instruction::Store) {
    assert(ScalarOperands.size() == 2 &&
           "Store VPInstruction has incorrect number of operands.");
    SerialInst = Builder.CreateStore(Ops[0], Ops[1]);
    auto *NewStore = cast<StoreInst>(SerialInst);
    auto *VPStore = cast<VPLoadStoreInst>(VPInst);
    NewStore->setVolatile(VPStore->isVolatile());
    NewStore->setOrdering(VPStore->getOrdering());
    if (VPStore->isAtomic())
      NewStore->setSyncScopeID(VPStore->getSyncScopeID());
    NewStore->setAlignment(VPStore->getAlignment());
  } else if (VPInst->getOpcode() == Instruction::Call) {
    assert(ScalarOperands.size() > 0 &&
           "Call VPInstruction should have atleast one operand.");
    if (auto *ScalarF = dyn_cast<Function>(Ops.back())) {
      Ops.pop_back();
      SerialInst = Builder.CreateCall(ScalarF, Ops);
    } else {
      // Indirect call (via function pointer).
      Value *FuncPtr = Ops.back();
      Ops.pop_back();

      Type *FuncPtrTy = FuncPtr->getType();
      assert(isa<PointerType>(FuncPtrTy) &&
             "Function pointer operand is not pointer type.");
      auto *FT = cast<FunctionType>(
          cast<PointerType>(FuncPtrTy)->getPointerElementType());

      SerialInst = Builder.CreateCall(FT, FuncPtr, Ops);
    }
    auto *SerialCall = cast<CallInst>(SerialInst);
    auto *VPCall = cast<VPCallInstruction>(VPInst);
    SerialCall->setCallingConv(VPCall->getOrigCallingConv());
    SerialCall->setAttributes(VPCall->getOrigCallAttrs());
    SerialCall->setTailCall(VPCall->isOrigTailCall());
  } else if (VPGEPInstruction *VPGEP = dyn_cast<VPGEPInstruction>(VPInst)) {
    assert(ScalarOperands.size() > 1 &&
           "VPGEPInstruction should have atleast two operands.");
    Value *GepBasePtr = Ops[0];
    Ops.erase(Ops.begin());
    SerialInst = Builder.CreateGEP(GepBasePtr, Ops);
    cast<GetElementPtrInst>(SerialInst)->setIsInBounds(VPGEP->isInBounds());
  } else if (VPInst->getOpcode() == Instruction::InsertElement) {
    assert(ScalarOperands.size() == 3 &&
           "InsertElement instruction should have three operands.");
    SerialInst = Builder.CreateInsertElement(Ops[0], Ops[1], Ops[2]);
  } else if (VPInst->getOpcode() == Instruction::ExtractElement) {
    assert(ScalarOperands.size() == 2 &&
           "ExtractElement instruction should have two operands.");
    SerialInst = Builder.CreateExtractElement(Ops[0], Ops[1]);
  } else if (VPInst->getOpcode() == Instruction::Alloca) {
    assert(ScalarOperands.size() == 1 &&
           "Alloca instruction should have one operand.");
    auto *Ty = cast<PointerType>(VPInst->getType());
    AllocaInst *SerialAlloca = Builder.CreateAlloca(
        Ty->getElementType(), Ty->getAddressSpace(), Ops[0]);
    // TODO: We don't represent alloca attributes in VPInstruction, so
    // underlying instruction must exist!
    auto *OrigAlloca = cast<AllocaInst>(VPInst->getUnderlyingValue());
    SerialAlloca->setAlignment(OrigAlloca->getAlign());
    SerialAlloca->setUsedWithInAlloca(OrigAlloca->isUsedWithInAlloca());
    SerialAlloca->setSwiftError(OrigAlloca->isSwiftError());
    SerialInst = SerialAlloca;
  } else if (VPInst->getOpcode() == Instruction::AtomicRMW) {
    assert(ScalarOperands.size() == 2 &&
           "AtomicRMW instruction should have two operands.");
    // BinOp for atomicrmw instruction is needed, so underlying instruction must
    // exist. Should we have VPlan specialization of this opcode for capturing
    // BinOp?
    auto *OrigAtomicRMW = cast<AtomicRMWInst>(VPInst->getUnderlyingValue());
    AtomicRMWInst *SerialAtomicRMW = Builder.CreateAtomicRMW(
        OrigAtomicRMW->getOperation(), Ops[0], Ops[1],
        OrigAtomicRMW->getAlign(), OrigAtomicRMW->getOrdering(),
        OrigAtomicRMW->getSyncScopeID());
    SerialAtomicRMW->setVolatile(OrigAtomicRMW->isVolatile());
    if (SerialAtomicRMW->isFloatingPointOperation())
      SerialAtomicRMW->setFastMathFlags(OrigAtomicRMW->getFastMathFlags());
    SerialInst = SerialAtomicRMW;
  } else if (VPInst->getOpcode() == Instruction::AtomicCmpXchg) {
    assert(ScalarOperands.size() == 3 &&
           "AtomicCmpXchg instruction should have just three operands.");

    // Get the underlying instruction. We assume that it always exists.
    auto *OrigAtomicCmpXchg =
        cast<AtomicCmpXchgInst>(VPInst->getUnderlyingValue());

    // Create a Scalar variant copying over the attributes from the original
    // instruction.
    AtomicCmpXchgInst *SerialAtomicCmpXchg = Builder.CreateAtomicCmpXchg(
        Ops[0], Ops[1], Ops[2], OrigAtomicCmpXchg->getAlign(),
        OrigAtomicCmpXchg->getSuccessOrdering(),
        OrigAtomicCmpXchg->getFailureOrdering(),
        OrigAtomicCmpXchg->getSyncScopeID());

    // Copy other properties from the original instruction.
    SerialAtomicCmpXchg->setVolatile(OrigAtomicCmpXchg->isVolatile());
    SerialAtomicCmpXchg->setWeak(OrigAtomicCmpXchg->isWeak());
    SerialAtomicCmpXchg->setAlignment(OrigAtomicCmpXchg->getAlign());
    SerialInst = SerialAtomicCmpXchg;
    SerialInst->setName("serial.cmpxchg");
  } else if (VPInst->getOpcode() == Instruction::ExtractValue) {
    // TODO: Currently, 'extractvalue' VPInstruction drops the last argument.
    // This is an issue similar to the dropped mask-value for shufflevector
    // instruction. An assert on ScalarOperands size seems unnecessary till
    // then.
    auto *OrigExtractValueInst =
        cast<ExtractValueInst>(VPInst->getUnderlyingValue());
    assert(OrigExtractValueInst &&
           "Expect a valid underlying extractvalue instruction.");
    SerialInst = Builder.CreateExtractValue(
        Ops[0], OrigExtractValueInst->getIndices(), "serial.extractvalue");
  } else if (VPInst->getOpcode() == Instruction::InsertValue) {
    // TODO: Currently, 'insertvalue' VPInstruction drops the last argument.
    // This is an issue similar to the dropped mask-value for shufflevector
    // instruction. An assert on ScalarOperands size seems unnecessary till
    // then.
    auto *OrigInsertValueInst =
        cast<InsertValueInst>(VPInst->getUnderlyingValue());
    assert(OrigInsertValueInst &&
           "Expect a valid underlying insertvalue instruction.");
    SerialInst = Builder.CreateInsertValue(Ops[0], Ops[1],
                                           OrigInsertValueInst->getIndices(),
                                           "serial.insertvalue");
  } else {
    LLVM_DEBUG(dbgs() << "VPInst: "; VPInst->dump());
    llvm_unreachable("Currently serialization of only binop instructions, "
                     "load, store, call, gep, insert/extract-element, alloca, "
                     "atomicrmw is supported.");
  }

  return SerialInst;
}

void VPOCodeGen::emitEndOfVectorLoop(Value *Count, Value *CountRoundDown) {
  // Add a check in the middle block to see if we have completed
  // all of the iterations in the first vector loop.
  // If (N - N%VF) == N, then we *don't* need to run the remainder.
  Value *CmpN = CmpInst::Create(Instruction::ICmp, CmpInst::ICMP_EQ, Count,
                                CountRoundDown, "cmp.n",
                                LoopMiddleBlock->getTerminator());
  ReplaceInstWithInst(
      LoopMiddleBlock->getTerminator(),
      BranchInst::Create(LoopExitBlock, LoopScalarPreHeader, CmpN));
}

void VPOCodeGen::emitVectorLoopEnteredCheck(Loop *L, BasicBlock *Bypass) {
  BasicBlock *BB = L->getLoopPreheader();
  assert(BB && "Loop does not have preheader block.");
  IRBuilder<> IBuilder(BB->getTerminator());
  Value *TC = getOrCreateVectorTripCount(L, IBuilder);

  // Now, compare the new count to zero. If it is zero skip the vector loop and
  // jump to the scalar loop.
  Value *Cmp = IBuilder.CreateICmpEQ(TC, Constant::getNullValue(TC->getType()),
                                    "cmp.zero");

  // Generate code to check that the loop's trip count that we computed by
  // adding one to the backedge-taken count will not overflow.
  BasicBlock *NewBB = BB->splitBasicBlock(BB->getTerminator(), "vector.ph");
  // Update dominator tree immediately if the generated block is a
  // LoopBypassBlock because SCEV expansions to generate loop bypass
  // checks may query it before the current function is finished.
  DT->addNewBlock(NewBB, BB);
  addBlockToParentLoop(L, NewBB, *LI);
  ReplaceInstWithInst(BB->getTerminator(),
                      BranchInst::Create(Bypass, NewBB, Cmp));
  LoopBypassBlocks.push_back(BB);
}

void VPOCodeGen::createEmptyLoop() {

  LoopScalarBody = OrigLoop->getHeader();
  BasicBlock *LoopPreHeader = OrigLoop->getLoopPreheader();
  LoopExitBlock = OrigLoop->getExitBlock();

  assert(LoopPreHeader && "Must have loop preheader");
  assert(LoopExitBlock && "Must have an exit block");

  if (Plan->hasExplicitRemainder()) {
    // There is an issue calling SCEV when we create TripCount instruction(s).
    // The call to SCEV should be done before any new basic block is created
    // otherwise it may create some additional instructions like lcssa phis
    // in the unexpected places, reflecting that not all basic blocks are linked
    // to their successors (at least the last one).
    IRBuilder<> LBuilder(LoopPreHeader->getTerminator());
    getOrCreateTripCount(OrigLoop, LBuilder);
    return;
  }
  // Create vector loop body.
  LoopVectorBody = LoopPreHeader->splitBasicBlock(
      LoopPreHeader->getTerminator(), "vector.body");

  // Middle block comes after vector loop is done. It contains reduction tail
  // and checks if we need a scalar remainder.
  LoopMiddleBlock = LoopVectorBody->splitBasicBlock(
      LoopVectorBody->getTerminator(), "middle.block");

  // Scalar preheader contains phi nodes with incoming from vector version and
  // vector loop bypass blocks.
  LoopScalarPreHeader = LoopMiddleBlock->splitBasicBlock(
      LoopMiddleBlock->getTerminator(), "scalar.ph");

  Loop *Lp = LI->AllocateLoop();

  // Initialize NewLoop member
  NewLoop = Lp;

  Loop *ParentLoop = OrigLoop->getParentLoop();

  // Insert the new loop into the loop nest and register the new basic blocks
  // before calling any utilities such as SCEV that require valid LoopInfo.
  if (ParentLoop) {
    ParentLoop->addChildLoop(Lp);
    ParentLoop->addBasicBlockToLoop(LoopScalarPreHeader, *LI);
    ParentLoop->addBasicBlockToLoop(LoopMiddleBlock, *LI);
  } else
    LI->addTopLevelLoop(Lp);

  Lp->addBasicBlockToLoop(LoopVectorBody, *LI);

  // Now, compare the new count to zero. If it is zero skip the vector loop and
  // jump to the scalar loop.
  emitVectorLoopEnteredCheck(Lp, LoopScalarPreHeader);

  // Find the loop boundaries.
  IRBuilder<> LBuilder(Lp->getLoopPreheader()->getTerminator());
  Value *Count = getOrCreateTripCount(Lp, LBuilder);
  // CountRoundDown is a counter for the vectorized loop.
  // CountRoundDown = Count - Count % VF.
  Value *CountRoundDown = getOrCreateVectorTripCount(Lp, LBuilder);
  // Add a check in the middle block to see if we have completed
  // all of the iterations in the first vector loop.
  // If (N - N%VF) == N, then we *don't* need to run the remainder.
  emitEndOfVectorLoop(Count, CountRoundDown);

  // Inform SCEV analysis to forget original loop
  PSE.getSE()->forgetLoop(OrigLoop);

  // Save the state.
  LoopVectorPreHeader = Lp->getLoopPreheader();

  // Get ready to start creating new instructions into the vector preheader.
  Builder.SetInsertPoint(&*LoopVectorPreHeader->getFirstInsertionPt());
}

void VPOCodeGen::unlinkOrigHeaderPhis() {
  BasicBlock *Header = OrigLoop->getHeader();
  for (auto &Phi: Header->phis())
    Phi.removeIncomingValue(OrigPreHeader, false);
}

void VPOCodeGen::dropExternalValsFromMaps() {
  for (auto V : VPValsToFlushForVF) {
    assert((isa<VPExternalDef>(V) || isa<VPConstant>(V) ||
            isa<VPMetadataAsValue>(V)) &&
           "Unknown external VPValue.");

    VPWidenMap.erase(V);
    VPScalarMap.erase(V);
  }
}

void VPOCodeGen::finalizeLoop() {
  if (Plan->hasExplicitRemainder()) {
    // Fix phis.
    fixNonInductionVPPhis();

    if (!OrigLoopUsed)
      unlinkOrigHeaderPhis();

    // Attach the new loop to the original preheader
    auto *Plan = const_cast<VPlanVector *>(this->Plan);

    cast<BranchInst>(OrigPreHeader->getTerminator())
        ->setOperand(0, getScalarValue(
                            // FIXME: Better consts everywhere.
                            Plan->getEntryBlock(), 0));
    // Find last block in cfg.
    auto LastVPBB = Plan->getExitBlock();
    BasicBlock *LastBB = cast<BasicBlock>(getScalarValue(&*LastVPBB, 0));

    // Update external scalar uses.
    for (auto *VPExtUse : Plan->getExternals().externalUses()) {
      if (!VPExtUse->hasUnderlying())
        continue; // fake external use, nothing to fixup

      auto *ExtUse = cast<PHINode>(VPExtUse->getUnderlyingValue());
      assert(ExtUse->getNumOperands() == 1 && "Not in LCSSA form!");
      ExtUse->removeIncomingValue(0u, false /* Don't remove empty phi */);
      ExtUse->addIncoming(getScalarValue(VPExtUse->getOperand(0), 0), LastBB);
    }
    // Update instructins that should be genarated under predicates.
    predicateInstructions();

    VPLoopInfo *VPLI = Plan->getVPLoopInfo();
    VPBasicBlock *VHeader = (*VPLI->begin())->getHeader();
    LoopVectorBody = cast<BasicBlock>(getScalarValue(VHeader, 0));
    LoopVectorBody->setName("vector.body");
  } else {
    fixOutgoingValues();
    fixNonInductionVPPhis();
    updateAnalysis();
    fixLCSSAPHIs();
    predicateInstructions();
  }

  DT->recalculate(*LoopVectorBody->getParent());
  LI->releaseMemory();
  LI->analyze(*DT);

  NewLoop = LI->getLoopFor(LoopVectorBody);
  OrigLoop = LI->getLoopFor(LoopScalarBody);
}

void VPOCodeGen::updateAnalysis() {
  // Forget the original basic block.
  PSE.getSE()->forgetLoop(OrigLoop);

  // Update the dominator tree information.
  assert(DT->properlyDominates(LoopBypassBlocks.front(), LoopExitBlock) &&
         "Entry does not dominate exit.");

  if (!DT->getNode(LoopVectorBody))
    DT->addNewBlock(LoopVectorBody, LoopVectorPreHeader);

  DT->addNewBlock(LoopMiddleBlock, LoopVectorBody);
  DT->addNewBlock(LoopScalarPreHeader, LoopBypassBlocks[0]);
  DT->changeImmediateDominator(LoopScalarBody, LoopScalarPreHeader);
  DT->changeImmediateDominator(LoopExitBlock, LoopBypassBlocks[0]);

  // LLVM_DEBUG(DT->verifyDomTree());
}

BasicBlock &VPOCodeGen::getFunctionEntryBlock() const {
  return OrigLoop->getHeader()->getParent()->front();
}

/// Reverse vector \p Vec. \p OriginalVL specifies the original vector length
/// of the value before vectorization.
/// If the original value was scalar, a vector <A0, A1, A2, A3> will be just
/// reversed to <A3, A2, A1, A0>. If the original value was a vector
/// (OriginalVL > 1), the function will do the following:
/// <A0, B0, A1, B1, A2, B2, A3, B3> -> <A3, B3, A2, B2, A1, B1, A0, B0>
Value *VPOCodeGen::reverseVector(Value *Vec, unsigned OriginalVL) {
  unsigned NumElts = cast<VectorType>(Vec->getType())->getNumElements();
  SmallVector<Constant *, 8> ShuffleMask;
  for (unsigned i = 0; i < NumElts; i += OriginalVL)
    for (unsigned j = 0; j < OriginalVL; j++)
      ShuffleMask.push_back(
          Builder.getInt32(NumElts - (i + 1) * OriginalVL + j));

  return Builder.CreateShuffleVector(Vec, UndefValue::get(Vec->getType()),
                                     ConstantVector::get(ShuffleMask),
                                     "reverse");
}

Value *VPOCodeGen::getStepVector(Value *Val, int StartIdx, Value *Step,
                                 Instruction::BinaryOps BinOp) {
  // Create and check the types.
  assert(Val->getType()->isVectorTy() && "Must be a vector");
  int VLen = cast<VectorType>(Val->getType())->getNumElements();

  Type *STy = Val->getType()->getScalarType();
  assert((STy->isIntegerTy() || STy->isFloatingPointTy()) &&
         "Induction Step must be an integer or FP");
  assert(Step->getType() == STy && "Step has wrong type");

  SmallVector<Constant *, 8> Indices;

  if (STy->isIntegerTy()) {
    // Create a vector of consecutive numbers from zero to VF.
    for (int i = 0; i < VLen; ++i)
      Indices.push_back(ConstantInt::get(STy, StartIdx + i));

    // Add the consecutive indices to the vector value.
    Constant *Cv = ConstantVector::get(Indices);
    assert(Cv->getType() == Val->getType() && "Invalid consecutive vec");
    Step = Builder.CreateVectorSplat(VLen, Step);
    assert(Step->getType() == Val->getType() && "Invalid step vec");
    // FIXME: The newly created binary instructions should contain nsw/nuw
    // flags, which can be found from the original scalar operations.
    Step = Builder.CreateMul(Cv, Step);
    return Builder.CreateAdd(Val, Step, "induction");
  }

  // Floating point induction.
  assert((BinOp == Instruction::FAdd || BinOp == Instruction::FSub) &&
         "Binary Opcode should be specified for FP induction");
  // Create a vector of consecutive numbers from zero to VF.
  for (int i = 0; i < VLen; ++i)
    Indices.push_back(ConstantFP::get(STy, (double)(StartIdx + i)));

  // Add the consecutive indices to the vector value.
  Constant *Cv = ConstantVector::get(Indices);

  Step = Builder.CreateVectorSplat(VLen, Step);

  // Floating point operations had to be 'fast' to enable the induction.
  FastMathFlags Flags;
  Flags.setFast();

  Value *MulOp = Builder.CreateFMul(Cv, Step);
  if (isa<Instruction>(MulOp))
    // Have to check, MulOp may be a constant
    cast<Instruction>(MulOp)->setFastMathFlags(Flags);

  Value *BOp = Builder.CreateBinOp(BinOp, Val, MulOp, "induction");
  if (isa<Instruction>(BOp))
    cast<Instruction>(BOp)->setFastMathFlags(Flags);
  return BOp;
}

static bool isOrUsesVPInduction(VPInstruction *VPI) {
  auto IsVPInductionRelated = [](const VPValue *V) {
    return isa<VPInductionInit>(V) || isa<VPInductionInitStep>(V);
  };

  // Really, need to recurse, but that is not required at the moment.
  // This is a temporary fix, will be removed after scalar/vector analysis
  // implemented.
  return IsVPInductionRelated(VPI) ||
         llvm::any_of(VPI->operands(), IsVPInductionRelated);
}

// TODO: replace with a query to a real analysis.
bool VPOCodeGen::needScalarCode(VPInstruction *V) {
  return isOrUsesVPInduction(V);
}

bool VPOCodeGen::isScalarArgument(StringRef FnName, unsigned Idx) {
  if (isOpenCLReadChannel(FnName) || isOpenCLWriteChannel(FnName)) {
    return (Idx == 0);
  }
  return false;
}

// Clone loop body, w/o preheader. The existing llvm utilities are making
// many things that we don't need (like updateing DOM) and require preheader and
// some other data/info. This utility is much simpler. It clones all basic
// blocks and loops that belong to the passed \p OrigLoop and inserts the cloned
// blocks before \p Before. Nothing else is needed for us during CG - the loop
// info and DOM/PDOM will be rebuilt after CG.
static Loop *cloneLoopBody(BasicBlock *Before, Loop *OrigLoop,
                           ValueToValueMapTy &VMap, const Twine &NameSuffix,
                           LoopInfo *LI,
                           SmallVectorImpl<BasicBlock *> &Blocks) {
  Function *F = OrigLoop->getHeader()->getParent();
  Loop *ParentLoop = OrigLoop->getParentLoop();
  DenseMap<Loop *, Loop *> LMap;

  Loop *NewLoop = LI->AllocateLoop();
  LMap[OrigLoop] = NewLoop;
  if (ParentLoop)
    ParentLoop->addChildLoop(NewLoop);
  else
    LI->addTopLevelLoop(NewLoop);

  // Clone the loop structure.
  for (Loop *CurLoop : OrigLoop->getLoopsInPreorder()) {
    Loop *&NewLoop = LMap[CurLoop];
    if (!NewLoop) {
      NewLoop = LI->AllocateLoop();
      LMap[CurLoop] = NewLoop;

      // Establish the parent/child relationship.
      Loop *OrigParent = CurLoop->getParentLoop();
      assert(OrigParent && "Could not find the original parent loop");
      Loop *NewParentLoop = LMap[OrigParent];
      assert(NewParentLoop && "Could not find the new parent loop");

      NewParentLoop->addChildLoop(NewLoop);
    }
  }

  // Clone basic blocks.
  for (BasicBlock *BB : OrigLoop->getBlocks()) {
    Loop *CurLoop = LI->getLoopFor(BB);
    Loop *&NewLoop = LMap[CurLoop];
    assert(NewLoop && "Expecting new loop to be allocated");

    BasicBlock *NewBB = CloneBasicBlock(BB, VMap, NameSuffix, F);
    VMap[BB] = NewBB;

    // Update LoopInfo.
    NewLoop->addBasicBlockToLoop(NewBB, *LI);
    Blocks.push_back(NewBB);
  }

  for (BasicBlock *BB : OrigLoop->getBlocks()) {
    // Update loop headers.
    Loop *CurLoop = LI->getLoopFor(BB);
    if (BB == CurLoop->getHeader())
      LMap[CurLoop]->moveToHeader(cast<BasicBlock>(VMap[BB]));
  }

  F->getBasicBlockList().splice(Before->getIterator(), F->getBasicBlockList(),
                                NewLoop->getHeader()->getIterator(), F->end());

  return NewLoop;
}

// Clone the given Scalar-loop and connect it to nodes NewLoopPred and
// NewLoopSucc in the CFG.
//
//  NewLoopPred                              NewLoopPred
//      |                                         |
//      V                                         V
//  NewLoopSucc       cloneScalarLoop()      OrigLp.clone
//      |           ------------------->          |
//      .                                         V
//      .                                    MewLoopSucc
//      .                                         |
//   OrigLp                                       .
//                                                .
//                                                .
//                                             OrigLp
//
//
Loop *VPOCodeGen::cloneScalarLoop(Loop *OrigLP, BasicBlock *NewLoopPred,
                                  BasicBlock *NewLoopSucc,
                                  VPPeelRemainder *LoopInst,
                                  const Twine &Name) {

  // Make sure that NewLoopPred and NewLoopSucc are connected.
  assert(count(successors(NewLoopPred), NewLoopSucc) == 1 &&
         "Expect NewLoopPred and NewLoopSucc to be connected.");

  // Make sure that the original loop has a unique exit-block.
  assert(OrigLP->getUniqueExitBlock() &&
         "The original loop should have a valid unique exit block.");

  // This is a map that holds mapping of values of new-loop that correspond
  // to the old-loop.
  ValueToValueMapTy VMap;

  // This is the vector of blocks that would belong to the newly cloned loop.
  SmallVector<BasicBlock *, 16> ClonedLoopBlocks;

  // Clone the loop body.
  Loop *NewLoop =
      cloneLoopBody(NewLoopSucc, OrigLP /*The original loop.*/,
                    VMap /*Value2Value Map*/, Name, LI, ClonedLoopBlocks);

  // Remap everything cloned.
  remapInstructionsInBlocks(ClonedLoopBlocks, VMap);

  if (LoopInst) {
    // Update VPPeelReainder instruction.
    LoopInst->setClonedLoop(NewLoop);
    // Remap uses in VPPeelRemainder.
    for (unsigned I = 0; I < LoopInst->getNumOperands(); I++) {
      Use *OrigU = LoopInst->getLiveIn(I);
      User *NewUser = cast<User>(MapValue(OrigU->getUser(), VMap));
      LoopInst->setClonedLiveIn(I,
                                &NewUser->getOperandUse(OrigU->getOperandNo()));
    }

    // Remap liveouts.
    for (auto U : LoopInst->users()) {
      if (auto LO = dyn_cast<VPOrigLiveOut>(U))
        LO->setClonedLiveOutVal(MapValue(LO->getLiveOutVal(), VMap));
    }
  }

  // Connect the NewLoopPred to the new-loop preheader.
  NewLoopPred->getTerminator()->replaceUsesOfWith(NewLoopSucc,
                                                  NewLoop->getLoopPreheader());

  // Connect the new loops exit to the provided  NewLoopSucc node.
  NewLoop->getLoopLatch()->getTerminator()->replaceUsesOfWith(
      OrigLP->getUniqueExitBlock(), NewLoopSucc);

  return NewLoop;
}

void VPOCodeGen::addMaskToSVMLCall(Function *OrigF, Value *CallMaskValue,
                                   AttributeList OrigAttrs,
                                   SmallVectorImpl<Value *> &VecArgs,
                                   SmallVectorImpl<Type *> &VecArgTys,
                                   SmallVectorImpl<AttributeSet> &VecArgAttrs) {
  assert(CallMaskValue && "Expected mask to be present");
  VectorType *VecTy = cast<VectorType>(VecArgTys[0]);
  assert(VecTy->getNumElements() ==
             cast<VectorType>(CallMaskValue->getType())->getNumElements() &&
         "Re-vectorization of SVML functions is not supported yet");

  if (VecTy->getPrimitiveSizeInBits().getFixedSize() < 512) {
    // For 128-bit and 256-bit masked calls, mask value is appended to the
    // parameter list. For example:
    //
    //  %sin.vec = call <4 x float> @__svml_sinf4_mask(<4 x float>, <4 x i32>)
    VectorType *MaskTyExt = VectorType::get(
        IntegerType::get(OrigF->getContext(), VecTy->getScalarSizeInBits()),
        VecTy->getElementCount());
    Value *MaskValueExt = Builder.CreateSExt(CallMaskValue, MaskTyExt);
    VecArgTys.push_back(MaskTyExt);
    VecArgs.push_back(MaskValueExt);
    VecArgAttrs.push_back(AttributeSet());
  } else {
    // Compared with 128-bit and 256-bit calls, 512-bit masked calls need extra
    // pass-through source parameters. We don't care about masked-out lanes, so
    // just pass undef for that parameter. For example:
    //
    // %sin.vec = call <16 x float> @__svml_sinf16_mask(<16 x float>, <16 x i1>,
    //            <16 x float>)
    SmallVector<Type *, 1> NewArgTys;
    SmallVector<Value *, 1> NewArgs;
    SmallVector<AttributeSet, 1> NewArgAttrs;

    Type *SourceTy = VecTy;
    StringRef FnName = OrigF->getName();
    if (FnName == "sincos" || FnName == "sincosf")
      SourceTy = StructType::get(VecTy, VecTy);

    Constant *Undef = UndefValue::get(SourceTy);

    NewArgTys.push_back(SourceTy);
    NewArgs.push_back(Undef);
    NewArgAttrs.push_back(AttributeSet());

    NewArgTys.push_back(CallMaskValue->getType());
    NewArgs.push_back(CallMaskValue);
    NewArgAttrs.push_back(AttributeSet());

    NewArgTys.append(VecArgTys.begin(), VecArgTys.end());
    NewArgs.append(VecArgs.begin(), VecArgs.end());
    NewArgAttrs.append(VecArgAttrs.begin(), VecArgAttrs.end());

    VecArgTys = std::move(NewArgTys);
    VecArgs = std::move(NewArgs);
    VecArgAttrs = std::move(NewArgAttrs);
  }
}

void VPOCodeGen::initOpenCLScalarSelectSet(
    ArrayRef<const char *> ScalarSelects) {

  for (const char *SelectFuncName : ScalarSelects) {
    ScalarSelectSet.insert(SelectFuncName);
  }
}

bool VPOCodeGen::isOpenCLSelectMask(StringRef FnName, unsigned Idx) {
  return Idx == 2 && ScalarSelectSet.count(std::string(FnName));
}

Value *VPOCodeGen::getVLSLoadStoreMask(VectorType *WideValueType, int GroupSize) {
  Value *MaskToUse = MaskValue;
  if (!MaskToUse)
    MaskToUse = ConstantInt::getTrue(
        FixedVectorType::get(Type::getInt1Ty(WideValueType->getContext()), VF));

  SmallVector<int, 32> ShuffleMask;
  for (unsigned Lane = 0; Lane < VF; ++Lane)
    for (int Elt = 0; Elt < GroupSize; ++Elt)
      ShuffleMask.push_back(Lane);

  // Remaining elements are not read (were created to make type a power-of-two
  // sized so that it's allocated size matched the bit-width of the type
  // itself on all the platforms).
  for (unsigned Idx = VF * GroupSize; Idx < WideValueType->getNumElements();
       ++Idx)
    ShuffleMask.push_back(VF);

  auto *False = ConstantInt::getFalse(MaskToUse->getType());

  return Builder.CreateShuffleVector(MaskToUse, False, ShuffleMask);
}

Value *VPOCodeGen::codeGenVPInvSCEVWrapper(VPInvSCEVWrapper *SW) {
  VPlanSCEV *VPScev = SW->getSCEV();
  VPlanScalarEvolutionLLVM *VPSE =
      static_cast<VPlanScalarEvolutionLLVM *>(Plan->getVPSE());
  auto *Scev = VPSE->toSCEV(VPScev);
  SCEVExpander Exp(VPSE->getSE(), *Plan->getDataLayout(), ".Ind.");
  Value *InvBase = Exp.expandCodeFor(
      Scev, Scev->getType(), OrigLoop->getLoopPreheader()->getTerminator());

  return InvBase;
}

void VPOCodeGen::vectorizeInstruction(VPInstruction *VPInst) {
  switch (VPInst->getOpcode()) {
  case Instruction::PHI: {
    vectorizeVPPHINode(cast<VPPHINode>(VPInst));
    return;
  }

  case VPInstruction::Blend: {
    vectorizeBlend(cast<VPBlendInst>(VPInst));
    return;
  }

  case Instruction::Alloca: {
    serializeWithPredication(VPInst);
    return;
  }

  case Instruction::AtomicCmpXchg:
  case Instruction::AtomicRMW: {
    serializeWithPredication(VPInst);
    return;
  }

  case VPInstruction::ConstStepVector: {
    // This would be a vector <i64 0, ..., i64 UB-1>.
    VPConstStepVector *CV = cast<VPConstStepVector>(VPInst);
    SmallVector<Constant *, 16> Indices;
    for (int I = CV->getStart(), J = 0; J != CV->getNumSteps();
         I += CV->getStep(), ++J)
      Indices.push_back(
          ConstantInt::get(Type::getInt64Ty(*Plan->getLLVMContext()), I));

    Constant *Cv = ConstantVector::get(Indices);
    VPWidenMap[CV] = Cv;
    return;
  }

  case Instruction::GetElementPtr: {
    // For consecutive load/store we create a scalar GEP.
    // TODO: Extend support for private pointers and VLS-based unit-stride
    // optimization.
    VPGEPInstruction *GEP = cast<VPGEPInstruction>(VPInst);
    auto IsAddrSpaceCast = [](VPValue *V) -> bool {
      auto *I = dyn_cast<VPInstruction>(V);
      return I && I->getOpcode() == Instruction::AddrSpaceCast;
    };

    auto SkipAddrSpaceCasts = [IsAddrSpaceCast](VPValue *V) {
      while (IsAddrSpaceCast(V))
        V = cast<VPInstruction>(V)->getOperand(0);
      return V;
    };

    // Check for load/stores users and addrspace casts with their users.
    // Check if vectorizable laod/store uses GEP's result or address space cast
    // as pointer operand.
    // TODO: When CG would rely completely on SVA, this traversal with a
    // worklist can be removed.
    SmallVector<VPUser *, 16> Worklist(GEP->user_begin(), GEP->user_end());
    bool CanBeScalar = true;
    while (!Worklist.empty() && CanBeScalar) {
      auto *UserI = cast<VPInstruction>(Worklist.pop_back_val());
      if (IsAddrSpaceCast(UserI)) {
        Worklist.insert(Worklist.end(), UserI->user_begin(), UserI->user_end());
        continue;
      } else if (isVectorizableLoadStore(UserI))
          if (SkipAddrSpaceCasts(getLoadStorePointerOperand(UserI)) == GEP)
            continue;

      CanBeScalar = false;
    }

    if ((CanBeScalar && isVPValueConsecutivePtrStride(GEP, Plan) &&
         VPlanUseDAForUnitStride) ||
        isSOAUnitStride(GEP, Plan)) {
      SmallVector<Value *, 6> ScalarOperands;
      for (unsigned Op = 0; Op < GEP->getNumOperands(); ++Op) {
        auto *ScalarOp = getScalarValue(GEP->getOperand(Op), 0 /*Lane*/);
        assert(ScalarOp && "Operand for scalar GEP not found.");
        ScalarOperands.push_back(ScalarOp);
      }

      Value *ScalarGep = generateSerialInstruction(GEP, ScalarOperands);
      StringRef GepName =
          isSOAAccess(GEP, Plan) ? "soa.scalar.gep" : "scalar.gep";
      ScalarGep->setName(GepName);
      VPScalarMap[GEP][0] = ScalarGep;
      break;
    }
    // Serialize if all users of GEP are uniform load/store.
    if (all_of(GEP->users(), [&](VPUser *U) -> bool {
          return getLoadStorePointerOperand(U) == GEP &&
                 isVPValueUniform(U, Plan);
        })) {
      serializeInstruction(GEP);
      return;
    }
    VPValue *GepBasePtr = GEP->getPointerOperand();
    bool AllGEPIndicesUniform =
        all_of(GEP->indices(), [&](VPValue *Op) -> bool {
          // TODO: Using DA for loop invariance.
          return isVPValueUniform(Op, Plan);
        });

    bool AllGEPOpsUniform =
        isVPValueUniform(GepBasePtr, Plan) && AllGEPIndicesUniform;

    auto GetOrigVL = [](Type *Type) -> unsigned {
      auto *VecType = dyn_cast<VectorType>(Type);
      if (!VecType)
        return 1;
      assert(!VecType->getElementCount().isScalable() &&
             "Re-vectorizing scalable vector type isn't supported!");
      return VecType->getElementCount().getKnownMinValue();
    };

    unsigned MaxVL =
        std::accumulate(GEP->op_begin(), GEP->op_end(), 1,
                        [GetOrigVL](unsigned Max, VPValue *Op) {
                          return std::max(Max, GetOrigVL(Op->getType()));
                        });

    auto GetVectorOp = [=](VPValue *V) {
      return replicateVectorElts(getVectorValue(V),
                                 MaxVL / GetOrigVL(V->getType()), Builder);
    };

    // We check the pointer-operand and the indices seperately. For the
    // pointer-operand, decision on whether to use the scalar pointer or the
    // vector pointer depends on the pointer itself. For the decision to widen
    // the indices, we look at the the uniformity as well as whether the GEP
    // itself is an unit-stride GEP or not.

    // To correctly widen the  base-pointer, we check if all the operands of
    // the GEP are uniform. If they are uniform, we retain the scalar-pointer.
    // Another scenario where this is true is when we have pointer which are
    // SOA-unit stride. In case of SOA-unit stride pointer, we retain the
    // scalar-type pointer, typically <VF x Ty>*. Otherwise, we get the vector
    // version of the pointer, which is typically a vector of pointers, i.e.,
    // <VF x Ty*>.
    // TODO: When CG would rely completely on SVA, this check can be removed.

    // Widen the base-pointer.
    Value *WideGepBasePtr =
        AllGEPOpsUniform || isSOAUnitStride(GepBasePtr, Plan)
            ? getScalarValue(GepBasePtr, 0)
            : GetVectorOp(GepBasePtr);

    // Widen the indices.
    SmallVector<Value *, 4> OpsV;
    if (AllGEPOpsUniform)
      llvm::transform(GEP->indices(), std::back_inserter(OpsV),
                      [this](VPValue *Op) { return getScalarValue(Op, 0); });
    else
      llvm::transform(
          GEP->indices(), std::back_inserter(OpsV),
          [GetVectorOp](VPValue *Op) { return GetVectorOp(Op); });


    StringRef GepName =
        isSOAAccess(GEP, Plan) ? "soa_vectorGEP" : "mm_vectorGEP";
    Value *VectorGEP = Builder.CreateGEP(WideGepBasePtr, OpsV, GepName);
    cast<GetElementPtrInst>(VectorGEP)->setIsInBounds(GEP->isInBounds());

    // We need to bcast the scalar GEP to all lanes if all its operands were
    // uniform.
    if (AllGEPOpsUniform)
      VectorGEP = Builder.CreateVectorSplat(VF, VectorGEP);

    VPWidenMap[GEP] = VectorGEP;

    return;
  }

  case Instruction::ZExt:
  case Instruction::SExt:
  case Instruction::FPToUI:
  case Instruction::FPToSI:
  case Instruction::FPExt:
  case Instruction::PtrToInt:
  case Instruction::IntToPtr:
  case Instruction::SIToFP:
  case Instruction::UIToFP:
  case Instruction::Trunc:
  case Instruction::FPTrunc: {
    /// Vectorize casts.
    auto Opcode = static_cast<Instruction::CastOps>(VPInst->getOpcode());
    Type *ScalTy = VPInst->getType();
    Type *VecTy = getWidenedType(ScalTy, VF);
    VPValue *ScalOp = VPInst->getOperand(0);
    Value *VecOp = getVectorValue(ScalOp);
    VPWidenMap[VPInst] = Builder.CreateCast(Opcode, VecOp, VecTy);
    return;
  }

  case Instruction::FNeg: {
    if (isVPValueUniform(VPInst, Plan)) {
      serializeInstruction(VPInst);
      return;
    }
    // Widen operand.
    Value *Src = getVectorValue(VPInst->getOperand(0));

    // Create wide instruction.
    auto UnOpCode = static_cast<Instruction::UnaryOps>(VPInst->getOpcode());
    Value *V = Builder.CreateUnOp(UnOpCode, Src);

    // Copy operator flags stored in VPInstruction (example FMF, wrapping
    // flags).
    if (auto *UnaryInst = dyn_cast<Instruction>(V))
      VPInst->copyOperatorFlagsTo(UnaryInst);

    VPWidenMap[VPInst] = V;
    return;
  }

  case Instruction::Freeze: {
    // Widen operand.
    Value *Src = getVectorValue(VPInst->getOperand(0));
    Value *V = Builder.CreateFreeze(Src);
    VPWidenMap[VPInst] = V;
    return;
  }

  case Instruction::UDiv:
  case Instruction::SDiv:
  case Instruction::URem:
  case Instruction::SRem: {
    bool DivisorIsSafe = false;
    auto *Const = dyn_cast<VPConstant>(VPInst->getOperand(1));
    if (!PredicateSafeValueDivision && Const && Const->isConstantInt()) {
      int64_t Val = Const->getSExtValue();
      if (Val != 0 && Val != -1)
        DivisorIsSafe = true;
    }
    if (MaskValue && !DivisorIsSafe) {
      if (isVPValueUniform(VPInst, Plan))
        serializePredicatedUniformInstruction(VPInst);
      else
        serializeWithPredication(VPInst);
      return;
    }
    LLVM_FALLTHROUGH;
  }
  case Instruction::Add:
  case Instruction::FAdd:
  case Instruction::Sub:
  case Instruction::FSub:
  case Instruction::Mul:
  case Instruction::FMul:
  case Instruction::FDiv:
  case Instruction::FRem:
  case Instruction::Shl:
  case Instruction::LShr:
  case Instruction::AShr:
  case Instruction::And:
  case Instruction::Or:
  case Instruction::Xor: {

    if (isVPValueUniform(VPInst, Plan)) {
      serializeInstruction(VPInst);
      return;
    }
    // Widen binary operands.
    Value *A = getVectorValue(VPInst->getOperand(0));
    Value *B = getVectorValue(VPInst->getOperand(1));

    // Create wide instruction.
    auto BinOpCode = static_cast<Instruction::BinaryOps>(VPInst->getOpcode());
    Value *V = Builder.CreateBinOp(BinOpCode, A, B);

    // Copy operator flags stored in VPInstruction (example FMF, wrapping
    // flags).
    if (auto *BinaryInst = dyn_cast<Instruction>(V))
      VPInst->copyOperatorFlagsTo(BinaryInst);

    VPWidenMap[VPInst] = V;
    // TODO: Need to check for scalar code generation for the most of
    // VPInstructions.
    if (needScalarCode(VPInst)) {
      Value *AScal = getScalarValue(VPInst->getOperand(0), 0);
      Value *BScal = getScalarValue(VPInst->getOperand(1), 0);
      Value *VScal = Builder.CreateBinOp(
          static_cast<Instruction::BinaryOps>(VPInst->getOpcode()), AScal,
          BScal);
      VPScalarMap[VPInst][0] = VScal;
      if (auto Inst = dyn_cast<Instruction>(VScal))
        VPInst->copyOperatorFlagsTo(Inst);
    }
    return;
  }
  case Instruction::ICmp: {
    // FIXME: Proper SVA-driven scalar ICMP codegen (for needLastScalar).
    if (!MaskValue && Plan->getVPlanSVA()->instNeedsFirstScalarCode(VPInst)) {
      Value *A = getScalarValue(VPInst->getOperand(0), 0);
      Value *B = getScalarValue(VPInst->getOperand(1), 0);
      auto *Cmp = cast<VPCmpInst>(VPInst);
      VPScalarMap[VPInst][0] = Builder.CreateICmp(Cmp->getPredicate(), A, B);
    }

    if (MaskValue || Plan->getVPlanSVA()->instNeedsVectorCode(VPInst) ||
        Plan->getVPlanSVA()->instNeedsLastScalarCode(VPInst)) {
      Value *A = getVectorValue(VPInst->getOperand(0));
      Value *B = getVectorValue(VPInst->getOperand(1));
      auto *Cmp = cast<VPCmpInst>(VPInst);
      VPWidenMap[VPInst] = Builder.CreateICmp(Cmp->getPredicate(), A, B);
      // TODO: We need something like below for the lastScalarCode with
      // the correction to use the last lane. At the moment we don't process SVA
      // bits so that scalar value is not used anyway.
#if 0
      if (!MaskValue && Plan->getVPlanSVA()->instNeedsLastScalarCode(VPInst)) {
        Constant *LastL = ConstantInt::get(
            Type::getInt32Ty(VPInst->getType()->getContext()), VF - 1);
        VPScalarMap[VPInst][VF - 1] =
            Builder.CreateExtractElement(getVectorValue(VPInst), LastL);
      }
#endif
    }
    return;
  }
  case Instruction::FCmp: {
    Value *A = getVectorValue(VPInst->getOperand(0));
    Value *B = getVectorValue(VPInst->getOperand(1));
    auto *FCmp = cast<VPCmpInst>(VPInst);
    Value *VecFCmp = Builder.CreateFCmp(FCmp->getPredicate(), A, B);
    // Copy fast math flags.
    if (auto *VecFCmpInst = dyn_cast<Instruction>(VecFCmp))
      VPInst->copyOperatorFlagsTo(VecFCmpInst);

    VPWidenMap[VPInst] = VecFCmp;
    return;
  }
  case Instruction::Load: {
    vectorizeLoadInstruction(VPInst, true);
    return;
  }
  case Instruction::Store: {
    vectorizeStoreInstruction(VPInst, true);
    return;
  }
  case Instruction::Select: {
    vectorizeSelectInstruction(VPInst);
    return;
  }
  case Instruction::BitCast: {
    vectorizeCast<BitCastInst>(VPInst);
    return;
  }
  case Instruction::AddrSpaceCast: {
    vectorizeCast<AddrSpaceCastInst>(VPInst);
    return;
  }
  case Instruction::ExtractElement: {
    vectorizeExtractElement(VPInst);
    return;
  }
  case Instruction::InsertElement: {
    vectorizeInsertElement(VPInst);
    return;
  }
  case Instruction::InsertValue:
  case Instruction::ExtractValue: {
    serializeInstruction(VPInst);
    return;
  }
  case Instruction::ShuffleVector: {
    vectorizeShuffle(VPInst);
    return;
  }

  case Instruction::Call: {
    VPCallInstruction *VPCall = cast<VPCallInstruction>(VPInst);
    auto *UnderlyingCI =
        dyn_cast_or_null<CallInst>(VPCall->getUnderlyingValue());

    // Ignore dbg intrinsics. This might change after discussion on
    // CMPLRLLVM-10839.
    // TODO: Check if DbgInfoIntrinsic can be identified without underlying CI.
    if (UnderlyingCI && isa<DbgInfoIntrinsic>(UnderlyingCI))
      return;

    // For all other calls vectorization scenario should be available for
    // current VF.
    assert(VPCall->getVFForScenario() == VF &&
           "Cannot find call vectorization scenario for VF.");

    // TODO: Update the following assertion when we implement function pointers
    // for OpenMP.
    if (VPCall->isIntelIndirectCall() &&
        VPCall->getVectorizationScenario() !=
<<<<<<< HEAD
            VPCallInstruction::CallVecScenariosTy::VectorVariant)
      if (FatalErrorHandler)
        FatalErrorHandler(UnderlyingCI->getParent()->getParent());
      else
        llvm_unreachable("Intel indirect call should have vector-variants!");

=======
        VPCallInstruction::CallVecScenariosTy::VectorVariant) {
      if (FatalErrorHandler)
        FatalErrorHandler(OrigLoop->getHeader()->getParent());
      else
        llvm_unreachable("Intel indirect call should have vector-variants!");
    }
>>>>>>> 37c1c249
    // Handle lifetime_start/end intrinsics operating on private-memory.
    // We use the following mechanism to handle the intrinsic:
    // If the array-private is widened (AOS/SOA) and not serialized, do not
    // serialize the intrinsic. Just use the widened-alloca pointer, i.e., its
    // cast'ed version ( correct casting is handled in then vectorizeCast
    // function), and pass it to the intrinsic. Along with this, if the first
    // argument in the original call is not -1 (used to denote variable-size),
    // compute the size of the widened copy and pass it to the intrinsic.
    // If the array-private is not widened, and serialized, just bypass this
    // block and serialize this call.
    if (VPCall->isLifetimeStartOrEndIntrinsic()) {
      vectorizeLifetimeStartEndIntrinsic(VPCall);
      return;
    }

    switch (VPCall->getVectorizationScenario()) {
    case VPCallInstruction::CallVecScenariosTy::DoNotWiden: {
      // Currently only kernel convergent uniform calls and uniform calls
      // without side-effects are strictly marked to be not widened.
      // TODO: this case must be handled via VPlan to VPlan bypass
      // infrastructure.
      processPredicatedNonWidenedUniformCall(VPCall);
      return;
    }
    case VPCallInstruction::CallVecScenariosTy::LibraryFunc: {
      // Call that can be vectorized using vector library for current VF or
      // pumped multi-way using a lower VF.
      vectorizeLibraryCall(VPCall);
      ++OptRptStats.VectorMathCalls;
      return;
    }
    case VPCallInstruction::CallVecScenariosTy::TrivialVectorIntrinsic: {
      // Call that can be vectorized trviailly using vector overload of
      // intrinsics.
      vectorizeTrivialIntrinsic(VPCall);
      ++OptRptStats.VectorMathCalls;
      return;
    }
    case VPCallInstruction::CallVecScenariosTy::UnmaskedWiden: {
      auto *NotAllZero = getMaskNotAllZero();
      VectorVariant *MatchedVariant =
          const_cast<VectorVariant *>(VPCall->getVectorVariant());
      if (!MatchedVariant)
        report_fatal_error("No matching vector variant for an unmasked call!");
      SmallVector<Value *, 4> CallResults;
      generateVectorCalls(VPCall, 1 /* PumpFactor */, false /* IsMasked */, MatchedVariant,
                          Intrinsic::not_intrinsic /*No vector intrinsic*/,
                          CallResults);
      assert(CallResults.size() == 1 && "Pumping is unexpected for unmasked functions!");
      VPWidenMap[VPCall] = CallResults[0];

      PredicatedInstructions.emplace_back(cast<Instruction>(CallResults[0]),
                                          NotAllZero);
      // TODO: Is that good enough?
      ++OptRptStats.VectorVariantCalls;
      return;
    }
    case VPCallInstruction::CallVecScenariosTy::VectorVariant: {
      // Call that can be vectorized using SIMD vector-variants.
      vectorizeVecVariant(VPCall);
      ++OptRptStats.VectorVariantCalls;
      return;
    }
    case VPCallInstruction::CallVecScenariosTy::Serialization: {
      // Call cannot be vectorized for current context, emulate with
      // serialization.
      serializeWithPredication(VPCall);
      ++OptRptStats.SerializedCalls;
      return;
    }
    default:
      llvm_unreachable(
          "VPCallInstruction does not have a valid decision for VF.");
    }
  }

  case VPInstruction::AllZeroCheck: {
    Value *A = getVectorValue(VPInst->getOperand(0));
    Type *Ty = A->getType();

    if (MaskValue) {
      // Consider the inner loop that is executed under the mask, after loop CFU
      // transformation and predication it looks something like this:
      //
      //   REGION: loop19 (BP: NULL)
      //   BB16 (BP: NULL) :
      //    i1 %vp24064 = block-predicate i1 %loop_incoming_mask
      //   SUCCESSORS(1):BB11
      //   no PREDECESSORS

      //   BB11 (BP: NULL) :
      //    i1 %vp24384 = block-predicate i1 %loop_incoming_mask
      //    i64 %vp54864 = phi  [ i64 %vp20544, BB23 ],  [ i64 1, BB16 ]
      //    i32 %vp55072 = phi  [ i32 %vp20704, BB23 ],  [ i32 %vp49616, BB16 ]
      //    i1 %inner_loop_specific_mask =
      //         phi  [ i1 true, BB16 ],
      //              [ i1 %inner_loop_specific_mask.next, BB23 ]
      //   SUCCESSORS(1):mask_region24
      //   PREDECESSORS(2): BB16 BB23

      //   REGION: mask_region24 (BP: NULL)
      //   BB21 (BP: NULL) :
      //    i1 %vp24544 = block-predicate i1 %loop_incoming_mask
      //   SUCCESSORS(1):BB22
      //   no PREDECESSORS

      //   BB22 (BP: NULL) :
      //    i1 %real_mask =
      //        and i1 %loop_incoming_mask i1, %inner_loop_specific_mask
      //    i1 %real_mask_predicate = block-predicate i1 %real_mask
      //    i32 addrspace(1)* %vp38496 =
      //        getelementptr inbounds i32 addrspace(1)* %input i64 %vp54864
      //    i32 %ld = load i32 addrspace(1)* %vp38496
      //    i1 %vp55440 = icmp i32 %vp55072 i32 %ld
      //    i32 %vp55616 =  select i1 %vp55440 i32 %ld i32 %vp55072
      //    i64 %vp55888 = add i64 %vp54864 i64 1
      //   SUCCESSORS(1):BB17
      //   PREDECESSORS(1): BB21

      //   BB17 (BP: NULL) :
      //    i1 %vp25472 = not i1 %inner_loop_specific_mask
      //    i1 %vp25632 = and i1 %loop_incoming_mask i1 %vp25472
      //    i1 %vp25920 = block-predicate i1 %loop_incoming_mask
      //    i1 %vp56048 = icmp i64 %vp55888 i64 %vp1824
      //
      //    ;; This "not" is because original latch was at false successor
      //    i1 %continue_cond = not i1 %vp56048
      //    i1 %inner_loop_specific_mask.next =
      //       and i1 %continue_cond i1  %inner_loop_specific_mask
      //
      //    ;; Live-outs updates
      //
      //   i1 %vp20864 = all-zero-check i1 %inner_loop_specific_mask.next
      //   no SUCCESSORS
      //   PREDECESSORS(1): BB22
      //
      // After vectorizing the loop above we create something like
      //
      //    %wide.ld = gather %vector_gep, %real_mask, undef_vector
      //
      // All-zero-check is dependent on the result of this gather, including the
      // lanes that were masked out by %real_mask (which includes
      // %loop_incoming_mask). That means that for lanes masked out by
      // %loop_incoming_mask we can only have undef values and naive
      //
      //   %vp1 bitcast <VF x i1> %innerl_loop_specific_mask.next to iVF
      //   %should_exit %cmp %vp1, 0
      //   br i1 %should_exit, %exit_bb, %header_bb
      //
      // would result in branching based on that undef, which is UB. To avoid
      // this, use only the active lanes when calculating the all-zero-check.
      // Note, that technically we can use either %loop_incoming_mask or
      // %real_mask. The former is easily available, so use it. Also,
      //
      //   and undef, %vpval
      //
      // semantics isn't immediately obvious for the reader.
      //
      // Another approach to this issue is to modify Predicator/LoopCFU to have
      // a single phi/value for the mask, but it looks like much more work.
      // Changing the semantics of the all-zero-check VPInstruction to reflect
      // the mask (similar to loads/stores/calls) doesn't seem to have any
      // drawbacks and is much easier to do.
      A = Builder.CreateAnd(A, MaskValue);
    }

    // Bitcast <VF x i1> to an integer value VF bits long.
    Type *IntTy =
        IntegerType::get(Ty->getContext(), Ty->getPrimitiveSizeInBits());
    auto *BitCastInst = Builder.CreateBitCast(A, IntTy);

    // Compare the bitcast value to zero. The compare will be true if all
    // the i1 masks in <VF x i1> are false.
    auto *CmpInst =
        Builder.CreateICmpEQ(BitCastInst, Constant::getNullValue(IntTy));

    // Broadcast the compare and set as the widened value.
    auto *V = Builder.CreateVectorSplat(VF, CmpInst, "broadcast");
    VPWidenMap[VPInst] = V;
    return;
  }
  case VPInstruction::Not: {
    Value *A = getVectorValue(VPInst->getOperand(0));
    Value *V = Builder.CreateNot(A);
    VPWidenMap[VPInst] = V;
    if (needScalarCode(VPInst)) {
      Value *AScal = getScalarValue(VPInst->getOperand(0), 0);
      Value *VScal = Builder.CreateNot(AScal);
      VPScalarMap[VPInst][0] = VScal;
    }
    return;
  }
  case VPInstruction::Pred: {
    // Pred instruction just marks the block mask.
    Value *A = getVectorValue(VPInst->getOperand(0));
    setMaskValue(A);
    return;
  }
  case VPInstruction::ReductionInit: {
    // Generate a broadcast/splat of reduction's identity. If a start value is
    // specified for reduction, then insert into lane 0 after broadcast.
    // Example -
    // i32 %vp0 = reduction-init i32 0 i32 %red.init
    //
    // Generated instructions-
    // %0 = insertelement <4 x i32> zeroinitializer, i32 %red.init, i32 0

    Value *Identity = getVectorValue(VPInst->getOperand(0));
    if (VPInst->getNumOperands() > 1) {
      auto *StartVPVal = VPInst->getOperand(1);
      assert((isa<VPExternalDef>(StartVPVal) || isa<VPConstant>(StartVPVal)) &&
             "Unsupported reduction StartValue");
      auto *StartVal = getScalarValue(StartVPVal, 0);
      Identity = Builder.CreateInsertElement(
          Identity, StartVal, Builder.getInt32(0), "red.init.insert");
    }
    VPWidenMap[VPInst] = Identity;
    return;
  }
  case VPInstruction::ReductionFinal: {
    vectorizeReductionFinal(cast<VPReductionFinal>(VPInst));
    return;
  }
  case VPInstruction::InductionInit: {
    vectorizeInductionInit(cast<VPInductionInit>(VPInst));
    return;
  }
  case VPInstruction::InductionInitStep: {
    vectorizeInductionInitStep(cast<VPInductionInitStep>(VPInst));
    return;
  }
  case VPInstruction::InductionFinal: {
    vectorizeInductionFinal(cast<VPInductionFinal>(VPInst));
    return;
  }
  case VPInstruction::AllocatePrivate: {
    vectorizeAllocatePrivate(cast<VPAllocatePrivate>(VPInst));
    return;
  }
  case VPInstruction::OrigTripCountCalculation: {
    // TODO: Inline getOrCreateTripCount's implementation to here once we
    // complete transition to an explicit CFG representation in VPlan.
    VPScalarMap[VPInst][0] = getOrCreateTripCount(
        cast<VPOrigTripCountCalculation>(VPInst)->getOrigLoop(), Builder);
    return;
  }
  case VPInstruction::VectorTripCountCalculation: {
    auto *VTCCalc = cast<VPVectorTripCountCalculation>(VPInst);
    Value *OrigTC = getScalarValue(VTCCalc->getOperand(0), 0);
    VectorTripCount = calculateVectorTC(OrigTC, Builder, UF * VF);
    VPScalarMap[VPInst][0] = VectorTripCount;
    // Meanwhile, assert that the UF implicitly used by the CG is the same as
    // represented explicitly.
    assert(VTCCalc->getUF() == UF && "Mismatch in UFs!");
    return;
  }
  case VPInstruction::ActiveLane: {
    assert(!MaskValue && "ActiveLane calculation is expected to be unmasked!");
    assert(isVPValueUniform(VPInst, Plan) &&
           "ActiveLane instruction is expected to be uniform!");
    VPValue *MaskOp = VPInst->getOperand(0);
    Value *WidenedMaskOp = getVectorValue(MaskOp);
    Type *Ty = WidenedMaskOp->getType();
    Type *IntTy = IntegerType::get(Ty->getContext(), VF);
    auto *CastedMask = Builder.CreateBitCast(WidenedMaskOp, IntTy);
    Module *M = OrigLoop->getHeader()->getModule();
    Function *F =
        Intrinsic::getDeclaration(M, Intrinsic::cttz, CastedMask->getType());
    // TODO: We don't branch on any uniform condition inside linearized control
    // flow, so there is no issue ActiveLane returning undef for the all-false mask,
    // technically. Still, ask for the non-undef value to ease debugging. Note
    // that currently this is a temporary solution and we don't try to get the
    // most performance out of it.
    Value *CTTZ =
        Builder.CreateCall(F, {CastedMask, Builder.getFalse()}, "cttz");
    VPScalarMap[VPInst][0] = CTTZ;
    return;
  }
  case VPInstruction::ActiveLaneExtract: {
    VPScalarMap[VPInst][0] =
        Builder.CreateExtractElement(getVectorValue(VPInst->getOperand(0)),
                                     getScalarValue(VPInst->getOperand(1), 0));
    return;
  }
  case VPInstruction::PushVF: {
    unsigned NewVF = cast<VPPushVF>(VPInst)->getVF();
    unsigned NewUF = cast<VPPushVF>(VPInst)->getUF();
    assert((NewVF != 0 && NewUF != 0) && "expected nonzero VF and UF");
    VFStack.emplace_back(VF, UF, LastPushVF);
    dropExternalValsFromMaps();
    VF = NewVF;
    UF = NewUF;
    LastPushVF = VPInst;
    return;
  }
  case VPInstruction::PopVF: {
    assert(!VFStack.empty() && "unexpected PopVF");
    auto V = VFStack.pop_back_val();
    dropExternalValsFromMaps();
    VF = std::get<0>(V);
    UF = std::get<1>(V);
    LastPushVF = std::get<2>(V);
    return;
  }
  case Instruction::Br:
    // Do nothing.
    return;
  case VPInstruction::ScalarRemainder:
    OrigLoopUsed = true;
    if (cast<VPPeelRemainder>(VPInst)->isCloningRequired()) {
      // Clone before processing if needed.
      auto LoopReuse = cast<VPPeelRemainder>(VPInst);
      VPBasicBlock *ParentSucc = VPInst->getParent()->getSingleSuccessor();
      BasicBlock *SuccBB = cast<BasicBlock>(getScalarValue(ParentSucc, 0));
      ReplaceInstWithInst(Builder.GetInsertBlock()->getTerminator(),
                          BranchInst::Create(SuccBB));
      cloneScalarLoop(LoopReuse->getLoop(), Builder.GetInsertBlock(), SuccBB,
                      LoopReuse, ".sr.clone");
    }
    LLVM_FALLTHROUGH;
  case VPInstruction::ScalarPeel: {
    auto *LoopReuse = cast<VPPeelRemainder>(VPInst);
    // Make the current block predecessor of the original loop header.
    ReplaceInstWithInst(Builder.GetInsertBlock()->getTerminator(),
                        BranchInst::Create(LoopReuse->getLoop()->getHeader()));
    // Replace operands (original incoming values) with the new ones from VPlan.
    // This includes the exit block.
    for (unsigned Idx = 0; Idx < LoopReuse->getNumOperands(); ++Idx) {
      Use *OrigUse = LoopReuse->getLiveIn(Idx);
      OrigUse->set(getScalarValue(LoopReuse->getOperand(Idx), 0));
      if (auto *Phi = dyn_cast<PHINode>(OrigUse->getUser()))
        Phi->setIncomingBlock(OrigUse->getOperandNo(),
                              Builder.GetInsertBlock());
    }
    // For scalar peel replace original preheader with the new one in the header
    // phis.
    if (VPInst->getOpcode() == VPInstruction::ScalarPeel) {
      auto NewPH = Builder.GetInsertBlock();
      for (auto &Phi : LoopReuse->getLoop()->getHeader()->phis())
        Phi.replaceIncomingBlockWith(OrigPreHeader, NewPH);
    }
    return;
  }
  case VPInstruction::OrigLiveOut: {
    auto *LiveOut = cast<VPOrigLiveOut>(VPInst);
    VPScalarMap[LiveOut][0] = const_cast<Value *>(LiveOut->getLiveOutVal());
    return;
  }
  case VPInstruction::InvSCEVWrapper: {
    auto *SCEVWrapper = cast<VPInvSCEVWrapper>(VPInst);
    assert(isVPValueUniform(SCEVWrapper, Plan) &&
           "Expect the inv-scev-wrapper instruction to be uniform.");
    assert(Plan->getVPlanSVA()->instNeedsFirstScalarCode(SCEVWrapper) &&
           "Expected inv-scev-wrapper instruction to be marked first-scalar by "
           "SVA.");
    VPScalarMap[SCEVWrapper][0] = codeGenVPInvSCEVWrapper(SCEVWrapper);
    return;
  }
  case VPInstruction::PrivateFinalUncondMem:
  case VPInstruction::PrivateFinalUncond: {
    vectorizePrivateFinalUncond(VPInst);
    return;
  }
  case VPInstruction::VLSLoad: {
    auto *VLSLoad = cast<VPVLSLoad>(VPInst);
    assert(isVPValueUniform(VLSLoad, Plan) &&
           "VLSLoad must produce a uniform value!");
    auto *Base = getScalarValue(VLSLoad->getOperand(0), 0);
    auto *VecTy = cast<VectorType>(VLSLoad->getType());
    auto *CastedBase = Builder.CreateBitCast(
        Base, VecTy->getPointerTo(
                  cast<PointerType>(Base->getType())->getAddressSpace()));
    auto GroupSize = VLSLoad->getGroupSize();
    if (VecTy->getNumElements() == VF * GroupSize && !MaskValue) {
      auto *WideLoad = cast<LoadInst>(Builder.CreateAlignedLoad(
          CastedBase, VLSLoad->getAlignment(), "vls.load"));
      VPScalarMap[VLSLoad][0] = WideLoad;
      OptRptStats.UnmaskedVLSLoads += VLSLoad->getNumOrigLoads();
      return;
    }

    auto *LoadMask = getVLSLoadStoreMask(VecTy, GroupSize);
    auto *WideLoad =
        Builder.CreateMaskedLoad(CastedBase, VLSLoad->getAlignment(), LoadMask,
                                 nullptr /* PassThru */, "vls.load");
    VPScalarMap[VLSLoad][0] = WideLoad;
    OptRptStats.MaskedVLSLoads += VLSLoad->getNumOrigLoads();
    return;
  }
  case VPInstruction::VLSExtract: {
    auto *Extract = cast<VPVLSExtract>(VPInst);
    assert(isVPValueUniform(Extract->getOperand(0), Plan) &&
           "Operand of VLSExtract must be a uniform value!");

    auto NumEltsPerValue = Extract->getNumGroupEltsPerValue();

    auto Offset = Extract->getOffset();
    auto GroupSize = Extract->getGroupSize();
    SmallVector<int, 32> ShuffleMask;
    for (unsigned Lane = 0; Lane < VF; ++Lane)
      for (unsigned Part = 0; Part < NumEltsPerValue; ++Part)
        ShuffleMask.push_back(Lane * GroupSize + Offset + Part);

    auto *WideValue = getScalarValue(Extract->getOperand(0), 0);
    auto *ExtractedData =
        Builder.CreateShuffleVector(WideValue, WideValue, ShuffleMask);
    auto *ResultType = getWidenedType(Extract->getType(), VF);
    auto *Result = Builder.CreateBitCast(ExtractedData, ResultType);
    Result->setName(Extract->getName());
    VPWidenMap[Extract] = Result;
    return;
  }
  case VPInstruction::VLSInsert: {
    auto *Insert = cast<VPVLSInsert>(VPInst);
    assert(isVPValueUniform(Insert, Plan) && "VLSInsert must produce a uniform value!");
    assert(isVPValueUniform(Insert->getOperand(0), Plan) &&
           "Orig wide value operand of VLSInsert must be a uniform vlaue!");
    auto *OrigWideValue = getScalarValue(Insert->getOperand(0), 0);
    auto *ValueToInsert = getVectorValue(Insert->getOperand(1));

    auto NumEltsPerValue = Insert->getNumGroupEltsPerValue();
    auto *GroupType = cast<VectorType>(Insert->getOperand(0)->getType());
    Type *GroupEltType = GroupType->getElementType();
    auto NumEltsInGroup = GroupType->getNumElements();
    auto *Casted = Builder.CreateBitCast(
        ValueToInsert, getWidenedType(GroupEltType, VF * NumEltsPerValue));

    auto *CastedExtended = extendVector(Casted, NumEltsInGroup, Builder);

    auto Offset = Insert->getOffset();
    auto GroupSize = Insert->getGroupSize();
    SmallVector<int, 32> ShuffleMask;
    // Initialize as if we'd want to keep OrigWideValue only.
    for (unsigned Idx = 0; Idx < NumEltsInGroup; ++Idx)
      ShuffleMask.push_back(Idx);

    // Now update indices where we'd like to change the data.
    for (unsigned Lane = 0; Lane < VF; ++Lane)
      for (unsigned Part = 0; Part < NumEltsPerValue; ++Part) {
        auto TargetIdx = GroupSize * Lane + Offset + Part;
        auto SrcIdx = NumEltsInGroup + Lane * NumEltsPerValue + Part;
        ShuffleMask[TargetIdx] = SrcIdx;
      }

    auto *Result =
        Builder.CreateShuffleVector(OrigWideValue, CastedExtended, ShuffleMask);

    VPScalarMap[Insert][0] = Result;
    return;
  }
  case VPInstruction::VLSStore: {
    auto *VLSStore = cast<VPVLSStore>(VPInst);
    assert(isVPValueUniform(VLSStore->getOperand(0), Plan) &&
           "Value operand of VLSStore must be uniform!");
    auto *Base = getScalarValue(VLSStore->getOperand(1), 0);
    auto *StoredValue = getScalarValue(VLSStore->getOperand(0), 0);
    auto *VecTy = cast<VectorType>(VLSStore->getOperand(0)->getType());
    auto *CastedBase = Builder.CreateBitCast(
        Base, VecTy->getPointerTo(
                  cast<PointerType>(Base->getType())->getAddressSpace()));
    auto GroupSize = VLSStore->getGroupSize();
    if (VecTy->getNumElements() == VF * GroupSize && !MaskValue) {
      auto *WideStore = cast<StoreInst>(Builder.CreateAlignedStore(
          StoredValue, CastedBase, VLSStore->getAlignment()));
      (void)WideStore;
      OptRptStats.UnmaskedVLSStores += VLSStore->getNumOrigStores();
      return;
    }

    auto *StoreMask = getVLSLoadStoreMask(VecTy, GroupSize);
    auto *WideStore = Builder.CreateMaskedStore(
        StoredValue, CastedBase, VLSStore->getAlignment(), StoreMask);
    (void)WideStore;
    OptRptStats.MaskedVLSStores += VLSStore->getNumOrigStores();
    return;
  }
  default: {
    LLVM_DEBUG(dbgs() << "VPInst: "; VPInst->dump());
    llvm_unreachable("VPVALCG: Opcode not uplifted yet.");
  }
  }
}

Value *VPOCodeGen::getOrCreateVectorTripCount(Loop *L, IRBuilder<> &IBuilder) {
  if (VectorTripCount)
    return VectorTripCount;

  assert(L && "Unexpected null loop for trip count create");
  Value *TC = getOrCreateTripCount(L, IBuilder);

  VectorTripCount = calculateVectorTC(TC, IBuilder, UF * VF);
  return VectorTripCount;
}

Value *VPOCodeGen::getOrCreateTripCount(Loop *L, IRBuilder<> &IBuilder) {
  if (TripCount)
    return TripCount;

  // Find the loop boundaries.
  PredicatedScalarEvolution &PSE = Legal->getPSE();
  const SCEV *BackedgeTakenCount = PSE.getBackedgeTakenCount();
  assert(BackedgeTakenCount != PSE.getSE()->getCouldNotCompute() &&
         "Invalid loop count");

  Type *IdxTy = Legal->getWidestInductionType();

  // The exit count might have the type of i64 while the phi is i32. This can
  // happen if we have an induction variable that is sign extended before the
  // compare. The only way that we get a backedge taken count is that the
  // induction variable was signed and as such will not overflow. In such a case
  // truncation is legal.
  if (BackedgeTakenCount->getType()->getPrimitiveSizeInBits() >
      IdxTy->getPrimitiveSizeInBits())
    BackedgeTakenCount =
        PSE.getSE()->getTruncateOrNoop(BackedgeTakenCount, IdxTy);
  BackedgeTakenCount =
      PSE.getSE()->getNoopOrZeroExtend(BackedgeTakenCount, IdxTy);

  // Get the total trip count from the count by adding 1.
  const SCEV *ExitCount = PSE.getSE()->getAddExpr(
      BackedgeTakenCount, PSE.getSE()->getOne(BackedgeTakenCount->getType()));

  const DataLayout &DL = L->getHeader()->getModule()->getDataLayout();

  // Expand the trip count and place the new instructions in the preheader.
  // Notice that the pre-header does not change, only the loop body.
  SCEVExpander Exp(*PSE.getSE(), DL, "induction");

  // Count holds the overall loop count (N).
  TripCount = Exp.expandCodeFor(ExitCount, ExitCount->getType(),
                                &*IBuilder.GetInsertPoint());

  if (TripCount->getType()->isPointerTy())
    TripCount =
        CastInst::CreatePointerCast(TripCount, IdxTy, "exitcount.ptrcnt.to.int",
                                    &*IBuilder.GetInsertPoint());

  return TripCount;
}

void VPOCodeGen::fixLCSSAPHIs() {
  for (Instruction &LEI : *LoopExitBlock) {
    auto *LCSSAPhi = dyn_cast<PHINode>(&LEI);
    if (!LCSSAPhi)
      break;
    if (LCSSAPhi->getNumIncomingValues() == 1)
      LCSSAPhi->addIncoming(UndefValue::get(LCSSAPhi->getType()),
                            LoopMiddleBlock);
  }
}

void VPOCodeGen::predicateInstructions() {

  // For each instruction I marked for predication on value C, split I into its
  // own basic block to form an if-then construct over C. Since I may be fed by
  // an extractelement instruction or other scalar operand, we try to
  // iteratively sink its scalar operands into the predicated block. If I feeds
  // an insertelement instruction, we try to move this instruction into the
  // predicated block as well. For non-void types, a phi node will be created
  // for the resulting value (either vector or scalar).
  //
  // So for some predicated instruction, e.g. the conditional sdiv in:
  //
  // for.body:
  //  ...
  //  %add = add nsw i32 %mul, %0
  //  %cmp5 = icmp sgt i32 %2, 7
  //  br i1 %cmp5, label %if.then, label %if.end
  //
  // if.then:
  //  %div = sdiv i32 %0, %1
  //  br label %if.end
  //
  // if.end:
  //  %x.0 = phi i32 [ %div, %if.then ], [ %add, %for.body ]
  //
  // the sdiv at this point is scalarized and if-converted using a select.
  // The inactive elements in the vector are not used, but the predicated
  // instruction is still executed for all vector elements, essentially:
  //
  // vector.body:
  //  ...
  //  %17 = add nsw <2 x i32> %16, %wide.load
  //  %29 = extractelement <2 x i32> %wide.load, i32 0
  //  %30 = extractelement <2 x i32> %wide.load51, i32 0
  //  %31 = sdiv i32 %29, %30
  //  %32 = insertelement <2 x i32> undef, i32 %31, i32 0
  //  %35 = extractelement <2 x i32> %wide.load, i32 1
  //  %36 = extractelement <2 x i32> %wide.load51, i32 1
  //  %37 = sdiv i32 %35, %36
  //  %38 = insertelement <2 x i32> %32, i32 %37, i32 1
  //  %predphi = select <2 x i1> %26, <2 x i32> %38, <2 x i32> %17
  //
  // Predication will now re-introduce the original control flow to avoid false
  // side-effects by the sdiv instructions on the inactive elements, yielding
  // (after cleanup):
  //
  // vector.body:
  //  ...
  //  %5 = add nsw <2 x i32> %4, %wide.load
  //  %8 = icmp sgt <2 x i32> %wide.load52, <i32 7, i32 7>
  //  %9 = extractelement <2 x i1> %8, i32 0
  //  br i1 %9, label %pred.sdiv.if, label %pred.sdiv.continue
  //
  // pred.sdiv.if:
  //  %10 = extractelement <2 x i32> %wide.load, i32 0
  //  %11 = extractelement <2 x i32> %wide.load51, i32 0
  //  %12 = sdiv i32 %10, %11
  //  %13 = insertelement <2 x i32> undef, i32 %12, i32 0
  //  br label %pred.sdiv.continue
  //
  // pred.sdiv.continue:
  //  %14 = phi <2 x i32> [ undef, %vector.body ], [ %13, %pred.sdiv.if ]
  //  %15 = extractelement <2 x i1> %8, i32 1
  //  br i1 %15, label %pred.sdiv.if54, label %pred.sdiv.continue55
  //
  // pred.sdiv.if54:
  //  %16 = extractelement <2 x i32> %wide.load, i32 1
  //  %17 = extractelement <2 x i32> %wide.load51, i32 1
  //  %18 = sdiv i32 %16, %17
  //  %19 = insertelement <2 x i32> %14, i32 %18, i32 1
  //  br label %pred.sdiv.continue55
  //
  // pred.sdiv.continue55:
  //  %20 = phi <2 x i32> [ %14, %pred.sdiv.continue ], [ %19, %pred.sdiv.if54 ]
  //  %predphi = select <2 x i1> %8, <2 x i32> %20, <2 x i32> %5

  for (auto KV : PredicatedInstructions) {
    BasicBlock::iterator I(KV.first);
    BasicBlock *Head = I->getParent();
    auto *BB = SplitBlock(Head, &*std::next(I), DT, LI);
    auto *T = SplitBlockAndInsertIfThen(KV.second, &*I, /*Unreachable=*/false,
                                        /*BranchWeights=*/nullptr, DT, LI);
    I->moveBefore(T);
    // sinkScalarOperands(&*I);

    I->getParent()->setName(Twine("pred.") + I->getOpcodeName() + ".if");
    BB->setName(Twine("pred.") + I->getOpcodeName() + ".continue");

    // If the instruction is non-void create a Phi node at reconvergence point.
    if (!I->getType()->isVoidTy()) {
      Value *IncomingTrue = nullptr;
      Value *IncomingFalse = nullptr;

      if (I->hasOneUse() && isa<InsertElementInst>(*I->user_begin()) &&
          // If InsertElementInst is predicated itself, the movement isn't safe.
          none_of(PredicatedInstructions,
                  [&I](std::pair<Instruction *, Value *> InstPredicatePair) {
                    return InstPredicatePair.first == *I->user_begin();
                  })) {
        // If the predicated instruction is feeding an insert-element, move it
        // into the Then block; Phi node will be created for the vector.
        InsertElementInst *IEI = cast<InsertElementInst>(*I->user_begin());
        IEI->moveBefore(T);
        IncomingTrue = IEI; // the new vector with the inserted element.
        IncomingFalse = IEI->getOperand(0); // the unmodified vector
      } else {
        // Phi node will be created for the scalar predicated instruction.
        IncomingTrue = &*I;
        IncomingFalse = UndefValue::get(I->getType());
      }

      BasicBlock *PostDom = I->getParent()->getSingleSuccessor();
      assert(PostDom && "Then block has multiple successors");
      PHINode *Phi =
          PHINode::Create(IncomingTrue->getType(), 2, "", &PostDom->front());
      IncomingTrue->replaceAllUsesWith(Phi);
      Phi->addIncoming(IncomingFalse, Head);
      Phi->addIncoming(IncomingTrue, I->getParent());
    }
  }
}

SmallVector<int, 16>
VPOCodeGen::getVPShuffleOriginalMask(const VPInstruction *VPI) {
  assert(VPI->getOpcode() == Instruction::ShuffleVector &&
         "getVPShuffleOriginalMask called on non-shuffle instruction.");
  // The last operand of shufflevector is the mask and it is expected to always
  // be a constant.
  VPConstant *ShufMask =
      cast<VPConstant>(VPI->getOperand(VPI->getNumOperands() - 1));
  Constant *ShufMaskConst = ShufMask->getConstant();
  SmallVector<int, 16> Result;

  unsigned NumElts =
      cast<VectorType>(ShufMaskConst->getType())->getNumElements();
  if (auto *CDS = dyn_cast<ConstantDataSequential>(ShufMaskConst)) {
    for (unsigned I = 0; I != NumElts; ++I)
      Result.push_back(CDS->getElementAsInteger(I));
    return Result;
  }
  for (unsigned I = 0; I != NumElts; ++I) {
    Constant *C = ShufMaskConst->getAggregateElement(I);
    Result.push_back(isa<UndefValue>(C) ? -1
                                        : cast<ConstantInt>(C)->getZExtValue());
  }

  return Result;
}

const VPValue *VPOCodeGen::getOrigSplatVPValue(const VPValue *V) {
  if (auto *C = dyn_cast<VPConstant>(V)) {
    if (isa<VectorType>(V->getType())) {
      Constant *SplatC =
          cast<Constant>(
              getScalarValue(const_cast<VPConstant *>(C), 0 /*Lane*/))
              ->getSplatValue();
      // We need to create a new VPConstant to represent a splat constant
      // vector.
      return const_cast<VPlanVector *>(Plan)->getVPConstant(SplatC);
    }
  }

  auto *VPInst = dyn_cast<VPInstruction>(V);
  if (!VPInst || VPInst->getOpcode() != Instruction::ShuffleVector)
    return nullptr;

  // All-zero or undef shuffle mask elements.
  if (any_of(getVPShuffleOriginalMask(VPInst),
             [](int MaskElt) -> bool { return MaskElt != 0 && MaskElt != -1; }))
    return nullptr;

  // The first shuffle source is 'insertelement' with index 0.
  auto *InsertEltVPInst = dyn_cast<VPInstruction>(VPInst->getOperand(0));
  if (!InsertEltVPInst ||
      InsertEltVPInst->getOpcode() != Instruction::InsertElement)
    return nullptr;

  if (auto *ConstIdx = dyn_cast<VPConstant>(InsertEltVPInst->getOperand(2))) {
    Value *ConstIdxV = getScalarValue(ConstIdx, 0 /*Lane*/);
    if (!isa<ConstantInt>(ConstIdxV) || !cast<ConstantInt>(ConstIdxV)->isZero())
      return nullptr;
  } else {
    return nullptr;
  }

  return InsertEltVPInst->getOperand(1);
}

Value *VPOCodeGen::createVectorPrivatePtrs(VPAllocatePrivate *V) {
  assert(LoopPrivateVPWidenMap.count(V) &&
         "Private memory pointer not widened.");

  Value *PtrToVec = LoopPrivateVPWidenMap[V];
  PointerType *PrivTy = cast<PointerType>(V->getType());

  // If PtrToVec is of an widened array-type,
  // e.g., [2 x [NumElts x Ty]],
  // %privaddr = bitcast [2 x [NumElts x Ty]]* %s.vec to [NumElts x Ty]*
  // %addr.vec = getelementptr [NumElts x Ty], [NumElts x Ty]* %privaddr,
  //                                           <2 x i32> <i32 0, i32 1>
  // We will create a vector GEP with scalar base and a vector of indices.

  SmallVector<Constant *, 16> Indices;
  // Create a vector of consecutive numbers from zero to VF-1.
  // TODO: For allocas of the format -
  //     %priv = alloca i32, i32 %n
  // generating consecutive numbers is incorrect. We need -
  //     <%n * 0, %n * 1,..., %n * VF-1>
  // to correctly compute base addresses.
  for (unsigned I = 0; I < VF; ++I)
    Indices.push_back(
        ConstantInt::get(Type::getInt32Ty(PrivTy->getContext()), I));

  Constant *Cv = ConstantVector::get(Indices);

  auto Base =
      Builder.CreateBitCast(PtrToVec, PrivTy, PtrToVec->getName() + ".bc");
  return Builder.CreateGEP(Base, Cv, PtrToVec->getName() + ".base.addr");
}

template <typename CastInstTy>
void VPOCodeGen::vectorizeCast(
    typename std::enable_if<
        std::is_same<CastInstTy, BitCastInst>::value ||
            std::is_same<CastInstTy, AddrSpaceCastInst>::value,
        VPInstruction>::type *VPInst) {

  bool IsScalarized = false;
  Value *WidenedOp = nullptr;
  Type *WidenedTy = nullptr;
  Value *WidenedCast = nullptr;
  bool IsBitCastInst = std::is_same<CastInstTy, BitCastInst>::value;
  bool IsNonSerializedAllocaPointer = LoopPrivateVPWidenMap.count(
      VPInst->getOperand(0)); // Is this AOS-widened ptr,
                              // TODO: Add SOA-pointer check here.
  bool IsOnlyUsedInLifetimeIntrinsics =
      all_of(VPInst->users(),
             [&](VPValue *V) { // All users of this cast should be the
                               // lifetime_start and lifetime_end intrinsics.
               if (auto *VPCall = dyn_cast<VPCallInstruction>(V))
                 return VPCall->isLifetimeStartOrEndIntrinsic();
               return false;
             });

  // If the pointer is a bitcast and is exclusively used in
  // lifetime_start/end intrinsics, use the correct operands.
  if (IsBitCastInst && IsNonSerializedAllocaPointer &&
      IsOnlyUsedInLifetimeIntrinsics) {
    WidenedOp = LoopPrivateVPWidenMap[VPInst->getOperand(0)];
    WidenedTy = VPInst->getType();
    IsScalarized = true;
  } else if (!IsBitCastInst && VPScalarMap.count(VPInst->getOperand(0)) &&
             !VPWidenMap.count(VPInst->getOperand(0)) &&
             !isSerialized(VPInst->getOperand(0))) {
    // For addrspace cast check if operand is a scalar already
    // TODO: Replace with proper SVA check
    WidenedOp = getScalarValue(VPInst->getOperand(0), 0 /* Lane */);
    WidenedTy = VPInst->getType();
    IsScalarized = true;
  } else {
    WidenedOp = getVectorValue(VPInst->getOperand(0));
    WidenedTy = getVPInstVectorType(VPInst->getType(), VF);
  }

  // Create the widened-cast instruction.
  WidenedCast =
      Builder.CreateCast(static_cast<Instruction::CastOps>(VPInst->getOpcode()),
                         WidenedOp, WidenedTy);

  if (IsScalarized)
    VPScalarMap[VPInst][0] = WidenedCast;
  else
    VPWidenMap[VPInst] = WidenedCast;
}

void VPOCodeGen::vectorizeOpenCLSinCos(VPCallInstruction *VPCall,
                                       bool IsMasked) {
  // If we encounter a call to OpenCL sincos function, i.e., a call to
  // _Z6sincosfPf, the code in Intel_SVMLEmitter.cpp, currently maps that call
  // to _Z14sincos_ret2ptrDv<VF>_fPS_S1_ variant. The following code correctly
  // sets up the input/output arguments for that function.  '_Z6sincosfPf' has
  // the form,
  //
  // %sinVal = call float @_Z6sincosfPf(float %input, float* %cosPtr)
  // %cosVal = load float, float* %cosPtr
  //
  // The following code replaces that function call with
  // %16 = call <8 x float> @_Z14sincos_ret2ptrDv8_fPS_S1_(<8 x float>
  //                                                       %wide.input,
  //                                                       <8 x float>*
  //                                                       %sinPtr.vec,
  //                                                       <8 x float>*
  //                                                       %cosPtr.vec)
  // %wide.sin.InitVal = load <8 x float>, <8 x float>* %SinPtr.vec
  // %wide.load2 = load <8 x float>, <8 x float>* %cosPtr.vec, align 4

  // TODO: This is a temporary solution to fix performance issues with DPC++
  // MonteCarlo simulation code. The desirable solution would be to write
  // separate pre-processing pass that replaces 'SinCos' and other similar
  // function with their scalar equivalent 'correct' SVML functions (which
  // haven't been decided yet).  That way the vector code-generation does not
  // have to shuffle function arguments.

  SmallVector<Value *, 3> VecArgs;
  SmallVector<Type *, 3> VecArgTys;
  // For CallInsts represented as VPInstructions, arg operands are added first.
  Value *Arg1 = getVectorValue(VPCall->getOperand(0));
  VPValue *CosPtr = VPCall->getOperand(1);
  assert(
      (isa<VPAllocatePrivate>(CosPtr) && LoopPrivateVPWidenMap.count(CosPtr)) &&
      "CosPtr is expected to be loop private.");

  // Get the base-pointer for the widened CosPtr, i.e., <8 x float>*.
  // While vectorizing VPAllocatePrivate created for CosPtr, the base pointer to
  // wide alloca was added to LoopPrivateVPWidenMap.
  auto *WideCosPtr = cast<AllocaInst>(LoopPrivateVPWidenMap[CosPtr]);
  auto *WideSinPtr = cast<AllocaInst>(WideCosPtr->clone());
  WideSinPtr->insertAfter(WideCosPtr);
  WideSinPtr->setName("sinPtr.vec");
  VecArgs.push_back(Arg1);
  VecArgs.push_back(WideSinPtr);
  VecArgs.push_back(WideCosPtr);
  VecArgTys.push_back(Arg1->getType());
  VecArgTys.push_back(WideSinPtr->getType());
  VecArgTys.push_back(WideCosPtr->getType());

  Function *CalledFunc = VPCall->getCalledFunction();
  assert(CalledFunc && "Unexpected null call function.");
  Function *VectorF =
      getOrInsertVectorFunction(CalledFunc, VF, VecArgTys, TLI,
                                Intrinsic::not_intrinsic, nullptr, IsMasked);
  assert(VectorF && "Vector function not created.");
  CallInst *VecCall = Builder.CreateCall(VectorF, VecArgs);
  // Copy fast math flags represented in VPInstruction to VecCall.
  if (isa<FPMathOperator>(VecCall))
    VPCall->copyOperatorFlagsTo(VecCall);

  // Make sure we don't lose attributes at the call site. E.g., IMF
  // attributes are taken from call sites in MapIntrinToIml to refine
  // SVML calls for precision.
  setRequiredAttributes(VPCall->getOrigCallAttrs(), VecCall);

  // Set calling convention for SVML function calls
  if (isSVMLFunction(TLI, CalledFunc->getName(), VectorF->getName()))
    VecCall->setCallingConv(CallingConv::SVML);

    // TODO: Need a VPValue based analysis for call arg memory references.
    // VPValue-based stride info also needed.
#if 0
  Loop *Lp = LI->getLoopFor(Call->getParent());
  analyzeCallArgMemoryReferences(Call, VecCall, TLI, PSE.getSE(), Lp);
#endif

  Value *WideSinLoad =
      Builder.CreateAlignedLoad(WideSinPtr->getAllocatedType(), WideSinPtr,
                                WideSinPtr->getAlign(), "wide.sin.InitVal");
  VPWidenMap[VPCall] = WideSinLoad;
}

void VPOCodeGen::vectorizeCallArgs(VPCallInstruction *VPCall,
                                   VectorVariant *VecVariant,
                                   Intrinsic::ID VectorIntrinID,
                                   unsigned PumpPart, unsigned PumpFactor,
                                   SmallVectorImpl<Value *> &VecArgs,
                                   SmallVectorImpl<Type *> &VecArgTys,
                                   SmallVectorImpl<AttributeSet> &VecArgAttrs) {
  unsigned PumpedVF = VF / PumpFactor;
  std::vector<VectorKind> Parms;
  if (VecVariant) {
    Parms = VecVariant->getParameters();
  }

  Function *F = VPCall->getCalledFunction();
  assert(F && "Function not found for call instruction");
  StringRef FnName = F->getName();

  auto ProcessCallArg = [&](unsigned OrigArgIdx,
                            unsigned ParamsIdx) -> Value * {
    if (isOpenCLWriteChannelSrc(FnName, OrigArgIdx)) {
      llvm_unreachable(
          "VPVALCG: OpenCL write channel vectorization not uplifted.");
    }

    if ((!VecVariant || Parms[ParamsIdx].isVector()) &&
        !isScalarArgument(FnName, OrigArgIdx) &&
        !hasVectorInstrinsicScalarOpd(VectorIntrinID, OrigArgIdx)) {
      // This is a vector call arg, so vectorize it.
      VPValue *Arg = VPCall->getOperand(OrigArgIdx);

      // Generate the right mask for OpenCL vector 'select' intrinsic
      if (isOpenCLSelectMask(FnName, OrigArgIdx))
        return getOpenCLSelectVectorMask(Arg);

      Value *VecArg = getVectorValue(Arg);
      VecArg = generateExtractSubVector(VecArg, PumpPart, PumpFactor, Builder);
      assert(VecArg && "Vectorized call arg cannot be nullptr.");

      return VecArg;
    }
    // Linear and uniform parameters for simd functions must be passed as
    // scalars according to the vector function abi. CodeGen currently
    // vectorizes all instructions, so the scalar arguments for the vector
    // function must be extracted from them. For both linear and uniform
    // args, extract from lane 0. Linear args can use the value at lane 0
    // because this will be the starting value for which the stride will be
    // added. The same method applies to built-in functions for args that
    // need to be treated as uniform (example trivial vector intrinsics with
    // always scalar operands).

    // TODO: To support pumping for linear arguments of vector-variants, special
    // processing is needed to correctly update the linear argument for each
    // PumpPart.
    assert(PumpFactor == 1 && "Pumping feature is not implemented for SIMD "
                              "functions with vector-variants.");

    assert(!isOpenCLSelectMask(FnName, OrigArgIdx) &&
           "OpenCL select mask parameter is linear/uniform?");

    VPValue *Arg = VPCall->getOperand(OrigArgIdx);
    Value *ScalarArg = getScalarValue(Arg, 0);

    return ScalarArg;
  };

  AttributeList Attrs = VPCall->getOrigCallAttrs();

  unsigned NumArgOperands = VPCall->getNumArgOperands();

  // glibc scalar sincos function has 2 pointer out parameters, but SVML sincos
  // functions return the results directly in a struct. The pointers should be
  // omitted in vectorized call.
  if ((FnName == "sincos" || FnName == "sincosf") && !VecVariant)
    NumArgOperands -= 2;

  for (unsigned OrigArgIdx = VPCall->isIntelIndirectCall() ? 1 : 0,
                ParamsIdx = 0;
       OrigArgIdx < NumArgOperands; OrigArgIdx++, ParamsIdx++) {
    if (isOpenCLReadChannelDest(FnName, OrigArgIdx))
      continue;

    Value *VecArg = ProcessCallArg(OrigArgIdx, ParamsIdx);
    VecArgs.push_back(VecArg);
    VecArgTys.push_back(VecArg->getType());
    VecArgAttrs.push_back(Attrs.getParamAttributes(ParamsIdx));
  }

  // Process mask parameters for current part being pumped. Masked intrinsics
  // will not have explicit mask parameter. They are handled like other BinOp
  // instructions i.e. execute on all lanes.
  bool IsMasked =
      MaskValue != nullptr && VectorIntrinID == Intrinsic::not_intrinsic;
  // NOTE: We can potentially cache the subvector extracted for MaskValue with a
  // map from {MaskValue, PumpPart, PumpFactor} to SubMaskValue. Since same mask
  // might be used for multiple calls, this would prevent dead code. However
  // this can be extended in general to all call arguments and might need a more
  // central map similar to VectorMap/ScalarMap. This cache can be implemented
  // in the future if we need very clean outgoing vector code.
  Value *PumpPartMaskValue =
      generateExtractSubVector(MaskValue, PumpPart, PumpFactor, Builder);
  StringRef VecFnName =
      TLI->getVectorizedFunction(FnName, ElementCount::getFixed(PumpedVF),
                                 IsMasked);
  if (IsMasked && !VecFnName.empty() &&
      isSVMLFunction(TLI, FnName, VecFnName)) {
    addMaskToSVMLCall(F, PumpPartMaskValue, Attrs, VecArgs, VecArgTys,
                      VecArgAttrs);
    return;
  }
  if (!VecVariant || !VecVariant->isMasked())
    return;

  assert(PumpFactor == 1 && "Pumping feature is not implemented for SIMD "
                            "functions with vector-variants.");
  Value *MaskToUse = PumpPartMaskValue
                         ? PumpPartMaskValue
                         : Constant::getAllOnesValue(FixedVectorType::get(
                               Type::getInt1Ty(F->getContext()), PumpedVF));

  createVectorMaskArg(VPCall, VecVariant, VecArgs, VecArgTys, PumpedVF,
                      MaskToUse);
}

void VPOCodeGen::createVectorMaskArg(VPCallInstruction *VPCall,
                                     VectorVariant *VecVariant,
                                     SmallVectorImpl<Value *> &VecArgs,
                                     SmallVectorImpl<Type *> &VecArgTys,
                                     unsigned PumpedVF, Value *MaskToUse) {

  // Add the mask parameter for masked simd functions.
  // Mask should already be vectorized as i1 type.
  VectorType *MaskTy = cast<VectorType>(MaskToUse->getType());
  assert(MaskTy->getElementType()->isIntegerTy(1) &&
         "Mask parameter is not vector of i1");

  // Incorrect code is generated by backend codegen when using i1 mask.
  // Therefore, the mask is promoted to the characteristic type of the
  // function, unless we're specifically told not to do so.
  if (Usei1MaskForSimdFunctions) {
    VecArgs.push_back(MaskToUse);
    VecArgTys.push_back(MaskTy);
    return;
  }

  // Promote to characteristic type.
  Type *CharacteristicType =
      VPlanCallVecDecisions::calcCharacteristicType(VPCall, *VecVariant);
  unsigned CharacteristicTypeSize =
      CharacteristicType->getPrimitiveSizeInBits();

  // Promote the i1 to an integer type that has the same size as the
  // characteristic type.
  Type *ScalarToType =
      IntegerType::get(MaskTy->getContext(), CharacteristicTypeSize);
  VectorType *VecToType = FixedVectorType::get(ScalarToType, PumpedVF);
  Value *MaskExt = Builder.CreateSExt(MaskToUse, VecToType, "maskext");

  // Bitcast if the promoted type is not the same as the characteristic
  // type.
  if (ScalarToType != CharacteristicType) {
    Type *MaskCastTy = FixedVectorType::get(CharacteristicType, PumpedVF);
    Value *MaskCast = Builder.CreateBitCast(MaskExt, MaskCastTy, "maskcast");
    VecArgs.push_back(MaskCast);
    VecArgTys.push_back(MaskCastTy);
  } else {
    VecArgs.push_back(MaskExt);
    VecArgTys.push_back(VecToType);
  }
}

void VPOCodeGen::vectorizeSelectInstruction(VPInstruction *VPInst) {
  // If the selector is loop invariant we can create a select
  // instruction with a scalar condition. Otherwise, use vector-select.
  VPValue *Cond = VPInst->getOperand(0);
  Value *VCond = getVectorValue(Cond);
  Value *Op0 = getVectorValue(VPInst->getOperand(1));
  Value *Op1 = getVectorValue(VPInst->getOperand(2));
  auto *VPInstVecTy = dyn_cast<VectorType>(VPInst->getType());

  // TODO: Using DA for loop invariance.
  bool UniformCond = isVPValueUniform(Cond, Plan);

  // The condition can be loop invariant  but still defined inside the
  // loop. This means that we can't just use the original 'cond' value.

  if (UniformCond) {
    // TODO: Handle uniform vector condition in selects.
    assert(!Cond->getType()->isVectorTy() &&
           "Uniform vector condition is not supported.");
    VCond = getScalarValue(Cond, 0);
  } else if (!Cond->getType()->isVectorTy() && VPInstVecTy) {
    unsigned OriginalVL = VPInstVecTy->getNumElements();
    // Widen the cond variable as following
    //                        <0, 1, 0, 1>
    //                             |
    //                             | VF = 4,
    //                             | OriginalVL = 2
    //                             |
    //                             V
    //                  <0, 0, 1, 1, 0, 0, 1, 1>

    VCond = replicateVectorElts(VCond, OriginalVL, Builder);
  }

  Value *NewSelect = Builder.CreateSelect(VCond, Op0, Op1);

  VPWidenMap[VPInst] = NewSelect;
}

Align VPOCodeGen::getOriginalLoadStoreAlignment(const VPInstruction *VPInst) {
  assert((VPInst->getOpcode() == Instruction::Load ||
          VPInst->getOpcode() == Instruction::Store) &&
         "Alignment helper called on non load/store instruction.");
  // TODO: Using align 1 for new loads/stores introduced by VPlan-to-VPlan
  // transforms.
  if (VPInst->getUnderlyingValue() == nullptr)
    return Align(1);

  const DataLayout &DL = OrigLoop->getHeader()->getModule()->getDataLayout();
  Type *OrigTy = getLoadStoreType(VPInst);

  // Absence of alignment means target abi alignment. We need to use the
  // scalar's target abi alignment in such a case.
  return DL.getValueOrABITypeAlignment(
      cast<VPLoadStoreInst>(VPInst)->getAlignment(), OrigTy);
}

Align VPOCodeGen::getAlignmentForGatherScatter(const VPInstruction *VPInst) {
  assert((VPInst->getOpcode() == Instruction::Load ||
          VPInst->getOpcode() == Instruction::Store) &&
         "Alignment helper called on non load/store instruction.");

  Align Alignment = getOriginalLoadStoreAlignment(VPInst);

  Type *OrigTy = getLoadStoreType(VPInst);
  VectorType *VectorTy = dyn_cast<VectorType>(OrigTy);
  if (!VectorTy)
    return Alignment;

  const DataLayout &DL = OrigLoop->getHeader()->getModule()->getDataLayout();
  Type *EltTy = VectorTy->getElementType();
  assert(DL.getTypeAllocSizeInBits(EltTy).isKnownMultipleOf(8) &&
         "Only types with multiples of 8 bits are supported.");
  Align EltAlignment(DL.getTypeAllocSizeInBits(EltTy).getFixedSize() / 8);

  return std::min(EltAlignment, Alignment);
}

Value *VPOCodeGen::getOrCreateWideLoadForGroup(OVLSGroup *Group) {
  auto FoundIter = VLSGroupLoadMap.find(Group);
  if (FoundIter != VLSGroupLoadMap.end())
    return FoundIter->second;

  // Check if the group is valid for this VF.
  assert(Group->getNumElems() == VF &&
         "Group number of elements must match VF");

  // The wide load can be based on InsertPoint only. Any other memory reference
  // in the group (e.g. Group->getFirstMemref()) may be not ready at this point
  // in code generation yet.
  OVLSMemref *InsertPoint = Group->getInsertPoint();
  int InterleaveIndex = computeInterleaveIndex(InsertPoint, Group);
  const VPInstruction *Leader =
      cast<VPVLSClientMemref>(InsertPoint)->getInstruction();

  Type *SingleAccessType = getLoadStoreType(Leader);
  Type *GroupType = getWidenedType(SingleAccessType, VF * Group->size());

  Value *GatherAddress = getVectorValue(Leader->getOperand(0));
  Value *ScalarAddress = Builder.CreateExtractElement(
      GatherAddress, (uint64_t)0, GatherAddress->getName() + "_0");

  // If the group leader (lexically first load) does not access the lowest
  // memory address address (InterleaveIndex != 0), we should adjust
  // ScalarAddress to make it point to the beginning of the Group.
  if (InterleaveIndex != 0)
    ScalarAddress = Builder.CreateConstInBoundsGEP1_64(
        ScalarAddress, -InterleaveIndex, "groupStart");

  auto AddressSpace =
      cast<PointerType>(ScalarAddress->getType())->getAddressSpace();
  Value *GroupPtr = Builder.CreateBitCast(
      ScalarAddress, GroupType->getPointerTo(AddressSpace), "groupPtr");

  // The alignment for the wide load needs to be set using the group's first
  // memory(lowest offset) reference.
  const VPInstruction *FirstGroupInst =
      (cast<VPVLSClientMemref>(Group->getFirstMemref()))->getInstruction();
  Align Alignment = getOriginalLoadStoreAlignment(FirstGroupInst);

  Instruction *GroupLoad;
  if (MaskValue) {
    auto *SingleAccessVecType = dyn_cast<VectorType>(SingleAccessType);
    auto OriginalVL =
        SingleAccessVecType ? SingleAccessVecType->getNumElements() : 1;
    Value *LoadMask = replicateVectorElts(MaskValue, OriginalVL * Group->size(),
                                          Builder, "groupLoadMask");
    OptRptStats.MaskedVLSLoads += Group->size();
    GroupLoad = Builder.CreateMaskedLoad(GroupPtr, Alignment, LoadMask, nullptr,
                                         "groupLoad");
  } else {
    OptRptStats.UnmaskedVLSLoads += Group->size();
    GroupLoad =
        Builder.CreateAlignedLoad(GroupType, GroupPtr, Alignment, "groupLoad");
  }

  DEBUG_WITH_TYPE(
      "ovls", dbgs() << "Emitted a group-wide vector LOAD for Group#"
                     << Group->getDebugId() << ":\n  " << *GroupLoad << "\n\n");

  VLSGroupLoadMap.insert(std::make_pair(Group, GroupLoad));
  return GroupLoad;
}

Value *VPOCodeGen::vectorizeInterleavedLoad(VPInstruction *VPLoad,
                                            OVLSGroup *Group) {
  auto MemrefIter = find_if(*Group, [VPLoad](OVLSMemref *Iter) {
    return cast<VPVLSClientMemref>(Iter)->getInstruction() == VPLoad;
  });
  assert(MemrefIter != Group->end() &&
         "Instruction does not belong to the group");
  auto *Memref = cast<VPVLSClientMemref>(*MemrefIter);

  auto InterleaveIndex = computeInterleaveIndex(Memref, Group);
  auto InterleaveFactor = computeInterleaveFactor(Memref);
  assert(InterleaveIndex < InterleaveFactor &&
         "InterleaveIndex must be less than InterleaveFactor");

  assert((Group->getInsertPoint() == Memref ||
          VLSGroupLoadMap.find(Group) != VLSGroupLoadMap.end()) &&
         "Wide load must be emitted at the group insertion point");
  Value *GroupLoad = getOrCreateWideLoadForGroup(Group);

  // No shuffling is needed for unit-stride loads.
  if (InterleaveFactor == 1)
    return GroupLoad;

  // Extract a proper widened value from the wide load. Generally, an extraction
  // mask looks like <0, 2, 4, 6>, but in case of vector input types (for
  // example, <2 x i32>) we would need somewhat more sophisticated mask:
  // <0, 1, 4, 5, 8, 9, 12, 13>.
  Type *GroupLeaderTy = cast<VPVLSClientMemref>(Group->getInsertPoint())
                            ->getInstruction()
                            ->getType();
  auto *GroupLeaderVecTy = dyn_cast<VectorType>(GroupLeaderTy);
  unsigned OriginalVL =
      GroupLeaderVecTy ? GroupLeaderVecTy->getNumElements() : 1;
  SmallVector<int, 64> ShuffleMask =
      createVectorStrideMask(InterleaveIndex, InterleaveFactor, VF, OriginalVL);
  Value *GroupShuffle = Builder.CreateShuffleVector(
      GroupLoad, UndefValue::get(GroupLoad->getType()), ShuffleMask,
      "groupShuffle");
  return Builder.CreateBitCast(
      GroupShuffle, getWidenedType(Memref->getInstruction()->getType(), VF),
      "groupCast");
}

Value *VPOCodeGen::vectorizeUnitStrideLoad(VPInstruction *VPInst,
                                           bool IsNegOneStride, bool IsPvtPtr) {
  Instruction *WideLoad = nullptr;
  VPValue *Ptr = getLoadStorePointerOperand(VPInst);
  Type *LoadType = getLoadStoreType(VPInst);
  auto *LoadVecType = dyn_cast<VectorType>(LoadType);
  unsigned OriginalVL = LoadVecType ? LoadVecType->getNumElements() : 1;
  Align Alignment = getOriginalLoadStoreAlignment(VPInst);
  Value *VecPtr = createWidenedBasePtrConsecutiveLoadStore(Ptr, IsNegOneStride);

  // Masking not needed for privates.
  // TODO: This needs to be generalized for all "dereferenceable" pointers
  // identified in incoming LLVM-IR. Check CMPLRLLVM-10714.
  if (MaskValue && !IsPvtPtr) {
    // Replicate the mask if VPInst is a vector instruction.
    Value *RepMaskValue = replicateVectorElts(MaskValue, OriginalVL, Builder,
                                              "replicatedMaskElts.");
    // We need to reverse the mask for -1 stride.
    if (IsNegOneStride)
      RepMaskValue = reverseVector(RepMaskValue, OriginalVL);

    ++OptRptStats.MaskedUnalignedUnitStrideLoads;
    WideLoad = Builder.CreateMaskedLoad(VecPtr, Alignment, RepMaskValue,
                                        nullptr, "wide.masked.load");
  } else {
    ++OptRptStats.UnmaskedUnalignedUnitStrideLoads;
    WideLoad = Builder.CreateAlignedLoad(getWidenedType(LoadType, VF), VecPtr,
                                         Alignment, "wide.load");
  }

  if (auto *DynPeeling =
          dyn_cast_or_null<VPlanDynamicPeeling>(PreferredPeeling))
    if (VPInst == DynPeeling->memref())
      attachPreferredAlignmentMetadata(WideLoad, DynPeeling->targetAlignment());

  if (IsNegOneStride) // Reverse
    return reverseVector(WideLoad);
  return WideLoad;
}

void VPOCodeGen::vectorizeLoadInstruction(VPInstruction *VPInst,
                                          bool EmitIntrinsic) {
  Type *LoadType = VPInst->getType();
  auto *LoadVecType = dyn_cast<VectorType>(LoadType);
  assert((!LoadVecType || LoadVecType->getElementType()->isSingleValueType()) &&
         "Re-vectorization supports simple vectors only!");

  // Pointer operand of Load is always the first operand.
  VPValue *Ptr = VPInst->getOperand(0);
  int LinStride = 0;

  // Loads that are non-vectorizable should be serialized.
  if (!isVectorizableLoadStore(VPInst)) {
    return serializeWithPredication(VPInst);
  }

  // Handle vectorization of a linear value load.
  if (isVPValueLinear(Ptr, &LinStride)) {
    llvm_unreachable("VPVALCG: Vectorization of linear load not uplifted.");
#if 0
    vectorizeLinearLoad(Inst, LinStride);
    return;
#endif
  }

  // TODO: Using DA for loop invariance.
  if (isVPValueUniform(Ptr, Plan)) {
    if (MaskValue)
      serializePredicatedUniformInstruction(VPInst);
    else
      serializeInstruction(VPInst);
    return;
  }

  unsigned OriginalVL = LoadVecType ? LoadVecType->getNumElements() : 1;

  Value *NewLI = nullptr;

  // Try to handle consecutive loads without VLS.
  if (VPlanUseDAForUnitStride) {
    bool IsNegOneStride = false;
    bool ConsecutiveStride =
        isVPValueConsecutivePtrStride(Ptr, Plan, IsNegOneStride);
    if (ConsecutiveStride) {
      bool IsPvtPtr = getVPValuePrivateMemoryPtr(Ptr) != nullptr;
      NewLI = vectorizeUnitStrideLoad(VPInst, IsNegOneStride, IsPvtPtr);
      VPWidenMap[VPInst] = NewLI;
      return;
    }
  }

  // Try to do GATHER-to-SHUFFLE optimization.
  if (OVLSGroup *Group = VLSA->getGroupsFor(Plan, VPInst)) {
    Optional<int64_t> GroupStride = Group->getConstStride();
    assert(GroupStride && "Indexed loads are not supported");
    // Groups with gaps are not supported either.
    APInt AccessMask = Group->computeByteAccessMask();
    if (AccessMask.isAllOnesValue() && AccessMask.getBitWidth() == *GroupStride)
      NewLI = vectorizeInterleavedLoad(VPInst, Group);
  }

  // If VLS failed to emit a wide load, we have to emit a GATHER instruction.
  if (!NewLI) {
    // Replicate the mask if VPInst is a vector instruction originally.
    Value *RepMaskValue = nullptr;
    if (MaskValue)
      RepMaskValue = replicateVectorElts(MaskValue, OriginalVL, Builder,
                                         "replicatedMaskElts.");
    Value *GatherAddress = getWidenedAddressForScatterGather(Ptr);
    Align Alignment = getAlignmentForGatherScatter(VPInst);
    ++(RepMaskValue ? OptRptStats.MaskedGathers : OptRptStats.UnmaskedGathers);
    NewLI = Builder.CreateMaskedGather(GatherAddress, Alignment, RepMaskValue,
                                       nullptr, "wide.masked.gather");
  }

  VPWidenMap[VPInst] = NewLI;
}

void VPOCodeGen::vectorizeInterleavedStore(VPInstruction *VPStoreArg,
                                           OVLSGroup *Group) {
  // Don't do anything unless we're vectorizing an instruction that is the group
  // insertion point.
  if (VPStoreArg !=
      cast<VPVLSClientMemref>(Group->getInsertPoint())->getInstruction())
    return;

  // Now we forget about VPStoreArg and work with group leader only.
  auto *Leader = cast<VPVLSClientMemref>(Group->getFirstMemref());
  const VPInstruction *LeaderInst = Leader->getInstruction();
  assert(LeaderInst->getOpcode() == Instruction::Store &&
         "Unexpected instruction in OVLSGroup");
  Type *LeaderAccessType = LeaderInst->getOperand(0)->getType();
  auto *LeaderAccessVecType = dyn_cast<VectorType>(LeaderAccessType);
  unsigned OriginalVL =
      LeaderAccessVecType ? LeaderAccessVecType->getNumElements() : 1;

  // Values to be stored.
  SmallVector<Value *, 8> GrpValues;

  // Interleave indexes of the values/memrefs.
  SmallVector<int, 8> GrpIndexes;

  // Populate GrpValues and GrpIndexes.
  for (OVLSMemref *Mrf : *Group) {
    VPValue *V = cast<VPVLSClientMemref>(Mrf)->getInstruction()->getOperand(0);
    Type *LeaderAccessType = LeaderInst->getOperand(0)->getType();
    GrpValues.push_back(Builder.CreateBitCast(
        getVectorValue(V), getWidenedType(LeaderAccessType, VF), "groupCast"));
    GrpIndexes.push_back(computeInterleaveIndex(Mrf, Group));
  }

  // For now indexes are assumed to be <0, 1, 2, ... N-1>. If it turns out not
  // true, we can sort the arrays and/or insert undefs instead of gaps.
  for (int i = 0, ie = GrpIndexes.size(); i < ie; ++i)
    assert(GrpIndexes[i] == i && "Unsupported memory references sequence");

  // Check that all memory references have the same interleave factor.
  auto InterleaveFactor = computeInterleaveFactor(Leader);
  assert(all_of(*Group,
                [InterleaveFactor](OVLSMemref *x) {
                  return computeInterleaveFactor(x) == InterleaveFactor;
                }) &&
         "Cannot compute shuffle mask for groups with different access sizes");

  // Check if the group is valid for this VF.
  assert(Group->getNumElems() == VF &&
         "Group number of elements must match VF");

  Value *StoredValue;
  if (InterleaveFactor != 1) {
    // Concatenate all the values being stored into a single wide vector.
    Value *ConcatValue = concatenateVectors(Builder, GrpValues);

    // Shuffle values into the correct order. A bit more sophisticated shuffle
    // mask is required if the original type is itself a vector type.
    SmallVector<int, 64> ShuffleMask =
        createVectorInterleaveMask(VF, InterleaveFactor, OriginalVL);
    StoredValue = Builder.CreateShuffleVector(
        ConcatValue, UndefValue::get(ConcatValue->getType()), ShuffleMask,
        "groupShuffle");
  } else {
    // No shuffling is needed for unit-stride stores.
    StoredValue = GrpValues[0];
  }

  // Compute address for the wide store.
  Value *ScatterAddress = getVectorValue(LeaderInst->getOperand(1));
  Value *ScalarAddress = Builder.CreateExtractElement(
      ScatterAddress, (uint64_t)0, ScatterAddress->getName() + "_0");
  auto AddressSpace =
      cast<PointerType>(ScalarAddress->getType())->getAddressSpace();
  Type *GroupPtrTy = StoredValue->getType()->getPointerTo(AddressSpace);
  Value *GroupPtr =
      Builder.CreateBitCast(ScalarAddress, GroupPtrTy, "groupPtr");

  // Create the wide store.
  Align Alignment = getOriginalLoadStoreAlignment(LeaderInst);
  Instruction *GroupStore;
  if (MaskValue) {
    Value *StoreMask = replicateVectorElts(
        MaskValue, OriginalVL * Group->size(), Builder, "groupStoreMask");
    OptRptStats.MaskedVLSStores += Group->size();
    GroupStore =
        Builder.CreateMaskedStore(StoredValue, GroupPtr, Alignment, StoreMask);
  } else {
    OptRptStats.UnmaskedVLSStores += Group->size();
    GroupStore = Builder.CreateAlignedStore(StoredValue, GroupPtr, Alignment);
  }

  DEBUG_WITH_TYPE("ovls", dbgs()
                              << "Emitted a group-wide vector STORE for Group#"
                              << Group->getDebugId() << ":\n  " << *GroupStore
                              << "\n\n");
  (void) GroupStore;
}

void VPOCodeGen::vectorizeUnitStrideStore(VPInstruction *VPInst,
                                          bool IsNegOneStride, bool IsPvtPtr) {
  VPValue *Ptr = getLoadStorePointerOperand(VPInst);
  Value *VecDataOp = getVectorValue(VPInst->getOperand(0));
  Type *StoreType = getLoadStoreType(VPInst);
  auto *StoreVecType = dyn_cast<VectorType>(StoreType);
  unsigned OriginalVL = StoreVecType ? StoreVecType->getNumElements() : 1;
  Value *VecPtr = createWidenedBasePtrConsecutiveLoadStore(Ptr, IsNegOneStride);

  Align Alignment;
  if (!PreferredPeeling) {
    // No peeling means static peeling with peel count = 0.
    VPlanStaticPeeling Peeling(0);
    Alignment =
        VPAA.getAlignmentUnitStride(*cast<VPLoadStoreInst>(VPInst), Peeling);
  } else {
    Alignment = getOriginalLoadStoreAlignment(VPInst);
  }

  if (IsNegOneStride) // Reverse
    // If we store to reverse consecutive memory locations, then we need
    // to reverse the order of elements in the stored value.
    VecDataOp = reverseVector(VecDataOp);

  Instruction *Store;
  if (MaskValue) {
    // Replicate the mask if VPInst is a vector instruction originally.
    Value *RepMaskValue = replicateVectorElts(MaskValue, OriginalVL, Builder,
                                              "replicatedMaskElts.");
    // We need to reverse the mask for -1 stride.
    if (IsNegOneStride)
      RepMaskValue = reverseVector(RepMaskValue, OriginalVL);

    ++OptRptStats.MaskedUnalignedUnitStrideStores;
    Store =
        Builder.CreateMaskedStore(VecDataOp, VecPtr, Alignment, RepMaskValue);
  } else {
    ++OptRptStats.UnmaskedUnalignedUnitStrideStores;
    Store = Builder.CreateAlignedStore(VecDataOp, VecPtr, Alignment);
  }

  const DataLayout &DL = OrigLoop->getHeader()->getModule()->getDataLayout();
  if (Alignment == DL.getTypeAllocSize(VecDataOp->getType()))
    if (auto *NtmpMD = cast<VPLoadStoreInst>(VPInst)->getMetadata(
            LLVMContext::MD_nontemporal))
      Store->setMetadata(LLVMContext::MD_nontemporal, NtmpMD);

  if (auto *DynPeeling =
          dyn_cast_or_null<VPlanDynamicPeeling>(PreferredPeeling))
    if (VPInst == DynPeeling->memref())
      attachPreferredAlignmentMetadata(Store, DynPeeling->targetAlignment());
}

void VPOCodeGen::vectorizeStoreInstruction(VPInstruction *VPInst,
                                           bool EmitIntrinsic) {
  Type *StoreType = VPInst->getOperand(0)->getType();
  auto *StoreVecType = dyn_cast<VectorType>(StoreType);
  assert(
      (!StoreVecType || StoreVecType->getElementType()->isSingleValueType()) &&
      "Re-vectorization supports simple vectors only!");

  // Pointer operand of Store will always be second operand.
  VPValue *Ptr = VPInst->getOperand(1);

  // Stores that are non-vectorizable should be serialized.
  if (!isVectorizableLoadStore(VPInst))
    return serializeWithPredication(VPInst);

  // Handle vectorization of a linear value store.
  if (isVPValueLinear(Ptr)) {
    llvm_unreachable("VPVALCG: Vectorization of linear store not uplifted.");
#if 0
    vectorizeLinearStore(Inst);
    return;
#endif
  }

  // Stores to uniform pointers can be optimally generated as a scalar store in
  // vectorized code.
  // TODO: Extend the optimization for masked uniform stores too. Will need
  // all-zero check (like masked uniform load) and functionality to find out
  // last unmasked lane for divergent data operand.
  if (isVPValueUniform(Ptr, Plan) && !MaskValue) {
    Value *ScalarPtr = getScalarValue(Ptr, 0);
    VPValue *DataOp = VPInst->getOperand(0);
    Align Alignment = getOriginalLoadStoreAlignment(VPInst);
    // Extract last lane of data operand to generate scalar store. For uniform
    // data operand, the same value is present on all lanes.
    Builder.CreateAlignedStore(getScalarValue(DataOp, VF - 1), ScalarPtr,
                               Alignment);
    return;
  }

  unsigned OriginalVL = StoreVecType ? StoreVecType->getNumElements() : 1;
  Value *VecDataOp = getVectorValue(VPInst->getOperand(0));

  // Try to handle consecutive stores without VLS.
  if (VPlanUseDAForUnitStride) {
    bool IsNegOneStride = false;
    bool ConsecutiveStride =
        isVPValueConsecutivePtrStride(Ptr, Plan, IsNegOneStride);
    if (ConsecutiveStride) {
      // TODO: VPVALCG: Special handling for mask value is also needed for
      // conditional last privates.
      bool IsPvtPtr = getVPValuePrivateMemoryPtr(Ptr) != nullptr;
      vectorizeUnitStrideStore(VPInst, IsNegOneStride, IsPvtPtr);
      return;
    }
  }

  // Try to do SCATTER-to-SHUFFLE optimization.
  if (OVLSGroup *Group = VLSA->getGroupsFor(Plan, VPInst)) {
    Optional<int64_t> GroupStride = Group->getConstStride();
    assert(GroupStride && "Indexed loads are not supported");
    // Groups with gaps are not supported either.
    APInt AccessMask = Group->computeByteAccessMask();
    if (AccessMask.isAllOnesValue() &&
        AccessMask.getBitWidth() == *GroupStride) {
      vectorizeInterleavedStore(VPInst, Group);
      return;
    }
  }

  // If VLS failed to emit a wide store, we have to emit a SCATTER
  // instruction.
  Value *ScatterPtr = getWidenedAddressForScatterGather(Ptr);
  Type *PtrToElemTy = cast<VectorType>(ScatterPtr->getType())->getElementType();
  Type *ElemTy = PtrToElemTy->getPointerElementType();
  VectorType *DesiredDataTy = FixedVectorType::get(ElemTy, VF * OriginalVL);
  // TODO: Verify if this bitcast should be done this late. Maybe an earlier
  // transform can introduce it, if needed.
  VecDataOp = Builder.CreateBitCast(VecDataOp, DesiredDataTy, "cast");

  // Replicate the mask if VPInst is a vector instruction originally.
  Value *RepMaskValue = nullptr;
  if (MaskValue)
    RepMaskValue = replicateVectorElts(MaskValue, OriginalVL, Builder,
                                       "replicatedMaskElts.");
  Align Alignment = getAlignmentForGatherScatter(VPInst);
  ++(RepMaskValue ? OptRptStats.MaskedScatters : OptRptStats.UnmaskedScatters);
  Builder.CreateMaskedScatter(VecDataOp, ScatterPtr, Alignment, RepMaskValue);
}

// This function returns computed addresses of memory locations which should be
// accessed in the vectorized code. These addresses, take the form of a GEP
// instruction, and this GEP is used as pointer operand of the resulting
// scatter/gather intrinsic.
Value *VPOCodeGen::getWidenedAddressForScatterGather(VPValue *VPBasePtr) {
  assert(VPBasePtr->getType()->isPointerTy() &&
         "Expect 'VPBasePtr' to be a PointerType");

  // Vectorize BasePtr.
  Value *BasePtr = getVectorValue(VPBasePtr);

  // No replication is needed for non-vector types.
  Type *LSIType = cast<PointerType>(VPBasePtr->getType())->getElementType();
  if (!isa<VectorType>(LSIType))
    return BasePtr;

  unsigned AddrSpace =
      cast<PointerType>(VPBasePtr->getType())->getAddressSpace();

  // Cast the inner vector-type to it's elemental scalar type.
  // e.g. - <VF x <OriginalVL x Ty> addrspace(x)*>
  //                          |
  //                          |
  //                          V
  //                <VF x Ty addrspace(x)*>
  Value *TypeCastBasePtr = Builder.CreateBitCast(
      BasePtr,
      FixedVectorType::get(
          cast<VectorType>(LSIType)->getElementType()->getPointerTo(AddrSpace),
          VF));
  // Replicate the base-address OriginalVL times
  //                <VF x Ty addrspace(x)*>
  //                          |
  //                          |
  //                          V
  //      < 0, 1, .., OriginalVL-1, ..., 0, 1, ..., OriginalVL-1>
  unsigned OriginalVL = cast<VectorType>(LSIType)->getNumElements();
  Value *VecBasePtr =
      replicateVectorElts(TypeCastBasePtr, OriginalVL, Builder, "vecBasePtr.");

  // Create a vector of consecutive numbers from zero to OriginalVL-1 repeated
  // VF-times.
  SmallVector<Constant *, 32> Indices;
  for (unsigned J = 0; J < VF; ++J)
    for (unsigned I = 0; I < OriginalVL; ++I) {
      Indices.push_back(
          ConstantInt::get(Type::getInt64Ty(LSIType->getContext()), I));
    }

  // Add the consecutive indices to the vector value.
  Constant *Cv = ConstantVector::get(Indices);

  // Create a GEP that would return the address of each elements that is to be
  // accessed.
  Value *WidenedVectorGEP =
      Builder.CreateGEP(nullptr, VecBasePtr, Cv, "elemBasePtr.");
  return WidenedVectorGEP;
}

// This function return an appropriate BasePtr for cases where we are dealing
// with load/store to consecutive memory locations
Value *VPOCodeGen::createWidenedBasePtrConsecutiveLoadStore(VPValue *Ptr,
                                                            bool Reverse) {
  Type *VecTy = Ptr->getType()->getPointerElementType();
  unsigned AddrSpace = Ptr->getType()->getPointerAddressSpace();
  VectorType *WideDataTy = getWidenedType(VecTy, VF);
  Value *VecPtr = nullptr;

  if (isa<VPAllocatePrivate>(Ptr))
    // For pointers that are private to the loop (privates, memory
    // reductions/inductions), we can use the base pointer to the widened
    // alloca. This would be more optimal than extracting 0th lane address from
    // vector of pointers (done by getScalarValue below).
    // TODO: Extend support for unit-stride loads/stores coming from casts on
    // loop private pointers. For example -
    // %1 = bitcast i32* %priv to i8*
    // %2 = load i8* %1
    // Wide unit-stride load can be optimally implemented for this example by
    // directly using bitcast to vector type instead of extract + bitcast
    // sequence.
    VecPtr = LoopPrivateVPWidenMap[Ptr];
  else
    // We do not care whether the 'Ptr' operand comes from a GEP or any other
    // source. We just fetch the first element and then create a
    // bitcast  which assumes the 'consecutive-ness' property and return the
    // correct operand for widened load/store.
    VecPtr = getScalarValue(Ptr, 0);

  VecPtr = Reverse
               ? Builder.CreateGEP(
                     VecPtr, Builder.getInt32(1 - WideDataTy->getNumElements()))
               : VecPtr;
  VecPtr = Builder.CreateBitCast(VecPtr, WideDataTy->getPointerTo(AddrSpace));
  return VecPtr;
}

// Return the right vector mask for a OpenCL vector select built-in.
//
// Definition of OpenCL select intrinsic:
//   gentype select ( gentype a, gentype b, igentype c)
//
//   For each component of a vector type, result[i] = if MSB of c[i] is set ?
//   b[i] : a[i] For scalar type, result = c ? b : a.
//
// Scalar select built-in uses integer mask (integer != 0 means true). However,
// vector select built-in uses the MSB of each vector element.
//
// Returned vector mask depends on ScalarMask as follows:
//   1) if ScalarMask == ZExt(i1), return widened SExt.
//   2) if ScalarMask == SExt(i1), return widened SExt.
//   3) Otherwise, return SExt(VectorMask != 0).
//
Value *VPOCodeGen::getOpenCLSelectVectorMask(VPValue *ScalarMask) {

  Type *ScTy = ScalarMask->getType();
  assert(!ScTy->isVectorTy() && ScTy->isIntegerTy() &&
         "Scalar integer type expected.");
  Type *VecTy = getWidenedType(ScTy, VF);

  // Special cases for i1 type.
  VPInstruction *VPInst = dyn_cast<VPInstruction>(ScalarMask);
  if (VPInst && VPInst->isCast() &&
      VPInst->getOperand(0)->getType()->isIntegerTy(1 /*i1*/)) {
    if (VPInst->getOpcode() == Instruction::SExt) {
      // SExt mask doesn't need to be fixed.
      return getVectorValue(ScalarMask);
    } else if (VPInst->getOpcode() == Instruction::ZExt) {
      // ZExt is replaced by an SExt.
      Value *Val = getVectorValue(VPInst->getOperand(0));
      return Builder.CreateSExt(Val, VecTy);
    }
  }

  // General case. We generate a SExt(VectorMask != 0).
  // TODO: Look at Volcano vectorizer, file OCLBuiltinPreVectorizationPass.cpp.
  // It is doing something different, creating a fake call to a built-in
  // intrinsic. I don't know if that approach is applicable here at this point.
  Value *VectorMask = getVectorValue(ScalarMask);
  Constant *Zero = Constant::getNullValue(VecTy);

  // Only integer mask is supported.
  Value *Cmp = Builder.CreateICmpNE(VectorMask, Zero);
  return Builder.CreateSExt(Cmp, VecTy);
}

void VPOCodeGen::generateStoreForSinCos(VPCallInstruction *VPCall,
                                        Value *CallResult) {
  // Extract results in the structure returned from SVML sincos call and store
  // into the pointers provided by the scalar call, for example:
  // %sincos = call svml_cc { <16 x float>, <16 x float> } @__svml_sincosf16(
  //           <16 x float> %src)
  // %sincos.sin = extractvalue { <16 x float>, <16 x float> } %sincos, 0
  // %sincos.cos = extractvalue { <16 x float>, <16 x float> } %sincos, 1
  // %sin.vector.ptr = bitcast float* %sin.ptr to <16 x float>*
  // store <16 x float> %sincos.sin, <16 x float>* %sin.vector.ptr, align 4
  // %cos.vector.ptr = bitcast float* %cos.ptr to <16 x float>*
  // store <16 x float> %sincos.cos, <16 x float>* %cos.vector.ptr, align 4
  //
  // Note we may generate other instructions such as masked store, shuffle +
  // store, scatter for storing the results depending on the optimizations
  // applied.

  auto *ExtractSinInst =
      Builder.CreateExtractValue(CallResult, {0}, "sincos.sin");
  auto *ExtractCosInst =
      Builder.CreateExtractValue(CallResult, {1}, "sincos.cos");

  const DataLayout &DL = *Plan->getDataLayout();
  Align Alignment = Align(DL.getABITypeAlignment(
      cast<VectorType>(ExtractSinInst->getType())->getElementType()));

  // Widen ScalarPtr and generate instructions to store VecValue into it.
  auto storeVectorValue = [this](Value *VecValue, VPValue *ScalarPtr,
                                 Align Alignment) {
    assert(cast<VectorType>(VecValue->getType())->getNumElements() == VF &&
           "Invalid vector width of value");

    bool IsNegOneStride = false;
    bool ConsecutiveStride =
        isVPValueConsecutivePtrStride(ScalarPtr, Plan, IsNegOneStride);

    // TODO: Currently only address with stride = 1 can be optimized. Need to
    // handle other cases.
    if (ConsecutiveStride && !IsNegOneStride) {
      Value *VecPtr = createWidenedBasePtrConsecutiveLoadStore(
          ScalarPtr, false /*Reverse*/);
      if (MaskValue)
        Builder.CreateMaskedStore(VecValue, VecPtr, Alignment, MaskValue);
      else
        Builder.CreateAlignedStore(VecValue, VecPtr, Alignment);
    } else {
      Value *VectorPtr = getWidenedAddressForScatterGather(ScalarPtr);
      Type *PtrToElemTy =
          cast<VectorType>(VectorPtr->getType())->getElementType();
      Type *ElemTy = PtrToElemTy->getPointerElementType();
      VectorType *DesiredDataTy = FixedVectorType::get(ElemTy, VF);
      VecValue = Builder.CreateBitCast(VecValue, DesiredDataTy, "cast");

      Builder.CreateMaskedScatter(VecValue, VectorPtr, Alignment, MaskValue);
    }
  };

  storeVectorValue(ExtractSinInst, VPCall->getOperand(1), Alignment);
  storeVectorValue(ExtractCosInst, VPCall->getOperand(2), Alignment);
}

void VPOCodeGen::generateVectorCalls(VPCallInstruction *VPCall,
                                     unsigned PumpFactor, bool IsMasked,
                                     VectorVariant *MatchedVariant,
                                     Intrinsic::ID VectorIntrinID,
                                     SmallVectorImpl<Value *> &CallResults) {
  Function *CalledFunc = VPCall->getCalledFunction();
  assert(CalledFunc && "Unexpected null called function.");

  LLVM_DEBUG(dbgs() << "Function " << CalledFunc->getName() << " is pumped "
                    << PumpFactor << "-way.\n");
  for (unsigned PumpPart = 0; PumpPart < PumpFactor; ++PumpPart) {
    LLVM_DEBUG(dbgs() << "Pumping part " << PumpPart << "/" << PumpFactor
                      << "\n");
    SmallVector<Value *, 2> VecArgs;
    SmallVector<Type *, 2> VecArgTys;
    SmallVector<AttributeSet, 2> VecArgAttrs;

    vectorizeCallArgs(VPCall, MatchedVariant, VectorIntrinID, PumpPart,
                      PumpFactor, VecArgs, VecArgTys, VecArgAttrs);

    Function *VectorF =
        getOrInsertVectorFunction(CalledFunc, VF / PumpFactor, VecArgTys, TLI,
                                  VectorIntrinID, MatchedVariant, IsMasked);
    assert(VectorF && "Can't create vector function.");
    CallInst *VecCall = Builder.CreateCall(VectorF, VecArgs);
    VecCall->setCallingConv(VectorF->getCallingConv());
    CallResults.push_back(VecCall);

    // Copy fast math flags represented in VPInstruction.
    // TODO: investigate why attempting to copy fast math flags for __read_pipe
    // fails. For now, just don't do the copy.
    if (isa<FPMathOperator>(VecCall) &&
        !isOpenCLReadChannel(CalledFunc->getName())) {
      VPCall->copyOperatorFlagsTo(VecCall);
    }

    // Make sure we don't lose attributes at the call site. E.g., IMF
    // attributes are taken from call sites in MapIntrinToIml to refine
    // SVML calls for precision.
    setRequiredAttributes(VPCall->getOrigCallAttrs(), VecCall, VecArgAttrs);

#if 0
    // TODO: Need a VPValue based analysis for call arg memory references.
    // VPValue-based stride info also needed.
    Loop *Lp = LI->getLoopFor(Call->getParent());
    analyzeCallArgMemoryReferences(Call, VecCall, TLI, PSE.getSE(), Lp);
#endif

    // No blending is required here for masked simd function calls as of now for
    // two reasons:
    //
    // 1) A select is already generated for call results that are live outside
    //    of the predicated region by using the predicated region's mask. See
    //    vectorizeVPPHINode().
    //
    // 2) Currently, masked stores are always generated for call results stored
    //    to memory within a predicated region. See vectorizeStoreInstruction().

    if (isOpenCLReadChannel(CalledFunc->getName())) {
      llvm_unreachable(
          "VPVALCG: OpenCL read channel vectorization not uplifted.");
#if 0
      vectorizeOpenCLReadChannelDest(Call, VecCall, Call->getArgOperand(1));
#endif
    }
  }
}

Value *VPOCodeGen::getCombinedCallResults(ArrayRef<Value *> CallResults) {
  if (CallResults.size() == 1)
    return CallResults[0];

  // Combine the pumped call results to be used in original VF context.
  assert(CallResults.size() >= 2 && isPowerOf2_32(CallResults.size()) &&
         "Number of pumped vector calls to combine must be a power of 2 "
         "(atleast 2^1)");
  Type *ReturnType = CallResults[0]->getType();
  if (ReturnType->isVectorTy()) {
    return joinVectors(CallResults, Builder, "combined");
  } else {
    llvm_unreachable("Expect vector result from vector calls");
  }
}

void VPOCodeGen::vectorizeLibraryCall(VPCallInstruction *VPCall) {
  assert(VPCall->getVectorizationScenario() ==
             VPCallInstruction::CallVecScenariosTy::LibraryFunc &&
         "vectorizeLibraryCall called for mismatched scenario.");
  Function *CalledFunc = VPCall->getCalledFunction();
  assert(CalledFunc && "Unexpected null called function.");
  unsigned PumpFactor = VPCall->getPumpFactor();
  bool IsMasked = MaskValue != nullptr;

  // Special handling for OpenCL SinCos.
  if (isOpenCLSinCos(CalledFunc->getName())) {
    assert(PumpFactor == 1 &&
           "Pumping feature is not supported for OpenCL sincos.");
    vectorizeOpenCLSinCos(VPCall, IsMasked);
    return;
  }

  // Generate vector calls using vector library function.
  SmallVector<Value *, 4> CallResults;
  generateVectorCalls(
      VPCall, PumpFactor, IsMasked, nullptr /*No vector variant*/,
      Intrinsic::not_intrinsic /*No vector intrinsic*/, CallResults);

  // Set calling convention for SVML function calls.
  for (auto *Result : CallResults) {
    CallInst *VecCall = cast<CallInst>(Result);
    if (isSVMLFunction(TLI, CalledFunc->getName(),
                       VecCall->getCalledFunction()->getName())) {
      VecCall->setCallingConv(CallingConv::SVML);
    }
  }

  // Post process generated vector calls.
  Type *ReturnType = CallResults[0]->getType();
  if (PumpFactor > 1 && ReturnType->isStructTy()) {
    // If the return type is not a vector, then it must be a struct of vectors
    // (returned by sincos function). Create a widened struct type by widening
    // every element type.
    // For example, if CallResults[0] is { <2 x float>, <2 x float> } and
    // PumpFactor is 2, the combined type will be
    // { <4 x float>, <4 x float> }.
    StructType *ReturnStructType = cast<StructType>(ReturnType);
    SmallVector<Type *, 2> ElementTypes;
    for (unsigned I = 0; I < ReturnStructType->getStructNumElements(); I++) {
      VectorType *ElementType =
          cast<VectorType>(ReturnStructType->getStructElementType(I));
      ElementTypes.push_back(
          VectorType::get(ElementType->getElementType(),
                          ElementType->getElementCount() * CallResults.size()));
    }
    StructType *CombinedReturnType =
        StructType::get(ReturnType->getContext(), ElementTypes);

    // Then combine the pumped call results: for each vector element of
    // struct, extract the result from the return value of pumped calls,
    // combine them and insert to the combined struct:
    //
    // ; extract and combine sin field of the return values
    // %sin0 = extractvalue { <2 x float>, <2 x float> } %callResults0, 0
    // %sin1 = extractvalue { <2 x float>, <2 x float> } %callResults1, 0
    // %sin.combined = shufflevector <2 x float> %sin0, <2 x float> %sin1,
    //                               <4 x i32> <i32 0, i32 1, i32 2, i32 3>
    // %result.tmp = insertvalue { <4 x float>, <4 x float> } undef,
    //                           <4 x float> %sin.combined, 0
    //
    // ; extract and combine cos field of the return values
    // %cos0 = extractvalue { <2 x float>, <2 x float> } %callResults0, 1
    // %cos1 = extractvalue { <2 x float>, <2 x float> } %callResults1, 1
    // %cos.combined = shufflevector <2 x float> %cos0, <2 x float> %cos1,
    //                               <4 x i32> <i32 0, i32 1, i32 2, i32 3>
    // %result = insertvalue { <4 x float>, <4 x float> } %result.tmp,
    //                       <4 x float> %cos.combined, 1
    Value *Combined = UndefValue::get(CombinedReturnType);
    for (unsigned I = 0; I < CombinedReturnType->getNumElements(); I++) {
      SmallVector<Value *, 4> Parts;
      for (unsigned J = 0; J < CallResults.size(); J++)
        Parts.push_back(
            Builder.CreateExtractValue(CallResults[J], I, "extract.result"));

      Value *CombinedVector = joinVectors(Parts, Builder, "combined");
      Combined = Builder.CreateInsertValue(Combined, CombinedVector, I,
                                           "insert.result");
    }
    VPWidenMap[VPCall] = Combined;
  } else {
    VPWidenMap[VPCall] = getCombinedCallResults(CallResults);
  }

  // Handle results of SVML sincos function calls
  // sincos function has two return values. The scalar sincos function uses
  // pointers as out-parameters. SVML sincos function, instead, returns them in
  // a struct directly. Here we store the results in the struct to the pointer
  // given in parameters to bridge the gap between these two approaches.
  if (cast<CallInst>(CallResults[0])
          ->getCalledFunction()
          ->getName()
          .startswith("__svml_sincos"))
    generateStoreForSinCos(VPCall, VPWidenMap[VPCall]);
}

void VPOCodeGen::vectorizeTrivialIntrinsic(VPCallInstruction *VPCall) {
  assert(VPCall->getVectorizationScenario() ==
             VPCallInstruction::CallVecScenariosTy::TrivialVectorIntrinsic &&
         "vectorizeTrivialIntrinsic called for mismatched scenario.");
  unsigned PumpFactor = VPCall->getPumpFactor();
  assert(PumpFactor == 1 &&
         "Pumping feature is not expected for trivial vector intrinsics.");
  bool IsMasked = MaskValue != nullptr;
  Intrinsic::ID VectorIntrinID = VPCall->getVectorIntrinsic();
  assert(VectorIntrinID != Intrinsic::not_intrinsic &&
         "Unexpected non-intrinsic call.");

  // Generate vector call using vector intrinsic.
  SmallVector<Value *, 4> CallResults;
  generateVectorCalls(VPCall, PumpFactor, IsMasked,
                      nullptr /*No vector variant*/, VectorIntrinID,
                      CallResults);

  // Post process generated vector calls.
  VPWidenMap[VPCall] = getCombinedCallResults(CallResults);
}

void VPOCodeGen::vectorizeVecVariant(VPCallInstruction *VPCall) {
  assert(VPCall->getVectorizationScenario() ==
             VPCallInstruction::CallVecScenariosTy::VectorVariant &&
         "vectorizeVecVariant called for mismatched scenario.");
  if (VPCall->isIntelIndirectCall()) {
    IndirectCallCodeGenerator IndirectCall(this, LI, VF, State, MaskValue, Plan);
    IndirectCall.vectorize(VPCall);
    return;
  }
  unsigned PumpFactor = VPCall->getPumpFactor();
  assert(PumpFactor == 1 && "Pumping feature is not supported for SIMD "
                            "functions with vector variants.");
  bool IsMasked = MaskValue != nullptr;
  VectorVariant *MatchedVariant =
      const_cast<VectorVariant *>(VPCall->getVectorVariant());
  assert(MatchedVariant && "Unexpected null matched vector variant");

  // TLI is not used to check for SIMD functions for two reasons:
  // 1) A more sophisticated interface is needed to determine the most
  //    appropriate match.
  // 2) A SIMD function is not a library function.
  if (VPCall->shouldUseMaskedVariantForUnmasked()) {
    // If non-masked version isn't available, try running the masked version
    // with all-ones mask.
    IsMasked = true;
  }
  LLVM_DEBUG(dbgs() << "Matched Variant: " << MatchedVariant->encode() << "\n");

  // Generate vector calls using matched vector variant.
  SmallVector<Value *, 4> CallResults;
  generateVectorCalls(VPCall, PumpFactor, IsMasked, MatchedVariant,
                      Intrinsic::not_intrinsic /*No vector intrinsic*/,
                      CallResults);

  // Post process generated vector calls.
  VPWidenMap[VPCall] = getCombinedCallResults(CallResults);
}

Value *VPOCodeGen::getVectorValue(VPValue *V) {
  // If we have this scalar in the map, return it.
  if (VPWidenMap.count(V))
    return VPWidenMap[V];

  // TODO: Probable improvement is to "inline" liveouts after CFG merge. Then we
  // don't need this code. Same for getScalarValue.
  if (auto LiveOut = dyn_cast<VPLiveOutValue>(V))
    return getVectorValue(LiveOut->getOperand(0));

  auto getInsertPointPH = [this]() -> Instruction * {
    // Get insertion point for broadcasting externals.
    // First try to get the block when we encounter the last VPPushVF.
    BasicBlock *B = nullptr;
    if (LastPushVF)
      B = State->CFG
              .VPBB2IRBB[const_cast<VPBasicBlock *>(LastPushVF->getParent())];
    if (!B) {
      // If it is not defined then try first executable basic block.
      auto LoopPH = State->CFG.FirstExecutableVPBB;
      B = State->CFG.VPBB2IRBB[const_cast<VPBasicBlock *>(LoopPH)];
    }
    return B->getTerminator();
  };

  // If the VPValue has not been vectorized, check if it has been scalarized
  // instead. If it has been scalarized, and we actually need the value in
  // vector form, we will construct the vector values on demand.
  if (VPScalarMap.count(V)) {
    // Use DA to check if VPValue is uniform.
    bool IsUniform = isVPValueUniform(V, Plan);

    Value *VectorValue = nullptr;
    IRBuilder<>::InsertPointGuard Guard(Builder);

    auto UpdateInsertPoint = [=](Value *ScalarValue) -> void {
      // ScalarValue can be a constant, so insertion point setting is not needed
      // for that case.
      auto *ScalarInst = dyn_cast<Instruction>(ScalarValue);
      if (!ScalarInst) {
        if (Plan->hasExplicitRemainder())
          Builder.SetInsertPoint(getInsertPointPH());
        return;
      }
      auto It = ++(ScalarInst->getIterator());

      while (isa<PHINode>(*It))
        ++It;

      Builder.SetInsertPoint(ScalarInst->getParent(), It);
    };

    if (IsUniform) {
      Value *ScalarValue = VPScalarMap[V][0];
      UpdateInsertPoint(ScalarValue);
      if (ScalarValue->getType()->isVectorTy()) {
        VectorValue =
            replicateVector(ScalarValue, VF, Builder,
                            "replicatedVal." + ScalarValue->getName());
      } else
        VectorValue = Builder.CreateVectorSplat(VF, ScalarValue, "broadcast");

      VPWidenMap[V] = VectorValue;
      return VectorValue;
    }

    if (V->getType()->isVectorTy()) {
      SmallVector<Value *, 8> Parts;
      for (unsigned Lane = 0; Lane < VF; ++Lane)
        Parts.push_back(VPScalarMap[V][Lane]);
      Value *ScalarValue = VPScalarMap[V][VF - 1];
      assert(isa<Instruction>(ScalarValue) &&
             "Expected instruction for scalar value");
      UpdateInsertPoint(ScalarValue);
      VectorValue = joinVectors(Parts, Builder);
    } else {
      VectorValue = UndefValue::get(FixedVectorType::get(V->getType(), VF));
      for (unsigned Lane = 0; Lane < VF; ++Lane) {
        Value *ScalarValue = VPScalarMap[V][Lane];
        assert(isa<Instruction>(ScalarValue) &&
               "Expected instruction for scalar value");
        Builder.SetInsertPoint((cast<Instruction>(ScalarValue))->getNextNode());
        VectorValue = Builder.CreateInsertElement(VectorValue, ScalarValue,
                                                  Builder.getInt32(Lane));
      }
    }

    VPWidenMap[V] = VectorValue;
    return VectorValue;
  }

  // VPInstructions should already be handled, only external values are expected
  // here.
  assert((isa<VPExternalDef>(V) || isa<VPConstant>(V) ||
          isa<VPMetadataAsValue>(V)) &&
         "Unknown external VPValue.");
  assert(isVPValueUniform(V, Plan) && "External value is not uniform.");
  Value *UnderlyingV = getScalarValue(V, 0 /*Lane*/);
  assert(UnderlyingV &&
         "External VPValues are expected to have underlying IR value set.");

  // Keep the VPValue for dropping when we switch VF.
  VPValsToFlushForVF.insert(V);

  // Place the code for broadcasting invariant variables in the new preheader.
  IRBuilder<>::InsertPointGuard Guard(Builder);
  if (Plan->hasExplicitRemainder())
    Builder.SetInsertPoint(getInsertPointPH());
  else
    Builder.SetInsertPoint(LoopVectorPreHeader->getTerminator());

  // Broadcast V and save the value for future uses.
  Value *Widened;
  if (auto *ValVecTy = dyn_cast<VectorType>(V->getType())) {
    assert(ValVecTy->getElementType()->isSingleValueType() &&
           "Re-vectorization is supported for simple vectors only");
    (void)ValVecTy;
    // Widen the uniform vector variable as following
    //                        <i32 0, i32 1>
    //                             |
    //                             |VF = 4
    //                             |
    //                             V
    //          <i32 0, i32 1,i32 0, i32 1,i32 0, i32 1,i32 0, i32 1>
    Widened = replicateVector(UnderlyingV, VF, Builder,
                                    "replicatedVal." + UnderlyingV->getName());
  } else {
    Widened = Builder.CreateVectorSplat(VF, UnderlyingV, "broadcast");
  }
  VPWidenMap[V] = Widened;

  return Widened;
}

// Widen or Serialize lifetime_start/end intrinsic call.
void VPOCodeGen::vectorizeLifetimeStartEndIntrinsic(VPCallInstruction *VPCall) {
  // If this is a private, determine if the call can be widened with the widened
  // pointer, else serialie.
  if (VPValue *PrivPtr = const_cast<VPValue *>(
          getVPValuePrivateMemoryPtr(VPCall->getOperand(1)))) {
    if (LoopPrivateVPWidenMap.count(PrivPtr)) {
      Value *WidePriv = LoopPrivateVPWidenMap[PrivPtr];
      AllocaInst *AI = dyn_cast<AllocaInst>(WidePriv);
      if (!AI) {
        assert(isa<AddrSpaceCastInst>(WidePriv) &&
               "Expected alloca or addrspacecast instruction.");
        AI = cast<AllocaInst>(
            cast<AddrSpaceCastInst>(WidePriv)->getPointerOperand());
      }
      ConstantInt *Size = Builder.getInt64(-1);
      if (!cast<VPConstantInt>(VPCall->getOperand(0))->isMinusOne()) {
        const DataLayout &DL =
            OrigLoop->getHeader()->getModule()->getDataLayout();
        Size =
            Builder.getInt64(AI->getAllocationSizeInBits(DL).getValue() >> 3);
      }
      SmallVector<Value *, 3> ScalarArgs = {
          Size, getScalarValue(VPCall->getOperand(1), 0),
          getScalarValue(VPCall->getOperand(2), 0)};
      auto *ScalarInstrinsic = generateSerialInstruction(VPCall, ScalarArgs);
      VPScalarMap[VPCall][0] = ScalarInstrinsic;
      return;
    }
  }

  // This call is either not operating on privates, or is not vectorizable. So,
  // serialize.
  serializeWithPredication(VPCall);
}

Value *VPOCodeGen::getScalarValue(VPValue *V, unsigned Lane) {
  if (isa<VPExternalDef>(V) || isa<VPConstant>(V) || isa<VPMetadataAsValue>(V))
    return V->getUnderlyingValue();

  if (auto LiveOut = dyn_cast<VPLiveOutValue>(V)) {
    assert(Lane == 0 && "unexpected lane number to get scalar value");
    return getScalarValue(LiveOut->getOperand(0), Lane);
  }

  if (VPScalarMap.count(V)) {
    auto SV = VPScalarMap[V];
    if (isVPValueUniform(V, Plan))
      // For uniform instructions the mapping is updated for lane zero only.
      Lane = 0;

    if (SV.count(Lane))
      return SV[Lane];
  }

  if (isa<VPBasicBlock>(V)) {
    BasicBlock *InsertBefore = State->CFG.InsertBefore;
    StringRef Name = V->getName();
    if (VPBasicBlock::isDefaultName(Name))
      Name = "VPlannedBB";
    BasicBlock *NewBB =
        BasicBlock::Create(InsertBefore->getContext(), Name,
                           InsertBefore->getParent(), InsertBefore);
    LLVM_DEBUG(dbgs() << "LV: created " << NewBB->getName() << '\n');
    VPScalarMap[V][0] = NewBB;
    return NewBB;
  }

#if 0
  // TODO: This will be handled by reduction/induction cleanup patch.
  if (Legal->isInductionVariable(V))
    return buildScalarIVForLane(cast<PHINode>(V), Lane);
#endif

  // Get the scalar value by extracting from the vector instruction based on the
  // requested lane.
  Value *VecV = getVectorValue(V);
  IRBuilder<>::InsertPointGuard Guard(Builder);
  if (auto VecInst = dyn_cast<Instruction>(VecV)) {
    if (isa<PHINode>(VecInst))
      Builder.SetInsertPoint(&*(VecInst->getParent()->getFirstInsertionPt()));
    else
      Builder.SetInsertPoint(VecInst->getNextNode());
  }

  // This code assumes that the widened vector, that we are extracting from has
  // data in AOS layout. If OriginalVL = 2, VF = 4 the widened value would be
  // Wide.Val = <v1_0, v2_0, v1_1, v2_1, v1_2, v2_2, v1_3, v2_3>.
  // getScalarValue(Wide.Val, 1) would return <v1_1, v2_1>
  if (auto *ValVecTy = dyn_cast<VectorType>(V->getType())) {
    unsigned OrigNumElts = ValVecTy->getNumElements();
    SmallVector<int, 8> ShufMask;
    for (unsigned StartIdx = Lane * OrigNumElts,
                  EndIdx = (Lane * OrigNumElts) + OrigNumElts;
         StartIdx != EndIdx; ++StartIdx)
      ShufMask.push_back(StartIdx);

    Value *Shuff = Builder.CreateShuffleVector(
        VecV, UndefValue::get(cast<VectorType>(VecV->getType())), ShufMask,
        "extractsubvec.");

    VPScalarMap[V][Lane] = Shuff;

    return Shuff;
  }

  auto ScalarV = Builder.CreateExtractElement(VecV, Builder.getInt32(Lane),
                                              VecV->getName() + ".extract." +
                                                  Twine(Lane) + ".");

  // Add to scalar map.
  VPScalarMap[V][Lane] = ScalarV;
  return ScalarV;
}

void VPOCodeGen::vectorizeExtractElement(VPInstruction *VPInst) {
  // Vector operand will be first operand of extractelement, index will be
  // second operand.
  Value *ExtrFrom = getVectorValue(VPInst->getOperand(0));
  VPValue *OrigIndexVal = VPInst->getOperand(1);
  Type *VecTy = VPInst->getOperand(0)->getType();
  unsigned OriginalVL = cast<VectorType>(VecTy)->getNumElements();

  // In case of a non-const index, we serialize the instruction.
  // We first get the actual index, for the vectorized data using
  // 'add', extract the element using the index and then finally insert it into
  // the narrower sub-vector.
  // Example -
  // %extract = extractelement <4 x float> %input, i32 %varidx
  // Vector IR for VF=2 -
  // %varidx1 = extractelement <2 x i32> %varidx.vec, i64 0
  // %offset1 = add i32 0, %varidx1
  // %res1 = extractelement <8 x float> %input.vec, i32 %offset1
  // %wide.extract1 = insertelement <2 x float> undef, float %res1, i64 0
  // %varidx2 = extractelement <2 x i32> %varidx.vec, i64 1
  // %offset2 = add i32 4, %varidx2
  // %res2 = extractelement <8 x float> %input.vec, i32 %offset2
  // %final = insertelement <2 x float> %wide.extract1, float %res2, i64 1
  if (!isa<VPConstant>(OrigIndexVal) ||
      !cast<VPConstant>(OrigIndexVal)->isConstantInt()) {

    if (MaskValue) {
      serializeWithPredication(VPInst);
      return;
    }

    Value *WideExtract =
        UndefValue::get(FixedVectorType::get(VPInst->getType(), VF));
    Value *IndexValVec = getVectorValue(OrigIndexVal);

    for (unsigned VIdx = 0; VIdx < VF; ++VIdx) {
      Value *IndexVal = Builder.CreateExtractElement(IndexValVec, VIdx);
      Value *VectorIdx = Builder.CreateAdd(
          ConstantInt::get(IndexVal->getType(), VIdx * OriginalVL), IndexVal);
      WideExtract = Builder.CreateInsertElement(
          WideExtract, Builder.CreateExtractElement(ExtrFrom, VectorIdx), VIdx);
    }
    VPWidenMap[VPInst] = WideExtract;
    return;
  }

  VPConstant *OrigIndexVPConst = cast<VPConstant>(OrigIndexVal);
  assert(OrigIndexVPConst->isConstantInt() &&
         "Original index is not constant integer.");
  unsigned Index = OrigIndexVPConst->getZExtValue();

  // Extract subvector. The subvector should include VF elements.
  SmallVector<int, 8> ShufMask;
  unsigned WideNumElts = VF * OriginalVL;
  for (unsigned Idx = Index; Idx < WideNumElts; Idx += OriginalVL)
    ShufMask.push_back(Idx);
  Type *VTy = ExtrFrom->getType();
  VPWidenMap[VPInst] = Builder.CreateShuffleVector(
      ExtrFrom, UndefValue::get(VTy), ShufMask, "wide.extract");
}

void VPOCodeGen::vectorizeInsertElement(VPInstruction *VPInst) {
  Value *InsertTo = getVectorValue(VPInst->getOperand(0));
  Value *NewSubVec = getVectorValue(VPInst->getOperand(1));
  VPValue *OrigIndexVal = VPInst->getOperand(2);
  Type *VecTy = VPInst->getOperand(0)->getType();
  unsigned OriginalVL = cast<VectorType>(VecTy)->getNumElements();

  // In case of an non-const index, we serialize the instruction.
  // We first get the actual index, for the vectorized data using
  // 'add' and then insert that scalar into the index.

  if (!isa<VPConstant>(OrigIndexVal) ||
      !cast<VPConstant>(OrigIndexVal)->isConstantInt()) {
    if (MaskValue) {
      serializeWithPredication(VPInst);
      return;
    }
    Value *WideInsert = InsertTo;
    Value *IndexValVec = getVectorValue(OrigIndexVal);

    for (unsigned VIdx = 0; VIdx < VF; ++VIdx) {
      Value *IndexVal = Builder.CreateExtractElement(IndexValVec, VIdx);
      Value *VectorIdx = Builder.CreateAdd(
          ConstantInt::get(IndexVal->getType(), VIdx * OriginalVL), IndexVal);

      // Insert the scalar value of second operand which can be vectorized
      // earlier.
      WideInsert = Builder.CreateInsertElement(
          WideInsert, getScalarValue(VPInst->getOperand(1), VIdx), VectorIdx);
    }
    VPWidenMap[VPInst] = WideInsert;
    return;
  }

  // TODO: Need more test coverage for vectorizing insertelement with const
  // index, especially masked insert scenarios.

  VPConstant *OrigIndexVPConst = cast<VPConstant>(OrigIndexVal);
  assert(OrigIndexVPConst->isConstantInt() &&
         "Original index is not constant integer.");
  unsigned Index = OrigIndexVPConst->getZExtValue();
  unsigned WideNumElts =
      cast<VectorType>(InsertTo->getType())->getNumElements();

  // Widen the insert into an empty, undef-vector
  // E.g. For OriginalVL = 4 and VF = 2, the following code,
  // %add13 = add i32 %scalar, %scalar9
  // %assembled.vect = insertelement <4 x i32> undef, i32 %add13, i32 0
  //
  // is transformed into,
  // %6 = add <2 x i32> %Wide.Extract12, %Wide.Extract
  // %wide.insert = shufflevector <2 x i32> %6, <2 x i32> undef,
  //                              <8 x i32> <i32 0, i32 undef, i32 undef, i32
  //                                         undef,
  //                                         i32 1, i32 undef, i32 undef, i32
  //                                         undef>

  if (isa<UndefValue>(InsertTo)) {
    SmallVector<Constant *, 8> ShufMask;
    ShufMask.resize(WideNumElts, UndefValue::get(Builder.getInt32Ty()));
    for (size_t Lane = 0; Lane < VF; Lane++)
      ShufMask[Lane * OriginalVL + Index] = Builder.getInt32(Lane);

    Value *Shuf = Builder.CreateShuffleVector(
        NewSubVec, UndefValue::get(NewSubVec->getType()),
        ConstantVector::get(ShufMask), "wide.insert");
    VPWidenMap[VPInst] = Shuf;
    return;
  }

  // Generate two shuffles. The first one is extending the Subvector to the
  // width of the source and the second one is for blending in the actual
  // values.
  // In continuation of the example above, the following code,
  // %assembled.vect17 = insertelement <4 x i32> %assembled.vect, i32 %add14,
  //                                                              i32 1
  //
  // is transformed into,
  // %extended. = shufflevector <2 x i32> %7,
  //                            <2 x i32> undef,
  //                            <8 x i32> <i32 0, i32 1, i32 2, i32 2,
  //                                       i32 2, i32 2, i32 2, i32 2>
  // %wide.insert16 = shufflevector <8 x i32> %wide.insert,
  //                                <8 x i32> %extended.,
  //                                <8 x i32> <i32 0, i32 8, i32 2, i32 3,
  //                                           i32 4, i32 9, i32 6, i32 7>

  Value *ExtendSubVec =
      extendVector(NewSubVec, WideNumElts, Builder, NewSubVec->getName());
  SmallVector<int, 8> ShufMask2;
  for (unsigned FirstVecIdx = 0, SecondVecIdx = WideNumElts;
       FirstVecIdx < WideNumElts; ++FirstVecIdx) {
    if ((FirstVecIdx % OriginalVL) == Index)
      ShufMask2.push_back(SecondVecIdx++);
    else
      ShufMask2.push_back(FirstVecIdx);
  }
  Value *SecondShuf = Builder.CreateShuffleVector(InsertTo, ExtendSubVec,
                                                  ShufMask2, "wide.insert");
  VPWidenMap[VPInst] = SecondShuf;
}

void VPOCodeGen::vectorizeShuffle(VPInstruction *VPInst) {
  unsigned OrigSrcVL =
      cast<VectorType>(VPInst->getOperand(0)->getType())->getNumElements();
  int OrigDstVL = cast<VectorType>(VPInst->getType())->getNumElements();

  Value *V0 = getVectorValue(VPInst->getOperand(0));
  Value *V1 = getVectorValue(VPInst->getOperand(1));
  auto *Mask = cast<VPConstant>(VPInst->getOperand(2))->getConstant();

  SmallVector<Constant *, 16> MaskIndices;
  for (unsigned LogicalLane = 0; LogicalLane < VF; ++LogicalLane) {
    for (int Idx = 0; Idx < OrigDstVL; ++Idx) {
      auto *MaskElt = Mask->getAggregateElement(Idx);
      if (isa<UndefValue>(MaskElt) || isa<PoisonValue>(MaskElt)) {
        // From the LangRef: If the shuffle mask selects an undefined element
        // from one of the input vectors, the resulting element is undefined. An
        // undefined element in the mask vector specifies that the resulting
        // element is undefined. An undefined element in the mask vector
        // prevents a poisoned vector element from propagating.
        //
        // For poison: Vector elements may be independently poisoned. Therefore,
        // transforms on instructions such as shufflevector must be careful to
        // propagate poison across values or elements only as allowed by the
        // original code... An instruction that depends on a poison value,
        // produces a poison value itself.
        MaskIndices.push_back(MaskElt);
        continue;
      }
      unsigned OrigIdx = cast<ConstantInt>(MaskElt)->getZExtValue();
      unsigned NewIdx;
      if (OrigIdx < OrigSrcVL) {
        NewIdx = OrigSrcVL * LogicalLane + OrigIdx;
      } else {
        NewIdx = OrigSrcVL * VF + OrigSrcVL * LogicalLane + (OrigIdx - OrigSrcVL);
      }
      MaskIndices.push_back(ConstantInt::get(MaskElt->getType(), NewIdx));
    }
  }
  VPWidenMap[VPInst] =
      Builder.CreateShuffleVector(V0, V1, ConstantVector::get(MaskIndices));
}

void VPOCodeGen::processPredicatedNonWidenedUniformCall(VPInstruction *VPInst) {
  if (MaskValue)
    return serializePredicatedUniformInstruction(VPInst);

  return serializeInstruction(VPInst);
}

Value *VPOCodeGen::getMaskNotAllZero() {
  assert(MaskValue && "Should only be called in masked context!");
  auto *MaskTy = dyn_cast<VectorType>(MaskValue->getType());
  assert(MaskTy && MaskTy->getNumElements() == VF && "Unexpected Mask Type");
  // Emit not of all-zero check for mask
  Type *IntTy =
      IntegerType::get(MaskTy->getContext(), MaskTy->getPrimitiveSizeInBits());
  auto *MaskBitCast = Builder.CreateBitCast(MaskValue, IntTy);

  // Check if the bitcast value is not zero. The generated compare will be true
  // if atleast one of the i1 masks in <VF x i1> is true.
  auto *CmpInst =
      Builder.CreateICmpNE(MaskBitCast, Constant::getNullValue(IntTy));

  return CmpInst;
}

void VPOCodeGen::serializePredicatedUniformInstruction(VPInstruction *VPInst) {
  // Mask is needed before the predicated instruction, so generate the code for
  // it.
  auto *NotAllZero = getMaskNotAllZero();

  // Now create a scalar instruction, populating correct values for its operands.
  SmallVector<Value *, 4> ScalarOperands;
  for (unsigned Op = 0, e = VPInst->getNumOperands(); Op != e; ++Op) {
    auto *ScalarOp = getScalarValue(VPInst->getOperand(Op), 0 /*Lane*/);
    assert(ScalarOp && "Operand for serialized uniform instruction not found.");
    ScalarOperands.push_back(ScalarOp);
  }

  Value *SerialInstruction = generateSerialInstruction(VPInst, ScalarOperands);
  VPScalarMap[VPInst][0] = SerialInstruction;

  PredicatedInstructions.push_back(
      std::make_pair(cast<Instruction>(SerialInstruction), NotAllZero));
}

void VPOCodeGen::serializeWithPredication(VPInstruction *VPInst) {
  if (!MaskValue)
    return serializeInstruction(VPInst);

  assert(cast<VectorType>(MaskValue->getType())->getNumElements() == VF &&
         "Unexpected Mask Type");

  for (unsigned Lane = 0; Lane < VF; ++Lane) {
    Value *Cmp = Builder.CreateExtractElement(MaskValue, Lane, "Predicate");
    Cmp = Builder.CreateICmp(ICmpInst::ICMP_EQ, Cmp,
                             ConstantInt::get(Cmp->getType(), 1));

    SmallVector<Value *, 4> ScalarOperands;
    // All operands to the serialized Instruction should be original loop
    // Values.
    for (unsigned Op = 0, e = VPInst->getNumOperands(); Op != e; ++Op) {
      auto *ScalarOp = getScalarValue(VPInst->getOperand(Op), Lane);
      assert(ScalarOp && "Operand for serialized instruction not found.");
      LLVM_DEBUG(dbgs() << "LVCG: Serialize scalar op: "; ScalarOp->dump());
      ScalarOperands.push_back(ScalarOp);
    }

    Value *SerialInst = generateSerialInstruction(VPInst, ScalarOperands);
    assert(SerialInst && "Instruction not serialized.");
    VPScalarMap[VPInst][Lane] = SerialInst;
    PredicatedInstructions.push_back(
        std::make_pair(cast<Instruction>(SerialInst), Cmp));
    LLVM_DEBUG(dbgs() << "LVCG: SerialInst: "; SerialInst->dump());
  }
}

bool VPOCodeGen::isSerialized(VPValue *V) const {
  auto It = VPScalarMap.find(V);
  if (It != VPScalarMap.end()) {
    const auto &LaneMap = It->second;
    return LaneMap.count(1 /* Lane */);
  }
  return false;
}

void VPOCodeGen::serializeInstruction(VPInstruction *VPInst) {

  unsigned Lanes =
      (!VPInst->mayHaveSideEffects() && isVPValueUniform(VPInst, Plan)) ||
              (isa<VPCallInstruction>(VPInst) &&
               cast<VPCallInstruction>(VPInst)->isKernelUniformCall())
          ? 1
          : VF;

  for (unsigned Lane = 0; Lane < Lanes; ++Lane) {
    SmallVector<Value *, 4> ScalarOperands;
    // All operands to the serialized Instruction should be scalar Values.
    for (unsigned Op = 0, e = VPInst->getNumOperands(); Op != e; ++Op) {
      auto *ScalarOp = getScalarValue(VPInst->getOperand(Op), Lane);
      assert(ScalarOp && "Operand for serialized instruction not found.");
      LLVM_DEBUG(dbgs() << "LVCG: Serialize scalar op: "; ScalarOp->dump());
      ScalarOperands.push_back(ScalarOp);
    }

    Value *SerialInst = generateSerialInstruction(VPInst, ScalarOperands);
    assert(SerialInst && "Instruction not serialized.");
    VPScalarMap[VPInst][Lane] = SerialInst;
    LLVM_DEBUG(dbgs() << "LVCG: SerialInst: "; SerialInst->dump());
  }
}

// Widen blend instruction. The implementation here generates a sequence
// of selects. Consider the following scalar blend in bb0:
//      vp1 = blend [vp2, bp2] [vp3, bp3] [vp4, bp4].
// The selects are generated as follows:
//      select1 = bp3_vec ? vp3_vec : vp2_vec
//      vp1_vec = bp4_vec ? vp4_vec : select1
void VPOCodeGen::vectorizeBlend(VPBlendInst *Blend) {
  unsigned NumIncomingValues = Blend->getNumIncomingValues();
  assert(NumIncomingValues > 0 && "Unexpected blend with zero values");

  // Generate a sequence of selects.
  Value *BlendVal = nullptr;
  for (unsigned Idx = 0, End = NumIncomingValues; Idx < End;
       ++Idx) {
    Value *IncomingVecVal = getVectorValue(Blend->getIncomingValue(Idx));
    if (!BlendVal) {
      BlendVal = IncomingVecVal;
      continue;
    }

    VPValue *BlockPred = Blend->getIncomingPredicate(Idx);
    assert(BlockPred && "block-predicate should not be null for select");
    Value *Cond = getVectorValue(BlockPred);
    if (auto *BlendVecTy = dyn_cast<VectorType>(Blend->getType())) {
      unsigned OriginalVL = BlendVecTy->getNumElements();
      Cond = replicateVectorElts(Cond, OriginalVL, Builder);
    }
    BlendVal = Builder.CreateSelect(Cond, IncomingVecVal, BlendVal, "predblend");
  }

  VPWidenMap[Blend] = BlendVal;
}

void VPOCodeGen::vectorizeVPPHINode(VPPHINode *VPPhi) {
  auto PhiTy = VPPhi->getType();
  PHINode *NewPhi;
  // FIXME: Replace with proper SVA.
  bool EmitScalarOnly = !Plan->getVPlanDA()->isDivergent(*VPPhi) && !MaskValue;
  if (needScalarCode(VPPhi) || EmitScalarOnly) {
    NewPhi = Builder.CreatePHI(PhiTy, VPPhi->getNumOperands(), "uni.phi");
    VPScalarMap[VPPhi][0] = NewPhi;
    ScalarPhisToFix[VPPhi] = NewPhi;
  }
  if (EmitScalarOnly)
    return;
  if (needVectorCode(VPPhi)) {
    PhiTy = getWidenedType(PhiTy, VF);
    NewPhi = Builder.CreatePHI(PhiTy, VPPhi->getNumOperands(), "vec.phi");
    VPWidenMap[VPPhi] = NewPhi;
    PhisToFix[VPPhi] = NewPhi;
  }
}

void VPOCodeGen::vectorizePrivateFinalUncond(VPInstruction *VPInst) {

  Value *Ret;
  Value *Operand = getVectorValue(VPInst->getOperand(0));
  if (VPInst->getOperand(0)->getType()->isVectorTy())
    Ret = generateExtractSubVector(Operand, VF - 1, VF, Builder,
                                   "extracted.priv");
  else
    Ret = Builder.CreateExtractElement(Operand, VF - 1, "extracted.priv");
  VPScalarMap[VPInst][0] = Ret;

  if (!Plan->hasExplicitRemainder() &&
      VPInst->getOpcode() != VPInstruction::PrivateFinalUncondMem) {
    // Add info to update scalar loop livein and liveouts. We don't
    // need this for in-memory privates.
    const VPLoopEntity *Entity = VPEntities->getPrivate(VPInst);
    assert(Entity && "Unexpected: private last value is not for entity");
    EntitiesFinalVPInstMap[Entity] = VPInst;
  }
}

void VPOCodeGen::vectorizeReductionFinal(VPReductionFinal *RedFinal) {
  Value *VecValue = getVectorValue(RedFinal->getOperand(0));
  Intrinsic::ID Intrin = RedFinal->getVectorReduceIntrinsic();
  Type *ElType = RedFinal->getOperand(0)->getType();
  if (isa<VectorType>(ElType))
    // TODO: can implement as shufle/OP sequence for vectors.
    llvm_unreachable("Unsupported vector data type in reduction");

  auto *StartVPVal =
      RedFinal->getNumOperands() > 1 ? RedFinal->getOperand(1) : nullptr;
  Value *Acc = nullptr;
  if (StartVPVal) {
    assert((isa<VPExternalDef>(StartVPVal) || isa<VPConstant>(StartVPVal)) &&
           "Unsupported reduction StartValue");
    Acc = getScalarValue(StartVPVal, 0);
  }
  Value *Ret = nullptr;
  // TODO: Need meaningful processing for Acc for FP reductions, and NoNan
  // parameter.
  switch (Intrin) {
  case Intrinsic::vector_reduce_fadd:
    assert(Acc && "Expected initial value");
    Ret = Builder.CreateFAddReduce(Acc, VecValue);
    Acc = nullptr;
    break;
  case Intrinsic::vector_reduce_fmul:
    assert(Acc && "Expected initial value");
    Ret = Builder.CreateFMulReduce(Acc, VecValue);
    Acc = nullptr;
    break;
  case Intrinsic::vector_reduce_add:
    Ret = Builder.CreateAddReduce(VecValue);
    break;
  case Intrinsic::vector_reduce_mul:
    Ret = Builder.CreateMulReduce(VecValue);
    break;
  case Intrinsic::vector_reduce_and:
    Ret = Builder.CreateAndReduce(VecValue);
    break;
  case Intrinsic::vector_reduce_or:
    Ret = Builder.CreateOrReduce(VecValue);
    break;
  case Intrinsic::vector_reduce_xor:
    Ret = Builder.CreateXorReduce(VecValue);
    break;
  case Intrinsic::vector_reduce_umax:
    assert(!Acc && "Unexpected initial value");
    Ret = Builder.CreateIntMaxReduce(VecValue, false);
    break;
  case Intrinsic::vector_reduce_smax:
    assert(!Acc && "Unexpected initial value");
    Ret = Builder.CreateIntMaxReduce(VecValue, true);
    break;
  case Intrinsic::vector_reduce_umin:
    assert(!Acc && "Unexpected initial value");
    Ret = Builder.CreateIntMinReduce(VecValue, false);
    break;
  case Intrinsic::vector_reduce_smin:
    assert(!Acc && "Unexpected initial value");
    Ret = Builder.CreateIntMinReduce(VecValue, true);
    break;
  case Intrinsic::vector_reduce_fmax:
    assert(!Acc && "Unexpected initial value");
    Ret = Builder.CreateFPMaxReduce(VecValue);
    break;
  case Intrinsic::vector_reduce_fmin:
    assert(!Acc && "Unexpected initial value");
    Ret = Builder.CreateFPMinReduce(VecValue);
    break;
  default:
    llvm_unreachable("unsupported reduction");
    break;
  }
  // Utility to set FastMathFlags for generated instructions.
  auto SetFastMathFlags = [RedFinal](Value *V) {
    if (isa<FPMathOperator>(V) && RedFinal->hasFastMathFlags())
      cast<Instruction>(V)->setFastMathFlags(RedFinal->getFastMathFlags());
  };
  // Set FMF for generated vector reduce intrinsic.
  SetFastMathFlags(Ret);

  if (Acc) {
    Ret = Builder.CreateBinOp(
        static_cast<Instruction::BinaryOps>(RedFinal->getBinOpcode()), Acc, Ret,
        "final.red");
    SetFastMathFlags(Ret);
  }

  VPScalarMap[RedFinal][0] = Ret;

  if (!Plan->hasExplicitRemainder()) {
    const VPLoopEntity *Entity = VPEntities->getReduction(RedFinal);
    assert(Entity && "Unexpected: reduction last value is not for entity");
    EntitiesFinalVPInstMap[Entity] = RedFinal;
  }
}

void VPOCodeGen::vectorizeAllocatePrivate(VPAllocatePrivate *V) {
  // Private memory is a pointer. We need to get element type
  // and allocate VF elements.
  Type *OrigTy = V->getType()->getPointerElementType();

  Type *VecTyForAlloca;
  std::string VarName = Twine(V->getOrigName() + ".vec").str();
  // TODO. We should handle the case when original alloca has the size argument,
  // e.g. it's like alloca i32, i32 4.
  if (OrigTy->isAggregateType())
    if (V->isSOALayout()) {
      // TODO: Compute the correct alignment value.
      VarName = Twine(V->getOrigName() + ".soa.vec").str();
      VecTyForAlloca = getSOAType(OrigTy, VF);
    } else
      VecTyForAlloca = ArrayType::get(OrigTy, VF);
  else {
    // For non-aggregate types create a vector type.
    Type *EltTy = OrigTy;
    unsigned NumEls = VF;
    if (auto *OrigVecTy = dyn_cast<VectorType>(OrigTy)) {
      EltTy = OrigVecTy->getElementType();
      NumEls *= OrigVecTy->getNumElements();
    }
    VecTyForAlloca = FixedVectorType::get(EltTy, NumEls);
  }

  // Compute preferred alignment for vector alloca.
  const DataLayout &DL = OrigLoop->getHeader()->getModule()->getDataLayout();
  Align VecAllocaPrefAlignment = DL.getPrefTypeAlign(VecTyForAlloca);
  // Get original memory's alignment.
  Align OrigAlignment = V->getOrigAlignment();

  // Create an alloca in the appropriate block
  IRBuilder<>::InsertPointGuard Guard(Builder);
  Function *F = OrigLoop->getHeader()->getParent();
  BasicBlock &FirstBB = F->front();
  assert(FirstBB.getTerminator() &&
         "Expect the 'entry' basic-block to be well-formed.");
  Builder.SetInsertPoint(FirstBB.getTerminator());

  // TODO: We potentially need additional divisibility-based checks here to
  // ensure that correct alignment is set for each vector lane. Check JIRA :
  // CMPLRLLVM-11372.
  // TODO: Currently we are allowing all scalar privates to always have
  // vectorized private alloca because DA has been taught to allow unit-stride
  // accesses for scalar privates. However this assumption is not safe and DA
  // should be updated to use results from SOAAnalysis (which should internally
  // account for alignment for all types, before marking a private as SOASafe).
  // Again coverred by JIRA : CMPLRLLVM-11372.
  if (VecAllocaPrefAlignment >= OrigAlignment || V->isSOALayout()) {
    // Use widened alloca if preferred alignment can accommodate original
    // alloca's alignment or if we're using SOALayout.
    Value *WidenedPrivArr =
        Builder.CreateAlloca(VecTyForAlloca, nullptr, VarName);
    cast<AllocaInst>(WidenedPrivArr)->setAlignment(VecAllocaPrefAlignment);
    // If address space of widened alloca and private's data type don't match,
    // then emit an explicit addrspacecast. This casted value represents the
    // wide memory corresponding to the loop private variable.
    unsigned OrigAddrSpace = V->getType()->getPointerAddressSpace();
    if (WidenedPrivArr->getType()->getPointerAddressSpace() != OrigAddrSpace) {
      // Generate a cast from VecTyForAlloca* to VecTyForAlloca addrspace(x)*.
      Type *DestPtrTy = VecTyForAlloca->getPointerTo(OrigAddrSpace);
      WidenedPrivArr = Builder.CreateAddrSpaceCast(WidenedPrivArr, DestPtrTy,
                                                   VarName + ".ascast");
    }

    LoopPrivateVPWidenMap[V] = WidenedPrivArr;
    if (V->isSOALayout())
      VPScalarMap[V][0] = WidenedPrivArr;
    else
      VPWidenMap[V] = createVectorPrivatePtrs(V);
  } else {
    // If preferred alignment is less than original alignment, generate VF
    // copies of original alloca (one for each lane) and construct the
    // corresponding vector of pointers.
    Value *PtrsVector = UndefValue::get(getWidenedType(V->getType(), VF));
    for (unsigned I = 0; I < VF; ++I) {
      AllocaInst *SerialPrivArr = Builder.CreateAlloca(
          OrigTy, nullptr, V->getOrigName() + ".lane." + Twine(I));
      SerialPrivArr->setAlignment(OrigAlignment);
      PtrsVector =
          Builder.CreateInsertElement(PtrsVector, SerialPrivArr, I,
                                      V->getOrigName() + ".insert." + Twine(I));
    }
    VPWidenMap[V] = PtrsVector;
  }
}

// InductionInit has two arguments {Start, Step} and keeps the operation
// opcode. We generate
// For +/-   : broadcast(start) +/GEP step*{0, 1,..,VL-1} (GEP for pointers)
// For */div : broadcast(start) * pow(step,{0, 1,..,VL-1})
// In the current version, pow() is replaced with a series of multiplications.
void VPOCodeGen::vectorizeInductionInit(VPInductionInit *VPInst) {
  auto *StartVPVal = VPInst->getOperand(0);
  auto *StartVal = getScalarValue(StartVPVal, 0);
  Value *BcastStart =
      createVectorSplat(StartVal, VF, Builder, "ind.start.bcast");

  auto *StepVPVal = VPInst->getOperand(1);
  Value *StepVal = getScalarValue(StepVPVal, 0);
  unsigned Opc = VPInst->getBinOpcode();
  bool isMult = Opc == Instruction::Mul || Opc == Instruction::FMul ||
                Opc == Instruction::SDiv || Opc == Instruction::UDiv ||
                Opc == Instruction::FDiv;
  bool IsFloat = VPInst->getType()->isFloatingPointTy();
  int StartConst = isMult ? 1 : 0;
  Constant *StartCoeff =
      IsFloat ? ConstantFP::get(VPInst->getType(), StartConst)
              : ConstantInt::getSigned(StepVal->getType(), StartConst);
  Value *VectorStep;
  if (isMult) {
    // Generate series of mult and insert operations, to avoid calling pow(),
    // forming the following vector
    // {StartCoeff, StartCoeff*Step, StartCoeff*Step*Step, ...,
    //  StartCoeff{*Step}{VF-1 times}}
    unsigned StepOpc = IsFloat ? Instruction::FMul : Instruction::Mul;
    Value *Val = StartCoeff;
    VectorStep = createVectorSplat(UndefValue::get(Val->getType()), VF, Builder,
                                   "ind.step.vec");
    unsigned I = 0;
    for (I = 0; I < VF - 1; I++) {
      VectorStep = Builder.CreateInsertElement(VectorStep, Val, I);
      Val = Builder.CreateBinOp(static_cast<Instruction::BinaryOps>(StepOpc),
                                Val, StepVal);
    }
    // Here I = VF - 1.
    VectorStep = Builder.CreateInsertElement(VectorStep, Val, I);
  } else {
    // Generate sequence of vector operations:
    // %i_seq = {0, 1, 2, 3, ...VF-1}
    // %bcst_step = broadcast step
    // %vector_step = mul %i_seq, %bcst_step
    SmallVector<Constant *, 32> IndStep;
    IndStep.push_back(StartCoeff);
    for (unsigned I = 1; I < VF; I++) {
      Constant *ConstVal = IsFloat
                               ? ConstantFP::get(VPInst->getType(), I)
                               : ConstantInt::getSigned(StepVal->getType(), I);
      IndStep.push_back(ConstVal);
    }
    Value *VecConst = ConstantVector::get(IndStep);
    Value *BcstStep = createVectorSplat(StepVal, VF, Builder, "ind.step.vec");
    VectorStep = Builder.CreateBinOp(
        IsFloat ? Instruction::FMul : Instruction::Mul, BcstStep, VecConst);

    if (auto BinOp = dyn_cast<BinaryOperator>(VectorStep))
      // May be a constant.
      if (BinOp->getOpcode() == Instruction::FMul) {
        FastMathFlags Flags;
        Flags.setFast();
        BinOp->setFastMathFlags(Flags);
      }
  }
  Value *Ret =
      (VPInst->getType()->isPointerTy() || Opc == Instruction::GetElementPtr)
          ? Builder.CreateInBoundsGEP(BcastStart, {VectorStep}, "vector_gep")
          : Builder.CreateBinOp(static_cast<Instruction::BinaryOps>(Opc),
                                BcastStart, VectorStep);
  VPWidenMap[VPInst] = Ret;
  if (needScalarCode(VPInst)) {
    VPScalarMap[VPInst][0] = StartVal;
  }
}

void VPOCodeGen::vectorizeInductionInitStep(VPInductionInitStep *VPInst) {
  unsigned Opc = VPInst->getBinOpcode();
  bool isMult = Opc == Instruction::Mul || Opc == Instruction::FMul ||
                Opc == Instruction::SDiv || Opc == Instruction::UDiv ||
                Opc == Instruction::FDiv;
  bool IsFloat = VPInst->getType()->isFloatingPointTy();
  auto *StartVPVal = VPInst->getOperand(0);
  auto *StartVal = getScalarValue(StartVPVal, 0);

  unsigned StepOpc = IsFloat ? Instruction::FMul : Instruction::Mul;
  Value *MulVF = StartVal;
  if (isMult) {
    for (unsigned I = 1; I < VF; I *= 2)
      MulVF = Builder.CreateBinOp(static_cast<Instruction::BinaryOps>(StepOpc),
                                  MulVF, MulVF);
  } else {
    Constant *VFVal = IsFloat ? ConstantFP::get(VPInst->getType(), VF)
                              : ConstantInt::getSigned(StartVal->getType(), VF);
    MulVF = Builder.CreateBinOp(static_cast<Instruction::BinaryOps>(StepOpc),
                                MulVF, VFVal);
  }
  Value *Ret = createVectorSplat(MulVF, VF, Builder, "ind.step.init");
  VPWidenMap[VPInst] = Ret;

  if (needScalarCode(VPInst)) {
    VPScalarMap[VPInst][0] = MulVF;
  }
}

void VPOCodeGen::vectorizeInductionFinal(VPInductionFinal *VPInst) {
  Value *LastValue = nullptr;
  if (VPInst->getNumOperands() == 1) {
    // One operand - extract from vector
    Value *VecVal = getVectorValue(VPInst->getOperand(0));
    LastValue = Builder.CreateExtractElement(VecVal, Builder.getInt32(VF - 1));
  } else {
    // Otherwise calculate by formulas
    //  for post increment liveouts LV = start + step*rounded_tc,
    //  for pre increment liveouts LV = start + step*(rounded_tc-1)
    //
    assert(VPInst->getNumOperands() == 2 && "Incorrect number of operands");
    unsigned Opc = VPInst->getBinOpcode();
    assert(!(Opc == Instruction::Mul || Opc == Instruction::FMul ||
             Opc == Instruction::SDiv || Opc == Instruction::UDiv ||
             Opc == Instruction::FDiv) &&
           "Unsupported induction final form");

    bool IsFloat = VPInst->getType()->isFloatingPointTy();
    auto *VPStep = VPInst->getOperand(1);
    auto *Step = getScalarValue(VPStep, 0);

    unsigned StepOpc = IsFloat ? Instruction::FMul : Instruction::Mul;
    Type *StepType = Step->getType();
    Value *TripCnt = VectorTripCount;
    if (VPInst->isLastValPreIncrement())
      TripCnt =
          Builder.CreateSub(TripCnt, ConstantInt::get(TripCnt->getType(), 1));
    Instruction::CastOps CastOp =
        CastInst::getCastOpcode(TripCnt, true, StepType, true);
    Value *CRD = Builder.CreateCast(CastOp, TripCnt, StepType, "cast.crd");
    Value *MulV = Builder.CreateBinOp(
        static_cast<Instruction::BinaryOps>(StepOpc), Step, CRD);
    auto *VPStart = VPInst->getOperand(0);
    auto *Start = getScalarValue(VPStart, 0);
    LastValue =
        (VPInst->getType()->isPointerTy() || Opc == Instruction::GetElementPtr)
            ? Builder.CreateInBoundsGEP(Start, {MulV}, "final_gep")
            : Builder.CreateBinOp(static_cast<Instruction::BinaryOps>(Opc),
                                  Start, MulV);
  }
  // The value is scalar
  VPScalarMap[VPInst][0] = LastValue;
  if (!Plan->hasExplicitRemainder()) {
    const VPLoopEntity *Entity = VPEntities->getInduction(VPInst);
    assert(Entity && "Induction last value is not for entity");
    EntitiesFinalVPInstMap[Entity] = VPInst;
  }
}

void VPOCodeGen::fixOutgoingValues() {
  for (auto &LastValPair : EntitiesFinalVPInstMap) {
    if (auto *Reduction = dyn_cast<VPReduction>(LastValPair.first))
      fixReductionLastVal(*Reduction,
                          cast<VPReductionFinal>(LastValPair.second));
    if (auto *Induction = dyn_cast<VPInduction>(LastValPair.first))
      fixInductionLastVal(*Induction,
                          cast<VPInductionFinal>(LastValPair.second));
    if (isa<VPPrivate>(LastValPair.first)) {
      fixPrivateLastVal(cast<VPInstruction>(LastValPair.second));
    }
  }
}

void VPOCodeGen::attachPreferredAlignmentMetadata(Instruction *Memref,
                                                  Align PreferredAlignment) {
  auto &C = Builder.getContext();
  auto *CI = ConstantInt::get(Type::getInt32Ty(C), PreferredAlignment.value());
  SmallVector<Metadata *, 1> Ops{ConstantAsMetadata::get(CI)};
  Memref->setMetadata("intel.preferred_alignment", MDTuple::get(C, Ops));
}

void VPOCodeGen::fixLiveOutValues(VPInstruction *FinalVPInst, Value *LastVal) {
  assert(isa<VPReductionFinal>(FinalVPInst) ||
         FinalVPInst->getOpcode() == VPInstruction::PrivateFinalUncond ||
         isa<VPInductionFinal>(FinalVPInst) &&
             "Only loop entity finalization instructions can be live-out.");
  for (VPUser *User : FinalVPInst->users()) {
    if (auto LI = dyn_cast<VPLiveOutValue>(User)) {
      // Get VPExternalUse and restore its operand.
      // TODO: make VPExternalUse purely descriptional, w/o operands and
      // use VPLiveOutValue to keep them.
      const VPExternalUse *EUse =
          Plan->getExternals().getVPExternalUse(LI->getMergeId());
      User = cast<VPUser>(const_cast<VPExternalUse*>(EUse));
      User->addOperand(FinalVPInst);
    }
    if (isa<VPExternalUse>(User)) {
      Value *ExtVal = User->getUnderlyingValue();
      if (!ExtVal)
        continue;
      if (auto Phi = dyn_cast<PHINode>(ExtVal)) {
        int Ndx = Phi->getBasicBlockIndex(LoopMiddleBlock);
        if (Ndx == -1)
          Phi->addIncoming(LastVal, LoopMiddleBlock);
        else
          Phi->setIncomingValue(Ndx, LastVal);
      } else {
        int Ndx = User->getOperandIndex(FinalVPInst);
        assert(Ndx != -1 && "Operand not found in User");
        Value *Operand = const_cast<Value *>(
            cast<VPExternalUse>(User)->getUnderlyingOperand(Ndx));
        cast<Instruction>(ExtVal)->replaceUsesOfWith(Operand, LastVal);
      }
    }
  }
}

void VPOCodeGen::createLastValPhiAndUpdateOldStart(Value *OrigStartValue,
                                                   PHINode *Phi,
                                                   const Twine &NameStr,
                                                   Value *LastVal) {
  PHINode *BCBlockPhi = PHINode::Create(OrigStartValue->getType(), 2, NameStr,
                                        LoopScalarPreHeader->getTerminator());
  for (unsigned I = 0, E = LoopBypassBlocks.size(); I != E; ++I)
    BCBlockPhi->addIncoming(OrigStartValue, LoopBypassBlocks[I]);
  BCBlockPhi->addIncoming(LastVal, LoopMiddleBlock);

  // Fix the scalar loop reduction variable.
  int IncomingEdgeBlockIdx = Phi->getBasicBlockIndex(OrigLoop->getLoopLatch());
  assert(IncomingEdgeBlockIdx >= 0 && "Invalid block index");
  // Pick the other block.
  int SelfEdgeBlockIdx = (IncomingEdgeBlockIdx ? 0 : 1);
  Phi->setIncomingValue(SelfEdgeBlockIdx, BCBlockPhi);
}

void VPOCodeGen::fixReductionLastVal(const VPReduction &Red,
                                     VPReductionFinal *RedFinal) {
  if (Red.getIsMemOnly()) {
#if 0
    // TODO: Implement last value fixing for in-memory reductions.
    auto OrigPtr = VPEntities->getOrigMemoryPtr(&Red);
    assert(OrigPtr && "Unexpected nullptr original memory");
    auto ScalarPtr = OrigPtr->getUnderlyingValue();
    Builder.SetInsertPoint(LoopScalarPreHeader->getTerminator());
    MergedVal = Builder.CreateLoad(RedFinal->getType(), ScalarPtr,
                                   ScalarPtr->getName() + ".reload");
#endif
  } else {
    // Reduction final value should be mapped only in scalar map always. TODO:
    // Use getScalarValue instead?
    Value *LastVal = VPScalarMap[RedFinal][0];
    VPValue *VPStart = Red.getRecurrenceStartValue();
    Value *OrigStartValue = VPStart->getUnderlyingValue();
    VPPHINode *VPHi = VPEntities->getRecurrentVPHINode(Red);
    assert(VPHi && "nullptr is not expected");
    PHINode *Phi = cast<PHINode>(VPHi->getUnderlyingValue());
    createLastValPhiAndUpdateOldStart(OrigStartValue, Phi, "bc.merge.reduction",
                                      LastVal);
    fixLiveOutValues(RedFinal, LastVal);
  }
}

void VPOCodeGen::fixInductionLastVal(const VPInduction &Ind,
                                     VPInductionFinal *IndFinal) {
  if (Ind.getIsMemOnly()) {
    // TODO: Implement last value fixing for in-memory inductions.
  } else {
    // Induction final value should be mapped only in scalar map always. TODO:
    // Use getScalarValue instead?
    Value *LastVal = VPScalarMap[IndFinal][0];
    VPValue *VPStart = Ind.getStartValue();
    Value *OrigStartValue = VPStart->getUnderlyingValue();
    VPPHINode *VPHi = VPEntities->getRecurrentVPHINode(Ind);
    assert(VPHi && "nullptr is not expected");
    PHINode *Phi = cast<PHINode>(VPHi->getUnderlyingValue());
    createLastValPhiAndUpdateOldStart(OrigStartValue, Phi, "bc.resume.val",
                                      LastVal);
    fixLiveOutValues(IndFinal, LastVal);
  }
}

void VPOCodeGen::fixPrivateLastVal(VPInstruction *PrivFinal) {
  Value *LastVal = VPScalarMap[PrivFinal][0];
  fixLiveOutValues(PrivFinal, LastVal);
}

void VPOCodeGen::fixNonInductionVPPhis() {
  std::function<void(DenseMap<VPPHINode *, PHINode *> &)> fixInductions =
      [&](DenseMap<VPPHINode *, PHINode *> &Table) -> void {
    bool IsScalar = &Table == &ScalarPhisToFix;
    for (auto PhiToFix : Table) {
      auto *VPPhi = PhiToFix.first;
      auto *Phi = PhiToFix.second;
      const unsigned NumPhiValues = VPPhi->getNumIncomingValues();
      for (unsigned I = 0; I < NumPhiValues; ++I) {
        auto *VPVal = VPPhi->getIncomingValue(I);
        auto *VPBB = VPPhi->getIncomingBlock(I);
        Value *IncValue =
            IsScalar ? getScalarValue(VPVal, 0) : getVectorValue(VPVal);
        BasicBlock *BB = State->CFG.VPBB2IREndBB[VPBB];
        if (Plan->hasExplicitRemainder()) {
          auto *LiveOut = dyn_cast<VPOrigLiveOut>(VPVal);
          if (LiveOut && !isa<VPScalarPeel>(LiveOut->getOperand(0))) {
            // Add outgoing from the scalar loop.
            Loop *L =
                cast<VPScalarRemainder>(LiveOut->getOperand(0))->getLoop();
            BB = L->getLoopLatch();
            if (!any_of(predecessors(Phi->getParent()),
                        [BB](auto Pred) { return Pred == BB; })) {
              // If the latch is not a predecessor of the phi-block
              // try its non-loop-header successor.
              auto *Br = cast<BranchInst>(BB->getTerminator());
              BB = Br->getOperand(1) == L->getHeader()
                       ? cast<BasicBlock>(Br->getOperand(2))
                       : cast<BasicBlock>(Br->getOperand(1));
            }
            assert(any_of(predecessors(Phi->getParent()),
                          [BB](auto Pred) { return Pred == BB; }) &&
                   "can't find correct incoming block");
          }
        }
        Phi->addIncoming(IncValue, BB);
      }
    }
    return;
  };
  fixInductions(ScalarPhisToFix);
  fixInductions(PhisToFix);
}<|MERGE_RESOLUTION|>--- conflicted
+++ resolved
@@ -1243,21 +1243,12 @@
     // for OpenMP.
     if (VPCall->isIntelIndirectCall() &&
         VPCall->getVectorizationScenario() !=
-<<<<<<< HEAD
-            VPCallInstruction::CallVecScenariosTy::VectorVariant)
-      if (FatalErrorHandler)
-        FatalErrorHandler(UnderlyingCI->getParent()->getParent());
-      else
-        llvm_unreachable("Intel indirect call should have vector-variants!");
-
-=======
         VPCallInstruction::CallVecScenariosTy::VectorVariant) {
       if (FatalErrorHandler)
         FatalErrorHandler(OrigLoop->getHeader()->getParent());
       else
         llvm_unreachable("Intel indirect call should have vector-variants!");
     }
->>>>>>> 37c1c249
     // Handle lifetime_start/end intrinsics operating on private-memory.
     // We use the following mechanism to handle the intrinsic:
     // If the array-private is widened (AOS/SOA) and not serialized, do not
