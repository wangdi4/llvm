--- conflicted
+++ resolved
@@ -2614,12 +2614,6 @@
   Align Alignment = getAlignmentForGatherScatter(VPLoad);
   ++(RepMaskValue ? OptRptStats.MaskedGathers : OptRptStats.UnmaskedGathers);
 
-<<<<<<< HEAD
-  Type *VecTy =  getWidenedType(LoadType, VF);
-  Instruction *NewLI =
-      Builder.CreateMaskedGather(VecTy, GatherAddress, Alignment, RepMaskValue,
-                                 nullptr, "wide.masked.gather");
-=======
   auto *ScalarPtrTy = cast<PointerType>(GatherAddress->getType()->getScalarType());
   if (ScalarPtrTy->isOpaque()) {
     // FIXME: Revisit when community updates the gather intrinsic for opaque
@@ -2632,9 +2626,10 @@
                             ScalarPtrTy->getAddressSpace())));
   }
 
-  Instruction *NewLI = Builder.CreateMaskedGather(
-      GatherAddress, Alignment, RepMaskValue, nullptr, "wide.masked.gather");
->>>>>>> 7ab0991e
+  Type *VecTy =  getWidenedType(LoadType, VF);
+  Instruction *NewLI =
+      Builder.CreateMaskedGather(VecTy, GatherAddress, Alignment, RepMaskValue,
+                                 nullptr, "wide.masked.gather");
   propagateLoadStoreInstAliasMetadata(NewLI, VPLoad);
 
   VPWidenMap[VPLoad] = NewLI;
