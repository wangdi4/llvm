--- conflicted
+++ resolved
@@ -2530,13 +2530,9 @@
   unsigned OriginalVL = LoadVecType ? LoadVecType->getNumElements() : 1;
   Align Alignment = VPAA.getAlignmentUnitStride(*VPLoad,
                                                 getGuaranteedPeeling());
-<<<<<<< HEAD
-  Value *VecPtr = createWidenedBasePtrConsecutiveLoadStore(Ptr, IsNegOneStride);
-  Type *WidenedType = getWidenedType(LoadType, VF);
-=======
   Value *VecPtr = createWidenedBasePtrConsecutiveLoadStore(
       Ptr, VPLoad->getValueType(), IsNegOneStride);
->>>>>>> ab9cd1ce
+  Type *WidenedType = getWidenedType(LoadType, VF);
 
   // Masking not needed for privates.
   // TODO: This needs to be generalized for all "dereferenceable" pointers
