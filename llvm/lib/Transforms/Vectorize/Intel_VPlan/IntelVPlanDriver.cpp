--- conflicted
+++ resolved
@@ -1083,11 +1083,7 @@
   auto TLI = &AM.getResult<TargetLibraryAnalysis>(F);
   auto WR = &AM.getResult<WRegionInfoAnalysis>(F);
 
-<<<<<<< HEAD
-  Impl.runImpl(F, HIRF, HIRLoopStats, DDA, SafeRedAnalysis, Verbosity, WR, TTI,
-=======
   Impl.runImpl(F, &HIRF, HIRLoopStats, DDA, SafeRedAnalysis, Verbosity, WR, TTI,
->>>>>>> 37c1c249
                TLI, nullptr);
   return PreservedAnalyses::all();
 }
