--- conflicted
+++ resolved
@@ -407,15 +407,9 @@
   VPlanOptReportBuilder VPORBuilder(LORBuilder, LI);
   addOptReportRemarks<VPOCodeGen>(VPORBuilder, &VCodeGen);
 
-<<<<<<< HEAD
-  // Mark source and vectorized loops with isvectorized directive so that
-  // WarnMissedTransforms pass will not complain that this loop is not
-  // vectorized
-=======
   // Mark source and vector and scalar loops with isvectorized directive so that
   // WarnMissedTransforms pass will not complain that vector and scalar loops
   // are not vectorized
->>>>>>> 6c8b510a
   if (isOmpSIMDLoop) {
     setLoopMD(VCodeGen.getMainLoop(), "llvm.loop.isvectorized");
     setLoopMD(VCodeGen.getOrigLoop(), "llvm.loop.isvectorized");
