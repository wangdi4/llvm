--- conflicted
+++ resolved
@@ -68,12 +68,6 @@
 static cl::opt<bool> EnableBlobCoeffVec(
     "enable-blob-coeff-vec", cl::init(true), cl::Hidden,
     cl::desc("Enable vectorization of loops with blob IV coefficients"));
-
-static cl::opt<bool>
-    EnablePeelRemStrip("vplan-enable-peel-rem-strip", cl::init(true),
-                        cl::Hidden,
-                        cl::desc("Enable stripping peel and remainder loops "
-                                 "which are known to have one iteration."));
 
 static cl::opt<bool> EnableVPlanVLSCG("enable-vplan-vls-cg", cl::init(true),
                                       cl::Hidden,
@@ -1054,19 +1048,9 @@
         HLoop->setVecTag(HLLoop::VecTagTy::SIMD);
       else
         HLoop->setVecTag(HLLoop::VecTagTy::AUTOVEC);
-<<<<<<< HEAD
-    } else {
-      // Both peel and main loops have been dealt with - we are dealing with
-      // remainder loop now.
-      setRemVF(VF);
-      assert(!VecRemVPLoop && "Expect only one vector remainder vploop");
-      VecRemVPLoop = VPLp;
-      HLoop->setVecTag(HLLoop::VecTagTy::REMAINDER);
-=======
       HIRTransformUtils::adjustTCEstimatesForUnrollOrVecFactor(HLoop,
                                                                Descr->getVF());
       break;
->>>>>>> bfff8914
     }
   } else {
     Type *IVTy;
@@ -1513,11 +1497,7 @@
       MainLoop->markDoNotUnroll();
   }
 
-<<<<<<< HEAD
-  if (LoopHasUDRs)
-=======
   if (LoopHasUDRsOrInscan)
->>>>>>> bfff8914
     eraseGuardMemMotionDirsFromScalarLoops();
 
   // Lower remarks collected in VPLoops to outgoing vector/scalar HLLoops. This
@@ -1575,10 +1555,6 @@
   // Remove the OrigLoop for merged CFG approach or if remainder is not needed.
   if ((!isSearchLoop() && OrigLoop->isAttached()) || !NeedRemainderLoop)
     HLNodeUtils::remove(OrigLoop);
-
-  if (EnablePeelRemStrip && !NeedPeelLoop && VecRemVPLoop && UF == 1 &&
-      MainVF == RemVF)
-    VPLoopHLLoopMap[VecRemVPLoop]->replaceByFirstIteration(true, true);
 }
 
 // This function replaces scalar math lib calls in the remainder loop with
@@ -4291,11 +4267,7 @@
   }
 
   case VPInstruction::ReductionFinalUdr: {
-<<<<<<< HEAD
-    LoopHasUDRs = true;
-=======
     LoopHasUDRsOrInscan = true;
->>>>>>> bfff8914
     // Call combiner for each pointer in private memory and accumulate the
     // results in original DDRef corresponding to the UDR.
     auto *Orig = getOrCreateScalarRef(VPInst->getOperand(1), 0);
@@ -4745,57 +4717,17 @@
         // Using only LoopUB above will compute wrong last value since %fp.ind
         // was already updated after main vector loop.
 
-<<<<<<< HEAD
-        // Capture loop IV's lower bound using VPlan CFG.
-        assert(VPLoopIVPhiMap.find(L) != VPLoopIVPhiMap.end() &&
-               "IV phi not found for loop.");
-        VPPHINode *IVPhi = const_cast<VPPHINode *>(VPLoopIVPhiMap[L]);
-        VPValue *VPIVLowerBound = L->isDefOutside(IVPhi->getOperand(0))
-                                      ? IVPhi->getOperand(0)
-                                      : IVPhi->getOperand(1);
-        // If induction-init's first operand is constant, then it is main loop
-        // IV with 0 start value (check CG for induction-init opcode).
-        if (auto *ConstLB = dyn_cast<VPConstant>(
-                cast<VPInductionInit>(VPIVLowerBound)->getOperand(0))) {
-          if (ConstLB->getConstant()->isZeroValue())
-            VPIVLowerBound = ConstLB;
-          else
-            assert(false && "Unexpected constant LB for IV.");
-        }
-        RegDDRef *IVLowerBound = getOrCreateScalarRef(VPIVLowerBound, 0);
-        // Lower bound temp's def@level would be explicitly when assigning it as
-        // HLLoop's LB. Make the temp consistent here since we're using it
-        // outside the loop.
-        IVLowerBound->makeConsistent({}, getNestingLevelFromInsertPoint());
-        int64_t IVLBConst;
-        bool IVLBIsZero =
-            IVLowerBound->isIntConstant(&IVLBConst) && IVLBConst == 0;
-        // LB subtraction is needed only if it is not 0 and last value is
-        // written back to start.
-        bool NeedsLBSubtraction =
-            !IVLBIsZero && Start->getSymbase() != ConstantSymbase;
-
-        // If types of step and trip count don't match, then an additional cast
-        // is needed.
-        Type *StepType = Step->getSrcType();
-        if (TripCnt->getSrcType() != StepType) {
-=======
         // If types of step and trip count don't match, then an additional
         // cast is needed.
         Type *StepType = Step->getDestType();
         Instruction::CastOps CastOp = Instruction::BitCast;
         if (TripCnt->getDestType() != StepType) {
->>>>>>> bfff8914
           auto *TCTyUndef = UndefValue::get(TripCnt->getDestType());
           CastOp = CastInst::getCastOpcode(TCTyUndef, true /*SrcIsSigned*/,
                                            StepType, true /*DestIsSigned*/);
           HLInst *TripInst = HLNodeUtilities.createCastHLInst(
               StepType, CastOp, TripCnt, "cast.crd");
           addInstUnmasked(TripInst);
-<<<<<<< HEAD
-          TripCnt = TripInst->getLvalDDRef();
-          if (NeedsLBSubtraction) {
-=======
           TripCnt = TripInst->getLvalDDRef()->clone();
         }
         // Capture loop IV's original lower bound.
@@ -4811,7 +4743,6 @@
           // outside the loop.
           IVLowerBound->makeConsistent({}, getNestingLevelFromInsertPoint());
           if (IVLowerBound->getDestType() != StepType) {
->>>>>>> bfff8914
             // LB will be same type as TC, cast since subtraction will be done
             // below.
             HLInst *IVLBCast = HLNodeUtilities.createCastHLInst(
@@ -4819,24 +4750,13 @@
             addInstUnmasked(IVLBCast);
             IVLowerBound = IVLBCast->getLvalDDRef();
           }
-<<<<<<< HEAD
-        }
-
-        // Compute actual TC of loop using lower bound subtraction, if needed.
-        if (NeedsLBSubtraction) {
-=======
           // Compute actual TC of loop using lower bound subtraction, if
           // needed.
->>>>>>> bfff8914
           Instruction::BinaryOps SubOpc = StepType->isFloatingPointTy()
                                               ? Instruction::FSub
                                               : Instruction::Sub;
           HLInst *SubIVLB = HLNodeUtilities.createBinaryHLInst(
-<<<<<<< HEAD
-              SubOpc, TripCnt->clone(), IVLowerBound->clone(), "iv.lb.sub");
-=======
               SubOpc, TripCnt, IVLowerBound->clone(), "iv.lb.sub");
->>>>>>> bfff8914
           addInstUnmasked(SubIVLB);
           TripCnt = SubIVLB->getLvalDDRef()->clone();
         }
@@ -4850,18 +4770,6 @@
           addInstUnmasked(MulInst);
           MulRef = MulInst->getLvalDDRef()->clone();
         }
-<<<<<<< HEAD
-        assert(!VPInst->getType()->isPointerTy() &&
-               "Pointer type is not supported.");
-        // Write last value back to original temp, if it's not a constant.
-        auto *IndFinalLval =
-            Start->getSymbase() == ConstantSymbase ? nullptr : Start->clone();
-        HLInst *LastValInst = HLNodeUtilities.createBinaryHLInst(
-            static_cast<Instruction::BinaryOps>(Opc), Start, MulRef,
-            "ind.final", IndFinalLval);
-        addInstUnmasked(LastValInst);
-        LastValue = LastValInst->getLvalDDRef()->clone();
-=======
         // Write last value back to original temp, if it's not a constant.
         if (VPInst->getType()->isPointerTy()) {
           RegDDRef *BaseAddr = getOrCreateScalarRef(VPInst->getOperand(0), 0);
@@ -4888,7 +4796,6 @@
           addInstUnmasked(LastValInst);
           LastValue = LastValInst->getLvalDDRef()->clone();
         }
->>>>>>> bfff8914
       }
     }
     // The value is scalar
@@ -8486,8 +8393,6 @@
       HLNodeUtils::remove(GuardBegin);
   }
 }
-<<<<<<< HEAD
-=======
 
 std::pair<HLLoop *, RegDDRef *>
 VPOCodeGenHIR::emitHLLoopSkeletonAndLoopIVRef(unsigned LB, unsigned UB,
@@ -8509,5 +8414,4 @@
   return std::make_pair(HLoop, IVRef);
 }
 
->>>>>>> bfff8914
 } // end namespace llvm