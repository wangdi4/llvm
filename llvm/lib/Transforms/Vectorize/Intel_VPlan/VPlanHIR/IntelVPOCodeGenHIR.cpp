//===----- IntelVPOCodeGenHIR.cpp -----------------------------------------===//
//
//   Copyright (C) 2017-2020 Intel Corporation. All rights reserved.
//
//   The information and source code contained herein is the exclusive
//   property of Intel Corporation and may not be disclosed, examined
//   or reproduced in whole or in part without explicit written authorization
//   from the company.
//
//===----------------------------------------------------------------------===//
///
/// \file
/// This file implements the HIR vector Code generation for VPlan.
///
//===----------------------------------------------------------------------===//

#include "IntelVPOCodeGenHIR.h"
#include "../IntelVPlanCallVecDecisions.h"
#include "../IntelVPlanUtils.h"
#include "../IntelVPlanVLSAnalysis.h"
#include "IntelVPlanHCFGBuilderHIR.h"
#include "IntelVPlanVLSClientHIR.h"
#include "llvm/ADT/Statistic.h"
#include "llvm/Analysis/Intel_LoopAnalysis/Analysis/HIRSafeReductionAnalysis.h"
#include "llvm/Analysis/Intel_LoopAnalysis/Utils/BlobUtils.h"
#include "llvm/Analysis/Intel_LoopAnalysis/Utils/HIRInvalidationUtils.h"
#include "llvm/Analysis/Intel_LoopAnalysis/Utils/HLNodeVisitor.h"
#include "llvm/Analysis/TargetTransformInfo.h"
#include "llvm/Analysis/VPO/Utils/VPOAnalysisUtils.h"
#include "llvm/Analysis/VPO/WRegionInfo/WRegion.h"
#include "llvm/Analysis/VPO/WRegionInfo/WRegionInfo.h"
#include "llvm/Analysis/VectorUtils.h"
#include "llvm/IR/Instruction.h"
#include "llvm/IR/Instructions.h"
#include "llvm/IR/Intrinsics.h"
#include "llvm/Support/CommandLine.h"
#include "llvm/Support/MathExtras.h"
#include "llvm/Support/TypeSize.h"
#include "llvm/Support/raw_ostream.h"
#include "llvm/Transforms/Intel_LoopTransforms/Utils/HIRTransformUtils.h"
#include "llvm/Transforms/Utils/GeneralUtils.h"
#include "llvm/Transforms/Utils/LoopUtils.h"
#include "llvm/Transforms/VPO/Paropt/VPOParoptUtils.h"
#if INTEL_INCLUDE_DTRANS
#include "Intel_DTrans/Transforms/DTransPaddedMalloc.h"
#endif // INTEL_INCLUDE_DTRANS

#define DEBUG_TYPE "VPOCGHIR"

using namespace llvm;
using namespace llvm::loopopt;
using namespace llvm::vpo;

STATISTIC(LoopsVectorized, "Number of HIR loops vectorized");

static cl::opt<bool>
    DisableStressTest("disable-vplan-stress-test", cl::init(false), cl::Hidden,
                      cl::desc("Disable VPO Vectorizer Stress Testing"));

static cl::opt<bool> EnableNestedBlobVec(
    "enable-nested-blob-vec", cl::init(true), cl::Hidden,
    cl::desc("Enable vectorization of loops with nested blobs"));

static cl::opt<bool> EnableBlobCoeffVec(
    "enable-blob-coeff-vec", cl::init(true), cl::Hidden,
    cl::desc("Enable vectorization of loops with blob IV coefficients"));

static cl::opt<bool> EnableVPlanVLSCG("enable-vplan-vls-cg", cl::init(true),
                                      cl::Hidden,
                                      cl::desc("Enable VLS code generation"));

/// Command line switches to control VLS optimizations
static cl::opt<bool>
    EnableVPlanVLSLoads("enable-vplan-vls-loads", cl::init(true), cl::Hidden,
                        cl::desc("Enable VLS optimization for loads"));

static cl::opt<bool>
    EnableVPlanVLSStores("enable-vplan-vls-stores", cl::init(true), cl::Hidden,
                         cl::desc("Enable VLS optimization for stores"));

static cl::opt<int>
    VPlanVLSNumLoops("vplan-vls-num-loops", cl::init(-1), cl::Hidden,
                     cl::desc("If non-negative, limit VLS optimization to "
                              "specified number of vectorized loops"));

static cl::opt<bool> EnableFirstIterPeelMEVec(
    "enable-first-it-peel-me-vec", cl::init(true), cl::Hidden,
    cl::desc(
        "Enable first iteration peel loop for vectorized multi-exit loops."));

static cl::opt<bool> EnablePeelMEVec(
    "enable-peel-me-vec", cl::init(true), cl::Hidden,
    cl::desc("Enable peel loop for vectorized multi-exit loops."));

// Force full VPValue based code generation.
static cl::opt<bool, true> EnableVPValueCodegenHIROpt(
    "enable-vp-value-codegen-hir", cl::Hidden,
    cl::location(EnableVPValueCodegenHIR),
    cl::desc("Enable VPValue based codegen for HIR vectorizer"));

extern cl::opt<bool> AllowMemorySpeculation;

/// Don't vectorize loops with a known constant trip count below this number if
/// set to a non zero value.
static cl::opt<unsigned> TinyTripCountThreshold(
    "vplan-vectorizer-min-trip-count", cl::init(0), cl::Hidden,
    cl::desc("Don't vectorize loops with a constant "
             "trip count that is smaller than this value."));

static cl::opt<bool> VPlanAssumeMaskedFabsProfitable(
    "vplan-assume-masked-fabs-profitable", cl::init(false), cl::Hidden,
    cl::desc("Allow VPlan codegen to vectorize masked fabs intrinsic assuming "
             "profitability."));

#if !defined(NDEBUG) || defined(LLVM_ENABLE_DUMP)
static cl::opt<bool> PrintHIRAfterVPlan(
    "print-hir-after-vplan", cl::init(false),
    cl::desc("Print vectorized HIR after VPlanDriverHIR, on per-HLLoop basis"));
#endif // !NDEBUG || LLVM_ENABLE_DUMP

namespace llvm {
namespace vpo {
bool EnableVPValueCodegenHIR = true;
} // namespace vpo
} // namespace llvm

namespace llvm {

static RegDDRef *getConstantSplatDDRef(DDRefUtils &DDRU, Constant *ConstVal,
                                       unsigned VF) {
  Constant *ConstVec =
      ConstantVector::getSplat(ElementCount::getFixed(VF), ConstVal);
  if (isa<ConstantDataVector>(ConstVec))
    return DDRU.createConstDDRef(cast<ConstantDataVector>(ConstVec));
  if (isa<ConstantAggregateZero>(ConstVec))
    return DDRU.createConstDDRef(cast<ConstantAggregateZero>(ConstVec));
  if (isa<ConstantVector>(ConstVec))
    return DDRU.createConstDDRef(cast<ConstantVector>(ConstVec));
  llvm_unreachable("Unhandled vector type");
}

static bool refIsUnit(unsigned Level, const RegDDRef *Ref, VPOCodeGenHIR *CG) {
  if (!Ref->isMemRef())
    return false;

  bool IsNegStride;
  if (!Ref->isUnitStride(Level, IsNegStride) || IsNegStride)
    return false;

  CG->addUnitStrideRef(Ref);
  return true;
}

HLInst *VPOCodeGenHIR::createReverseVector(RegDDRef *ValRef) {
  unsigned NumElems = cast<VectorType>(ValRef->getDestType())->getNumElements();
  SmallVector<Constant *, 4> ShuffleMask;
  for (unsigned I = 0; I < NumElems; I++) {
    Constant *Mask =
        ConstantInt::get(Type::getInt32Ty(Context), NumElems - I - 1);
    ShuffleMask.push_back(Mask);
  }

  Constant *MaskVec = ConstantVector::get(ShuffleMask);
  RegDDRef *ShuffleMaskRef = DDRefUtilities.createConstDDRef(MaskVec);
  RegDDRef *UndefRef = DDRefUtilities.createUndefDDRef(ValRef->getDestType());

  HLInst *Shuffle = HLNodeUtilities.createShuffleVectorInst(
      ValRef, UndefRef, ShuffleMaskRef, "reverse");
  addInstUnmasked(Shuffle);
  return Shuffle;
}

// Utility to check if a given VPPHINode has been deconstructed via copies. A
// PHI is deconstructed if all its incoming values are copy instructions that
// are tagged with the same origin PHI ID.
static bool isDeconstructedPhi(const VPPHINode *VPPhi) {
  bool PhiBlendsOnlyCopyInsts =
      llvm::all_of(VPPhi->incoming_values(),
                   [](VPValue *V) { return isa<VPHIRCopyInst>(V); });

  if (!PhiBlendsOnlyCopyInsts)
    return false;

  int PhiId = cast<VPHIRCopyInst>(VPPhi->getOperand(0))->getOriginPhiId();
  if (PhiId == -1)
    return false;

  // Check if all incoming copy insts have same PHI ID.
  for (unsigned I = 1; I < VPPhi->getNumOperands(); ++I) {
    int Id = cast<VPHIRCopyInst>(VPPhi->getOperand(I))->getOriginPhiId();
    if (Id != PhiId)
      return false;
  }

  // All checks passed.
  return true;
}

// Utility to check if given VPInstruction has no external uses.
static bool hasNoExternalUsers(const VPInstruction *VPI) {
  return llvm::none_of(VPI->users(),
                       [](VPUser *U) { return isa<VPLiveOutValue>(U); });
}

// Utility to find the single VPExternalUse that uses the given VPInstruction.
static const VPExternalUse *getSingleExternalUse(const VPInstruction *VPI,
                                                 const VPlan *Plan) {
  auto Pred = [](VPUser *U) { return isa<VPLiveOutValue>(U); };
  auto It = llvm::find_if(VPI->users(), Pred);
  assert(
      (It != VPI->user_end() && std::none_of(It + 1, VPI->user_end(), Pred)) &&
      "VPInst has zero or more than one VPExternalUse");
  // VPInst has single external user.
  const VPExternalUse *EUse = Plan->getExternals().getVPExternalUse(
      cast<const VPLiveOutValue>(*It)->getMergeId());
  return EUse;
}

// This class implements code generation for a nested blob.
class NestedBlobCG : public SCEVVisitor<NestedBlobCG, RegDDRef *> {
private:
  const RegDDRef *RDDR;
  HLNodeUtils &HNU;
  DDRefUtils &DDRU;
  VPOCodeGenHIR *ACG;
  RegDDRef *MaskDDRef;

  enum NewOpCodes {
    NewOpsStart = Instruction::OtherOpsEnd + 1,
    UMaxOp,
    SMaxOp,
    UMinOp,
    SMinOp,
    NewOpsEnd
  };

  // Add instruction at end of main loop after adding mask if mask is not null.
  void addInst(HLInst *Inst) {
    if (MaskDDRef)
      Inst->setMaskDDRef(MaskDDRef->clone());
    if (auto InsertRegion = dyn_cast<HLLoop>(ACG->getInsertRegion()))
      HLNodeUtils::insertAsLastChild(InsertRegion, Inst);
    else
      addInst(Inst, true);
  }

  // Insert instruction into HLIf region.
  void addInst(HLInst *Inst, const bool IsThenChild) {
    // Simply put MaskDDRef on each instruction under if. For innermost uniform
    // predicates it's responsibility of predicator to remove unnecessary
    // predicates.
    if (MaskDDRef)
      Inst->setMaskDDRef(MaskDDRef->clone());
    auto InsertRegion = dyn_cast<HLIf>(ACG->getInsertRegion());
    assert(InsertRegion && "HLIf is expected as insert region.");
    IsThenChild ? HLNodeUtils::insertAsLastThenChild(InsertRegion, Inst)
                : HLNodeUtils::insertAsLastElseChild(InsertRegion, Inst);
  }

  RegDDRef *codegenStandAloneBlob(const SCEV *SC);
  RegDDRef *codegenNAryOp(const SCEVNAryExpr *SC, unsigned OpCode);
  RegDDRef *codegenUDivOp(const SCEVUDivExpr *SC);
  RegDDRef *codegenCoeff(Constant *Const);
  RegDDRef *codegenCoeff(int64_t Coeff, Type *Ty);
  RegDDRef *codegenConversion(RegDDRef *Src, unsigned ConvOpCode,
                              Type *DestType);

public:
  NestedBlobCG(const RegDDRef *R, HLNodeUtils &H, DDRefUtils &D,
               VPOCodeGenHIR *C, RegDDRef *M)
      : RDDR(R), HNU(H), DDRU(D), ACG(C), MaskDDRef(M) {}

  RegDDRef *visit(const SCEV *SC) {
    RegDDRef *RDDR;
    if ((RDDR = ACG->getWideRefForSCVal(SC)))
      return RDDR;

    RDDR = SCEVVisitor::visit(SC);
    ACG->addSCEVWideRefMapping(SC, RDDR);
    return RDDR;
  }

  RegDDRef *visitConstant(const SCEVConstant *Constant);
  RegDDRef *visitTruncateExpr(const SCEVTruncateExpr *Expr);
  RegDDRef *visitZeroExtendExpr(const SCEVZeroExtendExpr *Expr);
  RegDDRef *visitSignExtendExpr(const SCEVSignExtendExpr *Expr);
  RegDDRef *visitPtrToIntExpr(const SCEVPtrToIntExpr *);
  RegDDRef *visitAddExpr(const SCEVAddExpr *Expr);
  RegDDRef *visitMulExpr(const SCEVMulExpr *Expr);
  RegDDRef *visitUDivExpr(const SCEVUDivExpr *Expr);
  RegDDRef *visitAddRecExpr(const SCEVAddRecExpr *Expr);
  RegDDRef *visitSMaxExpr(const SCEVSMaxExpr *Expr);
  RegDDRef *visitUMaxExpr(const SCEVUMaxExpr *Expr);
  RegDDRef *visitSMinExpr(const SCEVSMinExpr *Expr);
  RegDDRef *visitUMinExpr(const SCEVUMinExpr *Expr);
  RegDDRef *visitUnknown(const SCEVUnknown *Expr);
  RegDDRef *visitCouldNotCompute(const SCEVCouldNotCompute *Expr);
};

RegDDRef *NestedBlobCG::codegenCoeff(Constant *Const) {
  return getConstantSplatDDRef(DDRU, Const, ACG->getVF());
}

RegDDRef *NestedBlobCG::codegenCoeff(int64_t Coeff, Type *Ty) {
  Constant *ConstCoeff;

  // Null value for pointer types needs special treatment
  if (Coeff == 0 && Ty->isPointerTy()) {
    ConstCoeff = Constant::getNullValue(Ty);
  } else {
    ConstCoeff = ConstantInt::getSigned(Ty, Coeff);
  }

  return codegenCoeff(ConstCoeff);
}

RegDDRef *NestedBlobCG::codegenConversion(RegDDRef *Src, unsigned ConvOpCode,
                                          Type *DestType) {
  assert((ConvOpCode == Instruction::ZExt || ConvOpCode == Instruction::SExt ||
          ConvOpCode == Instruction::Trunc ||
          ConvOpCode == Instruction::PtrToInt) &&
         "Unexpected conversion OpCode");

  Type *VecTy = FixedVectorType::get(DestType, ACG->getVF());
  HLInst *WideInst =
      HNU.createCastHLInst(VecTy, ConvOpCode, Src->clone(), "NBConv");
  addInst(WideInst);
  return WideInst->getLvalDDRef();
}

// Given the SCEV expression for a standalone blob, return the widened Ref
// corresponding to the same.
RegDDRef *NestedBlobCG::codegenStandAloneBlob(const SCEV *SC) {
  unsigned BlobIndex = RDDR->getBlobUtils().findBlob(SC);
  assert(BlobIndex != InvalidBlobIndex && "SCEV is not a Blob");

  const BlobDDRef *BDDR = RDDR->getBlobDDRef(BlobIndex);
  assert(BDDR != nullptr && "BlobDDRef not found!");

  RegDDRef *WideRef = ACG->getWideRef(BDDR->getSymbase());
  if (!WideRef) {
    WideRef = DDRU.createScalarRegDDRef(BDDR->getSymbase(),
                                        BDDR->getSingleCanonExpr()->clone());
    WideRef = ACG->widenRef(WideRef, ACG->getVF());
  }

  return WideRef;
}

RegDDRef *NestedBlobCG::codegenNAryOp(const SCEVNAryExpr *SC, unsigned OpCode) {
  assert(SC->getNumOperands() && "Unexpected SCEV with no operands");
  auto SCOperands = SC->operands();

  // Initialize OpTree with the first operand
  RegDDRef *CurDDRef = visit(*SCOperands.begin());
  for (auto Op = std::next(SCOperands.begin()), OpEnd = SCOperands.end();
       Op != OpEnd; ++Op) {
    RegDDRef *InnerDDRef = visit(*Op);
    HLInst *WideInst;

    if (OpCode == UMaxOp || OpCode == SMaxOp ||
        OpCode == UMinOp || OpCode == SMinOp) {
      const CmpInst::Predicate Pred = [&OpCode]() {
        switch (OpCode) {
        case UMaxOp:
          return CmpInst::ICMP_UGT;
        case SMaxOp:
          return CmpInst::ICMP_SGT;
        case UMinOp:
          return CmpInst::ICMP_ULT;
        case SMinOp:
          return CmpInst::ICMP_SLT;
        default:
          llvm_unreachable("Unimplemented new OpCode");
        }
      } ();
      WideInst =
          HNU.createSelect(Pred, CurDDRef->clone(), InnerDDRef->clone(),
                           CurDDRef->clone(), InnerDDRef->clone(), "NAry");
    } else {
      WideInst = HNU.createBinaryHLInst(OpCode, CurDDRef->clone(),
                                        InnerDDRef->clone(), "NAry");
    }

    addInst(WideInst);
    CurDDRef = WideInst->getLvalDDRef();
  }

  return CurDDRef;
}

RegDDRef *NestedBlobCG::visitConstant(const SCEVConstant *Constant) {
  return codegenCoeff(Constant->getValue());
}

RegDDRef *NestedBlobCG::visitTruncateExpr(const SCEVTruncateExpr *Expr) {
  RegDDRef *Src = visit(Expr->getOperand());
  return codegenConversion(Src, Instruction::Trunc, Expr->getType());
}

RegDDRef *NestedBlobCG::visitZeroExtendExpr(const SCEVZeroExtendExpr *Expr) {
  RegDDRef *Src = visit(Expr->getOperand());
  return codegenConversion(Src, Instruction::ZExt, Expr->getType());
}

RegDDRef *NestedBlobCG::visitSignExtendExpr(const SCEVSignExtendExpr *Expr) {
  RegDDRef *Src = visit(Expr->getOperand());
  return codegenConversion(Src, Instruction::SExt, Expr->getType());
}

RegDDRef *NestedBlobCG::visitPtrToIntExpr(const SCEVPtrToIntExpr *Expr) {
  RegDDRef *Src = visit(Expr->getOperand());
  return codegenConversion(Src, Instruction::PtrToInt, Expr->getType());
}

RegDDRef *NestedBlobCG::visitAddExpr(const SCEVAddExpr *Expr) {
  return codegenNAryOp(Expr, Instruction::Add);
}

RegDDRef *NestedBlobCG::visitMulExpr(const SCEVMulExpr *Expr) {
  return codegenNAryOp(Expr, Instruction::Mul);
}

RegDDRef *NestedBlobCG::visitUDivExpr(const SCEVUDivExpr *Expr) {
  RegDDRef *DivLHS = visit(Expr->getLHS());
  RegDDRef *DivRHS = visit(Expr->getRHS());
  HLInst *WideInst;

  WideInst = HNU.createBinaryHLInst(Instruction::UDiv, DivLHS->clone(),
                                    DivRHS->clone(), "UDiv");
  addInst(WideInst);
  return WideInst->getLvalDDRef();
}

RegDDRef *NestedBlobCG::visitAddRecExpr(const SCEVAddRecExpr *Expr) {
  llvm_unreachable("Expected add-recs to be broken by canon-expr");
}

RegDDRef *NestedBlobCG::visitSMaxExpr(const SCEVSMaxExpr *Expr) {
  return codegenNAryOp(Expr, SMaxOp);
}

RegDDRef *NestedBlobCG::visitUMaxExpr(const SCEVUMaxExpr *Expr) {
  return codegenNAryOp(Expr, UMaxOp);
}

RegDDRef *NestedBlobCG::visitSMinExpr(const SCEVSMinExpr *Expr) {
  return codegenNAryOp(Expr, SMinOp);
}

RegDDRef *NestedBlobCG::visitUMinExpr(const SCEVUMinExpr *Expr) {
  return codegenNAryOp(Expr, UMinOp);
}

RegDDRef *NestedBlobCG::visitUnknown(const SCEVUnknown *Expr) {
  return codegenStandAloneBlob(Expr);
}

RegDDRef *NestedBlobCG::visitCouldNotCompute(const SCEVCouldNotCompute *Expr) {
  llvm_unreachable("Attempt to use a SCEVCouldNotCompute object!");
}

namespace {
// Check if a scev expression can possibly result in a divide by zero.
class DivByZeroCheck {
private:
  bool DivByZero;

public:
  DivByZeroCheck() : DivByZero(false) {}
  bool follow(const SCEV *SC) {
    if (auto *DivExpr = dyn_cast<SCEVUDivExpr>(SC)) {
      const SCEV *RHS = DivExpr->getRHS();
      if (isa<SCEVConstant>(RHS)) {
        if (RHS->isZero())
          DivByZero = true;
      } else {
        DivByZero = true;
      }
    }

    return !isDone();
  }

  bool isDivByZeroPossible() const { return DivByZero; }
  bool isDone() const { return DivByZero; }
};

class HandledCheck final : public HLNodeVisitorBase {
private:
  bool IsHandled;
  const HLLoop *OrigLoop;
  TargetLibraryInfo *TLI;
  unsigned VF;
  bool UnitStrideRefSeen;
  bool MemRefSeen;
  bool VectorizableCallSeen;
  unsigned LoopLevel;
  VPOCodeGenHIR *CG;

  void visitRegDDRef(RegDDRef *RegDD);
  void visitCanonExpr(CanonExpr *CExpr, bool InMemRef, bool InMaskedStmt);

  // For each blob of the Ref check whether it's changed somewhere in the loop.
  bool isUniform(const RegDDRef *Ref) const;

public:
  HandledCheck(const HLLoop *OrigLoop, TargetLibraryInfo *TLI, int VF,
               VPOCodeGenHIR *CG)
      : IsHandled(true), OrigLoop(OrigLoop), TLI(TLI), VF(VF),
        UnitStrideRefSeen(false), MemRefSeen(false),
        VectorizableCallSeen(false), CG(CG) {
    LoopLevel = OrigLoop->getNestingLevel();
  }

  void visit(HLDDNode *Node);

  void visit(HLNode *Node) {
    // Current CG uses VPlan to generate the code, so Gotos should be ok to
    // support in CG.
    if (!CG->isSearchLoop()) {
      DEBUG_WITH_TYPE(
          "VPOCGHIR-bailout",
          dbgs() << "VPLAN_OPTREPORT: Loop not handled - unsupported HLNode\n");
      IsHandled = false;
    }
  }

  void postVisit(HLNode *Node) {}

  bool isDone() const { return false; }
  bool isHandled() { return IsHandled; }
  bool getUnitStrideRefSeen() { return UnitStrideRefSeen; }
  bool getMemRefSeen() { return MemRefSeen; }
  bool getVectorizableCallSeen() { return VectorizableCallSeen; }
};

class HLInstCounter final : public HLNodeVisitorBase {
private:
  unsigned NumInsts = 0;

public:

  unsigned getNumInsts() { return NumInsts; }

  void postVisit(HLNode *Node) {}

  void visit(HLNode *Node) {
    if (isa<HLInst>(Node))
      NumInsts++;
  }
};
} // End anonymous namespace

void HandledCheck::visit(HLDDNode *Node) {
  if (!isa<HLInst>(Node) && !isa<HLIf>(Node)) {
    DEBUG_WITH_TYPE("VPOCGHIR-bailout",
                    dbgs() << "VPLAN_OPTREPORT: Loop not handled - only "
                              "HLInst/HLIf are supported\n");
    IsHandled = false;
    return;
  }

  // Calls supported are masked/non-masked svml and non-masked intrinsics.
  if (HLInst *Inst = dyn_cast<HLInst>(Node)) {
    auto LLInst = Inst->getLLVMInstruction();

    if (LLInst->mayThrow()) {
      DEBUG_WITH_TYPE("VPOCGHIR-bailout", Inst->dump());
      DEBUG_WITH_TYPE(
          "VPOCGHIR-bailout",
          dbgs()
              << "VPLAN_OPTREPORT: Loop not handled - instruction may throw\n");
      IsHandled = false;
      return;
    }

    auto Opcode = LLInst->getOpcode();
    if ((Opcode == Instruction::UDiv || Opcode == Instruction::SDiv ||
         Opcode == Instruction::URem || Opcode == Instruction::SRem) &&
        (Inst->getParent() != OrigLoop)) {
      DEBUG_WITH_TYPE("VPOCGHIR-bailout", Inst->dump());
      DEBUG_WITH_TYPE("VPOCGHIR-bailout",
                      dbgs() << "VPLAN_OPTREPORT: Loop not handled - masked "
                                "DIV/REM instruction\n");
      IsHandled = false;
      return;
    }

    if (Opcode == Instruction::Alloca) {
      DEBUG_WITH_TYPE("VPOCGHIR-bailout", Inst->dump());
      DEBUG_WITH_TYPE(
          "VPOCGHIR-bailout",
          dbgs() << "VPLAN_OPTREPORT: Loop not handled - alloca instruction\n");
      IsHandled = false;
      return;
    }

    // Handling liveouts for privates/inductions is not implemented in
    // VPValue-based CG.
    auto TLval = Inst->getLvalDDRef();
    if (TLval && TLval->isTerminalRef() &&
        OrigLoop->isLiveOut(TLval->getSymbase())) {
      unsigned RedOpcode = 0;
      if (EnableVPValueCodegenHIR && !CG->isReductionRef(TLval, RedOpcode)) {
        LLVM_DEBUG(Inst->dump());
        LLVM_DEBUG(
            dbgs() << "VPLAN_OPTREPORT: VPValCG liveout induction/private not "
                      "handled - forcing mixed CG\n");
        CG->setForceMixedCG(true);
        if (getVectorizableCallSeen()) {
          DEBUG_WITH_TYPE("VPOCGHIR-bailout", Inst->dump());
          DEBUG_WITH_TYPE(
              "VPOCGHIR-bailout",
              dbgs() << "VPLAN_OPTREPORT: Loop not handled - call "
                        "vectorization not supported in mixed CG mode\n");
          IsHandled = false;
          return;
        }
      }
    }

    unsigned MaskedRedOpcode = 0;
    if (!CG->isSearchLoop() && TLval && TLval->isTerminalRef() &&
        OrigLoop->isLiveOut(TLval->getSymbase()) &&
        Inst->getParent() != OrigLoop &&
        !CG->isReductionRef(TLval, MaskedRedOpcode)) {
      DEBUG_WITH_TYPE("VPOCGHIR-bailout", Inst->dump());
      DEBUG_WITH_TYPE("VPOCGHIR-bailout",
                      dbgs() << "VPLAN_OPTREPORT: Liveout conditional "
                                "non-reduction scalar assign not handled\n");
      IsHandled = false;
      return;
    }

    if (const CallInst *Call = Inst->getCallInst()) {
      if (!CG->isIgnoredCall(Call) &&
          (CG->getForceMixedCG() || !EnableVPValueCodegenHIR)) {
        LLVM_DEBUG(Inst->dump());
        DEBUG_WITH_TYPE("VPOCGHIR-bailout", Inst->dump());
        DEBUG_WITH_TYPE(
            "VPOCGHIR-bailout",
            dbgs() << "VPLAN_OPTREPORT: Loop not handled - call vectorization "
                      "not supported in mixed CG mode\n");
        IsHandled = false;
        return;
      }

      Function *Fn = Call->getCalledFunction();
      if (!Fn) {
        DEBUG_WITH_TYPE("VPOCGHIR-bailout", Inst->dump());
        DEBUG_WITH_TYPE("VPOCGHIR-bailout",
            dbgs() << "VPLAN_OPTREPORT: Loop not handled - indirect call\n");
        IsHandled = false;
        return;
      }

      StringRef CalledFunc = Fn->getName();
      Intrinsic::ID ID = getVectorIntrinsicIDForCall(Call, TLI);

      bool TrivialVectorIntrinsic =
          (ID != Intrinsic::not_intrinsic) && isTriviallyVectorizable(ID);
      // Prevent vectorization of loop if masked fabs intrinsic vectorization is
      // not profitable specifically for non-AVX512 targets. Check JIRA :
      // CMPLRLLVM-11468.
      if (TrivialVectorIntrinsic && ID == Intrinsic::fabs &&
          !VPlanAssumeMaskedFabsProfitable && !CG->targetHasIntelAVX512())
        TrivialVectorIntrinsic = false;
      if (isa<HLIf>(Inst->getParent()) &&
          (VF > 1 && !TrivialVectorIntrinsic &&
           !TLI->isFunctionVectorizable(CalledFunc, VF))) {
        // Masked svml calls are supported, but masked non-trivially
        // vectorizable intrinsics are not at the moment.
        DEBUG_WITH_TYPE("VPOCGHIR-bailout", Inst->dump());
        DEBUG_WITH_TYPE("VPOCGHIR-bailout",
                        dbgs() << "VPLAN_OPTREPORT: Loop not handled - masked "
                                  "non-trivially vectorizable intrinsic\n");
        IsHandled = false;
        return;
      }

      // Quick hack to avoid loops containing fabs in 447.dealII from becoming
      // vectorized due to bug in unrolling. The problem involves loop index
      // variable that spans outside the array range, resulting in segfault.
      // floor calls are also temporarily disabled until FeatureOutlining is
      // fixed (CQ410864)
      if (CalledFunc == "fabs" || CalledFunc == "floor") {
        DEBUG_WITH_TYPE("VPOCGHIR-bailout", Inst->dump());
        DEBUG_WITH_TYPE("VPOCGHIR-bailout",
            dbgs() << "VPLAN_OPTREPORT: Loop not handled - fabs/floor call "
                      "disabled\n");
        IsHandled = false;
        return;
      }

      // Scalar math library calls without readnone or readonly attributes
      // cannot be vectorized. Current default behavior is to relax readonly
      // restriction.
      if ((VF > 1 &&
           (!TLI->isFunctionVectorizable(CalledFunc, VF) ||
            (!VPlanVecNonReadonlyLibCalls && !Call->onlyReadsMemory()))) &&
          !ID) {
        DEBUG_WITH_TYPE("VPOCGHIR-bailout",
                        dbgs() << "VPLAN_OPTREPORT: Loop not handled - call "
                                  "not vectorizable\n");
        IsHandled = false;
        return;
      }

      // If the always scalar operand of vector intrinsic call is loop variant
      // then we bail out of vectorization.
      // TODO: In the future such calls should be serialized in outgoing vector
      // code.
      if (ID != Intrinsic::not_intrinsic) {
        unsigned ArgOffset = Inst->hasLval() ? 1 : 0;
        for (unsigned I = 0; I < Call->getNumArgOperands(); ++I) {
          if (hasVectorInstrinsicScalarOpd(ID, I)) {
            auto *OperandCE =
                Inst->getOperandDDRef(ArgOffset + I)->getSingleCanonExpr();
            if (!OperandCE->isInvariantAtLevel(OrigLoop->getNestingLevel())) {
              DEBUG_WITH_TYPE(
                  "VPOCGHIR-bailout",
                  dbgs() << "VPLAN_OPTREPORT: Loop not handled - always scalar "
                            "operand of vector intrinsic is loop variant\n");
              IsHandled = false;
              return;
            }
          }
        }
      }

      if (!CG->isIgnoredCall(Call))
        VectorizableCallSeen = true;
    }
  }

  for (auto Iter = Node->ddref_begin(), End = Node->ddref_end(); Iter != End;
       ++Iter) {
    visitRegDDRef(*Iter);
  }
}

// visitRegDDRef - Visits RegDDRef to visit the Canon Exprs
// present inside it.
void HandledCheck::visitRegDDRef(RegDDRef *RegDD) {

  if (!VectorType::isValidElementType(RegDD->getSrcType()) ||
      !VectorType::isValidElementType(RegDD->getDestType())) {
    DEBUG_WITH_TYPE("VPOCGHIR-bailout", RegDD->getSrcType()->dump());
    DEBUG_WITH_TYPE("VPOCGHIR-bailout", RegDD->getDestType()->dump());
    DEBUG_WITH_TYPE("VPOCGHIR-bailout",
        dbgs() << "VPLAN_OPTREPORT: Loop not handled - invalid element type\n");
    IsHandled = false;
    return;
  }

  if (refIsUnit(LoopLevel, RegDD, CG))
    UnitStrideRefSeen = true;

  // Visit CanonExprs inside the RegDDRefs
  bool InMaskedStmt = RegDD->getHLDDNode()->getParent() != OrigLoop;
  for (auto Iter = RegDD->canon_begin(), End = RegDD->canon_end(); Iter != End;
       ++Iter) {
    visitCanonExpr(*Iter, RegDD->isMemRef(), InMaskedStmt);
  }

  // Visit GEP Base
  if (RegDD->hasGEPInfo())
    MemRefSeen = true;
}

// Checks Canon Expr to see if we support it. Currently, we do not
// support blob IV coefficients
void HandledCheck::visitCanonExpr(CanonExpr *CExpr, bool InMemRef,
                                  bool InMaskedStmt) {
  // Track if we see a memory reference with a negative IV coefficient
  if (InMemRef) {
    int64_t ConstCoeff = 0;
    CExpr->getIVCoeff(LoopLevel, nullptr, &ConstCoeff);
  }
  if (!EnableBlobCoeffVec && CExpr->hasIVBlobCoeff(LoopLevel)) {
    DEBUG_WITH_TYPE("VPOCGHIR-bailout",
        dbgs()
        << "VPLAN_OPTREPORT: Loop not handled - IV with blob coefficient\n");
    IsHandled = false;
    return;
  }

  // Skip the bailout for nested blobs if we are enabling vectorization for
  // loops with nested blobs. We still need to bail out for a possible divide by
  // zero until we add support for masked divides.
  SmallVector<unsigned, 8> BlobIndices;
  BlobUtils &BlobUtilities = CExpr->getBlobUtils();
  CExpr->collectBlobIndices(BlobIndices, true /* MakeUnique */);
  if (EnableNestedBlobVec) {
    if (InMaskedStmt) {
      for (auto &BI : BlobIndices) {
        auto TopBlob = BlobUtilities.getBlob(BI);
        DivByZeroCheck ZChk;
        SCEVTraversal<DivByZeroCheck> ZeroCheck(ZChk);
        ZeroCheck.visitAll(TopBlob);

        if (ZChk.isDivByZeroPossible()) {
          DEBUG_WITH_TYPE("VPOCGHIR-bailout", dbgs() << "VPLAN_OPTREPORT: Masked divide support TBI\n");
          IsHandled = false;
          return;
        }
      }
    }

    return;
  }

  for (auto &BI : BlobIndices) {
    auto TopBlob = BlobUtilities.getBlob(BI);

    if (BlobUtilities.isNestedBlob(TopBlob)) {
      DEBUG_WITH_TYPE("VPOCGHIR-bailout", dbgs() << "VPLAN_OPTREPORT: Loop not handled - nested blob\n");
      IsHandled = false;
      return;
    }
  }
}

// Return true if given memory reference is uniform.
inline bool HandledCheck::isUniform(const RegDDRef *Ref) const {
  assert(Ref->isMemRef() && "Given RegDDRef is not memory reference.");
  return Ref->isStructurallyInvariantAtLevel(LoopLevel);
}

// Return true if Loop is currently handled by HIR vector code generation.
bool VPOCodeGenHIR::loopIsHandled(HLLoop *Loop, unsigned int VF) {
  // Search loop representation is not explicit. Force mixed CG.
  if (isSearchLoop())
    setForceMixedCG(true);

  // Only handle normalized loops
  if (!Loop->isNormalized()) {
    DEBUG_WITH_TYPE("VPOCGHIR-bailout",
        dbgs()
        << "VPLAN_OPTREPORT: Loop not handled - loop not in normalized form\n");
    return false;
  }

  // We are working with normalized loops, trip count is loop UpperBound + 1.
  auto UBRef = Loop->getUpperDDRef();
  int64_t UBConst;

  if (UBRef->isIntConstant(&UBConst)) {
    auto ConstTripCount = UBConst + 1;

    // Check for minimum trip count threshold
    if (TinyTripCountThreshold && ConstTripCount <= TinyTripCountThreshold) {
      DEBUG_WITH_TYPE("VPOCGHIR-bailout",
          dbgs() << "VPLAN_OPTREPORT: Loop not handled - loop with small "
                    "trip count\n");
      return false;
    }

    // Check that main vector loop will have at least one iteration
    if (ConstTripCount < VF) {
      DEBUG_WITH_TYPE("VPOCGHIR-bailout",
          dbgs()
          << "VPLAN_OPTREPORT: Loop not handled - zero iteration main loop\n");
      return false;
    }

    // Set constant trip count
    setTripCount((uint64_t)ConstTripCount);
  }

  HandledCheck NodeCheck(Loop, TLI, VF, this);
  HLNodeUtils::visitRange(NodeCheck, Loop->child_begin(), Loop->child_end());
  if (!NodeCheck.isHandled())
    return false;

  // If we are not in stress testing mode, only vectorize when some
  // unit stride refs are seen. Still vectorize the case when no mem refs
  // are seen. Remove this check once vectorizer cost model is fully
  // implemented.
  if (DisableStressTest && NodeCheck.getMemRefSeen() &&
      !NodeCheck.getUnitStrideRefSeen()) {
    DEBUG_WITH_TYPE("VPOCGHIR-bailout", dbgs() << "VPLAN_OPTREPORT: Loop not handled - all mem refs non "
                         "unit-stride\n");
    return false;
  }

  return true;
}

HLLoop *VPOCodeGenHIR::findRednHoistInsertionPoint(HLLoop *Lp) {
  // Inspired by hpo_huntHoist in icc - check to see at what loop it is safe
  // to hoist the reduction initializer and sink the last value compute
  // instructions. Basically a quick and dirty check to see that a parent
  // loop only contains a child loop, so no dependences prevent hoisting.
  if (!Lp->hasPreheader() && !Lp->hasPostexit()) {
    HLLoop *Parent = dyn_cast<HLLoop>(Lp->getParent());
    if (Parent && Parent->isDo() && Parent->getNumChildren() == 1) {
      return findRednHoistInsertionPoint(Parent);
    }
  }
  return Lp;
}

void VPOCodeGenHIR::setRednHoistPtForVectorLoop() {
  // If loop has any reductions then find appropriate HLLoop that reduction
  // init/finalize can be hoisted out to. If loop has no reductions then hoist
  // loop is set to current loop being vectorized.
  if (!ReductionRefs.empty())
    RednHoistLp = findRednHoistInsertionPoint(OrigLoop);
  else
    RednHoistLp = OrigLoop;
}

bool VPOCodeGenHIR::initializeVectorLoop(unsigned int VF, unsigned int UF) {
  assert(VF > 1);
  setVF(VF);
  assert(UF > 0);
  setUF(UF);
  assert(RednHoistLp &&
         "Decision about reduction hoist loop should be available here.");

  LLVM_DEBUG(dbgs() << "VPLAN_OPTREPORT: VPlan handled loop, VF = " << VF << " "
                    << Fn.getName() << "\n");
  LLVM_DEBUG(dbgs() << "Handled loop before vec codegen: \n");
  LLVM_DEBUG(OrigLoop->dump(1));

  LoopsVectorized++;
  SRA->computeSafeReductionChains(OrigLoop);

  const SafeRedInfoList &SRCL = SRA->getSafeRedInfoList(OrigLoop);
  for (auto &SafeRedInfo : SRCL) {
    for (auto &Inst : SafeRedInfo.Chain) {
      // Make sure all reduction instructions are part of the OrigLoop that
      // was queried for safe reductions.
      assert(OrigLoop == Inst->getParentLoop() &&
             "Reduction inst should be in OrigLoop");
      (void)Inst;
    }
  }

  // Setup peel, main and remainder loops
  // TODO: Peeling decisions should be properly made in VPlan's cost model and
  // not during code generation. The following logic is a temporary workaround
  // to have peeling functionality working for vectorized search loops.

  bool SearchLoopNeedsPeeling =
      TTI->isAdvancedOptEnabled(
          TargetTransformInfo::AdvancedOptLevel::AO_TargetHasIntelAVX2) &&
      (EnableFirstIterPeelMEVec || EnablePeelMEVec) && isSearchLoop() &&
      (getSearchLoopType() == VPlanIdioms::SearchLoopStrEq ||
       getSearchLoopType() == VPlanIdioms::SearchLoopStructPtrEq);

  if (isSearchLoop() &&
      getSearchLoopType() == VPlanIdioms::SearchLoopStructPtrEq) {
    assert(SearchLoopPeelArrayRef &&
           "StructPtrEq search loop does not have peel array ref.\n");
  }

  // We cannot peel any iteration of the loop when the trip count is constant
  // and lower or equal than VF * UF since we have already made the decision of
  // vectorizing that loop with such a VF * UF.
  uint64_t TripCount = 0;
  bool IsTCValidForPeeling =
      OrigLoop->isConstTripLoop(&TripCount) && TripCount <= VF * UF ? false
                                                                    : true;
  if (SearchLoopNeedsPeeling && !IsTCValidForPeeling)
    LLVM_DEBUG(dbgs() << "Can't peel loop : VF(" << VF << ") * UF(" << UF
                      << ") >= TC(" << TripCount << ")!\n");

  bool NeedPeelLoop = SearchLoopNeedsPeeling & IsTCValidForPeeling;
  bool NeedRemainderLoop = false;
  HLLoop *PeelLoop = nullptr;
  SmallVector<std::tuple<HLPredicate, RegDDRef *, RegDDRef *>, 2> RTChecks;
  // Generate padding runtime check if OrigLoops requires it. Otherwise, nothing
  // is added to RTChecks.
  addPaddingRuntimeCheck(RTChecks);

  // Specialized first iteration peeling is needed only for the SearchLoopStrEq
  // idiom.
  bool NeedFirstIterationPeelLoop =
      NeedPeelLoop && getSearchLoopType() == VPlanIdioms::SearchLoopStrEq;

  assert(!(NeedFirstIterationPeelLoop && SearchLoopPeelArrayRef) &&
       "First iteration peeling idiom cannot have SearchLoopPeelArrayRef set.");

  if (NeedFirstIterationPeelLoop) {
    PeelLoop = OrigLoop->peelFirstIteration(
                false /*OrigLoop will also executed peeled its.*/);
  }

  auto MainLoop = HIRTransformUtils::setupPeelMainAndRemainderLoops(
      OrigLoop, VF * UF, NeedRemainderLoop, LORBuilder, OptimizationType::Vectorizer,
      &PeelLoop, SearchLoopPeelArrayRef, &RTChecks);

  if (!MainLoop) {
    assert(false && "Main loop could not be setup.");
    // Bailout for prod builds
    return false;
  }

  if (PeelLoop) {
    setNeedPeelLoop(NeedPeelLoop);
    setPeelLoop(PeelLoop);
    if (TripCount > 0) {
      assert(TripCount > 1 && "Expected trip-count > 1!");
      if (NeedFirstIterationPeelLoop)
        setTripCount(TripCount - 1);
      // TODO : What about generic peel loop?
    }
  }

  // Do not attempt hoisting when a remainder loop is needed as remainder
  // loop updates the scalar reduction value. Since we blend in the scalar
  // reduction value in reduction initialization code, hoisting up the
  // initialization will generate incorrect code.

  if (NeedRemainderLoop)
    RednHoistLp = OrigLoop;

  // The reduction initializer hoist loop should point to the vector loop and
  // not the original scalar loop if it was found not to be safe to hoist
  // further.
  if (RednHoistLp == OrigLoop)
    RednHoistLp = MainLoop;

  // If reduction hoist loop is not the main vector loop, then we need to
  // invalidate parent region of reduction hoist loop as well since new
  // reduction initialization/finalization instructions are inserted into its
  // preheader/postexit.
  if (RednHoistLp != MainLoop)
    HIRInvalidationUtils::invalidateParentLoopBodyOrRegion(RednHoistLp);

  RedInitInsertPoint = RednHoistLp;
  RedFinalInsertPoint = RednHoistLp;

  MainLoop->extractZtt();
  setNeedRemainderLoop(NeedRemainderLoop);
  setMainLoop(MainLoop);
  addInsertRegion(MainLoop);

  // Disable further vectorization attempts on main and remainder loops
  MainLoop->markDoNotVectorize();
  if (NeedRemainderLoop) {
    OrigLoop->markDoNotVectorize();
  }

  return true;
}

#if !defined(NDEBUG) || defined(LLVM_ENABLE_DUMP)
void VPOCodeGenHIR::dumpFinalHIR() {
  if (NeedPeelLoop)
    PeelLoop->dump();
  MainLoop->getParent()->dump();
  if (NeedRemainderLoop)
    OrigLoop->dump();
}
#endif // !NDEBUG || LLVM_ENABLE_DUMP

void VPOCodeGenHIR::finalizeVectorLoop(void) {
  finalizeGotos();

  LLVM_DEBUG(dbgs() << "\n\n\nHandled loop after: \n");
  LLVM_DEBUG(dumpFinalHIR());
#if !defined(NDEBUG) || defined(LLVM_ENABLE_DUMP)
  if (PrintHIRAfterVPlan) {
    dbgs() <<"Handled loop after VPlan:\n";
    dumpFinalHIR();
  }
#endif // !NDEBUG || LLVM_ENABLE_DUMP

  if (!MainLoop->hasChildren()) {
    // TODO: Can this happen if HIR would never let "dead" loops to be in the
    //       input to the vectorizer? Currently it's not the case, e.g. the loop
    //       containing a single call to @llvm.assume is not considered as empty
    //       by HIR framework, but once this is fixed this condition might be
    //       changed to an assert.
    LLVM_DEBUG(dbgs() << "\n\n\nRemoving empty loop\n");
    HLNodeUtils::removeEmptyNodes(MainLoop, true);
  } else {
    // Prevent LLVM from possibly unrolling vectorized loops with non-constant
    // trip counts. See loop in function fxpAutoCorrelation() that is part of
    // telecom/autcor00data_1 (opt_base_st_64_hsw). Inner loop has max trip
    // count estimate of 16, VPO vectorizer chooses VF=4, and LLVM unrolls by 4.
    // However, the inner loop does not always have a constant 16 trip count,
    // leading to a performance degradation caused by entering the scalar code
    // path.
    if (!MainLoop->isConstTripLoop()) {
      MainLoop->markDoNotUnroll();
    }
  }

  // If a remainder loop is not needed get rid of the OrigLoop at this point.
  // Replace calls in remainderloop for FP consistency
  if (NeedRemainderLoop) {
    HIRLoopVisitor LV(OrigLoop, this);
    LV.replaceCalls();
  } else {
    // NeedRemainderLoop is false so trip count % VF == 0. Also check to see
    // that the trip count is small and the loop body is small. If so, do
    // complete unroll of the vector loop.
    uint64_t TripCount = getTripCount();
    bool KnownTripCount = TripCount > 0 ? true : false;
    if (KnownTripCount && TripCount <= SmallTripThreshold &&
        OrigLoop->isInnermost()) {
      HLInstCounter InstCounter;
      HLNodeUtils::visitRange(InstCounter, OrigLoop->child_begin(),
                              OrigLoop->child_end());
      if (InstCounter.getNumInsts() <= SmallLoopBodyThreshold)
        HIRTransformUtils::completeUnroll(MainLoop);
    }
    HLNodeUtils::remove(OrigLoop);
  }
}

// This function replaces scalar math lib calls in the remainder loop with
// the svml version used in the main vector loop in order to maintain
// consistency of precision. See the example below:
//
// Original remainder loop:
//
// <14>  + DO i1 = 128, 130, 1   <DO_LOOP>
// <5>   |   %call = @sinf((%b)[i1]);
// <7>   |   (%a)[i1] = %call;
// <14>  + END LOOP
//
// Transformed remainder loop:
//
// <14>  + DO i1 = 128, 130, 1   <DO_LOOP>
// <15>  |   %load = (%b)[i1];
// <16>  |   %__svml_sinf48 = @__svml_sinf4(%load);
// <17>  |   %call = extractelement %__svml_sinf48,  0;
// <7>   |   (%a)[i1] = %call;
// <14>  + END LOOP
//
// Detailed HIR:
//
// <14>  + DO i64 i1 = 128, 130, 1   <DO_LOOP>
// <15>  |   %load = (%b)[i1];
// <15>  |   <LVAL-REG> NON-LINEAR float %load {sb:15}
// <15>  |   <RVAL-REG> {al:4}(LINEAR float* %b)[LINEAR i64 i1] !tbaa !5 {sb:12}
// <15>  |      <BLOB> LINEAR float* %b {sb:6}
// <15>  |
// <16>  |   %__svml_sinf48 = @__svml_sinf4(%load);
// <16>  |   <LVAL-REG> NON-LINEAR <4 x float> %__svml_sinf48 {sb:16}
// <16>  |   <RVAL-REG> NON-LINEAR bitcast.float.<4 x float>(%load) {sb:15}
// <16>  |      <BLOB> NON-LINEAR float %load {sb:15}
// <16>  |
// <17>  |   %call = extractelement %__svml_sinf48,  0;
// <17>  |   <LVAL-REG> NON-LINEAR float %call {sb:7}
// <17>  |   <RVAL-REG> NON-LINEAR <4 x float> %__svml_sinf48 {sb:16}
// <17>  |
// <7>   |   (%a)[i1] = %call;
// <7>   |   <LVAL-REG> {al:4}(LINEAR float* %a)[LINEAR i64 i1] !tbaa !5 {sb:13}
// <7>   |      <BLOB> LINEAR float* %a {sb:9}
// <7>   |   <RVAL-REG> NON-LINEAR float %call {sb:7}
// <7>   |
// <14>  + END LOOP

void VPOCodeGenHIR::replaceLibCallsInRemainderLoop(HLInst *HInst) {

  // Used to remove the original math calls after iterating over them.
  SmallVector<HLInst *, 1> InstsToRemove;

  const CallInst *Call = HInst->getCallInst();
  assert(Call && "Unexpected null call");
  Function *F = Call->getCalledFunction();
  assert(F && "Unexpected null called function");
  StringRef FnName = F->getName();

  // Check to see if the call was vectorized in the main loop.
  if (TLI->isFunctionVectorizable(FnName, VF)) {
    ++OptRptStats.VectorMathCalls;

    SmallVector<RegDDRef *, 1> CallArgs;
    SmallVector<Type *, 1> ArgTys;
    SmallVector<AttributeSet, 1> ArgAttrs;

    // Glibc sincos function uses pointers as out parameters. They need to be
    // discarded since SVML sincos functions don't have them.
    auto ItEnd = HInst->rval_op_ddref_end();
    if (FnName.find("sincos") != StringRef::npos)
      ItEnd -= 2;

    // For each call argument, insert a scalar load of the element,
    // broadcast it to a vector.
    unsigned ArgNum = 0;
    for (auto It = HInst->rval_op_ddref_begin(); It != ItEnd; ++It, ++ArgNum) {
      // TODO: it is assumed that call arguments need to become vector.
      // In the future, some vectorizable calls may contain scalar
      // arguments. Additional checking is needed for these cases.

      // The DDRef of the original scalar call instruction.
      RegDDRef *Ref = *It;

      // The resulting type of the widened ref/broadcast.
      auto VecDestTy = FixedVectorType::get(Ref->getDestType(), VF);

      RegDDRef *WideRef = nullptr;
      HLInst *LoadInst = nullptr;

      // Create the scalar load of the call argument. This is done so that
      // we can clone the new LvalDDRef and change its type to force the
      // broadcast. See %load in the example above. Essentially, the original
      // scalar %load becomes bitcast.float.<4 x float>, which is how HIRCG
      // knows to do the broadcast.
      if (Ref->isMemRef()) {
        // Ref is a memory reference: %t = sinf(a[i]);
        LoadInst = HLNodeUtilities.createLoad(Ref->clone(), "load");
      } else {
        // Ref in this case is a temp from a previous load: %r = sinf(%t).
        // Create a new temp and broadcast it for the call argument.
        LoadInst = HLNodeUtilities.createCopyInst(Ref->clone(), "copy");
      }

      // Construct the new RegDDRef for the call argument. Set the dest
      // type to the vector type required to do a broadcast. So, for
      // example, source type is float, and dest type becomes <4 x float>.
      // This causes the RegDDRef to obtain a bitcast. Because of this,
      // the ref is no longer a self blob and we must copy the BlobDDRef
      // from the original reference to this one. This is what the call
      // to makeConsistent() does.
      //
      // e.g., %load is a self blob, bitcast.float.<4 x float>(%load) is
      // no longer a self blob due to the existence of the bitcast. So,
      // copy BlobDDRef from %load to bitcast.float.<4 x float>(%load).
      HLNodeUtils::insertBefore(HInst, LoadInst);
      WideRef = LoadInst->getLvalDDRef()->clone();
      auto CE = WideRef->getSingleCanonExpr();
      CE->setDestType(VecDestTy);
      const SmallVector<const RegDDRef *, 1> AuxRefs = {
          LoadInst->getLvalDDRef()};
      WideRef->makeConsistent(AuxRefs, OrigLoop->getNestingLevel());

      // Collect call arguments and types so that the function declaration
      // and call instruction can be generated.
      CallArgs.push_back(WideRef);
      ArgTys.push_back(VecDestTy);
      ArgAttrs.push_back(Call->getAttributes().getParamAttributes(ArgNum));
    }

    // Using the newly created vector call arguments, generate the vector
    // call instruction and extract the low element.
    Function *VectorF = getOrInsertVectorFunction(
        F, VF, ArgTys, TLI, Intrinsic::not_intrinsic, nullptr /*simd function*/,
        false /*non-masked*/);
    assert(VectorF && "Can't create vector function.");

    FastMathFlags FMF =
        isa<FPMathOperator>(Call) ? Call->getFastMathFlags() : FastMathFlags();
    HLInst *WideCall = HLNodeUtilities.createCall(
        VectorF, CallArgs, VectorF->getName(), nullptr /*Lval*/, {} /*Bundle*/,
        {} /*BundleOps*/, FMF);
    HLNodeUtils::insertBefore(HInst, WideCall);

    // Make sure we don't lose attributes at the call site. E.g., IMF
    // attributes are taken from call sites in MapIntrinToIml to refine
    // SVML calls for precision.
    copyRequiredAttributes(Call,
                           cast<CallInst>(const_cast<Instruction *>(
                               WideCall->getLLVMInstruction())),
                           ArgAttrs);

    // Set calling conventions for SVML function calls
    if (isSVMLFunction(TLI, FnName, VectorF->getName())) {
      Instruction *WideInst =
          const_cast<Instruction *>(WideCall->getLLVMInstruction());
      cast<CallInst>(WideInst)->setCallingConv(CallingConv::SVML);
    }

    // Handle results of SVML sincos function calls
    if (VectorF->getName().startswith("__svml_sincos")) {
      generateStoreForSinCos(HInst, WideCall, nullptr /* Mask */,
                             true /* IsRemainderLoop */);
    }

    InstsToRemove.push_back(HInst);

    if (auto LvalDDRef = HInst->getLvalDDRef()) {
      HLInst *ExtractInst = HLNodeUtilities.createExtractElementInst(
          WideCall->getLvalDDRef()->clone(), unsigned(0), "elem",
          LvalDDRef->clone());
      HLNodeUtils::insertAfter(WideCall, ExtractInst);
    }
  }

  // Remove the original scalar call(s) to clean up the IR.
  for (unsigned Idx = 0; Idx < InstsToRemove.size(); Idx++) {
    HLInst *Inst = InstsToRemove[Idx];
    HLNodeUtils::remove(Inst);
  }
}

void VPOCodeGenHIR::HIRLoopVisitor::replaceCalls() {
  for (unsigned i = 0; i < CallInsts.size(); i++) {
    CG->replaceLibCallsInRemainderLoop(CallInsts[i]);
  }
}

void VPOCodeGenHIR::HIRLoopVisitor::visitInst(HLInst *I) {
  // Check for function calls.
  if (I->isCallInst()) {
    CallInsts.push_back(I);
  }
}

void VPOCodeGenHIR::HIRLoopVisitor::visitIf(HLIf *If) {
  for (auto ThenIt = If->then_begin(), ThenEnd = If->then_end();
       ThenIt != ThenEnd; ++ThenIt) {
    visit(*ThenIt);
  }
  for (auto ElseIt = If->else_begin(), ElseEnd = If->else_end();
       ElseIt != ElseEnd; ++ElseIt) {
    visit(*ElseIt);
  }
}

void VPOCodeGenHIR::HIRLoopVisitor::visitLoop(HLLoop *L) {
  for (auto Iter = L->child_begin(), EndItr = L->child_end(); Iter != EndItr;
       ++Iter) {
    visit(*Iter);
  }
}

bool VPOCodeGenHIR::isReductionRef(const RegDDRef *Ref, unsigned &Opcode) {
  // When widening decomposed nested blobs, we create temp Refs without
  // an associated DDNode.
  if (!Ref->getHLDDNode())
    return false;

  // Check for explicit SIMD reductions.
  if (auto *Descr = HIRLegality->isReduction(Ref)) {
    Opcode = VPReduction::getReductionOpcode(Descr->Kind, Descr->MMKind);
    return true;
  }
  // Check for minmax+index idiom.
  if (HIRLegality->isMinMaxIdiomTemp(Ref, OrigLoop)) {
    Opcode = Instruction::Select;
    return true;
  }
  // Check for auto-recognized SafeReduction.
  return SRA->isReductionRef(Ref, Opcode);
}

static void setRefAlignment(Type *ScalRefTy, RegDDRef *WideRef) {
  // When the original ref does not have alignment information
  // LLVM defaults to the ABI alignment for the ref's type. During widening,
  // we need to set the widened ref's alignment to the ABI alignment for
  // the scalar ref's type for such cases.
  unsigned Alignment = WideRef->getAlignment();
  if (!Alignment) {
    auto DL = WideRef->getDDRefUtils().getDataLayout();
    Alignment = DL.getABITypeAlignment(ScalRefTy);
    WideRef->setAlignment(Alignment);
  }
}

RegDDRef *VPOCodeGenHIR::widenRef(const RegDDRef *Ref, unsigned VF,
                                  bool InterLeaveAccess) {
  RegDDRef *WideRef;
  auto RefDestTy = Ref->getDestType();
  auto VecRefDestTy = FixedVectorType::get(RefDestTy, VF);
  auto RefSrcTy = Ref->getSrcType();
  auto VecRefSrcTy = FixedVectorType::get(RefSrcTy, VF);

  // If the DDREF has a widened counterpart, return the same after setting
  // SrcType/DestType appropriately.
  if (Ref->isTerminalRef()) {
    unsigned RedOpCode;

    if ((WideRef = getWideRef(Ref->getSymbase()))) {
      WideRef = WideRef->clone();

      auto CE = WideRef->getSingleCanonExpr();
      CE->setDestType(VecRefDestTy);
      CE->setSrcType(VecRefSrcTy);
      CE->setExtType(Ref->getSingleCanonExpr()->isSExt());

      return WideRef;
    }

    // Check if Ref is a reduction - we create widened DDREF for a
    // reduction ref the first time it is encountered and use this to replace
    // all occurrences of Ref. The widened ref is added to the WidenMap
    // here to accomplish this.
    if (isReductionRef(Ref, RedOpCode)) {
      llvm_unreachable(
          "HIR vectorizer is trying to handle reductions without entities.");

      auto Identity = HLInst::getRecurrenceIdentity(RedOpCode, RefDestTy);
      auto RedOpVecInst = insertReductionInitializer(Identity, Ref->clone());

      // Add to WidenMap and handle generating code for building reduction tail
      addToMapAndHandleLiveOut(Ref, RedOpVecInst, RednHoistLp);

      // LVAL ref of the initialization instruction is the widened reduction
      // ref.
      return RedOpVecInst->getLvalDDRef()->clone();
    }

    // Lval terminal refs get the widened ref duing the widened HLInst creation
    // later - simply return NULL.
    if (Ref->getHLDDNode() && Ref->isLval())
      return nullptr;
  }

  WideRef = Ref->clone();

  // Set VectorType on WideRef base pointer - BaseDestType is set to pointer
  // type of VF-wide vector of Ref's DestType. For addressof DDRef, desttype
  // is set to vector of pointers(scalar desttype).
  if (WideRef->hasGEPInfo()) {
    auto AddressSpace = Ref->getPointerAddressSpace();
    SmallVector<const RegDDRef *, 1> RefVec = {Ref};
    propagateMetadata(WideRef, RefVec);
    if (WideRef->isAddressOf()) {
      WideRef->setBitCastDestType(VecRefDestTy);
    } else {
      WideRef->setBitCastDestType(PointerType::get(VecRefDestTy, AddressSpace));
      setRefAlignment(RefDestTy, WideRef);
    }
  }

  unsigned NestingLevel = OrigLoop->getNestingLevel();

  // For unit stride ref, nothing else to do. We assume unit stride for
  // interleaved access.
  if (isUnitStrideRef(Ref) || InterLeaveAccess) {
    if (CurrentVPInstUnrollPart > 0)
      WideRef->shift(NestingLevel, CurrentVPInstUnrollPart * VF);
    return WideRef;
  }

  SmallVector<const RegDDRef *, 4> AuxRefs;
  RegDDRef::CanonExprsTy WideRefCEs;
  if (WideRef->hasGEPInfo()) {
    // If the base CE of this memref is loop variant then add it to the list
    // of CEs to be updated for widening.
    if (!WideRef->getBaseCE()->isInvariantAtLevel(NestingLevel)) {
      WideRefCEs.push_back(WideRef->getBaseCE());
    }

    // If the lower/stride for any of the dimensions of this memref are loop
    // variant, then add it to the list of CEs to be updated for widening.
    for (unsigned Dim = WideRef->getNumDimensions(); Dim > 0; --Dim) {
      auto *Lower = WideRef->getDimensionLower(Dim);
      auto *Stride = WideRef->getDimensionStride(Dim);
      if (!Lower->isInvariantAtLevel(NestingLevel))
        WideRefCEs.push_back(Lower);
      if (!Stride->isInvariantAtLevel(NestingLevel))
        WideRefCEs.push_back(Stride);
    }
  }
  WideRefCEs.append(WideRef->canon_begin(), WideRef->canon_end());

  // For cases other than unit stride refs, we need to widen the induction
  // variable and replace blobs in Canon Expr with widened equivalents.
  for (auto CE : WideRefCEs) {

    // Collect blob indices in canon expr before we start changing the same.
    SmallVector<unsigned, 8> BlobIndices;
    CE->collectBlobIndices(BlobIndices, true /* MakeUnique */);

    if (CE->hasIV(NestingLevel)) {
      SmallVector<Constant *, 4> CA;
      Type *Int64Ty = CE->getSrcType();
      unsigned BlobCoeff;
      int64_t ConstCoeff;

      CE->getIVCoeff(NestingLevel, &BlobCoeff, &ConstCoeff);

      for (unsigned i = 0; i < VF; ++i) {
        CA.push_back(ConstantInt::getSigned(
            Int64Ty, ConstCoeff * (i + CurrentVPInstUnrollPart * VF)));
      }
      ArrayRef<Constant *> AR(CA);
      auto CV = ConstantVector::get(AR);

      if (BlobCoeff != InvalidBlobIndex) {
        // Compute Addend = WidenedBlob * CV and add Addend to the canon
        // expression
        NestedBlobCG CGBlob(Ref, HLNodeUtilities, DDRefUtilities, this,
                            nullptr);

        auto NewRef = CGBlob.visit(BlobUtilities.getBlob(BlobCoeff));
        auto CRef = DDRefUtilities.createConstDDRef(CV);

        auto TWideInst = HLNodeUtilities.createBinaryHLInst(
            Instruction::Mul, NewRef->clone(), CRef, ".BlobMul");
        addInst(TWideInst, nullptr);
        AuxRefs.push_back(TWideInst->getLvalDDRef());
        CE->addBlob(TWideInst->getLvalDDRef()
                        ->getSingleCanonExpr()
                        ->getSingleBlobIndex(),
                    1);
      } else {
        unsigned Idx = 0;
        BlobUtilities.createConstantBlob(CV, true, &Idx);
        CE->addBlob(Idx, 1);
      }
    }

    for (auto &BI : BlobIndices) {
      auto TopBlob = BlobUtilities.getBlob(BI);

      // We do not need to widen invariant blobs - check for blob invariance
      // by comparing maxbloblevel against the loop's nesting level.
      if (WideRef->findMaxBlobLevel(BI) < NestingLevel)
        continue;

      if (BlobUtilities.isNestedBlob(TopBlob)) {
        NestedBlobCG CGBlob(Ref, HLNodeUtilities, DDRefUtilities, this,
                            nullptr);

        auto NewRef = CGBlob.visit(TopBlob);

        AuxRefs.push_back(NewRef);
        CE->replaceBlob(BI, NewRef->getSingleCanonExpr()->getSingleBlobIndex());
        continue;
      }

      assert(BlobUtilities.isTempBlob(TopBlob) && "Only temp blobs expected");

      auto OldSymbase = BlobUtilities.getTempBlobSymbase(BI);

      // A temp blob not widened before is a loop invariant - it will be
      // broadcast in HIRCG when needed.
      if (auto *WRef = getWideRef(OldSymbase)) {
        AuxRefs.push_back(WRef);
        CE->replaceBlob(BI, WRef->getSingleCanonExpr()->getSingleBlobIndex());
      }
    }

    auto VecCEDestTy = FixedVectorType::get(CE->getDestType(), VF);
    auto VecCESrcTy = FixedVectorType::get(CE->getSrcType(), VF);

    CE->setDestType(VecCEDestTy);
    CE->setSrcType(VecCESrcTy);
  }

  // The blobs in the scalar ref have been replaced by widened refs, call
  // the utility to update the widened Ref consistent.
  WideRef->makeConsistent(AuxRefs, NestingLevel);
  return WideRef;
}

/// Return result of combining horizontal vector binary operation with initial
/// value. Instead of splitting VecRef recursively into 2 parts of half VF until
/// the VF becomes 2, VecRef is shuffled in such a way that the resulting vector
/// stays VF-wide and the upper elements are shuffled down into the lower
/// positions to form a new vector. Then, the horizontal operation is performed
/// on VF-wide vectors, but the upper elements of the operation are simply
/// ignored. The final result of the horizontal operation is then extracted from
/// position 0, the leftmost position of the vector. The rightmost position
/// is 7. E.g., if VF=8, we will have 3 horizontal operation stages. So, if we
/// start with elements <0,2,1,4,5,1,3,0> and the horizontal operation is add,
/// we end up with the following sequence of operations, where u is undefined.
///
/// <0,2,1,4,5,1,3,0> + <5,1,3,0,u,u,u,u> = <5,3,4,4,u,u,u,u>
/// Now, only the first 4 elements are considered for the next stage.
/// <5,3,4,4,u,u,u,u> + <4,4,u,u,u,u,u,u> = <9,7,u,u,u,u,u,u>
/// And, now just two.
/// <9,7,u,u,u,u,u,u> + <7,u,u,u,u,u,u,u> = <16,u,u,u,u,u,u,u>
/// extract<0> = 16 and add this value to the initial value.
///
/// This transformation is necessary so that X86/Target SAD idiom for
/// reductions is enabled.
static HLInst *buildReductionTail(HLContainerTy &InstContainer,
                                  unsigned BOpcode, const RegDDRef *VecRef,
                                  RegDDRef *InitValRefClone, HLLoop *HLLp,
                                  RegDDRef *ResultRefClone) {

  // Take Vector Length from the WideRedInst type
  Type *VecTy = VecRef->getDestType();

  // For Sub/FSub operation, we need to use Add/FAdd for the horizontal
  // vector and combine operations.
  if (BOpcode == Instruction::Sub)
    BOpcode = Instruction::Add;
  else if (BOpcode == Instruction::FSub)
    BOpcode = Instruction::FAdd;

  unsigned VF = cast<VectorType>(VecTy)->getNumElements();
  unsigned Stages = Log2_32(VF);
  unsigned MaskElems = VF / 2;
  const RegDDRef *LastVal = VecRef;
  HLNodeUtils &HNU = HLLp->getHLNodeUtils();
  DDRefUtils &DDRU = HLLp->getDDRefUtils();
  LLVMContext &Context = HNU.getContext();
  for (unsigned i = 0; i < Stages; i++) {
    SmallVector<Constant *, 16> ShuffleMask;
    unsigned MaskElemVal = MaskElems;
    for (unsigned j = 0; j < VF; j++) {
      if (j > MaskElems - 1) {
        // Use undef for the mask when we don't care what the result of the
        // horizontal operation is for that element.
        Constant *UndefVal = UndefValue::get(Type::getInt32Ty(Context));
        ShuffleMask.push_back(UndefVal);
      } else {
        Constant *Mask =
            ConstantInt::get(Type::getInt32Ty(Context), MaskElemVal);
        ShuffleMask.push_back(Mask);
        MaskElemVal++;
      }
    }
    MaskElems /= 2;
    Constant *MaskVec = ConstantVector::get(ShuffleMask);
    RegDDRef *MaskVecDDRef = DDRU.createConstDDRef(MaskVec);
    HLInst *Shuffle = HNU.createShuffleVectorInst(
        LastVal->clone(), LastVal->clone(), MaskVecDDRef, "rdx.shuf");
    HLInst *BinOp = HNU.createBinaryHLInst(
        BOpcode, LastVal->clone(), Shuffle->getLvalDDRef()->clone(), "bin.rdx");
    InstContainer.push_back(*Shuffle);
    InstContainer.push_back(*BinOp);
    LastVal = BinOp->getLvalDDRef();
  }

  HLInst *Extract = HNU.createExtractElementInst(LastVal->clone(), unsigned(0),
                                                 "bin.final", ResultRefClone);
  InstContainer.push_back(*Extract);

  return Extract;
}

/// Create a call to llvm.experimental.vector.reduce intrinsic in order to
/// perform horizontal reduction on vector ref \p VecRef. The scalar return
/// value of this intrinsic call is stored back to the reduction descriptor
/// variable \p RednDescriptor. Overloaded parameters of intrinsic call is
/// determined based on type of reduction. Some examples -
/// 1. Integer add reduction for VF=4 will generate -
///    declare i32 @llvm.experimental.vector.reduce.add.i32.v4i32(<4 x i32>)
///
/// 2. FP add reduction for VF=4 will generate -
///    declare float @llvm.experimental.vector.reduce.fadd.f32.f32.v4f32(float,
///                                                                 <4 x float>)
static HLInst *createVectorReduce(const VPReductionFinal *RedFinal,
                                  RegDDRef *VecRef, RegDDRef *&Acc,
                                  RegDDRef *RednDescriptor,
                                  HLNodeUtils &HLNodeUtilities) {
  Intrinsic::ID VecRedIntrin = RedFinal->getVectorReduceIntrinsic();
  assert(isa<VectorType>(VecRef->getDestType()) &&
         "Ref to reduce is not a vector.");

  // 1. For FP reductions the accumulator's type is also needed
  // 2. All reduction intrinsics have vector type
  SmallVector<Type *, 2> Tys;
  Type *VecType = VecRef->getDestType();
  SmallVector<RegDDRef *, 2> Ops;

  switch (VecRedIntrin) {
  case Intrinsic::vector_reduce_fadd:
  case Intrinsic::vector_reduce_fmul:
    assert(Acc && "Expected initial value");
    assert(!isa<VectorType>(Acc->getDestType()) &&
           "Accumulator for FP reduction is not scalar.");
    Tys.insert(Tys.end(), {VecType});
    Ops.insert(Ops.end(), {Acc, VecRef});
    Acc = nullptr;
    break;
  case Intrinsic::vector_reduce_add:
  case Intrinsic::vector_reduce_mul:
  case Intrinsic::vector_reduce_and:
  case Intrinsic::vector_reduce_or:
  case Intrinsic::vector_reduce_xor:
    Tys.insert(Tys.end(), {VecType});
    Ops.insert(Ops.end(), {VecRef});
    break;
  case Intrinsic::vector_reduce_umax:
  case Intrinsic::vector_reduce_smax:
  case Intrinsic::vector_reduce_umin:
  case Intrinsic::vector_reduce_smin:
    assert(!Acc && "Unexpected initial value");
    // Since we use generic IRBuilder::CreateCall interface in HIR, signedness
    // does not need to be explicitly specified.
    Tys.insert(Tys.end(), {VecType});
    Ops.insert(Ops.end(), {VecRef});
    break;
  case Intrinsic::vector_reduce_fmax:
  case Intrinsic::vector_reduce_fmin:
    assert(!Acc && "Unexpected initial value");
    // TODO: Need processing to determine NoNaN.
    return HLNodeUtilities.createFPMinMaxVectorReduce(
        VecRef, VecRedIntrin, false /*NoNaN*/, RednDescriptor);
  default:
    llvm_unreachable("unsupported reduction");
    break;
  }

  Function *VecReduceFunc = Intrinsic::getDeclaration(
      &HLNodeUtilities.getModule(), VecRedIntrin, Tys);
  LLVM_DEBUG(dbgs() << "Vector reduce func: "; VecReduceFunc->dump());

  FastMathFlags FMF = RedFinal->hasFastMathFlags()
                          ? RedFinal->getFastMathFlags()
                          : FastMathFlags();

  return HLNodeUtilities.createCall(VecReduceFunc, Ops, "vec.reduce",
                                    RednDescriptor, {} /*Bundle*/,
                                    {} /*BundleOps*/, FMF);
}

HLInst *VPOCodeGenHIR::widenPred(const HLIf *HIf,
                                 HLIf::const_pred_iterator PredIt,
                                 RegDDRef *Mask) {

  auto PredLHS = HIf->getPredicateOperandDDRef(PredIt, true);
  auto PredRHS = HIf->getPredicateOperandDDRef(PredIt, false);
  RegDDRef *WideLHS = widenRef(PredLHS, getVF());
  RegDDRef *WideRHS = widenRef(PredRHS, getVF());

  assert((WideLHS && WideRHS) &&
         "Unexpected null widened IF predicate operand(s)");
  auto WideCmpInst =
      HLNodeUtilities.createCmp(*PredIt, WideLHS, WideRHS, "wide.cmp.");
  // Add the new wide compare instruction
  addInst(WideCmpInst, Mask);
  return WideCmpInst;
}

HLInst *VPOCodeGenHIR::widenIfNode(const HLIf *HIf, RegDDRef *Mask) {
  if (!Mask)
    Mask = CurMaskValue;

  auto FirstPred = HIf->pred_begin();
  HLInst *CurWideInst = widenPred(HIf, FirstPred, Mask);
  LLVM_DEBUG(dbgs() << "VPCodegen: First Pred WideInst: "; CurWideInst->dump());

  // Create Cmp HLInsts for remaining predicates in the HLIf
  for (auto It = HIf->pred_begin() + 1, E = HIf->pred_end(); It != E; ++It) {
    HLInst *NewWideInst = widenPred(HIf, It, Mask);
    LLVM_DEBUG(dbgs() << "VPCodegen: NewWideInst: "; NewWideInst->dump());
    // Conjoin the new wideInst with the current wideInst using implicit AND
    CurWideInst = HLNodeUtilities.createAnd(
        CurWideInst->getLvalDDRef()->clone(),
        NewWideInst->getLvalDDRef()->clone(), "wide.and.");
    LLVM_DEBUG(dbgs() << "VPCodegen: CurWideInst: "; CurWideInst->dump());
    addInst(CurWideInst, Mask);
  }

  assert(CurWideInst && "No HLInst generated for HLIf?");

  // For the search loop simply generate HLIf instruction and move
  // InsertionPoint into then-branch of that HLIf.
  // Blindly assume that this if is for exit block.
  // TODO: For general case of early exit vectorization, this code is not
  // correct for all ifs and it has to be changed.
  if (isSearchLoop()) {
    assert(
        HIf->getNumPredicates() == 1 &&
        "Search loop vectorization handles HLIfs with single predicate only.");
    RegDDRef *Ref = CurWideInst->getLvalDDRef();
    Type *Ty = Ref->getDestType();
    LLVMContext &Context = *Plan->getLLVMContext();
    Type *IntTy = IntegerType::get(Context, Ty->getPrimitiveSizeInBits());
    HLInst *BitCastInst =
        createBitCast(IntTy, Ref, nullptr /* Container */, "intmask");
    createHLIf(PredicateTy::ICMP_NE, BitCastInst->getLvalDDRef()->clone(),
               DDRefUtilities.createConstDDRef(IntTy, 0));
  }

  return CurWideInst;
}

/// Create an interleave shuffle mask. This function mimics the interface in
/// VectorUtils.cpp which requires us to pass in an IRBuilder. This function
/// creates a shuffle mask for interleaving NumVecs vectors of vectorization
/// factor VF into a single wide vector. The mask is of the form: <0, VF, VF *
/// 2, ..., VF * (NumVecs - 1), 1, VF + 1, VF * 2 + 1, ...> For example, the
/// mask for VF = 4 and NumVecs = 2 is: <0, 4, 1, 5, 2, 6, 3, 7>.
static Constant *createInterleaveMask(LLVMContext &Context, unsigned VF,
                                      unsigned NumVecs) {
  SmallVector<Constant *, 16> Mask;
  for (unsigned I = 0; I < VF; ++I)
    for (unsigned J = 0; J < NumVecs; ++J)
      Mask.push_back(ConstantInt::get(Type::getInt32Ty(Context), J * VF + I));

  return ConstantVector::get(Mask);
}

/// Create a sequential shuffle mask. This function mimics the interface in
/// VectorUtils.cpp which requires us to pass in an IRBuilder. This function
/// creates shuffle mask whose elements are sequential and begin at Start. The
/// mask contains NumInts integers and is padded with NumUndefs undef values.
/// The mask is of the form: <Start, Start + 1, ... Start + NumInts - 1,
/// undef_1, ... undef_NumUndefs> For example, the mask for Start = 0, NumInsts
/// = 4, and NumUndefs = 4 is: <0, 1, 2, 3, undef, undef, undef, undef>
static Constant *createSequentialMask(unsigned Start, unsigned NumInts,
                                      unsigned NumUndefs,
                                      LLVMContext &Context) {
  SmallVector<Constant *, 16> Mask;
  for (unsigned I = 0; I < NumInts; ++I)
    Mask.push_back(ConstantInt::get(Type::getInt32Ty(Context), I));

  Constant *Undef = UndefValue::get(Type::getInt32Ty(Context));
  for (unsigned I = 0; I < NumUndefs; ++I)
    Mask.push_back(Undef);

  return ConstantVector::get(Mask);
}

template <class MDSource>
void VPOCodeGenHIR::propagateMetadata(
    RegDDRef *NewRef, SmallVectorImpl<const MDSource *> &MDSrcVec) {
  SmallVector<unsigned, 6> PreservedMDKinds = {
      LLVMContext::MD_tbaa,        LLVMContext::MD_alias_scope,
      LLVMContext::MD_noalias,     LLVMContext::MD_fpmath,
      LLVMContext::MD_nontemporal, LLVMContext::MD_invariant_load};

  // Start out by clearing all non-debug related metadata. The metadata for
  // kinds in the preserved set is added later.
  RegDDRef::MDNodesTy MDs;
  NewRef->getAllMetadataOtherThanDebugLoc(MDs);
  for (auto It : MDs) {
    LLVM_DEBUG(dbgs() << "Cleared metadata kind: " << It.first << "\n");
    NewRef->setMetadata(It.first, nullptr);
  }

  assert(MDSrcVec.size() && "Unexpected empty source vector");
  const MDSource *Src0 = MDSrcVec[0];
  for (auto Kind : PreservedMDKinds) {
    MDNode *MD = Src0->getMetadata(Kind);

    for (int J = 1, E = MDSrcVec.size(); MD && J != E; ++J) {
      const MDSource *SrcJ = MDSrcVec[J];
      MDNode *MDJ = SrcJ->getMetadata(Kind);
      switch (Kind) {
      case LLVMContext::MD_tbaa:
        MD = MDNode::getMostGenericTBAA(MD, MDJ);
        break;
      case LLVMContext::MD_alias_scope:
        MD = MDNode::getMostGenericAliasScope(MD, MDJ);
        break;
      case LLVMContext::MD_fpmath:
        MD = MDNode::getMostGenericFPMath(MD, MDJ);
        break;
      case LLVMContext::MD_noalias:
      case LLVMContext::MD_nontemporal:
      case LLVMContext::MD_invariant_load:
        MD = MDNode::intersect(MD, MDJ);
        break;
      default:
        llvm_unreachable("unhandled metadata");
      }
    }

    NewRef->setMetadata(Kind, MD);
  }
}

void VPOCodeGenHIR::propagateDebugLocation(const VPInstruction *VPInst) {
  auto SetDebugLoc = [](RegDDRef *Ref, DebugLoc DbgLoc) {
    if (Ref->hasGEPInfo()) {
      // TODO: This should change when VPValue-based CG starts supporting
      // folding of memrefs i.e. %1 = A[i1] + B[i1].
      assert(Ref->isAddressOf() &&
             "Only address of memrefs are expected in WidenMap.");
      Ref->setGepDebugLoc(DbgLoc);
    } else if (Ref->getHLDDNode() == nullptr) {
      // Standalone RegDDRefs are created only when VPInsts are mapped to folded
      // CEs. Propagate debug location to the single CE attached to the Ref.
      assert(Ref->isTerminalRef() && "Terminal ref expected.");
      Ref->getSingleCanonExpr()->setDebugLoc(DbgLoc);
    } else {
      // All remaining Refs in the map are expected to be lval of generated
      // HLInsts.
      assert(Ref->isLval() && Ref->isTerminalRef() &&
             "Terminal lval ref expected.");
      auto *HInst = cast<HLInst>(Ref->getHLDDNode());
      if (isa<LoadInst>(HInst->getLLVMInstruction())) {
        // For a load instruction, set debug location on rval memref.
        RegDDRef *RvalRef = HInst->getRvalDDRef();
        assert(RvalRef->hasGEPInfo() &&
               "Memref expected here for load HLInst.");
        RvalRef->setMemDebugLoc(DbgLoc);
      } else {
        // For non-load instructions, DebugLoc should be set at HLInst level.
        // Since the instruction is known to be newly created set the debug
        // location directly on underlying dummy LLVMInst.
        Instruction *LLVMInst =
            const_cast<Instruction *>(HInst->getLLVMInstruction());
        LLVMInst->setDebugLoc(DbgLoc);
      }
    }
  };

  DebugLoc DbgLoc = VPInst->getDebugLocation();

  // Nothing to do if DbgLoc is not available.
  if (!DbgLoc)
    return;

  // Set debug location for widened component of VPInstruction.
  RegDDRef *VecRef = getWideRefForVPVal(VPInst);
  if (VecRef)
    SetDebugLoc(VecRef, DbgLoc);

  // Set debug location for scalarized component of VPInstruction.
  RegDDRef *ScalRef = getScalRefForVPVal(VPInst, 0 /*Lane*/);
  if (ScalRef)
    SetDebugLoc(ScalRef, DbgLoc);
}

RegDDRef *VPOCodeGenHIR::concatenateTwoVectors(RegDDRef *V1, RegDDRef *V2,
                                               RegDDRef *Mask) {
  VectorType *VecTy1 = dyn_cast<VectorType>(V1->getDestType());
  VectorType *VecTy2 = dyn_cast<VectorType>(V2->getDestType());
  assert(VecTy1 && VecTy2 &&
         VecTy1->getScalarType() == VecTy2->getScalarType() &&
         "Expect two vectors with the same element type");

  unsigned NumElts1 = VecTy1->getNumElements();
  unsigned NumElts2 = VecTy2->getNumElements();
  assert(NumElts1 >= NumElts2 &&
         "Unexpected the first vector has less elements");

  if (NumElts1 > NumElts2) {
    // Extend with UNDEFs.
    Constant *ExtMask =
        createSequentialMask(0, NumElts2, NumElts1 - NumElts2, Context);
    RegDDRef *ExtMaskDDRef = DDRefUtilities.createConstDDRef(ExtMask);
    RegDDRef *UndefDDRef = DDRefUtilities.createUndefDDRef(VecTy2);

    HLInst *ExtShuffle = HLNodeUtilities.createShuffleVectorInst(
        V2->clone(), UndefDDRef, ExtMaskDDRef, "ext.shuf");
    addInst(ExtShuffle, Mask);
    V2 = ExtShuffle->getLvalDDRef();
  }

  // V1 and V2 are same length now - join the two vectors.
  Constant *CombMask = createSequentialMask(0, NumElts1 + NumElts2, 0, Context);
  RegDDRef *CombMaskDDRef = DDRefUtilities.createConstDDRef(CombMask);

  HLInst *CombShuffle = HLNodeUtilities.createShuffleVectorInst(
      V1->clone(), V2->clone(), CombMaskDDRef, "comb.shuf");
  addInst(CombShuffle, Mask);
  return CombShuffle->getLvalDDRef();
}

RegDDRef *VPOCodeGenHIR::concatenateVectors(RegDDRef **VecsArray,
                                            int64_t NumVecs, RegDDRef *Mask) {
  assert(NumVecs > 1 && "Should be at least two vectors");

  SmallVector<RegDDRef *, 8> ResList;
  for (unsigned Index = 0; Index < NumVecs; ++Index)
    ResList.push_back(VecsArray[Index]);

  do {
    SmallVector<RegDDRef *, 8> TmpList;
    for (unsigned Index = 0; Index < NumVecs - 1; Index += 2) {
      RegDDRef *V0 = ResList[Index], *V1 = ResList[Index + 1];
      assert((V0->getDestType() == V1->getDestType() || Index == NumVecs - 2) &&
             "Only the last vector may have a different type");

      TmpList.push_back(concatenateTwoVectors(V0, V1, Mask));
    }

    // Push the last vector if the total number of vectors is odd.
    if (NumVecs % 2 != 0)
      TmpList.push_back(ResList[NumVecs - 1]);

    ResList = TmpList;
    NumVecs = ResList.size();
  } while (NumVecs > 1);

  return ResList[0];
}

HLInst *VPOCodeGenHIR::createInterleavedLoad(const RegDDRef *LvalRef,
                                             RegDDRef *WLoadRes,
                                             int64_t InterleaveFactor,
                                             int64_t InterleaveIndex,
                                             RegDDRef *Mask) {
  SmallVector<Constant *, 8> ShuffleMask;
  // Create the interleaved load shuffle for memory access at position
  // InterleaveIndex in the VLS group.
  for (unsigned Index = 0; Index < VF; ++Index) {
    Constant *Mask =
        ConstantInt::get(Type::getInt32Ty(Context),
                         InterleaveIndex + (InterleaveFactor * Index));
    ShuffleMask.push_back(Mask);
  }
  Constant *MaskVec = ConstantVector::get(ShuffleMask);
  RegDDRef *ShuffleMaskRef = DDRefUtilities.createConstDDRef(MaskVec);
  RegDDRef *UndefRef = DDRefUtilities.createUndefDDRef(WLoadRes->getDestType());

  // Create shuffle instruction using the result of the wide load and the
  // computed shuffle mask.
  RegDDRef *WLvalRef = LvalRef ? widenRef(LvalRef, getVF()) : nullptr;
  HLInst *Shuffle = HLNodeUtilities.createShuffleVectorInst(
      WLoadRes->clone(), UndefRef, ShuffleMaskRef, "vls.shuf", WLvalRef);

  addInst(Shuffle, Mask);
  if (LvalRef)
    addToMapAndHandleLiveOut(LvalRef, Shuffle, MainLoop);

  // Shuffle instruction creation creates a new Lval ref if the passed in
  // Lval ref during HLInst creation is null.
  WLvalRef = Shuffle->getLvalDDRef();
  if (WLvalRef->isTerminalRef())
    WLvalRef->makeSelfBlob();
  return Shuffle;
}

HLInst *VPOCodeGenHIR::createInterleavedStore(RegDDRef **StoreVals,
                                              RegDDRef *WStorePtrRef,
                                              int64_t InterleaveFactor,
                                              RegDDRef *Mask) {
  RegDDRef *ConcatVec = concatenateVectors(StoreVals, InterleaveFactor, Mask);

  // Create interleaved store mask shuffle instruction to shuffle the
  // concatenated vectors in the desired order for the wide store.
  RegDDRef *UndefRef =
      DDRefUtilities.createUndefDDRef(ConcatVec->getDestType());

  Constant *InterleaveMask =
      createInterleaveMask(Context, getVF(), InterleaveFactor);
  RegDDRef *InterleaveMaskRef = DDRefUtilities.createConstDDRef(InterleaveMask);

  HLInst *Shuffle = HLNodeUtilities.createShuffleVectorInst(
      ConcatVec->clone(), UndefRef, InterleaveMaskRef, "vls.interleave");
  addInst(Shuffle, Mask);

  // Create the wide store using the shuffled vector values and the widened
  // store pointer reference.
  RegDDRef *ShuffleRef = Shuffle->getLvalDDRef();
  HLInst *WideStore = HLNodeUtilities.createStore(ShuffleRef->clone(),
                                                  ".vls.store", WStorePtrRef);
  addInst(WideStore, Mask);

  return WideStore;
}

bool VPOCodeGenHIR::interleaveAccess(const OVLSGroup *Group,
                                     const RegDDRef *Mask,
                                     const VPInstruction *VPInst) {
  // TODO: Mask for the interleaved accesses must be shuffled as well. Currently
  // it's not done, thus disable CG for it.
  if (Mask)
    return false;

  // Interleaving makes sense iff Group is non-null.
  if (!Group)
    return false;

  // Check for other conditions based on command line switches.
  if (!EnableVPlanVLSCG)
    return false;

  auto Opcode = VPInst->getOpcode();
  if (Opcode == Instruction::Load && !EnableVPlanVLSLoads)
    return false;
  if (Opcode == Instruction::Store && !EnableVPlanVLSStores)
    return false;

  // If the user is limiting the number of vectorized loops for which
  // VLS optimization is enabled, only interleave for the specified
  // number of loops.
  if (VPlanVLSNumLoops >= 0 && LoopsVectorized > (unsigned)VPlanVLSNumLoops)
    return false;

  // If the reference is unit strided, we do not need interleaving.
  const VPValue *PtrOp = getLoadStorePointerOperand(VPInst);
  bool IsNegOneStride;
  if (isUnitStridePtr(PtrOp, IsNegOneStride))
    return false;

  return true;
}

void VPOCodeGenHIR::widenInterleavedAccess(const HLInst *INode, RegDDRef *Mask,
                                           const OVLSGroup *Grp,
                                           int64_t InterleaveFactor,
                                           int64_t InterleaveIndex,
                                           const HLInst *GrpStartInst,
                                           const VPInstruction *VPInst) {
  auto CurInst = INode->getLLVMInstruction();
  HLInst *WideInst = nullptr;

  auto FillRefVec = [](const OVLSGroup *Grp,
                       SmallVectorImpl<const RegDDRef *> &MemDDRefVec) {
    for (auto *Memref : Grp->getMemrefVec())
      MemDDRefVec.push_back(
          (cast<VPVLSClientMemrefHIR>(Memref))->getRegDDRef());
  };

  if (isa<LoadInst>(CurInst)) {
    RegDDRef *WLoadRes;
    auto It = VLSGroupLoadMap.find(Grp);

    if (It == VLSGroupLoadMap.end()) {
      // We are encountering the first instruction of a load group. Generate a
      // wide load using the memory reference from the instruction starting the
      // group.
      const RegDDRef *MemRef =
          cast<VPVLSClientMemrefHIR>(Grp->getFirstMemref())->getRegDDRef();
      RegDDRef *WMemRef = widenRef(MemRef, getVF() * InterleaveFactor, true);
      assert(WMemRef && "The memory reference should not be null pointer");
      if (Mask)
        OptRptStats.MaskedVLSLoads += Grp->size();
      else
        OptRptStats.UnmaskedVLSLoads += Grp->size();
      HLInst *WideLoad =
          HLNodeUtilities.createLoad(WMemRef, CurInst->getName() + ".vls.load");
      SmallVector<const RegDDRef *, 4> MemDDRefVec;
      FillRefVec(Grp, MemDDRefVec);
      propagateMetadata(WMemRef, MemDDRefVec);

      addInst(WideLoad, Mask);

      // Set the result of the wide load and add the same to VLS Group load map.
      WLoadRes = WideLoad->getLvalDDRef();
      VLSGroupLoadMap[Grp] = WLoadRes;

      DEBUG_WITH_TYPE("ovls",
                      dbgs() << "Emitted a group-wide vector LOAD for Group#"
                             << Grp->getDebugId() << ":\n  ");
      DEBUG_WITH_TYPE("ovls", WideLoad->dump());
    } else
      WLoadRes = (*It).second;

    WideInst = createInterleavedLoad(INode->getLvalDDRef(), WLoadRes,
                                     InterleaveFactor, InterleaveIndex, Mask);
    // Map the generated DDRef to corresponding VPInstruction.
    addVPValueWideRefMapping(VPInst, WideInst->getLvalDDRef());
  } else {
    assert(isa<StoreInst>(CurInst) &&
           "Unexpected interleaved access instruction");
    RegDDRef **StoreValRefs;
    const RegDDRef *StoreValRef = INode->getOperandDDRef(1);
    RegDDRef *WStoreValRef = widenRef(StoreValRef, getVF());

    auto It = VLSGroupStoreMap.find(Grp);
    if (It == VLSGroupStoreMap.end()) {
      // We are encountering the first instruction of an OPTVLS store group.
      // Allocate an array of RegDDRef * that is big enough to store the values
      // being stored in InterleaveFactor number of stores in the group.
      // Initialize array elements to null and store in VLSGroupStoreMap.
      StoreValRefs = new RegDDRef *[InterleaveFactor];
      for (unsigned Index = 0; Index < InterleaveFactor; ++Index)
        StoreValRefs[Index] = nullptr;
      VLSGroupStoreMap[Grp] = StoreValRefs;
    } else
      StoreValRefs = (*It).second;

    // Store the widened store value into StoreValRefs array.
    StoreValRefs[InterleaveIndex] = WStoreValRef;

    // Check if we are at the point of the last store in the VLS group.
    unsigned Index;
    for (Index = 0; Index < InterleaveFactor; ++Index)
      if (StoreValRefs[Index] == nullptr)
        break;

    // If we have seen all the instructions in a store group, go ahead and
    // generate the interleaved store.
    if (Index == InterleaveFactor) {
      if (Mask)
        OptRptStats.MaskedVLSStores += Grp->size();
      else
        OptRptStats.UnmaskedVLSStores += Grp->size();
<<<<<<< HEAD
      assert(GrpStartInst &&
             "Group start instruction pointer should not be null");
      RegDDRef *WStorePtrRef = widenRef(GrpStartInst->getOperandDDRef(0),
                                        getVF() * InterleaveFactor, true);
      assert(WStorePtrRef &&
             "Wide store reference should not be null pointer");
=======
      assert(GrpStartInst && "Group start instruction pointer should not be null");
      RegDDRef *WStorePtrRef = widenRef(GrpStartInst->getOperandDDRef(0),
                                        getVF() * InterleaveFactor, true);
      assert(WStorePtrRef && "Wide store reference should not be null pointer");
>>>>>>> 6c8b510a
      WideInst = createInterleavedStore(StoreValRefs, WStorePtrRef,
                                        InterleaveFactor, Mask);
      SmallVector<const RegDDRef *, 4> MemDDRefVec;
      FillRefVec(Grp, MemDDRefVec);
      propagateMetadata(WStorePtrRef, MemDDRefVec);

      DEBUG_WITH_TYPE("ovls",
                      dbgs() << "Emitted a group-wide vector STORE for Group#"
                             << Grp->getDebugId() << ":\n  ");
      DEBUG_WITH_TYPE("ovls", WideInst->dump());
    }
  }
}

void VPOCodeGenHIR::widenInterleavedAccess(const VPLoadStoreInst *VPLdSt,
                                           RegDDRef *Mask, const OVLSGroup *Grp,
                                           int64_t InterleaveFactor,
                                           int64_t InterleaveIndex) {
  HLInst *WideInst = nullptr;
  auto Opcode = VPLdSt->getOpcode();

  // Given a load store instruction and its interleave index in the group,
  // prepare and return the memory reference for use in the interleaved
  // load/store. LdSt instruction corresponds to the first load instruction
  // encountered in VPlan IR for a load group. For a store group, we are
  // guaranteed to have encountered all the store instructions from a store
  // group when generating the store. As a result, for the store case, LdInst
  // corresponds to the first instruction in the store group and
  // LdStInterleaveIndex is expected to be 0. Mixed CG mode can simply use the
  // memory reference from the first instruction in the group for both loads and
  // stores and widen the same. However, in VPValue CG mode, the first
  // instruction in a load group may not be visited yet during code generation.
  // Also note that we cannot rely on all operands of this first instruction to
  // have been visited which prevents us from generating code for this first
  // instruction on demand. In order to address this, the generated memory
  // reference is adjusted using LdStInterleaveIndex if non-zero. Examples of
  // incoming and outgoing HIR are included below.
  auto prepareMemoryRef = [this, Grp,
                           InterleaveFactor](const VPLoadStoreInst *LdSt,
                                             int64_t LdStInterleaveIndex) {
    // Get scalar memory reference
    RegDDRef *WMemRef = getMemoryRef(LdSt, true /* Lane0Value */);

    assert((LdSt->getOpcode() == Instruction::Load || !LdStInterleaveIndex) &&
           "Unexpected store with non-zero interleave index");
    // Adjust memory reference by subtracting LdStInterleaveIndex
    if (LdStInterleaveIndex) {
      if (WMemRef->hasTrailingStructOffsets(1)) {
        // The memory reference has trailing struct offsets and the first
        // instruction seen in the load group is not accessing the lowest
        // memory address. Here is an example:
        //    %0 = (%sarr)[i1].1;
        //    %1 = (%sarr)[i1].0;
        //    (%arr)[i1] = %0 + %1;
        // For this case, WMemRef would be (%sarr)[i1].1 and interleave index
        // would be 1. The generated wide VLS load for VF=4 would look like
        // the following:
        //    %.addrcopy = &((i64*)(%sarr)[i1].1);
        //    %.vls.load = (<8 x i64>*)(%.addrcopy)[-1];
        WMemRef->setAddressOf(true);
        auto *AddrCopy = HLNodeUtilities.createCopyInst(WMemRef, ".addrcopy");
        addInstUnmasked(AddrCopy);
        WMemRef = createMemrefFromBlob(AddrCopy->getLvalDDRef(),
                                       -LdStInterleaveIndex, 1);
      } else {
        // Subtract interleave index from the canon expression for the lowest
        // dimension. Here is an example:
        //    %0 = (%sarr)[2 * i1 + 1];
        //    %1 = (%sarr)[2 * i1];
        // For this case, WMemRef will be (%sarr)[2 * i1 + 1] and interleave
        // index would be 1. Once we subtract the interleave index, WMemRef
        // would be (%sarr)[2 * i1] which is used to generate the load.
        CanonExpr *CE = WMemRef->getDimensionIndex(1);
        CE->addConstant(-LdStInterleaveIndex, true /* IsMathAdd */);
      }
    }

    // Set memory ref's bitcast dest type to a pointer to <VF * InterleaveFactor
    // x ValType>.
    const VPValue *VPPtr = getLoadStorePointerOperand(LdSt);
    PointerType *PtrTy = cast<PointerType>(VPPtr->getType());
    Type *ValTy = PtrTy->getElementType();
    Type *VecValTy = FixedVectorType::get(ValTy, InterleaveFactor * VF);
    WMemRef->setBitCastDestType(
        PointerType::get(VecValTy, PtrTy->getAddressSpace()));

    // Setup vector of instructions in the group. This vector is used to
    // propagate metadata to the new memory ref.
    SmallVector<const VPLoadStoreInst *, 4> LdStVec;
    for (auto *Memref : Grp->getMemrefVec())
      LdStVec.push_back(cast<VPLoadStoreInst>(
          cast<VPVLSClientMemrefHIR>(Memref)->getInstruction()));

    propagateMetadata(WMemRef, LdStVec);
    return WMemRef;
  };

  if (Opcode == Instruction::Load) {
    RegDDRef *WLoadRes;

    auto It = VLSGroupLoadMap.find(Grp);
    if (It == VLSGroupLoadMap.end()) {
      // We are encountering the first instruction of a load group. Generate a
      // wide load using the memory reference in the load instruction adjusted
      // appropriately for InterleaveIndex.
      RegDDRef *WMemRef = prepareMemoryRef(VPLdSt, InterleaveIndex);
      assert(WMemRef && "The memory reference should not be null pointer");

      if (Mask)
        OptRptStats.MaskedVLSLoads += Grp->size();
      else
        OptRptStats.UnmaskedVLSLoads += Grp->size();

      HLInst *WideLoad = HLNodeUtilities.createLoad(WMemRef, ".vls.load");
      addInst(WideLoad, Mask);

      // Set the result of the wide load and add the same to VLS Group load map.
      WLoadRes = WideLoad->getLvalDDRef();
      VLSGroupLoadMap[Grp] = WLoadRes;

      DEBUG_WITH_TYPE("ovls",
                      dbgs() << "Emitted a group-wide vector LOAD for Group#"
                             << Grp->getDebugId() << ":\n  ");
      DEBUG_WITH_TYPE("ovls", WideLoad->dump());
    } else
      WLoadRes = (*It).second;

    WideInst = createInterleavedLoad(nullptr /* LvalRef */, WLoadRes,
                                     InterleaveFactor, InterleaveIndex, Mask);
    // Map the generated DDRef to corresponding VPInstruction.
    addVPValueWideRefMapping(VPLdSt, WideInst->getLvalDDRef());
  } else {
    assert(Opcode == Instruction::Store &&
           "Unexpected interleaved access instruction");
    RegDDRef **StoreValRefs;
    RegDDRef *WStoreValRef = widenRef(VPLdSt->getOperand(0), getVF());

    auto It = VLSGroupStoreMap.find(Grp);
    if (It == VLSGroupStoreMap.end()) {
      // We are encountering the first instruction of an OPTVLS store group.
      // Allocate an array of RegDDRef * that is big enough to store the values
      // being stored in InterleaveFactor number of stores in the group.
      // Initialize array elements to null and store in VLSGroupStoreMap.
      StoreValRefs = new RegDDRef *[InterleaveFactor];
      for (unsigned Index = 0; Index < InterleaveFactor; ++Index)
        StoreValRefs[Index] = nullptr;
      VLSGroupStoreMap[Grp] = StoreValRefs;
    } else
      StoreValRefs = (*It).second;

    // Store the widened store value into StoreValRefs array.
    StoreValRefs[InterleaveIndex] = WStoreValRef;

    // Check if we are at the point of the last store in the VLS group.
    unsigned Index;
    for (Index = 0; Index < InterleaveFactor; ++Index)
      if (StoreValRefs[Index] == nullptr)
        break;

    // If we have seen all the instructions in a store group, go ahead and
    // generate the interleaved store.
    if (Index == InterleaveFactor) {
      if (Mask)
        OptRptStats.MaskedVLSStores += Grp->size();
      else
        OptRptStats.UnmaskedVLSStores += Grp->size();

      // Use the first instruction in the store group to generate the memory
      // ref for interleaved store. The generated memory ref does not need
      // any adjustment for InterleaveIndex.
      const VPLoadStoreInst *FirstGrpInst = cast<VPLoadStoreInst>(
          cast<VPVLSClientMemrefHIR>(Grp->getFirstMemref())->getInstruction());
      RegDDRef *WStorePtrRef = prepareMemoryRef(FirstGrpInst, 0);
      WideInst = createInterleavedStore(StoreValRefs, WStorePtrRef,
                                        InterleaveFactor, Mask);

      DEBUG_WITH_TYPE("ovls",
                      dbgs() << "Emitted a group-wide vector STORE for Group#"
                             << Grp->getDebugId() << ":\n  ");
      DEBUG_WITH_TYPE("ovls", WideInst->dump());
    }
  }
}

HLInst *VPOCodeGenHIR::createBitCast(Type *Ty, RegDDRef *Ref,
                                     HLContainerTy *Container,
                                     const Twine &Name) {
  HLInst *BitCastInst = HLNodeUtilities.createBitCast(Ty, Ref->clone(), Name);
  if (Container)
    Container->push_back(*BitCastInst);
  else
    addInstUnmasked(BitCastInst);
  return BitCastInst;
}

// Generate cttz(bsf) call for a given Ref.
//    %intmask = bitcast.i32(Ref);
//    %bsf = call intrinsic.cttz.i32(Ref);
HLInst *VPOCodeGenHIR::createCTZCall(RegDDRef *Ref, llvm::Intrinsic::ID Id,
                                     bool MaskIsNonZero,
                                     HLContainerTy *Container,
                                     const Twine &Name) {
  assert(Ref && "Ref is expected for this assignment.");
  assert((Id == Intrinsic::cttz || Id == Intrinsic::ctlz) &&
         "Unexpected intrinsic");

  // It's necessary to bitcast mask to integer, otherwise it's not possible to
  // use it in cttz instruction.
  Type *RefTy = Ref->getDestType();
  LLVMContext &Context = *Plan->getLLVMContext();
  Type *IntTy = IntegerType::get(Context, RefTy->getPrimitiveSizeInBits());
  HLInst *BitCastInst = createBitCast(IntTy, Ref, Container, Name + "intmask");
  RegDDRef *IntRef = BitCastInst->getLvalDDRef();
  // As soon as this code has to be under if condition, return value from cttz
  // can be undefined if mask is zero. However if we know for a fact that mask
  // is non-zero, then inform intrinsic that zero produces defined result.
  Type *BoolTy = IntegerType::get(Context, 1);
  Function *BsfFunc =
      Intrinsic::getDeclaration(&HLNodeUtilities.getModule(), Id, {IntTy});
  SmallVector<RegDDRef *, 1> Args = {
      IntRef->clone(), DDRefUtilities.createConstDDRef(BoolTy, MaskIsNonZero)};
  HLInst *BsfCall = HLNodeUtilities.createCall(BsfFunc, Args, Name);
  if (Container)
    Container->push_back(*BsfCall);
  else
    addInstUnmasked(BsfCall);
  return BsfCall;
}

// Generate correct last value computation of the linear variable for early exit
// loops:
//    %intmask = bitcast.i32(mask);
//    %bsf = call intrinsic.cttz.i32(mask);
//    %live-out-value = %i1 + %bsf * %linear-stride;
//
HLInst *VPOCodeGenHIR::handleLiveOutLinearInEarlyExit(HLInst *INode,
                                                      RegDDRef *Mask,
                                                      bool MaskIsNonZero) {
  HLInst *BsfCall = createCTZCall(Mask, Intrinsic::cttz, MaskIsNonZero);

  // Finally update linear reference by number of executed iterations.
  RegDDRef *LinRef = INode->getRvalDDRef();
  assert(!LinRef->isNonLinear() && "Linear RegDDRef is expected.");

  CanonExpr *CE = LinRef->getSingleCanonExpr();
  unsigned Level = MainLoop->getNestingLevel();

  RegDDRef *ZExtRef;
  if (CE->getSrcType() != BsfCall->getLvalDDRef()->getDestType())
    ZExtRef =
        createZExt(CE->getSrcType(), BsfCall->getLvalDDRef())->getLvalDDRef();
  else
    ZExtRef = BsfCall->getLvalDDRef();

  unsigned Index = ZExtRef->getSingleCanonExpr()->getSingleBlobIndex();
  if (CE->hasIVBlobCoeff(Level)) {
    BlobUtilities.createMulBlob(
        BlobUtilities.getBlob(CE->getIVBlobCoeff(Level)),
        BlobUtilities.getBlob(Index), true, &Index);
  }
  CE->addBlob(Index, CE->getIVConstCoeff(Level), true);

  addInstUnmasked(INode);
  SmallVector<const RegDDRef *, 1> AuxRefs = {ZExtRef};
  INode->getRvalDDRef()->makeConsistent(AuxRefs, Level);
  return INode;
}

// This visitor collects the reaching definitions of live-outs reaching a given
// HLIf. This is an ad-hoc implementation for search loop vectorization, where
// we need  to collect the reaching definitions of live-outs that are before an
// HLIf with an early exit.
class LiveOutReachDefsVisitor : public HLNodeVisitorBase {
private:
  // The original loop we are vectorizing.
  HLLoop *OrigLoop;

  // The HLIf with an early exit goto. The traversak is done once we reach this
  // node.
  HLIf *EarlyExitIf;

  // Flag to signal that we have hit the target EarlyExitIf during the
  // traversal.
  bool IsDone = false;

  // Map from live-out symbases to live-out reaching definitions. If multiple
  // definitions for the same symbase happen, only the last one will prevail
  // (the new definition kills the old one).
  SmallMapVector<unsigned, HLInst *, 4> &LiveOutReachDefs;

public:
  LiveOutReachDefsVisitor(HLLoop *OrigLp, HLIf *EEIf,
                          SmallMapVector<unsigned, HLInst *, 4> &LO)
      : OrigLoop(OrigLp), EarlyExitIf(EEIf), LiveOutReachDefs(LO) {
    assert(OrigLoop->getNumExits() == 2 && "Expected only two exits!");
  }

  // Return true if the traversal is done, i.e., we have reached EarlyExitIf.
  bool isDone() { return IsDone; }

  // Catch-all methods.
  void visit(HLNode *Node) {}
  void postVisit(HLNode *Node) {}

  void visit(HLInst *Inst) {
    // We are just looking for live-out HLInst like t1 = ...
    if (!Inst->hasLval())
      return;

    RegDDRef *LDDRef = Inst->getLvalDDRef();
    if (!LDDRef->isTerminalRef() || !OrigLoop->isLiveOut(LDDRef->getSymbase()))
      return;

    // HLInst is a live out terminal ref.
    // For current search loops, we should only visit plain HLInsts without any
    // other complex HLNode before the early exit HLIf.
    assert(Inst->getParent() == OrigLoop && "Expected loop as parent!");
    LiveOutReachDefs[LDDRef->getSymbase()] = Inst;
  }

  void visit(HLIf *If) { IsDone = If == EarlyExitIf; }

  // For now, we only support search loops idioms with live-outs in the loop
  // header so we shouldn't try to collect live-outs inside HLIf's or nested
  // HLLoops.
  void postvisit(HLIf *If) {
    assert(false && "Unexpected HLIf in search loop idiom!");
  }

  void postvisit(HLLoop *Lp) {
    assert(false && "Unexpected HLLoop in search loop idiom!");
  }
};

void VPOCodeGenHIR::handleNonLinearEarlyExitLiveOuts(const HLGoto *Goto) {
  assert(isSearchLoop() && "Expected search loop!");
  assert(Goto->isEarlyExit(OrigLoop) && "Expected early exit goto!");

  // Collect live-out definitions reaching Goto's (early exit) parent.
  // FIXME: Current implementation will work only for simple search loops with
  // single early exit HLIfs.
  HLNode *Parent = Goto->getParent();
  assert(isa<HLIf>(Parent) && "Expected HLIf as HLGoto's parent!");
  SmallMapVector<unsigned, HLInst *, 4> LiveOutReachDefs;
  LiveOutReachDefsVisitor LOVisitor(OrigLoop, cast<HLIf>(Parent),
                                    LiveOutReachDefs);
  HLNodeUtilities.visit(LOVisitor, OrigLoop);

  // Insert new live-out definitions in early exit branch, modifying linear
  // variables according to the first lane taking the early exit.
  for (auto &LiveOutPair : LiveOutReachDefs) {
    HLInst *LOInst = LiveOutPair.second;
    HLInst *NewLOInst = LOInst->clone();
    // Check in the live-out is supported by createLiveOutLinearForEE. At this
    // point, current support is limited to very specific simple live-outs in
    // search loops.
    RegDDRef *RvalRef = NewLOInst->getRvalDDRef();
    assert(RvalRef && "Unsupported live-out: expected a single RvalDDRef!");
    assert(RvalRef->isLinear() &&
           "Unsupported live-out: expected linear RvalDDRef!");
    (void)RvalRef;
    RegDDRef *LvalRef = NewLOInst->getLvalDDRef();
    assert(LvalRef && "Unsupported live-out: expected a single LvalDDRef!");
    assert(LvalRef->isNonLinear() &&
           "Unsupported live-out: expected non-linear LvalDDRef!");
    (void)LvalRef;
    // All linear live-outs for the SearchLoopStructPtrEq idiom are known to be
    // strictly inside the if-then block of mask check. Hence we know that mask
    // is non-zero for such live-out instructions.
    handleLiveOutLinearInEarlyExit(
        NewLOInst, CurMaskValue,
        SearchLoopType == VPlanIdioms::SearchLoopStructPtrEq /*NonZeroMask*/);
  }
}

HLInst *VPOCodeGenHIR::widenNonMaskedUniformStore(const HLInst *INode) {
  auto CurInst = INode->getLLVMInstruction();
  const RegDDRef *Lval = INode->getLvalDDRef();
  const RegDDRef *Rval = INode->getRvalDDRef();

  assert(Lval && Rval && "Operand of store is null.");

  LLVM_DEBUG(dbgs() << "VPCodegen: Lval : "; Lval->dump(); dbgs() << "\n");
  LLVM_DEBUG(dbgs() << "VPCodegen: Rval : "; Rval->dump(); dbgs() << "\n");

  // If Rval is not loop invariant, then we widen it and generate an
  // extractelement instruction
  // TODO: extractelement may not be efficient if the Rval is not a memory
  // reference. For example:
  //    DO i1 = 0, N, 1 <DO_LOOP>
  //      (%array)[0] = i1;
  //    END LOOP
  //
  // can be directly changed to
  //    DO i1 = 0, N, VF <DO_LOOP>
  //      (%array)[0] = i1 + VF -1;
  //    END LOOP
  //
  unsigned NestingLevel = OrigLoop->getNestingLevel();
  if (!Rval->isStructurallyInvariantAtLevel(NestingLevel)) {
    RegDDRef *WideRef = widenRef(Rval, getVF());
    assert(WideRef && "Unexpected null widened ref");
    // create an extractelement instruction to get last element of vector
    auto Extract =
        HLNodeUtilities.createExtractElementInst(WideRef, VF - 1, "last");
    addInst(Extract, nullptr);
    // overwrite Rval for store with Lval of extractelement instruction
    Rval = Extract->getLvalDDRef();
    LLVM_DEBUG(dbgs() << "VPCodegen: widened Rval : "; Rval->dump();
               dbgs() << "\n");
  }

  HLInst *WideInst = HLNodeUtilities.createStore(
      Rval->clone(), CurInst->getName() + ".uniform.store", Lval->clone());
  LLVM_DEBUG(dbgs() << "VPCodegen: WideInst : "; WideInst->dump();
             dbgs() << "\n");
  addInst(WideInst, nullptr);

  return WideInst;
}

void VPOCodeGenHIR::addMaskToSVMLCall(
    Function *OrigF, AttributeList OrigAttrs,
    SmallVectorImpl<RegDDRef *> &VecArgs, SmallVectorImpl<Type *> &VecArgTys,
    SmallVectorImpl<AttributeSet> &VecArgAttrs, RegDDRef *MaskValue) {
  assert(MaskValue && "Expected mask to be present");
  VectorType *VecTy = cast<VectorType>(VecArgTys[0]);

  if (VecTy->getPrimitiveSizeInBits().getFixedSize() < 512) {
    // For 128-bit and 256-bit masked calls, mask value is appended to the
    // parameter list. For example:
    //
    //  %sin.vec = call <4 x float> @__svml_sinf4_mask(<4 x float>, <4 x i32>)
    VectorType *MaskTyExt =
        VectorType::get(IntegerType::get(Context, VecTy->getScalarSizeInBits()),
                        VecTy->getElementCount());
    HLInst *MaskValueExt =
        HLNodeUtilities.createSExt(MaskTyExt, MaskValue->clone());
    addInst(MaskValueExt, nullptr);
    VecArgTys.push_back(MaskTyExt);
    VecArgs.push_back(MaskValueExt->getLvalDDRef()->clone());
    VecArgAttrs.push_back(AttributeSet());
  } else {
    // Compared with 128-bit and 256-bit calls, 512-bit masked calls need extra
    // pass-through source parameters. We don't care about masked-out lanes, so
    // just pass undef for that parameter. For example:
    //
    // %sin.vec = call { <16 x float>, <16 x float> } @__svml_sinf16_mask(
    //            <16 x float>, <16 x i1>, <16 x float>)
    SmallVector<Type *, 1> NewArgTys;
    SmallVector<RegDDRef *, 1> NewArgs;
    SmallVector<AttributeSet, 1> NewArgAttrs;

    Type *SourceTy = VecTy;
    StringRef FnName = OrigF->getName();
    if (FnName == "sincos" || FnName == "sincosf")
      SourceTy = StructType::get(VecTy, VecTy);

    RegDDRef *UndefDDRef = DDRefUtilities.createUndefDDRef(SourceTy);

    NewArgTys.push_back(SourceTy);
    NewArgs.push_back(UndefDDRef);
    NewArgAttrs.push_back(AttributeSet());

    CanonExpr *CE = MaskValue->getSingleCanonExpr();
    NewArgTys.push_back(CE->getDestType());
    NewArgs.push_back(MaskValue->clone());
    NewArgAttrs.push_back(AttributeSet());

    NewArgTys.append(VecArgTys.begin(), VecArgTys.end());
    NewArgAttrs.append(VecArgAttrs.begin(), VecArgAttrs.end());
    for (RegDDRef *Arg : VecArgs)
      NewArgs.push_back(Arg->clone());

    VecArgTys = std::move(NewArgTys);
    VecArgs = std::move(NewArgs);
    VecArgAttrs = std::move(NewArgAttrs);
  }
}

void VPOCodeGenHIR::generateStoreForSinCos(const HLInst *HInst,
                                           HLInst *WideInst,
                                           RegDDRef *Mask,
                                           bool IsRemainderLoop) {
  // Track the latest instruction inserted by this function.
  // Only used for remainder loop. addInst() is used for main loop instead.
  HLInst *InsertionPoint = WideInst;

  auto AppendInst = [this, IsRemainderLoop, &InsertionPoint](
                        HLInst *NewHInst, RegDDRef *Mask) -> void {
    if (!IsRemainderLoop) {
      addInst(NewHInst, Mask);
    } else {
      // Append new instruction to the remainder loop (instead of main loop)
      HLNodeUtils::insertAfter(InsertionPoint, NewHInst);
      InsertionPoint = NewHInst;
    }
  };

  auto *ExtractSinInst = HLNodeUtilities.createExtractValueInst(
      WideInst->getLvalDDRef()->clone(), {0}, "sincos.sin");
  auto *ExtractCosInst = HLNodeUtilities.createExtractValueInst(
      WideInst->getLvalDDRef()->clone(), {1}, "sincos.cos");
  AppendInst(ExtractSinInst, nullptr);
  AppendInst(ExtractCosInst, nullptr);

  auto generateStore = [this, Mask, IsRemainderLoop, AppendInst](
                           const RegDDRef *VecValueRef, const RegDDRef *AddrRef,
                           const Twine &Name) {
    RegDDRef *MemRef = AddrRef->clone();
    MemRef->setAddressOf(false);

    // If we're generating code for remainder loop, only the first lane is
    // needed.
    HLInst *Store;
    if (!IsRemainderLoop) {
      bool IsUnitStride = false;
      int64_t Stride;
      // This should use RegDDRef::isUnitStride(), but neither MemRef nor
      // AddrRef is eligible for calling it.
      if (AddrRef->getConstStrideAtLevel(OrigLoop->getNestingLevel(), &Stride))
        IsUnitStride =
            (Stride == static_cast<int64_t>(MemRef->getDestTypeSizeInBytes()));
      RegDDRef *VecMemRef = widenRef(MemRef, getVF(), IsUnitStride);
      Store =
          HLNodeUtilities.createStore(VecValueRef->clone(), Name, VecMemRef);
    } else {
      HLInst *ExtractInst = HLNodeUtilities.createExtractElementInst(
          VecValueRef->clone(), unsigned(0), "elem");
      AppendInst(ExtractInst, nullptr);
      Store = HLNodeUtilities.createStore(ExtractInst->getLvalDDRef()->clone(),
                                          Name, MemRef);
    }
    AppendInst(Store, Mask);
  };

  generateStore(ExtractSinInst->getLvalDDRef(), HInst->getOperandDDRef(1),
                "sincos.sin.store");
  generateStore(ExtractCosInst->getLvalDDRef(), HInst->getOperandDDRef(2),
                "sincos.cos.store");
}

HLInst *VPOCodeGenHIR::widenLibraryCall(const VPCallInstruction *VPCall,
                                        RegDDRef *Mask) {
  assert(VPCall->getVectorizationScenario() ==
             VPCallInstruction::CallVecScenariosTy::LibraryFunc &&
         "widenLibraryCall called for mismatched scenario.");
  Function *CalledFunc = VPCall->getCalledFunction();
  assert(CalledFunc && "Unexpected null called function.");

  auto *WideCall = generateWideCall(
      VPCall, Mask, Intrinsic::not_intrinsic /*No vector intrinsic*/);

  assert(WideCall && WideCall->isCallInst() &&
         "Widened call instruction expected.");
  CallInst *WideLLVMCall = const_cast<CallInst *>(WideCall->getCallInst());
  Function *CalledLLVMFunc = WideLLVMCall->getCalledFunction();
  assert(CalledLLVMFunc && "Called function expected for the call");
  // Set calling conventions for SVML function calls
  if (isSVMLFunction(TLI, CalledFunc->getName(), CalledLLVMFunc->getName())) {
    WideLLVMCall->setCallingConv(CallingConv::SVML);
  }

  return WideCall;
}

HLInst *VPOCodeGenHIR::widenTrivialIntrinsic(const VPCallInstruction *VPCall) {
  assert(VPCall->getVectorizationScenario() ==
             VPCallInstruction::CallVecScenariosTy::TrivialVectorIntrinsic &&
         "widenTrivialIntrinsic called for mismatched scenario.");
  Intrinsic::ID VectorIntrinID = VPCall->getVectorIntrinsic();
  assert(VectorIntrinID != Intrinsic::not_intrinsic &&
         "Unexpected non-intrinsic call.");

  // Trivial vector intrinsics are always unmasked.
  auto *WideCall = generateWideCall(VPCall, nullptr /*Mask*/, VectorIntrinID);
  return WideCall;
}

HLInst *VPOCodeGenHIR::generateWideCall(const VPCallInstruction *VPCall,
                                        RegDDRef *Mask,
                                        Intrinsic::ID VectorIntrinID) {
  auto *Call = VPCall->getUnderlyingCallInst();
  Function *Fn = VPCall->getCalledFunction();
  assert(Fn && "Unexpected null called function");
  StringRef FnName = Fn->getName();

  // Widen all arg operands of the call and adjust them based on masking.
  unsigned ArgIgnored = 0;
  // glibc scalar sincos function has 2 pointer out parameters, but SVML sincos
  // functions return the results directly in a struct. The pointers should be
  // omitted in vectorized call.
  if (FnName == "sincos" || FnName == "sincosf")
    ArgIgnored = 2;

  AttributeList Attrs = Call->getAttributes();

  SmallVector<RegDDRef *, 4> CallArgs;
  SmallVector<Type *, 1> ArgTys;
  SmallVector<AttributeSet, 1> ArgAttrs;
  for (unsigned I = 0; I < VPCall->getNumArgOperands() - ArgIgnored; I++) {
    // TODO: Consider integrating the check below for scalarizing intrinsic call
    // args here.
    auto *WideArg = widenRef(VPCall->getOperand(I), VF);
    CallArgs.push_back(WideArg);
    ArgTys.push_back(WideArg->getDestType());
    ArgAttrs.push_back(Attrs.getParamAttributes(I));
  }

  if (VectorIntrinID != Intrinsic::not_intrinsic) {
    // Scalarize argument operands of intrinsic calls, if needed.
    // TODO: For VPValue-based CG scalarization decision about operands should
    // be done in general earlier. We should not blindly widen all operands of
    // an instruction.
    for (unsigned I = 0; I < CallArgs.size(); ++I) {
      if (hasVectorInstrinsicScalarOpd(VectorIntrinID, I)) {
        assert(CallArgs[I]->isTerminalRef() &&
               "Scalar operand of intrinsic is not terminal ref.");
        auto *OperandCE = CallArgs[I]->getSingleCanonExpr();
        assert(OperandCE->isInvariantAtLevel(OrigLoop->getNestingLevel()) &&
               "Scalar operand of intrinsic is loop variant.");
        Type *OperandScalarDestTy = OperandCE->getDestType()->getScalarType();
        OperandCE->setSrcType(OperandCE->getSrcType()->getScalarType());
        OperandCE->setDestType(OperandScalarDestTy);
        ArgTys[I] = OperandScalarDestTy;
      }
    }
  }

  bool Masked = Mask != nullptr;
  if (Masked) {
    // Masked intrinsics will not have explicit mask parameter. They are handled
    // like other BinOp HLInsts i.e. execute on all lanes and extract active
    // lanes during HIR-CG.
    assert(VectorIntrinID == Intrinsic::not_intrinsic &&
           "Vectorization of trivial intrinsics is not expected to be masked.");
    StringRef VecFuncName =
        TLI->getVectorizedFunction(Fn->getName(), VF, Masked);
    // Masks of SVML function calls need special treatment, it's different from
    // the normal case for AVX512.
    if (!VecFuncName.empty() &&
        isSVMLFunction(TLI, Fn->getName(), VecFuncName)) {
      addMaskToSVMLCall(Fn, Attrs, CallArgs, ArgTys, ArgAttrs, Mask);
    } else {
      auto CE = Mask->getSingleCanonExpr();
      ArgTys.push_back(CE->getDestType());
      CallArgs.push_back(Mask->clone());
      ArgAttrs.push_back(AttributeSet());
    }
  }

  Function *VectorF = getOrInsertVectorFunction(
      Fn, VF, ArgTys, TLI, VectorIntrinID, nullptr /*vector-variant*/, Masked);
  assert(VectorF && "Can't create vector function.");

  FastMathFlags FMF =
      VPCall->hasFastMathFlags() ? VPCall->getFastMathFlags() : FastMathFlags();
  auto *WideInst = HLNodeUtilities.createCall(
      VectorF, CallArgs, VectorF->getName(), nullptr /*Lval*/, {} /*Bundle*/,
      {} /*BundleOps*/, FMF);
  CallInst *VecCall = const_cast<CallInst *>(WideInst->getCallInst());
  assert(VecCall && "Call instruction is expected to be exist");

  // Make sure we don't lose attributes at the call site. E.g., IMF
  // attributes are taken from call sites in MapIntrinToIml to refine
  // SVML calls for precision.
  copyRequiredAttributes(Call, VecCall, ArgAttrs);

  return WideInst;
}

void VPOCodeGenHIR::widenNodeImpl(const HLInst *INode, RegDDRef *Mask,
                                  const OVLSGroup *Grp,
                                  int64_t InterleaveFactor,
                                  int64_t InterleaveIndex,
                                  const HLInst *GrpStartInst,
                                  const VPInstruction *VPInst) {
  auto CurInst = INode->getLLVMInstruction();
  SmallVector<RegDDRef *, 6> WideOps;
  SmallVector<RegDDRef *, 1> CallArgs;

  if (!Mask)
    Mask = CurMaskValue;

  // Check if we want to widen the current Inst as an interleaved memory access.
  bool InterleaveAccess = interleaveAccess(Grp, Mask, VPInst);
  if (InterleaveAccess) {
    widenInterleavedAccess(INode, Mask, Grp, InterleaveFactor, InterleaveIndex,
                           GrpStartInst, VPInst);
    return;
  }

  // Widened values for SCEV expressions cannot be reused across HIR
  // instructions as temps that are part of such SCEV expressions can be
  // assigned to before a use in a later HIR instruction.
  // t1 =
  //    = zext(t1)
  // t1 =
  //    = zext(t1)
  // We clear the map at the start of widening of each HLInst.
  SCEVWideRefMap.clear();

  HLInst *WideInst = nullptr;

  LLVM_DEBUG(INode->dump(true));
  bool InsertInMap = true;

  if (isSearchLoop() && INode->hasLval() &&
      !INode->getRvalDDRef()->isMemRef() &&
      INode->getLvalDDRef()->isTerminalRef() &&
      INode->getLvalDDRef()->isLiveOutOfParentLoop() && INode->hasRval() &&
      !INode->getRvalDDRef()->isNonLinear()) {
    assert(Mask && "HLInst with linear ref does not have mask.");
    handleLiveOutLinearInEarlyExit(
        INode->clone(), Mask,
        SearchLoopType == VPlanIdioms::SearchLoopStructPtrEq /*NonZeroMask*/);
    return;
  }

  // Check for non-masked uniform stores and handle codegen for them
  // separately
  if (isa<StoreInst>(CurInst) && !Mask) {
    // NOTE: isUniform is private to HandledCheck, so we have to use
    // isStructurallyInvariantAtLevel here in VPOCodeGenHIR
    auto TLval = INode->getLvalDDRef();
    unsigned NestingLevel = OrigLoop->getNestingLevel();
    if (TLval->isStructurallyInvariantAtLevel(NestingLevel)) {
      widenNonMaskedUniformStore(INode);
      return;
    }
  }

  // Widen instruction operands
  for (auto Iter = (INode)->op_ddref_begin(), End = (INode)->op_ddref_end();
       Iter != End; ++Iter) {
    RegDDRef *WideRef;
    WideRef = widenRef(*Iter, getVF());
    WideOps.push_back(WideRef);
  }

  // Generate the widened instruction using widened operands
  if (auto BOp = dyn_cast<BinaryOperator>(CurInst)) {
    WideInst = HLNodeUtilities.createBinaryHLInst(
        BOp->getOpcode(), WideOps[1], WideOps[2], CurInst->getName() + ".vec",
        WideOps[0], BOp);
  } else if (auto UOp = dyn_cast<UnaryOperator>(CurInst)) {
    WideInst = HLNodeUtilities.createUnaryHLInst(UOp->getOpcode(), WideOps[1],
                                                 CurInst->getName() + ".vec",
                                                 WideOps[0], nullptr, UOp);
  } else if (isa<LoadInst>(CurInst)) {
    WideInst = HLNodeUtilities.createLoad(
        WideOps[1], CurInst->getName() + ".vec", WideOps[0]);
  } else if (isa<StoreInst>(CurInst)) {
    WideInst = HLNodeUtilities.createStore(
        WideOps[1], CurInst->getName() + ".vec", WideOps[0]);
    InsertInMap = false;
  } else if (isa<CastInst>(CurInst)) {
    assert(WideOps.size() == 2 && "invalid cast");

    WideInst = HLNodeUtilities.createCastHLInst(
        FixedVectorType::get(CurInst->getType(), VF), CurInst->getOpcode(),
        WideOps[1], CurInst->getName() + ".vec", WideOps[0]);
  } else if (isa<SelectInst>(CurInst)) {
    WideInst = HLNodeUtilities.createSelect(
        INode->getPredicate(), WideOps[1], WideOps[2], WideOps[3], WideOps[4],
        CurInst->getName() + ".vec", WideOps[0]);
  } else if (isa<CmpInst>(CurInst)) {
    WideInst =
        HLNodeUtilities.createCmp(INode->getPredicate(), WideOps[1], WideOps[2],
                                  CurInst->getName() + ".vec", WideOps[0]);
  } else if (isa<GEPOrSubsOperator>(CurInst)) {
    // Gep Instructions in LLVM may have any number of operands but the HIR
    // representation for them is always a single rhs ddref - copy rval to
    // lval.
    WideInst = HLNodeUtilities.createCopyInst(
        WideOps[1], CurInst->getName() + ".vec", WideOps[0]);
  } else if (INode->isCallInst()) {
    assert(isIgnoredCall(INode->getCallInst()) &&
           "Only ignored calls are handled in mixed CG.");
    return;
  } else if (INode->isCopyInst()) {
    WideInst = HLNodeUtilities.createCopyInst(
        WideOps[1], CurInst->getName() + ".vec", WideOps[0]);
  } else {
    llvm_unreachable("Unimplemented widening for inst");
  }

  assert(WideInst && "Expected non-null widened instruction");
  // Add to WidenMap and handle generating code for any liveouts
  if (InsertInMap) {
    addToMapAndHandleLiveOut(INode->getLvalDDRef(), WideInst, MainLoop);
    addVPValueWideRefMapping(VPInst, WideInst->getLvalDDRef());
    if (WideInst->getLvalDDRef()->isTerminalRef())
      WideInst->getLvalDDRef()->makeSelfBlob();
  }

  // Handle results of SVML sincos function calls
  // sincos function has two return values. The scalar sincos function uses
  // pointers as out-parameters. SVML sincos function, instead, returns them in
  // a struct directly. This bridges the gap between these two approaches.
  if (const CallInst *Call = WideInst->getCallInst())
    if (const Function *Fn = Call->getCalledFunction())
      if (Fn->getName().startswith("__svml_sincos")) {
        addInst(WideInst, nullptr);
        generateStoreForSinCos(INode, WideInst, Mask,
                               false /* IsRemainderLoop */);
        return;
      }

  addInst(WideInst, Mask);
}

HLInst *VPOCodeGenHIR::insertReductionInitializer(Constant *Iden,
                                                  RegDDRef *ScalarRednRef) {

  // ScalarRednRef is the initial value that is assigned to result of the
  // reduction operation. We are blending in the initial value into the
  // identity vector in lane 0.

  auto IdentityVec = getConstantSplatDDRef(DDRefUtilities, Iden, VF);

  HLInst *InsertElementInst = HLNodeUtilities.createInsertElementInst(
      IdentityVec, ScalarRednRef, 0, "result.vector");
  insertReductionInit(InsertElementInst);

  auto LvalSymbase = InsertElementInst->getLvalDDRef()->getSymbase();
  // Add the reduction ref as a live-in for each loop up to and including
  // the hoist loop.
  HLLoop *ThisLoop = MainLoop;
  while (ThisLoop != RednHoistLp->getParentLoop()) {
    ThisLoop->addLiveInTemp(LvalSymbase);
    ThisLoop = ThisLoop->getParentLoop();
  }
  return InsertElementInst;
}

void VPOCodeGenHIR::addToMapAndHandleLiveOut(const RegDDRef *ScalRef,
                                             HLInst *WideInst,
                                             HLLoop *HoistLp) {
  auto ScalSymbase = ScalRef->getSymbase();

  // If already in WidenMap, nothing further to do
  if (WidenMap.count(ScalSymbase))
    return;

  // Insert in WidenMap
  auto *VecRef = WideInst->getLvalDDRef();
  WidenMap[ScalSymbase] = VecRef;

  // Generate any necessary code to handle loop liveout/reduction
  if (!MainLoop->isLiveOut(ScalSymbase))
    return;

  // Add the ref as a live-out for each loop up to and including the hoist loop.
  HLLoop *ThisLoop = MainLoop;
  while (ThisLoop != HoistLp->getParentLoop()) {
    ThisLoop->addLiveOutTemp(VecRef->getSymbase());
    ThisLoop = ThisLoop->getParentLoop();
  }

  unsigned OpCode;

  RegDDRef *FinalLvalRef = ScalRef->clone();
  if (isReductionRef(ScalRef, OpCode)) {
    llvm_unreachable(
        "HIR vectorizer is trying to handle reductions without entities.");
    HLContainerTy Tail;

    buildReductionTail(Tail, OpCode, VecRef, ScalRef->clone(), MainLoop,
                       FinalLvalRef);
    insertReductionFinal(&Tail);
  } else {
    auto Extr = HLNodeUtilities.createExtractElementInst(
        VecRef->clone(), VF - 1, "Last", FinalLvalRef);

    HLNodeUtils::insertAfter(MainLoop, Extr);
  }

  // The original ScalarRef may have linear/IV information from the loop. Final
  // value is computed after the loop, make the final lval ref a selfblob.
  if (FinalLvalRef->isTerminalRef()) {
    assert(FinalLvalRef->isLval() && "DDRef is expected to be an lval ref!");
    FinalLvalRef->makeSelfBlob();
  }
}

void VPOCodeGenHIR::addPaddingRuntimeCheck(
    SmallVectorImpl<std::tuple<HLPredicate, RegDDRef *, RegDDRef *>>
        &RTChecks) {
  if (getSearchLoopType() != VPlanIdioms::SearchLoopStrEq)
    return;

#if INTEL_INCLUDE_DTRANS
  // Generate runtime check __Intel_PaddedMallocCounter[0] < PaddedMallocLimit.
  // If condition is false, vector code is not safe to execute.
  if (GlobalVariable *PaddedMallocVariable =
          HLNodeUtilities.getModule().getGlobalVariable(
              "__Intel_PaddedMallocCounter", true /*AllowInternal*/)) {
    LLVMContext &Context = *Plan->getLLVMContext();
    Type *IntTy = IntegerType::get(Context, 32);
    Type *BoolTy = IntegerType::get(Context, 1);

    // Construct memref __Intel_PaddedMallocCounter[0].
    unsigned PaddedMallocAddrIdx;
    BlobUtilities.createGlobalVarBlob(PaddedMallocVariable, true,
                                      &PaddedMallocAddrIdx);
    RegDDRef *PaddedMalloc = DDRefUtilities.createMemRef(PaddedMallocAddrIdx);
    PaddedMalloc->addDimension(CanonExprUtilities.createCanonExpr(IntTy));

    // Construct PaddedMallocLimit.
    RegDDRef *PaddedLimit =
        DDRefUtilities.createConstDDRef(IntTy, llvm::getPaddedMallocLimit());

    HLInst *PaddingIsValid = HLNodeUtilities.createCmp(
        PredicateTy::ICMP_ULT, PaddedMalloc, PaddedLimit, "valid.padding");
    HLNodeUtils::insertBefore(OrigLoop, PaddingIsValid);

    RegDDRef *ZeroRef = DDRefUtilities.createConstDDRef(BoolTy, 0);
    HLPredicate Pred(PredicateTy::ICMP_NE);
    auto Check = std::make_tuple(
        Pred, PaddingIsValid->getLvalDDRef()->clone(), ZeroRef);
    RTChecks.push_back(Check);
  }
#endif // INTEL_INCLUDE_DTRANS
}

RegDDRef *VPOCodeGenHIR::getUniformScalarRef(const VPValue *VPVal) {
  assert((isa<VPExternalDef>(VPVal) || isa<VPConstant>(VPVal) ||
          isa<VPExternalUse>(VPVal)) &&
         "Expected a VPExternalDef/VPConstant/VPExternalUse");

  RegDDRef *ScalarRef = nullptr;
  if ((ScalarRef = getScalRefForVPVal(VPVal, 0)))
    return ScalarRef->clone();

  auto GetScalarRefForExternal = [this](const VPOperandHIR *HIROperand,
                                        Type *VPValTy) -> RegDDRef * {
    RegDDRef *ScalarRef = nullptr;

    if (const auto *Blob = dyn_cast<VPBlob>(HIROperand)) {
      const auto *BlobRef = Blob->getBlob();
      if (BlobRef->isSelfBlob())
        ScalarRef = DDRefUtilities.createSelfBlobRef(
            BlobRef->getSelfBlobIndex(), BlobRef->getDefinedAtLevel());
      else {
        unsigned BlobIndex = Blob->getBlobIndex();
        const RegDDRef *RDDR = cast<RegDDRef>(BlobRef);

        // Create a RegDDREF containing blob with index BlobIndex.
        auto *CE = CanonExprUtilities.createCanonExpr(VPValTy);
        CE->addBlob(BlobIndex, 1);
        ScalarRef = DDRefUtilities.createScalarRegDDRef(GenericRvalSymbase, CE);

        // Use RDDR to set proper defined at level for blob in WideRef.
        SmallVector<const RegDDRef *, 1> AuxRefs = {RDDR};
        ScalarRef->makeConsistent(AuxRefs, OrigLoop->getNestingLevel());
      }
    } else if (const auto *VPCE = dyn_cast<VPCanonExpr>(HIROperand)) {
      auto *CE = VPCE->getCanonExpr()->clone();
      auto *DDR = VPCE->getDDR();
      ScalarRef = DDRefUtilities.createScalarRegDDRef(GenericRvalSymbase, CE);
      SmallVector<const RegDDRef *, 1> AuxRefs = {DDR};
      ScalarRef->makeConsistent(AuxRefs, OrigLoop->getNestingLevel());
    } else {
      const auto *IV = cast<VPIndVar>(HIROperand);
      auto IVLevel = IV->getIVLevel();

      auto *CE = CanonExprUtilities.createCanonExpr(VPValTy);
      CE->addIV(IVLevel, loopopt::InvalidBlobIndex, 1);
      ScalarRef = DDRefUtilities.createScalarRegDDRef(
          DDRefUtilities.getNewSymbase(), CE);
    }

    return ScalarRef;
  };

  if (auto *VPExtDef = dyn_cast<VPExternalDef>(VPVal)) {
    ScalarRef =
        GetScalarRefForExternal(VPExtDef->getOperandHIR(), VPExtDef->getType());
  } else if (auto *VPExtUse = dyn_cast<VPExternalUse>(VPVal)) {
    ScalarRef =
        GetScalarRefForExternal(VPExtUse->getOperandHIR(), VPExtUse->getType());
  } else {
    auto *VPConst = cast<VPConstant>(VPVal);
    ScalarRef = DDRefUtilities.createConstDDRef(VPConst->getConstant());
  }

  assert(ScalarRef && "Unexpected null scalar ref");
  addVPValueScalRefMapping(VPVal, ScalarRef, 0);

  // Clients can potentially modify the returned value. Return the cloned value.
  return ScalarRef->clone();
}

RegDDRef *VPOCodeGenHIR::widenRef(const VPValue *VPVal, unsigned VF) {
  RegDDRef *WideRef = nullptr;

  // If the DDREF has a widened counterpart, return the same.
  if ((WideRef = getWideRefForVPVal(VPVal)))
    return WideRef->clone();

  // VPVal is expected to be a VPExternalDef or VPConstant.
  WideRef = getUniformScalarRef(VPVal);
  WideRef = widenRef(WideRef, VF);
  assert(WideRef && "Expected non-null widened ref");
  LLVM_DEBUG(WideRef->dump(true));
  LLVM_DEBUG(errs() << "\n");
  addVPValueWideRefMapping(VPVal, WideRef);

  // Clients can potentially modify the returned value. Return the cloned value.
  return WideRef->clone();
}

RegDDRef *VPOCodeGenHIR::createMemrefFromBlob(RegDDRef *PtrRef, int Index,
                                              unsigned NumElements) {
  assert(PtrRef->isSelfBlob() && "Expected self blob DDRef");
  auto &HIRF = HLNodeUtilities.getHIRFramework();
  llvm::Triple TargetTriple(HIRF.getModule().getTargetTriple());
  auto Is64Bit = TargetTriple.isArch64Bit();
  RegDDRef *MemRef = DDRefUtilities.createMemRef(PtrRef->getSelfBlobIndex(),
                                                 PtrRef->getDefinedAtLevel());
  auto Int32Ty = Type::getInt32Ty(HLNodeUtilities.getContext());
  auto Int64Ty = Type::getInt64Ty(HLNodeUtilities.getContext());
  auto IndexCE =
      CanonExprUtilities.createCanonExpr(Is64Bit ? Int64Ty : Int32Ty);
  IndexCE->addConstant(Index, true /* IsMathAdd */);
  if (NumElements > 1)
    IndexCE->setDestType(
        FixedVectorType::get(IndexCE->getSrcType(), NumElements));
  MemRef->addDimension(IndexCE);
  return MemRef;
}

RegDDRef *VPOCodeGenHIR::getMemoryRef(const VPLoadStoreInst *VPLdSt,
                                      bool Lane0Value) {
  const VPValue *VPPtr = getLoadStorePointerOperand(VPLdSt);
  bool IsNegOneStride;
  bool IsUnitStride = isUnitStridePtr(VPPtr, IsNegOneStride);
  bool NeedScalarRef = IsUnitStride || Lane0Value;
  unsigned ScalSymbase = VPLdSt->getSymbase();
  Align Alignment = VPLdSt->getAlignment();
  AAMDNodes AANodes;
  VPLdSt->getAAMetadata(AANodes);

  RegDDRef *PtrRef;
  if (NeedScalarRef)
    PtrRef = getOrCreateScalarRef(VPPtr, 0 /*LaneID*/);
  else
    PtrRef = widenRef(VPPtr, getVF());

  RegDDRef *MemRef;
  if (PtrRef->isAddressOf()) {
    // We generate an addressof ref from the GEP instruction. For
    // generating load/store instruction, we need to clear the
    // addressof.
    MemRef = PtrRef;
    MemRef->setAddressOf(false);
  } else {
    MemRef = createMemrefFromBlob(PtrRef, 0, NeedScalarRef ? 1 : VF);
  }

  PointerType *PtrTy = cast<PointerType>(VPPtr->getType());
  Type *ValTy = PtrTy->getElementType();
  if (!Lane0Value) {
    Type *VecValTy = FixedVectorType::get(ValTy, VF);

    // MemRef's bitcast type needs to be set to a pointer to <VF x ValType>.
    MemRef->setBitCastDestType(
        PointerType::get(VecValTy, PtrTy->getAddressSpace()));
  }
  MemRef->setSymbase(ScalSymbase);
  SmallVector<const VPLoadStoreInst *, 1> LdStVec = {VPLdSt};
  propagateMetadata(MemRef, LdStVec);

  // Adjust the memory reference for the negative one stride case so that
  // the client can do a wide load/store.
  if (IsNegOneStride)
    MemRef->shift(MainLoop->getNestingLevel(), (int64_t)VF - 1);

  // Set ref alignment using original alignment.
  MemRef->setAlignment(Alignment.value());
  return MemRef;
}

// Widen blend instruction. The implementation here generates a sequence
// of selects. Consider the following scalar blend in bb0:
//      vp1 = blend [vp2, bp2] [vp3, bp3] [vp4, bp4].
// The selects are generated as follows:
//      select1 = bp3_vec ? vp3_vec : vp2_vec
//      vp1_vec = bp4_vec ? vp4_vec : select1
void VPOCodeGenHIR::widenBlendImpl(const VPBlendInst *Blend, RegDDRef *Mask) {
  unsigned NumIncomingValues = Blend->getNumIncomingValues();
  assert(NumIncomingValues > 0 && "Unexpected blend with zero values");

  // Generate a sequence of selects.
  RegDDRef *BlendVal = nullptr;
  for (unsigned Idx = 0, End = NumIncomingValues; Idx < End;
       ++Idx) {
    auto *IncomingVecVal = widenRef(Blend->getIncomingValue(Idx), getVF());
    if (!BlendVal) {
      BlendVal = IncomingVecVal;
      continue;
    }

    // We are trying to blend same wide ref here, so select is not needed.
    // Leave BlendVal untouched.
    if (DDRefUtilities.areEqual(IncomingVecVal, BlendVal))
      continue;

    VPValue *BlockPred = Blend->getIncomingPredicate(Idx);
    assert(BlockPred && "block-predicate should not be null for select");
    RegDDRef *Cond = widenRef(BlockPred, getVF());
    Type *CondTy = Cond->getDestType();
    Constant *OneVal = Constant::getAllOnesValue(CondTy->getScalarType());
    RegDDRef *OneValRef =
        getConstantSplatDDRef(DDRefUtilities, OneVal, getVF());
    HLInst *BlendInst = HLNodeUtilities.createSelect(
        CmpInst::ICMP_EQ, Cond, OneValRef, IncomingVecVal, BlendVal);
    // TODO: Do we really need the Mask here?
    addInst(BlendInst, Mask);
    BlendVal = BlendInst->getLvalDDRef()->clone();
  }

  // If the blend instruction has an associated reduction ref, the blendval
  // needs to be copied to the same. The reduction ref becomes the blend result.
  BlendVal = createCopyForRednRef(Blend, BlendVal, Mask);
  addVPValueWideRefMapping(Blend, BlendVal);
}

// Widen PHI instruction.
void VPOCodeGenHIR::widenPhiImpl(const VPPHINode *VPPhi, RegDDRef *Mask) {
  // A phi can correspond to a reduction. This can either be a phi in the loop
  // header which is not deconstructed. It can also be a phi at a merge point
  // of uniform control flow within the loop. In case of a non-deconstructed PHI
  // corresponding to a reduction, just use the corresponding reduction ref as
  // its widened ref.
  if (!isDeconstructedPhi(VPPhi) && ReductionRefs.count(VPPhi)) {
    addVPValueWideRefMapping(VPPhi, ReductionRefs[VPPhi]);
    return;
  }

  // Check if  PHI is the main loop IV and widen it by generating the ref i1 +
  // <0, 1, 2, .. VF-1>. TODO: Need to handle all IVs in general here, for now
  // HIR is expected to have main loop IV only.
  if (MainLoopIVInsts.count(VPPhi)) {
    auto RefDestTy = VPPhi->getType();
    auto *NewRef = generateLoopInductionRef(RefDestTy);
    addVPValueWideRefMapping(VPPhi, NewRef);

    // Create a scalar value for IV as well.
    auto *CE = CanonExprUtilities.createCanonExpr(RefDestTy);
    CE->addIV(OrigLoop->getNestingLevel(), InvalidBlobIndex /* no blob */,
              1 /* constant IV coefficient */);
    auto *ScalRef = DDRefUtilities.createScalarRegDDRef(GenericRvalSymbase, CE);
    addVPValueScalRefMapping(VPPhi, ScalRef, 0);

    return;
  }

  assert(isDeconstructedPhi(VPPhi) &&
         "Non-reduction/induction PHI was not deconstructed.");
  // PHI that was deconstructed via copies during SSA deconstruction is mapped
  // to the common Lval temp that the copies write into.
  int OriginPhiId = cast<VPHIRCopyInst>(VPPhi->getOperand(0))->getOriginPhiId();
  RegDDRef *PhiTemp = getLValTempForPhiId(OriginPhiId);
  assert(PhiTemp && "Deconstructed PHI does not have a LVal temp.");

  // If the phi instruction has an associated reduction ref, PhiTemp needs to be
  // copied to the same. The reduction ref becomes the Phi result.
  PhiTemp = createCopyForRednRef(VPPhi, PhiTemp->clone(), Mask);
  addVPValueWideRefMapping(VPPhi, PhiTemp);
}

RegDDRef *VPOCodeGenHIR::generateLoopInductionRef(Type *RefDestTy) {
  auto VecRefDestTy = FixedVectorType::get(RefDestTy, VF);

  auto *CE = CanonExprUtilities.createCanonExpr(RefDestTy);
  CE->setSrcType(VecRefDestTy);
  CE->setDestType(VecRefDestTy);
  CE->addIV(OrigLoop->getNestingLevel(), InvalidBlobIndex /* no blob */,
            1 /* constant IV coefficient */);
  SmallVector<Constant *, 4> ConstVec;
  for (unsigned i = 0; i < VF; ++i)
    ConstVec.push_back(ConstantInt::getSigned(RefDestTy, i));
  unsigned Idx = 0;
  BlobUtilities.createConstantBlob(ConstantVector::get(ConstVec), true, &Idx);
  CE->addBlob(Idx, 1);
  auto *NewRef = DDRefUtilities.createScalarRegDDRef(GenericRvalSymbase, CE);
  return NewRef;
}

RegDDRef *VPOCodeGenHIR::getOrCreateScalarRef(const VPValue *VPVal,
                                              unsigned ScalarLaneID) {
  RegDDRef *ScalarRef = nullptr;
  if ((ScalarRef = getScalRefForVPVal(VPVal, ScalarLaneID)))
    return ScalarRef->clone();

  if (isa<VPExternalDef>(VPVal) || isa<VPConstant>(VPVal))
    return getUniformScalarRef(VPVal);

  assert(ScalarLaneID < getVF() && "Invalid lane ID.");
  RegDDRef *WideRef = widenRef(VPVal, getVF());
  HLInst *ExtractInst = HLNodeUtilities.createExtractElementInst(
      WideRef->clone(), (unsigned)ScalarLaneID,
      "extract." + Twine(ScalarLaneID) + ".");
  addInstUnmasked(ExtractInst);
  ScalarRef = ExtractInst->getLvalDDRef();
  return ScalarRef->clone();
}

// For the code generated see comment in *.h file.
void VPOCodeGenHIR::generateMinMaxIndex(const VPReductionFinal *RedFinal,
                                        RegDDRef *RednVariable,
                                        HLContainerTy &RedTail,
                                        HLInst *&WInst) {
  RegDDRef *ReduceVal = widenRef(RedFinal->getReducingOperand(), getVF());
  RegDDRef *ParentExit = widenRef(RedFinal->getParentExitValOperand(), getVF());
  // Get DDRef for parent reduced value.
  RegDDRef *ParentFinal =
      widenRef(RedFinal->getParentFinalValOperand(), getVF());
  // Get broadcasted DDRef.
  ParentFinal = widenRef(ParentFinal, getVF());
  unsigned Opc = RedFinal->getBinOpcode();
  PredicateTy Pred = (Opc == VPInstruction::FMax || Opc == VPInstruction::FMin)
                         ? PredicateTy::FCMP_OEQ
                         : PredicateTy::ICMP_EQ;

  Type *IndexVecTy = ReduceVal->getDestType();
  assert(isa<IntegerType>(IndexVecTy->getScalarType()) &&
         "Index part of minmax+index idiom is not integer type.");

  bool NeedMaxIntVal =
      (Opc == VPInstruction::FMin || Opc == VPInstruction::SMin ||
       Opc == VPInstruction::UMin);

  Constant *MinMaxIntVec = VPOParoptUtils::getMinMaxIntVal(
      CanonExprUtilities.getContext(), IndexVecTy, !RedFinal->isSigned(),
      NeedMaxIntVal);
  RegDDRef *MinMaxIntVecRef = DDRefUtilities.createConstDDRef(MinMaxIntVec);
  HLInst *IndexBlend =
      HLNodeUtilities.createSelect(Pred, ParentFinal, ParentExit->clone(),
                                   ReduceVal, MinMaxIntVecRef, "idx.blend");
  RedTail.push_back(*IndexBlend);

  RegDDRef *Acc = nullptr;
  HLInst *IdxReduceCall =
      createVectorReduce(RedFinal, IndexBlend->getLvalDDRef()->clone(), Acc,
                         RednVariable, HLNodeUtilities);
  RedTail.push_back(*IdxReduceCall);
  WInst = IdxReduceCall;
}

void VPOCodeGenHIR::widenLoopEntityInst(const VPInstruction *VPInst) {
  HLInst *WInst = nullptr; // Track the last generated wide inst for VPInst

  switch (VPInst->getOpcode()) {
  case VPInstruction::ReductionInit: {
    const VPReductionInit *RedInit = cast<VPReductionInit>(VPInst);
    assert(
        ReductionRefs.count(RedInit) &&
        "Reduction init instruction does not have a corresponding RegDDRef.");
    HLContainerTy RedInitHLInsts;
    RegDDRef *RedRef = ReductionRefs[RedInit];
    RegDDRef *IdentityRef = widenRef(RedInit->getIdentityOperand(), getVF());
    // Write the widened identity value into the reduction ref
    HLInst *CopyInst =
        HLNodeUtilities.createCopyInst(IdentityRef, "red.init", RedRef);
    WInst = CopyInst;
    RedInitHLInsts.push_back(*CopyInst);

    if (RedInit->getNumOperands() > 1) {
      auto *StartVPVal = RedInit->getStartValueOperand();
      assert((isa<VPExternalDef>(StartVPVal) || isa<VPConstant>(StartVPVal)) &&
             "Unsupported reduction start value.");
      // Insert start value into lane 0 of identity vector
      HLInst *InsertElementInst = HLNodeUtilities.createInsertElementInst(
          CopyInst->getLvalDDRef()->clone(), getUniformScalarRef(StartVPVal), 0,
          "red.init.insert", RedRef->clone());
      WInst = InsertElementInst;
      RedInitHLInsts.push_back(*InsertElementInst);
    }
    // TODO: This should be changed to addInst interface once it is aware of
    // Loop PH or Exit.
    insertReductionInit(&RedInitHLInsts);

    // Add the reduction init ref as a live-in for each loop up to and including
    // the hoist loop.
    // TODO: The same ref should also be LiveOut, so that can also be done here
    // only. Any exceptions?
    auto LvalSymbase = WInst->getLvalDDRef()->getSymbase();
    HLLoop *ThisLoop = MainLoop;
    while (ThisLoop != RednHoistLp->getParentLoop()) {
      ThisLoop->addLiveInTemp(LvalSymbase);
      ThisLoop->addLiveOutTemp(LvalSymbase);
      ThisLoop = ThisLoop->getParentLoop();
    }

    addVPValueWideRefMapping(VPInst, WInst->getLvalDDRef());
    return;
  }

  case VPInstruction::ReductionFinal: {
    const VPReductionFinal *RedFinal = cast<VPReductionFinal>(VPInst);
    HLContainerTy RedTail;

    RegDDRef *VecRef = widenRef(RedFinal->getReducingOperand(), getVF());
    Type *ElType = RedFinal->getReducingOperand()->getType();
    if (isa<VectorType>(ElType)) {
      // Incoming vector types is not supported for HIR
      llvm_unreachable("Unsupported vector data type for reducing operand.");
    }

    // Scalar result of vector reduce intrinsic should be written back to the
    // original reduction descriptor variable, obtained from external user.
    // If a reduction is not live-out then it's essentially dead code, finalized
    // value can be written to a new temp since the value is not going to be
    // used anywhere.
    RegDDRef *RednDescriptor = nullptr;
    if (!hasNoExternalUsers(RedFinal)) {
      const VPExternalUse *ExtUse = getSingleExternalUse(RedFinal, Plan);
      RednDescriptor = getUniformScalarRef(ExtUse);
    }

    if (RedFinal->isMinMaxIndex())
      generateMinMaxIndex(RedFinal, RednDescriptor, RedTail, WInst);
    else {
      auto *StartVPVal = RedFinal->getStartValueOperand();
      RegDDRef *Acc = nullptr;

      if (StartVPVal) {
        assert(isa<VPExternalDef>(StartVPVal) &&
               "Unsupported reduction start value.");
        Acc = getUniformScalarRef(StartVPVal);
      }

      // 1. Generate vector reduce intrinsic call
      HLInst *VecReduceCall = createVectorReduce(
          RedFinal, VecRef, Acc, RednDescriptor, HLNodeUtilities);
      WInst = VecReduceCall;
      RedTail.push_back(*VecReduceCall);

      // 2. If the accumulator is not null, then last value scalar compute is
      // needed, which is of the form %red.init = %red.init OP %vec.reduce NOTE
      // : Acc will always be null for min/max reductions, createVectorReduce
      // asserts on that.
      if (Acc) {
        HLInst *ScalarLastVal;
        if (RedFinal->hasFastMathFlags())
          ScalarLastVal = HLNodeUtilities.createFPMathBinOp(
              RedFinal->getBinOpcode(), Acc->clone(),
              VecReduceCall->getLvalDDRef()->clone(),
              RedFinal->getFastMathFlags(), "red.result", Acc);
        else
          ScalarLastVal = HLNodeUtilities.createBinaryHLInst(
              RedFinal->getBinOpcode(), Acc->clone(),
              VecReduceCall->getLvalDDRef()->clone(), "red.result", Acc);
        WInst = ScalarLastVal;
        RedTail.push_back(*ScalarLastVal);
      }
    }

    // TODO: This should be changed to addInst interface once it is aware of
    // Loop PH or Exit.
    insertReductionFinal(&RedTail);
    addVPValueWideRefMapping(VPInst, WInst->getLvalDDRef());
    return;
  }

  case VPInstruction::InductionInitStep: {
    // The only expected induction currently is for the implicit IV.
    auto *ConstStep = cast<VPConstant>(VPInst->getOperand(0));

    assert((cast<VPInductionInitStep>(VPInst)->getBinOpcode() ==
                Instruction::Add &&
            ConstStep->getConstant()->isOneValue()) &&
           "Expected an add induction with constant step of 1");
    auto *ScalRef =
        DDRefUtilities.createConstDDRef(ConstStep->getType(), getVF());
    auto *WideRef = widenRef(ScalRef, getVF());
    addVPValueWideRefMapping(VPInst, WideRef);
    addVPValueScalRefMapping(VPInst, ScalRef, 0);
    return;
  }

  case VPInstruction::InductionInit:
  case VPInstruction::InductionFinal: {
    // TODO: Add codegen for induction initialization/finalization
    return;
  }

  default:
    llvm_unreachable("Unsupported VPLoopEntity instruction.");
  }
}

RegDDRef *VPOCodeGenHIR::generateCompareToZero(RegDDRef *Value,
                                               RegDDRef *InstMask, bool Equal) {
  assert(Value && "Expected a non-null mask");
  Type *Ty = Value->getDestType();
  assert((Ty->isVectorTy() && Ty->getScalarType()->isIntegerTy(1)) &&
         "Expected <N x i1> type");

  // Bitcast <VF x i1> to an integer value VF bits long.
  Type *IntTy =
      IntegerType::get(Ty->getContext(), Ty->getPrimitiveSizeInBits());
  auto *BitCastInst = HLNodeUtilities.createCastHLInst(
      IntTy, Instruction::BitCast, Value->clone());
  addInst(BitCastInst, InstMask);

  // Compare that the bitcast value against zero. If Equal is true we check
  // for equality otherwise, check for inequality.
  PredicateTy Pred = Equal ? PredicateTy::ICMP_EQ : PredicateTy::ICMP_NE;
  auto *CmpInst =
      HLNodeUtilities.createCmp(Pred, BitCastInst->getLvalDDRef()->clone(),
                                DDRefUtilities.createNullDDRef(IntTy));
  addInst(CmpInst, InstMask);
  return CmpInst->getLvalDDRef();
}

void VPOCodeGenHIR::widenUniformLoadImpl(const VPLoadStoreInst *VPLoad,
                                         RegDDRef *Mask) {
  // For a uniform load, do a scalar load followed by a broadcast. We need to
  // mask the scalar load appropriately. The mask to use is !AllZeroCheck(Mask)
  // which will ensure that we do the load if any vector lane is active. Using a
  // scalar load followed by broadcast is especially important for the masked
  // case as we need to ensure that lane 0 value is properly set as it can feed
  // unit stride memory references in cases like the following:
  //     t1 = load unif_ptr @mask = cond
  //     t2 = a[t1][i1]  @mask = cond
  if (Mask) {
    Mask =
        generateCompareToZero(Mask, nullptr /* InstMask */, false /* Equal */);
  }

  RegDDRef *MemRef = getMemoryRef(VPLoad, true /* Lane0Value */);
  auto *ScalarInst = HLNodeUtilities.createLoad(MemRef, ".unifload");
  if (Mask) {
    HLIf *If = HLNodeUtilities.createHLIf(
        PredicateTy::ICMP_EQ, Mask->clone(),
        DDRefUtilities.createConstDDRef(Mask->getDestType(), 1));
    addInst(If, nullptr /* Mask */);
    HLNodeUtils::insertAsFirstThenChild(If, ScalarInst);
  } else {
    addInstUnmasked(ScalarInst);
  }

  addVPValueScalRefMapping(VPLoad, ScalarInst->getLvalDDRef(), 0);
  addVPValueWideRefMapping(
      VPLoad, widenRef(ScalarInst->getLvalDDRef()->clone(), getVF()));
}

void VPOCodeGenHIR::widenUnmaskedUniformStoreImpl(
    const VPLoadStoreInst *VPStore) {
  const VPValue *ValOp = VPStore->getOperand(0);
  RegDDRef *MemRef = getMemoryRef(VPStore, true /* Lane0Value */);
  RegDDRef *ValRef = nullptr;
  if (!Plan->getVPlanDA()->isDivergent(*ValOp))
    // Value being stored is uniform - use lane 0 value as the value to store.
    ValRef = getOrCreateScalarRef(ValOp, 0 /*LaneID*/);
  else {
    const VPPHINode *VPPhi = dyn_cast<VPPHINode>(ValOp);
    if (VPPhi && MainLoopIVInsts.count(VPPhi)) {
      // If the value being stored is the loop IV, generate IV + (VF - 1).
      auto RefDestTy = VPPhi->getType();
      auto *CE = CanonExprUtilities.createCanonExpr(RefDestTy);
      CE->addIV(OrigLoop->getNestingLevel(), InvalidBlobIndex /* no blob */,
                1 /* constant IV coefficient */);
      CE->addConstant(getVF() - 1, false /* IsMathAdd */);
      ValRef = DDRefUtilities.createScalarRegDDRef(GenericRvalSymbase, CE);
    } else {
      // Value being stored is divergent non loop IV - use last lane value as
      // the value to store.
      ValRef = getOrCreateScalarRef(ValOp, getVF() - 1);
    }
  }

  HLInst *WideInst =
      HLNodeUtilities.createStore(ValRef, "uniform.store", MemRef);
  addInstUnmasked(WideInst);
}

void VPOCodeGenHIR::widenLoadStoreImpl(const VPLoadStoreInst *VPLoadStore,
                                       RegDDRef *Mask, const OVLSGroup *Group,
                                       int64_t InterleaveFactor,
                                       int64_t InterleaveIndex) {
  // Loads/stores need to be masked with current mask value if Mask is null.
  if (!Mask)
    Mask = CurMaskValue;

  auto Opcode = VPLoadStore->getOpcode();

  const VPValue *PtrOp = getLoadStorePointerOperand(VPLoadStore);
  if (!Plan->getVPlanDA()->isDivergent(*PtrOp)) {
    // Handle uniform load
    if (Opcode == Instruction::Load) {
      widenUniformLoadImpl(VPLoadStore, Mask);
      return;
    } else if (!Mask) {
      // Handle unmasked uniform store
      widenUnmaskedUniformStoreImpl(VPLoadStore);
      return;
    }
  }

  bool InterleaveAccess = interleaveAccess(Group, Mask, VPLoadStore);
  if (InterleaveAccess) {
    widenInterleavedAccess(VPLoadStore, Mask, Group, InterleaveFactor,
                           InterleaveIndex);
    return;
  }

<<<<<<< HEAD
  bool InterleaveAccess = interleaveAccess(Group, Mask, VPLoadStore);
  if (InterleaveAccess) {
    widenInterleavedAccess(VPLoadStore, Mask, Group, InterleaveFactor,
                           InterleaveIndex);
    return;
  }

=======
>>>>>>> 6c8b510a
  RegDDRef *MemRef = getMemoryRef(VPLoadStore);
  HLInst *WInst;

  // Reverse mask for negative -1 stride.
  bool IsNegOneStride;
  bool IsUnitStride = isUnitStridePtr(PtrOp, IsNegOneStride);
  if (Mask && IsNegOneStride) {
    auto *RevInst = createReverseVector(Mask->clone());
    Mask = RevInst->getLvalDDRef();
  }

  if (Opcode == Instruction::Load) {
    if (IsUnitStride)
      ++(Mask ? OptRptStats.MaskedUnalignedUnitStrideLoads
              : OptRptStats.UnmaskedUnalignedUnitStrideLoads);
    else
      ++(Mask ? OptRptStats.MaskedGathers : OptRptStats.UnmaskedGathers);

    WInst = HLNodeUtilities.createLoad(MemRef, ".vec");
    addInst(WInst, Mask);
    // Reverse the loaded value for negative -1 stride.
    if (IsNegOneStride)
      WInst = createReverseVector(WInst->getLvalDDRef()->clone());
    addVPValueWideRefMapping(VPLoadStore, WInst->getLvalDDRef());
  } else {
    if (IsUnitStride)
      ++(Mask ? OptRptStats.MaskedUnalignedUnitStrideStores
              : OptRptStats.UnmaskedUnalignedUnitStrideStores);
    else
      ++(Mask ? OptRptStats.MaskedScatters : OptRptStats.UnmaskedScatters);

    RegDDRef *StoreVal = widenRef(VPLoadStore->getOperand(0), getVF());
    // Reverse the value to be stored for negative -1 stride.
    if (IsNegOneStride) {
      WInst = createReverseVector(StoreVal);
      StoreVal = WInst->getLvalDDRef()->clone();
    }
    WInst = HLNodeUtilities.createStore(StoreVal, ".vec", MemRef);
    addInst(WInst, Mask);
    // Stores are not added to widen/scalar maps. Explicitly set debug location
    // on lval memref.
    WInst->getLvalDDRef()->setMemDebugLoc(VPLoadStore->getDebugLocation());
  }
}

void VPOCodeGenHIR::generateHIRForSubscript(const VPSubscriptInst *VPSubscript,
                                            RegDDRef *Mask, bool Widen,
                                            unsigned ScalarLaneID) {
  auto RefDestTy = VPSubscript->getType();
  auto ResultRefTy = getResultRefTy(RefDestTy, VF, Widen);

  RegDDRef *PointerRef = getOrCreateRefForVPVal(
      VPSubscript->getPointerOperand(), Widen, ScalarLaneID);
  // Base canon expression needs to be a self blob.
  if (!PointerRef->isSelfBlob()) {
    auto *CopyInst = HLNodeUtilities.createCopyInst(PointerRef, "nsbgepcopy");
    addInst(CopyInst, Mask);
    PointerRef = CopyInst->getLvalDDRef();
  }

  auto *NewRef = DDRefUtilities.createAddressOfRef(
      PointerRef->getSelfBlobIndex(), PointerRef->getDefinedAtLevel());
  NewRef->setInBounds(VPSubscript->isInBounds());
  NewRef->setBitCastDestType(ResultRefTy);
  SmallVector<const RegDDRef *, 4> AuxRefs;

  // Utility to specially handle lower/stride fields of a subscript. We ensure
  // that loop invariant lower/stride are kept scalar even in vectorized memref.
  auto generateLowerOrStride = [this](VPValue *V, bool Widen,
                                      unsigned ScalarLaneID) {
    if (!Plan->getVPlanDA()->isDivergent(*V))
      return getOrCreateRefForVPVal(V, false /*always scalar*/, 0 /*LaneID*/);
    return getOrCreateRefForVPVal(V, Widen, ScalarLaneID);
  };

  for (int Dim = VPSubscript->getNumDimensions() - 1; Dim >= 0; --Dim) {
    RegDDRef *Lower =
        generateLowerOrStride(VPSubscript->getLower(Dim), Widen, ScalarLaneID);
    RegDDRef *Stride =
        generateLowerOrStride(VPSubscript->getStride(Dim), Widen, ScalarLaneID);
    RegDDRef *Idx =
        getOrCreateRefForVPVal(VPSubscript->getIndex(Dim), Widen, ScalarLaneID);
    AuxRefs.insert(AuxRefs.end(), {Idx, Lower, Stride});
    ArrayRef<unsigned> StructOffsets = VPSubscript->getStructOffsets(Dim);
    Type *DimTy = VPSubscript->getDimensionType(Dim);
    NewRef->addDimension(Idx->getSingleCanonExpr(), StructOffsets,
                         Lower->getSingleCanonExpr(),
                         Stride->getSingleCanonExpr(), DimTy);
  }

  makeConsistentAndAddToMap(NewRef, VPSubscript, AuxRefs, Widen, ScalarLaneID);
  LLVM_DEBUG(dbgs() << "[VPOCGHIR] NewMemRef: "; NewRef->dump(1));
}

void VPOCodeGenHIR::generateHIR(const VPInstruction *VPInst, RegDDRef *Mask,
                                const OVLSGroup *Grp, int64_t InterleaveFactor,
                                int64_t InterleaveIndex,
                                const HLInst *GrpStartInst, bool Widen,
                                unsigned ScalarLaneID) {
  assert((Widen || isOpcodeForScalarInst(VPInst->getOpcode())) &&
         "Unxpected instruction for scalar constructs");

  HLInst *NewInst = nullptr;
  const Twine InstName = ".vec";

  if (auto *VPPhi = dyn_cast<VPPHINode>(VPInst)) {
    widenPhiImpl(VPPhi, Mask);
    return;
  }

  if (auto *Blend = dyn_cast<VPBlendInst>(VPInst)) {
    widenBlendImpl(Blend, Mask);
    return;
  }

  // Skip loop related VPInstructions other than IV-updates from unroller.
  // TODO: Revisit when HIR vectorizer supports outer-loop vectorization.
  if (VPInst->isUnderlyingIRValid()) {
    const HLNode *HNode =
        VPInst->HIR.isMaster()
            ? VPInst->HIR.getUnderlyingNode()
            : VPInst->HIR.getMaster()->HIR.getUnderlyingNode();
    if (isa<HLLoop>(HNode))
      if (VPInst->getOpcode() != Instruction::Add ||
          !MainLoopIVInsts.count(VPInst))
        return;
  }

  auto Opcode = VPInst->getOpcode();
  switch (Opcode) {
  case Instruction::Load:
  case Instruction::Store:
    widenLoadStoreImpl(cast<VPLoadStoreInst>(VPInst), Mask, Grp,
                       InterleaveFactor, InterleaveIndex);
    return;
  case VPInstruction::Subscript:
    generateHIRForSubscript(cast<VPSubscriptInst>(VPInst), Mask, Widen,
                            ScalarLaneID);
    return;
  case VPInstruction::ReductionInit:
  case VPInstruction::ReductionFinal:
  case VPInstruction::InductionInit:
  case VPInstruction::InductionInitStep:
  case VPInstruction::InductionFinal:
    widenLoopEntityInst(VPInst);
    return;

  case Instruction::Br:
    // Do nothing.
    return;
  }

  // Skip widening the first select operand. The select instruction is generated
  // using operands of the instruction corresponding to the select mask.
  bool SkipFirstSelectOp = VPInst->getOpcode() == Instruction::Select;
  SmallVector<RegDDRef *, 6> RefOps;
  // Do not widen any operands for call instruction. They are explicitly handled
  // during instruction widening.
  VPUser::const_operand_range OpRange =
      isa<VPCallInstruction>(VPInst)
          ? make_range(VPInst->op_end(), VPInst->op_end())
          : VPInst->operands();
  for (const VPValue *Operand : OpRange) {
    if (SkipFirstSelectOp) {
      SkipFirstSelectOp = false;
      continue;
    }

    RegDDRef *Ref;
    if (Widen)
      Ref = widenRef(Operand, getVF());
    else {
      // Obtain the scalar ref for lane ScalarLaneID if one exists already
      if ((Ref = getScalRefForVPVal(Operand, ScalarLaneID)))
        Ref = Ref->clone();
      else if (isa<VPExternalDef>(Operand) || isa<VPConstant>(Operand))
        // Creation of a scalar ref for externaldefs/constants does not require
        // a new instruction - try to get uniform scalar ref if Ref is null.
        Ref = getUniformScalarRef(Operand);
    }

    // Ref can be null for a case where we do not have a scalar ref created.
    // For such cases, we avoid creating extracts for operands and bail out
    // of generating the scalar instruction. If a later use requires the
    // scalar version, an extract instruction will be generated at that point
    // from the widened instruction. Once we start using SVA results, this
    // should no longer be an issue as scalar refs should be created at the
    // def point when needed.
    if (!Ref)
      return;

    RefOps.push_back(Ref);
  }

  // RefOp0 points to the first operand when RefOps has atleast one operand.
  // RefOp1 points to the second operand when RefOps has atleast two operands.
  // They are null otherwise.
  RegDDRef *RefOp0 = nullptr, *RefOp1 = nullptr;
  unsigned RefOpsSize = RefOps.size();
  if (RefOpsSize == 1)
    RefOp0 = RefOps[0];
  else if (RefOpsSize >= 2) {
    RefOp0 = RefOps[0];
    RefOp1 = RefOps[1];
  }

  switch (VPInst->getOpcode()) {
  case Instruction::FNeg:
    NewInst = HLNodeUtilities.createFNeg(RefOp0, InstName, nullptr /*Lval*/,
                                         nullptr /*FPMathTag*/,
                                         VPInst->getFastMathFlags());
    break;

  case Instruction::Freeze:
    NewInst = HLNodeUtilities.createFreeze(RefOp0, InstName);
    break;

  case Instruction::Add: {
    // Try and fold the add operation into the canon expression for RefOps[0].
    // This helps preserve linear values and also avoids unnecessary HLInsts.
    // Reductions cannot be folded.
    assert(RefOp0->isTerminalRef() && RefOp1->isTerminalRef() &&
           "Expected terminal refs");

    auto *CE1 = RefOp0->getSingleCanonExpr();
    auto *CE2 = RefOp1->getSingleCanonExpr();
    if (!ReductionVPInsts.count(VPInst) &&
        CanonExprUtilities.canAdd(CE1, CE2)) {
      SmallVector<const RegDDRef *, 2> AuxRefs = {RefOp0->clone(), RefOp1};
      CanonExprUtilities.add(CE1, CE2);
      makeConsistentAndAddToMap(RefOp0, VPInst, AuxRefs, Widen, ScalarLaneID);
      return;
    }

    // Do not create an explicit scalar instruction.
    if (!Widen)
      return;

    bool HasNUW = false, HasNSW = false;
    RegDDRef *RedRef = nullptr;
    getOverflowFlagsAndRednRef(VPInst, HasNUW, HasNSW, RedRef);

    NewInst = HLNodeUtilities.createOverflowingBinOp(
        VPInst->getOpcode(), RefOp0, RefOp1, HasNUW, HasNSW, ".vec",
        RedRef ? RedRef->clone() : nullptr);
    break;
  }

  case Instruction::UDiv:
  case Instruction::SDiv: {
    assert(RefOp0->isTerminalRef() && RefOp1->isTerminalRef() &&
           "Expected terminal refs");

    auto *CE1 = RefOp0->getSingleCanonExpr();

    // Try and fold the divide operation into the canon expression for RefOp0 if
    // it is linear. This helps preserve linear values and also avoids
    // unnecessary HLInsts.
    auto *ConstOp = dyn_cast<VPConstant>(VPInst->getOperand(1));
    if (CE1->isLinearAtLevel(MainLoop->getNestingLevel()) &&
        CE1->getDenominator() == 1 && ConstOp) {
      auto *CI = cast<ConstantInt>(ConstOp->getConstant());

      // The constant value needs to fit in 64 bits which is what setDenominator
      // takes. Try folding only if this is the case.
      if (CI->getBitWidth() <= 64) {
        SmallVector<const RegDDRef *, 2> AuxRefs = {RefOp0->clone()};

        CE1->setDenominator(CI->getSExtValue());
        CE1->setDivisionType(VPInst->getOpcode() == Instruction::SDiv);
        makeConsistentAndAddToMap(RefOp0, VPInst, AuxRefs, Widen, ScalarLaneID);
        return;
      }
    }

    NewInst = HLNodeUtilities.createPossiblyExactBinOp(
        VPInst->getOpcode(), RefOp0, RefOp1, VPInst->isExact(), ".vec",
        nullptr);
    break;
  }

  case Instruction::Mul: {
    // Try and fold the mul operation into the canon expression. This helps
    // preserve linear values and also avoids unnecessary HLInsts. Reductions
    // cannot be folded.
    assert(RefOp0->isTerminalRef() && RefOp1->isTerminalRef() &&
           "Expected terminal refs");

    auto *CE1 = RefOp0->getSingleCanonExpr();
    auto *CE2 = RefOp1->getSingleCanonExpr();
    const VPConstant *ConstOp = nullptr;
    unsigned NonConstIndex = 0;

    if (!ReductionVPInsts.count(VPInst) &&
        CE1->isLinearAtLevel(MainLoop->getNestingLevel()) &&
        CE2->isLinearAtLevel(MainLoop->getNestingLevel())) {
      if ((ConstOp = dyn_cast<VPConstant>(VPInst->getOperand(0))))
        NonConstIndex = 1;
      else if ((ConstOp = dyn_cast<VPConstant>(VPInst->getOperand(1))))
        NonConstIndex = 0;
    }
    if (ConstOp) {
      auto *CI = cast<ConstantInt>(ConstOp->getConstant());
      // The constant value needs to fit in 64 bits which is what
      // multiplyByConstant takes. Try folding only if this is the case.
      if (CI->getBitWidth() <= 64) {
        auto *NonConstCE = NonConstIndex == 0 ? CE1 : CE2;
        auto *ResultRef = NonConstIndex == 0 ? RefOp0 : RefOp1;

        SmallVector<const RegDDRef *, 2> AuxRefs = {ResultRef->clone()};
        int64_t ConstVal = CI->getSExtValue();
        if (NonConstCE->multiplyByConstant(ConstVal)) {
          makeConsistentAndAddToMap(ResultRef, VPInst, AuxRefs, Widen,
                                    ScalarLaneID);
          return;
        }
      }
    }

    if (!Widen)
      return;

    bool HasNUW = false, HasNSW = false;
    RegDDRef *RedRef = nullptr;
    getOverflowFlagsAndRednRef(VPInst, HasNUW, HasNSW, RedRef);

    NewInst = HLNodeUtilities.createOverflowingBinOp(
        VPInst->getOpcode(), RefOp0, RefOp1, HasNUW, HasNSW, ".vec",
        RedRef ? RedRef->clone() : nullptr);
    break;
  }

  case Instruction::SRem:
  case Instruction::URem:
  case Instruction::FAdd:
  case Instruction::Sub:
  case Instruction::FSub:
  case Instruction::FMul:
  case Instruction::FDiv:
  case Instruction::FRem:
  case Instruction::Shl:
  case Instruction::LShr:
  case Instruction::AShr:
  case Instruction::And:
  case Instruction::Or:
  case Instruction::Xor: {
    bool HasNUW = false, HasNSW = false;
    RegDDRef *RedRef = nullptr;
    getOverflowFlagsAndRednRef(VPInst, HasNUW, HasNSW, RedRef);

    if (VPInst->hasFastMathFlags()) {
      NewInst = HLNodeUtilities.createFPMathBinOp(
          VPInst->getOpcode(), RefOp0, RefOp1, VPInst->getFastMathFlags(),
          InstName, RedRef ? RedRef->clone() : nullptr);
    } else if (HasNUW || HasNSW) {
      NewInst = HLNodeUtilities.createOverflowingBinOp(
          VPInst->getOpcode(), RefOp0, RefOp1, HasNUW, HasNSW, InstName);
    } else if (VPInst->isExact()) {
      NewInst = HLNodeUtilities.createPossiblyExactBinOp(
          VPInst->getOpcode(), RefOp0, RefOp1, VPInst->isExact(), InstName,
          RedRef ? RedRef->clone() : nullptr);
    } else {
      NewInst = HLNodeUtilities.createBinaryHLInst(
          VPInst->getOpcode(), RefOp0, RefOp1, InstName,
          RedRef ? RedRef->clone() : nullptr);
    }
    break;
  }

  case Instruction::ICmp:
  case Instruction::FCmp: {
    auto *VPCmp = cast<VPCmpInst>(VPInst);
    FastMathFlags FMF = VPInst->hasFastMathFlags() ? VPInst->getFastMathFlags()
                                                   : FastMathFlags();
    NewInst = HLNodeUtilities.createCmp(VPCmp->getPredicate(), RefOp0, RefOp1,
                                        InstName, nullptr /*Lval*/, FMF);
    break;
  }

  case VPInstruction::Abs: {
    assert(RefOp0->isTerminalRef() && "Expected terminal ref");

    // Generate DDRef for -RefOp0.
    SmallVector<const RegDDRef *, 2> AuxRefs = {RefOp0};
    RegDDRef *NegRef = RefOp0->clone();
    NegRef->getSingleCanonExpr()->negate();
    NegRef->makeConsistent(AuxRefs, OrigLoop->getNestingLevel());

    // Create the following select instruction:
    //    RefOp0 < 0 ? NegRef : RefOp0
    RegDDRef *ZeroRef =
        DDRefUtilities.createConstDDRef(RefOp0->getDestType(), (int64_t)0);
    NewInst =
        HLNodeUtilities.createSelect(CmpInst::ICMP_SLT, RefOp0, ZeroRef, NegRef,
                                     RefOp0->clone(), InstName, nullptr);
    break;
  }

  case Instruction::Select: {
    auto PredInst = cast<VPCmpInst>(VPInst->getOperand(0));
    RegDDRef *Pred0, *Pred1;

    // In order for HIR idiom recognition to work, when generating the widened
    // select we need to use operands of the compare instruction corresponding
    // to the select mask.
    Pred0 = widenRef(PredInst->getOperand(0), getVF());
    Pred1 = widenRef(PredInst->getOperand(1), getVF());

    // If this select instruction corresponds to a reduction (min/max), then we
    // need to write the result back to the corresponding reduction variable.
    RegDDRef *RedRef = nullptr;
    if (ReductionRefs.count(VPInst))
      RedRef = ReductionRefs[VPInst];
    FastMathFlags FMF = VPInst->hasFastMathFlags() ? VPInst->getFastMathFlags()
                                                   : FastMathFlags();
    NewInst = HLNodeUtilities.createSelect(
        PredInst->getPredicate(), Pred0, Pred1, RefOp0, RefOp1, InstName,
        RedRef ? RedRef->clone() : nullptr, FMF);
    break;
  }

  case Instruction::ZExt:
  case Instruction::SExt:
  case Instruction::Trunc: {
    auto RefDestTy = VPInst->getType();
    auto ResultRefTy = getResultRefTy(RefDestTy, VF, Widen);
    assert(RefOp0->isTerminalRef() && "Expected terminal ref");
    auto *CE = RefOp0->getSingleCanonExpr();

    // Try to fold the convert operation into the canon expression. This can
    // be done if the canon expression's source and dest type are the same.
    if (CE->getDestType() == CE->getSrcType()) {
      // Used to make the folded ref consistent.
      SmallVector<const RegDDRef *, 1> AuxRefs = {RefOp0->clone()};
      const VPValue *VPOp0 = VPInst->getOperand(0);

      // The IV in a canon expression is allowed to be of a type different from
      // the src type of the canon expression. When this is the case and
      // generating LLVM IR during HIRCG, the IV value is generated followed by
      // generation of an appropriate convert instruction to convert the value
      // to canon expression source type. In order to preserve linear canon
      // expressions, we flagged such converts during decomposition. Fold such
      // converts.
      if (VPInst->getFoldIVConvert()) {
        if (Widen) {
          // The type of blobs in the canon expression needs to match the source
          // type of canon expression. For a widened IV, the type of the blob
          // corresponding to the constant <0, 1, .., VF-1> would match the
          // current source type of canon expression. Since we are going to
          // change the source type, this is handled by getting the scalar ref,
          // changing the source type, and then widening this scalar ref.
          RefOp0 = getScalRefForVPVal(VPOp0, 0)->clone();
          CE = RefOp0->getSingleCanonExpr();
          CE->setSrcType(RefDestTy);
          CE->setDestType(RefDestTy);
          RefOp0 = widenRef(RefOp0, VF);
        } else {
          CE->setSrcType(ResultRefTy);
          CE->setDestType(ResultRefTy);
        }
        makeConsistentAndAddToMap(RefOp0, VPInst, AuxRefs, Widen, ScalarLaneID);
        return;
      }

      CE->setDestType(ResultRefTy);
      CE->setExtType(VPInst->getOpcode() == Instruction::SExt);
      makeConsistentAndAddToMap(RefOp0, VPInst, AuxRefs, Widen, ScalarLaneID);
      return;
    }

    // Do not create an explicit scalar instruction.
    if (!Widen)
      return;

    NewInst = HLNodeUtilities.createCastHLInst(ResultRefTy, VPInst->getOpcode(),
                                               RefOp0, InstName);
    break;
  }

  case Instruction::FPToUI:
  case Instruction::FPToSI:
  case Instruction::FPExt:
  case Instruction::PtrToInt:
  case Instruction::IntToPtr:
  case Instruction::SIToFP:
  case Instruction::UIToFP:
  case Instruction::FPTrunc:
  case Instruction::BitCast: {
    auto RefDestTy = VPInst->getType();
    auto ResultRefTy = getResultRefTy(RefDestTy, VF, Widen);

    // For bitcasts of addressof refs, it is enough to set the bitcast
    // destination type.
    if (VPInst->getOpcode() == Instruction::BitCast && RefOp0->isAddressOf()) {
      SmallVector<const RegDDRef *, 1> AuxRefs = {RefOp0->clone()};
      RefOp0->setBitCastDestType(ResultRefTy);
      makeConsistentAndAddToMap(RefOp0, VPInst, AuxRefs, Widen, ScalarLaneID);
      return;
    }

    if (!Widen)
      return;

    NewInst = HLNodeUtilities.createCastHLInst(ResultRefTy, VPInst->getOpcode(),
                                               RefOp0, InstName);
    break;
  }
  case VPInstruction::SMax:
    NewInst = HLNodeUtilities.createSelect(CmpInst::ICMP_SGT, RefOp0, RefOp1,
                                           RefOp0->clone(), RefOp1->clone(),
                                           InstName);
    break;

  case VPInstruction::UMax:
    NewInst = HLNodeUtilities.createSelect(CmpInst::ICMP_UGT, RefOp0, RefOp1,
                                           RefOp0->clone(), RefOp1->clone(),
                                           InstName);
    break;

  case VPInstruction::SMin:
    NewInst = HLNodeUtilities.createSelect(CmpInst::ICMP_SLT, RefOp0, RefOp1,
                                           RefOp0->clone(), RefOp1->clone(),
                                           InstName);
    break;

  case VPInstruction::UMin:
    NewInst = HLNodeUtilities.createSelect(CmpInst::ICMP_ULT, RefOp0, RefOp1,
                                           RefOp0->clone(), RefOp1->clone(),
                                           InstName);
    break;

  case Instruction::GetElementPtr: {
    // Decomposer can generate GEPs only if underlying LLVMInst is GEP. This
    // happens for single operand GEP cases (check hir_oneopgep.ll).
    SmallVector<const RegDDRef *, 4> AuxRefs;

    // If we have a single operand GEP, we can simply reuse RefOp0
    if (VPInst->getNumOperands() == 1) {
      makeConsistentAndAddToMap(RefOp0, VPInst, AuxRefs, Widen, ScalarLaneID);
      return;
    }

    // Any other case of GEP implies it was introduced after decomposer by some
    // VPlan-to-VPlan xform.
    assert(false && "VPlan-to-VPlan xform introduced a new IR-agnostic GEP.");
    return;
  }

  case Instruction::Call: {
    assert(Widen && "Below code assumes that calls are always widened.");

    // Calls need to be masked with current mask value if Mask is null.
    if (!Mask)
      Mask = CurMaskValue;

    auto *VPCall = cast<VPCallInstruction>(VPInst);

    // For all calls vectorization scenario should be available for current VF.
    assert(VPCall->getVFForScenario() == VF &&
           "Cannot find call vectorization scenario for VF.");

    // Skip ignored calls (for example, lifetime intrinsics).
    if (isIgnoredCall(VPCall->getUnderlyingCallInst()))
      return;

    switch (VPCall->getVectorizationScenario()) {
    case VPCallInstruction::CallVecScenariosTy::LibraryFunc: {
      NewInst = widenLibraryCall(VPCall, Mask);
      ++OptRptStats.VectorMathCalls;
      break;
    }
    case VPCallInstruction::CallVecScenariosTy::TrivialVectorIntrinsic: {
      NewInst = widenTrivialIntrinsic(VPCall);
      ++OptRptStats.VectorMathCalls;
      break;
    }
    default: {
      Intrinsic::ID ID =
          getVectorIntrinsicIDForCall(VPCall->getUnderlyingCallInst(), TLI);
      // FIXME: We should scalarize calls to @llvm.assume intrinsic instead of
      // completely ignoring them.
      if (ID == Intrinsic::assume || ID == Intrinsic::lifetime_end ||
          ID == Intrinsic::lifetime_start) {
        return;
      }

      llvm_unreachable("VPCallInstruction does not have a valid decision for "
                       "HIR vectorizer.");
    }
    }

    break;
  }

  case VPInstruction::Not:
    NewInst = HLNodeUtilities.createNot(RefOp0, InstName);
    break;

  case VPInstruction::Pred:
    // Pred instruction is only used to mark the current block predicate. Simply
    // set the current mask value.
    setCurMaskValue(RefOp0);
    return;

  case VPInstruction::HIRCopy: {
    int OriginPhiId = cast<VPHIRCopyInst>(VPInst)->getOriginPhiId();
    RegDDRef *LValTmp = nullptr;
    if (OriginPhiId != -1) {
      if (auto *ExistingTmp = getLValTempForPhiId(OriginPhiId)) {
        // If a HIR temp was already created for this PHI ID, then re-use it
        // as Lval.
        LValTmp = ExistingTmp->clone();
      } else {
        // First occurrence of PHI ID, create a new HIR temp to be used as
        // Lval for all copies. TODO: Use SVA in future to decide between
        // vector/scalar type here.
        LValTmp = HLNodeUtilities.createTemp(
            FixedVectorType::get(VPInst->getType(), getVF()), "phi.temp");
        PhiIdLValTempsMap[OriginPhiId] = LValTmp;
      }
    }

    NewInst = HLNodeUtilities.createCopyInst(RefOp0, ".copy", LValTmp);
    break;
  }

  case VPInstruction::AllZeroCheck: {
    RegDDRef *A = RefOp0;
    if (Mask || CurMaskValue) {
      // TODO: Is this needed for HIR? The comment block in LLVM-IR CG adds this
      // case for masked inner-loops which we won't see in HIR. add A, Mask
      assert(false && "Mask supported for AllZeroCheck?");
    }

    RegDDRef *AllZeroCmp = generateCompareToZero(A, Mask, true /* Equal */);
    addVPValueScalRefMapping(VPInst, AllZeroCmp, 0);
    NewInst = HLNodeUtilities.createCopyInst(
        widenRef(AllZeroCmp->clone(), getVF()), "all.zero.check");
    break;
  }

  default:
    LLVM_DEBUG(VPInst->dump());
    llvm_unreachable("Unexpected VPInstruction opcode");
  }

  // Handle results of SVML sincos function calls
  // sincos function has two return values. The scalar sincos function uses
  // pointers as out-parameters. SVML sincos function, instead, returns them in
  // a struct directly. This bridges the gap between these two approaches.
  const class CallInst *Call = NewInst->getCallInst();
  if (Call &&
      Call->getCalledFunction()->getName().startswith("__svml_sincos")) {
    addInst(NewInst, nullptr);
    // TODO: sincos handling uses underlying HLInst since it's designed to work
    // even for scalar remainder loop (replaceLibCallsInRemainderLoop).
    auto *UnderlyingHLInst = cast<HLInst>(VPInst->HIR.getUnderlyingNode());
    generateStoreForSinCos(UnderlyingHLInst, NewInst, Mask,
                           false /* IsRemainderLoop */);
    return;
  }

  addInst(NewInst, Mask);
  if (NewInst->hasLval())
    addVPValueWideRefMapping(VPInst, NewInst->getLvalDDRef());
}

void VPOCodeGenHIR::widenNodeImpl(const VPInstruction *VPInst, RegDDRef *Mask,
                                  const OVLSGroup *Grp,
                                  int64_t InterleaveFactor,
                                  int64_t InterleaveIndex,
                                  const HLInst *GrpStartInst) {
  // We treat select instruction in HIR specially. When generating code for
  // select instructions, the operands of the compare which generate the select
  // mask are part of the HIR select instruction. The HIR select instruction
  // also stores the compare predicate. As a result, we can avoid generating
  // code for a compare instruction if its only use is a select instruction.
  if (isa<VPCmpInst>(VPInst) && VPInst->getNumUsers() == 1) {
    auto *UserInst = cast<VPInstruction>(*(VPInst->users().begin()));
    if (UserInst->getOpcode() == Instruction::Select &&
        UserInst->getOperand(0) == VPInst &&
        llvm::count(UserInst->operands(), VPInst) == 1)
      return;
  }

  // Generate wide constructs for all VPInstuctions. This will be changed later
  // to use SVA information.
  generateHIR(VPInst, Mask, Grp, InterleaveFactor, InterleaveIndex,
              GrpStartInst, true /*Widen*/);

  // Generate a scalar instruction for strided/uniform GEPs/subscripts. This is
  // needed to avoid generating extractelement instructions for unit strided
  // pointers and pointers used in VLS interleaved accesses. This
  // will be changed later to use SVA information.
  if (isa<VPGEPInstruction>(VPInst) || isa<VPSubscriptInst>(VPInst)) {
<<<<<<< HEAD
    if (Plan->getVPlanDA()->getVectorShape(VPInst).hasKnownStride())
=======
    if (Plan->getVPlanDA()->getVectorShape(VPInst).hasKnownStride() ||
        !Plan->getVPlanDA()->isDivergent(*VPInst))
>>>>>>> 6c8b510a
      generateHIR(VPInst, Mask, Grp, InterleaveFactor, InterleaveIndex,
                  GrpStartInst, false /*Widen*/, 0 /*LaneID*/);
    return;
  }

  // Generate a scalar value corresponding to lane 0 for some opcodes to avoid
  // making references non-linear. This is made possible due to support for
  // folding such opcodes. This will be changed later to use SVA information.
  if (isOpcodeForScalarInst(VPInst->getOpcode()))
    generateHIR(VPInst, Mask, Grp, InterleaveFactor, InterleaveIndex,
                GrpStartInst, false /*Widen*/, 0 /*LaneID*/);
}

void VPOCodeGenHIR::createAndMapLoopEntityRefs(unsigned VF) {
  // Collect set of VPInstructions that are involved in a reduction. This set
  // is used to avoid folding instructions involved in reductions. This is
  // done by recursively collecting relevant instructions via def-use chains,
  // starting from the reduction initializers.
  std::function<void(const VPInstruction *)> collectRednVPInsts =
      [&](const VPInstruction *Inst) {
        // Do not process an already seen instruction.
        if (ReductionVPInsts.count(Inst)) {
          return;
        }

        ReductionVPInsts.insert(Inst);
        for (auto *User : Inst->users()) {
          if (!isa<VPInstruction>(User))
            continue;

          auto *UserInst = cast<VPInstruction>(User);
          // We are interested only in instructions that participate in
          // reduction, so return types should match.
          if (UserInst->getType() != Inst->getType())
            continue;

          collectRednVPInsts(UserInst);
        }
      };

  // Process reductions. For each reduction variable in the loop we create a new
  // RegDDRef to represent it. Next, we map the corresponding ReductionInit
  // user(PHI), and the PHI operands to the same RegDDRef. As part of mapping
  // the PHI operands, corresponding ReductionInit will also get mapped to the
  // same RegDDRef.
  std::function<void(VPReductionInit *, RegDDRef *)> mapRednToRednRef =
      [&](VPReductionInit *RedInit, RegDDRef *Ref) {
        assert(RedInit->getNumUsers() == 1 &&
               "Expected single user of reduction init");
        auto *RedPHI = cast<VPPHINode>(*(RedInit->users().begin()));
        ReductionRefs[RedPHI] = Ref;
        LLVM_DEBUG(dbgs() << "VPInst: "; RedPHI->dump();
                   dbgs() << " has the underlying reduction ref: ";
                   Ref->dump(true); dbgs() << "\n");

        for (const VPValue *Operand : RedPHI->operands()) {
          auto *PhiOpInst = cast<VPInstruction>(Operand);

          LLVM_DEBUG(dbgs() << "VPInst: "; PhiOpInst->dump();
                     dbgs() << " has the underlying reduction ref: ";
                     Ref->dump(true); dbgs() << "\n");
          ReductionRefs[PhiOpInst] = Ref;
        }
      };

  auto *VPLI = Plan->getVPLoopInfo();
  assert(std::distance(VPLI->begin(), VPLI->end()) == 1 &&
         "Expected single outermost loop!");
  VPLoop *OuterMostVPLoop = *VPLI->begin();
  VPBasicBlock *OuterMostLpPreheader =
      cast<VPBasicBlock>(OuterMostVPLoop->getLoopPreheader());

  for (VPInstruction &Inst : *OuterMostLpPreheader) {
    if (auto *RedInit = dyn_cast<VPReductionInit>(&Inst)) {
      RegDDRef *RednRef = HLNodeUtilities.createTemp(
          FixedVectorType::get(RedInit->getType(), VF), "red.var");
      mapRednToRednRef(RedInit, RednRef);
      collectRednVPInsts(RedInit);
    }
  }

  // Capture main loop IV instructions.
  bool MainLoopIVCaptured = false;
  for (VPInstruction &Inst : *OuterMostLpPreheader) {
    if (!isa<VPInductionInit>(&Inst))
      continue;

    auto *IndInit = cast<VPInductionInit>(&Inst);
    if (MainLoopIVCaptured)
      report_fatal_error(
          "HIR is expected to have only one loop induction variable.");
    MainLoopIVCaptured = true;

    std::function<void(VPInstruction *)> CaptureIVUpdates =
        [&](VPInstruction *Inst) {
          assert(Inst->getOpcode() == Instruction::Add &&
                 "Invalid induction variable.");
          assert(isa<VPInductionInitStep>(Inst->getOperand(0)) ||
                 isa<VPInductionInitStep>(Inst->getOperand(1)) &&
                     "One of the operands of IV update should be IV step.");
          MainLoopIVInsts.insert(Inst);
          for (auto *Op : Inst->operands()) {
            if (isa<VPPHINode>(Op) || isa<VPInductionInitStep>(Op)) {
              // Ignore IV step and PHI operands.
              continue;
            } else {
              CaptureIVUpdates(cast<VPInstruction>(Op));
            }
          }
        };

    assert(IndInit->getNumUsers() == 1 && "Invalid induction variable.");
    auto *User = *(IndInit->users().begin());
    VPPHINode *IndPHI = cast<VPPHINode>(User);
    MainLoopIVInsts.insert(IndPHI);
    VPInstruction *LastUpdate = cast<VPInstruction>(
        IndPHI->getOperand(0) == IndInit ? IndPHI->getOperand(1)
                                         : IndPHI->getOperand(0));
    CaptureIVUpdates(LastUpdate);
  }

  for (auto *V : MainLoopIVInsts) {
    LLVM_DEBUG(dbgs() << "VPInst:"; V->dump();
               dbgs() << " is associated with main loop IV.\n");
    (void)V;
  }

  // Process inductions
  // TODO
}

bool VPOCodeGenHIR::targetHasIntelAVX512() const {
  return TTI->isAdvancedOptEnabled(
      TargetTransformInfo::AdvancedOptLevel::AO_TargetHasIntelAVX512);
}

void VPOCodeGenHIR::widenNode(const VPInstruction *VPInst, RegDDRef *Mask,
                              const OVLSGroup *Grp, int64_t InterleaveFactor,
                              int64_t InterleaveIndex,
                              const HLInst *GrpStartInst) {

  auto It = VPInstUnrollPart.find(VPInst);
  CurrentVPInstUnrollPart = It == VPInstUnrollPart.end() ? 0 : It->second;

  // Use VPValue based code generation if it is enabled and mixed CG has not
  // been forced
  if (EnableVPValueCodegenHIR && !getForceMixedCG()) {
    widenNodeImpl(VPInst, Mask, Grp, InterleaveFactor, InterleaveIndex,
                  GrpStartInst);
    return;
  }

  HLInst *WInst = nullptr;
  const VPInstruction::HIRSpecifics &HIR = VPInst->HIR;
  if (!Mask)
    Mask = CurMaskValue;

  // Generate code for IV related instructions so that we no longer rely
  // on using unrolled part. This now enables generating wide loads/stores
  // in mixed codegen path as well when the loads/stores are invalidated.
  if (MainLoopIVInsts.count(VPInst)) {
    widenNodeImpl(VPInst, Mask, Grp, InterleaveFactor, InterleaveIndex,
                  GrpStartInst);
    return;
  }

  // Always generate code for Phis/Blends in mixed code gen mode except for
  // search loops.
  if (!isSearchLoop() && (isa<VPPHINode>(VPInst) || isa<VPBlendInst>(VPInst))) {
    widenNodeImpl(VPInst, Mask, Grp, InterleaveFactor, InterleaveIndex,
                  GrpStartInst);
    return;
  }

  if (HIR.isDecomposed() && VPInst->isUnderlyingIRValid()) {
    // Skip decomposed non-PHI VPInstruction with valid HIR. This will be
    // codegen'ed by its master VPInstruction.
    LLVM_DEBUG(dbgs() << "Skipping decomposed VPInstruction with valid HIR:"
                      << *VPInst << "\n");
    return;
  }

  LLVM_DEBUG(dbgs() << "Vectorizing: ");
  LLVM_DEBUG(VPInst->dump());

  if (auto Branch = dyn_cast<VPBranchInst>(VPInst))
    if (const HLGoto *HGoto = Branch->getHLGoto()) {
      assert(isSearchLoop() && HGoto->isEarlyExit(getOrigLoop()) &&
             "Only early exit gotos expected!");
      // FIXME: Temporary support for last value computation of live-outs in the
      // early exit branch. 'createNonLinearLiveOutsForEE' introduces the last
      // value computation instructions before the goto instruction for the
      // reaching definitions of the live-outs.
      handleNonLinearEarlyExitLiveOuts(HGoto);

      addInst(HGoto->clone(), nullptr);
      return;
    }

  if (VPInst->isUnderlyingIRValid()) {
    // Master VPInstruction with valid HIR.
    assert(HIR.isMaster() && "VPInstruction with valid HIR must be a Master "
                             "VPInstruction at this point.");
    const HLNode *HNode = HIR.getUnderlyingNode();

    // Generate code using underlying HLInst.
    if (auto *Inst = dyn_cast<HLInst>(HNode)) {
      widenNodeImpl(Inst, Mask, Grp, InterleaveFactor, InterleaveIndex,
                    GrpStartInst, VPInst);
      return;
    }

    if (auto *HIf = dyn_cast<HLIf>(HNode)) {
      // We generate a compare instruction from the IF predicate. The VPValue
      // corresponding to this instruction gets used as the condition bit
      // value for the conditional branch. We need a mapping between this
      // VPValue and the widened value so that we can generate code for the
      // predication related instructions.
      WInst = widenIfNode(HIf, nullptr);
      addVPValueWideRefMapping(VPInst, WInst->getOperandDDRef(0));
      return;
    }
    if (isa<HLLoop>(HNode)) {
      // Master VPInstructions with an attached HLLoop are IV-related or bottom
      // test instructions that don't have explicit instruction representation
      // in HIR. This information will be updated directly when processing the
      // HLLoop construct.
      return;
    }

    llvm_unreachable("Master VPInstruction with unexpected HLDDNode.");
  }

  widenNodeImpl(VPInst, Mask, Grp, InterleaveFactor, InterleaveIndex,
                GrpStartInst);
}

void VPOCodeGenHIR::emitBlockLabel(const VPBasicBlock *VPBB) {
  // Nothing to do if no uniform control flow is seen
  if (!getUniformControlFlowSeen())
    return;

  if (VLoop->contains(VPBB)) {
    HLLabel *Label = HLNodeUtilities.createHLLabel(VPBB->getName());
    addInst(Label, nullptr /* Mask */);
    VPBBLabelMap[VPBB] = Label;
  }
}

void VPOCodeGenHIR::emitBlockTerminator(const VPBasicBlock *SourceBB) {
  // Nothing to do if no uniform control flow is seen
  if (!getUniformControlFlowSeen())
    return;

  // The loop backedge/exit is implicit in the vector loop. Do not emit
  // gotos in the latch block.
  if (VLoop->contains(SourceBB) && !VLoop->isLoopLatch(SourceBB)) {
    assert(SourceBB->getNumSuccessors() && "Expected at least one successor");
    const VPBasicBlock *Succ1 = SourceBB->getSuccessor(0);

    // If the block has two successors, we emit the following sequence
    // of code for 'SourceBB: (condbit: C1) Successors: Succ1, Succ2'.
    //
    //    Cond = extractelement C1_VEC, 0
    //    if (Cond == 1)
    //       goto Succ1_Label
    //    else
    //       goto Succ2_Label
    // If the block has a single succesor, we emit the following for
    // 'SourceBB: Successors: Succ1'.
    //
    //     goto Succ1_Label.
    // The gotos are created initially with a null target label. These are
    // fixed up at the end of vector code generation when the labels
    // are available for all basic blocks.
    if (SourceBB->getNumSuccessors() == 2) {
      const VPBasicBlock *Succ2 = SourceBB->getSuccessor(1);
      const VPValue *CondBit = SourceBB->getCondBit();
      auto *CondRef = getWideRefForVPVal(CondBit);
      assert(CondRef && "Missind widened DDRef!");
      HLInst *Extract = HLNodeUtilities.createExtractElementInst(
          CondRef->clone(), (unsigned)0, "unifcond");
      addInst(Extract, nullptr /* Mask */);
      CondRef = Extract->getLvalDDRef()->clone();
      HLIf *If = HLNodeUtilities.createHLIf(
          PredicateTy::ICMP_EQ, CondRef,
          DDRefUtilities.createConstDDRef(CondRef->getDestType(), 1));
      addInst(If, nullptr /* Mask */);

      HLGoto *ThenGoto = HLNodeUtilities.createHLGoto(nullptr);
      HLNodeUtils::insertAsFirstThenChild(If, ThenGoto);
      GotoTargetVPBBPairVector.push_back(std::make_pair(ThenGoto, Succ1));

      HLGoto *ElseGoto = HLNodeUtilities.createHLGoto(nullptr);
      HLNodeUtils::insertAsFirstElseChild(If, ElseGoto);
      GotoTargetVPBBPairVector.push_back(std::make_pair(ElseGoto, Succ2));
      LLVM_DEBUG(dbgs() << "Uniform IF seen\n");
    } else {
      HLGoto *Goto = HLNodeUtilities.createHLGoto(nullptr);
      addInst(Goto, nullptr /* Mask */);
      GotoTargetVPBBPairVector.push_back(std::make_pair(Goto, Succ1));
    }
  }
}

void VPOCodeGenHIR::finalizeGotos(void) {
  for (auto It : GotoTargetVPBBPairVector) {
    HLGoto *Goto = It.first;
    const VPBasicBlock *TargetBB = It.second;

    Goto->setTargetLabel(VPBBLabelMap[TargetBB]);
  }
}
} // end namespace llvm<|MERGE_RESOLUTION|>--- conflicted
+++ resolved
@@ -2159,19 +2159,10 @@
         OptRptStats.MaskedVLSStores += Grp->size();
       else
         OptRptStats.UnmaskedVLSStores += Grp->size();
-<<<<<<< HEAD
-      assert(GrpStartInst &&
-             "Group start instruction pointer should not be null");
-      RegDDRef *WStorePtrRef = widenRef(GrpStartInst->getOperandDDRef(0),
-                                        getVF() * InterleaveFactor, true);
-      assert(WStorePtrRef &&
-             "Wide store reference should not be null pointer");
-=======
       assert(GrpStartInst && "Group start instruction pointer should not be null");
       RegDDRef *WStorePtrRef = widenRef(GrpStartInst->getOperandDDRef(0),
                                         getVF() * InterleaveFactor, true);
       assert(WStorePtrRef && "Wide store reference should not be null pointer");
->>>>>>> 6c8b510a
       WideInst = createInterleavedStore(StoreValRefs, WStorePtrRef,
                                         InterleaveFactor, Mask);
       SmallVector<const RegDDRef *, 4> MemDDRefVec;
@@ -3683,16 +3674,6 @@
     return;
   }
 
-<<<<<<< HEAD
-  bool InterleaveAccess = interleaveAccess(Group, Mask, VPLoadStore);
-  if (InterleaveAccess) {
-    widenInterleavedAccess(VPLoadStore, Mask, Group, InterleaveFactor,
-                           InterleaveIndex);
-    return;
-  }
-
-=======
->>>>>>> 6c8b510a
   RegDDRef *MemRef = getMemoryRef(VPLoadStore);
   HLInst *WInst;
 
@@ -4388,12 +4369,8 @@
   // pointers and pointers used in VLS interleaved accesses. This
   // will be changed later to use SVA information.
   if (isa<VPGEPInstruction>(VPInst) || isa<VPSubscriptInst>(VPInst)) {
-<<<<<<< HEAD
-    if (Plan->getVPlanDA()->getVectorShape(VPInst).hasKnownStride())
-=======
     if (Plan->getVPlanDA()->getVectorShape(VPInst).hasKnownStride() ||
         !Plan->getVPlanDA()->isDivergent(*VPInst))
->>>>>>> 6c8b510a
       generateHIR(VPInst, Mask, Grp, InterleaveFactor, InterleaveIndex,
                   GrpStartInst, false /*Widen*/, 0 /*LaneID*/);
     return;
