--- conflicted
+++ resolved
@@ -1860,9 +1860,6 @@
 
   HLLoop *HL = TheLoop;
   Legal->getSRA()->computeSafeReductionChains(HL);
-<<<<<<< HEAD
-  const SafeRedInfoList &SRCL = Legal->getSRA()->getSafeRedInfoList(HL);
-=======
 
   // NOTE: Although all the entries in the list are considered safe reductions,
   // not all entries are safe for the vectorizer. For example, division with
@@ -1877,7 +1874,6 @@
       SRCL.push_back(SRI);
     }
   }
->>>>>>> bfff8914
 
   // clang-format off
   LLVM_DEBUG(
