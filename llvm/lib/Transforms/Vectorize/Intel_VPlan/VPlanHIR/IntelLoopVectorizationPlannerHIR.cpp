--- conflicted
+++ resolved
@@ -34,14 +34,8 @@
                                            cl::desc("Force CFG linearization"));
 
 static cl::opt<bool>
-<<<<<<< HEAD
-    EnableInMemoryEntitiesHIR("vplan-enable-inmemory-entities-hir",
-                              cl::init(false), cl::Hidden,
-                              cl::desc("Enable in memory entities."));
-=======
     EnableInMemoryEntities("vplan-enable-inmemory-entities", cl::init(false),
                            cl::Hidden, cl::desc("Enable in memory entities."));
->>>>>>> 6c8b510a
 
 bool LoopVectorizationPlannerHIR::executeBestPlan(VPOCodeGenHIR *CG, unsigned UF) {
   assert(BestVF != 1 && "Non-vectorized loop should be handled elsewhere!");
@@ -119,9 +113,6 @@
 
 bool LoopVectorizationPlannerHIR::canProcessLoopBody(const VPlan &Plan,
                                                      const VPLoop &Loop) const {
-<<<<<<< HEAD
-  if (EnableInMemoryEntitiesHIR)
-=======
   // TODO: Privates are not being imported from HIRLegality to VPEntities, hence
   // below checks for in-memory entities will not capture OMP SIMD private
   // construct. Remove this check after importing is implemented.
@@ -129,7 +120,6 @@
     return false;
 
   if (EnableInMemoryEntities)
->>>>>>> 6c8b510a
     return true;
 
   // HIR-CG is not setup to deal with instructions related to in-memory entities
@@ -138,8 +128,6 @@
   // we insert entity related instructions.
   const VPLoopEntityList *LE = Plan.getLoopEntities(&Loop);
   return !LE->hasInMemoryEntity();
-<<<<<<< HEAD
-=======
 }
 
 unsigned LoopVectorizationPlannerHIR::getLoopUnrollFactor(bool *Forced) {
@@ -167,5 +155,4 @@
     *Forced = ForcedValue;
 
   return UF;
->>>>>>> 6c8b510a
 }