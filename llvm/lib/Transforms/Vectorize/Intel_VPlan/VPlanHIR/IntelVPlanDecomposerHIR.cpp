//===-- VPlanDecomposeHIR.cpp ---------------------------------------------===//
//
//   Copyright (C) 2018-2020 Intel Corporation. All rights reserved.
//
//   The information and source code contained herein is the exclusive
//   property of Intel Corporation and may not be disclosed, examined
//   or reproduced in whole or in part without explicit written authorization
//   from the company.
//
//===----------------------------------------------------------------------===//
///
/// \file
/// TODO: Port AVR documentation.
///
//===----------------------------------------------------------------------===//

#include "IntelVPlanDecomposerHIR.h"
#include "../IntelVPlanIDF.h"
#include "llvm/Analysis/Intel_LoopAnalysis/Analysis/DDGraph.h"
#include "llvm/Analysis/Intel_LoopAnalysis/Framework/HIRParser.h"
#include "llvm/Analysis/Intel_LoopAnalysis/IR/HLInst.h"
#include "llvm/Analysis/Intel_LoopAnalysis/IR/HLLoop.h"
#include "llvm/Analysis/Intel_LoopAnalysis/Utils/BlobUtils.h"
#include "llvm/Analysis/Intel_LoopAnalysis/Utils/HLNodeUtils.h"
#include "llvm/Support/CommandLine.h"

#define DEBUG_TYPE "vplan-decomposer"

using namespace llvm;
using namespace llvm::vpo;
using namespace llvm::loopopt;

static cl::opt<bool> VPlanForceInvariantDecomposition(
    "vplan-force-invariant-decomposition", cl::init(false), cl::Hidden,
    cl::desc("Force decomposition of invariants"));

// Splice the instruction list of the VPBB where \p Phi belongs, by moving the
// VPPhi instruction to the front of the list
static void movePhiToFront(VPPHINode *Phi) {
  VPBasicBlock *BB = Phi->getParent();
  BB->getInstructions().splice((BB->front()).getIterator(),
                               BB->getInstructions(), Phi->getIterator());
}

// Creates a decomposed VPInstruction that combines \p LHS and \p RHS VPValues
// using \p OpCode as operator and \p MasterVPI as master VPInstruction. If \p
// LHS or \p RHS is null, it returns the non-null VPValue.
VPValue *VPDecomposerHIR::combineDecompDefs(VPValue *LHS, VPValue *RHS,
                                            Type *Ty, unsigned OpCode) {
  assert((LHS != nullptr || RHS != nullptr) && "LHS and RHS cannot be nullptr");

  if (LHS == nullptr)
    return RHS;
  if (RHS == nullptr)
    return LHS;

  auto *NewVPI = cast<VPInstruction>(
      Builder.createNaryOp(OpCode, {LHS, RHS}, LHS->getType()));
  return NewVPI;
}

// Create a VPConstant for an integer coefficient.
VPConstant *VPDecomposerHIR::decomposeCoeff(int64_t Coeff, Type *Ty) {
  assert((Ty->isIntegerTy() || Ty->isPointerTy()) &&
         "Expected integer or pointer type for coefficient.");
  // Null value for pointer types needs special treatment
  if (Coeff == 0 && Ty->isPointerTy())
    return Plan->getVPConstant(Constant::getNullValue(Ty));

  return Plan->getVPConstant(ConstantInt::getSigned(Ty, Coeff));
}

// Create a VPInstruction with \p Src as source operand, \p ConvOpCode as
// conversion opcode and \p DestType as destination type.
VPInstruction *VPDecomposerHIR::decomposeConversion(VPValue *Src,
                                                    unsigned ConvOpCode,
                                                    Type *DestType) {
  auto *NewConv = cast<VPInstruction>(
      Builder.createNaryOp(ConvOpCode, {Src}, DestType));
  return NewConv;
}

// Create a VPInstruction for the conversion of \p CE, if any, using \p Src as a
// source operand. Return \p Src if \p CE doesn't have conversion.
VPValue *VPDecomposerHIR::decomposeCanonExprConv(CanonExpr *CE, VPValue *Src) {
  if (CE->getDestType() == CE->getSrcType())
    return Src;

  if (CE->isZExt())
    return decomposeConversion(Src, Instruction::ZExt, CE->getDestType());
  if (CE->isSExt())
    return decomposeConversion(Src, Instruction::SExt, CE->getDestType());
  if (CE->isTrunc())
    return decomposeConversion(Src, Instruction::Trunc, CE->getDestType());

  llvm_unreachable("Unsupported conversion in VPlan decomposer!");
}

// Create a VPInstruction for the conversion from \p Src's type to \p DestTy.
VPValue *VPDecomposerHIR::decomposeBlobImplicitConv(VPValue *Src,
                                                    Type *DestTy) {
  Type *SrcTy = Src->getType();
  if (SrcTy == DestTy)
    return Src;

  if (SrcTy->isPointerTy() && DestTy->isIntegerTy())
    return decomposeConversion(Src, Instruction::PtrToInt, DestTy);
  if (SrcTy->isIntegerTy() && DestTy->isPointerTy())
    return decomposeConversion(Src, Instruction::IntToPtr, DestTy);

  llvm_unreachable("Unexpected blob implicit conversion!");
}

// Decompose a blob given its \p BlobIdx and \p BlobCoeff. Return the last
// VPValue resulting from its decomposition.
VPValue *VPDecomposerHIR::decomposeBlob(RegDDRef *RDDR, unsigned BlobIdx,
                                        int64_t BlobCoeff) {
  BlobTy Blob = RDDR->getBlobUtils().getBlob(BlobIdx);
  VPValue *DecompBlob;

  // Avoid invariant blob decomposition if the same is enabled. However, for
  // constant data blobs, and standalone blobs continue regular decomposition.
  if (VPlanForceInvariantDecomposition ||
      RDDR->getBlobUtils().isConstantDataBlob(Blob) ||
      RDDR->isNonDecomposable() || RDDR->getBlobDDRef(BlobIdx) ||
      RDDR->findMaxBlobLevel(BlobIdx) >= OutermostHLp->getNestingLevel()) {
    // Decompose Blob.
    VPBlobDecompVisitor BlobDecomp(*RDDR, *this);
    DecompBlob = BlobDecomp.visit(Blob);
  } else
    DecompBlob = Plan->getVPExternalDefForBlob(RDDR, BlobIdx);

  assert(DecompBlob && "Blob was not decomposed into valid VPValues");

  if (BlobCoeff != 1) {
    // Create VPInstruction for Coeff * blob.
    Type *BlobTy = Blob->getType();
    Type *CoeffType;

    if (BlobTy->isPointerTy()) {
      // If coeff != 1 and blob type is pointer, only -1 coeff is allowed for
      // now.
      assert((BlobCoeff == -1) &&
             "Unexpected blob coefficient for pointer type.");

      unsigned PointerSize =
          RDDR->getDDRefUtils().getDataLayout().getPointerTypeSizeInBits(
              BlobTy);
      switch (PointerSize) {
      case 64:
        CoeffType = Type::getInt64Ty(*Plan->getLLVMContext());
        break;
      case 32:
        CoeffType = Type::getInt32Ty(*Plan->getLLVMContext());
        break;
      default:
        llvm_unreachable("Unexpected pointer size.");
      }

      // Generate pointer-to-int comparison for pointer blob with -1 coefficient
      // (-1 * PtrToInt(p)).
      DecompBlob = decomposeBlobImplicitConv(DecompBlob, CoeffType);
    } else
      CoeffType = Blob->getType();

    VPValue *BlobCoeffValue = decomposeCoeff(BlobCoeff, CoeffType);
    DecompBlob = combineDecompDefs(DecompBlob, BlobCoeffValue, Blob->getType(),
                                   Instruction::Mul);
  }

  return DecompBlob;
}

// Return the HLLoop given an IV level by traversing HLLoops starting from the
// HLLoop parent of \p DDR.
static HLLoop *getHLLoopForLevel(DDRef *DDR, unsigned IVLevel) {
  HLLoop *ParentLp = DDR->getParentLoop();
  assert(ParentLp && "Expected parent HLLoop for DDRef!");

  while (ParentLp->getNestingLevel() != IVLevel) {
    ParentLp = ParentLp->getParentLoop();
    assert(ParentLp && "HLLoop not found for IV level!");
  }

  return ParentLp;
}

// Decompose the IV sub-expression of a CanonExpr. Return the last VPValue
// resulting from its decomposition.
VPValue *VPDecomposerHIR::decomposeIV(RegDDRef *RDDR, CanonExpr *CE,
                                      unsigned IVLevel, Type *Ty) {
  int64_t IVConstCoeff;
  unsigned IVBlobIndex;
  CE->getIVCoeff(IVLevel, &IVBlobIndex, &IVConstCoeff);
  VPValue *DecompIV = nullptr;

  if (IVBlobIndex != InvalidBlobIndex)
    // Create VPInstruction for blob * IV.
    // The blob coefficient 1 because the IV coefficient is IVConstCoeff and
    // it's processed later.
    DecompIV = decomposeBlob(RDDR, IVBlobIndex, 1 /*BlobCoeff*/);

  if (IVConstCoeff != 1) {
    VPValue *DecompIVCoeff = decomposeCoeff(IVConstCoeff, Ty);
    DecompIV = combineDecompDefs(DecompIVCoeff, DecompIV, Ty, Instruction::Mul);
  }

  VPValue *VPIndVar = HLLp2IVPhi[getHLLoopForLevel(RDDR, IVLevel)];
  if (!VPIndVar)
    // If there is no PHI in the map, it means that the IV is an external
    // definition.
    // TODO: We could be creating redundant external definitions here because
    // this external definition cannot be mapped to an HLInst. Add check at the
    // beginning of this function to return an existing external definition in
    // the VPlan pool.
    VPIndVar = Plan->getVPExternalDefForIV(IVLevel, Ty);

  auto IVTy = VPIndVar->getType();

  // Add a conversion for VPIndVar if its type does not match canon expr
  // type specified in Ty. We mimic the code from HIR CG here.
  if (Ty != IVTy) {
    assert(Ty->isIntegerTy() && "Expected integer type");
    if (Ty->getPrimitiveSizeInBits() > IVTy->getPrimitiveSizeInBits()) {
      bool IsNSW = OutermostHLp->hasSignedIV();
      VPIndVar = IsNSW ? decomposeConversion(VPIndVar, Instruction::SExt, Ty)
                       : decomposeConversion(VPIndVar, Instruction::ZExt, Ty);
    } else
      VPIndVar = decomposeConversion(VPIndVar, Instruction::Trunc, Ty);

    // Mark that the IV convert needs to be folded into the containing canon
    // expression. This is important for preserving linear canon expressions in
    // generated vector code.
    cast<VPInstruction>(VPIndVar)->setFoldIVConvert(true);
  }

  DecompIV = combineDecompDefs(DecompIV, VPIndVar, Ty, Instruction::Mul);
  return DecompIV;
}

// When removing IV and forming external def, we force denominator to 1 and set
// dest type to be the same as source type. Consider the following canon
// expression whose source type is i32 and the destination type is i64(sext).
//
//    (IV1 * C1 * b1 + IV2 * C2 * b2 + IV3 * C3 * b3 + B1 + B2 + C4) / Denom
//
// C1/C2/C3 are constant IV coefficients. C4 is the constant additive. The blob
// coefficients b1/b2 are invariant at level 3 where we are trying to
// vectorize. The goal here is to avoid decomposing the invariant part of this
// canon expression. This is done by removing IV at level 3 as stated above.
// Once this is done, the invariant part of the canon expression looks like the
// following whose source and dest types are i32.
//
//    InvCE = (IV1 * C1 * b1 + IV2 * C2 * b2 + B1 + B2 + C4)
//
// The decomposition for the original CE then looks like the following:
//
//    t1 = mul IV3, C3
//    t2 = mul t1, b3
//    t3 = add InvCE, t2
//    t4 = div t3, Denom
//    origce = sext t4 to i64
//
// Also, consider the following canon expressions where %n1 and %n2 are
// invariant. This also allows us to create one invariant for %n1 + %n2.
//
//     (i1 + %n1 + %n2)  /  9 (source and dest types are i64)
//     i1 + %n1 + %n2         (source type is i64 and dest type is i32)
//
// Remove IV from CE at specified LoopLevel and return the original denominator
// and destination type in DenomP/DestTypeP respectively if non-null.
static void processIVRemoval(CanonExpr *CE, unsigned LoopLevel,
                             int64_t *DenomP = nullptr,
                             Type **DestTypeP = nullptr) {
  if (DenomP)
    *DenomP = CE->getDenominator();
  if (DestTypeP)
    *DestTypeP = CE->getDestType();
  CE->setDenominator(1);
  CE->setDestType(CE->getSrcType());
  CE->removeIV(LoopLevel);
}

// Decompose a CanonExpr. Return the last VPValue resulting from its
// decomposition.
VPValue *VPDecomposerHIR::decomposeCanonExpr(RegDDRef *RDDR, CanonExpr *CE) {
  LLVM_DEBUG(dbgs() << "  Decomposing CanonExpr: "; CE->dump(); dbgs() << "\n");
  VPValue *DecompDef = nullptr;
  // Set debug locations for all newly created VPIs from decomposition of this
  // CE.
  ScopeDbgLoc DbgLoc(Builder, CE->getDebugLoc());

  // Return true if we want to force regular decomposition of given
  // canon expression.
  auto forceRegularDecomposition = [](CanonExpr *CE, unsigned VecLoopLevel) {
    // Do regular decomposition if invariant decomposition is forced.
    if (VPlanForceInvariantDecomposition)
      return true;

    // We want to force regular decomposition for canon expressions that are
    // constants or self blobs once we ignore the IV at vectorization loop
    // level. Remove IV if needed and mark for later restore of IV.
    bool RestoreIV = false, UseRegular = false;
    int64_t IVConstCoeff;
    unsigned IVBlobIndex;
    CE->getIVCoeff(VecLoopLevel, &IVBlobIndex, &IVConstCoeff);

    int64_t Denom;
    Type *DestType;
    if (IVConstCoeff) {
      RestoreIV = true;
      processIVRemoval(CE, VecLoopLevel, &Denom, &DestType);
    }

    // Avoid creating an external def for constants - continue generating a
    // VPConstant.
    if (CE->isConstant())
      UseRegular = true;

    // Continue creating a VPBlob external def for standalone blob canon
    // expressions which includes self blobs.
    if (CE->isStandAloneBlob())
      UseRegular = true;

    // Continue creating an VPIndVar if the CE is a stand alone IV.
    if (CE->isStandAloneIV(false /* AllowConversion */))
      UseRegular = true;

    // Restore IV at vectorization loop level if needed.
    if (RestoreIV) {
      CE->addIV(VecLoopLevel, IVBlobIndex, IVConstCoeff);
      CE->setDestType(DestType);
      CE->setDenominator(Denom);
    }

    return UseRegular;
  };

  unsigned VecLoopLevel = OutermostHLp->getNestingLevel();
  bool ForceRegularDecomposition = forceRegularDecomposition(CE, VecLoopLevel);

  // Avoid decomposing invariant canon expressions.
  if (!ForceRegularDecomposition && CE->isInvariantAtLevel(VecLoopLevel))
    return Plan->getVPExternalDefForCanonExpr(CE, RDDR);

  // Check to see if we can avoid decomposition of canon expression portion
  // after removing the IV at level being vectorized. Boolean flag is set to
  // true if we can do so. TODO - revisit for multi level vectorization when
  // we support this in future.
  bool InvariantWithoutIV = false;

  // If the loop-level is max loop-nest level, then there are no more inner
  // loops to check.
  bool IsInvariantAtInnerLoopLevel =
      VecLoopLevel == loopopt::MaxLoopNestLevel
          ? true
          : CE->isInvariantAtLevel(VecLoopLevel + 1);

  // The canon expression is a candidate if we are not forcing regular
  // decomposition for this canon expression, it is linear at vec loop level and
  // invariant at any inner loop level.
  if (!ForceRegularDecomposition && CE->isLinearAtLevel(VecLoopLevel) &&
      IsInvariantAtInnerLoopLevel) {
    auto *CEClone = CE->clone();
    processIVRemoval(CEClone, VecLoopLevel);
    assert(CEClone->isInvariantAtLevel(VecLoopLevel) &&
           "Expected invariant CEClone");

    DecompDef = Plan->getVPExternalDefForCanonExpr(CEClone, RDDR);
    InvariantWithoutIV = true;
  }

  // If the canon expression is invariant once we ignore IV at the vectorization
  // level, we do not need to decompose blobs.
  if (!InvariantWithoutIV)
    // Decompose blobs.
    for (auto BlobIt = CE->blob_begin(); BlobIt != CE->blob_end(); ++BlobIt) {
      unsigned BlobIdx = CE->getBlobIndex(BlobIt);
      assert(BlobIdx != InvalidBlobIndex && "Invalid blob index!");

      int64_t BlobCoeff = CE->getBlobCoeff(BlobIdx);
      assert(BlobCoeff != 0 && "Invalid blob coefficient!");

      VPValue *DecompBlob = decomposeBlobImplicitConv(
          decomposeBlob(RDDR, BlobIdx, BlobCoeff), CE->getSrcType());
      DecompDef = combineDecompDefs(DecompDef, DecompBlob, CE->getSrcType(),
                                    Instruction::Add);
    }

  // Decompose IV expression. If the canon expression is invariant without
  // vectorization level IV, we only need to decompose vectorization level
  // IV.
  for (auto IVIt = CE->iv_begin(), E = CE->iv_end(); IVIt != E; ++IVIt) {
    int64_t IVConstCoeff = CE->getIVConstCoeff(IVIt);
    if (IVConstCoeff != 0 &&
        (!InvariantWithoutIV ||
         CE->getLevel(IVIt) == OutermostHLp->getNestingLevel())) {
      VPValue *DecompIV =
          decomposeIV(RDDR, CE, CE->getLevel(IVIt), CE->getSrcType());
      DecompDef = combineDecompDefs(DecompDef, DecompIV, CE->getSrcType(),
                                    Instruction::Add);
    }
  }

  // If the canon expression is invariant without vectorization level IV,
  // the constant additive will be part of the invariant and should be skipped.
  if (!InvariantWithoutIV) {
    // Decompose constant additive. If it's 0, we ignore it when the CE has more
    // components (e.g., X + 0). Otherwise, CE is representing the constant 0
    // and we have to generate a VPValue for it.
    int64_t AddCoeff = CE->getConstant();
    if (AddCoeff != 0 || !DecompDef) {
      VPValue *DecompCoeff = decomposeCoeff(AddCoeff, CE->getSrcType());
      DecompDef = combineDecompDefs(DecompDef, DecompCoeff, CE->getSrcType(),
                                    Instruction::Add);
    }
  }

  // Decompose denominator.
  int64_t Denominator = CE->getDenominator();
  if (Denominator != 1) {
    VPValue *DecompDenom = decomposeCoeff(Denominator, CE->getSrcType());
    DecompDef = combineDecompDefs(DecompDef, DecompDenom, CE->getSrcType(),
                                  CE->isUnsignedDiv() ? Instruction::UDiv
                                                      : Instruction::SDiv);
  }

  // Decompose conversions.
  DecompDef = decomposeCanonExprConv(CE, DecompDef);

  assert(DecompDef && "CanonExpr has not been decomposed");
  return DecompDef;
}

/// Utility to get alignment information attached to given memref. When the ref
/// does not have alignment information we default to the ABI alignment for the
/// ref's type, similar to LLVM behavior.
static Align getAlignForMemref(RegDDRef *Ref) {
  assert(Ref->isMemRef() && "Memref expected to compute alignment.");
  unsigned Alignment = Ref->getAlignment();
  if (!Alignment) {
    auto DL = Ref->getDDRefUtils().getDataLayout();
    Alignment = DL.getABITypeAlignment(Ref->getDestType());
  }

  return Align(Alignment);
}

// Decompose the incoming HIR memory reference \p Ref. Return the last VPValue
// resulting from its decomposition.
//
// The incoming DDRef can either be a LHS or RHS operand for the parent DDNode.
// In case of a RHS operand we generate an additional `load` VPInstruction along
// with decomposing the DDRef into subscript (and bitcast if needed). For a LHS
// operand no additional instruction is generated, since VPInstructions
// representing the RHS must be generated first before generating the `store`.
// This technique also simplifies the decomposition code to handle loads cleaned
// up by HIR's Temp Cleanup pass (example 2). NOTE: If RHS operand is AddressOf
// type then load will not be generated.
//
// Examples -
// 1. %0 = (@b)[0][i1]
//
//    The RHS memory operand will be decomposed as -
//    %vp0 = subscript %b, 0, %vpi1
//    %vpl = load %vp0
//
//    createVPInstruction will later pick the load (always the last generated
//    "operand" for a load HLInst) as master VPI.
//
// 2. %0 = (@b)[0][i1]  +  (@c)[0][i1]
//
//    Both the RHS memory operands will be decomposed as -
//    %vp0 = subscript %b, 0, %vpi1
//    %vp1 = load %vp0
//    %vp2 = subscript %c, 0, %vpi1
//    %vp3 = load %vp2
//
//    createVPInstruction will be responsible for generating the `add`
//    VPInstruction using %vp1 and %vp3 as operands and set as master VPI.
//
// 3. (@a)[0][i1] = %0
//
//    The LHS memory operand will be decomposed as -
//    %vp0 = subscript %a, 0, %vpi1
//
//    createVPInstruction will then generate a `store` VPInstruction using %vp0
//    as operand.
//
VPValue *VPDecomposerHIR::decomposeMemoryOp(RegDDRef *Ref) {
  LLVM_DEBUG(dbgs() << "VPDecomp: Decomposing memory operand: "; Ref->dump();
             dbgs() << "\n");

  assert(Ref->hasGEPInfo() &&
         "Expected a GEP RegDDRef to decompose memory operand.");

  // Final VPInstruction obtained on decomposing the MemOp
  VPValue *MemOpVPI;
  ScopeDbgLoc GepDbgLoc(Builder, Ref->getGepDebugLoc());

  VPValue *DecompBaseCE = decomposeCanonExpr(Ref, Ref->getBaseCE());

  LLVM_DEBUG(dbgs() << "VPDecomp: Memop DecompBaseCE: "; DecompBaseCE->dump();
             dbgs() << "\n");

  unsigned NumDims = Ref->getNumDimensions();
  assert(NumDims > 0 && "Number of dimensions in memory operand is 0.");

  // If Ref is of the form a[0] or &a[0], subscript instructions are not needed.
  // TODO: This is needed for correctness of any analysis with opaque types.
  // However HIR codegen should be aware of this lack of subscript for Refs of
  // form a[0] and &a[0] and generate them if needed during codegen. For example
  // check Transforms/Intel_VPO/Vecopt/hir_vector_opaque_type.ll
  if (NumDims == 1 && !Ref->hasTrailingStructOffsets() &&
      (*Ref->canon_begin())->isZero())
    MemOpVPI = DecompBaseCE;
  else {
    // Determine resulting type of the subscript instruction
    //
    // Example: float a[1024];
    //
    // @a[0][i] will be decomposed as -
    // float* %vp = subscript [1024 x float]* %a, i64 0, i64 %i
    //
    // Here -
    // SubscriptResultType = float*
    //
    // NOTE: Type information about pointer type or pointer element type can be
    // retrieved anytime from the pointer operand of subscript instruction.
    //

    Type *SubscriptResultType = Ref->getSrcType();

    // For store/load references we need to convert to PointerType
    if (!Ref->isAddressOf())
      SubscriptResultType =
          PointerType::get(SubscriptResultType, Ref->getPointerAddressSpace());

    // Process lowers, strides, indices and struct offsets for each dimension to
    // create operands of VPSubscript.
    SmallVector<VPValue *, 4> Lowers;
    SmallVector<VPValue *, 4> Strides;
    SmallVector<VPValue *, 4> Indices;
    VPSubscriptInst::DimStructOffsetsMapTy StructOffsets;
    VPSubscriptInst::DimTypeMapTy Types;
    for (unsigned I = NumDims; I > 0; --I) {
      VPValue *DecompLower = decomposeCanonExpr(Ref, Ref->getDimensionLower(I));
      VPValue *DecompStride =
          decomposeCanonExpr(Ref, Ref->getDimensionStride(I));
      VPValue *DecompIndex = decomposeCanonExpr(Ref, Ref->getDimensionIndex(I));
      LLVM_DEBUG(dbgs() << "VPDecomp: Memop DecompLower: "; DecompLower->dump();
                 dbgs() << "\n");
      LLVM_DEBUG(dbgs() << "VPDecomp: Memop DecompStride: ";
                 DecompStride->dump(); dbgs() << "\n");
      LLVM_DEBUG(dbgs() << "VPDecomp: Memop DecompIndex: "; DecompIndex->dump();
                 dbgs() << "\n");
      Lowers.push_back(DecompLower);
      Strides.push_back(DecompStride);
      Indices.push_back(DecompIndex);

      // Get trailing struct offsets for dimension.
      auto HIRDimOffsets = Ref->getTrailingStructOffsets(I);

      // Add the offsets for the corresponding dimension operand only if it is
      // non-empty
      if (!HIRDimOffsets.empty()) {
        for (auto OffsetVal : HIRDimOffsets) {
          LLVM_DEBUG(dbgs()
                     << "VPDecomp: Struct Offset: " << OffsetVal << "\n");
          // Dimensions in VPSubscriptInst are zero-indexed, hence attach the
          // offset to I-1 dimension.
          StructOffsets[I - 1].push_back(OffsetVal);
        }
      }

      // Get type associated for dimension.
      Types[I - 1] = Ref->getDimensionType(I);
    }

    if (Ref->isInBounds())
      MemOpVPI = Builder.createInBoundsSubscriptInst(
          SubscriptResultType, NumDims, Lowers, Strides, DecompBaseCE, Indices,
          StructOffsets, Types);
    else
      MemOpVPI = Builder.createSubscriptInst(SubscriptResultType, NumDims,
                                             Lowers, Strides, DecompBaseCE,
                                             Indices, StructOffsets, Types);
  }

  // Create a bitcast instruction if needed
  auto BitCastDestTy = Ref->getBitCastDestType();
  if (BitCastDestTy) {
    LLVM_DEBUG(dbgs() << "VPDecomp: BitCastDestTy: "; BitCastDestTy->dump();
               dbgs() << "\n");
    MemOpVPI =
        Builder.createNaryOp(Instruction::BitCast, {MemOpVPI}, BitCastDestTy);
  }

  // If memory reference is AddressOf type, return the last generated
  // VPInstruction
  if (Ref->isAddressOf())
    return MemOpVPI;

  ScopeDbgLoc DbgLoc(Builder, Ref->getMemDebugLoc());

  if (Ref->isRval()) {
    // If memory reference is an RVal, then it corresponds to a load. Create a
    // new load VPInstruction to represent it.
    assert(isa<PointerType>(MemOpVPI->getType()) &&
           "Base type of load is not a pointer.");
    // Result type of load will be element type of the pointer
    MemOpVPI = Builder.createLoad(
        cast<PointerType>(MemOpVPI->getType())->getElementType(), MemOpVPI);

    // Save away scalar memref symbase and original alignment for later use.
    auto *MemOpVPInst = cast<VPLoadStoreInst>(MemOpVPI);
    MemOpVPInst->setSymbase(Ref->getSymbase());
    MemOpVPInst->setAlignment(getAlignForMemref(Ref));

    // FIXME: This special-casing for loads that are HLInst is becoming more
    // complicated than expected since we also have to special-case
    // createVPInstruction. I think that special-case this code to avoid
    // creating the VPInstruction load for load HLInsts is starting to make more
    // sense now.
    // Attach the DDRef definition operand for loads that are not standalone
    // HLInst. Standalone loads are handled in createVPInstruction.
    auto *HInst = dyn_cast<HLInst>(Ref->getHLDDNode());
    if (!HInst || !isa<LoadInst>(HInst->getLLVMInstruction()) ||
        HInst->getRvalDDRef() != Ref)
      cast<VPInstruction>(MemOpVPI)->HIR.setOperandDDR(Ref);
  }

  LLVM_DEBUG(dbgs() << "VPDecomp: MemOpVPI: "; MemOpVPI->dump();
             dbgs() << "\n");

  return MemOpVPI;
}

// Decompose the RegDDRef operand of an HLDDNode. Return the last VPValue
// resulting from its decomposition.
VPValue *VPDecomposerHIR::decomposeVPOperand(RegDDRef *RDDR) {
  assert(RDDR && "Expected a valid RegDDRef.");
  if (RDDR->isTerminalRef())
    return decomposeCanonExpr(RDDR, RDDR->getSingleCanonExpr());

  // Memory ops
  return decomposeMemoryOp(RDDR);
}

// Utility function that returns a CmpInst::Predicate for a given DDNode. The
// return value is in the context of the *plain* CFG construction:
//   1) HLInst representing a CmpInst -> CmpInst's opcode.
//   2) HLLoop -> ICMP_SLE or ICMP_ULE (bottom test).
// NOTE: Decomposition of HLIf nodes currently don't use this utility function
static CmpInst::Predicate getPredicateFromHIR(HLDDNode *DDNode) {
  assert((isa<HLInst>(DDNode) || isa<HLLoop>(DDNode)) &&
         "Expected HLInst or HLLoop.");

  if (auto *HInst = dyn_cast<HLInst>(DDNode)) {
    assert(isa<CmpInst>(HInst->getLLVMInstruction()) && "Expected CmpInst.");
    return cast<CmpInst>(HInst->getLLVMInstruction())->getPredicate();
  }

  // Get the predicate for the HLLoop bottom test condition.
  auto *HLp = cast<HLLoop>(DDNode);
  assert((HLp->isDo() || HLp->isDoMultiExit()) && HLp->isNormalized() &&
         "Expected single-exit normalized DO HLLoop.");
  assert(HLp->getLowerCanonExpr()->getDestType()->isIntegerTy() &&
         HLp->getUpperCanonExpr()->getDestType()->isIntegerTy() &&
         "HLLoops only support integer IVs.");

  // HLLoop upper-bound is inclusive so we return the proper less-equal
  // predicate based on the sign bit of the comparison type.
  // TODO: Does HIR perform any normalization regarding sign/unsigned types?
  if (cast<IntegerType>(HLp->getLowerCanonExpr()->getDestType())->getSignBit())
    return CmpInst::ICMP_SLE;

  return CmpInst::ICMP_ULE;
}

// Return true if \p Def is considered an external definition. An external
// definition is a definition that happens outside of the outermost HLLoop,
// including its preheader and exit.
bool VPDecomposerHIR::isExternalDef(const DDRef *DDR) {
  // TODO: We are pushing outermost loop PH and Exit outside of the VPlan region
  // for now so this code won't be valid until we bring them back. return
  // !Def->getHLNodeUtils().contains(OutermostHLp, Def,
  //                                 true /*include preheader/exit*/);
  return OutermostHLp->isLiveIn(DDR->getSymbase());
}

// Utility function to determine if the live-in external definition of ref \p
// UseDDR should be accounted for. This function assumes that \p UseDDR is
// live-in to the loop, whose data dependencies are represented in \p DDG.
static bool useLiveInDef(DDRef *UseDDR, const loopopt::DDGraph &DDG) {
  assert(UseDDR->isRval() && "Live-in use analysis is only for RValue refs.");
  auto InEdges = DDG.incoming(UseDDR);

  // For every reaching definition of UseDDR within the loop (DDG is constructed
  // only for loop being vectorized), check if it kills the live-in definition
  // of UseDDR. This happens when the source node of the dependency edge
  // strictly dominates the sink node where UseDDR is used.
  for (auto *Edge : InEdges) {
    HLDDNode *SrcNode = Edge->getSrc()->getHLDDNode();
    HLDDNode *SinkNode = UseDDR->getHLDDNode();
    if (HLNodeUtils::strictlyDominates(SrcNode, SinkNode))
      return false;
  }

  return true;
}

// Return the number of reaching definitions for \p DDR. Reaching definitions
// are computed based on the edges of the DDGraph of the outermost loop that we
// are representing, plus one, if \p DDR is a live-in value of the outermost
// loop.
unsigned VPDecomposerHIR::getNumReachingDefinitions(DDRef *UseDDR) {
  assert(UseDDR->isRval() && "DDRef must be an RValue!");

  if (UseDDR->isMetadata())
    // Metadata operands has a single definition since they are globally defined
    // only once.
    return 1;

  auto BlobInEdges = DDG.incoming(UseDDR);
  auto NumEdges = std::distance(BlobInEdges.begin(), BlobInEdges.end());

  if (isExternalDef(UseDDR))
    return NumEdges + useLiveInDef(UseDDR, DDG);
  else
    return NumEdges;
}

// Return a pointer to the last VPInstruction of \p VPBB (before terminator
// instruction). Return nullptr if \p VPBB is empty (or has only terminator
// instruction).
static VPInstruction *getLastVPI(VPBasicBlock *VPBB) {
  if (VPBB->empty())
    return nullptr;
  if (VPBB->size() == 1) {
    assert(isa<VPBranchInst>(VPBB->begin()));
    return nullptr;
  }
  return &*std::prev(VPBB->terminator());
}

// Set \p MasterVPI as master VPInstruction of all the decomposed VPInstructions
// between \p LastVPIBeforeDec and the own MasterVPI. If LastVPIBeforeDec is
// null, the first decomposed VPInstruction is the first one in \p VPBB.
void VPDecomposerHIR::setMasterForDecomposedVPIs(
    VPInstruction *MasterVPI, VPInstruction *LastVPIBeforeDec,
    VPBasicBlock *VPBB) {
  assert(MasterVPI->getParent() == VPBB && "MasterVPI must be in VPBB.");
  assert((!LastVPIBeforeDec || LastVPIBeforeDec->getParent() == VPBB) &&
         "LastVPIBeforeDec must be in VPBB.");

  VPBasicBlock::iterator DecompVPIStart =
      LastVPIBeforeDec == nullptr
          ? VPBB->begin()
          : std::next(VPBasicBlock::iterator(LastVPIBeforeDec));
  VPBasicBlock::iterator DecompVPIEnd = VPBasicBlock::iterator(MasterVPI);
  for (auto &DecompVPI : make_range(DecompVPIStart, DecompVPIEnd)) {
    // DecompVPI is a new VPInstruction at this point. To be marked as
    // decomposed VPInstruction with the following 'setMaster'.
    assert(DecompVPI.isNew() && "Expected new VPInstruction!");
    DecompVPI.HIR.setMaster(MasterVPI);
  }
}

VPValue *VPDecomposerHIR::getVPValueForNode(const loopopt::HLNode *Node) {
  if (auto DDNode = dyn_cast<HLDDNode>(Node)) {
    auto VPValIt = HLDef2VPValue.find(DDNode);
    if (VPValIt != HLDef2VPValue.end())
      return VPValIt->second;
  }
  return nullptr;
}

// Create VPInstruction for \p Node and insert it in VPBuilder's insertion
// point. If \p Node is an HLIf, we create VPCmpInsts to handle multiple
// predicates. HLLoop are not expected.
VPInstruction *
VPDecomposerHIR::createVPInstruction(HLNode *Node,
                                     ArrayRef<VPValue *> VPOperands) {
  assert(Node && "Expected Node to create a VPInstruction.");
  assert(!isa<HLLoop>(Node) && "HLLoop shouldn't be processed here!");

  // Create VPCmpInst for HLInst representing a CmpInst.
  VPInstruction *NewVPInst;
  auto DDNode = cast<HLDDNode>(Node);

  // There should't be any VPValue for Node at this point. Otherwise, we
  // visited Node when we shouldn't, breaking the RPO traversal order.
  assert(!HLDef2VPValue.count(DDNode) && "Node shouldn't have been visited.");

  // Generate a VPInstruction using LLVMInst opcode and the operands in
  // VPOperands. DDNode if non-null will be used to setup the underlying
  // node. HInst is used to obtain instruction specific information when
  // needed.
  auto genVPInst = [this](const Instruction *LLVMInst, HLDDNode *DDNode,
                          HLInst *HInst, ArrayRef<VPValue *> VPOperands) {
    VPInstruction *NewVPInst;
    if (HInst->isCopyInst()) {
      // Handle HIR copy instruction.
      assert(VPOperands.size() == 1 &&
             "Invalid number of operands for copy instruction.");
      NewVPInst = Builder.createHIRCopy(VPOperands[0], DDNode);
    } else if (isa<CmpInst>(LLVMInst)) {
      assert(VPOperands.size() == 2 && "Expected 2 operands in CmpInst.");
      CmpInst::Predicate CmpPredicate = getPredicateFromHIR(HInst);
      // NOTE: Decomposer::createCmpInst wrapper isn't used here because all the
      // underlying metadata will be obtained by processing of the original
      // HLInst which is a standalone Cmp operation.
      NewVPInst = Builder.createCmpInst(CmpPredicate, VPOperands[0],
                                        VPOperands[1], DDNode);
    } else if (isa<SelectInst>(LLVMInst)) {
      // Handle HLInst idioms such as Abs.
      if (HInst->isAbs()) {
        assert(VPOperands.size() == 1 &&
               "Invalid number of operands for abs instruction.");
        NewVPInst = Builder.createAbs(VPOperands[0], DDNode);
      } else {
        // Handle decomposition of generic select instruction
        assert(VPOperands.size() == 4 &&
               "Invalid number of operands for HIR select instruction.");

        VPValue *CmpLHS = VPOperands[0];
        VPValue *CmpRHS = VPOperands[1];
        VPValue *TVal = VPOperands[2];
        VPValue *FVal = VPOperands[3];

        // Decompose first 2 operands into a CmpInst used as predicate for
        // select
        VPCmpInst *Pred = createCmpInst(HInst->getPredicate(), CmpLHS, CmpRHS);
        // Set underlying DDNode for the select VPInstruction since it may be
        // the master VPInstruction which will be the case if DDNode is
        // non-null.
        NewVPInst = cast<VPInstruction>(Builder.createNaryOp(
            Instruction::Select, {Pred, TVal, FVal}, TVal->getType(), DDNode));
      }
    } else if (isa<LoadInst>(LLVMInst)) {
      // No-op behavior for load nodes since the VPInstruction is already added
      // by decomposeMemoryOp. Check comments in decomposeMemoryOp definition
      // for more details.
      assert(VPOperands.size() == 1 &&
             "Load instruction must have single operand only.");
      NewVPInst = cast<VPInstruction>(VPOperands.back());
      assert(NewVPInst->getOpcode() == Instruction::Load &&
             "Incorrect instruction added for load.");
      // Set the underlying DDNode for the load instruction since it may be
      // master VPI for this node which will be the case if DDNode is non-null.
      if (DDNode)
        NewVPInst->HIR.setUnderlyingNode(DDNode);
    } else if (isa<StoreInst>(LLVMInst)) {
      // Decompose store instruction into VPLoadStoreInst.
      assert(VPOperands.size() == 2 &&
             "Store instruction must have 2 operands only.");
      NewVPInst = Builder.createStore(VPOperands[0], VPOperands[1], DDNode);
    } else if (auto *Call = dyn_cast<CallInst>(LLVMInst)) {
      if (auto *IntrinCall = dyn_cast<IntrinsicInst>(Call)) {
        if (IntrinCall->getIntrinsicID() == Intrinsic::intel_subscript) {
          NewVPInst = cast<VPSubscriptInst>(VPOperands[0]);
          // Make subscript the master instruction since it was already created.
          NewVPInst->HIR.setUnderlyingNode(DDNode);
          return NewVPInst;
        }
      }

      assert(HInst->isCallInst() && "Underlying HLInst expected to be call.");
      VPValue *CalledValue;
      // For indirect calls, called value (function) is the last operand
      // DDRef.
      unsigned ArgOperandOffset = 0;
      if (HInst->isIndirectCallInst()) {
        CalledValue = VPOperands.back();
        ArgOperandOffset = 1;
      } else {
        Function *F = Call->getCalledFunction();
        assert(F && "Call HLInst does not have called function.");
        CalledValue = Plan->getVPConstant(F);
      }
      SmallVector<VPValue *, 4> ArgList(VPOperands.begin(),
                                        VPOperands.end() - ArgOperandOffset);
      NewVPInst = Builder.createCall(
          CalledValue, ArgList, HInst /*Used to get underlying call*/,
          DDNode /*Used to determine if this VPCall is master/slave*/);
    } else
      // Generic VPInstruction.
      NewVPInst = cast<VPInstruction>(Builder.createNaryOp(
          LLVMInst->getOpcode(), VPOperands, LLVMInst->getType(), DDNode));

    // Capture operator flags like FastMathFlags, overflowing flags (nsw/nuw)
    // and exact flag.
    // TODO: Check other parts of decomposer where operator instructions can be
    // emitted. Example NUW/NSW flags from CanonExprs (in future?).
    NewVPInst->copyOperatorFlagsFrom(LLVMInst);

    return NewVPInst;
  };

  if (auto *HInst = dyn_cast<HLInst>(Node)) {
    const Instruction *LLVMInst = HInst->getLLVMInstruction();
    assert(LLVMInst && "Missing LLVM Instruction for HLInst.");

    // Set debug location for VPInstruction generated for given HLInst.
    ScopeDbgLoc DbgLoc(Builder, HInst->getDebugLoc());

    // Any LLVM instruction which semantically has a terminal lval/rval can
    // alternatively contain a memref operand in HIR. For example, an add
    // instruction can look like the following in HIR:
    //        A[i] = B[i] + C[i].
    // Rval memory references are handled properly when we create corresponding
    // VPOperands. However, instructions such as the above, need to be
    // decomposed into two separate instructions. In this case, LLVMInst will be
    // an add instruction and VPOperands will contain VPValues corresponding to
    // B[i], C[i], and &A[i]. We generate an add instruction using the first two
    // VPValues. The result of add becomes the value being stored and we
    // generate a store instruction using the result of the add and the VPValue
    // corresponding to &A[i]. The generated store instruction is set as the
    // master instruction.
    RegDDRef *LvalDDR = HInst->getLvalDDRef();

    if (LvalDDR && LvalDDR->isMemRef() &&
        LLVMInst->getOpcode() != Instruction::Store) {
      VPInstruction *StoreVal =
          genVPInst(LLVMInst, nullptr /* DDNode is only set on master */, HInst,
                    VPOperands.drop_back() /* Omit last operand */);
      NewVPInst = Builder.createStore(StoreVal, VPOperands.back(), DDNode);
    } else
      NewVPInst = genVPInst(LLVMInst, DDNode, HInst, VPOperands);

    if (LvalDDR) {
      // Set Lval DDRef as VPOperandHIR for this VPInstruction. This includes
      // standalone loads.
      NewVPInst->HIR.setOperandDDR(LvalDDR);

      // Save away scalar memref symbase and original alignment for later use.
      if (NewVPInst->getOpcode() == Instruction::Store) {
        assert(LvalDDR->isMemRef() &&
               "Expected Lval of a store HLInst to be a memref");
        NewVPInst->setSymbase(LvalDDR->getSymbase());
        cast<VPLoadStoreInst>(NewVPInst)->setAlignment(
            getAlignForMemref(LvalDDR));
      }

      if (OutermostHLp->isLiveOut(LvalDDR->getSymbase())) {
        VPExternalUse *User =
            Plan->getExternals().getOrCreateVPExternalUseForDDRef(LvalDDR);
        User->addOperand(NewVPInst);
      }
    } else if (RegDDRef *RvalDDR = HInst->getRvalDDRef())
      // Set single Rval as VPOperandHIR for HLInst without Lval DDRef.
      NewVPInst->HIR.setOperandDDR(RvalDDR);
  } else if (auto *HIf = dyn_cast<HLIf>(DDNode))
    // Handle decomposition of HLIf node.
    NewVPInst = createVPInstsForHLIf(HIf, VPOperands);
  else
    llvm_unreachable("Unexpected DDNode!");

  HLDef2VPValue[DDNode] = NewVPInst;
  return NewVPInst;
}

// A specialized method to handle decomposition of HLIf nodes in HIR. The input
// \p HIf is expected to be an HLIf and \p VPOperands is a list of operands
// corresponding to each predicate in the HLIf. This method creates a new
// VPCmpInst for each predicate and combines multiple predicates using the
// implicit AND operator. The last VPInstruction created by this function is
// returned and it is set as MasterVPI for the other instructions created for
// this HLIf node.
VPInstruction *
VPDecomposerHIR::createVPInstsForHLIf(HLIf *HIf,
                                      ArrayRef<VPValue *> VPOperands) {
  // Check if number of operands for a HLIf is twice the number of its
  // predicates
  assert((HIf->getNumPredicates() * 2 == VPOperands.size()) &&
         "Incorrect number of operands for a HLIf");
  ScopeDbgLoc DbgLoc(Builder, HIf->getDebugLoc());

  auto FirstPred = HIf->pred_begin();
  // Create a new VPCmpInst corresponding to the first predicate
  VPInstruction *CurVPInst =
      createCmpInst(*FirstPred, VPOperands[0], VPOperands[1]);

  LLVM_DEBUG(dbgs() << "VPDecomp: First Pred VPInst: "; CurVPInst->dump());

  unsigned OperandIt = 2;

  // Create VPInstructions for remaining predicates in the HLIf
  for (auto It = HIf->pred_begin() + 1, E = HIf->pred_end(); It != E; ++It) {
    assert(OperandIt + 1 < VPOperands.size() &&
           "Out-of-range access on VPOperands.");
    // Create a new VPCmpInst for the current predicate
    VPInstruction *NewVPInst =
        createCmpInst(*It, VPOperands[OperandIt], VPOperands[OperandIt + 1]);

    LLVM_DEBUG(dbgs() << "VPDecomp: NewVPInst: "; NewVPInst->dump());
    // Conjoin the new VPInst with current VPInst using implicit AND
    CurVPInst = cast<VPInstruction>(Builder.createAnd(CurVPInst, NewVPInst));
    LLVM_DEBUG(dbgs() << "VPDecomp: CurVPInst: "; CurVPInst->dump());
    // Increment OperandIt for next predicate
    OperandIt += 2;
  }

  assert(CurVPInst && "No VPInstruction generated for HLIf?");

  // Set underlying HLDDNode for current VPInst since it's the last created
  // instruction for decomposition of this HLIf
  CurVPInst->HIR.setUnderlyingNode(HIf);
  return CurVPInst;
}

// Return a sequence of VPValues (VPOperands) that represents Node's operands
// in VPlan. In addition to the RegDDRef to VPValue translation, operands are
// sorted in the way VPlan expects them. Some operands, such as the LHS operand
// in some HIR instructions, are ignored because they are not explicitly
// represented as an operand in VPlan.
void VPDecomposerHIR::createVPOperandsForMasterVPInst(
    HLNode *Node, SmallVectorImpl<VPValue *> &VPOperands) {
  auto DDNode = dyn_cast<HLDDNode>(Node);
  // Nothing to create for non-HLDDNode.
  if (!DDNode)
    return;

  HLInst *HInst = dyn_cast<HLInst>(DDNode);
  bool ProcessRvalOps = true;
  if (HInst && isa<SelectInst>(HInst->getLLVMInstruction())) {
    if (HInst->isAbs()) {
      // If we are dealing with an HLInst that is computing the absolute value
      // (a select instruction of the form t = v1 < 0 ? -v1 : v1), we only
      // decompose the first rval operand and generate an Abs VPInstruction.
      VPOperands.push_back(decomposeVPOperand(HInst->getOperandDDRef(1)));
      ProcessRvalOps = false;
    } else if (HInst->isMax() || HInst->isMin()) {
      // When decomposing a min/max HLInst, we can avoid decomposing the 3rd and
      // 4th operands of the instruction by reusing the 1st and 2nd operands
      // appropriately. This reduces number of VPInstructions and also helps
      // preserve min/max form in generated vector code.
      RegDDRef *Op1, *Op2, *Op3, *Op4;
      Op1 = HInst->getOperandDDRef(1);
      Op2 = HInst->getOperandDDRef(2);
      Op3 = HInst->getOperandDDRef(3);
      Op4 = HInst->getOperandDDRef(4);
      (void)Op4;

      VPValue *VPOp1 = decomposeVPOperand(Op1);
      VPValue *VPOp2 = decomposeVPOperand(Op2);
      VPOperands.push_back(VPOp1);
      VPOperands.push_back(VPOp2);

      // Op1 is expected to be equal to Op3 or Op4. Op2 is expected to be equal
      // to Op3 or Op4. Example min/max HLInsts:
      //     min = t1 < t2 ? t1 : t2
      //     max = t1 < t2 ? t2 : t1
      if (DDRefUtils::areEqual(Op1, Op3)) {
        // Push VPOp1 as 3rd VPValue operand
        VPOperands.push_back(VPOp1);
        // Op2 and Op4 should match
        assert(DDRefUtils::areEqual(Op2, Op4) &&
               "Inconsistent min/max operands");
        // Push VPOp2 as 4th VPValue operand
        VPOperands.push_back(VPOp2);
      } else {
        assert(DDRefUtils::areEqual(Op2, Op3) &&
               "Inconsistent min/max operands");
        // Push VPOp2 as 3rd VPValue operand
        VPOperands.push_back(VPOp2);
        assert(DDRefUtils::areEqual(Op1, Op4) &&
               "Inconsistent min/max operands");
        // Push VPOp1 as 4th VPValue operand
        VPOperands.push_back(VPOp1);
      }
      ProcessRvalOps = false;
    }
  }

  // Decompose Rval operands if not processed already.
  if (ProcessRvalOps)
    // Collect operands necessary to build a VPInstruction out of an HLInst
    // and translate them into VPValue's.
    for (RegDDRef *HIROp :
         make_range(DDNode->op_ddref_begin(), DDNode->op_ddref_end())) {
      // We skip LHS operands for all instructions. Lval for stores is handled
      // later.
      if (HIROp->isLval())
        continue;

      VPOperands.push_back(decomposeVPOperand(HIROp));
    }

  if (RegDDRef *Lval = DDNode->getLvalDDRef()) {
    // Insert the Lval operand of store for decomposition to the end. The Lval
    // HIR operand of a store is identified by checking if the Lval of a
    // DDNode is memref.
    //     HLInst: (%A)[i1] = %add;
    //     VPInstruction: store %add, %decompAi1
    if (Lval->isMemRef())
      VPOperands.push_back(decomposeVPOperand(Lval));
  }
}

// Create or retrieve an existing VPValue that represents the definition of the
// use \p UseDDR (R-value DDRef representing a use). Return an external
// definition if such definition happens outside of the outermost loop
// represented in VPlan. Otherwise, return a VPInstruction representing the
// definition.
void VPDecomposerHIR::getOrCreateVPDefsForUse(
    DDRef *UseDDR, SmallVectorImpl<VPValue *> &VPDefs) {

  assert(UseDDR->isRval() && "DDRef must be an RValue!");

  // Process metadata definitions.
  MetadataAsValue *MDAsValue;
  if (UseDDR->isMetadata(&MDAsValue))
    VPDefs.push_back(Plan->getVPMetadataAsValue(MDAsValue));

  // Process external definitions. Add live-in definition only if it is valid.
  if (isExternalDef(UseDDR) && useLiveInDef(UseDDR, DDG)) {
    VPExternalDef *ExtDef = Plan->getVPExternalDefForDDRef(UseDDR);
    VPDefs.push_back(ExtDef);
    // If UseDDR represents an external definition then update the corresponding
    // HIRLegality descriptor (linear/reduction), if any, that it is being
    // directly used inside the loop.
    HIRLegality.recordPotentialSIMDDescrUse(UseDDR);
  }

  // Process definitions coming from incoming DD edges. At this point, all
  // the sources of the incoming edges of UseDDR must have an associated
  // VPInstruction modeling the definition.
  auto InEdges = DDG.incoming(UseDDR);
  for (const DDEdge *Edge : InEdges) {
    // Get the HLDDNode causing the definition.
    HLDDNode *DefNode = Edge->getSrc()->getHLDDNode();

    auto VPValIt = HLDef2VPValue.find(DefNode);
    if (VPValIt == HLDef2VPValue.end()) {
      // Changing hard-assert.  This is because in 'decomposeStandAloneBlob' we
      // create a VPPHINode without any operands. We might not have all the
      // operands, but we have at least one operand at that time. We are peeking
      // into the operand list and just getting the BaseTy of that operand.
      // Deleting the hard-assert allows that.
      assert(getNumReachingDefinitions(UseDDR) > 1 &&
             "Missing VPInstruction for HLDDNode!");
      continue;
    }
    VPDefs.push_back(VPValIt->second);
  }
}

void VPDecomposerHIR::createLoopIVAndIVStart(HLLoop *HLp, VPBasicBlock *LpPH) {
  assert((HLp->isDo() || HLp->isDoMultiExit()) && HLp->isNormalized() &&
         "Only normalized single-exit DO loops are supported for now.");
  assert(LpPH->getSingleSuccessor() &&
         "Loop PH must have one successor VPBasicBlock.");
  VPBasicBlock *LpH = LpPH->getSingleSuccessor();

  // Create IV start (0). Only normalized loops are expected.
  CanonExpr *LowerCE = HLp->getLowerCanonExpr();
  assert(LowerCE->isZero() && "Expected normalized IV.");
  assert(LowerCE->getDestType() == HLp->getIVType() &&
         "Lower bound and IV type doesn't match.");
  VPConstant *IVStart = Plan->getVPConstant(
      ConstantInt::getSigned(LowerCE->getDestType(), LowerCE->getConstant()));

  // Create induction phi only with IVStart. We will add IVNext in a separate
  // step. Insert it at the beginning of the loop header and map it to the loop
  // level. HLp is set as underlying HIR of the induction phi.
  VPBuilder::InsertPointGuard Guard(Builder);
  Builder.setInsertPoint(LpH, LpH->begin());
  // Base type for the VPPHINode is obtained from IVStart
  Type *BaseTy = IVStart->getType();
  VPPHINode *IndVPPhi = Builder.createPhiInstruction(BaseTy, HLp);
  IndVPPhi->addIncoming(IVStart, LpPH);
  assert(!HLLp2IVPhi.count(HLp) && "HLLoop has multiple IVs?");
  HLLp2IVPhi[HLp] = IndVPPhi;
  IndVPPhi->HIR.setValid();
}

VPValue *VPDecomposerHIR::createLoopIVNextAndBottomTest(HLLoop *HLp,
                                                        VPBasicBlock *LpPH,
                                                        VPBasicBlock *LpLatch) {
  // This is an example of the master and decomposed VPInstructions that are
  // generated for an HLLoop by this method:
  // HLLoop:
  //   <26> + DO i1 = 0, sext.i32.i64(%n) + -1, 1   <DO_LOOP>
  //   ...
  //   <26> + END LOOP
  //
  // Output:
  //   BB3: // Loop PH
  //    %vp43808 = sext %vp43744 // UB decomposition.
  //    %vp44016 = add %vp43808 i64 -1 // UB decomposition (master VPI)
  //   SUCCESSORS(1):BB4
  //
  //   BB4: // Loop H and Latch
  //    %vp40944 = phi [ i64 0, BB3 ], [ i64 %vp43488, BB4]
  //    ...
  //    %vp43488 = add %vp40944 i64 1 // IVNext (master VPI)
  //    %vp44352 = icmp %vp43488 %vp44016 // BottomTest (master VPI)
  //   SUCCESSORS(2):BB4(%vp44352), BB5(!%vp44352)

  // Retrieve the inductive PHI (IV) generated for this HLLoop.
  assert(HLLp2IVPhi.count(HLp) && "Expected VPPHINode for HLLoop.");
  VPPHINode *IndVPPhi = HLLp2IVPhi[HLp];

  // Create add VPInstruction for IV next. HLp is set as underlying HIR of the
  // created VPInstruction. Only normalized loops are expected so we use step 1.
  assert(HLp->getStrideCanonExpr()->isOne() &&
         "Expected positive unit-stride HLLoop.");
  Builder.setInsertPoint(LpLatch);
  ScopeDbgLoc DbgLocBottomTest(Builder, HLp->getCmpDebugLoc());
  VPConstant *One =
      Plan->getVPConstant(ConstantInt::getSigned(HLp->getIVType(), 1));
  auto *IVNext = cast<VPInstruction>(Builder.createAdd(IndVPPhi, One, HLp));

  // Add IVNext to induction PHI.
  IndVPPhi->addIncoming(IVNext, LpLatch);

  // Add to the induction descriptors. Push it at the beginning as main
  // induction.
  std::unique_ptr<VPInductionHIRList> &IndList = Inductions[HLp];
  if (!IndList)
    IndList.reset(new VPInductionHIRList);
  IndList->insert(
      IndList->begin(),
      std::make_unique<VPInductionHIR>(
          IVNext, One,
          Plan->getVPConstant(Constant::getNullValue(HLp->getIVType()))));

  // Create VPValue for bottom test condition. If decomposition is needed:
  //   1) decompose UB operand. Decomposed VPInstructions are inserted into the
  //      loop PH since they are loop invariant,
  //   2) create master VPInstruction for the bottom test condition with IVNext
  //      and decomposed UB as operands, and,
  //   3) set the last created VPInstruction for UB as master VPInstruction for
  //      that UB group of decomposed VPInstructions.
  assert(HLp->getUpperDDRef() && "Expected a valid upper DDRef for HLLoop.");
  SmallVector<VPValue *, 2> VPOperands;

  // Keep last instruction before decomposition. We will need it to set the
  // master VPInstruction of all the created decomposed VPInstructions.
  VPInstruction *LastVPIBeforeDec = getLastVPI(LpPH);
  VPValue *DecompUB;
  VPOperands.push_back(IVNext);
  { // #1. This scope is for Guard (RAII).
    VPBuilder::InsertPointGuard Guard(Builder);
    Builder.setInsertPoint(LpPH);
    DecompUB = decomposeVPOperand(HLp->getUpperDDRef());
    VPOperands.push_back(DecompUB);
  }

  // #2.
  CmpInst::Predicate CmpPredicate = getPredicateFromHIR(HLp);
  auto *BottomTest = Builder.createCmpInst(CmpPredicate, VPOperands[0],
                                           VPOperands[1], HLp);

  if (auto *DecompUBVPI = dyn_cast<VPInstruction>(DecompUB)) {
    // #3. Turn last decomposed VPInstruction of UB as master VPInstruction of
    // the decomposed group.
    DecompUBVPI->HIR.setUnderlyingNode(HLp);

    // Set DecompUBVPI as master VPInstruction of any other decomposed
    // VPInstruction of UB.
    setMasterForDecomposedVPIs(DecompUBVPI, LastVPIBeforeDec, LpPH);
    DecompUBVPI->HIR.setValid();
  }

  // Set the underlying HIR of the new VPInstructions (and its potential
  // decomposed VPInstructions) to valid.
  IndVPPhi->HIR.setValid();
  IVNext->HIR.setValid();
  BottomTest->HIR.setValid();
  return BottomTest;
}

VPPHINode *VPDecomposerHIR::getOrCreateEmptyPhiForDDRef(Type *PhiTy,
                                                        VPBasicBlock *VPBB,
                                                        DDRef *DDR) {
  // Build the key pair to look-up PhisToFix map
  PhiFixMapKey VPBBSymPair = std::make_pair(VPBB, DDR->getSymbase());

  auto VPPhiMapIt = PhisToFix.find(VPBBSymPair);
  // If a VPPhi node was already created for this sink DDRef's Symbase in
  // current VPBB, then reuse that.
  if (VPPhiMapIt != PhisToFix.end())
    return (VPPhiMapIt->second).first;

  // If no entry is found in PhisToFix then create a new VPPhi node and add it
  // to the map
  VPBuilder::InsertPointGuard Guard(Builder);
  Builder.setInsertPoint(VPBB, VPBB->begin());
  auto *VPPhi = Builder.createPhiInstruction(PhiTy);
  PhisToFix[VPBBSymPair] = std::make_pair(VPPhi, DDR);

  LLVM_DEBUG(dbgs() << "Adding a new empty PHI node for:\n");
  LLVM_DEBUG(dbgs() << "Symbase: " << DDR->getSymbase() << "\n");
  LLVM_DEBUG(dbgs() << "DDR: "; DDR->dump(); dbgs() << "\n");

  // Add the Symbase of sink DDRef to be tracked for fixing PHI nodes
  TrackedSymbases.insert(DDR->getSymbase());

  // Add the type of the PHI node that was added for this tracked Symbase
  if (TrackedSymTypes.count(DDR->getSymbase())) {
    assert(TrackedSymTypes[DDR->getSymbase()] == PhiTy &&
           "Different type PHI node was inserted for same symbase.");
  } else {
    TrackedSymTypes[DDR->getSymbase()] = PhiTy;
  }

  // Add entry to map the PHI node to the sink DDRef Symbase it was generated
  // for
  assert(PhiToSymbaseMap.find(VPPhi) == PhiToSymbaseMap.end() &&
         "The PHI node is already mapped to a Symbase?");
  PhiToSymbaseMap[VPPhi] = DDR->getSymbase();

  return VPPhi;
}

/// Determine which blocks the current symbase \p CurSymbase is live in.
///
///  These are the blocks that lead to actual use of the symbase. This knowlegde
///  will help us avoid inserting PHI nodes into blocks without any uses (no
///  dead PHI nodes)
void VPDecomposerHIR::computeLiveInBlocks(
    unsigned CurSymbase, const SmallPtrSetImpl<VPBasicBlock *> &DefBlocks,
    const SmallPtrSetImpl<VPBasicBlock *> &UsingBlocks,
    SmallPtrSetImpl<VPBasicBlock *> &LiveInBlocks) {
  // Liveness of the current symbase is determined by iterating over
  // predecessors of the blocks where definition is live. These blocks are
  // tracked via a worklist

  // Initially this worklist contains all the using blocks of the current
  // symbase
  SmallVector<VPBasicBlock *, 16> LiveInBlockWorklist(UsingBlocks.begin(),
                                                     UsingBlocks.end());

  // If a VPBB is both a defining and using block of the symbase, then we need
  // to check if the definition comes before or after the use. If definition
  // happens before use, the symbase is not really live-in to VPBB
  for (unsigned I = 0, E = LiveInBlockWorklist.size(); I != E; ++I) {
    VPBasicBlock *VPBB = LiveInBlockWorklist[I];
    if (!DefBlocks.count(VPBB))
      continue;

    // VPBB has both use and definition of symbase, iterate over it's VPIs to
    // find out which comes first
    for (auto &VPI : *VPBB) {
      // Underlying HIR is not attached to non-master VPInstructions
      if (!VPI.HIR.isMaster())
        continue;
      // We don't need to analyze non DDNode nodes like HLGoto
      if (!isa<loopopt::HLDDNode>(VPI.HIR.getUnderlyingNode()))
        continue;

      HLDDNode *DDNode = cast<loopopt::HLDDNode>(VPI.HIR.getUnderlyingNode());
      // We reverse iterate over the DDRefs of the node to handle reduction
      // scenarios. For example - %t1 = %5 + %t1 If current symbase is for
      // %t1, forward iterating over DDRefs would incorrectly recognize it
      // as def before use and hence not live-in, while it is actually live
      HLDDNode::reverse_ddref_iterator DDRIt = std::find_if(
          DDNode->op_ddref_rbegin(), DDNode->op_ddref_rend(),
          [&](const RegDDRef *Ref) {
            // For Lval refs and SelfBlob Rval refs, we can get the Symbase
            // directly
            if (Ref->getSymbase() == CurSymbase)
              return true;
            // If ref is Rval which is not SelfBlob, then iterate over its Blobs
            // to find any use of CurSymbase
            // TODO: Is the second check redundant? Can we have non SelfBlob
            // refs in Lval?
            if (!Ref->isSelfBlob() && DDNode->isRval(Ref)) {
              for (auto BlobI = Ref->blob_begin(), BlobE = Ref->blob_end();
                   BlobI != BlobE; ++BlobI) {
                if ((*BlobI)->getSymbase() == CurSymbase)
                  return true;
              }
            }
            return false;
          });

      // If we find a RegDDRef, then liveness decision can be made. Lval refs
      // simulate store (or def) scenario, while Rval refs simulate a use
      // scenario. If def happens before use, then symbase is not live-in, else
      // it is actually live.
      if (DDRIt != DDNode->op_ddref_rend()) {
        const RegDDRef *RDDR = *DDRIt;
        if (DDNode->isLval(RDDR)) {
          // We are seeing a definition to this symbase before any use of it, so
          // the symbase is not really live in this VPBB
          LiveInBlockWorklist[I] = LiveInBlockWorklist.back();
          LiveInBlockWorklist.pop_back();
          --I;
          --E;
        }
        break;
      }
    }
  }

  // Now we have a list of blocks where the current symbase is actually live-in.
  // Recursively add their predecessors, until we find the full region where the
  // symbase is live.
  while (!LiveInBlockWorklist.empty()) {
    VPBasicBlock *VPBB = LiveInBlockWorklist.pop_back_val();

    // Insert the VPBB into the proper LiveInBlocks set. If it already in the
    // set then we have also processed its predecessors
    if (!LiveInBlocks.insert(VPBB).second)
      continue;

    // Add predecessors of VPBB unless they are defining blocks of current
    // symbase
    for (VPBasicBlock *Pred : VPBB->getPredecessors()) {
      if (DefBlocks.count(Pred))
        continue;

      // Predecessor is not a defining block, so symbase is live in there too
      LiveInBlockWorklist.push_back(Pred);
    }
  }
}

// 1. Do an RPOT traversal, and collect defining VPBBs for each tracked symbase
//    Map:
//    Symbase1 --> [VPBB1, VPBB2]
//
// 2. Iterate over the map and call IDF to find IDFPHIBlocks. If an entry in
//    IDFPHIBlocks does not already have a PHI for the current Symbase, then
//    add it.
void VPDecomposerHIR::addIDFPhiNodes() {
  DenseMap<unsigned, SmallPtrSet<VPBasicBlock *, 8>> SymbaseDefBlocks;
  DenseMap<unsigned, SmallPtrSet<VPBasicBlock *, 8>> SymbaseUsingBlocks;
  Plan->computeDT();
  VPDominatorTree &DT = *(Plan->getDT());
  VPBasicBlock *PlanEntry = Plan->getEntryBlock();

  ///// Populate use-def blocks of each tracked symbase //////

  // Initialize all keys for the Symbase(Def|Using)Blocks map. If Symbase has an
  // external def then the PlanEntry block is noted as one of its defining block
  for (auto Sym : TrackedSymbases) {
    if (Plan->getVPExternalDefForSymbase(Sym)) {
      SymbaseDefBlocks[Sym] = {PlanEntry};
    } else {
      SymbaseDefBlocks[Sym] = {};
    }

    SymbaseUsingBlocks[Sym] = {};
  }

  // For using blocks we can reuse information available in the PhiToFix map,
  // since we know that Decomposer adds an empty PHI node only for an ambiguous
  // use of the Symbase
  for (auto PhiMapIt : PhisToFix) {
    unsigned Sym = PhiMapIt.first.second;
    assert(TrackedSymbases.count(Sym) && "Untracked symbase in PhisToFix.");
    SymbaseUsingBlocks[Sym].insert(PhiMapIt.first.first);
  }

  // For defining blocks we need to traverse the HCFG and check the Lval of each
  // underlying HIR nodes of each VPBB
  for (VPBasicBlock *VPBB : depth_first(PlanEntry)) {
    for (auto &VPI : *VPBB) {
      if (!VPI.HIR.isMaster())
        continue;
      // We don't need to analyze non DDNode nodes like HLGoto
      if (!isa<loopopt::HLDDNode>(VPI.HIR.getUnderlyingNode()))
        continue;

      HLDDNode *DDNode = cast<loopopt::HLDDNode>(VPI.HIR.getUnderlyingNode());
      if (DDNode->hasLval()) {
        unsigned Sym = DDNode->getLvalDDRef()->getSymbase();
        if (TrackedSymbases.count(Sym)) {
          LLVM_DEBUG(dbgs() << "DDNode: "; DDNode->dump();
                     dbgs() << "  defines the symbase: " << Sym << "\n");
          SymbaseDefBlocks[Sym].insert(VPBB);
        }
      }
    }
  }

  assert(SymbaseDefBlocks.size() == TrackedSymbases.size() &&
         "Should find defining blocks for all tracked symbases.");
  assert(SymbaseUsingBlocks.size() == TrackedSymbases.size() &&
         "Should find using blocks for all tracked symbases.");

  auto PrintDefUseBlocks = [&](raw_ostream &OS) {
    OS << "\nSymbaseDefBlocks:\n";
    for (auto MapIt : SymbaseDefBlocks) {
      OS << "Symbase " << MapIt.first << " -> [";
      for (auto B : MapIt.second) {
        OS << " " << B->getName() << " ";
      }
      OS << "]\n";
    }
    OS << "\nSymbaseUsingBlocks:\n";
    for (auto MapIt : SymbaseUsingBlocks) {
      OS << "Symbase " << MapIt.first << " -> [";
      for (auto B : MapIt.second) {
        OS << " " << B->getName() << " ";
      }
      OS << "]\n";
    }
  };

  LLVM_DEBUG(PrintDefUseBlocks(dbgs()));
  (void)PrintDefUseBlocks;

  // For each tracked symbase compute blocks where the Symbase is actually live
  // in. These are the blocks that lead to uses. Use DefBlocks and LiveInBlocks
  // to run IDF and determine additional PHI nodes that are needed in the HCFG
  for (auto Sym : TrackedSymbases) {
    VPlanForwardIDFCalculator IDF(DT);
    SmallPtrSet<VPBasicBlock *, 8> SymLiveInBlocks;
    SmallVector<VPBasicBlock *, 8> IDFPHIBlocks;

    assert(!SymbaseDefBlocks[Sym].empty() &&
           "Tracked symbase has no defining blocks.");
    assert(!SymbaseUsingBlocks[Sym].empty() &&
           "Tracked symbase has no defining blocks.");
    computeLiveInBlocks(Sym, SymbaseDefBlocks[Sym], SymbaseUsingBlocks[Sym],
                        SymLiveInBlocks);

    LLVM_DEBUG(dbgs() << "\n Results from IDF calculator: \n");

    // NOTE: SymLiveInBlocks can be empty for cases when DDG is inaccurate and
    // we place a unnecessary PHI node
    for (auto LIB : SymLiveInBlocks) {
      LLVM_DEBUG(dbgs() << "VPDecomp: " << LIB->getName()
                        << " is a live-in block for the tracked symbase " << Sym
                        << "\n");
      (void)LIB;
    }

    IDF.setDefiningBlocks(SymbaseDefBlocks[Sym]);
    IDF.setLiveInBlocks(SymLiveInBlocks);

    IDF.calculate(IDFPHIBlocks);

    for (VPBasicBlock *NewPhiBB : IDFPHIBlocks) {
      LLVM_DEBUG(dbgs() << "VPDecomp: IDF decided to add a PHI in "
                        << NewPhiBB->getName() << " for the tracked symbase "
                        << Sym << "\n");
      std::pair<VPBasicBlock *, unsigned> VPBBSymPair =
          std::make_pair(NewPhiBB, Sym);
      if (PhisToFix.find(VPBBSymPair) == PhisToFix.end()) {
        // IDF suggests to add a new PHI node in NewPhiBB basic block, no entry
        // was found in PhisToFix

        VPBuilder::InsertPointGuard Guard(Builder);
        Builder.setInsertPoint(NewPhiBB, NewPhiBB->begin());

        assert(TrackedSymTypes.count(Sym) &&
               "PHI type for tracked symbase not found.");
        auto *NewIDFPHI = Builder.createPhiInstruction(TrackedSymTypes[Sym]);
        // Add the new empty PHI to list of phis to fix
        PhisToFix[VPBBSymPair] = std::make_pair(NewIDFPHI, nullptr);

        LLVM_DEBUG(dbgs() << "Adding a new empty IDF PHI node for:\n");
        LLVM_DEBUG(dbgs() << "Symbase: " << Sym << "\n");

        // Update PhiToSymbaseMap
        PhiToSymbaseMap[NewIDFPHI] = Sym;
      }
    }
  }
}

void VPDecomposerHIR::createExitPhisForExternalUses(VPBasicBlock *ExitBB) {
  // TODO: Live-outs for multi-exit loops cannot be handled correctly because of
  // missing undef incoming value on edges where Symbase is not defined.
  if (OutermostHLp->isDoMultiExit())
    return;

  for (auto *ExtUse : Plan->getExternals().getVPExternalUsesHIR()) {
    const VPOperandHIR *HIROp = ExtUse->getOperandHIR();
    assert(HIROp && "Cannot find HIR operand for external use.");
    auto *HIROpBlob = cast<VPBlob>(HIROp);
    DDRef *DDR = const_cast<DDRef *>(HIROpBlob->getBlob());

    // If the live-out temp is also live-in, then proactively create a
    // ExternalDef for it since it need not have any uses inside the loop.
    if (OutermostHLp->isLiveIn(DDR->getSymbase()))
      getVPExternalDefForDDRef(DDR);

    auto *ExitPhi = getOrCreateEmptyPhiForDDRef(ExtUse->getType(), ExitBB, DDR);
    LLVM_DEBUG(dbgs() << "Empty PHI was created for live out temp: ";
               DDR->dump();
               dbgs() << " in VPBB: " << ExitBB->getName() << "\n");
    (void)ExitPhi;
  }
}

// Add operands to VPInstructions representing PHI nodes inserted by HIR
// decomposer. PhisToFix represents a map of empty PHI nodes which need to be
// fixed. We implement a dataflow analysis algorithm which tracks the VPValue of
// ambiguous Symbases (corresponding to sink DDRefs) inside each VPBasicBlock of
// the HCFG. The dataflow analysis is described in detail in the function
// fixPhiNodePass.
void VPDecomposerHIR::fixPhiNodes() {
  LLVM_DEBUG(dbgs() << "New PHI node fix algorithm in progress...\n");

  LLVM_DEBUG(dbgs() << "The HIR being decomposed is:\n");
  LLVM_DEBUG(OutermostHLp->dump());
  LLVM_DEBUG(dbgs() << "\n");

  addIDFPhiNodes();

  // If there are no PHIs to fix, bypass the fixPhiNodePass
  if (PhisToFix.empty())
    return;

  // If the Symbase corresponding to a PHI is live-out then make the PHI
  // live-out by creating a VPExternalUse for it. This may not be completely
  // accurate since there could be post-dominating VPInstructions updating the
  // same Symbase. This will however be handled by fixExternalUses transform at
  // end of decomposer.
  for (auto PhiIt : PhisToFix) {
    unsigned Sym = PhiIt.first.second;
    if (OutermostHLp->isLiveOut(Sym)) {
      VPPHINode *Phi = PhiIt.second.first;
      DDRef *DDR = PhiIt.second.second;
      if (DDR == nullptr)
        DDR = getDDRefForTrackedSymbase(Sym);
      assert(DDR && "Sink DDRef for tracked symbase not found.");
      VPExternalUse *ExtUser =
          Plan->getExternals().getOrCreateVPExternalUseForDDRef(DDR);
      ExtUser->addOperand(Phi);
    }
  }

  // Preparations for fixPhiNodePass

  // 1. Make sure that all new PHI nodes added by decomposition are moved to the
  // top of the VPBB
  for (auto PHIMapIt : PhiToSymbaseMap)
    movePhiToFront(PHIMapIt.first);

  // 2. Set the incoming values of all tracked Symbases to their ExternalDef
  // values or nullptr before HCFG entry
  PhiNodePassData::VPValMap VPValues;
  for (auto Sym : TrackedSymbases) {
    LLVM_DEBUG(dbgs() << "Sym: " << Sym << "\n");

    VPValue *ExtDef = Plan->getVPExternalDefForSymbase(Sym);
    if (ExtDef) {
      LLVM_DEBUG(dbgs() << "ExtDef: "; ExtDef->dump(); dbgs() << "\n");
    } else {
      assert(!OutermostHLp->isLiveIn(Sym) &&
             "External def not found for a live-in symbase.");
      LLVM_DEBUG(dbgs() << "ExtDef: nullptr\n");
    }

    VPValues[Sym] = ExtDef;
  }

  assert(Builder.getInsertBlock() &&
         "Current insertion VPBB for builder cannot be null.");
  VPBasicBlock *PlanEntry = Plan->getEntryBlock();
  assert(PlanEntry && "Entry VPBB for Plan cannot be null.");
  LLVM_DEBUG(dbgs() << "PlanEntry: "; PlanEntry->getParent()->dump();
             dbgs() << "\n");

  // Walk all VPBasicBlocks in the HCFG of current VPlan and perform the PHI
  // node fixing algorithm, updating the incoming values based on underlying HIR
  SmallVector<PhiNodePassData, 32> PhiNodePassWorkList;
  PhiNodePassWorkList.emplace_back(PlanEntry, nullptr /* No pred to entry*/,
                                   VPValues);

  LLVM_DEBUG(dbgs() << "Starting fixPhiNodePass algorithm\n");

  do {
    PhiNodePassData PNPD = std::move(PhiNodePassWorkList.back());
    PhiNodePassWorkList.pop_back();

    fixPhiNodePass(PNPD.VPBB, PNPD.VPBBPred, PNPD.VPValues,
                   PhiNodePassWorkList);
  } while (!PhiNodePassWorkList.empty());

  // TODO: validate correctness of the PHI nodes after fixing, also set their
  // master VPI's HIR to valid (VPPhi->HIR.getMaster()->HIR.setValid())
  for (auto PhiMapIt : PhisToFix) {
    VPPHINode *FixedPhi = PhiMapIt.second.first;

    // This fixed PHI node might have an empty/null incoming value from one of
    // its predecessors. This could happen due to inaccuracies in DDG. We also
    // consider PHIs with single operands here. In most cases such PHI nodes are
    // not even needed. Following are possible cases :
    // 1. The PHI node has just a single incoming value.
    //    Solution : We replace all uses of this PHI with its operand, and
    //    remove the PHI.
    // 2. The PHI node has no incoming value.
    //    Solution : This means there was no definition of the ambiguous symbase
    //    before visiting the VPBB i.e. the VPBB defines this symbase for the
    //    first time. Iterate over the underlying HIR instructions of the VPBB,
    //    get the first HLInst (and VPInstruction)  that defines the symbase,
    //    replace all uses of PHI with this instruction thereby removing the
    //    PHI.

    if (FixedPhi->getNumIncomingValues() == 1) {
      // Solution for case 1
      LLVM_DEBUG(dbgs() << "VPDecomp fixPhiNodes : The fixed PHI node will be "
                           "replaced and removed:";
                 FixedPhi->dump(); dbgs() << "\n");
      unsigned Idx = 0;
      // HIR should not be invalidated, we are still building initial HCFG.
      FixedPhi->replaceAllUsesWith(FixedPhi->getIncomingValue(Idx),
                                   false /*InvalidateIR*/);
      FixedPhi->getParent()->eraseInstruction(FixedPhi);
    } else if (FixedPhi->getNumIncomingValues() == 0) {
      // Solution for case 2
      LLVM_DEBUG(dbgs() << "VPDecomp fixPhiNodes : The fixed PHI node will be "
                           "replaced and removed:";
                 FixedPhi->dump(); dbgs() << "\n");
      HLDDNode *FirstDefNode = nullptr;
      for (auto &VPI : *(FixedPhi->getParent())) {
        if (!VPI.HIR.isMaster())
          continue;

        if (!isa<loopopt::HLDDNode>(VPI.HIR.getUnderlyingNode()))
          continue;

        HLDDNode *DDNode =
            cast<loopopt::HLDDNode>(VPI.HIR.getUnderlyingNode());
        if (DDNode->hasLval()) {
          unsigned Sym = DDNode->getLvalDDRef()->getSymbase();
          if (Sym == PhiToSymbaseMap[FixedPhi]) {
            FirstDefNode = DDNode;
            break;
          }
        }
      }

      assert(FirstDefNode &&
             "First defining HIR node for ambiguous symbase not found.");
      assert(HLDef2VPValue.count(FirstDefNode) &&
             "First defining HIR node not found in HLDef2VPValue map.");

      VPInstruction *FirstDefVPI =
          cast<VPInstruction>(HLDef2VPValue[FirstDefNode]);
      LLVM_DEBUG(dbgs() << "VPDecomp fixPhiNodes:\n FirstDefNode: ";
                 FirstDefNode->dump(); dbgs() << "\n FirstDefVPI: ";
                 FirstDefVPI->dump(); dbgs() << "\n");

      // Replace the PHI node and remove it from HCFG. HIR should not be
      // invalidated, we are still building initial HCFG.
      FixedPhi->replaceAllUsesWith(FirstDefVPI, false /*InvalidateIR*/);
      FixedPhi->getParent()->eraseInstruction(FixedPhi);
    } else {
      // Nothing to do, PHI has been fixed accurately.
      assert(FixedPhi->getNumIncomingValues() ==
                 FixedPhi->getParent()->getNumPredecessors() &&
             "PHI node has incorrect number of operands.");
    }
  }
}

// Empty PHI nodes are populated with appropriate incoming VPValues using a
// dataflow analysis algorithm borrowed from LLVM's mem2reg pass. More details
// about this algorithm in mem2reg can be found in the function
// PromoteMem2Reg::RenamePass().
//
//
// Consider the trivial scenario of if-else branching in HCFG:
//
//
//                      +-----------------+
//                      |             BB0 |
//                      |                 |
//                      |  %t = 0 (%vp1)  |
//            +---------+                 +----------+
//            |         +-----------------+          |
//            |                                      |
//            |                                      |
//            |                                      |
//   +--------v--------+                   +---------v-------+
//   |             BB1 |                   |             BB2 |
//   |                 |                   |                 |
//   |  %t = 2 (%vp2)  |                   |        ...      |
//   |                 |                   |                 |
//   +--------+--------+                   +---------+-------+
//            |                                      |
//            |                                      |
//            |                                      |
//            |         +-----------------+          |
//            |         |             BB3 |          |
//            +-------->+                 +<---------+
//                      |   %t.phi = phi  |
//                      |                 |
//                      +-----------------+
//
//
// In this example, HIR decomposer decides to add an empty PHI node in
// VPBasicBlock BB3 to resolve ambiguous reaching definitions of the DDRef %t in
// BB3. We use a modified DFS algorithm to traverse the HCFG which allows us to
// visit VPBasicBlocks multiple times in order to update incoming VPValues of
// the empty PHI nodes.
//
// Upon visiting a VPBB we first check if it has any PHI nodes that need to be
// fixed and appropriately update its incoming VPValue. Next we walk over the
// HIR instructions (through master VPInstructions) that are represented within
// that VPBB and check if they update any of the Symbases being tracked which is
// then recorded in the map IncomingVPVals. Finally we recurse the algorithm for
// the first successor of VPBB and add the remaining successors to a worklist.
//
//
// Tracing the algorithm for above example -
// 1. Visit BB0
//    VPBB = BB0, Pred = null, IncomingVPVals = { %t : null }
//
// 2. Visit BB1
//    VPBB = BB1, Pred = BB0, IncomingVPVals = { %t : %vp1 }
//
// 3. Visit BB3
//    VPBB = BB3, Pred = BB1, IncomingVPVals = { %t : %vp2 }
//    Update %t.phi = phi [ %vp2, BB1]
//
// 4. Visit BB2
//    VPBB = BB2, Pred = BB0, IncomingVPVals = { %t : %vp1 }
//
// 5. Visit BB3 (again, but only to update PHI node)
//    VPBB = BB3, Pred = BB2, IncomingVPVals = { %t : %vp1 }
//    Update %t.phi = phi [ %vp2, BB1 ], [ %vp1, BB2 ]
//
//
void VPDecomposerHIR::fixPhiNodePass(
    VPBasicBlock *VPBB, VPBasicBlock *Pred,
    PhiNodePassData::VPValMap &IncomingVPVals,
    SmallVectorImpl<PhiNodePassData> &Worklist) {
  LLVM_DEBUG(dbgs() << "\nEntering VPBB: " << VPBB->getName() << " from Pred: "
                    << (Pred ? Pred->getName() : "nullptr") << "\n");
  // First step is updating any PHI nodes in this VPBB, if it's incomplete
  for (VPPHINode &VPN : VPBB->getVPPhis()) {
    if (PhiToSymbaseMap.count(&VPN)) {
      assert(Pred && "VPBB has null predecessor.");

      // Number of incoming edges from Pred to VPBB
      auto Successors = Pred->getSuccessors();
      unsigned NumEdges =
          std::count(Successors.begin(), Successors.end(), VPBB);
      assert(NumEdges && "Atleast one edge must exist from Pred to VPBB.");

      // Find Symbase that this PHI node corresponds to in TrackedSymbases
      unsigned Symbase = PhiToSymbaseMap[&VPN];
      assert(TrackedSymbases.count(Symbase) &&
             "Empty PHI corresponds to a Symbase which is not being tracked.");

      // A single VPBB can have multiple incoming edges from a predecessor VPBB
      // (typically from switch statements). LLVM-IR handles this scenario by
      // introducing redundant PHI node entries like -
      // %phi = phi [%val1, BB0], [%val1, BB0], [%val2, BB1]
      // Hence we add the incoming value for this PHI node from Pred for all
      // edges.
      // TODO: Investigate if this is going to be needed from VPlan/HCFG
      // perspective.
      for (unsigned I = 0; I != NumEdges; ++I) {
        if (!IncomingVPVals[Symbase]) {
          // No incoming value was found for the Symbase along the edge from
          // Pred to current VPBB. This is potentially an incorrect placement of
          // empty PHI node due to inaccuracies in DDG. We dump more details of
          // such DDG here and ignore this edge to continue the analysis.
          // Example -
          // DO_LOOP i = 0, %n , 1
          //   %t = i + 1    <1>
          //   %x = %t + i   <2>
          // END LOOP
          //
          // For above loop, no PHI node is needed for %t, but DDG can
          // potentially state that there are 2 incoming edges to node <2>
          // (assume a more complex loop with large DDG). So the PHI node
          // inserted for %t has only one incoming value, the other would be
          // nullptr and should be ignored.
          LLVM_DEBUG(dbgs() << "Temporary fix to handle problems with DDG!\n");
          LLVM_DEBUG(dbgs() << "Symbase: " << Symbase << "\n");
          loopopt::DDRef *DDR = PhisToFix[std::make_pair(VPBB, Symbase)].second;
          LLVM_DEBUG(dbgs() << "DDRef:"; DDR->dump());
          LLVM_DEBUG(dbgs() << "\nHLNode: \n"; DDR->getHLDDNode()->dump());
          LLVM_DEBUG(dbgs()
                     << "Function name: "
                     << DDR->getDDRefUtils().getFunction().getName() << "\n");
          LLVM_DEBUG(dbgs() << "HLLoop:\n"; OutermostHLp->dump());
          LLVM_DEBUG(dbgs() << "DDG:\n"; DDG.dump());
          (void)DDR;
        } else {
          VPN.addIncoming(IncomingVPVals[Symbase], Pred);
          // Current value for the Symbase is now the result of PHI for control
          // flowing through this VPBB
          IncomingVPVals[Symbase] = &VPN;
        }
      }
    }
  }

  // If VPBB has already been visited, then return immediately
  if (!PhiNodePassVisited.insert(VPBB).second)
    return;

  // Iterate over instructions of VPBB and update the incoming value of Symbases
  // being tracked if any instruction in the VPBB writes into it
  for (auto &VPI : *VPBB) {
    LLVM_DEBUG(dbgs() << "fixPhiNodePass: VPI: "; VPI.dump());

    if (VPI.HIR.isMaster()) {
      if (auto *HInst =
              dyn_cast<loopopt::HLInst>(VPI.HIR.getUnderlyingNode())) {
        // If HLInst has no Lval then ignore the instruction and move to next
        // master VPI
        if (!HInst->hasLval())
          continue;
        unsigned Sym = HInst->getLvalDDRef()->getSymbase();
        LLVM_DEBUG(dbgs() << "fixPhiNodePass: HIR: "; HInst->dump());
        LLVM_DEBUG(dbgs() << "fixPhiNodePass: Sym: " << Sym << "\n");

        // If the Lval DDRef's Symbase is being tracked, then update the
        // IncomingVPVals map to use the corresponding VPI
        if (TrackedSymbases.count(Sym))
          IncomingVPVals[Sym] = &VPI;
      }
    }
  }

  // Recurse the traversal into successors of VPBB in reverse iterator order by
  // adding them to the worklist. The reverse order is done to maintain
  // consistency with the mem2reg version of this traversal algorithm.
  SmallPtrSet<VPBasicBlock *, 8> VisitedSuccs;

  for (VPBasicBlock *CurVPBB : reverse(VPBB->getSuccessors())) {
    // Keep track of successors so that same successor is not added to worklist
    // twice
    if (VisitedSuccs.insert(CurVPBB).second)
      Worklist.emplace_back(CurVPBB, VPBB, IncomingVPVals);
  }
}

// Post-processing initial VPlan CFG to fix VPExternalUses that were created for
// live-out VPInstructions during decomposition. In HIR every VPExternalUse is
// tied to a unique temp/symbase, so it is expected to have only one live-out
// VPInstruction as operand. We use VPlan's PostDomTree to find out this single
// post-dominating live-out VPInstruction for given ExternalUse and fix its
// operands accordingly.
void VPDecomposerHIR::fixExternalUses() {
  // TODO: Live-outs for multi-exit loops cannot be handled correctly because of
  // missing undef incoming value on edges where Symbase is not defined.
  if (OutermostHLp->isDoMultiExit())
    return;

  Plan->computePDT();
  const VPPostDominatorTree *PDT = Plan->getPDT();

  for (auto *ExtUse : Plan->getExternals().getVPExternalUsesHIR()) {
    // If VPExternalUse already has just one operand, then nothing to do.
    if (ExtUse->getNumOperands() == 1)
      continue;

    // Track index of VPExternalUse's operand that post-dominates all other
    // operands.
    int PostDomOpIdx = -1;
    for (unsigned Idx = 0; Idx < ExtUse->getNumOperands(); ++Idx) {
      auto *CurrInst = cast<VPInstruction>(ExtUse->getOperand(Idx));
      bool PostDominates =
          llvm::all_of(ExtUse->operands(), [PDT, CurrInst](VPValue *Op) {
            return PDT->dominates(CurrInst, cast<VPInstruction>(Op));
          });

      if (PostDominates) {
        assert(
            (PostDomOpIdx == -1 ||
             ExtUse->getOperand(Idx) == ExtUse->getOperand(PostDomOpIdx)) &&
            "Multiple different post-dominating operands for VPExternalUse.");
        PostDomOpIdx = Idx;
      }
    }

<<<<<<< HEAD
    if (PostDomOpIdx == -1) {
      // Could not find any post-dominating operands for VPExternalUse. This can
      // happen for search loops and for live-out symbases without any uses
      // inside the loop. Check JIRA : CMPLRLLVM-21456.
      continue;
    }
=======
    assert(PostDomOpIdx != -1 &&
           "Could not find any post-dominating operand for VPExternalUse");
>>>>>>> 6c8b510a

    // Cache the post-dominating operand to be used after clearing operand list.
    VPValue *PostDomOp = ExtUse->getOperand(PostDomOpIdx);
    ExtUse->removeAllOperands();
    ExtUse->addOperand(PostDomOp);
  }
}

VPInstruction *
VPDecomposerHIR::createVPInstructionsForNode(HLNode *Node,
                                             VPBasicBlock *InsPointVPBB) {
  LLVM_DEBUG(dbgs() << "Generating VPInstructions for "; Node->dump();
             dbgs() << "\n");
  // There should't be any VPValue for Node at this point. Otherwise, we
  // visited Node when we shouldn't, breaking the RPO traversal order.
  assert((isa<HLGoto>(Node) || !HLDef2VPValue.count(cast<HLDDNode>(Node))) &&
         "Node shouldn't have been visited.");

  // Don't need to create any new instructions for Goto nodes -- can use
  // existing terminator instead.
  if (isa<HLGoto>(Node))
    return InsPointVPBB->getTerminator();

  // Set the insertion point in the builder for the VPInstructions that we are
  // going to create for this Node.
  Builder.setInsertPoint(InsPointVPBB);
  // Keep last instruction before decomposition. We will need it to set the
  // master VPInstruction of all the decomposed VPInstructions created.
  VPInstruction *LastVPIBeforeDec = getLastVPI(InsPointVPBB);

  // Create and decompose the operands of the future new VPInstruction.
  // They will be inserted (obviously) before the new VPInstruction.
  SmallVector<VPValue *, 4> VPOperands;
  createVPOperandsForMasterVPInst(Node, VPOperands);

  // Create new VPInstruction with previous operands.
  VPInstruction *NewVPInst = createVPInstruction(Node, VPOperands);

  // Set NewVPInst as master VPInstruction of any decomposed VPInstruction
  // resulting from decomposing its operands.
  setMasterForDecomposedVPIs(NewVPInst, LastVPIBeforeDec, InsPointVPBB);

  // If this Node is a HLInst, check if it potentially updates any HIRLegality's
  // SIMD descriptors (linear/reduction).
  if (auto *HInst = dyn_cast<HLInst>(Node))
    HIRLegality.recordPotentialSIMDDescrUpdate(HInst);

  // Set the underlying HIR of the new VPInstruction (and its potential
  // decomposed VPInstructions) to valid.
  NewVPInst->HIR.setValid();
  return NewVPInst;
}

// Create a VPValue for a non-integer constant \p Blob. A non-integer constant
// blob can be a floating point or an undef.
VPConstant *VPDecomposerHIR::VPBlobDecompVisitor::decomposeNonIntConstBlob(
    const SCEVUnknown *Blob) {
  BlobUtils &BlUtils = RDDR.getBlobUtils();
  assert((BlUtils.isConstantDataBlob(Blob) ||
          BlUtils.isConstantVectorBlob(Blob)) &&
         "Expected a ConstantData/ConstantVector Blob.");
  (void)BlUtils;

  ConstantFP *FPConst;
  if (BlUtils.isConstantFPBlob(Blob, &FPConst))
    return Decomposer.Plan->getVPConstant(FPConst);

  Constant *VecConst;
  if (BlUtils.isConstantVectorBlob(Blob, &VecConst))
    return Decomposer.Plan->getVPConstant(VecConst);

  if (BlUtils.isUndefBlob(Blob))
    return Decomposer.Plan->getVPConstant(UndefValue::get(Blob->getType()));

  llvm_unreachable("Unsupported non-integer HIR Constant.");
}

// Create a VPValue for a standalone blob given its SCEV. A standalone blob is
// unitary and doesn't need decomposition.
VPValue *VPDecomposerHIR::VPBlobDecompVisitor::decomposeStandAloneBlob(
    const SCEVUnknown *Blob) {

  if (RDDR.getBlobUtils().isConstantDataBlob(Blob) ||
      RDDR.getBlobUtils().isConstantVectorBlob(Blob))
    // Decompose constant blobs that are not integer values.
    return decomposeNonIntConstBlob(Blob);

  // If the RegDDRef is a standalone blob (including metadata), we use the
  // RegDDRef directly in the following steps since there is no BlobDDRef
  // associated to this Blob. Otherwise, we retrieve and use the BlobDDRef.
  DDRef *DDR;
  if (RDDR.isNonDecomposable())
    DDR = &RDDR;
  else {
    unsigned BlobIndex = RDDR.getBlobUtils().findBlob(Blob);
    assert(BlobIndex != InvalidBlobIndex && "SCEV is not a Blob");
    DDR = RDDR.getBlobDDRef(BlobIndex);
    assert(DDR != nullptr && "BlobDDRef not found!");
  }

  unsigned BlobNumReachDefs = Decomposer.getNumReachingDefinitions(DDR);
  assert(BlobNumReachDefs > 0 && "Blob without reaching definitions!");

  // Blob has reaching definitions. We need to retrieve (or create) the VPValues
  // associated to the sources DDRefs (definitions). If there are multiple
  // definitions, in addition, we introduce a VPPHINode that "blends" all the
  // VPValue definitions.
  SmallVector<VPValue *, 2> VPDefs;
  if (BlobNumReachDefs == 1) {
    // Single definition.
    Decomposer.getOrCreateVPDefsForUse(DDR, VPDefs);
    assert(VPDefs.size() == 1 && "Expected single definition.");
    return VPDefs.front();
  } else {
    // The operands of the PHI are not set right now since some of them
    // might not have been created yet. They will be set by fixPhiNodes.
    // Map the corresponding Instruction to <VPBasicBlock, Symbase> in
    // PhisToFix if not found.
    Decomposer.getOrCreateVPDefsForUse(DDR, VPDefs);
    Type *BaseTy = VPDefs.front()->getType();

    auto *VPPhi = Decomposer.getOrCreateEmptyPhiForDDRef(
        BaseTy, Decomposer.Builder.getInsertBlock(), DDR);
    return VPPhi;
  }
}

// Helper function to decomposed an SCEVNAryExpr using the same \p OpCode to
// combine all the sub-expressions.
VPValue *
VPDecomposerHIR::VPBlobDecompVisitor::decomposeNAryOp(const SCEVNAryExpr *Blob,
                                                      unsigned OpCode) {
  VPValue *DecompDef = nullptr;
  Type *ExprTy = Blob->getType();
  for (auto *SCOp : Blob->operands()) {
    VPValue *VPOp = Decomposer.decomposeBlobImplicitConv(visit(SCOp), ExprTy);
    DecompDef =
        Decomposer.combineDecompDefs(VPOp, DecompDef, Blob->getType(), OpCode);
  }

  return DecompDef;
}

VPValue *VPDecomposerHIR::VPBlobDecompVisitor::visitConstant(
    const SCEVConstant *Constant) {
  return Decomposer.Plan->getVPConstant(Constant->getValue());
}

VPValue *VPDecomposerHIR::VPBlobDecompVisitor::visitTruncateExpr(
    const SCEVTruncateExpr *Expr) {
  VPValue *Src = visit(Expr->getOperand());
  return Decomposer.decomposeConversion(Src, Instruction::Trunc,
                                        Expr->getType());
}

VPValue *VPDecomposerHIR::VPBlobDecompVisitor::visitZeroExtendExpr(
    const SCEVZeroExtendExpr *Expr) {
  VPValue *Src = visit(Expr->getOperand());
  return Decomposer.decomposeConversion(Src, Instruction::ZExt,
                                        Expr->getType());
}

VPValue *VPDecomposerHIR::VPBlobDecompVisitor::visitSignExtendExpr(
    const SCEVSignExtendExpr *Expr) {
  VPValue *Src = visit(Expr->getOperand());
  return Decomposer.decomposeConversion(Src, Instruction::SExt,
                                        Expr->getType());
}

VPValue *VPDecomposerHIR::VPBlobDecompVisitor::visitPtrToIntExpr(
    const SCEVPtrToIntExpr *Expr) {
  VPValue *Src = visit(Expr->getOperand());
  return Decomposer.decomposeConversion(Src, Instruction::PtrToInt,
                                        Expr->getType());
}

VPValue *
VPDecomposerHIR::VPBlobDecompVisitor::visitAddExpr(const SCEVAddExpr *Expr) {
  return decomposeNAryOp(Expr, Instruction::Add);
}

VPValue *
VPDecomposerHIR::VPBlobDecompVisitor::visitMulExpr(const SCEVMulExpr *Expr) {
  return decomposeNAryOp(Expr, Instruction::Mul);
}

VPValue *
VPDecomposerHIR::VPBlobDecompVisitor::visitUDivExpr(const SCEVUDivExpr *Expr) {
  VPValue *DivLHS = visit(Expr->getLHS());
  VPValue *DivRHS = visit(Expr->getRHS());
  return Decomposer.combineDecompDefs(DivLHS, DivRHS, Expr->getType(),
                                      Instruction::UDiv);
}

VPValue *VPDecomposerHIR::VPBlobDecompVisitor::visitAddRecExpr(
    const SCEVAddRecExpr *Expr) {
  llvm_unreachable("Expected add-recs to be broken by canon-expr.");
}

VPValue *
VPDecomposerHIR::VPBlobDecompVisitor::visitSMaxExpr(const SCEVSMaxExpr *Expr) {
  return decomposeNAryOp(Expr, VPInstruction::SMax);
}

VPValue *
VPDecomposerHIR::VPBlobDecompVisitor::visitUMaxExpr(const SCEVUMaxExpr *Expr) {
  return decomposeNAryOp(Expr, VPInstruction::UMax);
}

VPValue *
VPDecomposerHIR::VPBlobDecompVisitor::visitSMinExpr(const SCEVSMinExpr *Expr) {
  return decomposeNAryOp(Expr, VPInstruction::SMin);
}

VPValue *
VPDecomposerHIR::VPBlobDecompVisitor::visitUMinExpr(const SCEVUMinExpr *Expr) {
  return decomposeNAryOp(Expr, VPInstruction::UMin);
}

VPValue *
VPDecomposerHIR::VPBlobDecompVisitor::visitUnknown(const SCEVUnknown *Expr) {
  return decomposeStandAloneBlob(Expr);
}

VPValue *VPDecomposerHIR::VPBlobDecompVisitor::visitCouldNotCompute(
    const SCEVCouldNotCompute *Expr) {
  llvm_unreachable("Attempt to use a SCEVCouldNotCompute object.");
}<|MERGE_RESOLUTION|>--- conflicted
+++ resolved
@@ -1971,17 +1971,8 @@
       }
     }
 
-<<<<<<< HEAD
-    if (PostDomOpIdx == -1) {
-      // Could not find any post-dominating operands for VPExternalUse. This can
-      // happen for search loops and for live-out symbases without any uses
-      // inside the loop. Check JIRA : CMPLRLLVM-21456.
-      continue;
-    }
-=======
     assert(PostDomOpIdx != -1 &&
            "Could not find any post-dominating operand for VPExternalUse");
->>>>>>> 6c8b510a
 
     // Cache the post-dominating operand to be used after clearing operand list.
     VPValue *PostDomOp = ExtUse->getOperand(PostDomOpIdx);
