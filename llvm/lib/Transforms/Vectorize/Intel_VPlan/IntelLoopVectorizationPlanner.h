--- conflicted
+++ resolved
@@ -23,7 +23,6 @@
 #else
 #include "VPlan.h"
 #endif
-#include "llvm/Analysis/VPO/WRegionInfo/WRegionClause.h"
 #include "llvm/ADT/DenseMap.h"
 #include "llvm/ADT/SmallSet.h"
 
@@ -351,25 +350,6 @@
   /// best selected VPlan.
   void executeBestPlan(VPOCodeGen &LB);
 
-<<<<<<< HEAD
-  /// Feed information from explicit clauses to the loop Legality.
-  /// This information is necessary for initial loop analysis in the CodeGen.
-#if INTEL_CUSTOMIZATION
-  template <class VPOVectorizationLegality>
-#endif
-  static void EnterExplicitData(WRNVecLoopNode *WRLp, VPOVectorizationLegality &Legal);
-
-  /// Utility to check if given Item is an array type item.
-  static bool isItemArrayType(const Item *I);
-
-  /// Utility to check if given WRegion loop has any array reduction idioms.
-  static bool hasArrayReduction(WRNVecLoopNode *WRLp);
-
-  /// Utility to check if given WRegion loop has any nonPOD lastprivate array.
-  static bool hasArrayLastprivateNonPod(WRNVecLoopNode *WRLp);
-
-=======
->>>>>>> 8cd97e86
   /// Post VPlan FrontEnd pass to verify that we can process the VPlan that
   /// was constructed. There are some limitations in CG, CM, and other parts of
   /// VPlan vectorizer on which we better gracefully bail out than assert.
