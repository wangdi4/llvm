--- conflicted
+++ resolved
@@ -349,47 +349,6 @@
       return;
     }
 
-<<<<<<< HEAD
-    const auto ComputeKnownBitsFromInduction =
-        [&KB, Depth, Q](const VPInductionInit *InductionInit) {
-          // Only support add inductions for now.
-          if (InductionInit->getBinOpcode() != Instruction::Add)
-            return;
-
-          // First, compute our starting value. If this is unknown, bail out, as
-          // adding an offset will only result in more unknown bits.
-          KB = computeKnownBits(InductionInit->getStartVal(), Depth, Q);
-          if (KB.isUnknown())
-            return;
-
-          // Now try to compute known bits for our step value. The final value
-          // will be our start value plus an unknown multiple of this step.
-          auto StepKB = computeKnownBits(InductionInit->getStep(), Depth, Q);
-
-          // Assume our step was widened by the given VF.
-          computeMulConst(StepKB, Q.VF);
-
-          // Lastly, compute KB(%IV) = KB(%start) + {{unknown}} * KB(%step)
-          KB = KnownBits::computeForAddSub(
-              /*Add:*/ true, /*NSW:*/ InductionInit->hasNoSignedWrap(), KB,
-              KnownBits::mul(KnownBits{KB.getBitWidth()}, StepKB));
-
-          // TODO: Use the end value to further refine the known bits.
-          //
-          // At the moment, this can't be done because we don't know whether or
-          // not the induction is signed or unsigned.
-        };
-
-    // Otherwise, we have a 2-value PHI. If this is an induction, we can
-    // use that to compute the known bits.
-    for (unsigned Idx : {0, 1}) {
-      if (const auto *InductionInit =
-              dyn_cast<VPInductionInit>(PHI->getIncomingValue(Idx))) {
-        ComputeKnownBitsFromInduction(InductionInit);
-        return;
-      }
-    }
-=======
     // See if this is a simple recurrence that we can match on.
     const VPInstruction *BinOp = nullptr;
     const VPValue *Start = nullptr, *Step = nullptr, *End = nullptr;
@@ -522,7 +481,6 @@
 
   static bool isLoopInvariant(const VPValue *V, const VPLoop *Loop) {
     return isa<VPConstant>(V) || Loop->isDefOutside(V);
->>>>>>> 5a805999
   }
 
   /// Multiply the given KnownBits by a constant (possibly-signed) integer
