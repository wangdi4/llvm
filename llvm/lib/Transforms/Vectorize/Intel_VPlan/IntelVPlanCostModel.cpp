//===-- IntelVPlanCostModel.cpp -------------------------------------------===//
//
//   Copyright (C) 2018-2019 Intel Corporation. All rights reserved.
//
//   The information and source code contained herein is the exclusive
//   property of Intel Corporation and may not be disclosed, examined
//   or reproduced in whole or in part without explicit written authorization
//   from the company.
//
//===----------------------------------------------------------------------===//
//
// This file implements VPlan cost modeling.
//
//===----------------------------------------------------------------------===//

#include "IntelVPlanCostModel.h"
#include "IntelVPlan.h"
#include "IntelVPlanCallVecDecisions.h"
#include "IntelVPlanUtils.h"
#include "llvm/Analysis/TargetTransformInfo.h"
#include "llvm/Analysis/ValueTracking.h"
#include "llvm/Analysis/VectorUtils.h"

#include <numeric>

#define DEBUG_TYPE "vplan-cost-model"

using namespace loopopt;

/// A helper function that returns the alignment of load or store instruction.
static unsigned getMemInstAlignment(const Value *I) {
  assert((isa<LoadInst>(I) || isa<StoreInst>(I)) &&
         "Expected Load or Store instruction");
  if (auto *LI = dyn_cast<LoadInst>(I))
    return LI->getAlignment();
  return cast<StoreInst>(I)->getAlignment();
}

/// A helper function that returns the address space of the pointer operand of
/// load or store instruction.
static unsigned getMemInstAddressSpace(const Value *I) {
  assert((isa<LoadInst>(I) || isa<StoreInst>(I)) &&
         "Expected Load or Store instruction");
  if (auto *LI = dyn_cast<LoadInst>(I))
    return LI->getPointerAddressSpace();
  return cast<StoreInst>(I)->getPointerAddressSpace();
}

#if INTEL_CUSTOMIZATION
static const Instruction *getLLVMInstFromDDNode(const HLDDNode *Node) {
  const HLInst *HLInstruction = cast<HLInst>(Node);
  return HLInstruction->getLLVMInstruction();
}
#endif // INTEL_CUSTOMIZATION

namespace llvm {

namespace vpo {

#if INTEL_CUSTOMIZATION
uint64_t VPlanVLSCostModel::getInstructionCost(const OVLSInstruction *I) const {
  uint32_t ElemSize = I->getType().getElementSize();
  Type *ElemType = Type::getIntNTy(getContext(), ElemSize);
  if (isa<OVLSLoad>(I) || isa<OVLSStore>(I)) {
    VectorType *VecTy = FixedVectorType::get(ElemType, VPCM.VF);
    return TTI.getMemoryOpCost(
        isa<OVLSStore>(I) ? Instruction::Store : Instruction::Load, VecTy,
        // FIXME: Next values are not used in getMemoryOpCost(), however
        // that can change later.
        Align() /* Alignment */, 0 /* AddressSpace */);
  }
  if (auto Shuffle = dyn_cast<OVLSShuffle>(I)) {
    SmallVector<int, 16> Mask;
    Shuffle->getShuffleMask(Mask);
    VectorType *VecTy = FixedVectorType::get(ElemType, Mask.size());
    SmallVector<uint32_t, 16> UMask(Mask.begin(), Mask.end());
    return getShuffleCost(UMask, VecTy);
  }
  llvm_unreachable("Unexpected OVLSInstruction.");
}

uint64_t
VPlanVLSCostModel::getGatherScatterOpCost(const OVLSMemref &Memref) const {
  const auto *VPMemref = dyn_cast<VPVLSClientMemref>(&Memref);
  assert(VPMemref && "Wrong type of OVLSMemref is used.");
  Type *VecTy = getWidenedType(VPMemref->getInstruction()->getType(), VPCM.VF);
  // FIXME: Without proper decomposition it's impossible to call
  // getLoadStoreCost(), because opcode may not be valid in the VPInstruction.
  // Assume load instruction for non-memref opcode, because store instruction
  // cannot be composed.
  unsigned Opcode =
      VPMemref->getInstruction()->getOpcode() != Instruction::Store
          ? Instruction::Load
          : Instruction::Store;
  return TTI.getMemoryOpCost(Opcode, VecTy, Align(), 0);
}
#endif // INTEL_CUSTOMIZATION

Type *VPlanCostModel::getMemInstValueType(const VPInstruction *VPInst) {
  unsigned Opcode = VPInst->getOpcode();
  assert(Opcode == Instruction::Load || Opcode == Instruction::Store);
  return Opcode == Instruction::Load ?
    VPInst->getType() : VPInst->getOperand(0)->getType();
}

unsigned VPlanCostModel::getMemInstAddressSpace(const VPInstruction *VPInst) {
  unsigned Opcode = VPInst->getOpcode();
  (void)Opcode;
  assert(Opcode == Instruction::Load || Opcode == Instruction::Store);

  // TODO: getType() working without underlying Inst - seems we can return
  // address space too.

  if (const Value *Val = VPInst->getUnderlyingValue())
    return ::getMemInstAddressSpace(Val);

#if INTEL_CUSTOMIZATION
  if (!VPInst->HIR.isMaster())
    return 0; // CHECKME: Is that correct?
  const HLDDNode *DDNode = cast<HLDDNode>(VPInst->HIR.getUnderlyingNode());
  if (const Instruction *Inst = getLLVMInstFromDDNode(DDNode)) {
    if (isa<LoadInst>(Inst) || isa<StoreInst>(Inst))
      return ::getMemInstAddressSpace(Inst);

    // Handle cases such as a[i] = b + c, the store to a[i] will be the master
    // VPInst. However, Inst will be an add instruction.
    const RegDDRef *LvalRef = DDNode->getLvalDDRef();
    if (LvalRef && LvalRef->isMemRef())
      return LvalRef->getPointerAddressSpace();
  }
#endif // INTEL_CUSTOMIZATION

  return 0; // CHECKME: Is that correct?
}

unsigned
VPlanCostModel::getMemInstAlignment(const VPInstruction *VPInst) const {
  unsigned Opcode = VPInst->getOpcode();
  (void)Opcode;
  assert(Opcode == Instruction::Load || Opcode == Instruction::Store);

  // TODO: getType() working without underlying Inst - seems we can return
  // alignment too.

  if (const Instruction *Inst = VPInst->getInstruction())
    if (unsigned Align = ::getMemInstAlignment(Inst))
      return Align;

#if INTEL_CUSTOMIZATION
  if (VPInst->HIR.isMaster()) {
    const HLDDNode *DDNode = cast<HLDDNode>(VPInst->HIR.getUnderlyingNode());
    if (const Instruction *Inst = getLLVMInstFromDDNode(DDNode)) {
      if (isa<LoadInst>(Inst) || isa<StoreInst>(Inst)) {
        if (unsigned Align = ::getMemInstAlignment(Inst))
          return Align;
      } else {
        // Handle cases such as a[i] = b + c, the store to a[i] will be the
        // master VPInst. However, Inst will be an add instruction.
        const RegDDRef *LvalRef = DDNode->getLvalDDRef();
        if (LvalRef && LvalRef->isMemRef())
          if (unsigned Align = LvalRef->getAlignment())
            return Align;
      }
    }
  }
#endif // INTEL_CUSTOMIZATION

  // If underlying instruction had default alignment (0) we need to query
  // DataLayout what it is, because default alignment for the widened type will
  // be different.
  return DL->getABITypeAlignment(getMemInstValueType(VPInst));
}

bool VPlanCostModel::isUnitStrideLoadStore(const VPInstruction *VPInst,
                                           bool &NegativeStride) const {
  const VPValue *P = getLoadStorePointerOperand(VPInst);
  return Plan->getVPlanDA()->isUnitStridePtr(P, NegativeStride);
}

unsigned VPlanCostModel::getLoadStoreIndexSize(
  const VPInstruction *VPInst) const {
  assert((VPInst->getOpcode() == Instruction::Load ||
          VPInst->getOpcode() == Instruction::Store) &&
         "Expect 'VPInst' to be either a LoadInst or a StoreInst");

  const VPValue *Ptr = getLoadStorePointerOperand(VPInst);
  // Skip all NOP BitCasts/AddrSpaceCasts on the way to GEP.
  while ((VPInst = dyn_cast<VPInstruction>(Ptr)) &&
         (VPInst->getOpcode() == Instruction::BitCast ||
          VPInst->getOpcode() == Instruction::AddrSpaceCast) &&
         VPTTI->getCastInstrCost(VPInst->getOpcode(), VPInst->getType(),
                               VPInst->getOperand(0)->getType(),
                               TTI::CastContextHint::None) == 0)
    Ptr = VPInst->getOperand(0);

  const VPInstruction *VPAddrInst = dyn_cast<VPGEPInstruction>(Ptr);
  if (!VPAddrInst)
    VPAddrInst = dyn_cast<VPSubscriptInst>(Ptr);
  unsigned IndexSize = DL->getPointerSizeInBits();

  // Try to reduce index size from 64 bit (default for GEP) to 32. It is
  // essential for VF 16. Check that the base pointer (first operand) is the
  // same for all lanes, and that there's at most one variable index.
  if (IndexSize < 64 || !VPAddrInst ||
      getPointerOperand(VPAddrInst)->getType()->isVectorTy())
    return IndexSize;

  auto getTypeElementSize = [](const VPValue *V) -> unsigned {
    const Type *Ty = V->getType();
    if (auto *VecTy = dyn_cast<VectorType>(Ty))
      Ty = VecTy->getElementType();
    return Ty->getPrimitiveSizeInBits();
  };

  SmallVector<const VPValue *, 4> IndicesOperands;
  if (isa<VPGEPInstruction>(VPAddrInst))
    IndicesOperands.append(VPAddrInst->op_begin() + 1, VPAddrInst->op_end());
  else {
    const VPSubscriptInst *Subscript = cast<VPSubscriptInst>(VPAddrInst);
    // Add index operand for each dimension.
    for (unsigned Dim = 0; Dim < Subscript->getNumDimensions(); ++Dim)
      IndicesOperands.push_back(Subscript->getIndex(Dim));
  }

  unsigned NumOfVarIndices = 0;
  for (auto *Op : IndicesOperands) {
    const VPConstant *VPConst = dyn_cast<VPConstant>(Op);
    // We don't check that the Constant fits 32 bits as we expect CG is able to
    // pull the splat Constant into splat Base and form scalar base for gather/
    // scatter which is Base + Constant.
    //
    // TODO:
    // Currently it doesn't happen as uniform Base is not recognized by ISel.
    // Once we see a problem due to that we need to fix it in CG.
    if (VPConst && VPConst->isConstantInt())
      continue;

    const VPInstruction *VPIdx = dyn_cast<VPInstruction>(Op);
    if (!VPIdx || ++NumOfVarIndices > 1)
      return IndexSize; // Can't shrink.

    // SExt to 64 bits from 32 bits or less is allowed.
    if (getTypeElementSize(VPIdx) == 64 &&
        VPIdx->getOpcode() == Instruction::SExt &&
        isa<VPInstruction>(VPIdx->getOperand(0)))
      VPIdx = cast<VPInstruction>(VPIdx->getOperand(0));

    if (getTypeElementSize(VPIdx) > 32)
      return IndexSize; // Can't shrink.
  }
  return 32u;
}

unsigned VPlanCostModel::getArithmeticInstructionCost(const unsigned Opcode,
                                                      const VPValue *Op1,
                                                      const VPValue *Op2,
                                                      const Type *ScalarTy,
                                                      const unsigned VF) {
  assert(Op1 != nullptr && "First operand is expected.");
  if (!ScalarTy)
    return UnknownCost;
  Type *VecTy = getWidenedType(const_cast<Type *>(ScalarTy), VF);

  auto SetOperandValueFeatures = [](
    const VPValue *Val,
    TargetTransformInfo::OperandValueKind& OpVK,
    TargetTransformInfo::OperandValueProperties& OpVP) -> void {
    if (const VPConstant *VPConst = dyn_cast<VPConstant>(Val)) {
      OpVK = TargetTransformInfo::OK_UniformConstantValue;
      if (const ConstantInt *IntConst =
          dyn_cast<ConstantInt>(VPConst->getConstant())) {
        if (IntConst->getValue().isPowerOf2())
          OpVP = TargetTransformInfo::OP_PowerOf2;
        else if ((IntConst->getValue() + 1).isPowerOf2() ||
                 (IntConst->getValue() - 1).isPowerOf2())
          OpVP = TargetTransformInfo::OP_PowerOf2_PlusMinus1;
      }
    }
  };

  TargetTransformInfo::OperandValueKind Op1VK =
    TargetTransformInfo::OK_AnyValue;
  TargetTransformInfo::OperandValueKind Op2VK =
    TargetTransformInfo::OK_AnyValue;
  TargetTransformInfo::OperandValueProperties Op1VP =
    TargetTransformInfo::OP_None;
  TargetTransformInfo::OperandValueProperties Op2VP =
    TargetTransformInfo::OP_None;

  SetOperandValueFeatures(Op1, Op1VK, Op1VP);
  if (Op2)
    SetOperandValueFeatures(Op2, Op2VK, Op2VP);

  return VPTTI->getArithmeticInstrCost(Opcode, VecTy,
    TargetTransformInfo::TCK_RecipThroughput, Op1VK, Op2VK, Op1VP, Op2VP);
}

unsigned VPlanCostModel::getLoadStoreCost(const VPInstruction *VPInst,
                                          unsigned VF) {
  unsigned Alignment = getMemInstAlignment(VPInst);
  return getLoadStoreCost(VPInst, Align(Alignment), VF);
}

unsigned VPlanCostModel::getLoadStoreCost(
  const VPInstruction *VPInst, Align Alignment, unsigned VF) {
  assert(VPInst &&
         ((VPInst->getOpcode() == Instruction::Load) ||
         (VPInst->getOpcode() == Instruction::Store)) &&
         "Expect Load or Store operation!");
  Type *OpTy = getMemInstValueType(VPInst);
  assert(OpTy && "Can't get type of the load/store instruction!");

  unsigned Opcode = VPInst->getOpcode();
  unsigned AddrSpace = getMemInstAddressSpace(VPInst);
  Type *VecTy;
  unsigned Scale;

  // TODO: VF check in IsMasked might become redundant once a separate VPlan
  // is maintained for VF = 1 meaning that the cost calculation for scalar loop
  // is done over VPlan that doesn't undergo any vector transformations such as
  // predication.
  bool IsMasked = (VF > 1) && (VPInst->getParent()->getPredicate() != nullptr);

  // Aggregates are serialized.  If we see an aggregate type we set Scale to VF
  // and substitude VecTy with base aggregate type.
  //
  // TODO:
  // ScalarCost * VF is Zero order approximation of scalarization for aggregate
  // types.  Yet to be tuned further.
  if (isVectorizableTy(OpTy)) {
    Scale = 1;
    VecTy = getWidenedType(OpTy, VF);
  }
  else {
    Scale = VF;
    VecTy = OpTy;
  }

  // Call get[Masked]MemoryOpCost() for the following cases.
  // 1. VF = 1 VPlan even for vector OpTy.
  // 2. Unit stride load/store.
  // 3. Aggregate OpTy (they enter this code though Scale > 1 check of VF == 1
  //    check).
  bool NegativeStride = false;
  if (VF == 1 || Scale > 1 || isUnitStrideLoadStore(VPInst, NegativeStride)) {
    unsigned Cost = 0;

    // For negative stride we need to reverse elements in the vector after load
    // or before store.
    //
    // TODO:
    // In case of vector input type (re-vectorization case) reverse operation
    // might cost more than reversing vanilla vector and TTI interface doesn't
    // take into account the vector parts.  Once TTI is fixed VPlan should pass
    // particles type to TTI as well.
    if (NegativeStride) {
      assert(VF > 1 && Scale == 1 &&
             "Unexpected conditions for NegativeStride == true.");
      Cost += VPTTI->getShuffleCost(TTI::SK_Reverse, cast<VectorType>(VecTy));
    }

    Cost += IsMasked ?
      Scale * VPTTI->getMaskedMemoryOpCost(Opcode, VecTy, Alignment, AddrSpace) :
      Scale * VPTTI->getMemoryOpCost(Opcode, VecTy, Alignment, AddrSpace);
    return Cost;
  }

  // TODO:
  // Currently TTI doesn't add cost of index split and data join in case
  // gather/scatter operation is implemented with two HW gathers/scatters.
  return VPTTI->getGatherScatterOpCost(
    Opcode, VecTy, getLoadStoreIndexSize(VPInst),
    IsMasked, Alignment.value(), AddrSpace);
}

unsigned VPlanCostModel::getInsertExtractElementsCost(
  unsigned Opcode, Type *Ty, unsigned VF) {
  assert((Opcode == Instruction::ExtractElement ||
          Opcode == Instruction::InsertElement) &&
         "Only Extract/InsertElement opcode is expected.");
  unsigned Cost = 0;
  Type *VecTy = getWidenedType(Ty, VF);
  for(unsigned Idx = 0; Idx < VF; Idx++)
    Cost += VPTTI->getVectorInstrCost(Opcode, VecTy, Idx);
  return Cost;
}

unsigned VPlanCostModel::getIntrinsicInstrCost(
  Intrinsic::ID ID, const CallBase &CB, unsigned VF,
  VPCallInstruction::CallVecScenariosTy VS) {

  // Intrinsics which have 0 cost are not lowered to actual code during ASM CG.
  // They are meant for intermediate analysis/transforms and will be deleted
  // before CG. Do not account the cost of serializing them.
  if (VPTTI->getIntrinsicInstrCost(
          IntrinsicCostAttributes(ID, CB, ElementCount::getFixed(1)),
          TTI::TCK_RecipThroughput) == 0)
    return 0;

  switch (VS) {
    case VPCallInstruction::CallVecScenariosTy::Undefined:
      // For VF = 1 vectorization scenario is not set by design.
      if (VF == 1)
        break;
      // The calls that missed the analysis have Unknown cost.
      return UnknownCost;
    case VPCallInstruction::CallVecScenariosTy::DoNotWiden:
<<<<<<< HEAD
      return
        TTI->getIntrinsicInstrCost(IntrinsicCostAttributes(ID, CB, 1),
                                   TTI::TCK_RecipThroughput);
=======
      return VPTTI->getIntrinsicInstrCost(
          IntrinsicCostAttributes(ID, CB, ElementCount::getFixed(1)),
          TTI::TCK_RecipThroughput);
>>>>>>> 6c8b510a
    case VPCallInstruction::CallVecScenariosTy::Serialization: {
      // For a serialized call, such as: float call @foo(double arg1, int arg2)
      // calculate the cost of vectorized code that way:
      // Cost of extracting VF double elements for arg1 +
      // Cost of extracting VF int elements for arg2 +
      // Cost of VF calls to scalar @foo +
      // Cost of inserting VF float elements for the result of foo.
      // TODO:
      // Here we ignore the fact that when serialized code feeds another
      // serialized code insert + extract in between can be optimized out.
      unsigned Cost =
<<<<<<< HEAD
        // The sum of costs of 'devectorizing' all args of the call.
        std::accumulate(CB.arg_begin(), CB.arg_end(), 0,
          [=](unsigned Cost, const Use& Arg) {
            Type *ArgTy = Arg.get()->getType();
            // If Arg is not expected to be vectorized
            // (isVectorizableTy(ArgTy) is false) then it contributes 0.
            //
            // TODO:
            // In general there are can be call arguments that are not
            // vectorized.  SVA should help here.
            return Cost + (isVectorizableTy(ArgTy) ?
              getInsertExtractElementsCost(Instruction::ExtractElement,
                                           ArgTy, VF) : 0);
          }) +
        // The cost of VF calls to the scalar function.
        VF * TTI->getIntrinsicInstrCost(IntrinsicCostAttributes(ID, CB, 1),
                                        TTI::TCK_RecipThroughput) +
        // The cost of 'vectorizing' function's result if any.
        (isVectorizableTy(CB.getType()) && !CB.getType()->isVoidTy() ?
         getInsertExtractElementsCost(
           Instruction::InsertElement, CB.getType(), VF) : 0);
=======
          // The sum of costs of 'devectorizing' all args of the call.
          std::accumulate(
              CB.arg_begin(), CB.arg_end(), 0,
              [=](unsigned Cost, const Use &Arg) {
                Type *ArgTy = Arg.get()->getType();
                // If Arg is not expected to be vectorized
                // (isVectorizableTy(ArgTy) is false) then it contributes 0.
                //
                // TODO:
                // In general there are can be call arguments that are not
                // vectorized.  SVA should help here.
                return Cost + (isVectorizableTy(ArgTy)
                                   ? getInsertExtractElementsCost(
                                         Instruction::ExtractElement, ArgTy, VF)
                                   : 0);
              }) +
          // The cost of VF calls to the scalar function.
          VF * VPTTI->getIntrinsicInstrCost(
                   IntrinsicCostAttributes(ID, CB, ElementCount::getFixed(1)),
                   TTI::TCK_RecipThroughput) +
          // The cost of 'vectorizing' function's result if any.
          (isVectorizableTy(CB.getType()) && !CB.getType()->isVoidTy()
               ? getInsertExtractElementsCost(Instruction::InsertElement,
                                              CB.getType(), VF)
               : 0);
>>>>>>> 6c8b510a
      return Cost;
    }

    case VPCallInstruction::CallVecScenariosTy::LibraryFunc:
      // Catch Library intrinsics with non void return type and special case
      // them.
      //
      // TODO: we need a new TTI interface for SVML calls.  The new interface
      // should not require intrin ID as not all calls that can be mapped to
      // SVML calls are intrinsics.  Until that, keep this customization to
      // handle at least intrinsics that are vectorized using SVML. Other
      // SVML-vectorized library calls will be handled later.
      if (TLI->isSVMLEnabled() && VF > 1 && !CB.getType()->isVoidTy())
<<<<<<< HEAD
        return TTI->getNumberOfParts(getWidenedType(CB.getType(), VF)) *
=======
        return VPTTI->getNumberOfParts(getWidenedType(CB.getType(), VF)) *
>>>>>>> 6c8b510a
          VPlanCostModel::getIntrinsicInstrCost(ID, CB, 1, VS);
      break;

    default:
      break;
  }
  return VPTTI->getIntrinsicInstrCost(
      IntrinsicCostAttributes(ID, CB, ElementCount::getFixed(VF)),
      TTI::TCK_RecipThroughput);
}

unsigned VPlanCostModel::getCost(const VPInstruction *VPInst) {
  return getCostForVF(VPInst, VF);
}

unsigned VPlanCostModel::getCostForVF(
  const VPInstruction *VPInst, unsigned VF) {
  // TODO: For instruction that are not contained inside the loop we're
  // vectorizing, VF should not be considered. That includes the instructions
  // that are outside of any of the loops in the loopnest. However, before
  // support it in the cost model, we need to design how the current loop being
  // vectorized is represented in the VPlan itself, which also might result in
  // different VFs for different loop:
  //   Outer1
  //     Inner1, vectorize with VF_Inner1
  //     Inner2, vecotrize with VF_Inner2
  unsigned Opcode = VPInst->getOpcode();
  switch (Opcode) {
  default:
    return UnknownCost;
  case Instruction::GetElementPtr:
  case VPInstruction::Subscript: {
    // FIXME: First, there could be at least two ways to use this GEP's result
    // (maybe with some casts/geps in between):
    //   1) As a pointer operand of memory operation.
    //   2) As a non-pointer operand of memory operation, e.g. calculation of
    //      some pointers in a loop and storing them without dereferencing.
    // In the first case, the cost of the GEP might be easier to keep as a part
    // of that memory operation - because the way GEP would be handled depends
    // on how the corresponding memory instruction would be handled (e.g.
    // scalarized or not). We reflect that by just returning zero for such GEPs.
    //
    // Also, memory operation are not modeled correctly for now (just
    // VF*ScalarCost) so return the same zero cost for both scalar (VF==1) and
    // vector cases to remove any influence in GEPs cost modeling to
    // vectorization decisions.
    //
    // For the second case from the above we first need a way to distinguish
    // such two kinds of GEP in some prior analysis. As it's not yet done just
    // return the same zero cost too.
    //
    // Another note: getGEPCost in TTI uses GEP's operands (llvm::Value's) to
    // dedicde what will be the cost of the GEP. We don't necessarily have them
    // in VPlan so in future TTI interface should probably be extended with
    // VPValue-based operands overload.
    return 0;
  }
#if INTEL_CUSTOMIZATION
  case VPInstruction::Abs: {
    // Cost of Abs instruction is computed as cost of a compare followed by
    // a select for now.
    Type *OpTy = VPInst->getOperand(0)->getCMType();
    if (!OpTy)
      return UnknownCost;

    Type *VecOpTy = getWidenedType(OpTy, VF);
    Type *CmpTy = Type::getInt1Ty(*(Plan->getLLVMContext()));
    Type *VecCmpTy =
        getWidenedType(CmpTy, cast<VectorType>(VecOpTy)->getNumElements());

    unsigned CmpCost = VPTTI->getCmpSelInstrCost(Instruction::ICmp, VecOpTy);
    unsigned SelectCost =
        VPTTI->getCmpSelInstrCost(Instruction::Select, VecOpTy, VecCmpTy);
    return CmpCost + SelectCost;
  }

  // TODO - costmodel support for AllZeroCheck.
  case VPInstruction::AllZeroCheck:
    return 0;
  // This is a no-op - used to mark block predicate.
  case VPInstruction::Pred:
    return 0;
  // No-op terminator instruction.
  case Instruction::Br:
    return 0;
#endif // INTEL_CUSTOMIZATION
  case Instruction::Load:
  case Instruction::Store:
    return getLoadStoreCost(VPInst, VF);
  case Instruction::Add:
  case Instruction::FAdd:
  case Instruction::Sub:
  case Instruction::FSub:
  case Instruction::Mul:
  case Instruction::FMul:
  case Instruction::UDiv:
  case Instruction::SDiv:
  case Instruction::FDiv:
  case Instruction::URem:
  case Instruction::SRem:
  case Instruction::Shl:
  case Instruction::LShr:
  case Instruction::AShr:
  case Instruction::And:
  case Instruction::Or:
  case Instruction::Xor:
    return getArithmeticInstructionCost(
      Opcode, VPInst->getOperand(0), VPInst->getOperand(1),
      VPInst->getCMType(), VF);
  case VPInstruction::Not: // Treat same as Xor.
    return getArithmeticInstructionCost(
      Instruction::Xor, VPInst->getOperand(0), nullptr,
      VPInst->getCMType(), VF);
  case Instruction::FNeg:
    return getArithmeticInstructionCost(
      Opcode, VPInst->getOperand(0), nullptr, VPInst->getCMType(), VF);
  case Instruction::ICmp:
  case Instruction::FCmp: {
    // FIXME: Assuming all the compares are widened, which is obviously wrong
    // for trip count checks.
    Type *Ty = VPInst->getOperand(0)->getCMType();

    // FIXME: In the future VPValue will always have Type (VPType), but for now
    // it might be missing so handle such cases.
    if (!Ty)
      Ty = VPInst->getOperand(1)->getCMType();
    if (!Ty)
      return UnknownCost;

    Type *VectorTy = getWidenedType(Ty, VF);
    return VPTTI->getCmpSelInstrCost(Opcode, VectorTy);
  }
  case Instruction::Select: {
    // FIXME: Due to issues in VPlan creation VPInstruction with Select opcode
    // can have 4 operands. This is obviously wrong and is not related to the
    // cost modeling. Skip such cases.
    if (VPInst->getNumOperands() != 3)
      return UnknownCost;

    Type *CondTy = VPInst->getOperand(0)->getCMType();
    Type *OpTy = VPInst->getOperand(1)->getCMType();

    // FIXME: Remove once VPValue is known to always have type.
    if (!CondTy)
      return UnknownCost;

    if (!OpTy)
      OpTy = VPInst->getOperand(2)->getCMType();
    if (!OpTy)
      return UnknownCost;

    Type *VecCondTy = getWidenedType(CondTy, VF);
    Type *VecOpTy = getWidenedType(OpTy, VF);
    return VPTTI->getCmpSelInstrCost(Opcode, VecOpTy, VecCondTy);
  }
  case Instruction::ZExt:
  case Instruction::SExt:
  case Instruction::FPToUI:
  case Instruction::FPToSI:
  case Instruction::FPExt:
  case Instruction::PtrToInt:
  case Instruction::IntToPtr:
  case Instruction::SIToFP:
  case Instruction::UIToFP:
  case Instruction::Trunc:
  case Instruction::FPTrunc: {
    Type *BaseDstTy = VPInst->getCMType();
    Type *BaseSrcTy = VPInst->getOperand(0)->getCMType();

    if (!BaseDstTy || !BaseSrcTy)
      return UnknownCost;

    assert(!BaseDstTy->isVectorTy() &&
           "Vector base types are not yet implemented!");
    assert(!BaseDstTy->isAggregateType() && "Unexpected aggregate type!");

    Type *VecDstTy = getWidenedType(BaseDstTy, VF);
    Type *VecSrcTy = getWidenedType(BaseSrcTy, VF);
    // TODO: The following will report cost "1" for sext/zext in scalar case
    // because no Instruction* is passed to TTI and it is unable to analyze that
    // such a cast can be folded into the defining load for free. We should
    // consider adding an overload accepting VPInstruction for TTI to be able to
    // analyze that.
    return VPTTI->getCastInstrCost(Opcode, VecDstTy, VecSrcTy,
                                 TTI::CastContextHint::None);
  }
  case Instruction::Call: {
    auto *VPCall = cast<VPCallInstruction>(VPInst);
    auto *CI = VPCall->getUnderlyingCallInst();
    assert(CI && "Expected non-null underlying call instruction");
    Intrinsic::ID ID = getIntrinsicForCallSite(*CI, TLI);

    if (ID == Intrinsic::not_intrinsic)
      return UnknownCost;

    return getIntrinsicInstrCost(ID, *CI, VF,
                                 VPCall->getVectorizationScenario());
  }
  }
}

unsigned VPlanCostModel::getCost(const VPBasicBlock *VPBB) {
  unsigned Cost = 0;
  for (const VPInstruction &VPInst : *VPBB) {
    unsigned InstCost = getCost(&VPInst);
    if (InstCost == UnknownCost)
      continue;
    Cost += InstCost;
  }

  return Cost;
}

unsigned VPlanCostModel::getCost() {
  unsigned Cost = 0;
  for (auto *Block : depth_first(Plan->getEntryBlock()))
    // FIXME: Use Block Frequency Info (or similar VPlan-specific analysis) to
    // correctly scale the cost of the basic block.
    Cost += getCost(Block);

  // Go though all instructions again to find obvious SLP patterns.
  if (CheckForSLPExtraCost())
    Cost += (VF - 1) * Cost;

  return Cost;
}

unsigned VPlanCostModel::getBlockRangeCost(const VPBasicBlock *Begin,
                                           const VPBasicBlock *End) {
  unsigned Cost = 0;
  for (auto *Block : sese_depth_first(Begin, End))
    Cost += getCost(Block);
  return Cost;
}

#if INTEL_CUSTOMIZATION
const RegDDRef* VPlanCostModel::getHIRMemref(
  const VPInstruction *VPInst) {
  unsigned Opcode = VPInst->getOpcode();
  if (Opcode != Instruction::Load && Opcode != Instruction::Store)
    return nullptr;

  if (!VPInst->HIR.isMaster())
    return nullptr;
  auto *HInst = dyn_cast<HLInst>(VPInst->HIR.getUnderlyingNode());

  if (!HInst)
    return nullptr;

  return Opcode == Instruction::Load ? HInst->getOperandDDRef(1) :
                                       HInst->getLvalDDRef();
}

bool VPlanCostModel::findSLPHIRPattern(
  SmallVectorImpl<const RegDDRef*> &HIRMemrefs, unsigned PatternSize) {

  if (HIRMemrefs.size() < PatternSize)
    return false;

  const RegDDRef* baseDDref = HIRMemrefs.back();
  HIRMemrefs.pop_back();

  unsigned elSize = baseDDref->getDestTypeSizeInBytes();
  // maintain array of booleans each element of which is indicating
  // presence of memref with following offsets:
  // [ -3*elSize, -2*elSize, -1*elSize, 0, elSize, 2*elSize, 3*elSize ]
  // The middle element is always true, which corresponds to baseDDref.
  bool offsets[7] = {false, false, false, true, false, false, false};

  for(auto HIRMemref : HIRMemrefs) {
    int64_t distance = 0;
    if (HIRMemref->getDestTypeSizeInBytes() == elSize &&
        DDRefUtils::getConstByteDistance(baseDDref, HIRMemref, &distance) &&
        (distance % elSize) == 0) {
      int idx = distance / elSize + 3;
      if (idx >= 0 && static_cast<unsigned>(idx) < sizeof(offsets))
        offsets[idx] = true;
    }
  }

  // Check if any of PatternSize consecutive elements in offsets are true.
  unsigned cntTrue = 0;
  for (unsigned i = 0; i < sizeof(offsets); i++) {
    if (offsets[i]) {
      cntTrue++;
      if (cntTrue >= PatternSize)
        break;
    }
    else
      cntTrue = 0;
  }

  if (cntTrue >= PatternSize)
    return true;

  // Analyze remaining memrefs.
  return findSLPHIRPattern(HIRMemrefs, PatternSize);
}

bool VPlanCostModel::ProcessSLPHIRMemrefs(
  SmallVectorImpl<const RegDDRef*> const &HIRMemrefs, unsigned PatternSize) {

  unsigned WindowStartIndex = 0;
  bool PatternFound = false;
  do {
    // Prepare vector of VPlanSLPSearchWindowSize or less for further
    // processing.
    SmallVector<const RegDDRef*, VPlanSLPSearchWindowSize> HIRMemrefsTmp;
    for (unsigned i = WindowStartIndex;
         (i < (WindowStartIndex + VPlanSLPSearchWindowSize)) &&
           (i < HIRMemrefs.size()); i++)
      HIRMemrefsTmp.push_back(HIRMemrefs[i]);

    // Break out early if a pattern is found.
    if (findSLPHIRPattern(HIRMemrefsTmp, PatternSize)) {
      PatternFound = true;
      break;
    }
  } while ((VPlanSLPSearchWindowSize + WindowStartIndex++) <
           HIRMemrefs.size());
  return PatternFound;
}

bool VPlanCostModel::CheckForSLPExtraCost() const {
  if (VF == 1)
    return false;

  SmallVector<const RegDDRef*, VPlanSLPSearchWindowSize> HIRLoadMemrefs;
  SmallVector<const RegDDRef*, VPlanSLPSearchWindowSize> HIRStoreMemrefs;
  // Gather all Store and Load Memrefs since SLP starts pattern search on
  // stores and on our cases we have consequent loads as well.
  for (const VPBasicBlock *Block : depth_first(Plan->getEntryBlock()))
    for (const VPInstruction &VPInst : *Block)
      if (auto DDRef = getHIRMemref(&VPInst)) {
        if (VPInst.getOpcode() == Instruction::Store)
          HIRStoreMemrefs.push_back(DDRef);
        else if (VPInst.getOpcode() == Instruction::Load)
          HIRLoadMemrefs.push_back(DDRef);
      }

  if (ProcessSLPHIRMemrefs(HIRStoreMemrefs, VPlanSLPStorePatternSize) &&
      ProcessSLPHIRMemrefs(HIRLoadMemrefs,  VPlanSLPLoadPatternSize))
    return true;

  return false;
}
#endif // INTEL_CUSTOMIZATION

#if !defined(NDEBUG) || defined(LLVM_ENABLE_DUMP)
void VPlanCostModel::printForVPInstruction(
  raw_ostream &OS, const VPInstruction *VPInst) {
  OS << "  Cost " << getCostNumberString(getCost(VPInst)) << " for ";
  VPInst->printWithoutAnalyses(OS);
  OS << '\n';
}

void VPlanCostModel::printForVPBasicBlock(raw_ostream &OS,
                                          const VPBasicBlock *VPBB) {
  OS << "Analyzing VPBasicBlock " << VPBB->getName() << ", total cost: " <<
    getCostNumberString(getCost(VPBB)) << '\n';
  for (const VPInstruction &VPInst : *VPBB)
    printForVPInstruction(OS, &VPInst);
}

void VPlanCostModel::print(raw_ostream &OS, const std::string &Header) {
  OS << "Cost Model for VPlan " << Header << " with VF = " << VF << ":\n";
  OS << "Total Cost: " << getCost() << '\n';
  if (CheckForSLPExtraCost())
    OS << "SLP breaking penalty applied.\n";
  LLVM_DEBUG(dbgs() << *Plan;);

  // TODO: match print order with "vector execution order".
  for (const VPBasicBlock *Block : depth_first(Plan->getEntryBlock()))
    printForVPBasicBlock(OS, Block);

  OS << '\n';
}
#endif // !NDEBUG || LLVM_ENABLE_DUMP

} // namespace vpo

} // namespace llvm<|MERGE_RESOLUTION|>--- conflicted
+++ resolved
@@ -405,15 +405,9 @@
       // The calls that missed the analysis have Unknown cost.
       return UnknownCost;
     case VPCallInstruction::CallVecScenariosTy::DoNotWiden:
-<<<<<<< HEAD
-      return
-        TTI->getIntrinsicInstrCost(IntrinsicCostAttributes(ID, CB, 1),
-                                   TTI::TCK_RecipThroughput);
-=======
       return VPTTI->getIntrinsicInstrCost(
           IntrinsicCostAttributes(ID, CB, ElementCount::getFixed(1)),
           TTI::TCK_RecipThroughput);
->>>>>>> 6c8b510a
     case VPCallInstruction::CallVecScenariosTy::Serialization: {
       // For a serialized call, such as: float call @foo(double arg1, int arg2)
       // calculate the cost of vectorized code that way:
@@ -425,29 +419,6 @@
       // Here we ignore the fact that when serialized code feeds another
       // serialized code insert + extract in between can be optimized out.
       unsigned Cost =
-<<<<<<< HEAD
-        // The sum of costs of 'devectorizing' all args of the call.
-        std::accumulate(CB.arg_begin(), CB.arg_end(), 0,
-          [=](unsigned Cost, const Use& Arg) {
-            Type *ArgTy = Arg.get()->getType();
-            // If Arg is not expected to be vectorized
-            // (isVectorizableTy(ArgTy) is false) then it contributes 0.
-            //
-            // TODO:
-            // In general there are can be call arguments that are not
-            // vectorized.  SVA should help here.
-            return Cost + (isVectorizableTy(ArgTy) ?
-              getInsertExtractElementsCost(Instruction::ExtractElement,
-                                           ArgTy, VF) : 0);
-          }) +
-        // The cost of VF calls to the scalar function.
-        VF * TTI->getIntrinsicInstrCost(IntrinsicCostAttributes(ID, CB, 1),
-                                        TTI::TCK_RecipThroughput) +
-        // The cost of 'vectorizing' function's result if any.
-        (isVectorizableTy(CB.getType()) && !CB.getType()->isVoidTy() ?
-         getInsertExtractElementsCost(
-           Instruction::InsertElement, CB.getType(), VF) : 0);
-=======
           // The sum of costs of 'devectorizing' all args of the call.
           std::accumulate(
               CB.arg_begin(), CB.arg_end(), 0,
@@ -473,7 +444,6 @@
                ? getInsertExtractElementsCost(Instruction::InsertElement,
                                               CB.getType(), VF)
                : 0);
->>>>>>> 6c8b510a
       return Cost;
     }
 
@@ -487,11 +457,7 @@
       // handle at least intrinsics that are vectorized using SVML. Other
       // SVML-vectorized library calls will be handled later.
       if (TLI->isSVMLEnabled() && VF > 1 && !CB.getType()->isVoidTy())
-<<<<<<< HEAD
-        return TTI->getNumberOfParts(getWidenedType(CB.getType(), VF)) *
-=======
         return VPTTI->getNumberOfParts(getWidenedType(CB.getType(), VF)) *
->>>>>>> 6c8b510a
           VPlanCostModel::getIntrinsicInstrCost(ID, CB, 1, VS);
       break;
 
