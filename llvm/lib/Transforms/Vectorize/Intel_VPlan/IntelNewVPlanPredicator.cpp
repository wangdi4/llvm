--- conflicted
+++ resolved
@@ -53,8 +53,6 @@
     "vplan-preserve-uniform-branches", cl::init(true), cl::Hidden,
     cl::desc("Preserve uniform branches during linearization."));
 
-<<<<<<< HEAD
-=======
 namespace llvm {
 namespace vpo {
 cl::opt<bool> DisableLCFUMaskRegion(
@@ -63,7 +61,6 @@
 }
 } // namespace llvm
 
->>>>>>> 442c5a85
 // Generate a tree of ORs for all IncomingPredicates in  WorkList.
 // Note: This function destroys the original Worklist.
 //
@@ -397,11 +394,7 @@
 }
 
 bool VPlanPredicator::shouldPreserveUniformBranches() const {
-<<<<<<< HEAD
-  if (Plan.isSSABroken())
-=======
   if (Plan.isFullLinearizationForced())
->>>>>>> 442c5a85
     return false;
 
   return PreserveUniformCFG;
