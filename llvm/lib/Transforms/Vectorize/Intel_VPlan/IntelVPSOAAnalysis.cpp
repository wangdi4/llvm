//===- IntelVPSOAAnalysis.cpp ------------------------------------*- C++ -*-===//
//
//   Copyright (C) 2020 Intel Corporation. All rights reserved.
//
//   The information and source code contained herein is the exclusive
//   property of Intel Corporation and may not be disclosed, examined
//   or reproduced in whole or in part without explicit written authorization
//   from the company.
//
//===----------------------------------------------------------------------===//
///
/// \file
/// This file implements the VPSOAAnalysis class.
//===---------------------------------------------------------------------===//

#include "IntelVPSOAAnalysis.h"
#include "IntelVPlanUtils.h"
#include "llvm/Support/CommandLine.h"
#include "llvm/Support/SaveAndRestore.h"
#include <queue>

#define DEBUG_TYPE "vpsoa-analysis"

using namespace llvm;
using namespace llvm::vpo;

// Flag to enable printing of SOA-analysis information.
static cl::opt<bool, true> VPlanDisplaySOAAnalysisInformationOpt(
    "vplan-dump-soa-info", cl::Hidden,
    cl::location(VPlanDisplaySOAAnalysisInformation),
    cl::desc("Display information about SOA Analysis on loop-entities."));

// Flag to bailout on any phi-node.
static cl::opt<bool> VPlanAllowSOAPhis(
<<<<<<< HEAD
    "vplan-enable-soa-phis", cl::init(false), cl::Hidden,
=======
    "vplan-enable-soa-phis", cl::init(true), cl::Hidden,
>>>>>>> 5a805999
    cl::desc("Allow phi nodes for SOA pointers. I.e. if it's disabled the only "
             "accesses like a[i] for SOA arrays are allowed, any constructions "
             "like *a++ will bailout of SOA transformation."));

namespace llvm {
namespace vpo {
bool VPlanDisplaySOAAnalysisInformation = false;

static bool checkInstructionInLoop(const VPValue *V, const VPLoop &Loop) {
  // Check for nullptr and VPInstruction here to avoid these checks on the
  // caller-side.
  return V == nullptr || !isa<VPInstruction>(V) ||
         Loop.contains(cast<VPInstruction>(V)->getParent());
}

static bool areTypeSizesEqual(const DataLayout *DL, Type *Ty1, Type *Ty2) {
  return DL->getTypeSizeInBits(Ty1) == DL->getTypeSizeInBits(Ty2);
}

// Public interface for SOA-analysis for all loop-privates. \p SOAVars is the
// output argument that return the variables marked for SOA-layout.
void VPSOAAnalysis::doSOAAnalysis(SmallPtrSetImpl<VPInstruction *> &SOAVars) {
  if (!Plan.isSOAAnalysisEnabled())
    return;
  assert(Plan.getVPlanDA() && "Expect DA to be run and the DA object be set "
                              "before running of SOAAnalysis.");

  VPBasicBlock *Preheader = Loop.getLoopPreheader();
  SmallVector<VPAllocatePrivate *, 4> AllocaList;
  // Iterate through all the instructions in the loop-preheader, and for
  // VPAllocatePrivate instruction check if the allocated private is safe to
  // convert it to SOA format.
  for (VPInstruction &VInst : *Preheader) {
    if (VPAllocatePrivate *AllocaPriv = dyn_cast<VPAllocatePrivate>(&VInst)) {
      LLVM_DEBUG(dbgs() << "Analyzing "; AllocaPriv->printAsOperand(dbgs());
                 dbgs() << "\n");
      AllocaList.push_back(AllocaPriv);
      if (!memoryEscapes(AllocaPriv)) {
        AllocaPriv->setSOASafe(true);
      }
      LLVM_DEBUG(dbgs() << (AllocaPriv->isSOASafe() ? "Safe\n" : "Unsafe\n"););
    }
  }
  // During previous analysis we assume all VPAllocatePrivate encountered
  // as phi operands are safe. Now, we need to propagate the non-safety
  // through phis which use unsafe allocate private.
  // E.g. suppose we have the following.
  //
  //  %p1 = allocate_private i32
  //  %p2 = allocate_private i32
  //
  //  ...
  //  ; safe  uses of %p1
  //  ...
  //  ; unsafe use of %p2
  //
  //  %phi1 = phi i32* [%p1, %b1], [%p2, b2]
  //
  // At the moment when we analyze %p1 we don't know that %p2 is unsafe
  // and mark %p1 as safe. Thus we need to propagate unsafety of %p2
  // to %p1. For that we put such phis in the AllocaToPhiMap and in the
  // PhiToAllocaMap.
  //

  std::queue<VPAllocatePrivate *> UnsafeAllocas;
  for (VPAllocatePrivate *AP : AllocaList) {
    // Register as unsafe if so.
    if (!AP->isSOASafe())
      UnsafeAllocas.push(AP);

    // Simple scalars are always safe, no need to update maps.
    if (isScalarTy(AP->getAllocatedType()))
      continue;

    // Update maps for propagation.
    for (auto It = df_begin<VPUser *>(AP), End = df_end<VPUser *>(AP);
         It != End;) {
      // Users of the loads and calls are not interesting.
      if (isa<VPLoadStoreInst>(*It) || isa<VPCallInstruction>(*It)) {
        It.skipChildren();
        continue;
      }
      if (isa<VPPHINode>(*It)) {
        auto *Inst = cast<VPInstruction>(*It);
        PhiToAllocaMap[Inst].insert(AP);
        AllocaToPhiMap[AP].insert(Inst);
      }
      ++It;
    }
  }

#if !defined(NDEBUG) || defined(LLVM_ENABLE_DUMP)
  LLVM_DEBUG(
      SaveAndRestore<bool> EnableP(VPlanDisplaySOAAnalysisInformation, true);
      dbgs() << "After safety analysis\n"; dump(dbgs()););
#endif

  while (!UnsafeAllocas.empty()) {
    auto *AP = UnsafeAllocas.front();
    UnsafeAllocas.pop();
    auto PhiIter = AllocaToPhiMap.find(AP);
    if (PhiIter == AllocaToPhiMap.end())
      continue;
    // Unsafe alloca is used by a phi: propagate the unsafety to
    // other allocas if they are used by the same phis.
    for (const VPInstruction *I : PhiIter->second) {
      auto AllocaIter = PhiToAllocaMap.find(I);
      assert(AllocaIter != PhiToAllocaMap.end() &&
             "Expected non null iterator");
      for (VPAllocatePrivate *DepAlloca : AllocaIter->second)
        if (DepAlloca != AP && DepAlloca->isSOASafe()) {
          DepAlloca->setSOASafe(false);
          UnsafeAllocas.push(DepAlloca);
        }
    }
  }

#if !defined(NDEBUG) || defined(LLVM_ENABLE_DUMP)
  LLVM_DEBUG(
      SaveAndRestore<bool> EnableP(VPlanDisplaySOAAnalysisInformation, true);
      dbgs() << "After propagation\n"; dump(dbgs()););
#endif

  auto PropagateProfitability = [this,
                                 &SOAVars](VPAllocatePrivate *AP) -> void {
    auto PhiIter = AllocaToPhiMap.find(AP);
    if (PhiIter == AllocaToPhiMap.end())
      return;
    for (const VPInstruction *I : PhiIter->second) {
      auto AllocaIter = PhiToAllocaMap.find(I);
      assert(AllocaIter != PhiToAllocaMap.end() &&
             "Expected non null iterator");
      for (VPAllocatePrivate *DepAlloca : AllocaIter->second)
        if (DepAlloca != AP) {
          assert(DepAlloca->isSOASafe() && "Expected SOASafe linked private");
          DepAlloca->setSOAProfitable();
          SOAVars.insert(DepAlloca);
        }
    }
  };

  for (VPAllocatePrivate *AllocaPriv : AllocaList) {
    if (!AllocaPriv->isSOASafe())
      continue;
    if (!AllocaPriv->isSOAProfitable()) {
      // If not propagated already, calculate profitability
      if (isSOAProfitable(AllocaPriv)) {
        AllocaPriv->setSOAProfitable();
        SOAVars.insert(AllocaPriv);
      }
    }
    if (AllocaPriv->isSOAProfitable())
      PropagateProfitability(AllocaPriv);
  }

#if !defined(NDEBUG) || defined(LLVM_ENABLE_DUMP)
  dump(dbgs());
#endif
}

// Returns true if the pointee type of the alloca-inst is a scalar or an array
// of scalars.
bool VPSOAAnalysis::isSOASupportedTy(Type *Ty) {

  return isScalarTy(Ty) ||
         isa<ArrayType>(Ty) &&
             isScalarTy(cast<ArrayType>(Ty)->getElementType());
}

// Returns true if UseInst is any function call, that we know is safe to pass a
// private-pointer to and does not change the data-layout.
bool VPSOAAnalysis::SOASafetyChecker::isSafePointerEscapeFunction(
    const VPCallInstruction *VPCall) {

  // Only lifetime_start/end, invariant_start/end, and elementsize intrinsics
  // are considered safe.
  return VPCall->isIntrinsicFromList(
      {Intrinsic::lifetime_start, Intrinsic::lifetime_end,
       Intrinsic::invariant_start, Intrinsic::invariant_end,
       Intrinsic::intel_directive_elementsize});
}

// Returns true if any of the following instruction with specific constraints
// are encountered.
bool VPSOAAnalysis::SOASafetyChecker::isSafeLoadStore(
    const VPLoadStoreInst *LSI, const VPInstruction *CurrentI,
    Type *PrivElemSize) {
  // If this is a non-simple (e.g. volatile) load/store, treat this as
  // unsafe.
  if (!LSI->isSimple())
    return false;

  // In addition, we consider stores unsafe when the private-pointer or its
  // alias escapes via a write to external memory.
  if (LSI->getOpcode() == Instruction::Store && LSI->getOperand(0) == CurrentI)
    return false;

  // Non-scalar types are not supported yet.
  if (!isScalarTy(LSI->getValueType()))
    return false;

  // UseInst is a potentially unsafe load/store instruction, i.e.
  // the size of memory loaded/stored is different from the original private
  // alloca element type size, e.g.:
  //
  // ptr %vp1 = allocate-priv [2520 x i8]*
  // double %vp2 = load ptr %vp1
  // getTypeSizeInBits(i8) != getTypeSizeInBits(double).
  // Note, SOA transformation is legal when load/store size is
  // less than an element type. However, it is not profitable
  // as it causes gathers, it is also difficult to calculate
  // strides for load/store without the underlying type knowledge.
  return areTypeSizesEqual(Analysis.Plan.getDataLayout(), LSI->getValueType(),
                           PrivElemSize);
}

bool VPSOAAnalysis::SOASafetyChecker::isSafeGEPInst(
    const VPGEPInstruction *VPGEP, Type *AllocatedType,
    Type *PrivElemSize) const {
  // Any GEP with original type is safe.
  if (VPGEP->getSourceElementType() == AllocatedType)
    return true;

  // Non-scalar types are not supported yet.
  if (!isScalarTy(VPGEP->getSourceElementType()))
    return false;

  // GEP can be potentially unsafe when it computes pointers
  // using a type with different size from the original private
  // alloca element type size, e.g.:
  //
  // %arr.priv = alloca [1024 x i32]
  // %gep = getelementptr inbounds i8, ptr %down, i64 2
  // %ld = load i32, ptr %gep
  //
  // TODO: for struct aggregates, check if the type is the same as the
  // original private element type.
  return areTypeSizesEqual(Analysis.Plan.getDataLayout(),
                           VPGEP->getSourceElementType(), PrivElemSize);
}

bool VPSOAAnalysis::SOASafetyChecker::isSafeVPSubscriptInst(
    const VPSubscriptInst *VPS, Type *AllocatedType, Type *PrivElemSize) const {
  if (isSelfAddressOfInst(VPS))
    return true;

  // For supported privates we should have 2-dim VPSubscript.
  if (VPS->getNumDimensions() != 2)
    return false;

  Type *Dim1Ty = VPS->dim(1).DimElementType;
  Type *Dim0Ty = VPS->dim(0).DimElementType;

  // Non-scalar types are not supported yet.
  if (!isScalarTy(Dim0Ty))
    return false;

  // The type of the 0 dimension should have the same width,
  // and the type of 1 should be equal to Allocated type.
  return (Dim1Ty == AllocatedType) &&
         areTypeSizesEqual(Analysis.Plan.getDataLayout(), Dim0Ty, PrivElemSize);
}

// Check whether \p V is a chain of VPInstructions started with
// VPAllocatePrivate(s) - in case of phi/select we check for all operands be
// derived from VPAllocatePrivate.
//
// The "true" case (considering %merge):
//   %p1 = allocate_private
//   %p2 = allocate_private
//   ...
//   %p1_cast = getelementptr %p1...
//   ...
//   %merge = phi ptr [%p1_cast, %some_block], [%p2, %other_block]
//
// The "false" case (considering %merge):
//   %p1 = allocate_private
//   ...
//   %p1_cast = getelementptr %p1...
//   ...
//   %p2_cast = getelementptr %global_ptr...
//
//   %merge = phi ptr [%p1_cast, %some_block], [%p2_cast, %other_block]
//
bool VPSOAAnalysis::SOASafetyChecker::isDerivedFromAllocatePriv(
    const VPValue *V) {
  // Early quick-check to see if this is a VPAllocatePrivate.
  if (isa<VPAllocatePrivate>(V))
    return true;

  SmallVector<const VPValue *, 20> WL;
  SmallPtrSet<const VPValue *, 20> Visited;
  WL.push_back(V);

  while (!WL.empty()) {
    const VPValue *CurrentI = WL.pop_back_val();

    // If this instruction/value has been encountered before, continue.
    if (!Visited.insert(CurrentI).second)
      continue;

    // Skip casts, geps, and subscripts.
    auto SkipPointerTransforms = [](const VPValue *Val) -> const VPValue * {
      auto *VPI = dyn_cast<VPInstruction>(Val);
      if (!VPI)
        return Val;
      while (VPI->isCast() || isa<VPGEPInstruction>(VPI) ||
             isa<VPSubscriptInst>(VPI)) {
        auto Op = VPI->getOperand(0);
        if (isa<VPAllocatePrivate>(Op))
          return Op;
        if (!(VPI = dyn_cast<VPInstruction>(Op)))
          return Op;
      }
      return VPI;
    };

    CurrentI = SkipPointerTransforms(CurrentI);

    // If we encounter VPAllocatePrivate just skip.
    if (isa<VPAllocatePrivate>(CurrentI)) {
      continue;
    }

    auto ProcessOperand =
        [&WL, &SkipPointerTransforms](const VPValue *InVal) -> void {
      InVal = SkipPointerTransforms(InVal);
      WL.push_back(InVal);
    };

    if (auto *PHI = dyn_cast<VPPHINode>(CurrentI)) {
      for (auto *InVal : PHI->incoming_values())
        ProcessOperand(InVal);
      continue;
    }

    if (auto VPI = dyn_cast<VPInstruction>(CurrentI))
      if (VPI->getOpcode() == Instruction::Select) {
        for (unsigned I = 1; I < VPI->getNumOperands(); I++)
          ProcessOperand(VPI->getOperand(I));
        continue;
      }

    // Other cases, like ptrtoint or load, are not supported
    return false;
  }
  // Nothing on stack means all the ways lead to a VPAllocatePrivate.
  return true;
}

bool VPSOAAnalysis::SOASafetyChecker::isMergeSafeForSOA(
    const VPInstruction *Inst) {
  assert((Inst->getOpcode() == Instruction::Select ||
          Inst->getOpcode() == Instruction::PHI) &&
         "Expected phi or select");

  unsigned Start = Inst->getOpcode() == Instruction::Select ? 1 : 0;
  for (unsigned I = Start; I < Inst->getNumOperands(); I++) {
    auto *Operand = Inst->getOperand(I);
    if (Operand == Private) {
      continue;
    }
    if (!isDerivedFromAllocatePriv(Operand))
      return false;
  }

  return true;
}

// An umbrella function to determine the safety of an operation.
// Return false when we want to report that the memory escapes.
bool VPSOAAnalysis::SOASafetyChecker::isSafeUse(const VPInstruction *UseInst,
                                                const VPInstruction *CurrentI,
                                                Type *AllocatedType) {
  Type *PrivElemSize = cast<ArrayType>(AllocatedType)->getElementType();

  switch (UseInst->getOpcode()) {
  case Instruction::GetElementPtr:
    return isSafeGEPInst(cast<VPGEPInstruction>(UseInst),
                         AllocatedType, PrivElemSize);
  case VPInstruction::Subscript:
    return isSafeVPSubscriptInst(cast<VPSubscriptInst>(UseInst),
                                 AllocatedType, PrivElemSize);
  case Instruction::Call:
    return isSafePointerEscapeFunction(cast<VPCallInstruction>(UseInst));

  case VPInstruction::ExpandLoad:
  case VPInstruction::ExpandLoadNonu:
  case VPInstruction::CompressStore:
  case VPInstruction::CompressStoreNonu:
    // compress/expand is not supported for SOA layout
    return false;

  case Instruction::Load:
  case Instruction::Store:
    return isSafeLoadStore(cast<VPLoadStoreInst>(UseInst),
                           CurrentI, PrivElemSize);
<<<<<<< HEAD
  case Instruction::PHI:
    // Temporary until we fix the issues with incorrect handling of SOA pointers
    // that are modified inside the loop, see CMPLRLLVM-41092.
    return VPlanAllowSOAPhis;
=======

  case Instruction::PHI:
  case Instruction::Select:
    return VPlanAllowSOAPhis && isMergeSafeForSOA(UseInst);

  case VPInstruction::ReductionInitArr:
    // Array reduction initialization does not affect layout. It's currently
    // implemented as a scalar loop.
    return true;
>>>>>>> 5a805999

  case VPInstruction::InductionInit:
    // Intentionally use isa<> to make assert non-trivial,
    // so LLVM_FALLTHROUGH can be used without compiler warning
    // for LLVM_FALLTHROUGH being used in unreachable code.
    assert(!isa<VPInductionInit>(UseInst) &&
           "VPInductionInit is not supported yet");
    LLVM_FALLTHROUGH;
  default:
    return isTrivialPointerAliasingInst<VPInstruction>(UseInst);
  }
}

// Return true if the instruction is either in the loop-preheader or the
// loop-body.
bool VPSOAAnalysis::isInstructionInRelevantScope(const VPInstruction *UseInst) {
  if (!UseInst)
    return false;
  VPBasicBlock *Preheader = Loop.getLoopPreheader();
  return ((UseInst->getParent() == Preheader) ||
          (checkInstructionInLoop(UseInst, Loop)));
}

bool VPSOAAnalysis::memoryEscapes(VPAllocatePrivate *Alloca) {
  // Non-array aggregate types are currently not supported. Conservatively, just
  // return 'true', i.e., the memory escapes.
  // TODO: add support for non-scalar types.
  if (!isSOASupportedTy(Alloca->getAllocatedType()))
    return true;

  SOASafetyChecker Chk(*this, Alloca);
  return !Chk.isSafeForSOA();
}

bool VPSOAAnalysis::SOASafetyChecker::isSafeForSOA() {

  // Clear the WorkList and AnalyzedInsts of contents of the earlier run.
  WL.clear();
  AnalyzedInsts.clear();

  // If this is a scalar-private, just return. The real memory layout for simple
  // scalars is identical for both SOA and AOS, it's just vector of elements.
  Type *AllocatedType = Private->getAllocatedType();
  if (isScalarTy(AllocatedType))
    return true;

  // Initialize the WorkList with the memory-pointer.
  WL.insert(Private);

  // Get all the Uses of these instructions. Consider the use as safe under
  // the following conditions,
  //
  // 1) If it is load/store, where the size of the loaded/stored memory is
  // the same as the size of the original element type in the alloca.
  //
  // 2) If it is a store and the value-operand, a pointer we are checking, is
  // not written to external memory (e.g., output argument of a function).
  //
  // 3) Call to a function that is known to not read/write memory passed by
  // pointer and not storing the pointer to memory.

  // Every other instruction is considered unsafe or potentially-unsafe.

  // Instructions that create pointer aliases, checked via
  // isTrivialPointerAliasingInst(), are added to the worklist for further
  // analysis.

  while (!WL.empty()) {
    const VPInstruction *CurrentI = WL.pop_back_val();

    // Analyze the users of the current-instruction.
    for (VPValue *User : CurrentI->users()) {
      const VPInstruction *UseInst = cast<VPInstruction>(User);

      // Array reduction finalization assumes AOS layout strictly.
      // TODO: Remove this when array reduction finalization is updated to
      // handle SOA layout memory.
      if (isa<VPReductionFinalArray>(UseInst))
        return false;

      // We are only interested in pointer or its alias which is either in the
      // Loop-preheader of within the loop itself.
      // TODO: this seems fragile, it is better to use an explicit check,
      // in case VPlan evolves in the future.
      if (!Analysis.isInstructionInRelevantScope(UseInst))
        continue;

      // Determine if the instruction is potentially unsafe.
      LLVM_DEBUG(dbgs() << "Checking use "; UseInst->printAsOperand(dbgs()););
      if (!isSafeUse(UseInst, CurrentI, AllocatedType)) {
        LLVM_DEBUG(dbgs() << " unsafe\n";);
        return false;
      }
      LLVM_DEBUG(dbgs() << " safe\n";);
      // If we already pushed the users of the UseInst then skip them.
      if (!AnalyzedInsts.insert(UseInst).second)
        continue;

      if (isTrivialPointerAliasingInst<VPInstruction>(UseInst))
        // If this is one of the aliasing instructions add it to the
        // worklist, we'd like to look through them.
        WL.insert(UseInst);
    }
  }
  // All encountered uses to the pointer or its aliases are safe instructions.
  // We can say that it is SOASafe.
  return true;
}

// Return true if the given memory-access would be profitable under
// SOA-layout.
// TODO: Make this function iterative (non-recursive).
bool VPSOAAnalysis::isProfitableForSOA(const VPInstruction *I) {

  // Memory access-type can be reasonably inferred from GEP. For other
  // instruction-types, we try to further analyze the source operand. If it
  // originates from a GEP, or another aliasing instruction, try and analyze
  // that instruction further.

  // Checked or cached Profitable memory accesses.
  if (AccessProfitabilityInfo.count(I))
    return AccessProfitabilityInfo[I];

  auto OpRangeIsOk = [this](VPUser::const_operand_range Operands) {
    return all_of(Operands, [this](const VPValue *V) {
      assert(V->getType()->isPointerTy() && "Expected ptr");
      if (auto *VI = dyn_cast<VPInstruction>(V))
        return isProfitableForSOA(VI);
      return false;
    });
  };

  // A pointer-op/alias running into a PHI denotes a pointer-induction of some
  // sort. For now, treat this as profitable if it's uniform.
  if (I->getOpcode() == Instruction::PHI) {
    AccessProfitabilityInfo[I] = true; // avoid cyclic dependencies
    return AccessProfitabilityInfo[I] =
               OpRangeIsOk(make_range(I->op_begin(), I->op_end()));
  }
  if (I->getOpcode() == Instruction::Select) {
    bool IsProfitable = OpRangeIsOk(make_range(I->op_begin() + 1, I->op_end()));
    return AccessProfitabilityInfo[I] = IsProfitable;
  }

  // For bitcast and addrspacecast instruction, recur on the source-operand.
  if (I->getOpcode() == Instruction::BitCast ||
      I->getOpcode() == Instruction::AddrSpaceCast) {
    bool IsProfitable =
        isProfitableForSOA(cast<VPInstruction>(I->getOperand(0)));
    return AccessProfitabilityInfo[I] = IsProfitable;
  }

  // If we reached the original alloca, then access does not depend
  // on any indices.
  if (auto *VPAlloca = dyn_cast<VPAllocatePrivate>(I))
    return AccessProfitabilityInfo[I] = true;

  // We should have a GEP/Subscript at this point. The safety-analysis rules out
  // other instructions which were deemed unsafe for SOA-layout. This includes
  // unsafe aliasing instuctions or function-calls. lifetime.start/end and
  // invariant.start/end intrinsics should not appear here.

  VPValue *PtrOp = nullptr;
  if (auto *MemRef = dyn_cast<VPGEPInstruction>(I))
    PtrOp = MemRef->getPointerOperand();
  else if (auto *MemRef = dyn_cast<VPSubscriptInst>(I))
    PtrOp = MemRef->getPointerOperand();
  else {
    // The assert is triggered in DEBUG compiler and we return false in the
    // release compiler.
    assert(false &&
           "Expect a GEP/Subscript instruction at this point in the code.");
    return false;
  }

  if (!isProfitableForSOA(cast<VPInstruction>(PtrOp)))
    return AccessProfitabilityInfo[I] = false;

  auto *DA = Plan.getVPlanDA();
  // Uniform-access.
  // If all the indices are uniform, then the access under SOA-layout would be
  // unit-stride.
  if (all_of(make_range(I->op_begin() + 1, I->op_end()),
             [DA](const VPValue *V) { return !DA->isDivergent(*V); }))
    return AccessProfitabilityInfo[I] = true;

  // TODO: Unit-stride access.
  // Unit-stride accesses on array-privates are 'divergent' and shape is
  // 'random'. We analyze the GEP further, looking at the last-idx's shape. If
  // it is 'unit-stride' and the GEP is directly used we return true.
  // There is a scenario where we might have a chain of uniform GEPs following
  // this unit-stride GEP, and the load at the end is using it. We do not
  // capture this scenario.

  return AccessProfitabilityInfo[I] = false;
}

// Determine if SOA-layout is profitable for the given alloca (loop-entity).
void VPSOAAnalysis::collectLoadStores(const VPAllocatePrivate *Alloca,
                                      DenseSet<VPLoadStoreInst *> &LoadStores) {

  // Use a WL-based approach to collect loads and stores on a particular alloca.
  std::queue<const VPValue *> WL;

  // Set of visited instructions to avoid infinite-loop arising out of cyclic
  // use-def chains.
  DenseSet<const VPValue *> Visited;

  WL.push(Alloca);

  while (!WL.empty()) {

    auto *CurrentI = WL.front();
    WL.pop();

    //If the instruction has been already visited, continue.
    if (!Visited.insert(CurrentI).second)
      continue;

    // If this instruction is not in the loop, continue.
    if (isa<VPInstruction>(CurrentI) &&
        !isInstructionInRelevantScope(cast<VPInstruction>(CurrentI)))
      continue;

    // Analyze the users of the current Instruction.
    for (auto *User : CurrentI->users())
      if (auto *LoadStore = dyn_cast<VPLoadStoreInst>(User))
        LoadStores.insert(LoadStore);
      else
        WL.push(User);
  }
}

// Determine if SOA-layout is profitable for the given alloca (loop-entity).
bool VPSOAAnalysis::isSOAProfitable(VPAllocatePrivate *Alloca) {

  // Clear the access-profitability map.
  AccessProfitabilityInfo.clear();

  // If this is a scalar-private, it is always profitable.
  if (isScalarTy(Alloca->getAllocatedType()))
    return true;

  // Algorithm: Collect all the loads and stores for the given alloca. Analyze
  // the pointer op of the load/store, recursively if needed, and determine if
  // that memory access is an uniform memory access.

  // Collect the Loads and Stores on the alloca.
  DenseSet<VPLoadStoreInst *> LoadStores;
  collectLoadStores(Alloca, LoadStores);

  for (auto *LSI : LoadStores) {
    VPValue *PtrOp = LSI->getPointerOperand();
    // Return true if there is a single load/store instruction which has a
    // profitable memory access.
    if (isProfitableForSOA(cast<VPInstruction>(PtrOp)))
      return true;
  }

  // Couldn't positively identify the Alloca having any profitable memory
  // access.
  return false;
}

#if !defined(NDEBUG) || defined(LLVM_ENABLE_DUMP)
void VPSOAAnalysis::dump(raw_ostream &OS) const {
  if (!VPlanDisplaySOAAnalysisInformation)
    return;

  VPBasicBlock *Preheader = Loop.getLoopPreheader();
  OS << "SOA profitability:\n";
  for (VPInstruction &VPInst : *Preheader) {
    if (VPAllocatePrivate *VPAllocaPriv =
            dyn_cast<VPAllocatePrivate>(&VPInst)) {

      StringRef OrigName = VPAllocaPriv->getOrigName();
      if (VPAllocaPriv->isSOASafe()) {
        OS << "SOASafe = ";
        VPAllocaPriv->printAsOperandNoType(OS);
        if (!OrigName.empty())
          OS << " (" << OrigName << ")";
        OS << " Profitable = " << VPAllocaPriv->isSOAProfitable() << "\n";
      } else {
        OS << "SOAUnsafe = ";
        VPAllocaPriv->printAsOperandNoType(OS);
        if (!OrigName.empty())
          OS << " (" << OrigName << ")";
        OS << "\n";
      }
    }
  }
}

// For use in debug sessions, dump the list of SOA-profitable instructions
// encountered till the given point in Analysis.
void VPSOAAnalysis::dumpSOAProfitable(raw_ostream &OS) const {
  for (const VPInstruction *I : profitabilityAnalyzedAccessInsts()) {
    OS << *I << '\n';
  }
}

// For use in debug sessions, dump the list of SOA-unprofitable instructions
// encountered till the given point in Analysis.
void VPSOAAnalysis::dumpSOAUnprofitable(raw_ostream &OS) const {
  for (const VPInstruction *I : profitabilityAnalyzedAccessInsts<false>()) {
    OS << *I << '\n';
  }
}
#endif // NDEBUG
} // namespace vpo.
} // namespace llvm.<|MERGE_RESOLUTION|>--- conflicted
+++ resolved
@@ -32,11 +32,7 @@
 
 // Flag to bailout on any phi-node.
 static cl::opt<bool> VPlanAllowSOAPhis(
-<<<<<<< HEAD
-    "vplan-enable-soa-phis", cl::init(false), cl::Hidden,
-=======
     "vplan-enable-soa-phis", cl::init(true), cl::Hidden,
->>>>>>> 5a805999
     cl::desc("Allow phi nodes for SOA pointers. I.e. if it's disabled the only "
              "accesses like a[i] for SOA arrays are allowed, any constructions "
              "like *a++ will bailout of SOA transformation."));
@@ -434,12 +430,6 @@
   case Instruction::Store:
     return isSafeLoadStore(cast<VPLoadStoreInst>(UseInst),
                            CurrentI, PrivElemSize);
-<<<<<<< HEAD
-  case Instruction::PHI:
-    // Temporary until we fix the issues with incorrect handling of SOA pointers
-    // that are modified inside the loop, see CMPLRLLVM-41092.
-    return VPlanAllowSOAPhis;
-=======
 
   case Instruction::PHI:
   case Instruction::Select:
@@ -449,7 +439,6 @@
     // Array reduction initialization does not affect layout. It's currently
     // implemented as a scalar loop.
     return true;
->>>>>>> 5a805999
 
   case VPInstruction::InductionInit:
     // Intentionally use isa<> to make assert non-trivial,
