//===-- IntelVPlanHCFGBuilder.cpp -----------------------------------------===//
//
//   Copyright (C) 2017-2019 Intel Corporation. All rights reserved.
//
//   The information and source code contained herein is the exclusive
//   property of Intel Corporation and may not be disclosed, examined
//   or reproduced in whole or in part without explicit written authorization
//   from the company.
//
//===----------------------------------------------------------------------===//
///
/// \file
/// This file implements the algorithm that builds the hierarchical CFG in
/// VPlan. Further documentation can be found in document 'VPlan Hierarchical
/// CFG Builder'.
///
//===----------------------------------------------------------------------===//
#include "IntelVPlanHCFGBuilder.h"
#include "IntelLoopVectorizationLegality.h"
#include "IntelVPLoopAnalysis.h"
#include "IntelVPlan.h"
#include "IntelVPlanBuilder.h"
#include "IntelVPlanDivergenceAnalysis.h"
#include "IntelVPlanDominatorTree.h"
#include "IntelVPlanLoopInfo.h"
#include "IntelVPlanSyncDependenceAnalysis.h"
#include "IntelVPlanVerifier.h"
#include "llvm/Analysis/LoopIterator.h"
#include "llvm/Analysis/ScalarEvolution.h"
#include "llvm/Analysis/ScalarEvolutionExpressions.h"
#include "llvm/Analysis/VPO/WRegionInfo/WRegion.h"
#include "llvm/IR/IntrinsicInst.h"

#define DEBUG_TYPE "VPlanHCFGBuilder"

using namespace llvm;
using namespace llvm::vpo;

static cl::opt<bool> DisableNonLoopSubRegions(
    "disable-vplan-subregions", cl::init(true), cl::Hidden,
    cl::desc("Disable construction of non-loop subregions in VPlan"));

cl::opt<bool> LoopMassagingEnabled(
    "vplan-enable-loop-massaging", cl::init(true), cl::Hidden,
    cl::desc("Enable loop massaging in VPlan (Multiple to Singular Exit)"));

static cl::opt<bool> VPlanPrintAfterLoopMassaging(
    "vplan-print-after-loop-massaging", cl::init(false),
    cl::desc("Print plain dump after loop massaging"));

static cl::opt<bool> DisableUniformRegions(
    "disable-uniform-regions", cl::init(false), cl::Hidden,
    cl::desc("Disable detection of uniform Regions in VPlan. All regions are "
             "set as divergent."));

#if INTEL_CUSTOMIZATION
static cl::opt<bool>
    DisableVPlanDA("disable-vplan-da", cl::init(false), cl::Hidden,
                   cl::desc("Disable VPlan divergence analysis"));

static cl::opt<bool>
    VPlanPrintSimplifyCFG("vplan-print-after-simplify-cfg", cl::init(false),
                          cl::desc("Print plain dump after VPlan simplify "
                                   "plain CFG"));

static cl::opt<bool>
    VPlanPrintHCFG("vplan-print-after-hcfg", cl::init(false),
                   cl::desc("Print plain dump after build VPlan H-CFG."));

static cl::opt<bool>
    VPlanPrintPlainCFG("vplan-print-plain-cfg", cl::init(false),
                       cl::desc("Print plain dump after VPlan buildPlainCFG."));
#endif

VPlanHCFGBuilder::VPlanHCFGBuilder(Loop *Lp, LoopInfo *LI, ScalarEvolution *SE,
                                   const DataLayout &DL,
                                   const WRNVecLoopNode *WRL, VPlan *Plan,
                                   VPOVectorizationLegality *Legal)
    : TheLoop(Lp), LI(LI), SE(SE), WRLp(WRL), Plan(Plan), Legal(Legal) {
  // TODO: Turn Verifier pointer into an object when Patch #3 of Patch Series
  // #1 lands into VPO and VPlanHCFGBuilderBase is removed.
  Verifier = std::make_unique<VPlanVerifier>(Lp, LI, DL);
  assert((!WRLp || WRLp->getTheLoop<Loop>() == TheLoop) &&
         "Inconsistent Loop information");
}

// Split loops' preheader block that are not in canonical form
void VPlanHCFGBuilder::splitLoopsPreheader(VPLoop *VPL) {

  // TODO: So far, I haven't found a test case that hits one of these asserts.
  // The code commented out below should cover the second one.

  VPLoopInfo *VPLInfo = Plan->getVPLoopInfo();

  // Temporal assert to detect loop header with more than one loop external
  // predecessor
  unsigned NumExternalPreds = 0;
  for (const VPBlockBase *Pred : VPL->getHeader()->getPredecessors()) {
    if (!VPL->contains(Pred))
      ++NumExternalPreds;
  }
  assert((NumExternalPreds == 1) &&
         "Loop header's external predecessor is not 1");

  // Temporal assert to detect loop preheader with multiple successors
  assert((VPL->getLoopPreheader()->getNumSuccessors() == 1) &&
         "Loop preheader with multiple successors are not supported");

  // If PH has multiple successors, create new PH such that PH->NewPH->H
  // if (VPL->getLoopPreheader()->getNumSuccessors() > 1) {

  //  VPBlockBase *OldPreheader = VPL->getLoopPreheader();
  //  VPBlockBase *Header = VPL->getHeader();
  //  assert((DomTree.getNode(Header)->getIDom()->getBlock() == OldPreheader) &&
  //         "Header IDom is not Preheader");

  //  // Create new preheader
  //  VPBasicBlock *NewPreheader = PlanUtils.createBasicBlock();
  //  PlanUtils.insertBlockAfter(NewPreheader, OldPreheader);

  //  // Add new preheader to VPLoopInfo
  //  if (VPLoop *PHLoop = VPLInfo->getLoopFor(OldPreheader)) {
  //    PHLoop->addBasicBlockToLoop(NewPreheader, *VPLInfo);
  //  }

  //  // Update dom/postdom information

  //  // Old preheader is idom of new preheader
  //  VPDomTreeNode *NewPHDomNode =
  //      DomTree.addNewBlock(NewPreheader, OldPreheader /*IDom*/);

  //  // New preheader is idom of header
  //  VPDomTreeNode *DTHeader = DomTree.getNode(Header);
  //  assert(DTHeader && "Expected DomTreeNode for loop header");
  //  DomTree.changeImmediateDominator(DTHeader, NewPHDomNode);

  //  // Header is ipostdom of new preheader
  //  //VPDomTreeNode *NewPHPostDomNode =
  //  PostDomTree.addNewBlock(NewPreheader, Header /*IDom*/);

  //  // New preheader is not ipostdom of any block
  //
  //  // This is not true: New preheader is ipostdom of old preheader
  //  //VPDomTreeNode *PDTPreheader = PostDomTree.getNode(OldPreheader);
  //  //assert(PDTPreheader && "Expected DomTreeNode for loop preheader");
  //  //PostDomTree.changeImmediateDominator(PDTPreheader, NewPHPostDomNode);
  //}

  VPBlockBase *PH = VPL->getLoopPreheader();
  assert(PH && "Expected loop preheader");
  assert((PH->getNumSuccessors() == 1) &&
         "Expected preheader with single successor");

  // Split loop PH if:
  //    - there is no WRLp (auto-vectorization). We need an empty loop PH.
  //    - has multiple predecessors (it's a potential exit of another region).
  //    - is loop H of another loop.
  if (!WRLp || !PH->getSinglePredecessor() || VPLInfo->isLoopHeader(PH)) {
    VPBlockUtils::splitBlock(PH, VPLInfo, VPDomTree, VPPostDomTree);
  }

  // Apply simplification to subloops
  for (auto VPSL : VPL->getSubLoops()) {
    splitLoopsPreheader(VPSL);
  }
}

// The merge loop exit transformation is applied to the inner loops of a loop
// nest. It consists of the mergeLoopExits function and six support functions
// (getBlocksExitBlock, updateBlocksPhiNode, moveExitBlocksPhiNode,
// removeBlockFromVPPhiNode, allPredsInLoop, hasVPPhiNode, getFirstNonPhiVPInst,
// updatePhiNodeInLoopHeader).
//
// The algorithm has three steps:
// 1. A new loop latch is created. All the side exits are redirected to the new
// loop latch. The new loop latch is followed by a number of cascaded ifs (if it
// is needed). The cascaded ifs redirect the control-flow to the right exit
// block.
// 2. For each exit block (other than the exit block of the loop latch), a new
// intermediate block (Intermediate_BB) is generated. The new blocks are
// connected with the corresponding exiting block(s) and the new loop latch. For
// each Intermediate_BB, a new incoming value (ExitID) is added in the phi node
// of the new loop latch.
// 3. The cascaded ifs are emitted (if it is needed).
//
// The following examples show how merge loop exits transformation works on
// different test cases:
//
// CASE 1: The inner loop has one side exit. Therefore, a Intermediate_BB is
// generated for the side exit that lands on BB4. The Intermediate_BB is
// connected with the new loop latch. Since there is only one side exit, one
// cascaded if block is emitted.
// -------------------------------------------
//  FROM                        TO
// -------------------------------------------
//
// -->BB1           ----------->BB1
// |   | \          |          /   \
// |   |  \         |         /     \
// ---BB2  BB4  =>  |       BB2     Intermediate_BB
//     |            |          \    /
//     |            |  ExitID=0 \  / ExitID=1
//    BB3           --------NEW_LOOP_LATCH
//                                |
//                                |
//                        CASCADED_IF_BLOCK
//                          (if ExitID==1)
//                             F / \ T
//                              /   \
//            (LatchExitBlock)BB3   BB4
//
// CASE 2: The inner loop has one side exit which lands on the same exit block
// as the loop latch. If the exiting block is the loop header, then we create an
// Intermediate_BB. This is needed for emitting correct masks. For any other
// basic block, we just redirect the exiting edge to the new loop latch. In this
// case, the cascaded if blocks are not needed.
// -------------------------------------------
//  FROM                        TO
// -------------------------------------------
//
// -->BB1               ------->BB1
// |   | \              |        | \
// |   |  \             |        |  \
// |  BB2  \            |       BB2  \
// |   | \  |           |        | \  \
// |   |  \ |    =>     |        |  \  Intermediate_BB
// ---BB3  ||           |       BB3  | /
//     |  //            |        |  / /
//     | //             |        | / /
//    BB4               ----NEW_LOOP_LATCH
//
// CASE 3: The inner loop has two side exits that land on the same exit block.
// Therefore, the control flow for BB1 and BB2 should be redirected on the same
// exit block. For this reason, one Intermediate_BB is emitted.
// -------------------------------------------
//  FROM                          TO
// -------------------------------------------
//
// -->BB1             ----------->BB1
// |   | \            |            | \
// |   |  \           |            |  \
// |  BB2  \      =>  |           BB2  \
// |   | \  \         |            | \  \
// |   |  BB4         |            |  Intermediate_BB
// ---BB3             |           BB3   /
//     |              |            |   /
//     |              |   ExitID=0 |  / ExitID=1
//    BB5             --------NEW_LOOP_LATCH
//                                |
//                                |
//                        CASCADED_IF_BLOCK
//                          (if ExitID==1)
//                             F / \ T
//                              /   \
//            (LatchExitBlock)BB5   BB4
//
// CASE 4: The inner loop has two side exits. Therefore, two Intermediate_BBs
// and two cascaded ifs are created.
// -------------------------------------------
//  FROM                          TO
// -------------------------------------------
//
// -->BB1             ----------->BB1--------------------------
// |   | \            |            |                          |
// |   |  \           |            |                          |
// |  BB2  BB4    =>  |           BB2                         |
// |   | \            |            | \                        |
// |   |  \           |            |  \                       V
// |   |   BB5        |            | Intermediate_BB2  Intermediate_BB1
// ---BB3             |           BB3 ExitID=1             ExitID=2
//     |              |            |   /                      |
//     |              |   ExitID=0 |  /                       |
//    BB6             --------NEW_LOOP_LATCH<------------------
//                                |
//                                |
//                        CASCADED_IF_BLOCK(HEAD)
//                          (if ExitID==2)
//                             F /    \ T
//                              /      \
//                          IFBLOCK    BB4
//                      (if ExitID==1)
//                         F /   \ T
//                          /     \
//        (LatchExitBlock)BB6     BB5
//
// CASE 5: Loop rotate does not always canonicalize the while loops. In this
// case, the original loop latch has an unconditional branch. The merge loop
// exits tranformation does the same transformation.
// -------------------------------------------
//  FROM                          TO
// -------------------------------------------
//
// -->BB1                ----------->BB1--------------------------
// |   | \               |            |                          |
// |   |  \              |            |                          |
// |  BB2  \       =>    |           BB2                         |
// |   | \  \            |            | \                        |
// |   |  \  \           |            |  \                       V
// |   |   \  \          |            | Intermediate_BB2  Intermediate_BB1
// ---BB3 BB4 BB5        |           BB3 ExitID=1             ExitID=2
//          \ /          |            |   /                      |
//          BB6          |   ExitID=0 |  /                       |
//                       --------NEW_LOOP_LATCH<------------------
//                                    |
//                                    |
//                            CASCADED_IF_BLOCK(HEAD)
//                              (if ExitID==2)
//                               F /    \ T
//                                /      \
//                              BB4      BB5
//                                \      /
//                                 \    /
//                                  BB6
//
// Returns the exit block of a block.
static VPBlockBase *getBlocksExitBlock(VPBlockBase *ExitingBlock, VPLoop *VPL) {
  for (VPBlockBase *SuccBlock : ExitingBlock->getSuccessors()) {
    if (!VPL->contains(SuccBlock))
      return SuccBlock;
  }
  return nullptr;
}

// Replaces incoming block in all phi nodes of the PhiBlock.
static void updateBlocksPhiNode(VPBasicBlock *PhiBlock,
                                VPBasicBlock *PrevIncomingBlock,
                                VPBasicBlock *NewLIncomingBlock) {
  for (auto it = PhiBlock->begin(); it != PhiBlock->end(); ++it) {
    if (VPPHINode *VPPhi = dyn_cast<VPPHINode>(&*it)) {
      for (const auto *PBlk : VPPhi->blocks())
        if (PBlk == PrevIncomingBlock) {
          int Idx = VPPhi->getBlockIndex(PrevIncomingBlock);
          VPPhi->setIncomingBlock(Idx, NewLIncomingBlock);
        }
    } else
      break;
  }
}

// Move exit block's phi node to another block (new loop latch or intermediate
// block or cascaded if block). This is needed because the predecessors of the
// exit block change after disconnecting it from the exiting block. Thus, we
// might need to move the phi node of the exit block to the new loop latch or
// the intermediate block or the cascaded if block.
static void moveExitBlocksPhiNode(VPBasicBlock *ExitBlock,
                                  VPBasicBlock *NewBlock) {
  auto itNext = ExitBlock->begin();
  for (auto it = ExitBlock->begin(); it != ExitBlock->end(); it = itNext) {
    itNext = it;
    ++itNext;
    if (VPPHINode *ExitBlockVPPhi = dyn_cast<VPPHINode>(&*it)) {
      ExitBlock->removeRecipe(ExitBlockVPPhi);
      if (NewBlock->empty())
        NewBlock->addRecipe(ExitBlockVPPhi);
      else if (isa<VPPHINode>(&*NewBlock->begin()))
        NewBlock->addRecipeAfter(ExitBlockVPPhi, &*NewBlock->begin());
      else
        NewBlock->addRecipe(ExitBlockVPPhi, &*NewBlock->begin());
    } else
      break;
  }
}

// Removes a basic block from VPPHINode.
static void removeBlockFromVPPhiNode(VPBasicBlock *ExitingBlock,
                                     VPBasicBlock *ExitBlock) {
  auto itNext = ExitBlock->begin();
  for (auto it = ExitBlock->begin(); it != ExitBlock->end(); it = itNext) {
    itNext = it;
    ++itNext;
    if (VPPHINode *ExitBlockVPPhi = dyn_cast<VPPHINode>(&*it))
      ExitBlockVPPhi->removeIncomingValue(ExitingBlock);
    else
      break;
  }
}

// Checks if all the predecessors belong of an exit blocks are in the current
// loop.
static bool allPredsInLoop(VPBlockBase *ExitBlock, VPLoop *VPL) {
  for (auto Pred : ExitBlock->getPredecessors())
    if (!(VPL->contains(Pred)))
      return false;
  return true;
}

// Checks if a basic block has a VPPHINode.
static bool hasVPPhiNode(VPBasicBlock *VPBB) {
  if ((!VPBB->empty()) && (isa<VPPHINode>(*VPBB->begin())))
    return true;
  return false;
}

// Returns the first instruction of a basic block that is not a phi node.
static VPInstruction *getFirstNonPhiVPInst(VPBasicBlock *LoopHeader) {
  VPInstruction *NonPhiVPInst = nullptr;
  for (auto It = LoopHeader->begin(); It != LoopHeader->end(); ++It) {
    if (!isa<VPPHINode>(It)) {
      NonPhiVPInst = dyn_cast<VPInstruction>(It);
      break;
    }
  }
  return NonPhiVPInst;
}

// Adds a new phi node in the loop header for the backedge from the new loop
// latch.
static VPPHINode *updatePhiNodeInLoopHeader(VPBasicBlock *LoopHeader,
                                            VPBasicBlock *NewLoopLatch,
                                            VPPHINode *NewLatchVPPhi,
                                            VPlan *Plan) {

  // Find the location where we should emit the new phi node.
  VPInstruction *NonPhiVPInst = getFirstNonPhiVPInst(LoopHeader);
  Type *Ty = Type::getInt32Ty(*Plan->getLLVMContext());
  VPPHINode *NewVPPhi = new VPPHINode(Ty);
  // Add the NewVPPhi before the first non phi instruction. If the basic-block
  // is empty or there are only phi instructions in it, then the NewVPPhi will
  // be added at the end of the basic block.
  LoopHeader->addRecipe(NewVPPhi, NonPhiVPInst);

  // Get the predecessors of the loop header and add them in the new phi node of
  // the loop header.
  auto &LoopHeaderPreds = LoopHeader->getPredecessors();
  unsigned PhiValue = 0;
  assert(LoopHeaderPreds.size() <= 2 &&
         "The loop header can have up to 2 predecessors!");
  for (unsigned i = 0; i < LoopHeaderPreds.size(); i++) {
    if (LoopHeaderPreds[i] == NewLoopLatch)
      NewVPPhi->addIncoming(NewLatchVPPhi, NewLoopLatch);
    else {
      VPBasicBlock *Pred = dyn_cast<VPBasicBlock>(LoopHeaderPreds[i]);
      VPConstant *PhiValueConst =
          Plan->getVPConstant(ConstantInt::get(NewVPPhi->getType(), PhiValue));
      NewVPPhi->addIncoming(PhiValueConst, Pred);
      PhiValue++;
    }
  }
  return NewVPPhi;
}

void VPlanHCFGBuilder::mergeLoopExits(VPLoop *VPL) {

  VPLoopInfo *VPLInfo = Plan->getVPLoopInfo();

  // Check if the loop has multiple exits. Merge loop exits transformation is
  // only applied in the inner loops of a loop nest.
  VPLoop *ParentLoop = VPL->getParentLoop();
  SmallVector<VPBlockBase *, 2> ExitingBlocks;
  VPL->getExitingBlocks(ExitingBlocks);
  if ((ExitingBlocks.size() < 2) || ParentLoop == nullptr)
    return;

  // FIXME: Don't break SSA form during the transformation.
<<<<<<< HEAD
  if (!Plan->isSSABroken()   // Already marked, so...
      && isBreakingSSA(VPL)) // don't try to analyze any more.
    Plan->markSSABroken();
=======
  if (!Plan->isFullLinearizationForced() // Already marked, so...
      && isBreakingSSA(VPL))             // don't try to analyze any more.
    Plan->markFullLinearizationForced();
>>>>>>> 442c5a85

  // The merge loop exits transformation kicks-in.

  LLVM_DEBUG(dbgs() << "Before merge loop exits transformation.\n");
  LLVM_DEBUG(Plan->dump());

  SmallVector<VPBlockBase *, 2> ExitBlocks;
  VPL->getUniqueExitBlocks(ExitBlocks);
  unsigned ExitID = 0;
  // ExitBlockIDPairs and ExitExitingBlocksMap are used for generating the
  // cascaded if blocks.
  SmallVector<std::pair<VPBlockBase *, VPConstant *>, 2> ExitBlockIDPairs;
  SmallDenseMap<VPBlockBase *, VPBlockBase *> ExitExitingBlocksMap;
  VPBasicBlock *OrigLoopLatch = dyn_cast<VPBasicBlock>(VPL->getLoopLatch());
  VPBasicBlock *LoopHeader = dyn_cast<VPBasicBlock>(VPL->getHeader());
  // If the loop is a while loop (case 5), then it might not have a fall-through
  // edge. Therefore, in this case, the LatchExitBlock will be null.
  VPBlockBase *LatchExitBlock = nullptr;
  // BackedgeCond checks whether the backedge is taken when the CondBit is
  // true or false.
  bool BackedgeCond = (OrigLoopLatch->getSuccessors()[0] == LoopHeader);
  if (OrigLoopLatch->getNumSuccessors() > 1) {
    // For for-loops, we get the exit block of the latch.
    assert(OrigLoopLatch->getNumSuccessors() == 2 &&
           "The loop latch should have two successors!");
    LatchExitBlock = BackedgeCond ? OrigLoopLatch->getSuccessors()[1]
                                  : OrigLoopLatch->getSuccessors()[0];
  }
  VPlanDivergenceAnalysis *VPlanDA = Plan->getVPlanDA();
  // The divergence information is later used to set the new condition bit
  // that merge loops exits transformation introduces.
  bool IsDivergent =
      llvm::any_of(ExitingBlocks, [VPlanDA](VPBlockBase *ExitingBlock) {
        return VPlanDA->isDivergent(*ExitingBlock->getCondBit());
      });

  // Step 1 : Creates a new loop latch and fills it with all the necessary
  // instructions.
  VPBasicBlock *NewLoopLatch =
      new VPBasicBlock(VPlanUtils::createUniqueName("new.loop.latch"));
  OrigLoopLatch->moveConditionalEOBTo(NewLoopLatch);
  NewLoopLatch->moveTripCountInfoFrom(OrigLoopLatch);
  VPBlockUtils::insertBlockAfter(NewLoopLatch, OrigLoopLatch);
  VPL->addBasicBlockToLoop(NewLoopLatch, *VPLInfo);
  // Remove the original loop latch from the blocks of the phi node of the loop
  // header.
  updateBlocksPhiNode(LoopHeader, OrigLoopLatch, NewLoopLatch);
  // Add a VPPHINode at the top of the new latch. This phi node shows whether
  // the control-flow reaches the new loop latch from the original loop latch or
  // one of the intermediate blocks or one of the exiting blocks.
  Type *Ty32 = Type::getInt32Ty(*Plan->getLLVMContext());
  Type *Ty1 = Type::getInt1Ty(*Plan->getLLVMContext());
  VPConstant *FalseConst = Plan->getVPConstant(ConstantInt::get(Ty1, 0));
  VPConstant *TrueConst = Plan->getVPConstant(ConstantInt::get(Ty1, 1));
  VPBuilder VPBldr;
  VPBldr.setInsertPoint(NewLoopLatch);
  VPPHINode *ExitIDVPPhi = VPBldr.createPhiInstruction(Ty32, "exit.id.phi");
  // This phi node is a marker of the backedge. It shows if the backedge is
  // taken.
  VPPHINode *NewCondBit =
      VPBldr.createPhiInstruction(Ty1, "take.backedge.cond");
  if (LatchExitBlock) {
    VPInstruction *OldCondBit =
        dyn_cast<VPInstruction>(NewLoopLatch->getCondBit());
    NewCondBit->addIncoming(OldCondBit, cast<VPBasicBlock>(OrigLoopLatch));
  } else {
    assert(BackedgeCond == true &&
           "In while loops, BackedgeCond should be true");
    NewCondBit->addIncoming(TrueConst, cast<VPBasicBlock>(OrigLoopLatch));
  }
  // Update the condbit.
  NewLoopLatch->setCondBit(NewCondBit);
  // We should only mark divergent values. DA checks if a value is in
  // DivergentValues set. If it is not there, then the value is considered
  // uniform.
  if (IsDivergent)
    VPlanDA->markDivergent(*NewCondBit);

  // Add the original loop latch in the NewLoopLatch's phi node.
  VPPHINode *NewLoopHeaderPhiNode =
      updatePhiNodeInLoopHeader(LoopHeader, NewLoopLatch, ExitIDVPPhi, Plan);
  ExitIDVPPhi->addIncoming(NewLoopHeaderPhiNode, cast<VPBasicBlock>(OrigLoopLatch));

  // This is needed for the generation of cascaded if blocks.
  if (LatchExitBlock) {
    VPConstant *ExitIDConst =
        Plan->getVPConstant(ConstantInt::get(Ty32, ExitID));
    ExitBlockIDPairs.push_back(std::make_pair(LatchExitBlock, ExitIDConst));
  }

  // Step 2: Disconnects the exit blocks from the exiting blocks. If it is
  // needed, an intermediate basic block is created. Otherwise, the exiting
  // blocks are connected with the new loop latch.
  SmallPtrSet<VPBlockBase *, 2> VisitedBlocks;
  SmallDenseMap<VPBlockBase *, VPBasicBlock *> ExitBlockNewBlockMap;
  bool phiIsMovedToNewLoopLatch = false;
  // For each exit block (apart from the new loop latch), a new basic block is
  // created and the ExitID is emitted.
  for (VPBlockBase *ExitingBlock : ExitingBlocks) {

    if (ExitingBlock == OrigLoopLatch)
      continue;

    VPBlockBase *ExitBlock = getBlocksExitBlock(ExitingBlock, VPL);
    assert(ExitBlock != nullptr && "Exiting block should have an exit block!");

    // This check is for case 2. In this case, we create a new intermediate
    // basic block only if the exiting block is the loop header. This is needed
    // for correct insertion of phis to make the loop exit condition live
    // through back edge. For any other basic block, we just have to redirect
    // the exiting block to the new loop latch.
    if (ExitBlock == LatchExitBlock) {
      VPBasicBlock *NewExitingBB = nullptr;
      if (ExitingBlock == LoopHeader) {
        NewExitingBB =
            new VPBasicBlock(VPlanUtils::createUniqueName("intermediate.bb"));
        VPL->addBasicBlockToLoop(NewExitingBB, *VPLInfo);
        VPRegionBlock *Parent = LoopHeader->getParent();
        NewExitingBB->setParent(Parent);
        Parent->setSize(Parent->getSize() + 1);
        VPBlockUtils::movePredecessor(LoopHeader, ExitBlock, NewExitingBB);
        NewExitingBB->appendSuccessor(NewLoopLatch);
        NewLoopLatch->appendPredecessor(NewExitingBB);
        // Replace the exiting block with the new exiting block in the exit
        // block's phi node.
        if (hasVPPhiNode(cast<VPBasicBlock>(ExitBlock)) &&
            allPredsInLoop(ExitBlock, VPL))
          updateBlocksPhiNode(cast<VPBasicBlock>(ExitBlock),
                              cast<VPBasicBlock>(ExitingBlock), NewExitingBB);
      } else {
        VPBlockUtils::movePredecessor(ExitingBlock, ExitBlock, NewLoopLatch);
        NewExitingBB = cast<VPBasicBlock>(ExitingBlock);
      }
      ExitID++;
      VPConstant *ExitIDConst =
          Plan->getVPConstant(ConstantInt::get(Ty32, ExitID));
      ExitIDVPPhi->addIncoming(ExitIDConst, NewExitingBB);
      // If the backedge is taken under the true condition, then the edge from
      // the exiting block is taken under the false condition.
      NewCondBit->addIncoming(BackedgeCond ? FalseConst : TrueConst,
                              NewExitingBB);

      // The VPPHINode of the exit block should be moved in the new loop latch
      // if all the predecessors are in the loop. If not, then we remove the
      // exiting block from the basic blocks of the VPPHINode. If more than one
      // blocks of the loop land on the same exit block, then one of them is
      // replaced with new loop latch in the phi node's list and the others are
      // removed from the phi node's list.
      if (hasVPPhiNode(cast<VPBasicBlock>(ExitBlock)) &&
          !phiIsMovedToNewLoopLatch) {
        if (allPredsInLoop(ExitBlock, VPL)) {
          if (VisitedBlocks.count(ExitBlock)) {
            // Remove the exiting block from the exit block's phi node.
            removeBlockFromVPPhiNode(cast<VPBasicBlock>(ExitingBlock),
                                     cast<VPBasicBlock>(ExitBlock));
          } else {
            // Move the phi node of the exit block to the new loop latch.
            moveExitBlocksPhiNode(cast<VPBasicBlock>(ExitBlock), NewLoopLatch);
            phiIsMovedToNewLoopLatch = true;
          }
        } else
          updateBlocksPhiNode(cast<VPBasicBlock>(ExitBlock),
                              cast<VPBasicBlock>(ExitingBlock), NewExitingBB);
      }
    } else {
      // This check ensures that only one Intermediate_BB is created (case 3) in
      // case more than one exiting blocks land on the same exit block.
      if (VisitedBlocks.count(ExitBlock)) {
        VPBasicBlock *NBB = ExitBlockNewBlockMap[ExitBlock];
        VPBlockUtils::movePredecessor(ExitingBlock, ExitBlock, NBB);
        if (hasVPPhiNode(cast<VPBasicBlock>(ExitBlock)))
          removeBlockFromVPPhiNode(cast<VPBasicBlock>(ExitingBlock),
                                   cast<VPBasicBlock>(ExitBlock));
        continue;
      }

      VPBasicBlock *NewBlock =
          new VPBasicBlock(VPlanUtils::createUniqueName("intermediate.bb"));
      VPRegionBlock *Parent = ExitingBlock->getParent();
      NewBlock->setParent(Parent);
      Parent->setSize(Parent->getSize() + 1);
      VPL->addBasicBlockToLoop(NewBlock, *VPLInfo);
      // Remove ExitBlock from ExitingBlock's successors and add a new
      // intermediate block to its successors. ExitBlock's predecessor will be
      // updated after emitting cascaded if blocks.
      VPBlockUtils::movePredecessor(ExitingBlock, ExitBlock, NewBlock);
      NewBlock->appendSuccessor(NewLoopLatch);
      NewLoopLatch->appendPredecessor(NewBlock);

      if (hasVPPhiNode(cast<VPBasicBlock>(ExitBlock)))
        if (allPredsInLoop(ExitBlock, VPL))
          moveExitBlocksPhiNode(cast<VPBasicBlock>(ExitBlock), NewBlock);

      // Add ExitID and update NewLoopLatch's phi node.
      ExitID++;
      VPConstant *ExitIDConst =
          Plan->getVPConstant(ConstantInt::get(Ty32, ExitID));
      ExitIDVPPhi->addIncoming(ExitIDConst, cast<VPBasicBlock>(NewBlock));
      NewCondBit->addIncoming(BackedgeCond ? FalseConst : TrueConst,
                              cast<VPBasicBlock>(NewBlock));
      ExitBlockIDPairs.push_back(std::make_pair(ExitBlock, ExitIDConst));
      ExitExitingBlocksMap[ExitBlock] = ExitingBlock;
      ExitBlockNewBlockMap[ExitBlock] = NewBlock;
    }
    VisitedBlocks.insert(ExitBlock);
  }

  // Step 3 : Creates cascaded if blocks. The head of the cascaded if blocks is
  // emitted after the new loop latch. The cascaded if blocks are not emitted
  // in case 2.

  // We need to collect all the cascaded if blocks in a small vector which will
  // be used in a separate step. Each cascaded if block should be assigned to
  // the correct loop of the loop nest. This does not happen along the
  // generation of the cascaded if blocks, but it happens in a separate step.
  // Because the choice of the correct loop depends on the loop that cascaded if
  // block's successors belong. Therefore, we first need to connect the cascaded
  // if blocks with their successors (other cascaded if blocks, exit blocks) and
  // next, we can decide which is the right loop for each cascaded if block.
  SmallVector<VPBasicBlock *, 2> CascadedIfBlocks;

  if (ExitBlocks.size() > 1) {
    VPBasicBlock *IfBlock =
        new VPBasicBlock(VPlanUtils::createUniqueName("cascaded.if.block"));
    CascadedIfBlocks.push_back(IfBlock);
    // Update the predecessors of the IfBlock.
    if (LatchExitBlock)
      VPBlockUtils::movePredecessor(NewLoopLatch, LatchExitBlock, IfBlock);
    else {
      NewLoopLatch->appendSuccessor(IfBlock);
      IfBlock->appendPredecessor(NewLoopLatch);
    }

    for (int i = 1, end = ExitBlockIDPairs.size(); i != end; ++i) {
      const auto &Pair = ExitBlockIDPairs[i];
      VPBlockBase *ExitBlock = Pair.first;
      VPConstant *ExitID = Pair.second;
      VPInstruction *CondBr =
          new VPCmpInst(ExitIDVPPhi, ExitID, CmpInst::ICMP_EQ);
      IfBlock->appendRecipe(CondBr);
      VPBasicBlock *NextIfBlock = nullptr;
      // Emit cascaded if blocks.
      if (i != end - 1) {
        NextIfBlock =
            new VPBasicBlock(VPlanUtils::createUniqueName("cascaded.if.block"));
        CascadedIfBlocks.push_back(NextIfBlock);
      } else {
        // The current NextIfBlock is the LatchExitBlock.
        NextIfBlock = cast<VPBasicBlock>(ExitBlockIDPairs[0].first);
        if (LatchExitBlock && hasVPPhiNode(cast<VPBasicBlock>(LatchExitBlock)))
          updateBlocksPhiNode(cast<VPBasicBlock>(LatchExitBlock),
                              cast<VPBasicBlock>(OrigLoopLatch), IfBlock);
      }
      // Update the successors of the IfBlock.
      IfBlock->setTwoSuccessors(CondBr, ExitBlock, NextIfBlock);
      // Update the predecessor of the NextIfBlock.
      NextIfBlock->appendPredecessor(IfBlock);
      // Add IfBlock in ExitBlock's predecessors.
      ExitBlock->appendPredecessor(IfBlock);
      // If all the predecessors of the exit block are in the loop, then the phi
      // node is moved in the if block. If not, then we replace the ExitingBlock
      // with the IfBlock in exit block's phi node.
      if (hasVPPhiNode(cast<VPBasicBlock>(ExitBlock))) {
        VPBlockBase *ExitingBlock = ExitExitingBlocksMap[ExitBlock];
        updateBlocksPhiNode(cast<VPBasicBlock>(ExitBlock),
                            cast<VPBasicBlock>(ExitingBlock), IfBlock);
      }
      IfBlock = NextIfBlock;
    }
  } else if (!LatchExitBlock && ExitBlocks.size() == 1) {
    VPBlockBase *ExitBlock = ExitBlocks[0];
    NewLoopLatch->appendSuccessor(ExitBlock);
    ExitBlock->appendPredecessor(NewLoopLatch);
  }

  // Now, we should assign the cascaded if block to the right loop nesting
  // level. The cascaded if block should belong to the same loop nesting level
  // as its successors (exit blocks). Each exit block might belong to different
  // loop nesting level than the other exit block. In this case, the cascaded if
  // block will have the same loop nesting level as the exit block which is
  // deepest in the loop hierarchy.
  while (!CascadedIfBlocks.empty()) {
    // Start from the last cascaded if block because it has two exit blocks.
    VPBasicBlock *CurrentCascadedIfBlock = CascadedIfBlocks.pop_back_val();
    assert(CurrentCascadedIfBlock->getSuccessors().size() == 2 &&
           "Two successors are expected");
    VPLoop *Succ0Loop = VPLInfo->getLoopFor(
        cast<VPBasicBlock>(CurrentCascadedIfBlock->getSuccessors()[0]));
    VPLoop *Succ1Loop = VPLInfo->getLoopFor(
        cast<VPBasicBlock>(CurrentCascadedIfBlock->getSuccessors()[1]));
    unsigned LoopDepthOfSucc0 = Succ0Loop->getLoopDepth();
    unsigned LoopDepthOfSucc1 = Succ1Loop->getLoopDepth();
    // The bigger the loop depth the deeper the loop is in the loop nest.
    VPLoop *CascadedIfBlockParentLoop =
        LoopDepthOfSucc0 >= LoopDepthOfSucc1 ? Succ0Loop : Succ1Loop;
    VPRegionBlock *ParentRegion = NewLoopLatch->getParent();
    CurrentCascadedIfBlock->setParent(ParentRegion);
    ParentRegion->setSize(ParentRegion->getSize() + 1);
    CascadedIfBlockParentLoop->addBasicBlockToLoop(CurrentCascadedIfBlock,
                                                   *VPLInfo);
  }

  VPRegionBlock *CurrentLoopRegion =
      cast<VPRegionBlock>(VPL->getHeader()->getParent());
  VPDomTree.recalculate(*CurrentLoopRegion);
  VPPostDomTree.recalculate(*CurrentLoopRegion);

  VPRegionBlock *ParentLoopRegion =
      cast<VPRegionBlock>(ParentLoop->getHeader()->getParent());
  VPDomTree.recalculate(*ParentLoopRegion);
  VPPostDomTree.recalculate(*ParentLoopRegion);

  assert(
      VPL->getExitingBlock() == NewLoopLatch &&
      "Only 1 exiting block is expeted after merge loop exits transformation");

  LLVM_DEBUG(dbgs() << "After merge loop exits transformation.\n");
  LLVM_DEBUG(Plan->dump());
}

// The following example shows why it is needed to preserve SSA. x is defined in
// BB2 and it is used in BB1. After single-exit while loop transformation, a new
// edge is added between BB1 and the NEW_LOOP_LATCH. This means that the value
// of x can end up to the NEW_LOOP_LATCH from multiple paths. For this reason, a
// new phi node is emitted in the NEW_LOOP_LATCH.
// -----------------------------------------------------------------------------
//  BEFORE                                          AFTER
// -----------------------------------------------------------------------------
//
// -->BB1                               ------------>BB1
// | x_phi1 = [x, BB3], [0, PreHeader]  | x_phi1 = [x_phi2, BB3], [0, PreHeader]
// | ...=x                              |           ...=x_phi1
// |   |\                               |             |\
// |   | \                              |             | \
// |  BB2 \       =>                    |            BB2 \
// | x=... \                            |           x=... \
// |   |    \                           |             |    \
// |   |     \                          |             |     \
// |   |     BB4                        |             |      |
// ---BB3                               |            BB3     |
//                                      |             |      |
//                                      |             |      |
//                                      ---------NEW_LOOP_LATCH
//                                        x_phi2 = [x, BB3] [undef, BB1]
//                                                    |
//                                                    |
//                                                   BB4
//
// TODO: Update preserveSSAForLoopHeader to work with IDF.
void VPlanHCFGBuilder::preserveSSAForLoopHeader(VPBasicBlock *LoopHeader,
                                                VPBasicBlock *NewLoopLatch,
                                                VPBasicBlock *OrigLoopLatch,
                                                VPBasicBlock *ExitingBlock) {
  VPBuilder VPBldr;
  VPBldr.setInsertPoint(NewLoopLatch);

  assert(llvm::is_contained(LoopHeader->getPredecessors(), NewLoopLatch) &&
         "NewLoopLatch must be LoopHeader's predecessor!");

  for (VPPHINode &VPPhi : LoopHeader->getVPPhis()) {
    auto *IncomingValue =
        dyn_cast<VPInstruction>(VPPhi.getIncomingValue(NewLoopLatch));
    // Check if we have to generate a phi node for the current incoming value at
    // NewLoopLatch.
    if (!IncomingValue ||
        VPDomTree.dominates(IncomingValue->getParent(), ExitingBlock))
      continue;

    // Create a new phi node in the new loop latch for the values that are used
    // in the loop header.
    VPPHINode *PreserveSSAPhi =
        VPBldr.createPhiInstruction(IncomingValue->getType());
    // Update the phi nodes of the loop header with the new phi.
    VPPhi.setIncomingValue(NewLoopLatch, PreserveSSAPhi);

    // Update the new phi node of the new loop latch.
    PreserveSSAPhi->addIncoming(IncomingValue,
                                dyn_cast<VPBasicBlock>(OrigLoopLatch));
    PreserveSSAPhi->addIncoming(
        Plan->getVPConstant(UndefValue::get(IncomingValue->getType())),
        cast<VPBasicBlock>(ExitingBlock));
    VPlanDivergenceAnalysis *VPlanDA = Plan->getVPlanDA();
    // Update the DA of the SSA phi based on the DA info that the
    // condition bit has.
    if (VPlanDA->isDivergent(*IncomingValue))
      VPlanDA->markDivergent(*PreserveSSAPhi);
  }
}

bool VPlanHCFGBuilder::isBreakingSSA(VPLoop *VPL) {
  auto *VPLI = Plan->getVPLoopInfo();
  SmallVector<VPBlockBase *, 2> ExitingBlocks;
  VPL->getExitingBlocks(ExitingBlocks);

  auto *Header = VPL->getHeader();
  VPBasicBlock *LoopLatch = dyn_cast<VPBasicBlock>(VPL->getLoopLatch());
  if (!LoopLatch)
    return true;

  for (VPBlockBase *BB : VPL->getBlocks()) {
    if (VPLI->getLoopFor(BB) != VPL)
      continue; // Inner loops already handled.

    if (VPDomTree.dominates(BB, LoopLatch) &&
        all_of(ExitingBlocks, [&](VPBlockBase *ExitingBlock) {
            return VPDomTree.dominates(BB, ExitingBlock);
        }))
      // Defs in this block will be available in NewLoopLatch.
      continue;

    auto *BasicBlock = dyn_cast<VPBasicBlock>(BB);
    if (!BasicBlock)
      // We are operation on PlainCFG, so this shouldn't happen. Just be
      // conservative if that's not true for some reason.
      return true;

    for (auto &Inst : BasicBlock->vpinstructions()) {
      for (auto *User : Inst.users()) {
        auto *UserInst = dyn_cast<VPInstruction>(User);
        if (!UserInst)
          return true;

        if (!VPL->contains(UserInst))
          return true;

        if (UserInst->getParent() == Header) {
          assert(isa<VPPHINode>(UserInst) &&
                 "Can't have non-phi user in header!");
          return true;
        }
      }
    }
  }

  return false;
}

// The single-exit while tranformation creates a new loop latch where the
// side-exit is redirected.
// -------------------------------------------
//  BEFORE                         AFTER
// -------------------------------------------
//
// -->BB1                ----------->BB1
// |   |\               |            |\
// |   | \              |            | \
// |  BB2 \       =>    |           BB2 \
// |   |   \            |            |   \
// |   |    \           |            |    \
// |   |    BB4         |            |     |
// ---BB3               |           BB3    |
//                      |            |     |
//                      |            |     |
//                       --------NEW_LOOP_LATCH
//                                   |
//                                   |
//                                  BB4
//
void VPlanHCFGBuilder::singleExitWhileLoopCanonicalization(VPLoop *VPL) {

  VPBasicBlock *OrigLoopLatch = dyn_cast<VPBasicBlock>(VPL->getLoopLatch());
  if (OrigLoopLatch->getNumSuccessors() > 1)
    return;

  VPLoop *ParentLoop = VPL->getParentLoop();
  if (!VPL->getExitingBlock() || ParentLoop == nullptr)
    return;

  // FIXME: Don't break SSA form during the transformation.
<<<<<<< HEAD
  if (!Plan->isSSABroken()   // Already marked, so...
      && isBreakingSSA(VPL)) // don't try to analyze any more.
    Plan->markSSABroken();

=======
  if (!Plan->isFullLinearizationForced() // Already marked, so...
      && isBreakingSSA(VPL))             // don't try to analyze any more.
    Plan->markFullLinearizationForced();
>>>>>>> 442c5a85

  LLVM_DEBUG(dbgs() << "Before single exit while loop transformation.\n");
  LLVM_DEBUG(Plan->dump());

  // Create new loop latch
  VPLoopInfo *VPLInfo = Plan->getVPLoopInfo();
  VPBasicBlock *NewLoopLatch = VPBlockUtils::splitBlock(
      OrigLoopLatch, VPLInfo, VPDomTree, VPPostDomTree);
  NewLoopLatch->setName(VPlanUtils::createUniqueName("new.loop.latch"));
  // Update the control-flow for the ExitingBlock, the NewLoopLatch and the
  // ExitBlock.
  VPBlockBase *ExitingBlock = VPL->getExitingBlock();
  VPBlockBase *ExitBlock = getBlocksExitBlock(ExitingBlock, VPL);
  assert(ExitBlock && "Exiting block should have an exit block!");
  VPBlockUtils::movePredecessor(ExitingBlock, ExitBlock, NewLoopLatch);
  VPBlockUtils::connectBlocks(NewLoopLatch, ExitBlock);
  // Update the blocks of the phi node (if it exists) in the exit block.
  updateBlocksPhiNode(cast<VPBasicBlock>(ExitBlock),
                      cast<VPBasicBlock>(ExitingBlock), NewLoopLatch);

  // Fill-in NewLoopLatch with new instructions.
  VPBasicBlock *LoopHeader = dyn_cast<VPBasicBlock>(VPL->getHeader());
  // Emit phi nodes that will preserve SSA form if it is needed.
  preserveSSAForLoopHeader(LoopHeader, NewLoopLatch, OrigLoopLatch,
                           cast<VPBasicBlock>(ExitingBlock));
  // Emit the backedge condition.
  Type *Int1Ty = Type::getInt1Ty(*Plan->getLLVMContext());
  VPConstant *FalseConst = Plan->getVPConstant(ConstantInt::get(Int1Ty, 0));
  VPConstant *TrueConst = Plan->getVPConstant(ConstantInt::get(Int1Ty, 1));
  VPBuilder VPBldr;
  VPBldr.setInsertPoint(NewLoopLatch);
  VPPHINode *TakeBackedgeCond =
      VPBldr.createPhiInstruction(Int1Ty, "TakeBackedgeCond");
  // TODO: The while-loop canonicalization does not preserve the SSA form. If a
  // value from the OrigLoopLatch feeds the phi in the BB1, then this value
  // stops dominating its use (not defined on the BB2->NEW_LOOP_LATCH edge).
  // Currently, this is not a problem because the proper dominance will be
  // restored after CFG linearization by predicator.
  TakeBackedgeCond->addIncoming(TrueConst, cast<VPBasicBlock>(OrigLoopLatch));
  TakeBackedgeCond->addIncoming(FalseConst, cast<VPBasicBlock>(ExitingBlock));
  NewLoopLatch->setCondBit(TakeBackedgeCond);
  // Update DA.
  VPlanDivergenceAnalysis *VPlanDA = Plan->getVPlanDA();
  VPInstruction *OldCondBit =
      dyn_cast_or_null<VPInstruction>(ExitingBlock->getCondBit());
  assert(OldCondBit && "ExitingBlock does not have a CondBit\n");
  // We should only mark divergent values. DA checks if a value is in
  // DivergentValues set. If it is not there, then the value is considered
  // uniform.
  if (VPlanDA->isDivergent(*OldCondBit))
    VPlanDA->markDivergent(*TakeBackedgeCond);

  // TODO: CMPLRLLVM-9535 Update VPDomTree and VPPostDomTree instead of
  // recalculating it.
  VPRegionBlock *CurrentLoopRegion =
      cast<VPRegionBlock>(VPL->getHeader()->getParent());
  VPDomTree.recalculate(*CurrentLoopRegion);
  VPPostDomTree.recalculate(*CurrentLoopRegion);

  VPRegionBlock *ParentLoopRegion =
      cast<VPRegionBlock>(ParentLoop->getHeader()->getParent());
  VPDomTree.recalculate(*ParentLoopRegion);
  VPPostDomTree.recalculate(*ParentLoopRegion);

  assert(VPL->getExitingBlock() == NewLoopLatch &&
         "Only 1 exiting block is expeted after single-exit while loop "
         "canonicalization");

  LLVM_DEBUG(dbgs() << "After single exit while loop transformation.\n");
  LLVM_DEBUG(Plan->dump());
}

#if INTEL_CUSTOMIZATION
// Return the nearest common post dominator of all the VPBlockBases in \p
// InputVPBlocks.
static VPBlockBase *getNearestCommonPostDom(
    const VPPostDominatorTree &VPPostDomTree,
    const SmallVectorImpl<VPBlockBase *> &InputVPBlocks) {
  assert(InputVPBlocks.size() > 0 && "Expected at least one input block!");
  VPBlockBase *NearestDom = *InputVPBlocks.begin();

  if (InputVPBlocks.size() == 1)
    return NearestDom;

  for (auto *InputVPB : InputVPBlocks) {
    NearestDom = VPPostDomTree.findNearestCommonDominator(InputVPB, NearestDom);
    assert(NearestDom && "Nearest post dominator can't be null!");
  }

  return NearestDom;
}
#endif // INTEL_CUSTOMIZATION

// Split loops' exit block that are not in canonical form
void VPlanHCFGBuilder::splitLoopsExit(VPLoop *VPL) {

  VPLoopInfo *VPLInfo = Plan->getVPLoopInfo();

#if INTEL_CUSTOMIZATION
  SmallVector<VPBlockBase *, 4> LoopExits;
  VPL->getUniqueExitBlocks(LoopExits);
  // If loop has single exit, the actual block to be potentially split is the
  // single exit. If loop has multiple exits, the actual block to be potentially
  // split is the common landing pad (nearest post dom) of all the exits.
  // TODO: If the CFG after the loop exits gets more complicated, we can get
  // the common post-dom block of all the exits.
  VPBlockBase *Exit = getNearestCommonPostDom(VPPostDomTree, LoopExits);
#else
  VPBlockBase *Exit = VPL->getUniqueExitBlock();
  assert(Exit && "Only single-exit loops expected");
#endif // INTEL_CUSTOMIZATION

  // Split loop exit with multiple successors or that is preheader of another
  // loop
  VPBlockBase *PotentialH = Exit->getSingleSuccessor();
  if (!PotentialH ||
      (VPLInfo->isLoopHeader(PotentialH) &&
       VPLInfo->getLoopFor(PotentialH)->getLoopPreheader() == Exit))
    VPBlockUtils::splitBlock(Exit, VPLInfo, VPDomTree, VPPostDomTree);

  // Apply simplification to subloops
  for (auto VPSL : VPL->getSubLoops()) {
    splitLoopsExit(VPSL);
  }
}

// Split basic blocks to increase the number of non-loop regions detected during
// the construction of the hierarchical CFG.
void VPlanHCFGBuilder::simplifyNonLoopRegions() {

  assert(isa<VPRegionBlock>(Plan->getEntry()) &&
         "VPlan entry is not a VPRegionBlock");
  VPRegionBlock *TopRegion = cast<VPRegionBlock>(Plan->getEntry());

  SmallVector<VPBlockBase *, 32> WorkList;
  SmallPtrSet<VPBlockBase *, 32> Visited;

  WorkList.push_back(TopRegion->getEntry());

  while (!WorkList.empty()) {

    // Get Current and skip it if visited.
    VPBlockBase *CurrentBlock = WorkList.back();
    WorkList.pop_back();
    if (Visited.count(CurrentBlock))
      continue;

    // Set Current to visited
    Visited.insert(CurrentBlock);

    // Potential VPRegion entry
    if (CurrentBlock->getNumSuccessors() > 1) {

      // Currently, this rule covers:
      //   - Loop H with multiple successors
      //   - Region exit that is another region entry
      //   - Loop latch+exiting block with multiple predecessors
      //
      // TODO: skip single basic block loops?
      if (CurrentBlock->getNumPredecessors() > 1) {
        VPBlockUtils::splitBlock(CurrentBlock, Plan->getVPLoopInfo(), VPDomTree,
                                 VPPostDomTree);
      }

      // TODO: WIP. The code below has to be revisited. It will enable the
      // construction of VPRegions that currently are not built because they
      // share entry/exit nodes with other VPRegions. This transformation would
      // require to introduce new recipes to split original phi instructions
      // that are in the problematic basic blocks.

      // VPBlockBase *PostDom =
      //    PostDomTree.getNode(CurrentBlock)->getIDom()->getBlock();
      // VPBlockBase *Dom = DomTree.getNode(PostDom)->getIDom()->getBlock();
      // assert(isa<VPBasicBlock>(PostDom) &&
      //       "Expected VPBasicBlock as post-dominator");
      // assert(isa<VPBasicBlock>(Dom) && "Expected VPBasicBlock as dominator");

      // TODO: This condition is currently too generic. It needs refinement.
      // However, if detecting more specific cases is expensive, we may want to
      // leave as it is.
      //
      // When we need to insert a fake exit block:
      //   - PostDom is exit of a region and entry of another region (PostDom
      //   numSucc > 1)
      //   - Dom != CurrentBlock:
      //       - Nested region shares exit with parent region. We need a fake
      //       exit for nested region to be created. With fake exit, Dom ==
      //       CurrentBlock
      //       - Dom != CurrentBlock even if we introduce the fake exit. We
      //       won't create region for these cases so we don't want to introduce
      //       fake exit. (TODO: We are currently introducing fake exit for this
      //       case).
      //       - Loops with multiple exiting blocks and region sharing exit
      //       (TODO)
      //       - Anything else?
      //
      // if (Dom != CurrentBlock || PostDom->getNumSuccessors() > 1) {

      //  // New fake exit
      //  VPBasicBlock *FakeExit = PlanUtils.createBasicBlock();
      //  PlanUtils.setBlockParent(FakeExit, TopRegion);

      //  // Set Predecessors
      //  if (Dom != CurrentBlock) {
      //    // Move only those predecessors from PostDom that are part of the
      //    // nested region (i.e. they are dominated by Dom)
      //    for (auto Pred : PostDom->getPredecessors()) {
      //      if (DomTree.dominates(Dom, Pred)) {
      //        PlanUtils.movePredecessor(Pred, PostDom /*From*/,
      //                                  FakeExit /*To*/);
      //      }
      //    }
      //  } else {
      //    // All the predecessors will be in the same region. Move them all
      //    from
      //    // PostDom to FakeExit
      //    PlanUtils.movePredecessors(PostDom, FakeExit);
      //  }

      //  // Add PostDom as single successor
      //  PlanUtils.setSuccessor(FakeExit, PostDom);

      //}
    }

    // Add successors to the worklist
    for (VPBlockBase *Succ : CurrentBlock->getSuccessors())
      WorkList.push_back(Succ);
  }
}

// Main function that canonicalizes the plain CFG and applyies transformations
// that enable the detection of more regions during the hierarchical CFG
// construction.
void VPlanHCFGBuilder::simplifyPlainCFG() {

  assert(isa<VPRegionBlock>(Plan->getEntry()) &&
         "VPlan entry is not a VPRegionBlock");
  VPRegionBlock *TopRegion = cast<VPRegionBlock>(Plan->getEntry());
  (void)TopRegion;
  VPLoopInfo *VPLInfo = Plan->getVPLoopInfo();

  assert((VPLInfo->size() == 1) && "Expected only 1 top-level loop");
  VPLoop *TopLoop = *VPLInfo->begin();

  splitLoopsPreheader(TopLoop);

  LLVM_DEBUG(dbgs() << "Dominator Tree Before mergeLoopExits\n";
             VPDomTree.print(dbgs()));

  if (LoopMassagingEnabled) {
    for (auto *VPL : post_order(TopLoop)) {
      singleExitWhileLoopCanonicalization(VPL);
      mergeLoopExits(VPL);
      LLVM_DEBUG(Verifier->verifyHierarchicalCFG(Plan, TopRegion));
    }
#if INTEL_CUSTOMIZATION
    if (VPlanPrintAfterLoopMassaging) {
      errs() << "Print after loop massaging:\n";
#if !defined(NDEBUG) || defined(LLVM_ENABLE_DUMP)
      Plan->dump();
#endif // !NDEBUG || LLVM_ENABLE_DUMP
    }
#endif /* INTEL_CUSTOMIZATION */

    LLVM_DEBUG(dbgs() << "Dominator Tree After mergeLoopExits\n";
               VPDomTree.print(dbgs()));
  }

  splitLoopsExit(TopLoop);
  simplifyNonLoopRegions();
}

// Create new LoopRegion's using VPLoopInfo analysis and introduce them into the
// hierarchical CFG. This function doesn't traverse the whole CFG and region's
// size and block's parent are not properly updated. They are updated in
// buildNonLoopRegions.
void VPlanHCFGBuilder::buildLoopRegions() {

  VPLoopInfo *VPLInfo = Plan->getVPLoopInfo();

  // Auxiliary function that implements the main functionality of
  // buildLoopRegions
  std::function<void(VPLoop *)> buildLoopRegionsImpl = [&](VPLoop *VPL) {

    // Create new loop region
    VPLoopRegion *VPLR = createLoopRegion(VPL);

    // Set VPLoop's entry and exit.
    // Entry = loop preheader, Exit = loop single exit
#if INTEL_CUSTOMIZATION
    // (or nearest common post dom for multi-exit loops).
#endif
    VPBlockBase *RegionEntry = VPL->getLoopPreheader();
    assert(RegionEntry && isa<VPBasicBlock>(RegionEntry) &&
           "Unexpected loop preheader");
#if INTEL_CUSTOMIZATION
    SmallVector<VPBlockBase *, 4> LoopExits;
    VPL->getUniqueExitBlocks(LoopExits);
    VPBasicBlock *RegionExit =
        cast<VPBasicBlock>(getNearestCommonPostDom(VPPostDomTree, LoopExits));
#else
    assert(VPL->getUniqueExitBlock() && "Only single-exit loops expected");
    VPBasicBlock *RegionExit = cast<VPBasicBlock>(VPL->getUniqueExitBlock());
#endif // INTEL_CUSTOMIZATION

    LLVM_DEBUG(dbgs() << "Creating new VPLoopRegion " << VPLR->getName() << "\n"
                      << "   Entry: " << RegionEntry->getName() << "\n"
                      << "   Exit: " << RegionExit->getName() << "\n");

    // Connect loop region to graph
    VPBlockUtils::insertRegion(VPLR, RegionEntry, RegionExit,
                               false /*recomputeSize*/);

    // Update VPLoopInfo. Add new VPLoopRegion to region entry's loop (loop PH)
    // which, as expected, is not contained in this VPLoopRegion's VPLoop.
    if (VPLoop *Loop = VPLInfo->getLoopFor(RegionEntry)) {
      Loop->addBasicBlockToLoop(VPLR, *VPLInfo);
    }

    // Recursively build loop regions inside this loop
    for (VPLoop *SubVPL : VPL->getSubLoops())
      buildLoopRegionsImpl(SubVPL);
  };

  LLVM_DEBUG(dbgs() << "Building LoopRegion's\n");

  for (VPLoop *VPL : make_range(VPLInfo->begin(), VPLInfo->end()))
    buildLoopRegionsImpl(VPL);
}

// Create new non-loop VPRegionBlock's and update the information of all the
// blocks in the hierarchical CFG. The hierarchical CFG is stable and contains
// consisten information after this step.
void VPlanHCFGBuilder::buildNonLoopRegions(VPRegionBlock *ParentRegion) {

  VPLoopInfo *VPLInfo = Plan->getVPLoopInfo();

  LLVM_DEBUG(
      dbgs() << "Building Non-Loop Regions for " << ParentRegion->getName()
             << "\n"
             << "   Entry: " << ParentRegion->getEntry()->getName() << "\n"
             << "   Exit: " << ParentRegion->getExit()->getName() << "\n");

  SmallVector<VPBlockBase *, 16> WorkList;
  SmallPtrSet<VPBlockBase *, 16> Visited;
  WorkList.push_back(ParentRegion->getEntry());

  unsigned ParentSize = 0;
  bool ParentIsDivergent = false;

  while (!WorkList.empty()) {

    // Get Current and skip it if visited.
    VPBlockBase *Current = WorkList.back();
    WorkList.pop_back();
    if (Visited.count(Current))
      continue;

    Visited.insert(Current);
    LLVM_DEBUG(dbgs() << "Visiting " << Current->getName()
                      << "(Entry: " << Current->getEntryBasicBlock() << ")"
                      << "\n";);

    // If you hit this assert, the input CFG is very likely to be not compliant
    // either because it contains a loop that is not supported or because loops
    // are not in canonical form.
    assert((isa<VPLoopRegion>(Current) || isa<VPBasicBlock>(Current)) &&
           "Expected VPBasicBlock or VPLoopRegion");

    // Increase ParentRegion's size
    ++ParentSize;

    // Pointer to a new subregion or existing VPLoopRegion subregion
    VPRegionBlock *SubRegion = dyn_cast<VPLoopRegion>(Current);
    VPBlockBase *RegionExit;

    // Non-loop VPRegion detection.
    if (!DisableNonLoopSubRegions && !SubRegion /* Skip VPLoopRegions */ &&
        isNonLoopRegion(Current, ParentRegion, RegionExit /*output*/)) {

      // Create new region and connect it to graph
      SubRegion = new VPRegionBlock(VPBlockBase::VPRegionBlockSC,
                                    VPlanUtils::createUniqueName("region"));

      LLVM_DEBUG(dbgs() << "Creating new VPRegion " << SubRegion->getName()
                        << "\n"
                        << "   Entry: " << Current->getName() << "\n"
                        << "   Exit: " << RegionExit->getName() << "\n");
      assert(RegionExit && "RegionExit cannot be null");

      VPBlockUtils::insertRegion(SubRegion, Current /*Entry*/, RegionExit,
                                 false /*recomputeSize*/);

      // Add new region to VPLoopInfo.
      if (VPLoop *Loop = VPLInfo->getLoopFor(SubRegion->getEntry())) {
        Loop->addBasicBlockToLoop(SubRegion, *VPLInfo);
      }
    }

    // New region was built or Current is a LoopRegion.
    if (SubRegion) {
      // Set SubRegion's parent
      SubRegion->setParent(ParentRegion);

      // Add SubRegion's successors to worklist.
      for (auto Succ : SubRegion->getSuccessors()) {
        LLVM_DEBUG(dbgs() << "Adding " << Succ->getName() << " to WorkList"
                          << "\n");
        WorkList.push_back(Succ);
      }

      // Recursively build non-regions inside subregion
      buildNonLoopRegions(SubRegion);

    } else {
      // Current is a VPBasicBlock that didn't trigger the creation of a new
      // region.

      // Set Current's parent
      Current->setParent(ParentRegion);

      // Check if Current causes parent region to be divergent.
      ParentIsDivergent |= isDivergentBlock(Current);

      // No new region has been detected. Add Current's successors.
      for (auto Succ : Current->getSuccessors()) {
        LLVM_DEBUG(dbgs() << "Adding " << Succ->getName() << " to WorkList"
                          << "\n");
        WorkList.push_back(Succ);
      }
    }
  }

  ParentRegion->setSize(ParentSize);
  ParentRegion->setDivergent(ParentIsDivergent);

  LLVM_DEBUG(dbgs() << "End of HCFG build for " << ParentRegion->getName()
                    << "\n");
}


// Go through the blocks in Region, collecting uniforms.
void VPlanHCFGBuilder::collectUniforms(VPRegionBlock *Region) {
  for (VPBlockBase *Block :
       make_range(df_iterator<VPRegionBlock *>::begin(Region),
                  df_iterator<VPRegionBlock *>::end(Region))) {
    if (auto *VPBB = dyn_cast<VPBasicBlock>(Block)) {
      if (Block->getNumSuccessors() >= 2) {
        // Multiple successors. Checking uniformity of Condition Bit
        // Instruction.
        VPValue *CBV = VPBB->getCondBit();
        assert(CBV && "Expected condition bit value.");

        bool isUniform = Legal->isUniformForTheLoop(CBV->getUnderlyingValue());
        if (isUniform)
          Plan->UniformCBVs.insert(CBV);
      }
    }
  }
}

static TripCountInfo readIRLoopMetadata(Loop *Lp) {
  TripCountInfo TCInfo;
  MDNode *LoopID = Lp->getLoopID();
  if (!LoopID)
    // Default construct to trigger usage of the default estimated trip count
    // later.
    return TCInfo;

  for (const MDOperand &MDOp : LoopID->operands()) {
    const auto *MD = dyn_cast<MDNode>(MDOp);
    if (!MD)
      continue;
    const auto *S = dyn_cast<MDString>(MD->getOperand(0));
    if (!S)
      continue;

    auto ExtractValue = [S, MD](auto &TCInfoField, StringRef MetadataName,
                                StringRef ReadableString) -> void {
      (void)ReadableString;
      if (S->getString().equals(MetadataName))
        TCInfoField =
            mdconst::extract<ConstantInt>(MD->getOperand(1))->getZExtValue();
      LLVM_DEBUG(dbgs() << ReadableString << " trip count is " << TCInfoField
                        << " set by pragma loop count.\n";);
    };
    ExtractValue(TCInfo.MaxTripCount, "llvm.loop.intel.loopcount_maximum",
                 "Max");
    ExtractValue(TCInfo.MinTripCount, "llvm.loop.intel.loopcount_minimum",
                 "Min");
    ExtractValue(TCInfo.TripCount, "llvm.loop.intel.loopcount_average",
                 "Average");
  }

  return TCInfo;
}

void VPlanHCFGBuilder::populateVPLoopMetadata(VPLoopInfo *VPLInfo) {
  for (VPLoop *VPL : VPLInfo->getLoopsInPreorder()) {
    auto *VPLatch = cast_or_null<VPBasicBlock>(VPL->getLoopLatch());
    assert(VPLatch && "No dedicated latch!");
    BasicBlock *Latch = VPLatch->getOriginalBB();
    assert(Latch && "Loop massaging happened before VPLoop's creation?");
    Loop *Lp = LI->getLoopFor(Latch);
    assert(Lp &&
           "VPLoopLatch does not correspond to Latch, massaging happened?");
    TripCountInfo TCInfo = readIRLoopMetadata(Lp);
    TCInfo.calculateEstimatedTripCount();
    VPL->setTripCountInfo(TCInfo);
  }
}

void VPlanHCFGBuilder::buildHierarchicalCFG() {

  VPLoopEntityConverterList CvtVec;

  // Build Top Region enclosing the plain CFG
  Plan->setEntry(buildPlainCFG(CvtVec));
  VPRegionBlock *TopRegion = Plan->getEntry();

  // Collect divergence information
  collectUniforms(TopRegion);

  LLVM_DEBUG(Plan->setName("HCFGBuilder: Plain CFG\n"); dbgs() << *Plan);
  LLVM_DEBUG(Verifier->verifyHierarchicalCFG(Plan, TopRegion));

  // Compute dom tree for the plain CFG for VPLInfo. We don't need post-dom tree
  // at this point.
  VPDomTree.recalculate(*TopRegion);
  LLVM_DEBUG(dbgs() << "Dominator Tree After buildPlainCFG\n";
             VPDomTree.print(dbgs()));

  // TODO: If more efficient, we may want to "translate" LoopInfo to VPLoopInfo.
  // Compute VPLInfo and keep it in VPlan
  Plan->setVPLoopInfo(std::make_unique<VPLoopInfo>());
  auto *VPLInfo = Plan->getVPLoopInfo();
  VPLInfo->analyze(VPDomTree);
  populateVPLoopMetadata(VPLInfo);

  // LLVM_DEBUG(dbgs() << "Loop Info:\n"; LI->print(dbgs()));
  LLVM_DEBUG(dbgs() << "VPLoop Info After buildPlainCFG:\n";
             VPLInfo->print(dbgs()));

  passEntitiesToVPlan(CvtVec);
  // Remove any duplicate induction PHIs collected during importing
  Plan->getOrCreateLoopEntities(*VPLInfo->begin())
      ->replaceDuplicateInductionPHIs();

  // Compute postdom tree for the plain CFG.
  VPPostDomTree.recalculate(*TopRegion);
  LLVM_DEBUG(dbgs() << "PostDominator Tree After buildPlainCFG:\n";
             VPPostDomTree.print(dbgs()));

#if INTEL_CUSTOMIZATION
  // simplifyPlainCFG inserts empty blocks with CondBit recipes. This messes up
  // determining the influence region of a branch instruction. i.e., the
  // immediate post-dominator becomes this empty block instead of the actual
  // convergence point containing the phi. Running DA here allows reuse of the
  // current Dominator Trees and results in fewer modifications to the DA
  // algorithm since it was designed to run over a plain CFG. We should also
  // be able to leverage DA for use in the inner loop control flow uniformity
  // massaging for outer loop vectorization (done in simplifyPlainCFG). That
  // way, we only have to transform the CFG for inner loops known to be non-
  // uniform.
  // TODO: Right now DA is computed per VPlan for the outermost loop of the
  // VPlan region. We will need additional information provided to DA if we wish
  // to vectorize more than one loop, or vectorize a specific loop within the
  // VPlan that is not the outermost one.
  // TODO: Check to see how this ordering impacts loops with multiple exits in
  // mergeLoopExits(). It's possible that we may want to delay DA from running
  // until after loops with multiple exits are canonicalized to a single loop
  // exit. But, this means that the DA algorithm will have to be changed to have
  // to deal with empty loop pre-header blocks unless we can run mergeLoopExits
  // before the empty pre-header blocks are inserted.
  if (!DisableVPlanDA) {
    // TODO: Determine if we want to have a separate DA instance for each VF.
    // Currently, there is only one instance and no distinction between VFs.
    // i.e., values are either uniform or divergent for all VFs.
    VPLoop *CandidateLoop = *VPLInfo->begin();
    auto VPDA = std::make_unique<VPlanDivergenceAnalysis>();
    VPDA->compute(Plan, CandidateLoop, VPLInfo, VPDomTree, VPPostDomTree, true);
    Plan->setVPlanDA(std::move(VPDA));
  }

  if (VPlanPrintPlainCFG) {
    errs() << "Print after buildPlainCFG\n";
#if !defined(NDEBUG) || defined(LLVM_ENABLE_DUMP)
    Plan->dump();
#endif // !NDEBUG || LLVM_ENABLE_DUMP
  }
#endif /* INTEL_CUSTOMIZATION */

  // Prepare/simplify CFG for hierarchical CFG construction
  simplifyPlainCFG();

#if INTEL_CUSTOMIZATION
  if (VPlanPrintSimplifyCFG) {
    errs() << "Print after simplify plain CFG\n";
#if !defined(NDEBUG) || defined(LLVM_ENABLE_DUMP)
    Plan->dump();
#endif // !NDEBUG || LLVM_ENABLE_DUMP
  }
#endif

  LLVM_DEBUG(Plan->setName("HCFGBuilder: After simplifyPlainCFG\n");
             dbgs() << *Plan);
  LLVM_DEBUG(dbgs() << "Dominator Tree After simplifyPlainCFG\n";
             VPDomTree.print(dbgs()));
  LLVM_DEBUG(dbgs() << "PostDominator Tree After simplifyPlainCFG:\n";
             VPPostDomTree.print(dbgs()));
  LLVM_DEBUG(dbgs() << "VPLoop Info After simplifyPlainCFG:\n";
             VPLInfo->print(dbgs()));

#if INTEL_CUSTOMIZATION
  LLVM_DEBUG(Verifier->verifyHierarchicalCFG(Plan, TopRegion));
#else
  LLVM_DEBUG(Verifier->verifyHierarchicalCFG(TopRegion));
#endif

  // Build hierarchical CFG in two step: buildLoopRegions and
  // buildNonLoopRegions. There are two important things to notice:
  //    1. Regions' size and blocks' parent are not consistent after
  //       buildLoopRegions. buildLoopRegions doesn't require to traverse the
  //       CFG. It's more effient to recompute this information while traversing
  //       the CFG in buildNonLoopRegions.
  //    2. Dom/Postdom trees for the plain CFG are no longer valid after
  //       buildLoopRegions (there is no plain CFG anymore). However, we can
  //       still use them to build non-loop regions.
  //
  buildLoopRegions();
  buildNonLoopRegions(TopRegion);

  LLVM_DEBUG(Plan->setName("HCFGBuilder: After building HCFG\n");
             dbgs() << *Plan;);

#if INTEL_CUSTOMIZATION
  if (VPlanPrintHCFG) {
    errs() << "Print after building H-CFG:\n";
#if !defined(NDEBUG) || defined(LLVM_ENABLE_DUMP)
    Plan->dump();
#endif // !NDEBUG || LLVM_ENABLE_DUMP
  }
  LLVM_DEBUG(Plan->dumpLivenessInfo(dbgs()));

  LLVM_DEBUG(Verifier->setVPLoopInfo(VPLInfo);
             Verifier->verifyHierarchicalCFG(Plan, TopRegion));
#else
  LLVM_DEBUG(Verifier->setVPLoopInfo(VPLInfo);
             Verifier->verifyHierarchicalCFG(TopRegion));
#endif
}

// Return true if a non-loop region can be formed from \p Entry. If so, \p Exit
// returns region's exit for the detected region.
bool VPlanHCFGBuilder::isNonLoopRegion(VPBlockBase *Entry,
                                       VPRegionBlock *ParentRegion,
                                       VPBlockBase *&Exit) const {

  // Region's entry must have multiple successors and must be a VPBasicBlock at
  // this point. Also skip ParentRegion's Entry to prevent infinite recursion
  if (Entry == ParentRegion->getEntry() || Entry->getNumPredecessors() != 1 ||
      Entry->getNumSuccessors() < 2 || !isa<VPBasicBlock>(Entry))
    return false;

  VPBlockBase *PotentialExit =
      VPPostDomTree.getNode(Entry)->getIDom()->getBlock();
  // For now, assert when the exit cannot be found for the entry block. Later,
  // we may want to return false here so that a new region is not constructed
  // for these cases. But, this will require a little further study.
  assert(PotentialExit && "Could not find the Exit block for the region Entry");
  // Region's exit must have a single successor
  if (PotentialExit->getNumSuccessors() != 1 ||
      !isa<VPBasicBlock>(PotentialExit) ||
      // TODO: Temporal check to skip regions that share exit node with parent
      // region.
      ParentRegion->getExit() == PotentialExit)
    return false;

  VPBlockBase *Dom = VPDomTree.getNode(PotentialExit)->getIDom()->getBlock();
  if (Dom != Entry ||
      !regionIsBackEdgeCompliant(Entry, PotentialExit, ParentRegion))
    return false;

  Exit = PotentialExit;
  return true;
}

// This is a temporal implementation to detect and discard non-loop regions
// whose entry and exit blocks are in different graph cycles. At this point, the
// only cycles we have to care about are those created by loop latches. This
// means that problematic potential non-loop regions will have entry and/or exit
// blocks immediately nested inside a VPLoopRegion (i.e., block's parent will be
// a VPLoopRegion). In order to detect such cases, we currently check whether
// the loop header is reachable starting from region's entry block up to
// region's exit block.
bool VPlanHCFGBuilder::regionIsBackEdgeCompliant(
    const VPBlockBase *Entry, const VPBlockBase *Exit,
    VPRegionBlock *ParentRegion) const {

  // If the immediate parent region is not a loop region, current region won't
  // have any problem with loop cycles, so it's back edge compliant
  if (!isa<VPLoopRegion>(ParentRegion))
    return true;

  // Expensive check: check if loop header is inside the region
  VPLoop *ParentLoop = cast<VPLoopRegion>(ParentRegion)->getVPLoop();
  VPBlockBase *LoopHeader = ParentLoop->getHeader();
  assert(ParentLoop->contains(Entry) &&
         "Potential entry blocks should be inside the loop");
  assert(ParentLoop->contains(Exit) &&
         "Potential exit blocks should be inside the loop");

  SmallVector<const VPBlockBase *, 32> WorkList;
  SmallPtrSet<const VPBlockBase *, 32> Visited;
  WorkList.push_back(Entry);

  while (!WorkList.empty()) {
    const VPBlockBase *Current = WorkList.back();
    WorkList.pop_back();

    if (Visited.count(Current))
      continue;
    Visited.insert(Current);

    if (Current == LoopHeader)
      return false;

    // Add successors but skip Exit successors
    if (Current != Exit)
      for (auto Succ : Current->getSuccessors())
        WorkList.push_back(Succ);
  }

  return true;
}

// TODO
// Return true if \p Block is a VPBasicBlock that contains a successor selector
// (CondBit) that is not uniform. If Block is a VPRegionBlock,
// it returns false since a region can only have a single successor (by now).
bool VPlanHCFGBuilder::isDivergentBlock(VPBlockBase *Block) const {
  if (DisableUniformRegions)
    return true;

  if (auto *VPBB = dyn_cast<VPBasicBlock>(Block)) {
    unsigned NumSuccs = Block->getNumSuccessors();
    if (NumSuccs < 2) {
      assert(!VPBB->getCondBit() && "Unexpected condition bit instruction");
      return false;
    } else {
      // Multiple successors. Checking uniformity of Condition Bit Instruction.
      VPValue *CBV = VPBB->getCondBit();
      assert(CBV && "Expected condition bit value.");

      // TODO: Temporal implementation for HIR
      return !Plan->UniformCBVs.count(CBV);
    }
  }

  // Regions doesn't change parent region divergence.
  assert(Block->getSinglePredecessor() && "Region with multiple successors");
  return false;
}

namespace {
// Build plain CFG from incomming IR using only VPBasicBlock's that contain
// VPInstructions. Return VPRegionBlock that encloses all the VPBasicBlock's
// of the plain CFG.
class PlainCFGBuilder {
private:
  /// Outermost loop of the input loop nest.
  Loop *TheLoop = nullptr;

  LoopInfo *LI = nullptr;
  // TODO: This should be removed together with the UniformCBVs set.
  LoopVectorizationLegality *Legal;

  // Output TopRegion. Owned during the PlainCFG build process, moved
  // afterwards.
  std::unique_ptr<VPRegionBlock> TopRegion;

  // Number of VPBasicBlocks in TopRegion.
  unsigned TopRegionSize = 0;

  VPlan *Plan = nullptr;

  // Builder of the VPlan instruction-level representation.
  VPBuilder VPIRBuilder;

  // NOTE: The following maps are intentionally destroyed after the plain CFG
  // construction because subsequent VPlan-to-VPlan transformation may
  // invalidate them.
  // Map incoming BasicBlocks to their newly-created VPBasicBlocks.
  DenseMap<BasicBlock *, VPBasicBlock *> BB2VPBB;
  // Map incoming Value definitions to their newly-created VPValues.
  DenseMap<Value *, VPValue *> IRDef2VPValue;
  /// Map the branches to the condition VPInstruction they are controlled by
  /// (Possibly at a different VPBB).
  DenseMap<Value *, VPValue *> BranchCondMap;

  // Hold phi node's that need to be fixed once the plain CFG has been built.
  SmallVector<PHINode *, 8> PhisToFix;

  // Auxiliary functions
  void setVPBBPredsFromBB(VPBasicBlock *VPBB, BasicBlock *BB);
  void fixPhiNodes();
  VPBasicBlock *getOrCreateVPBB(BasicBlock *BB);
  bool isExternalDef(Value *Val) const;
  // Check whether Val has uses outside the vectorized loop and create
  // VPExternalUse-s for NewVPInst accordingly.
  void addExternalUses(Value *Val, VPValue *NewVPInst);

  void createVPInstructionsForVPBB(VPBasicBlock *VPBB, BasicBlock *BB);

public:
  PlainCFGBuilder(Loop *Lp, LoopInfo *LI, LoopVectorizationLegality *Legal,
                  VPlan *Plan)
      : TheLoop(Lp), LI(LI), Legal(Legal), Plan(Plan) {}

  std::unique_ptr<VPRegionBlock> buildPlainCFG();
  void
  convertEntityDescriptors(LoopVectorizationLegality *Legal,
                           VPlanHCFGBuilder::VPLoopEntityConverterList &Cvts);
  VPValue *getOrCreateVPOperand(Value *IRVal);
};
} // anonymous namespace

// Set predecessors of \p VPBB in the same order as they are in LLVM \p BB.
void PlainCFGBuilder::setVPBBPredsFromBB(VPBasicBlock *VPBB, BasicBlock *BB) {
  SmallVector<VPBlockBase *, 8> VPBBPreds;
  // Collect VPBB predecessors.
  for (BasicBlock *Pred : predecessors(BB))
    VPBBPreds.push_back(getOrCreateVPBB(Pred));

  VPBB->setPredecessors(VPBBPreds);
}

static void assertIsSingleElementAlloca(Value *CurValue) {
  if (!CurValue)
    return;
  if (auto AllocaI = dyn_cast<AllocaInst>(CurValue)) {
    Value *ArrSize = AllocaI->getArraySize();
    assert((isa<ConstantInt>(ArrSize) && cast<ConstantInt>(ArrSize)->isOne()) &&
           "Alloca is unsupported for privatization");
    (void)ArrSize;
  }
}

// Base class for VPLoopEntity conversion functors.
class VPEntityConverterBase {
public:
  using InductionList = VPOVectorizationLegality::InductionList;
  using LinearListTy = VPOVectorizationLegality::LinearListTy;
  using ReductionList = VPOVectorizationLegality::ReductionList;
  using ExplicitReductionList = VPOVectorizationLegality::ExplicitReductionList;
  using InMemoryReductionList = VPOVectorizationLegality::InMemoryReductionList;
  using PrivatesListTy = VPOVectorizationLegality::PrivatesListTy;

  VPEntityConverterBase(PlainCFGBuilder &Bld) : Builder(Bld) {}

protected:
  PlainCFGBuilder &Builder;
};

// Conversion functor for auto-recognized reductions
class ReductionListCvt : public VPEntityConverterBase {
public:
  ReductionListCvt(PlainCFGBuilder &Bld) : VPEntityConverterBase(Bld) {}

  void operator()(ReductionDescr &Descriptor,
                  const ReductionList::value_type &CurValue) {
    Descriptor.clear();
    const RecurrenceDescriptor &RD = CurValue.second;
    Descriptor.setStartPhi(
        dyn_cast<VPInstruction>(Builder.getOrCreateVPOperand(CurValue.first)));
    Descriptor.setStart(
        Builder.getOrCreateVPOperand(RD.getRecurrenceStartValue()));
    Descriptor.setExit(dyn_cast<VPInstruction>(
        Builder.getOrCreateVPOperand(RD.getLoopExitInstr())));
    Descriptor.setKind(RD.getRecurrenceKind());
    Descriptor.setMinMaxKind(RD.getMinMaxRecurrenceKind());
    Descriptor.setRecType(RD.getRecurrenceType());
    Descriptor.setSigned(RD.isSigned());
    Descriptor.setAllocaInst(nullptr);
    Descriptor.setLinkPhi(nullptr);
  }
};
// Conversion functor for explicit reductions
class ExplicitReductionListCvt : public VPEntityConverterBase {
public:
  ExplicitReductionListCvt(PlainCFGBuilder &Bld) : VPEntityConverterBase(Bld) {}

  void operator()(ReductionDescr &Descriptor,
                  const ExplicitReductionList::value_type &CurValue) {
    Descriptor.clear();
    const RecurrenceDescriptor &RD = CurValue.second.first;
    Descriptor.setStartPhi(
        dyn_cast<VPInstruction>(Builder.getOrCreateVPOperand(CurValue.first)));
    Descriptor.setStart(
        Builder.getOrCreateVPOperand(RD.getRecurrenceStartValue()));
    Descriptor.addUpdateVPInst(dyn_cast<VPInstruction>(
        Builder.getOrCreateVPOperand(RD.getLoopExitInstr())));
    // Exit is not set here, it is determined based on some analyses in Phase 2
    Descriptor.setExit(nullptr);
    Descriptor.setKind(RD.getRecurrenceKind());
    Descriptor.setMinMaxKind(RD.getMinMaxRecurrenceKind());
    Descriptor.setRecType(RD.getRecurrenceType());
    Descriptor.setSigned(RD.isSigned());
    assertIsSingleElementAlloca(CurValue.second.second);
    Descriptor.setAllocaInst(
        Builder.getOrCreateVPOperand(CurValue.second.second));
    Descriptor.setLinkPhi(nullptr);
  }
};
// Conversion functor for in-memory reductions
class InMemoryReductionListCvt : public VPEntityConverterBase {
public:
  InMemoryReductionListCvt(PlainCFGBuilder &Bld) : VPEntityConverterBase(Bld) {}

  void operator()(ReductionDescr &Descriptor,
                  const InMemoryReductionList::value_type &CurValue) {
    Descriptor.clear();
    assertIsSingleElementAlloca(CurValue.first);
    VPValue *AllocaInst = Builder.getOrCreateVPOperand(CurValue.first);
    Descriptor.setStartPhi(nullptr);
    Descriptor.setStart(AllocaInst);
    Descriptor.setExit(nullptr);
    Descriptor.setKind(CurValue.second.first);
    Descriptor.setMinMaxKind(CurValue.second.second);
    Descriptor.setRecType(nullptr);
    Descriptor.setSigned(false);
    Descriptor.setAllocaInst(AllocaInst);
    Descriptor.setLinkPhi(nullptr);
  }
};

// Conversion functor for auto-recognized inductions
class InductionListCvt : public VPEntityConverterBase {
public:
  InductionListCvt(PlainCFGBuilder &Bld) : VPEntityConverterBase(Bld) {}

  void operator()(InductionDescr &Descriptor,
                  const InductionList::value_type &CurValue) {
    Descriptor.clear();
    const InductionDescriptor &ID = CurValue.second;
    Descriptor.setStartPhi(dyn_cast<VPInstruction>(
        Builder.getOrCreateVPOperand(CurValue.first)));
    Descriptor.setKind(ID.getKind());
    Descriptor.setStart(Builder.getOrCreateVPOperand(ID.getStartValue()));
    const SCEV *Step = ID.getStep();
    Value *V = nullptr;
    if (auto UndefStep = dyn_cast<SCEVUnknown>(Step))
      V = UndefStep->getValue();
    else if (auto ConstStep = dyn_cast<SCEVConstant>(Step))
      V = ConstStep->getValue();
    if (V)
      Descriptor.setStep(Builder.getOrCreateVPOperand(V));
    else {
      // Step of induction is variable, populate it later via VPlan
      Descriptor.setStep(nullptr);
    }
    if (ID.getInductionBinOp()) {
      Descriptor.setInductionBinOp(dyn_cast<VPInstruction>(
          Builder.getOrCreateVPOperand(ID.getInductionBinOp())));
      Descriptor.setBinOpcode(Instruction::BinaryOpsEnd);
    } else {
      assert(Descriptor.getStartPhi() &&
             "Induction descriptor does not have starting PHI.");
      Type *IndTy = Descriptor.getStartPhi()->getType();
      (void)IndTy;
      assert((IndTy->isIntegerTy() || IndTy->isPointerTy()) &&
             "unexpected induction type");
      Descriptor.setInductionBinOp(nullptr);
      Descriptor.setBinOpcode(Instruction::Add);
    }
    Descriptor.setAllocaInst(nullptr);
  }
};

// Conversion functor for explcit linears
class LinearListCvt : public VPEntityConverterBase {
public:
  LinearListCvt(PlainCFGBuilder &Bld) : VPEntityConverterBase(Bld) {}

  void operator()(InductionDescr &Descriptor,
                  const LinearListTy::value_type &CurValue) {
    Descriptor.clear();
    Descriptor.setStartPhi(nullptr);
    Descriptor.setStart(Builder.getOrCreateVPOperand(CurValue.first));

    Type *IndTy = CurValue.first->getType();
    assert(IndTy->isPointerTy() &&
           "expected pointer type for explicit induction");
    IndTy = IndTy->getPointerElementType();
    Type *StepTy = IndTy;
    if (IndTy->isIntegerTy())
      Descriptor.setKind(InductionDescriptor::IK_IntInduction);
    else if (IndTy->isPointerTy()) {
      Descriptor.setKind(InductionDescriptor::IK_PtrInduction);
      assert(isa<Instruction>(CurValue.first) &&
             "Linear descriptor is not an instruction.");
      const DataLayout &DL =
          cast<Instruction>(CurValue.first)->getModule()->getDataLayout();
      StepTy = DL.getIntPtrType(IndTy);
    } else {
      assert(IndTy->isFloatingPointTy() && "unexpected induction type");
      Descriptor.setKind(InductionDescriptor::IK_FpInduction);
    }
    Value *Cstep = ConstantInt::get(StepTy, CurValue.second);
    Descriptor.setStep(Builder.getOrCreateVPOperand(Cstep));

    Descriptor.setInductionBinOp(nullptr);
    Descriptor.setBinOpcode(Instruction::Add);
    assertIsSingleElementAlloca(CurValue.first);
    Descriptor.setAllocaInst(
        isa<AllocaInst>(CurValue.first) ? Descriptor.getStart() : nullptr);
    Descriptor.setIsExplicitInduction(true);
  }
};

// Convert data from Privates list
class PrivatesListCvt : public VPEntityConverterBase {
public:
  PrivatesListCvt(PlainCFGBuilder &Bld, bool IsCond = false,
                  bool IsLast = false)
      : VPEntityConverterBase(Bld), IsCondPriv(IsCond), IsLastPriv(IsLast) {}

  void operator()(PrivateDescr &Descriptor,
                  const PrivatesListTy::value_type &CurValue) {

    Descriptor.clear();
    assertIsSingleElementAlloca(CurValue);
    auto *VPAllocaVal = Builder.getOrCreateVPOperand(CurValue);
    // TODO: This is a temporary solution. Aliases to the private descriptor
    // should be collected earlier with new descriptor representation in
    // VPOLegality.
    for (auto *Use : make_range(CurValue->user_begin(), CurValue->user_end())) {
      // Skip uses like the one from being an operand for the region-entry/exit
      // directive
      if (isa<IntrinsicInst>(Use) &&
          VPOAnalysisUtils::isOpenMPDirective(cast<IntrinsicInst>(Use)))
        continue;
      if (isa<BitCastInst>(Use) || isa<AddrSpaceCastInst>(Use) ||
          isa<GetElementPtrInst>(Use)) {
        auto *NewVPOperand = Builder.getOrCreateVPOperand(Use);
        Descriptor.addAlias(NewVPOperand);
      }
    }
    Descriptor.setAllocaInst(VPAllocaVal);
    Descriptor.setIsConditional(IsCondPriv);
    Descriptor.setIsLast(IsLastPriv);
    Descriptor.setIsExplicit(true);
    Descriptor.setIsMemOnly(false);
  }

private:
  bool IsCondPriv;
  bool IsLastPriv;
};

class Loop2VPLoopMapper {
public:
  Loop2VPLoopMapper() = delete;
  explicit Loop2VPLoopMapper(const Loop *TheLoop, const VPlan *Plan) {
    DenseMap<const BasicBlock *, const Loop *> Head2Loop;
    // First fill in the header->loop map
    std::function<void(const Loop *)> getLoopHeaders = [&](const Loop *L) {
      Head2Loop[L->getHeader()] = L;
      for (auto Loop : *L)
        getLoopHeaders(Loop);
    };
    getLoopHeaders(TheLoop);
    // Next fill in the Loop->VPLoop map
    std::function<void(const VPLoop *)> mapLoop2VPLoop =
        [&](const VPLoop *VPL) {
          VPBasicBlock *BB = cast<VPBasicBlock>(VPL->getHeader());
          const Loop *L = Head2Loop[BB->getOriginalBB()];
          assert(L != nullptr && "Can't find Loop");
          LoopMap[L] = VPL;
          for (auto VLoop : *VPL)
            mapLoop2VPLoop(VLoop);
        };
    const VPLoop *TopLoop = *(Plan->getVPLoopInfo()->begin());
    mapLoop2VPLoop(TopLoop);
  }

  const VPLoop *operator[](const Loop *L) const {
    auto Iter = LoopMap.find(L);
    return Iter == LoopMap.end() ? nullptr : Iter->second;
  }

protected:
  DenseMap<const Loop *, const VPLoop *> LoopMap;
};

// Specialization of reductions and inductions converters.
using ReductionConverter = VPLoopEntitiesConverter<ReductionDescr, Loop, Loop2VPLoopMapper>;
using InductionConverter = VPLoopEntitiesConverter<InductionDescr, Loop, Loop2VPLoopMapper>;
using PrivatesConverter  = VPLoopEntitiesConverter<PrivateDescr, Loop, Loop2VPLoopMapper>;

/// Convert incoming loop entities to the VPlan format.
void PlainCFGBuilder::convertEntityDescriptors(
    VPOVectorizationLegality *Legal,
    VPlanHCFGBuilder::VPLoopEntityConverterList &Cvts) {

  using InductionList = VPOVectorizationLegality::InductionList;
  using LinearListTy = VPOVectorizationLegality::LinearListTy;
  using ReductionList = VPOVectorizationLegality::ReductionList;
  using ExplicitReductionList = VPOVectorizationLegality::ExplicitReductionList;
  using InMemoryReductionList = VPOVectorizationLegality::InMemoryReductionList;
  using PrivatesListTy = VPOVectorizationLegality::PrivatesListTy;

  ReductionConverter *RedCvt = new ReductionConverter(Plan);
  InductionConverter *IndCvt = new InductionConverter(Plan);
  PrivatesConverter *PrivCvt = new PrivatesConverter(Plan);

  // TODO: create legality and import descriptors for all inner loops too.

  const InductionList *IL = Legal->getInductionVars();
  iterator_range<InductionList::const_iterator> InducRange(IL->begin(), IL->end());
  InductionListCvt InducListCvt(*this);

  const LinearListTy *LL = Legal->getLinears();
  iterator_range<LinearListTy::const_iterator> LinearRange(LL->begin(), LL->end());
  LinearListCvt LinListCvt(*this);

  const ReductionList *RL = Legal->getReductionVars();
  iterator_range<ReductionList::const_iterator> ReducRange(RL->begin(), RL->end());
  ReductionListCvt RedListCvt(*this);

  const ExplicitReductionList *ERL = Legal->getExplicitReductionVars();
  iterator_range<ExplicitReductionList::const_iterator> ExplicitReductionRange(
      ERL->begin(), ERL->end());
  ExplicitReductionListCvt ExpRLCvt(*this);

  const InMemoryReductionList *IMRL = Legal->getInMemoryReductionVars();
  iterator_range<InMemoryReductionList::const_iterator> InMemoryReductionRange(
      IMRL->begin(), IMRL->end());
  InMemoryReductionListCvt IMRLCvt(*this);
  auto ReducPair = std::make_pair(ReducRange, RedListCvt);
  auto ExplicitRedPair = std::make_pair(ExplicitReductionRange, ExpRLCvt);
  auto InMemoryRedPair = std::make_pair(InMemoryReductionRange, IMRLCvt);

  // TODO: VPOLegality stores Privates, LastPrivates and CondPrivates in
  // different lists. This is different from the way HIRLegality store this
  // information. Till we have a unified way of storing the information and
  // accessing it, we will have to do with the following hack where we we go
  // through the Privates, which is a superset, and check membership of elements
  // within ConPrivates and LastPrivates. This helps us separate out paivates
  // based on types. This code will be simplified when we have the correct
  // implementation for Privates in VPOLegality.
  const PrivatesListTy &PrivatesList = Legal->getPrivates();
  const PrivatesListTy &CondPrivatesList = Legal->getCondPrivates();
  const PrivatesListTy &LastPrivatesList = Legal->getLastPrivates();

  PrivatesListTy NewPrivatesList;
  PrivatesListTy NewCondPrivatesList;
  PrivatesListTy NewLastPrivatesList;

  for (auto Val : PrivatesList) {
    if (CondPrivatesList.count(Val))
      NewCondPrivatesList.insert(Val);
    else if (LastPrivatesList.count(Val))
      NewLastPrivatesList.insert(Val);
    else
      NewPrivatesList.insert(Val);
  }

  iterator_range<PrivatesListTy::const_iterator> PrivatesRange(
      NewPrivatesList.begin(), NewPrivatesList.end());
  iterator_range<PrivatesListTy::const_iterator> CondPrivatesRange(
      NewCondPrivatesList.begin(), NewCondPrivatesList.end());
  iterator_range<PrivatesListTy::const_iterator> LastPrivatesRange(
      NewLastPrivatesList.begin(), NewLastPrivatesList.end());

  PrivatesListCvt PrivListCvt(*this);
  PrivatesListCvt CondPrivListCvt(*this, true /*IsCond*/, false /*IsLast*/);
  PrivatesListCvt LastPrivListCvt(*this, false /*IsCond*/, true /*IsLast*/);

  RedCvt->createDescrList(TheLoop, ReducPair, ExplicitRedPair, InMemoryRedPair);

  auto InducPair = std::make_pair(InducRange, InducListCvt);
  auto LinearPair = std::make_pair(LinearRange, LinListCvt);

  auto PrivatesPair = std::make_pair(PrivatesRange, PrivListCvt);
  auto CondPrivatesPair = std::make_pair(CondPrivatesRange, CondPrivListCvt);
  auto LastPrivatesPair = std::make_pair(LastPrivatesRange, LastPrivListCvt);

  IndCvt->createDescrList(TheLoop, InducPair, LinearPair);

  PrivCvt->createDescrList(TheLoop, PrivatesPair, CondPrivatesPair,
                           LastPrivatesPair);

  Cvts.push_back(std::unique_ptr<VPLoopEntitiesConverterBase>(RedCvt));
  Cvts.push_back(std::unique_ptr<VPLoopEntitiesConverterBase>(IndCvt));
  Cvts.push_back(std::unique_ptr<VPLoopEntitiesConverterBase>(PrivCvt));
}

// Set operands to VPInstructions representing phi nodes from the input IR.
// VPlan Phi nodes were created without operands in a previous step of the H-CFG
// construction because those operands might not have been created in VPlan at
// that time despite the RPO traversal. This function expects all the
// instructions to have a representation in VPlan so operands of VPlan phis can
// be properly set.
void PlainCFGBuilder::fixPhiNodes() {
  for (auto *Phi : PhisToFix) {
    assert(IRDef2VPValue.count(Phi) && "Missing VPInstruction for PHINode.");
    VPValue *VPVal = IRDef2VPValue[Phi];
#if INTEL_CUSTOMIZATION
    assert(isa<VPPHINode>(VPVal) && "Expected VPPHINode for phi node.");
    auto *VPPhi = cast<VPPHINode>(VPVal);
    assert(VPPhi->getNumOperands() == 0 &&
           "Expected VPInstruction with no operands.");

    for (unsigned I = 0, E = Phi->getNumIncomingValues(); I != E; ++I)
      VPPhi->addIncoming(getOrCreateVPOperand(Phi->getIncomingValue(I)),
                         getOrCreateVPBB(Phi->getIncomingBlock(I)));
#else
    assert(isa<VPInstruction>(VPVal) && "Expected VPInstruction for phi node.");
    auto *VPPhi = cast<VPInstruction>(VPVal);
    for (Value *Op : Phi->operands())
      VPPhi->addOperand(getOrCreateVPOperand(Op));
#endif // INTEL_CUSTOMIZATION
  }
}

// Create a new empty VPBasicBlock for an incoming BasicBlock or retrieve an
// existing one if it was already created.
VPBasicBlock *PlainCFGBuilder::getOrCreateVPBB(BasicBlock *BB) {

  VPBasicBlock *VPBB;
  auto BlockIt = BB2VPBB.find(BB);

  if (BlockIt == BB2VPBB.end()) {
    // New VPBB
    LLVM_DEBUG(dbgs() << "Creating VPBasicBlock for " << BB->getName() << "\n");
    VPBB = new VPBasicBlock(VPlanUtils::createUniqueName("BB"));
    BB2VPBB[BB] = VPBB;
    VPBB->setOriginalBB(BB);
    VPBB->setParent(TopRegion.get());
    ++TopRegionSize;
  } else {
    // Retrieve existing VPBB
    VPBB = BlockIt->second;
  }

  return VPBB;
}

// Return true if \p Val is considered an external definition in the context of
// the plain CFG construction.
//
// An external definition is either:
#if INTEL_CUSTOMIZATION
// 1. A Value that is neither a Constant nor an Instruction.
#else
// 1. A Value that is not an Instruction. This will be refined in the future.
#endif
// 2. An Instruction that is outside of the CFG snippet represented in VPlan.
// However, since we don't represent loop Instructions in loop PH/Exit as
// VPInstructions during plain CFG construction, those are also considered
// external definitions in this particular context.
bool PlainCFGBuilder::isExternalDef(Value *Val) const {
#if INTEL_CUSTOMIZATION
  assert(!isa<Constant>(Val) &&
         "Constants should have been processed separately.");
  assert(!isa<MetadataAsValue>(Val) &&
         "MetadataAsValue should have been processed separately.");
#endif
  // All the Values that are not Instructions are considered external
  // definitions for now.
  Instruction *Inst = dyn_cast<Instruction>(Val);
  if (!Inst)
    return true;

  // Check whether Instruction definition is within the loop nest.
  return !TheLoop->contains(Inst);
}

// Check whether any use of Val is outside
void PlainCFGBuilder::addExternalUses(Value *Val, VPValue *NewVPInst) {
  for (User *U : Val->users())
    if (auto Inst = dyn_cast<Instruction>(U))
      if (!TheLoop->contains(Inst)) {
        VPExternalUse *User = Plan->getVPExternalUse(Inst);
        User->addOperandWithUnderlyingValue(NewVPInst, Val);
      }
}

// Create a new VPValue or retrieve an existing one for the Instruction's
// operand \p IROp. This function must only be used to create/retrieve VPValues
// for *Instruction's operands* and not to create regular VPInstruction's. For
// the latter, please, look at 'createVPInstructionsForVPBB'.
VPValue *PlainCFGBuilder::getOrCreateVPOperand(Value *IRVal) {
#if INTEL_CUSTOMIZATION
  // Constant operand
  if (Constant *IRConst = dyn_cast<Constant>(IRVal))
    return Plan->getVPConstant(IRConst);

  if (MetadataAsValue *MDAsValue = dyn_cast<MetadataAsValue>(IRVal))
    return Plan->getVPMetadataAsValue(MDAsValue);
#endif

  auto VPValIt = IRDef2VPValue.find(IRVal);
  if (VPValIt != IRDef2VPValue.end())
    // Operand has an associated VPInstruction or VPValue that was previously
    // created.
    return VPValIt->second;

#if INTEL_CUSTOMIZATION
  // Operand is not Constant or MetadataAsValue and doesn't have a previously
  // created VPInstruction/VPValue. This means that operand is:
#else
  // Operand doesn't have a previously created VPInstruction/VPValue. This
  // means that operand is:
#endif
  //   A) a definition external to VPlan,
  //   B) any other Value without specific representation in VPlan.
  // For now, we use VPValue to represent A and B and classify both as external
  // definitions. We may introduce specific VPValue subclasses for them in the
  // future.
  assert(isExternalDef(IRVal) && "Expected external definition as operand.");
  // A and B: Create VPValue and add it to the pool of external definitions and
  // to the Value->VPValue map.
  VPExternalDef *ExtDef = Plan->getVPExternalDef(IRVal);
  IRDef2VPValue[IRVal] = ExtDef;
  return ExtDef;
}

// Create new VPInstructions in a VPBasicBlock, given its BasicBlock
// counterpart. This function must be invoked in RPO so that the operands of a
// VPInstruction in \p BB have been visited before. VPInstructions representing
// Phi nodes are created without operands to honor the RPO traversal. They will
// be fixed later by 'fixPhiNodes'.
void PlainCFGBuilder::createVPInstructionsForVPBB(VPBasicBlock *VPBB,
                                                  BasicBlock *BB) {
  VPIRBuilder.setInsertPoint(VPBB);
  for (Instruction &InstRef : *BB) {
    Instruction *Inst = &InstRef;
    // There shouldn't be any VPValue for Inst at this point. Otherwise, we
    // visited Inst when we shouldn't, breaking the RPO traversal order.
    assert(!IRDef2VPValue.count(Inst) &&
           "Instruction shouldn't have been visited.");

    if (auto *Br = dyn_cast<BranchInst>(Inst)) {
      // Branch instruction is not explicitly represented in VPlan but we need
      // to represent its condition bit when it's conditional.
      if (Br->isConditional())
        getOrCreateVPOperand(Br->getCondition());

      // Skip the rest of the Instruction processing for Branch instructions.
      continue;
    }

    VPInstruction *NewVPInst;
    if (auto *Phi = dyn_cast<PHINode>(Inst)) {
      // Phi node's operands may have not been visited at this point. We create
      // an empty VPInstruction that we will fix once the whole plain CFG has
      // been built.
#if INTEL_CUSTOMIZATION
      NewVPInst = cast<VPInstruction>(VPIRBuilder.createPhiInstruction(Inst));
#else
      NewVPInst = cast<VPInstruction>(VPIRBuilder.createNaryOp(
          Inst->getOpcode(), {} /*No operands*/, Inst));
#endif // INTEL_CUSTOMIZATION
      PhisToFix.push_back(Phi);
    } else {
      // Translate LLVM-IR operands into VPValue operands and set them in the
      // new VPInstruction.
      SmallVector<VPValue *, 4> VPOperands;
      for (Value *Op : Inst->operands())
        VPOperands.push_back(getOrCreateVPOperand(Op));

#if INTEL_CUSTOMIZATION
      if (CmpInst *CI = dyn_cast<CmpInst>(Inst)) {
        assert(VPOperands.size() == 2 && "Expected 2 operands in CmpInst.");
        NewVPInst = VPIRBuilder.createCmpInst(VPOperands[0], VPOperands[1], CI);
      } else if (auto *GEP = dyn_cast<GetElementPtrInst>(Inst)) {
        // Build VPGEPInstruction to represent GEP instructions
        SmallVector<VPValue *, 3> IdxList(VPOperands.begin() + 1,
                                          VPOperands.end());
        if (GEP->isInBounds())
          NewVPInst =
              VPIRBuilder.createInBoundsGEP(VPOperands[0], IdxList, Inst);
        else
          NewVPInst = VPIRBuilder.createGEP(VPOperands[0], IdxList, Inst);
      } else
#endif
      // Build VPInstruction for any arbitraty Instruction without specific
      // representation in VPlan.
      NewVPInst = cast<VPInstruction>(VPIRBuilder.createNaryOp(
          Inst->getOpcode(), Inst->getType(), VPOperands, Inst));
    }
    if (TheLoop->contains(Inst))
      addExternalUses(Inst, NewVPInst);
    IRDef2VPValue[Inst] = NewVPInst;
  }
}

std::unique_ptr<VPRegionBlock> PlainCFGBuilder::buildPlainCFG() {
  // 1. Create the Top Region. It will be the parent of all VPBBs.
  TopRegion = std::make_unique<VPRegionBlock>(
      VPBlockBase::VPRegionBlockSC, VPlanUtils::createUniqueName("region"));
  TopRegionSize = 0;

  // 2. Scan the body of the loop in a topological order to visit each basic
  // block after having visited its predecessor basic blocks.Create a VPBB for
  // each BB and link it to its successor and predecessor VPBBs. Note that
  // predecessors must be set in the same order as they are in the incomming IR.
  // Otherwise, there might be problems with existing phi nodes and algorithms
  // based on predecessors traversal.

  // Create loop PH. PH needs to be explicitly processed since it's not taken
  // into account by LoopBlocksDFS below. Since the loop PH may contain any
  // Instruction, related or not to the loop nest, we do not create
  // VPInstructions for them. Those Instructions used within the loop nest will
  // be modeled as external definitions.
  BasicBlock *PreheaderBB = TheLoop->getLoopPreheader();
  assert((PreheaderBB->getTerminator()->getNumSuccessors() == 1) &&
         "Unexpected loop preheader");
  VPBasicBlock *PreheaderVPBB = getOrCreateVPBB(PreheaderBB);
  // Create empty VPBB for Loop H so that we can link PH->H. H's VPInstructions
  // will be created during RPO traversal.
  VPBlockBase *HeaderVPBB = getOrCreateVPBB(TheLoop->getHeader());
  // Preheader's predecessors will be set during the loop RPO traversal below.
  PreheaderVPBB->setOneSuccessor(HeaderVPBB);

  LoopBlocksRPO RPO(TheLoop);
  RPO.perform(LI);

  for (BasicBlock *BB : RPO) {
    // Create or retrieve the VPBasicBlock for this BB and create its
    // VPInstructions.
    VPBasicBlock *VPBB = getOrCreateVPBB(BB);
    createVPInstructionsForVPBB(VPBB, BB);

    // Set VPBB successors. We create empty VPBBs for successors if they don't
    // exist already. Recipes will be created when the successor is visited
    // during the RPO traversal.
    Instruction *TI = BB->getTerminator();
    assert(TI && "Terminator expected");
    unsigned NumSuccs = TI->getNumSuccessors();

    if (NumSuccs == 1) {
      VPBasicBlock *SuccVPBB = getOrCreateVPBB(TI->getSuccessor(0));
      assert(SuccVPBB && "VPBB Successor not found");
      VPBB->setOneSuccessor(SuccVPBB);
      VPBB->setCBlock(BB);
      VPBB->setTBlock(TI->getSuccessor(0));
    } else if (NumSuccs == 2) {
      VPBasicBlock *SuccVPBB0 = getOrCreateVPBB(TI->getSuccessor(0));
      assert(SuccVPBB0 && "Successor 0 not found");
      VPBasicBlock *SuccVPBB1 = getOrCreateVPBB(TI->getSuccessor(1));
      assert(SuccVPBB1 && "Successor 1 not found");

      // Set VPBB's condition bit.
      assert(isa<BranchInst>(TI) && "Unsupported terminator!");
      auto *Br = cast<BranchInst>(TI);
      Value *BrCond = Br->getCondition();
#if INTEL_CUSTOMIZATION
      VPValue *VPCondBit;
      if (Constant *ConstBrCond = dyn_cast<Constant>(BrCond))
        // Create new VPConstant for constant branch condition.
        VPCondBit = Plan->getVPConstant(ConstBrCond);
      else {
        // Look up the branch condition to get the corresponding VPValue
        // representing the condition bit in VPlan (which may be in another
        // VPBB).
        assert(IRDef2VPValue.count(BrCond) &&
               "Missing condition bit in IRDef2VPValue!");
        VPCondBit = IRDef2VPValue[BrCond];
      }
#else
      // Look up the branch condition to get the corresponding VPValue
      // representing the condition bit in VPlan (which may be in another VPBB).
      assert(IRDef2VPValue.count(BrCond) &&
             "Missing condition bit in IRDef2VPValue!");
      VPValue *VPCondBit = IRDef2VPValue[BrCond];
#endif
      VPBB->setTwoSuccessors(VPCondBit, SuccVPBB0, SuccVPBB1);

      VPBB->setCBlock(BB);
      VPBB->setTBlock(TI->getSuccessor(0));
      VPBB->setFBlock(TI->getSuccessor(1));

    } else {
      llvm_unreachable("Number of successors not supported");
    }

    // Set VPBB predecessors in the same order as they are in the incoming BB.
    setVPBBPredsFromBB(VPBB, BB);
  }

  // 3. Process outermost loop exit. We created an empty VPBB for the loop
  // exit BBs during the RPO traversal of the loop nest but their predecessors
  // have to be properly set. Since a loop exit may contain any Instruction,
  // related or not to the loop nest, we do not create VPInstructions for them.
  SmallVector<BasicBlock *, 2> LoopExits;
  TheLoop->getUniqueExitBlocks(LoopExits);
  for (BasicBlock *BB : LoopExits) {
    VPBasicBlock *VPBB = BB2VPBB[BB];
    // Loop exit was already set as successor of the loop exiting BB.
    // We only set its predecessor VPBB now.
    setVPBBPredsFromBB(VPBB, BB);
  }

  // 4. The whole CFG has been built at this point so all the input Values must
  // have a VPlan couterpart. Fix VPlan phi nodes by adding their corresponding
  // VPlan operands.
  fixPhiNodes();

  // 5. Final Top Region setup.
  // Create a dummy block as Top Region's entry
  VPBlockBase *RegionEntry =
      new VPBasicBlock(VPlanUtils::createUniqueName("BB"));
  ++TopRegionSize;
  RegionEntry->setParent(TopRegion.get());
  VPBlockUtils::connectBlocks(RegionEntry, PreheaderVPBB);

  // Create a dummy block as Top Region's exit
  VPBlockBase *RegionExit =
      new VPBasicBlock(VPlanUtils::createUniqueName("BB"));
  ++TopRegionSize;
  RegionExit->setParent(TopRegion.get());

  // Connect dummy Top Region's exit.
  if (LoopExits.size() == 1) {
    VPBasicBlock *LoopExitVPBB = BB2VPBB[LoopExits.front()];
    VPBlockUtils::connectBlocks(LoopExitVPBB, RegionExit);
  } else {
    // If there are multiple exits in the outermost loop, we need another dummy
    // block as landing pad for all of them.
    assert(LoopExits.size() > 1 && "Wrong number of exit blocks");

    VPBlockBase *LandingPad =
        new VPBasicBlock(VPlanUtils::createUniqueName("BB"));
    ++TopRegionSize;
    LandingPad->setParent(TopRegion.get());

    // Connect multiple exits to landing pad
    for (auto ExitBB : make_range(LoopExits.begin(), LoopExits.end())) {
      VPBasicBlock *ExitVPBB = BB2VPBB[ExitBB];
      VPBlockUtils::connectBlocks(ExitVPBB, LandingPad);
    }

    // Connect landing pad to Top Region's exit
    VPBlockUtils::connectBlocks(LandingPad, RegionExit);
  }

  TopRegion->setEntry(RegionEntry);
  TopRegion->setExit(RegionExit);
  TopRegion->setSize(TopRegionSize);

  return std::move(TopRegion);
}

std::unique_ptr<VPRegionBlock>
VPlanHCFGBuilder::buildPlainCFG(VPLoopEntityConverterList &Cvts) {
  PlainCFGBuilder PCFGBuilder(TheLoop, LI, Legal, Plan);
  std::unique_ptr<VPRegionBlock> TopRegion = PCFGBuilder.buildPlainCFG();
  // Converting loop enities.
  if (LoopEntityImportEnabled)
    PCFGBuilder.convertEntityDescriptors(Legal, Cvts);
  return TopRegion;
}

void VPlanHCFGBuilder::passEntitiesToVPlan(VPLoopEntityConverterList &Cvts) {
  typedef VPLoopEntitiesConverterTempl<Loop2VPLoopMapper> BaseConverter;

  Loop2VPLoopMapper Mapper(TheLoop, Plan);
  for (auto &Cvt : Cvts) {
    BaseConverter *Converter = dyn_cast<BaseConverter>(Cvt.get());
    Converter->passToVPlan(Plan, Mapper);
  }
}<|MERGE_RESOLUTION|>--- conflicted
+++ resolved
@@ -452,15 +452,9 @@
     return;
 
   // FIXME: Don't break SSA form during the transformation.
-<<<<<<< HEAD
-  if (!Plan->isSSABroken()   // Already marked, so...
-      && isBreakingSSA(VPL)) // don't try to analyze any more.
-    Plan->markSSABroken();
-=======
   if (!Plan->isFullLinearizationForced() // Already marked, so...
       && isBreakingSSA(VPL))             // don't try to analyze any more.
     Plan->markFullLinearizationForced();
->>>>>>> 442c5a85
 
   // The merge loop exits transformation kicks-in.
 
@@ -930,16 +924,9 @@
     return;
 
   // FIXME: Don't break SSA form during the transformation.
-<<<<<<< HEAD
-  if (!Plan->isSSABroken()   // Already marked, so...
-      && isBreakingSSA(VPL)) // don't try to analyze any more.
-    Plan->markSSABroken();
-
-=======
   if (!Plan->isFullLinearizationForced() // Already marked, so...
       && isBreakingSSA(VPL))             // don't try to analyze any more.
     Plan->markFullLinearizationForced();
->>>>>>> 442c5a85
 
   LLVM_DEBUG(dbgs() << "Before single exit while loop transformation.\n");
   LLVM_DEBUG(Plan->dump());
