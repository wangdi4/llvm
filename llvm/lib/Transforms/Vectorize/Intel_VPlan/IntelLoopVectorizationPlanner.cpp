--- conflicted
+++ resolved
@@ -134,13 +134,10 @@
     BlendWithSafeValueDumpControl("blend-with-safe-value",
                                  "blend integer div/rem with safe value");
 
-<<<<<<< HEAD
-=======
 static LoopVPlanDumpControl
     EarlyPeepholeDumpControl("early-peephole",
                              "Peephole transformation before predicator");
 
->>>>>>> bfff8914
 // The following two options are used together to temporarily disable
 // vectorization for loops that have both properties.
 static cl::opt<unsigned> NumGathersThreshold(
@@ -242,11 +239,6 @@
             "vector factors for multiple loops."));
 static int VPlanOrderNumber = 0;
 
-static cl::opt<bool>
-    DtransDisableVecRemainder("dtrans-disable-vec-rem", cl::init(false),
-                              cl::Hidden,
-                              cl::desc("Disable remainder loop vectorization"));
-
 using namespace llvm;
 using namespace llvm::vpo;
 
@@ -280,11 +272,6 @@
   return WRLp && WRLp->getSafelen() ? WRLp->getSafelen() : UINT_MAX;
 }
 #endif // INTEL_CUSTOMIZATION
-
-bool LoopVectorizationPlanner::isVecRemainderDisabled() const {
-  return DtransDisableVecRemainder ||
-         (IsVecRemainder.has_value() ? !IsVecRemainder.value() : false);
-}
 
 int LoopVectorizationPlanner::setDefaultVectorFactors() {
   unsigned ForcedVF = getForcedVF(WRLp);
@@ -607,61 +594,7 @@
       }
 
       continue;
-<<<<<<< HEAD
-=======
-    }
-
-    // We have known precision issues when we have a reciprocal sqrt being
-    // used with imf-accuracy-bits set to 14. To workaround these precision
-    // issues, we avoid remainder vectorization when we see a call to sqrt
-    // intrinsic for double type whose only uses are as the second operand
-    // of a fdiv.
-    if (auto *VPCall = dyn_cast<VPCallInstruction>(&VPInst)) {
-      if (!VPCall->getType()->isDoubleTy())
-        continue;
-
-      Function *ScalarF = VPCall->getCalledFunction();
-      if (!ScalarF)
-        continue;
-
-      if (ScalarF->getIntrinsicID() != Intrinsic::sqrt)
-        continue;
-
-      if (!VPCall->getOrigCallAttrs().hasFnAttr("imf-accuracy-bits-sqrt"))
-        continue;
-
-      StringRef AccuracyBitsStr = VPCall->getOrigCallAttrs()
-                                      .getFnAttr("imf-accuracy-bits-sqrt")
-                                      .getValueAsString();
-      double AccuracyBitsValue = 0;
-      if (AccuracyBitsStr.empty() ||
-          AccuracyBitsStr.getAsDouble(AccuracyBitsValue) ||
-          AccuracyBitsValue != 14)
-        continue;
-
-      if (all_of(VPCall->users(), [&](const VPUser *U) {
-            auto *UserInst = dyn_cast<VPInstruction>(U);
-            if (!UserInst)
-              return false;
-            if (UserInst->getOpcode() != Instruction::FDiv)
-              return false;
-            if (UserInst->getOperand(1) != VPCall)
-              return false;
-            return true;
-          })) {
-        LLVM_DEBUG(
-            dbgs() << "Disabling remainder vectorization for FP precision\n");
-        disableVecRemainder();
-      }
->>>>>>> bfff8914
-    }
-  }
-
-  // TODO: workaround fix for CMPLRLLVM-38438, which is a 4% perf regression
-  // for namd. Further investigation is required, filed CMPLRLLVM-40940.
-  if (NumGathers >= NumGathersThreshold &&
-      NumVConflictIdioms >= NumVConflictThreshold)
-    VFs.clear();
+    }
 
     // We have known precision issues when we have a reciprocal sqrt being
     // used with imf-accuracy-bits set to 14. To workaround these precision
@@ -2662,22 +2595,6 @@
   transformAllVPlans(ProcessVPlan);
 }
 
-<<<<<<< HEAD
-    ProcessVPlan(*Pair.second.MainPlan);
-    if (Pair.second.MaskedModeLoop)
-      ProcessVPlan(*Pair.second.MaskedModeLoop);
-  }
-}
-
-void LoopVectorizationPlanner::disableNegOneStrideOptInMaskedModeVPlans() {
-  SmallPtrSet<VPlan *, 2> Visited;
-
-  auto ProcessVPlan = [&Visited](VPlanMasked &P) -> void {
-    if (!Visited.insert(&P).second)
-      return;
-    // Don't disable optimization if TC is unknown.
-    VPLoop *L = P.getMainLoop(true /*StrictCheck*/);
-=======
 void LoopVectorizationPlanner::disableNegOneStrideOptInMaskedModeVPlans() {
 
   auto ProcessVPlan = [](VPlanVector &Plan) -> void {
@@ -2686,30 +2603,16 @@
 
     // Don't disable optimization if TC is unknown.
     VPLoop *L = Plan.getMainLoop(true /*StrictCheck*/);
->>>>>>> bfff8914
     if (L->getTripCountInfo().IsEstimated)
       return;
 
     for (auto &Inst :
-<<<<<<< HEAD
-         make_filter_range(vpinstructions(&P), [](const VPInstruction &Inst) {
-=======
          make_filter_range(vpinstructions(Plan), [](const VPInstruction &Inst) {
->>>>>>> bfff8914
            return isa<VPLoadStoreInst>(Inst);
          }))
       cast<VPLoadStoreInst>(Inst).disableNegOneOpt();
   };
 
-<<<<<<< HEAD
-  for (auto &Pair : VPlans) {
-    if (Pair.first == 1) // VF
-      continue;
-
-    if (Pair.second.MaskedModeLoop)
-      ProcessVPlan(*Pair.second.MaskedModeLoop);
-  }
-=======
   transformAllVPlans(ProcessVPlan);
 }
 
@@ -2767,5 +2670,4 @@
   };
 
   transformAllVPlans(ProcessPlan);
->>>>>>> bfff8914
 }