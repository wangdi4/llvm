--- conflicted
+++ resolved
@@ -227,10 +227,7 @@
 bool EnableSOAAnalysis = true;
 bool EnableSOAAnalysisHIR = false;
 bool EnableNewCFGMerge = true;
-<<<<<<< HEAD
-=======
 bool EnableNewCFGMergeHIR = false;
->>>>>>> d2d0a52b
 bool VPlanEnablePeeling = false;
 } // namespace vpo
 } // namespace llvm
