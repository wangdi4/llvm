//===-- IntelVPlanSLP.cpp -------------------------------------------------===//
//
//   Copyright (C) 2023 Intel Corporation. All rights reserved.
//
//   The information and source code contained herein is the exclusive
//   property of Intel Corporation and may not be disclosed, examined
//   or reproduced in whole or in part without explicit written authorization
//   from the company.
//
//===----------------------------------------------------------------------===//
//
// This file implements VPlanSLP class methods.
//
//===----------------------------------------------------------------------===//

#include <queue>

#include "IntelVPlan.h"
#include "IntelVPlanCostModel.h"
#include "IntelVPlanPatternMatch.h"
#include "IntelVPlanSLP.h"
#include "llvm/Analysis/Intel_LoopAnalysis/Analysis/DDGraph.h"

#define DEBUG_TYPE "intel-vplan-slp"

static cl::opt<unsigned> SLPUDDepthLimit(
    "vplan-slp-ud-depth-limit", cl::init(10), cl::Hidden,
    cl::desc("Limits how deep SLP pattern search code goes along "
             "use-def chain."));

static cl::opt<unsigned> SLPReportDetailLevel(
    "vplan-slp-report-detail-level", cl::init(0), cl::Hidden,
    cl::desc("Enables VPlan SLP detection verbose report"));

using namespace llvm::loopopt;

using namespace llvm::PatternMatch;

namespace llvm {

namespace vpo {

const VPValue *VPlanSLP::VPlanSLPNodeElement::getOperand(unsigned N) const {
  // Only first two operands replacement is supported so far.
  if (N >= 2 || AltOpcode == 0)
    return cast<VPInstruction>(getValue())->getOperand(N);

  assert(Op[N] && "Op[N] is not established yet");

  return Op[N];
}

void VPlanSLP::foldAddMulToSub(ElemMutableArrayRef Values) const {
  llvm::for_each(Values, [](VPlanSLPNodeElement &E) {
    const auto *I = dyn_cast<VPInstruction>(E.getValue());
    const VPValue *AddOp1, *AddOp2;

    if (!I || !match(I, m_Add(m_Bind(AddOp1), m_Bind(AddOp2))))
      return;

    // Checker that 'I' is a mul -1 instruction.
    // Returns non constant operand of mul instructions or null otherwise.
    auto IsMulIN1 = [](const VPInstruction *I) -> const VPValue * {
      const VPValue *MulOp;
      if (I &&
          match(I, m_c_Mul(m_Bind(MulOp), m_ConstantInt<-1, VPConstantInt>())))
        return MulOp;

      return nullptr;
    };

    // Find operand, which is Mul VPInstruction - the only supported pattern so
    // far.
    if (const auto *MulOp = IsMulIN1(dyn_cast<VPInstruction>(AddOp1)))
      E.setOpsAndAltOpcode(AddOp2, MulOp, Instruction::Sub);
    else if (const auto *MulOp = IsMulIN1(dyn_cast<VPInstruction>(AddOp2)))
      E.setOpsAndAltOpcode(AddOp1, MulOp, Instruction::Sub);
  });
}

bool VPlanSLP::canMoveTo(const VPLoadStoreInst *FromInst,
                         const VPLoadStoreInst *ToInst) const {
  const RegDDRef *FromDDRef = FromInst->getHIRMemoryRef();
  const RegDDRef *ToDDRef = ToInst->getHIRMemoryRef();

  if (!FromDDRef || !ToDDRef)
    return false;

  if (FromInst == ToInst)
    return true;

  const HLDDNode *FromDDNode = FromDDRef->getHLDDNode();
  const HLDDNode *ToDDNode = ToDDRef->getHLDDNode();

  auto hasDependency =
    [](const HLDDNode *FromDDNode, const HLDDNode *ToDDNode,
       const DDEdge *Edge, const bool IsOutgoingEdge) -> bool {
      // skip self-dependence edges and input deps.
      if (Edge->getSrc() == Edge->getSink())
        return false;
      if (Edge->isInput())
        return false;

      DDRef *Ref = IsOutgoingEdge ? Edge->getSink() : Edge->getSrc();
      HLDDNode *Node = Ref->getHLDDNode();

      // Source/sink node is not in between the nodes of interest.
      if (!HLNodeUtils::isBetweenNodes(Node, FromDDNode, ToDDNode))
        return false;

      return true;
    };

  const loopopt::DDGraph *DDG = CM->DDG;

  for (auto RefIt = FromDDRef->all_dd_begin(),
         RefEndIt = FromDDRef->all_dd_end(); RefIt != RefEndIt; ++RefIt) {
    for (auto II = DDG->outgoing_edges_begin(*RefIt),
           EE = DDG->outgoing_edges_end(*RefIt);
         II != EE; ++II) {
      if (hasDependency(FromDDNode, ToDDNode, *II, true))
        return false;
    }

    for (auto II = DDG->incoming_edges_begin(*RefIt),
           EE = DDG->incoming_edges_end(*RefIt);
         II != EE; ++II) {
      if (hasDependency(FromDDNode, ToDDNode, *II, false))
        return false;
    }
  }
  return true;
}

void VPlanSLP::collectMemRefDistances(const VPLoadStoreInst *BaseMem,
                                      ElemArrayRef Values,
                                      SmallVectorImpl<ssize_t> &Distances) {

  const auto *BaseDDRef = BaseMem->getHIRMemoryRef();
  assert(BaseDDRef && "No DDRef for Base memref.");
  unsigned ElSize = BaseDDRef->getDestTypeSizeInBytes();

  for (const auto &E : Values) {
    const auto *InstMem = dyn_cast<VPLoadStoreInst>(E.getValue());
    assert(InstMem && "Only memrefs are expected on input.");
    const auto *InstDDRef = InstMem->getHIRMemoryRef();
    assert(InstDDRef && "No DDRef for memref.");

    int64_t Distance = 0;
    if (InstDDRef->getDestTypeSizeInBytes() == ElSize &&
        DDRefUtils::getConstByteDistance(BaseDDRef, InstDDRef, &Distance) &&
        (Distance % ElSize) == 0)
      Distances.push_back(Distance / ElSize);
  }
}

bool VPlanSLP::isUnitStrideMemRef(SmallVectorImpl<ssize_t> &Distances) const {
  llvm::sort(Distances);
  if (SLPReportDetailLevel >= 1) {
    LLVM_DEBUG(dbgs() << "VSLP sorted distances (bundle/graph " << BundleID
                 << '/' << GraphID << " in " << BB->getName() << "):\t";
               for (int D : Distances) {
                 dbgs() << D;
                 dbgs() << ' ';
               };
               dbgs() << '\n';);
  }

  for(ssize_t i = 1; i < static_cast<ssize_t>(Distances.size()); i++)
    if (Distances[i] != i + Distances[0])
      return false;

  return true;
}

VPInstructionCost VPlanSLP::getVectorCost(const VPInstruction *Base,
                                          unsigned VF, bool IsUnitMemref,
                                          bool IsMasked) const {
  // Apply gather/scatter cost if the operation is load/store and it is not
  // unit. If it is unit, do not call CM->getTTICostForVF() as it might
  // determine input as non unit over iterations and apply gather/scatter
  // cost rather than unit load/store cost.
  if (SLPReportDetailLevel >= 3) {
    LLVM_DEBUG(dbgs() << "VSLP fetching vector cost for: ";
               Base->printAsOperand(dbgs());
               dbgs() << " with VF = " << VF << ", IsUnitMemref = "
                      << IsUnitMemref << ", IsMasked = " << IsMasked << '\n');
  }

  if (const auto *BaseMem = dyn_cast<VPLoadStoreInst>(Base)) {
    auto Opcode = BaseMem->getOpcode();
    auto AddrSpace = BaseMem->getPointerAddressSpace();
    auto Alignment = CM->getMemInstAlignment(BaseMem);
    auto VecTy = getWidenedType(BaseMem->getValueType(), VF);

    if (IsUnitMemref) {
      if (IsMasked)
        return CM->TTI.getMaskedMemoryOpCost(Opcode, VecTy,
                                             Alignment, AddrSpace);
      else
        return CM->TTI.getMemoryOpCost(Opcode, VecTy, Alignment, AddrSpace);
    }
    else
      return CM->TTI.getGatherScatterOpCost(
        Opcode, VecTy, CM->getLoadStoreIndexSize(BaseMem),
        IsMasked, Alignment.value(), AddrSpace);
  }

  return CM->getTTICostForVF(Base, VF);
}

bool VPlanSLP::getSplatVector(ElemArrayRef InValues,
                              ElemVectorImplTy &OutValues) const {
  // First sort InValues to group equal values in continuous chunks.
  // Can not use standard sort() algorithm comparing VPValues addresses as it
  // may form different splat vectors depending on VPValue address values and
  // eventually can cause different vectorization decision.
  // Instead do 'swap' manual sort.
  ElemVectorTy InValuesSorted;
  InValuesSorted.assign(InValues.begin(), InValues.end());
  ElemVectorTy::iterator BaseIt = InValuesSorted.begin();
  for (ElemVectorTy::iterator It1 = BaseIt + 1; It1 < InValuesSorted.end();
       It1++) {
    // Continue to the next element as long as the elements are the same as
    // *BaseIt.
    if (It1->getValue() == BaseIt->getValue())
      continue;
    // Scan for elements equal to *BaseIt in the rest of InValuesSorted.
    for (ElemVectorTy::iterator It2 = It1 + 1; It2 < InValuesSorted.end();
         It2++)
      if (It2->getValue() == BaseIt->getValue()) {
        // Move it on the current It1 position when *It2 matches *BaseIt.
        std::swap(*It1, *It2);
        // Advance It1 to continue grouping BaseIt-like elements.
        It1++;
      }
    // It1 now points at element, which does not match *BaseIt or at the end of
    // InValuesSorted. In both cases assign BaseIt to It1 and let the outer
    // loop to gather new group or to finish.
    BaseIt = It1;
  }
  OutValues.clear();

  // Scan InValues until matching pair is found. When matching pair is found
  // scan to the end of InValues and copy all values that are the same.
  ElemVectorTy::const_iterator BaseE = nullptr;
  for (const auto &E : InValuesSorted) {
    // Skip values of non-vectorizable types.
    if (!isVectorizableTy(E.getValue()->getType()) ||
        E.getValue()->getType()->isVoidTy())
      continue;

    // Continuous chunk of same Values: push them in OutValues and continue
    // scanning.
    if (BaseE && (E.getValue() == BaseE->getValue()))
      OutValues.push_back(E);
    // Get to this code when it is either:
    // *) BaseE is nullptr yet.
    // *) BaseE is not nullptr and we have not started gathering a group yet
    //    due to OutValues.empty() check.
    // In both cases set up BaseE with new value and continue scanning.
    else if (OutValues.empty())
      BaseE = &E;
    // E.getValue() != BaseE->getValue() and we have some elements in OutValues.
    // It means it is the end of BaseE group. Stop scanning.
    else
      break;
  }
  // If OutValues has at least one element we add BaseE to OutValues as we
  // haven't added it so far. All elements in OutValues are expected to hold
  // the same VPValue, which is expected to be equal to BaseE->getValue().
  // When OutValues is empty no repetitive values are detected in InValues.
  if (!OutValues.empty())
    OutValues.push_back(*BaseE);
  return OutValues.size() > 1;
}

bool VPlanSLP::getConstVector(ElemArrayRef InValues,
                              ElemVectorImplTy &OutValues) const {
  OutValues.clear();
  llvm::for_each(InValues, [&OutValues](const auto &E) {
    if (isa<VPConstant>(E.getValue()))
      OutValues.push_back(E);
  });
  return OutValues.size() > 1;
}

bool VPlanSLP::getVecInstsVector(ElemArrayRef InValues,
                                 ElemVectorImplTy &OutValues) const {
  assert(!InValues.empty() && "Missed operands.");
  if (InValues.empty())
    return false;

<<<<<<< HEAD
  for (const auto *V : Values) {
=======
  ElemVectorTy LocalValues;
  ElemArrayRef::iterator BaseE = nullptr;
  OutValues.clear();

  // Loop through InValues to set BaseE in the first VPInstruction which passes
  // vectorization sanity checks. Also populate OutValues with values that are
  // possibly vectorizable with BaseE.
  //
  // Please note that the algorithm picks the first suitable BaseE, while it is
  // not always optimal and there can be other vectorization opportunities with
  // BaseE set to another instruction from InValues.
  for (const auto &E : InValues) {
    const auto *V = E.getValue();
>>>>>>> 7f4c3c22
    // Skip not vectorizable types.
    if (const auto *InstMem = dyn_cast<VPLoadStoreInst>(V)) {
      if (!isVectorizableTy(InstMem->getValueType()))
        continue;
    } else if (!isVectorizableTy(V->getType()))
      continue;

    // TODO: We may want to consider multiple users within vectorizable graph.
    if (V->getNumUsers() > 1)
      continue;

    auto *Inst = dyn_cast<VPInstruction>(V);
    if (!Inst)
      continue;

    // If BaseE is not set yet assign it to &E and continue to the next
    // element from InValues.
    if (BaseE == nullptr) {
      LocalValues.push_back(E);
      BaseE = &E;
      continue;
    }

    // Check that the types and opcodes match for all operands and they are all
    // in the same BB.
    if (Inst->getParent() !=
            cast<VPInstruction>(BaseE->getValue())->getParent() ||
        E.getOpcode() != BaseE->getOpcode() ||
        Inst->getNumOperands() !=
            cast<VPInstruction>(BaseE->getValue())->getNumOperands())
      continue;

    // Special check for load/store value type as we care only about data
    // elements size when we load/store the data. We expect vector load/store
    // HW instruction can handle elements of different types within a single
    // vector.
    if (isa<VPLoadStoreInst>(Inst)) {
      if (CM->DL->getTypeSizeInBits(
              cast<VPLoadStoreInst>(Inst)->getValueType()) !=
          CM->DL->getTypeSizeInBits(
              cast<VPLoadStoreInst>(BaseE->getValue())->getValueType()))
        continue;
    } else if (Inst->getType() != BaseE->getValue()->getType())
      continue;

    LocalValues.push_back(E);
  }

  // No vectorizable instructions are detected.
  if (!BaseE)
    return false;

  // Special considerations for load/store instructions: we don't want
  // conflicting load/stores to be in between instructions we try to vectorize.
  //
  // NOTE:
  // We use HIR utilities thus all these checks are HIR pipeline specific and
  // loads/stores are not supported for LLVM-IR path.
  //
  // We move all memrefs to the first instruction we met in InValues for loads
  // and to the last suitable instruction from Values for stores.

  const VPLoadStoreInst *BaseMem;
  if (BaseE->getOpcode() == Instruction::Store)
    BaseMem = dyn_cast<VPLoadStoreInst>(LocalValues.back().getValue());
  else
    BaseMem = dyn_cast<VPLoadStoreInst>(LocalValues.front().getValue());

  if (BaseMem) {
    for (const auto &E : LocalValues) {
      const auto *InstMem = dyn_cast<VPLoadStoreInst>(E.getValue());
      if (canMoveTo(InstMem, BaseMem))
        OutValues.push_back(E);
    }
  } else
    // Vanilla vector copy as nothing else to check to not memrefs.
    OutValues.assign(LocalValues.begin(), LocalValues.end());

  return OutValues.size() > 1;
}

VPlanSLPNodeTy
VPlanSLP::getVectorizableValues(ElemArrayRef InValues,
                                ElemVectorImplTy &OutValues) const {

  assert(!InValues.empty() && "Missed operands.");
  if (InValues.empty())
    return NotVector;

  if (getConstVector(InValues, OutValues))
    return ConstVector;
  else if (getSplatVector(InValues, OutValues))
    return SplatVector;
  else if (getVecInstsVector(InValues, OutValues))
    return InstVector;

  return NotVector;
}

VPInstructionCost
VPlanSLP::estimateSLPCostDifference(ElemArrayRef Values,
                                    VPlanSLPNodeTy NType) const {
  assert(NType != NotVector && "Invalid Node Type");

  if (Values.size() <= 1)
    return TTI::TCC_Free;

  // TODO:
  // The code supporting constants implements X86 specific cost modelling.
  // It needs to be revisited for any other target.
  //
  // Support for the vector of constants.
  // 1) The cost of an integer scalar constant value which fits 32 bits is 0 as
  // such constant is encoded as a part of instruction.
  // 2) An integer scalar constant value which does not fit 32 bits burns GPR
  // and requires a separate instruction to materialize the value.
  // 3) A float constant (vector or scalar) and vector integer constant are
  // loaded from memory.
  //
  // FP/Vector constants are normally allocated in readonly memory and naturally
  // aligned. It means that the number of cache lines spoiled due to load of
  // multiple FP scalar constant depends on their layout in memory which we have
  // no knowledge about.
  //
  // For purposes of SLP cost modelling only we assume the cost of case #1 to
  // be TCC_Free and cost of all other cases to be TCC_Basic. We also assume
  // that VL scalar loads spoils VL/2 cache lines so yields TCC_Basic * VL / 2
  // overall cost.
  if (NType == ConstVector) {
    VPInstructionCost ScalCost = TTI::TCC_Free, VecCost = TTI::TCC_Basic;

    // Special case integer constants.
    // Those which fit 32 bits do not contribute. Other contribute TCC_Basic.
    for (const auto &E : Values) {
      const auto *VPConst = cast<VPConstant>(E.getValue());
      if (const auto *IntConst =
              dyn_cast<ConstantInt>(VPConst->getConstant())) {
        if (!llvm::isIntN(32, IntConst->getSExtValue()))
          ScalCost += TTI::TCC_Basic;
      } else {
        // Any single non integer constant forces FP-case.
        ScalCost = TTI::TCC_Basic * Values.size() / 2;
        break;
      }
    }

    if (SLPReportDetailLevel >= 1) {
      LLVM_DEBUG(dbgs() << "VSLP estimated costs for bundle/graph # "
                        << BundleID << '/' << GraphID << " in " << BB->getName()
                        << ", vector: " << VecCost << ", scalar: " << ScalCost
                        << '\n');
    }
    return VecCost - ScalCost;
  }

  // Support for a splat vector: the scalar cost is a cost of a single scalar
  // instruction, the vector cost is the cost of broadcast instruction plus
  // the cost of a single scalar instruction.
  if (NType == SplatVector) {
    auto DiffCost = CM->TTI.getShuffleCost(
        TTI::SK_Broadcast,
        getWidenedType(Values[0].getValue()->getType(), Values.size()));

    if (SLPReportDetailLevel >= 1) {
      LLVM_DEBUG(dbgs() << "VSLP estimated costs for bundle/graph # "
                        << BundleID << '/' << GraphID << " in " << BB->getName()
                        << ", vector: X + " << DiffCost << ", scalar: X\n");
    }

    return DiffCost;
  }

  if (NType != InstVector)
    return VPInstructionCost::getUnknown();

  // Only VPInstructions in Values are expected below this point.
  const auto *BaseI = cast<VPInstruction>(Values.front().getValue());
  assert(BaseI && "Base VPInstruction is missed");

  // ScalCost is just a sum of TTI cost of everything in Insts.
  VPInstructionCost ScalCost = std::accumulate(
      Values.begin(), Values.end(), VPInstructionCost(0),
      [this](VPInstructionCost Cost, const auto &E) {
        return Cost + CM->getTTICostForVF(cast<VPInstruction>(E.getValue()), 1);
      });

  SmallVector<ssize_t, 8> Distances;
  // IsMasked tells when masked load/store instructions needs to be used.
  // On platforms that do not have such instructions the cost of masked
  // memory operations is prohibiting.
  bool IsMasked = false;

  // Now collect the distances for memrefs.
  if (const auto *BaseMem = dyn_cast<VPLoadStoreInst>(BaseI)) {
    collectMemRefDistances(BaseMem, Values, Distances);

    if (SLPReportDetailLevel >= 2) {
      LLVM_DEBUG(dbgs() << "VSLP unsorted distances (bundle/graph # "
                        << BundleID << '/' << GraphID << " in "
                        << BB->getName() << "):\t";
                 for (int D : Distances) {
                   dbgs() << D;
                   dbgs() << ' ';
                 };
                 dbgs() << '\n';);
    }
    // Anything that is not power of two definitely needs a mask. Small sizes
    // such 32 and 64 are covered with scalar instructions. We let TTI to handle
    // cost of even smaller sizes such as 2 .. 16 and register pumping case with
    // sizes that do not fit available HW.
    unsigned DataElBitSize = CM->DL->getTypeSizeInBits(BaseMem->getValueType());
    IsMasked = !llvm::isPowerOf2_32(DataElBitSize * Values.size());
  }

  // Now we have ScalCost calculated, all Values checked and Distances for
  // memrefs. Calculate the cost of vector instruction representing Values.
  //
  // For VF we pick the nearest power of two value from Insts.size() rounding
  // upwards for non power of two Insts.size(). We assume that SLP can vectorize
  // it with masked loads/stores, although SLP doesn't support non power of two
  // VFs yet.
  unsigned VF = llvm::PowerOf2Ceil(Values.size());

  // If it is a memory reference. Now see if it is unit by checking
  // that values in Distance make sequence w/o gaps (SLP doesn't support
  // masked loads/stores).
  bool IsUnitMemref =
      Distances.size() == Values.size() ? isUnitStrideMemRef(Distances) : false;

  VPInstructionCost VecCost = getVectorCost(BaseI, VF, IsUnitMemref, IsMasked);

  if (SLPReportDetailLevel >= 1) {
    LLVM_DEBUG(dbgs() << "VSLP estimated costs for bundle/graph # " << BundleID
                      << '/' << GraphID << " in " << BB->getName()
                      << ", vector: " << VecCost << ", scalar: " << ScalCost
                      << '\n');
  }

  return VecCost - ScalCost;
}

void VPlanSLP::tryReorderOperands(ElemMutableArrayRef Op1,
                                  ElemMutableArrayRef Op2) const {
  const VPValue *BaseV = Op1[0].getValue();
  bool IsInst = isa<VPInstruction>(BaseV);
  unsigned Opcode = IsInst ? Op1[0].getOpcode() : 0;

  // 'Similar' VPValues are likely to form vectorizable vector, not
  // guaranteed though. 'Not similar' VPValues are guaranteed to be
  // non vectorizable.
  //
  // Define the function of 'similarity' as follow:
  // 1) Equal VPValues are similar.
  // 2) VPInstructions with the same opcode are similar.
  // 3) VPValues that are not VPInstructions are similar.
  // NOTE:
  // 3) can be improved to distinguish VPConstants vs other VPValues,
  // although it is not clear whether it can manifest vectorizable
  // code which is not detected otherwise.
  // TODO:
  // We might want to establish cost-wise operands swapping.
  auto IsSimilar = [BaseV, IsInst, Opcode](const auto &E) {
    return (E.getValue() == BaseV) ||
           (!IsInst && !isa<VPInstruction>(E.getValue())) ||
           (isa<VPInstruction>(E.getValue()) && E.getOpcode() == Opcode);
  };

  for (unsigned Idx = 1; Idx < Op1.size(); Idx++) {
    if (!IsSimilar(Op1[Idx])) {
      std::swap(Op1[Idx], Op2[Idx]);
      if (SLPReportDetailLevel >= 2) {
        LLVM_DEBUG(
            dbgs() << "VSLP: swapped operands ";
            Op1[Idx].getValue()->printAsOperand(dbgs()); dbgs() << " <-> ";
            Op2[Idx].getValue()->printAsOperand(dbgs());
            dbgs() << " at index = " << Idx << " in bundle/graph " << BundleID
                   << '/' << GraphID << " in " << BB->getName() << '\n');
      }
    }
  }
}

VPInstructionCost VPlanSLP::buildGraph(ElemArrayRef Seed) {
  unsigned Depth = 0;
  VPInstructionCost Cost = 0;
  // The queue stores the operands yet to be processed.
  std::queue<ElemVectorTy> WorkQueue;

  assert(Seed.size() > 1 && "Too small Seed's size.");

  // Initialize the queue with Seed from input and proceed to the main loop.
  WorkQueue.emplace(Seed);

  while (!WorkQueue.empty() && Depth++ < SLPUDDepthLimit) {
    ElemVectorTy Values = WorkQueue.front();
    ElemVectorTy VecValues;
    WorkQueue.pop();

#if !defined(NDEBUG) || defined(LLVM_ENABLE_DUMP)
    BundleID++;
#endif // !NDEBUG || LLVM_ENABLE_DUMP

    foldAddMulToSub(Values);

    VPlanSLPNodeTy NType = getVectorizableValues(Values, VecValues);
    VPInstructionCost VCost = VPInstructionCost::getInvalid();

    if (NType != NotVector)
      VCost = estimateSLPCostDifference(VecValues, NType);

    if (SLPReportDetailLevel >= 1) {
      LLVM_DEBUG(dbgs() << "VSLP: bundle/graph " << BundleID << '/' << GraphID
                        << " in " << BB->getName() << " is"
                        << (VCost.isValid() ? " " : " not ")
                        << "vectorizable with VL = "
                        << (VCost.isValid() ? VecValues.size() : Values.size())
                        << ":\n";
                 printVector(VCost.isValid() ? VecValues : Values));
    }

    if (!VCost.isValid())
      return VCost;

    assert(VecValues.size() <= Values.size() && VecValues.size() > 1 &&
           "Vectorizable array size is out of expected bounds.");
    if (VecValues.size() > Values.size() || VecValues.size() <= 1)
      return VPInstructionCost::getInvalid();

    // If vectorizable array contains less elements than input array we check
    // the remaining elements if they can form vectorizable array and at what
    // cost.
    //
    // TODO:
    // Currently supported only for NType == InstVector to simplify the code and
    // to cover test cases of interest. There is no fundamental limitation to
    // prevent supporting the similar scheme for other node types.
    if (NType == InstVector && VecValues.size() < Values.size()) {
      ElemVectorTy Values2;
      // Fill Values2 with elements that are not accepted for vectorization yet.
      // Those elements do not present in VecValues but present in Values.
      ElemVectorTy::iterator VecValuesIt = VecValues.begin();
      for (const auto &E : Values) {
        // If 'E' is in VecValues array then advance VecValuesIt and go to the
        // next element in Values.
        if (VecValuesIt != VecValues.end() &&
            E.getValue() == VecValuesIt->getValue()) {
          VecValuesIt++;
          continue;
        }

        // If 'E' missing in Values, then store it in Values2.
        Values2.push_back(E);
      }

      assert((VecValues.size() + Values2.size() == Values.size()) &&
             "Unexpected length of Values2 array.");

      ElemVectorTy VecValues2;
      VPlanSLPNodeTy NType2 = getVectorizableValues(Values2, VecValues2);
      VPInstructionCost VCost2 = VPInstructionCost::getInvalid();

      // TODO:
      // The current implementation supports merging two InstVector only.
      if (NType2 == InstVector)
        VCost2 = estimateSLPCostDifference(VecValues2, NType2);

      assert((VecValues.size() + VecValues2.size() <= Values.size()) &&
             "Too large vectorizable subvector.");

      if (SLPReportDetailLevel >= 1) {
        LLVM_DEBUG(
            dbgs() << "VSLP2: bundle/graph " << BundleID << '/' << GraphID
                   << " in " << BB->getName() << " is"
                   << (VCost2.isValid() ? " " : " not ")
                   << "vectorizable with VL = "
                   << (VCost2.isValid() ? VecValues2.size() : Values2.size())
                   << ":\n";
            printVector(VCost2.isValid() ? VecValues2 : Values2));
      }

      // Bundle2 is vectorizable with VCost2, which can be Invalid, then we drop
      // the results of the try. VCost2 can be positive and can override the
      // gain from VCost. We proceed with vectorization anyway as we expect the
      // whole SLP Tree to gain (heuristic choice).
      //
      // Check that new vector elements have the same number of operands as
      // elements in VecValues and check that they produce the value of the
      // same type to be able to blend the results.
      if (VCost2.isValid() &&
          (cast<VPInstruction>(VecValues2[0].getValue())->getNumOperands() ==
           cast<VPInstruction>(VecValues[0].getValue())->getNumOperands()) &&
          (VecValues2[0].getValue()->getType() ==
           VecValues[0].getValue()->getType())) {
        // Insert elements from VecValues2 into VecValues in the order with
        // respect to existing elements in VecValues the same as they were
        // in Values.
        VecValuesIt = VecValues.begin();
        ElemVectorTy::const_iterator VecValuesIt2 = VecValues2.begin();
        for (const auto &E : Values) {
          // If seen E in VecValues then advance VecValuesIt and continue to the
          // next element in Values.
          if (VecValuesIt != VecValues.end() &&
              E.getValue() == VecValuesIt->getValue()) {
            VecValuesIt++;
            continue;
          }
          // If seen E in VecValues2 then insert it into the current position in
          // VecValues, advance VecValuesIt and VecValuesIt2 and continue to the
          // next element in Values.
          if (VecValuesIt2 != VecValues2.end() &&
              E.getValue() == VecValuesIt2->getValue()) {
            VecValuesIt = VecValues.insert(VecValuesIt, *VecValuesIt2);
            VecValuesIt++;
            VecValuesIt2++;
          }
          // If no hit in VecValues or VecValues2 then continue scanning Values.
        }

        VCost += VCost2;
        // If VecValues has non void result type, add blending cost.
        if (!VecValues[0].getValue()->getType()->isVoidTy())
          VCost += CM->TTI.getShuffleCost(
              TTI::SK_PermuteTwoSrc,
              getWidenedType(VecValues[0].getValue()->getType(),
                             VecValues.size()));

        // Change node type to indicate the difference to the downstream code.
        NType = InstShuffleVector;

        if (SLPReportDetailLevel >= 1) {
          LLVM_DEBUG(dbgs() << "VSLPRes: bundle/graph " << BundleID << '/'
                            << GraphID << " in " << BB->getName()
                            << " is vectorizable with VL = " << VecValues.size()
                            << " and cost = " << VCost << ":\n";
                     printVector(VCost.isValid() ? VecValues : Values));
        }
      }
    }

    assert(VecValues.size() <= Values.size() && VecValues.size() > 1 &&
           "Vectorizable array size is out of expected bounds.");
    if (VecValues.size() > Values.size() || VecValues.size() <= 1)
      return VPInstructionCost::getInvalid();

    // VL can be reduced at this point if VecValues.size() < Values.size().
    // There are already processed bundles whose cost is estimated for large VL
    // and there are pending bundles in WorkQueue that are built assuming larger
    // VL. We need to bail out to rebuild the graph using new seed that excludes
    // unvectorizable elements (lanes).
    //
    // TODO:
    // VL reduction is not supported yet.
    // We need to calculate new seed basing on lane indexes where VecValues are
    // and communicate this information to the caller to restart buildGraph.
    if (VecValues.size() < Values.size()) {
      LLVM_DEBUG(dbgs() << "VSLP: dropping candidate bundle/graph " << BundleID
                        << '/' << GraphID << " in " << BB->getName() << ": "
                        << VecValues.size() << " != " << Values.size() << '\n');
      return VPInstructionCost::getUnknown();
    }

    Cost += VCost;

    // We are done for non VPInstructions in VecValues. And we need to push
    // operands of VPInstructions onto the work queue yet.
    if (NType != InstVector && NType != InstShuffleVector)
      continue;

    // Insert vectors of Operands for each instructions in Insts.
    // Example with two instructions with 3 operands each:
    // Vector 0 <- { VecValues[0].Op[0], VecValues[1], Op[0] }
    // Vector 1 <- { VecValues[0].Op[1], VecValues[1], Op[1] }
    // Vector 2 <- { VecValues[0].Op[2], VecValues[1], Op[2] }
    //
    // Don't walk through memref operands for stores & loads.
    // Stop traversing at splat vectors.
    const auto *Inst0 = cast<VPInstruction>(VecValues[0].getValue());
    unsigned NumOperands = Inst0->getNumOperands();
    if (Inst0->getOpcode() == Instruction::Load)
      NumOperands = 0;
    else if (Inst0->getOpcode() == Instruction::Store)
      NumOperands = 1;

    for (unsigned I = 0; I < NumOperands; I++)
      WorkQueue.emplace(
          map_range(VecValues, [I](const auto &E) { return E.getOperand(I); }));

    // If the instruction is binary and commutative we do 1 step
    // 'look ahead' check: if the first operand's type/opcode doesn't match
    // to what we already selected we peek the second operand.
    // TODO:
    // Consider deeper look ahead check.
    // TODO:
    // Support InstShuffleVector node type.
    if (NType == InstVector &&
        Instruction::isBinaryOp(VecValues[0].getOpcode()) &&
        Instruction::isCommutative(VecValues[0].getOpcode())) {
      ElemVectorTy Op2Vec = WorkQueue.front();
      WorkQueue.pop();
      ElemVectorTy Op1Vec = WorkQueue.front();
      WorkQueue.pop();

      tryReorderOperands(Op1Vec, Op2Vec);

      WorkQueue.push(Op1Vec);
      WorkQueue.push(Op2Vec);
    }
  }
  return Cost;
}

VPInstructionCost
VPlanSLP::formAndCostBundles(ElemArrayRef InSeed,
                             std::function<bool(const VPlanSLPNodeElement &,
                                                const VPlanSLPNodeElement &)>
                                 Compare,
                             ElemVectorImplTy *OutSeed) {
  // We consider 2 <= VLs <= 16. SLP does not support non-power-of-2 VLs yet but
  // in many cases the code is SLP'ed with power-of-2 VLs after unroll.
  // TODO: yet to be proven that unroll would be likely to happen and that it
  // would allow vectorization with VL 4 or higher.
  unsigned constexpr BundleSizeMin = 2, BundleSizeMax = 16;
  VPInstructionCost Cost = 0;
  unsigned BaseIdx = 0, Idx;
  if (OutSeed)
    OutSeed->clear();

  for(Idx = 1; Idx < InSeed.size(); Idx++) {
    // Can proceed to the next element if there is the next element.
    if (Compare(InSeed[BaseIdx], InSeed[Idx]) &&
        (Idx - BaseIdx) < BundleSizeMax &&
        (Idx + 1) < InSeed.size())
      continue;

    // If the current memref is not in the same group as Stores[BaseIdx]
    // try to vectorize Stores[BaseIdx] .. Stores[Idx - 1] when it is large
    // enough.
    //
    // Also we hit this code when (Idx + 1) == InSeed.size() meaning that
    // we are at the last iteration of the loop and we need to process all
    // elements in [BaseIdx .. InSeed.size() - 1] range including the last
    // element.
    unsigned LastIdx = ((Idx + 1) == InSeed.size()) ? Idx : Idx - 1;
    // The size of the graph seed LastIdx - BaseIdx + 1 since we include
    // both BaseIdx and LastIdx elements into the seed.
    auto Seed = InSeed.slice(BaseIdx, LastIdx - BaseIdx + 1);

    if (Seed.size() >= BundleSizeMin) {
#if !defined(NDEBUG) || defined(LLVM_ENABLE_DUMP)
      GraphID++;
#endif // !NDEBUG || LLVM_ENABLE_DUMP
      VPInstructionCost GraphCost = buildGraph(Seed);
      LLVM_DEBUG(dbgs() << "VSLP Cost " << GraphCost << " for the graph "
                        << GraphID << " in " << BB->getName()
                        << ". Graph seed:\n";
                 printVector(Seed));
      // Update the cost only when it is profitable to vectorize.
      if (GraphCost.isValid() && GraphCost < 0)
        Cost += GraphCost;
    }
    // If the pattern is small enough (less than BundleSizeMin elements) we
    // preserve it in OutSeed array for further analysis.
    else if (OutSeed)
      OutSeed->insert(OutSeed->end(), Seed.begin(), Seed.end());

    BaseIdx = LastIdx + 1;
  }

  return Cost;
}

VPInstructionCost VPlanSLP::searchSLPPatterns(ElemVectorImplTy &Seed) {
  // TODO:
  // Consider sorting Seed input to form more profitable start vectors, such as
  // if input array for example is:
  // a[2], b[4], a[1], b[3]
  // after sort we would get:
  // a[1], a[2], b[3], b[4]
  //
  // We would change lexical order though and we would take chances to run into
  // unvectorizable code due to memory dependencies. So we might want to do that
  // as an additional run(s) of formAndCostBundles or prove that memory
  // dependencies allow such sort.
  //
  // The base approach is to take out some 'similar' stores out of 'Seed' array
  // and try to SLP those with help of formAndCostBundles().
  //
  // Two functions of 'similarity' are defined for stores so far.
  // The 1-st function replicates getConstByteDistance semantics, meaning that
  // the 'similar' stores may represent a sequence of adjacent-in-memory
  // stores.
  // The 2-nd function checks the types to be able to pick stores that
  // possibly can be turned into a scatter instruction.
  //
  // Rather than deleting vectorized bundles from 'Seed' we keep remaining
  // stores in another local array for effectiveness.
  auto AreMemoryAdjacent = [](const auto &V1, const auto &V2) {
    const auto *S1 = dyn_cast<VPLoadStoreInst>(V1.getValue());
    const auto *S2 = dyn_cast<VPLoadStoreInst>(V2.getValue());

    if (!S1 || !S2)
      return false;

    const auto *DDRef1 = S1->getHIRMemoryRef();
    const auto *DDRef2 = S2->getHIRMemoryRef();
    int64_t Distance;

    if (!DDRef1 || !DDRef2)
      return false;

    return DDRefUtils::getConstByteDistance(DDRef1, DDRef2, &Distance);
  };

  auto AreSame32bit64bitSize = [this](const auto &V1, const auto &V2) {
    const auto *IMem1 = dyn_cast<VPLoadStoreInst>(V1.getValue());
    const auto *IMem2 = dyn_cast<VPLoadStoreInst>(V2.getValue());

    if (IMem1 && IMem2) {
      unsigned BW1 = CM->DL->getTypeSizeInBits(IMem1->getValueType());
      unsigned BW2 = CM->DL->getTypeSizeInBits(IMem2->getValueType());
      return (BW1 == BW2 && (BW1 == 32 || BW1 == 64));
    }

    return V1.getValue()->getType() == V2.getValue()->getType();
  };

  VPInstructionCost Cost = 0;
  ElemVectorTy LocalSeed;

  Cost += formAndCostBundles(Seed, AreMemoryAdjacent, &LocalSeed);
  Cost += formAndCostBundles(LocalSeed, AreSame32bit64bitSize);

  Seed.clear();
  return Cost;
}

VPInstructionCost VPlanSLP::estimateSLPCostDifference() {
  // Bailout in LLVM-IR pipeline.
  if (CM->DDG == nullptr)
    return 0;

  // To limit compilation time we limit the size of the chunk of instructions
  // that we process at once. It can happen that SLP pattern is split between
  // two chunks and we miss it.
  // TODO: If that appears to be the case consider overlapping search windows.
  constexpr unsigned SearchWindowSize = 64;
  // The storage for stores that are seed instructions.
  SmallVector<VPlanSLPNodeElement, SearchWindowSize> Stores;

  VPInstructionCost Cost = 0;

  for (const VPInstruction &I : BB->getInstructions()) {
    // Collect all stores but filter out those that are trivially not
    // vectorizable (volatile, no HIR node, etc.)
    // TODO: We need to extend the support to cover reductions.
    if (I.getOpcode() != Instruction::Store ||
        !cast<VPLoadStoreInst>(I).isSimple() ||
        cast<VPLoadStoreInst>(I).getHIRMemoryRef() == nullptr)
      continue;
    Stores.push_back(&I);

    // Launch the pattern search once the container size hits SearchWindowSize.
    if (Stores.size() >= SearchWindowSize)
      Cost += searchSLPPatterns(Stores);
  }

  if (Stores.size() > 1)
    Cost += searchSLPPatterns(Stores);

  return Cost;
}

#if !defined(NDEBUG) || defined(LLVM_ENABLE_DUMP)
void VPlanSLP::VPlanSLPNodeElement::dump(raw_ostream &OS) const {
  if (const auto *I = dyn_cast<VPInstruction>(getValue())) {
    I->printWithoutAnalyses(OS);
    if (getOpcode() != I->getOpcode()) {
      OS << " (altered: opcode: " << getOpcode() << ", Op0: ";
      getOperand(0)->printAsOperand(OS);
      OS << ", Op1: ";
      getOperand(1)->printAsOperand(OS);
      OS << ')';
    }
  } else
    getValue()->printAsOperand(OS);
  dbgs() << '\n';
}

// This function gets inlined even in debug compiler if implemented in the
// header file, which makes it unusable in gdb session.
void VPlanSLP::VPlanSLPNodeElement::dump() const { dump(dbgs()); }

void VPlanSLP::printVector(ElemArrayRef Elems) {
  for_each(Elems, [](const auto &E) { E.dump(dbgs()); });
}
#endif // !NDEBUG || LLVM_ENABLE_DUMP

} // namespace vpo

} // namespace llvm<|MERGE_RESOLUTION|>--- conflicted
+++ resolved
@@ -291,9 +291,6 @@
   if (InValues.empty())
     return false;
 
-<<<<<<< HEAD
-  for (const auto *V : Values) {
-=======
   ElemVectorTy LocalValues;
   ElemArrayRef::iterator BaseE = nullptr;
   OutValues.clear();
@@ -307,7 +304,6 @@
   // BaseE set to another instruction from InValues.
   for (const auto &E : InValues) {
     const auto *V = E.getValue();
->>>>>>> 7f4c3c22
     // Skip not vectorizable types.
     if (const auto *InstMem = dyn_cast<VPLoadStoreInst>(V)) {
       if (!isVectorizableTy(InstMem->getValueType()))
