--- conflicted
+++ resolved
@@ -25,11 +25,6 @@
 #include "llvm/Support/CommandLine.h"
 #include "llvm/Transforms/Utils/LoopUtils.h"
 #include "llvm/Transforms/Vectorize.h"
-<<<<<<< HEAD
-
-extern llvm::cl::opt<bool> EnableVPValueCodegen;
-=======
->>>>>>> 37c1c249
 
 namespace llvm {
 
@@ -54,15 +49,6 @@
              PredicatedScalarEvolution &PSE, LoopInfo *LI, DominatorTree *DT,
              TargetLibraryInfo *TLI, unsigned VecWidth, unsigned UnrollFactor,
              VPOVectorizationLegality *LVL, VPlanVLSAnalysis *VLSA,
-<<<<<<< HEAD
-             const VPlan *Plan,
-             FatalErrorHandlerTy FatalErrorHandler = nullptr)
-      : OrigLoop(OrigLoop), PSE(PSE), LI(LI), DT(DT), TLI(TLI),
-        Legal(LVL), VLSA(VLSA),
-        VPAA(*Plan->getVPSE(), *Plan->getVPVT(), VecWidth), Plan(Plan),
-        VF(VecWidth), UF(UnrollFactor), Builder(Context),
-        PreferredPeeling(Plan->getPreferredPeeling(VF)),
-=======
              const VPlanVector *Plan,
              FatalErrorHandlerTy FatalErrorHandler = nullptr)
       : OrigLoop(OrigLoop), PSE(PSE), LI(LI), DT(DT), TLI(TLI), Legal(LVL),
@@ -70,7 +56,6 @@
         Plan(Plan), VF(VecWidth), UF(UnrollFactor), Builder(Context),
         PreferredPeeling(Plan->getPreferredPeeling(VF)),
         OrigPreHeader(OrigLoop->getLoopPreheader()),
->>>>>>> 37c1c249
         FatalErrorHandler(FatalErrorHandler) {}
 
   ~VPOCodeGen() { assert(VFStack.empty() && "expected empty VF stack"); }
