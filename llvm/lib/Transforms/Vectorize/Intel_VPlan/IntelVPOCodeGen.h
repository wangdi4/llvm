--- conflicted
+++ resolved
@@ -780,13 +780,8 @@
 
   FatalErrorHandlerTy FatalErrorHandler;
 
-<<<<<<< HEAD
-  // True if loop has any UDR variables.
-  bool LoopHasUDRs = false;
-=======
   // True if loop has any UDR variables and/or inscan reductions.
   bool LoopHasUDRsOrInscan = false;
->>>>>>> bfff8914
 };
 
 } // namespace vpo
