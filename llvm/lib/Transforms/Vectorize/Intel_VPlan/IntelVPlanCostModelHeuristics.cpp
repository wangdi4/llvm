--- conflicted
+++ resolved
@@ -726,21 +726,12 @@
       CM->TTI.getRegisterBitWidth(
         TargetTransformInfo::RGK_FixedWidthVector) >= 512)
     HWGSThreshold = CMGatherScatterDefaultThresholdZMM;
-<<<<<<< HEAD
 
   // Increase GatherScatter cost contribution in case HW or SW Gathers/Scatters
   // (or both) take too much.
   if (TTICost * HWGSThreshold < GSCost.first * 100)
     Cost += CMGatherScatterPenaltyFactor.getValue() * GSCost.first;
 
-=======
-
-  // Increase GatherScatter cost contribution in case HW or SW Gathers/Scatters
-  // (or both) take too much.
-  if (TTICost * HWGSThreshold < GSCost.first * 100)
-    Cost += CMGatherScatterPenaltyFactor.getValue() * GSCost.first;
-
->>>>>>> ec3077b5
   if (TTICost * SWGSThreshold < GSCost.second * 100)
     Cost += CMGatherScatterPenaltyFactor.getValue() * GSCost.second;
 }
@@ -803,7 +794,6 @@
   // Note: any gather/scatter is considered as masked.
   Align Alignment = Align(CM->getMemInstAlignment(LoadStore));
   Type *VTy = getWidenedType(LoadStore->getValueType(), VF);
-<<<<<<< HEAD
 
   if (VPInst->getOpcode() == Instruction::Load) {
     if (!CM->TTI.isLegalMaskedGather(VTy, Alignment) ||
@@ -831,35 +821,6 @@
   auto GSInstCost = CM->getLoadStoreCost(
     LoadStore, VF, true /* only need gather/scatter cost */);
 
-=======
-
-  if (VPInst->getOpcode() == Instruction::Load) {
-    if (!CM->TTI.isLegalMaskedGather(VTy, Alignment) ||
-        CM->TTI.forceScalarizeMaskedGather(cast<VectorType>(VTy), Alignment))
-      return LoadStore;
-  }
-  else {
-    if (!CM->TTI.isLegalMaskedScatter(VTy, Alignment) ||
-        CM->TTI.forceScalarizeMaskedScatter(cast<VectorType>(VTy), Alignment))
-      return LoadStore;
-  }
-
-  // Only HW gathers/scatters are expected to reach this code.
-  IsHWGatherScatter = true;
-  return LoadStore;
-}
-
-VPlanCostPair HeuristicGatherScatter::operator()(
-  const VPInstruction *VPInst) const {
-  bool IsHWGatherScatter = true;
-  auto LoadStore = isGatherScatter(IsHWGatherScatter, VPInst, VF, CM);
-  if (!LoadStore)
-    return std::make_pair(0, 0);
-
-  auto GSInstCost = CM->getLoadStoreCost(
-    LoadStore, VF, true /* only need gather/scatter cost */);
-
->>>>>>> ec3077b5
   // TODO:
   // Currently we enable separate handling for i16 types only to reduce
   // other benchmarks impact. Eventually type checks either removed altogether
