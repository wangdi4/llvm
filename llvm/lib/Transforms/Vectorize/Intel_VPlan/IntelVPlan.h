//===- IntelVPlan.h - Represent A Vectorizer Plan -------------------------===//
//
//                     The LLVM Compiler Infrastructure
//
// This file is distributed under the University of Illinois Open Source
// License. See LICENSE.TXT for details.
//
//===----------------------------------------------------------------------===//
//
// This file contains the declarations of the Vectorization Plan base classes:
// 1. Specializations of GraphTraits that allow VPBasicBlock graphs to be treated
//    as proper graphs for generic algorithms;
// 2. VPInstruction and its sub-classes represent instructions contained within
//    VPBasicBlocks;
// 3. The VPlan class holding a candidate for vectorization;
// 4. The VPlanUtils class providing methods for building plans;
// 5. The VPlanPrinter class providing a way to print a plan in dot format.
// These are documented in docs/VectorizationPlan.rst.
//
//===----------------------------------------------------------------------===//

#ifndef LLVM_TRANSFORMS_VECTORIZE_INTEL_VPLAN_INTELVPLAN_H
#define LLVM_TRANSFORMS_VECTORIZE_INTEL_VPLAN_INTELVPLAN_H

#include "IntelVPBasicBlock.h"
#include "IntelVPLoopAnalysis.h"
#include "IntelVPlanAlignmentAnalysis.h"
#include "IntelVPlanDivergenceAnalysis.h"
#include "IntelVPlanExternals.h"
#include "IntelVPlanLoopInfo.h"
#include "IntelVPlanScalVecAnalysis.h"
#include "IntelVPlanValue.h"
#include "IntelVPlanValueTracking.h"
#include "VPlanHIR/IntelVPlanInstructionDataHIR.h"
#include "llvm/ADT/DepthFirstIterator.h"
#include "llvm/ADT/GraphTraits.h"
#include "llvm/ADT/SmallSet.h"
#include "llvm/ADT/ilist.h"
#include "llvm/ADT/ilist_node.h"
#include "llvm/ADT/simple_ilist.h"
#include "llvm/Analysis/Intel_LoopAnalysis/Framework/HIRFramework.h"
#include "llvm/Analysis/Intel_LoopAnalysis/IR/HLGoto.h"
#include "llvm/Analysis/Intel_LoopAnalysis/IR/HLInst.h"
#include "llvm/Analysis/Intel_OptReport/Diag.h"
#include "llvm/Analysis/Intel_OptReport/LoopOptReportBuilder.h"
#include "llvm/Analysis/Intel_VectorVariant.h"
#include "llvm/Analysis/VectorUtils.h"
#include "llvm/IR/IRBuilder.h"
#include "llvm/IR/InstIterator.h"
#include "llvm/IR/IntrinsicsX86.h"
#include "llvm/Support/FormattedStream.h"
#include "llvm/Support/GenericDomTreeConstruction.h"
#include "llvm/Support/raw_ostream.h"
#include <atomic>

namespace llvm {
// The (re)use of existing LoopVectorize classes is subject to future VPlan
// refactoring.
// namespace {
class InnerLoopVectorizer;
class LoopVectorizationLegality;
class LoopInfo;
//}

namespace vpo {
class VPBasicBlock;
class VPlan;
} // namespace vpo

template <> struct ilist_traits<vpo::VPBasicBlock> {
private:
  friend class vpo::VPlan;

  vpo::VPlan *Parent;

  using instr_iterator =
      simple_ilist<vpo::VPBasicBlock, ilist_sentinel_tracking<true>>::iterator;

public:
  void addNodeToList(vpo::VPBasicBlock *VPBB);
  void removeNodeFromList(vpo::VPBasicBlock *VPBB);
  void transferNodesFromList(ilist_traits &FromList, instr_iterator First,
                             instr_iterator Last);
  void deleteNode(vpo::VPBasicBlock *VPBB);
};

namespace loopopt {
class RegDDRef;
class HLLoop;
} // namespace loopopt

namespace vpo {
class SyncDependenceAnalysis;
class VPValue;
class VPOCodeGen;
class VPOCodeGenHIR;
class VPOVectorizationLegality;
class VPDominatorTree;
class VPPostDominatorTree;
#if INTEL_CUSTOMIZATION
// To be later declared as a friend
class VPlanCostModelInterface;
namespace VPlanCostModelHeuristics {
class HeuristicSLP;
} // namespace VPlanCostModelHeuristics
#endif // INTEL_CUSTOMIZATION
class VPlanDivergenceAnalysis;
class VPlanBranchDependenceAnalysis;
class VPValueMapper;
class VPlanMasked;
class VPlanScalarPeel;
class VPRegionLiveOut;

typedef SmallPtrSet<VPValue *, 8> UniformsTy;

// Class names mapping to minimize the diff:
#define InnerLoopVectorizer VPOCodeGen
#define LoopVectorizationLegality VPOVectorizationLegality

struct TripCountInfo;

// This class is used to create all the necessairy analyses that are needed for
// VPlan.
class VPAnalysesFactory {
private:
  ScalarEvolution &SE;
  const Loop *Lp = nullptr;
  DominatorTree *DT = nullptr;
  AssumptionCache *AC = nullptr;
  const DataLayout *DL = nullptr;
  bool IsLLVMIR = false;

public:
  VPAnalysesFactory(ScalarEvolution &SE, Loop *Lp, DominatorTree *DT,
                    AssumptionCache *AC, const DataLayout *DL, bool IsLLVMIR)
      : SE(SE), Lp(Lp), DT(DT), AC(AC), DL(DL), IsLLVMIR(IsLLVMIR) {}

  std::unique_ptr<VPlanScalarEvolution> createVPSE() {
    if (IsLLVMIR) {
      auto &Context = Lp->getHeader()->getContext();
      return std::make_unique<VPlanScalarEvolutionLLVM>(SE, Lp, Context, DL);
    } else
      llvm_unreachable("Unimplemented for HIR path.");
  }

  std::unique_ptr<VPlanValueTracking> createVPVT(VPlanScalarEvolution *VPSE) {
    if (IsLLVMIR) {
      auto *VPSELLVM = static_cast<VPlanScalarEvolutionLLVM *>(VPSE);
      return std::make_unique<VPlanValueTrackingLLVM>(*VPSELLVM, *DL, AC, DT);
    } else
      llvm_unreachable("Unimplemented for HIR path.");
  }

  bool isLLVMIRPath() { return IsLLVMIR; }

  const Loop *getLoop() { return Lp; }
  DominatorTree *getDominatorTree() { return DT; }
  AssumptionCache *getAssumptionCache() { return AC; }
  const DataLayout *getDataLayout() { return DL; }
};

/// Enumeration to uniquely identify various VPlan analyses.
// TODO: Consider introducing an inheritance hierarchy for VPlan analyses i.e. a
// VPAnalysis base class and DA, VLS and SVA inheriting from this base class.
// This enum can be then converted into subclass ID mechanism and virtual
// functionalities like running/clearing analyses will be specialized in the
// derived classes.
enum class VPAnalysisID {
  DA = 0,
  VLS = 1,
  SVA = 2,
  LastVPAnalysis = SVA
};

template <typename ParentTy, typename NodeTy>
ParentTy *getListOwner(ilist_traits<NodeTy> *NodeList) {
  size_t Offset(
      size_t(&((ParentTy *)nullptr->*ParentTy::getSublistAccess(
                                         static_cast<NodeTy *>(nullptr)))));
  using ListTy = ilist<NodeTy, ilist_sentinel_tracking<true>>;
  ListTy *Anchor(static_cast<ListTy *>(NodeList));
  return reinterpret_cast<ParentTy *>(reinterpret_cast<char *>(Anchor) -
                                      Offset);
}

/// In what follows, the term "input IR" refers to code that is fed into the
/// vectorizer whereas the term "output IR" refers to code that is generated by
/// the vectorizer.

/// VPIteration represents a single point in the iteration space of the output
/// (vectorized and/or unrolled) IR loop.
struct VPIteration {
  unsigned Part; ///< in [0..UF)
  unsigned Lane; ///< in [0..VF)
  VPIteration(unsigned Part, unsigned Lane) : Part(Part), Lane(Lane) {}
  VPIteration(unsigned Part) : Part(Part), Lane(ALL_LANES()) {}
  static unsigned ALL_LANES() { return -1; }
};

/// This class is used to enable the VPlan to invoke a method of ILV. This is
/// needed until the method is refactored out of ILV and becomes reusable.
struct VPCallback {
  virtual ~VPCallback() {}
  virtual Value *getOrCreateVectorValues(Value *V, unsigned Part) = 0;
};

/// VPTransformState holds information passed down when "executing" a VPlan,
/// needed for generating the output IR.
struct VPTransformState {
  VPTransformState(unsigned VF, unsigned UF, LoopInfo *LI,
                   class DominatorTree *DT, IRBuilder<> &Builder,
                   InnerLoopVectorizer *ILV, VPCallback &Callback,
                   VPLoopInfo *VPLI)
      : VF(VF), UF(UF), Instance(), LI(LI), DT(DT), Builder(Builder), ILV(ILV),
        Callback(Callback), VPLI(VPLI) {}

  /// The chosen Vectorization and Unroll Factors of the loop being vectorized.
  unsigned VF;
  unsigned UF;

  /// Hold the indices to generate specific scalar instructions. Null indicates
  /// that all instances are to be generated, using either scalar or vector
  /// instructions.
  Optional<VPIteration> Instance;

  struct DataState {
    /// A type for vectorized values in the new loop. Each value from the
    /// original loop, when vectorized, is represented by UF vector values in
    /// the new unrolled loop, where UF is the unroll factor.
    typedef SmallVector<Value *, 2> PerPartValuesTy;

    DenseMap<VPValue *, PerPartValuesTy> PerPartOutput;
  } Data;

  /// Get the generated Value for a given VPValue and a given Part. If such a
  /// Value does not exist by the time this method is called, then this Def
  /// represents Values that are still generated by ILV via ValueMap.
  Value *get(VPValue *Def, unsigned Part) {
    if (Data.PerPartOutput.count(Def))
      return Data.PerPartOutput[Def][Part];
    // Bring the Values from ValueMap.
    return Callback.getOrCreateVectorValues(VPValue2Value[Def], Part);
  }

  /// Set the generated Value for a given VPValue and a given Part.
  void set(VPValue *Def, Value *V, unsigned Part) {
    if (!Data.PerPartOutput.count(Def)) {
      DataState::PerPartValuesTy Entry(UF);
      Data.PerPartOutput[Def] = Entry;
    }
    Data.PerPartOutput[Def][Part] = V;
  }
  /// Hold state information used when constructing the CFG of the output IR,
  /// traversing the VPBasicBlocks and generating corresponding IR BasicBlocks.
  struct CFGState {
    /// The previous VPBasicBlock visited. Initially set to null.
    VPBasicBlock *PrevVPBB = nullptr;
    /// The first VPBasicBlock that will be executed on the vector loop path.
    /// I.e. the first block that can contain vectorized code. The blocks before
    /// it should not contain vector instructions that are used in the vector
    /// loop.
    VPBasicBlock *FirstExecutableVPBB = nullptr;
    /// The previous IR BasicBlock created or used. Initially set to the new
    /// header BasicBlock.
    BasicBlock *PrevBB = nullptr;
    /// The last IR BasicBlock in the output IR. Set to the new latch
    /// BasicBlock, used for placing the newly created BasicBlocks.
    BasicBlock *InsertBefore = nullptr;
    /// A mapping of each VPBasicBlock to the corresponding BasicBlock. In case
    /// of replication, maps the BasicBlock of the last replica created.
    SmallDenseMap<VPBasicBlock *, BasicBlock *> VPBB2IRBB;
    /// A mapping of each VPBasicBlock and the last BasicBlock created for the
    /// same.
    SmallDenseMap<VPBasicBlock *, BasicBlock *> VPBB2IREndBB;
    /// Vector of VPBasicBlocks whose terminator instruction needs to be fixed
    /// up at the end of vector code generation.
    SmallVector<VPBasicBlock *, 8> VPBBsToFix;
  } CFG;

  /// Hold a pointer to LoopInfo to register new basic blocks in the loop.
  class LoopInfo *LI;

  /// Hold a pointer to Dominator Tree to register new basic blocks in the loop.
  class DominatorTree *DT;

  /// Hold a reference to the IRBuilder used to generate output IR code.
  IRBuilder<> &Builder;

  /// Hold a reference to a mapping between VPValues in VPlan and original
  /// Values they correspond to.
  VPValue2ValueTy VPValue2Value;

  /// Hold a pointer to InnerLoopVectorizer to reuse its IR generation methods.
  class InnerLoopVectorizer *ILV;

  VPCallback &Callback;
  VPLoopInfo *VPLI;
};

/// Class to model a single VPlan-level instruction - it may generate a sequence
/// of IR instructions when executed, these instructions would always form a
/// single-def expression as the VPInstruction is also a single def-use vertex.
///
#if INTEL_CUSTOMIZATION
/// For HIR, we classify VPInstructions into 3 sub-types:
///   1) Master VPInstruction: It has underlying HIR data attached and its
///      operands could have been decomposed or not. If so, this VPInstruction
///      is the last one in the UD chain of the group of decomposed
///      VPInstructions. If this VPInstruction or any of its decomposed ones are
///      modified, the HIR will automatically be marked as invalid.
///   2) Decomposed VPInstruction: It's created as a result of decomposing a
///      master VPInstruction. It doesn't have underlying HIR directly attached
///      but it has a pointer to its master VPInstruction holding it. In order
///      to check whether the underlying HIR of a decomposed VPInstruction is
///      valid, its master VPInstruction must be checked.
///   3) New VPInstruction: It's created as a result of a VPlan-to-VPlan
///      transformation, excluding decomposition. It doesn't have underlying HIR
///      or master VPInstruction attached. New VPInstructions also exist in the
///      LLVM-IR path.
///
/// DESIGN PRINCIPLE: access to the underlying IR is forbidden by default. Only
/// the front-end and back-end of VPlan should have access to the underlying IR
/// and be aware of the VPInstruction sub-type (master/decomposed/new)
/// instructions. Some well-delimited VPlan analyses, previous design review
/// approval, may also need to have access to the underlying IR and
/// VPInstruction sub-types to bring analysis information computed on the input
/// IR to VPlan. The remaining VPlan algorithms should process all the
/// VPInstructions ignoring their underlying IR and sub-type. For these
/// reasons, adding new friends to this class must be very well justified.
///
/// DESIGN DECISION: for VPO, we decided to pay the memory and design cost of
/// having LLVM-IR data (Inst) HIR data (MasterData) and their respective
/// interfaces in the same class in favor of minimizing divergence with the
/// community. We know that this is not the best design but creating a
/// VPInstructionHIR sub-class would be complicated because VPInstruction also
/// has sub-classes (VPCmpInst, VPPHINode, etc.) that would need to be
/// replicated under the VPInstructionHIR.
#endif
class VPInstruction : public VPUser,
                      public ilist_node_with_parent<VPInstruction, VPBasicBlock,
                                             ilist_sentinel_tracking<true>> {
  friend class VPBasicBlock;
  friend class VPBranchInst;
  friend class VPBuilder;
  friend class VPlanTTICostModel;
  friend class VPlanCostModelInterface;
  friend class VPlanDivergenceAnalysis;
  friend class VPlanValueTrackingLLVM;
  friend class VPlanVLSAnalysis;
  friend class VPlanVerifier;
  friend class VPOCodeGen;
  friend class VPCloneUtils;
  friend class VPValueMapper;
  friend class VPLoopEntityList;
  friend class VPValue;
  // FIXME: This is only needed to support buggy mixed HIR codegen. Once we
  // retire it and use full VPValue-based codegen, underlying IR copying won't
  // be necessary.
  friend class VPlanPredicator;

  // TODO: Integrate SLP natively into VPlan instead.
  friend class VPlanCostModelHeuristics::HeuristicSLP;
  friend class VPlanIdioms;

#if INTEL_CUSTOMIZATION
  friend class HIRSpecifics;
  friend class VPBuilderHIR;
  friend class VPDecomposerHIR;
  friend class VPlanVLSAnalysisHIR;
  // To get underlying HIRData until we have proper VPType.
  friend class VPVLSClientMemrefHIR;
  friend class VPOCodeGenHIR;
#endif // INTEL_CUSTOMIZATION

  /// Central class to capture and differentiate operator-specific attributes
  /// that are attached to an instruction. All operators in LLVM are mutually
  /// exclusive, hence we use tagged unions to explicitly identify which
  /// specific type of operator flags is currently held.
  struct VPOperatorIRFlags {
  private:
    union {
      FastMathFlags FMF;
      std::bitset<2> OverflowFlags;
      unsigned ExactFlag : 1;
      unsigned NonOperator : 1;
    };

  public:
    // Helpful internal enum to tag current type of VPOperatorIRFlags.
    enum class FlagsKind {
      UnknownOperatorFlags = 0,
      VPFastMathFlags = 1,
      VPOverflowingFlags = 2,
      VPExactFlags = 3,
      NumFlagsKind
    };

    enum class OverflowFlagsKind {
      NSWFlag = 0,
      NUWFlag = 1
    };

    // Default initialize the flags based on kind of operator that this
    // VPInstruction corresponds to (using opcode and type).
    VPOperatorIRFlags(unsigned Opcode, Type *InstTy) {
      switch (getOperatorKind(Opcode, InstTy)) {
      case FlagsKind::VPFastMathFlags:
        FMF = FastMathFlags();
        break;
      case FlagsKind::VPOverflowingFlags:
        OverflowFlags = 0;
        break;
      case FlagsKind::VPExactFlags:
        ExactFlag = 0;
        break;
      case FlagsKind::UnknownOperatorFlags:
        NonOperator = 1;
        break;
      default:
        llvm_unreachable("Not valid FlagsKind.");
      }
    }

    // Utility to find type of operator flags based on given opcode. This switch
    // helps us track the mutual exclusivity of operator flags i.e. one type of
    // instruction cannot have multiple types of operator flags.
    FlagsKind getOperatorKind(unsigned Opcode, Type *InstTy = nullptr) const {
      switch (Opcode) {
      case Instruction::FNeg:
      case Instruction::FAdd:
      case Instruction::FSub:
      case Instruction::FMul:
      case Instruction::FDiv:
      case Instruction::FRem:
      case Instruction::FCmp:
        return FlagsKind::VPFastMathFlags;
      case Instruction::PHI:
      case Instruction::Select:
      case Instruction::Call:
      case VPInstruction::HIRCopy:
      case VPInstruction::ReductionFinal: {
        // Conservatively return UnknownOperatorFlags if instruction type info
        // is not provided for opcode.
        if (!InstTy)
          return FlagsKind::UnknownOperatorFlags;

        while (ArrayType *ArrTy = dyn_cast<ArrayType>(InstTy))
          InstTy = ArrTy->getElementType();

        if (InstTy->isFPOrFPVectorTy())
          return FlagsKind::VPFastMathFlags;

        return FlagsKind::UnknownOperatorFlags;
      }
      case Instruction::Add:
      case Instruction::Sub:
      case Instruction::Mul:
      case Instruction::Shl:
        return FlagsKind::VPOverflowingFlags;
      case Instruction::SDiv:
      case Instruction::UDiv:
      case Instruction::AShr:
      case Instruction::LShr:
        return FlagsKind::VPExactFlags;
      default:
        return FlagsKind::UnknownOperatorFlags;
      }
    }

    // NOTE: Both getValueAsXYZ and setValueAsXYZ assert if they are called on
    // unexpected type of instructions (determined by opcode).

    // Getter and setter for VPFastMathFlags type.
    bool hasValueAsFastMathFlags(unsigned Opcode, Type *InstTy) const {
      return getOperatorKind(Opcode, InstTy) == FlagsKind::VPFastMathFlags;
    }
    FastMathFlags getValueAsFastMathFlags(unsigned Opcode, Type *InstTy) const {
      assert(hasValueAsFastMathFlags(Opcode, InstTy) &&
             "VPInstruction cannot have FastMathFlags.");
      return FMF;
    }
    void setValueAsFastMathFlags(unsigned Opcode, Type *InstTy,
                                 FastMathFlags InFMF) {
      assert(hasValueAsFastMathFlags(Opcode, InstTy) &&
             "VPInstruction cannot have FastMathFlags.");
      FMF = InFMF;
    }

    // Getter and setter for VPOverflowingFlags type.
    bool hasValueAsOverflowingFlags(unsigned Opcode) const {
      return getOperatorKind(Opcode) == FlagsKind::VPOverflowingFlags;
    }
    bool getValueAsOverflowingFlags(unsigned Opcode,
                                    OverflowFlagsKind FlagID) const {
      assert(hasValueAsOverflowingFlags(Opcode) &&
             "VPInstruction cannot have overflowing flags (NSW/NUW).");
      return OverflowFlags[static_cast<unsigned>(FlagID)];
    }
    void setValueAsOverflowingFlags(unsigned Opcode, OverflowFlagsKind FlagID,
                                    bool FlagVal) {
      assert(hasValueAsOverflowingFlags(Opcode) &&
             "VPInstruction cannot have overflowing flags (NSW/NUW).");
      OverflowFlags.set(static_cast<unsigned>(FlagID), FlagVal);
    }

    // Getter and setter for VPExactFlag type.
    bool hasValueAsExactFlag(unsigned Opcode) const {
      return getOperatorKind(Opcode) == FlagsKind::VPExactFlags;
    }
    unsigned getValueAsExactFlag(unsigned Opcode) const {
      assert(hasValueAsExactFlag(Opcode) &&
             "VPInstruction cannot have exact flag.");
      return ExactFlag;
    }
    void setValueAsExactFlag(unsigned Opcode, bool InExactFlag) {
      assert(hasValueAsExactFlag(Opcode) &&
             "VPInstruction cannot have exact flag.");
      ExactFlag = InExactFlag;
    }
  };

public:
  /// VPlan opcodes, extending LLVM IR with idiomatics instructions.
  enum {
    Not = Instruction::OtherOpsEnd + 1,
    Abs,
    AllZeroCheck,
    Pred,
    SMax,
    UMax,
    FMax,
    SMin,
    UMin,
    FMin,
    InductionInit,
    InductionInitStep,
    InductionFinal,
    ReductionInit,
    ReductionFinal,
    AllocatePrivate,
    Subscript,
    Blend,
    HIRCopy, // INTEL
    OrigTripCountCalculation,
    VectorTripCountCalculation,
    ActiveLane,
    ActiveLaneExtract,
    ConstStepVector,
    ScalarPeel,
    ScalarRemainder,
    OrigLiveOut,
    PushVF,
    PopVF,
    PlanAdapter,
    PlanPeelAdapter,
    VLSLoad,
    VLSStore,
    VLSExtract,
    VLSInsert,
    InvSCEVWrapper,
    PrivateFinalCond,
    PrivateFinalCondMem,
    PrivateFinalUncond,    // No special class implemented.
    PrivateFinalUncondMem, // Temporarily needed to avoid memonly private
                           // finalization during CG.
                           // TODO: Remove when non-explicit remainder loop
                           // support is deprecated.
    PrivateFinalArray,
    GeneralMemOptConflict,
    ConflictInsn,
  };

private:
  typedef unsigned char OpcodeTy;
  OpcodeTy Opcode;

  /// Each VPInstruction belongs to a single VPBasicBlock.
  VPBasicBlock *Parent = nullptr;

  // Debug location for this VPInstruction.
  DebugLoc DbgLoc;
  // Hold operator-related metadata attributes attached to this VPInstruction.
  VPOperatorIRFlags OperatorFlags;

  // Hold the underlying HIR information, if any, attached to this
  // VPInstruction.
  HIRSpecificsData HIRData;

protected:
  HIRSpecifics HIR() { return HIRSpecifics(*this); }
  const HIRSpecifics HIR() const { return HIRSpecifics(*this); }

private:
  /// Utility method serving execute(): generates a single instance of the
  /// modeled instruction.
  void generateInstruction(VPTransformState &State, unsigned Part);

  void copyUnderlyingFrom(const VPInstruction &Inst) {
#if INTEL_CUSTOMIZATION
    HIR().cloneFrom(Inst.HIR());
#endif // INTEL_CUSTOMIZATION
    Value *V = Inst.getUnderlyingValue();
    if (V)
      setUnderlyingValue(*V);
    if (!Inst.isUnderlyingIRValid())
      invalidateUnderlyingIR();
  }

  void copyAttributesFrom(const VPInstruction &Inst) {
    DbgLoc = Inst.DbgLoc;
    // Copy other general attributes here when imported.
    OperatorFlags = Inst.OperatorFlags;
  }

protected:
  /// Return the underlying Instruction attached to this VPInstruction. Return
  /// null if there is no Instruction attached. This interface is similar to
  /// getValue() but it hides the cast when we are working with VPInstruction
  /// pointers.
  Instruction *getInstruction() const {
    assert((!getUnderlyingValue() || isa<Instruction>(getUnderlyingValue())) &&
           "Expected Instruction as underlying Value.");
    return cast_or_null<Instruction>(getUnderlyingValue());
  }

#if INTEL_CUSTOMIZATION
  /// Return true if this is a new VPInstruction (i.e., an VPInstruction that is
  /// not coming from the underlying IR.
  bool isNew() const {
    return getUnderlyingValue() == nullptr && !HIR().isSet();
  }
#endif

  virtual VPInstruction *cloneImpl() const {
    VPInstruction *Cloned = new VPInstruction(Opcode, getType(), {});
    for (auto &O : operands()) {
      Cloned->addOperand(O);
    }
    return Cloned;
  }

public:
  VPInstruction(unsigned Opcode, Type *BaseTy, ArrayRef<VPValue *> Operands)
      : VPUser(VPValue::VPInstructionSC, Operands, BaseTy), Opcode(Opcode),
        OperatorFlags(Opcode, BaseTy), HIRData(*this) {
    assert(BaseTy && "BaseTy can't be null!");
  }
  VPInstruction(unsigned Opcode, Type *BaseTy,
                std::initializer_list<VPValue *> Operands)
      : VPUser(VPValue::VPInstructionSC, Operands, BaseTy), Opcode(Opcode),
        OperatorFlags(Opcode, BaseTy), HIRData(*this) {
    assert(BaseTy && "BaseTy can't be null!");
  }

  /// Method to support type inquiry through isa, cast, and dyn_cast.
  static inline bool classof(const VPValue *V) {
    return V->getVPValueID() == VPValue::VPInstructionSC;
  }

  unsigned getOpcode() const { return Opcode; }
  // FIXME: Temporary workaround for TTI problems that make the cost
  // modeling incorrect. The getCMType() returns nullptr in case the underlying
  // instruction is not set and this makes the cost of this instruction
  // undefined (i.e. 0). Non-null return value causes calculation by TTI with
  // incorrect result.
  virtual Type *getCMType() const override;

  // Return true if this VPInstruction represents a cast operation.
  bool isCast() const { return Instruction::isCast(getOpcode()); }

  bool mayHaveSideEffects() const;

  bool isSimpleLoadStore() const {
    if (getOpcode() != Instruction::Load && getOpcode() != Instruction::Store)
      return false;

    // TODO: First-class representation for volatile/atomic property inside
    // VPInstruction.
    if (auto *Underlying = getUnderlyingValue()) {
      if (isa<LoadInst>(Underlying))
        return cast<LoadInst>(Underlying)->isSimple();
      else
        return cast<StoreInst>(Underlying)->isSimple();
    }

    // Load/store without underlying IR or coming from HIR are known to be
    // simple.
    return true;
  }

  const DebugLoc getDebugLocation() const { return DbgLoc; }
  void setDebugLocation(const DebugLoc &Loc) { DbgLoc = Loc; }

  // Utility to populate current VPInstruction's operator flags from
  // llvm::Instruction it was created for.
  void copyOperatorFlagsFrom(const Instruction *Inst) {
    if (auto *OB = dyn_cast<OverflowingBinaryOperator>(Inst)) {
      setHasNoSignedWrap(OB->hasNoSignedWrap());
      setHasNoUnsignedWrap(OB->hasNoUnsignedWrap());
    }
    if (auto *PE = dyn_cast<PossiblyExactOperator>(Inst))
      setIsExact(PE->isExact());
    if (auto *FP = dyn_cast<FPMathOperator>(Inst))
      setFastMathFlags(FP->getFastMathFlags());
    // No other operator flags of interest now for VPlan.
  }

  // Utility to transfer current VPInstruction's operator flags to its
  // corresponding outgoing llvm::Instruction.
  void copyOperatorFlagsTo(Instruction *Inst) {
    if (isa<OverflowingBinaryOperator>(Inst)) {
      Inst->setHasNoSignedWrap(hasNoSignedWrap());
      Inst->setHasNoUnsignedWrap(hasNoUnsignedWrap());
    }
    if (isa<PossiblyExactOperator>(Inst))
      Inst->setIsExact(isExact());
    if (isa<FPMathOperator>(Inst))
      Inst->setFastMathFlags(getFastMathFlags());
  }

  // Getters for operator-specific attributes.
  bool hasFastMathFlags() const {
    return OperatorFlags.hasValueAsFastMathFlags(getOpcode(), getType()) &&
           getFastMathFlags().any();
  }
  FastMathFlags getFastMathFlags() const {
    return OperatorFlags.getValueAsFastMathFlags(getOpcode(), getType());
  }
  bool hasNoSignedWrap() const {
    if (!OperatorFlags.hasValueAsOverflowingFlags(getOpcode()))
      return false;

    return OperatorFlags.getValueAsOverflowingFlags(
        getOpcode(), VPOperatorIRFlags::OverflowFlagsKind::NSWFlag);
  }
  bool hasNoUnsignedWrap() const {
    if (!OperatorFlags.hasValueAsOverflowingFlags(getOpcode()))
      return false;

    return OperatorFlags.getValueAsOverflowingFlags(
        getOpcode(), VPOperatorIRFlags::OverflowFlagsKind::NUWFlag);
  }
  bool isExact() const {
    if (!OperatorFlags.hasValueAsExactFlag(getOpcode()))
      return false;

    return OperatorFlags.getValueAsExactFlag(getOpcode());
  }

  // Setters for operator-specific attributes.
  void setFastMathFlags(FastMathFlags FMF) {
    OperatorFlags.setValueAsFastMathFlags(getOpcode(), getType(), FMF);
  }
  void setHasNoSignedWrap(bool IsNSW) {
    OperatorFlags.setValueAsOverflowingFlags(
        getOpcode(), VPOperatorIRFlags::OverflowFlagsKind::NSWFlag, IsNSW);
  }
  void setHasNoUnsignedWrap(bool IsNUW) {
    OperatorFlags.setValueAsOverflowingFlags(
        getOpcode(), VPOperatorIRFlags::OverflowFlagsKind::NUWFlag, IsNUW);
  }
  void setIsExact(bool IsExact) {
    OperatorFlags.setValueAsExactFlag(getOpcode(), IsExact);
  }

  // ilist should have access to VPInstruction node.
  friend struct ilist_traits<VPInstruction>;
  friend struct ilist_traits<VPBasicBlock>;

  /// \return the VPBasicBlock which this VPInstruction belongs to.
  VPBasicBlock *getParent() { return Parent; }
  const VPBasicBlock *getParent() const { return Parent; }
  void setParent(VPBasicBlock *NewParent) { Parent = NewParent; }

  /// Unlink this instruction from its current basic block and insert it into
  /// the basic block that MovePos lives in, right before MovePos.
  void moveBefore(VPInstruction *MovePos);

  /// Unlink this instruction from its current basic block and insert it into
  /// the basic block that MovePos lives in, right after MovePos.
  void moveAfter(VPInstruction *MovePos);

  /// Unlink this instruction from its current basic block and insert it into
  /// the basic block BB, right before \p I.
  void moveBefore(VPBasicBlock &BB, VPBasicBlock::iterator I);

  /// Generate the instruction.
  /// TODO: We currently execute only per-part unless a specific instance is
  /// provided.
  virtual void execute(VPTransformState &State);
#if INTEL_CUSTOMIZATION
  virtual void executeHIR(VPOCodeGenHIR *CG);
#endif
#if !defined(NDEBUG) || defined(LLVM_ENABLE_DUMP)
  void print(raw_ostream &O) const override;
  void printWithoutAnalyses(raw_ostream &O) const;
  static const char *getOpcodeName(unsigned Opcode);
#endif // !NDEBUG || LLVM_ENABLE_DUMP

  VPInstruction *clone() const {
    VPInstruction *Cloned = cloneImpl();
    Cloned->copyUnderlyingFrom(*this);
    Cloned->copyAttributesFrom(*this);
    return Cloned;
  }

  bool isUnderlyingIRValid() const {
    return IsUnderlyingValueValid || HIR().isValid();
  }

  void invalidateUnderlyingIR() {
    IsUnderlyingValueValid = false;
    // Temporary hook-up to ignore loop induction related instructions during CG
    // by not invalidating them.
    // TODO: Remove this code after VPInduction support is added to HIR CG.
    const loopopt::HLNode *HNode = HIR().getUnderlyingNode();
    if (HNode && isa<loopopt::HLLoop>(HNode))
      return;
    HIR().invalidate();
    // At this point, we don't have a use-case where invalidation of users of
    // instruction is needed. This is because VPInstructions mostly represent
    // r-value of a HLInst and modifying the r-value should not affect l-value
    // temp refs. For stores this was never an issue since store instructions
    // cannot have users. In case of LLVM-IR invalidating an instruction might
    // mean that the underlying bit value is different. If this is the case then
    // invalidation should be propagated to users as well.
  }

};

/// Instruction to set vector factor and unroll factor explicitly.
/// Can uppear in VPlan after cost model. Appears at the beginning of VPlan
/// and is accompanied by VPPopVF in the end of VPlan. The pairing is possible
/// since VPlan is SESE region. This provides possibility to have "inner" VPlans
/// with their own VF inside an outer one.
/// No code generation is expected, CG just updates its internal VF and UF on
/// the fly. The VF-dependent analyses should account this instruction too.
class VPPushVF final : public VPInstruction {
public:
  VPPushVF(LLVMContext *Ctx, unsigned V, unsigned U)
      : VPInstruction(VPInstruction::PushVF, Type::getVoidTy(*Ctx), {}), VF(V),
        UF(U) {}

  unsigned getVF() const { return VF; }
  unsigned getUF() const { return UF; }

  /// Methods for supporting type inquiry through isa, cast, and
  /// dyn_cast:
  static bool classof(const VPInstruction *VPI) {
    return VPI->getOpcode() == VPInstruction::PushVF;
  }
  static bool classof(const VPValue *V) {
    return isa<VPInstruction>(V) && classof(cast<VPInstruction>(V));
  }

#if !defined(NDEBUG) || defined(LLVM_ENABLE_DUMP)
    void printImpl(raw_ostream &OS) const {
      OS << " VF=" << VF << " UF=" << UF;
    }
#endif // !NDEBUG || LLVM_ENABLE_DUMP
protected:
  VPInstruction *cloneImpl() const override {
    llvm_unreachable("not expected to clone");
  }
  unsigned VF;
  unsigned UF;
};

/// Concrete class for comparison. Represents both integers and floats.
class VPCmpInst : public VPInstruction {
public:
  typedef CmpInst::Predicate Predicate;
  /// Create VPCmpInst with its two operands, a pred and a BaseType.
  /// Operands \p LHS and \p RHS must not have conflicting base types.
  VPCmpInst(VPValue *LHS, VPValue *RHS, Predicate Pred)
      : VPInstruction(inferOpcodeFromPredicate(Pred),
                      CmpInst::makeCmpResultType(LHS->getType()),
                      ArrayRef<VPValue *>({LHS, RHS})),
        Pred(Pred) {}

  /// Return the predicate for this instruction
  Predicate getPredicate() const { return Pred; }

  /// Return the predicate as if the operands were swapped.
  Predicate getSwappedPredicate() const {
    return CmpInst::getSwappedPredicate(Pred);
  }

  /// Methods for supporting type inquiry through isa, cast, and
  /// dyn_cast:
  static bool classof(const VPInstruction *VPI) {
    return VPI->getOpcode() == Instruction::ICmp ||
           VPI->getOpcode() == Instruction::FCmp;
  }
  static bool classof(const VPValue *V) {
    return isa<VPInstruction>(V) && classof(cast<VPInstruction>(V));
  }

protected:
  virtual VPCmpInst *cloneImpl() const final {
    return new VPCmpInst(getOperand(0), getOperand(1), getPredicate());
  }

private:
  Predicate Pred;

  // Return the opcode that corresponds to predicate
  unsigned inferOpcodeFromPredicate(Predicate Pred) {
    // Infer Opcode from Pred
    if (CmpInst::isIntPredicate(Pred))
      return Instruction::ICmp;
    if (CmpInst::isFPPredicate(Pred))
      return Instruction::FCmp;
    llvm_unreachable("Integer/Float predicate expected");
  }
};

/// Concrete class to represent branch instruction in VPlan.
class VPBranchInst : public VPInstruction {
public:
  /// Construct empty branch instruction with no successors
  /// (e.g. for the latest block in CFG).
  explicit VPBranchInst(Type *BaseTy)
      : VPInstruction(Instruction::Br, BaseTy, {}) {}

  /// Construct branch instruction with one successor.
  explicit VPBranchInst(VPBasicBlock *Succ)
      : VPInstruction(Instruction::Br,
                      Type::getVoidTy(Succ->getType()->getContext()), {Succ}) {
  }

  /// Construct branch instruction with two successors and a condition bit.
  explicit VPBranchInst(VPBasicBlock *IfTrue, VPBasicBlock *IfFalse,
                        VPValue *Cond)
      : VPInstruction(Instruction::Br,
                      Type::getVoidTy(IfTrue->getType()->getContext()),
                      {IfTrue, IfFalse, Cond}) {}

  /// Returns underlying HLGoto node if any or nullptr otherwise.
  const loopopt::HLGoto *getHLGoto() const {
    loopopt::HLNode *Node = HIR().getUnderlyingNode();
    if (!Node)
      return nullptr;
    return cast<loopopt::HLGoto>(Node);
  }

#if !defined(NDEBUG) || defined(LLVM_ENABLE_DUMP)
  void printImpl(raw_ostream &O) const;
#endif // !NDEBUG || LLVM_ENABLE_DUMP

  static inline bool classof(const VPInstruction *VPI) {
    return VPI->getOpcode() == Instruction::Br;
  }
  static bool classof(const VPValue *U) {
    return isa<VPInstruction>(U) && classof(cast<VPInstruction>(U));
  }

  /// Iterators and types to access Successors of terminator's
  /// parent VPBasicBlock.
  inline operand_iterator succ_begin() { return op_begin(); }
  inline operand_iterator succ_end() {
    // CondBit is expected to be last operand of VPBranchInst (if available)
    return isConditional() ? std::prev(op_end()) : op_end();
  }
  inline const_operand_iterator succ_begin() const { return op_begin(); }
  inline const_operand_iterator succ_end() const {
    return const_cast<VPBranchInst *>(this)->succ_end();
  }

  /// Successors range.
  const_operand_range successors() const {
    return make_range(succ_begin(), succ_end());
  }

  /// Returns the certain successor.
  VPBasicBlock *getSuccessor(unsigned idx) const {
    assert(idx < getNumSuccessors() && "Successor # out of range for Branch!");
    return cast<VPBasicBlock>(getOperand(idx));
  }

  /// Replaces the certain successor
  /// (the successor with specified index should already exist).
  void setSuccessor(unsigned idx, VPBasicBlock *NewSucc) {
    assert(idx < getNumSuccessors() && "Successor # out of range for Branch!");
    assert(NewSucc && "Successor can't be null");
    setOperand(idx, NewSucc);
  }

  /// Returns successors total count.
  size_t getNumSuccessors() const {
    return std::distance(succ_begin(), succ_end());
  }

  /// Returns true in case if the branch is conditional.
  bool isConditional() const { return getNumOperands() == 3; }

  /// Returns the condition bit selecting the successor.
  VPValue *getCondition() const {
    assert(isConditional() &&
           "Can't return condition for the unconditional branch");
    return getOperand(getNumOperands() - 1);
  }

  /// Set the condition bit.
  void setCondition(VPValue *Cond) {
    assert(isConditional() &&
           "Setting CondBit for unconditional instruction is prohibited");
    assert(Cond && "Condition can't be nullptr");
    setOperand(getNumOperands() - 1, Cond);
  }

protected:
  virtual VPBranchInst *cloneImpl() const final {
    VPBranchInst *Cloned = new VPBranchInst(getType());
    for (unsigned i = 0; i < getNumOperands(); i++)
      Cloned->addOperand(getOperand(i));
    return Cloned;
  }
};

/// Concrete class for blending instruction. Was previously represented as
/// VPPHINode with Blend = true.
class VPBlendInst : public VPInstruction {
public:
  explicit VPBlendInst(Type *BaseTy)
      : VPInstruction(VPInstruction::Blend, BaseTy, ArrayRef<VPValue *>()) {}

  /// Return number of incoming values. For blend, this is the number of
  /// operands / 2 because both the incoming value and block-predicate are
  /// added as operands.
  unsigned getNumIncomingValues(void) const { return getNumOperands() / 2; }

  /// Return incoming value at stride 2 Idx.
  VPValue *getIncomingValue(const unsigned Idx) const {
    assert(Idx < getNumIncomingValues() &&
           "Idx outside range of incoming values");
    return getOperand(Idx*2);
  }

  /// Return incoming block-predicate at stride 2 Idx.
  VPValue *getIncomingPredicate(const unsigned Idx) const {
    assert(Idx < getNumIncomingValues() &&
           "Idx outside range of incoming values");
    return getOperand(Idx*2+1);
  }

  /// Add operands of incoming value and block-predicate to the end of the
  /// blend operand list. If \p Plan is provided and \p BlockPred is nullptr,
  /// the "true" will be used as the predicate.
  void addIncoming(VPValue *IncomingVal, VPValue *BlockPred, VPlan *Plan = nullptr);

#if !defined(NDEBUG) || defined(LLVM_ENABLE_DUMP)
  void printImpl(raw_ostream &O) const;
#endif // !NDEBUG || LLVM_ENABLE_DUMP

  // Method to support type inquiry through isa, cast, and dyn_cast.
  static inline bool classof(const VPInstruction *V) {
    return V->getOpcode() == VPInstruction::Blend;
  }

  // Method to support type inquiry through isa, cast, and dyn_cast.
  static inline bool classof(const VPValue *V) {
    return isa<VPInstruction>(V) && classof(cast<VPInstruction>(V));
  }

protected:
  /// Create new Blend and copy original incoming values to the newly created
  /// Blend. Caller is responsible to replace these values with what is
  /// needed.
  virtual VPBlendInst *cloneImpl() const override {
    VPBlendInst *Cloned = new VPBlendInst(getType());
    for (unsigned I = 0, E = getNumIncomingValues(); I != E; ++I)
      Cloned->addIncoming(getIncomingValue(I), getIncomingPredicate(I));
    return Cloned;
  }
};

/// Concrete class for PHI instruction.
class VPPHINode : public VPInstruction {
  friend class VPlanCFGMerger;

  SmallVector<VPBasicBlock *, 2> VPBBUsers;
  unsigned MergeId = VPExternalUse::UndefMergeId;

  VPPHINode(unsigned Id, Type *BaseTy)
      : VPInstruction(Instruction::PHI, BaseTy, ArrayRef<VPValue *>()),
        MergeId(Id) {}

public:
  using vpblock_iterator = SmallVectorImpl<VPBasicBlock *>::iterator;
  using const_vpblock_iterator =
      SmallVectorImpl<VPBasicBlock *>::const_iterator;

  explicit VPPHINode(Type *BaseTy)
      : VPInstruction(Instruction::PHI, BaseTy, ArrayRef<VPValue *>()) {}

  vpblock_iterator block_begin(void) { return VPBBUsers.begin(); }

  vpblock_iterator block_end(void) { return VPBBUsers.end(); }

  const_vpblock_iterator block_begin(void) const {
    return VPBBUsers.begin();
  }

  const_vpblock_iterator block_end(void) const {
    return VPBBUsers.end();
  }

  iterator_range<vpblock_iterator> blocks(void) {
    return make_range(block_begin(), block_end());
  }

  iterator_range<const_vpblock_iterator> blocks(void) const {
    return make_range(block_begin(), block_end());
  }

  operand_range incoming_values(void) { return operands(); }
  const_operand_range incoming_values(void) const { return operands(); }

  /// Return number of incoming values.
  unsigned getNumIncomingValues(void) const { return getNumOperands(); }

  /// Return VPValue that corresponds to Idx'th incomming VPBasicBlock.
  VPValue *getIncomingValue(const unsigned Idx) const { return getOperand(Idx); }

  /// Return VPValue that corresponds to incomming VPBB.
  VPValue *getIncomingValue(const VPBasicBlock *VPBB) const {
    auto Idx = getBlockIndexOrNone(VPBB);
    assert(Idx && "Cannot find value for a given BB.");
    return getIncomingValue(Idx.getValue());
  }

  void setIncomingValue(const unsigned Idx, VPValue *Value) {
    assert(Value && "Value must not be null.");
    setOperand(Idx, Value);
  }

  /// Set the incoming value for a specific basic block.
  void setIncomingValue(VPBasicBlock *VPBB, VPValue *Value) {
    assert(Value && VPBB && "Value and VPBB must not be null.");
    auto Idx = getBlockIndex(VPBB);
    assert(Idx >= 0 && "VPBB should have a valid index.");
    setIncomingValue(Idx, Value);
  }

  /// Add an incoming value to the end of the PHI list
  void addIncoming(VPValue *Value, VPBasicBlock *BB) {
    assert(Value && "Value must not be null.");
    assert(BB && "Block must not be null.");
    addOperand(Value);
    VPBBUsers.push_back(BB);
  }

  /// Return incoming basic block number \p Idx.
  VPBasicBlock *getIncomingBlock(const unsigned Idx) const {
    return VPBBUsers[Idx];
  }

  /// Return incoming basic block corresponding to \p Value.
  VPBasicBlock *getIncomingBlock(const VPValue *Value) const {
    auto It = llvm::find(make_range(op_begin(), op_end()), Value);
    return getIncomingBlock(std::distance(op_begin(), It));
  }

  /// Set incoming basic block as \p Block corresponding to basic block number
  /// \p Idx.
  void setIncomingBlock(const unsigned Idx, VPBasicBlock *BB) {
    assert(BB && "VPPHI node got a null basic block");
    VPBBUsers[Idx] = BB;
  }

  /// Remove a block from the phi node.
  void removeIncomingValue(const VPBasicBlock *BB) {
    unsigned Idx = getBlockIndex(BB);
    assert(Idx <= VPBBUsers.size() && "Index is out of range");
    auto it = VPBBUsers.begin();
    std::advance(it, Idx);
    VPBBUsers.erase(it);
    removeOperand(Idx);
  }

  void clear() {
    int NumOps = getNumIncomingValues();
    for (int Idx = 0; Idx < NumOps; ++Idx)
      removeOperand(NumOps - 1 - Idx);
    VPBBUsers.clear();
  }

  /// Return index for a given \p Block.
  int getBlockIndex(const VPBasicBlock *BB) const {
    auto It = llvm::find(make_range(block_begin(), block_end()), BB);
    if (It != block_end())
      return std::distance(block_begin(), It);
    return -1;
  }

  /// Return Optional index for a given basic block \p Block.
  Optional<unsigned> getBlockIndexOrNone(const VPBasicBlock *BB) const {
    int Idx = getBlockIndex(BB);
    return Idx != -1 ? Optional<unsigned>(Idx) : None;
  }

  // Method to support type inquiry through isa, cast, and dyn_cast.
  static inline bool classof(const VPInstruction *V) {
    return V->getOpcode() == Instruction::PHI;
  }

  // Method to support type inquiry through isa, cast, and dyn_cast.
  static inline bool classof(const VPValue *V) {
    return isa<VPInstruction>(V) && classof(cast<VPInstruction>(V));
  }

  /// Checks whether the specified PHI node always merges together the same
  /// value, assuming that undefs result in the same value as non-undefs.
  /// Adapted from the LLVM-source PHINode::hasConstantOrUndefValue().
  bool hasConstantOrUndefValue() const {
    VPValue *ConstantValue = nullptr;
    for (int I = 0, E = getNumIncomingValues(); I != E; ++I) {
      VPValue *Incoming = getIncomingValue(I);
      const VPConstant *ConstOp = dyn_cast<VPConstant>(Incoming);
      bool IsUndef = ConstOp && isa<UndefValue>(ConstOp->getConstant());
      if (Incoming != this && !IsUndef) {
        if (ConstantValue && ConstantValue != Incoming)
          return false;
        ConstantValue = Incoming;
      }
    }
    return true;
  }

  unsigned getMergeId() const { return MergeId; }

protected:
  /// Create new PHINode and copy original incoming values to the newly created
  /// PHINode. Caller is responsible to replace these values with what is
  /// needed.
  virtual VPPHINode *cloneImpl() const final {
    VPPHINode *Cloned = new VPPHINode(getType());
    for (unsigned i = 0, e = getNumIncomingValues(); i != e; ++i) {
      Cloned->addIncoming(getIncomingValue(i), getIncomingBlock(i));
    }
    return Cloned;
  }
};

/// Concrete class to represent GEP instruction in VPlan.
class VPGEPInstruction : public VPInstruction {
  friend class VPlanVerifier;

private:
  bool InBounds;
  /// SourceElementType/ResultElementType have the same meaning as for
  /// llvm::GetElementPtrInst and are needed to make opaque pointers work as
  /// that type is used for calculating the offsets.
  Type *SourceElementType;
  // It could be recomputed on demand using the SourceElementType and indices,
  // but it's easier to just store it here (and that follows the
  // llvm::GetElementPtrInst's approach).
  Type *ResultElementType;

public:
  /// Default constructor for VPGEPInstruction. The default value for \p
  /// InBounds is false.
  //
  // Technically, we could have computed ResultElementType from
  // SourceElementType/indices list. However, there are existing inconsistencies
  // (e.g. SOA geps), so delay the auto-deduction it untill those issues are
  // fixed.
  VPGEPInstruction(Type *SourceElementType, Type *ResultElementType,
                   Type *BaseTy, VPValue *Ptr, ArrayRef<VPValue *> IdxList,
                   bool InBounds = false)
      : VPInstruction(Instruction::GetElementPtr, BaseTy, {}),
        InBounds(InBounds), SourceElementType(SourceElementType),
        ResultElementType(ResultElementType) {
    assert(Ptr && "Base pointer operand of GEP cannot be null.");
    // Base pointer should be the first operand of GEP followed by index
    // operands
    assert(!getNumOperands() &&
           "GEP instruction already has operands before base pointer.");
    addOperand(Ptr);
    for (auto Idx : IdxList)
      addOperand(Idx);
    assert(cast<PointerType>(getOperand(0)->getType()->getScalarType())
               ->isOpaqueOrPointeeTypeMatches(SourceElementType) &&
           "SourceElemenType doesn't match non-opaque pointer base!");
    assert(cast<PointerType>(getType()->getScalarType())
               ->isOpaqueOrPointeeTypeMatches(ResultElementType) &&
           "ResultElementType doesn't match non-opaque result ponter!");
  }

  /// Setter and getter functions for InBounds.
  void setIsInBounds(bool IsInBounds) { InBounds = IsInBounds; }
  bool isInBounds() const { return InBounds; }

  /// Get the base pointer operand of given VPGEPInstruction.
  VPValue *getPointerOperand() const { return getOperand(0); }

  Type *getSourceElementType() const { return SourceElementType; }
  Type *getResultElementType() const { return ResultElementType; }

  /// Check if pointer operand is opaque.
  ///
  /// Temporary helper method to reduce boilerplate code. We should delete it
  /// after transition to opaque ptrs is finished.
  bool isOpaque() const {
    return cast<PointerType>(getPointerOperand()->getType()->getScalarType())
        ->isOpaque();
  }

  /// Methods for supporting type inquiry through isa, cast and dyn_cast:
  static bool classof(const VPInstruction *VPI) {
    return VPI->getOpcode() == Instruction::GetElementPtr;
  }

  static bool classof(const VPValue *V) {
    return isa<VPInstruction>(V) && classof(cast<VPInstruction>(V));
  }

  // Iterators to access indices.
  inline decltype(auto) idx_begin() { return op_begin() + 1; }
  inline decltype(auto) idx_begin() const { return op_begin() + 1; }
  inline decltype(auto) idx_end() { return op_end(); }
  inline decltype(auto) idx_end() const { return op_end(); }

  inline decltype(auto) indices() {
    return make_range(idx_begin(), idx_end());
  }

  inline decltype(auto) indices() const {
    return make_range(idx_begin(), idx_end());
  }

protected:
  virtual VPGEPInstruction *cloneImpl() const final {
    VPGEPInstruction *Cloned =
        new VPGEPInstruction(SourceElementType, ResultElementType, getType(),
                             getOperand(0), {}, isInBounds());
    for (auto *O : make_range(op_begin()+1, op_end())) {
      Cloned->addOperand(O);
    }
    return Cloned;
  }
};

/// Concrete class to represent a single or multi-dimensional array access
/// implemented using llvm.intel.subscript intrinsic calls in VPlan.
// Consider the following two examples:
//
// 1. Single-dimension access
//
//    If the incoming IR contains:
//    %0 = llvm.intel.subscript...(i8 %Rank, i32 %Lower, i32 %Stride,
//                                 i32* %Base, i32 %Idx)
//      (or)
//    %0 = @(%Base)[%Idx]
//
//    The corresponding VPSubscriptInst in VPlan looks like:
//    i32* %vp0 = subscript i32* %Base, i32 %Lower, i32 %Stride, i32 %Idx
//
//    where,
//     getRank(0) = %Rank
//     getLower(0) = %Lower
//     getStride(0) = %Stride
//     getIndex(0) = %Idx
//
// 2. Combined multi-dimensional access
//
//    If the incoming IR contains:
//    %0 = llvm.intel.subscript...(i8 1, i32 %L1, i32 %S1, i32* %Base, i32 %I1)
//    %1 = llvm.intel.subscript...(i8 0, i32 %L0, i32 %S0, i32* %0, i32 %I0)
//      (or)
//    %1 = @(%Base)[%I1][%I0]
//
//    The corresponding VPSubscriptInst in VPlan for combined access looks like:
//    i32* %vp1 = subscript i32* %Base, i32 %L1, i32 %S1, i32 %I1,
//                                      i32 %L0, i32 %S0, i32 %I0
//
//    where,
//     getRank(1) = 1
//     getLower(1) = %L1
//     getStride(1) = %S1
//     getIndex(1) = %I1
//    and,
//     getRank(0) = 0
//     getLower(0) = %L0
//     getStride(0) = %S0
//     getIndex(0) = %I0
class VPSubscriptInst final : public VPInstruction {
public:
  using DimStructOffsetsMapTy = DenseMap<unsigned, SmallVector<unsigned, 4>>;
  using DimTypeMapTy = DenseMap<unsigned, Type *>;

private:
  bool InBounds = false;
  // TODO: Below SmallVectors are currently assuming that dimensions are added
  // in a fixed order i.e. outer-most dimension to inner-most dimension. To
  // support flexibility in this ordering, DenseMaps will be needed. For
  // example, for a 3-dimensional array access, Ranks = < 2, 1, 0 >.
  SmallVector<unsigned, 4> Ranks;
  // Struct offsets associated with each dimension of this array access. For
  // example, incoming HIR contains:
  // %1 = @(%Base)[%I1].0.1[%I2].0[%I3]
  //
  // then the map below will have following entries:
  // Dim  --->  Offsets
  //  2         {0, 1}
  //  1          {0}
  //  0          {}
  //
  // NOTE: This information is needed only if the subscript instruction
  // is created via HIR-path. For LLVM-IR path the map will always be empty.
  DimStructOffsetsMapTy DimStructOffsets;
  // Type associated with each dimension of this array access. For example,
  // incoming HIR contains:
  // %1 = (@arr)[0:0:4096([1024 x i32]*:0)][0:i1:4([1024 x i32]:1024)]
  //
  // then the map below will have following entries:
  // Dim  --->     Type
  //  1         [1024 x i32]*
  //  0         [1024 x i32]
  //
  // NOTE: This information is needed only if the subscript instruction
  // is created via HIR-path. For LLVM-IR path the map will always be empty.
  DimTypeMapTy DimTypes;

  /// Add a new dimension to represent the array access for this subscript
  /// instruction.
  void addDimension(unsigned Rank, VPValue *Lower, VPValue *Stride,
                    VPValue *Index) {
    if (Ranks.size() > 0) {
      assert(Rank == Ranks.back() - 1 &&
             "Dimension is being added in out-of-order fashion.");
    }
    assert(getNumOperands() > 0 &&
           "Dimension is being added without base pointer.");
    Ranks.push_back(Rank);
    addOperand(Lower);
    addOperand(Stride);
    addOperand(Index);
  }

  unsigned getDimensionArrayIndex(unsigned Dim) const {
    assert(Dim < getNumDimensions() && "Invalid dimension.");
    unsigned Idx = getNumDimensions() - 1 - Dim;
    return Idx;
  }

  /// Explicit copy constructor to copy the operand list, Ranks and struct
  /// offsets map.
  VPSubscriptInst(const VPSubscriptInst &Other)
      : VPInstruction(VPInstruction::Subscript, Other.getType(), {}) {
    for (auto *Op : Other.operands())
      addOperand(Op);
    InBounds = Other.InBounds;
    Ranks = Other.Ranks;
    DimStructOffsets = Other.DimStructOffsets;
    DimTypes = Other.DimTypes;
  }

public:
  /// Constructor to allow clients to create a VPSubscriptInst with a single
  /// dimension only. Type of the instruction will be same as the type of the
  /// base pointer operand.
  VPSubscriptInst(Type *BaseTy, unsigned Rank, VPValue *Lower, VPValue *Stride,
                  VPValue *Base, VPValue *Index)
      : VPInstruction(VPInstruction::Subscript, BaseTy,
                      {Base, Lower, Stride, Index}) {
    Ranks.push_back(Rank);
  }

  /// Constructor to create a VPSubscriptInst that represents a combined
  /// multi-dimensional array access. The fields are expected to be ordered from
  /// highest-dimension to lowest-dimension.
  VPSubscriptInst(Type *BaseTy, unsigned NumDims, ArrayRef<VPValue *> Lowers,
                  ArrayRef<VPValue *> Strides, VPValue *Base,
                  ArrayRef<VPValue *> Indices)
      : VPInstruction(VPInstruction::Subscript, BaseTy, {Base}) {
    assert((Lowers.size() == NumDims && Strides.size() == NumDims &&
            Indices.size() == NumDims) &&
           "Inconsistent parameters for multi-dimensional subscript access.");
    for (unsigned I = 0; I < NumDims; ++I) {
      unsigned Rank = NumDims - 1 - I;
      addDimension(Rank, Lowers[I], Strides[I], Indices[I]);
    }
  }

  /// Constructor to create a VPSubscriptInst that represents a combined
  /// multi-dimensional array access when each dimension has corresponding
  /// struct offsets and the dimension's associated type information is also
  /// available. The fields are expected to be ordered from highest-dimension to
  /// lowest-dimension.
  VPSubscriptInst(Type *BaseTy, unsigned NumDims, ArrayRef<VPValue *> Lowers,
                  ArrayRef<VPValue *> Strides, VPValue *Base,
                  ArrayRef<VPValue *> Indices,
                  DimStructOffsetsMapTy StructOffsets, DimTypeMapTy Types)
      : VPSubscriptInst(BaseTy, NumDims, Lowers, Strides, Base, Indices) {
    DimStructOffsets = std::move(StructOffsets);
    DimTypes = std::move(Types);
  }

  /// Setter and getter functions for InBounds.
  void setIsInBounds(bool IsInBounds) { InBounds = IsInBounds; }
  bool isInBounds() const { return InBounds; }

  /// Get trailing struct offsets for given dimension.
  ArrayRef<unsigned> getStructOffsets(unsigned Dim) const {
    auto Iter = DimStructOffsets.find(Dim);
    if (Iter != DimStructOffsets.end())
      return Iter->second;
    return ArrayRef<unsigned>(None);
  }
  /// Get type associated for given dimension.
  Type *getDimensionType(unsigned Dim) const {
    auto Iter = DimTypes.find(Dim);
    assert(Iter != DimTypes.end() &&
           "Type information not found for dimension.");
    return Iter->second;
  }

  /// Get number of dimensions associated with this array access.
  unsigned getNumDimensions() const { return Ranks.size(); }

  /// Get the rank for given dimension. For multi-dimensional accesses this
  /// should be trivial as Dimension == Rank.
  unsigned getRank(unsigned Dim) const {
    return Ranks[getDimensionArrayIndex(Dim)];
  }
  /// Get the lower bound of index for given dimension.
  VPValue *getLower(unsigned Dim) const {
    unsigned OpIdx = (getDimensionArrayIndex(Dim) * 3) + 1;
    return getOperand(OpIdx);
  }
  /// Get the stride of access for given dimension.
  VPValue *getStride(unsigned Dim) const {
    unsigned OpIdx = (getDimensionArrayIndex(Dim) * 3) + 2;
    return getOperand(OpIdx);
  }
  /// Get the base pointer operand.
  VPValue *getPointerOperand() const { return getOperand(0); }
  /// Get the index operand for given dimension.
  VPValue *getIndex(unsigned Dim) const {
    unsigned OpIdx = (getDimensionArrayIndex(Dim) * 3) + 3;
    return getOperand(OpIdx);
  }

  /// Methods for supporting type inquiry through isa, cast and dyn_cast:
  static bool classof(const VPInstruction *VPI) {
    return VPI->getOpcode() == VPInstruction::Subscript;
  }

  static bool classof(const VPValue *V) {
    return isa<VPInstruction>(V) && classof(cast<VPInstruction>(V));
  }

protected:
  virtual VPSubscriptInst *cloneImpl() const override {
    VPSubscriptInst *Cloned = new VPSubscriptInst(*this);
    return Cloned;
  }
};

/// Concrete class to represent load/store instruction in VPlan.
class VPLoadStoreInst : public VPInstruction {
public:
  using MDNodesTy = SmallVector<std::pair<unsigned, MDNode *>, 6>;

  VPLoadStoreInst(unsigned Opcode, Type *Ty, ArrayRef<VPValue *> Operands)
      : VPInstruction(Opcode, Ty, Operands) {
    assert((Opcode == Instruction::Load || Opcode == Instruction::Store) &&
           "Invalid opcode for load/store instruction.");
  }

  void setAlignment(Align Align) { Alignment = Align; }
  Align getAlignment() const { return Alignment; }

  void setOrdering(AtomicOrdering AO) { Ordering = AO; }
  AtomicOrdering getOrdering() const { return Ordering; }
  bool isAtomic() const { return Ordering != AtomicOrdering::NotAtomic; }

  void setVolatile(bool V) { IsVolatile = V; }
  bool isVolatile() const { return IsVolatile; }

  void setSyncScopeID(SyncScope::ID S) { SSID = S; }
  SyncScope::ID getSyncScopeID() const { return SSID; }

  void setAddressSCEV(VPlanSCEV *Expr) {
    assert(!AddressSCEV && "AddressSCEV has been set already");
    AddressSCEV = Expr;
  }
  VPlanSCEV *getAddressSCEV() const { return AddressSCEV; }

  bool isSimple() const { return !isAtomic() && !isVolatile(); }

  void setMetadata(unsigned KindID, MDNode *MD) {
    auto Iter = find_if(MDs, [KindID](auto &P) -> bool {
      return P.first == KindID;
    });
    if (Iter != MDs.end())
      Iter->second = MD;
    else
      MDs.push_back(std::make_pair(KindID, MD));
  }

  MDNode *getMetadata(unsigned KindID) const {
    auto Iter = find_if(MDs, [KindID](auto &P) -> bool {
      return P.first == KindID;
    });
    return (Iter != MDs.end()) ? Iter->second : nullptr;
  }

  // Get all alias analysis related metadata attached to the incoming
  // instruction.
  void getAAMetadata(AAMDNodes &AANodes) const {
    AANodes.TBAA = getMetadata(LLVMContext::MD_tbaa);
    AANodes.TBAAStruct = getMetadata(LLVMContext::MD_tbaa_struct);
    AANodes.Scope = getMetadata(LLVMContext::MD_alias_scope);
    AANodes.NoAlias = getMetadata(LLVMContext::MD_noalias);
  }

  // Get the HIR memory reference corresponding to the value being loaded
  // or value being stored into.
  const loopopt::RegDDRef *getHIRMemoryRef() const {
    if (!HIR().getUnderlyingNode())
      return nullptr;

    auto *OpHIR = cast<VPBlob>(HIR().getOperandHIR());
    auto *RDDR = cast<loopopt::RegDDRef>(OpHIR->getBlob());
    if (!RDDR->hasGEPInfo()) {
      // This corresponds to a standalone load instruction.
      auto *HInst = cast<loopopt::HLInst>(HIR().getUnderlyingNode());
      assert(isa<LoadInst>(HInst->getLLVMInstruction()) &&
             "Expected standalone load HLInst.");
      RDDR = HInst->getRvalDDRef();
    }
    assert(RDDR && RDDR->hasGEPInfo() &&
           "Invalid RegDDRef attached to load/store instruction.");
    return RDDR;
  }

  // Use underlying IR knowledge to access metadata attached to the incoming
  // instruction.
  void readUnderlyingMetadata(const loopopt::RegDDRef *RDDR = nullptr) {
    assert(MDs.empty() && "Underlying metadata was already read");
    if (auto *IRLoadStore = dyn_cast_or_null<Instruction>(getInstruction())) {
      IRLoadStore->getAllMetadataOtherThanDebugLoc(MDs);
<<<<<<< HEAD
    else if (HIR().getUnderlyingNode()) {
      const loopopt::RegDDRef *RDDR = getHIRMemoryRef();
      assert(RDDR && "Value should not be nullptr!");
      RDDR->getAllMetadataOtherThanDebugLoc(MDs);
=======
      return;
>>>>>>> 130e135d
    }
    if (!RDDR && HIR().getUnderlyingNode()) {
      RDDR = getHIRMemoryRef();
      assert(RDDR && "Value should not be nullptr!");
    }
    if (RDDR)
      RDDR->getAllMetadataOtherThanDebugLoc(MDs);
  }

  unsigned getPointerOperandIndex() const {
    if (getOpcode() == Instruction::Load)
      return 0;
    assert(getOpcode() == Instruction::Store && "Unknown LoadStore opcode");
    return 1;
  }

  VPValue *getPointerOperand() const {
    return getOperand(getPointerOperandIndex());
  }
  /// Get type of the pointer operand. Note that it might be either PointerType
  /// or VectorType.
  Type *getPointerOperandType() const { return getPointerOperand()->getType(); }
  /// Get address space of the pointer operand.
  unsigned getPointerAddressSpace() const {
    return cast<PointerType>(getPointerOperandType()->getScalarType())
        ->getAddressSpace();
  }

  Type *getValueType() const {
    if (getOpcode() == Instruction::Load)
      return getType();
    return getOperand(0)->getType();
  }

  /// Methods for supporting type inquiry through isa, cast and dyn_cast:
  static bool classof(const VPInstruction *VPI) {
    return VPI->getOpcode() == Instruction::Load ||
           VPI->getOpcode() == Instruction::Store;
  }

  static bool classof(const VPValue *V) {
    return isa<VPInstruction>(V) && classof(cast<VPInstruction>(V));
  }

#if !defined(NDEBUG) || defined(LLVM_ENABLE_DUMP)
  void printDetails(raw_ostream &O) const {
    unsigned Alignment = getAlignment().value();
    O << "    Align: " << Alignment << "\n";
    O << "    Ordering: " << static_cast<unsigned>(getOrdering())
      << ", Volatile: " << isVolatile()
      << ", SSID: " << static_cast<unsigned>(getSyncScopeID()) << "\n";
    if (!MDs.empty()) {
      O << "    NonDbgMDs -\n";
      for (auto MDPair : MDs) {
        O << "      ";
        MDPair.second->print(O);
        O << "\n";
      }
    }
  }
#endif // !NDEBUG || LLVM_ENABLE_DUMP

  virtual VPLoadStoreInst *cloneImpl() const override {
    SmallVector<VPValue *, 2> Ops;
    for (auto &O : operands())
      Ops.push_back(O);
    VPLoadStoreInst *Cloned = new VPLoadStoreInst(getOpcode(), getType(), Ops);
    Cloned->setAlignment(getAlignment());
    Cloned->setOrdering(getOrdering());
    Cloned->setVolatile(isVolatile());
    Cloned->setSyncScopeID(getSyncScopeID());
    Cloned->MDs = MDs;
    // AddressSCEV cannot be propagated to the Cloned VPlan. VPlanSCEV may refer
    // to VPInstructions, therefore it cannot be used in a different VPlan.
    // AddressSCEVs in the cloned VPlan are recomputed after a new VPSE instance
    // is assigned to the cloned VPlan.
    return Cloned;
  }

private:
  // Captures alignment of underlying access.
  Align Alignment;
  AtomicOrdering Ordering = AtomicOrdering::NotAtomic;
  bool IsVolatile = false;
  SyncScope::ID SSID = SyncScope::SingleThread;
  VPlanSCEV *AddressSCEV = nullptr; //< VPlanSCEV for pointer operand
  MDNodesTy MDs;
};

/// Concrete class to represent copy instruction semantics in VPlan constructed
/// for HIR input.
class VPHIRCopyInst : public VPInstruction {
private:
  // Represents an ID that this copy instruction is tagged with. This is
  // needed to identify all copies that are created during SSA deconstruction of
  // a single VPPHINode.
  int OriginPhiId = -1;

public:
  VPHIRCopyInst(VPValue *CopyFrom)
      : VPInstruction(VPInstruction::HIRCopy, CopyFrom->getType(), {CopyFrom}) {
  }

  /// Setter/getter for OriginPhiId.
  int getOriginPhiId() const { return OriginPhiId; }
  void setOriginPhiId(int Id) { OriginPhiId = Id; }

  /// Methods for supporting type inquiry through isa, cast and dyn_cast:
  static bool classof(const VPInstruction *VPI) {
    return VPI->getOpcode() == VPInstruction::HIRCopy;
  }

  static bool classof(const VPValue *V) {
    return isa<VPInstruction>(V) && classof(cast<VPInstruction>(V));
  }

protected:
  virtual VPHIRCopyInst *cloneImpl() const override {
    VPHIRCopyInst *Cloned = new VPHIRCopyInst(getOperand(0));
    Cloned->setOriginPhiId(getOriginPhiId());
    return Cloned;
  }
};

/// Concrete class to represent Call instruction in VPlan.
class VPCallInstruction : public VPInstruction {
private:
  /// Data structure to record specific vectorization properties for a call
  /// instruction.
  struct CallVecProperties {
    unsigned VF = 0;
    VectorVariant *MatchedVecVariant = nullptr;
    unsigned MatchedVecVariantIndex = 0;
    Optional<StringRef> VectorLibraryFn = None;
    Intrinsic::ID VectorIntrinsic = Intrinsic::not_intrinsic;
    unsigned PumpFactor = 1;
    // Specifies if masked version of a vector variant should be used to
    // vectorize the unmasked call (using all-true mask).
    unsigned UseMaskedForUnmasked : 1;

#if !defined(NDEBUG) || defined(LLVM_ENABLE_DUMP)
    void printImpl(raw_ostream &OS) const {
      std::string VecVariantName =
          MatchedVecVariant != nullptr ? MatchedVecVariant->toString() : "None";
      OS << "  VecVariant: " << VecVariantName << "\n";
      OS << "  VecVariantIndex: " << MatchedVecVariantIndex << "\n";
      OS << "  VecIntrinsic: " << Intrinsic::getBaseName(VectorIntrinsic)
         << "\n";
      OS << "  UseMaskForUnmasked: " << UseMaskedForUnmasked << "\n";
      OS << "  VecLibFn: " << VectorLibraryFn << "\n";
      OS << "  PumpFactor: " << PumpFactor << "\n";
    }
#endif // !NDEBUG || LLVM_ENABLE_DUMP
  } VecProperties;

  enum class CallVecScenarios {
    Undefined,
    // Vectorize call using appropriate vector library function.
    LibraryFunc,
    // Vectorize call using matching SIMD vector variant.
    VectorVariant,
    // Trivially vectorizable call using vector intrinsics.
    TrivialVectorIntrinsic,
    // Specifies if call should be emulated with serialization i.e. appropriate
    // scalar call for each vector lane. Serialization is done today in VPlan
    // for indirect calls and non-vectorizable function calls (functions with no
    // vector library equivalent or matching vector variants).
    Serialization,
    // Specifies if call must not be widened in outgoing vector code based on
    // its -
    // A) underlying attributes. For example, DPC++ kernel uniform calls
    // (function attribute "kernel-uniform-call"), memory fences, prefetch
    // intrinsics with scalar-only semantics.
    // B) uniformity of operands when used in deterministic function calls with
    // no side-effects.
    DoNotWiden,
    // Use associated vector-variants but ignore the mask at the call side - the
    // purpose is to "switch" vectorization dimension and the callee is expected
    // to start with all-ones mask. No pumping is allowed here as well and the
    // inability to match vector-variant isn't expected.
    UnmaskedWiden
  };

  /// Tracks the decision taken on how to vectorize this VPCallInst for given
  /// VF.
  CallVecScenarios VecScenario = CallVecScenarios::Undefined;

  const CallInst *OrigCall;

public:
  using CallVecScenariosTy = CallVecScenarios;

  VPCallInstruction(VPValue *CalledValue, ArrayRef<VPValue *> ArgList,
                    const CallInst *OrigCall)
      : VPInstruction(Instruction::Call, OrigCall->getType(), ArgList),
        OrigCall(OrigCall) {
    assert(OrigCall &&
           "VPlan trying to create a new VPCall without underlying Call.");
    assert(CalledValue && "Call instruction does not have CalledValue");
    // Add called value to end of operand list for def-use chain.
    addOperand(CalledValue);
    resetVecScenario(0 /*Initial VF*/);
    // Check if Call should not be strictly widened i.e. not (re-)vectorized or
    // serialized.
    if (OrigCall->hasFnAttr("kernel-uniform-call"))
      VecScenario = CallVecScenarios::DoNotWiden;

    if (OrigCall->hasFnAttr("unmasked"))
      VecScenario = CallVecScenarios::UnmaskedWiden;
  }

  // Alternate constructor to create VPCall without any underlying CallInst, for
  // example - constructor/destructor calls for non-POD private memory.
  VPCallInstruction(VPValue *Callee, ArrayRef<VPValue *> ArgList,
                    Type *CallType)
      : VPInstruction(Instruction::Call, CallType, ArgList), OrigCall(nullptr) {
    assert(Callee && "Call instruction does not have Callee");
    // Add called value to end of operand list for def-use chain.
    addOperand(Callee);
    resetVecScenario(0 /*Initial VF*/);
  }

  VPCallInstruction(FunctionCallee Callee, ArrayRef<VPValue *> ArgList,
                    VPlan *Plan);

  /// Helper utility to access underlying CallInst corresponding to this
  /// VPCallInstruction. The utility works for both LLVM-IR and HIR paths.
  /// Returns nullptr if VPCall has no underlying CallInst.
  const CallInst *getUnderlyingCallInst() const {
    if (auto *IRCall = dyn_cast_or_null<CallInst>(getInstruction()))
      return IRCall;
    else if (auto *HIRCall = HIR().getUnderlyingNode()) {
      auto *IRCall = cast<loopopt::HLInst>(HIRCall)->getCallInst();
      assert (IRCall && "Underlying call instruction expected here.");
      return IRCall;
    } else
      return nullptr;
  }

  /// Helper function to access CalledValue (last operand).
  VPValue *getCalledValue() const { return *(op_end() - 1); }

  /// Getter to return called function for this Call instruction. Returns
  /// nullptr for indirect calls.
  Function *getCalledFunction() const {
    if (auto *Func = dyn_cast<VPConstant>(getCalledValue()))
      return cast<Function>(Func->getConstant());

    // Indirect call.
    return nullptr;
  }

  /// Getter for called function's calling convention.
  CallingConv::ID getOrigCallingConv() const {
    if (const CallInst *Call = getUnderlyingCallInst())
      return Call->getCallingConv();
    Function *F = getCalledFunction();
    assert(F && "F is indirect call");
    return F->getCallingConv();
  }

  /// Getter for original call's tail call attribute.
  bool isOrigTailCall() const {
    if (const CallInst *Call = getUnderlyingCallInst())
      return Call->isTailCall();
    return false;
  }

  // Getter for original call's callsite attributes. If underlying call is
  // absent, then return empty AttributesList.
  AttributeList getOrigCallAttrs() const {
    if (const CallInst *Call = getUnderlyingCallInst())
      return Call->getAttributes();
    return {};
  }

  // Some helpful getters based on underlying call's attributes.
  bool isKernelCallOnce() const {
    return getOrigCallAttrs().hasFnAttribute("kernel-call-once");
  }
  bool isOCLVecUniformReturn() const {
    return getOrigCallAttrs().hasFnAttribute("opencl-vec-uniform-return");
  }
  bool isKernelUniformCall() const {
    return getOrigCallAttrs().hasFnAttribute("kernel-uniform-call");
  }

  /// Return \p true if this call is a lifetime_start/end intrinsic call.
  bool isLifetimeStartOrEndIntrinsic() const {
    return isIntrinsicFromList(
        {Intrinsic::lifetime_start, Intrinsic::lifetime_end});
  }

  /// Return \p true if this call is a intrinsic from the given list \p
  /// IntrinsicsList.
  bool isIntrinsicFromList(ArrayRef<Intrinsic::ID> IntrinsicsList) const {
    if (auto *F = getCalledFunction())
      return F->isIntrinsic() &&
             llvm::find(IntrinsicsList, F->getIntrinsicID()) !=
                 IntrinsicsList.end();
    return false;
  }

  /// Clear decision that was last computed for this call, and reset to initial
  /// state (Undef scenario) for new VF.
  void resetVecScenario(unsigned NewVF) {
    // Record VF for which new vectorization scenario and properties will be
    // recorded.
    VecProperties.VF = NewVF;

    // If call does not have any underlying IR, then it was emitted by
    // intermediate VPlan transforms. Don't try to reset any decisions as the
    // transform has specialized knowledge on how to handle these calls.
    if (getUnderlyingCallInst() == nullptr)
      return;

    // DoNotWiden is used for kernel uniform calls and for uniform calls without
    // side-effects today i.e. the property is not VF-dependent. Hence it need
    // not be reset here.
    if (VecScenario == CallVecScenarios::DoNotWiden)
      return;

    if (VecScenario != CallVecScenarios::UnmaskedWiden) {
      // UnmaskedWiden needs the resets below (mainly the MatchedVecvariant),
      // but the scenario itself is set in stone.
      VecScenario = CallVecScenarios::Undefined;
    }

    VecProperties.MatchedVecVariant = nullptr;
    VecProperties.MatchedVecVariantIndex = 0;
    VecProperties.VectorLibraryFn = None;
    VecProperties.VectorIntrinsic = Intrinsic::not_intrinsic;
    VecProperties.PumpFactor = 1;
    VecProperties.UseMaskedForUnmasked = 0;
  }

  /// Setter functions for different possible states of VecScenario.

  // Serialization.
  void setShouldBeSerialized() {
    assert(VecScenario == CallVecScenarios::Undefined &&
           "Inconsistent scenario update.");
    if (isKernelCallOnce())
      report_fatal_error(
          "Calls with kernel-call-once attributes cannot be serialized.");
    VecScenario = CallVecScenarios::Serialization;
  }

  // Vectorization using vector library functions (like SVML).
  void setVectorizeWithLibraryFn(StringRef VecLibFn, unsigned PumpFactor = 1) {
    assert(!VecLibFn.empty() && "Invalid VecLibFn.");
    assert(VecScenario == CallVecScenarios::Undefined &&
           "Inconsistent scenario update.");
    assert(PumpFactor == 1 || !isKernelCallOnce() &&
                                  "Pumped vectorization of a kernel "
                                  "called-once function is not allowed.");
    VecScenario = CallVecScenarios::LibraryFunc;
    VecProperties.VectorLibraryFn = VecLibFn;
    VecProperties.PumpFactor = PumpFactor;
  }

  // Unmasked widening - the scenario itself is immutable, but some data is
  // VF-dependent.
  void setUnmaskedVectorVariant(std::unique_ptr<VectorVariant> &VecVariant,
                                unsigned VecVariantIndex) {
    assert(VecVariant && "Can't set null vector variant.");
    assert(VecScenario == CallVecScenarios::UnmaskedWiden &&
           "Inconsistent scenario update.");
    VecProperties.MatchedVecVariant = VecVariant.release();
    VecProperties.MatchedVecVariantIndex = VecVariantIndex;
  }

  // Vectorization using SIMD vector variant.
  void setVectorizeWithVectorVariant(std::unique_ptr<VectorVariant> &VecVariant,
                                     unsigned VecVariantIndex,
                                     bool UseMaskedForUnmasked = false,
                                     unsigned PumpFactor = 1) {
    assert(VecVariant && "Can't set null vector variant.");
    assert(VecScenario == CallVecScenarios::Undefined &&
           "Inconsistent scenario update.");
    assert(PumpFactor == 1 || !isKernelCallOnce() &&
                                  "Pumped vectorization of a kernel "
                                  "called-once function is not allowed.");
    VecScenario = CallVecScenarios::VectorVariant;
    VecProperties.MatchedVecVariant = VecVariant.release();
    VecProperties.MatchedVecVariantIndex = VecVariantIndex;
    VecProperties.UseMaskedForUnmasked = UseMaskedForUnmasked;
    VecProperties.PumpFactor = PumpFactor;
  }

  // Trivially vectorizable calls using intrinsics.
  void setVectorizeWithIntrinsic(Intrinsic::ID VectorInrinID) {
    assert(VecScenario == CallVecScenarios::Undefined &&
           "Inconsistent scenario update.");
    VecScenario = CallVecScenarios::TrivialVectorIntrinsic;
    VecProperties.VectorIntrinsic = VectorInrinID;
  }

  // Call should not be widened in outgoing IR.
  void setShouldNotBeWidened() {
    assert(VecScenario == CallVecScenarios::Undefined &&
           "Inconsistent scenario update.");
    VecScenario = CallVecScenarios::DoNotWiden;
  }

  /// Get decision about how call will be handled by vectorizer.
  CallVecScenariosTy getVectorizationScenario() const { return VecScenario; }
  /// Get VF for which decision was last recorded.
  unsigned getVFForScenario() const { return VecProperties.VF; }
  /// Getter for vector library function.
  StringRef getVectorLibraryFunc() const {
    assert(VecScenario == CallVecScenarios::LibraryFunc &&
           "Can't get VectorLibraryFn for mismatched scenario.");
    return VecProperties.VectorLibraryFn.getValue();
  }
  /// Getters for matched vector variant.
  const VectorVariant *getVectorVariant() const {
    assert((VecScenario == CallVecScenarios::VectorVariant ||
            VecScenario == CallVecScenarios::UnmaskedWiden) &&
           "Can't get VectorVariant for mismatched scenario.");
    return VecProperties.MatchedVecVariant;
  }
  unsigned getVectorVariantIndex() const {
    return VecProperties.MatchedVecVariantIndex;
  }
  bool shouldUseMaskedVariantForUnmasked() const {
    assert(VecScenario == CallVecScenarios::VectorVariant &&
           "Can't get VectorVariant for mismatched scenario.");
    return VecProperties.UseMaskedForUnmasked;
  }
  /// Getter for pump factor.
  unsigned getPumpFactor() const {
    if (VecProperties.PumpFactor > 1) {
      // TODO: Extend to allow vector-variant pumping in future.
      assert(VecScenario == CallVecScenarios::LibraryFunc &&
             "Only vectorized calls can be pumped multi-way.");
      assert(!isKernelCallOnce() &&
             "Calls with kernel-call-once cannot be pumped.");
    }
    return VecProperties.PumpFactor;
  }
  /// Getter for vector intrinsic.
  Intrinsic::ID getVectorIntrinsic() const {
    assert(VecScenario == CallVecScenarios::TrivialVectorIntrinsic &&
           "Can't get VectorIntrinsic for mismatched scenario.");
    return VecProperties.VectorIntrinsic;
  }
  std::string getVectorIntrinName() const {
    Intrinsic::ID VecID = getVectorIntrinsic();
    if (VecID == Intrinsic::not_intrinsic)
      return Intrinsic::getName(VecID).str();

    assert(!getType()->isVoidTy() && "Expected non-void function");
    unsigned VF = getVFForScenario();
    if (VF == 0)
      return Intrinsic::getBaseName(VecID).str();

    SmallVector<Type *, 1> TysForName;
    TysForName.push_back(getWidenedType(getType(), VF));
    Function *F = getCalledFunction();
    assert(F && "Indirect calls not expected here.");
    return Intrinsic::getName(VecID, TysForName, F->getParent());
  }

  /// Call argument list size.
  unsigned getNumArgOperands() const {
    assert(getNumOperands() != 0 && "Invalid VPCallInstruction.");
    return getNumOperands() - 1;
  }

  /// Call arguments operand ranges.
  operand_range arg_operands(void) {
    return make_range(op_begin(), op_end() - 1);
  }
  const_operand_range arg_operands(void) const {
    return make_range(op_begin(), op_end() - 1);
  }

#if !defined(NDEBUG) || defined(LLVM_ENABLE_DUMP)
  void printImpl(raw_ostream &O) const;

  void dumpVecProperties(raw_ostream &OS) const {
    OS << "For VF=" << VecProperties.VF << "\n";
    OS << "  Decision: ";
    switch (VecScenario) {
    case CallVecScenarios::LibraryFunc:
      OS << "LibraryFunc";
      break;
    case CallVecScenarios::VectorVariant:
      OS << "VectorVariant";
      break;
    case CallVecScenarios::TrivialVectorIntrinsic:
      OS << "TrivialVectorIntrinsic";
      break;
    case CallVecScenarios::Serialization:
      OS << "Serialize";
      break;
    case CallVecScenarios::DoNotWiden:
      OS << "DoNotWiden";
      break;
    default:
      llvm_unreachable("Unexpected VecScenario.");
    }
    OS << "\n";
    VecProperties.printImpl(OS);
    OS << "\n";
  }
#endif // !NDEBUG || LLVM_ENABLE_DUMP

  /// Methods for supporting type inquiry through isa, cast and dyn_cast:
  static bool classof(const VPInstruction *VPI) {
    return VPI->getOpcode() == Instruction::Call;
  }

  static bool classof(const VPValue *V) {
    return isa<VPInstruction>(V) && classof(cast<VPInstruction>(V));
  }

  VPValue *getArgOperand(unsigned i) const {
    assert(i < getNumArgOperands() && "Out of bounds!");
    return getOperand(i);
  }

  bool isIntelIndirectCall() const {
    Function *F = getCalledFunction();
    if (F)
      return F->getName().startswith("__intel_indirect_call");
    return false;
  }

  const CallInst *getOriginalCall() const { return OrigCall; }

protected:
  virtual VPCallInstruction *cloneImpl() const final {
    VPCallInstruction *Cloned = new VPCallInstruction(
        getCalledValue(), ArrayRef<VPValue *>(op_begin(), op_end() - 1),
        getUnderlyingCallInst() /* Clone gets same underlying Call */);
    Cloned->VecScenario = VecScenario;
    Cloned->VecProperties = VecProperties;
    return Cloned;
  }
};

// VPInstruction to initialize vector for induction variable.
// It's initialized depending on the binary operation,
// For +/-   : broadcast(start) + step*{0, 1,..,VL -1}
// For */div : broadcast(start) * pow(step,{0, 1,..,VL -1})
// Other binary operations are not induction-compatible.
class VPInductionInit : public VPInstruction {
public:
  VPInductionInit(VPValue *Start, VPValue *Step, VPValue *StartVal,
                  VPValue *EndVal, unsigned Opc)
      : VPInstruction(VPInstruction::InductionInit, Start->getType(),
                      {Start, Step}),
        BinOpcode(Opc), StartVal(StartVal), EndVal(EndVal) {}

  // Method to support type inquiry through isa, cast, and dyn_cast.
  static inline bool classof(const VPInstruction *V) {
    return V->getOpcode() == VPInstruction::InductionInit;
  }

  // Method to support type inquiry through isa, cast, and dyn_cast.
  static inline bool classof(const VPValue *V) {
    return isa<VPInstruction>(V) && classof(cast<VPInstruction>(V));
  }

  unsigned getBinOpcode() const { return BinOpcode; }

  VPValue *getStep() const { return getOperand(1); }
  VPValue *getStartValueOperand() const { return getOperand(0); }

  // Replaces start value with the \p newVal
  void replaceStartValue(VPValue *NewVal) {
    assert(NewVal && "Unexpected null start value");
    assert(NewVal->getType() == getStartValueOperand()->getType() &&
           "Inconsistent operand type");
    setOperand(0, NewVal);
  }

  // This is function added to have a consistent interface with
  // VPReductionInit, for an easier templatization of some code.
  bool usesStartValue() const {return true;}

  // Return lower/upper value ranges for the induction.
  VPValue *getStartVal() const { return StartVal; }
  VPValue *getEndVal() const { return EndVal; }

#if !defined(NDEBUG) || defined(LLVM_ENABLE_DUMP)
  void printDetails(raw_ostream &O) const {
    O << ", StartVal: ";
    if (auto *StartVal = cast<const VPInductionInit>(this)->getStartVal())
      StartVal->printAsOperand(O);
    else
      O << "?";
    O << ", EndVal: ";
    if (auto *EndVal = cast<const VPInductionInit>(this)->getEndVal())
      EndVal->printAsOperand(O);
    else
      O << "?";
  }
#endif // !NDEBUG || LLVM_ENABLE_DUMP
protected:
  // Clones VPinductionInit.
  virtual VPInductionInit *cloneImpl() const final {
    return new VPInductionInit(getOperand(0), getOperand(1), StartVal,
                               EndVal, getBinOpcode());
  }

private:
  unsigned BinOpcode;
  VPValue *StartVal;
  VPValue *EndVal;
};

// VPInstruction to initialize vector for induction step.
// It's initialized depending on the binary operation,
// For +/-   : broadcast(step*VL)
// For */div : broadcast(pow(step,VL))
// Other binary operations are not induction-compatible.
class VPInductionInitStep : public VPInstruction {
public:
  VPInductionInitStep(VPValue *Step, Instruction::BinaryOps Opcode)
      : VPInstruction(VPInstruction::InductionInitStep, Step->getType(),
                      {Step}),
        BinOpcode(Opcode) {}

  // Method to support type inquiry through isa, cast, and dyn_cast.
  static inline bool classof(const VPInstruction *V) {
    return V->getOpcode() == VPInstruction::InductionInitStep;
  }

  // Method to support type inquiry through isa, cast, and dyn_cast.
  static inline bool classof(const VPValue *V) {
    return isa<VPInstruction>(V) && classof(cast<VPInstruction>(V));
  }
  Instruction::BinaryOps getBinOpcode() const { return BinOpcode; }

protected:
  // Clones VPInductionInistStep.
  virtual VPInductionInitStep *cloneImpl() const final {
    return new VPInductionInitStep(getOperand(0), getBinOpcode());
  }

private:
  Instruction::BinaryOps BinOpcode = Instruction::BinaryOpsEnd;
};

// VPInstruction for induction last value calculation.
// It's calculated depending on the binary operation,
// For +/-   : lv = start OP step*count
// For */div : lv = start OP pow(step, count)
// Other binary operations are not induction-compatible.
//
// We should choose the optimal way for that - probably, for mul/div we should
// prefer scalar calculations in the loop body or extraction from the final
// vector.
class VPInductionFinal : public VPInstruction {
public:
  /// Constructor to extract last lane (for */div).
  VPInductionFinal(VPValue *InducVec)
      : VPInstruction(VPInstruction::InductionFinal, InducVec->getType(),
                      {InducVec}) {}

  /// Constructor to calculate using close-form (start+step*rounded_tc). The
  /// rounded trip count is known at code generation.
  VPInductionFinal(VPValue *Start, VPValue *Step, Instruction::BinaryOps Opcode)
      : VPInstruction(VPInstruction::InductionFinal, Start->getType(),
                      {Start, Step}),
        BinOpcode(Opcode) {}

  /// Return operand that corresponds to the reducing value.
  VPValue *getInductionOperand() const {
    assert(getNumOperands() == 1 && "Incorrect operand request");
    return getOperand(0);
  }

  /// Return operand that corresponds to the start value.
  VPValue *getInitOperand() const {
    assert(getNumOperands() == 2 && "Incorrect operand request");
    return getOperand(0);
  }

  /// Return operand that corresponds to the step value.
  VPValue *getStepOperand() const {
    assert(getNumOperands() == 2 && "Incorrect operand request");
    return getOperand(1);
  }

  bool isLastValPreIncrement() const { return LastValPreIncrement; }
  void setLastValPreIncrement(bool V) { LastValPreIncrement = V; }

  // Method to support type inquiry through isa, cast, and dyn_cast.
  static inline bool classof(const VPInstruction *V) {
    return V->getOpcode() == VPInstruction::InductionFinal;
  }

  // Method to support type inquiry through isa, cast, and dyn_cast.
  static inline bool classof(const VPValue *V) {
    return isa<VPInstruction>(V) && classof(cast<VPInstruction>(V));
  }

  Instruction::BinaryOps getBinOpcode() const { return BinOpcode; }

  /// Return true if start value is used in induction last value calculation.
  bool usesStartValue() const { return false; }

  // Replaces start value with the \p newVal
  void replaceStartValue(VPValue *NewVal) {
    llvm_unreachable("unsupported replacement");
  }

protected:
  // Clones VPInductionFinal.
  virtual VPInductionFinal *cloneImpl() const final {
    if (getNumOperands() == 1)
      return new VPInductionFinal(getInductionOperand());
    else if (getNumOperands() == 2)
      return new VPInductionFinal(getInitOperand(), getStepOperand(),
                                  getBinOpcode());
    else
      llvm_unreachable("Too many operands.");
  }

private:
  // Tracks if induction's last value is computed before increment.
  bool LastValPreIncrement = false;
  Instruction::BinaryOps BinOpcode = Instruction::BinaryOpsEnd;
};

// VPInstruction for reduction initialization.
// It can be done in two ways and should be aligned with last value
// calculation  The first way is just broadcast(identity), the second one is
// to calculate vector of {start_value, identity,...,identity}. The second way
// is acceptable for some reductions (+,-,*) and allows eliminating one scalar
// operation during last value calculation. Though, that is ineffective for
// multiplication, while for summation the movd/movq x86 instructions
// perfectly fit this way.
class VPReductionInit : public VPInstruction {
public:
  VPReductionInit(VPValue *Identity, bool UseStart)
      : VPInstruction(VPInstruction::ReductionInit, Identity->getType(),
                      {Identity}), UsesStartValue(UseStart) {}

  VPReductionInit(VPValue *Identity, VPValue *StartValue)
      : VPInstruction(VPInstruction::ReductionInit, Identity->getType(),
                      {Identity, StartValue}), UsesStartValue(true) {}

  /// Return operand that corresponds to the indentity value.
  VPValue *getIdentityOperand() const { return getOperand(0);}

  /// Return operand that corresponds to the start value. Can be nullptr for
  /// optimized reduce.
  VPValue *getStartValueOperand() const {
    return getNumOperands() > 1 ? getOperand(1)
                                : (UsesStartValue ? getOperand(0) : nullptr);
  }

  /// Return true if start value is used in reduction initialization. E.g.
  /// min/max reductions use the start value as identity.
  bool usesStartValue() const { return UsesStartValue; }

  /// Replaces start value with the \p newV
  void replaceStartValue(VPValue *NewVal) {
    assert(usesStartValue() && NewVal && "Can't replace start value");
    assert(NewVal->getType() == getStartValueOperand()->getType() &&
           "Inconsistent operand type");
    unsigned Ind = getNumOperands() - 1;
    // Can't use replaceUsesOfWith() due to two operands can have same value.
    setOperand(Ind, NewVal);
  }

  // Method to support type inquiry through isa, cast, and dyn_cast.
  static inline bool classof(const VPInstruction *V) {
    return V->getOpcode() == VPInstruction::ReductionInit;
  }

  // Method to support type inquiry through isa, cast, and dyn_cast.
  static inline bool classof(const VPValue *V) {
    return isa<VPInstruction>(V) && classof(cast<VPInstruction>(V));
  }

protected:
  // Clones VPReductionInit.
  virtual VPReductionInit *cloneImpl() const final {
    if (getNumOperands() == 1)
      return new VPReductionInit(getIdentityOperand(), UsesStartValue);
    else if (getNumOperands() == 2)
      return new VPReductionInit(getIdentityOperand(), getStartValueOperand());
    else
      llvm_unreachable("Too many operands.");
  }

private:
  bool UsesStartValue;
};

// VPInstruction for reduction last value calculation.
// It's calculated depending on the binary operation. A general sequence
// is generated:
// v_tmp = shuffle(value,m1) // v_tmp contains the upper half of value
// v_tmp = value OP v_tmp;
// v_tmp2 = shuffle(v_tmp, m2) // v_tmp2 contains the upper half of v_tmp1
// v_tmp2 = v_tmp1 OP v_tmp2;
// ...
// res = (is_minmax || optimized_plus) ? vtmp_N : start OP vtp_N;
// (For minmax and optimized summation (see VPReductionInit) we don't
// need operation in the last step.)
//
// A special way is required for min/max+index reductions. The index
// part of the reduction has a link to the main, min/max, part and code
// generation for it requires two values of the main part, the last vector
// value and the last scalar value. They can be accesses having a link
// to the main instruction, which is passed as an additional argument to
// the index part.
//
class VPReductionFinal : public VPInstruction {
public:
  /// General constructor
  VPReductionFinal(unsigned BinOp, VPValue *ReducVec, VPValue *StartValue,
                   bool Sign)
      : VPInstruction(VPInstruction::ReductionFinal, ReducVec->getType(),
                      {ReducVec, StartValue}),
        BinOpcode(BinOp), Signed(Sign), IsLinearIndex(false) {}

  /// Constructor for optimized summation
  VPReductionFinal(unsigned BinOp, VPValue *ReducVec)
      : VPInstruction(VPInstruction::ReductionFinal, ReducVec->getType(),
                      {ReducVec}),
        BinOpcode(BinOp), Signed(false), IsLinearIndex(false) {}

  /// Constructor for index part of min/max+index reduction.
  VPReductionFinal(unsigned BinOp, VPValue *ReducVec, VPValue *ParentExit,
                   VPReductionFinal *ParentFinal, bool Sign)
      : VPInstruction(VPInstruction::ReductionFinal, ReducVec->getType(),
                      {ReducVec, ParentExit, ParentFinal}),
        BinOpcode(BinOp), Signed(Sign), IsLinearIndex(false) {}

  // Method to support type inquiry through isa, cast, and dyn_cast.
  static inline bool classof(const VPInstruction *V) {
    return V->getOpcode() == VPInstruction::ReductionFinal;
  }

  // Method to support type inquiry through isa, cast, and dyn_cast.
  static inline bool classof(const VPValue *V) {
    return isa<VPInstruction>(V) && classof(cast<VPInstruction>(V));
  }

  unsigned getBinOpcode() const { return BinOpcode; }

  bool isSigned() const { return Signed; }

  /// Return operand that corresponds to the reducing value.
  VPValue *getReducingOperand() const { return getOperand(0);}

  /// Return operand that corresponds to the start value. Can be nullptr for
  /// optimized reduce.
  VPValue *getStartValueOperand() const {
    return getNumOperands() == 2 ? getOperand(1) : nullptr;
  }

  /// Return operand that corrresponds to min/max parent vector value.
  VPValue *getParentExitValOperand() const {
    return getNumOperands() == 3 ? getOperand(1) : nullptr;
  }

  /// Return operand that corrresponds to min/max parent final value.
  VPValue *getParentFinalValOperand() const {
    return getNumOperands() == 3 ? getOperand(2) : nullptr;
  }

  /// Return true if this instruction is for last value calculation of an index
  /// part of min/max+index idiom.
  bool isMinMaxIndex() const {
    return getParentExitValOperand() != nullptr;
  }

  /// Return true if the instruction uses start value to calculate last value.
  bool usesStartValue() const { return getStartValueOperand() != nullptr; }

  /// Replaces start value with the \p newV
  void replaceStartValue(VPValue *NewVal) {
    assert(usesStartValue() && NewVal && "Can't replace start value");
    assert(NewVal->getType() == getStartValueOperand()->getType() &&
           "Inconsistent operand type");
    replaceUsesOfWith(getStartValueOperand(), NewVal, false);
  }

  /// Return ID of the corresponding reduce intrinsic.
  Intrinsic::ID getVectorReduceIntrinsic() const {
    switch (BinOpcode) {
    case Instruction::Add:
    case Instruction::Sub:
      return Intrinsic::vector_reduce_add;
    case Instruction::FAdd:
    case Instruction::FSub:
      return Intrinsic::vector_reduce_fadd;
    case Instruction::Mul:
      return Intrinsic::vector_reduce_mul;
    case Instruction::FMul:
      return Intrinsic::vector_reduce_fmul;
    case Instruction::And:
      return Intrinsic::vector_reduce_and;
    case Instruction::Or:
      return Intrinsic::vector_reduce_or;
    case Instruction::Xor:
      return Intrinsic::vector_reduce_xor;
    case VPInstruction::UMin:
      return Intrinsic::vector_reduce_umin;
    case VPInstruction::SMin:
      return Intrinsic::vector_reduce_smin;
    case VPInstruction::UMax:
      return Intrinsic::vector_reduce_umax;
    case VPInstruction::SMax:
      return Intrinsic::vector_reduce_smax;
    case VPInstruction::FMax:
      return Intrinsic::vector_reduce_fmax;
    case VPInstruction::FMin:
      return Intrinsic::vector_reduce_fmin;
    default:
      llvm_unreachable("Vector reduction opcode not supported.");
    }
  }

  bool isLinearIndex() const { return IsLinearIndex; }
  void setIsLinearIndex() { IsLinearIndex = true; }

protected:
  // Clones VPReductionFinal.
  virtual VPReductionFinal *cloneImpl() const final {
    if (isMinMaxIndex())
      return new VPReductionFinal(
          getBinOpcode(), getReducingOperand(), getParentExitValOperand(),
          cast<VPReductionFinal>(getParentFinalValOperand()), isSigned());
    else if (getStartValueOperand() == nullptr)
      return new VPReductionFinal(getBinOpcode(), getReducingOperand());
    else
      return new VPReductionFinal(getBinOpcode(), getReducingOperand(),
                                  getStartValueOperand(), isSigned());
  }

private:
  unsigned BinOpcode;
  bool Signed;
  bool IsLinearIndex;
};

/// Concrete class for representing a vector of steps of arithmetic progression.
class VPConstStepVector : public VPInstruction {
public:
  VPConstStepVector(Type *Ty, int Start, int Step, int NumSteps)
      : VPInstruction(VPInstruction::ConstStepVector, Ty, {}), Start(Start),
        Step(Step), NumSteps(NumSteps) {}

  // Method to support type inquiry through isa, cast, and dyn_cast.
  static inline bool classof(const VPInstruction *V) {
    return V->getOpcode() == VPInstruction::ConstStepVector;
  }

  // Method to support type inquiry through isa, cast, and dyn_cast.
  static inline bool classof(const VPValue *V) {
    return isa<VPInstruction>(V) && classof(cast<VPInstruction>(V));
  }

#if !defined(NDEBUG) || defined(LLVM_ENABLE_DUMP)
  void printImpl(raw_ostream &O) const {
    O << "const-step-vector: { Start:" << Start << ", Step:" << Step
      << ", NumSteps:" << NumSteps << "}";
  }
#endif // !NDEBUG || LLVM_ENABLE_DUMP

  /// Get the start-value of the constant-vector.
  int getStart() const { return Start; }

  /// Get the step-value of the constant-vector.
  int getStep() const { return Step; }

  /// Get the upper-bound of the constant-vector.
  int getNumSteps() const { return NumSteps; }

private:
  int Start;
  int Step;
  int NumSteps;

protected:
  // Clones VPConstStepVector.
  virtual VPConstStepVector *cloneImpl() const final {
    llvm_unreachable("This instruction should not be cloned. It sould be "
                     "regenerated for a different VF.");
    return nullptr;
  }
};

/// Instruction representing trip count of the scalar loop (OrigLoop member).
class VPOrigTripCountCalculation : public VPInstruction {
public:
  /// The interface here assumes the outermost loop being vectorized because
  /// that's the only scenario where we can guarantee empty VPOperand list of
  /// such calculation (inner loops' trip count might depend on defs from the
  /// outer loop). It also happens to be an assumption used in many other places
  /// of the vectorizer.
  ///
  /// As such, introduce an explicit \p VPL parameter that is used purely for the
  /// assert below.
  VPOrigTripCountCalculation(Loop *OrigLoop, const VPLoop *VPL, Type *Ty)
      : VPInstruction(VPInstruction::OrigTripCountCalculation, Ty, {}),
        OrigLoop(OrigLoop), VPL(VPL) {
    // TODO: For inner loop vectorization, that loop's trip count might be
    // dependent on VPInstructions defined in the outer loop, so we need to
    // determine which ones affect the trip count and pass to VPInstruction
    // operands.
    assert(VPL->getParentLoop() == nullptr &&
           "Only outermost loop vectorization is supported so far!");
  }

  // Method to support type inquiry through isa, cast, and dyn_cast.
  static inline bool classof(const VPInstruction *V) {
    return V->getOpcode() == VPInstruction::OrigTripCountCalculation;
  }

  // Method to support type inquiry through isa, cast, and dyn_cast.
  static inline bool classof(const VPValue *V) {
    return isa<VPInstruction>(V) && classof(cast<VPInstruction>(V));
  }

  Loop *getOrigLoop() { return OrigLoop; }
  const Loop *getOrigLoop() const { return OrigLoop; }

protected:
  virtual VPOrigTripCountCalculation *cloneImpl() const final {
    return new VPOrigTripCountCalculation(OrigLoop, VPL, getType());
  }

private:
  Loop *OrigLoop;
  const VPLoop *VPL;
};

/// Instruction representing the final value of the IV for the vector
/// loop. We increment that IV by VF*UF, so actual value would be the iteration
/// number of the serial loop execution corresponding the lane 0 of the last
/// vector iteration.
/// Initially is constructed with one operand that represents the original
/// upper bound of the loop. Later we can have a second operand added, which
/// represents an adjustment for the peel loop.
class VPVectorTripCountCalculation : public VPInstruction {
public:
  VPVectorTripCountCalculation(VPValue *OrigTripCount, unsigned UF = 1)
      : VPInstruction(VPInstruction::VectorTripCountCalculation,
                      OrigTripCount->getType(), {OrigTripCount}),
        UF(UF) {}

  // Method to support type inquiry through isa, cast, and dyn_cast.
  static inline bool classof(const VPInstruction *V) {
    return V->getOpcode() == VPInstruction::VectorTripCountCalculation;
  }

  // Method to support type inquiry through isa, cast, and dyn_cast.
  static inline bool classof(const VPValue *V) {
    return isa<VPInstruction>(V) && classof(cast<VPInstruction>(V));
  }

  unsigned getUF() const { return UF; }
  void setUF(unsigned UF) { this->UF = UF; }

protected:
  virtual VPVectorTripCountCalculation *cloneImpl() const final {
    return new VPVectorTripCountCalculation(getOperand(0), UF);
  }

private:
  unsigned UF;
};

// Base-class for the peel and remainder loop instructions.
class VPPeelRemainder : public VPInstruction {

  /// The original loop.
  Loop *Lp;

  /// The live-in operands list.
  SmallVector<Use *, 4> OpLiveInMap;

  /// Flag to indicate whether the scalar loop has to be cloned. (Because we
  /// need two copies of it and this is the second one.)
  bool NeedsCloning = false;

protected:

  using VPInstruction::setOperand;
  using VPInstruction::addOperand;
  using VPInstruction::removeOperand;
  using VPInstruction::removeAllOperands;

  /// Add \p VPVal to the instruction operands list and the \p OrigLoopUse to
  /// the OpLiveInMap.
  void addLiveIn(VPValue *VPVal, Use *OrigLoopUse) {
    assert(isValidLiveIn(VPVal, OrigLoopUse) &&
           "Live-ins can only be a phi or a block!");
    addOperand(VPVal);
    OpLiveInMap.push_back(OrigLoopUse);
  }

  virtual bool isValidLiveIn(const VPValue *VPVal,
                             const Use *OrigLoopUse) const {
    return VPVal->getType()->isLabelTy() ||
           (isa<PHINode>(OrigLoopUse->getUser()) &&
            cast<PHINode>(OrigLoopUse->getUser())->getParent() ==
                getLoop()->getHeader());
  }

public:
  VPPeelRemainder(unsigned Opcode, Loop *Lp, bool ShouldClone = false)
      : VPInstruction(Opcode, Type::getTokenTy(Lp->getHeader()->getContext()),
                      /* Operands */ {}),
        Lp(Lp), NeedsCloning(ShouldClone) {}

  /// Get the original loop.
  Loop *getLoop() const { return Lp; }

  /// Set the new original loop after cloning.
  void setClonedLoop(Loop *L) {
    assert(L && "unexpected null loop");
    Lp = L;
  }

  /// Return true if cloning is required.
  bool isCloningRequired() const { return NeedsCloning; }

  void setCloningRequired() { NeedsCloning = true; }

  /// Get the live-in value corresponding to the \p Idx.
  Use *getLiveIn(unsigned Idx) const {
    assert(Idx <= OpLiveInMap.size() - 1 &&
           "Invalid entry in the live-in map requested.");
    return OpLiveInMap[Idx];
  }

  /// Get the live-in value corresponding to the \p Idx.
  void setClonedLiveIn(unsigned Idx, Use *U) {
    assert(Idx <= OpLiveInMap.size() - 1 &&
           "Invalid entry in the live-in map requested.");
    OpLiveInMap[Idx] = U;
  }

  // Method to support type inquiry through isa, cast, and dyn_cast.
  static bool classof(const VPInstruction *V) {
    return V->getOpcode() == VPInstruction::ScalarPeel ||
           V->getOpcode() == VPInstruction::ScalarRemainder;
  }

  // Method to support type inquiry through isa, cast, and dyn_cast.
  static bool classof(const VPValue *V) {
    return isa<VPInstruction>(V) && classof(cast<VPInstruction>(V));
  }


#if !defined(NDEBUG) || defined(LLVM_ENABLE_DUMP)
  virtual void printImpl(raw_ostream &O) const {
    O << " " << getLoop()->getName()
      << ", NeedsCloning: " << isCloningRequired() << ", LiveInMap:";
    assert(getNumOperands() == OpLiveInMap.size() &&
           "Inconsistent live-ins data!");
    for (unsigned I = 0; I < getNumOperands(); ++I) {
      O << "\n       {";
      OpLiveInMap[I]->get()->printAsOperand(O);
      O << " in {" << *OpLiveInMap[I]->getUser() << "} -> ";
      getOperand(I)->printAsOperand(O);
      O << " }";
      }
  }
#endif // !NDEBUG || LLVM_ENABLE_DUMP
protected:
  VPInstruction *cloneImpl() const override {
    llvm_unreachable("not expected to clone");
    return nullptr;
  }
};

/// Class for representing the 'scalar-peel' instruction.
/// This class holds all the information needed for representing the code
/// required for peel-loop generation.
class VPScalarPeel final : public VPPeelRemainder {

  // Variable that keeps track of index of the TargetLabel.
  int IndexOfTargetLabel = -1;

  // Variable that keeps track of index of the UpperBound.
  int IndexOfUpperBound = -1;

public:
  VPScalarPeel(Loop *Lp, bool ShouldClone)
      : VPPeelRemainder(VPInstruction::ScalarPeel, Lp, ShouldClone) {}

  bool isValidLiveIn(const VPValue *VPVal,
                     const Use *OrigLoopUse) const override {
    return VPPeelRemainder::isValidLiveIn(VPVal, OrigLoopUse) ||
           OrigLoopUse == findUpperBoundUseInLatch();
  }

  /// Set the original loop upper-bound \p UB and the corresponding use \p
  /// OrigLoopUse.
  void setUpperBound(VPValue *UB) {
    assert(IndexOfUpperBound == -1 && "The Upper-bound has already been set.");
    IndexOfUpperBound = getNumOperands();
    Use *OrigLoopUse = findUpperBoundUseInLatch();
    addLiveIn(UB, OrigLoopUse);
  }

  /// Set the target-label \p TargetLbl and the target-block \p TargetBlock.
  void setTargetLabel(VPValue *TargetLbl, Use *TargetBlock) {
    assert(IndexOfTargetLabel == -1 &&
           "The Target-label has already been set.");
    IndexOfTargetLabel = getNumOperands();
    addLiveIn(TargetLbl, TargetBlock);
  }

  // Get the original loop upper-bound.
  VPValue *getUpperBound() const {
    assert(IndexOfUpperBound >= 0 && "The Upper-bound has not been set.");
    return getOperand(IndexOfUpperBound);
  }

  // Get the use of the original-loop UB.
  Use *getOrigUBUse() const {
    assert(IndexOfUpperBound >= 0 && "The Upper-bound has not been set.");
    return getLiveIn(IndexOfUpperBound);
  }

  // Get the target-label.
  VPValue *getTargetLabel() const {
    assert(IndexOfTargetLabel >= 0 && "The Target-label has not been set.");
    return getOperand(IndexOfTargetLabel);
  }

  // Get the target-block corresponding to the edge.
  Use *getTargetBlock() const {
    assert(IndexOfTargetLabel >= 0 && "The Target-block has not been set.");
    return getLiveIn(IndexOfTargetLabel);
  }

  // Method to support type inquiry through isa, cast, and dyn_cast.
  static bool classof(const VPInstruction *V) {
    return V->getOpcode() == VPInstruction::ScalarPeel;
  }

  // Method to support type inquiry through isa, cast, and dyn_cast.
  static bool classof(const VPValue *V) {
    return isa<VPInstruction>(V) && classof(cast<VPInstruction>(V));
  }

private:
  Use *findUpperBoundUseInLatch() const;
};

/// Class representing the 'scalar-remainder' instruction.
/// This class holds all the information needed for representing the code
/// required for remainder-loop generation.
class VPScalarRemainder final : public VPPeelRemainder {

public:
  // TODO: Consider storing the loop as header/latch pair with an assert on some
  // canonical form because \p Lp might become stale during CG stage.
  VPScalarRemainder(Loop *Lp, bool ShouldClone)
      : VPPeelRemainder(VPInstruction::ScalarRemainder, Lp, ShouldClone) {}

  // Method to support type inquiry through isa, cast, and dyn_cast.
  static bool classof(const VPInstruction *V) {
    return V->getOpcode() == VPInstruction::ScalarRemainder;
  }

  // Method to support type inquiry through isa, cast, and dyn_cast.
  static bool classof(const VPValue *V) {
    return isa<VPInstruction>(V) && classof(cast<VPInstruction>(V));
  }

  /// Add the live-in variable \p VPVal and the corresponding use \p
  /// OrigLoopUse.
  void addLiveIn(VPValue *VPVal, Use *OrigLoopUse) {
    VPPeelRemainder::addLiveIn(VPVal, OrigLoopUse);
  }

  /// Get the original use at index \p Idx.
  Use *getOrigUse(unsigned Idx) const { return getLiveIn(Idx); }
};

/// Class for representing the vp-scev-wrapper instruction.
/// This class uses alignment analysis infrastructure to capture peeling
/// information for the dynamic-peeling scenario. The CG is responsible to
/// converting this VPInstruction to invoke the SCEVExpander and compute the
/// actual pointer address.
class VPInvSCEVWrapper : public VPInstruction {

  // SCEV object.
  VPlanSCEV *Scev;

public:
  // TODO: Not sure about this. We might have to revisit this when we support
  // HIR.

  VPInvSCEVWrapper(VPlanSCEV *S)
      : VPInstruction(VPInstruction::InvSCEVWrapper,
                      VPlanScalarEvolutionLLVM::toSCEV(S)->getType(), {}),
        Scev(S) {
    // We don't support AddREC SCEV.
    assert(VPlanScalarEvolutionLLVM::toSCEV(Scev)->getSCEVType() !=
               SCEVTypes::scAddRecExpr &&
           "An add-expr SCEV is not expected here.");
  }

  VPlanSCEV *getSCEV() const { return Scev; }

  // Method to support type inquiry through isa, cast, and dyn_cast.
  static inline bool classof(const VPInstruction *VPI) {
    return VPI->getOpcode() == VPInstruction::InvSCEVWrapper;
  }
  // Method to support type inquiry through isa, cast, and dyn_cast.
  static inline bool classof(const VPValue *V) {
    return isa<VPInstruction>(V) && classof(cast<VPInstruction>(V));
  }

#if !defined(NDEBUG) || defined(LLVM_ENABLE_DUMP)
  void printImpl(raw_ostream &O) const;
#endif // !NDEBUG || LLVM_ENABLE_DUMP
};

/// The VPlanAdapter is a placeholder for a VPlan in CFG of another VPlan.
/// In some scenarios we have inner loops or some other additionally created
/// loops (e.g. peel/remainder) inside a VPlan. We want those loops to be
/// represented also as VPlans and want to have a separate CFG created for them,
/// to be able to process them independently. At the same time we want to place
/// those loops at correct places in the outer VPlan's CFG and keep those places
/// until we finish processing of the inner loops. The VPlanAdapter keeps
/// pointer to underlying VPlan and accepts operands which are treated as
/// incoming values for underlying VPlan. Finally, the VPlanAdapters are
/// replaced by the code from underlying VPlans, with corresponding replacement
/// of incoming values.
class VPlanAdapter : public VPInstruction {
public:
  VPlanAdapter(VPlan &P);
  const VPlan &getVPlan() const { return Plan; }
  VPlan &getVPlan() { return Plan; }

  // Method to support type inquiry through isa, cast, and dyn_cast.
  static inline bool classof(const VPInstruction *V) {
    return V->getOpcode() == VPInstruction::PlanAdapter ||
           V->getOpcode() == VPInstruction::PlanPeelAdapter;
  }

  // Method to support type inquiry through isa, cast, and dyn_cast.
  static inline bool classof(const VPValue *V) {
    return isa<VPInstruction>(V) && classof(cast<VPInstruction>(V));
  }

#if !defined(NDEBUG) || defined(LLVM_ENABLE_DUMP)
  void printImpl(raw_ostream &O) const;
#endif // !NDEBUG || LLVM_ENABLE_DUMP

protected:
  VPlan &Plan;

  // Constructor to have descendants
  VPlanAdapter(unsigned Opcode, VPlan &P);

  VPInstruction *cloneImpl() const override {
    llvm_unreachable("not expected to clone");
    return nullptr;
  }
};

/// VPlanPeelAdapter is an adapter for a peel loop. It provides some
/// security/restrictions specific for a peel loop. I.e. peel loop can be either
/// scalar or vectorized masked loop and it always accepts only original
/// incoming values. The only one parameter is accepted by peel loop, it's peel
/// count which is set as the upper bound of the underlying loop
class VPlanPeelAdapter final : public VPlanAdapter {
  // Declare them private, hiding the public base class methods.
  using VPInstruction::addOperand;
  using VPInstruction::removeAllOperands;
  using VPInstruction::removeOperand;
  using VPInstruction::setOperand;

public:
  VPlanPeelAdapter(VPlan &P) : VPlanAdapter(VPInstruction::PlanPeelAdapter, P) {
    assert((isa<VPlanScalarPeel>(P) || isa<VPlanMasked>(P)) &&
           "Unexpected Vplan");
  }

  // Return the upper bound that will be used in the outermost loop of the
  // underlying VPlan.
  const VPValue *getUpperBound() const;

  // Set the upper bound for the outermost loop of the underlying VPlan.
  void setUpperBound(VPValue *TC);

  // Method to support type inquiry through isa, cast, and dyn_cast.
  static inline bool classof(const VPInstruction *V) {
    return V->getOpcode() == VPInstruction::PlanPeelAdapter;
  }

private:
  VPScalarPeel *getPeelLoop() const;
};

// VPInstruction to allocate private memory. This is translated into
// allocation of a private memory in the function entry block. This instruction
// is not supposed to vectorize alloca instructions that appear inside the loop
// for arrays of a variable size.
class VPAllocatePrivate : public VPInstruction {
public:
  VPAllocatePrivate(Type *Ty, Align OrigAlignment)
      : VPInstruction(VPInstruction::AllocatePrivate, Ty, {}), IsSOASafe(false),
        IsSOAProfitable(false), OrigAlignment(OrigAlignment) {}

  // Method to support type inquiry through isa, cast, and dyn_cast.
  static inline bool classof(const VPInstruction *V) {
    return V->getOpcode() == VPInstruction::AllocatePrivate;
  }

  // Method to support type inquiry through isa, cast, and dyn_cast.
  static inline bool classof(const VPValue *V) {
    return isa<VPInstruction>(V) && classof(cast<VPInstruction>(V));
  }

  /// Return true if doing SOA-layout transformation for the given memory is
  /// both safe and profitable.
  bool isSOALayout() const { return IsSOASafe && IsSOAProfitable; }

  /// Return true if memory is safe for SOA, i.e. all uses inside the loop
  /// are known and there are no layout-casts.
  bool isSOASafe() const { return IsSOASafe; }

  /// Return true if it's profitable to do SOA transformation, i.e. there
  /// is at least one uniform/unit-stride load/store to that memory (in case of
  /// private array), or the memory is a scalar structure
  bool isSOAProfitable() const { return IsSOAProfitable; }

  /// Set the property of the memory to be SOA-safe.
  void setSOASafe() { IsSOASafe = true; }

  /// Set the memory to be profitable for SOA-layout.
  void setSOAProfitable() { IsSOAProfitable = true; }

  /// Return alignment of original alloca/global that this private memory
  /// corresponds to.
  Align getOrigAlignment() const { return OrigAlignment; }

private:
  bool IsSOASafe;
  bool IsSOAProfitable;
  Align OrigAlignment;
};

/// Return index of some active lane. Currently we use the first one but users
/// must not rely on that behavior.
class VPActiveLane : public VPInstruction {
public:
  VPActiveLane(VPValue *VectorMask)
      : VPInstruction(VPInstruction::ActiveLane, VectorMask->getType(),
                      {VectorMask}) {
    assert(VectorMask->getType()->isIntegerTy(1) &&
           "Mask is expected to have i1 'scalar' type");
    assert((isa<VPConstant>(VectorMask) ||
            any_of(VectorMask->users(),
                   [](const VPUser *U) {
                     return isa<VPInstruction>(U) &&
                            cast<VPInstruction>(U)->getOpcode() ==
                                VPInstruction::Pred;
                   })) &&
           "Mask operand to VPActiveLane instruction is expected to be a "
           "predicate!");
  }

  // Method to support type inquiry through isa, cast, and dyn_cast.
  static inline bool classof(const VPInstruction *V) {
    return V->getOpcode() == VPInstruction::ActiveLane;
  }

  // Method to support type inquiry through isa, cast, and dyn_cast.
  static inline bool classof(const VPValue *V) {
    return isa<VPInstruction>(V) && classof(cast<VPInstruction>(V));
  }

protected:
  VPActiveLane *cloneImpl() const override {
    return new VPActiveLane(getOperand(0));
  }
};

/// Expected to be used in the context when divergent value \p V happens to be
/// uniform under some mask. In that case
///
///   %active = VPActiveLane %mask
///   %extract = VPActiveLaneExtract %v, %active
///
/// would allow to get the desired scalar value.
class VPActiveLaneExtract : public VPInstruction {
public:
  VPActiveLaneExtract(VPValue *V, VPActiveLane *Lane)
      : VPInstruction(VPInstruction::ActiveLaneExtract, V->getType(),
                      {V, Lane}) {}

  // Method to support type inquiry through isa, cast, and dyn_cast.
  static inline bool classof(const VPInstruction *V) {
    return V->getOpcode() == VPInstruction::ActiveLaneExtract;
  }

  // Method to support type inquiry through isa, cast, and dyn_cast.
  static inline bool classof(const VPValue *V) {
    return isa<VPInstruction>(V) && classof(cast<VPInstruction>(V));
  }

protected:
  VPActiveLaneExtract *cloneImpl() const override {
    return new VPActiveLaneExtract(getOperand(0),
                                   cast<VPActiveLane>(getOperand(1)));
  }
};

/// PrivateFinalC calculates last value of conditional last private.
/// The \p Exit  operand is value to extract from, the \p Index operand
/// is used to calculate the lane to extract last value, \p Orig operand
/// represents original incoming value of private and is returned when
/// no assignment of private was done in the loop.
template <unsigned InstOpcode> class VPPrivateFinalC : public VPInstruction {
public:
  VPPrivateFinalC(VPValue *Exit, VPValue *Index, VPValue *Orig)
      : VPInstruction(InstOpcode, Exit->getType(), {Exit, Index, Orig}) {}
  // Method to support type inquiry through isa, cast, and dyn_cast.
  static inline bool classof(const VPInstruction *V) {
    return V->getOpcode() == InstOpcode;
  }

  // Method to support type inquiry through isa, cast, and dyn_cast.
  static inline bool classof(const VPValue *V) {
    return isa<VPInstruction>(V) && classof(cast<VPInstruction>(V));
  }

  /// Named operands getters.
  VPValue *getExit() const { return getOperand(0); }
  VPValue *getIndex() const { return getOperand(1); }
  VPValue *getOrig() const { return getOperand(2); }
  void setOrig(VPValue *V) { setOperand(2, V); }


protected:
  VPPrivateFinalC *cloneImpl() const override {
    return new VPPrivateFinalC(getExit(), getIndex(), getOrig());
  }
};

/// VPPrivateFinalCond represents last value calculation for [partially]
/// registerized last private.
using VPPrivateFinalCond = VPPrivateFinalC<VPInstruction::PrivateFinalCond>;

/// VPPrivateFinalCondMem represents last value calculation for in-memory
/// lastprivate.
using VPPrivateFinalCondMem = VPPrivateFinalC<VPInstruction::PrivateFinalCondMem>;

/// VPOrigLiveOut represents the outgoing value from the scalar
/// loop described by VPScalarRemainder, which is its operand. It links
/// an outgoing scalar value from the loop with VPlan.
/// Example.
///
/// The %vp3 describes outgoing value %add0 from the loop VP_REUSE_LOOP.
/// The %vp4 describes outgoing value of induction %indvars.iv from the loop
/// VP_REUSE_LOOP.
///
/// bb8:
///   token %VP_REUSE_LOOP = re-use-loop for.body,
///           # ... VPloopReuse operands/value_map
///   i32 %vp3 = orig-live-out token %VP_REUSE_LOOP,
///                     liveout: %add0 = add nsw i32 a.io, sum.070
///   i64 %vp4 = orig-live-out token %VP_REUSE_LOOP,
///                     liveout: %indvars.iv.next0 = add nuw nsw i64
///                     %indvars.iv0, 1
///   br label %bb7
///
/// bb7: # preds: bb8, bb6
///   i32 [[VP5:%.*]] = phi-merge  [ i32 %vp3, %bb8 ],  [ i32 live-out0, %bb6 ]
///   i64 [[VP6:%.*]] = phi-merge  [ i64 %vp4, %bb8 ],  [ i64 live-out1, %bb6 ]
///   br label %bb9
///
class VPOrigLiveOut : public VPInstruction {
  const Value *LiveOutVal;
  unsigned MergeId;

public:
  VPOrigLiveOut(VPPeelRemainder *PeelRemainder, const Value *LiveOutVal, unsigned Id)
      : VPInstruction(VPInstruction::OrigLiveOut, LiveOutVal->getType(),
                      {PeelRemainder}),
        LiveOutVal(LiveOutVal), MergeId(Id) {}

  // Method to support type inquiry through isa, cast, and dyn_cast.
  static bool classof(const VPInstruction *V) {
    return V->getOpcode() == VPInstruction::OrigLiveOut;
  }

  // Method to support type inquiry through isa, cast, and dyn_cast.
  static bool classof(const VPValue *V) {
    return isa<VPInstruction>(V) && classof(cast<VPInstruction>(V));
  }

#if !defined(NDEBUG) || defined(LLVM_ENABLE_DUMP)
  void printImpl(raw_ostream &O) const {
    O << " ";
    getOperand(0)->printAsOperand(O);
    O << ", liveout: " << *LiveOutVal;
  }
#endif // !NDEBUG || LLVM_ENABLE_DUMP

  // Only CG needs this...
  const Value *getLiveOutVal() const { return LiveOutVal; }
  void setClonedLiveOutVal(Value *V) { LiveOutVal = V; }

  // Used during CFG merge.
  unsigned getMergeId() const { return MergeId;}

protected:
  VPInstruction *cloneImpl() const override {
    llvm_unreachable("not expected to clone");
    return nullptr;
  }
};


/// Instruction representing a wide VLS-optimized (Vector Load/Stores) load. It
/// takes place of several adjacent loads and substitutes several
/// non-consecutive accesses with a single wider access.
///
/// The instruction has a "uniform"/"subgroup cooperative" semantics and is
/// expected to be a low-level representation used late in the pipeline before
/// the VPlan CG.
class VPVLSLoad : public VPInstruction {
   // Logical size in Type->getElementType()
  int GroupSize;
  Align Alignment;
   // Number of original loads being optimized. For OptReport purposes.
  int NumOrigLoads;
  // Combined metadata that needs to be assigned to the wide load (e.g. TBAA,
  // alias scopes, etc.). We only preserve fixed metadata kinds, hence this
  // simpler data structure.
  SmallVector<std::pair<unsigned, MDNode *>, 3> Metadata;

public:
  /// \p Ptr should contain the base address for the wide VLSload in its 0th
  /// lane. Currently other lanes are ignored as we only support the VLS groups
  /// without gaps. Its type isn't important, it's the CG's job to insert proper
  /// bitcasts if needed (or move to opaque pointer types in future).
  ///
  /// \p Ty is a post-vectorization wide vector type. Its element type is a
  /// scalar type such that all the individual elements of the groups and offset
  /// between could be represented as a multiple of that type's width.
  ///
  /// \p GroupSize is the size of the group in terms of \p Ty's element type.
  ///
  /// \p Alignment is the alignment of the base pointer (the one in the \p Ptr's
  /// 0th lane)
  ///
  /// \p NumOrigLoads describes how many loads were substituted by this single
  /// VPVLSLoad. This parameter is needed for OptReport purposes.
  ///
  /// Note that this instruction is very low-level (i.e. the VF is implicitly
  /// encoded in the \p Ty) and is expected to be created soon before VPlan CG.
  VPVLSLoad(VPValue *Ptr, Type *Ty, int GroupSize, Align Alignment,
            int NumOrigLoads)
      : VPInstruction(VPInstruction::VLSLoad, Ty, {Ptr}), GroupSize(GroupSize),
        Alignment(Alignment), NumOrigLoads(NumOrigLoads) {}

  int getGroupSize() const { return GroupSize; }
  Align getAlignment() const { return Alignment; }
  int getNumOrigLoads() const { return NumOrigLoads; }

  void setMetadata(unsigned Kind, MDNode *MD) {
    assert(none_of(Metadata,
                   [Kind](std::pair<unsigned, MDNode *> Entry) {
                     return Entry.first == Kind;
                   }) &&
           "That kind of metadata has been set already!");
    Metadata.emplace_back(Kind, MD);
  }
  auto getMetadata() const {
    return make_range(Metadata.begin(), Metadata.end());
  }

  /// Methods for supporting type inquiry through isa, cast and dyn_cast:
  static bool classof(const VPInstruction *VPI) {
    return VPI->getOpcode() == VPInstruction::VLSLoad;
  }

  static bool classof(const VPValue *V) {
    return isa<VPInstruction>(V) && classof(cast<VPInstruction>(V));
  }

  VPVLSLoad *cloneImpl() const override {
    return new VPVLSLoad(getOperand(0), getType(), GroupSize, Alignment, NumOrigLoads);
  }
};

/// Instruction representing a wide VLS-optimized (Vector Load/Stores) store. It
/// takes place of several adjacent stores and substitutes several
/// non-consecutive accesses with a single wider access.
///
/// The instruction has a "uniform"/"subgroup cooperative" semantics and is
/// expected to be a low-level representation used late in the pipeline before
/// the VPlan CG.
class VPVLSStore : public VPInstruction {
   // Logical size in Type->getElementType()
  int GroupSize;
  Align Alignment;
   // Number of original stores being optimized. For OptReport purposes.
  int NumOrigStores;
  // Combined metadata that needs to be assigned to the wide load (e.g. TBAA,
  // alias scopes, etc.). We only preserve fixed metadata kinds, hence this
  // simpler data structure.
  SmallVector<std::pair<unsigned, MDNode *>, 3> Metadata;

public:
  /// \p Val is a specially created wide value that can be directly stored as
  /// a wide operation via this VPVLSStore similar to what VPVLSLoad produces.
  /// Its type has similar properties as well - it is a post-vectorization wide
  /// vector type. Its element type is a scalar type such that all the
  /// individual elements of the groups and offset between them could be
  /// represented as a multiple of that type's width.
  ///
  /// \p Ptr should contain the base address for the wide VLSStore in its 0th
  /// lane. Currently other lanes are ignored as we only support the VLS groups
  /// without gaps. Its type isn't important, it's the CG's job to insert proper
  /// bitcasts if needed (or move to opaque pointer types in future).
  ///
  /// \p GroupSize is the size of the group in terms of \p Ty's element type.
  ///
  /// \p Alignment is the alignment of the base pointer (the one in the \p Ptr's
  /// 0th lane)
  ///
  /// \p NumOrigLoads describes how many loads were substituted by this single
  /// VPVLSLoad. This parameter is needed for OptReport purposes.
  ///
  /// Note that this instruction is very low-level (i.e. the VF is implicitly
  /// encoded in the \p Val) and is expected to be created soon before VPlan CG.
  VPVLSStore(VPValue *Val, VPValue *Ptr, int GroupSize, Align Alignment,
             int NumOrigStores)
      : VPInstruction(VPInstruction::VLSStore,
                      Type::getVoidTy(Val->getType()->getContext()),
                      {Val, Ptr}),
        GroupSize(GroupSize), Alignment(Alignment),
        NumOrigStores(NumOrigStores) {}

  VPValue *getValueOperand() const { return getOperand(0); }
  VPValue *getPointerOperand() const { return getOperand(1); }

  int getGroupSize() const { return GroupSize; }
  Align getAlignment() const { return Alignment; }
  int getNumOrigStores() const { return NumOrigStores; }

  void setMetadata(unsigned Kind, MDNode *MD) {
    assert(none_of(Metadata,
                   [Kind](std::pair<unsigned, MDNode *> Entry) {
                     return Entry.first == Kind;
                   }) &&
           "That kind of metadata has been set already!");
    Metadata.emplace_back(Kind, MD);
  }
  auto getMetadata() const {
    return make_range(Metadata.begin(), Metadata.end());
  }

    /// Methods for supporting type inquiry through isa, cast and dyn_cast:
  static bool classof(const VPInstruction *VPI) {
    return VPI->getOpcode() == VPInstruction::VLSStore;
  }

  static bool classof(const VPValue *V) {
    return isa<VPInstruction>(V) && classof(cast<VPInstruction>(V));
  }

  VPVLSStore *cloneImpl() const override {
    return new VPVLSStore(getValueOperand(), getPointerOperand(), GroupSize,
                          Alignment, NumOrigStores);
  }
};

/// Extract data corresponding to the original non-consecutive load from the
/// wider VPVLSLoad.
class VPVLSExtract : public VPInstruction {
  // Logical size in terms Type->getElementType() elements.
  int GroupSize;
  int Offset;

public:
  /// \p WideVal - the wide value containing data from multiple original loads.
  /// Normally produced by the VPVLSLoad instruction, but that isn't enforced.
  ///
  /// \p Ty - type of the data being extracted. Must have the same element type
  /// that \p WideVal has, but will be of smaller size.
  ///
  /// \p GroupSize - Size of the VLS Group in terms of \p WideVal's element type.
  ///
  /// \p Offset of the data being extracted inside the group, in terms of \p
  /// WideVal's element type.
  VPVLSExtract(VPValue *WideVal, Type *Ty, int GroupSize, int Offset)
      : VPInstruction(VPInstruction::VLSExtract, Ty, {WideVal}),
        GroupSize(GroupSize), Offset(Offset) {
    assert(WideVal->getType()->getScalarType() == Ty->getScalarType() &&
           "Type cast must be explicit in VLS transformation!");
  }

  int getGroupSize() const { return GroupSize; }
  int getOffset() const { return Offset; }

  /// How many GroupTy's scalar elements fit into the type of the value
  /// extracted.
  unsigned getNumGroupEltsPerValue() const;

  /// Methods for supporting type inquiry through isa, cast and dyn_cast:
  static bool classof(const VPInstruction *VPI) {
    return VPI->getOpcode() == VPInstruction::VLSExtract;
  }

  static bool classof(const VPValue *V) {
    return isa<VPInstruction>(V) && classof(cast<VPInstruction>(V));
  }

  VPVLSExtract *cloneImpl() const override {
    return new VPVLSExtract(getOperand(0), getType(), GroupSize, Offset);
  }
};

/// Prepare data to perform a single VLSStore in place of multiple original
/// stores. The behavior is similar to insertelement/shufflevector but
/// interfaces are tuned for VLS purposes.
class VPVLSInsert : public VPInstruction {
  // Logical size in terms Type->getElementType() elements.
  int GroupSize;
  int Offset;

public:
  /// \p WideVal - the wide value containing data for other elements of the
  /// group. In the simplest case it's either an Undef value or the result of
  /// another VPVLSInsert instruction.
  ///
  /// \p Element - data corresponding to an element of the group to be inserted
  /// into \p WideVal. It must have the same element type as \p WideVal.
  ///
  /// \p GroupSize - Size of the VLS Group in terms of \p WideVal's element type.
  ///
  /// \p Offset of the data being inserted inside the group, in terms of \p
  /// WideVal's element type.
  VPVLSInsert(VPValue *WideVal, VPValue *Element, int GroupSize, int Offset)
      : VPInstruction(VPInstruction::VLSInsert, WideVal->getType(),
                      {WideVal, Element}),
        GroupSize(GroupSize), Offset(Offset) {
    assert(WideVal->getType()->getScalarType() ==
               Element->getType()->getScalarType() &&
           "Type cast must be explicit in VLS transformation!");
  }

  int getGroupSize() const { return GroupSize; }
  int getOffset() const { return Offset; }

  /// How many GroupTy's scalar elements fit into the type of the value being
  /// inserted.
  unsigned getNumGroupEltsPerValue() const;

  /// Methods for supporting type inquiry through isa, cast and dyn_cast:
  static bool classof(const VPInstruction *VPI) {
    return VPI->getOpcode() == VPInstruction::VLSInsert;
  }

  static bool classof(const VPValue *V) {
    return isa<VPInstruction>(V) && classof(cast<VPInstruction>(V));
  }

  VPVLSInsert *cloneImpl() const override {
    return new VPVLSInsert(getOperand(0), getOperand(1), GroupSize, Offset);
  }
};

// Represent SESE region inside VPlan.
class VPRegion final : public VPValue {
public:
  VPRegion(LLVMContext *C, const Twine &Name = "")
      : VPValue(VPValue::VPRegionSC, Type::getVoidTy(*C)), Context(C) {
    setName(Name);
  }

  auto getBBs() {
    return map_range(
        BBs, [](std::unique_ptr<VPBasicBlock> &VPBB) { return VPBB.get(); });
  }

  auto getBBs() const {
    return map_range(BBs, [](const std::unique_ptr<VPBasicBlock> &VPBB) {
      return VPBB.get();
    });
  }

  auto getLiveIns() const {
    return map_range(
        LiveIns, [](const std::unique_ptr<VPValue> &LIn) { return LIn.get(); });
  }

  auto getLiveOuts() const {
    return map_range(LiveOuts,
                     [](const std::unique_ptr<VPRegionLiveOut> &LOut) {
                       return LOut.get();
                     });
  }

  void
  addRgnLiveInsOuts(SmallVector<std::unique_ptr<VPValue>> RgnLiveIns,
                    SmallVector<std::unique_ptr<VPRegionLiveOut>> RgnLiveOuts) {
    LiveIns = std::move(RgnLiveIns);
    LiveOuts = std::move(RgnLiveOuts);
  }

  VPBasicBlock *addBB(const Twine &Name = "") {
    BBs.push_back(std::make_unique<VPBasicBlock>(Name, Context));
    return BBs.back().get();
  }

#if !defined(NDEBUG) || defined(LLVM_ENABLE_DUMP)
  void dump(raw_ostream &OS) const {
    for (auto *LIn : getLiveIns())
      OS << "    live-in : " << *LIn << "\n";
    OS << "    Region:\n";
    for (auto *VPBB : getBBs()) {
      OS << "    " << VPBB->getName() << "\n";
      for (const VPInstruction &I : *VPBB)
        OS << "    " << I << "\n";
    }
    for (auto *LOut : getLiveOuts())
      OS << "    live-out : " << *LOut << "\n";
  }

  void dump() const { dump(dbgs()); }
#endif // !NDEBUG || LLVM_ENABLE_DUMP

  /// Methods for supporting type inquiry through isa, cast and dyn_cast:
  static inline bool classof(const VPValue *VPVal) {
    return VPVal->getVPValueID() == VPValue::VPRegionSC;
  }

  // TODO: Clone the region along with its live-ins and live-outs.
  std::unique_ptr<VPRegion> clone() const {
    llvm_unreachable("Unimplemented code");
  }

private:
  LLVMContext *Context;
  // Keeps Region's live-ins. NOTE: LiveIns must be freed after BBs.
  SmallVector<std::unique_ptr<VPValue>, 2> LiveIns;
  // Keeps Region's basic blocks.
  SmallVector<std::unique_ptr<VPBasicBlock>, 1> BBs;
  // Keeps Region's live-outs. NOTE: LiveOuts must be freed before BBs.
  SmallVector<std::unique_ptr<VPRegionLiveOut>, 1> LiveOuts;
};

// Represents optimized general conflict in VPlan.
class VPGeneralMemOptConflict final : public VPInstruction {
public:
  // For this IR in VPlan/Region, when calling with <%vp.conflict.index,
  // %vp.region, %vp.param1, %vp.param2> parameters, we'll create the following
  // dump fo VPGeneralMemOptConflict:
  // %vp.general.mem.opt.conflict = vp-general-mem-opt-conflict
  // %vp.conflict.index %vp.region %vp.conflict.load %vp.param2 ->
  // VConflictRegion (%live.in1 %live.in2) {
  //  value :
  //  mask :
  //  live-in : %live.in1
  //  live-in : %live.in2
  //  Region:
  //  VConflictBB
  //  ...
  //  live-out :
  // }
  // The first three of VPGeneralMemOptConflict are:
  // i. conflicting index
  // ii. conflict region
  // iii. conflict load
  // The rest operands are related to live-ins of VPRegion. There is an implicit
  // mapping of the operands [2:] of VPGeneralMemOptConflict and the live-ins of
  // the region.
  VPGeneralMemOptConflict(Type *BaseTy, VPValue *VConflictIndex,
                          std::unique_ptr<VPRegion> Rgn, VPValue *VConflictLoad,
                          const SmallVector<VPValue *, 2> &Params)
      : VPInstruction(VPInstruction::GeneralMemOptConflict, BaseTy, {}),
        Region(std::move(Rgn)), Context(&BaseTy->getContext()) {
    // Add conflicting index as operand.
    addOperand(VConflictIndex);
    // Region has the instructions of VConflict pattern that should be included
    // in the loop that we generate for optimized general conflict.
    addOperand(Region.get());
    // Add conflict load as operand.
    addOperand(VConflictLoad);
    for (auto *P : Params)
      // There is an implicit mapping between the operands [2:] of
      // VPGeneralMemOptConflict and the live-ins of the region.
      addOperand(P);
  }

  VPValue *getConflictIndex() const { return getOperand(0); }

  VPRegion *getRegion() const { return Region.get(); }

  VPValue *getConflictLoad() const { return getOperand(2); }

  /// Methods for supporting type inquiry through isa, cast and dyn_cast:
  static inline bool classof(const VPInstruction *VPI) {
    return VPI->getOpcode() == VPInstruction::GeneralMemOptConflict;
  }

  static inline bool classof(const VPValue *V) {
    return isa<VPInstruction>(V) && classof(cast<VPInstruction>(V));
  }

  VPGeneralMemOptConflict *cloneImpl() const override {
    SmallVector<VPValue *, 2> NewParams;
    for (unsigned i = 2; i < getNumOperands(); i++)
      NewParams.push_back(getOperand(i));
    return new VPGeneralMemOptConflict(
        getType(), getOperand(0), Region->clone(), getOperand(2), NewParams);
  }

private:
  std::unique_ptr<VPRegion> Region;
  LLVMContext *Context;
};

class VPConflictInsn final : public VPInstruction {
public:
  VPConflictInsn(Type *BaseTy, VPInstruction *LoadIndex)
      : VPInstruction(VPInstruction::ConflictInsn, BaseTy, {}) {
    assert(LoadIndex->getType()->isIntegerTy() &&
           "Only integers are expected.");
    addOperand(LoadIndex);
  }

  // Utility to obtain the LLVM X86 conflict intrinsic that this VPInstruction
  // will be lowered to. Returns Intrinsic::not_intrinsic if input size is
  // unexpected.
  Intrinsic::ID getConflictIntrinsic(unsigned VF) const {
    unsigned TypeSize = getOperand(0)->getType()->getPrimitiveSizeInBits();
    unsigned InputSize = TypeSize * VF;
    if (TypeSize == 32) {
      switch (InputSize) {
      case 128:
        return Intrinsic::x86_avx512_conflict_d_128;
      case 256:
        return Intrinsic::x86_avx512_conflict_d_256;
      case 512:
        return Intrinsic::x86_avx512_conflict_d_512;
      default:
        // Unexpected input size for conflict intrinsic
        return Intrinsic::not_intrinsic;
      }
    } else {
      assert(TypeSize == 64 && "Unexpected type size for load index.");
      switch (InputSize) {
      case 128:
        return Intrinsic::x86_avx512_conflict_q_128;
      case 256:
        return Intrinsic::x86_avx512_conflict_q_256;
      case 512:
        return Intrinsic::x86_avx512_conflict_q_512;
      default:
        // Unexpected input size for conflict intrinsic
        return Intrinsic::not_intrinsic;
      }
    }
  }

  /// Methods for supporting type inquiry through isa, cast and dyn_cast:
  static inline bool classof(const VPInstruction *VPI) {
    return VPI->getOpcode() == VPInstruction::ConflictInsn;
  }

  static inline bool classof(const VPValue *V) {
    return isa<VPInstruction>(V) && classof(cast<VPInstruction>(V));
  }

  VPConflictInsn *cloneImpl() const override {
    return new VPConflictInsn(getType(), cast<VPInstruction>(getOperand(0)));
  }
};

/// VPlan models a candidate for vectorization, encoding various decisions take
/// to produce efficient output IR, including which branches, basic-blocks and
/// output IR instructions to generate, and their cost.
class VPlan {
  friend class VPlanPrinter;
  friend class VPLiveInOutCreator;

public:

  using VPBasicBlockListTy = ilist<VPBasicBlock, ilist_sentinel_tracking<true>>;
  // VPBasicBlock iterators.
  using iterator = VPBasicBlockListTy::iterator;
  using const_iterator = VPBasicBlockListTy::const_iterator;
  using reverse_iterator = VPBasicBlockListTy::reverse_iterator;
  using const_reverse_iterator = VPBasicBlockListTy::const_reverse_iterator;

protected:
  // Enum to represent the Kind of VPlan.
  enum class VPlanKind {
    ScalarPeel,
    ScalarRemainder,
    Masked,
    NonMasked,
  };

  /// Holds Plan's VPBasicBlocks.
  VPBasicBlockListTy VPBasicBlocks;

  /// Holds the VPLiveInValues.
  SmallVector<std::unique_ptr<VPLiveInValue>, 16> LiveInValues;

  /// Holds the VPLiveOutValues.
  SmallVector<std::unique_ptr<VPLiveOutValue>, 16> LiveOutValues;

  std::unique_ptr<VPlanDivergenceAnalysisBase> VPlanDA;

#if !defined(NDEBUG) || defined(LLVM_ENABLE_DUMP)
  void printLiveIns(raw_ostream &OS) const;
  void printLiveOuts(raw_ostream &OS) const;
#endif // !NDEBUG || LLVM_ENABLE_DUMP

  VPlan(VPlanKind K, VPExternalValues &E, VPUnlinkedInstructions &UVPI)
      : Kind(K), Externals(E), UnlinkedVPInsts(UVPI) {}

public:

  virtual ~VPlan();

  VPlanKind getVPlanKind() const { return Kind; }

  VPlanDivergenceAnalysisBase *getVPlanDA() const { return VPlanDA.get(); }

  VPExternalValues &getExternals() { return Externals; }
  const VPExternalValues &getExternals() const { return Externals; }
  VPUnlinkedInstructions &getUnlinkedVPInsts() { return UnlinkedVPInsts; }
  const VPUnlinkedInstructions &getUnlinkedVPInsts() const {
    return UnlinkedVPInsts;
  }

  LLVMContext *getLLVMContext(void) const { return Externals.getLLVMContext(); }

  const DataLayout *getDataLayout() const { return Externals.getDataLayout(); }

  const VPLiveInValue *getLiveInValue(unsigned MergeId) const {
    return LiveInValues[MergeId].get();
  }

  auto liveInValues() {
    return map_range(LiveInValues, [](std::unique_ptr<VPLiveInValue> &V) {
      return V.get();});
  }
  auto liveInValues() const {
    return map_range(LiveInValues, [](const std::unique_ptr<VPLiveInValue> &V) {
      return V.get();});
  }

  VPLiveOutValue *getLiveOutValue(unsigned MergeId) const {
    return LiveOutValues[MergeId].get();
  }

  auto liveOutValues() {
    return map_range(LiveOutValues, [](std::unique_ptr<VPLiveOutValue> &V) {
      return V.get();});
  }

  auto liveOutValues() const {
    return map_range(LiveOutValues, [](const std::unique_ptr<VPLiveOutValue> &V) {
      return V.get();});
  }

  size_t getLiveInValuesSize() const { return LiveInValues.size(); }

  size_t getLiveOutValuesSize() const { return LiveOutValues.size(); }

  bool hasExplicitRemainder() const { return ExplicitRemainderUsed; }
  void setExplicitRemainderUsed() { ExplicitRemainderUsed = true; }

  // VPBasicBlock iterator forwarding functions
  iterator begin() { return VPBasicBlocks.begin(); }
  const_iterator begin() const { return VPBasicBlocks.begin(); }
  iterator end() { return VPBasicBlocks.end(); }
  const_iterator end() const { return VPBasicBlocks.end(); }

  reverse_iterator rbegin() { return VPBasicBlocks.rbegin(); }
  const_reverse_iterator rbegin() const { return VPBasicBlocks.rbegin(); }
  reverse_iterator rend() { return VPBasicBlocks.rend(); }
  const_reverse_iterator rend() const { return VPBasicBlocks.rend(); }

  size_t size() const { return VPBasicBlocks.size(); }
  bool empty() const { return VPBasicBlocks.empty(); }
  const VPBasicBlock &front() const { return VPBasicBlocks.front(); }
  VPBasicBlock &front() { return VPBasicBlocks.front(); }
  const VPBasicBlock &back() const { return VPBasicBlocks.back(); }
  VPBasicBlock &back() { return VPBasicBlocks.back(); }

  VPBasicBlock *getEntryBlock() {
    assert(front().getNumPredecessors() == 0 &&
           "Entry block should not have predecesors.");
    return &front();
  }
  const VPBasicBlock *getEntryBlock() const {
    assert(front().getNumPredecessors() == 0 &&
           "Entry block should not have predecesors.");
    return &front();
  }

  /// Return the last VPBasicBlock in VPlan, i.e. the one with no successors.
  const_iterator getExitBlock() const {
    return find_if(*this, [](const VPBasicBlock &BB) {
      return BB.getNumSuccessors() == 0;
    });
  }
  iterator getExitBlock() {
    return find_if(*this, [](const VPBasicBlock &BB) {
      return BB.getNumSuccessors() == 0;
    });
  }

  const VPBasicBlockListTy &getBasicBlockList() const {
    return VPBasicBlocks;
  }
  VPBasicBlockListTy &getBasicBlockList() { return VPBasicBlocks; }

  void insertAtFront(VPBasicBlock *CurBB) {
    getBasicBlockList().push_front(CurBB);
  }

  void insertBefore(VPBasicBlock *CurBB, VPBasicBlock *MovePos) {
    getBasicBlockList().insert(MovePos->getIterator(), CurBB);
  }

  void insertAfter(VPBasicBlock *CurBB, VPBasicBlock *MovePos) {
    getBasicBlockList().insertAfter(MovePos->getIterator(), CurBB);
  }

  void insertAtBack(VPBasicBlock *CurBB) {
    getBasicBlockList().push_back(CurBB);
  }

  void insertBefore(VPBasicBlock *CurBB, iterator InsertBefore) {
    getBasicBlockList().insert(InsertBefore, CurBB);
  }

  /// Returns a pointer to a member of VPBasicBlock list.
  static VPBasicBlockListTy VPlan::*getSublistAccess(VPBasicBlock *) {
    return &VPlan::VPBasicBlocks;
  }

#if !defined(NDEBUG) || defined(LLVM_ENABLE_DUMP)
  /// Print (in text format) VPlan blocks in order based on dominator tree.
  void dump(raw_ostream &OS) const;
  void dump() const;
  void print(raw_ostream &OS, unsigned Indent) const;
  virtual void printSpecifics(raw_ostream &OS) const = 0;
#endif // !NDEBUG || LLVM_ENABLE_DUMP

  const std::string &getName() const { return Name; }

  void setName(const Twine &newName) { Name = newName.str(); }

  /// Add unlinked VPInstructions.
  void addUnlinkedVPInst(VPInstruction *I) {
    UnlinkedVPInsts.addUnlinkedVPInst(I);
  }

  /// Create a new VPConstant for \p Const if it doesn't exist or retrieve the
  /// existing one.
  VPConstant *getVPConstant(Constant *Const) {
    return Externals.getVPConstant(Const);
  }

  VPConstant *getVPConstant(const APInt &V) {
    ConstantInt *C = ConstantInt::get(*getLLVMContext(), V);
    return getVPConstant(C);
  }

  VPConstant *getUndef(Type *Ty) {
    return getVPConstant(UndefValue::get(Ty));
  }

  /// Create or retrieve a VPExternalDef for a given Value \p ExtVal.
  VPExternalDef *getVPExternalDef(Value *ExtDef) {
    return Externals.getVPExternalDef(ExtDef);
  }

  /// Create or retrieve a VPExternalDef for a given non-decomposable DDRef \p
  /// DDR.
  VPExternalDef *getVPExternalDefForDDRef(const loopopt::DDRef *DDR) {
    return Externals.getVPExternalDefForDDRef(DDR);
  }

  /// Create or retrieve a VPExternalDef for the blob with index \p BlobIndex in
  /// \p DDR.
  VPExternalDef *getVPExternalDefForBlob(const loopopt::RegDDRef *DDR,
                                         unsigned BlobIndex) {
    return Externals.getVPExternalDefForBlob(DDR, BlobIndex);
  }

  /// Create or retrieve a VPExternalDef for the given canon expression \p CE.
  VPExternalDef *getVPExternalDefForCanonExpr(const loopopt::CanonExpr *CE,
                                              const loopopt::RegDDRef *DDR) {
    return Externals.getVPExternalDefForCanonExpr(CE, DDR);
  }

  /// Retrieve the VPExternalDef for given HIR symbase \p Symbase. If no
  /// external definition exists then a nullptr is returned.
  VPExternalDef *getVPExternalDefForSymbase(unsigned Symbase) {
    return Externals.getVPExternalDefForSymbase(Symbase);
  }

  /// Create or retrieve a VPExternalDef for an HIR IV identified by its \p
  /// IVLevel.
  VPExternalDef *getVPExternalDefForIV(unsigned IVLevel, Type *BaseTy) {
    return Externals.getVPExternalDefForIV(IVLevel, BaseTy);
  }

  /// Create a new VPMetadataAsValue for \p MDAsValue if it doesn't exist or
  /// retrieve the existing one.
  VPMetadataAsValue *getVPMetadataAsValue(MetadataAsValue *MDAsValue) {
    return Externals.getVPMetadataAsValue(MDAsValue);
  }

  /// Create a new VPMetadataAsValue for Metadata \p MD if it doesn't exist or
  /// retrieve the existing one.
  VPMetadataAsValue *getVPMetadataAsValue(Metadata *MD) {
    return Externals.getVPMetadataAsValue(MD);
  }

  /// Clone live-in values from OrigVPlan and add them in LiveInValues.
  void cloneLiveInValues(const VPlan &OrigPlan, VPValueMapper &Mapper);

  /// Clone live-out values from OrigVPlan and add them in LiveOutValues.
  void cloneLiveOutValues(const VPlan &OrigPlan, VPValueMapper &Mapper);

private:
  void addLiveInValue(VPLiveInValue *V) {
    assert(V->getMergeId() == LiveInValues.size() &&
           "Inconsistent livein index");
    LiveInValues.emplace_back(V);
  }

  void setLiveInValue(VPLiveInValue *V, unsigned MergeId) {
    assert((V->getMergeId() == MergeId && !LiveInValues[MergeId]) &&
           "Inconsistent livein index");
    LiveInValues[MergeId].reset(V);
  }

  void allocateLiveInValues(int Count) {
    assert(LiveInValues.size() == 0 && "The list is not empty");
    LiveInValues.resize(Count);
  }

  void addLiveOutValue(VPLiveOutValue *V) {
    assert(V->getMergeId() == LiveOutValues.size() &&
           "Inconsistent liveout index");
    LiveOutValues.emplace_back(V);
  }

  void setLiveOutValue(VPLiveOutValue *V, unsigned MergeId) {
    assert((V->getMergeId() == MergeId && !LiveOutValues[MergeId]) &&
           "Inconsistent liveout index");
    LiveOutValues[MergeId].reset(V);
  }

  void allocateLiveOutValues(int Count) {
    assert(LiveOutValues.size() == 0 && "The list is not empty");
    LiveOutValues.resize(Count);
  }

private:
  VPlanKind Kind;
  VPExternalValues &Externals;
  VPUnlinkedInstructions &UnlinkedVPInsts;

  /// Holds the name of the VPlan, for printing.
  std::string Name;

  /// Flag showing that a new scheme of CG for loops and basic blocks
  /// should be used.
  bool ExplicitRemainderUsed = false;
};

/// Class to represent VPlan for scalar-loops.
// Currently there are no VPlan-VPlan analyses/transforms planned for
// scalar-loops, but this might change in the future.
class VPlanScalar : public VPlan {

public:
  /// Methods for supporting type inquiry through isa, cast, and
  /// dyn_cast:
  static bool classof(const VPlan *V) {
    return V->getVPlanKind() == VPlanKind::ScalarPeel ||
           V->getVPlanKind() == VPlanKind::ScalarRemainder;
  }

  // Set the base-class VPlanDA with input scalar DA-type object.
  void setVPlanDA(std::unique_ptr<VPlanDivergenceAnalysisScalar> VPDA) {
    VPlanDA = std::move(VPDA);
  }

#if !defined(NDEBUG) || defined(LLVM_ENABLE_DUMP)
  // Print Scalar VPlan specific information. Currently, we do not print
  // anything specific for scalar VPlans.
  virtual void printSpecifics(raw_ostream &OS) const override {}
#endif // !NDEBUG || LLVM_ENABLE_DUMP

  void setNeedCloneOrigLoop(bool V);
  bool getNeedCloneOrigLoop() const { return NeedCloneOrigLoop; }

protected:
  VPlanScalar(VPlanKind K, VPExternalValues &E, VPUnlinkedInstructions &UVPI)
      : VPlan(K, E, UVPI) {}

  bool NeedCloneOrigLoop = false;
};


/// Class to represent VPlan for Vector-loops. This class holds pointers and
/// data specific to analyses required for vectorization and has nothing
/// specific for masked/non-masked vector loops.
class VPlanVector : public VPlan {

public:
  // When we clone the plan, we can choose if we want to calculate DA from
  // scratch or clone DA or none of them. If the plan is cloned after the
  // predicator, then we just have to clone instructions' vector shapes.
  enum class UpdateDA : uint8_t {
    RecalculateDA, // Compute DA from scratch.
    CloneDA,       // Clone DA of the original plan to the new plan.
    DoNotUpdateDA  // Do not set DA.
  };

  // TODO: Make this pure virtual.
  void computeDA();

  VPlanDivergenceAnalysis *getVPlanDA() const {
    return cast<VPlanDivergenceAnalysis>(VPlanDA.get());
  }

  /// Methods for supporting type inquiry through isa, cast, and
  /// dyn_cast:
  static bool classof(const VPlan *V) {
    return V->getVPlanKind() == VPlanKind::Masked ||
           V->getVPlanKind() == VPlanKind::NonMasked;
  }

  /// Generate the LLVM IR code for this VPlan.
  void execute(struct VPTransformState *State);

#if INTEL_CUSTOMIZATION
  void executeHIR(VPOCodeGenHIR *CG);
#endif // INTEL_CUSTOMIZATION

  VPLoopInfo *getVPLoopInfo() { return VPLInfo.get(); }

  const VPLoopInfo *getVPLoopInfo() const { return VPLInfo.get(); }

  // Return main loop, making the sanity check for that we have
  // the only one top loop in VPLoopInfo. If the \p StrictCheck is true than the
  // check is performed unconditionally. Otherwise it allows multiple top loops
  // when hasExplicitRemainder() is true.
  VPLoop *getMainLoop(bool StrictCheck) {
    assert(((!StrictCheck && hasExplicitRemainder()) ||
            std::distance(VPLInfo->begin(), VPLInfo->end()) == 1) &&
           "Expected single outermost loop!");
    return *VPLInfo->begin();
  }

  const VPLoop *getMainLoop(bool StrictCheck) const {
    return const_cast<VPlanVector *>(this)->getMainLoop(StrictCheck);
  }

  VPlanScalarEvolution *getVPSE() const {
    return VPSE.get();
  }

  VPlanValueTracking *getVPVT() const { return VPVT.get(); }

  void setVPLoopInfo(std::unique_ptr<VPLoopInfo> VPLI) {
    VPLInfo = std::move(VPLI);
  }

  // Set the base-class VPlanDA with input vector DA-type object.
  void setVPlanDA(std::unique_ptr<VPlanDivergenceAnalysis> VPDA) {
    VPlanDA = std::move(VPDA);
  }

  void setVPSE(std::unique_ptr<VPlanScalarEvolution> A);

  void setVPVT(std::unique_ptr<VPlanValueTracking> A) {
    VPVT = std::move(A);
  }

  void setVPlanSVA(std::unique_ptr<VPlanScalVecAnalysis> VPSVA) {
    VPlanSVA = std::move(VPSVA);
  }

  VPlanScalVecAnalysis *getVPlanSVA() const { return VPlanSVA.get(); }

  // Compute SVA results for this VPlan.
  void runSVA();

  // Clear results of SVA.
  void clearSVA();

  void markFullLinearizationForced() { FullLinearizationForced = true; }
  bool isFullLinearizationForced() const { return FullLinearizationForced; }

  void markBackedgeUniformityForced() {
    ForceOuterLoopBackedgeUniformity = true;
  }

  bool isBackedgeUniformityForced() const {
    return ForceOuterLoopBackedgeUniformity;
  }

  void disableActiveLaneInstructions() { DisableActiveLaneInstructions = true; }

  bool areActiveLaneInstructionsDisabled() {
    return DisableActiveLaneInstructions;
  }

  /// Disable SOA-analysis.
  void disableSOAAnalysis() { EnableSOAAnalysis = false; }

  /// Enable SOA-analysis.
  void enableSOAAnalysis() { EnableSOAAnalysis = true; }

  /// Getters for Dominator Tree
  VPDominatorTree *getDT() { return PlanDT.get(); }
  const VPDominatorTree *getDT() const { return PlanDT.get(); }
  /// Getter for Post-Dominator Tree
  VPPostDominatorTree *getPDT() { return PlanPDT.get(); }

  /// Compute the Dominator Tree for this Plan.
  void computeDT();

  /// Compute the Post-Dominator Tree for this Plan.
  void computePDT();

  /// Return \true if SOA-analysis is enabled.
  bool isSOAAnalysisEnabled() const { return EnableSOAAnalysis; }

  /// Return an existing or newly created LoopEntities for the loop \p L.
  VPLoopEntityList *getOrCreateLoopEntities(const VPLoop *L) {
    // Sanity check
    VPBasicBlock *HeaderBB = L->getHeader(); (void)HeaderBB;
    assert(VPLInfo->getLoopFor(HeaderBB) == L &&
           "the loop does not exist in VPlan");

    std::unique_ptr<VPLoopEntityList> &Ptr = LoopEntities[L];
    if (!Ptr) {
      VPLoopEntityList *E =
          new VPLoopEntityList(*this, *(const_cast<VPLoop *>(L)));
      Ptr.reset(E);
    }
    return Ptr.get();
  }

  /// Return LoopEntities list for the loop \p L. The nullptr is returned if
  /// the descriptors were not created for the loop.
  const VPLoopEntityList *getLoopEntities(const VPLoop *L) const {
    auto Iter = LoopEntities.find(L);
    if (Iter == LoopEntities.end())
      return nullptr;
    return Iter->second.get();
  }

  /// Utility to invalidate results of analyses specified by \p Analyses.
  void invalidateAnalyses(ArrayRef<VPAnalysisID> Analyses);

  /// Utility to run/recompute results of analyses specified by \p Analyses.
  // TODO : Implementation is missing.
  void requiredAnalyses(ArrayRef<VPAnalysisID> Analyses);

  /// Add to the given dominator tree the header block and every new basic block
  /// that was created between it and the latch block, inclusive.
  static void updateDominatorTree(class DominatorTree *DT,
                                  BasicBlock *LoopPreHeaderBB,
                                  BasicBlock *LoopLatchBB);

  /// Utility method to clone VPlan. VPAnalysesFactory has methods to
  /// create additional analyses required for cloned VPlan.
  virtual VPlanVector *clone(VPAnalysesFactory &VPAF, UpdateDA UDA) = 0;

  void setPreferredPeeling(unsigned VF,
                           std::unique_ptr<VPlanPeelingVariant> Peeling) {
    PreferredPeelingMap[VF] = std::move(Peeling);
  }

  /// Returns preferred peeling or nullptr.
  VPlanPeelingVariant *getPreferredPeeling(unsigned VF) const {
    auto Iter = PreferredPeelingMap.find(VF);
    if (Iter == PreferredPeelingMap.end())
      return nullptr;
    return Iter->second.get();
  }

#if !defined(NDEBUG) || defined(LLVM_ENABLE_DUMP)
  void printVectorVPlanData() const;
  /// Print Vector VPlan specific information. Currently, this covers
  /// Loop-entities information.
  virtual void printSpecifics(raw_ostream &OS) const override;
#endif // !NDEBUG || LLVM_ENABLE_DUMP

private:
  /// Dominator Tree for the Plan.
  std::unique_ptr<VPDominatorTree> PlanDT;

  /// Post-Dominator Tree for the Plan.
  std::unique_ptr<VPPostDominatorTree> PlanPDT;

  // We need to force full linearization for certain cases. Currently this
  // happens for cases where while-loop canonicalization or merge loop exits
  // transformation break SSA or for HIR vector code generation which needs
  // to be extended to preserve uniform control flow. This flag is set to true
  // when we need to force full linearization. Full linearization can still
  // kick in when this flag is false such as cases where we use a command
  // line option to do the same.
  bool FullLinearizationForced = false;

  // HIR isn't uplifted for explict vector loop IV - need DA to treat backedge
  // condition as uniform.
  bool ForceOuterLoopBackedgeUniformity = false;

  // HIR CG handles very limited scalar compute and tends to keep most of things
  // on vectors. As such, the stability issue addressed by
  // VPActiveLane/VPActiveLaneExtract doesn't seem to exist for HIR case. Also,
  // implementing the proper CG for them
  //   1) Doesn't seem to be needed right now - we have some time until we'll
  //      implement a better approach to the problem.
  //   2) Might not be easy/possible because the support for the scalar compute
  //      itself is very weak in HIR CG.
  bool DisableActiveLaneInstructions = false;

  /// Enable SOA-analysis flag.
  bool EnableSOAAnalysis = false;

  std::unique_ptr<VPLoopInfo> VPLInfo;
  std::unique_ptr<VPlanScalarEvolution> VPSE;
  std::unique_ptr<VPlanValueTracking> VPVT;
  std::unique_ptr<VPlanScalVecAnalysis> VPlanSVA;

  DenseMap<const VPLoop *, std::unique_ptr<VPLoopEntityList>> LoopEntities;

  /// Map: VF -> PreferredPeeling.
  std::map<unsigned, std::unique_ptr<VPlanPeelingVariant>> PreferredPeelingMap;

protected:
  VPlanVector(VPlanKind K, VPExternalValues &E, VPUnlinkedInstructions &UVPI);

  // Helper method used by cloning functionality to populate data in the new
  // VPlan.
  void copyData(VPAnalysesFactory &VPAF, UpdateDA UDA, VPlanVector *TargetPlan);
};

/// Class to represent VPlan for scalar-peel loops.
class VPlanScalarPeel : public VPlanScalar {
public:
  VPlanScalarPeel(VPExternalValues &E, VPUnlinkedInstructions &UVPI)
      : VPlanScalar(VPlanKind::ScalarPeel, E, UVPI) {}

  /// Methods for supporting type inquiry through isa, cast, and
  /// dyn_cast:
  static bool classof(const VPlan *V) {
    return V->getVPlanKind() == VPlanKind::ScalarPeel;
  }
};

/// Class to represent VPlan for scalar-remainder loops.
class VPlanScalarRemainder : public VPlanScalar {
public:
  VPlanScalarRemainder(VPExternalValues &E, VPUnlinkedInstructions &UVPI)
      : VPlanScalar(VPlanKind::ScalarRemainder, E, UVPI) {}

  /// Methods for supporting type inquiry through isa, cast, and
  /// dyn_cast:
  static bool classof(const VPlan *V) {
    return V->getVPlanKind() == VPlanKind::ScalarRemainder;
  }
};

/// Class to represent VPlan for masked loop.
// This is a vector-type VPlan as we would want to, in some cases, execute the
// main vector-loop in masked mode. E.g., when we statically know the number of
// iterations and it is less than the VF we decide to vectorize with.
class VPlanMasked : public VPlanVector {

public:
  VPlanMasked(VPExternalValues &E, VPUnlinkedInstructions &UVPI);

  /// Utility method to clone Non-Masked-vplan. VPAnalysesFactory has methods to
  /// create additional analyses required for cloned VPlan.
  VPlanVector *clone(VPAnalysesFactory &VPAF, UpdateDA UDA) override;

  /// Method to support type inquiry through isa, cast, and dyn_cast.
  static bool classof(const VPlan *V) {
    return V->getVPlanKind() == VPlanKind::Masked;
  }
};

/// Class to represent VPlan for non-masked loop.
class VPlanNonMasked : public VPlanVector {
public:
  VPlanNonMasked(VPExternalValues &E, VPUnlinkedInstructions &UVPI);

  /// Utility method to clone masked-vplan. VPAnalysesFactory has methods to
  /// create additional analyses required for cloned VPlan.
  VPlanVector *clone(VPAnalysesFactory &VPAF, UpdateDA UDA) override;

  /// Utility method to allow a Non-masked VPlan to clone a masked VPlan.
  VPlanMasked *cloneMasked(VPAnalysesFactory &VPAF, UpdateDA UDA);

  /// Methods for supporting type inquiry through isa, cast, and
  /// dyn_cast:
  static bool classof(const VPlan *V) {
    return V->getVPlanKind() == VPlanKind::NonMasked;
  }
};

#if !defined(NDEBUG) || defined(LLVM_ENABLE_DUMP)
/// VPlanPrinter prints a given VPlan to a given output stream. The printing is
/// indented and follows the dot format.
class VPlanPrinter {
  raw_ostream &OS;
  const VPlan &Plan;
  unsigned Depth;
  unsigned TabWidth = 2;
  std::string Indent;

  unsigned BID = 0;

  SmallDenseMap<const VPBasicBlock *, unsigned> BlockID;

  /// Handle indentation.
  void bumpIndent(int b) { Indent = std::string((Depth += b) * TabWidth, ' '); }

  /// Print the information related to the CFG edges going out of a given
  /// \p Block, followed by printing the successor blocks themselves.
  void dumpEdges(const VPBasicBlock *BB);

  /// Print a given \p BasicBlock, including its instructions, followed by
  /// printing its successor blocks.
  void dumpBasicBlock(const VPBasicBlock *BB, bool SkipInstructions);

  unsigned getOrCreateBID(const VPBasicBlock *BB) {
    return BlockID.count(BB) ? BlockID[BB] : BlockID[BB] = BID++;
  }

  const Twine getOrCreateName(const VPBasicBlock *BB);

  const Twine getUID(const VPBasicBlock *BB);

  /// Print the information related to a CFG edge between two VPBasicBlocks.
  void drawEdge(const VPBasicBlock *From, const VPBasicBlock *To, bool Hidden,
                const Twine &Label);

public:
  VPlanPrinter(raw_ostream &O, const VPlan &P) : OS(O), Plan(P) {}
  void dump(bool CFGOnly = false);
};

inline raw_ostream &operator<<(raw_ostream &OS, const VPlan &Plan) {
  VPlanPrinter Printer(OS, Plan);
  Printer.dump();
  return OS;
}

// Set of print functions
inline raw_ostream &operator<<(raw_ostream &OS, const VPInstruction &I) {
  I.print(OS);
  return OS;
}
inline raw_ostream &operator<<(raw_ostream &OS, const VPBasicBlock &BB) {
  BB.print(OS, 2);
  return OS;
}
#endif // !NDEBUG || LLVM_ENABLE_DUMP

//===----------------------------------------------------------------------===//
// VPlan Utilities
//===----------------------------------------------------------------------===//
/// The VPlanUtils class provides common interfaces and functions that are
/// required across different VPlan classes e.g. VPBasicBlock.
class VPlanUtils {
private:
  /// Unique ID generator.
  static std::atomic<unsigned> NextOrdinal;

public:
  VPlanUtils() = delete;

  /// Create a unique name for a new VPlan entity such as a VPBasicBlock.
  static std::string createUniqueName(const llvm::Twine &Prefix) {
    std::string S;
    raw_string_ostream RSO(S);
    RSO << Prefix << NextOrdinal++;
    return RSO.str();
  }
};

/// A wrapper class to add VPlan related remarks for opt-report. Currently
/// the implementation is naive with a single method to add a remark for
/// a given loop (can be HLLoop or llvm::Loop).
//  TODO:
/// In the future this will be extended to record all vectorization related
/// remarks emitted by VPlan by mapping the remarks to underlying VPlan data
/// structures that represent a loop. For example:
///
/// VPLoopRegion MainLoop --> {"LOOP WAS VECTORIZED", "vector length: 4"}
/// VPLoopRegion RemainderLoop --> {"remainder loop was not vectorized"}
class VPlanOptReportBuilder {
  LoopOptReportBuilder &LORBuilder;
  // LORB needs the LoopInfo while adding remarks for llvm::Loop. This will be
  // nullptr for HLLoop.
  LoopInfo *LI;

public:
  VPlanOptReportBuilder(LoopOptReportBuilder &LORB, LoopInfo *LI = nullptr)
      : LORBuilder(LORB), LI(LI) {}

  /// Add a vectorization related remark for the HIR loop \p Lp. The remark
  /// message is identified by \p MsgID.
  template <typename... Args>
  void addRemark(loopopt::HLLoop *Lp, OptReportVerbosity::Level Verbosity,
                 unsigned MsgID, Args &&...args);

  /// Add a vectorization related remark for the LLVM loop \p Lp. The remark
  /// message is identified by \p MsgID.
  template <typename... Args>
  void addRemark(Loop *Lp, OptReportVerbosity::Level Verbosity, unsigned MsgID,
                 Args &&...args);
};

// Several inline functions to hide the #if machinery from the callers.
#if !defined(NDEBUG) || defined(LLVM_ENABLE_DUMP)
inline void VPLAN_DUMP(bool Cond, StringRef Transformation, const VPlan *Plan) {
  DEBUG_WITH_TYPE("vplan-dumps",
                  dbgs() << "VPlan after " << Transformation << ":\n";
                  Plan->dump(dbgs()));
  if (!Cond)
    return;
  outs() << "VPlan after " << Transformation << ":\n";
  Plan->dump(outs());
  outs().flush();
}
#else
template <class... Args> inline void VPLAN_DUMP(const Args &...) {}
#endif

// In most cases the whole pair of plain dump/dot digraph can be abstracted...
//
// This is a way to overcome our inability to leverage PassManager
// infrastructure. Ideally, we wouldn't need al that and would use something
// like
//
//   opt -vplan-cfg-import -vplan-print -vplan-predicator -vplan-dot
//
// For now, just have all the pre-set points to print any kind of dump via
// multiple cl::opts.
class VPlanDumpControl {
  // cl::opt is designed to accept StringRefs for name/description, so we need
  // to ensure the actual strings are live thoughout the cl::opt lifetime.
  class OptWrapper {
    std::string NameString;
    std::string DescriptionString;
    cl::opt<bool> Opt;

  public:
    OptWrapper(const Twine &Name, const Twine &Description)
        : NameString(Name.str()), DescriptionString(Description.str()),
          Opt(StringRef(NameString), cl::init(false), cl::Hidden,
              cl::desc(DescriptionString)) {}
    operator bool() const { return Opt; }
  };

public:
  VPlanDumpControl(const char *DumpOptPrefix, const char *DotOptPrefix,
                   const char *DotCFGOnlyOptPrefix, const Twine &ShortName,
                   const Twine &LongName, bool PrintPlainDumpPrefix)
#if !defined(NDEBUG) || defined(LLVM_ENABLE_DUMP)
      : PrintPlainDumpPrefix(PrintPlainDumpPrefix),
        Dump(DumpOptPrefix + ShortName, "Print VPlan after " + LongName),
        Dot(DotOptPrefix + ShortName, "Print VPlan digraph after " + LongName),
        DotCFGOnly(DotCFGOnlyOptPrefix + ShortName,
                   "Print VPlan CFG Only after " + LongName),
        PassDescription(LongName.str()) {
  }
#else
  {
    (void)DumpOptPrefix;
    (void)DotOptPrefix;
    (void)DotCFGOnlyOptPrefix;
    (void)ShortName;
    (void)LongName;
    (void)PrintPlainDumpPrefix;
  }
#endif

#if !defined(NDEBUG) || defined(LLVM_ENABLE_DUMP)
  bool dumpPlain() const { return Dump; }
  bool dumpDot() const { return Dot; }
  bool dumpCFGOnly() const { return DotCFGOnly; }
public:
  const bool PrintPlainDumpPrefix;
  StringRef getPassDescription() const { return PassDescription; }

private:
  OptWrapper Dump;
  OptWrapper Dot;
  OptWrapper DotCFGOnly;

  std::string PassDescription;
#endif
};

struct LoopVPlanDumpControl : public VPlanDumpControl {
  LoopVPlanDumpControl(const Twine &ShortName, const Twine &LongName)
      : VPlanDumpControl("vplan-print-after-", "vplan-dot-after-",
                         "vplan-cfg-only-after-", ShortName, LongName, true) {}
};
struct FuncVecVPlanDumpControl : public VPlanDumpControl {
  FuncVecVPlanDumpControl(const Twine &ShortName, const Twine &LongName,
                          bool PrintPlainDumpPrefix = false)
      : VPlanDumpControl("print-after-vplan-func-vec-",
                         "dot-after-vplan-func-vec-",
                         "cfg-only-after-vplan-func-vec-", ShortName, LongName,
                         PrintPlainDumpPrefix) {}
};

#if !defined(NDEBUG) || defined(LLVM_ENABLE_DUMP)
inline void VPLAN_DUMP(const VPlanDumpControl &Control, const VPlan &Plan) {
  DEBUG_WITH_TYPE("vplan-dumps", dbgs()
                                     << "VPlan after "
                                     << Control.getPassDescription() << ":\n";
                  Plan.dump(dbgs()));

  if (Control.dumpPlain()) {
    if (Control.PrintPlainDumpPrefix)
      outs() << "VPlan after " << Control.getPassDescription() << ":\n";
    Plan.dump(outs());
    outs().flush();
  }
  VPlanPrinter Printer(outs(), Plan);
  if (Control.dumpDot()) {
    Printer.dump();
    outs().flush();
  }
  if (Control.dumpCFGOnly()) {
    Printer.dump(true);
    outs().flush();
  }
}
inline void VPLAN_DUMP(const VPlanDumpControl &Control, const VPlan *Plan) {
  VPLAN_DUMP(Control, *Plan);
}
#endif

using vpinst_iterator = InstIterator<VPlan::VPBasicBlockListTy, VPlan::iterator,
                                     VPBasicBlock::iterator, VPInstruction>;
using vpinst_range = iterator_range<vpinst_iterator>;

inline vpinst_iterator vpinst_begin(VPlan *F) { return vpinst_iterator(*F); }
inline vpinst_iterator vpinst_end(VPlan *F) { return vpinst_iterator(*F, true); }
inline vpinst_range vpinstructions(VPlan *F) {
  return vpinst_range(vpinst_begin(F), vpinst_end(F));
}

using const_vpinst_iterator =
    InstIterator<const VPlan::VPBasicBlockListTy, VPlan::const_iterator,
                 VPBasicBlock::const_iterator, const VPInstruction>;
using const_vpinst_range = iterator_range<const_vpinst_iterator>;

inline const_vpinst_iterator vpinst_begin(const VPlan *F) {
  return const_vpinst_iterator(*F);
}
inline const_vpinst_iterator vpinst_end(const VPlan *F) {
  return const_vpinst_iterator(*F, true);
}
inline const_vpinst_range vpinstructions(const VPlan *F) {
  return const_vpinst_range(vpinst_begin(F), vpinst_end(F));
}

template <class DivergenceAnalysis>
inline decltype(auto) vplan_da_shapes(const VPlan *P,
                                      const DivergenceAnalysis *DA) {
  return map_range(vpinstructions(P), [DA](auto &I) {
    return std::make_pair<const VPValue *, VPVectorShape>(&I, DA->getVectorShape(I));
  });
}

} // namespace vpo

// The following template specializations are implemented to support GraphTraits
// for VPlan.
template <>
struct GraphTraits<vpo::VPlan *> : public GraphTraits<vpo::VPBasicBlock *> {

  using nodes_iterator = df_iterator<NodeRef>;

  static NodeRef getEntryNode(vpo::VPlan *Plan) {
    return Plan->getEntryBlock();
  }

  static inline nodes_iterator nodes_begin(vpo::VPlan *Plan) {
    return nodes_iterator::begin(Plan->getEntryBlock());
  }

  static inline nodes_iterator nodes_end(vpo::VPlan *Plan) {
    // df_iterator returns an empty iterator so the node used doesn't matter.
    return nodes_iterator::end(Plan->getEntryBlock());
  }

  static size_t size(vpo::VPlan *Plan) { return Plan->size(); }
};

} // namespace llvm

#endif // LLVM_TRANSFORMS_VECTORIZE_INTEL_VPLAN_INTELVPLAN_H<|MERGE_RESOLUTION|>--- conflicted
+++ resolved
@@ -586,10 +586,6 @@
   // VPInstruction.
   HIRSpecificsData HIRData;
 
-protected:
-  HIRSpecifics HIR() { return HIRSpecifics(*this); }
-  const HIRSpecifics HIR() const { return HIRSpecifics(*this); }
-
 private:
   /// Utility method serving execute(): generates a single instance of the
   /// modeled instruction.
@@ -826,6 +822,8 @@
     // invalidation should be propagated to users as well.
   }
 
+  HIRSpecifics HIR() { return HIRSpecifics(*this); }
+  const HIRSpecifics HIR() const { return HIRSpecifics(*this); }
 };
 
 /// Instruction to set vector factor and unroll factor explicitly.
@@ -1643,14 +1641,7 @@
     assert(MDs.empty() && "Underlying metadata was already read");
     if (auto *IRLoadStore = dyn_cast_or_null<Instruction>(getInstruction())) {
       IRLoadStore->getAllMetadataOtherThanDebugLoc(MDs);
-<<<<<<< HEAD
-    else if (HIR().getUnderlyingNode()) {
-      const loopopt::RegDDRef *RDDR = getHIRMemoryRef();
-      assert(RDDR && "Value should not be nullptr!");
-      RDDR->getAllMetadataOtherThanDebugLoc(MDs);
-=======
       return;
->>>>>>> 130e135d
     }
     if (!RDDR && HIR().getUnderlyingNode()) {
       RDDR = getHIRMemoryRef();
@@ -3320,6 +3311,9 @@
       : VPInstruction(VPInstruction::VLSLoad, Ty, {Ptr}), GroupSize(GroupSize),
         Alignment(Alignment), NumOrigLoads(NumOrigLoads) {}
 
+  VPValue *getPointerOperand() const { return getOperand(0); }
+  Type *getValueType() const { return getType(); }
+
   int getGroupSize() const { return GroupSize; }
   Align getAlignment() const { return Alignment; }
   int getNumOrigLoads() const { return NumOrigLoads; }
@@ -3401,6 +3395,7 @@
 
   VPValue *getValueOperand() const { return getOperand(0); }
   VPValue *getPointerOperand() const { return getOperand(1); }
+  Type *getValueType() const { return getValueOperand()->getType(); }
 
   int getGroupSize() const { return GroupSize; }
   Align getAlignment() const { return Alignment; }
