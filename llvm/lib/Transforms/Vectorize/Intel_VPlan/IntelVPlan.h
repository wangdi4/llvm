--- conflicted
+++ resolved
@@ -741,12 +741,9 @@
       VectorTripCountCalculation,
       ActiveLane,
       ActiveLaneExtract,
-<<<<<<< HEAD
-=======
       ConstStepVector,
       ReuseLoop,
       OrigLiveOut,
->>>>>>> 6c8b510a
   };
 
 private:
@@ -2816,8 +2813,6 @@
   }
 };
 
-<<<<<<< HEAD
-=======
 /// The VPReuseLoop represents scalar loop used for remainder loop.
 /// It has a list of incoming parameters which are linked with Values
 /// inside the loop. During CG, the incoming VPValues should replace the
@@ -2958,7 +2953,6 @@
   }
 };
 
->>>>>>> 6c8b510a
 /// VPlan models a candidate for vectorization, encoding various decisions take
 /// to produce efficient output IR, including which branches, basic-blocks and
 /// output IR instructions to generate, and their cost.
@@ -3015,12 +3009,9 @@
   //      itself is very weak in HIR CG.
   bool DisableActiveLaneInstructions = false;
 
-<<<<<<< HEAD
-=======
   /// Enable SOA-analysis flag.
   bool EnableSOAAnalysis = false;
 
->>>>>>> 6c8b510a
   /// Holds the name of the VPlan, for printing.
   std::string Name;
 
@@ -3072,11 +3063,8 @@
     VPlanDA = std::move(VPDA);
   }
 
-<<<<<<< HEAD
-=======
   void computeDA();
 
->>>>>>> 6c8b510a
   void setVPSE(std::unique_ptr<VPlanScalarEvolution> A);
 
   void setVPVT(std::unique_ptr<VPlanValueTracking> A) {
@@ -3114,8 +3102,6 @@
   bool areActiveLaneInstructionsDisabled() {
     return DisableActiveLaneInstructions;
   }
-<<<<<<< HEAD
-=======
 
   /// Disable SOA-analysis.
   void disableSOAAnalysis() { EnableSOAAnalysis = false; }
@@ -3132,7 +3118,6 @@
 
   /// Utility to invalidate results of analyses specified by \p Analyses.
   void invalidateAnalyses(ArrayRef<VPAnalysisID> Analyses);
->>>>>>> 6c8b510a
 
   const DataLayout *getDataLayout() const { return Externals.getDataLayout(); }
 
