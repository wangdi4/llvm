--- conflicted
+++ resolved
@@ -889,13 +889,6 @@
       Mask = Block->getParent()->getVPConstant(
           ConstantInt::getTrue(*Block->getParent()->getLLVMContext()));
     Builder.setInsertPoint(ActiveLaneExtractBB);
-<<<<<<< HEAD
-    VPActiveLane *ActiveLane = Builder.createActiveLane(Mask);
-    DA->markUniform(*ActiveLane);
-
-    for (VPValue *Blend : UniformBlends) {
-      VPValue *UniformVal = Builder.createActiveLaneExtract(Blend, ActiveLane);
-=======
     VPActiveLane *ActiveLane =
         Builder.create<VPActiveLane>(Mask->getName() + ".active", Mask);
     DA->markUniform(*ActiveLane);
@@ -903,7 +896,6 @@
     for (VPValue *Blend : UniformBlends) {
       VPValue *UniformVal = Builder.create<VPActiveLaneExtract>(
           Blend->getName() + ".active", Blend, ActiveLane);
->>>>>>> 6c8b510a
       DA->markUniform(*UniformVal);
       Blend->replaceUsesWithIf(
           UniformVal, [UniformVal](VPUser *U) { return U != UniformVal; });
