--- conflicted
+++ resolved
@@ -198,8 +198,6 @@
   return VPLoadStore->isSimple();
 }
 
-<<<<<<< HEAD
-=======
 /// Helper function that returns true if the given type is irregular for unit
 /// stride accesses. The type is irregular if vector <VF x Ty> is not bitcast
 /// compatible with an array of Ty containing VF elements. This is typically
@@ -235,7 +233,6 @@
   return DL->getTypeAllocSizeInBits(Ty) != DL->getTypeSizeInBits(Ty);
 }
 
->>>>>>> 6c8b510a
 #if INTEL_CUSTOMIZATION
 // Obtain stride information using loopopt interfaces. HNode is expected to
 // specify the underlying node for a load/store VPInstruction. We return false
