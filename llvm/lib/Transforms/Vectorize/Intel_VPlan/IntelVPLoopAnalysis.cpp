--- conflicted
+++ resolved
@@ -678,13 +678,9 @@
              std::pair<VPReductionFinal *, VPInstruction *>> &RedFinalMap,
     SmallPtrSetImpl<const VPReduction *> &ProcessedReductions) {
 
-<<<<<<< HEAD
-  VPBuilder::DbgLocGuard DbgLocGuard(Builder);
-=======
   // Note: the insert location guard also guards builder debug location.
   VPBuilder::InsertPointGuard Guard(Builder);
 
->>>>>>> 130e135d
   VPValue *AI = nullptr;
   Builder.setInsertPoint(Preheader);
   Builder.setCurrentDebugLocation(
@@ -973,13 +969,8 @@
   assert(Preheader && "Expect valid Preheader to be passed as input argument.");
   assert(PostExit && "Expect valid PostExit to be passed as input argument.");
 
-<<<<<<< HEAD
-  // Set the insert and debug location guard-points.
-=======
   // Note: the insert location guard also guards builder debug location.
->>>>>>> 130e135d
   VPBuilder::InsertPointGuard Guard(Builder);
-  VPBuilder::DbgLocGuard DbgLocGuard(Builder);
 
   // Process the list of Inductions.
   for (VPInduction *Induction : vpinductions()) {
