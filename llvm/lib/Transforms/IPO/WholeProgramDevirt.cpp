//===- WholeProgramDevirt.cpp - Whole program virtual call optimization ---===//
// INTEL_CUSTOMIZATION
//
// INTEL CONFIDENTIAL
//
// Modifications, Copyright (C) 2021-2023 Intel Corporation
//
// This software and the related documents are Intel copyrighted materials, and
// your use of them is governed by the express license under which they were
// provided to you ("License"). Unless the License provides otherwise, you may
// not use, modify, copy, publish, distribute, disclose or transmit this
// software or the related documents without Intel's prior written permission.
//
// This software and the related documents are provided as is, with no express
// or implied warranties, other than those that are expressly stated in the
// License.
//
// end INTEL_CUSTOMIZATION
//
// Part of the LLVM Project, under the Apache License v2.0 with LLVM Exceptions.
// See https://llvm.org/LICENSE.txt for license information.
// SPDX-License-Identifier: Apache-2.0 WITH LLVM-exception
//
//===----------------------------------------------------------------------===//
//
// This pass implements whole program optimization of virtual calls in cases
// where we know (via !type metadata) that the list of callees is fixed. This
// includes the following:
// - Single implementation devirtualization: if a virtual call has a single
//   possible callee, replace all calls with a direct call to that callee.
// - Virtual constant propagation: if the virtual function's return type is an
//   integer <=64 bits and all possible callees are readnone, for each class and
//   each list of constant arguments: evaluate the function, store the return
//   value alongside the virtual table, and rewrite each virtual call as a load
//   from the virtual table.
// - Uniform return value optimization: if the conditions for virtual constant
//   propagation hold and each function returns the same constant value, replace
//   each virtual call with that constant.
// - Unique return value optimization for i1 return values: if the conditions
//   for virtual constant propagation hold and a single vtable's function
//   returns 0, or a single vtable's function returns 1, replace each virtual
//   call with a comparison of the vptr against that vtable's address.
//
// This pass is intended to be used during the regular and thin LTO pipelines:
//
// During regular LTO, the pass determines the best optimization for each
// virtual call and applies the resolutions directly to virtual calls that are
// eligible for virtual call optimization (i.e. calls that use either of the
// llvm.assume(llvm.type.test) or llvm.type.checked.load intrinsics).
//
// During hybrid Regular/ThinLTO, the pass operates in two phases:
// - Export phase: this is run during the thin link over a single merged module
//   that contains all vtables with !type metadata that participate in the link.
//   The pass computes a resolution for each virtual call and stores it in the
//   type identifier summary.
// - Import phase: this is run during the thin backends over the individual
//   modules. The pass applies the resolutions previously computed during the
//   import phase to each eligible virtual call.
//
// During ThinLTO, the pass operates in two phases:
// - Export phase: this is run during the thin link over the index which
//   contains a summary of all vtables with !type metadata that participate in
//   the link. It computes a resolution for each virtual call and stores it in
//   the type identifier summary. Only single implementation devirtualization
//   is supported.
// - Import phase: (same as with hybrid case above).
//
//===----------------------------------------------------------------------===//

#include "llvm/Transforms/IPO/WholeProgramDevirt.h"
#include "llvm/ADT/ArrayRef.h"
#include "llvm/ADT/DenseMap.h"
#include "llvm/ADT/DenseMapInfo.h"
#include "llvm/ADT/DenseSet.h"
#include "llvm/ADT/MapVector.h"
#include "llvm/ADT/SmallVector.h"
#include "llvm/ADT/Statistic.h"
#include "llvm/ADT/iterator_range.h"
#include "llvm/Analysis/AssumptionCache.h"
#include "llvm/Analysis/BasicAliasAnalysis.h"
#include "llvm/Analysis/OptimizationRemarkEmitter.h"
#include "llvm/Analysis/TypeMetadataUtils.h"
#include "llvm/Bitcode/BitcodeReader.h"
#include "llvm/Bitcode/BitcodeWriter.h"
#include "llvm/IR/Constants.h"
#include "llvm/IR/DataLayout.h"
#include "llvm/IR/DebugLoc.h"
#include "llvm/IR/DerivedTypes.h"
#include "llvm/IR/Dominators.h"
#include "llvm/IR/Function.h"
#include "llvm/IR/GlobalAlias.h"
#include "llvm/IR/GlobalVariable.h"
#include "llvm/IR/IRBuilder.h"
#include "llvm/IR/InstrTypes.h"
#include "llvm/IR/Instruction.h"
#include "llvm/IR/Instructions.h"
#include "llvm/IR/Intrinsics.h"
#include "llvm/IR/LLVMContext.h"
#include "llvm/IR/MDBuilder.h"
#include "llvm/IR/Metadata.h"
#include "llvm/IR/Module.h"
#include "llvm/IR/ModuleSummaryIndexYAML.h"
#include "llvm/Support/Casting.h"
#include "llvm/Support/CommandLine.h"
#include "llvm/Support/Errc.h"
#include "llvm/Support/Error.h"
#include "llvm/Support/FileSystem.h"
#include "llvm/Support/GlobPattern.h"
#include "llvm/Support/MathExtras.h"
#include "llvm/TargetParser/Triple.h"
#include "llvm/Transforms/IPO.h"
#include "llvm/Transforms/IPO/FunctionAttrs.h"
#include "llvm/Transforms/Utils/BasicBlockUtils.h"
#include "llvm/Transforms/Utils/CallPromotionUtils.h"
#include "llvm/Transforms/Utils/Evaluator.h"
#include <algorithm>
#include <cstddef>
#include <map>
#include <set>
#include <string>

#if INTEL_CUSTOMIZATION
#if INTEL_FEATURE_SW_DTRANS
#include "Intel_DTrans/Analysis/DTransTypeMetadataPropagator.h"
#include "llvm/Transforms/IPO/Intel_DevirtMultiversioning.h"
#endif // INTEL_FEATURE_SW_DTRANS
#include "llvm/Analysis/Intel_WP.h"
#include "llvm/Analysis/Intel_XmainOptLevelPass.h"
#endif // INTEL_CUSTOMIZATION

using namespace llvm;
#if INTEL_CUSTOMIZATION
#if INTEL_FEATURE_SW_DTRANS
using namespace llvm::llvm_intel_wp_analysis;
#endif // INTEL_FEATURE_SW_DTRANS
#endif // INTEL_CUSTOMIZATION
using namespace wholeprogramdevirt;

#define DEBUG_TYPE "wholeprogramdevirt"

STATISTIC(NumDevirtTargets, "Number of whole program devirtualization targets");
STATISTIC(NumSingleImpl, "Number of single implementation devirtualizations");
STATISTIC(NumBranchFunnel, "Number of branch funnels");
STATISTIC(NumUniformRetVal, "Number of uniform return value optimizations");
STATISTIC(NumUniqueRetVal, "Number of unique return value optimizations");
STATISTIC(NumVirtConstProp1Bit,
          "Number of 1 bit virtual constant propagations");
STATISTIC(NumVirtConstProp, "Number of virtual constant propagations");

static cl::opt<PassSummaryAction> ClSummaryAction(
    "wholeprogramdevirt-summary-action",
    cl::desc("What to do with the summary when running this pass"),
    cl::values(clEnumValN(PassSummaryAction::None, "none", "Do nothing"),
               clEnumValN(PassSummaryAction::Import, "import",
                          "Import typeid resolutions from summary and globals"),
               clEnumValN(PassSummaryAction::Export, "export",
                          "Export typeid resolutions to summary and globals")),
    cl::Hidden);

static cl::opt<std::string> ClReadSummary(
    "wholeprogramdevirt-read-summary",
    cl::desc(
        "Read summary from given bitcode or YAML file before running pass"),
    cl::Hidden);

static cl::opt<std::string> ClWriteSummary(
    "wholeprogramdevirt-write-summary",
    cl::desc("Write summary to given bitcode or YAML file after running pass. "
             "Output file format is deduced from extension: *.bc means writing "
             "bitcode, otherwise YAML"),
    cl::Hidden);

static cl::opt<unsigned>
    ClThreshold("wholeprogramdevirt-branch-funnel-threshold", cl::Hidden,
                cl::init(10),
                cl::desc("Maximum number of call targets per "
                         "call site to enable branch funnels"));

static cl::opt<bool>
    PrintSummaryDevirt("wholeprogramdevirt-print-index-based", cl::Hidden,
                       cl::desc("Print index-based devirtualization messages"));

/// Provide a way to force enable whole program visibility in tests.
/// This is needed to support legacy tests that don't contain
/// !vcall_visibility metadata (the mere presense of type tests
/// previously implied hidden visibility).
static cl::opt<bool>
    WholeProgramVisibility("whole-program-visibility", cl::Hidden,
                           cl::desc("Enable whole program visibility"));

/// Provide a way to force disable whole program for debugging or workarounds,
/// when enabled via the linker.
static cl::opt<bool> DisableWholeProgramVisibility(
    "disable-whole-program-visibility", cl::Hidden,
    cl::desc("Disable whole program visibility (overrides enabling options)"));

/// Provide way to prevent certain function from being devirtualized
static cl::list<std::string>
    SkipFunctionNames("wholeprogramdevirt-skip",
                      cl::desc("Prevent function(s) from being devirtualized"),
                      cl::Hidden, cl::CommaSeparated);

/// Mechanism to add runtime checking of devirtualization decisions, optionally
/// trapping or falling back to indirect call on any that are not correct.
/// Trapping mode is useful for debugging undefined behavior leading to failures
/// with WPD. Fallback mode is useful for ensuring safety when whole program
/// visibility may be compromised.
enum WPDCheckMode { None, Trap, Fallback };
static cl::opt<WPDCheckMode> DevirtCheckMode(
    "wholeprogramdevirt-check", cl::Hidden,
    cl::desc("Type of checking for incorrect devirtualizations"),
    cl::values(clEnumValN(WPDCheckMode::None, "none", "No checking"),
               clEnumValN(WPDCheckMode::Trap, "trap", "Trap when incorrect"),
               clEnumValN(WPDCheckMode::Fallback, "fallback",
                          "Fallback to indirect when incorrect")));

namespace {
struct PatternList {
  std::vector<GlobPattern> Patterns;
  template <class T> void init(const T &StringList) {
    for (const auto &S : StringList)
      if (Expected<GlobPattern> Pat = GlobPattern::create(S))
        Patterns.push_back(std::move(*Pat));
  }
  bool match(StringRef S) {
    for (const GlobPattern &P : Patterns)
      if (P.match(S))
        return true;
    return false;
  }
};
} // namespace

// Find the minimum offset that we may store a value of size Size bits at. If
// IsAfter is set, look for an offset before the object, otherwise look for an
// offset after the object.
uint64_t
wholeprogramdevirt::findLowestOffset(ArrayRef<VirtualCallTarget> Targets,
                                     bool IsAfter, uint64_t Size) {
  // Find a minimum offset taking into account only vtable sizes.
  uint64_t MinByte = 0;
  for (const VirtualCallTarget &Target : Targets) {
    if (IsAfter)
      MinByte = std::max(MinByte, Target.minAfterBytes());
    else
      MinByte = std::max(MinByte, Target.minBeforeBytes());
  }

  // Build a vector of arrays of bytes covering, for each target, a slice of the
  // used region (see AccumBitVector::BytesUsed in
  // llvm/Transforms/IPO/WholeProgramDevirt.h) starting at MinByte. Effectively,
  // this aligns the used regions to start at MinByte.
  //
  // In this example, A, B and C are vtables, # is a byte already allocated for
  // a virtual function pointer, AAAA... (etc.) are the used regions for the
  // vtables and Offset(X) is the value computed for the Offset variable below
  // for X.
  //
  //                    Offset(A)
  //                    |       |
  //                            |MinByte
  // A: ################AAAAAAAA|AAAAAAAA
  // B: ########BBBBBBBBBBBBBBBB|BBBB
  // C: ########################|CCCCCCCCCCCCCCCC
  //            |   Offset(B)   |
  //
  // This code produces the slices of A, B and C that appear after the divider
  // at MinByte.
  std::vector<ArrayRef<uint8_t>> Used;
  for (const VirtualCallTarget &Target : Targets) {
    ArrayRef<uint8_t> VTUsed = IsAfter ? Target.TM->Bits->After.BytesUsed
                                       : Target.TM->Bits->Before.BytesUsed;
    uint64_t Offset = IsAfter ? MinByte - Target.minAfterBytes()
                              : MinByte - Target.minBeforeBytes();

    // Disregard used regions that are smaller than Offset. These are
    // effectively all-free regions that do not need to be checked.
    if (VTUsed.size() > Offset)
      Used.push_back(VTUsed.slice(Offset));
  }

  if (Size == 1) {
    // Find a free bit in each member of Used.
    for (unsigned I = 0;; ++I) {
      uint8_t BitsUsed = 0;
      for (auto &&B : Used)
        if (I < B.size())
          BitsUsed |= B[I];
      if (BitsUsed != 0xff)
        return (MinByte + I) * 8 + llvm::countr_zero(uint8_t(~BitsUsed));
    }
  } else {
    // Find a free (Size/8) byte region in each member of Used.
    // FIXME: see if alignment helps.
    for (unsigned I = 0;; ++I) {
      for (auto &&B : Used) {
        unsigned Byte = 0;
        while ((I + Byte) < B.size() && Byte < (Size / 8)) {
          if (B[I + Byte])
            goto NextI;
          ++Byte;
        }
      }
      return (MinByte + I) * 8;
    NextI:;
    }
  }
}

void wholeprogramdevirt::setBeforeReturnValues(
    MutableArrayRef<VirtualCallTarget> Targets, uint64_t AllocBefore,
    unsigned BitWidth, int64_t &OffsetByte, uint64_t &OffsetBit) {
  if (BitWidth == 1)
    OffsetByte = -(AllocBefore / 8 + 1);
  else
    OffsetByte = -((AllocBefore + 7) / 8 + (BitWidth + 7) / 8);
  OffsetBit = AllocBefore % 8;

  for (VirtualCallTarget &Target : Targets) {
    if (BitWidth == 1)
      Target.setBeforeBit(AllocBefore);
    else
      Target.setBeforeBytes(AllocBefore, (BitWidth + 7) / 8);
  }
}

void wholeprogramdevirt::setAfterReturnValues(
    MutableArrayRef<VirtualCallTarget> Targets, uint64_t AllocAfter,
    unsigned BitWidth, int64_t &OffsetByte, uint64_t &OffsetBit) {
  if (BitWidth == 1)
    OffsetByte = AllocAfter / 8;
  else
    OffsetByte = (AllocAfter + 7) / 8;
  OffsetBit = AllocAfter % 8;

  for (VirtualCallTarget &Target : Targets) {
    if (BitWidth == 1)
      Target.setAfterBit(AllocAfter);
    else
      Target.setAfterBytes(AllocAfter, (BitWidth + 7) / 8);
  }
}

VirtualCallTarget::VirtualCallTarget(GlobalValue *Fn, const TypeMemberInfo *TM)
    : Fn(Fn), TM(TM),
      IsBigEndian(Fn->getParent()->getDataLayout().isBigEndian()),
      WasDevirt(false) {}

namespace {

// A slot in a set of virtual tables. The TypeID identifies the set of virtual
// tables, and the ByteOffset is the offset in bytes from the address point to
// the virtual function pointer.
struct VTableSlot {
  Metadata *TypeID;
  uint64_t ByteOffset;
};

} // end anonymous namespace

namespace llvm {

template <> struct DenseMapInfo<VTableSlot> {
  static VTableSlot getEmptyKey() {
    return {DenseMapInfo<Metadata *>::getEmptyKey(),
            DenseMapInfo<uint64_t>::getEmptyKey()};
  }
  static VTableSlot getTombstoneKey() {
    return {DenseMapInfo<Metadata *>::getTombstoneKey(),
            DenseMapInfo<uint64_t>::getTombstoneKey()};
  }
  static unsigned getHashValue(const VTableSlot &I) {
    return DenseMapInfo<Metadata *>::getHashValue(I.TypeID) ^
           DenseMapInfo<uint64_t>::getHashValue(I.ByteOffset);
  }
  static bool isEqual(const VTableSlot &LHS,
                      const VTableSlot &RHS) {
    return LHS.TypeID == RHS.TypeID && LHS.ByteOffset == RHS.ByteOffset;
  }
};

template <> struct DenseMapInfo<VTableSlotSummary> {
  static VTableSlotSummary getEmptyKey() {
    return {DenseMapInfo<StringRef>::getEmptyKey(),
            DenseMapInfo<uint64_t>::getEmptyKey()};
  }
  static VTableSlotSummary getTombstoneKey() {
    return {DenseMapInfo<StringRef>::getTombstoneKey(),
            DenseMapInfo<uint64_t>::getTombstoneKey()};
  }
  static unsigned getHashValue(const VTableSlotSummary &I) {
    return DenseMapInfo<StringRef>::getHashValue(I.TypeID) ^
           DenseMapInfo<uint64_t>::getHashValue(I.ByteOffset);
  }
  static bool isEqual(const VTableSlotSummary &LHS,
                      const VTableSlotSummary &RHS) {
    return LHS.TypeID == RHS.TypeID && LHS.ByteOffset == RHS.ByteOffset;
  }
};

} // end namespace llvm

namespace {

// Returns true if the function must be unreachable based on ValueInfo.
//
// In particular, identifies a function as unreachable in the following
// conditions
//   1) All summaries are live.
//   2) All function summaries indicate it's unreachable
//   3) There is no non-function with the same GUID (which is rare)
bool mustBeUnreachableFunction(ValueInfo TheFnVI) {
  if ((!TheFnVI) || TheFnVI.getSummaryList().empty()) {
    // Returns false if ValueInfo is absent, or the summary list is empty
    // (e.g., function declarations).
    return false;
  }

  for (const auto &Summary : TheFnVI.getSummaryList()) {
    // Conservatively returns false if any non-live functions are seen.
    // In general either all summaries should be live or all should be dead.
    if (!Summary->isLive())
      return false;
    if (auto *FS = dyn_cast<FunctionSummary>(Summary->getBaseObject())) {
      if (!FS->fflags().MustBeUnreachable)
        return false;
    }
    // Be conservative if a non-function has the same GUID (which is rare).
    else
      return false;
  }
  // All function summaries are live and all of them agree that the function is
  // unreachble.
  return true;
}

// A virtual call site. VTable is the loaded virtual table pointer, and CS is
// the indirect virtual call.
struct VirtualCallSite {
  Value *VTable = nullptr;
  CallBase &CB;

  // If non-null, this field points to the associated unsafe use count stored in
  // the DevirtModule::NumUnsafeUsesForTypeTest map below. See the description
  // of that field for details.
  unsigned *NumUnsafeUses = nullptr;

  void
  emitRemark(const StringRef OptName, const StringRef TargetName,
             function_ref<OptimizationRemarkEmitter &(Function *)> OREGetter) {
    Function *F = CB.getCaller();
    DebugLoc DLoc = CB.getDebugLoc();
    BasicBlock *Block = CB.getParent();

    using namespace ore;
    OREGetter(F).emit(OptimizationRemark(DEBUG_TYPE, OptName, DLoc, Block)
                      << NV("Optimization", OptName)
                      << ": devirtualized a call to "
                      << NV("FunctionName", TargetName));
  }

  void replaceAndErase(
      const StringRef OptName, const StringRef TargetName, bool RemarksEnabled,
      function_ref<OptimizationRemarkEmitter &(Function *)> OREGetter,
      Value *New) {
    if (RemarksEnabled)
      emitRemark(OptName, TargetName, OREGetter);
    CB.replaceAllUsesWith(New);
    if (auto *II = dyn_cast<InvokeInst>(&CB)) {
      BranchInst::Create(II->getNormalDest(), &CB);
      II->getUnwindDest()->removePredecessor(II->getParent());
    }
    CB.eraseFromParent();
    // This use is no longer unsafe.
    if (NumUnsafeUses)
      --*NumUnsafeUses;
  }
};

// Call site information collected for a specific VTableSlot and possibly a list
// of constant integer arguments. The grouping by arguments is handled by the
// VTableSlotInfo class.
struct CallSiteInfo {
  /// The set of call sites for this slot. Used during regular LTO and the
  /// import phase of ThinLTO (as well as the export phase of ThinLTO for any
  /// call sites that appear in the merged module itself); in each of these
  /// cases we are directly operating on the call sites at the IR level.
  std::vector<VirtualCallSite> CallSites;

  /// Whether all call sites represented by this CallSiteInfo, including those
  /// in summaries, have been devirtualized. This starts off as true because a
  /// default constructed CallSiteInfo represents no call sites.
  bool AllCallSitesDevirted = true;

  // These fields are used during the export phase of ThinLTO and reflect
  // information collected from function summaries.

  /// Whether any function summary contains an llvm.assume(llvm.type.test) for
  /// this slot.
  bool SummaryHasTypeTestAssumeUsers = false;

  /// CFI-specific: a vector containing the list of function summaries that use
  /// the llvm.type.checked.load intrinsic and therefore will require
  /// resolutions for llvm.type.test in order to implement CFI checks if
  /// devirtualization was unsuccessful. If devirtualization was successful, the
  /// pass will clear this vector by calling markDevirt(). If at the end of the
  /// pass the vector is non-empty, we will need to add a use of llvm.type.test
  /// to each of the function summaries in the vector.
  std::vector<FunctionSummary *> SummaryTypeCheckedLoadUsers;
  std::vector<FunctionSummary *> SummaryTypeTestAssumeUsers;

  bool isExported() const {
    return SummaryHasTypeTestAssumeUsers ||
           !SummaryTypeCheckedLoadUsers.empty();
  }

  void addSummaryTypeCheckedLoadUser(FunctionSummary *FS) {
    SummaryTypeCheckedLoadUsers.push_back(FS);
    AllCallSitesDevirted = false;
  }

  void addSummaryTypeTestAssumeUser(FunctionSummary *FS) {
    SummaryTypeTestAssumeUsers.push_back(FS);
    SummaryHasTypeTestAssumeUsers = true;
    AllCallSitesDevirted = false;
  }

  void markDevirt() {
    AllCallSitesDevirted = true;

    // As explained in the comment for SummaryTypeCheckedLoadUsers.
    SummaryTypeCheckedLoadUsers.clear();
  }
};

// Call site information collected for a specific VTableSlot.
struct VTableSlotInfo {
  // The set of call sites which do not have all constant integer arguments
  // (excluding "this").
  CallSiteInfo CSInfo;

  // The set of call sites with all constant integer arguments (excluding
  // "this"), grouped by argument list.
  std::map<std::vector<uint64_t>, CallSiteInfo> ConstCSInfo;

  void addCallSite(Value *VTable, CallBase &CB, unsigned *NumUnsafeUses);

private:
  CallSiteInfo &findCallSiteInfo(CallBase &CB);
};

CallSiteInfo &VTableSlotInfo::findCallSiteInfo(CallBase &CB) {
  std::vector<uint64_t> Args;
  auto *CBType = dyn_cast<IntegerType>(CB.getType());
  if (!CBType || CBType->getBitWidth() > 64 || CB.arg_empty())
    return CSInfo;
  for (auto &&Arg : drop_begin(CB.args())) {
    auto *CI = dyn_cast<ConstantInt>(Arg);
    if (!CI || CI->getBitWidth() > 64)
      return CSInfo;
    Args.push_back(CI->getZExtValue());
  }
  return ConstCSInfo[Args];
}

void VTableSlotInfo::addCallSite(Value *VTable, CallBase &CB,
                                 unsigned *NumUnsafeUses) {
  auto &CSI = findCallSiteInfo(CB);
  CSI.AllCallSitesDevirted = false;
  CSI.CallSites.push_back({VTable, CB, NumUnsafeUses});
}

struct DevirtModule {
  Module &M;
  function_ref<AAResults &(Function &)> AARGetter;
  function_ref<DominatorTree &(Function &)> LookupDomTree;

  ModuleSummaryIndex *ExportSummary;
  const ModuleSummaryIndex *ImportSummary;

  IntegerType *Int8Ty;
  PointerType *Int8PtrTy;
  IntegerType *Int32Ty;
  IntegerType *Int64Ty;
  IntegerType *IntPtrTy;
  /// Sizeless array type, used for imported vtables. This provides a signal
  /// to analyzers that these imports may alias, as they do for example
  /// when multiple unique return values occur in the same vtable.
  ArrayType *Int8Arr0Ty;

  bool RemarksEnabled;
  function_ref<OptimizationRemarkEmitter &(Function *)> OREGetter;

  MapVector<VTableSlot, VTableSlotInfo> CallSlots;

  // Calls that have already been optimized. We may add a call to multiple
  // VTableSlotInfos if vtable loads are coalesced and need to make sure not to
  // optimize a call more than once.
  SmallPtrSet<CallBase *, 8> OptimizedCalls;

  // Store calls that had their ptrauth bundle removed. They are to be deleted
  // at the end of the optimization.
  SmallVector<CallBase *, 8> CallsWithPtrAuthBundleRemoved;

  // This map keeps track of the number of "unsafe" uses of a loaded function
  // pointer. The key is the associated llvm.type.test intrinsic call generated
  // by this pass. An unsafe use is one that calls the loaded function pointer
  // directly. Every time we eliminate an unsafe use (for example, by
  // devirtualizing it or by applying virtual constant propagation), we
  // decrement the value stored in this map. If a value reaches zero, we can
  // eliminate the type check by RAUWing the associated llvm.type.test call with
  // true.
  std::map<CallInst *, unsigned> NumUnsafeUsesForTypeTest;
  PatternList FunctionsToSkip;

#if INTEL_CUSTOMIZATION
#if INTEL_FEATURE_SW_DTRANS
  DevirtModule(Module &M, function_ref<AAResults &(Function &)> AARGetter,
               function_ref<OptimizationRemarkEmitter &(Function *)> OREGetter,
               function_ref<DominatorTree &(Function &)> LookupDomTree,
               ModuleSummaryIndex *ExportSummary,
               const ModuleSummaryIndex *ImportSummary,          // INTEL
               IntelDevirtMultiversion &IntelDevirtMV)           // INTEL
      : M(M), AARGetter(AARGetter), LookupDomTree(LookupDomTree),
        ExportSummary(ExportSummary), ImportSummary(ImportSummary),
        Int8Ty(Type::getInt8Ty(M.getContext())),
        Int8PtrTy(Type::getInt8PtrTy(M.getContext())),
        Int32Ty(Type::getInt32Ty(M.getContext())),
        Int64Ty(Type::getInt64Ty(M.getContext())),
        IntPtrTy(M.getDataLayout().getIntPtrType(M.getContext(), 0)),
        Int8Arr0Ty(ArrayType::get(Type::getInt8Ty(M.getContext()), 0)),
        RemarksEnabled(areRemarksEnabled()), OREGetter(OREGetter),    // INTEL
        IntelDevirtMV(IntelDevirtMV) {      // INTEL
    assert(!(ExportSummary && ImportSummary));
    FunctionsToSkip.init(SkipFunctionNames);
  }
#else // INTEL_FEATURE_SW_DTRANS
  DevirtModule(Module &M, function_ref<AAResults &(Function &)> AARGetter,
               function_ref<OptimizationRemarkEmitter &(Function *)> OREGetter,
               function_ref<DominatorTree &(Function &)> LookupDomTree,
               ModuleSummaryIndex *ExportSummary,
               const ModuleSummaryIndex *ImportSummary)
      : M(M), AARGetter(AARGetter), LookupDomTree(LookupDomTree),
        ExportSummary(ExportSummary), ImportSummary(ImportSummary),
        Int8Ty(Type::getInt8Ty(M.getContext())),
<<<<<<< HEAD
#ifdef INTEL_SYCL_OPAQUEPOINTER_READY
        Int8PtrTy(PointerType::getUnqual(M.getContext())),
#else //INTEL_SYCL_OPAQUEPOINTER_READY
        Int8PtrTy(Type::getInt8PtrTy(M.getContext())),
#endif //INTEL_SYCL_OPAQUEPOINTER_READY
=======
#ifndef INTEL_SYCL_OPAQUEPOINTER_READY
        Int8PtrTy(Type::getInt8PtrTy(M.getContext())),
#else
        Int8PtrTy(PointerType::getUnqual(M.getContext())),
#endif
>>>>>>> 037e75fe
        Int32Ty(Type::getInt32Ty(M.getContext())),
        Int64Ty(Type::getInt64Ty(M.getContext())),
        IntPtrTy(M.getDataLayout().getIntPtrType(M.getContext(), 0)),
        Int8Arr0Ty(ArrayType::get(Type::getInt8Ty(M.getContext()), 0)),
        RemarksEnabled(areRemarksEnabled()), OREGetter(OREGetter) {
    assert(!(ExportSummary && ImportSummary));
    FunctionsToSkip.init(SkipFunctionNames);
  }
#endif // INTEL_FEATURE_SW_DTRANS
#endif // INTEL_CUSTOMIZATION

  bool areRemarksEnabled();

  void
  scanTypeTestUsers(Function *TypeTestFunc,
                    DenseMap<Metadata *, std::set<TypeMemberInfo>> &TypeIdMap);
  void scanTypeCheckedLoadUsers(Function *TypeCheckedLoadFunc);

  void buildTypeIdentifierMap(
      std::vector<VTableBits> &Bits,
      DenseMap<Metadata *, std::set<TypeMemberInfo>> &TypeIdMap);

  bool
  tryFindVirtualCallTargets(std::vector<VirtualCallTarget> &TargetsForSlot,
                            const std::set<TypeMemberInfo> &TypeMemberInfos,
                            uint64_t ByteOffset,
                            ModuleSummaryIndex *ExportSummary);

  void applySingleImplDevirt(VTableSlotInfo &SlotInfo, Constant *TheFn,
                             bool &IsExported);
  bool trySingleImplDevirt(ModuleSummaryIndex *ExportSummary,
                           MutableArrayRef<VirtualCallTarget> TargetsForSlot,
                           VTableSlotInfo &SlotInfo,
                           WholeProgramDevirtResolution *Res);

  void applyICallBranchFunnel(VTableSlotInfo &SlotInfo, Constant *JT,
                              bool &IsExported);
  void tryICallBranchFunnel(MutableArrayRef<VirtualCallTarget> TargetsForSlot,
                            VTableSlotInfo &SlotInfo,
                            WholeProgramDevirtResolution *Res, VTableSlot Slot);

#if INTEL_CUSTOMIZATION
#if INTEL_FEATURE_SW_DTRANS
  // Generate a VirtualCallsDataForMV, which contains the basic information
  // needed by the multiversioning
  void translateDataForMultiVersion(
      MutableArrayRef<VirtualCallTarget> TargetsForSlot,
      VTableSlotInfo &SlotInfo);
#endif // INTEL_FEATURE_SW_DTRANS
#endif //INTEL_CUSTOMIZATION

  bool tryEvaluateFunctionsWithArgs(
      MutableArrayRef<VirtualCallTarget> TargetsForSlot,
      ArrayRef<uint64_t> Args);

  void applyUniformRetValOpt(CallSiteInfo &CSInfo, StringRef FnName,
                             uint64_t TheRetVal);
  bool tryUniformRetValOpt(MutableArrayRef<VirtualCallTarget> TargetsForSlot,
                           CallSiteInfo &CSInfo,
                           WholeProgramDevirtResolution::ByArg *Res);

  // Returns the global symbol name that is used to export information about the
  // given vtable slot and list of arguments.
  std::string getGlobalName(VTableSlot Slot, ArrayRef<uint64_t> Args,
                            StringRef Name);

  bool shouldExportConstantsAsAbsoluteSymbols();

  // This function is called during the export phase to create a symbol
  // definition containing information about the given vtable slot and list of
  // arguments.
  void exportGlobal(VTableSlot Slot, ArrayRef<uint64_t> Args, StringRef Name,
                    Constant *C);
  void exportConstant(VTableSlot Slot, ArrayRef<uint64_t> Args, StringRef Name,
                      uint32_t Const, uint32_t &Storage);

  // This function is called during the import phase to create a reference to
  // the symbol definition created during the export phase.
  Constant *importGlobal(VTableSlot Slot, ArrayRef<uint64_t> Args,
                         StringRef Name);
  Constant *importConstant(VTableSlot Slot, ArrayRef<uint64_t> Args,
                           StringRef Name, IntegerType *IntTy,
                           uint32_t Storage);

  Constant *getMemberAddr(const TypeMemberInfo *M);

  void applyUniqueRetValOpt(CallSiteInfo &CSInfo, StringRef FnName, bool IsOne,
                            Constant *UniqueMemberAddr);
  bool tryUniqueRetValOpt(unsigned BitWidth,
                          MutableArrayRef<VirtualCallTarget> TargetsForSlot,
                          CallSiteInfo &CSInfo,
                          WholeProgramDevirtResolution::ByArg *Res,
                          VTableSlot Slot, ArrayRef<uint64_t> Args);

  void applyVirtualConstProp(CallSiteInfo &CSInfo, StringRef FnName,
                             Constant *Byte, Constant *Bit);
  bool tryVirtualConstProp(MutableArrayRef<VirtualCallTarget> TargetsForSlot,
                           VTableSlotInfo &SlotInfo,
                           WholeProgramDevirtResolution *Res, VTableSlot Slot);

  void rebuildGlobal(VTableBits &B);

  // Apply the summary resolution for Slot to all virtual calls in SlotInfo.
  void importResolution(VTableSlot Slot, VTableSlotInfo &SlotInfo);

  // If we were able to eliminate all unsafe uses for a type checked load,
  // eliminate the associated type tests by replacing them with true.
  void removeRedundantTypeTests();

  bool run();

  // Look up the corresponding ValueInfo entry of `TheFn` in `ExportSummary`.
  //
  // Caller guarantees that `ExportSummary` is not nullptr.
  static ValueInfo lookUpFunctionValueInfo(Function *TheFn,
                                           ModuleSummaryIndex *ExportSummary);

  // Returns true if the function definition must be unreachable.
  //
  // Note if this helper function returns true, `F` is guaranteed
  // to be unreachable; if it returns false, `F` might still
  // be unreachable but not covered by this helper function.
  //
  // Implementation-wise, if function definition is present, IR is analyzed; if
  // not, look up function flags from ExportSummary as a fallback.
  static bool mustBeUnreachableFunction(Function *const F,
                                        ModuleSummaryIndex *ExportSummary);

#if INTEL_CUSTOMIZATION
#if INTEL_FEATURE_SW_DTRANS
  // Lower the module using the action and summary passed as command line
  // arguments. For testing purposes only.
  static bool
  runForTesting(Module &M, function_ref<AAResults &(Function &)> AARGetter,
                function_ref<OptimizationRemarkEmitter &(Function *)> OREGetter,
                function_ref<DominatorTree &(Function &)> LookupDomTree,
                IntelDevirtMultiversion &IntelDevirMV);

private:
  IntelDevirtMultiversion &IntelDevirtMV;

#else  // INTEL_FEATURE_SW_DTRANS

  // Lower the module using the action and summary passed as command line
  // arguments. For testing purposes only.
  static bool
  runForTesting(Module &M, function_ref<AAResults &(Function &)> AARGetter,
                function_ref<OptimizationRemarkEmitter &(Function *)> OREGetter,
                function_ref<DominatorTree &(Function &)> LookupDomTree);
#endif // INTEL_FEATURE_SW_DTRANS
#endif // INTEL_CUSTOMIZATION
};

struct DevirtIndex {
  ModuleSummaryIndex &ExportSummary;
  // The set in which to record GUIDs exported from their module by
  // devirtualization, used by client to ensure they are not internalized.
  std::set<GlobalValue::GUID> &ExportedGUIDs;
  // A map in which to record the information necessary to locate the WPD
  // resolution for local targets in case they are exported by cross module
  // importing.
  std::map<ValueInfo, std::vector<VTableSlotSummary>> &LocalWPDTargetsMap;

  MapVector<VTableSlotSummary, VTableSlotInfo> CallSlots;

  PatternList FunctionsToSkip;

  DevirtIndex(
      ModuleSummaryIndex &ExportSummary,
      std::set<GlobalValue::GUID> &ExportedGUIDs,
      std::map<ValueInfo, std::vector<VTableSlotSummary>> &LocalWPDTargetsMap)
      : ExportSummary(ExportSummary), ExportedGUIDs(ExportedGUIDs),
        LocalWPDTargetsMap(LocalWPDTargetsMap) {
    FunctionsToSkip.init(SkipFunctionNames);
  }

  bool tryFindVirtualCallTargets(std::vector<ValueInfo> &TargetsForSlot,
                                 const TypeIdCompatibleVtableInfo TIdInfo,
                                 uint64_t ByteOffset);

  bool trySingleImplDevirt(MutableArrayRef<ValueInfo> TargetsForSlot,
                           VTableSlotSummary &SlotSummary,
                           VTableSlotInfo &SlotInfo,
                           WholeProgramDevirtResolution *Res,
                           std::set<ValueInfo> &DevirtTargets);

  void run();
};
} // end anonymous namespace

PreservedAnalyses WholeProgramDevirtPass::run(Module &M,
                                              ModuleAnalysisManager &AM) {
  auto &FAM = AM.getResult<FunctionAnalysisManagerModuleProxy>(M).getManager();
  auto AARGetter = [&](Function &F) -> AAResults & {
    return FAM.getResult<AAManager>(F);
  };
  auto OREGetter = [&](Function *F) -> OptimizationRemarkEmitter & {
    return FAM.getResult<OptimizationRemarkEmitterAnalysis>(*F);
  };
  auto LookupDomTree = [&FAM](Function &F) -> DominatorTree & {
    return FAM.getResult<DominatorTreeAnalysis>(F);
  };

#if INTEL_CUSTOMIZATION
#if INTEL_FEATURE_SW_DTRANS
  auto WPInfo = AM.getResult<WholeProgramAnalysis>(M);
  auto GetTLI = [&FAM](const Function &F) -> TargetLibraryInfo & {
    return FAM.getResult<TargetLibraryAnalysis>(*(const_cast<Function *>(&F)));
  };

  IntelDevirtMultiversion IntelDevirtMV(M, WPInfo, GetTLI);

  if (UseCommandLine) {
    if (DevirtModule::runForTesting(M, AARGetter, OREGetter, LookupDomTree,
        IntelDevirtMV))
      return PreservedAnalyses::all();
    return PreservedAnalyses::none();
  }

  if (!DevirtModule(M, AARGetter, OREGetter, LookupDomTree, ExportSummary,
                    ImportSummary, IntelDevirtMV)
           .run())
    return PreservedAnalyses::all();
#else // INTEL_FEATURE_SW_DTRANS
  if (UseCommandLine) {
    if (!DevirtModule::runForTesting(M, AARGetter, OREGetter, LookupDomTree))
      return PreservedAnalyses::all();
    return PreservedAnalyses::none();
  }
  if (!DevirtModule(M, AARGetter, OREGetter, LookupDomTree, ExportSummary,
                    ImportSummary)
           .run())
    return PreservedAnalyses::all();
#endif // INTEL_FEATURE_SW_DTRANS
  // return PreservedAnalyses::none();

  auto PA = PreservedAnalyses();
  PA.preserve<WholeProgramAnalysis>();

  return PA;
#endif // INTEL_CUSTOMIZATION
}

namespace llvm {
// Enable whole program visibility if enabled by client (e.g. linker) or
// internal option, and not force disabled.
bool hasWholeProgramVisibility(bool WholeProgramVisibilityEnabledInLTO) {
#if INTEL_CUSTOMIZATION
#if INTEL_FEATURE_SW_DTRANS
  // If the user specifies that we assume whole program then we need to turn
  // on the visibility
  if (AssumeWholeProgram && !DisableWholeProgramVisibility)
    return true;
#endif // INTEL_FEATURE_SW_DTRANS
#endif // INTEL_CUSTOMIZATION

  return (WholeProgramVisibilityEnabledInLTO || WholeProgramVisibility) &&
         !DisableWholeProgramVisibility;
}

/// If whole program visibility asserted, then upgrade all public vcall
/// visibility metadata on vtable definitions to linkage unit visibility in
/// Module IR (for regular or hybrid LTO).
void updateVCallVisibilityInModule(
    Module &M, bool WholeProgramVisibilityEnabledInLTO,
    const DenseSet<GlobalValue::GUID> &DynamicExportSymbols) {
  if (!hasWholeProgramVisibility(WholeProgramVisibilityEnabledInLTO))
    return;
  for (GlobalVariable &GV : M.globals()) {
    // Add linkage unit visibility to any variable with type metadata, which are
    // the vtable definitions. We won't have an existing vcall_visibility
    // metadata on vtable definitions with public visibility.
    if (GV.hasMetadata(LLVMContext::MD_type) &&
        GV.getVCallVisibility() == GlobalObject::VCallVisibilityPublic &&
        // Don't upgrade the visibility for symbols exported to the dynamic
        // linker, as we have no information on their eventual use.
        !DynamicExportSymbols.count(GV.getGUID()))
      GV.setVCallVisibilityMetadata(GlobalObject::VCallVisibilityLinkageUnit);
  }
}

void updatePublicTypeTestCalls(Module &M,
                               bool WholeProgramVisibilityEnabledInLTO) {
  Function *PublicTypeTestFunc =
      M.getFunction(Intrinsic::getName(Intrinsic::public_type_test));
  if (!PublicTypeTestFunc)
    return;
  if (hasWholeProgramVisibility(WholeProgramVisibilityEnabledInLTO)) {
    Function *TypeTestFunc =
        Intrinsic::getDeclaration(&M, Intrinsic::type_test);
    for (Use &U : make_early_inc_range(PublicTypeTestFunc->uses())) {
      auto *CI = cast<CallInst>(U.getUser());
      auto *NewCI = CallInst::Create(
          TypeTestFunc, {CI->getArgOperand(0), CI->getArgOperand(1)},
          std::nullopt, "", CI);
      CI->replaceAllUsesWith(NewCI);
      CI->eraseFromParent();
    }
  } else {
    auto *True = ConstantInt::getTrue(M.getContext());
    for (Use &U : make_early_inc_range(PublicTypeTestFunc->uses())) {
      auto *CI = cast<CallInst>(U.getUser());
      CI->replaceAllUsesWith(True);
      CI->eraseFromParent();
    }
  }
}

/// If whole program visibility asserted, then upgrade all public vcall
/// visibility metadata on vtable definition summaries to linkage unit
/// visibility in Module summary index (for ThinLTO).
void updateVCallVisibilityInIndex(
    ModuleSummaryIndex &Index, bool WholeProgramVisibilityEnabledInLTO,
    const DenseSet<GlobalValue::GUID> &DynamicExportSymbols) {
  if (!hasWholeProgramVisibility(WholeProgramVisibilityEnabledInLTO))
    return;
  for (auto &P : Index) {
    // Don't upgrade the visibility for symbols exported to the dynamic
    // linker, as we have no information on their eventual use.
    if (DynamicExportSymbols.count(P.first))
      continue;
    for (auto &S : P.second.SummaryList) {
      auto *GVar = dyn_cast<GlobalVarSummary>(S.get());
      if (!GVar ||
          GVar->getVCallVisibility() != GlobalObject::VCallVisibilityPublic)
        continue;
      GVar->setVCallVisibility(GlobalObject::VCallVisibilityLinkageUnit);
    }
  }
}

void runWholeProgramDevirtOnIndex(
    ModuleSummaryIndex &Summary, std::set<GlobalValue::GUID> &ExportedGUIDs,
    std::map<ValueInfo, std::vector<VTableSlotSummary>> &LocalWPDTargetsMap) {
  DevirtIndex(Summary, ExportedGUIDs, LocalWPDTargetsMap).run();
}

void updateIndexWPDForExports(
    ModuleSummaryIndex &Summary,
    function_ref<bool(StringRef, ValueInfo)> isExported,
    std::map<ValueInfo, std::vector<VTableSlotSummary>> &LocalWPDTargetsMap) {
  for (auto &T : LocalWPDTargetsMap) {
    auto &VI = T.first;
    // This was enforced earlier during trySingleImplDevirt.
    assert(VI.getSummaryList().size() == 1 &&
           "Devirt of local target has more than one copy");
    auto &S = VI.getSummaryList()[0];
    if (!isExported(S->modulePath(), VI))
      continue;

    // It's been exported by a cross module import.
    for (auto &SlotSummary : T.second) {
      auto *TIdSum = Summary.getTypeIdSummary(SlotSummary.TypeID);
      assert(TIdSum);
      auto WPDRes = TIdSum->WPDRes.find(SlotSummary.ByteOffset);
      assert(WPDRes != TIdSum->WPDRes.end());
      WPDRes->second.SingleImplName = ModuleSummaryIndex::getGlobalNameForLocal(
          WPDRes->second.SingleImplName,
          Summary.getModuleHash(S->modulePath()));
    }
  }
}

} // end namespace llvm

static Error checkCombinedSummaryForTesting(ModuleSummaryIndex *Summary) {
  // Check that summary index contains regular LTO module when performing
  // export to prevent occasional use of index from pure ThinLTO compilation
  // (-fno-split-lto-module). This kind of summary index is passed to
  // DevirtIndex::run, not to DevirtModule::run used by opt/runForTesting.
  const auto &ModPaths = Summary->modulePaths();
  if (ClSummaryAction != PassSummaryAction::Import &&
      !ModPaths.contains(ModuleSummaryIndex::getRegularLTOModuleName()))
    return createStringError(
        errc::invalid_argument,
        "combined summary should contain Regular LTO module");
  return ErrorSuccess();
}

#if INTEL_CUSTOMIZATION
#if INTEL_FEATURE_SW_DTRANS
bool DevirtModule::runForTesting(
    Module &M, function_ref<AAResults &(Function &)> AARGetter,
    function_ref<OptimizationRemarkEmitter &(Function *)> OREGetter,
    function_ref<DominatorTree &(Function &)> LookupDomTree,
    IntelDevirtMultiversion &IntelDevirtMV) {
  std::unique_ptr<ModuleSummaryIndex> Summary =
      std::make_unique<ModuleSummaryIndex>(/*HaveGVs=*/false);

  // Handle the command-line summary arguments. This code is for testing
  // purposes only, so we handle errors directly.
  if (!ClReadSummary.empty()) {
    ExitOnError ExitOnErr("-wholeprogramdevirt-read-summary: " + ClReadSummary +
                          ": ");
    auto ReadSummaryFile =
        ExitOnErr(errorOrToExpected(MemoryBuffer::getFile(ClReadSummary)));
    if (Expected<std::unique_ptr<ModuleSummaryIndex>> SummaryOrErr =
            getModuleSummaryIndex(*ReadSummaryFile)) {
      Summary = std::move(*SummaryOrErr);
      ExitOnErr(checkCombinedSummaryForTesting(Summary.get()));
    } else {
      // Try YAML if we've failed with bitcode.
      consumeError(SummaryOrErr.takeError());
      yaml::Input In(ReadSummaryFile->getBuffer());
      In >> *Summary;
      ExitOnErr(errorCodeToError(In.error()));
    }
  }

  bool Changed =
      DevirtModule(M, AARGetter, OREGetter, LookupDomTree,
                   ClSummaryAction == PassSummaryAction::Export ? Summary.get()
                                                                : nullptr,
                   ClSummaryAction == PassSummaryAction::Import ? Summary.get()
                                                                : nullptr,
                   IntelDevirtMV)
          .run();

  if (!ClWriteSummary.empty()) {
    ExitOnError ExitOnErr(
        "-wholeprogramdevirt-write-summary: " + ClWriteSummary + ": ");
    std::error_code EC;
    if (StringRef(ClWriteSummary).endswith(".bc")) {
      raw_fd_ostream OS(ClWriteSummary, EC, sys::fs::OF_None);
      ExitOnErr(errorCodeToError(EC));
      writeIndexToFile(*Summary, OS);
    } else {
      raw_fd_ostream OS(ClWriteSummary, EC, sys::fs::OF_TextWithCRLF);
      ExitOnErr(errorCodeToError(EC));
      yaml::Output Out(OS);
      Out << *Summary;
    }
  }

  return Changed;
}
#else // INTEL_FEATURE_SW_DTRANS
bool DevirtModule::runForTesting(
    Module &M, function_ref<AAResults &(Function &)> AARGetter,
    function_ref<OptimizationRemarkEmitter &(Function *)> OREGetter,
    function_ref<DominatorTree &(Function &)> LookupDomTree) {
  std::unique_ptr<ModuleSummaryIndex> Summary =
      std::make_unique<ModuleSummaryIndex>(/*HaveGVs=*/false);

  // Handle the command-line summary arguments. This code is for testing
  // purposes only, so we handle errors directly.
  if (!ClReadSummary.empty()) {
    ExitOnError ExitOnErr("-wholeprogramdevirt-read-summary: " + ClReadSummary +
                          ": ");
    auto ReadSummaryFile =
        ExitOnErr(errorOrToExpected(MemoryBuffer::getFile(ClReadSummary)));
    if (Expected<std::unique_ptr<ModuleSummaryIndex>> SummaryOrErr =
            getModuleSummaryIndex(*ReadSummaryFile)) {
      Summary = std::move(*SummaryOrErr);
      ExitOnErr(checkCombinedSummaryForTesting(Summary.get()));
    } else {
      // Try YAML if we've failed with bitcode.
      consumeError(SummaryOrErr.takeError());
      yaml::Input In(ReadSummaryFile->getBuffer());
      In >> *Summary;
      ExitOnErr(errorCodeToError(In.error()));
    }
  }

  bool Changed =
      DevirtModule(M, AARGetter, OREGetter, LookupDomTree,
                   ClSummaryAction == PassSummaryAction::Export ? Summary.get()
                                                                : nullptr,
                   ClSummaryAction == PassSummaryAction::Import ? Summary.get()
                                                                : nullptr)
          .run();

  if (!ClWriteSummary.empty()) {
    ExitOnError ExitOnErr(
        "-wholeprogramdevirt-write-summary: " + ClWriteSummary + ": ");
    std::error_code EC;
    if (StringRef(ClWriteSummary).endswith(".bc")) {
      raw_fd_ostream OS(ClWriteSummary, EC, sys::fs::OF_None);
      ExitOnErr(errorCodeToError(EC));
      writeIndexToFile(*Summary, OS);
    } else {
      raw_fd_ostream OS(ClWriteSummary, EC, sys::fs::OF_TextWithCRLF);
      ExitOnErr(errorCodeToError(EC));
      yaml::Output Out(OS);
      Out << *Summary;
    }
  }

  return Changed;
}
#endif // INTEL_FEATURE_SW_DTRANS
#endif // INTEL_CUSTOMIZATION

void DevirtModule::buildTypeIdentifierMap(
    std::vector<VTableBits> &Bits,
    DenseMap<Metadata *, std::set<TypeMemberInfo>> &TypeIdMap) {
  DenseMap<GlobalVariable *, VTableBits *> GVToBits;
  Bits.reserve(M.global_size());
  SmallVector<MDNode *, 2> Types;
  for (GlobalVariable &GV : M.globals()) {
    Types.clear();
    GV.getMetadata(LLVMContext::MD_type, Types);
    if (GV.isDeclaration() || Types.empty())
      continue;

    VTableBits *&BitsPtr = GVToBits[&GV];
    if (!BitsPtr) {
      Bits.emplace_back();
      Bits.back().GV = &GV;
      Bits.back().ObjectSize =
          M.getDataLayout().getTypeAllocSize(GV.getInitializer()->getType());
      BitsPtr = &Bits.back();
    }

    for (MDNode *Type : Types) {
      auto TypeID = Type->getOperand(1).get();

      uint64_t Offset =
          cast<ConstantInt>(
              cast<ConstantAsMetadata>(Type->getOperand(0))->getValue())
              ->getZExtValue();

      TypeIdMap[TypeID].insert({BitsPtr, Offset});
    }
  }
}

bool DevirtModule::tryFindVirtualCallTargets(
    std::vector<VirtualCallTarget> &TargetsForSlot,
    const std::set<TypeMemberInfo> &TypeMemberInfos, uint64_t ByteOffset,
    ModuleSummaryIndex *ExportSummary) {
  for (const TypeMemberInfo &TM : TypeMemberInfos) {
    if (!TM.Bits->GV->isConstant())
      return false;

    // We cannot perform whole program devirtualization analysis on a vtable
    // with public LTO visibility.
    if (TM.Bits->GV->getVCallVisibility() ==
        GlobalObject::VCallVisibilityPublic)
      return false;

    Constant *Ptr = getPointerAtOffset(TM.Bits->GV->getInitializer(),
                                       TM.Offset + ByteOffset, M, TM.Bits->GV);
    if (!Ptr)
      return false;

    auto C = Ptr->stripPointerCasts();
    // Make sure this is a function or alias to a function.
    auto Fn = dyn_cast<Function>(C);
    auto A = dyn_cast<GlobalAlias>(C);
    if (!Fn && A)
      Fn = dyn_cast<Function>(A->getAliasee());

    if (!Fn)
      return false;

    if (FunctionsToSkip.match(Fn->getName()))
      return false;

    // We can disregard __cxa_pure_virtual as a possible call target, as
    // calls to pure virtuals are UB.
    if (Fn->getName() == "__cxa_pure_virtual")
      continue;

#if INTEL_CUSTOMIZATION
#if INTEL_FEATURE_SW_DTRANS
    // Windows form of pure virtual
    // TODO: guard this check for Windows only
    if (Fn->getName() == "_purecall")
      continue;
#endif // INTEL_FEATURE_SW_DTRANS
#endif // INTEL_CUSTOMIZATION

    // We can disregard unreachable functions as possible call targets, as
    // unreachable functions shouldn't be called.
    if (mustBeUnreachableFunction(Fn, ExportSummary))
      continue;

    // Save the symbol used in the vtable to use as the devirtualization
    // target.
    auto GV = dyn_cast<GlobalValue>(C);
    assert(GV);
    TargetsForSlot.push_back({GV, &TM});
  }

  // Give up if we couldn't find any targets.
  return !TargetsForSlot.empty();
}

bool DevirtIndex::tryFindVirtualCallTargets(
    std::vector<ValueInfo> &TargetsForSlot, const TypeIdCompatibleVtableInfo TIdInfo,
    uint64_t ByteOffset) {
  for (const TypeIdOffsetVtableInfo &P : TIdInfo) {
    // Find a representative copy of the vtable initializer.
    // We can have multiple available_externally, linkonce_odr and weak_odr
    // vtable initializers. We can also have multiple external vtable
    // initializers in the case of comdats, which we cannot check here.
    // The linker should give an error in this case.
    //
    // Also, handle the case of same-named local Vtables with the same path
    // and therefore the same GUID. This can happen if there isn't enough
    // distinguishing path when compiling the source file. In that case we
    // conservatively return false early.
    const GlobalVarSummary *VS = nullptr;
    bool LocalFound = false;
    for (const auto &S : P.VTableVI.getSummaryList()) {
      if (GlobalValue::isLocalLinkage(S->linkage())) {
        if (LocalFound)
          return false;
        LocalFound = true;
      }
      auto *CurVS = cast<GlobalVarSummary>(S->getBaseObject());
      if (!CurVS->vTableFuncs().empty() ||
          // Previously clang did not attach the necessary type metadata to
          // available_externally vtables, in which case there would not
          // be any vtable functions listed in the summary and we need
          // to treat this case conservatively (in case the bitcode is old).
          // However, we will also not have any vtable functions in the
          // case of a pure virtual base class. In that case we do want
          // to set VS to avoid treating it conservatively.
          !GlobalValue::isAvailableExternallyLinkage(S->linkage())) {
        VS = CurVS;
        // We cannot perform whole program devirtualization analysis on a vtable
        // with public LTO visibility.
        if (VS->getVCallVisibility() == GlobalObject::VCallVisibilityPublic)
          return false;
      }
    }
    // There will be no VS if all copies are available_externally having no
    // type metadata. In that case we can't safely perform WPD.
    if (!VS)
      return false;
    if (!VS->isLive())
      continue;
    for (const auto &VTP : VS->vTableFuncs()) { // INTEL
      if (VTP.VTableOffset != P.AddressPointOffset + ByteOffset)
        continue;

      if (mustBeUnreachableFunction(VTP.FuncVI))
        continue;

      TargetsForSlot.push_back(VTP.FuncVI);
    }
  }

  // Give up if we couldn't find any targets.
  return !TargetsForSlot.empty();
}

void DevirtModule::applySingleImplDevirt(VTableSlotInfo &SlotInfo,
                                         Constant *TheFn, bool &IsExported) {
  // Don't devirtualize function if we're told to skip it
  // in -wholeprogramdevirt-skip.
  if (FunctionsToSkip.match(TheFn->stripPointerCasts()->getName()))
    return;
  auto Apply = [&](CallSiteInfo &CSInfo) {
    for (auto &&VCallSite : CSInfo.CallSites) {
      if (!OptimizedCalls.insert(&VCallSite.CB).second)
        continue;

      if (RemarksEnabled)
        VCallSite.emitRemark("single-impl",
                             TheFn->stripPointerCasts()->getName(), OREGetter);

#if INTEL_CUSTOMIZATION
#if INTEL_FEATURE_SW_DTRANS
      // CMPLRLLVM-23243: If the target or the caller functions are libfuncs
      // then we are going to multiversion the virtual call and will include
      // the default case.
      if(!IntelDevirtMV.tryAddingDefaultTargetIntoVCallSite(&VCallSite.CB,
          dyn_cast<Function>(TheFn), VCallSite.CB.getCaller())) {
#endif // INTEL_FEATURE_SW_DTRANS
#endif // INTEL_CUSTOMIZATION
      NumSingleImpl++;
      auto &CB = VCallSite.CB;
      assert(!CB.getCalledFunction() && "devirtualizing direct call?");
      IRBuilder<> Builder(&CB);
      Value *Callee =
          Builder.CreateBitCast(TheFn, CB.getCalledOperand()->getType());

      // If trap checking is enabled, add support to compare the virtual
      // function pointer to the devirtualized target. In case of a mismatch,
      // perform a debug trap.
      if (DevirtCheckMode == WPDCheckMode::Trap) {
        auto *Cond = Builder.CreateICmpNE(CB.getCalledOperand(), Callee);
        Instruction *ThenTerm =
            SplitBlockAndInsertIfThen(Cond, &CB, /*Unreachable=*/false);
        Builder.SetInsertPoint(ThenTerm);
        Function *TrapFn = Intrinsic::getDeclaration(&M, Intrinsic::debugtrap);
        auto *CallTrap = Builder.CreateCall(TrapFn);
        CallTrap->setDebugLoc(CB.getDebugLoc());
      }

      // If fallback checking is enabled, add support to compare the virtual
      // function pointer to the devirtualized target. In case of a mismatch,
      // fall back to indirect call.
      if (DevirtCheckMode == WPDCheckMode::Fallback) {
        MDNode *Weights =
            MDBuilder(M.getContext()).createBranchWeights((1U << 20) - 1, 1);
        // Version the indirect call site. If the called value is equal to the
        // given callee, 'NewInst' will be executed, otherwise the original call
        // site will be executed.
        CallBase &NewInst = versionCallSite(CB, Callee, Weights);
        NewInst.setCalledOperand(Callee);
        // Since the new call site is direct, we must clear metadata that
        // is only appropriate for indirect calls. This includes !prof and
        // !callees metadata.
        NewInst.setMetadata(LLVMContext::MD_prof, nullptr);
        NewInst.setMetadata(LLVMContext::MD_callees, nullptr);
        // Additionally, we should remove them from the fallback indirect call,
        // so that we don't attempt to perform indirect call promotion later.
        CB.setMetadata(LLVMContext::MD_prof, nullptr);
        CB.setMetadata(LLVMContext::MD_callees, nullptr);
      }

      // In either trapping or non-checking mode, devirtualize original call.
      else {
        // Devirtualize unconditionally.
        CB.setCalledOperand(Callee);
        // Since the call site is now direct, we must clear metadata that
        // is only appropriate for indirect calls. This includes !prof and
        // !callees metadata.
        CB.setMetadata(LLVMContext::MD_prof, nullptr);
        CB.setMetadata(LLVMContext::MD_callees, nullptr);
        if (CB.getCalledOperand() &&
            CB.getOperandBundle(LLVMContext::OB_ptrauth)) {
          auto *NewCS =
              CallBase::removeOperandBundle(&CB, LLVMContext::OB_ptrauth, &CB);
          CB.replaceAllUsesWith(NewCS);
          // Schedule for deletion at the end of pass run.
          CallsWithPtrAuthBundleRemoved.push_back(&CB);
        }
      }

#if INTEL_CUSTOMIZATION
#if INTEL_FEATURE_SW_DTRANS
      // If a bitcast operation has been performed to match the callsite to
      // the call target for the object type, mark the call to allow DTrans
      // analysis to treat the 'this' pointer argument as being the expected
      // type for the call, rather than a mismatched argument type. The
      // devirtualizer has proven the types to match, so this marking avoids
      // needing to try to prove the types match again during DTrans analysis.
      if (!M.getContext().supportsTypedPointers() ||
          TheFn->getType() != VCallSite.CB.getCalledOperand()->getType())
        (&VCallSite.CB)->setMetadata("_Intel.Devirt.Call",
         IntelDevirtMV.getDevirtCallMDNode());
      }
#endif // INTEL_FEATURE_SW_DTRANS
#endif // INTEL_CUSTOMIZATION
      // This use is no longer unsafe.
      if (VCallSite.NumUnsafeUses)
        --*VCallSite.NumUnsafeUses;
    }
    if (CSInfo.isExported())
      IsExported = true;
    CSInfo.markDevirt();
  };
  Apply(SlotInfo.CSInfo);
  for (auto &P : SlotInfo.ConstCSInfo)
    Apply(P.second);
}

static bool AddCalls(VTableSlotInfo &SlotInfo, const ValueInfo &Callee) {
  // We can't add calls if we haven't seen a definition
  if (Callee.getSummaryList().empty())
    return false;

  // Insert calls into the summary index so that the devirtualized targets
  // are eligible for import.
  // FIXME: Annotate type tests with hotness. For now, mark these as hot
  // to better ensure we have the opportunity to inline them.
  bool IsExported = false;
  auto &S = Callee.getSummaryList()[0];
  CalleeInfo CI(CalleeInfo::HotnessType::Hot, /* RelBF = */ 0);
  auto AddCalls = [&](CallSiteInfo &CSInfo) {
    for (auto *FS : CSInfo.SummaryTypeCheckedLoadUsers) {
      FS->addCall({Callee, CI});
      IsExported |= S->modulePath() != FS->modulePath();
    }
    for (auto *FS : CSInfo.SummaryTypeTestAssumeUsers) {
      FS->addCall({Callee, CI});
      IsExported |= S->modulePath() != FS->modulePath();
    }
  };
  AddCalls(SlotInfo.CSInfo);
  for (auto &P : SlotInfo.ConstCSInfo)
    AddCalls(P.second);
  return IsExported;
}

bool DevirtModule::trySingleImplDevirt(
    ModuleSummaryIndex *ExportSummary,
    MutableArrayRef<VirtualCallTarget> TargetsForSlot, VTableSlotInfo &SlotInfo,
    WholeProgramDevirtResolution *Res) {
  // See if the program contains a single implementation of this virtual
  // function.
  auto *TheFn = TargetsForSlot[0].Fn;
  for (auto &&Target : TargetsForSlot)
    if (TheFn != Target.Fn)
      return false;

  // If so, update each call site to call that implementation directly.
  if (RemarksEnabled || AreStatisticsEnabled())
    TargetsForSlot[0].WasDevirt = true;

  bool IsExported = false;
  applySingleImplDevirt(SlotInfo, TheFn, IsExported);
  if (!IsExported)
    return false;

  // If the only implementation has local linkage, we must promote to external
  // to make it visible to thin LTO objects. We can only get here during the
  // ThinLTO export phase.
  if (TheFn->hasLocalLinkage()) {
    std::string NewName = (TheFn->getName() + ".llvm.merged").str();

    // Since we are renaming the function, any comdats with the same name must
    // also be renamed. This is required when targeting COFF, as the comdat name
    // must match one of the names of the symbols in the comdat.
    if (Comdat *C = TheFn->getComdat()) {
      if (C->getName() == TheFn->getName()) {
        Comdat *NewC = M.getOrInsertComdat(NewName);
        NewC->setSelectionKind(C->getSelectionKind());
        for (GlobalObject &GO : M.global_objects())
          if (GO.getComdat() == C)
            GO.setComdat(NewC);
      }
    }

    TheFn->setLinkage(GlobalValue::ExternalLinkage);
    TheFn->setVisibility(GlobalValue::HiddenVisibility);
    TheFn->setName(NewName);
  }
  if (ValueInfo TheFnVI = ExportSummary->getValueInfo(TheFn->getGUID()))
    // Any needed promotion of 'TheFn' has already been done during
    // LTO unit split, so we can ignore return value of AddCalls.
    AddCalls(SlotInfo, TheFnVI);

  Res->TheKind = WholeProgramDevirtResolution::SingleImpl;
  Res->SingleImplName = std::string(TheFn->getName());

  return true;
}

bool DevirtIndex::trySingleImplDevirt(MutableArrayRef<ValueInfo> TargetsForSlot,
                                      VTableSlotSummary &SlotSummary,
                                      VTableSlotInfo &SlotInfo,
                                      WholeProgramDevirtResolution *Res,
                                      std::set<ValueInfo> &DevirtTargets) {
  // See if the program contains a single implementation of this virtual
  // function.
  auto TheFn = TargetsForSlot[0];
  for (auto &&Target : TargetsForSlot)
    if (TheFn != Target)
      return false;

  // Don't devirtualize if we don't have target definition.
  auto Size = TheFn.getSummaryList().size();
  if (!Size)
    return false;

  // Don't devirtualize function if we're told to skip it
  // in -wholeprogramdevirt-skip.
  if (FunctionsToSkip.match(TheFn.name()))
    return false;

  // If the summary list contains multiple summaries where at least one is
  // a local, give up, as we won't know which (possibly promoted) name to use.
  for (const auto &S : TheFn.getSummaryList())
    if (GlobalValue::isLocalLinkage(S->linkage()) && Size > 1)
      return false;

  // Collect functions devirtualized at least for one call site for stats.
  if (PrintSummaryDevirt || AreStatisticsEnabled())
    DevirtTargets.insert(TheFn);

  auto &S = TheFn.getSummaryList()[0];
  bool IsExported = AddCalls(SlotInfo, TheFn);
  if (IsExported)
    ExportedGUIDs.insert(TheFn.getGUID());

  // Record in summary for use in devirtualization during the ThinLTO import
  // step.
  Res->TheKind = WholeProgramDevirtResolution::SingleImpl;
  if (GlobalValue::isLocalLinkage(S->linkage())) {
    if (IsExported)
      // If target is a local function and we are exporting it by
      // devirtualizing a call in another module, we need to record the
      // promoted name.
      Res->SingleImplName = ModuleSummaryIndex::getGlobalNameForLocal(
          TheFn.name(), ExportSummary.getModuleHash(S->modulePath()));
    else {
      LocalWPDTargetsMap[TheFn].push_back(SlotSummary);
      Res->SingleImplName = std::string(TheFn.name());
    }
  } else
    Res->SingleImplName = std::string(TheFn.name());

  // Name will be empty if this thin link driven off of serialized combined
  // index (e.g. llvm-lto). However, WPD is not supported/invoked for the
  // legacy LTO API anyway.
  assert(!Res->SingleImplName.empty());

  return true;
}

void DevirtModule::tryICallBranchFunnel(
    MutableArrayRef<VirtualCallTarget> TargetsForSlot, VTableSlotInfo &SlotInfo,
    WholeProgramDevirtResolution *Res, VTableSlot Slot) {
  Triple T(M.getTargetTriple());
  if (T.getArch() != Triple::x86_64)
    return;

  if (TargetsForSlot.size() > ClThreshold)
    return;

  bool HasNonDevirt = !SlotInfo.CSInfo.AllCallSitesDevirted;
  if (!HasNonDevirt)
    for (auto &P : SlotInfo.ConstCSInfo)
      if (!P.second.AllCallSitesDevirted) {
        HasNonDevirt = true;
        break;
      }

  if (!HasNonDevirt)
    return;

  FunctionType *FT =
      FunctionType::get(Type::getVoidTy(M.getContext()), {Int8PtrTy}, true);
  Function *JT;
  if (isa<MDString>(Slot.TypeID)) {
    JT = Function::Create(FT, Function::ExternalLinkage,
                          M.getDataLayout().getProgramAddressSpace(),
                          getGlobalName(Slot, {}, "branch_funnel"), &M);
    JT->setVisibility(GlobalValue::HiddenVisibility);
  } else {
    JT = Function::Create(FT, Function::InternalLinkage,
                          M.getDataLayout().getProgramAddressSpace(),
                          "branch_funnel", &M);
  }
  JT->addParamAttr(0, Attribute::Nest);

  std::vector<Value *> JTArgs;
  JTArgs.push_back(JT->arg_begin());
  for (auto &T : TargetsForSlot) {
    JTArgs.push_back(getMemberAddr(T.TM));
    JTArgs.push_back(T.Fn);
  }

  BasicBlock *BB = BasicBlock::Create(M.getContext(), "", JT, nullptr);
  Function *Intr =
      Intrinsic::getDeclaration(&M, llvm::Intrinsic::icall_branch_funnel, {});

  auto *CI = CallInst::Create(Intr, JTArgs, "", BB);
  CI->setTailCallKind(CallInst::TCK_MustTail);
  ReturnInst::Create(M.getContext(), nullptr, BB);

  bool IsExported = false;
  applyICallBranchFunnel(SlotInfo, JT, IsExported);
  if (IsExported)
    Res->TheKind = WholeProgramDevirtResolution::BranchFunnel;
}

void DevirtModule::applyICallBranchFunnel(VTableSlotInfo &SlotInfo,
                                          Constant *JT, bool &IsExported) {
  auto Apply = [&](CallSiteInfo &CSInfo) {
    if (CSInfo.isExported())
      IsExported = true;
    if (CSInfo.AllCallSitesDevirted)
      return;

    std::map<CallBase *, CallBase *> CallBases;
    for (auto &&VCallSite : CSInfo.CallSites) {
      CallBase &CB = VCallSite.CB;

      if (CallBases.find(&CB) != CallBases.end()) {
        // When finding devirtualizable calls, it's possible to find the same
        // vtable passed to multiple llvm.type.test or llvm.type.checked.load
        // calls, which can cause duplicate call sites to be recorded in
        // [Const]CallSites. If we've already found one of these
        // call instances, just ignore it. It will be replaced later.
        continue;
      }

      // Jump tables are only profitable if the retpoline mitigation is enabled.
      Attribute FSAttr = CB.getCaller()->getFnAttribute("target-features");
      if (!FSAttr.isValid() ||
          !FSAttr.getValueAsString().contains("+retpoline"))
        continue;

      NumBranchFunnel++;
      if (RemarksEnabled)
        VCallSite.emitRemark("branch-funnel",
                             JT->stripPointerCasts()->getName(), OREGetter);

      // Pass the address of the vtable in the nest register, which is r10 on
      // x86_64.
      std::vector<Type *> NewArgs;
      NewArgs.push_back(Int8PtrTy);
      append_range(NewArgs, CB.getFunctionType()->params());
      FunctionType *NewFT =
          FunctionType::get(CB.getFunctionType()->getReturnType(), NewArgs,
                            CB.getFunctionType()->isVarArg());
      PointerType *NewFTPtr = PointerType::getUnqual(NewFT);

      IRBuilder<> IRB(&CB);
      std::vector<Value *> Args;
      Args.push_back(IRB.CreateBitCast(VCallSite.VTable, Int8PtrTy));
      llvm::append_range(Args, CB.args());

      CallBase *NewCS = nullptr;
      if (isa<CallInst>(CB))
        NewCS = IRB.CreateCall(NewFT, IRB.CreateBitCast(JT, NewFTPtr), Args);
      else
        NewCS = IRB.CreateInvoke(NewFT, IRB.CreateBitCast(JT, NewFTPtr),
                                 cast<InvokeInst>(CB).getNormalDest(),
                                 cast<InvokeInst>(CB).getUnwindDest(), Args);
      NewCS->setCallingConv(CB.getCallingConv());

      AttributeList Attrs = CB.getAttributes();
      std::vector<AttributeSet> NewArgAttrs;
      NewArgAttrs.push_back(AttributeSet::get(
          M.getContext(), ArrayRef<Attribute>{Attribute::get(
                              M.getContext(), Attribute::Nest)}));
      for (unsigned I = 0; I + 2 <  Attrs.getNumAttrSets(); ++I)
        NewArgAttrs.push_back(Attrs.getParamAttrs(I));
      NewCS->setAttributes(
          AttributeList::get(M.getContext(), Attrs.getFnAttrs(),
                             Attrs.getRetAttrs(), NewArgAttrs));

      CallBases[&CB] = NewCS;

      // This use is no longer unsafe.
      if (VCallSite.NumUnsafeUses)
        --*VCallSite.NumUnsafeUses;
    }
    // Don't mark as devirtualized because there may be callers compiled without
    // retpoline mitigation, which would mean that they are lowered to
    // llvm.type.test and therefore require an llvm.type.test resolution for the
    // type identifier.

    std::for_each(CallBases.begin(), CallBases.end(), [](auto &CBs) {
      CBs.first->replaceAllUsesWith(CBs.second);
      CBs.first->eraseFromParent();
    });
  };
  Apply(SlotInfo.CSInfo);
  for (auto &P : SlotInfo.ConstCSInfo)
    Apply(P.second);
}

#if INTEL_CUSTOMIZATION
#if INTEL_FEATURE_SW_DTRANS
// This function will collect the virtual call sites from SlotInfo and the
// possible targets from TargetsForSlot and generate a new
// VirtualCallsDataForMV (structure that holds the basic data needed for
// multiversioning).
void DevirtModule::translateDataForMultiVersion(
    MutableArrayRef<VirtualCallTarget> TargetsForSlot,
    VTableSlotInfo &SlotInfo) {

   // Check if multi-version flag is available
  if (!IntelDevirtMV.isMultiversionEnabled())
    return;

  IntelDevirtMV.resetData();

  // If the size of TargetsForSlot is 1, then it means that another pass
  // devirtualized the virtual call. In this case trySingleImplDevirt will
  // return false and the whole program devirtualization will call
  // tryMultiVersionDevirt. We don't want to generate an if/else for the
  // same call, therefore just return false.
  if (TargetsForSlot.size() < 2)
    return;

  // CMPLRLLVM-23243: If at least one target function is a libfunc or external
  // then we are going to include the default case in the multiversioning.
  for (auto &&Target : TargetsForSlot)
    IntelDevirtMV.addTarget(Target.Fn);

  // Lambda function that will go through each of the virtual call sites
  // and collect the CallBase pointer
  auto CollectVirtualCallSites = [&](CallSiteInfo &CSInfo) {
    for (auto &&VCallSite : CSInfo.CallSites)
      IntelDevirtMV.addVirtualCallSite(&VCallSite.CB);
  };

  // The virtual call sites related to TargetsForSlot are in SlotInfo.
  // Traverse through each of them and collect the CallBase.
  //
  // CSInfo:      A structure that contains all the call sites in which the
  //                arguments aren't constant integers.
  // ConstCSInfo: A map that handles all the call sites which have constant
  //                integers as arguments. It maps a vector that represents
  //                the arguments to a CSInfo.
  CollectVirtualCallSites(SlotInfo.CSInfo);
  for (auto &P : SlotInfo.ConstCSInfo)
    CollectVirtualCallSites(P.second);

  DEBUG_WITH_TYPE(INTEL_DEVIRT_DEBUG, {
    IntelDevirtMV.PrintVTableInfoAndTargets();
  });
}
#endif // INTEL_FEATURE_SW_DTRANS
#endif // INTEL_CUSTOMIZATION

bool DevirtModule::tryEvaluateFunctionsWithArgs(
    MutableArrayRef<VirtualCallTarget> TargetsForSlot,
    ArrayRef<uint64_t> Args) {
  // Evaluate each function and store the result in each target's RetVal
  // field.
  for (VirtualCallTarget &Target : TargetsForSlot) {
    // TODO: Skip for now if the vtable symbol was an alias to a function,
    // need to evaluate whether it would be correct to analyze the aliasee
    // function for this optimization.
    auto Fn = dyn_cast<Function>(Target.Fn);
    if (!Fn)
      return false;

    if (Fn->arg_size() != Args.size() + 1)
      return false;

    Evaluator Eval(M.getDataLayout(), nullptr);
    SmallVector<Constant *, 2> EvalArgs;
    EvalArgs.push_back(
        Constant::getNullValue(Fn->getFunctionType()->getParamType(0)));
    for (unsigned I = 0; I != Args.size(); ++I) {
      auto *ArgTy =
          dyn_cast<IntegerType>(Fn->getFunctionType()->getParamType(I + 1));
      if (!ArgTy)
        return false;
      EvalArgs.push_back(ConstantInt::get(ArgTy, Args[I]));
    }

    Constant *RetVal;
    if (!Eval.EvaluateFunction(Fn, RetVal, EvalArgs) ||
        !isa<ConstantInt>(RetVal))
      return false;
    Target.RetVal = cast<ConstantInt>(RetVal)->getZExtValue();
  }
  return true;
}

void DevirtModule::applyUniformRetValOpt(CallSiteInfo &CSInfo, StringRef FnName,
                                         uint64_t TheRetVal) {
  for (auto Call : CSInfo.CallSites) {
    if (!OptimizedCalls.insert(&Call.CB).second)
      continue;
    NumUniformRetVal++;
    Call.replaceAndErase(
        "uniform-ret-val", FnName, RemarksEnabled, OREGetter,
        ConstantInt::get(cast<IntegerType>(Call.CB.getType()), TheRetVal));
  }
  CSInfo.markDevirt();
}

bool DevirtModule::tryUniformRetValOpt(
    MutableArrayRef<VirtualCallTarget> TargetsForSlot, CallSiteInfo &CSInfo,
    WholeProgramDevirtResolution::ByArg *Res) {
  // Uniform return value optimization. If all functions return the same
  // constant, replace all calls with that constant.
  uint64_t TheRetVal = TargetsForSlot[0].RetVal;
  for (const VirtualCallTarget &Target : TargetsForSlot)
    if (Target.RetVal != TheRetVal)
      return false;

  if (CSInfo.isExported()) {
    Res->TheKind = WholeProgramDevirtResolution::ByArg::UniformRetVal;
    Res->Info = TheRetVal;
  }

  applyUniformRetValOpt(CSInfo, TargetsForSlot[0].Fn->getName(), TheRetVal);
  if (RemarksEnabled || AreStatisticsEnabled())
    for (auto &&Target : TargetsForSlot)
      Target.WasDevirt = true;
  return true;
}

std::string DevirtModule::getGlobalName(VTableSlot Slot,
                                        ArrayRef<uint64_t> Args,
                                        StringRef Name) {
  std::string FullName = "__typeid_";
  raw_string_ostream OS(FullName);
  OS << cast<MDString>(Slot.TypeID)->getString() << '_' << Slot.ByteOffset;
  for (uint64_t Arg : Args)
    OS << '_' << Arg;
  OS << '_' << Name;
  return OS.str();
}

bool DevirtModule::shouldExportConstantsAsAbsoluteSymbols() {
  Triple T(M.getTargetTriple());
  return T.isX86() && T.getObjectFormat() == Triple::ELF;
}

void DevirtModule::exportGlobal(VTableSlot Slot, ArrayRef<uint64_t> Args,
                                StringRef Name, Constant *C) {
  GlobalAlias *GA = GlobalAlias::create(Int8Ty, 0, GlobalValue::ExternalLinkage,
                                        getGlobalName(Slot, Args, Name), C, &M);
  GA->setVisibility(GlobalValue::HiddenVisibility);
}

void DevirtModule::exportConstant(VTableSlot Slot, ArrayRef<uint64_t> Args,
                                  StringRef Name, uint32_t Const,
                                  uint32_t &Storage) {
  if (shouldExportConstantsAsAbsoluteSymbols()) {
    exportGlobal(
        Slot, Args, Name,
        ConstantExpr::getIntToPtr(ConstantInt::get(Int32Ty, Const), Int8PtrTy));
    return;
  }

  Storage = Const;
}

Constant *DevirtModule::importGlobal(VTableSlot Slot, ArrayRef<uint64_t> Args,
                                     StringRef Name) {
  Constant *C =
      M.getOrInsertGlobal(getGlobalName(Slot, Args, Name), Int8Arr0Ty);
  auto *GV = dyn_cast<GlobalVariable>(C);
  if (GV)
    GV->setVisibility(GlobalValue::HiddenVisibility);
  return C;
}

Constant *DevirtModule::importConstant(VTableSlot Slot, ArrayRef<uint64_t> Args,
                                       StringRef Name, IntegerType *IntTy,
                                       uint32_t Storage) {
  if (!shouldExportConstantsAsAbsoluteSymbols())
    return ConstantInt::get(IntTy, Storage);

  Constant *C = importGlobal(Slot, Args, Name);
  auto *GV = cast<GlobalVariable>(C->stripPointerCasts());
  C = ConstantExpr::getPtrToInt(C, IntTy);

  // We only need to set metadata if the global is newly created, in which
  // case it would not have hidden visibility.
  if (GV->hasMetadata(LLVMContext::MD_absolute_symbol))
    return C;

  auto SetAbsRange = [&](uint64_t Min, uint64_t Max) {
    auto *MinC = ConstantAsMetadata::get(ConstantInt::get(IntPtrTy, Min));
    auto *MaxC = ConstantAsMetadata::get(ConstantInt::get(IntPtrTy, Max));
    GV->setMetadata(LLVMContext::MD_absolute_symbol,
                    MDNode::get(M.getContext(), {MinC, MaxC}));
  };
  unsigned AbsWidth = IntTy->getBitWidth();
  if (AbsWidth == IntPtrTy->getBitWidth())
    SetAbsRange(~0ull, ~0ull); // Full set.
  else
    SetAbsRange(0, 1ull << AbsWidth);
  return C;
}

void DevirtModule::applyUniqueRetValOpt(CallSiteInfo &CSInfo, StringRef FnName,
                                        bool IsOne,
                                        Constant *UniqueMemberAddr) {
  for (auto &&Call : CSInfo.CallSites) {
    if (!OptimizedCalls.insert(&Call.CB).second)
      continue;
    IRBuilder<> B(&Call.CB);
    Value *Cmp =
        B.CreateICmp(IsOne ? ICmpInst::ICMP_EQ : ICmpInst::ICMP_NE, Call.VTable,
                     B.CreateBitCast(UniqueMemberAddr, Call.VTable->getType()));
    Cmp = B.CreateZExt(Cmp, Call.CB.getType());
    NumUniqueRetVal++;
    Call.replaceAndErase("unique-ret-val", FnName, RemarksEnabled, OREGetter,
                         Cmp);
  }
  CSInfo.markDevirt();
}

Constant *DevirtModule::getMemberAddr(const TypeMemberInfo *M) {
  Constant *C = ConstantExpr::getBitCast(M->Bits->GV, Int8PtrTy);
  return ConstantExpr::getGetElementPtr(Int8Ty, C,
                                        ConstantInt::get(Int64Ty, M->Offset));
}

bool DevirtModule::tryUniqueRetValOpt(
    unsigned BitWidth, MutableArrayRef<VirtualCallTarget> TargetsForSlot,
    CallSiteInfo &CSInfo, WholeProgramDevirtResolution::ByArg *Res,
    VTableSlot Slot, ArrayRef<uint64_t> Args) {
  // IsOne controls whether we look for a 0 or a 1.
  auto tryUniqueRetValOptFor = [&](bool IsOne) {
    const TypeMemberInfo *UniqueMember = nullptr;
    for (const VirtualCallTarget &Target : TargetsForSlot) {
      if (Target.RetVal == (IsOne ? 1 : 0)) {
        if (UniqueMember)
          return false;
        UniqueMember = Target.TM;
      }
    }

    // We should have found a unique member or bailed out by now. We already
    // checked for a uniform return value in tryUniformRetValOpt.
    assert(UniqueMember);

    Constant *UniqueMemberAddr = getMemberAddr(UniqueMember);
    if (CSInfo.isExported()) {
      Res->TheKind = WholeProgramDevirtResolution::ByArg::UniqueRetVal;
      Res->Info = IsOne;

      exportGlobal(Slot, Args, "unique_member", UniqueMemberAddr);
    }

    // Replace each call with the comparison.
    applyUniqueRetValOpt(CSInfo, TargetsForSlot[0].Fn->getName(), IsOne,
                         UniqueMemberAddr);

    // Update devirtualization statistics for targets.
    if (RemarksEnabled || AreStatisticsEnabled())
      for (auto &&Target : TargetsForSlot)
        Target.WasDevirt = true;

    return true;
  };

  if (BitWidth == 1) {
    if (tryUniqueRetValOptFor(true))
      return true;
    if (tryUniqueRetValOptFor(false))
      return true;
  }
  return false;
}

void DevirtModule::applyVirtualConstProp(CallSiteInfo &CSInfo, StringRef FnName,
                                         Constant *Byte, Constant *Bit) {
  for (auto Call : CSInfo.CallSites) {
    if (!OptimizedCalls.insert(&Call.CB).second)
      continue;
    auto *RetType = cast<IntegerType>(Call.CB.getType());
    IRBuilder<> B(&Call.CB);
    Value *Addr =
        B.CreateGEP(Int8Ty, B.CreateBitCast(Call.VTable, Int8PtrTy), Byte);
    if (RetType->getBitWidth() == 1) {
      Value *Bits = B.CreateLoad(Int8Ty, Addr);
      Value *BitsAndBit = B.CreateAnd(Bits, Bit);
      auto IsBitSet = B.CreateICmpNE(BitsAndBit, ConstantInt::get(Int8Ty, 0));
      NumVirtConstProp1Bit++;
      Call.replaceAndErase("virtual-const-prop-1-bit", FnName, RemarksEnabled,
                           OREGetter, IsBitSet);
    } else {
#ifdef INTEL_SYCL_OPAQUEPOINTER_READY
      Value *Val = B.CreateLoad(RetType, Addr);
#else // INTEL_SYCL_OPAQUEPOINTER_READY
      Value *ValAddr = B.CreateBitCast(Addr, RetType->getPointerTo());
      Value *Val = B.CreateLoad(RetType, ValAddr);
#endif // INTEL_SYCL_OPAQUEPOINTER_READY
      NumVirtConstProp++;
      Call.replaceAndErase("virtual-const-prop", FnName, RemarksEnabled,
                           OREGetter, Val);
    }
  }
  CSInfo.markDevirt();
}

bool DevirtModule::tryVirtualConstProp(
    MutableArrayRef<VirtualCallTarget> TargetsForSlot, VTableSlotInfo &SlotInfo,
    WholeProgramDevirtResolution *Res, VTableSlot Slot) {
  // TODO: Skip for now if the vtable symbol was an alias to a function,
  // need to evaluate whether it would be correct to analyze the aliasee
  // function for this optimization.
  auto Fn = dyn_cast<Function>(TargetsForSlot[0].Fn);
  if (!Fn)
    return false;
  // This only works if the function returns an integer.
  auto RetType = dyn_cast<IntegerType>(Fn->getReturnType());
  if (!RetType)
    return false;
  unsigned BitWidth = RetType->getBitWidth();
  if (BitWidth > 64)
    return false;

  // Make sure that each function is defined, does not access memory, takes at
  // least one argument, does not use its first argument (which we assume is
  // 'this'), and has the same return type.
  //
  // Note that we test whether this copy of the function is readnone, rather
  // than testing function attributes, which must hold for any copy of the
  // function, even a less optimized version substituted at link time. This is
  // sound because the virtual constant propagation optimizations effectively
  // inline all implementations of the virtual function into each call site,
  // rather than using function attributes to perform local optimization.
  for (VirtualCallTarget &Target : TargetsForSlot) {
    // TODO: Skip for now if the vtable symbol was an alias to a function,
    // need to evaluate whether it would be correct to analyze the aliasee
    // function for this optimization.
    auto Fn = dyn_cast<Function>(Target.Fn);
    if (!Fn)
      return false;

    if (Fn->isDeclaration() ||
        !computeFunctionBodyMemoryAccess(*Fn, AARGetter(*Fn))
             .doesNotAccessMemory() ||
        Fn->arg_empty() || !Fn->arg_begin()->use_empty() ||
        Fn->getReturnType() != RetType)
      return false;
  }

  for (auto &&CSByConstantArg : SlotInfo.ConstCSInfo) {
    if (!tryEvaluateFunctionsWithArgs(TargetsForSlot, CSByConstantArg.first))
      continue;

    WholeProgramDevirtResolution::ByArg *ResByArg = nullptr;
    if (Res)
      ResByArg = &Res->ResByArg[CSByConstantArg.first];

#if INTEL_CUSTOMIZATION
    // ensure ResByArg won't be dereferenced if it's null
    assert((CSByConstantArg.second.isExported() ? ResByArg != nullptr : true) &&
           "ResByArg cannot be null if call site info is exported");
#endif // INTEL_CUSTOMIZATION

    if (tryUniformRetValOpt(TargetsForSlot, CSByConstantArg.second, ResByArg))
      continue;

    if (tryUniqueRetValOpt(BitWidth, TargetsForSlot, CSByConstantArg.second,
                           ResByArg, Slot, CSByConstantArg.first))
      continue;

    // Find an allocation offset in bits in all vtables associated with the
    // type.
    uint64_t AllocBefore =
        findLowestOffset(TargetsForSlot, /*IsAfter=*/false, BitWidth);
    uint64_t AllocAfter =
        findLowestOffset(TargetsForSlot, /*IsAfter=*/true, BitWidth);

    // Calculate the total amount of padding needed to store a value at both
    // ends of the object.
    uint64_t TotalPaddingBefore = 0, TotalPaddingAfter = 0;
    for (auto &&Target : TargetsForSlot) {
      TotalPaddingBefore += std::max<int64_t>(
          (AllocBefore + 7) / 8 - Target.allocatedBeforeBytes() - 1, 0);
      TotalPaddingAfter += std::max<int64_t>(
          (AllocAfter + 7) / 8 - Target.allocatedAfterBytes() - 1, 0);
    }

    // If the amount of padding is too large, give up.
    // FIXME: do something smarter here.
    if (std::min(TotalPaddingBefore, TotalPaddingAfter) > 128)
      continue;

    // Calculate the offset to the value as a (possibly negative) byte offset
    // and (if applicable) a bit offset, and store the values in the targets.
    int64_t OffsetByte;
    uint64_t OffsetBit;
    if (TotalPaddingBefore <= TotalPaddingAfter)
      setBeforeReturnValues(TargetsForSlot, AllocBefore, BitWidth, OffsetByte,
                            OffsetBit);
    else
      setAfterReturnValues(TargetsForSlot, AllocAfter, BitWidth, OffsetByte,
                           OffsetBit);

    if (RemarksEnabled || AreStatisticsEnabled())
      for (auto &&Target : TargetsForSlot)
        Target.WasDevirt = true;


    if (CSByConstantArg.second.isExported()) {
      ResByArg->TheKind = WholeProgramDevirtResolution::ByArg::VirtualConstProp;
      exportConstant(Slot, CSByConstantArg.first, "byte", OffsetByte,
                     ResByArg->Byte);
      exportConstant(Slot, CSByConstantArg.first, "bit", 1ULL << OffsetBit,
                     ResByArg->Bit);
    }

    // Rewrite each call to a load from OffsetByte/OffsetBit.
    Constant *ByteConst = ConstantInt::get(Int32Ty, OffsetByte);
    Constant *BitConst = ConstantInt::get(Int8Ty, 1ULL << OffsetBit);
    applyVirtualConstProp(CSByConstantArg.second,
                          TargetsForSlot[0].Fn->getName(), ByteConst, BitConst);
  }
  return true;
}

void DevirtModule::rebuildGlobal(VTableBits &B) {
  if (B.Before.Bytes.empty() && B.After.Bytes.empty())
    return;

  // Align the before byte array to the global's minimum alignment so that we
  // don't break any alignment requirements on the global.
  Align Alignment = M.getDataLayout().getValueOrABITypeAlignment(
      B.GV->getAlign(), B.GV->getValueType());
  B.Before.Bytes.resize(alignTo(B.Before.Bytes.size(), Alignment));

  // Before was stored in reverse order; flip it now.
  for (size_t I = 0, Size = B.Before.Bytes.size(); I != Size / 2; ++I)
    std::swap(B.Before.Bytes[I], B.Before.Bytes[Size - 1 - I]);

  // Build an anonymous global containing the before bytes, followed by the
  // original initializer, followed by the after bytes.
  auto NewInit = ConstantStruct::getAnon(
      {ConstantDataArray::get(M.getContext(), B.Before.Bytes),
       B.GV->getInitializer(),
       ConstantDataArray::get(M.getContext(), B.After.Bytes)});

#if INTEL_CUSTOMIZATION
#if INTEL_FEATURE_SW_DTRANS
  // Changed under INTEL_CUSTOMIZATION to not create an unnamed global variable
  // because doing so prevents IR dumps created after this pass from being able
  // run with through opt using the -whole-program-assume flag, because
  // -whole-program-assume uses calls to getGUID which require a name on a
  // GlobalVar.
  auto NewGV = new GlobalVariable(M, NewInit->getType(), B.GV->isConstant(),
                                  GlobalVariable::PrivateLinkage, NewInit,
                                  "__Devirt", B.GV);
#else // INTEL_FEATURE_SW_DTRANS
  auto NewGV =
      new GlobalVariable(M, NewInit->getType(), B.GV->isConstant(),
                         GlobalVariable::PrivateLinkage, NewInit, "", B.GV);
#endif // INTEL_FEATURE_SW_DTRANS
#endif // INTEL_CUSTOMIZATION
  NewGV->setSection(B.GV->getSection());
  NewGV->setComdat(B.GV->getComdat());
  NewGV->setAlignment(B.GV->getAlign());

  // Copy the original vtable's metadata to the anonymous global, adjusting
  // offsets as required.
  NewGV->copyMetadata(B.GV, B.Before.Bytes.size());

#if INTEL_CUSTOMIZATION
#if INTEL_FEATURE_SW_DTRANS
  // Create intel_dtrans_type metadata and attach it to  NewGV.
  dtransOP::DTransTypeMetadataPropagator::setDevirtVarDTransMetadata(
      B.GV, NewGV, B.Before.Bytes.size(), B.After.Bytes.size());
#endif // INTEL_FEATURE_SW_DTRANS
#endif // INTEL_CUSTOMIZATION

  // Build an alias named after the original global, pointing at the second
  // element (the original initializer).
  auto Alias = GlobalAlias::create(
      B.GV->getInitializer()->getType(), 0, B.GV->getLinkage(), "",
      ConstantExpr::getGetElementPtr(
          NewInit->getType(), NewGV,
          ArrayRef<Constant *>{ConstantInt::get(Int32Ty, 0),
                               ConstantInt::get(Int32Ty, 1)}),
      &M);
  Alias->setVisibility(B.GV->getVisibility());
  Alias->takeName(B.GV);

  B.GV->replaceAllUsesWith(Alias);
  B.GV->eraseFromParent();
}

bool DevirtModule::areRemarksEnabled() {
  const auto &FL = M.getFunctionList();
  for (const Function &Fn : FL) {
    if (Fn.empty())
      continue;
    auto DI = OptimizationRemark(DEBUG_TYPE, "", DebugLoc(), &Fn.front());
    return DI.isEnabled();
  }
  return false;
}

void DevirtModule::scanTypeTestUsers(
    Function *TypeTestFunc,
    DenseMap<Metadata *, std::set<TypeMemberInfo>> &TypeIdMap) {
  // Find all virtual calls via a virtual table pointer %p under an assumption
  // of the form llvm.assume(llvm.type.test(%p, %md)). This indicates that %p
  // points to a member of the type identifier %md. Group calls by (type ID,
  // offset) pair (effectively the identity of the virtual function) and store
  // to CallSlots.
  for (Use &U : llvm::make_early_inc_range(TypeTestFunc->uses())) {
    auto *CI = dyn_cast<CallInst>(U.getUser());
    if (!CI)
      continue;

    // Search for virtual calls based on %p and add them to DevirtCalls.
    SmallVector<DevirtCallSite, 1> DevirtCalls;
    SmallVector<CallInst *, 1> Assumes;
    auto &DT = LookupDomTree(*CI->getFunction());
    findDevirtualizableCallsForTypeTest(DevirtCalls, Assumes, CI, DT);

    Metadata *TypeId =
        cast<MetadataAsValue>(CI->getArgOperand(1))->getMetadata();
    // If we found any, add them to CallSlots.
    if (!Assumes.empty()) {
      Value *Ptr = CI->getArgOperand(0)->stripPointerCasts();
      for (DevirtCallSite Call : DevirtCalls)
        CallSlots[{TypeId, Call.Offset}].addCallSite(Ptr, Call.CB, nullptr);
    }

#if INTEL_CUSTOMIZATION
#if INTEL_FEATURE_SW_DTRANS
    IntelDevirtMV.deleteVTableCast(CI->getArgOperand(0));
#endif // INTEL_FEATURE_SW_DTRANS
#endif // INTEL_CUSTOMIZATION

    auto RemoveTypeTestAssumes = [&]() {
      // We no longer need the assumes or the type test.
      for (auto *Assume : Assumes)
        Assume->eraseFromParent();
      // We can't use RecursivelyDeleteTriviallyDeadInstructions here because we
      // may use the vtable argument later.
      if (CI->use_empty())
        CI->eraseFromParent();
    };

    // At this point we could remove all type test assume sequences, as they
    // were originally inserted for WPD. However, we can keep these in the
    // code stream for later analysis (e.g. to help drive more efficient ICP
    // sequences). They will eventually be removed by a second LowerTypeTests
    // invocation that cleans them up. In order to do this correctly, the first
    // LowerTypeTests invocation needs to know that they have "Unknown" type
    // test resolution, so that they aren't treated as Unsat and lowered to
    // False, which will break any uses on assumes. Below we remove any type
    // test assumes that will not be treated as Unknown by LTT.

    // The type test assumes will be treated by LTT as Unsat if the type id is
    // not used on a global (in which case it has no entry in the TypeIdMap).
    if (!TypeIdMap.count(TypeId))
      RemoveTypeTestAssumes();

    // For ThinLTO importing, we need to remove the type test assumes if this is
    // an MDString type id without a corresponding TypeIdSummary. Any
    // non-MDString type ids are ignored and treated as Unknown by LTT, so their
    // type test assumes can be kept. If the MDString type id is missing a
    // TypeIdSummary (e.g. because there was no use on a vcall, preventing the
    // exporting phase of WPD from analyzing it), then it would be treated as
    // Unsat by LTT and we need to remove its type test assumes here. If not
    // used on a vcall we don't need them for later optimization use in any
    // case.
    else if (ImportSummary && isa<MDString>(TypeId)) {
      const TypeIdSummary *TidSummary =
          ImportSummary->getTypeIdSummary(cast<MDString>(TypeId)->getString());
      if (!TidSummary)
        RemoveTypeTestAssumes();
      else
        // If one was created it should not be Unsat, because if we reached here
        // the type id was used on a global.
        assert(TidSummary->TTRes.TheKind != TypeTestResolution::Unsat);
    }
  }
}

void DevirtModule::scanTypeCheckedLoadUsers(Function *TypeCheckedLoadFunc) {
  Function *TypeTestFunc = Intrinsic::getDeclaration(&M, Intrinsic::type_test);

  for (Use &U : llvm::make_early_inc_range(TypeCheckedLoadFunc->uses())) {
    auto *CI = dyn_cast<CallInst>(U.getUser());
    if (!CI)
      continue;

    Value *Ptr = CI->getArgOperand(0);
    Value *Offset = CI->getArgOperand(1);
    Value *TypeIdValue = CI->getArgOperand(2);
    Metadata *TypeId = cast<MetadataAsValue>(TypeIdValue)->getMetadata();

    SmallVector<DevirtCallSite, 1> DevirtCalls;
    SmallVector<Instruction *, 1> LoadedPtrs;
    SmallVector<Instruction *, 1> Preds;
    bool HasNonCallUses = false;
    auto &DT = LookupDomTree(*CI->getFunction());
    findDevirtualizableCallsForTypeCheckedLoad(DevirtCalls, LoadedPtrs, Preds,
                                               HasNonCallUses, CI, DT);

    // Start by generating "pessimistic" code that explicitly loads the function
    // pointer from the vtable and performs the type check. If possible, we will
    // eliminate the load and the type check later.

    // If possible, only generate the load at the point where it is used.
    // This helps avoid unnecessary spills.
    IRBuilder<> LoadB(
        (LoadedPtrs.size() == 1 && !HasNonCallUses) ? LoadedPtrs[0] : CI);

    Value *LoadedValue = nullptr;
    if (TypeCheckedLoadFunc->getIntrinsicID() ==
        Intrinsic::type_checked_load_relative) {
      Value *GEP = LoadB.CreateGEP(Int8Ty, Ptr, Offset);
      Value *GEPPtr = LoadB.CreateBitCast(GEP, PointerType::getUnqual(Int32Ty));
      LoadedValue = LoadB.CreateLoad(Int32Ty, GEPPtr);
      LoadedValue = LoadB.CreateSExt(LoadedValue, IntPtrTy);
      GEP = LoadB.CreatePtrToInt(GEP, IntPtrTy);
      LoadedValue = LoadB.CreateAdd(GEP, LoadedValue);
      LoadedValue = LoadB.CreateIntToPtr(LoadedValue, Int8PtrTy);
    } else {
      Value *GEP = LoadB.CreateGEP(Int8Ty, Ptr, Offset);
      Value *GEPPtr =
          LoadB.CreateBitCast(GEP, PointerType::getUnqual(Int8PtrTy));
      LoadedValue = LoadB.CreateLoad(Int8PtrTy, GEPPtr);
    }

    for (Instruction *LoadedPtr : LoadedPtrs) {
      LoadedPtr->replaceAllUsesWith(LoadedValue);
      LoadedPtr->eraseFromParent();
    }

    // Likewise for the type test.
    IRBuilder<> CallB((Preds.size() == 1 && !HasNonCallUses) ? Preds[0] : CI);
    CallInst *TypeTestCall = CallB.CreateCall(TypeTestFunc, {Ptr, TypeIdValue});

    for (Instruction *Pred : Preds) {
      Pred->replaceAllUsesWith(TypeTestCall);
      Pred->eraseFromParent();
    }

    // We have already erased any extractvalue instructions that refer to the
    // intrinsic call, but the intrinsic may have other non-extractvalue uses
    // (although this is unlikely). In that case, explicitly build a pair and
    // RAUW it.
    if (!CI->use_empty()) {
      Value *Pair = PoisonValue::get(CI->getType());
      IRBuilder<> B(CI);
      Pair = B.CreateInsertValue(Pair, LoadedValue, {0});
      Pair = B.CreateInsertValue(Pair, TypeTestCall, {1});
      CI->replaceAllUsesWith(Pair);
    }

    // The number of unsafe uses is initially the number of uses.
    auto &NumUnsafeUses = NumUnsafeUsesForTypeTest[TypeTestCall];
    NumUnsafeUses = DevirtCalls.size();

    // If the function pointer has a non-call user, we cannot eliminate the type
    // check, as one of those users may eventually call the pointer. Increment
    // the unsafe use count to make sure it cannot reach zero.
    if (HasNonCallUses)
      ++NumUnsafeUses;
    for (DevirtCallSite Call : DevirtCalls) {
      CallSlots[{TypeId, Call.Offset}].addCallSite(Ptr, Call.CB,
                                                   &NumUnsafeUses);
    }

    CI->eraseFromParent();
  }
}

void DevirtModule::importResolution(VTableSlot Slot, VTableSlotInfo &SlotInfo) {
  auto *TypeId = dyn_cast<MDString>(Slot.TypeID);
  if (!TypeId)
    return;
  const TypeIdSummary *TidSummary =
      ImportSummary->getTypeIdSummary(TypeId->getString());
  if (!TidSummary)
    return;
  auto ResI = TidSummary->WPDRes.find(Slot.ByteOffset);
  if (ResI == TidSummary->WPDRes.end())
    return;
  const WholeProgramDevirtResolution &Res = ResI->second;

  if (Res.TheKind == WholeProgramDevirtResolution::SingleImpl) {
    assert(!Res.SingleImplName.empty());
    // The type of the function in the declaration is irrelevant because every
    // call site will cast it to the correct type.
    Constant *SingleImpl =
        cast<Constant>(M.getOrInsertFunction(Res.SingleImplName,
                                             Type::getVoidTy(M.getContext()))
                           .getCallee());

    // This is the import phase so we should not be exporting anything.
    bool IsExported = false;
    applySingleImplDevirt(SlotInfo, SingleImpl, IsExported);
    assert(!IsExported);
  }

  for (auto &CSByConstantArg : SlotInfo.ConstCSInfo) {
    auto I = Res.ResByArg.find(CSByConstantArg.first);
    if (I == Res.ResByArg.end())
      continue;
    auto &ResByArg = I->second;
    // FIXME: We should figure out what to do about the "function name" argument
    // to the apply* functions, as the function names are unavailable during the
    // importing phase. For now we just pass the empty string. This does not
    // impact correctness because the function names are just used for remarks.
    switch (ResByArg.TheKind) {
    case WholeProgramDevirtResolution::ByArg::UniformRetVal:
      applyUniformRetValOpt(CSByConstantArg.second, "", ResByArg.Info);
      break;
    case WholeProgramDevirtResolution::ByArg::UniqueRetVal: {
      Constant *UniqueMemberAddr =
          importGlobal(Slot, CSByConstantArg.first, "unique_member");
      applyUniqueRetValOpt(CSByConstantArg.second, "", ResByArg.Info,
                           UniqueMemberAddr);
      break;
    }
    case WholeProgramDevirtResolution::ByArg::VirtualConstProp: {
      Constant *Byte = importConstant(Slot, CSByConstantArg.first, "byte",
                                      Int32Ty, ResByArg.Byte);
      Constant *Bit = importConstant(Slot, CSByConstantArg.first, "bit", Int8Ty,
                                     ResByArg.Bit);
      applyVirtualConstProp(CSByConstantArg.second, "", Byte, Bit);
      break;
    }
    default:
      break;
    }
  }

  if (Res.TheKind == WholeProgramDevirtResolution::BranchFunnel) {
    // The type of the function is irrelevant, because it's bitcast at calls
    // anyhow.
    Constant *JT = cast<Constant>(
        M.getOrInsertFunction(getGlobalName(Slot, {}, "branch_funnel"),
                              Type::getVoidTy(M.getContext()))
            .getCallee());
    bool IsExported = false;
    applyICallBranchFunnel(SlotInfo, JT, IsExported);
    assert(!IsExported);
  }
}

void DevirtModule::removeRedundantTypeTests() {
  auto True = ConstantInt::getTrue(M.getContext());
  for (auto &&U : NumUnsafeUsesForTypeTest) {
    if (U.second == 0) {
      U.first->replaceAllUsesWith(True);
      U.first->eraseFromParent();
    }
  }
}

ValueInfo
DevirtModule::lookUpFunctionValueInfo(Function *TheFn,
                                      ModuleSummaryIndex *ExportSummary) {
  assert((ExportSummary != nullptr) &&
         "Caller guarantees ExportSummary is not nullptr");

  const auto TheFnGUID = TheFn->getGUID();
  const auto TheFnGUIDWithExportedName = GlobalValue::getGUID(TheFn->getName());
  // Look up ValueInfo with the GUID in the current linkage.
  ValueInfo TheFnVI = ExportSummary->getValueInfo(TheFnGUID);
  // If no entry is found and GUID is different from GUID computed using
  // exported name, look up ValueInfo with the exported name unconditionally.
  // This is a fallback.
  //
  // The reason to have a fallback:
  // 1. LTO could enable global value internalization via
  // `enable-lto-internalization`.
  // 2. The GUID in ExportedSummary is computed using exported name.
  if ((!TheFnVI) && (TheFnGUID != TheFnGUIDWithExportedName)) {
    TheFnVI = ExportSummary->getValueInfo(TheFnGUIDWithExportedName);
  }
  return TheFnVI;
}

bool DevirtModule::mustBeUnreachableFunction(
    Function *const F, ModuleSummaryIndex *ExportSummary) {
#if INTEL_CUSTOMIZATION
  // Returns true if BB has any side effect instruction. "llvm.trap()”
  // call is considered as no-side effect instruction for now.
  auto HasSideEffectBB = [](BasicBlock *BB) {
    for (auto &I : *BB) {
      if (auto *CB = dyn_cast<CallBase>(&I)) {
        Function *CallF = CB->getCalledFunction();
        if (CallF && CallF->getIntrinsicID() == Intrinsic::trap)
          continue;
      }
      if (I.mayHaveSideEffects())
        return true;
    }
    return false;
  };
#endif // INTEL_CUSTOMIZATION
  // First, learn unreachability by analyzing function IR.
  if (!F->isDeclaration()) {
    // A function must be unreachable if its entry block ends with an
    // 'unreachable'.
#if INTEL_CUSTOMIZATION
    // On xmain, a function is considered as unreachable only when no
    // instruction has side effects.
    return isa<UnreachableInst>(F->getEntryBlock().getTerminator()) &&
           !HasSideEffectBB(&F->getEntryBlock());
#endif // INTEL_CUSTOMIZATION
  }
  // Learn unreachability from ExportSummary if ExportSummary is present.
  return ExportSummary &&
         ::mustBeUnreachableFunction(
             DevirtModule::lookUpFunctionValueInfo(F, ExportSummary));
}

bool DevirtModule::run() {
  // If only some of the modules were split, we cannot correctly perform
  // this transformation. We already checked for the presense of type tests
  // with partially split modules during the thin link, and would have emitted
  // an error if any were found, so here we can simply return.
  if ((ExportSummary && ExportSummary->partiallySplitLTOUnits()) ||
      (ImportSummary && ImportSummary->partiallySplitLTOUnits()))
    return false;

  Function *TypeTestFunc =
      M.getFunction(Intrinsic::getName(Intrinsic::type_test));
  Function *TypeCheckedLoadFunc =
      M.getFunction(Intrinsic::getName(Intrinsic::type_checked_load));
  Function *TypeCheckedLoadRelativeFunc =
      M.getFunction(Intrinsic::getName(Intrinsic::type_checked_load_relative));
  Function *AssumeFunc = M.getFunction(Intrinsic::getName(Intrinsic::assume));

  // Normally if there are no users of the devirtualization intrinsics in the
  // module, this pass has nothing to do. But if we are exporting, we also need
  // to handle any users that appear only in the function summaries.
  if (!ExportSummary &&
      (!TypeTestFunc || TypeTestFunc->use_empty() || !AssumeFunc ||
       AssumeFunc->use_empty()) &&
      (!TypeCheckedLoadFunc || TypeCheckedLoadFunc->use_empty()) &&
      (!TypeCheckedLoadRelativeFunc ||
       TypeCheckedLoadRelativeFunc->use_empty()))
    return false;

#if INTEL_CUSTOMIZATION
#if INTEL_FEATURE_SW_DTRANS
  // Find the possible places where a downcasting can occur
  IntelDevirtMV.filterDowncasting(AssumeFunc);
#endif // INTEL_FEATURE_SW_DTRANS
#endif // INTEL_CUSTOMIZATION

  // Rebuild type metadata into a map for easy lookup.
  std::vector<VTableBits> Bits;
  DenseMap<Metadata *, std::set<TypeMemberInfo>> TypeIdMap;
  buildTypeIdentifierMap(Bits, TypeIdMap);

  if (TypeTestFunc && AssumeFunc)
    scanTypeTestUsers(TypeTestFunc, TypeIdMap);

  if (TypeCheckedLoadFunc)
    scanTypeCheckedLoadUsers(TypeCheckedLoadFunc);

  if (TypeCheckedLoadRelativeFunc)
    scanTypeCheckedLoadUsers(TypeCheckedLoadRelativeFunc);

  if (ImportSummary) {
    for (auto &S : CallSlots)
      importResolution(S.first, S.second);

    removeRedundantTypeTests();

    // We have lowered or deleted the type intrinsics, so we will no longer have
    // enough information to reason about the liveness of virtual function
    // pointers in GlobalDCE.
    for (GlobalVariable &GV : M.globals())
      GV.eraseMetadata(LLVMContext::MD_vcall_visibility);

    // The rest of the code is only necessary when exporting or during regular
    // LTO, so we are done.
    return true;
  }

  if (TypeIdMap.empty())
    return true;

  // Collect information from summary about which calls to try to devirtualize.
  if (ExportSummary) {
    DenseMap<GlobalValue::GUID, TinyPtrVector<Metadata *>> MetadataByGUID;
    for (auto &P : TypeIdMap) {
      if (auto *TypeId = dyn_cast<MDString>(P.first))
        MetadataByGUID[GlobalValue::getGUID(TypeId->getString())].push_back(
            TypeId);
    }

    for (auto &P : *ExportSummary) {
      for (auto &S : P.second.SummaryList) {
        auto *FS = dyn_cast<FunctionSummary>(S.get());
        if (!FS)
          continue;
        // FIXME: Only add live functions.
        for (FunctionSummary::VFuncId VF : FS->type_test_assume_vcalls()) {
          for (Metadata *MD : MetadataByGUID[VF.GUID]) {
            CallSlots[{MD, VF.Offset}].CSInfo.addSummaryTypeTestAssumeUser(FS);
          }
        }
        for (FunctionSummary::VFuncId VF : FS->type_checked_load_vcalls()) {
          for (Metadata *MD : MetadataByGUID[VF.GUID]) {
            CallSlots[{MD, VF.Offset}].CSInfo.addSummaryTypeCheckedLoadUser(FS);
          }
        }
        for (const FunctionSummary::ConstVCall &VC :
             FS->type_test_assume_const_vcalls()) {
          for (Metadata *MD : MetadataByGUID[VC.VFunc.GUID]) {
            CallSlots[{MD, VC.VFunc.Offset}]
                .ConstCSInfo[VC.Args]
                .addSummaryTypeTestAssumeUser(FS);
          }
        }
        for (const FunctionSummary::ConstVCall &VC :
             FS->type_checked_load_const_vcalls()) {
          for (Metadata *MD : MetadataByGUID[VC.VFunc.GUID]) {
            CallSlots[{MD, VC.VFunc.Offset}]
                .ConstCSInfo[VC.Args]
                .addSummaryTypeCheckedLoadUser(FS);
          }
        }
      }
    }
  }

  // For each (type, offset) pair:
  bool DidVirtualConstProp = false;
  std::map<std::string, GlobalValue *> DevirtTargets;
  for (auto &S : CallSlots) {
    // Search each of the members of the type identifier for the virtual
    // function implementation at offset S.first.ByteOffset, and add to
    // TargetsForSlot.
    std::vector<VirtualCallTarget> TargetsForSlot;
    WholeProgramDevirtResolution *Res = nullptr;
    const std::set<TypeMemberInfo> &TypeMemberInfos = TypeIdMap[S.first.TypeID];
    if (ExportSummary && isa<MDString>(S.first.TypeID) &&
        TypeMemberInfos.size())
      // For any type id used on a global's type metadata, create the type id
      // summary resolution regardless of whether we can devirtualize, so that
      // lower type tests knows the type id is not Unsat. If it was not used on
      // a global's type metadata, the TypeIdMap entry set will be empty, and
      // we don't want to create an entry (with the default Unknown type
      // resolution), which can prevent detection of the Unsat.
      Res = &ExportSummary
                 ->getOrInsertTypeIdSummary(
                     cast<MDString>(S.first.TypeID)->getString())
                 .WPDRes[S.first.ByteOffset];
    if (tryFindVirtualCallTargets(TargetsForSlot, TypeMemberInfos,
                                  S.first.ByteOffset, ExportSummary)) {
      if (!trySingleImplDevirt(ExportSummary, TargetsForSlot, S.second, Res)) {

#if INTEL_CUSTOMIZATION
#if INTEL_FEATURE_SW_DTRANS
        translateDataForMultiVersion(TargetsForSlot, S.second);
        if (!IntelDevirtMV.tryMultiVersionDevirt()) {
#endif // INTEL_FEATURE_SW_DTRANS
#endif // INTEL_CUSTOMIZATION
        DidVirtualConstProp |=
            tryVirtualConstProp(TargetsForSlot, S.second, Res, S.first);

        tryICallBranchFunnel(TargetsForSlot, S.second, Res, S.first);

#if INTEL_CUSTOMIZATION
#if INTEL_FEATURE_SW_DTRANS
        }
#endif // INTEL_FEATURE_SW_DTRANS
#endif // INTEL_CUSTOMIZATION
      }

      // Collect functions devirtualized at least for one call site for stats.
      if (RemarksEnabled || AreStatisticsEnabled())
        for (const auto &T : TargetsForSlot)
          if (T.WasDevirt)
            DevirtTargets[std::string(T.Fn->getName())] = T.Fn;
    }

    // CFI-specific: if we are exporting and any llvm.type.checked.load
    // intrinsics were *not* devirtualized, we need to add the resulting
    // llvm.type.test intrinsics to the function summaries so that the
    // LowerTypeTests pass will export them.
    if (ExportSummary && isa<MDString>(S.first.TypeID)) {
      auto GUID =
          GlobalValue::getGUID(cast<MDString>(S.first.TypeID)->getString());
      for (auto *FS : S.second.CSInfo.SummaryTypeCheckedLoadUsers)
        FS->addTypeTest(GUID);
      for (auto &CCS : S.second.ConstCSInfo)
        for (auto *FS : CCS.second.SummaryTypeCheckedLoadUsers)
          FS->addTypeTest(GUID);
    }
  }

  if (RemarksEnabled) {
    // Generate remarks for each devirtualized function.
    for (const auto &DT : DevirtTargets) {
      GlobalValue *GV = DT.second;
      auto F = dyn_cast<Function>(GV);
      if (!F) {
        auto A = dyn_cast<GlobalAlias>(GV);
        assert(A && isa<Function>(A->getAliasee()));
        F = dyn_cast<Function>(A->getAliasee());
        assert(F);
      }

      using namespace ore;
      OREGetter(F).emit(OptimizationRemark(DEBUG_TYPE, "Devirtualized", F)
                        << "devirtualized "
                        << NV("FunctionName", DT.first));
    }
  }

  NumDevirtTargets += DevirtTargets.size();

  removeRedundantTypeTests();

  // Rebuild each global we touched as part of virtual constant propagation to
  // include the before and after bytes.
  if (DidVirtualConstProp)
    for (VTableBits &B : Bits)
      rebuildGlobal(B);

  // We have lowered or deleted the type intrinsics, so we will no longer have
  // enough information to reason about the liveness of virtual function
  // pointers in GlobalDCE.
  for (GlobalVariable &GV : M.globals())
    GV.eraseMetadata(LLVMContext::MD_vcall_visibility);

#if INTEL_CUSTOMIZATION
#if INTEL_FEATURE_SW_DTRANS
  IntelDevirtMV.runDevirtVerifier(M);
#endif // INTEL_FEATURE_SW_DTRANS
#endif // INTEL_CUSTOMIZATION

  for (auto *CI : CallsWithPtrAuthBundleRemoved)
    CI->eraseFromParent();

  return true;
}

void DevirtIndex::run() {
  if (ExportSummary.typeIdCompatibleVtableMap().empty())
    return;

  DenseMap<GlobalValue::GUID, std::vector<StringRef>> NameByGUID;
  for (const auto &P : ExportSummary.typeIdCompatibleVtableMap()) {
    NameByGUID[GlobalValue::getGUID(P.first)].push_back(P.first);
    // Create the type id summary resolution regardlness of whether we can
    // devirtualize, so that lower type tests knows the type id is used on
    // a global and not Unsat. We do this here rather than in the loop over the
    // CallSlots, since that handling will only see type tests that directly
    // feed assumes, and we would miss any that aren't currently handled by WPD
    // (such as type tests that feed assumes via phis).
    ExportSummary.getOrInsertTypeIdSummary(P.first);
  }

  // Collect information from summary about which calls to try to devirtualize.
  for (auto &P : ExportSummary) {
    for (auto &S : P.second.SummaryList) {
      auto *FS = dyn_cast<FunctionSummary>(S.get());
      if (!FS)
        continue;
      // FIXME: Only add live functions.
      for (FunctionSummary::VFuncId VF : FS->type_test_assume_vcalls()) {
        for (StringRef Name : NameByGUID[VF.GUID]) {
          CallSlots[{Name, VF.Offset}].CSInfo.addSummaryTypeTestAssumeUser(FS);
        }
      }
      for (FunctionSummary::VFuncId VF : FS->type_checked_load_vcalls()) {
        for (StringRef Name : NameByGUID[VF.GUID]) {
          CallSlots[{Name, VF.Offset}].CSInfo.addSummaryTypeCheckedLoadUser(FS);
        }
      }
      for (const FunctionSummary::ConstVCall &VC :
           FS->type_test_assume_const_vcalls()) {
        for (StringRef Name : NameByGUID[VC.VFunc.GUID]) {
          CallSlots[{Name, VC.VFunc.Offset}]
              .ConstCSInfo[VC.Args]
              .addSummaryTypeTestAssumeUser(FS);
        }
      }
      for (const FunctionSummary::ConstVCall &VC :
           FS->type_checked_load_const_vcalls()) {
        for (StringRef Name : NameByGUID[VC.VFunc.GUID]) {
          CallSlots[{Name, VC.VFunc.Offset}]
              .ConstCSInfo[VC.Args]
              .addSummaryTypeCheckedLoadUser(FS);
        }
      }
    }
  }

  std::set<ValueInfo> DevirtTargets;
  // For each (type, offset) pair:
  for (auto &S : CallSlots) {
    // Search each of the members of the type identifier for the virtual
    // function implementation at offset S.first.ByteOffset, and add to
    // TargetsForSlot.
    std::vector<ValueInfo> TargetsForSlot;
    auto TidSummary = ExportSummary.getTypeIdCompatibleVtableSummary(S.first.TypeID);
    assert(TidSummary);
    // The type id summary would have been created while building the NameByGUID
    // map earlier.
    WholeProgramDevirtResolution *Res =
        &ExportSummary.getTypeIdSummary(S.first.TypeID)
             ->WPDRes[S.first.ByteOffset];
    if (tryFindVirtualCallTargets(TargetsForSlot, *TidSummary,
                                  S.first.ByteOffset)) {

      if (!trySingleImplDevirt(TargetsForSlot, S.first, S.second, Res,
                               DevirtTargets))
        continue;
    }
  }

  // Optionally have the thin link print message for each devirtualized
  // function.
  if (PrintSummaryDevirt)
    for (const auto &DT : DevirtTargets)
      errs() << "Devirtualized call to " << DT << "\n";

  NumDevirtTargets += DevirtTargets.size();
}<|MERGE_RESOLUTION|>--- conflicted
+++ resolved
@@ -624,7 +624,11 @@
       : M(M), AARGetter(AARGetter), LookupDomTree(LookupDomTree),
         ExportSummary(ExportSummary), ImportSummary(ImportSummary),
         Int8Ty(Type::getInt8Ty(M.getContext())),
+#ifndef INTEL_SYCL_OPAQUEPOINTER_READY
         Int8PtrTy(Type::getInt8PtrTy(M.getContext())),
+#else
+        Int8PtrTy(PointerType::getUnqual(M.getContext())),
+#endif
         Int32Ty(Type::getInt32Ty(M.getContext())),
         Int64Ty(Type::getInt64Ty(M.getContext())),
         IntPtrTy(M.getDataLayout().getIntPtrType(M.getContext(), 0)),
@@ -643,19 +647,11 @@
       : M(M), AARGetter(AARGetter), LookupDomTree(LookupDomTree),
         ExportSummary(ExportSummary), ImportSummary(ImportSummary),
         Int8Ty(Type::getInt8Ty(M.getContext())),
-<<<<<<< HEAD
 #ifdef INTEL_SYCL_OPAQUEPOINTER_READY
         Int8PtrTy(PointerType::getUnqual(M.getContext())),
 #else //INTEL_SYCL_OPAQUEPOINTER_READY
         Int8PtrTy(Type::getInt8PtrTy(M.getContext())),
 #endif //INTEL_SYCL_OPAQUEPOINTER_READY
-=======
-#ifndef INTEL_SYCL_OPAQUEPOINTER_READY
-        Int8PtrTy(Type::getInt8PtrTy(M.getContext())),
-#else
-        Int8PtrTy(PointerType::getUnqual(M.getContext())),
-#endif
->>>>>>> 037e75fe
         Int32Ty(Type::getInt32Ty(M.getContext())),
         Int64Ty(Type::getInt64Ty(M.getContext())),
         IntPtrTy(M.getDataLayout().getIntPtrType(M.getContext(), 0)),
