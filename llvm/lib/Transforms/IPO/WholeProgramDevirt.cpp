--- conflicted
+++ resolved
@@ -594,11 +594,8 @@
   void getAnalysisUsage(AnalysisUsage &AU) const override {
     AU.addRequired<AssumptionCacheTracker>();
     AU.addRequired<TargetLibraryInfoWrapperPass>();
-<<<<<<< HEAD
+    AU.addRequired<DominatorTreeWrapperPass>();
     AU.addPreserved<WholeProgramWrapperPass>(); // INTEL
-=======
-    AU.addRequired<DominatorTreeWrapperPass>();
->>>>>>> 2afc22ed
   }
 };
 
