//===- InlineAlways.cpp - Code to inline always_inline functions ----------===//
//
// Part of the LLVM Project, under the Apache License v2.0 with LLVM Exceptions.
// See https://llvm.org/LICENSE.txt for license information.
// SPDX-License-Identifier: Apache-2.0 WITH LLVM-exception
//
//===----------------------------------------------------------------------===//
//
// This file implements a custom inliner that handles only functions that
// are marked as "always inline".
//
//===----------------------------------------------------------------------===//

#include "llvm/Transforms/IPO/AlwaysInliner.h"
#include "llvm/ADT/SetVector.h"
#include "llvm/Analysis/AliasAnalysis.h"
#include "llvm/Analysis/AssumptionCache.h"
#include "llvm/Analysis/InlineCost.h"
#include "llvm/Analysis/ProfileSummaryInfo.h"
#include "llvm/Analysis/TargetLibraryInfo.h"
#include "llvm/IR/CallingConv.h"
#include "llvm/IR/DataLayout.h"
#include "llvm/IR/Instructions.h"
#include "llvm/IR/Module.h"
#include "llvm/IR/Type.h"
#include "llvm/InitializePasses.h"
#include "llvm/Support/CommandLine.h" // INTEL
#include "llvm/Transforms/IPO.h"
#include "llvm/Transforms/IPO/Inliner.h"
#include "llvm/Transforms/Utils/Cloning.h"
#include "llvm/Transforms/Utils/ModuleUtils.h"

using namespace llvm;
using namespace InlineReportTypes; // INTEL

#define DEBUG_TYPE "inline"

#if INTEL_CUSTOMIZATION
extern cl::opt<unsigned> IntelInlineReportLevel;

AlwaysInlinerPass::AlwaysInlinerPass(bool InsertLifetime)
    : InsertLifetime(InsertLifetime) {
  Report = getInlineReport();
  MDReport = getMDInlineReport();
}
#endif // INTEL_CUSTOMIZATION

PreservedAnalyses AlwaysInlinerPass::run(Module &M,
                                         ModuleAnalysisManager &MAM) {
  // Add inline assumptions during code generation.
  FunctionAnalysisManager &FAM =
      MAM.getResult<FunctionAnalysisManagerModuleProxy>(M).getManager();
  auto GetAssumptionCache = [&](Function &F) -> AssumptionCache & {
    return FAM.getResult<AssumptionAnalysis>(F);
  };
  auto &PSI = MAM.getResult<ProfileSummaryAnalysis>(M);

  SmallSetVector<CallBase *, 16> Calls;
  bool Changed = false;
  SmallVector<Function *, 16> InlinedFunctions;
  for (Function &F : M)
    if (!F.isDeclaration() && F.hasFnAttribute(Attribute::AlwaysInline) &&
        isInlineViable(F).isSuccess()) {
      Calls.clear();

      for (User *U : F.users())
        if (auto *CB = dyn_cast<CallBase>(U))
          if (CB->getCalledFunction() == &F)
            Calls.insert(CB);

      for (CallBase *CB : Calls) {
        Function *Caller = CB->getCaller();
        OptimizationRemarkEmitter ORE(Caller);
        InlineCost IC = shouldInline( //INTEL
            *CB,
            [&](CallBase &CB) {
              return InlineCost::getAlways("always inline attribute");
            },
            ORE);
        assert(IC.getIsRecommended()); // INTEL
        emitInlinedInto(ORE, CB->getDebugLoc(), CB->getParent(), F, *Caller,
                        IC, false, DEBUG_TYPE); // INTEL

        InlineFunctionInfo IFI(
            /*cg=*/nullptr, GetAssumptionCache, &PSI,
            &FAM.getResult<BlockFrequencyAnalysis>(*(CB->getCaller())),
            &FAM.getResult<BlockFrequencyAnalysis>(F));

<<<<<<< HEAD
        InlineResult Res =
            InlineFunction(*CB, IFI, getReport(), getMDReport(),   // INTEL
                           /*CalleeAAR=*/nullptr, InsertLifetime); // INTEL
=======
        InlineResult Res = InlineFunction(
            *CB, IFI, &FAM.getResult<AAManager>(F), InsertLifetime);
>>>>>>> 504fbec7
        assert(Res.isSuccess() && "unexpected failure to inline");
        (void)Res;
        Changed = true;
      }

      // Remember to try and delete this function afterward. This both avoids
      // re-walking the rest of the module and avoids dealing with any iterator
      // invalidation issues while deleting functions.
      InlinedFunctions.push_back(&F);
    }

  // Remove any live functions.
  erase_if(InlinedFunctions, [&](Function *F) {
    F->removeDeadConstantUsers();
    return !F->isDefTriviallyDead();
  });

  // Delete the non-comdat ones from the module and also from our vector.
  auto NonComdatBegin = partition(
      InlinedFunctions, [&](Function *F) { return F->hasComdat(); });
  for (Function *F : make_range(NonComdatBegin, InlinedFunctions.end()))
    M.getFunctionList().erase(F);
  InlinedFunctions.erase(NonComdatBegin, InlinedFunctions.end());

  if (!InlinedFunctions.empty()) {
    // Now we just have the comdat functions. Filter out the ones whose comdats
    // are not actually dead.
    filterDeadComdatFunctions(M, InlinedFunctions);
    // The remaining functions are actually dead.
    for (Function *F : InlinedFunctions)
      M.getFunctionList().erase(F);
  }
#if INTEL_CUSTOMIZATION
  getReport()->print(/*IsAlwaysInline=*/true);
#endif // INTEL_CUSTOMIZATION

  return Changed ? PreservedAnalyses::none() : PreservedAnalyses::all();
}

namespace {

/// Inliner pass which only handles "always inline" functions.
///
/// Unlike the \c AlwaysInlinerPass, this uses the more heavyweight \c Inliner
/// base class to provide several facilities such as array alloca merging.
class AlwaysInlinerLegacyPass : public LegacyInlinerBase {

public:
  AlwaysInlinerLegacyPass() : LegacyInlinerBase(ID, /*InsertLifetime*/ true) {
    initializeAlwaysInlinerLegacyPassPass(*PassRegistry::getPassRegistry());
  }

  AlwaysInlinerLegacyPass(bool InsertLifetime)
      : LegacyInlinerBase(ID, InsertLifetime) {
    initializeAlwaysInlinerLegacyPassPass(*PassRegistry::getPassRegistry());
  }

  /// Main run interface method.  We override here to avoid calling skipSCC().
  bool runOnSCC(CallGraphSCC &SCC) override { return inlineCalls(SCC); }

  static char ID; // Pass identification, replacement for typeid

  InlineCost getInlineCost(CallBase &CB) override;

  using llvm::Pass::doFinalization;
  bool doFinalization(CallGraph &CG) override {
#if INTEL_CUSTOMIZATION
    bool ReturnValue = removeDeadFunctions(CG, /*AlwaysInlineOnly=*/true);
    getReport()->print(/*IsAlwaysInline=*/true);
    return ReturnValue;
#endif // INTEL_CUSTOMIZATION
  }
};

#if INTEL_CUSTOMIZATION
class UnskippableAlwaysInlinerLegacyPass : public AlwaysInlinerLegacyPass {
public:
  UnskippableAlwaysInlinerLegacyPass(bool InsertLietime)
      : AlwaysInlinerLegacyPass(InsertLietime) {}
  bool skipSCC(CallGraphSCC &SCC) const override { return false; }
};
#endif // INTEL_CUSTOMIZATION
}

char AlwaysInlinerLegacyPass::ID = 0;
INITIALIZE_PASS_BEGIN(AlwaysInlinerLegacyPass, "always-inline",
                      "Inliner for always_inline functions", false, false)
INITIALIZE_PASS_DEPENDENCY(AssumptionCacheTracker)
INITIALIZE_PASS_DEPENDENCY(CallGraphWrapperPass)
INITIALIZE_PASS_DEPENDENCY(ProfileSummaryInfoWrapperPass)
INITIALIZE_PASS_DEPENDENCY(TargetLibraryInfoWrapperPass)
INITIALIZE_PASS_END(AlwaysInlinerLegacyPass, "always-inline",
                    "Inliner for always_inline functions", false, false)

Pass *llvm::createAlwaysInlinerLegacyPass(bool InsertLifetime) {
  return new AlwaysInlinerLegacyPass(InsertLifetime);
}

#if INTEL_CUSTOMIZATION
Pass *llvm::createUnskippableAlwaysInlinerLegacyPass(bool InsertLifetime) {
  return new UnskippableAlwaysInlinerLegacyPass(InsertLifetime);
}
#endif // INTEL_CUSTOMIZATION

/// Get the inline cost for the always-inliner.
///
/// The always inliner *only* handles functions which are marked with the
/// attribute to force inlining. As such, it is dramatically simpler and avoids
/// using the powerful (but expensive) inline cost analysis. Instead it uses
/// a very simple and boring direct walk of the instructions looking for
/// impossible-to-inline constructs.
///
/// Note, it would be possible to go to some lengths to cache the information
/// computed here, but as we only expect to do this for relatively few and
/// small functions which have the explicit attribute to force inlining, it is
/// likely not worth it in practice.
InlineCost AlwaysInlinerLegacyPass::getInlineCost(CallBase &CB) {
  Function *Callee = CB.getCalledFunction();

  // Only inline direct calls to functions with always-inline attributes
  // that are viable for inlining.
  if (!Callee)
    return InlineCost::getNever("indirect call", NinlrNotAlwaysInline); // INTEL

  // FIXME: We shouldn't even get here for declarations.
  if (Callee->isDeclaration())
    return InlineCost::getNever("no definition", NinlrNotAlwaysInline); // INTEL

  if (!CB.hasFnAttr(Attribute::AlwaysInline))
    return InlineCost::getNever("no alwaysinline attribute",  // INTEL
                                NinlrNotAlwaysInline); // INTEL

  auto IsViable = isInlineViable(*Callee);
  if (!IsViable.isSuccess())
    return InlineCost::getNever(IsViable.getFailureReason(), // INTEL
                                NinlrNotAlwaysInline);       // INTEL


  return InlineCost::getAlways("always inliner", InlrAlwaysInline); // INTEL
}<|MERGE_RESOLUTION|>--- conflicted
+++ resolved
@@ -86,14 +86,9 @@
             &FAM.getResult<BlockFrequencyAnalysis>(*(CB->getCaller())),
             &FAM.getResult<BlockFrequencyAnalysis>(F));
 
-<<<<<<< HEAD
-        InlineResult Res =
-            InlineFunction(*CB, IFI, getReport(), getMDReport(),   // INTEL
-                           /*CalleeAAR=*/nullptr, InsertLifetime); // INTEL
-=======
         InlineResult Res = InlineFunction(
-            *CB, IFI, &FAM.getResult<AAManager>(F), InsertLifetime);
->>>>>>> 504fbec7
+            *CB, IFI, getReport(), getMDReport(),          // INTEL
+            &FAM.getResult<AAManager>(F), InsertLifetime); // INTEL
         assert(Res.isSuccess() && "unexpected failure to inline");
         (void)Res;
         Changed = true;
