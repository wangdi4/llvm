//===- AttributorAttributes.cpp - Attributes for Attributor deduction -----===//
//
// Part of the LLVM Project, under the Apache License v2.0 with LLVM Exceptions.
// See https://llvm.org/LICENSE.txt for license information.
// SPDX-License-Identifier: Apache-2.0 WITH LLVM-exception
//
//===----------------------------------------------------------------------===//
//
// See the Attributor.h file comment and the class descriptions in that file for
// more information.
//
//===----------------------------------------------------------------------===//

#include "llvm/Transforms/IPO/Attributor.h"

#include "llvm/ADT/APInt.h"
#include "llvm/ADT/SCCIterator.h"
#include "llvm/ADT/SmallPtrSet.h"
#include "llvm/ADT/Statistic.h"
#include "llvm/Analysis/AliasAnalysis.h"
#include "llvm/Analysis/AssumeBundleQueries.h"
#include "llvm/Analysis/AssumptionCache.h"
#include "llvm/Analysis/CaptureTracking.h"
#include "llvm/Analysis/InstructionSimplify.h"
#include "llvm/Analysis/LazyValueInfo.h"
#include "llvm/Analysis/MemoryBuiltins.h"
#include "llvm/Analysis/OptimizationRemarkEmitter.h"
#include "llvm/Analysis/ScalarEvolution.h"
#include "llvm/Analysis/TargetTransformInfo.h"
#include "llvm/Analysis/ValueTracking.h"
#include "llvm/IR/Constants.h"
#include "llvm/IR/IRBuilder.h"
#include "llvm/IR/Instruction.h"
#include "llvm/IR/Instructions.h"
#include "llvm/IR/IntrinsicInst.h"
#include "llvm/IR/NoFolder.h"
#include "llvm/Support/Alignment.h"
#include "llvm/Support/Casting.h"
#include "llvm/Support/CommandLine.h"
#include "llvm/Support/ErrorHandling.h"
#include "llvm/Support/FileSystem.h"
#include "llvm/Support/raw_ostream.h"
#include "llvm/Transforms/IPO/ArgumentPromotion.h"
#include "llvm/Transforms/Utils/Local.h"
#include <cassert>

using namespace llvm;

#define DEBUG_TYPE "attributor"

static cl::opt<bool> ManifestInternal(
    "attributor-manifest-internal", cl::Hidden,
    cl::desc("Manifest Attributor internal string attributes."),
    cl::init(false));

static cl::opt<int> MaxHeapToStackSize("max-heap-to-stack-size", cl::init(128),
                                       cl::Hidden);

template <>
unsigned llvm::PotentialConstantIntValuesState::MaxPotentialValues = 0;

static cl::opt<unsigned, true> MaxPotentialValues(
    "attributor-max-potential-values", cl::Hidden,
    cl::desc("Maximum number of potential values to be "
             "tracked for each position."),
    cl::location(llvm::PotentialConstantIntValuesState::MaxPotentialValues),
    cl::init(7));

STATISTIC(NumAAs, "Number of abstract attributes created");

// Some helper macros to deal with statistics tracking.
//
// Usage:
// For simple IR attribute tracking overload trackStatistics in the abstract
// attribute and choose the right STATS_DECLTRACK_********* macro,
// e.g.,:
//  void trackStatistics() const override {
//    STATS_DECLTRACK_ARG_ATTR(returned)
//  }
// If there is a single "increment" side one can use the macro
// STATS_DECLTRACK with a custom message. If there are multiple increment
// sides, STATS_DECL and STATS_TRACK can also be used separately.
//
#define BUILD_STAT_MSG_IR_ATTR(TYPE, NAME)                                     \
  ("Number of " #TYPE " marked '" #NAME "'")
#define BUILD_STAT_NAME(NAME, TYPE) NumIR##TYPE##_##NAME
#define STATS_DECL_(NAME, MSG) STATISTIC(NAME, MSG);
#define STATS_DECL(NAME, TYPE, MSG)                                            \
  STATS_DECL_(BUILD_STAT_NAME(NAME, TYPE), MSG);
#define STATS_TRACK(NAME, TYPE) ++(BUILD_STAT_NAME(NAME, TYPE));
#define STATS_DECLTRACK(NAME, TYPE, MSG)                                       \
  {                                                                            \
    STATS_DECL(NAME, TYPE, MSG)                                                \
    STATS_TRACK(NAME, TYPE)                                                    \
  }
#define STATS_DECLTRACK_ARG_ATTR(NAME)                                         \
  STATS_DECLTRACK(NAME, Arguments, BUILD_STAT_MSG_IR_ATTR(arguments, NAME))
#define STATS_DECLTRACK_CSARG_ATTR(NAME)                                       \
  STATS_DECLTRACK(NAME, CSArguments,                                           \
                  BUILD_STAT_MSG_IR_ATTR(call site arguments, NAME))
#define STATS_DECLTRACK_FN_ATTR(NAME)                                          \
  STATS_DECLTRACK(NAME, Function, BUILD_STAT_MSG_IR_ATTR(functions, NAME))
#define STATS_DECLTRACK_CS_ATTR(NAME)                                          \
  STATS_DECLTRACK(NAME, CS, BUILD_STAT_MSG_IR_ATTR(call site, NAME))
#define STATS_DECLTRACK_FNRET_ATTR(NAME)                                       \
  STATS_DECLTRACK(NAME, FunctionReturn,                                        \
                  BUILD_STAT_MSG_IR_ATTR(function returns, NAME))
#define STATS_DECLTRACK_CSRET_ATTR(NAME)                                       \
  STATS_DECLTRACK(NAME, CSReturn,                                              \
                  BUILD_STAT_MSG_IR_ATTR(call site returns, NAME))
#define STATS_DECLTRACK_FLOATING_ATTR(NAME)                                    \
  STATS_DECLTRACK(NAME, Floating,                                              \
                  ("Number of floating values known to be '" #NAME "'"))

// Specialization of the operator<< for abstract attributes subclasses. This
// disambiguates situations where multiple operators are applicable.
namespace llvm {
#define PIPE_OPERATOR(CLASS)                                                   \
  raw_ostream &operator<<(raw_ostream &OS, const CLASS &AA) {                  \
    return OS << static_cast<const AbstractAttribute &>(AA);                   \
  }

PIPE_OPERATOR(AAIsDead)
PIPE_OPERATOR(AANoUnwind)
PIPE_OPERATOR(AANoSync)
PIPE_OPERATOR(AANoRecurse)
PIPE_OPERATOR(AAWillReturn)
PIPE_OPERATOR(AANoReturn)
PIPE_OPERATOR(AAReturnedValues)
PIPE_OPERATOR(AANonNull)
PIPE_OPERATOR(AANoAlias)
PIPE_OPERATOR(AADereferenceable)
PIPE_OPERATOR(AAAlign)
PIPE_OPERATOR(AANoCapture)
PIPE_OPERATOR(AAValueSimplify)
PIPE_OPERATOR(AANoFree)
PIPE_OPERATOR(AAHeapToStack)
PIPE_OPERATOR(AAReachability)
PIPE_OPERATOR(AAMemoryBehavior)
PIPE_OPERATOR(AAMemoryLocation)
PIPE_OPERATOR(AAValueConstantRange)
PIPE_OPERATOR(AAPrivatizablePtr)
PIPE_OPERATOR(AAUndefinedBehavior)
PIPE_OPERATOR(AAPotentialValues)
PIPE_OPERATOR(AANoUndef)
PIPE_OPERATOR(AACallEdges)
PIPE_OPERATOR(AAFunctionReachability)
PIPE_OPERATOR(AAPointerInfo)

#undef PIPE_OPERATOR

template <>
ChangeStatus clampStateAndIndicateChange<DerefState>(DerefState &S,
                                                     const DerefState &R) {
  ChangeStatus CS0 =
      clampStateAndIndicateChange(S.DerefBytesState, R.DerefBytesState);
  ChangeStatus CS1 = clampStateAndIndicateChange(S.GlobalState, R.GlobalState);
  return CS0 | CS1;
}

} // namespace llvm

/// Get pointer operand of memory accessing instruction. If \p I is
/// not a memory accessing instruction, return nullptr. If \p AllowVolatile,
/// is set to false and the instruction is volatile, return nullptr.
static const Value *getPointerOperand(const Instruction *I,
                                      bool AllowVolatile) {
  if (!AllowVolatile && I->isVolatile())
    return nullptr;

  if (auto *LI = dyn_cast<LoadInst>(I)) {
    return LI->getPointerOperand();
  }

  if (auto *SI = dyn_cast<StoreInst>(I)) {
    return SI->getPointerOperand();
  }

  if (auto *CXI = dyn_cast<AtomicCmpXchgInst>(I)) {
    return CXI->getPointerOperand();
  }

  if (auto *RMWI = dyn_cast<AtomicRMWInst>(I)) {
    return RMWI->getPointerOperand();
  }

  return nullptr;
}

/// Helper function to create a pointer of type \p ResTy, based on \p Ptr, and
/// advanced by \p Offset bytes. To aid later analysis the method tries to build
/// getelement pointer instructions that traverse the natural type of \p Ptr if
/// possible. If that fails, the remaining offset is adjusted byte-wise, hence
/// through a cast to i8*.
///
/// TODO: This could probably live somewhere more prominantly if it doesn't
///       already exist.
static Value *constructPointer(Type *ResTy, Type *PtrElemTy, Value *Ptr,
                               int64_t Offset, IRBuilder<NoFolder> &IRB,
                               const DataLayout &DL) {
  assert(Offset >= 0 && "Negative offset not supported yet!");
  LLVM_DEBUG(dbgs() << "Construct pointer: " << *Ptr << " + " << Offset
                    << "-bytes as " << *ResTy << "\n");

  if (Offset) {
    SmallVector<Value *, 4> Indices;
    std::string GEPName = Ptr->getName().str() + ".0";

    // Add 0 index to look through the pointer.
    assert((uint64_t)Offset < DL.getTypeAllocSize(PtrElemTy) &&
           "Offset out of bounds");
    Indices.push_back(Constant::getNullValue(IRB.getInt32Ty()));

    Type *Ty = PtrElemTy;
    do {
      auto *STy = dyn_cast<StructType>(Ty);
      if (!STy)
        // Non-aggregate type, we cast and make byte-wise progress now.
        break;

      const StructLayout *SL = DL.getStructLayout(STy);
      if (int64_t(SL->getSizeInBytes()) < Offset)
        break;

      uint64_t Idx = SL->getElementContainingOffset(Offset);
      assert(Idx < STy->getNumElements() && "Offset calculation error!");
      uint64_t Rem = Offset - SL->getElementOffset(Idx);
      Ty = STy->getElementType(Idx);

      LLVM_DEBUG(errs() << "Ty: " << *Ty << " Offset: " << Offset
                        << " Idx: " << Idx << " Rem: " << Rem << "\n");

      GEPName += "." + std::to_string(Idx);
      Indices.push_back(ConstantInt::get(IRB.getInt32Ty(), Idx));
      Offset = Rem;
    } while (Offset);

    // Create a GEP for the indices collected above.
    Ptr = IRB.CreateGEP(PtrElemTy, Ptr, Indices, GEPName);

    // If an offset is left we use byte-wise adjustment.
    if (Offset) {
      Ptr = IRB.CreateBitCast(Ptr, IRB.getInt8PtrTy());
      Ptr = IRB.CreateGEP(IRB.getInt8Ty(), Ptr, IRB.getInt32(Offset),
                          GEPName + ".b" + Twine(Offset));
    }
  }

  // Ensure the result has the requested type.
  Ptr = IRB.CreateBitOrPointerCast(Ptr, ResTy, Ptr->getName() + ".cast");

  LLVM_DEBUG(dbgs() << "Constructed pointer: " << *Ptr << "\n");
  return Ptr;
}

/// Recursively visit all values that might become \p IRP at some point. This
/// will be done by looking through cast instructions, selects, phis, and calls
/// with the "returned" attribute. Once we cannot look through the value any
/// further, the callback \p VisitValueCB is invoked and passed the current
/// value, the \p State, and a flag to indicate if we stripped anything.
/// Stripped means that we unpacked the value associated with \p IRP at least
/// once. Note that the value used for the callback may still be the value
/// associated with \p IRP (due to PHIs). To limit how much effort is invested,
/// we will never visit more values than specified by \p MaxValues.
template <typename StateTy>
static bool genericValueTraversal(
    Attributor &A, IRPosition IRP, const AbstractAttribute &QueryingAA,
    StateTy &State,
    function_ref<bool(Value &, const Instruction *, StateTy &, bool)>
        VisitValueCB,
    const Instruction *CtxI, bool UseValueSimplify = true, int MaxValues = 16,
    function_ref<Value *(Value *)> StripCB = nullptr) {

  const AAIsDead *LivenessAA = nullptr;
  if (IRP.getAnchorScope())
    LivenessAA = &A.getAAFor<AAIsDead>(
        QueryingAA,
        IRPosition::function(*IRP.getAnchorScope(), IRP.getCallBaseContext()),
        DepClassTy::NONE);
  bool AnyDead = false;

  Value *InitialV = &IRP.getAssociatedValue();
  using Item = std::pair<Value *, const Instruction *>;
  SmallSet<Item, 16> Visited;
  SmallVector<Item, 16> Worklist;
  Worklist.push_back({InitialV, CtxI});

  int Iteration = 0;
  do {
    Item I = Worklist.pop_back_val();
    Value *V = I.first;
    CtxI = I.second;
    if (StripCB)
      V = StripCB(V);

    // Check if we should process the current value. To prevent endless
    // recursion keep a record of the values we followed!
    if (!Visited.insert(I).second)
      continue;

    // Make sure we limit the compile time for complex expressions.
    if (Iteration++ >= MaxValues)
      return false;

    // Explicitly look through calls with a "returned" attribute if we do
    // not have a pointer as stripPointerCasts only works on them.
    Value *NewV = nullptr;
    if (V->getType()->isPointerTy()) {
      NewV = V->stripPointerCasts();
    } else {
      auto *CB = dyn_cast<CallBase>(V);
      if (CB && CB->getCalledFunction()) {
        for (Argument &Arg : CB->getCalledFunction()->args())
          if (Arg.hasReturnedAttr()) {
            NewV = CB->getArgOperand(Arg.getArgNo());
            break;
          }
      }
    }
    if (NewV && NewV != V) {
      Worklist.push_back({NewV, CtxI});
      continue;
    }

    // Look through select instructions, visit assumed potential values.
    if (auto *SI = dyn_cast<SelectInst>(V)) {
      bool UsedAssumedInformation = false;
      Optional<Constant *> C = A.getAssumedConstant(
          *SI->getCondition(), QueryingAA, UsedAssumedInformation);
      bool NoValueYet = !C.hasValue();
      if (NoValueYet || isa_and_nonnull<UndefValue>(*C))
        continue;
      if (auto *CI = dyn_cast_or_null<ConstantInt>(*C)) {
        if (CI->isZero())
          Worklist.push_back({SI->getFalseValue(), CtxI});
        else
          Worklist.push_back({SI->getTrueValue(), CtxI});
        continue;
      }
      // We could not simplify the condition, assume both values.(
      Worklist.push_back({SI->getTrueValue(), CtxI});
      Worklist.push_back({SI->getFalseValue(), CtxI});
      continue;
    }

    // Look through phi nodes, visit all live operands.
    if (auto *PHI = dyn_cast<PHINode>(V)) {
      assert(LivenessAA &&
             "Expected liveness in the presence of instructions!");
      for (unsigned u = 0, e = PHI->getNumIncomingValues(); u < e; u++) {
        BasicBlock *IncomingBB = PHI->getIncomingBlock(u);
        bool UsedAssumedInformation = false;
        if (A.isAssumedDead(*IncomingBB->getTerminator(), &QueryingAA,
                            LivenessAA, UsedAssumedInformation,
                            /* CheckBBLivenessOnly */ true)) {
          AnyDead = true;
          continue;
        }
        Worklist.push_back(
            {PHI->getIncomingValue(u), IncomingBB->getTerminator()});
      }
      continue;
    }

    if (UseValueSimplify && !isa<Constant>(V)) {
      bool UsedAssumedInformation = false;
      Optional<Value *> SimpleV =
          A.getAssumedSimplified(*V, QueryingAA, UsedAssumedInformation);
      if (!SimpleV.hasValue())
        continue;
      if (!SimpleV.getValue())
        return false;
      Value *NewV = SimpleV.getValue();
      if (NewV != V) {
        Worklist.push_back({NewV, CtxI});
        continue;
      }
    }

    // Once a leaf is reached we inform the user through the callback.
    if (!VisitValueCB(*V, CtxI, State, Iteration > 1))
      return false;
  } while (!Worklist.empty());

  // If we actually used liveness information so we have to record a dependence.
  if (AnyDead)
    A.recordDependence(*LivenessAA, QueryingAA, DepClassTy::OPTIONAL);

  // All values have been visited.
  return true;
}

bool AA::getAssumedUnderlyingObjects(Attributor &A, const Value &Ptr,
                                     SmallVectorImpl<Value *> &Objects,
                                     const AbstractAttribute &QueryingAA,
                                     const Instruction *CtxI) {
  auto StripCB = [&](Value *V) { return getUnderlyingObject(V); };
  SmallPtrSet<Value *, 8> SeenObjects;
  auto VisitValueCB = [&SeenObjects](Value &Val, const Instruction *,
                                     SmallVectorImpl<Value *> &Objects,
                                     bool) -> bool {
    if (SeenObjects.insert(&Val).second)
      Objects.push_back(&Val);
    return true;
  };
  if (!genericValueTraversal<decltype(Objects)>(
          A, IRPosition::value(Ptr), QueryingAA, Objects, VisitValueCB, CtxI,
          true, 32, StripCB))
    return false;
  return true;
}

const Value *stripAndAccumulateMinimalOffsets(
    Attributor &A, const AbstractAttribute &QueryingAA, const Value *Val,
    const DataLayout &DL, APInt &Offset, bool AllowNonInbounds,
    bool UseAssumed = false) {

  auto AttributorAnalysis = [&](Value &V, APInt &ROffset) -> bool {
    const IRPosition &Pos = IRPosition::value(V);
    // Only track dependence if we are going to use the assumed info.
    const AAValueConstantRange &ValueConstantRangeAA =
        A.getAAFor<AAValueConstantRange>(QueryingAA, Pos,
                                         UseAssumed ? DepClassTy::OPTIONAL
                                                    : DepClassTy::NONE);
    ConstantRange Range = UseAssumed ? ValueConstantRangeAA.getAssumed()
                                     : ValueConstantRangeAA.getKnown();
    // We can only use the lower part of the range because the upper part can
    // be higher than what the value can really be.
    ROffset = Range.getSignedMin();
    return true;
  };

  return Val->stripAndAccumulateConstantOffsets(DL, Offset, AllowNonInbounds,
                                                AttributorAnalysis);
}

static const Value *getMinimalBaseOfAccsesPointerOperand(
    Attributor &A, const AbstractAttribute &QueryingAA, const Instruction *I,
    int64_t &BytesOffset, const DataLayout &DL, bool AllowNonInbounds = false) {
  const Value *Ptr = getPointerOperand(I, /* AllowVolatile */ false);
  if (!Ptr)
    return nullptr;
  APInt OffsetAPInt(DL.getIndexTypeSizeInBits(Ptr->getType()), 0);
  const Value *Base = stripAndAccumulateMinimalOffsets(
      A, QueryingAA, Ptr, DL, OffsetAPInt, AllowNonInbounds);

  BytesOffset = OffsetAPInt.getSExtValue();
  return Base;
}

static const Value *
getBasePointerOfAccessPointerOperand(const Instruction *I, int64_t &BytesOffset,
                                     const DataLayout &DL,
                                     bool AllowNonInbounds = false) {
  const Value *Ptr = getPointerOperand(I, /* AllowVolatile */ false);
  if (!Ptr)
    return nullptr;

  return GetPointerBaseWithConstantOffset(Ptr, BytesOffset, DL,
                                          AllowNonInbounds);
}

/// Clamp the information known for all returned values of a function
/// (identified by \p QueryingAA) into \p S.
template <typename AAType, typename StateType = typename AAType::StateType>
static void clampReturnedValueStates(
    Attributor &A, const AAType &QueryingAA, StateType &S,
    const IRPosition::CallBaseContext *CBContext = nullptr) {
  LLVM_DEBUG(dbgs() << "[Attributor] Clamp return value states for "
                    << QueryingAA << " into " << S << "\n");

  assert((QueryingAA.getIRPosition().getPositionKind() ==
              IRPosition::IRP_RETURNED ||
          QueryingAA.getIRPosition().getPositionKind() ==
              IRPosition::IRP_CALL_SITE_RETURNED) &&
         "Can only clamp returned value states for a function returned or call "
         "site returned position!");

  // Use an optional state as there might not be any return values and we want
  // to join (IntegerState::operator&) the state of all there are.
  Optional<StateType> T;

  // Callback for each possibly returned value.
  auto CheckReturnValue = [&](Value &RV) -> bool {
    const IRPosition &RVPos = IRPosition::value(RV, CBContext);
    const AAType &AA =
        A.getAAFor<AAType>(QueryingAA, RVPos, DepClassTy::REQUIRED);
    LLVM_DEBUG(dbgs() << "[Attributor] RV: " << RV << " AA: " << AA.getAsStr()
                      << " @ " << RVPos << "\n");
    const StateType &AAS = AA.getState();
    if (T.hasValue())
      *T &= AAS;
    else
      T = AAS;
    LLVM_DEBUG(dbgs() << "[Attributor] AA State: " << AAS << " RV State: " << T
                      << "\n");
    return T->isValidState();
  };

  if (!A.checkForAllReturnedValues(CheckReturnValue, QueryingAA))
    S.indicatePessimisticFixpoint();
  else if (T.hasValue())
    S ^= *T;
}

/// Helper class for generic deduction: return value -> returned position.
template <typename AAType, typename BaseType,
          typename StateType = typename BaseType::StateType,
          bool PropagateCallBaseContext = false>
struct AAReturnedFromReturnedValues : public BaseType {
  AAReturnedFromReturnedValues(const IRPosition &IRP, Attributor &A)
      : BaseType(IRP, A) {}

  /// See AbstractAttribute::updateImpl(...).
  ChangeStatus updateImpl(Attributor &A) override {
    StateType S(StateType::getBestState(this->getState()));
    clampReturnedValueStates<AAType, StateType>(
        A, *this, S,
        PropagateCallBaseContext ? this->getCallBaseContext() : nullptr);
    // TODO: If we know we visited all returned values, thus no are assumed
    // dead, we can take the known information from the state T.
    return clampStateAndIndicateChange<StateType>(this->getState(), S);
  }
};

/// Clamp the information known at all call sites for a given argument
/// (identified by \p QueryingAA) into \p S.
template <typename AAType, typename StateType = typename AAType::StateType>
static void clampCallSiteArgumentStates(Attributor &A, const AAType &QueryingAA,
                                        StateType &S) {
  LLVM_DEBUG(dbgs() << "[Attributor] Clamp call site argument states for "
                    << QueryingAA << " into " << S << "\n");

  assert(QueryingAA.getIRPosition().getPositionKind() ==
             IRPosition::IRP_ARGUMENT &&
         "Can only clamp call site argument states for an argument position!");

  // Use an optional state as there might not be any return values and we want
  // to join (IntegerState::operator&) the state of all there are.
  Optional<StateType> T;

  // The argument number which is also the call site argument number.
  unsigned ArgNo = QueryingAA.getIRPosition().getCallSiteArgNo();

  auto CallSiteCheck = [&](AbstractCallSite ACS) {
    const IRPosition &ACSArgPos = IRPosition::callsite_argument(ACS, ArgNo);
    // Check if a coresponding argument was found or if it is on not associated
    // (which can happen for callback calls).
    if (ACSArgPos.getPositionKind() == IRPosition::IRP_INVALID)
      return false;

    const AAType &AA =
        A.getAAFor<AAType>(QueryingAA, ACSArgPos, DepClassTy::REQUIRED);
    LLVM_DEBUG(dbgs() << "[Attributor] ACS: " << *ACS.getInstruction()
                      << " AA: " << AA.getAsStr() << " @" << ACSArgPos << "\n");
    const StateType &AAS = AA.getState();
    if (T.hasValue())
      *T &= AAS;
    else
      T = AAS;
    LLVM_DEBUG(dbgs() << "[Attributor] AA State: " << AAS << " CSA State: " << T
                      << "\n");
    return T->isValidState();
  };

  bool AllCallSitesKnown;
  if (!A.checkForAllCallSites(CallSiteCheck, QueryingAA, true,
                              AllCallSitesKnown))
    S.indicatePessimisticFixpoint();
  else if (T.hasValue())
    S ^= *T;
}

/// This function is the bridge between argument position and the call base
/// context.
template <typename AAType, typename BaseType,
          typename StateType = typename AAType::StateType>
bool getArgumentStateFromCallBaseContext(Attributor &A,
                                         BaseType &QueryingAttribute,
                                         IRPosition &Pos, StateType &State) {
  assert((Pos.getPositionKind() == IRPosition::IRP_ARGUMENT) &&
         "Expected an 'argument' position !");
  const CallBase *CBContext = Pos.getCallBaseContext();
  if (!CBContext)
    return false;

  int ArgNo = Pos.getCallSiteArgNo();
  assert(ArgNo >= 0 && "Invalid Arg No!");

  const auto &AA = A.getAAFor<AAType>(
      QueryingAttribute, IRPosition::callsite_argument(*CBContext, ArgNo),
      DepClassTy::REQUIRED);
  const StateType &CBArgumentState =
      static_cast<const StateType &>(AA.getState());

  LLVM_DEBUG(dbgs() << "[Attributor] Briding Call site context to argument"
                    << "Position:" << Pos << "CB Arg state:" << CBArgumentState
                    << "\n");

  // NOTE: If we want to do call site grouping it should happen here.
  State ^= CBArgumentState;
  return true;
}

/// Helper class for generic deduction: call site argument -> argument position.
template <typename AAType, typename BaseType,
          typename StateType = typename AAType::StateType,
          bool BridgeCallBaseContext = false>
struct AAArgumentFromCallSiteArguments : public BaseType {
  AAArgumentFromCallSiteArguments(const IRPosition &IRP, Attributor &A)
      : BaseType(IRP, A) {}

  /// See AbstractAttribute::updateImpl(...).
  ChangeStatus updateImpl(Attributor &A) override {
    StateType S = StateType::getBestState(this->getState());

    if (BridgeCallBaseContext) {
      bool Success =
          getArgumentStateFromCallBaseContext<AAType, BaseType, StateType>(
              A, *this, this->getIRPosition(), S);
      if (Success)
        return clampStateAndIndicateChange<StateType>(this->getState(), S);
    }
    clampCallSiteArgumentStates<AAType, StateType>(A, *this, S);

    // TODO: If we know we visited all incoming values, thus no are assumed
    // dead, we can take the known information from the state T.
    return clampStateAndIndicateChange<StateType>(this->getState(), S);
  }
};

/// Helper class for generic replication: function returned -> cs returned.
template <typename AAType, typename BaseType,
          typename StateType = typename BaseType::StateType,
          bool IntroduceCallBaseContext = false>
struct AACallSiteReturnedFromReturned : public BaseType {
  AACallSiteReturnedFromReturned(const IRPosition &IRP, Attributor &A)
      : BaseType(IRP, A) {}

  /// See AbstractAttribute::updateImpl(...).
  ChangeStatus updateImpl(Attributor &A) override {
    assert(this->getIRPosition().getPositionKind() ==
               IRPosition::IRP_CALL_SITE_RETURNED &&
           "Can only wrap function returned positions for call site returned "
           "positions!");
    auto &S = this->getState();

    const Function *AssociatedFunction =
        this->getIRPosition().getAssociatedFunction();
    if (!AssociatedFunction)
      return S.indicatePessimisticFixpoint();

    CallBase &CBContext = static_cast<CallBase &>(this->getAnchorValue());
    if (IntroduceCallBaseContext)
      LLVM_DEBUG(dbgs() << "[Attributor] Introducing call base context:"
                        << CBContext << "\n");

    IRPosition FnPos = IRPosition::returned(
        *AssociatedFunction, IntroduceCallBaseContext ? &CBContext : nullptr);
    const AAType &AA = A.getAAFor<AAType>(*this, FnPos, DepClassTy::REQUIRED);
    return clampStateAndIndicateChange(S, AA.getState());
  }
};

/// Helper function to accumulate uses.
template <class AAType, typename StateType = typename AAType::StateType>
static void followUsesInContext(AAType &AA, Attributor &A,
                                MustBeExecutedContextExplorer &Explorer,
                                const Instruction *CtxI,
                                SetVector<const Use *> &Uses,
                                StateType &State) {
  auto EIt = Explorer.begin(CtxI), EEnd = Explorer.end(CtxI);
  for (unsigned u = 0; u < Uses.size(); ++u) {
    const Use *U = Uses[u];
    if (const Instruction *UserI = dyn_cast<Instruction>(U->getUser())) {
      bool Found = Explorer.findInContextOf(UserI, EIt, EEnd);
      if (Found && AA.followUseInMBEC(A, U, UserI, State))
        for (const Use &Us : UserI->uses())
          Uses.insert(&Us);
    }
  }
}

/// Use the must-be-executed-context around \p I to add information into \p S.
/// The AAType class is required to have `followUseInMBEC` method with the
/// following signature and behaviour:
///
/// bool followUseInMBEC(Attributor &A, const Use *U, const Instruction *I)
/// U - Underlying use.
/// I - The user of the \p U.
/// Returns true if the value should be tracked transitively.
///
template <class AAType, typename StateType = typename AAType::StateType>
static void followUsesInMBEC(AAType &AA, Attributor &A, StateType &S,
                             Instruction &CtxI) {

  // Container for (transitive) uses of the associated value.
  SetVector<const Use *> Uses;
  for (const Use &U : AA.getIRPosition().getAssociatedValue().uses())
    Uses.insert(&U);

  MustBeExecutedContextExplorer &Explorer =
      A.getInfoCache().getMustBeExecutedContextExplorer();

  followUsesInContext<AAType>(AA, A, Explorer, &CtxI, Uses, S);

  if (S.isAtFixpoint())
    return;

  SmallVector<const BranchInst *, 4> BrInsts;
  auto Pred = [&](const Instruction *I) {
    if (const BranchInst *Br = dyn_cast<BranchInst>(I))
      if (Br->isConditional())
        BrInsts.push_back(Br);
    return true;
  };

  // Here, accumulate conditional branch instructions in the context. We
  // explore the child paths and collect the known states. The disjunction of
  // those states can be merged to its own state. Let ParentState_i be a state
  // to indicate the known information for an i-th branch instruction in the
  // context. ChildStates are created for its successors respectively.
  //
  // ParentS_1 = ChildS_{1, 1} /\ ChildS_{1, 2} /\ ... /\ ChildS_{1, n_1}
  // ParentS_2 = ChildS_{2, 1} /\ ChildS_{2, 2} /\ ... /\ ChildS_{2, n_2}
  //      ...
  // ParentS_m = ChildS_{m, 1} /\ ChildS_{m, 2} /\ ... /\ ChildS_{m, n_m}
  //
  // Known State |= ParentS_1 \/ ParentS_2 \/... \/ ParentS_m
  //
  // FIXME: Currently, recursive branches are not handled. For example, we
  // can't deduce that ptr must be dereferenced in below function.
  //
  // void f(int a, int c, int *ptr) {
  //    if(a)
  //      if (b) {
  //        *ptr = 0;
  //      } else {
  //        *ptr = 1;
  //      }
  //    else {
  //      if (b) {
  //        *ptr = 0;
  //      } else {
  //        *ptr = 1;
  //      }
  //    }
  // }

  Explorer.checkForAllContext(&CtxI, Pred);
  for (const BranchInst *Br : BrInsts) {
    StateType ParentState;

    // The known state of the parent state is a conjunction of children's
    // known states so it is initialized with a best state.
    ParentState.indicateOptimisticFixpoint();

    for (const BasicBlock *BB : Br->successors()) {
      StateType ChildState;

      size_t BeforeSize = Uses.size();
      followUsesInContext(AA, A, Explorer, &BB->front(), Uses, ChildState);

      // Erase uses which only appear in the child.
      for (auto It = Uses.begin() + BeforeSize; It != Uses.end();)
        It = Uses.erase(It);

      ParentState &= ChildState;
    }

    // Use only known state.
    S += ParentState;
  }
}

/// ------------------------ PointerInfo ---------------------------------------

namespace llvm {
namespace AA {
namespace PointerInfo {

/// An access kind description as used by AAPointerInfo.
struct OffsetAndSize;

struct State;

} // namespace PointerInfo
} // namespace AA

/// Helper for AA::PointerInfo::Acccess DenseMap/Set usage.
template <>
struct DenseMapInfo<AAPointerInfo::Access> : DenseMapInfo<Instruction *> {
  using Access = AAPointerInfo::Access;
  static inline Access getEmptyKey();
  static inline Access getTombstoneKey();
  static unsigned getHashValue(const Access &A);
  static bool isEqual(const Access &LHS, const Access &RHS);
};

/// Helper that allows OffsetAndSize as a key in a DenseMap.
template <>
struct DenseMapInfo<AA::PointerInfo ::OffsetAndSize>
    : DenseMapInfo<std::pair<int64_t, int64_t>> {};

/// Helper for AA::PointerInfo::Acccess DenseMap/Set usage ignoring everythign
/// but the instruction
struct AccessAsInstructionInfo : DenseMapInfo<Instruction *> {
  using Base = DenseMapInfo<Instruction *>;
  using Access = AAPointerInfo::Access;
  static inline Access getEmptyKey();
  static inline Access getTombstoneKey();
  static unsigned getHashValue(const Access &A);
  static bool isEqual(const Access &LHS, const Access &RHS);
};

} // namespace llvm

/// Helper to represent an access offset and size, with logic to deal with
/// uncertainty and check for overlapping accesses.
struct AA::PointerInfo::OffsetAndSize : public std::pair<int64_t, int64_t> {
  using BaseTy = std::pair<int64_t, int64_t>;
  OffsetAndSize(int64_t Offset, int64_t Size) : BaseTy(Offset, Size) {}
  OffsetAndSize(const BaseTy &P) : BaseTy(P) {}
  int64_t getOffset() const { return first; }
  int64_t getSize() const { return second; }
  static OffsetAndSize getUnknown() { return OffsetAndSize(Unknown, Unknown); }

  /// Return true if this offset and size pair might describe an address that
  /// overlaps with \p OAS.
  bool mayOverlap(const OffsetAndSize &OAS) const {
    // Any unknown value and we are giving up -> overlap.
    if (OAS.getOffset() == OffsetAndSize::Unknown ||
        OAS.getSize() == OffsetAndSize::Unknown ||
        getOffset() == OffsetAndSize::Unknown ||
        getSize() == OffsetAndSize::Unknown)
      return true;

    // Check if one offset point is in the other interval [offset, offset+size].
    return OAS.getOffset() + OAS.getSize() > getOffset() &&
           OAS.getOffset() < getOffset() + getSize();
  }

  /// Constant used to represent unknown offset or sizes.
  static constexpr int64_t Unknown = 1 << 31;
};

/// Implementation of the DenseMapInfo.
///
///{
inline llvm::AccessAsInstructionInfo::Access
llvm::AccessAsInstructionInfo::getEmptyKey() {
  return Access(Base::getEmptyKey(), nullptr, AAPointerInfo::AK_READ, nullptr);
}
inline llvm::AccessAsInstructionInfo::Access
llvm::AccessAsInstructionInfo::getTombstoneKey() {
  return Access(Base::getTombstoneKey(), nullptr, AAPointerInfo::AK_READ,
                nullptr);
}
unsigned llvm::AccessAsInstructionInfo::getHashValue(
    const llvm::AccessAsInstructionInfo::Access &A) {
  return Base::getHashValue(A.getRemoteInst());
}
bool llvm::AccessAsInstructionInfo::isEqual(
    const llvm::AccessAsInstructionInfo::Access &LHS,
    const llvm::AccessAsInstructionInfo::Access &RHS) {
  return LHS.getRemoteInst() == RHS.getRemoteInst();
}
inline llvm::DenseMapInfo<AAPointerInfo::Access>::Access
llvm::DenseMapInfo<AAPointerInfo::Access>::getEmptyKey() {
  return AAPointerInfo::Access(nullptr, nullptr, AAPointerInfo::AK_READ,
                               nullptr);
}
inline llvm::DenseMapInfo<AAPointerInfo::Access>::Access
llvm::DenseMapInfo<AAPointerInfo::Access>::getTombstoneKey() {
  return AAPointerInfo::Access(nullptr, nullptr, AAPointerInfo::AK_WRITE,
                               nullptr);
}

unsigned llvm::DenseMapInfo<AAPointerInfo::Access>::getHashValue(
    const llvm::DenseMapInfo<AAPointerInfo::Access>::Access &A) {
  return detail::combineHashValue(
             DenseMapInfo<Instruction *>::getHashValue(A.getRemoteInst()),
             (A.isWrittenValueYetUndetermined()
                  ? ~0
                  : DenseMapInfo<Value *>::getHashValue(A.getWrittenValue()))) +
         A.getKind();
}

bool llvm::DenseMapInfo<AAPointerInfo::Access>::isEqual(
    const llvm::DenseMapInfo<AAPointerInfo::Access>::Access &LHS,
    const llvm::DenseMapInfo<AAPointerInfo::Access>::Access &RHS) {
  return LHS == RHS;
}
///}

/// A type to track pointer/struct usage and accesses for AAPointerInfo.
struct AA::PointerInfo::State : public AbstractState {

  /// Return the best possible representable state.
  static State getBestState(const State &SIS) { return State(); }

  /// Return the worst possible representable state.
  static State getWorstState(const State &SIS) {
    State R;
    R.indicatePessimisticFixpoint();
    return R;
  }

  State() {}
  State(const State &SIS) : AccessBins(SIS.AccessBins) {}
  State(State &&SIS) : AccessBins(std::move(SIS.AccessBins)) {}

  const State &getAssumed() const { return *this; }

  /// See AbstractState::isValidState().
  bool isValidState() const override { return BS.isValidState(); }

  /// See AbstractState::isAtFixpoint().
  bool isAtFixpoint() const override { return BS.isAtFixpoint(); }

  /// See AbstractState::indicateOptimisticFixpoint().
  ChangeStatus indicateOptimisticFixpoint() override {
    BS.indicateOptimisticFixpoint();
    return ChangeStatus::UNCHANGED;
  }

  /// See AbstractState::indicatePessimisticFixpoint().
  ChangeStatus indicatePessimisticFixpoint() override {
    BS.indicatePessimisticFixpoint();
    return ChangeStatus::CHANGED;
  }

  State &operator=(const State &R) {
    if (this == &R)
      return *this;
    BS = R.BS;
    AccessBins = R.AccessBins;
    return *this;
  }

  State &operator=(State &&R) {
    if (this == &R)
      return *this;
    std::swap(BS, R.BS);
    std::swap(AccessBins, R.AccessBins);
    return *this;
  }

  bool operator==(const State &R) const {
    if (BS != R.BS)
      return false;
    if (AccessBins.size() != R.AccessBins.size())
      return false;
    auto It = begin(), RIt = R.begin(), E = end();
    while (It != E) {
      if (It->getFirst() != RIt->getFirst())
        return false;
      auto &Accs = It->getSecond();
      auto &RAccs = RIt->getSecond();
      if (Accs.size() != RAccs.size())
        return false;
      auto AccIt = Accs.begin(), RAccIt = RAccs.begin(), AccE = Accs.end();
      while (AccIt != AccE) {
        if (*AccIt != *RAccIt)
          return false;
        ++AccIt;
        ++RAccIt;
      }
      ++It;
      ++RIt;
    }
    return true;
  }
  bool operator!=(const State &R) const { return !(*this == R); }

  /// We store accesses in a set with the instruction as key.
  using Accesses = DenseSet<AAPointerInfo::Access, AccessAsInstructionInfo>;

  /// We store all accesses in bins denoted by their offset and size.
  using AccessBinsTy = DenseMap<OffsetAndSize, Accesses>;

  AccessBinsTy::const_iterator begin() const { return AccessBins.begin(); }
  AccessBinsTy::const_iterator end() const { return AccessBins.end(); }

protected:
  /// The bins with all the accesses for the associated pointer.
  DenseMap<OffsetAndSize, Accesses> AccessBins;

  /// Add a new access to the state at offset \p Offset and with size \p Size.
  /// The access is associated with \p I, writes \p Content (if anything), and
  /// is of kind \p Kind.
  /// \Returns CHANGED, if the state changed, UNCHANGED otherwise.
  ChangeStatus addAccess(int64_t Offset, int64_t Size, Instruction &I,
                         Optional<Value *> Content,
                         AAPointerInfo::AccessKind Kind, Type *Ty,
                         Instruction *RemoteI = nullptr,
                         Accesses *BinPtr = nullptr) {
    OffsetAndSize Key{Offset, Size};
    Accesses &Bin = BinPtr ? *BinPtr : AccessBins[Key];
    AAPointerInfo::Access Acc(&I, RemoteI ? RemoteI : &I, Content, Kind, Ty);
    // Check if we have an access for this instruction in this bin, if not,
    // simply add it.
    auto It = Bin.find(Acc);
    if (It == Bin.end()) {
      Bin.insert(Acc);
      return ChangeStatus::CHANGED;
    }
    // If the existing access is the same as then new one, nothing changed.
    AAPointerInfo::Access Before = *It;
    // The new one will be combined with the existing one.
    *It &= Acc;
    return *It == Before ? ChangeStatus::UNCHANGED : ChangeStatus::CHANGED;
  }

  /// See AAPointerInfo::forallInterferingAccesses.
  bool forallInterferingAccesses(
      Instruction &I,
      function_ref<bool(const AAPointerInfo::Access &, bool)> CB) const {
    if (!isValidState())
      return false;
    // First find the offset and size of I.
    OffsetAndSize OAS(-1, -1);
    for (auto &It : AccessBins) {
      for (auto &Access : It.getSecond()) {
        if (Access.getRemoteInst() == &I) {
          OAS = It.getFirst();
          break;
        }
      }
      if (OAS.getSize() != -1)
        break;
    }
    if (OAS.getSize() == -1)
      return true;

    // Now that we have an offset and size, find all overlapping ones and use
    // the callback on the accesses.
    for (auto &It : AccessBins) {
      OffsetAndSize ItOAS = It.getFirst();
      if (!OAS.mayOverlap(ItOAS))
        continue;
      for (auto &Access : It.getSecond())
        if (!CB(Access, OAS == ItOAS))
          return false;
    }
    return true;
  }

private:
  /// State to track fixpoint and validity.
  BooleanState BS;
};

struct AAPointerInfoImpl
    : public StateWrapper<AA::PointerInfo::State, AAPointerInfo> {
  using BaseTy = StateWrapper<AA::PointerInfo::State, AAPointerInfo>;
  AAPointerInfoImpl(const IRPosition &IRP, Attributor &A) : BaseTy(IRP) {}

  /// See AbstractAttribute::initialize(...).
  void initialize(Attributor &A) override { AAPointerInfo::initialize(A); }

  /// See AbstractAttribute::getAsStr().
  const std::string getAsStr() const override {
    return std::string("PointerInfo ") +
           (isValidState() ? (std::string("#") +
                              std::to_string(AccessBins.size()) + " bins")
                           : "<invalid>");
  }

  /// See AbstractAttribute::manifest(...).
  ChangeStatus manifest(Attributor &A) override {
    return AAPointerInfo::manifest(A);
  }

  bool forallInterferingAccesses(
      LoadInst &LI, function_ref<bool(const AAPointerInfo::Access &, bool)> CB)
      const override {
    return State::forallInterferingAccesses(LI, CB);
  }
  bool forallInterferingAccesses(
      StoreInst &SI, function_ref<bool(const AAPointerInfo::Access &, bool)> CB)
      const override {
    return State::forallInterferingAccesses(SI, CB);
  }

  ChangeStatus translateAndAddCalleeState(Attributor &A,
                                          const AAPointerInfo &CalleeAA,
                                          int64_t CallArgOffset, CallBase &CB) {
    using namespace AA::PointerInfo;
    if (!CalleeAA.getState().isValidState() || !isValidState())
      return indicatePessimisticFixpoint();

    const auto &CalleeImplAA = static_cast<const AAPointerInfoImpl &>(CalleeAA);
    bool IsByval = CalleeImplAA.getAssociatedArgument()->hasByValAttr();

    // Combine the accesses bin by bin.
    ChangeStatus Changed = ChangeStatus::UNCHANGED;
    for (auto &It : CalleeImplAA.getState()) {
      OffsetAndSize OAS = OffsetAndSize::getUnknown();
      if (CallArgOffset != OffsetAndSize::Unknown)
        OAS = OffsetAndSize(It.first.getOffset() + CallArgOffset,
                            It.first.getSize());
      Accesses &Bin = AccessBins[OAS];
      for (const AAPointerInfo::Access &RAcc : It.second) {
        if (IsByval && !RAcc.isRead())
          continue;
        bool UsedAssumedInformation = false;
        Optional<Value *> Content = A.translateArgumentToCallSiteContent(
            RAcc.getContent(), CB, *this, UsedAssumedInformation);
        AccessKind AK =
            AccessKind(RAcc.getKind() & (IsByval ? AccessKind::AK_READ
                                                 : AccessKind::AK_READ_WRITE));
        Changed =
            Changed | addAccess(OAS.getOffset(), OAS.getSize(), CB, Content, AK,
                                RAcc.getType(), RAcc.getRemoteInst(), &Bin);
      }
    }
    return Changed;
  }

  /// Statistic tracking for all AAPointerInfo implementations.
  /// See AbstractAttribute::trackStatistics().
  void trackPointerInfoStatistics(const IRPosition &IRP) const {}
};

struct AAPointerInfoFloating : public AAPointerInfoImpl {
  using AccessKind = AAPointerInfo::AccessKind;
  AAPointerInfoFloating(const IRPosition &IRP, Attributor &A)
      : AAPointerInfoImpl(IRP, A) {}

  /// See AbstractAttribute::initialize(...).
  void initialize(Attributor &A) override { AAPointerInfoImpl::initialize(A); }

  /// Deal with an access and signal if it was handled successfully.
  bool handleAccess(Attributor &A, Instruction &I, Value &Ptr,
                    Optional<Value *> Content, AccessKind Kind, int64_t Offset,
                    ChangeStatus &Changed, Type *Ty,
                    int64_t Size = AA::PointerInfo::OffsetAndSize::Unknown) {
    using namespace AA::PointerInfo;
    // No need to find a size if one is given or the offset is unknown.
    if (Offset != OffsetAndSize::Unknown && Size == OffsetAndSize::Unknown &&
        Ty) {
      const DataLayout &DL = A.getDataLayout();
      TypeSize AccessSize = DL.getTypeStoreSize(Ty);
      if (!AccessSize.isScalable())
        Size = AccessSize.getFixedSize();
    }
    Changed = Changed | addAccess(Offset, Size, I, Content, Kind, Ty);
    return true;
  };

  /// Helper struct, will support ranges eventually.
  struct OffsetInfo {
    int64_t Offset = AA::PointerInfo::OffsetAndSize::Unknown;

    bool operator==(const OffsetInfo &OI) const { return Offset == OI.Offset; }
  };

  /// See AbstractAttribute::updateImpl(...).
  ChangeStatus updateImpl(Attributor &A) override {
    using namespace AA::PointerInfo;
    State S = getState();
    ChangeStatus Changed = ChangeStatus::UNCHANGED;
    Value &AssociatedValue = getAssociatedValue();

    const DataLayout &DL = A.getDataLayout();
    DenseMap<Value *, OffsetInfo> OffsetInfoMap;
    OffsetInfoMap[&AssociatedValue] = OffsetInfo{0};

    auto HandlePassthroughUser = [&](Value *Usr, OffsetInfo &PtrOI,
                                     bool &Follow) {
      OffsetInfo &UsrOI = OffsetInfoMap[Usr];
      UsrOI = PtrOI;
      Follow = true;
      return true;
    };

    auto UsePred = [&](const Use &U, bool &Follow) -> bool {
      Value *CurPtr = U.get();
      User *Usr = U.getUser();
      LLVM_DEBUG(dbgs() << "[AAPointerInfo] Analyze " << *CurPtr << " in "
                        << *Usr << "\n");

      OffsetInfo &PtrOI = OffsetInfoMap[CurPtr];

      if (ConstantExpr *CE = dyn_cast<ConstantExpr>(Usr)) {
        if (CE->isCast())
          return HandlePassthroughUser(Usr, PtrOI, Follow);
        if (CE->isCompare())
          return true;
        if (!CE->isGEPWithNoNotionalOverIndexing()) {
          LLVM_DEBUG(dbgs() << "[AAPointerInfo] Unhandled constant user " << *CE
                            << "\n");
          return false;
        }
      }
      if (auto *GEP = dyn_cast<GEPOperator>(Usr)) {
        OffsetInfo &UsrOI = OffsetInfoMap[Usr];
        UsrOI = PtrOI;

        // TODO: Use range information.
        if (PtrOI.Offset == OffsetAndSize::Unknown ||
            !GEP->hasAllConstantIndices()) {
          UsrOI.Offset = OffsetAndSize::Unknown;
          Follow = true;
          return true;
        }

        SmallVector<Value *, 8> Indices;
        for (Use &Idx : llvm::make_range(GEP->idx_begin(), GEP->idx_end())) {
          if (auto *CIdx = dyn_cast<ConstantInt>(Idx)) {
            Indices.push_back(CIdx);
            continue;
          }

          LLVM_DEBUG(dbgs() << "[AAPointerInfo] Non constant GEP index " << *GEP
                            << " : " << *Idx << "\n");
          return false;
        }
        UsrOI.Offset = PtrOI.Offset +
                       DL.getIndexedOffsetInType(
                           CurPtr->getType()->getPointerElementType(), Indices);
        Follow = true;
        return true;
      }
      if (isa<CastInst>(Usr) || isa<SelectInst>(Usr))
        return HandlePassthroughUser(Usr, PtrOI, Follow);

      // For PHIs we need to take care of the recurrence explicitly as the value
      // might change while we iterate through a loop. For now, we give up if
      // the PHI is not invariant.
      if (isa<PHINode>(Usr)) {
        // Check if the PHI is invariant (so far).
        OffsetInfo &UsrOI = OffsetInfoMap[Usr];
        if (UsrOI == PtrOI)
          return true;

        // Check if the PHI operand has already an unknown offset as we can't
        // improve on that anymore.
        if (PtrOI.Offset == OffsetAndSize::Unknown) {
          UsrOI = PtrOI;
          Follow = true;
          return true;
        }

        // Check if the PHI operand is not dependent on the PHI itself.
        APInt Offset(DL.getIndexTypeSizeInBits(AssociatedValue.getType()), 0);
        if (&AssociatedValue == CurPtr->stripAndAccumulateConstantOffsets(
                                    DL, Offset, /* AllowNonInbounds */ true)) {
          if (Offset != PtrOI.Offset) {
            LLVM_DEBUG(dbgs()
                       << "[AAPointerInfo] PHI operand pointer offset mismatch "
                       << *CurPtr << " in " << *Usr << "\n");
            return false;
          }
          return HandlePassthroughUser(Usr, PtrOI, Follow);
        }

        // TODO: Approximate in case we know the direction of the recurrence.
        LLVM_DEBUG(dbgs() << "[AAPointerInfo] PHI operand is too complex "
                          << *CurPtr << " in " << *Usr << "\n");
        UsrOI = PtrOI;
        UsrOI.Offset = OffsetAndSize::Unknown;
        Follow = true;
        return true;
      }

      if (auto *LoadI = dyn_cast<LoadInst>(Usr))
        return handleAccess(A, *LoadI, *CurPtr, /* Content */ nullptr,
                            AccessKind::AK_READ, PtrOI.Offset, Changed,
                            LoadI->getType());
      if (auto *StoreI = dyn_cast<StoreInst>(Usr)) {
        if (StoreI->getValueOperand() == CurPtr) {
          LLVM_DEBUG(dbgs() << "[AAPointerInfo] Escaping use in store "
                            << *StoreI << "\n");
          return false;
        }
        bool UsedAssumedInformation = false;
        Optional<Value *> Content = A.getAssumedSimplified(
            *StoreI->getValueOperand(), *this, UsedAssumedInformation);
        return handleAccess(A, *StoreI, *CurPtr, Content, AccessKind::AK_WRITE,
                            PtrOI.Offset, Changed,
                            StoreI->getValueOperand()->getType());
      }
      if (auto *CB = dyn_cast<CallBase>(Usr)) {
        if (CB->isLifetimeStartOrEnd())
          return true;
        if (CB->isArgOperand(&U)) {
          unsigned ArgNo = CB->getArgOperandNo(&U);
          const auto &CSArgPI = A.getAAFor<AAPointerInfo>(
              *this, IRPosition::callsite_argument(*CB, ArgNo),
              DepClassTy::REQUIRED);
          Changed = translateAndAddCalleeState(A, CSArgPI, PtrOI.Offset, *CB) |
                    Changed;
          return true;
        }
        LLVM_DEBUG(dbgs() << "[AAPointerInfo] Call user not handled " << *CB
                          << "\n");
        // TODO: Allow some call uses
        return false;
      }

      LLVM_DEBUG(dbgs() << "[AAPointerInfo] User not handled " << *Usr << "\n");
      return false;
    };
    if (!A.checkForAllUses(UsePred, *this, AssociatedValue,
                           /* CheckBBLivenessOnly */ true))
      return indicatePessimisticFixpoint();

    LLVM_DEBUG({
      dbgs() << "Accesses by bin after update:\n";
      for (auto &It : AccessBins) {
        dbgs() << "[" << It.first.getOffset() << "-"
               << It.first.getOffset() + It.first.getSize()
               << "] : " << It.getSecond().size() << "\n";
        for (auto &Acc : It.getSecond()) {
          dbgs() << "     - " << Acc.getKind() << " - " << *Acc.getLocalInst()
                 << "\n";
          if (Acc.getLocalInst() != Acc.getRemoteInst())
            dbgs() << "     -->                         "
                   << *Acc.getRemoteInst() << "\n";
          if (!Acc.isWrittenValueYetUndetermined())
            dbgs() << "     - " << Acc.getWrittenValue() << "\n";
        }
      }
    });

    return Changed;
  }

  /// See AbstractAttribute::trackStatistics()
  void trackStatistics() const override {
    AAPointerInfoImpl::trackPointerInfoStatistics(getIRPosition());
  }
};

struct AAPointerInfoReturned final : AAPointerInfoImpl {
  AAPointerInfoReturned(const IRPosition &IRP, Attributor &A)
      : AAPointerInfoImpl(IRP, A) {}

  /// See AbstractAttribute::updateImpl(...).
  ChangeStatus updateImpl(Attributor &A) override {
    return indicatePessimisticFixpoint();
  }

  /// See AbstractAttribute::trackStatistics()
  void trackStatistics() const override {
    AAPointerInfoImpl::trackPointerInfoStatistics(getIRPosition());
  }
};

struct AAPointerInfoArgument final : AAPointerInfoFloating {
  AAPointerInfoArgument(const IRPosition &IRP, Attributor &A)
      : AAPointerInfoFloating(IRP, A) {}

  /// See AbstractAttribute::initialize(...).
  void initialize(Attributor &A) override {
    AAPointerInfoFloating::initialize(A);
    if (getAnchorScope()->isDeclaration())
      indicatePessimisticFixpoint();
  }

  /// See AbstractAttribute::trackStatistics()
  void trackStatistics() const override {
    AAPointerInfoImpl::trackPointerInfoStatistics(getIRPosition());
  }
};

struct AAPointerInfoCallSiteArgument final : AAPointerInfoFloating {
  AAPointerInfoCallSiteArgument(const IRPosition &IRP, Attributor &A)
      : AAPointerInfoFloating(IRP, A) {}

  /// See AbstractAttribute::updateImpl(...).
  ChangeStatus updateImpl(Attributor &A) override {
    using namespace AA::PointerInfo;
    // We handle memory intrinsics explicitly, at least the first (=
    // destination) and second (=source) arguments as we know how they are
    // accessed.
    if (auto *MI = dyn_cast_or_null<MemIntrinsic>(getCtxI())) {
      ConstantInt *Length = dyn_cast<ConstantInt>(MI->getLength());
      int64_t LengthVal = OffsetAndSize::Unknown;
      if (Length)
        LengthVal = Length->getSExtValue();
      Value &Ptr = getAssociatedValue();
      unsigned ArgNo = getIRPosition().getCallSiteArgNo();
      ChangeStatus Changed;
      if (ArgNo == 0) {
        handleAccess(A, *MI, Ptr, nullptr, AccessKind::AK_WRITE, 0, Changed,
                     nullptr, LengthVal);
      } else if (ArgNo == 1) {
        handleAccess(A, *MI, Ptr, nullptr, AccessKind::AK_READ, 0, Changed,
                     nullptr, LengthVal);
      } else {
        LLVM_DEBUG(dbgs() << "[AAPointerInfo] Unhandled memory intrinsic "
                          << *MI << "\n");
        return indicatePessimisticFixpoint();
      }
      return Changed;
    }

    // TODO: Once we have call site specific value information we can provide
    //       call site specific liveness information and then it makes
    //       sense to specialize attributes for call sites arguments instead of
    //       redirecting requests to the callee argument.
    Argument *Arg = getAssociatedArgument();
    if (!Arg)
      return indicatePessimisticFixpoint();
    const IRPosition &ArgPos = IRPosition::argument(*Arg);
    auto &ArgAA =
        A.getAAFor<AAPointerInfo>(*this, ArgPos, DepClassTy::REQUIRED);
    return translateAndAddCalleeState(A, ArgAA, 0, *cast<CallBase>(getCtxI()));
  }

  /// See AbstractAttribute::trackStatistics()
  void trackStatistics() const override {
    AAPointerInfoImpl::trackPointerInfoStatistics(getIRPosition());
  }
};

struct AAPointerInfoCallSiteReturned final : AAPointerInfoFloating {
  AAPointerInfoCallSiteReturned(const IRPosition &IRP, Attributor &A)
      : AAPointerInfoFloating(IRP, A) {}

  /// See AbstractAttribute::trackStatistics()
  void trackStatistics() const override {
    AAPointerInfoImpl::trackPointerInfoStatistics(getIRPosition());
  }
};

/// -----------------------NoUnwind Function Attribute--------------------------

struct AANoUnwindImpl : AANoUnwind {
  AANoUnwindImpl(const IRPosition &IRP, Attributor &A) : AANoUnwind(IRP, A) {}

  const std::string getAsStr() const override {
    return getAssumed() ? "nounwind" : "may-unwind";
  }

  /// See AbstractAttribute::updateImpl(...).
  ChangeStatus updateImpl(Attributor &A) override {
    auto Opcodes = {
        (unsigned)Instruction::Invoke,      (unsigned)Instruction::CallBr,
        (unsigned)Instruction::Call,        (unsigned)Instruction::CleanupRet,
        (unsigned)Instruction::CatchSwitch, (unsigned)Instruction::Resume};

    auto CheckForNoUnwind = [&](Instruction &I) {
      if (!I.mayThrow())
        return true;

      if (const auto *CB = dyn_cast<CallBase>(&I)) {
        const auto &NoUnwindAA = A.getAAFor<AANoUnwind>(
            *this, IRPosition::callsite_function(*CB), DepClassTy::REQUIRED);
        return NoUnwindAA.isAssumedNoUnwind();
      }
      return false;
    };

    bool UsedAssumedInformation = false;
    if (!A.checkForAllInstructions(CheckForNoUnwind, *this, Opcodes,
                                   UsedAssumedInformation))
      return indicatePessimisticFixpoint();

    return ChangeStatus::UNCHANGED;
  }
};

struct AANoUnwindFunction final : public AANoUnwindImpl {
  AANoUnwindFunction(const IRPosition &IRP, Attributor &A)
      : AANoUnwindImpl(IRP, A) {}

  /// See AbstractAttribute::trackStatistics()
  void trackStatistics() const override { STATS_DECLTRACK_FN_ATTR(nounwind) }
};

/// NoUnwind attribute deduction for a call sites.
struct AANoUnwindCallSite final : AANoUnwindImpl {
  AANoUnwindCallSite(const IRPosition &IRP, Attributor &A)
      : AANoUnwindImpl(IRP, A) {}

  /// See AbstractAttribute::initialize(...).
  void initialize(Attributor &A) override {
    AANoUnwindImpl::initialize(A);
    Function *F = getAssociatedFunction();
    if (!F || F->isDeclaration())
      indicatePessimisticFixpoint();
  }

  /// See AbstractAttribute::updateImpl(...).
  ChangeStatus updateImpl(Attributor &A) override {
    // TODO: Once we have call site specific value information we can provide
    //       call site specific liveness information and then it makes
    //       sense to specialize attributes for call sites arguments instead of
    //       redirecting requests to the callee argument.
    Function *F = getAssociatedFunction();
    const IRPosition &FnPos = IRPosition::function(*F);
    auto &FnAA = A.getAAFor<AANoUnwind>(*this, FnPos, DepClassTy::REQUIRED);
    return clampStateAndIndicateChange(getState(), FnAA.getState());
  }

  /// See AbstractAttribute::trackStatistics()
  void trackStatistics() const override { STATS_DECLTRACK_CS_ATTR(nounwind); }
};

/// --------------------- Function Return Values -------------------------------

/// "Attribute" that collects all potential returned values and the return
/// instructions that they arise from.
///
/// If there is a unique returned value R, the manifest method will:
///   - mark R with the "returned" attribute, if R is an argument.
class AAReturnedValuesImpl : public AAReturnedValues, public AbstractState {

  /// Mapping of values potentially returned by the associated function to the
  /// return instructions that might return them.
  MapVector<Value *, SmallSetVector<ReturnInst *, 4>> ReturnedValues;

  /// State flags
  ///
  ///{
  bool IsFixed = false;
  bool IsValidState = true;
  ///}

public:
  AAReturnedValuesImpl(const IRPosition &IRP, Attributor &A)
      : AAReturnedValues(IRP, A) {}

  /// See AbstractAttribute::initialize(...).
  void initialize(Attributor &A) override {
    // Reset the state.
    IsFixed = false;
    IsValidState = true;
    ReturnedValues.clear();

    Function *F = getAssociatedFunction();
    if (!F || F->isDeclaration()) {
      indicatePessimisticFixpoint();
      return;
    }
    assert(!F->getReturnType()->isVoidTy() &&
           "Did not expect a void return type!");

    // The map from instruction opcodes to those instructions in the function.
    auto &OpcodeInstMap = A.getInfoCache().getOpcodeInstMapForFunction(*F);

    // Look through all arguments, if one is marked as returned we are done.
    for (Argument &Arg : F->args()) {
      if (Arg.hasReturnedAttr()) {
        auto &ReturnInstSet = ReturnedValues[&Arg];
        if (auto *Insts = OpcodeInstMap.lookup(Instruction::Ret))
          for (Instruction *RI : *Insts)
            ReturnInstSet.insert(cast<ReturnInst>(RI));

        indicateOptimisticFixpoint();
        return;
      }
    }

    if (!A.isFunctionIPOAmendable(*F))
      indicatePessimisticFixpoint();
  }

  /// See AbstractAttribute::manifest(...).
  ChangeStatus manifest(Attributor &A) override;

  /// See AbstractAttribute::getState(...).
  AbstractState &getState() override { return *this; }

  /// See AbstractAttribute::getState(...).
  const AbstractState &getState() const override { return *this; }

  /// See AbstractAttribute::updateImpl(Attributor &A).
  ChangeStatus updateImpl(Attributor &A) override;

  llvm::iterator_range<iterator> returned_values() override {
    return llvm::make_range(ReturnedValues.begin(), ReturnedValues.end());
  }

  llvm::iterator_range<const_iterator> returned_values() const override {
    return llvm::make_range(ReturnedValues.begin(), ReturnedValues.end());
  }

  /// Return the number of potential return values, -1 if unknown.
  size_t getNumReturnValues() const override {
    return isValidState() ? ReturnedValues.size() : -1;
  }

  /// Return an assumed unique return value if a single candidate is found. If
  /// there cannot be one, return a nullptr. If it is not clear yet, return the
  /// Optional::NoneType.
  Optional<Value *> getAssumedUniqueReturnValue(Attributor &A) const;

  /// See AbstractState::checkForAllReturnedValues(...).
  bool checkForAllReturnedValuesAndReturnInsts(
      function_ref<bool(Value &, const SmallSetVector<ReturnInst *, 4> &)> Pred)
      const override;

  /// Pretty print the attribute similar to the IR representation.
  const std::string getAsStr() const override;

  /// See AbstractState::isAtFixpoint().
  bool isAtFixpoint() const override { return IsFixed; }

  /// See AbstractState::isValidState().
  bool isValidState() const override { return IsValidState; }

  /// See AbstractState::indicateOptimisticFixpoint(...).
  ChangeStatus indicateOptimisticFixpoint() override {
    IsFixed = true;
    return ChangeStatus::UNCHANGED;
  }

  ChangeStatus indicatePessimisticFixpoint() override {
    IsFixed = true;
    IsValidState = false;
    return ChangeStatus::CHANGED;
  }
};

ChangeStatus AAReturnedValuesImpl::manifest(Attributor &A) {
  ChangeStatus Changed = ChangeStatus::UNCHANGED;

  // Bookkeeping.
  assert(isValidState());
  STATS_DECLTRACK(KnownReturnValues, FunctionReturn,
                  "Number of function with known return values");

  // Check if we have an assumed unique return value that we could manifest.
  Optional<Value *> UniqueRV = getAssumedUniqueReturnValue(A);

  if (!UniqueRV.hasValue() || !UniqueRV.getValue())
    return Changed;

  // Bookkeeping.
  STATS_DECLTRACK(UniqueReturnValue, FunctionReturn,
                  "Number of function with unique return");
  // If the assumed unique return value is an argument, annotate it.
  if (auto *UniqueRVArg = dyn_cast<Argument>(UniqueRV.getValue())) {
    if (UniqueRVArg->getType()->canLosslesslyBitCastTo(
            getAssociatedFunction()->getReturnType())) {
      getIRPosition() = IRPosition::argument(*UniqueRVArg);
      Changed = IRAttribute::manifest(A);
    }
  }
  return Changed;
}

const std::string AAReturnedValuesImpl::getAsStr() const {
  return (isAtFixpoint() ? "returns(#" : "may-return(#") +
         (isValidState() ? std::to_string(getNumReturnValues()) : "?") + ")";
}

Optional<Value *>
AAReturnedValuesImpl::getAssumedUniqueReturnValue(Attributor &A) const {
  // If checkForAllReturnedValues provides a unique value, ignoring potential
  // undef values that can also be present, it is assumed to be the actual
  // return value and forwarded to the caller of this method. If there are
  // multiple, a nullptr is returned indicating there cannot be a unique
  // returned value.
  Optional<Value *> UniqueRV;
  Type *Ty = getAssociatedFunction()->getReturnType();

  auto Pred = [&](Value &RV) -> bool {
    UniqueRV = AA::combineOptionalValuesInAAValueLatice(UniqueRV, &RV, Ty);
    return UniqueRV != Optional<Value *>(nullptr);
  };

  if (!A.checkForAllReturnedValues(Pred, *this))
    UniqueRV = nullptr;

  return UniqueRV;
}

bool AAReturnedValuesImpl::checkForAllReturnedValuesAndReturnInsts(
    function_ref<bool(Value &, const SmallSetVector<ReturnInst *, 4> &)> Pred)
    const {
  if (!isValidState())
    return false;

  // Check all returned values but ignore call sites as long as we have not
  // encountered an overdefined one during an update.
  for (auto &It : ReturnedValues) {
    Value *RV = It.first;
    if (!Pred(*RV, It.second))
      return false;
  }

  return true;
}

ChangeStatus AAReturnedValuesImpl::updateImpl(Attributor &A) {
  ChangeStatus Changed = ChangeStatus::UNCHANGED;

  auto ReturnValueCB = [&](Value &V, const Instruction *CtxI, ReturnInst &Ret,
                           bool) -> bool {
    bool UsedAssumedInformation = false;
    Optional<Value *> SimpleRetVal =
        A.getAssumedSimplified(V, *this, UsedAssumedInformation);
    if (!SimpleRetVal.hasValue())
      return true;
    if (!SimpleRetVal.getValue())
      return false;
    Value *RetVal = *SimpleRetVal;
    assert(AA::isValidInScope(*RetVal, Ret.getFunction()) &&
           "Assumed returned value should be valid in function scope!");
    if (ReturnedValues[RetVal].insert(&Ret))
      Changed = ChangeStatus::CHANGED;
    return true;
  };

  auto ReturnInstCB = [&](Instruction &I) {
    ReturnInst &Ret = cast<ReturnInst>(I);
    return genericValueTraversal<ReturnInst>(
        A, IRPosition::value(*Ret.getReturnValue()), *this, Ret, ReturnValueCB,
        &I);
  };

  // Discover returned values from all live returned instructions in the
  // associated function.
  bool UsedAssumedInformation = false;
  if (!A.checkForAllInstructions(ReturnInstCB, *this, {Instruction::Ret},
                                 UsedAssumedInformation))
    return indicatePessimisticFixpoint();
  return Changed;
}

struct AAReturnedValuesFunction final : public AAReturnedValuesImpl {
  AAReturnedValuesFunction(const IRPosition &IRP, Attributor &A)
      : AAReturnedValuesImpl(IRP, A) {}

  /// See AbstractAttribute::trackStatistics()
  void trackStatistics() const override { STATS_DECLTRACK_ARG_ATTR(returned) }
};

/// Returned values information for a call sites.
struct AAReturnedValuesCallSite final : AAReturnedValuesImpl {
  AAReturnedValuesCallSite(const IRPosition &IRP, Attributor &A)
      : AAReturnedValuesImpl(IRP, A) {}

  /// See AbstractAttribute::initialize(...).
  void initialize(Attributor &A) override {
    // TODO: Once we have call site specific value information we can provide
    //       call site specific liveness information and then it makes
    //       sense to specialize attributes for call sites instead of
    //       redirecting requests to the callee.
    llvm_unreachable("Abstract attributes for returned values are not "
                     "supported for call sites yet!");
  }

  /// See AbstractAttribute::updateImpl(...).
  ChangeStatus updateImpl(Attributor &A) override {
    return indicatePessimisticFixpoint();
  }

  /// See AbstractAttribute::trackStatistics()
  void trackStatistics() const override {}
};

/// ------------------------ NoSync Function Attribute -------------------------

struct AANoSyncImpl : AANoSync {
  AANoSyncImpl(const IRPosition &IRP, Attributor &A) : AANoSync(IRP, A) {}

  const std::string getAsStr() const override {
    return getAssumed() ? "nosync" : "may-sync";
  }

  /// See AbstractAttribute::updateImpl(...).
  ChangeStatus updateImpl(Attributor &A) override;

  /// Helper function used to determine whether an instruction is non-relaxed
  /// atomic. In other words, if an atomic instruction does not have unordered
  /// or monotonic ordering
  static bool isNonRelaxedAtomic(Instruction *I);

  /// Helper function specific for intrinsics which are potentially volatile
  static bool isNoSyncIntrinsic(Instruction *I);
};

bool AANoSyncImpl::isNonRelaxedAtomic(Instruction *I) {
  if (!I->isAtomic())
    return false;

  if (auto *FI = dyn_cast<FenceInst>(I))
    // All legal orderings for fence are stronger than monotonic.
    return FI->getSyncScopeID() != SyncScope::SingleThread;
  else if (auto *AI = dyn_cast<AtomicCmpXchgInst>(I)) {
    // Unordered is not a legal ordering for cmpxchg.
    return (AI->getSuccessOrdering() != AtomicOrdering::Monotonic ||
            AI->getFailureOrdering() != AtomicOrdering::Monotonic);
  }

  AtomicOrdering Ordering;
  switch (I->getOpcode()) {
  case Instruction::AtomicRMW:
    Ordering = cast<AtomicRMWInst>(I)->getOrdering();
    break;
  case Instruction::Store:
    Ordering = cast<StoreInst>(I)->getOrdering();
    break;
  case Instruction::Load:
    Ordering = cast<LoadInst>(I)->getOrdering();
    break;
  default:
    llvm_unreachable(
        "New atomic operations need to be known in the attributor.");
  }

  return (Ordering != AtomicOrdering::Unordered &&
          Ordering != AtomicOrdering::Monotonic);
}

/// Return true if this intrinsic is nosync.  This is only used for intrinsics
/// which would be nosync except that they have a volatile flag.  All other
/// intrinsics are simply annotated with the nosync attribute in Intrinsics.td.
bool AANoSyncImpl::isNoSyncIntrinsic(Instruction *I) {
  if (auto *MI = dyn_cast<MemIntrinsic>(I))
    return !MI->isVolatile();
  return false;
}

ChangeStatus AANoSyncImpl::updateImpl(Attributor &A) {

  auto CheckRWInstForNoSync = [&](Instruction &I) {
    /// We are looking for volatile instructions or Non-Relaxed atomics.

    if (const auto *CB = dyn_cast<CallBase>(&I)) {
      if (CB->hasFnAttr(Attribute::NoSync))
        return true;

      if (isNoSyncIntrinsic(&I))
        return true;

      const auto &NoSyncAA = A.getAAFor<AANoSync>(
          *this, IRPosition::callsite_function(*CB), DepClassTy::REQUIRED);
      return NoSyncAA.isAssumedNoSync();
    }

    if (!I.isVolatile() && !isNonRelaxedAtomic(&I))
      return true;

    return false;
  };

  auto CheckForNoSync = [&](Instruction &I) {
    // At this point we handled all read/write effects and they are all
    // nosync, so they can be skipped.
    if (I.mayReadOrWriteMemory())
      return true;

    // non-convergent and readnone imply nosync.
    return !cast<CallBase>(I).isConvergent();
  };

  bool UsedAssumedInformation = false;
  if (!A.checkForAllReadWriteInstructions(CheckRWInstForNoSync, *this,
                                          UsedAssumedInformation) ||
      !A.checkForAllCallLikeInstructions(CheckForNoSync, *this,
                                         UsedAssumedInformation))
    return indicatePessimisticFixpoint();

  return ChangeStatus::UNCHANGED;
}

struct AANoSyncFunction final : public AANoSyncImpl {
  AANoSyncFunction(const IRPosition &IRP, Attributor &A)
      : AANoSyncImpl(IRP, A) {}

  /// See AbstractAttribute::trackStatistics()
  void trackStatistics() const override { STATS_DECLTRACK_FN_ATTR(nosync) }
};

/// NoSync attribute deduction for a call sites.
struct AANoSyncCallSite final : AANoSyncImpl {
  AANoSyncCallSite(const IRPosition &IRP, Attributor &A)
      : AANoSyncImpl(IRP, A) {}

  /// See AbstractAttribute::initialize(...).
  void initialize(Attributor &A) override {
    AANoSyncImpl::initialize(A);
    Function *F = getAssociatedFunction();
    if (!F || F->isDeclaration())
      indicatePessimisticFixpoint();
  }

  /// See AbstractAttribute::updateImpl(...).
  ChangeStatus updateImpl(Attributor &A) override {
    // TODO: Once we have call site specific value information we can provide
    //       call site specific liveness information and then it makes
    //       sense to specialize attributes for call sites arguments instead of
    //       redirecting requests to the callee argument.
    Function *F = getAssociatedFunction();
    const IRPosition &FnPos = IRPosition::function(*F);
    auto &FnAA = A.getAAFor<AANoSync>(*this, FnPos, DepClassTy::REQUIRED);
    return clampStateAndIndicateChange(getState(), FnAA.getState());
  }

  /// See AbstractAttribute::trackStatistics()
  void trackStatistics() const override { STATS_DECLTRACK_CS_ATTR(nosync); }
};

/// ------------------------ No-Free Attributes ----------------------------

struct AANoFreeImpl : public AANoFree {
  AANoFreeImpl(const IRPosition &IRP, Attributor &A) : AANoFree(IRP, A) {}

  /// See AbstractAttribute::updateImpl(...).
  ChangeStatus updateImpl(Attributor &A) override {
    auto CheckForNoFree = [&](Instruction &I) {
      const auto &CB = cast<CallBase>(I);
      if (CB.hasFnAttr(Attribute::NoFree))
        return true;

      const auto &NoFreeAA = A.getAAFor<AANoFree>(
          *this, IRPosition::callsite_function(CB), DepClassTy::REQUIRED);
      return NoFreeAA.isAssumedNoFree();
    };

    bool UsedAssumedInformation = false;
    if (!A.checkForAllCallLikeInstructions(CheckForNoFree, *this,
                                           UsedAssumedInformation))
      return indicatePessimisticFixpoint();
    return ChangeStatus::UNCHANGED;
  }

  /// See AbstractAttribute::getAsStr().
  const std::string getAsStr() const override {
    return getAssumed() ? "nofree" : "may-free";
  }
};

struct AANoFreeFunction final : public AANoFreeImpl {
  AANoFreeFunction(const IRPosition &IRP, Attributor &A)
      : AANoFreeImpl(IRP, A) {}

  /// See AbstractAttribute::trackStatistics()
  void trackStatistics() const override { STATS_DECLTRACK_FN_ATTR(nofree) }
};

/// NoFree attribute deduction for a call sites.
struct AANoFreeCallSite final : AANoFreeImpl {
  AANoFreeCallSite(const IRPosition &IRP, Attributor &A)
      : AANoFreeImpl(IRP, A) {}

  /// See AbstractAttribute::initialize(...).
  void initialize(Attributor &A) override {
    AANoFreeImpl::initialize(A);
    Function *F = getAssociatedFunction();
    if (!F || F->isDeclaration())
      indicatePessimisticFixpoint();
  }

  /// See AbstractAttribute::updateImpl(...).
  ChangeStatus updateImpl(Attributor &A) override {
    // TODO: Once we have call site specific value information we can provide
    //       call site specific liveness information and then it makes
    //       sense to specialize attributes for call sites arguments instead of
    //       redirecting requests to the callee argument.
    Function *F = getAssociatedFunction();
    const IRPosition &FnPos = IRPosition::function(*F);
    auto &FnAA = A.getAAFor<AANoFree>(*this, FnPos, DepClassTy::REQUIRED);
    return clampStateAndIndicateChange(getState(), FnAA.getState());
  }

  /// See AbstractAttribute::trackStatistics()
  void trackStatistics() const override { STATS_DECLTRACK_CS_ATTR(nofree); }
};

/// NoFree attribute for floating values.
struct AANoFreeFloating : AANoFreeImpl {
  AANoFreeFloating(const IRPosition &IRP, Attributor &A)
      : AANoFreeImpl(IRP, A) {}

  /// See AbstractAttribute::trackStatistics()
  void trackStatistics() const override{STATS_DECLTRACK_FLOATING_ATTR(nofree)}

  /// See Abstract Attribute::updateImpl(...).
  ChangeStatus updateImpl(Attributor &A) override {
    const IRPosition &IRP = getIRPosition();

    const auto &NoFreeAA = A.getAAFor<AANoFree>(
        *this, IRPosition::function_scope(IRP), DepClassTy::OPTIONAL);
    if (NoFreeAA.isAssumedNoFree())
      return ChangeStatus::UNCHANGED;

    Value &AssociatedValue = getIRPosition().getAssociatedValue();
    auto Pred = [&](const Use &U, bool &Follow) -> bool {
      Instruction *UserI = cast<Instruction>(U.getUser());
      if (auto *CB = dyn_cast<CallBase>(UserI)) {
        if (CB->isBundleOperand(&U))
          return false;
        if (!CB->isArgOperand(&U))
          return true;
        unsigned ArgNo = CB->getArgOperandNo(&U);

        const auto &NoFreeArg = A.getAAFor<AANoFree>(
            *this, IRPosition::callsite_argument(*CB, ArgNo),
            DepClassTy::REQUIRED);
        return NoFreeArg.isAssumedNoFree();
      }

      if (isa<GetElementPtrInst>(UserI) || isa<BitCastInst>(UserI) ||
          isa<PHINode>(UserI) || isa<SelectInst>(UserI)) {
        Follow = true;
        return true;
      }
      if (isa<StoreInst>(UserI) || isa<LoadInst>(UserI) ||
          isa<ReturnInst>(UserI))
        return true;

      // Unknown user.
      return false;
    };
    if (!A.checkForAllUses(Pred, *this, AssociatedValue))
      return indicatePessimisticFixpoint();

    return ChangeStatus::UNCHANGED;
  }
};

/// NoFree attribute for a call site argument.
struct AANoFreeArgument final : AANoFreeFloating {
  AANoFreeArgument(const IRPosition &IRP, Attributor &A)
      : AANoFreeFloating(IRP, A) {}

  /// See AbstractAttribute::trackStatistics()
  void trackStatistics() const override { STATS_DECLTRACK_ARG_ATTR(nofree) }
};

/// NoFree attribute for call site arguments.
struct AANoFreeCallSiteArgument final : AANoFreeFloating {
  AANoFreeCallSiteArgument(const IRPosition &IRP, Attributor &A)
      : AANoFreeFloating(IRP, A) {}

  /// See AbstractAttribute::updateImpl(...).
  ChangeStatus updateImpl(Attributor &A) override {
    // TODO: Once we have call site specific value information we can provide
    //       call site specific liveness information and then it makes
    //       sense to specialize attributes for call sites arguments instead of
    //       redirecting requests to the callee argument.
    Argument *Arg = getAssociatedArgument();
    if (!Arg)
      return indicatePessimisticFixpoint();
    const IRPosition &ArgPos = IRPosition::argument(*Arg);
    auto &ArgAA = A.getAAFor<AANoFree>(*this, ArgPos, DepClassTy::REQUIRED);
    return clampStateAndIndicateChange(getState(), ArgAA.getState());
  }

  /// See AbstractAttribute::trackStatistics()
  void trackStatistics() const override{STATS_DECLTRACK_CSARG_ATTR(nofree)};
};

/// NoFree attribute for function return value.
struct AANoFreeReturned final : AANoFreeFloating {
  AANoFreeReturned(const IRPosition &IRP, Attributor &A)
      : AANoFreeFloating(IRP, A) {
    llvm_unreachable("NoFree is not applicable to function returns!");
  }

  /// See AbstractAttribute::initialize(...).
  void initialize(Attributor &A) override {
    llvm_unreachable("NoFree is not applicable to function returns!");
  }

  /// See AbstractAttribute::updateImpl(...).
  ChangeStatus updateImpl(Attributor &A) override {
    llvm_unreachable("NoFree is not applicable to function returns!");
  }

  /// See AbstractAttribute::trackStatistics()
  void trackStatistics() const override {}
};

/// NoFree attribute deduction for a call site return value.
struct AANoFreeCallSiteReturned final : AANoFreeFloating {
  AANoFreeCallSiteReturned(const IRPosition &IRP, Attributor &A)
      : AANoFreeFloating(IRP, A) {}

  ChangeStatus manifest(Attributor &A) override {
    return ChangeStatus::UNCHANGED;
  }
  /// See AbstractAttribute::trackStatistics()
  void trackStatistics() const override { STATS_DECLTRACK_CSRET_ATTR(nofree) }
};

/// ------------------------ NonNull Argument Attribute ------------------------
static int64_t getKnownNonNullAndDerefBytesForUse(
    Attributor &A, const AbstractAttribute &QueryingAA, Value &AssociatedValue,
    const Use *U, const Instruction *I, bool &IsNonNull, bool &TrackUse) {
  TrackUse = false;

  const Value *UseV = U->get();
  if (!UseV->getType()->isPointerTy())
    return 0;

  // We need to follow common pointer manipulation uses to the accesses they
  // feed into. We can try to be smart to avoid looking through things we do not
  // like for now, e.g., non-inbounds GEPs.
  if (isa<CastInst>(I)) {
    TrackUse = true;
    return 0;
  }

  if (isa<GetElementPtrInst>(I)) {
    TrackUse = true;
    return 0;
  }

  Type *PtrTy = UseV->getType();
  const Function *F = I->getFunction();
  bool NullPointerIsDefined =
      F ? llvm::NullPointerIsDefined(F, PtrTy->getPointerAddressSpace()) : true;
  const DataLayout &DL = A.getInfoCache().getDL();
  if (const auto *CB = dyn_cast<CallBase>(I)) {
    if (CB->isBundleOperand(U)) {
      if (RetainedKnowledge RK = getKnowledgeFromUse(
              U, {Attribute::NonNull, Attribute::Dereferenceable})) {
        IsNonNull |=
            (RK.AttrKind == Attribute::NonNull || !NullPointerIsDefined);
        return RK.ArgValue;
      }
      return 0;
    }

    if (CB->isCallee(U)) {
      IsNonNull |= !NullPointerIsDefined;
      return 0;
    }

    unsigned ArgNo = CB->getArgOperandNo(U);
    IRPosition IRP = IRPosition::callsite_argument(*CB, ArgNo);
    // As long as we only use known information there is no need to track
    // dependences here.
    auto &DerefAA =
        A.getAAFor<AADereferenceable>(QueryingAA, IRP, DepClassTy::NONE);
    IsNonNull |= DerefAA.isKnownNonNull();
    return DerefAA.getKnownDereferenceableBytes();
  }

  int64_t Offset;
  const Value *Base =
      getMinimalBaseOfAccsesPointerOperand(A, QueryingAA, I, Offset, DL);
  if (Base) {
    if (Base == &AssociatedValue &&
        getPointerOperand(I, /* AllowVolatile */ false) == UseV) {
      int64_t DerefBytes =
          (int64_t)DL.getTypeStoreSize(PtrTy->getPointerElementType()) + Offset;

      IsNonNull |= !NullPointerIsDefined;
      return std::max(int64_t(0), DerefBytes);
    }
  }

  /// Corner case when an offset is 0.
  Base = getBasePointerOfAccessPointerOperand(I, Offset, DL,
                                              /*AllowNonInbounds*/ true);
  if (Base) {
    if (Offset == 0 && Base == &AssociatedValue &&
        getPointerOperand(I, /* AllowVolatile */ false) == UseV) {
      int64_t DerefBytes =
          (int64_t)DL.getTypeStoreSize(PtrTy->getPointerElementType());
      IsNonNull |= !NullPointerIsDefined;
      return std::max(int64_t(0), DerefBytes);
    }
  }

  return 0;
}

struct AANonNullImpl : AANonNull {
  AANonNullImpl(const IRPosition &IRP, Attributor &A)
      : AANonNull(IRP, A),
        NullIsDefined(NullPointerIsDefined(
            getAnchorScope(),
            getAssociatedValue().getType()->getPointerAddressSpace())) {}

  /// See AbstractAttribute::initialize(...).
  void initialize(Attributor &A) override {
    Value &V = getAssociatedValue();
    if (!NullIsDefined &&
        hasAttr({Attribute::NonNull, Attribute::Dereferenceable},
                /* IgnoreSubsumingPositions */ false, &A)) {
      indicateOptimisticFixpoint();
      return;
    }

    if (isa<ConstantPointerNull>(V)) {
      indicatePessimisticFixpoint();
      return;
    }

    AANonNull::initialize(A);

    bool CanBeNull, CanBeFreed;
    if (V.getPointerDereferenceableBytes(A.getDataLayout(), CanBeNull,
                                         CanBeFreed)) {
      if (!CanBeNull) {
        indicateOptimisticFixpoint();
        return;
      }
    }

    if (isa<GlobalValue>(&getAssociatedValue())) {
      indicatePessimisticFixpoint();
      return;
    }

    if (Instruction *CtxI = getCtxI())
      followUsesInMBEC(*this, A, getState(), *CtxI);
  }

  /// See followUsesInMBEC
  bool followUseInMBEC(Attributor &A, const Use *U, const Instruction *I,
                       AANonNull::StateType &State) {
    bool IsNonNull = false;
    bool TrackUse = false;
    getKnownNonNullAndDerefBytesForUse(A, *this, getAssociatedValue(), U, I,
                                       IsNonNull, TrackUse);
    State.setKnown(IsNonNull);
    return TrackUse;
  }

  /// See AbstractAttribute::getAsStr().
  const std::string getAsStr() const override {
    return getAssumed() ? "nonnull" : "may-null";
  }

  /// Flag to determine if the underlying value can be null and still allow
  /// valid accesses.
  const bool NullIsDefined;
};

/// NonNull attribute for a floating value.
struct AANonNullFloating : public AANonNullImpl {
  AANonNullFloating(const IRPosition &IRP, Attributor &A)
      : AANonNullImpl(IRP, A) {}

  /// See AbstractAttribute::updateImpl(...).
  ChangeStatus updateImpl(Attributor &A) override {
    const DataLayout &DL = A.getDataLayout();

    DominatorTree *DT = nullptr;
    AssumptionCache *AC = nullptr;
    InformationCache &InfoCache = A.getInfoCache();
    if (const Function *Fn = getAnchorScope()) {
      DT = InfoCache.getAnalysisResultForFunction<DominatorTreeAnalysis>(*Fn);
      AC = InfoCache.getAnalysisResultForFunction<AssumptionAnalysis>(*Fn);
    }

    auto VisitValueCB = [&](Value &V, const Instruction *CtxI,
                            AANonNull::StateType &T, bool Stripped) -> bool {
      const auto &AA = A.getAAFor<AANonNull>(*this, IRPosition::value(V),
                                             DepClassTy::REQUIRED);
      if (!Stripped && this == &AA) {
        if (!isKnownNonZero(&V, DL, 0, AC, CtxI, DT))
          T.indicatePessimisticFixpoint();
      } else {
        // Use abstract attribute information.
        const AANonNull::StateType &NS = AA.getState();
        T ^= NS;
      }
      return T.isValidState();
    };

    StateType T;
    if (!genericValueTraversal<StateType>(A, getIRPosition(), *this, T,
                                          VisitValueCB, getCtxI()))
      return indicatePessimisticFixpoint();

    return clampStateAndIndicateChange(getState(), T);
  }

  /// See AbstractAttribute::trackStatistics()
  void trackStatistics() const override { STATS_DECLTRACK_FNRET_ATTR(nonnull) }
};

/// NonNull attribute for function return value.
struct AANonNullReturned final
    : AAReturnedFromReturnedValues<AANonNull, AANonNull> {
  AANonNullReturned(const IRPosition &IRP, Attributor &A)
      : AAReturnedFromReturnedValues<AANonNull, AANonNull>(IRP, A) {}

  /// See AbstractAttribute::getAsStr().
  const std::string getAsStr() const override {
    return getAssumed() ? "nonnull" : "may-null";
  }

  /// See AbstractAttribute::trackStatistics()
  void trackStatistics() const override { STATS_DECLTRACK_FNRET_ATTR(nonnull) }
};

/// NonNull attribute for function argument.
struct AANonNullArgument final
    : AAArgumentFromCallSiteArguments<AANonNull, AANonNullImpl> {
  AANonNullArgument(const IRPosition &IRP, Attributor &A)
      : AAArgumentFromCallSiteArguments<AANonNull, AANonNullImpl>(IRP, A) {}

  /// See AbstractAttribute::trackStatistics()
  void trackStatistics() const override { STATS_DECLTRACK_ARG_ATTR(nonnull) }
};

struct AANonNullCallSiteArgument final : AANonNullFloating {
  AANonNullCallSiteArgument(const IRPosition &IRP, Attributor &A)
      : AANonNullFloating(IRP, A) {}

  /// See AbstractAttribute::trackStatistics()
  void trackStatistics() const override { STATS_DECLTRACK_CSARG_ATTR(nonnull) }
};

/// NonNull attribute for a call site return position.
struct AANonNullCallSiteReturned final
    : AACallSiteReturnedFromReturned<AANonNull, AANonNullImpl> {
  AANonNullCallSiteReturned(const IRPosition &IRP, Attributor &A)
      : AACallSiteReturnedFromReturned<AANonNull, AANonNullImpl>(IRP, A) {}

  /// See AbstractAttribute::trackStatistics()
  void trackStatistics() const override { STATS_DECLTRACK_CSRET_ATTR(nonnull) }
};

/// ------------------------ No-Recurse Attributes ----------------------------

struct AANoRecurseImpl : public AANoRecurse {
  AANoRecurseImpl(const IRPosition &IRP, Attributor &A) : AANoRecurse(IRP, A) {}

  /// See AbstractAttribute::getAsStr()
  const std::string getAsStr() const override {
    return getAssumed() ? "norecurse" : "may-recurse";
  }
};

struct AANoRecurseFunction final : AANoRecurseImpl {
  AANoRecurseFunction(const IRPosition &IRP, Attributor &A)
      : AANoRecurseImpl(IRP, A) {}

  /// See AbstractAttribute::initialize(...).
  void initialize(Attributor &A) override {
    AANoRecurseImpl::initialize(A);
    if (const Function *F = getAnchorScope())
      if (A.getInfoCache().getSccSize(*F) != 1)
        indicatePessimisticFixpoint();
  }

  /// See AbstractAttribute::updateImpl(...).
  ChangeStatus updateImpl(Attributor &A) override {

    // If all live call sites are known to be no-recurse, we are as well.
    auto CallSitePred = [&](AbstractCallSite ACS) {
      const auto &NoRecurseAA = A.getAAFor<AANoRecurse>(
          *this, IRPosition::function(*ACS.getInstruction()->getFunction()),
          DepClassTy::NONE);
      return NoRecurseAA.isKnownNoRecurse();
    };
    bool AllCallSitesKnown;
    if (A.checkForAllCallSites(CallSitePred, *this, true, AllCallSitesKnown)) {
      // If we know all call sites and all are known no-recurse, we are done.
      // If all known call sites, which might not be all that exist, are known
      // to be no-recurse, we are not done but we can continue to assume
      // no-recurse. If one of the call sites we have not visited will become
      // live, another update is triggered.
      if (AllCallSitesKnown)
        indicateOptimisticFixpoint();
      return ChangeStatus::UNCHANGED;
    }

    // If the above check does not hold anymore we look at the calls.
    auto CheckForNoRecurse = [&](Instruction &I) {
      const auto &CB = cast<CallBase>(I);
      if (CB.hasFnAttr(Attribute::NoRecurse))
        return true;

      const auto &NoRecurseAA = A.getAAFor<AANoRecurse>(
          *this, IRPosition::callsite_function(CB), DepClassTy::REQUIRED);
      if (!NoRecurseAA.isAssumedNoRecurse())
        return false;

      // Recursion to the same function
      if (CB.getCalledFunction() == getAnchorScope())
        return false;

      return true;
    };

    bool UsedAssumedInformation = false;
    if (!A.checkForAllCallLikeInstructions(CheckForNoRecurse, *this,
                                           UsedAssumedInformation))
      return indicatePessimisticFixpoint();
    return ChangeStatus::UNCHANGED;
  }

  void trackStatistics() const override { STATS_DECLTRACK_FN_ATTR(norecurse) }
};

/// NoRecurse attribute deduction for a call sites.
struct AANoRecurseCallSite final : AANoRecurseImpl {
  AANoRecurseCallSite(const IRPosition &IRP, Attributor &A)
      : AANoRecurseImpl(IRP, A) {}

  /// See AbstractAttribute::initialize(...).
  void initialize(Attributor &A) override {
    AANoRecurseImpl::initialize(A);
    Function *F = getAssociatedFunction();
    if (!F || F->isDeclaration())
      indicatePessimisticFixpoint();
  }

  /// See AbstractAttribute::updateImpl(...).
  ChangeStatus updateImpl(Attributor &A) override {
    // TODO: Once we have call site specific value information we can provide
    //       call site specific liveness information and then it makes
    //       sense to specialize attributes for call sites arguments instead of
    //       redirecting requests to the callee argument.
    Function *F = getAssociatedFunction();
    const IRPosition &FnPos = IRPosition::function(*F);
    auto &FnAA = A.getAAFor<AANoRecurse>(*this, FnPos, DepClassTy::REQUIRED);
    return clampStateAndIndicateChange(getState(), FnAA.getState());
  }

  /// See AbstractAttribute::trackStatistics()
  void trackStatistics() const override { STATS_DECLTRACK_CS_ATTR(norecurse); }
};

/// -------------------- Undefined-Behavior Attributes ------------------------

struct AAUndefinedBehaviorImpl : public AAUndefinedBehavior {
  AAUndefinedBehaviorImpl(const IRPosition &IRP, Attributor &A)
      : AAUndefinedBehavior(IRP, A) {}

  /// See AbstractAttribute::updateImpl(...).
  // through a pointer (i.e. also branches etc.)
  ChangeStatus updateImpl(Attributor &A) override {
    const size_t UBPrevSize = KnownUBInsts.size();
    const size_t NoUBPrevSize = AssumedNoUBInsts.size();

    auto InspectMemAccessInstForUB = [&](Instruction &I) {
      // Lang ref now states volatile store is not UB, let's skip them.
      if (I.isVolatile() && I.mayWriteToMemory())
        return true;

      // Skip instructions that are already saved.
      if (AssumedNoUBInsts.count(&I) || KnownUBInsts.count(&I))
        return true;

      // If we reach here, we know we have an instruction
      // that accesses memory through a pointer operand,
      // for which getPointerOperand() should give it to us.
      Value *PtrOp =
          const_cast<Value *>(getPointerOperand(&I, /* AllowVolatile */ true));
      assert(PtrOp &&
             "Expected pointer operand of memory accessing instruction");

      // Either we stopped and the appropriate action was taken,
      // or we got back a simplified value to continue.
      Optional<Value *> SimplifiedPtrOp = stopOnUndefOrAssumed(A, PtrOp, &I);
      if (!SimplifiedPtrOp.hasValue() || !SimplifiedPtrOp.getValue())
        return true;
      const Value *PtrOpVal = SimplifiedPtrOp.getValue();

      // A memory access through a pointer is considered UB
      // only if the pointer has constant null value.
      // TODO: Expand it to not only check constant values.
      if (!isa<ConstantPointerNull>(PtrOpVal)) {
        AssumedNoUBInsts.insert(&I);
        return true;
      }
      const Type *PtrTy = PtrOpVal->getType();

      // Because we only consider instructions inside functions,
      // assume that a parent function exists.
      const Function *F = I.getFunction();

      // A memory access using constant null pointer is only considered UB
      // if null pointer is _not_ defined for the target platform.
      if (llvm::NullPointerIsDefined(F, PtrTy->getPointerAddressSpace()))
        AssumedNoUBInsts.insert(&I);
      else
        KnownUBInsts.insert(&I);
      return true;
    };

    auto InspectBrInstForUB = [&](Instruction &I) {
      // A conditional branch instruction is considered UB if it has `undef`
      // condition.

      // Skip instructions that are already saved.
      if (AssumedNoUBInsts.count(&I) || KnownUBInsts.count(&I))
        return true;

      // We know we have a branch instruction.
      auto *BrInst = cast<BranchInst>(&I);

      // Unconditional branches are never considered UB.
      if (BrInst->isUnconditional())
        return true;

      // Either we stopped and the appropriate action was taken,
      // or we got back a simplified value to continue.
      Optional<Value *> SimplifiedCond =
          stopOnUndefOrAssumed(A, BrInst->getCondition(), BrInst);
      if (!SimplifiedCond.hasValue() || !SimplifiedCond.getValue())
        return true;
      AssumedNoUBInsts.insert(&I);
      return true;
    };

    auto InspectCallSiteForUB = [&](Instruction &I) {
      // Check whether a callsite always cause UB or not

      // Skip instructions that are already saved.
      if (AssumedNoUBInsts.count(&I) || KnownUBInsts.count(&I))
        return true;

      // Check nonnull and noundef argument attribute violation for each
      // callsite.
      CallBase &CB = cast<CallBase>(I);
      Function *Callee = CB.getCalledFunction();
      if (!Callee)
        return true;
      for (unsigned idx = 0; idx < CB.getNumArgOperands(); idx++) {
        // If current argument is known to be simplified to null pointer and the
        // corresponding argument position is known to have nonnull attribute,
        // the argument is poison. Furthermore, if the argument is poison and
        // the position is known to have noundef attriubte, this callsite is
        // considered UB.
        if (idx >= Callee->arg_size())
          break;
        Value *ArgVal = CB.getArgOperand(idx);
        if (!ArgVal)
          continue;
        // Here, we handle three cases.
        //   (1) Not having a value means it is dead. (we can replace the value
        //       with undef)
        //   (2) Simplified to undef. The argument violate noundef attriubte.
        //   (3) Simplified to null pointer where known to be nonnull.
        //       The argument is a poison value and violate noundef attribute.
        IRPosition CalleeArgumentIRP = IRPosition::callsite_argument(CB, idx);
        auto &NoUndefAA =
            A.getAAFor<AANoUndef>(*this, CalleeArgumentIRP, DepClassTy::NONE);
        if (!NoUndefAA.isKnownNoUndef())
          continue;
        bool UsedAssumedInformation = false;
        Optional<Value *> SimplifiedVal = A.getAssumedSimplified(
            IRPosition::value(*ArgVal), *this, UsedAssumedInformation);
        if (UsedAssumedInformation)
          continue;
        if (SimplifiedVal.hasValue() && !SimplifiedVal.getValue())
          return true;
        if (!SimplifiedVal.hasValue() ||
            isa<UndefValue>(*SimplifiedVal.getValue())) {
          KnownUBInsts.insert(&I);
          continue;
        }
        if (!ArgVal->getType()->isPointerTy() ||
            !isa<ConstantPointerNull>(*SimplifiedVal.getValue()))
          continue;
        auto &NonNullAA =
            A.getAAFor<AANonNull>(*this, CalleeArgumentIRP, DepClassTy::NONE);
        if (NonNullAA.isKnownNonNull())
          KnownUBInsts.insert(&I);
      }
      return true;
    };

    auto InspectReturnInstForUB =
        [&](Value &V, const SmallSetVector<ReturnInst *, 4> RetInsts) {
          // Check if a return instruction always cause UB or not
          // Note: It is guaranteed that the returned position of the anchor
          //       scope has noundef attribute when this is called.
          //       We also ensure the return position is not "assumed dead"
          //       because the returned value was then potentially simplified to
          //       `undef` in AAReturnedValues without removing the `noundef`
          //       attribute yet.

          // When the returned position has noundef attriubte, UB occur in the
          // following cases.
          //   (1) Returned value is known to be undef.
          //   (2) The value is known to be a null pointer and the returned
          //       position has nonnull attribute (because the returned value is
          //       poison).
          bool FoundUB = false;
          if (isa<UndefValue>(V)) {
            FoundUB = true;
          } else {
            if (isa<ConstantPointerNull>(V)) {
              auto &NonNullAA = A.getAAFor<AANonNull>(
                  *this, IRPosition::returned(*getAnchorScope()),
                  DepClassTy::NONE);
              if (NonNullAA.isKnownNonNull())
                FoundUB = true;
            }
          }

          if (FoundUB)
            for (ReturnInst *RI : RetInsts)
              KnownUBInsts.insert(RI);
          return true;
        };

    bool UsedAssumedInformation = false;
    A.checkForAllInstructions(InspectMemAccessInstForUB, *this,
                              {Instruction::Load, Instruction::Store,
                               Instruction::AtomicCmpXchg,
                               Instruction::AtomicRMW},
                              UsedAssumedInformation,
                              /* CheckBBLivenessOnly */ true);
    A.checkForAllInstructions(InspectBrInstForUB, *this, {Instruction::Br},
                              UsedAssumedInformation,
                              /* CheckBBLivenessOnly */ true);
    A.checkForAllCallLikeInstructions(InspectCallSiteForUB, *this,
                                      UsedAssumedInformation);

    // If the returned position of the anchor scope has noundef attriubte, check
    // all returned instructions.
    if (!getAnchorScope()->getReturnType()->isVoidTy()) {
      const IRPosition &ReturnIRP = IRPosition::returned(*getAnchorScope());
      if (!A.isAssumedDead(ReturnIRP, this, nullptr, UsedAssumedInformation)) {
        auto &RetPosNoUndefAA =
            A.getAAFor<AANoUndef>(*this, ReturnIRP, DepClassTy::NONE);
        if (RetPosNoUndefAA.isKnownNoUndef())
          A.checkForAllReturnedValuesAndReturnInsts(InspectReturnInstForUB,
                                                    *this);
      }
    }

    if (NoUBPrevSize != AssumedNoUBInsts.size() ||
        UBPrevSize != KnownUBInsts.size())
      return ChangeStatus::CHANGED;
    return ChangeStatus::UNCHANGED;
  }

  bool isKnownToCauseUB(Instruction *I) const override {
    return KnownUBInsts.count(I);
  }

  bool isAssumedToCauseUB(Instruction *I) const override {
    // In simple words, if an instruction is not in the assumed to _not_
    // cause UB, then it is assumed UB (that includes those
    // in the KnownUBInsts set). The rest is boilerplate
    // is to ensure that it is one of the instructions we test
    // for UB.

    switch (I->getOpcode()) {
    case Instruction::Load:
    case Instruction::Store:
    case Instruction::AtomicCmpXchg:
    case Instruction::AtomicRMW:
      return !AssumedNoUBInsts.count(I);
    case Instruction::Br: {
      auto BrInst = cast<BranchInst>(I);
      if (BrInst->isUnconditional())
        return false;
      return !AssumedNoUBInsts.count(I);
    } break;
    default:
      return false;
    }
    return false;
  }

  ChangeStatus manifest(Attributor &A) override {
    if (KnownUBInsts.empty())
      return ChangeStatus::UNCHANGED;
    for (Instruction *I : KnownUBInsts)
      A.changeToUnreachableAfterManifest(I);
    return ChangeStatus::CHANGED;
  }

  /// See AbstractAttribute::getAsStr()
  const std::string getAsStr() const override {
    return getAssumed() ? "undefined-behavior" : "no-ub";
  }

  /// Note: The correctness of this analysis depends on the fact that the
  /// following 2 sets will stop changing after some point.
  /// "Change" here means that their size changes.
  /// The size of each set is monotonically increasing
  /// (we only add items to them) and it is upper bounded by the number of
  /// instructions in the processed function (we can never save more
  /// elements in either set than this number). Hence, at some point,
  /// they will stop increasing.
  /// Consequently, at some point, both sets will have stopped
  /// changing, effectively making the analysis reach a fixpoint.

  /// Note: These 2 sets are disjoint and an instruction can be considered
  /// one of 3 things:
  /// 1) Known to cause UB (AAUndefinedBehavior could prove it) and put it in
  ///    the KnownUBInsts set.
  /// 2) Assumed to cause UB (in every updateImpl, AAUndefinedBehavior
  ///    has a reason to assume it).
  /// 3) Assumed to not cause UB. very other instruction - AAUndefinedBehavior
  ///    could not find a reason to assume or prove that it can cause UB,
  ///    hence it assumes it doesn't. We have a set for these instructions
  ///    so that we don't reprocess them in every update.
  ///    Note however that instructions in this set may cause UB.

protected:
  /// A set of all live instructions _known_ to cause UB.
  SmallPtrSet<Instruction *, 8> KnownUBInsts;

private:
  /// A set of all the (live) instructions that are assumed to _not_ cause UB.
  SmallPtrSet<Instruction *, 8> AssumedNoUBInsts;

  // Should be called on updates in which if we're processing an instruction
  // \p I that depends on a value \p V, one of the following has to happen:
  // - If the value is assumed, then stop.
  // - If the value is known but undef, then consider it UB.
  // - Otherwise, do specific processing with the simplified value.
  // We return None in the first 2 cases to signify that an appropriate
  // action was taken and the caller should stop.
  // Otherwise, we return the simplified value that the caller should
  // use for specific processing.
  Optional<Value *> stopOnUndefOrAssumed(Attributor &A, Value *V,
                                         Instruction *I) {
    bool UsedAssumedInformation = false;
    Optional<Value *> SimplifiedV = A.getAssumedSimplified(
        IRPosition::value(*V), *this, UsedAssumedInformation);
    if (!UsedAssumedInformation) {
      // Don't depend on assumed values.
      if (!SimplifiedV.hasValue()) {
        // If it is known (which we tested above) but it doesn't have a value,
        // then we can assume `undef` and hence the instruction is UB.
        KnownUBInsts.insert(I);
        return llvm::None;
      }
      if (!SimplifiedV.getValue())
        return nullptr;
      V = *SimplifiedV;
    }
    if (isa<UndefValue>(V)) {
      KnownUBInsts.insert(I);
      return llvm::None;
    }
    return V;
  }
};

struct AAUndefinedBehaviorFunction final : AAUndefinedBehaviorImpl {
  AAUndefinedBehaviorFunction(const IRPosition &IRP, Attributor &A)
      : AAUndefinedBehaviorImpl(IRP, A) {}

  /// See AbstractAttribute::trackStatistics()
  void trackStatistics() const override {
    STATS_DECL(UndefinedBehaviorInstruction, Instruction,
               "Number of instructions known to have UB");
    BUILD_STAT_NAME(UndefinedBehaviorInstruction, Instruction) +=
        KnownUBInsts.size();
  }
};

/// ------------------------ Will-Return Attributes ----------------------------

// Helper function that checks whether a function has any cycle which we don't
// know if it is bounded or not.
// Loops with maximum trip count are considered bounded, any other cycle not.
static bool mayContainUnboundedCycle(Function &F, Attributor &A) {
  ScalarEvolution *SE =
      A.getInfoCache().getAnalysisResultForFunction<ScalarEvolutionAnalysis>(F);
  LoopInfo *LI = A.getInfoCache().getAnalysisResultForFunction<LoopAnalysis>(F);
  // If either SCEV or LoopInfo is not available for the function then we assume
  // any cycle to be unbounded cycle.
  // We use scc_iterator which uses Tarjan algorithm to find all the maximal
  // SCCs.To detect if there's a cycle, we only need to find the maximal ones.
  if (!SE || !LI) {
    for (scc_iterator<Function *> SCCI = scc_begin(&F); !SCCI.isAtEnd(); ++SCCI)
      if (SCCI.hasCycle())
        return true;
    return false;
  }

  // If there's irreducible control, the function may contain non-loop cycles.
  if (mayContainIrreducibleControl(F, LI))
    return true;

  // Any loop that does not have a max trip count is considered unbounded cycle.
  for (auto *L : LI->getLoopsInPreorder()) {
    if (!SE->getSmallConstantMaxTripCount(L))
      return true;
  }
  return false;
}

struct AAWillReturnImpl : public AAWillReturn {
  AAWillReturnImpl(const IRPosition &IRP, Attributor &A)
      : AAWillReturn(IRP, A) {}

  /// See AbstractAttribute::initialize(...).
  void initialize(Attributor &A) override {
    AAWillReturn::initialize(A);

    if (isImpliedByMustprogressAndReadonly(A, /* KnownOnly */ true)) {
      indicateOptimisticFixpoint();
      return;
    }
  }

  /// Check for `mustprogress` and `readonly` as they imply `willreturn`.
  bool isImpliedByMustprogressAndReadonly(Attributor &A, bool KnownOnly) {
    // Check for `mustprogress` in the scope and the associated function which
    // might be different if this is a call site.
    if ((!getAnchorScope() || !getAnchorScope()->mustProgress()) &&
        (!getAssociatedFunction() || !getAssociatedFunction()->mustProgress()))
      return false;

    const auto &MemAA =
        A.getAAFor<AAMemoryBehavior>(*this, getIRPosition(), DepClassTy::NONE);
    if (!MemAA.isAssumedReadOnly())
      return false;
    if (KnownOnly && !MemAA.isKnownReadOnly())
      return false;
    if (!MemAA.isKnownReadOnly())
      A.recordDependence(MemAA, *this, DepClassTy::OPTIONAL);

    return true;
  }

  /// See AbstractAttribute::updateImpl(...).
  ChangeStatus updateImpl(Attributor &A) override {
    if (isImpliedByMustprogressAndReadonly(A, /* KnownOnly */ false))
      return ChangeStatus::UNCHANGED;

    auto CheckForWillReturn = [&](Instruction &I) {
      IRPosition IPos = IRPosition::callsite_function(cast<CallBase>(I));
      const auto &WillReturnAA =
          A.getAAFor<AAWillReturn>(*this, IPos, DepClassTy::REQUIRED);
      if (WillReturnAA.isKnownWillReturn())
        return true;
      if (!WillReturnAA.isAssumedWillReturn())
        return false;
      const auto &NoRecurseAA =
          A.getAAFor<AANoRecurse>(*this, IPos, DepClassTy::REQUIRED);
      return NoRecurseAA.isAssumedNoRecurse();
    };

    bool UsedAssumedInformation = false;
    if (!A.checkForAllCallLikeInstructions(CheckForWillReturn, *this,
                                           UsedAssumedInformation))
      return indicatePessimisticFixpoint();

    return ChangeStatus::UNCHANGED;
  }

  /// See AbstractAttribute::getAsStr()
  const std::string getAsStr() const override {
    return getAssumed() ? "willreturn" : "may-noreturn";
  }
};

struct AAWillReturnFunction final : AAWillReturnImpl {
  AAWillReturnFunction(const IRPosition &IRP, Attributor &A)
      : AAWillReturnImpl(IRP, A) {}

  /// See AbstractAttribute::initialize(...).
  void initialize(Attributor &A) override {
    AAWillReturnImpl::initialize(A);

    Function *F = getAnchorScope();
    if (!F || F->isDeclaration() || mayContainUnboundedCycle(*F, A))
      indicatePessimisticFixpoint();
  }

  /// See AbstractAttribute::trackStatistics()
  void trackStatistics() const override { STATS_DECLTRACK_FN_ATTR(willreturn) }
};

/// WillReturn attribute deduction for a call sites.
struct AAWillReturnCallSite final : AAWillReturnImpl {
  AAWillReturnCallSite(const IRPosition &IRP, Attributor &A)
      : AAWillReturnImpl(IRP, A) {}

  /// See AbstractAttribute::initialize(...).
  void initialize(Attributor &A) override {
    AAWillReturnImpl::initialize(A);
    Function *F = getAssociatedFunction();
    if (!F || !A.isFunctionIPOAmendable(*F))
      indicatePessimisticFixpoint();
  }

  /// See AbstractAttribute::updateImpl(...).
  ChangeStatus updateImpl(Attributor &A) override {
    if (isImpliedByMustprogressAndReadonly(A, /* KnownOnly */ false))
      return ChangeStatus::UNCHANGED;

    // TODO: Once we have call site specific value information we can provide
    //       call site specific liveness information and then it makes
    //       sense to specialize attributes for call sites arguments instead of
    //       redirecting requests to the callee argument.
    Function *F = getAssociatedFunction();
    const IRPosition &FnPos = IRPosition::function(*F);
    auto &FnAA = A.getAAFor<AAWillReturn>(*this, FnPos, DepClassTy::REQUIRED);
    return clampStateAndIndicateChange(getState(), FnAA.getState());
  }

  /// See AbstractAttribute::trackStatistics()
  void trackStatistics() const override { STATS_DECLTRACK_CS_ATTR(willreturn); }
};

/// -------------------AAReachability Attribute--------------------------

struct AAReachabilityImpl : AAReachability {
  AAReachabilityImpl(const IRPosition &IRP, Attributor &A)
      : AAReachability(IRP, A) {}

  const std::string getAsStr() const override {
    // TODO: Return the number of reachable queries.
    return "reachable";
  }

  /// See AbstractAttribute::updateImpl(...).
  ChangeStatus updateImpl(Attributor &A) override {
    return ChangeStatus::UNCHANGED;
  }
};

struct AAReachabilityFunction final : public AAReachabilityImpl {
  AAReachabilityFunction(const IRPosition &IRP, Attributor &A)
      : AAReachabilityImpl(IRP, A) {}

  /// See AbstractAttribute::trackStatistics()
  void trackStatistics() const override { STATS_DECLTRACK_FN_ATTR(reachable); }
};

/// ------------------------ NoAlias Argument Attribute ------------------------

struct AANoAliasImpl : AANoAlias {
  AANoAliasImpl(const IRPosition &IRP, Attributor &A) : AANoAlias(IRP, A) {
    assert(getAssociatedType()->isPointerTy() &&
           "Noalias is a pointer attribute");
  }

  const std::string getAsStr() const override {
    return getAssumed() ? "noalias" : "may-alias";
  }
};

/// NoAlias attribute for a floating value.
struct AANoAliasFloating final : AANoAliasImpl {
  AANoAliasFloating(const IRPosition &IRP, Attributor &A)
      : AANoAliasImpl(IRP, A) {}

  /// See AbstractAttribute::initialize(...).
  void initialize(Attributor &A) override {
    AANoAliasImpl::initialize(A);
    Value *Val = &getAssociatedValue();
    do {
      CastInst *CI = dyn_cast<CastInst>(Val);
      if (!CI)
        break;
      Value *Base = CI->getOperand(0);
      if (!Base->hasOneUse())
        break;
      Val = Base;
    } while (true);

    if (!Val->getType()->isPointerTy()) {
      indicatePessimisticFixpoint();
      return;
    }

    if (isa<AllocaInst>(Val))
      indicateOptimisticFixpoint();
    else if (isa<ConstantPointerNull>(Val) &&
             !NullPointerIsDefined(getAnchorScope(),
                                   Val->getType()->getPointerAddressSpace()))
      indicateOptimisticFixpoint();
    else if (Val != &getAssociatedValue()) {
      const auto &ValNoAliasAA = A.getAAFor<AANoAlias>(
          *this, IRPosition::value(*Val), DepClassTy::OPTIONAL);
      if (ValNoAliasAA.isKnownNoAlias())
        indicateOptimisticFixpoint();
    }
  }

  /// See AbstractAttribute::updateImpl(...).
  ChangeStatus updateImpl(Attributor &A) override {
    // TODO: Implement this.
    return indicatePessimisticFixpoint();
  }

  /// See AbstractAttribute::trackStatistics()
  void trackStatistics() const override {
    STATS_DECLTRACK_FLOATING_ATTR(noalias)
  }
};

/// NoAlias attribute for an argument.
struct AANoAliasArgument final
    : AAArgumentFromCallSiteArguments<AANoAlias, AANoAliasImpl> {
  using Base = AAArgumentFromCallSiteArguments<AANoAlias, AANoAliasImpl>;
  AANoAliasArgument(const IRPosition &IRP, Attributor &A) : Base(IRP, A) {}

  /// See AbstractAttribute::initialize(...).
  void initialize(Attributor &A) override {
    Base::initialize(A);
    // See callsite argument attribute and callee argument attribute.
    if (hasAttr({Attribute::ByVal}))
      indicateOptimisticFixpoint();
  }

  /// See AbstractAttribute::update(...).
  ChangeStatus updateImpl(Attributor &A) override {
    // We have to make sure no-alias on the argument does not break
    // synchronization when this is a callback argument, see also [1] below.
    // If synchronization cannot be affected, we delegate to the base updateImpl
    // function, otherwise we give up for now.

    // If the function is no-sync, no-alias cannot break synchronization.
    const auto &NoSyncAA =
        A.getAAFor<AANoSync>(*this, IRPosition::function_scope(getIRPosition()),
                             DepClassTy::OPTIONAL);
    if (NoSyncAA.isAssumedNoSync())
      return Base::updateImpl(A);

    // If the argument is read-only, no-alias cannot break synchronization.
    const auto &MemBehaviorAA = A.getAAFor<AAMemoryBehavior>(
        *this, getIRPosition(), DepClassTy::OPTIONAL);
    if (MemBehaviorAA.isAssumedReadOnly())
      return Base::updateImpl(A);

    // If the argument is never passed through callbacks, no-alias cannot break
    // synchronization.
    bool AllCallSitesKnown;
    if (A.checkForAllCallSites(
            [](AbstractCallSite ACS) { return !ACS.isCallbackCall(); }, *this,
            true, AllCallSitesKnown))
      return Base::updateImpl(A);

    // TODO: add no-alias but make sure it doesn't break synchronization by
    // introducing fake uses. See:
    // [1] Compiler Optimizations for OpenMP, J. Doerfert and H. Finkel,
    //     International Workshop on OpenMP 2018,
    //     http://compilers.cs.uni-saarland.de/people/doerfert/par_opt18.pdf

    return indicatePessimisticFixpoint();
  }

  /// See AbstractAttribute::trackStatistics()
  void trackStatistics() const override { STATS_DECLTRACK_ARG_ATTR(noalias) }
};

struct AANoAliasCallSiteArgument final : AANoAliasImpl {
  AANoAliasCallSiteArgument(const IRPosition &IRP, Attributor &A)
      : AANoAliasImpl(IRP, A) {}

  /// See AbstractAttribute::initialize(...).
  void initialize(Attributor &A) override {
    // See callsite argument attribute and callee argument attribute.
    const auto &CB = cast<CallBase>(getAnchorValue());
    if (CB.paramHasAttr(getCallSiteArgNo(), Attribute::NoAlias))
      indicateOptimisticFixpoint();
    Value &Val = getAssociatedValue();
    if (isa<ConstantPointerNull>(Val) &&
        !NullPointerIsDefined(getAnchorScope(),
                              Val.getType()->getPointerAddressSpace()))
      indicateOptimisticFixpoint();
  }

  /// Determine if the underlying value may alias with the call site argument
  /// \p OtherArgNo of \p ICS (= the underlying call site).
  bool mayAliasWithArgument(Attributor &A, AAResults *&AAR,
                            const AAMemoryBehavior &MemBehaviorAA,
                            const CallBase &CB, unsigned OtherArgNo) {
    // We do not need to worry about aliasing with the underlying IRP.
    if (this->getCalleeArgNo() == (int)OtherArgNo)
      return false;

    // If it is not a pointer or pointer vector we do not alias.
    const Value *ArgOp = CB.getArgOperand(OtherArgNo);
    if (!ArgOp->getType()->isPtrOrPtrVectorTy())
      return false;

    auto &CBArgMemBehaviorAA = A.getAAFor<AAMemoryBehavior>(
        *this, IRPosition::callsite_argument(CB, OtherArgNo), DepClassTy::NONE);

    // If the argument is readnone, there is no read-write aliasing.
    if (CBArgMemBehaviorAA.isAssumedReadNone()) {
      A.recordDependence(CBArgMemBehaviorAA, *this, DepClassTy::OPTIONAL);
      return false;
    }

    // If the argument is readonly and the underlying value is readonly, there
    // is no read-write aliasing.
    bool IsReadOnly = MemBehaviorAA.isAssumedReadOnly();
    if (CBArgMemBehaviorAA.isAssumedReadOnly() && IsReadOnly) {
      A.recordDependence(MemBehaviorAA, *this, DepClassTy::OPTIONAL);
      A.recordDependence(CBArgMemBehaviorAA, *this, DepClassTy::OPTIONAL);
      return false;
    }

    // We have to utilize actual alias analysis queries so we need the object.
    if (!AAR)
      AAR = A.getInfoCache().getAAResultsForFunction(*getAnchorScope());

    // Try to rule it out at the call site.
    bool IsAliasing = !AAR || !AAR->isNoAlias(&getAssociatedValue(), ArgOp);
    LLVM_DEBUG(dbgs() << "[NoAliasCSArg] Check alias between "
                         "callsite arguments: "
                      << getAssociatedValue() << " " << *ArgOp << " => "
                      << (IsAliasing ? "" : "no-") << "alias \n");

    return IsAliasing;
  }

  bool
  isKnownNoAliasDueToNoAliasPreservation(Attributor &A, AAResults *&AAR,
                                         const AAMemoryBehavior &MemBehaviorAA,
                                         const AANoAlias &NoAliasAA) {
    // We can deduce "noalias" if the following conditions hold.
    // (i)   Associated value is assumed to be noalias in the definition.
    // (ii)  Associated value is assumed to be no-capture in all the uses
    //       possibly executed before this callsite.
    // (iii) There is no other pointer argument which could alias with the
    //       value.

    bool AssociatedValueIsNoAliasAtDef = NoAliasAA.isAssumedNoAlias();
    if (!AssociatedValueIsNoAliasAtDef) {
      LLVM_DEBUG(dbgs() << "[AANoAlias] " << getAssociatedValue()
                        << " is not no-alias at the definition\n");
      return false;
    }

    A.recordDependence(NoAliasAA, *this, DepClassTy::OPTIONAL);

    const IRPosition &VIRP = IRPosition::value(getAssociatedValue());
    const Function *ScopeFn = VIRP.getAnchorScope();
    auto &NoCaptureAA = A.getAAFor<AANoCapture>(*this, VIRP, DepClassTy::NONE);
    // Check whether the value is captured in the scope using AANoCapture.
    //      Look at CFG and check only uses possibly executed before this
    //      callsite.
    auto UsePred = [&](const Use &U, bool &Follow) -> bool {
      Instruction *UserI = cast<Instruction>(U.getUser());

      // If UserI is the curr instruction and there is a single potential use of
      // the value in UserI we allow the use.
      // TODO: We should inspect the operands and allow those that cannot alias
      //       with the value.
      if (UserI == getCtxI() && UserI->getNumOperands() == 1)
        return true;

      if (ScopeFn) {
        const auto &ReachabilityAA = A.getAAFor<AAReachability>(
            *this, IRPosition::function(*ScopeFn), DepClassTy::OPTIONAL);

        if (!ReachabilityAA.isAssumedReachable(A, *UserI, *getCtxI()))
          return true;

        if (auto *CB = dyn_cast<CallBase>(UserI)) {
          if (CB->isArgOperand(&U)) {

            unsigned ArgNo = CB->getArgOperandNo(&U);

            const auto &NoCaptureAA = A.getAAFor<AANoCapture>(
                *this, IRPosition::callsite_argument(*CB, ArgNo),
                DepClassTy::OPTIONAL);

            if (NoCaptureAA.isAssumedNoCapture())
              return true;
          }
        }
      }

      // For cases which can potentially have more users
      if (isa<GetElementPtrInst>(U) || isa<BitCastInst>(U) || isa<PHINode>(U) ||
          isa<SelectInst>(U)) {
        Follow = true;
        return true;
      }

      LLVM_DEBUG(dbgs() << "[AANoAliasCSArg] Unknown user: " << *U << "\n");
      return false;
    };

    if (!NoCaptureAA.isAssumedNoCaptureMaybeReturned()) {
      if (!A.checkForAllUses(UsePred, *this, getAssociatedValue())) {
        LLVM_DEBUG(
            dbgs() << "[AANoAliasCSArg] " << getAssociatedValue()
                   << " cannot be noalias as it is potentially captured\n");
        return false;
      }
    }
    A.recordDependence(NoCaptureAA, *this, DepClassTy::OPTIONAL);

    // Check there is no other pointer argument which could alias with the
    // value passed at this call site.
    // TODO: AbstractCallSite
    const auto &CB = cast<CallBase>(getAnchorValue());
    for (unsigned OtherArgNo = 0; OtherArgNo < CB.getNumArgOperands();
         OtherArgNo++)
      if (mayAliasWithArgument(A, AAR, MemBehaviorAA, CB, OtherArgNo))
        return false;

    return true;
  }

  /// See AbstractAttribute::updateImpl(...).
  ChangeStatus updateImpl(Attributor &A) override {
    // If the argument is readnone we are done as there are no accesses via the
    // argument.
    auto &MemBehaviorAA =
        A.getAAFor<AAMemoryBehavior>(*this, getIRPosition(), DepClassTy::NONE);
    if (MemBehaviorAA.isAssumedReadNone()) {
      A.recordDependence(MemBehaviorAA, *this, DepClassTy::OPTIONAL);
      return ChangeStatus::UNCHANGED;
    }

    const IRPosition &VIRP = IRPosition::value(getAssociatedValue());
    const auto &NoAliasAA =
        A.getAAFor<AANoAlias>(*this, VIRP, DepClassTy::NONE);

    AAResults *AAR = nullptr;
    if (isKnownNoAliasDueToNoAliasPreservation(A, AAR, MemBehaviorAA,
                                               NoAliasAA)) {
      LLVM_DEBUG(
          dbgs() << "[AANoAlias] No-Alias deduced via no-alias preservation\n");
      return ChangeStatus::UNCHANGED;
    }

    return indicatePessimisticFixpoint();
  }

  /// See AbstractAttribute::trackStatistics()
  void trackStatistics() const override { STATS_DECLTRACK_CSARG_ATTR(noalias) }
};

/// NoAlias attribute for function return value.
struct AANoAliasReturned final : AANoAliasImpl {
  AANoAliasReturned(const IRPosition &IRP, Attributor &A)
      : AANoAliasImpl(IRP, A) {}

  /// See AbstractAttribute::initialize(...).
  void initialize(Attributor &A) override {
    AANoAliasImpl::initialize(A);
    Function *F = getAssociatedFunction();
    if (!F || F->isDeclaration())
      indicatePessimisticFixpoint();
  }

  /// See AbstractAttribute::updateImpl(...).
  virtual ChangeStatus updateImpl(Attributor &A) override {

    auto CheckReturnValue = [&](Value &RV) -> bool {
      if (Constant *C = dyn_cast<Constant>(&RV))
        if (C->isNullValue() || isa<UndefValue>(C))
          return true;

      /// For now, we can only deduce noalias if we have call sites.
      /// FIXME: add more support.
      if (!isa<CallBase>(&RV))
        return false;

      const IRPosition &RVPos = IRPosition::value(RV);
      const auto &NoAliasAA =
          A.getAAFor<AANoAlias>(*this, RVPos, DepClassTy::REQUIRED);
      if (!NoAliasAA.isAssumedNoAlias())
        return false;

      const auto &NoCaptureAA =
          A.getAAFor<AANoCapture>(*this, RVPos, DepClassTy::REQUIRED);
      return NoCaptureAA.isAssumedNoCaptureMaybeReturned();
    };

    if (!A.checkForAllReturnedValues(CheckReturnValue, *this))
      return indicatePessimisticFixpoint();

    return ChangeStatus::UNCHANGED;
  }

  /// See AbstractAttribute::trackStatistics()
  void trackStatistics() const override { STATS_DECLTRACK_FNRET_ATTR(noalias) }
};

/// NoAlias attribute deduction for a call site return value.
struct AANoAliasCallSiteReturned final : AANoAliasImpl {
  AANoAliasCallSiteReturned(const IRPosition &IRP, Attributor &A)
      : AANoAliasImpl(IRP, A) {}

  /// See AbstractAttribute::initialize(...).
  void initialize(Attributor &A) override {
    AANoAliasImpl::initialize(A);
    Function *F = getAssociatedFunction();
    if (!F || F->isDeclaration())
      indicatePessimisticFixpoint();
  }

  /// See AbstractAttribute::updateImpl(...).
  ChangeStatus updateImpl(Attributor &A) override {
    // TODO: Once we have call site specific value information we can provide
    //       call site specific liveness information and then it makes
    //       sense to specialize attributes for call sites arguments instead of
    //       redirecting requests to the callee argument.
    Function *F = getAssociatedFunction();
    const IRPosition &FnPos = IRPosition::returned(*F);
    auto &FnAA = A.getAAFor<AANoAlias>(*this, FnPos, DepClassTy::REQUIRED);
    return clampStateAndIndicateChange(getState(), FnAA.getState());
  }

  /// See AbstractAttribute::trackStatistics()
  void trackStatistics() const override { STATS_DECLTRACK_CSRET_ATTR(noalias); }
};

/// -------------------AAIsDead Function Attribute-----------------------

struct AAIsDeadValueImpl : public AAIsDead {
  AAIsDeadValueImpl(const IRPosition &IRP, Attributor &A) : AAIsDead(IRP, A) {}

  /// See AAIsDead::isAssumedDead().
  bool isAssumedDead() const override { return isAssumed(IS_DEAD); }

  /// See AAIsDead::isKnownDead().
  bool isKnownDead() const override { return isKnown(IS_DEAD); }

  /// See AAIsDead::isAssumedDead(BasicBlock *).
  bool isAssumedDead(const BasicBlock *BB) const override { return false; }

  /// See AAIsDead::isKnownDead(BasicBlock *).
  bool isKnownDead(const BasicBlock *BB) const override { return false; }

  /// See AAIsDead::isAssumedDead(Instruction *I).
  bool isAssumedDead(const Instruction *I) const override {
    return I == getCtxI() && isAssumedDead();
  }

  /// See AAIsDead::isKnownDead(Instruction *I).
  bool isKnownDead(const Instruction *I) const override {
    return isAssumedDead(I) && isKnownDead();
  }

  /// See AbstractAttribute::getAsStr().
  const std::string getAsStr() const override {
    return isAssumedDead() ? "assumed-dead" : "assumed-live";
  }

  /// Check if all uses are assumed dead.
  bool areAllUsesAssumedDead(Attributor &A, Value &V) {
    // Callers might not check the type, void has no uses.
    if (V.getType()->isVoidTy())
      return true;

    // If we replace a value with a constant there are no uses left afterwards.
    if (!isa<Constant>(V)) {
      bool UsedAssumedInformation = false;
      Optional<Constant *> C =
          A.getAssumedConstant(V, *this, UsedAssumedInformation);
      if (!C.hasValue() || *C)
        return true;
    }

    auto UsePred = [&](const Use &U, bool &Follow) { return false; };
    // Explicitly set the dependence class to required because we want a long
    // chain of N dependent instructions to be considered live as soon as one is
    // without going through N update cycles. This is not required for
    // correctness.
    return A.checkForAllUses(UsePred, *this, V, /* CheckBBLivenessOnly */ false,
                             DepClassTy::REQUIRED);
  }

  /// Determine if \p I is assumed to be side-effect free.
  bool isAssumedSideEffectFree(Attributor &A, Instruction *I) {
    if (!I || wouldInstructionBeTriviallyDead(I))
      return true;

    auto *CB = dyn_cast<CallBase>(I);
    if (!CB || isa<IntrinsicInst>(CB))
      return false;

    const IRPosition &CallIRP = IRPosition::callsite_function(*CB);
    const auto &NoUnwindAA =
        A.getAndUpdateAAFor<AANoUnwind>(*this, CallIRP, DepClassTy::NONE);
    if (!NoUnwindAA.isAssumedNoUnwind())
      return false;
    if (!NoUnwindAA.isKnownNoUnwind())
      A.recordDependence(NoUnwindAA, *this, DepClassTy::OPTIONAL);

    const auto &MemBehaviorAA =
        A.getAndUpdateAAFor<AAMemoryBehavior>(*this, CallIRP, DepClassTy::NONE);
    if (MemBehaviorAA.isAssumedReadOnly()) {
      if (!MemBehaviorAA.isKnownReadOnly())
        A.recordDependence(MemBehaviorAA, *this, DepClassTy::OPTIONAL);
      return true;
    }
    return false;
  }
};

struct AAIsDeadFloating : public AAIsDeadValueImpl {
  AAIsDeadFloating(const IRPosition &IRP, Attributor &A)
      : AAIsDeadValueImpl(IRP, A) {}

  /// See AbstractAttribute::initialize(...).
  void initialize(Attributor &A) override {
    if (isa<UndefValue>(getAssociatedValue())) {
      indicatePessimisticFixpoint();
      return;
    }

    Instruction *I = dyn_cast<Instruction>(&getAssociatedValue());
    if (!isAssumedSideEffectFree(A, I)) {
      if (!isa_and_nonnull<StoreInst>(I))
        indicatePessimisticFixpoint();
      else
        removeAssumedBits(HAS_NO_EFFECT);
    }
  }

  bool isDeadStore(Attributor &A, StoreInst &SI) {
    // Lang ref now states volatile store is not UB/dead, let's skip them.
    if (SI.isVolatile())
      return false;

    bool UsedAssumedInformation = false;
    SmallSetVector<Value *, 4> PotentialCopies;
    if (!AA::getPotentialCopiesOfStoredValue(A, SI, PotentialCopies, *this,
                                             UsedAssumedInformation))
      return false;
    return llvm::all_of(PotentialCopies, [&](Value *V) {
      return A.isAssumedDead(IRPosition::value(*V), this, nullptr,
                             UsedAssumedInformation);
    });
  }

  /// See AbstractAttribute::updateImpl(...).
  ChangeStatus updateImpl(Attributor &A) override {
    Instruction *I = dyn_cast<Instruction>(&getAssociatedValue());
    if (auto *SI = dyn_cast_or_null<StoreInst>(I)) {
      if (!isDeadStore(A, *SI))
        return indicatePessimisticFixpoint();
    } else {
      if (!isAssumedSideEffectFree(A, I))
        return indicatePessimisticFixpoint();
      if (!areAllUsesAssumedDead(A, getAssociatedValue()))
        return indicatePessimisticFixpoint();
    }
    return ChangeStatus::UNCHANGED;
  }

  /// See AbstractAttribute::manifest(...).
  ChangeStatus manifest(Attributor &A) override {
    Value &V = getAssociatedValue();
    if (auto *I = dyn_cast<Instruction>(&V)) {
      // If we get here we basically know the users are all dead. We check if
      // isAssumedSideEffectFree returns true here again because it might not be
      // the case and only the users are dead but the instruction (=call) is
      // still needed.
      if (isa<StoreInst>(I) ||
          (isAssumedSideEffectFree(A, I) && !isa<InvokeInst>(I))) {
        A.deleteAfterManifest(*I);
        return ChangeStatus::CHANGED;
      }
    }
    if (V.use_empty())
      return ChangeStatus::UNCHANGED;

    bool UsedAssumedInformation = false;
    Optional<Constant *> C =
        A.getAssumedConstant(V, *this, UsedAssumedInformation);
    if (C.hasValue() && C.getValue())
      return ChangeStatus::UNCHANGED;

    // Replace the value with undef as it is dead but keep droppable uses around
    // as they provide information we don't want to give up on just yet.
    UndefValue &UV = *UndefValue::get(V.getType());
    bool AnyChange =
        A.changeValueAfterManifest(V, UV, /* ChangeDropppable */ false);
    return AnyChange ? ChangeStatus::CHANGED : ChangeStatus::UNCHANGED;
  }

  /// See AbstractAttribute::trackStatistics()
  void trackStatistics() const override {
    STATS_DECLTRACK_FLOATING_ATTR(IsDead)
  }
};

struct AAIsDeadArgument : public AAIsDeadFloating {
  AAIsDeadArgument(const IRPosition &IRP, Attributor &A)
      : AAIsDeadFloating(IRP, A) {}

  /// See AbstractAttribute::initialize(...).
  void initialize(Attributor &A) override {
    if (!A.isFunctionIPOAmendable(*getAnchorScope()))
      indicatePessimisticFixpoint();
  }

  /// See AbstractAttribute::manifest(...).
  ChangeStatus manifest(Attributor &A) override {
    ChangeStatus Changed = AAIsDeadFloating::manifest(A);
    Argument &Arg = *getAssociatedArgument();
    if (A.isValidFunctionSignatureRewrite(Arg, /* ReplacementTypes */ {}))
      if (A.registerFunctionSignatureRewrite(
              Arg, /* ReplacementTypes */ {},
              Attributor::ArgumentReplacementInfo::CalleeRepairCBTy{},
              Attributor::ArgumentReplacementInfo::ACSRepairCBTy{})) {
        Arg.dropDroppableUses();
        return ChangeStatus::CHANGED;
      }
    return Changed;
  }

  /// See AbstractAttribute::trackStatistics()
  void trackStatistics() const override { STATS_DECLTRACK_ARG_ATTR(IsDead) }
};

struct AAIsDeadCallSiteArgument : public AAIsDeadValueImpl {
  AAIsDeadCallSiteArgument(const IRPosition &IRP, Attributor &A)
      : AAIsDeadValueImpl(IRP, A) {}

  /// See AbstractAttribute::initialize(...).
  void initialize(Attributor &A) override {
    if (isa<UndefValue>(getAssociatedValue()))
      indicatePessimisticFixpoint();
  }

  /// See AbstractAttribute::updateImpl(...).
  ChangeStatus updateImpl(Attributor &A) override {
    // TODO: Once we have call site specific value information we can provide
    //       call site specific liveness information and then it makes
    //       sense to specialize attributes for call sites arguments instead of
    //       redirecting requests to the callee argument.
    Argument *Arg = getAssociatedArgument();
    if (!Arg)
      return indicatePessimisticFixpoint();
    const IRPosition &ArgPos = IRPosition::argument(*Arg);
    auto &ArgAA = A.getAAFor<AAIsDead>(*this, ArgPos, DepClassTy::REQUIRED);
    return clampStateAndIndicateChange(getState(), ArgAA.getState());
  }

  /// See AbstractAttribute::manifest(...).
  ChangeStatus manifest(Attributor &A) override {
    CallBase &CB = cast<CallBase>(getAnchorValue());
    Use &U = CB.getArgOperandUse(getCallSiteArgNo());
    assert(!isa<UndefValue>(U.get()) &&
           "Expected undef values to be filtered out!");
    UndefValue &UV = *UndefValue::get(U->getType());
    if (A.changeUseAfterManifest(U, UV))
      return ChangeStatus::CHANGED;
    return ChangeStatus::UNCHANGED;
  }

  /// See AbstractAttribute::trackStatistics()
  void trackStatistics() const override { STATS_DECLTRACK_CSARG_ATTR(IsDead) }
};

struct AAIsDeadCallSiteReturned : public AAIsDeadFloating {
  AAIsDeadCallSiteReturned(const IRPosition &IRP, Attributor &A)
      : AAIsDeadFloating(IRP, A), IsAssumedSideEffectFree(true) {}

  /// See AAIsDead::isAssumedDead().
  bool isAssumedDead() const override {
    return AAIsDeadFloating::isAssumedDead() && IsAssumedSideEffectFree;
  }

  /// See AbstractAttribute::initialize(...).
  void initialize(Attributor &A) override {
    if (isa<UndefValue>(getAssociatedValue())) {
      indicatePessimisticFixpoint();
      return;
    }

    // We track this separately as a secondary state.
    IsAssumedSideEffectFree = isAssumedSideEffectFree(A, getCtxI());
  }

  /// See AbstractAttribute::updateImpl(...).
  ChangeStatus updateImpl(Attributor &A) override {
    ChangeStatus Changed = ChangeStatus::UNCHANGED;
    if (IsAssumedSideEffectFree && !isAssumedSideEffectFree(A, getCtxI())) {
      IsAssumedSideEffectFree = false;
      Changed = ChangeStatus::CHANGED;
    }
    if (!areAllUsesAssumedDead(A, getAssociatedValue()))
      return indicatePessimisticFixpoint();
    return Changed;
  }

  /// See AbstractAttribute::trackStatistics()
  void trackStatistics() const override {
    if (IsAssumedSideEffectFree)
      STATS_DECLTRACK_CSRET_ATTR(IsDead)
    else
      STATS_DECLTRACK_CSRET_ATTR(UnusedResult)
  }

  /// See AbstractAttribute::getAsStr().
  const std::string getAsStr() const override {
    return isAssumedDead()
               ? "assumed-dead"
               : (getAssumed() ? "assumed-dead-users" : "assumed-live");
  }

private:
  bool IsAssumedSideEffectFree;
};

struct AAIsDeadReturned : public AAIsDeadValueImpl {
  AAIsDeadReturned(const IRPosition &IRP, Attributor &A)
      : AAIsDeadValueImpl(IRP, A) {}

  /// See AbstractAttribute::updateImpl(...).
  ChangeStatus updateImpl(Attributor &A) override {

    bool UsedAssumedInformation = false;
    A.checkForAllInstructions([](Instruction &) { return true; }, *this,
                              {Instruction::Ret}, UsedAssumedInformation);

    auto PredForCallSite = [&](AbstractCallSite ACS) {
      if (ACS.isCallbackCall() || !ACS.getInstruction())
        return false;
      return areAllUsesAssumedDead(A, *ACS.getInstruction());
    };

    bool AllCallSitesKnown;
    if (!A.checkForAllCallSites(PredForCallSite, *this, true,
                                AllCallSitesKnown))
      return indicatePessimisticFixpoint();

    return ChangeStatus::UNCHANGED;
  }

  /// See AbstractAttribute::manifest(...).
  ChangeStatus manifest(Attributor &A) override {
    // TODO: Rewrite the signature to return void?
    bool AnyChange = false;
    UndefValue &UV = *UndefValue::get(getAssociatedFunction()->getReturnType());
    auto RetInstPred = [&](Instruction &I) {
      ReturnInst &RI = cast<ReturnInst>(I);
      if (!isa<UndefValue>(RI.getReturnValue()))
        AnyChange |= A.changeUseAfterManifest(RI.getOperandUse(0), UV);
      return true;
    };
    bool UsedAssumedInformation = false;
    A.checkForAllInstructions(RetInstPred, *this, {Instruction::Ret},
                              UsedAssumedInformation);
    return AnyChange ? ChangeStatus::CHANGED : ChangeStatus::UNCHANGED;
  }

  /// See AbstractAttribute::trackStatistics()
  void trackStatistics() const override { STATS_DECLTRACK_FNRET_ATTR(IsDead) }
};

struct AAIsDeadFunction : public AAIsDead {
  AAIsDeadFunction(const IRPosition &IRP, Attributor &A) : AAIsDead(IRP, A) {}

  /// See AbstractAttribute::initialize(...).
  void initialize(Attributor &A) override {
    const Function *F = getAnchorScope();
    if (F && !F->isDeclaration()) {
      // We only want to compute liveness once. If the function is not part of
      // the SCC, skip it.
      if (A.isRunOn(*const_cast<Function *>(F))) {
        ToBeExploredFrom.insert(&F->getEntryBlock().front());
        assumeLive(A, F->getEntryBlock());
      } else {
        indicatePessimisticFixpoint();
      }
    }
  }

  /// See AbstractAttribute::getAsStr().
  const std::string getAsStr() const override {
    return "Live[#BB " + std::to_string(AssumedLiveBlocks.size()) + "/" +
           std::to_string(getAnchorScope()->size()) + "][#TBEP " +
           std::to_string(ToBeExploredFrom.size()) + "][#KDE " +
           std::to_string(KnownDeadEnds.size()) + "]";
  }

  /// See AbstractAttribute::manifest(...).
  ChangeStatus manifest(Attributor &A) override {
    assert(getState().isValidState() &&
           "Attempted to manifest an invalid state!");

    ChangeStatus HasChanged = ChangeStatus::UNCHANGED;
    Function &F = *getAnchorScope();

    if (AssumedLiveBlocks.empty()) {
      A.deleteAfterManifest(F);
      return ChangeStatus::CHANGED;
    }

    // Flag to determine if we can change an invoke to a call assuming the
    // callee is nounwind. This is not possible if the personality of the
    // function allows to catch asynchronous exceptions.
    bool Invoke2CallAllowed = !mayCatchAsynchronousExceptions(F);

    KnownDeadEnds.set_union(ToBeExploredFrom);
    for (const Instruction *DeadEndI : KnownDeadEnds) {
      auto *CB = dyn_cast<CallBase>(DeadEndI);
      if (!CB)
        continue;
      const auto &NoReturnAA = A.getAndUpdateAAFor<AANoReturn>(
          *this, IRPosition::callsite_function(*CB), DepClassTy::OPTIONAL);
      bool MayReturn = !NoReturnAA.isAssumedNoReturn();
      if (MayReturn && (!Invoke2CallAllowed || !isa<InvokeInst>(CB)))
        continue;

      if (auto *II = dyn_cast<InvokeInst>(DeadEndI))
        A.registerInvokeWithDeadSuccessor(const_cast<InvokeInst &>(*II));
      else
        A.changeToUnreachableAfterManifest(
            const_cast<Instruction *>(DeadEndI->getNextNode()));
      HasChanged = ChangeStatus::CHANGED;
    }

    STATS_DECL(AAIsDead, BasicBlock, "Number of dead basic blocks deleted.");
    for (BasicBlock &BB : F)
      if (!AssumedLiveBlocks.count(&BB)) {
        A.deleteAfterManifest(BB);
        ++BUILD_STAT_NAME(AAIsDead, BasicBlock);
      }

    return HasChanged;
  }

  /// See AbstractAttribute::updateImpl(...).
  ChangeStatus updateImpl(Attributor &A) override;

  bool isEdgeDead(const BasicBlock *From, const BasicBlock *To) const override {
    return !AssumedLiveEdges.count(std::make_pair(From, To));
  }

  /// See AbstractAttribute::trackStatistics()
  void trackStatistics() const override {}

  /// Returns true if the function is assumed dead.
  bool isAssumedDead() const override { return false; }

  /// See AAIsDead::isKnownDead().
  bool isKnownDead() const override { return false; }

  /// See AAIsDead::isAssumedDead(BasicBlock *).
  bool isAssumedDead(const BasicBlock *BB) const override {
    assert(BB->getParent() == getAnchorScope() &&
           "BB must be in the same anchor scope function.");

    if (!getAssumed())
      return false;
    return !AssumedLiveBlocks.count(BB);
  }

  /// See AAIsDead::isKnownDead(BasicBlock *).
  bool isKnownDead(const BasicBlock *BB) const override {
    return getKnown() && isAssumedDead(BB);
  }

  /// See AAIsDead::isAssumed(Instruction *I).
  bool isAssumedDead(const Instruction *I) const override {
    assert(I->getParent()->getParent() == getAnchorScope() &&
           "Instruction must be in the same anchor scope function.");

    if (!getAssumed())
      return false;

    // If it is not in AssumedLiveBlocks then it for sure dead.
    // Otherwise, it can still be after noreturn call in a live block.
    if (!AssumedLiveBlocks.count(I->getParent()))
      return true;

    // If it is not after a liveness barrier it is live.
    const Instruction *PrevI = I->getPrevNode();
    while (PrevI) {
      if (KnownDeadEnds.count(PrevI) || ToBeExploredFrom.count(PrevI))
        return true;
      PrevI = PrevI->getPrevNode();
    }
    return false;
  }

  /// See AAIsDead::isKnownDead(Instruction *I).
  bool isKnownDead(const Instruction *I) const override {
    return getKnown() && isAssumedDead(I);
  }

  /// Assume \p BB is (partially) live now and indicate to the Attributor \p A
  /// that internal function called from \p BB should now be looked at.
  bool assumeLive(Attributor &A, const BasicBlock &BB) {
    if (!AssumedLiveBlocks.insert(&BB).second)
      return false;

    // We assume that all of BB is (probably) live now and if there are calls to
    // internal functions we will assume that those are now live as well. This
    // is a performance optimization for blocks with calls to a lot of internal
    // functions. It can however cause dead functions to be treated as live.
    for (const Instruction &I : BB)
      if (const auto *CB = dyn_cast<CallBase>(&I))
        if (const Function *F = CB->getCalledFunction())
          if (F->hasLocalLinkage())
            A.markLiveInternalFunction(*F);
    return true;
  }

  /// Collection of instructions that need to be explored again, e.g., we
  /// did assume they do not transfer control to (one of their) successors.
  SmallSetVector<const Instruction *, 8> ToBeExploredFrom;

  /// Collection of instructions that are known to not transfer control.
  SmallSetVector<const Instruction *, 8> KnownDeadEnds;

  /// Collection of all assumed live edges
  DenseSet<std::pair<const BasicBlock *, const BasicBlock *>> AssumedLiveEdges;

  /// Collection of all assumed live BasicBlocks.
  DenseSet<const BasicBlock *> AssumedLiveBlocks;
};

static bool
identifyAliveSuccessors(Attributor &A, const CallBase &CB,
                        AbstractAttribute &AA,
                        SmallVectorImpl<const Instruction *> &AliveSuccessors) {
  const IRPosition &IPos = IRPosition::callsite_function(CB);

  const auto &NoReturnAA =
      A.getAndUpdateAAFor<AANoReturn>(AA, IPos, DepClassTy::OPTIONAL);
  if (NoReturnAA.isAssumedNoReturn())
    return !NoReturnAA.isKnownNoReturn();
  if (CB.isTerminator())
    AliveSuccessors.push_back(&CB.getSuccessor(0)->front());
  else
    AliveSuccessors.push_back(CB.getNextNode());
  return false;
}

static bool
identifyAliveSuccessors(Attributor &A, const InvokeInst &II,
                        AbstractAttribute &AA,
                        SmallVectorImpl<const Instruction *> &AliveSuccessors) {
  bool UsedAssumedInformation =
      identifyAliveSuccessors(A, cast<CallBase>(II), AA, AliveSuccessors);

  // First, determine if we can change an invoke to a call assuming the
  // callee is nounwind. This is not possible if the personality of the
  // function allows to catch asynchronous exceptions.
  if (AAIsDeadFunction::mayCatchAsynchronousExceptions(*II.getFunction())) {
    AliveSuccessors.push_back(&II.getUnwindDest()->front());
  } else {
    const IRPosition &IPos = IRPosition::callsite_function(II);
    const auto &AANoUnw =
        A.getAndUpdateAAFor<AANoUnwind>(AA, IPos, DepClassTy::OPTIONAL);
    if (AANoUnw.isAssumedNoUnwind()) {
      UsedAssumedInformation |= !AANoUnw.isKnownNoUnwind();
    } else {
      AliveSuccessors.push_back(&II.getUnwindDest()->front());
    }
  }
  return UsedAssumedInformation;
}

static bool
identifyAliveSuccessors(Attributor &A, const BranchInst &BI,
                        AbstractAttribute &AA,
                        SmallVectorImpl<const Instruction *> &AliveSuccessors) {
  bool UsedAssumedInformation = false;
  if (BI.getNumSuccessors() == 1) {
    AliveSuccessors.push_back(&BI.getSuccessor(0)->front());
  } else {
    Optional<Constant *> C =
        A.getAssumedConstant(*BI.getCondition(), AA, UsedAssumedInformation);
    if (!C.hasValue() || isa_and_nonnull<UndefValue>(C.getValue())) {
      // No value yet, assume both edges are dead.
    } else if (isa_and_nonnull<ConstantInt>(*C)) {
      const BasicBlock *SuccBB =
          BI.getSuccessor(1 - cast<ConstantInt>(*C)->getValue().getZExtValue());
      AliveSuccessors.push_back(&SuccBB->front());
    } else {
      AliveSuccessors.push_back(&BI.getSuccessor(0)->front());
      AliveSuccessors.push_back(&BI.getSuccessor(1)->front());
      UsedAssumedInformation = false;
    }
  }
  return UsedAssumedInformation;
}

static bool
identifyAliveSuccessors(Attributor &A, const SwitchInst &SI,
                        AbstractAttribute &AA,
                        SmallVectorImpl<const Instruction *> &AliveSuccessors) {
  bool UsedAssumedInformation = false;
  Optional<Constant *> C =
      A.getAssumedConstant(*SI.getCondition(), AA, UsedAssumedInformation);
  if (!C.hasValue() || isa_and_nonnull<UndefValue>(C.getValue())) {
    // No value yet, assume all edges are dead.
  } else if (isa_and_nonnull<ConstantInt>(C.getValue())) {
    for (auto &CaseIt : SI.cases()) {
      if (CaseIt.getCaseValue() == C.getValue()) {
        AliveSuccessors.push_back(&CaseIt.getCaseSuccessor()->front());
        return UsedAssumedInformation;
      }
    }
    AliveSuccessors.push_back(&SI.getDefaultDest()->front());
    return UsedAssumedInformation;
  } else {
    for (const BasicBlock *SuccBB : successors(SI.getParent()))
      AliveSuccessors.push_back(&SuccBB->front());
  }
  return UsedAssumedInformation;
}

ChangeStatus AAIsDeadFunction::updateImpl(Attributor &A) {
  ChangeStatus Change = ChangeStatus::UNCHANGED;

  LLVM_DEBUG(dbgs() << "[AAIsDead] Live [" << AssumedLiveBlocks.size() << "/"
                    << getAnchorScope()->size() << "] BBs and "
                    << ToBeExploredFrom.size() << " exploration points and "
                    << KnownDeadEnds.size() << " known dead ends\n");

  // Copy and clear the list of instructions we need to explore from. It is
  // refilled with instructions the next update has to look at.
  SmallVector<const Instruction *, 8> Worklist(ToBeExploredFrom.begin(),
                                               ToBeExploredFrom.end());
  decltype(ToBeExploredFrom) NewToBeExploredFrom;

  SmallVector<const Instruction *, 8> AliveSuccessors;
  while (!Worklist.empty()) {
    const Instruction *I = Worklist.pop_back_val();
    LLVM_DEBUG(dbgs() << "[AAIsDead] Exploration inst: " << *I << "\n");

    // Fast forward for uninteresting instructions. We could look for UB here
    // though.
    while (!I->isTerminator() && !isa<CallBase>(I))
      I = I->getNextNode();

    AliveSuccessors.clear();

    bool UsedAssumedInformation = false;
    switch (I->getOpcode()) {
    // TODO: look for (assumed) UB to backwards propagate "deadness".
    default:
      assert(I->isTerminator() &&
             "Expected non-terminators to be handled already!");
      for (const BasicBlock *SuccBB : successors(I->getParent()))
        AliveSuccessors.push_back(&SuccBB->front());
      break;
    case Instruction::Call:
      UsedAssumedInformation = identifyAliveSuccessors(A, cast<CallInst>(*I),
                                                       *this, AliveSuccessors);
      break;
    case Instruction::Invoke:
      UsedAssumedInformation = identifyAliveSuccessors(A, cast<InvokeInst>(*I),
                                                       *this, AliveSuccessors);
      break;
    case Instruction::Br:
      UsedAssumedInformation = identifyAliveSuccessors(A, cast<BranchInst>(*I),
                                                       *this, AliveSuccessors);
      break;
    case Instruction::Switch:
      UsedAssumedInformation = identifyAliveSuccessors(A, cast<SwitchInst>(*I),
                                                       *this, AliveSuccessors);
      break;
    }

    if (UsedAssumedInformation) {
      NewToBeExploredFrom.insert(I);
    } else if (AliveSuccessors.empty() ||
               (I->isTerminator() &&
                AliveSuccessors.size() < I->getNumSuccessors())) {
      if (KnownDeadEnds.insert(I))
        Change = ChangeStatus::CHANGED;
    }

    LLVM_DEBUG(dbgs() << "[AAIsDead] #AliveSuccessors: "
                      << AliveSuccessors.size() << " UsedAssumedInformation: "
                      << UsedAssumedInformation << "\n");

    for (const Instruction *AliveSuccessor : AliveSuccessors) {
      if (!I->isTerminator()) {
        assert(AliveSuccessors.size() == 1 &&
               "Non-terminator expected to have a single successor!");
        Worklist.push_back(AliveSuccessor);
      } else {
        // record the assumed live edge
        auto Edge = std::make_pair(I->getParent(), AliveSuccessor->getParent());
        if (AssumedLiveEdges.insert(Edge).second)
          Change = ChangeStatus::CHANGED;
        if (assumeLive(A, *AliveSuccessor->getParent()))
          Worklist.push_back(AliveSuccessor);
      }
    }
  }

  // Check if the content of ToBeExploredFrom changed, ignore the order.
  if (NewToBeExploredFrom.size() != ToBeExploredFrom.size() ||
      llvm::any_of(NewToBeExploredFrom, [&](const Instruction *I) {
        return !ToBeExploredFrom.count(I);
      })) {
    Change = ChangeStatus::CHANGED;
    ToBeExploredFrom = std::move(NewToBeExploredFrom);
  }

  // If we know everything is live there is no need to query for liveness.
  // Instead, indicating a pessimistic fixpoint will cause the state to be
  // "invalid" and all queries to be answered conservatively without lookups.
  // To be in this state we have to (1) finished the exploration and (3) not
  // discovered any non-trivial dead end and (2) not ruled unreachable code
  // dead.
  if (ToBeExploredFrom.empty() &&
      getAnchorScope()->size() == AssumedLiveBlocks.size() &&
      llvm::all_of(KnownDeadEnds, [](const Instruction *DeadEndI) {
        return DeadEndI->isTerminator() && DeadEndI->getNumSuccessors() == 0;
      }))
    return indicatePessimisticFixpoint();
  return Change;
}

/// Liveness information for a call sites.
struct AAIsDeadCallSite final : AAIsDeadFunction {
  AAIsDeadCallSite(const IRPosition &IRP, Attributor &A)
      : AAIsDeadFunction(IRP, A) {}

  /// See AbstractAttribute::initialize(...).
  void initialize(Attributor &A) override {
    // TODO: Once we have call site specific value information we can provide
    //       call site specific liveness information and then it makes
    //       sense to specialize attributes for call sites instead of
    //       redirecting requests to the callee.
    llvm_unreachable("Abstract attributes for liveness are not "
                     "supported for call sites yet!");
  }

  /// See AbstractAttribute::updateImpl(...).
  ChangeStatus updateImpl(Attributor &A) override {
    return indicatePessimisticFixpoint();
  }

  /// See AbstractAttribute::trackStatistics()
  void trackStatistics() const override {}
};

/// -------------------- Dereferenceable Argument Attribute --------------------

struct AADereferenceableImpl : AADereferenceable {
  AADereferenceableImpl(const IRPosition &IRP, Attributor &A)
      : AADereferenceable(IRP, A) {}
  using StateType = DerefState;

  /// See AbstractAttribute::initialize(...).
  void initialize(Attributor &A) override {
    SmallVector<Attribute, 4> Attrs;
    getAttrs({Attribute::Dereferenceable, Attribute::DereferenceableOrNull},
             Attrs, /* IgnoreSubsumingPositions */ false, &A);
    for (const Attribute &Attr : Attrs)
      takeKnownDerefBytesMaximum(Attr.getValueAsInt());

    const IRPosition &IRP = this->getIRPosition();
    NonNullAA = &A.getAAFor<AANonNull>(*this, IRP, DepClassTy::NONE);

    bool CanBeNull, CanBeFreed;
    takeKnownDerefBytesMaximum(
        IRP.getAssociatedValue().getPointerDereferenceableBytes(
            A.getDataLayout(), CanBeNull, CanBeFreed));

    bool IsFnInterface = IRP.isFnInterfaceKind();
    Function *FnScope = IRP.getAnchorScope();
    if (IsFnInterface && (!FnScope || !A.isFunctionIPOAmendable(*FnScope))) {
      indicatePessimisticFixpoint();
      return;
    }

    if (Instruction *CtxI = getCtxI())
      followUsesInMBEC(*this, A, getState(), *CtxI);
  }

  /// See AbstractAttribute::getState()
  /// {
  StateType &getState() override { return *this; }
  const StateType &getState() const override { return *this; }
  /// }

  /// Helper function for collecting accessed bytes in must-be-executed-context
  void addAccessedBytesForUse(Attributor &A, const Use *U, const Instruction *I,
                              DerefState &State) {
    const Value *UseV = U->get();
    if (!UseV->getType()->isPointerTy())
      return;

    Type *PtrTy = UseV->getType();
    const DataLayout &DL = A.getDataLayout();
    int64_t Offset;
    if (const Value *Base = getBasePointerOfAccessPointerOperand(
            I, Offset, DL, /*AllowNonInbounds*/ true)) {
      if (Base == &getAssociatedValue() &&
          getPointerOperand(I, /* AllowVolatile */ false) == UseV) {
        uint64_t Size = DL.getTypeStoreSize(PtrTy->getPointerElementType());
        State.addAccessedBytes(Offset, Size);
      }
    }
  }

  /// See followUsesInMBEC
  bool followUseInMBEC(Attributor &A, const Use *U, const Instruction *I,
                       AADereferenceable::StateType &State) {
    bool IsNonNull = false;
    bool TrackUse = false;
    int64_t DerefBytes = getKnownNonNullAndDerefBytesForUse(
        A, *this, getAssociatedValue(), U, I, IsNonNull, TrackUse);
    LLVM_DEBUG(dbgs() << "[AADereferenceable] Deref bytes: " << DerefBytes
                      << " for instruction " << *I << "\n");

    addAccessedBytesForUse(A, U, I, State);
    State.takeKnownDerefBytesMaximum(DerefBytes);
    return TrackUse;
  }

  /// See AbstractAttribute::manifest(...).
  ChangeStatus manifest(Attributor &A) override {
    ChangeStatus Change = AADereferenceable::manifest(A);
    if (isAssumedNonNull() && hasAttr(Attribute::DereferenceableOrNull)) {
      removeAttrs({Attribute::DereferenceableOrNull});
      return ChangeStatus::CHANGED;
    }
    return Change;
  }

  void getDeducedAttributes(LLVMContext &Ctx,
                            SmallVectorImpl<Attribute> &Attrs) const override {
    // TODO: Add *_globally support
    if (isAssumedNonNull())
      Attrs.emplace_back(Attribute::getWithDereferenceableBytes(
          Ctx, getAssumedDereferenceableBytes()));
    else
      Attrs.emplace_back(Attribute::getWithDereferenceableOrNullBytes(
          Ctx, getAssumedDereferenceableBytes()));
  }

  /// See AbstractAttribute::getAsStr().
  const std::string getAsStr() const override {
    if (!getAssumedDereferenceableBytes())
      return "unknown-dereferenceable";
    return std::string("dereferenceable") +
           (isAssumedNonNull() ? "" : "_or_null") +
           (isAssumedGlobal() ? "_globally" : "") + "<" +
           std::to_string(getKnownDereferenceableBytes()) + "-" +
           std::to_string(getAssumedDereferenceableBytes()) + ">";
  }
};

/// Dereferenceable attribute for a floating value.
struct AADereferenceableFloating : AADereferenceableImpl {
  AADereferenceableFloating(const IRPosition &IRP, Attributor &A)
      : AADereferenceableImpl(IRP, A) {}

  /// See AbstractAttribute::updateImpl(...).
  ChangeStatus updateImpl(Attributor &A) override {
    const DataLayout &DL = A.getDataLayout();

    auto VisitValueCB = [&](const Value &V, const Instruction *, DerefState &T,
                            bool Stripped) -> bool {
      unsigned IdxWidth =
          DL.getIndexSizeInBits(V.getType()->getPointerAddressSpace());
      APInt Offset(IdxWidth, 0);
      const Value *Base =
          stripAndAccumulateMinimalOffsets(A, *this, &V, DL, Offset, false);

      const auto &AA = A.getAAFor<AADereferenceable>(
          *this, IRPosition::value(*Base), DepClassTy::REQUIRED);
      int64_t DerefBytes = 0;
      if (!Stripped && this == &AA) {
        // Use IR information if we did not strip anything.
        // TODO: track globally.
        bool CanBeNull, CanBeFreed;
        DerefBytes =
            Base->getPointerDereferenceableBytes(DL, CanBeNull, CanBeFreed);
        T.GlobalState.indicatePessimisticFixpoint();
      } else {
        const DerefState &DS = AA.getState();
        DerefBytes = DS.DerefBytesState.getAssumed();
        T.GlobalState &= DS.GlobalState;
      }

      // For now we do not try to "increase" dereferenceability due to negative
      // indices as we first have to come up with code to deal with loops and
      // for overflows of the dereferenceable bytes.
      int64_t OffsetSExt = Offset.getSExtValue();
      if (OffsetSExt < 0)
        OffsetSExt = 0;

      T.takeAssumedDerefBytesMinimum(
          std::max(int64_t(0), DerefBytes - OffsetSExt));

      if (this == &AA) {
        if (!Stripped) {
          // If nothing was stripped IR information is all we got.
          T.takeKnownDerefBytesMaximum(
              std::max(int64_t(0), DerefBytes - OffsetSExt));
          T.indicatePessimisticFixpoint();
        } else if (OffsetSExt > 0) {
          // If something was stripped but there is circular reasoning we look
          // for the offset. If it is positive we basically decrease the
          // dereferenceable bytes in a circluar loop now, which will simply
          // drive them down to the known value in a very slow way which we
          // can accelerate.
          T.indicatePessimisticFixpoint();
        }
      }

      return T.isValidState();
    };

    DerefState T;
    if (!genericValueTraversal<DerefState>(A, getIRPosition(), *this, T,
                                           VisitValueCB, getCtxI()))
      return indicatePessimisticFixpoint();

    return clampStateAndIndicateChange(getState(), T);
  }

  /// See AbstractAttribute::trackStatistics()
  void trackStatistics() const override {
    STATS_DECLTRACK_FLOATING_ATTR(dereferenceable)
  }
};

/// Dereferenceable attribute for a return value.
struct AADereferenceableReturned final
    : AAReturnedFromReturnedValues<AADereferenceable, AADereferenceableImpl> {
  AADereferenceableReturned(const IRPosition &IRP, Attributor &A)
      : AAReturnedFromReturnedValues<AADereferenceable, AADereferenceableImpl>(
            IRP, A) {}

  /// See AbstractAttribute::trackStatistics()
  void trackStatistics() const override {
    STATS_DECLTRACK_FNRET_ATTR(dereferenceable)
  }
};

/// Dereferenceable attribute for an argument
struct AADereferenceableArgument final
    : AAArgumentFromCallSiteArguments<AADereferenceable,
                                      AADereferenceableImpl> {
  using Base =
      AAArgumentFromCallSiteArguments<AADereferenceable, AADereferenceableImpl>;
  AADereferenceableArgument(const IRPosition &IRP, Attributor &A)
      : Base(IRP, A) {}

  /// See AbstractAttribute::trackStatistics()
  void trackStatistics() const override {
    STATS_DECLTRACK_ARG_ATTR(dereferenceable)
  }
};

/// Dereferenceable attribute for a call site argument.
struct AADereferenceableCallSiteArgument final : AADereferenceableFloating {
  AADereferenceableCallSiteArgument(const IRPosition &IRP, Attributor &A)
      : AADereferenceableFloating(IRP, A) {}

  /// See AbstractAttribute::trackStatistics()
  void trackStatistics() const override {
    STATS_DECLTRACK_CSARG_ATTR(dereferenceable)
  }
};

/// Dereferenceable attribute deduction for a call site return value.
struct AADereferenceableCallSiteReturned final
    : AACallSiteReturnedFromReturned<AADereferenceable, AADereferenceableImpl> {
  using Base =
      AACallSiteReturnedFromReturned<AADereferenceable, AADereferenceableImpl>;
  AADereferenceableCallSiteReturned(const IRPosition &IRP, Attributor &A)
      : Base(IRP, A) {}

  /// See AbstractAttribute::trackStatistics()
  void trackStatistics() const override {
    STATS_DECLTRACK_CS_ATTR(dereferenceable);
  }
};

// ------------------------ Align Argument Attribute ------------------------

static unsigned getKnownAlignForUse(Attributor &A, AAAlign &QueryingAA,
                                    Value &AssociatedValue, const Use *U,
                                    const Instruction *I, bool &TrackUse) {
  // We need to follow common pointer manipulation uses to the accesses they
  // feed into.
  if (isa<CastInst>(I)) {
    // Follow all but ptr2int casts.
    TrackUse = !isa<PtrToIntInst>(I);
    return 0;
  }
  if (auto *GEP = dyn_cast<GetElementPtrInst>(I)) {
    if (GEP->hasAllConstantIndices())
      TrackUse = true;
    return 0;
  }

  MaybeAlign MA;
  if (const auto *CB = dyn_cast<CallBase>(I)) {
    if (CB->isBundleOperand(U) || CB->isCallee(U))
      return 0;

    unsigned ArgNo = CB->getArgOperandNo(U);
    IRPosition IRP = IRPosition::callsite_argument(*CB, ArgNo);
    // As long as we only use known information there is no need to track
    // dependences here.
    auto &AlignAA = A.getAAFor<AAAlign>(QueryingAA, IRP, DepClassTy::NONE);
    MA = MaybeAlign(AlignAA.getKnownAlign());
  }

  const DataLayout &DL = A.getDataLayout();
  const Value *UseV = U->get();
  if (auto *SI = dyn_cast<StoreInst>(I)) {
    if (SI->getPointerOperand() == UseV)
      MA = SI->getAlign();
  } else if (auto *LI = dyn_cast<LoadInst>(I)) {
    if (LI->getPointerOperand() == UseV)
      MA = LI->getAlign();
  }

  if (!MA || *MA <= QueryingAA.getKnownAlign())
    return 0;

  unsigned Alignment = MA->value();
  int64_t Offset;

  if (const Value *Base = GetPointerBaseWithConstantOffset(UseV, Offset, DL)) {
    if (Base == &AssociatedValue) {
      // BasePointerAddr + Offset = Alignment * Q for some integer Q.
      // So we can say that the maximum power of two which is a divisor of
      // gcd(Offset, Alignment) is an alignment.

      uint32_t gcd =
          greatestCommonDivisor(uint32_t(abs((int32_t)Offset)), Alignment);
      Alignment = llvm::PowerOf2Floor(gcd);
    }
  }

  return Alignment;
}

struct AAAlignImpl : AAAlign {
  AAAlignImpl(const IRPosition &IRP, Attributor &A) : AAAlign(IRP, A) {}

  /// See AbstractAttribute::initialize(...).
  void initialize(Attributor &A) override {
    SmallVector<Attribute, 4> Attrs;
    getAttrs({Attribute::Alignment}, Attrs);
    for (const Attribute &Attr : Attrs)
      takeKnownMaximum(Attr.getValueAsInt());

    Value &V = getAssociatedValue();
    // TODO: This is a HACK to avoid getPointerAlignment to introduce a ptr2int
    //       use of the function pointer. This was caused by D73131. We want to
    //       avoid this for function pointers especially because we iterate
    //       their uses and int2ptr is not handled. It is not a correctness
    //       problem though!
    if (!V.getType()->getPointerElementType()->isFunctionTy())
      takeKnownMaximum(V.getPointerAlignment(A.getDataLayout()).value());

    if (getIRPosition().isFnInterfaceKind() &&
        (!getAnchorScope() ||
         !A.isFunctionIPOAmendable(*getAssociatedFunction()))) {
      indicatePessimisticFixpoint();
      return;
    }

    if (Instruction *CtxI = getCtxI())
      followUsesInMBEC(*this, A, getState(), *CtxI);
  }

  /// See AbstractAttribute::manifest(...).
  ChangeStatus manifest(Attributor &A) override {
    ChangeStatus LoadStoreChanged = ChangeStatus::UNCHANGED;

    // Check for users that allow alignment annotations.
    Value &AssociatedValue = getAssociatedValue();
    for (const Use &U : AssociatedValue.uses()) {
      if (auto *SI = dyn_cast<StoreInst>(U.getUser())) {
        if (SI->getPointerOperand() == &AssociatedValue)
          if (SI->getAlignment() < getAssumedAlign()) {
            STATS_DECLTRACK(AAAlign, Store,
                            "Number of times alignment added to a store");
            SI->setAlignment(Align(getAssumedAlign()));
            LoadStoreChanged = ChangeStatus::CHANGED;
          }
      } else if (auto *LI = dyn_cast<LoadInst>(U.getUser())) {
        if (LI->getPointerOperand() == &AssociatedValue)
          if (LI->getAlignment() < getAssumedAlign()) {
            LI->setAlignment(Align(getAssumedAlign()));
            STATS_DECLTRACK(AAAlign, Load,
                            "Number of times alignment added to a load");
            LoadStoreChanged = ChangeStatus::CHANGED;
          }
      }
    }

    ChangeStatus Changed = AAAlign::manifest(A);

    Align InheritAlign =
        getAssociatedValue().getPointerAlignment(A.getDataLayout());
    if (InheritAlign >= getAssumedAlign())
      return LoadStoreChanged;
    return Changed | LoadStoreChanged;
  }

  // TODO: Provide a helper to determine the implied ABI alignment and check in
  //       the existing manifest method and a new one for AAAlignImpl that value
  //       to avoid making the alignment explicit if it did not improve.

  /// See AbstractAttribute::getDeducedAttributes
  virtual void
  getDeducedAttributes(LLVMContext &Ctx,
                       SmallVectorImpl<Attribute> &Attrs) const override {
    if (getAssumedAlign() > 1)
      Attrs.emplace_back(
          Attribute::getWithAlignment(Ctx, Align(getAssumedAlign())));
  }

  /// See followUsesInMBEC
  bool followUseInMBEC(Attributor &A, const Use *U, const Instruction *I,
                       AAAlign::StateType &State) {
    bool TrackUse = false;

    unsigned int KnownAlign =
        getKnownAlignForUse(A, *this, getAssociatedValue(), U, I, TrackUse);
    State.takeKnownMaximum(KnownAlign);

    return TrackUse;
  }

  /// See AbstractAttribute::getAsStr().
  const std::string getAsStr() const override {
    return getAssumedAlign() ? ("align<" + std::to_string(getKnownAlign()) +
                                "-" + std::to_string(getAssumedAlign()) + ">")
                             : "unknown-align";
  }
};

/// Align attribute for a floating value.
struct AAAlignFloating : AAAlignImpl {
  AAAlignFloating(const IRPosition &IRP, Attributor &A) : AAAlignImpl(IRP, A) {}

  /// See AbstractAttribute::updateImpl(...).
  ChangeStatus updateImpl(Attributor &A) override {
    const DataLayout &DL = A.getDataLayout();

    auto VisitValueCB = [&](Value &V, const Instruction *,
                            AAAlign::StateType &T, bool Stripped) -> bool {
      const auto &AA = A.getAAFor<AAAlign>(*this, IRPosition::value(V),
                                           DepClassTy::REQUIRED);
      if (!Stripped && this == &AA) {
        int64_t Offset;
        unsigned Alignment = 1;
        if (const Value *Base =
                GetPointerBaseWithConstantOffset(&V, Offset, DL)) {
          Align PA = Base->getPointerAlignment(DL);
          // BasePointerAddr + Offset = Alignment * Q for some integer Q.
          // So we can say that the maximum power of two which is a divisor of
          // gcd(Offset, Alignment) is an alignment.

          uint32_t gcd = greatestCommonDivisor(uint32_t(abs((int32_t)Offset)),
                                               uint32_t(PA.value()));
          Alignment = llvm::PowerOf2Floor(gcd);
        } else {
          Alignment = V.getPointerAlignment(DL).value();
        }
        // Use only IR information if we did not strip anything.
        T.takeKnownMaximum(Alignment);
        T.indicatePessimisticFixpoint();
      } else {
        // Use abstract attribute information.
        const AAAlign::StateType &DS = AA.getState();
        T ^= DS;
      }
      return T.isValidState();
    };

    StateType T;
    if (!genericValueTraversal<StateType>(A, getIRPosition(), *this, T,
                                          VisitValueCB, getCtxI()))
      return indicatePessimisticFixpoint();

    // TODO: If we know we visited all incoming values, thus no are assumed
    // dead, we can take the known information from the state T.
    return clampStateAndIndicateChange(getState(), T);
  }

  /// See AbstractAttribute::trackStatistics()
  void trackStatistics() const override { STATS_DECLTRACK_FLOATING_ATTR(align) }
};

/// Align attribute for function return value.
struct AAAlignReturned final
    : AAReturnedFromReturnedValues<AAAlign, AAAlignImpl> {
  using Base = AAReturnedFromReturnedValues<AAAlign, AAAlignImpl>;
  AAAlignReturned(const IRPosition &IRP, Attributor &A) : Base(IRP, A) {}

  /// See AbstractAttribute::initialize(...).
  void initialize(Attributor &A) override {
    Base::initialize(A);
    Function *F = getAssociatedFunction();
    if (!F || F->isDeclaration())
      indicatePessimisticFixpoint();
  }

  /// See AbstractAttribute::trackStatistics()
  void trackStatistics() const override { STATS_DECLTRACK_FNRET_ATTR(aligned) }
};

/// Align attribute for function argument.
struct AAAlignArgument final
    : AAArgumentFromCallSiteArguments<AAAlign, AAAlignImpl> {
  using Base = AAArgumentFromCallSiteArguments<AAAlign, AAAlignImpl>;
  AAAlignArgument(const IRPosition &IRP, Attributor &A) : Base(IRP, A) {}

  /// See AbstractAttribute::manifest(...).
  ChangeStatus manifest(Attributor &A) override {
    // If the associated argument is involved in a must-tail call we give up
    // because we would need to keep the argument alignments of caller and
    // callee in-sync. Just does not seem worth the trouble right now.
    if (A.getInfoCache().isInvolvedInMustTailCall(*getAssociatedArgument()))
      return ChangeStatus::UNCHANGED;
    return Base::manifest(A);
  }

  /// See AbstractAttribute::trackStatistics()
  void trackStatistics() const override { STATS_DECLTRACK_ARG_ATTR(aligned) }
};

struct AAAlignCallSiteArgument final : AAAlignFloating {
  AAAlignCallSiteArgument(const IRPosition &IRP, Attributor &A)
      : AAAlignFloating(IRP, A) {}

  /// See AbstractAttribute::manifest(...).
  ChangeStatus manifest(Attributor &A) override {
    // If the associated argument is involved in a must-tail call we give up
    // because we would need to keep the argument alignments of caller and
    // callee in-sync. Just does not seem worth the trouble right now.
    if (Argument *Arg = getAssociatedArgument())
      if (A.getInfoCache().isInvolvedInMustTailCall(*Arg))
        return ChangeStatus::UNCHANGED;
    ChangeStatus Changed = AAAlignImpl::manifest(A);
    Align InheritAlign =
        getAssociatedValue().getPointerAlignment(A.getDataLayout());
    if (InheritAlign >= getAssumedAlign())
      Changed = ChangeStatus::UNCHANGED;
    return Changed;
  }

  /// See AbstractAttribute::updateImpl(Attributor &A).
  ChangeStatus updateImpl(Attributor &A) override {
    ChangeStatus Changed = AAAlignFloating::updateImpl(A);
    if (Argument *Arg = getAssociatedArgument()) {
      // We only take known information from the argument
      // so we do not need to track a dependence.
      const auto &ArgAlignAA = A.getAAFor<AAAlign>(
          *this, IRPosition::argument(*Arg), DepClassTy::NONE);
      takeKnownMaximum(ArgAlignAA.getKnownAlign());
    }
    return Changed;
  }

  /// See AbstractAttribute::trackStatistics()
  void trackStatistics() const override { STATS_DECLTRACK_CSARG_ATTR(aligned) }
};

/// Align attribute deduction for a call site return value.
struct AAAlignCallSiteReturned final
    : AACallSiteReturnedFromReturned<AAAlign, AAAlignImpl> {
  using Base = AACallSiteReturnedFromReturned<AAAlign, AAAlignImpl>;
  AAAlignCallSiteReturned(const IRPosition &IRP, Attributor &A)
      : Base(IRP, A) {}

  /// See AbstractAttribute::initialize(...).
  void initialize(Attributor &A) override {
    Base::initialize(A);
    Function *F = getAssociatedFunction();
    if (!F || F->isDeclaration())
      indicatePessimisticFixpoint();
  }

  /// See AbstractAttribute::trackStatistics()
  void trackStatistics() const override { STATS_DECLTRACK_CS_ATTR(align); }
};

/// ------------------ Function No-Return Attribute ----------------------------
struct AANoReturnImpl : public AANoReturn {
  AANoReturnImpl(const IRPosition &IRP, Attributor &A) : AANoReturn(IRP, A) {}

  /// See AbstractAttribute::initialize(...).
  void initialize(Attributor &A) override {
    AANoReturn::initialize(A);
    Function *F = getAssociatedFunction();
    if (!F || F->isDeclaration())
      indicatePessimisticFixpoint();
  }

  /// See AbstractAttribute::getAsStr().
  const std::string getAsStr() const override {
    return getAssumed() ? "noreturn" : "may-return";
  }

  /// See AbstractAttribute::updateImpl(Attributor &A).
  virtual ChangeStatus updateImpl(Attributor &A) override {
    auto CheckForNoReturn = [](Instruction &) { return false; };
    bool UsedAssumedInformation = false;
    if (!A.checkForAllInstructions(CheckForNoReturn, *this,
                                   {(unsigned)Instruction::Ret},
                                   UsedAssumedInformation))
      return indicatePessimisticFixpoint();
    return ChangeStatus::UNCHANGED;
  }
};

struct AANoReturnFunction final : AANoReturnImpl {
  AANoReturnFunction(const IRPosition &IRP, Attributor &A)
      : AANoReturnImpl(IRP, A) {}

  /// See AbstractAttribute::trackStatistics()
  void trackStatistics() const override { STATS_DECLTRACK_FN_ATTR(noreturn) }
};

/// NoReturn attribute deduction for a call sites.
struct AANoReturnCallSite final : AANoReturnImpl {
  AANoReturnCallSite(const IRPosition &IRP, Attributor &A)
      : AANoReturnImpl(IRP, A) {}

  /// See AbstractAttribute::initialize(...).
  void initialize(Attributor &A) override {
    AANoReturnImpl::initialize(A);
    if (Function *F = getAssociatedFunction()) {
      const IRPosition &FnPos = IRPosition::function(*F);
      auto &FnAA = A.getAAFor<AANoReturn>(*this, FnPos, DepClassTy::REQUIRED);
      if (!FnAA.isAssumedNoReturn())
        indicatePessimisticFixpoint();
    }
  }

  /// See AbstractAttribute::updateImpl(...).
  ChangeStatus updateImpl(Attributor &A) override {
    // TODO: Once we have call site specific value information we can provide
    //       call site specific liveness information and then it makes
    //       sense to specialize attributes for call sites arguments instead of
    //       redirecting requests to the callee argument.
    Function *F = getAssociatedFunction();
    const IRPosition &FnPos = IRPosition::function(*F);
    auto &FnAA = A.getAAFor<AANoReturn>(*this, FnPos, DepClassTy::REQUIRED);
    return clampStateAndIndicateChange(getState(), FnAA.getState());
  }

  /// See AbstractAttribute::trackStatistics()
  void trackStatistics() const override { STATS_DECLTRACK_CS_ATTR(noreturn); }
};

/// ----------------------- Variable Capturing ---------------------------------

/// A class to hold the state of for no-capture attributes.
struct AANoCaptureImpl : public AANoCapture {
  AANoCaptureImpl(const IRPosition &IRP, Attributor &A) : AANoCapture(IRP, A) {}

  /// See AbstractAttribute::initialize(...).
  void initialize(Attributor &A) override {
    if (hasAttr(getAttrKind(), /* IgnoreSubsumingPositions */ true)) {
      indicateOptimisticFixpoint();
      return;
    }
    Function *AnchorScope = getAnchorScope();
    if (isFnInterfaceKind() &&
        (!AnchorScope || !A.isFunctionIPOAmendable(*AnchorScope))) {
      indicatePessimisticFixpoint();
      return;
    }

    // You cannot "capture" null in the default address space.
    if (isa<ConstantPointerNull>(getAssociatedValue()) &&
        getAssociatedValue().getType()->getPointerAddressSpace() == 0) {
      indicateOptimisticFixpoint();
      return;
    }

    const Function *F =
        isArgumentPosition() ? getAssociatedFunction() : AnchorScope;

    // Check what state the associated function can actually capture.
    if (F)
      determineFunctionCaptureCapabilities(getIRPosition(), *F, *this);
    else
      indicatePessimisticFixpoint();
  }

  /// See AbstractAttribute::updateImpl(...).
  ChangeStatus updateImpl(Attributor &A) override;

  /// see AbstractAttribute::isAssumedNoCaptureMaybeReturned(...).
  virtual void
  getDeducedAttributes(LLVMContext &Ctx,
                       SmallVectorImpl<Attribute> &Attrs) const override {
    if (!isAssumedNoCaptureMaybeReturned())
      return;

    if (isArgumentPosition()) {
      if (isAssumedNoCapture())
        Attrs.emplace_back(Attribute::get(Ctx, Attribute::NoCapture));
      else if (ManifestInternal)
        Attrs.emplace_back(Attribute::get(Ctx, "no-capture-maybe-returned"));
    }
  }

  /// Set the NOT_CAPTURED_IN_MEM and NOT_CAPTURED_IN_RET bits in \p Known
  /// depending on the ability of the function associated with \p IRP to capture
  /// state in memory and through "returning/throwing", respectively.
  static void determineFunctionCaptureCapabilities(const IRPosition &IRP,
                                                   const Function &F,
                                                   BitIntegerState &State) {
    // TODO: Once we have memory behavior attributes we should use them here.

    // If we know we cannot communicate or write to memory, we do not care about
    // ptr2int anymore.
    if (F.onlyReadsMemory() && F.doesNotThrow() &&
        F.getReturnType()->isVoidTy()) {
      State.addKnownBits(NO_CAPTURE);
      return;
    }

    // A function cannot capture state in memory if it only reads memory, it can
    // however return/throw state and the state might be influenced by the
    // pointer value, e.g., loading from a returned pointer might reveal a bit.
    if (F.onlyReadsMemory())
      State.addKnownBits(NOT_CAPTURED_IN_MEM);

    // A function cannot communicate state back if it does not through
    // exceptions and doesn not return values.
    if (F.doesNotThrow() && F.getReturnType()->isVoidTy())
      State.addKnownBits(NOT_CAPTURED_IN_RET);

    // Check existing "returned" attributes.
    int ArgNo = IRP.getCalleeArgNo();
    if (F.doesNotThrow() && ArgNo >= 0) {
      for (unsigned u = 0, e = F.arg_size(); u < e; ++u)
        if (F.hasParamAttribute(u, Attribute::Returned)) {
          if (u == unsigned(ArgNo))
            State.removeAssumedBits(NOT_CAPTURED_IN_RET);
          else if (F.onlyReadsMemory())
            State.addKnownBits(NO_CAPTURE);
          else
            State.addKnownBits(NOT_CAPTURED_IN_RET);
          break;
        }
    }
  }

  /// See AbstractState::getAsStr().
  const std::string getAsStr() const override {
    if (isKnownNoCapture())
      return "known not-captured";
    if (isAssumedNoCapture())
      return "assumed not-captured";
    if (isKnownNoCaptureMaybeReturned())
      return "known not-captured-maybe-returned";
    if (isAssumedNoCaptureMaybeReturned())
      return "assumed not-captured-maybe-returned";
    return "assumed-captured";
  }
};

/// Attributor-aware capture tracker.
struct AACaptureUseTracker final : public CaptureTracker {

  /// Create a capture tracker that can lookup in-flight abstract attributes
  /// through the Attributor \p A.
  ///
  /// If a use leads to a potential capture, \p CapturedInMemory is set and the
  /// search is stopped. If a use leads to a return instruction,
  /// \p CommunicatedBack is set to true and \p CapturedInMemory is not changed.
  /// If a use leads to a ptr2int which may capture the value,
  /// \p CapturedInInteger is set. If a use is found that is currently assumed
  /// "no-capture-maybe-returned", the user is added to the \p PotentialCopies
  /// set. All values in \p PotentialCopies are later tracked as well. For every
  /// explored use we decrement \p RemainingUsesToExplore. Once it reaches 0,
  /// the search is stopped with \p CapturedInMemory and \p CapturedInInteger
  /// conservatively set to true.
  AACaptureUseTracker(Attributor &A, AANoCapture &NoCaptureAA,
                      const AAIsDead &IsDeadAA, AANoCapture::StateType &State,
                      SmallSetVector<Value *, 4> &PotentialCopies,
                      unsigned &RemainingUsesToExplore)
      : A(A), NoCaptureAA(NoCaptureAA), IsDeadAA(IsDeadAA), State(State),
        PotentialCopies(PotentialCopies),
        RemainingUsesToExplore(RemainingUsesToExplore) {}

  /// Determine if \p V maybe captured. *Also updates the state!*
  bool valueMayBeCaptured(const Value *V) {
    if (V->getType()->isPointerTy()) {
      PointerMayBeCaptured(V, this);
    } else {
      State.indicatePessimisticFixpoint();
    }
    return State.isAssumed(AANoCapture::NO_CAPTURE_MAYBE_RETURNED);
  }

  /// See CaptureTracker::tooManyUses().
  void tooManyUses() override {
    State.removeAssumedBits(AANoCapture::NO_CAPTURE);
  }

  bool isDereferenceableOrNull(Value *O, const DataLayout &DL) override {
    if (CaptureTracker::isDereferenceableOrNull(O, DL))
      return true;
    const auto &DerefAA = A.getAAFor<AADereferenceable>(
        NoCaptureAA, IRPosition::value(*O), DepClassTy::OPTIONAL);
    return DerefAA.getAssumedDereferenceableBytes();
  }

  /// See CaptureTracker::captured(...).
  bool captured(const Use *U) override {
    Instruction *UInst = cast<Instruction>(U->getUser());
    LLVM_DEBUG(dbgs() << "Check use: " << *U->get() << " in " << *UInst
                      << "\n");

    // Because we may reuse the tracker multiple times we keep track of the
    // number of explored uses ourselves as well.
    if (RemainingUsesToExplore-- == 0) {
      LLVM_DEBUG(dbgs() << " - too many uses to explore!\n");
      return isCapturedIn(/* Memory */ true, /* Integer */ true,
                          /* Return */ true);
    }

    // Deal with ptr2int by following uses.
    if (isa<PtrToIntInst>(UInst)) {
      LLVM_DEBUG(dbgs() << " - ptr2int assume the worst!\n");
      return valueMayBeCaptured(UInst);
    }

    // For stores we check if we can follow the value through memory or not.
    if (auto *SI = dyn_cast<StoreInst>(UInst)) {
      if (SI->isVolatile())
        return isCapturedIn(/* Memory */ true, /* Integer */ false,
                            /* Return */ false);
      bool UsedAssumedInformation = false;
      if (!AA::getPotentialCopiesOfStoredValue(
              A, *SI, PotentialCopies, NoCaptureAA, UsedAssumedInformation))
        return isCapturedIn(/* Memory */ true, /* Integer */ false,
                            /* Return */ false);
      // Not captured directly, potential copies will be checked.
      return isCapturedIn(/* Memory */ false, /* Integer */ false,
                          /* Return */ false);
    }

    // Explicitly catch return instructions.
    if (isa<ReturnInst>(UInst)) {
      if (UInst->getFunction() == NoCaptureAA.getAnchorScope())
        return isCapturedIn(/* Memory */ false, /* Integer */ false,
                            /* Return */ true);
      return isCapturedIn(/* Memory */ true, /* Integer */ true,
                          /* Return */ true);
    }

    // For now we only use special logic for call sites. However, the tracker
    // itself knows about a lot of other non-capturing cases already.
    auto *CB = dyn_cast<CallBase>(UInst);
    if (!CB || !CB->isArgOperand(U))
      return isCapturedIn(/* Memory */ true, /* Integer */ true,
                          /* Return */ true);

    unsigned ArgNo = CB->getArgOperandNo(U);
    const IRPosition &CSArgPos = IRPosition::callsite_argument(*CB, ArgNo);
    // If we have a abstract no-capture attribute for the argument we can use
    // it to justify a non-capture attribute here. This allows recursion!
    auto &ArgNoCaptureAA =
        A.getAAFor<AANoCapture>(NoCaptureAA, CSArgPos, DepClassTy::REQUIRED);
    if (ArgNoCaptureAA.isAssumedNoCapture())
      return isCapturedIn(/* Memory */ false, /* Integer */ false,
                          /* Return */ false);
    if (ArgNoCaptureAA.isAssumedNoCaptureMaybeReturned()) {
      addPotentialCopy(*CB);
      return isCapturedIn(/* Memory */ false, /* Integer */ false,
                          /* Return */ false);
    }

    // Lastly, we could not find a reason no-capture can be assumed so we don't.
    return isCapturedIn(/* Memory */ true, /* Integer */ true,
                        /* Return */ true);
  }

  /// Register \p CS as potential copy of the value we are checking.
  void addPotentialCopy(CallBase &CB) { PotentialCopies.insert(&CB); }

  /// See CaptureTracker::shouldExplore(...).
  bool shouldExplore(const Use *U) override {
    // Check liveness and ignore droppable users.
    bool UsedAssumedInformation = false;
    return !U->getUser()->isDroppable() &&
           !A.isAssumedDead(*U, &NoCaptureAA, &IsDeadAA,
                            UsedAssumedInformation);
  }

  /// Update the state according to \p CapturedInMem, \p CapturedInInt, and
  /// \p CapturedInRet, then return the appropriate value for use in the
  /// CaptureTracker::captured() interface.
  bool isCapturedIn(bool CapturedInMem, bool CapturedInInt,
                    bool CapturedInRet) {
    LLVM_DEBUG(dbgs() << " - captures [Mem " << CapturedInMem << "|Int "
                      << CapturedInInt << "|Ret " << CapturedInRet << "]\n");
    if (CapturedInMem)
      State.removeAssumedBits(AANoCapture::NOT_CAPTURED_IN_MEM);
    if (CapturedInInt)
      State.removeAssumedBits(AANoCapture::NOT_CAPTURED_IN_INT);
    if (CapturedInRet)
      State.removeAssumedBits(AANoCapture::NOT_CAPTURED_IN_RET);
    return !State.isAssumed(AANoCapture::NO_CAPTURE_MAYBE_RETURNED);
  }

private:
  /// The attributor providing in-flight abstract attributes.
  Attributor &A;

  /// The abstract attribute currently updated.
  AANoCapture &NoCaptureAA;

  /// The abstract liveness state.
  const AAIsDead &IsDeadAA;

  /// The state currently updated.
  AANoCapture::StateType &State;

  /// Set of potential copies of the tracked value.
  SmallSetVector<Value *, 4> &PotentialCopies;

  /// Global counter to limit the number of explored uses.
  unsigned &RemainingUsesToExplore;
};

ChangeStatus AANoCaptureImpl::updateImpl(Attributor &A) {
  const IRPosition &IRP = getIRPosition();
  Value *V = isArgumentPosition() ? IRP.getAssociatedArgument()
                                  : &IRP.getAssociatedValue();
  if (!V)
    return indicatePessimisticFixpoint();

  const Function *F =
      isArgumentPosition() ? IRP.getAssociatedFunction() : IRP.getAnchorScope();
  assert(F && "Expected a function!");
  const IRPosition &FnPos = IRPosition::function(*F);
  const auto &IsDeadAA = A.getAAFor<AAIsDead>(*this, FnPos, DepClassTy::NONE);

  AANoCapture::StateType T;

  // Readonly means we cannot capture through memory.
  const auto &FnMemAA =
      A.getAAFor<AAMemoryBehavior>(*this, FnPos, DepClassTy::NONE);
  if (FnMemAA.isAssumedReadOnly()) {
    T.addKnownBits(NOT_CAPTURED_IN_MEM);
    if (FnMemAA.isKnownReadOnly())
      addKnownBits(NOT_CAPTURED_IN_MEM);
    else
      A.recordDependence(FnMemAA, *this, DepClassTy::OPTIONAL);
  }

  // Make sure all returned values are different than the underlying value.
  // TODO: we could do this in a more sophisticated way inside
  //       AAReturnedValues, e.g., track all values that escape through returns
  //       directly somehow.
  auto CheckReturnedArgs = [&](const AAReturnedValues &RVAA) {
    bool SeenConstant = false;
    for (auto &It : RVAA.returned_values()) {
      if (isa<Constant>(It.first)) {
        if (SeenConstant)
          return false;
        SeenConstant = true;
      } else if (!isa<Argument>(It.first) ||
                 It.first == getAssociatedArgument())
        return false;
    }
    return true;
  };

  const auto &NoUnwindAA =
      A.getAAFor<AANoUnwind>(*this, FnPos, DepClassTy::OPTIONAL);
  if (NoUnwindAA.isAssumedNoUnwind()) {
    bool IsVoidTy = F->getReturnType()->isVoidTy();
    const AAReturnedValues *RVAA =
        IsVoidTy ? nullptr
                 : &A.getAAFor<AAReturnedValues>(*this, FnPos,

                                                 DepClassTy::OPTIONAL);
    if (IsVoidTy || CheckReturnedArgs(*RVAA)) {
      T.addKnownBits(NOT_CAPTURED_IN_RET);
      if (T.isKnown(NOT_CAPTURED_IN_MEM))
        return ChangeStatus::UNCHANGED;
      if (NoUnwindAA.isKnownNoUnwind() &&
          (IsVoidTy || RVAA->getState().isAtFixpoint())) {
        addKnownBits(NOT_CAPTURED_IN_RET);
        if (isKnown(NOT_CAPTURED_IN_MEM))
          return indicateOptimisticFixpoint();
      }
    }
  }

  // Use the CaptureTracker interface and logic with the specialized tracker,
  // defined in AACaptureUseTracker, that can look at in-flight abstract
  // attributes and directly updates the assumed state.
  SmallSetVector<Value *, 4> PotentialCopies;
  unsigned RemainingUsesToExplore =
      getDefaultMaxUsesToExploreForCaptureTracking();
  AACaptureUseTracker Tracker(A, *this, IsDeadAA, T, PotentialCopies,
                              RemainingUsesToExplore);

  // Check all potential copies of the associated value until we can assume
  // none will be captured or we have to assume at least one might be.
  unsigned Idx = 0;
  PotentialCopies.insert(V);
  while (T.isAssumed(NO_CAPTURE_MAYBE_RETURNED) && Idx < PotentialCopies.size())
    Tracker.valueMayBeCaptured(PotentialCopies[Idx++]);

  AANoCapture::StateType &S = getState();
  auto Assumed = S.getAssumed();
  S.intersectAssumedBits(T.getAssumed());
  if (!isAssumedNoCaptureMaybeReturned())
    return indicatePessimisticFixpoint();
  return Assumed == S.getAssumed() ? ChangeStatus::UNCHANGED
                                   : ChangeStatus::CHANGED;
}

/// NoCapture attribute for function arguments.
struct AANoCaptureArgument final : AANoCaptureImpl {
  AANoCaptureArgument(const IRPosition &IRP, Attributor &A)
      : AANoCaptureImpl(IRP, A) {}

  /// See AbstractAttribute::trackStatistics()
  void trackStatistics() const override { STATS_DECLTRACK_ARG_ATTR(nocapture) }
};

/// NoCapture attribute for call site arguments.
struct AANoCaptureCallSiteArgument final : AANoCaptureImpl {
  AANoCaptureCallSiteArgument(const IRPosition &IRP, Attributor &A)
      : AANoCaptureImpl(IRP, A) {}

  /// See AbstractAttribute::initialize(...).
  void initialize(Attributor &A) override {
    if (Argument *Arg = getAssociatedArgument())
      if (Arg->hasByValAttr())
        indicateOptimisticFixpoint();
    AANoCaptureImpl::initialize(A);
  }

  /// See AbstractAttribute::updateImpl(...).
  ChangeStatus updateImpl(Attributor &A) override {
    // TODO: Once we have call site specific value information we can provide
    //       call site specific liveness information and then it makes
    //       sense to specialize attributes for call sites arguments instead of
    //       redirecting requests to the callee argument.
    Argument *Arg = getAssociatedArgument();
    if (!Arg)
      return indicatePessimisticFixpoint();
    const IRPosition &ArgPos = IRPosition::argument(*Arg);
    auto &ArgAA = A.getAAFor<AANoCapture>(*this, ArgPos, DepClassTy::REQUIRED);
    return clampStateAndIndicateChange(getState(), ArgAA.getState());
  }

  /// See AbstractAttribute::trackStatistics()
  void trackStatistics() const override{STATS_DECLTRACK_CSARG_ATTR(nocapture)};
};

/// NoCapture attribute for floating values.
struct AANoCaptureFloating final : AANoCaptureImpl {
  AANoCaptureFloating(const IRPosition &IRP, Attributor &A)
      : AANoCaptureImpl(IRP, A) {}

  /// See AbstractAttribute::trackStatistics()
  void trackStatistics() const override {
    STATS_DECLTRACK_FLOATING_ATTR(nocapture)
  }
};

/// NoCapture attribute for function return value.
struct AANoCaptureReturned final : AANoCaptureImpl {
  AANoCaptureReturned(const IRPosition &IRP, Attributor &A)
      : AANoCaptureImpl(IRP, A) {
    llvm_unreachable("NoCapture is not applicable to function returns!");
  }

  /// See AbstractAttribute::initialize(...).
  void initialize(Attributor &A) override {
    llvm_unreachable("NoCapture is not applicable to function returns!");
  }

  /// See AbstractAttribute::updateImpl(...).
  ChangeStatus updateImpl(Attributor &A) override {
    llvm_unreachable("NoCapture is not applicable to function returns!");
  }

  /// See AbstractAttribute::trackStatistics()
  void trackStatistics() const override {}
};

/// NoCapture attribute deduction for a call site return value.
struct AANoCaptureCallSiteReturned final : AANoCaptureImpl {
  AANoCaptureCallSiteReturned(const IRPosition &IRP, Attributor &A)
      : AANoCaptureImpl(IRP, A) {}

  /// See AbstractAttribute::initialize(...).
  void initialize(Attributor &A) override {
    const Function *F = getAnchorScope();
    // Check what state the associated function can actually capture.
    determineFunctionCaptureCapabilities(getIRPosition(), *F, *this);
  }

  /// See AbstractAttribute::trackStatistics()
  void trackStatistics() const override {
    STATS_DECLTRACK_CSRET_ATTR(nocapture)
  }
};

/// ------------------ Value Simplify Attribute ----------------------------

bool ValueSimplifyStateType::unionAssumed(Optional<Value *> Other) {
  // FIXME: Add a typecast support.
  SimplifiedAssociatedValue = AA::combineOptionalValuesInAAValueLatice(
      SimplifiedAssociatedValue, Other, Ty);
  if (SimplifiedAssociatedValue == Optional<Value *>(nullptr))
    return false;

  LLVM_DEBUG({
    if (SimplifiedAssociatedValue.hasValue())
      dbgs() << "[ValueSimplify] is assumed to be "
             << **SimplifiedAssociatedValue << "\n";
    else
      dbgs() << "[ValueSimplify] is assumed to be <none>\n";
  });
  return true;
}

struct AAValueSimplifyImpl : AAValueSimplify {
  AAValueSimplifyImpl(const IRPosition &IRP, Attributor &A)
      : AAValueSimplify(IRP, A) {}

  /// See AbstractAttribute::initialize(...).
  void initialize(Attributor &A) override {
    if (getAssociatedValue().getType()->isVoidTy())
      indicatePessimisticFixpoint();
    if (A.hasSimplificationCallback(getIRPosition()))
      indicatePessimisticFixpoint();
  }

  /// See AbstractAttribute::getAsStr().
  const std::string getAsStr() const override {
    LLVM_DEBUG({
      errs() << "SAV: " << SimplifiedAssociatedValue << " ";
      if (SimplifiedAssociatedValue && *SimplifiedAssociatedValue)
        errs() << "SAV: " << **SimplifiedAssociatedValue << " ";
    });
    return isValidState() ? (isAtFixpoint() ? "simplified" : "maybe-simple")
                          : "not-simple";
  }

  /// See AbstractAttribute::trackStatistics()
  void trackStatistics() const override {}

  /// See AAValueSimplify::getAssumedSimplifiedValue()
  Optional<Value *> getAssumedSimplifiedValue(Attributor &A) const override {
    return SimplifiedAssociatedValue;
  }

  /// Return a value we can use as replacement for the associated one, or
  /// nullptr if we don't have one that makes sense.
  Value *getReplacementValue(Attributor &A) const {
    Value *NewV;
    NewV = SimplifiedAssociatedValue.hasValue()
               ? SimplifiedAssociatedValue.getValue()
               : UndefValue::get(getAssociatedType());
    if (!NewV)
      return nullptr;
    NewV = AA::getWithType(*NewV, *getAssociatedType());
    if (!NewV || NewV == &getAssociatedValue())
      return nullptr;
    const Instruction *CtxI = getCtxI();
    if (CtxI && !AA::isValidAtPosition(*NewV, *CtxI, A.getInfoCache()))
      return nullptr;
    if (!CtxI && !AA::isValidInScope(*NewV, getAnchorScope()))
      return nullptr;
    return NewV;
  }

  /// Helper function for querying AAValueSimplify and updating candicate.
  /// \param IRP The value position we are trying to unify with SimplifiedValue
  bool checkAndUpdate(Attributor &A, const AbstractAttribute &QueryingAA,
                      const IRPosition &IRP, bool Simplify = true) {
    bool UsedAssumedInformation = false;
    Optional<Value *> QueryingValueSimplified = &IRP.getAssociatedValue();
    if (Simplify)
      QueryingValueSimplified =
          A.getAssumedSimplified(IRP, QueryingAA, UsedAssumedInformation);
    return unionAssumed(QueryingValueSimplified);
  }

  /// Returns a candidate is found or not
  template <typename AAType> bool askSimplifiedValueFor(Attributor &A) {
    if (!getAssociatedValue().getType()->isIntegerTy())
      return false;

    // This will also pass the call base context.
    const auto &AA =
        A.getAAFor<AAType>(*this, getIRPosition(), DepClassTy::NONE);

    Optional<ConstantInt *> COpt = AA.getAssumedConstantInt(A);

    if (!COpt.hasValue()) {
      SimplifiedAssociatedValue = llvm::None;
      A.recordDependence(AA, *this, DepClassTy::OPTIONAL);
      return true;
    }
    if (auto *C = COpt.getValue()) {
      SimplifiedAssociatedValue = C;
      A.recordDependence(AA, *this, DepClassTy::OPTIONAL);
      return true;
    }
    return false;
  }

  bool askSimplifiedValueForOtherAAs(Attributor &A) {
    if (askSimplifiedValueFor<AAValueConstantRange>(A))
      return true;
    if (askSimplifiedValueFor<AAPotentialValues>(A))
      return true;
    return false;
  }

  /// See AbstractAttribute::manifest(...).
  ChangeStatus manifest(Attributor &A) override {
    ChangeStatus Changed = ChangeStatus::UNCHANGED;
    if (getAssociatedValue().user_empty())
      return Changed;

    if (auto *NewV = getReplacementValue(A)) {
      LLVM_DEBUG(dbgs() << "[ValueSimplify] " << getAssociatedValue() << " -> "
                        << *NewV << " :: " << *this << "\n");
      if (A.changeValueAfterManifest(getAssociatedValue(), *NewV))
        Changed = ChangeStatus::CHANGED;
    }

    return Changed | AAValueSimplify::manifest(A);
  }

  /// See AbstractState::indicatePessimisticFixpoint(...).
  ChangeStatus indicatePessimisticFixpoint() override {
    SimplifiedAssociatedValue = &getAssociatedValue();
    return AAValueSimplify::indicatePessimisticFixpoint();
  }

  static bool handleLoad(Attributor &A, const AbstractAttribute &AA,
                         LoadInst &L, function_ref<bool(Value &)> Union) {
    auto UnionWrapper = [&](Value &V, Value &Obj) {
      if (isa<AllocaInst>(Obj))
        return Union(V);
      if (!AA::isDynamicallyUnique(A, AA, V))
        return false;
      if (!AA::isValidAtPosition(V, L, A.getInfoCache()))
        return false;
      return Union(V);
    };

    Value &Ptr = *L.getPointerOperand();
    SmallVector<Value *, 8> Objects;
    if (!AA::getAssumedUnderlyingObjects(A, Ptr, Objects, AA, &L))
      return false;

    for (Value *Obj : Objects) {
      LLVM_DEBUG(dbgs() << "Visit underlying object " << *Obj << "\n");
      if (isa<UndefValue>(Obj))
        continue;
      if (isa<ConstantPointerNull>(Obj)) {
        // A null pointer access can be undefined but any offset from null may
        // be OK. We do not try to optimize the latter.
        bool UsedAssumedInformation = false;
        if (!NullPointerIsDefined(L.getFunction(),
                                  Ptr.getType()->getPointerAddressSpace()) &&
            A.getAssumedSimplified(Ptr, AA, UsedAssumedInformation) == Obj)
          continue;
        return false;
      }
      if (!isa<AllocaInst>(Obj) && !isa<GlobalVariable>(Obj))
        return false;
      Constant *InitialVal = AA::getInitialValueForObj(*Obj, *L.getType());
      if (!InitialVal || !Union(*InitialVal))
        return false;

      LLVM_DEBUG(dbgs() << "Underlying object amenable to load-store "
                           "propagation, checking accesses next.\n");

      auto CheckAccess = [&](const AAPointerInfo::Access &Acc, bool IsExact) {
        LLVM_DEBUG(dbgs() << " - visit access " << Acc << "\n");
        if (!Acc.isWrite())
          return true;
        if (Acc.isWrittenValueYetUndetermined())
          return true;
        Value *Content = Acc.getWrittenValue();
        if (!Content)
          return false;
        Value *CastedContent =
            AA::getWithType(*Content, *AA.getAssociatedType());
        if (!CastedContent)
          return false;
        if (IsExact)
          return UnionWrapper(*CastedContent, *Obj);
        if (auto *C = dyn_cast<Constant>(CastedContent))
          if (C->isNullValue() || C->isAllOnesValue() || isa<UndefValue>(C))
            return UnionWrapper(*CastedContent, *Obj);
        return false;
      };

      auto &PI = A.getAAFor<AAPointerInfo>(AA, IRPosition::value(*Obj),
                                           DepClassTy::REQUIRED);
      if (!PI.forallInterferingAccesses(L, CheckAccess))
        return false;
    }
    return true;
  }
};

struct AAValueSimplifyArgument final : AAValueSimplifyImpl {
  AAValueSimplifyArgument(const IRPosition &IRP, Attributor &A)
      : AAValueSimplifyImpl(IRP, A) {}

  void initialize(Attributor &A) override {
    AAValueSimplifyImpl::initialize(A);
    if (!getAnchorScope() || getAnchorScope()->isDeclaration())
      indicatePessimisticFixpoint();
    if (hasAttr({Attribute::InAlloca, Attribute::Preallocated,
                 Attribute::StructRet, Attribute::Nest, Attribute::ByVal},
                /* IgnoreSubsumingPositions */ true))
      indicatePessimisticFixpoint();

    // FIXME: This is a hack to prevent us from propagating function poiner in
    // the new pass manager CGSCC pass as it creates call edges the
    // CallGraphUpdater cannot handle yet.
    Value &V = getAssociatedValue();
    if (V.getType()->isPointerTy() &&
        V.getType()->getPointerElementType()->isFunctionTy() &&
        !A.isModulePass())
      indicatePessimisticFixpoint();
  }

  /// See AbstractAttribute::updateImpl(...).
  ChangeStatus updateImpl(Attributor &A) override {
    // Byval is only replacable if it is readonly otherwise we would write into
    // the replaced value and not the copy that byval creates implicitly.
    Argument *Arg = getAssociatedArgument();
    if (Arg->hasByValAttr()) {
      // TODO: We probably need to verify synchronization is not an issue, e.g.,
      //       there is no race by not copying a constant byval.
      const auto &MemAA = A.getAAFor<AAMemoryBehavior>(*this, getIRPosition(),
                                                       DepClassTy::REQUIRED);
      if (!MemAA.isAssumedReadOnly())
        return indicatePessimisticFixpoint();
    }

    auto Before = SimplifiedAssociatedValue;

    auto PredForCallSite = [&](AbstractCallSite ACS) {
      const IRPosition &ACSArgPos =
          IRPosition::callsite_argument(ACS, getCallSiteArgNo());
      // Check if a coresponding argument was found or if it is on not
      // associated (which can happen for callback calls).
      if (ACSArgPos.getPositionKind() == IRPosition::IRP_INVALID)
        return false;

      // Simplify the argument operand explicitly and check if the result is
      // valid in the current scope. This avoids refering to simplified values
      // in other functions, e.g., we don't want to say a an argument in a
      // static function is actually an argument in a different function.
      bool UsedAssumedInformation = false;
      Optional<Constant *> SimpleArgOp =
          A.getAssumedConstant(ACSArgPos, *this, UsedAssumedInformation);
      if (!SimpleArgOp.hasValue())
        return true;
      if (!SimpleArgOp.getValue())
        return false;
      if (!AA::isDynamicallyUnique(A, *this, **SimpleArgOp))
        return false;
      return unionAssumed(*SimpleArgOp);
    };

    // Generate a answer specific to a call site context.
    bool Success;
    bool AllCallSitesKnown;
    if (hasCallBaseContext() &&
        getCallBaseContext()->getCalledFunction() == Arg->getParent())
      Success = PredForCallSite(
          AbstractCallSite(&getCallBaseContext()->getCalledOperandUse()));
    else
      Success = A.checkForAllCallSites(PredForCallSite, *this, true,
                                       AllCallSitesKnown);

    if (!Success)
      if (!askSimplifiedValueForOtherAAs(A))
        return indicatePessimisticFixpoint();

    // If a candicate was found in this update, return CHANGED.
    return Before == SimplifiedAssociatedValue ? ChangeStatus::UNCHANGED
                                               : ChangeStatus ::CHANGED;
  }

  /// See AbstractAttribute::trackStatistics()
  void trackStatistics() const override {
    STATS_DECLTRACK_ARG_ATTR(value_simplify)
  }
};

struct AAValueSimplifyReturned : AAValueSimplifyImpl {
  AAValueSimplifyReturned(const IRPosition &IRP, Attributor &A)
      : AAValueSimplifyImpl(IRP, A) {}

  /// See AAValueSimplify::getAssumedSimplifiedValue()
  Optional<Value *> getAssumedSimplifiedValue(Attributor &A) const override {
    if (!isValidState())
      return nullptr;
    return SimplifiedAssociatedValue;
  }

  /// See AbstractAttribute::updateImpl(...).
  ChangeStatus updateImpl(Attributor &A) override {
    auto Before = SimplifiedAssociatedValue;

    auto PredForReturned = [&](Value &V) {
      return checkAndUpdate(A, *this,
                            IRPosition::value(V, getCallBaseContext()));
    };

    if (!A.checkForAllReturnedValues(PredForReturned, *this))
      if (!askSimplifiedValueForOtherAAs(A))
        return indicatePessimisticFixpoint();

    // If a candicate was found in this update, return CHANGED.
    return Before == SimplifiedAssociatedValue ? ChangeStatus::UNCHANGED
                                               : ChangeStatus ::CHANGED;
  }

  ChangeStatus manifest(Attributor &A) override {
    ChangeStatus Changed = ChangeStatus::UNCHANGED;

    if (auto *NewV = getReplacementValue(A)) {
      auto PredForReturned =
          [&](Value &, const SmallSetVector<ReturnInst *, 4> &RetInsts) {
            for (ReturnInst *RI : RetInsts) {
              Value *ReturnedVal = RI->getReturnValue();
              if (ReturnedVal == NewV || isa<UndefValue>(ReturnedVal))
                return true;
              assert(RI->getFunction() == getAnchorScope() &&
                     "ReturnInst in wrong function!");
              LLVM_DEBUG(dbgs()
                         << "[ValueSimplify] " << *ReturnedVal << " -> "
                         << *NewV << " in " << *RI << " :: " << *this << "\n");
              if (A.changeUseAfterManifest(RI->getOperandUse(0), *NewV))
                Changed = ChangeStatus::CHANGED;
            }
            return true;
          };
      A.checkForAllReturnedValuesAndReturnInsts(PredForReturned, *this);
    }

    return Changed | AAValueSimplify::manifest(A);
  }

  /// See AbstractAttribute::trackStatistics()
  void trackStatistics() const override {
    STATS_DECLTRACK_FNRET_ATTR(value_simplify)
  }
};

struct AAValueSimplifyFloating : AAValueSimplifyImpl {
  AAValueSimplifyFloating(const IRPosition &IRP, Attributor &A)
      : AAValueSimplifyImpl(IRP, A) {}

  /// See AbstractAttribute::initialize(...).
  void initialize(Attributor &A) override {
    AAValueSimplifyImpl::initialize(A);
    Value &V = getAnchorValue();

    // TODO: add other stuffs
    if (isa<Constant>(V))
      indicatePessimisticFixpoint();
  }

  /// Check if \p Cmp is a comparison we can simplify.
  ///
  /// We handle multiple cases, one in which at least one operand is an
  /// (assumed) nullptr. If so, try to simplify it using AANonNull on the other
  /// operand. Return true if successful, in that case SimplifiedAssociatedValue
  /// will be updated.
  bool handleCmp(Attributor &A, CmpInst &Cmp) {
    auto Union = [&](Value &V) {
      SimplifiedAssociatedValue = AA::combineOptionalValuesInAAValueLatice(
          SimplifiedAssociatedValue, &V, V.getType());
      return SimplifiedAssociatedValue != Optional<Value *>(nullptr);
    };

    Value *LHS = Cmp.getOperand(0);
    Value *RHS = Cmp.getOperand(1);

    // Simplify the operands first.
    bool UsedAssumedInformation = false;
    const auto &SimplifiedLHS =
        A.getAssumedSimplified(IRPosition::value(*LHS, getCallBaseContext()),
                               *this, UsedAssumedInformation);
    if (!SimplifiedLHS.hasValue())
      return true;
    if (!SimplifiedLHS.getValue())
      return false;
    LHS = *SimplifiedLHS;

    const auto &SimplifiedRHS =
        A.getAssumedSimplified(IRPosition::value(*RHS, getCallBaseContext()),
                               *this, UsedAssumedInformation);
    if (!SimplifiedRHS.hasValue())
      return true;
    if (!SimplifiedRHS.getValue())
      return false;
    RHS = *SimplifiedRHS;

    LLVMContext &Ctx = Cmp.getContext();
    // Handle the trivial case first in which we don't even need to think about
    // null or non-null.
    if (LHS == RHS && (Cmp.isTrueWhenEqual() || Cmp.isFalseWhenEqual())) {
      Constant *NewVal =
          ConstantInt::get(Type::getInt1Ty(Ctx), Cmp.isTrueWhenEqual());
      if (!Union(*NewVal))
        return false;
      if (!UsedAssumedInformation)
        indicateOptimisticFixpoint();
      return true;
    }

    // From now on we only handle equalities (==, !=).
    ICmpInst *ICmp = dyn_cast<ICmpInst>(&Cmp);
    if (!ICmp || !ICmp->isEquality())
      return false;

    bool LHSIsNull = isa<ConstantPointerNull>(LHS);
    bool RHSIsNull = isa<ConstantPointerNull>(RHS);
    if (!LHSIsNull && !RHSIsNull)
      return false;

    // Left is the nullptr ==/!= non-nullptr case. We'll use AANonNull on the
    // non-nullptr operand and if we assume it's non-null we can conclude the
    // result of the comparison.
    assert((LHSIsNull || RHSIsNull) &&
           "Expected nullptr versus non-nullptr comparison at this point");

    // The index is the operand that we assume is not null.
    unsigned PtrIdx = LHSIsNull;
    auto &PtrNonNullAA = A.getAAFor<AANonNull>(
        *this, IRPosition::value(*ICmp->getOperand(PtrIdx)),
        DepClassTy::REQUIRED);
    if (!PtrNonNullAA.isAssumedNonNull())
      return false;
    UsedAssumedInformation |= !PtrNonNullAA.isKnownNonNull();

    // The new value depends on the predicate, true for != and false for ==.
    Constant *NewVal = ConstantInt::get(
        Type::getInt1Ty(Ctx), ICmp->getPredicate() == CmpInst::ICMP_NE);
    if (!Union(*NewVal))
      return false;

    if (!UsedAssumedInformation)
      indicateOptimisticFixpoint();

    return true;
  }

  bool updateWithLoad(Attributor &A, LoadInst &L) {
    auto Union = [&](Value &V) {
      SimplifiedAssociatedValue = AA::combineOptionalValuesInAAValueLatice(
          SimplifiedAssociatedValue, &V, L.getType());
      return SimplifiedAssociatedValue != Optional<Value *>(nullptr);
    };
    return handleLoad(A, *this, L, Union);
  }

  /// Use the generic, non-optimistic InstSimplfy functionality if we managed to
  /// simplify any operand of the instruction \p I. Return true if successful,
  /// in that case SimplifiedAssociatedValue will be updated.
  bool handleGenericInst(Attributor &A, Instruction &I) {
    bool SomeSimplified = false;
    bool UsedAssumedInformation = false;

    SmallVector<Value *, 8> NewOps(I.getNumOperands());
    int Idx = 0;
    for (Value *Op : I.operands()) {
      const auto &SimplifiedOp =
          A.getAssumedSimplified(IRPosition::value(*Op, getCallBaseContext()),
                                 *this, UsedAssumedInformation);
      // If we are not sure about any operand we are not sure about the entire
      // instruction, we'll wait.
      if (!SimplifiedOp.hasValue())
        return true;

      if (SimplifiedOp.getValue())
        NewOps[Idx] = SimplifiedOp.getValue();
      else
        NewOps[Idx] = Op;

      SomeSimplified |= (NewOps[Idx] != Op);
      ++Idx;
    }

    // We won't bother with the InstSimplify interface if we didn't simplify any
    // operand ourselves.
    if (!SomeSimplified)
      return false;

    InformationCache &InfoCache = A.getInfoCache();
    Function *F = I.getFunction();
    const auto *DT =
        InfoCache.getAnalysisResultForFunction<DominatorTreeAnalysis>(*F);
    const auto *TLI = A.getInfoCache().getTargetLibraryInfoForFunction(*F);
    auto *AC = InfoCache.getAnalysisResultForFunction<AssumptionAnalysis>(*F);
    OptimizationRemarkEmitter *ORE = nullptr;

    const DataLayout &DL = I.getModule()->getDataLayout();
    SimplifyQuery Q(DL, TLI, DT, AC, &I);
    if (Value *SimplifiedI =
            SimplifyInstructionWithOperands(&I, NewOps, Q, ORE)) {
      SimplifiedAssociatedValue = AA::combineOptionalValuesInAAValueLatice(
          SimplifiedAssociatedValue, SimplifiedI, I.getType());
      return SimplifiedAssociatedValue != Optional<Value *>(nullptr);
    }
    return false;
  }

  /// See AbstractAttribute::updateImpl(...).
  ChangeStatus updateImpl(Attributor &A) override {
    auto Before = SimplifiedAssociatedValue;

    auto VisitValueCB = [&](Value &V, const Instruction *CtxI, bool &,
                            bool Stripped) -> bool {
      auto &AA = A.getAAFor<AAValueSimplify>(
          *this, IRPosition::value(V, getCallBaseContext()),
          DepClassTy::REQUIRED);
      if (!Stripped && this == &AA) {

        if (auto *I = dyn_cast<Instruction>(&V)) {
          if (auto *LI = dyn_cast<LoadInst>(&V))
            if (updateWithLoad(A, *LI))
              return true;
          if (auto *Cmp = dyn_cast<CmpInst>(&V))
            if (handleCmp(A, *Cmp))
              return true;
          if (handleGenericInst(A, *I))
            return true;
        }
        // TODO: Look the instruction and check recursively.

        LLVM_DEBUG(dbgs() << "[ValueSimplify] Can't be stripped more : " << V
                          << "\n");
        return false;
      }
      return checkAndUpdate(A, *this,
                            IRPosition::value(V, getCallBaseContext()));
    };

    bool Dummy = false;
    if (!genericValueTraversal<bool>(A, getIRPosition(), *this, Dummy,
                                     VisitValueCB, getCtxI(),
                                     /* UseValueSimplify */ false))
      if (!askSimplifiedValueForOtherAAs(A))
        return indicatePessimisticFixpoint();

    // If a candicate was found in this update, return CHANGED.
    return Before == SimplifiedAssociatedValue ? ChangeStatus::UNCHANGED
                                               : ChangeStatus ::CHANGED;
  }

  /// See AbstractAttribute::trackStatistics()
  void trackStatistics() const override {
    STATS_DECLTRACK_FLOATING_ATTR(value_simplify)
  }
};

struct AAValueSimplifyFunction : AAValueSimplifyImpl {
  AAValueSimplifyFunction(const IRPosition &IRP, Attributor &A)
      : AAValueSimplifyImpl(IRP, A) {}

  /// See AbstractAttribute::initialize(...).
  void initialize(Attributor &A) override {
    SimplifiedAssociatedValue = nullptr;
    indicateOptimisticFixpoint();
  }
  /// See AbstractAttribute::initialize(...).
  ChangeStatus updateImpl(Attributor &A) override {
    llvm_unreachable(
        "AAValueSimplify(Function|CallSite)::updateImpl will not be called");
  }
  /// See AbstractAttribute::trackStatistics()
  void trackStatistics() const override {
    STATS_DECLTRACK_FN_ATTR(value_simplify)
  }
};

struct AAValueSimplifyCallSite : AAValueSimplifyFunction {
  AAValueSimplifyCallSite(const IRPosition &IRP, Attributor &A)
      : AAValueSimplifyFunction(IRP, A) {}
  /// See AbstractAttribute::trackStatistics()
  void trackStatistics() const override {
    STATS_DECLTRACK_CS_ATTR(value_simplify)
  }
};

struct AAValueSimplifyCallSiteReturned : AAValueSimplifyImpl {
  AAValueSimplifyCallSiteReturned(const IRPosition &IRP, Attributor &A)
      : AAValueSimplifyImpl(IRP, A) {}

  void initialize(Attributor &A) override {
    AAValueSimplifyImpl::initialize(A);
    if (!getAssociatedFunction())
      indicatePessimisticFixpoint();
  }

  /// See AbstractAttribute::updateImpl(...).
  ChangeStatus updateImpl(Attributor &A) override {
    auto Before = SimplifiedAssociatedValue;
    auto &RetAA = A.getAAFor<AAReturnedValues>(
        *this, IRPosition::function(*getAssociatedFunction()),
        DepClassTy::REQUIRED);
    auto PredForReturned =
        [&](Value &RetVal, const SmallSetVector<ReturnInst *, 4> &RetInsts) {
          bool UsedAssumedInformation = false;
          Optional<Value *> CSRetVal = A.translateArgumentToCallSiteContent(
              &RetVal, *cast<CallBase>(getCtxI()), *this,
              UsedAssumedInformation);
          SimplifiedAssociatedValue = AA::combineOptionalValuesInAAValueLatice(
              SimplifiedAssociatedValue, CSRetVal, getAssociatedType());
          return SimplifiedAssociatedValue != Optional<Value *>(nullptr);
        };
    if (!RetAA.checkForAllReturnedValuesAndReturnInsts(PredForReturned))
      if (!askSimplifiedValueForOtherAAs(A))
        return indicatePessimisticFixpoint();
    return Before == SimplifiedAssociatedValue ? ChangeStatus::UNCHANGED
                                               : ChangeStatus ::CHANGED;
  }

  void trackStatistics() const override {
    STATS_DECLTRACK_CSRET_ATTR(value_simplify)
  }
};

struct AAValueSimplifyCallSiteArgument : AAValueSimplifyFloating {
  AAValueSimplifyCallSiteArgument(const IRPosition &IRP, Attributor &A)
      : AAValueSimplifyFloating(IRP, A) {}

  /// See AbstractAttribute::manifest(...).
  ChangeStatus manifest(Attributor &A) override {
    ChangeStatus Changed = ChangeStatus::UNCHANGED;

    if (auto *NewV = getReplacementValue(A)) {
      Use &U = cast<CallBase>(&getAnchorValue())
                   ->getArgOperandUse(getCallSiteArgNo());
      if (A.changeUseAfterManifest(U, *NewV))
        Changed = ChangeStatus::CHANGED;
    }

    return Changed | AAValueSimplify::manifest(A);
  }

  void trackStatistics() const override {
    STATS_DECLTRACK_CSARG_ATTR(value_simplify)
  }
};

/// ----------------------- Heap-To-Stack Conversion ---------------------------
struct AAHeapToStackFunction final : public AAHeapToStack {

  struct AllocationInfo {
    /// The call that allocates the memory.
    CallBase *const CB;

    /// The kind of allocation.
    const enum class AllocationKind {
      MALLOC,
      CALLOC,
      ALIGNED_ALLOC,
    } Kind;

    /// The library function id for the allocation.
    LibFunc LibraryFunctionId = NotLibFunc;

    /// The status wrt. a rewrite.
    enum {
      STACK_DUE_TO_USE,
      STACK_DUE_TO_FREE,
      INVALID,
    } Status = STACK_DUE_TO_USE;

    /// Flag to indicate if we encountered a use that might free this allocation
    /// but which is not in the deallocation infos.
    bool HasPotentiallyFreeingUnknownUses = false;

    /// The set of free calls that use this allocation.
    SmallPtrSet<CallBase *, 1> PotentialFreeCalls{};
  };

  struct DeallocationInfo {
    /// The call that deallocates the memory.
    CallBase *const CB;

    /// Flag to indicate if we don't know all objects this deallocation might
    /// free.
    bool MightFreeUnknownObjects = false;

    /// The set of allocation calls that are potentially freed.
    SmallPtrSet<CallBase *, 1> PotentialAllocationCalls{};
  };

  AAHeapToStackFunction(const IRPosition &IRP, Attributor &A)
      : AAHeapToStack(IRP, A) {}

  ~AAHeapToStackFunction() {
    // Ensure we call the destructor so we release any memory allocated in the
    // sets.
    for (auto &It : AllocationInfos)
      It.getSecond()->~AllocationInfo();
    for (auto &It : DeallocationInfos)
      It.getSecond()->~DeallocationInfo();
  }

  void initialize(Attributor &A) override {
    AAHeapToStack::initialize(A);

    const Function *F = getAnchorScope();
    const auto *TLI = A.getInfoCache().getTargetLibraryInfoForFunction(*F);

    auto AllocationIdentifierCB = [&](Instruction &I) {
      CallBase *CB = dyn_cast<CallBase>(&I);
      if (!CB)
        return true;
      if (isFreeCall(CB, TLI)) {
        DeallocationInfos[CB] = new (A.Allocator) DeallocationInfo{CB};
        return true;
      }
      bool IsMalloc = isMallocLikeFn(CB, TLI);
      bool IsAlignedAllocLike = !IsMalloc && isAlignedAllocLikeFn(CB, TLI);
      bool IsCalloc =
          !IsMalloc && !IsAlignedAllocLike && isCallocLikeFn(CB, TLI);
      if (!IsMalloc && !IsAlignedAllocLike && !IsCalloc)
        return true;
      auto Kind =
          IsMalloc ? AllocationInfo::AllocationKind::MALLOC
                   : (IsCalloc ? AllocationInfo::AllocationKind::CALLOC
                               : AllocationInfo::AllocationKind::ALIGNED_ALLOC);

      AllocationInfo *AI = new (A.Allocator) AllocationInfo{CB, Kind};
      AllocationInfos[CB] = AI;
      TLI->getLibFunc(*CB, AI->LibraryFunctionId);
      return true;
    };

    bool UsedAssumedInformation = false;
    bool Success = A.checkForAllCallLikeInstructions(
        AllocationIdentifierCB, *this, UsedAssumedInformation,
        /* CheckBBLivenessOnly */ false,
        /* CheckPotentiallyDead */ true);
    (void)Success;
    assert(Success && "Did not expect the call base visit callback to fail!");
  }

  const std::string getAsStr() const override {
    unsigned NumH2SMallocs = 0, NumInvalidMallocs = 0;
    for (const auto &It : AllocationInfos) {
      if (It.second->Status == AllocationInfo::INVALID)
        ++NumInvalidMallocs;
      else
        ++NumH2SMallocs;
    }
    return "[H2S] Mallocs Good/Bad: " + std::to_string(NumH2SMallocs) + "/" +
           std::to_string(NumInvalidMallocs);
  }

  /// See AbstractAttribute::trackStatistics().
  void trackStatistics() const override {
    STATS_DECL(
        MallocCalls, Function,
        "Number of malloc/calloc/aligned_alloc calls converted to allocas");
    for (auto &It : AllocationInfos)
      if (It.second->Status != AllocationInfo::INVALID)
        ++BUILD_STAT_NAME(MallocCalls, Function);
  }

  bool isAssumedHeapToStack(const CallBase &CB) const override {
    if (isValidState())
      if (AllocationInfo *AI = AllocationInfos.lookup(&CB))
        return AI->Status != AllocationInfo::INVALID;
    return false;
  }

  bool isAssumedHeapToStackRemovedFree(CallBase &CB) const override {
    if (!isValidState())
      return false;

    for (auto &It : AllocationInfos) {
      AllocationInfo &AI = *It.second;
      if (AI.Status == AllocationInfo::INVALID)
        continue;

      if (AI.PotentialFreeCalls.count(&CB))
        return true;
    }

    return false;
  }

  ChangeStatus manifest(Attributor &A) override {
    assert(getState().isValidState() &&
           "Attempted to manifest an invalid state!");

    ChangeStatus HasChanged = ChangeStatus::UNCHANGED;
    Function *F = getAnchorScope();
    const auto *TLI = A.getInfoCache().getTargetLibraryInfoForFunction(*F);

    for (auto &It : AllocationInfos) {
      AllocationInfo &AI = *It.second;
      if (AI.Status == AllocationInfo::INVALID)
        continue;

      for (CallBase *FreeCall : AI.PotentialFreeCalls) {
        LLVM_DEBUG(dbgs() << "H2S: Removing free call: " << *FreeCall << "\n");
        A.deleteAfterManifest(*FreeCall);
        HasChanged = ChangeStatus::CHANGED;
      }

      LLVM_DEBUG(dbgs() << "H2S: Removing malloc-like call: " << *AI.CB
                        << "\n");

      auto Remark = [&](OptimizationRemark OR) {
        LibFunc IsAllocShared;
        if (TLI->getLibFunc(*AI.CB, IsAllocShared))
          if (IsAllocShared == LibFunc___kmpc_alloc_shared)
            return OR << "Moving globalized variable to the stack.";
        return OR << "Moving memory allocation from the heap to the stack.";
      };
      if (AI.LibraryFunctionId == LibFunc___kmpc_alloc_shared)
        A.emitRemark<OptimizationRemark>(AI.CB, "OMP110", Remark);
      else
        A.emitRemark<OptimizationRemark>(AI.CB, "HeapToStack", Remark);

      Value *Size;
      Optional<APInt> SizeAPI = getSize(A, *this, AI);
      if (SizeAPI.hasValue()) {
        Size = ConstantInt::get(AI.CB->getContext(), *SizeAPI);
      } else if (AI.Kind == AllocationInfo::AllocationKind::CALLOC) {
        auto *Num = AI.CB->getOperand(0);
        auto *SizeT = AI.CB->getOperand(1);
        IRBuilder<> B(AI.CB);
        Size = B.CreateMul(Num, SizeT, "h2s.calloc.size");
      } else if (AI.Kind == AllocationInfo::AllocationKind::ALIGNED_ALLOC) {
        Size = AI.CB->getOperand(1);
      } else {
        Size = AI.CB->getOperand(0);
      }

      Align Alignment(1);
      if (AI.Kind == AllocationInfo::AllocationKind::ALIGNED_ALLOC) {
        Optional<APInt> AlignmentAPI =
            getAPInt(A, *this, *AI.CB->getArgOperand(0));
        assert(AlignmentAPI.hasValue() &&
               "Expected an alignment during manifest!");
        Alignment =
            max(Alignment, MaybeAlign(AlignmentAPI.getValue().getZExtValue()));
      }

      unsigned AS = cast<PointerType>(AI.CB->getType())->getAddressSpace();
      Instruction *Alloca =
          new AllocaInst(Type::getInt8Ty(F->getContext()), AS, Size, Alignment,
                         "", AI.CB->getNextNode());

      if (Alloca->getType() != AI.CB->getType())
        Alloca = new BitCastInst(Alloca, AI.CB->getType(), "malloc_bc",
                                 Alloca->getNextNode());

      A.changeValueAfterManifest(*AI.CB, *Alloca);

      if (auto *II = dyn_cast<InvokeInst>(AI.CB)) {
        auto *NBB = II->getNormalDest();
        BranchInst::Create(NBB, AI.CB->getParent());
        A.deleteAfterManifest(*AI.CB);
      } else {
        A.deleteAfterManifest(*AI.CB);
      }

      // Zero out the allocated memory if it was a calloc.
      if (AI.Kind == AllocationInfo::AllocationKind::CALLOC) {
        auto *BI = new BitCastInst(Alloca, AI.CB->getType(), "calloc_bc",
                                   Alloca->getNextNode());
        Value *Ops[] = {
            BI, ConstantInt::get(F->getContext(), APInt(8, 0, false)), Size,
            ConstantInt::get(Type::getInt1Ty(F->getContext()), false)};

        Type *Tys[] = {BI->getType(), AI.CB->getOperand(0)->getType()};
        Module *M = F->getParent();
        Function *Fn = Intrinsic::getDeclaration(M, Intrinsic::memset, Tys);
        CallInst::Create(Fn, Ops, "", BI->getNextNode());
      }
      HasChanged = ChangeStatus::CHANGED;
    }

    return HasChanged;
  }

  Optional<APInt> getAPInt(Attributor &A, const AbstractAttribute &AA,
                           Value &V) {
    bool UsedAssumedInformation = false;
    Optional<Constant *> SimpleV =
        A.getAssumedConstant(V, AA, UsedAssumedInformation);
    if (!SimpleV.hasValue())
      return APInt(64, 0);
    if (auto *CI = dyn_cast_or_null<ConstantInt>(SimpleV.getValue()))
      return CI->getValue();
    return llvm::None;
  }

  Optional<APInt> getSize(Attributor &A, const AbstractAttribute &AA,
                          AllocationInfo &AI) {

    if (AI.Kind == AllocationInfo::AllocationKind::MALLOC)
      return getAPInt(A, AA, *AI.CB->getArgOperand(0));

    if (AI.Kind == AllocationInfo::AllocationKind::ALIGNED_ALLOC)
      // Only if the alignment is also constant we return a size.
      return getAPInt(A, AA, *AI.CB->getArgOperand(0)).hasValue()
                 ? getAPInt(A, AA, *AI.CB->getArgOperand(1))
                 : llvm::None;

    assert(AI.Kind == AllocationInfo::AllocationKind::CALLOC &&
           "Expected only callocs are left");
    Optional<APInt> Num = getAPInt(A, AA, *AI.CB->getArgOperand(0));
    Optional<APInt> Size = getAPInt(A, AA, *AI.CB->getArgOperand(1));
    if (!Num.hasValue() || !Size.hasValue())
      return llvm::None;
    bool Overflow = false;
    Size = Size.getValue().umul_ov(Num.getValue(), Overflow);
    return Overflow ? llvm::None : Size;
  }

  /// Collection of all malloc-like calls in a function with associated
  /// information.
  DenseMap<CallBase *, AllocationInfo *> AllocationInfos;

  /// Collection of all free-like calls in a function with associated
  /// information.
  DenseMap<CallBase *, DeallocationInfo *> DeallocationInfos;

  ChangeStatus updateImpl(Attributor &A) override;
};

ChangeStatus AAHeapToStackFunction::updateImpl(Attributor &A) {
  ChangeStatus Changed = ChangeStatus::UNCHANGED;
  const Function *F = getAnchorScope();

  const auto &LivenessAA =
      A.getAAFor<AAIsDead>(*this, IRPosition::function(*F), DepClassTy::NONE);

  MustBeExecutedContextExplorer &Explorer =
      A.getInfoCache().getMustBeExecutedContextExplorer();

  bool StackIsAccessibleByOtherThreads =
      A.getInfoCache().stackIsAccessibleByOtherThreads();

  // Flag to ensure we update our deallocation information at most once per
  // updateImpl call and only if we use the free check reasoning.
  bool HasUpdatedFrees = false;

  auto UpdateFrees = [&]() {
    HasUpdatedFrees = true;

    for (auto &It : DeallocationInfos) {
      DeallocationInfo &DI = *It.second;
      // For now we cannot use deallocations that have unknown inputs, skip
      // them.
      if (DI.MightFreeUnknownObjects)
        continue;

      // No need to analyze dead calls, ignore them instead.
      bool UsedAssumedInformation = false;
      if (A.isAssumedDead(*DI.CB, this, &LivenessAA, UsedAssumedInformation,
                          /* CheckBBLivenessOnly */ true))
        continue;

      // Use the optimistic version to get the freed objects, ignoring dead
      // branches etc.
      SmallVector<Value *, 8> Objects;
      if (!AA::getAssumedUnderlyingObjects(A, *DI.CB->getArgOperand(0), Objects,
                                           *this, DI.CB)) {
        LLVM_DEBUG(
            dbgs()
            << "[H2S] Unexpected failure in getAssumedUnderlyingObjects!\n");
        DI.MightFreeUnknownObjects = true;
        continue;
      }

      // Check each object explicitly.
      for (auto *Obj : Objects) {
        // Free of null and undef can be ignored as no-ops (or UB in the latter
        // case).
        if (isa<ConstantPointerNull>(Obj) || isa<UndefValue>(Obj))
          continue;

        CallBase *ObjCB = dyn_cast<CallBase>(Obj);
        if (!ObjCB) {
          LLVM_DEBUG(dbgs()
                     << "[H2S] Free of a non-call object: " << *Obj << "\n");
          DI.MightFreeUnknownObjects = true;
          continue;
        }

        AllocationInfo *AI = AllocationInfos.lookup(ObjCB);
        if (!AI) {
          LLVM_DEBUG(dbgs() << "[H2S] Free of a non-allocation object: " << *Obj
                            << "\n");
          DI.MightFreeUnknownObjects = true;
          continue;
        }

        DI.PotentialAllocationCalls.insert(ObjCB);
      }
    }
  };

  auto FreeCheck = [&](AllocationInfo &AI) {
    // If the stack is not accessible by other threads, the "must-free" logic
    // doesn't apply as the pointer could be shared and needs to be places in
    // "shareable" memory.
    if (!StackIsAccessibleByOtherThreads) {
      auto &NoSyncAA =
          A.getAAFor<AANoSync>(*this, getIRPosition(), DepClassTy::OPTIONAL);
      if (!NoSyncAA.isAssumedNoSync()) {
        LLVM_DEBUG(
            dbgs() << "[H2S] found an escaping use, stack is not accessible by "
                      "other threads and function is not nosync:\n");
        return false;
      }
    }
    if (!HasUpdatedFrees)
      UpdateFrees();

    // TODO: Allow multi exit functions that have different free calls.
    if (AI.PotentialFreeCalls.size() != 1) {
      LLVM_DEBUG(dbgs() << "[H2S] did not find one free call but "
                        << AI.PotentialFreeCalls.size() << "\n");
      return false;
    }
    CallBase *UniqueFree = *AI.PotentialFreeCalls.begin();
    DeallocationInfo *DI = DeallocationInfos.lookup(UniqueFree);
    if (!DI) {
      LLVM_DEBUG(
          dbgs() << "[H2S] unique free call was not known as deallocation call "
                 << *UniqueFree << "\n");
      return false;
    }
    if (DI->MightFreeUnknownObjects) {
      LLVM_DEBUG(
          dbgs() << "[H2S] unique free call might free unknown allocations\n");
      return false;
    }
    if (DI->PotentialAllocationCalls.size() > 1) {
      LLVM_DEBUG(dbgs() << "[H2S] unique free call might free "
                        << DI->PotentialAllocationCalls.size()
                        << " different allocations\n");
      return false;
    }
    if (*DI->PotentialAllocationCalls.begin() != AI.CB) {
      LLVM_DEBUG(
          dbgs()
          << "[H2S] unique free call not known to free this allocation but "
          << **DI->PotentialAllocationCalls.begin() << "\n");
      return false;
    }
    Instruction *CtxI = isa<InvokeInst>(AI.CB) ? AI.CB : AI.CB->getNextNode();
    if (!Explorer.findInContextOf(UniqueFree, CtxI)) {
      LLVM_DEBUG(
          dbgs()
          << "[H2S] unique free call might not be executed with the allocation "
          << *UniqueFree << "\n");
      return false;
    }
    return true;
  };

  auto UsesCheck = [&](AllocationInfo &AI) {
    bool ValidUsesOnly = true;

    auto Pred = [&](const Use &U, bool &Follow) -> bool {
      Instruction *UserI = cast<Instruction>(U.getUser());
      if (isa<LoadInst>(UserI))
        return true;
      if (auto *SI = dyn_cast<StoreInst>(UserI)) {
        if (SI->getValueOperand() == U.get()) {
          LLVM_DEBUG(dbgs()
                     << "[H2S] escaping store to memory: " << *UserI << "\n");
          ValidUsesOnly = false;
        } else {
          // A store into the malloc'ed memory is fine.
        }
        return true;
      }
      if (auto *CB = dyn_cast<CallBase>(UserI)) {
        if (!CB->isArgOperand(&U) || CB->isLifetimeStartOrEnd())
          return true;
        if (DeallocationInfos.count(CB)) {
          AI.PotentialFreeCalls.insert(CB);
          return true;
        }

        unsigned ArgNo = CB->getArgOperandNo(&U);

        const auto &NoCaptureAA = A.getAAFor<AANoCapture>(
            *this, IRPosition::callsite_argument(*CB, ArgNo),
            DepClassTy::OPTIONAL);

        // If a call site argument use is nofree, we are fine.
        const auto &ArgNoFreeAA = A.getAAFor<AANoFree>(
            *this, IRPosition::callsite_argument(*CB, ArgNo),
            DepClassTy::OPTIONAL);

        bool MaybeCaptured = !NoCaptureAA.isAssumedNoCapture();
        bool MaybeFreed = !ArgNoFreeAA.isAssumedNoFree();
        if (MaybeCaptured ||
            (AI.LibraryFunctionId != LibFunc___kmpc_alloc_shared &&
             MaybeFreed)) {
          AI.HasPotentiallyFreeingUnknownUses |= MaybeFreed;

          // Emit a missed remark if this is missed OpenMP globalization.
          auto Remark = [&](OptimizationRemarkMissed ORM) {
            return ORM
                   << "Could not move globalized variable to the stack. "
                      "Variable is potentially captured in call. Mark "
                      "parameter as `__attribute__((noescape))` to override.";
          };

          if (ValidUsesOnly &&
              AI.LibraryFunctionId == LibFunc___kmpc_alloc_shared)
            A.emitRemark<OptimizationRemarkMissed>(AI.CB, "OMP113", Remark);

          LLVM_DEBUG(dbgs() << "[H2S] Bad user: " << *UserI << "\n");
          ValidUsesOnly = false;
        }
        return true;
      }

      if (isa<GetElementPtrInst>(UserI) || isa<BitCastInst>(UserI) ||
          isa<PHINode>(UserI) || isa<SelectInst>(UserI)) {
        Follow = true;
        return true;
      }
      // Unknown user for which we can not track uses further (in a way that
      // makes sense).
      LLVM_DEBUG(dbgs() << "[H2S] Unknown user: " << *UserI << "\n");
      ValidUsesOnly = false;
      return true;
    };
    if (!A.checkForAllUses(Pred, *this, *AI.CB))
      return false;
    return ValidUsesOnly;
  };

  // The actual update starts here. We look at all allocations and depending on
  // their status perform the appropriate check(s).
  for (auto &It : AllocationInfos) {
    AllocationInfo &AI = *It.second;
    if (AI.Status == AllocationInfo::INVALID)
      continue;

    if (MaxHeapToStackSize == -1) {
      if (AI.Kind == AllocationInfo::AllocationKind::ALIGNED_ALLOC)
        if (!getAPInt(A, *this, *AI.CB->getArgOperand(0)).hasValue()) {
          LLVM_DEBUG(dbgs() << "[H2S] Unknown allocation alignment: " << *AI.CB
                            << "\n");
          AI.Status = AllocationInfo::INVALID;
          Changed = ChangeStatus::CHANGED;
          continue;
        }
    } else {
      Optional<APInt> Size = getSize(A, *this, AI);
      if (!Size.hasValue() || Size.getValue().ugt(MaxHeapToStackSize)) {
        LLVM_DEBUG({
          if (!Size.hasValue())
            dbgs() << "[H2S] Unknown allocation size (or alignment): " << *AI.CB
                   << "\n";
          else
            dbgs() << "[H2S] Allocation size too large: " << *AI.CB << " vs. "
                   << MaxHeapToStackSize << "\n";
        });

        AI.Status = AllocationInfo::INVALID;
        Changed = ChangeStatus::CHANGED;
        continue;
      }
    }

    switch (AI.Status) {
    case AllocationInfo::STACK_DUE_TO_USE:
      if (UsesCheck(AI))
        continue;
      AI.Status = AllocationInfo::STACK_DUE_TO_FREE;
      LLVM_FALLTHROUGH;
    case AllocationInfo::STACK_DUE_TO_FREE:
      if (FreeCheck(AI))
        continue;
      AI.Status = AllocationInfo::INVALID;
      Changed = ChangeStatus::CHANGED;
      continue;
    case AllocationInfo::INVALID:
      llvm_unreachable("Invalid allocations should never reach this point!");
    };
  }

  return Changed;
}

/// ----------------------- Privatizable Pointers ------------------------------
struct AAPrivatizablePtrImpl : public AAPrivatizablePtr {
  AAPrivatizablePtrImpl(const IRPosition &IRP, Attributor &A)
      : AAPrivatizablePtr(IRP, A), PrivatizableType(llvm::None) {}

  ChangeStatus indicatePessimisticFixpoint() override {
    AAPrivatizablePtr::indicatePessimisticFixpoint();
    PrivatizableType = nullptr;
    return ChangeStatus::CHANGED;
  }

  /// Identify the type we can chose for a private copy of the underlying
  /// argument. None means it is not clear yet, nullptr means there is none.
  virtual Optional<Type *> identifyPrivatizableType(Attributor &A) = 0;

  /// Return a privatizable type that encloses both T0 and T1.
  /// TODO: This is merely a stub for now as we should manage a mapping as well.
  Optional<Type *> combineTypes(Optional<Type *> T0, Optional<Type *> T1) {
    if (!T0.hasValue())
      return T1;
    if (!T1.hasValue())
      return T0;
    if (T0 == T1)
      return T0;
    return nullptr;
  }

  Optional<Type *> getPrivatizableType() const override {
    return PrivatizableType;
  }

  const std::string getAsStr() const override {
    return isAssumedPrivatizablePtr() ? "[priv]" : "[no-priv]";
  }

protected:
  Optional<Type *> PrivatizableType;
};

// TODO: Do this for call site arguments (probably also other values) as well.

struct AAPrivatizablePtrArgument final : public AAPrivatizablePtrImpl {
  AAPrivatizablePtrArgument(const IRPosition &IRP, Attributor &A)
      : AAPrivatizablePtrImpl(IRP, A) {}

  /// See AAPrivatizablePtrImpl::identifyPrivatizableType(...)
  Optional<Type *> identifyPrivatizableType(Attributor &A) override {
    // If this is a byval argument and we know all the call sites (so we can
    // rewrite them), there is no need to check them explicitly.
    bool AllCallSitesKnown;
    if (getIRPosition().hasAttr(Attribute::ByVal) &&
        A.checkForAllCallSites([](AbstractCallSite ACS) { return true; }, *this,
                               true, AllCallSitesKnown))
      return getAssociatedValue().getType()->getPointerElementType();

    Optional<Type *> Ty;
    unsigned ArgNo = getIRPosition().getCallSiteArgNo();

    // Make sure the associated call site argument has the same type at all call
    // sites and it is an allocation we know is safe to privatize, for now that
    // means we only allow alloca instructions.
    // TODO: We can additionally analyze the accesses in the callee to  create
    //       the type from that information instead. That is a little more
    //       involved and will be done in a follow up patch.
    auto CallSiteCheck = [&](AbstractCallSite ACS) {
      IRPosition ACSArgPos = IRPosition::callsite_argument(ACS, ArgNo);
      // Check if a coresponding argument was found or if it is one not
      // associated (which can happen for callback calls).
      if (ACSArgPos.getPositionKind() == IRPosition::IRP_INVALID)
        return false;

      // Check that all call sites agree on a type.
      auto &PrivCSArgAA =
          A.getAAFor<AAPrivatizablePtr>(*this, ACSArgPos, DepClassTy::REQUIRED);
      Optional<Type *> CSTy = PrivCSArgAA.getPrivatizableType();

      LLVM_DEBUG({
        dbgs() << "[AAPrivatizablePtr] ACSPos: " << ACSArgPos << ", CSTy: ";
        if (CSTy.hasValue() && CSTy.getValue())
          CSTy.getValue()->print(dbgs());
        else if (CSTy.hasValue())
          dbgs() << "<nullptr>";
        else
          dbgs() << "<none>";
      });

      Ty = combineTypes(Ty, CSTy);

      LLVM_DEBUG({
        dbgs() << " : New Type: ";
        if (Ty.hasValue() && Ty.getValue())
          Ty.getValue()->print(dbgs());
        else if (Ty.hasValue())
          dbgs() << "<nullptr>";
        else
          dbgs() << "<none>";
        dbgs() << "\n";
      });

      return !Ty.hasValue() || Ty.getValue();
    };

    if (!A.checkForAllCallSites(CallSiteCheck, *this, true, AllCallSitesKnown))
      return nullptr;
    return Ty;
  }

  /// See AbstractAttribute::updateImpl(...).
  ChangeStatus updateImpl(Attributor &A) override {
    PrivatizableType = identifyPrivatizableType(A);
    if (!PrivatizableType.hasValue())
      return ChangeStatus::UNCHANGED;
    if (!PrivatizableType.getValue())
      return indicatePessimisticFixpoint();

    // The dependence is optional so we don't give up once we give up on the
    // alignment.
    A.getAAFor<AAAlign>(*this, IRPosition::value(getAssociatedValue()),
                        DepClassTy::OPTIONAL);

    // Avoid arguments with padding for now.
    if (!getIRPosition().hasAttr(Attribute::ByVal) &&
        !ArgumentPromotionPass::isDenselyPacked(PrivatizableType.getValue(),
                                                A.getInfoCache().getDL())) {
      LLVM_DEBUG(dbgs() << "[AAPrivatizablePtr] Padding detected\n");
      return indicatePessimisticFixpoint();
    }

    // Verify callee and caller agree on how the promoted argument would be
    // passed.
    // TODO: The use of the ArgumentPromotion interface here is ugly, we need a
    // specialized form of TargetTransformInfo::areFunctionArgsABICompatible
    // which doesn't require the arguments ArgumentPromotion wanted to pass.
    Function &Fn = *getIRPosition().getAnchorScope();
    SmallPtrSet<Argument *, 1> ArgsToPromote, Dummy;
    ArgsToPromote.insert(getAssociatedArgument());
    const auto *TTI =
        A.getInfoCache().getAnalysisResultForFunction<TargetIRAnalysis>(Fn);
    if (!TTI ||
        !ArgumentPromotionPass::areFunctionArgsABICompatible(
            Fn, *TTI, ArgsToPromote, Dummy) ||
        ArgsToPromote.empty()) {
      LLVM_DEBUG(
          dbgs() << "[AAPrivatizablePtr] ABI incompatibility detected for "
                 << Fn.getName() << "\n");
      return indicatePessimisticFixpoint();
    }

    // Collect the types that will replace the privatizable type in the function
    // signature.
    SmallVector<Type *, 16> ReplacementTypes;
    identifyReplacementTypes(PrivatizableType.getValue(), ReplacementTypes);

    // Register a rewrite of the argument.
    Argument *Arg = getAssociatedArgument();
    if (!A.isValidFunctionSignatureRewrite(*Arg, ReplacementTypes)) {
      LLVM_DEBUG(dbgs() << "[AAPrivatizablePtr] Rewrite not valid\n");
      return indicatePessimisticFixpoint();
    }

    unsigned ArgNo = Arg->getArgNo();

    // Helper to check if for the given call site the associated argument is
    // passed to a callback where the privatization would be different.
    auto IsCompatiblePrivArgOfCallback = [&](CallBase &CB) {
      SmallVector<const Use *, 4> CallbackUses;
      AbstractCallSite::getCallbackUses(CB, CallbackUses);
      for (const Use *U : CallbackUses) {
        AbstractCallSite CBACS(U);
        assert(CBACS && CBACS.isCallbackCall());
        for (Argument &CBArg : CBACS.getCalledFunction()->args()) {
          int CBArgNo = CBACS.getCallArgOperandNo(CBArg);

          LLVM_DEBUG({
            dbgs()
                << "[AAPrivatizablePtr] Argument " << *Arg
                << "check if can be privatized in the context of its parent ("
                << Arg->getParent()->getName()
                << ")\n[AAPrivatizablePtr] because it is an argument in a "
                   "callback ("
                << CBArgNo << "@" << CBACS.getCalledFunction()->getName()
                << ")\n[AAPrivatizablePtr] " << CBArg << " : "
                << CBACS.getCallArgOperand(CBArg) << " vs "
                << CB.getArgOperand(ArgNo) << "\n"
                << "[AAPrivatizablePtr] " << CBArg << " : "
                << CBACS.getCallArgOperandNo(CBArg) << " vs " << ArgNo << "\n";
          });

          if (CBArgNo != int(ArgNo))
            continue;
          const auto &CBArgPrivAA = A.getAAFor<AAPrivatizablePtr>(
              *this, IRPosition::argument(CBArg), DepClassTy::REQUIRED);
          if (CBArgPrivAA.isValidState()) {
            auto CBArgPrivTy = CBArgPrivAA.getPrivatizableType();
            if (!CBArgPrivTy.hasValue())
              continue;
            if (CBArgPrivTy.getValue() == PrivatizableType)
              continue;
          }

          LLVM_DEBUG({
            dbgs() << "[AAPrivatizablePtr] Argument " << *Arg
                   << " cannot be privatized in the context of its parent ("
                   << Arg->getParent()->getName()
                   << ")\n[AAPrivatizablePtr] because it is an argument in a "
                      "callback ("
                   << CBArgNo << "@" << CBACS.getCalledFunction()->getName()
                   << ").\n[AAPrivatizablePtr] for which the argument "
                      "privatization is not compatible.\n";
          });
          return false;
        }
      }
      return true;
    };

    // Helper to check if for the given call site the associated argument is
    // passed to a direct call where the privatization would be different.
    auto IsCompatiblePrivArgOfDirectCS = [&](AbstractCallSite ACS) {
      CallBase *DC = cast<CallBase>(ACS.getInstruction());
      int DCArgNo = ACS.getCallArgOperandNo(ArgNo);
      assert(DCArgNo >= 0 && unsigned(DCArgNo) < DC->getNumArgOperands() &&
             "Expected a direct call operand for callback call operand");

      LLVM_DEBUG({
        dbgs() << "[AAPrivatizablePtr] Argument " << *Arg
               << " check if be privatized in the context of its parent ("
               << Arg->getParent()->getName()
               << ")\n[AAPrivatizablePtr] because it is an argument in a "
                  "direct call of ("
               << DCArgNo << "@" << DC->getCalledFunction()->getName()
               << ").\n";
      });

      Function *DCCallee = DC->getCalledFunction();
      if (unsigned(DCArgNo) < DCCallee->arg_size()) {
        const auto &DCArgPrivAA = A.getAAFor<AAPrivatizablePtr>(
            *this, IRPosition::argument(*DCCallee->getArg(DCArgNo)),
            DepClassTy::REQUIRED);
        if (DCArgPrivAA.isValidState()) {
          auto DCArgPrivTy = DCArgPrivAA.getPrivatizableType();
          if (!DCArgPrivTy.hasValue())
            return true;
          if (DCArgPrivTy.getValue() == PrivatizableType)
            return true;
        }
      }

      LLVM_DEBUG({
        dbgs() << "[AAPrivatizablePtr] Argument " << *Arg
               << " cannot be privatized in the context of its parent ("
               << Arg->getParent()->getName()
               << ")\n[AAPrivatizablePtr] because it is an argument in a "
                  "direct call of ("
               << ACS.getInstruction()->getCalledFunction()->getName()
               << ").\n[AAPrivatizablePtr] for which the argument "
                  "privatization is not compatible.\n";
      });
      return false;
    };

    // Helper to check if the associated argument is used at the given abstract
    // call site in a way that is incompatible with the privatization assumed
    // here.
    auto IsCompatiblePrivArgOfOtherCallSite = [&](AbstractCallSite ACS) {
      if (ACS.isDirectCall())
        return IsCompatiblePrivArgOfCallback(*ACS.getInstruction());
      if (ACS.isCallbackCall())
        return IsCompatiblePrivArgOfDirectCS(ACS);
      return false;
    };

    bool AllCallSitesKnown;
    if (!A.checkForAllCallSites(IsCompatiblePrivArgOfOtherCallSite, *this, true,
                                AllCallSitesKnown))
      return indicatePessimisticFixpoint();

    return ChangeStatus::UNCHANGED;
  }

  /// Given a type to private \p PrivType, collect the constituates (which are
  /// used) in \p ReplacementTypes.
  static void
  identifyReplacementTypes(Type *PrivType,
                           SmallVectorImpl<Type *> &ReplacementTypes) {
    // TODO: For now we expand the privatization type to the fullest which can
    //       lead to dead arguments that need to be removed later.
    assert(PrivType && "Expected privatizable type!");

    // Traverse the type, extract constituate types on the outermost level.
    if (auto *PrivStructType = dyn_cast<StructType>(PrivType)) {
      for (unsigned u = 0, e = PrivStructType->getNumElements(); u < e; u++)
        ReplacementTypes.push_back(PrivStructType->getElementType(u));
    } else if (auto *PrivArrayType = dyn_cast<ArrayType>(PrivType)) {
      ReplacementTypes.append(PrivArrayType->getNumElements(),
                              PrivArrayType->getElementType());
    } else {
      ReplacementTypes.push_back(PrivType);
    }
  }

  /// Initialize \p Base according to the type \p PrivType at position \p IP.
  /// The values needed are taken from the arguments of \p F starting at
  /// position \p ArgNo.
  static void createInitialization(Type *PrivType, Value &Base, Function &F,
                                   unsigned ArgNo, Instruction &IP) {
    assert(PrivType && "Expected privatizable type!");

    IRBuilder<NoFolder> IRB(&IP);
    const DataLayout &DL = F.getParent()->getDataLayout();

    // Traverse the type, build GEPs and stores.
    if (auto *PrivStructType = dyn_cast<StructType>(PrivType)) {
      const StructLayout *PrivStructLayout = DL.getStructLayout(PrivStructType);
      for (unsigned u = 0, e = PrivStructType->getNumElements(); u < e; u++) {
        Type *PointeeTy = PrivStructType->getElementType(u)->getPointerTo();
        Value *Ptr =
            constructPointer(PointeeTy, PrivType, &Base,
                             PrivStructLayout->getElementOffset(u), IRB, DL);
        new StoreInst(F.getArg(ArgNo + u), Ptr, &IP);
      }
    } else if (auto *PrivArrayType = dyn_cast<ArrayType>(PrivType)) {
      Type *PointeeTy = PrivArrayType->getElementType();
      Type *PointeePtrTy = PointeeTy->getPointerTo();
      uint64_t PointeeTySize = DL.getTypeStoreSize(PointeeTy);
      for (unsigned u = 0, e = PrivArrayType->getNumElements(); u < e; u++) {
        Value *Ptr = constructPointer(PointeePtrTy, PrivType, &Base,
                                      u * PointeeTySize, IRB, DL);
        new StoreInst(F.getArg(ArgNo + u), Ptr, &IP);
      }
    } else {
      new StoreInst(F.getArg(ArgNo), &Base, &IP);
    }
  }

  /// Extract values from \p Base according to the type \p PrivType at the
  /// call position \p ACS. The values are appended to \p ReplacementValues.
  void createReplacementValues(Align Alignment, Type *PrivType,
                               AbstractCallSite ACS, Value *Base,
                               SmallVectorImpl<Value *> &ReplacementValues) {
    assert(Base && "Expected base value!");
    assert(PrivType && "Expected privatizable type!");
    Instruction *IP = ACS.getInstruction();

    IRBuilder<NoFolder> IRB(IP);
    const DataLayout &DL = IP->getModule()->getDataLayout();

    if (Base->getType()->getPointerElementType() != PrivType)
      Base = BitCastInst::CreateBitOrPointerCast(Base, PrivType->getPointerTo(),
                                                 "", ACS.getInstruction());

    // Traverse the type, build GEPs and loads.
    if (auto *PrivStructType = dyn_cast<StructType>(PrivType)) {
      const StructLayout *PrivStructLayout = DL.getStructLayout(PrivStructType);
      for (unsigned u = 0, e = PrivStructType->getNumElements(); u < e; u++) {
        Type *PointeeTy = PrivStructType->getElementType(u);
        Value *Ptr =
            constructPointer(PointeeTy->getPointerTo(), PrivType, Base,
                             PrivStructLayout->getElementOffset(u), IRB, DL);
        LoadInst *L = new LoadInst(PointeeTy, Ptr, "", IP);
        L->setAlignment(Alignment);
        ReplacementValues.push_back(L);
      }
    } else if (auto *PrivArrayType = dyn_cast<ArrayType>(PrivType)) {
      Type *PointeeTy = PrivArrayType->getElementType();
      uint64_t PointeeTySize = DL.getTypeStoreSize(PointeeTy);
      Type *PointeePtrTy = PointeeTy->getPointerTo();
      for (unsigned u = 0, e = PrivArrayType->getNumElements(); u < e; u++) {
        Value *Ptr = constructPointer(PointeePtrTy, PrivType, Base,
                                      u * PointeeTySize, IRB, DL);
        LoadInst *L = new LoadInst(PointeeTy, Ptr, "", IP);
        L->setAlignment(Alignment);
        ReplacementValues.push_back(L);
      }
    } else {
      LoadInst *L = new LoadInst(PrivType, Base, "", IP);
      L->setAlignment(Alignment);
      ReplacementValues.push_back(L);
    }
  }

  /// See AbstractAttribute::manifest(...)
  ChangeStatus manifest(Attributor &A) override {
    if (!PrivatizableType.hasValue())
      return ChangeStatus::UNCHANGED;
    assert(PrivatizableType.getValue() && "Expected privatizable type!");

    // Collect all tail calls in the function as we cannot allow new allocas to
    // escape into tail recursion.
    // TODO: Be smarter about new allocas escaping into tail calls.
    SmallVector<CallInst *, 16> TailCalls;
    bool UsedAssumedInformation = false;
    if (!A.checkForAllInstructions(
            [&](Instruction &I) {
              CallInst &CI = cast<CallInst>(I);
              if (CI.isTailCall())
                TailCalls.push_back(&CI);
              return true;
            },
            *this, {Instruction::Call}, UsedAssumedInformation))
      return ChangeStatus::UNCHANGED;

    Argument *Arg = getAssociatedArgument();
    // Query AAAlign attribute for alignment of associated argument to
    // determine the best alignment of loads.
    const auto &AlignAA =
        A.getAAFor<AAAlign>(*this, IRPosition::value(*Arg), DepClassTy::NONE);

    // Callback to repair the associated function. A new alloca is placed at the
    // beginning and initialized with the values passed through arguments. The
    // new alloca replaces the use of the old pointer argument.
    Attributor::ArgumentReplacementInfo::CalleeRepairCBTy FnRepairCB =
        [=](const Attributor::ArgumentReplacementInfo &ARI,
            Function &ReplacementFn, Function::arg_iterator ArgIt) {
          BasicBlock &EntryBB = ReplacementFn.getEntryBlock();
          Instruction *IP = &*EntryBB.getFirstInsertionPt();
          Instruction *AI = new AllocaInst(PrivatizableType.getValue(), 0,
                                           Arg->getName() + ".priv", IP);
          createInitialization(PrivatizableType.getValue(), *AI, ReplacementFn,
                               ArgIt->getArgNo(), *IP);

          if (AI->getType() != Arg->getType())
            AI =
                BitCastInst::CreateBitOrPointerCast(AI, Arg->getType(), "", IP);
          Arg->replaceAllUsesWith(AI);

          for (CallInst *CI : TailCalls)
            CI->setTailCall(false);
        };

    // Callback to repair a call site of the associated function. The elements
    // of the privatizable type are loaded prior to the call and passed to the
    // new function version.
    Attributor::ArgumentReplacementInfo::ACSRepairCBTy ACSRepairCB =
        [=, &AlignAA](const Attributor::ArgumentReplacementInfo &ARI,
                      AbstractCallSite ACS,
                      SmallVectorImpl<Value *> &NewArgOperands) {
          // When no alignment is specified for the load instruction,
          // natural alignment is assumed.
          createReplacementValues(
              assumeAligned(AlignAA.getAssumedAlign()),
              PrivatizableType.getValue(), ACS,
              ACS.getCallArgOperand(ARI.getReplacedArg().getArgNo()),
              NewArgOperands);
        };

    // Collect the types that will replace the privatizable type in the function
    // signature.
    SmallVector<Type *, 16> ReplacementTypes;
    identifyReplacementTypes(PrivatizableType.getValue(), ReplacementTypes);

    // Register a rewrite of the argument.
    if (A.registerFunctionSignatureRewrite(*Arg, ReplacementTypes,
                                           std::move(FnRepairCB),
                                           std::move(ACSRepairCB)))
      return ChangeStatus::CHANGED;
    return ChangeStatus::UNCHANGED;
  }

  /// See AbstractAttribute::trackStatistics()
  void trackStatistics() const override {
    STATS_DECLTRACK_ARG_ATTR(privatizable_ptr);
  }
};

struct AAPrivatizablePtrFloating : public AAPrivatizablePtrImpl {
  AAPrivatizablePtrFloating(const IRPosition &IRP, Attributor &A)
      : AAPrivatizablePtrImpl(IRP, A) {}

  /// See AbstractAttribute::initialize(...).
  virtual void initialize(Attributor &A) override {
    // TODO: We can privatize more than arguments.
    indicatePessimisticFixpoint();
  }

  ChangeStatus updateImpl(Attributor &A) override {
    llvm_unreachable("AAPrivatizablePtr(Floating|Returned|CallSiteReturned)::"
                     "updateImpl will not be called");
  }

  /// See AAPrivatizablePtrImpl::identifyPrivatizableType(...)
  Optional<Type *> identifyPrivatizableType(Attributor &A) override {
    Value *Obj = getUnderlyingObject(&getAssociatedValue());
    if (!Obj) {
      LLVM_DEBUG(dbgs() << "[AAPrivatizablePtr] No underlying object found!\n");
      return nullptr;
    }

    if (auto *AI = dyn_cast<AllocaInst>(Obj))
      if (auto *CI = dyn_cast<ConstantInt>(AI->getArraySize()))
        if (CI->isOne())
          return Obj->getType()->getPointerElementType();
    if (auto *Arg = dyn_cast<Argument>(Obj)) {
      auto &PrivArgAA = A.getAAFor<AAPrivatizablePtr>(
          *this, IRPosition::argument(*Arg), DepClassTy::REQUIRED);
      if (PrivArgAA.isAssumedPrivatizablePtr())
        return Obj->getType()->getPointerElementType();
    }

    LLVM_DEBUG(dbgs() << "[AAPrivatizablePtr] Underlying object neither valid "
                         "alloca nor privatizable argument: "
                      << *Obj << "!\n");
    return nullptr;
  }

  /// See AbstractAttribute::trackStatistics()
  void trackStatistics() const override {
    STATS_DECLTRACK_FLOATING_ATTR(privatizable_ptr);
  }
};

struct AAPrivatizablePtrCallSiteArgument final
    : public AAPrivatizablePtrFloating {
  AAPrivatizablePtrCallSiteArgument(const IRPosition &IRP, Attributor &A)
      : AAPrivatizablePtrFloating(IRP, A) {}

  /// See AbstractAttribute::initialize(...).
  void initialize(Attributor &A) override {
    if (getIRPosition().hasAttr(Attribute::ByVal))
      indicateOptimisticFixpoint();
  }

  /// See AbstractAttribute::updateImpl(...).
  ChangeStatus updateImpl(Attributor &A) override {
    PrivatizableType = identifyPrivatizableType(A);
    if (!PrivatizableType.hasValue())
      return ChangeStatus::UNCHANGED;
    if (!PrivatizableType.getValue())
      return indicatePessimisticFixpoint();

    const IRPosition &IRP = getIRPosition();
    auto &NoCaptureAA =
        A.getAAFor<AANoCapture>(*this, IRP, DepClassTy::REQUIRED);
    if (!NoCaptureAA.isAssumedNoCapture()) {
      LLVM_DEBUG(dbgs() << "[AAPrivatizablePtr] pointer might be captured!\n");
      return indicatePessimisticFixpoint();
    }

    auto &NoAliasAA = A.getAAFor<AANoAlias>(*this, IRP, DepClassTy::REQUIRED);
    if (!NoAliasAA.isAssumedNoAlias()) {
      LLVM_DEBUG(dbgs() << "[AAPrivatizablePtr] pointer might alias!\n");
      return indicatePessimisticFixpoint();
    }

    const auto &MemBehaviorAA =
        A.getAAFor<AAMemoryBehavior>(*this, IRP, DepClassTy::REQUIRED);
    if (!MemBehaviorAA.isAssumedReadOnly()) {
      LLVM_DEBUG(dbgs() << "[AAPrivatizablePtr] pointer is written!\n");
      return indicatePessimisticFixpoint();
    }

    return ChangeStatus::UNCHANGED;
  }

  /// See AbstractAttribute::trackStatistics()
  void trackStatistics() const override {
    STATS_DECLTRACK_CSARG_ATTR(privatizable_ptr);
  }
};

struct AAPrivatizablePtrCallSiteReturned final
    : public AAPrivatizablePtrFloating {
  AAPrivatizablePtrCallSiteReturned(const IRPosition &IRP, Attributor &A)
      : AAPrivatizablePtrFloating(IRP, A) {}

  /// See AbstractAttribute::initialize(...).
  void initialize(Attributor &A) override {
    // TODO: We can privatize more than arguments.
    indicatePessimisticFixpoint();
  }

  /// See AbstractAttribute::trackStatistics()
  void trackStatistics() const override {
    STATS_DECLTRACK_CSRET_ATTR(privatizable_ptr);
  }
};

struct AAPrivatizablePtrReturned final : public AAPrivatizablePtrFloating {
  AAPrivatizablePtrReturned(const IRPosition &IRP, Attributor &A)
      : AAPrivatizablePtrFloating(IRP, A) {}

  /// See AbstractAttribute::initialize(...).
  void initialize(Attributor &A) override {
    // TODO: We can privatize more than arguments.
    indicatePessimisticFixpoint();
  }

  /// See AbstractAttribute::trackStatistics()
  void trackStatistics() const override {
    STATS_DECLTRACK_FNRET_ATTR(privatizable_ptr);
  }
};

/// -------------------- Memory Behavior Attributes ----------------------------
/// Includes read-none, read-only, and write-only.
/// ----------------------------------------------------------------------------
struct AAMemoryBehaviorImpl : public AAMemoryBehavior {
  AAMemoryBehaviorImpl(const IRPosition &IRP, Attributor &A)
      : AAMemoryBehavior(IRP, A) {}

  /// See AbstractAttribute::initialize(...).
  void initialize(Attributor &A) override {
    intersectAssumedBits(BEST_STATE);
    getKnownStateFromValue(getIRPosition(), getState());
    AAMemoryBehavior::initialize(A);
  }

  /// Return the memory behavior information encoded in the IR for \p IRP.
  static void getKnownStateFromValue(const IRPosition &IRP,
                                     BitIntegerState &State,
                                     bool IgnoreSubsumingPositions = false) {
    SmallVector<Attribute, 2> Attrs;
    IRP.getAttrs(AttrKinds, Attrs, IgnoreSubsumingPositions);
    for (const Attribute &Attr : Attrs) {
      switch (Attr.getKindAsEnum()) {
      case Attribute::ReadNone:
        State.addKnownBits(NO_ACCESSES);
        break;
      case Attribute::ReadOnly:
        State.addKnownBits(NO_WRITES);
        break;
      case Attribute::WriteOnly:
        State.addKnownBits(NO_READS);
        break;
      default:
        llvm_unreachable("Unexpected attribute!");
      }
    }

    if (auto *I = dyn_cast<Instruction>(&IRP.getAnchorValue())) {
      if (!I->mayReadFromMemory())
        State.addKnownBits(NO_READS);
      if (!I->mayWriteToMemory())
        State.addKnownBits(NO_WRITES);
    }
  }

  /// See AbstractAttribute::getDeducedAttributes(...).
  void getDeducedAttributes(LLVMContext &Ctx,
                            SmallVectorImpl<Attribute> &Attrs) const override {
    assert(Attrs.size() == 0);
    if (isAssumedReadNone())
      Attrs.push_back(Attribute::get(Ctx, Attribute::ReadNone));
    else if (isAssumedReadOnly())
      Attrs.push_back(Attribute::get(Ctx, Attribute::ReadOnly));
    else if (isAssumedWriteOnly())
      Attrs.push_back(Attribute::get(Ctx, Attribute::WriteOnly));
    assert(Attrs.size() <= 1);
  }

  /// See AbstractAttribute::manifest(...).
  ChangeStatus manifest(Attributor &A) override {
    if (hasAttr(Attribute::ReadNone, /* IgnoreSubsumingPositions */ true))
      return ChangeStatus::UNCHANGED;

    const IRPosition &IRP = getIRPosition();

    // Check if we would improve the existing attributes first.
    SmallVector<Attribute, 4> DeducedAttrs;
    getDeducedAttributes(IRP.getAnchorValue().getContext(), DeducedAttrs);
    if (llvm::all_of(DeducedAttrs, [&](const Attribute &Attr) {
          return IRP.hasAttr(Attr.getKindAsEnum(),
                             /* IgnoreSubsumingPositions */ true);
        }))
      return ChangeStatus::UNCHANGED;

    // Clear existing attributes.
    IRP.removeAttrs(AttrKinds);

    // Use the generic manifest method.
    return IRAttribute::manifest(A);
  }

  /// See AbstractState::getAsStr().
  const std::string getAsStr() const override {
    if (isAssumedReadNone())
      return "readnone";
    if (isAssumedReadOnly())
      return "readonly";
    if (isAssumedWriteOnly())
      return "writeonly";
    return "may-read/write";
  }

  /// The set of IR attributes AAMemoryBehavior deals with.
  static const Attribute::AttrKind AttrKinds[3];
};

const Attribute::AttrKind AAMemoryBehaviorImpl::AttrKinds[] = {
    Attribute::ReadNone, Attribute::ReadOnly, Attribute::WriteOnly};

/// Memory behavior attribute for a floating value.
struct AAMemoryBehaviorFloating : AAMemoryBehaviorImpl {
  AAMemoryBehaviorFloating(const IRPosition &IRP, Attributor &A)
      : AAMemoryBehaviorImpl(IRP, A) {}

  /// See AbstractAttribute::updateImpl(...).
  ChangeStatus updateImpl(Attributor &A) override;

  /// See AbstractAttribute::trackStatistics()
  void trackStatistics() const override {
    if (isAssumedReadNone())
      STATS_DECLTRACK_FLOATING_ATTR(readnone)
    else if (isAssumedReadOnly())
      STATS_DECLTRACK_FLOATING_ATTR(readonly)
    else if (isAssumedWriteOnly())
      STATS_DECLTRACK_FLOATING_ATTR(writeonly)
  }

private:
  /// Return true if users of \p UserI might access the underlying
  /// variable/location described by \p U and should therefore be analyzed.
  bool followUsersOfUseIn(Attributor &A, const Use &U,
                          const Instruction *UserI);

  /// Update the state according to the effect of use \p U in \p UserI.
  void analyzeUseIn(Attributor &A, const Use &U, const Instruction *UserI);
};

/// Memory behavior attribute for function argument.
struct AAMemoryBehaviorArgument : AAMemoryBehaviorFloating {
  AAMemoryBehaviorArgument(const IRPosition &IRP, Attributor &A)
      : AAMemoryBehaviorFloating(IRP, A) {}

  /// See AbstractAttribute::initialize(...).
  void initialize(Attributor &A) override {
    intersectAssumedBits(BEST_STATE);
    const IRPosition &IRP = getIRPosition();
    // TODO: Make IgnoreSubsumingPositions a property of an IRAttribute so we
    // can query it when we use has/getAttr. That would allow us to reuse the
    // initialize of the base class here.
    bool HasByVal =
        IRP.hasAttr({Attribute::ByVal}, /* IgnoreSubsumingPositions */ true);
    getKnownStateFromValue(IRP, getState(),
                           /* IgnoreSubsumingPositions */ HasByVal);

    // Initialize the use vector with all direct uses of the associated value.
    Argument *Arg = getAssociatedArgument();
    if (!Arg || !A.isFunctionIPOAmendable(*(Arg->getParent())))
      indicatePessimisticFixpoint();
  }

  ChangeStatus manifest(Attributor &A) override {
    // TODO: Pointer arguments are not supported on vectors of pointers yet.
    if (!getAssociatedValue().getType()->isPointerTy())
      return ChangeStatus::UNCHANGED;

    // TODO: From readattrs.ll: "inalloca parameters are always
    //                           considered written"
    if (hasAttr({Attribute::InAlloca, Attribute::Preallocated})) {
      removeKnownBits(NO_WRITES);
      removeAssumedBits(NO_WRITES);
    }
    return AAMemoryBehaviorFloating::manifest(A);
  }

  /// See AbstractAttribute::trackStatistics()
  void trackStatistics() const override {
    if (isAssumedReadNone())
      STATS_DECLTRACK_ARG_ATTR(readnone)
    else if (isAssumedReadOnly())
      STATS_DECLTRACK_ARG_ATTR(readonly)
    else if (isAssumedWriteOnly())
      STATS_DECLTRACK_ARG_ATTR(writeonly)
  }
};

struct AAMemoryBehaviorCallSiteArgument final : AAMemoryBehaviorArgument {
  AAMemoryBehaviorCallSiteArgument(const IRPosition &IRP, Attributor &A)
      : AAMemoryBehaviorArgument(IRP, A) {}

  /// See AbstractAttribute::initialize(...).
  void initialize(Attributor &A) override {
    // If we don't have an associated attribute this is either a variadic call
    // or an indirect call, either way, nothing to do here.
    Argument *Arg = getAssociatedArgument();
    if (!Arg) {
      indicatePessimisticFixpoint();
      return;
    }
    if (Arg->hasByValAttr()) {
      addKnownBits(NO_WRITES);
      removeKnownBits(NO_READS);
      removeAssumedBits(NO_READS);
    }
    AAMemoryBehaviorArgument::initialize(A);
    if (getAssociatedFunction()->isDeclaration())
      indicatePessimisticFixpoint();
  }

  /// See AbstractAttribute::updateImpl(...).
  ChangeStatus updateImpl(Attributor &A) override {
    // TODO: Once we have call site specific value information we can provide
    //       call site specific liveness liveness information and then it makes
    //       sense to specialize attributes for call sites arguments instead of
    //       redirecting requests to the callee argument.
    Argument *Arg = getAssociatedArgument();
    const IRPosition &ArgPos = IRPosition::argument(*Arg);
    auto &ArgAA =
        A.getAAFor<AAMemoryBehavior>(*this, ArgPos, DepClassTy::REQUIRED);
    return clampStateAndIndicateChange(getState(), ArgAA.getState());
  }

  /// See AbstractAttribute::trackStatistics()
  void trackStatistics() const override {
    if (isAssumedReadNone())
      STATS_DECLTRACK_CSARG_ATTR(readnone)
    else if (isAssumedReadOnly())
      STATS_DECLTRACK_CSARG_ATTR(readonly)
    else if (isAssumedWriteOnly())
      STATS_DECLTRACK_CSARG_ATTR(writeonly)
  }
};

/// Memory behavior attribute for a call site return position.
struct AAMemoryBehaviorCallSiteReturned final : AAMemoryBehaviorFloating {
  AAMemoryBehaviorCallSiteReturned(const IRPosition &IRP, Attributor &A)
      : AAMemoryBehaviorFloating(IRP, A) {}

  /// See AbstractAttribute::initialize(...).
  void initialize(Attributor &A) override {
    AAMemoryBehaviorImpl::initialize(A);
    Function *F = getAssociatedFunction();
    if (!F || F->isDeclaration())
      indicatePessimisticFixpoint();
  }

  /// See AbstractAttribute::manifest(...).
  ChangeStatus manifest(Attributor &A) override {
    // We do not annotate returned values.
    return ChangeStatus::UNCHANGED;
  }

  /// See AbstractAttribute::trackStatistics()
  void trackStatistics() const override {}
};

/// An AA to represent the memory behavior function attributes.
struct AAMemoryBehaviorFunction final : public AAMemoryBehaviorImpl {
  AAMemoryBehaviorFunction(const IRPosition &IRP, Attributor &A)
      : AAMemoryBehaviorImpl(IRP, A) {}

  /// See AbstractAttribute::updateImpl(Attributor &A).
  virtual ChangeStatus updateImpl(Attributor &A) override;

  /// See AbstractAttribute::manifest(...).
  ChangeStatus manifest(Attributor &A) override {
    Function &F = cast<Function>(getAnchorValue());
    if (isAssumedReadNone()) {
      F.removeFnAttr(Attribute::ArgMemOnly);
      F.removeFnAttr(Attribute::InaccessibleMemOnly);
      F.removeFnAttr(Attribute::InaccessibleMemOrArgMemOnly);
    }
    return AAMemoryBehaviorImpl::manifest(A);
  }

  /// See AbstractAttribute::trackStatistics()
  void trackStatistics() const override {
    if (isAssumedReadNone())
      STATS_DECLTRACK_FN_ATTR(readnone)
    else if (isAssumedReadOnly())
      STATS_DECLTRACK_FN_ATTR(readonly)
    else if (isAssumedWriteOnly())
      STATS_DECLTRACK_FN_ATTR(writeonly)
  }
};

/// AAMemoryBehavior attribute for call sites.
struct AAMemoryBehaviorCallSite final : AAMemoryBehaviorImpl {
  AAMemoryBehaviorCallSite(const IRPosition &IRP, Attributor &A)
      : AAMemoryBehaviorImpl(IRP, A) {}

  /// See AbstractAttribute::initialize(...).
  void initialize(Attributor &A) override {
    AAMemoryBehaviorImpl::initialize(A);
    Function *F = getAssociatedFunction();
    if (!F || F->isDeclaration())
      indicatePessimisticFixpoint();
  }

  /// See AbstractAttribute::updateImpl(...).
  ChangeStatus updateImpl(Attributor &A) override {
    // TODO: Once we have call site specific value information we can provide
    //       call site specific liveness liveness information and then it makes
    //       sense to specialize attributes for call sites arguments instead of
    //       redirecting requests to the callee argument.
    Function *F = getAssociatedFunction();
    const IRPosition &FnPos = IRPosition::function(*F);
    auto &FnAA =
        A.getAAFor<AAMemoryBehavior>(*this, FnPos, DepClassTy::REQUIRED);
    return clampStateAndIndicateChange(getState(), FnAA.getState());
  }

  /// See AbstractAttribute::trackStatistics()
  void trackStatistics() const override {
    if (isAssumedReadNone())
      STATS_DECLTRACK_CS_ATTR(readnone)
    else if (isAssumedReadOnly())
      STATS_DECLTRACK_CS_ATTR(readonly)
    else if (isAssumedWriteOnly())
      STATS_DECLTRACK_CS_ATTR(writeonly)
  }
};

ChangeStatus AAMemoryBehaviorFunction::updateImpl(Attributor &A) {

  // The current assumed state used to determine a change.
  auto AssumedState = getAssumed();

  auto CheckRWInst = [&](Instruction &I) {
    // If the instruction has an own memory behavior state, use it to restrict
    // the local state. No further analysis is required as the other memory
    // state is as optimistic as it gets.
    if (const auto *CB = dyn_cast<CallBase>(&I)) {
      const auto &MemBehaviorAA = A.getAAFor<AAMemoryBehavior>(
          *this, IRPosition::callsite_function(*CB), DepClassTy::REQUIRED);
      intersectAssumedBits(MemBehaviorAA.getAssumed());
      return !isAtFixpoint();
    }

    // Remove access kind modifiers if necessary.
    if (I.mayReadFromMemory())
      removeAssumedBits(NO_READS);
    if (I.mayWriteToMemory())
      removeAssumedBits(NO_WRITES);
    return !isAtFixpoint();
  };

  bool UsedAssumedInformation = false;
  if (!A.checkForAllReadWriteInstructions(CheckRWInst, *this,
                                          UsedAssumedInformation))
    return indicatePessimisticFixpoint();

  return (AssumedState != getAssumed()) ? ChangeStatus::CHANGED
                                        : ChangeStatus::UNCHANGED;
}

ChangeStatus AAMemoryBehaviorFloating::updateImpl(Attributor &A) {

  const IRPosition &IRP = getIRPosition();
  const IRPosition &FnPos = IRPosition::function_scope(IRP);
  AAMemoryBehavior::StateType &S = getState();

  // First, check the function scope. We take the known information and we avoid
  // work if the assumed information implies the current assumed information for
  // this attribute. This is a valid for all but byval arguments.
  Argument *Arg = IRP.getAssociatedArgument();
  AAMemoryBehavior::base_t FnMemAssumedState =
      AAMemoryBehavior::StateType::getWorstState();
  if (!Arg || !Arg->hasByValAttr()) {
    const auto &FnMemAA =
        A.getAAFor<AAMemoryBehavior>(*this, FnPos, DepClassTy::OPTIONAL);
    FnMemAssumedState = FnMemAA.getAssumed();
    S.addKnownBits(FnMemAA.getKnown());
    if ((S.getAssumed() & FnMemAA.getAssumed()) == S.getAssumed())
      return ChangeStatus::UNCHANGED;
  }

  // The current assumed state used to determine a change.
  auto AssumedState = S.getAssumed();

  // Make sure the value is not captured (except through "return"), if
  // it is, any information derived would be irrelevant anyway as we cannot
  // check the potential aliases introduced by the capture. However, no need
  // to fall back to anythign less optimistic than the function state.
  const auto &ArgNoCaptureAA =
      A.getAAFor<AANoCapture>(*this, IRP, DepClassTy::OPTIONAL);
  if (!ArgNoCaptureAA.isAssumedNoCaptureMaybeReturned()) {
    S.intersectAssumedBits(FnMemAssumedState);
    return (AssumedState != getAssumed()) ? ChangeStatus::CHANGED
                                          : ChangeStatus::UNCHANGED;
  }

  // Visit and expand uses until all are analyzed or a fixpoint is reached.
  auto UsePred = [&](const Use &U, bool &Follow) -> bool {
    Instruction *UserI = cast<Instruction>(U.getUser());
    LLVM_DEBUG(dbgs() << "[AAMemoryBehavior] Use: " << *U << " in " << *UserI
                      << " \n");

    // Droppable users, e.g., llvm::assume does not actually perform any action.
    if (UserI->isDroppable())
      return true;

    // Check if the users of UserI should also be visited.
    Follow = followUsersOfUseIn(A, U, UserI);

    // If UserI might touch memory we analyze the use in detail.
    if (UserI->mayReadOrWriteMemory())
      analyzeUseIn(A, U, UserI);

    return !isAtFixpoint();
  };

  if (!A.checkForAllUses(UsePred, *this, getAssociatedValue()))
    return indicatePessimisticFixpoint();

  return (AssumedState != getAssumed()) ? ChangeStatus::CHANGED
                                        : ChangeStatus::UNCHANGED;
}

bool AAMemoryBehaviorFloating::followUsersOfUseIn(Attributor &A, const Use &U,
                                                  const Instruction *UserI) {
  // The loaded value is unrelated to the pointer argument, no need to
  // follow the users of the load.
  if (isa<LoadInst>(UserI))
    return false;

  // By default we follow all uses assuming UserI might leak information on U,
  // we have special handling for call sites operands though.
  const auto *CB = dyn_cast<CallBase>(UserI);
  if (!CB || !CB->isArgOperand(&U))
    return true;

  // If the use is a call argument known not to be captured, the users of
  // the call do not need to be visited because they have to be unrelated to
  // the input. Note that this check is not trivial even though we disallow
  // general capturing of the underlying argument. The reason is that the
  // call might the argument "through return", which we allow and for which we
  // need to check call users.
  if (U.get()->getType()->isPointerTy()) {
    unsigned ArgNo = CB->getArgOperandNo(&U);
    const auto &ArgNoCaptureAA = A.getAAFor<AANoCapture>(
        *this, IRPosition::callsite_argument(*CB, ArgNo), DepClassTy::OPTIONAL);
    return !ArgNoCaptureAA.isAssumedNoCapture();
  }

  return true;
}

void AAMemoryBehaviorFloating::analyzeUseIn(Attributor &A, const Use &U,
                                            const Instruction *UserI) {
  assert(UserI->mayReadOrWriteMemory());

  switch (UserI->getOpcode()) {
  default:
    // TODO: Handle all atomics and other side-effect operations we know of.
    break;
  case Instruction::Load:
    // Loads cause the NO_READS property to disappear.
    removeAssumedBits(NO_READS);
    return;

  case Instruction::Store:
    // Stores cause the NO_WRITES property to disappear if the use is the
    // pointer operand. Note that we do assume that capturing was taken care of
    // somewhere else.
    if (cast<StoreInst>(UserI)->getPointerOperand() == U.get())
      removeAssumedBits(NO_WRITES);
    return;

  case Instruction::Call:
  case Instruction::CallBr:
  case Instruction::Invoke: {
    // For call sites we look at the argument memory behavior attribute (this
    // could be recursive!) in order to restrict our own state.
    const auto *CB = cast<CallBase>(UserI);

    // Give up on operand bundles.
    if (CB->isBundleOperand(&U)) {
      indicatePessimisticFixpoint();
      return;
    }

    // Calling a function does read the function pointer, maybe write it if the
    // function is self-modifying.
    if (CB->isCallee(&U)) {
      removeAssumedBits(NO_READS);
      break;
    }

    // Adjust the possible access behavior based on the information on the
    // argument.
    IRPosition Pos;
    if (U.get()->getType()->isPointerTy())
      Pos = IRPosition::callsite_argument(*CB, CB->getArgOperandNo(&U));
    else
      Pos = IRPosition::callsite_function(*CB);
    const auto &MemBehaviorAA =
        A.getAAFor<AAMemoryBehavior>(*this, Pos, DepClassTy::OPTIONAL);
    // "assumed" has at most the same bits as the MemBehaviorAA assumed
    // and at least "known".
    intersectAssumedBits(MemBehaviorAA.getAssumed());
    return;
  }
  };

  // Generally, look at the "may-properties" and adjust the assumed state if we
  // did not trigger special handling before.
  if (UserI->mayReadFromMemory())
    removeAssumedBits(NO_READS);
  if (UserI->mayWriteToMemory())
    removeAssumedBits(NO_WRITES);
}

/// -------------------- Memory Locations Attributes ---------------------------
/// Includes read-none, argmemonly, inaccessiblememonly,
/// inaccessiblememorargmemonly
/// ----------------------------------------------------------------------------

std::string AAMemoryLocation::getMemoryLocationsAsStr(
    AAMemoryLocation::MemoryLocationsKind MLK) {
  if (0 == (MLK & AAMemoryLocation::NO_LOCATIONS))
    return "all memory";
  if (MLK == AAMemoryLocation::NO_LOCATIONS)
    return "no memory";
  std::string S = "memory:";
  if (0 == (MLK & AAMemoryLocation::NO_LOCAL_MEM))
    S += "stack,";
  if (0 == (MLK & AAMemoryLocation::NO_CONST_MEM))
    S += "constant,";
  if (0 == (MLK & AAMemoryLocation::NO_GLOBAL_INTERNAL_MEM))
    S += "internal global,";
  if (0 == (MLK & AAMemoryLocation::NO_GLOBAL_EXTERNAL_MEM))
    S += "external global,";
  if (0 == (MLK & AAMemoryLocation::NO_ARGUMENT_MEM))
    S += "argument,";
  if (0 == (MLK & AAMemoryLocation::NO_INACCESSIBLE_MEM))
    S += "inaccessible,";
  if (0 == (MLK & AAMemoryLocation::NO_MALLOCED_MEM))
    S += "malloced,";
  if (0 == (MLK & AAMemoryLocation::NO_UNKOWN_MEM))
    S += "unknown,";
  S.pop_back();
  return S;
}

namespace {
struct AAMemoryLocationImpl : public AAMemoryLocation {

  AAMemoryLocationImpl(const IRPosition &IRP, Attributor &A)
      : AAMemoryLocation(IRP, A), Allocator(A.Allocator) {
    for (unsigned u = 0; u < llvm::CTLog2<VALID_STATE>(); ++u)
      AccessKind2Accesses[u] = nullptr;
  }

  ~AAMemoryLocationImpl() {
    // The AccessSets are allocated via a BumpPtrAllocator, we call
    // the destructor manually.
    for (unsigned u = 0; u < llvm::CTLog2<VALID_STATE>(); ++u)
      if (AccessKind2Accesses[u])
        AccessKind2Accesses[u]->~AccessSet();
  }

  /// See AbstractAttribute::initialize(...).
  void initialize(Attributor &A) override {
    intersectAssumedBits(BEST_STATE);
    getKnownStateFromValue(A, getIRPosition(), getState());
    AAMemoryLocation::initialize(A);
  }

  /// Return the memory behavior information encoded in the IR for \p IRP.
  static void getKnownStateFromValue(Attributor &A, const IRPosition &IRP,
                                     BitIntegerState &State,
                                     bool IgnoreSubsumingPositions = false) {
    // For internal functions we ignore `argmemonly` and
    // `inaccessiblememorargmemonly` as we might break it via interprocedural
    // constant propagation. It is unclear if this is the best way but it is
    // unlikely this will cause real performance problems. If we are deriving
    // attributes for the anchor function we even remove the attribute in
    // addition to ignoring it.
    bool UseArgMemOnly = true;
    Function *AnchorFn = IRP.getAnchorScope();
    if (AnchorFn && A.isRunOn(*AnchorFn))
      UseArgMemOnly = !AnchorFn->hasLocalLinkage();

    SmallVector<Attribute, 2> Attrs;
    IRP.getAttrs(AttrKinds, Attrs, IgnoreSubsumingPositions);
    for (const Attribute &Attr : Attrs) {
      switch (Attr.getKindAsEnum()) {
      case Attribute::ReadNone:
        State.addKnownBits(NO_LOCAL_MEM | NO_CONST_MEM);
        break;
      case Attribute::InaccessibleMemOnly:
        State.addKnownBits(inverseLocation(NO_INACCESSIBLE_MEM, true, true));
        break;
      case Attribute::ArgMemOnly:
        if (UseArgMemOnly)
          State.addKnownBits(inverseLocation(NO_ARGUMENT_MEM, true, true));
        else
          IRP.removeAttrs({Attribute::ArgMemOnly});
        break;
      case Attribute::InaccessibleMemOrArgMemOnly:
        if (UseArgMemOnly)
          State.addKnownBits(inverseLocation(
              NO_INACCESSIBLE_MEM | NO_ARGUMENT_MEM, true, true));
        else
          IRP.removeAttrs({Attribute::InaccessibleMemOrArgMemOnly});
        break;
      default:
        llvm_unreachable("Unexpected attribute!");
      }
    }
  }

  /// See AbstractAttribute::getDeducedAttributes(...).
  void getDeducedAttributes(LLVMContext &Ctx,
                            SmallVectorImpl<Attribute> &Attrs) const override {
    assert(Attrs.size() == 0);
    if (isAssumedReadNone()) {
      Attrs.push_back(Attribute::get(Ctx, Attribute::ReadNone));
    } else if (getIRPosition().getPositionKind() == IRPosition::IRP_FUNCTION) {
      if (isAssumedInaccessibleMemOnly())
        Attrs.push_back(Attribute::get(Ctx, Attribute::InaccessibleMemOnly));
      else if (isAssumedArgMemOnly())
        Attrs.push_back(Attribute::get(Ctx, Attribute::ArgMemOnly));
      else if (isAssumedInaccessibleOrArgMemOnly())
        Attrs.push_back(
            Attribute::get(Ctx, Attribute::InaccessibleMemOrArgMemOnly));
    }
    assert(Attrs.size() <= 1);
  }

  /// See AbstractAttribute::manifest(...).
  ChangeStatus manifest(Attributor &A) override {
    const IRPosition &IRP = getIRPosition();

    // Check if we would improve the existing attributes first.
    SmallVector<Attribute, 4> DeducedAttrs;
    getDeducedAttributes(IRP.getAnchorValue().getContext(), DeducedAttrs);
    if (llvm::all_of(DeducedAttrs, [&](const Attribute &Attr) {
          return IRP.hasAttr(Attr.getKindAsEnum(),
                             /* IgnoreSubsumingPositions */ true);
        }))
      return ChangeStatus::UNCHANGED;

    // Clear existing attributes.
    IRP.removeAttrs(AttrKinds);
    if (isAssumedReadNone())
      IRP.removeAttrs(AAMemoryBehaviorImpl::AttrKinds);

    // Use the generic manifest method.
    return IRAttribute::manifest(A);
  }

  /// See AAMemoryLocation::checkForAllAccessesToMemoryKind(...).
  bool checkForAllAccessesToMemoryKind(
      function_ref<bool(const Instruction *, const Value *, AccessKind,
                        MemoryLocationsKind)>
          Pred,
      MemoryLocationsKind RequestedMLK) const override {
    if (!isValidState())
      return false;

    MemoryLocationsKind AssumedMLK = getAssumedNotAccessedLocation();
    if (AssumedMLK == NO_LOCATIONS)
      return true;

    unsigned Idx = 0;
    for (MemoryLocationsKind CurMLK = 1; CurMLK < NO_LOCATIONS;
         CurMLK *= 2, ++Idx) {
      if (CurMLK & RequestedMLK)
        continue;

      if (const AccessSet *Accesses = AccessKind2Accesses[Idx])
        for (const AccessInfo &AI : *Accesses)
          if (!Pred(AI.I, AI.Ptr, AI.Kind, CurMLK))
            return false;
    }

    return true;
  }

  ChangeStatus indicatePessimisticFixpoint() override {
    // If we give up and indicate a pessimistic fixpoint this instruction will
    // become an access for all potential access kinds:
    // TODO: Add pointers for argmemonly and globals to improve the results of
    //       checkForAllAccessesToMemoryKind.
    bool Changed = false;
    MemoryLocationsKind KnownMLK = getKnown();
    Instruction *I = dyn_cast<Instruction>(&getAssociatedValue());
    for (MemoryLocationsKind CurMLK = 1; CurMLK < NO_LOCATIONS; CurMLK *= 2)
      if (!(CurMLK & KnownMLK))
        updateStateAndAccessesMap(getState(), CurMLK, I, nullptr, Changed,
                                  getAccessKindFromInst(I));
    return AAMemoryLocation::indicatePessimisticFixpoint();
  }

protected:
  /// Helper struct to tie together an instruction that has a read or write
  /// effect with the pointer it accesses (if any).
  struct AccessInfo {

    /// The instruction that caused the access.
    const Instruction *I;

    /// The base pointer that is accessed, or null if unknown.
    const Value *Ptr;

    /// The kind of access (read/write/read+write).
    AccessKind Kind;

    bool operator==(const AccessInfo &RHS) const {
      return I == RHS.I && Ptr == RHS.Ptr && Kind == RHS.Kind;
    }
    bool operator()(const AccessInfo &LHS, const AccessInfo &RHS) const {
      if (LHS.I != RHS.I)
        return LHS.I < RHS.I;
      if (LHS.Ptr != RHS.Ptr)
        return LHS.Ptr < RHS.Ptr;
      if (LHS.Kind != RHS.Kind)
        return LHS.Kind < RHS.Kind;
      return false;
    }
  };

  /// Mapping from *single* memory location kinds, e.g., LOCAL_MEM with the
  /// value of NO_LOCAL_MEM, to the accesses encountered for this memory kind.
  using AccessSet = SmallSet<AccessInfo, 2, AccessInfo>;
  AccessSet *AccessKind2Accesses[llvm::CTLog2<VALID_STATE>()];

  /// Categorize the pointer arguments of CB that might access memory in
  /// AccessedLoc and update the state and access map accordingly.
  void
  categorizeArgumentPointerLocations(Attributor &A, CallBase &CB,
                                     AAMemoryLocation::StateType &AccessedLocs,
                                     bool &Changed);

  /// Return the kind(s) of location that may be accessed by \p V.
  AAMemoryLocation::MemoryLocationsKind
  categorizeAccessedLocations(Attributor &A, Instruction &I, bool &Changed);

  /// Return the access kind as determined by \p I.
  AccessKind getAccessKindFromInst(const Instruction *I) {
    AccessKind AK = READ_WRITE;
    if (I) {
      AK = I->mayReadFromMemory() ? READ : NONE;
      AK = AccessKind(AK | (I->mayWriteToMemory() ? WRITE : NONE));
    }
    return AK;
  }

  /// Update the state \p State and the AccessKind2Accesses given that \p I is
  /// an access of kind \p AK to a \p MLK memory location with the access
  /// pointer \p Ptr.
  void updateStateAndAccessesMap(AAMemoryLocation::StateType &State,
                                 MemoryLocationsKind MLK, const Instruction *I,
                                 const Value *Ptr, bool &Changed,
                                 AccessKind AK = READ_WRITE) {

    assert(isPowerOf2_32(MLK) && "Expected a single location set!");
    auto *&Accesses = AccessKind2Accesses[llvm::Log2_32(MLK)];
    if (!Accesses)
      Accesses = new (Allocator) AccessSet();
    Changed |= Accesses->insert(AccessInfo{I, Ptr, AK}).second;
    State.removeAssumedBits(MLK);
  }

  /// Determine the underlying locations kinds for \p Ptr, e.g., globals or
  /// arguments, and update the state and access map accordingly.
  void categorizePtrValue(Attributor &A, const Instruction &I, const Value &Ptr,
                          AAMemoryLocation::StateType &State, bool &Changed);

  /// Used to allocate access sets.
  BumpPtrAllocator &Allocator;

  /// The set of IR attributes AAMemoryLocation deals with.
  static const Attribute::AttrKind AttrKinds[4];
};

const Attribute::AttrKind AAMemoryLocationImpl::AttrKinds[] = {
    Attribute::ReadNone, Attribute::InaccessibleMemOnly, Attribute::ArgMemOnly,
    Attribute::InaccessibleMemOrArgMemOnly};

void AAMemoryLocationImpl::categorizePtrValue(
    Attributor &A, const Instruction &I, const Value &Ptr,
    AAMemoryLocation::StateType &State, bool &Changed) {
  LLVM_DEBUG(dbgs() << "[AAMemoryLocation] Categorize pointer locations for "
                    << Ptr << " ["
                    << getMemoryLocationsAsStr(State.getAssumed()) << "]\n");

  SmallVector<Value *, 8> Objects;
  if (!AA::getAssumedUnderlyingObjects(A, Ptr, Objects, *this, &I)) {
    LLVM_DEBUG(
        dbgs() << "[AAMemoryLocation] Pointer locations not categorized\n");
    updateStateAndAccessesMap(State, NO_UNKOWN_MEM, &I, nullptr, Changed,
                              getAccessKindFromInst(&I));
    return;
  }

  for (Value *Obj : Objects) {
    // TODO: recognize the TBAA used for constant accesses.
    MemoryLocationsKind MLK = NO_LOCATIONS;
    assert(!isa<GEPOperator>(Obj) && "GEPs should have been stripped.");
    if (isa<UndefValue>(Obj))
      continue;
<<<<<<< HEAD
#if INTEL_CUSTOMIZATION
    if (isa<Argument>(Obj)) {
#endif // INTEL_CUSTOMIZATION
=======
    if (auto *Arg = dyn_cast<Argument>(Obj)) {
>>>>>>> caa3b282
      // TODO: For now we do not treat byval arguments as local copies performed
      // on the call edge, though, we should. To make that happen we need to
      // teach various passes, e.g., DSE, about the copy effect of a byval. That
      // would also allow us to mark functions only accessing byval arguments as
<<<<<<< HEAD
      // readnone again, arguably their accesses have no effect outside of the
=======
      // readnone again, atguably their acceses have no effect outside of the
>>>>>>> caa3b282
      // function, like accesses to allocas.
      MLK = NO_ARGUMENT_MEM;
    } else if (auto *GV = dyn_cast<GlobalValue>(Obj)) {
      // Reading constant memory is not treated as a read "effect" by the
      // function attr pass so we won't neither. Constants defined by TBAA are
      // similar. (We know we do not write it because it is constant.)
      if (auto *GVar = dyn_cast<GlobalVariable>(GV))
        if (GVar->isConstant())
          continue;

      if (GV->hasLocalLinkage())
        MLK = NO_GLOBAL_INTERNAL_MEM;
      else
        MLK = NO_GLOBAL_EXTERNAL_MEM;
    } else if (isa<ConstantPointerNull>(Obj) &&
               !NullPointerIsDefined(getAssociatedFunction(),
                                     Ptr.getType()->getPointerAddressSpace())) {
      continue;
    } else if (isa<AllocaInst>(Obj)) {
      MLK = NO_LOCAL_MEM;
    } else if (const auto *CB = dyn_cast<CallBase>(Obj)) {
      const auto &NoAliasAA = A.getAAFor<AANoAlias>(
          *this, IRPosition::callsite_returned(*CB), DepClassTy::OPTIONAL);
      if (NoAliasAA.isAssumedNoAlias())
        MLK = NO_MALLOCED_MEM;
      else
        MLK = NO_UNKOWN_MEM;
    } else {
      MLK = NO_UNKOWN_MEM;
    }

    assert(MLK != NO_LOCATIONS && "No location specified!");
    LLVM_DEBUG(dbgs() << "[AAMemoryLocation] Ptr value can be categorized: "
                      << *Obj << " -> " << getMemoryLocationsAsStr(MLK)
                      << "\n");
    updateStateAndAccessesMap(getState(), MLK, &I, Obj, Changed,
                              getAccessKindFromInst(&I));
  }

  LLVM_DEBUG(
      dbgs() << "[AAMemoryLocation] Accessed locations with pointer locations: "
             << getMemoryLocationsAsStr(State.getAssumed()) << "\n");
}

void AAMemoryLocationImpl::categorizeArgumentPointerLocations(
    Attributor &A, CallBase &CB, AAMemoryLocation::StateType &AccessedLocs,
    bool &Changed) {
  for (unsigned ArgNo = 0, E = CB.getNumArgOperands(); ArgNo < E; ++ArgNo) {

    // Skip non-pointer arguments.
    const Value *ArgOp = CB.getArgOperand(ArgNo);
    if (!ArgOp->getType()->isPtrOrPtrVectorTy())
      continue;

    // Skip readnone arguments.
    const IRPosition &ArgOpIRP = IRPosition::callsite_argument(CB, ArgNo);
    const auto &ArgOpMemLocationAA =
        A.getAAFor<AAMemoryBehavior>(*this, ArgOpIRP, DepClassTy::OPTIONAL);

    if (ArgOpMemLocationAA.isAssumedReadNone())
      continue;

    // Categorize potentially accessed pointer arguments as if there was an
    // access instruction with them as pointer.
    categorizePtrValue(A, CB, *ArgOp, AccessedLocs, Changed);
  }
}

AAMemoryLocation::MemoryLocationsKind
AAMemoryLocationImpl::categorizeAccessedLocations(Attributor &A, Instruction &I,
                                                  bool &Changed) {
  LLVM_DEBUG(dbgs() << "[AAMemoryLocation] Categorize accessed locations for "
                    << I << "\n");

  AAMemoryLocation::StateType AccessedLocs;
  AccessedLocs.intersectAssumedBits(NO_LOCATIONS);

  if (auto *CB = dyn_cast<CallBase>(&I)) {

    // First check if we assume any memory is access is visible.
    const auto &CBMemLocationAA = A.getAAFor<AAMemoryLocation>(
        *this, IRPosition::callsite_function(*CB), DepClassTy::OPTIONAL);
    LLVM_DEBUG(dbgs() << "[AAMemoryLocation] Categorize call site: " << I
                      << " [" << CBMemLocationAA << "]\n");

    if (CBMemLocationAA.isAssumedReadNone())
      return NO_LOCATIONS;

    if (CBMemLocationAA.isAssumedInaccessibleMemOnly()) {
      updateStateAndAccessesMap(AccessedLocs, NO_INACCESSIBLE_MEM, &I, nullptr,
                                Changed, getAccessKindFromInst(&I));
      return AccessedLocs.getAssumed();
    }

    uint32_t CBAssumedNotAccessedLocs =
        CBMemLocationAA.getAssumedNotAccessedLocation();

    // Set the argmemonly and global bit as we handle them separately below.
    uint32_t CBAssumedNotAccessedLocsNoArgMem =
        CBAssumedNotAccessedLocs | NO_ARGUMENT_MEM | NO_GLOBAL_MEM;

    for (MemoryLocationsKind CurMLK = 1; CurMLK < NO_LOCATIONS; CurMLK *= 2) {
      if (CBAssumedNotAccessedLocsNoArgMem & CurMLK)
        continue;
      updateStateAndAccessesMap(AccessedLocs, CurMLK, &I, nullptr, Changed,
                                getAccessKindFromInst(&I));
    }

    // Now handle global memory if it might be accessed. This is slightly tricky
    // as NO_GLOBAL_MEM has multiple bits set.
    bool HasGlobalAccesses = ((~CBAssumedNotAccessedLocs) & NO_GLOBAL_MEM);
    if (HasGlobalAccesses) {
      auto AccessPred = [&](const Instruction *, const Value *Ptr,
                            AccessKind Kind, MemoryLocationsKind MLK) {
        updateStateAndAccessesMap(AccessedLocs, MLK, &I, Ptr, Changed,
                                  getAccessKindFromInst(&I));
        return true;
      };
      if (!CBMemLocationAA.checkForAllAccessesToMemoryKind(
              AccessPred, inverseLocation(NO_GLOBAL_MEM, false, false)))
        return AccessedLocs.getWorstState();
    }

    LLVM_DEBUG(
        dbgs() << "[AAMemoryLocation] Accessed state before argument handling: "
               << getMemoryLocationsAsStr(AccessedLocs.getAssumed()) << "\n");

    // Now handle argument memory if it might be accessed.
    bool HasArgAccesses = ((~CBAssumedNotAccessedLocs) & NO_ARGUMENT_MEM);
    if (HasArgAccesses)
      categorizeArgumentPointerLocations(A, *CB, AccessedLocs, Changed);

    LLVM_DEBUG(
        dbgs() << "[AAMemoryLocation] Accessed state after argument handling: "
               << getMemoryLocationsAsStr(AccessedLocs.getAssumed()) << "\n");

    return AccessedLocs.getAssumed();
  }

  if (const Value *Ptr = getPointerOperand(&I, /* AllowVolatile */ true)) {
    LLVM_DEBUG(
        dbgs() << "[AAMemoryLocation] Categorize memory access with pointer: "
               << I << " [" << *Ptr << "]\n");
    categorizePtrValue(A, I, *Ptr, AccessedLocs, Changed);
    return AccessedLocs.getAssumed();
  }

  LLVM_DEBUG(dbgs() << "[AAMemoryLocation] Failed to categorize instruction: "
                    << I << "\n");
  updateStateAndAccessesMap(AccessedLocs, NO_UNKOWN_MEM, &I, nullptr, Changed,
                            getAccessKindFromInst(&I));
  return AccessedLocs.getAssumed();
}

/// An AA to represent the memory behavior function attributes.
struct AAMemoryLocationFunction final : public AAMemoryLocationImpl {
  AAMemoryLocationFunction(const IRPosition &IRP, Attributor &A)
      : AAMemoryLocationImpl(IRP, A) {}

  /// See AbstractAttribute::updateImpl(Attributor &A).
  virtual ChangeStatus updateImpl(Attributor &A) override {

    const auto &MemBehaviorAA =
        A.getAAFor<AAMemoryBehavior>(*this, getIRPosition(), DepClassTy::NONE);
    if (MemBehaviorAA.isAssumedReadNone()) {
      if (MemBehaviorAA.isKnownReadNone())
        return indicateOptimisticFixpoint();
      assert(isAssumedReadNone() &&
             "AAMemoryLocation was not read-none but AAMemoryBehavior was!");
      A.recordDependence(MemBehaviorAA, *this, DepClassTy::OPTIONAL);
      return ChangeStatus::UNCHANGED;
    }

    // The current assumed state used to determine a change.
    auto AssumedState = getAssumed();
    bool Changed = false;

    auto CheckRWInst = [&](Instruction &I) {
      MemoryLocationsKind MLK = categorizeAccessedLocations(A, I, Changed);
      LLVM_DEBUG(dbgs() << "[AAMemoryLocation] Accessed locations for " << I
                        << ": " << getMemoryLocationsAsStr(MLK) << "\n");
      removeAssumedBits(inverseLocation(MLK, false, false));
      // Stop once only the valid bit set in the *not assumed location*, thus
      // once we don't actually exclude any memory locations in the state.
      return getAssumedNotAccessedLocation() != VALID_STATE;
    };

    bool UsedAssumedInformation = false;
    if (!A.checkForAllReadWriteInstructions(CheckRWInst, *this,
                                            UsedAssumedInformation))
      return indicatePessimisticFixpoint();

    Changed |= AssumedState != getAssumed();
    return Changed ? ChangeStatus::CHANGED : ChangeStatus::UNCHANGED;
  }

  /// See AbstractAttribute::trackStatistics()
  void trackStatistics() const override {
    if (isAssumedReadNone())
      STATS_DECLTRACK_FN_ATTR(readnone)
    else if (isAssumedArgMemOnly())
      STATS_DECLTRACK_FN_ATTR(argmemonly)
    else if (isAssumedInaccessibleMemOnly())
      STATS_DECLTRACK_FN_ATTR(inaccessiblememonly)
    else if (isAssumedInaccessibleOrArgMemOnly())
      STATS_DECLTRACK_FN_ATTR(inaccessiblememorargmemonly)
  }
};

/// AAMemoryLocation attribute for call sites.
struct AAMemoryLocationCallSite final : AAMemoryLocationImpl {
  AAMemoryLocationCallSite(const IRPosition &IRP, Attributor &A)
      : AAMemoryLocationImpl(IRP, A) {}

  /// See AbstractAttribute::initialize(...).
  void initialize(Attributor &A) override {
    AAMemoryLocationImpl::initialize(A);
    Function *F = getAssociatedFunction();
    if (!F || F->isDeclaration())
      indicatePessimisticFixpoint();
  }

  /// See AbstractAttribute::updateImpl(...).
  ChangeStatus updateImpl(Attributor &A) override {
    // TODO: Once we have call site specific value information we can provide
    //       call site specific liveness liveness information and then it makes
    //       sense to specialize attributes for call sites arguments instead of
    //       redirecting requests to the callee argument.
    Function *F = getAssociatedFunction();
    const IRPosition &FnPos = IRPosition::function(*F);
    auto &FnAA =
        A.getAAFor<AAMemoryLocation>(*this, FnPos, DepClassTy::REQUIRED);
    bool Changed = false;
    auto AccessPred = [&](const Instruction *I, const Value *Ptr,
                          AccessKind Kind, MemoryLocationsKind MLK) {
      updateStateAndAccessesMap(getState(), MLK, I, Ptr, Changed,
                                getAccessKindFromInst(I));
      return true;
    };
    if (!FnAA.checkForAllAccessesToMemoryKind(AccessPred, ALL_LOCATIONS))
      return indicatePessimisticFixpoint();
    return Changed ? ChangeStatus::CHANGED : ChangeStatus::UNCHANGED;
  }

  /// See AbstractAttribute::trackStatistics()
  void trackStatistics() const override {
    if (isAssumedReadNone())
      STATS_DECLTRACK_CS_ATTR(readnone)
  }
};

/// ------------------ Value Constant Range Attribute -------------------------

struct AAValueConstantRangeImpl : AAValueConstantRange {
  using StateType = IntegerRangeState;
  AAValueConstantRangeImpl(const IRPosition &IRP, Attributor &A)
      : AAValueConstantRange(IRP, A) {}

  /// See AbstractAttribute::initialize(..).
  void initialize(Attributor &A) override {
    if (A.hasSimplificationCallback(getIRPosition())) {
      indicatePessimisticFixpoint();
      return;
    }

    // Intersect a range given by SCEV.
    intersectKnown(getConstantRangeFromSCEV(A, getCtxI()));

    // Intersect a range given by LVI.
    intersectKnown(getConstantRangeFromLVI(A, getCtxI()));
  }

  /// See AbstractAttribute::getAsStr().
  const std::string getAsStr() const override {
    std::string Str;
    llvm::raw_string_ostream OS(Str);
    OS << "range(" << getBitWidth() << ")<";
    getKnown().print(OS);
    OS << " / ";
    getAssumed().print(OS);
    OS << ">";
    return OS.str();
  }

  /// Helper function to get a SCEV expr for the associated value at program
  /// point \p I.
  const SCEV *getSCEV(Attributor &A, const Instruction *I = nullptr) const {
    if (!getAnchorScope())
      return nullptr;

    ScalarEvolution *SE =
        A.getInfoCache().getAnalysisResultForFunction<ScalarEvolutionAnalysis>(
            *getAnchorScope());

    LoopInfo *LI = A.getInfoCache().getAnalysisResultForFunction<LoopAnalysis>(
        *getAnchorScope());

    if (!SE || !LI)
      return nullptr;

    const SCEV *S = SE->getSCEV(&getAssociatedValue());
    if (!I)
      return S;

    return SE->getSCEVAtScope(S, LI->getLoopFor(I->getParent()));
  }

  /// Helper function to get a range from SCEV for the associated value at
  /// program point \p I.
  ConstantRange getConstantRangeFromSCEV(Attributor &A,
                                         const Instruction *I = nullptr) const {
    if (!getAnchorScope())
      return getWorstState(getBitWidth());

    ScalarEvolution *SE =
        A.getInfoCache().getAnalysisResultForFunction<ScalarEvolutionAnalysis>(
            *getAnchorScope());

    const SCEV *S = getSCEV(A, I);
    if (!SE || !S)
      return getWorstState(getBitWidth());

    return SE->getUnsignedRange(S);
  }

  /// Helper function to get a range from LVI for the associated value at
  /// program point \p I.
  ConstantRange
  getConstantRangeFromLVI(Attributor &A,
                          const Instruction *CtxI = nullptr) const {
    if (!getAnchorScope())
      return getWorstState(getBitWidth());

    LazyValueInfo *LVI =
        A.getInfoCache().getAnalysisResultForFunction<LazyValueAnalysis>(
            *getAnchorScope());

    if (!LVI || !CtxI)
      return getWorstState(getBitWidth());
    return LVI->getConstantRange(&getAssociatedValue(),
                                 const_cast<Instruction *>(CtxI));
  }

  /// Return true if \p CtxI is valid for querying outside analyses.
  /// This basically makes sure we do not ask intra-procedural analysis
  /// about a context in the wrong function or a context that violates
  /// dominance assumptions they might have. The \p AllowAACtxI flag indicates
  /// if the original context of this AA is OK or should be considered invalid.
  bool isValidCtxInstructionForOutsideAnalysis(Attributor &A,
                                               const Instruction *CtxI,
                                               bool AllowAACtxI) const {
    if (!CtxI || (!AllowAACtxI && CtxI == getCtxI()))
      return false;

    // Our context might be in a different function, neither intra-procedural
    // analysis (ScalarEvolution nor LazyValueInfo) can handle that.
    if (!AA::isValidInScope(getAssociatedValue(), CtxI->getFunction()))
      return false;

    // If the context is not dominated by the value there are paths to the
    // context that do not define the value. This cannot be handled by
    // LazyValueInfo so we need to bail.
    if (auto *I = dyn_cast<Instruction>(&getAssociatedValue())) {
      InformationCache &InfoCache = A.getInfoCache();
      const DominatorTree *DT =
          InfoCache.getAnalysisResultForFunction<DominatorTreeAnalysis>(
              *I->getFunction());
      return DT && DT->dominates(I, CtxI);
    }

    return true;
  }

  /// See AAValueConstantRange::getKnownConstantRange(..).
  ConstantRange
  getKnownConstantRange(Attributor &A,
                        const Instruction *CtxI = nullptr) const override {
    if (!isValidCtxInstructionForOutsideAnalysis(A, CtxI,
                                                 /* AllowAACtxI */ false))
      return getKnown();

    ConstantRange LVIR = getConstantRangeFromLVI(A, CtxI);
    ConstantRange SCEVR = getConstantRangeFromSCEV(A, CtxI);
    return getKnown().intersectWith(SCEVR).intersectWith(LVIR);
  }

  /// See AAValueConstantRange::getAssumedConstantRange(..).
  ConstantRange
  getAssumedConstantRange(Attributor &A,
                          const Instruction *CtxI = nullptr) const override {
    // TODO: Make SCEV use Attributor assumption.
    //       We may be able to bound a variable range via assumptions in
    //       Attributor. ex.) If x is assumed to be in [1, 3] and y is known to
    //       evolve to x^2 + x, then we can say that y is in [2, 12].
    if (!isValidCtxInstructionForOutsideAnalysis(A, CtxI,
                                                 /* AllowAACtxI */ false))
      return getAssumed();

    ConstantRange LVIR = getConstantRangeFromLVI(A, CtxI);
    ConstantRange SCEVR = getConstantRangeFromSCEV(A, CtxI);
    return getAssumed().intersectWith(SCEVR).intersectWith(LVIR);
  }

  /// Helper function to create MDNode for range metadata.
  static MDNode *
  getMDNodeForConstantRange(Type *Ty, LLVMContext &Ctx,
                            const ConstantRange &AssumedConstantRange) {
    Metadata *LowAndHigh[] = {ConstantAsMetadata::get(ConstantInt::get(
                                  Ty, AssumedConstantRange.getLower())),
                              ConstantAsMetadata::get(ConstantInt::get(
                                  Ty, AssumedConstantRange.getUpper()))};
    return MDNode::get(Ctx, LowAndHigh);
  }

  /// Return true if \p Assumed is included in \p KnownRanges.
  static bool isBetterRange(const ConstantRange &Assumed, MDNode *KnownRanges) {

    if (Assumed.isFullSet())
      return false;

    if (!KnownRanges)
      return true;

    // If multiple ranges are annotated in IR, we give up to annotate assumed
    // range for now.

    // TODO:  If there exists a known range which containts assumed range, we
    // can say assumed range is better.
    if (KnownRanges->getNumOperands() > 2)
      return false;

    ConstantInt *Lower =
        mdconst::extract<ConstantInt>(KnownRanges->getOperand(0));
    ConstantInt *Upper =
        mdconst::extract<ConstantInt>(KnownRanges->getOperand(1));

    ConstantRange Known(Lower->getValue(), Upper->getValue());
    return Known.contains(Assumed) && Known != Assumed;
  }

  /// Helper function to set range metadata.
  static bool
  setRangeMetadataIfisBetterRange(Instruction *I,
                                  const ConstantRange &AssumedConstantRange) {
    auto *OldRangeMD = I->getMetadata(LLVMContext::MD_range);
    if (isBetterRange(AssumedConstantRange, OldRangeMD)) {
      if (!AssumedConstantRange.isEmptySet()) {
        I->setMetadata(LLVMContext::MD_range,
                       getMDNodeForConstantRange(I->getType(), I->getContext(),
                                                 AssumedConstantRange));
        return true;
      }
    }
    return false;
  }

  /// See AbstractAttribute::manifest()
  ChangeStatus manifest(Attributor &A) override {
    ChangeStatus Changed = ChangeStatus::UNCHANGED;
    ConstantRange AssumedConstantRange = getAssumedConstantRange(A);
    assert(!AssumedConstantRange.isFullSet() && "Invalid state");

    auto &V = getAssociatedValue();
    if (!AssumedConstantRange.isEmptySet() &&
        !AssumedConstantRange.isSingleElement()) {
      if (Instruction *I = dyn_cast<Instruction>(&V)) {
        assert(I == getCtxI() && "Should not annotate an instruction which is "
                                 "not the context instruction");
        if (isa<CallInst>(I) || isa<LoadInst>(I))
          if (setRangeMetadataIfisBetterRange(I, AssumedConstantRange))
            Changed = ChangeStatus::CHANGED;
      }
    }

    return Changed;
  }
};

struct AAValueConstantRangeArgument final
    : AAArgumentFromCallSiteArguments<
          AAValueConstantRange, AAValueConstantRangeImpl, IntegerRangeState,
          true /* BridgeCallBaseContext */> {
  using Base = AAArgumentFromCallSiteArguments<
      AAValueConstantRange, AAValueConstantRangeImpl, IntegerRangeState,
      true /* BridgeCallBaseContext */>;
  AAValueConstantRangeArgument(const IRPosition &IRP, Attributor &A)
      : Base(IRP, A) {}

  /// See AbstractAttribute::initialize(..).
  void initialize(Attributor &A) override {
    if (!getAnchorScope() || getAnchorScope()->isDeclaration()) {
      indicatePessimisticFixpoint();
    } else {
      Base::initialize(A);
    }
  }

  /// See AbstractAttribute::trackStatistics()
  void trackStatistics() const override {
    STATS_DECLTRACK_ARG_ATTR(value_range)
  }
};

struct AAValueConstantRangeReturned
    : AAReturnedFromReturnedValues<AAValueConstantRange,
                                   AAValueConstantRangeImpl,
                                   AAValueConstantRangeImpl::StateType,
                                   /* PropogateCallBaseContext */ true> {
  using Base =
      AAReturnedFromReturnedValues<AAValueConstantRange,
                                   AAValueConstantRangeImpl,
                                   AAValueConstantRangeImpl::StateType,
                                   /* PropogateCallBaseContext */ true>;
  AAValueConstantRangeReturned(const IRPosition &IRP, Attributor &A)
      : Base(IRP, A) {}

  /// See AbstractAttribute::initialize(...).
  void initialize(Attributor &A) override {}

  /// See AbstractAttribute::trackStatistics()
  void trackStatistics() const override {
    STATS_DECLTRACK_FNRET_ATTR(value_range)
  }
};

struct AAValueConstantRangeFloating : AAValueConstantRangeImpl {
  AAValueConstantRangeFloating(const IRPosition &IRP, Attributor &A)
      : AAValueConstantRangeImpl(IRP, A) {}

  /// See AbstractAttribute::initialize(...).
  void initialize(Attributor &A) override {
    AAValueConstantRangeImpl::initialize(A);
    if (isAtFixpoint())
      return;

    Value &V = getAssociatedValue();

    if (auto *C = dyn_cast<ConstantInt>(&V)) {
      unionAssumed(ConstantRange(C->getValue()));
      indicateOptimisticFixpoint();
      return;
    }

    if (isa<UndefValue>(&V)) {
      // Collapse the undef state to 0.
      unionAssumed(ConstantRange(APInt(getBitWidth(), 0)));
      indicateOptimisticFixpoint();
      return;
    }

    if (isa<CallBase>(&V))
      return;

    if (isa<BinaryOperator>(&V) || isa<CmpInst>(&V) || isa<CastInst>(&V))
      return;

    // If it is a load instruction with range metadata, use it.
    if (LoadInst *LI = dyn_cast<LoadInst>(&V))
      if (auto *RangeMD = LI->getMetadata(LLVMContext::MD_range)) {
        intersectKnown(getConstantRangeFromMetadata(*RangeMD));
        return;
      }

    // We can work with PHI and select instruction as we traverse their operands
    // during update.
    if (isa<SelectInst>(V) || isa<PHINode>(V))
      return;

    // Otherwise we give up.
    indicatePessimisticFixpoint();

    LLVM_DEBUG(dbgs() << "[AAValueConstantRange] We give up: "
                      << getAssociatedValue() << "\n");
  }

  bool calculateBinaryOperator(
      Attributor &A, BinaryOperator *BinOp, IntegerRangeState &T,
      const Instruction *CtxI,
      SmallVectorImpl<const AAValueConstantRange *> &QuerriedAAs) {
    Value *LHS = BinOp->getOperand(0);
    Value *RHS = BinOp->getOperand(1);

    // Simplify the operands first.
    bool UsedAssumedInformation = false;
    const auto &SimplifiedLHS =
        A.getAssumedSimplified(IRPosition::value(*LHS, getCallBaseContext()),
                               *this, UsedAssumedInformation);
    if (!SimplifiedLHS.hasValue())
      return true;
    if (!SimplifiedLHS.getValue())
      return false;
    LHS = *SimplifiedLHS;

    const auto &SimplifiedRHS =
        A.getAssumedSimplified(IRPosition::value(*RHS, getCallBaseContext()),
                               *this, UsedAssumedInformation);
    if (!SimplifiedRHS.hasValue())
      return true;
    if (!SimplifiedRHS.getValue())
      return false;
    RHS = *SimplifiedRHS;

    // TODO: Allow non integers as well.
    if (!LHS->getType()->isIntegerTy() || !RHS->getType()->isIntegerTy())
      return false;

    auto &LHSAA = A.getAAFor<AAValueConstantRange>(
        *this, IRPosition::value(*LHS, getCallBaseContext()),
        DepClassTy::REQUIRED);
    QuerriedAAs.push_back(&LHSAA);
    auto LHSAARange = LHSAA.getAssumedConstantRange(A, CtxI);

    auto &RHSAA = A.getAAFor<AAValueConstantRange>(
        *this, IRPosition::value(*RHS, getCallBaseContext()),
        DepClassTy::REQUIRED);
    QuerriedAAs.push_back(&RHSAA);
    auto RHSAARange = RHSAA.getAssumedConstantRange(A, CtxI);

    auto AssumedRange = LHSAARange.binaryOp(BinOp->getOpcode(), RHSAARange);

    T.unionAssumed(AssumedRange);

    // TODO: Track a known state too.

    return T.isValidState();
  }

  bool calculateCastInst(
      Attributor &A, CastInst *CastI, IntegerRangeState &T,
      const Instruction *CtxI,
      SmallVectorImpl<const AAValueConstantRange *> &QuerriedAAs) {
    assert(CastI->getNumOperands() == 1 && "Expected cast to be unary!");
    // TODO: Allow non integers as well.
    Value *OpV = CastI->getOperand(0);

    // Simplify the operand first.
    bool UsedAssumedInformation = false;
    const auto &SimplifiedOpV =
        A.getAssumedSimplified(IRPosition::value(*OpV, getCallBaseContext()),
                               *this, UsedAssumedInformation);
    if (!SimplifiedOpV.hasValue())
      return true;
    if (!SimplifiedOpV.getValue())
      return false;
    OpV = *SimplifiedOpV;

    if (!OpV->getType()->isIntegerTy())
      return false;

    auto &OpAA = A.getAAFor<AAValueConstantRange>(
        *this, IRPosition::value(*OpV, getCallBaseContext()),
        DepClassTy::REQUIRED);
    QuerriedAAs.push_back(&OpAA);
    T.unionAssumed(
        OpAA.getAssumed().castOp(CastI->getOpcode(), getState().getBitWidth()));
    return T.isValidState();
  }

  bool
  calculateCmpInst(Attributor &A, CmpInst *CmpI, IntegerRangeState &T,
                   const Instruction *CtxI,
                   SmallVectorImpl<const AAValueConstantRange *> &QuerriedAAs) {
    Value *LHS = CmpI->getOperand(0);
    Value *RHS = CmpI->getOperand(1);

    // Simplify the operands first.
    bool UsedAssumedInformation = false;
    const auto &SimplifiedLHS =
        A.getAssumedSimplified(IRPosition::value(*LHS, getCallBaseContext()),
                               *this, UsedAssumedInformation);
    if (!SimplifiedLHS.hasValue())
      return true;
    if (!SimplifiedLHS.getValue())
      return false;
    LHS = *SimplifiedLHS;

    const auto &SimplifiedRHS =
        A.getAssumedSimplified(IRPosition::value(*RHS, getCallBaseContext()),
                               *this, UsedAssumedInformation);
    if (!SimplifiedRHS.hasValue())
      return true;
    if (!SimplifiedRHS.getValue())
      return false;
    RHS = *SimplifiedRHS;

    // TODO: Allow non integers as well.
    if (!LHS->getType()->isIntegerTy() || !RHS->getType()->isIntegerTy())
      return false;

    auto &LHSAA = A.getAAFor<AAValueConstantRange>(
        *this, IRPosition::value(*LHS, getCallBaseContext()),
        DepClassTy::REQUIRED);
    QuerriedAAs.push_back(&LHSAA);
    auto &RHSAA = A.getAAFor<AAValueConstantRange>(
        *this, IRPosition::value(*RHS, getCallBaseContext()),
        DepClassTy::REQUIRED);
    QuerriedAAs.push_back(&RHSAA);
    auto LHSAARange = LHSAA.getAssumedConstantRange(A, CtxI);
    auto RHSAARange = RHSAA.getAssumedConstantRange(A, CtxI);

    // If one of them is empty set, we can't decide.
    if (LHSAARange.isEmptySet() || RHSAARange.isEmptySet())
      return true;

    bool MustTrue = false, MustFalse = false;

    auto AllowedRegion =
        ConstantRange::makeAllowedICmpRegion(CmpI->getPredicate(), RHSAARange);

    if (AllowedRegion.intersectWith(LHSAARange).isEmptySet())
      MustFalse = true;

    if (LHSAARange.icmp(CmpI->getPredicate(), RHSAARange))
      MustTrue = true;

    assert((!MustTrue || !MustFalse) &&
           "Either MustTrue or MustFalse should be false!");

    if (MustTrue)
      T.unionAssumed(ConstantRange(APInt(/* numBits */ 1, /* val */ 1)));
    else if (MustFalse)
      T.unionAssumed(ConstantRange(APInt(/* numBits */ 1, /* val */ 0)));
    else
      T.unionAssumed(ConstantRange(/* BitWidth */ 1, /* isFullSet */ true));

    LLVM_DEBUG(dbgs() << "[AAValueConstantRange] " << *CmpI << " " << LHSAA
                      << " " << RHSAA << "\n");

    // TODO: Track a known state too.
    return T.isValidState();
  }

  /// See AbstractAttribute::updateImpl(...).
  ChangeStatus updateImpl(Attributor &A) override {
    auto VisitValueCB = [&](Value &V, const Instruction *CtxI,
                            IntegerRangeState &T, bool Stripped) -> bool {
      Instruction *I = dyn_cast<Instruction>(&V);
      if (!I || isa<CallBase>(I)) {

        // Simplify the operand first.
        bool UsedAssumedInformation = false;
        const auto &SimplifiedOpV =
            A.getAssumedSimplified(IRPosition::value(V, getCallBaseContext()),
                                   *this, UsedAssumedInformation);
        if (!SimplifiedOpV.hasValue())
          return true;
        if (!SimplifiedOpV.getValue())
          return false;
        Value *VPtr = *SimplifiedOpV;

        // If the value is not instruction, we query AA to Attributor.
        const auto &AA = A.getAAFor<AAValueConstantRange>(
            *this, IRPosition::value(*VPtr, getCallBaseContext()),
            DepClassTy::REQUIRED);

        // Clamp operator is not used to utilize a program point CtxI.
        T.unionAssumed(AA.getAssumedConstantRange(A, CtxI));

        return T.isValidState();
      }

      SmallVector<const AAValueConstantRange *, 4> QuerriedAAs;
      if (auto *BinOp = dyn_cast<BinaryOperator>(I)) {
        if (!calculateBinaryOperator(A, BinOp, T, CtxI, QuerriedAAs))
          return false;
      } else if (auto *CmpI = dyn_cast<CmpInst>(I)) {
        if (!calculateCmpInst(A, CmpI, T, CtxI, QuerriedAAs))
          return false;
      } else if (auto *CastI = dyn_cast<CastInst>(I)) {
        if (!calculateCastInst(A, CastI, T, CtxI, QuerriedAAs))
          return false;
      } else {
        // Give up with other instructions.
        // TODO: Add other instructions

        T.indicatePessimisticFixpoint();
        return false;
      }

      // Catch circular reasoning in a pessimistic way for now.
      // TODO: Check how the range evolves and if we stripped anything, see also
      //       AADereferenceable or AAAlign for similar situations.
      for (const AAValueConstantRange *QueriedAA : QuerriedAAs) {
        if (QueriedAA != this)
          continue;
        // If we are in a stady state we do not need to worry.
        if (T.getAssumed() == getState().getAssumed())
          continue;
        T.indicatePessimisticFixpoint();
      }

      return T.isValidState();
    };

    IntegerRangeState T(getBitWidth());

    if (!genericValueTraversal<IntegerRangeState>(A, getIRPosition(), *this, T,
                                                  VisitValueCB, getCtxI(),
                                                  /* UseValueSimplify */ false))
      return indicatePessimisticFixpoint();

    return clampStateAndIndicateChange(getState(), T);
  }

  /// See AbstractAttribute::trackStatistics()
  void trackStatistics() const override {
    STATS_DECLTRACK_FLOATING_ATTR(value_range)
  }
};

struct AAValueConstantRangeFunction : AAValueConstantRangeImpl {
  AAValueConstantRangeFunction(const IRPosition &IRP, Attributor &A)
      : AAValueConstantRangeImpl(IRP, A) {}

  /// See AbstractAttribute::initialize(...).
  ChangeStatus updateImpl(Attributor &A) override {
    llvm_unreachable("AAValueConstantRange(Function|CallSite)::updateImpl will "
                     "not be called");
  }

  /// See AbstractAttribute::trackStatistics()
  void trackStatistics() const override { STATS_DECLTRACK_FN_ATTR(value_range) }
};

struct AAValueConstantRangeCallSite : AAValueConstantRangeFunction {
  AAValueConstantRangeCallSite(const IRPosition &IRP, Attributor &A)
      : AAValueConstantRangeFunction(IRP, A) {}

  /// See AbstractAttribute::trackStatistics()
  void trackStatistics() const override { STATS_DECLTRACK_CS_ATTR(value_range) }
};

struct AAValueConstantRangeCallSiteReturned
    : AACallSiteReturnedFromReturned<AAValueConstantRange,
                                     AAValueConstantRangeImpl,
                                     AAValueConstantRangeImpl::StateType,
                                     /* IntroduceCallBaseContext */ true> {
  AAValueConstantRangeCallSiteReturned(const IRPosition &IRP, Attributor &A)
      : AACallSiteReturnedFromReturned<AAValueConstantRange,
                                       AAValueConstantRangeImpl,
                                       AAValueConstantRangeImpl::StateType,
                                       /* IntroduceCallBaseContext */ true>(IRP,
                                                                            A) {
  }

  /// See AbstractAttribute::initialize(...).
  void initialize(Attributor &A) override {
    // If it is a load instruction with range metadata, use the metadata.
    if (CallInst *CI = dyn_cast<CallInst>(&getAssociatedValue()))
      if (auto *RangeMD = CI->getMetadata(LLVMContext::MD_range))
        intersectKnown(getConstantRangeFromMetadata(*RangeMD));

    AAValueConstantRangeImpl::initialize(A);
  }

  /// See AbstractAttribute::trackStatistics()
  void trackStatistics() const override {
    STATS_DECLTRACK_CSRET_ATTR(value_range)
  }
};
struct AAValueConstantRangeCallSiteArgument : AAValueConstantRangeFloating {
  AAValueConstantRangeCallSiteArgument(const IRPosition &IRP, Attributor &A)
      : AAValueConstantRangeFloating(IRP, A) {}

  /// See AbstractAttribute::manifest()
  ChangeStatus manifest(Attributor &A) override {
    return ChangeStatus::UNCHANGED;
  }

  /// See AbstractAttribute::trackStatistics()
  void trackStatistics() const override {
    STATS_DECLTRACK_CSARG_ATTR(value_range)
  }
};

/// ------------------ Potential Values Attribute -------------------------

struct AAPotentialValuesImpl : AAPotentialValues {
  using StateType = PotentialConstantIntValuesState;

  AAPotentialValuesImpl(const IRPosition &IRP, Attributor &A)
      : AAPotentialValues(IRP, A) {}

  /// See AbstractAttribute::initialize(..).
  void initialize(Attributor &A) override {
    if (A.hasSimplificationCallback(getIRPosition()))
      indicatePessimisticFixpoint();
    else
      AAPotentialValues::initialize(A);
  }

  /// See AbstractAttribute::getAsStr().
  const std::string getAsStr() const override {
    std::string Str;
    llvm::raw_string_ostream OS(Str);
    OS << getState();
    return OS.str();
  }

  /// See AbstractAttribute::updateImpl(...).
  ChangeStatus updateImpl(Attributor &A) override {
    return indicatePessimisticFixpoint();
  }
};

struct AAPotentialValuesArgument final
    : AAArgumentFromCallSiteArguments<AAPotentialValues, AAPotentialValuesImpl,
                                      PotentialConstantIntValuesState> {
  using Base =
      AAArgumentFromCallSiteArguments<AAPotentialValues, AAPotentialValuesImpl,
                                      PotentialConstantIntValuesState>;
  AAPotentialValuesArgument(const IRPosition &IRP, Attributor &A)
      : Base(IRP, A) {}

  /// See AbstractAttribute::initialize(..).
  void initialize(Attributor &A) override {
    if (!getAnchorScope() || getAnchorScope()->isDeclaration()) {
      indicatePessimisticFixpoint();
    } else {
      Base::initialize(A);
    }
  }

  /// See AbstractAttribute::trackStatistics()
  void trackStatistics() const override {
    STATS_DECLTRACK_ARG_ATTR(potential_values)
  }
};

struct AAPotentialValuesReturned
    : AAReturnedFromReturnedValues<AAPotentialValues, AAPotentialValuesImpl> {
  using Base =
      AAReturnedFromReturnedValues<AAPotentialValues, AAPotentialValuesImpl>;
  AAPotentialValuesReturned(const IRPosition &IRP, Attributor &A)
      : Base(IRP, A) {}

  /// See AbstractAttribute::trackStatistics()
  void trackStatistics() const override {
    STATS_DECLTRACK_FNRET_ATTR(potential_values)
  }
};

struct AAPotentialValuesFloating : AAPotentialValuesImpl {
  AAPotentialValuesFloating(const IRPosition &IRP, Attributor &A)
      : AAPotentialValuesImpl(IRP, A) {}

  /// See AbstractAttribute::initialize(..).
  void initialize(Attributor &A) override {
    AAPotentialValuesImpl::initialize(A);
    if (isAtFixpoint())
      return;

    Value &V = getAssociatedValue();

    if (auto *C = dyn_cast<ConstantInt>(&V)) {
      unionAssumed(C->getValue());
      indicateOptimisticFixpoint();
      return;
    }

    if (isa<UndefValue>(&V)) {
      unionAssumedWithUndef();
      indicateOptimisticFixpoint();
      return;
    }

    if (isa<BinaryOperator>(&V) || isa<ICmpInst>(&V) || isa<CastInst>(&V))
      return;

    if (isa<SelectInst>(V) || isa<PHINode>(V) || isa<LoadInst>(V))
      return;

    indicatePessimisticFixpoint();

    LLVM_DEBUG(dbgs() << "[AAPotentialValues] We give up: "
                      << getAssociatedValue() << "\n");
  }

  static bool calculateICmpInst(const ICmpInst *ICI, const APInt &LHS,
                                const APInt &RHS) {
    ICmpInst::Predicate Pred = ICI->getPredicate();
    switch (Pred) {
    case ICmpInst::ICMP_UGT:
      return LHS.ugt(RHS);
    case ICmpInst::ICMP_SGT:
      return LHS.sgt(RHS);
    case ICmpInst::ICMP_EQ:
      return LHS.eq(RHS);
    case ICmpInst::ICMP_UGE:
      return LHS.uge(RHS);
    case ICmpInst::ICMP_SGE:
      return LHS.sge(RHS);
    case ICmpInst::ICMP_ULT:
      return LHS.ult(RHS);
    case ICmpInst::ICMP_SLT:
      return LHS.slt(RHS);
    case ICmpInst::ICMP_NE:
      return LHS.ne(RHS);
    case ICmpInst::ICMP_ULE:
      return LHS.ule(RHS);
    case ICmpInst::ICMP_SLE:
      return LHS.sle(RHS);
    default:
      llvm_unreachable("Invalid ICmp predicate!");
    }
  }

  static APInt calculateCastInst(const CastInst *CI, const APInt &Src,
                                 uint32_t ResultBitWidth) {
    Instruction::CastOps CastOp = CI->getOpcode();
    switch (CastOp) {
    default:
      llvm_unreachable("unsupported or not integer cast");
    case Instruction::Trunc:
      return Src.trunc(ResultBitWidth);
    case Instruction::SExt:
      return Src.sext(ResultBitWidth);
    case Instruction::ZExt:
      return Src.zext(ResultBitWidth);
    case Instruction::BitCast:
      return Src;
    }
  }

  static APInt calculateBinaryOperator(const BinaryOperator *BinOp,
                                       const APInt &LHS, const APInt &RHS,
                                       bool &SkipOperation, bool &Unsupported) {
    Instruction::BinaryOps BinOpcode = BinOp->getOpcode();
    // Unsupported is set to true when the binary operator is not supported.
    // SkipOperation is set to true when UB occur with the given operand pair
    // (LHS, RHS).
    // TODO: we should look at nsw and nuw keywords to handle operations
    //       that create poison or undef value.
    switch (BinOpcode) {
    default:
      Unsupported = true;
      return LHS;
    case Instruction::Add:
      return LHS + RHS;
    case Instruction::Sub:
      return LHS - RHS;
    case Instruction::Mul:
      return LHS * RHS;
    case Instruction::UDiv:
      if (RHS.isNullValue()) {
        SkipOperation = true;
        return LHS;
      }
      return LHS.udiv(RHS);
    case Instruction::SDiv:
      if (RHS.isNullValue()) {
        SkipOperation = true;
        return LHS;
      }
      return LHS.sdiv(RHS);
    case Instruction::URem:
      if (RHS.isNullValue()) {
        SkipOperation = true;
        return LHS;
      }
      return LHS.urem(RHS);
    case Instruction::SRem:
      if (RHS.isNullValue()) {
        SkipOperation = true;
        return LHS;
      }
      return LHS.srem(RHS);
    case Instruction::Shl:
      return LHS.shl(RHS);
    case Instruction::LShr:
      return LHS.lshr(RHS);
    case Instruction::AShr:
      return LHS.ashr(RHS);
    case Instruction::And:
      return LHS & RHS;
    case Instruction::Or:
      return LHS | RHS;
    case Instruction::Xor:
      return LHS ^ RHS;
    }
  }

  bool calculateBinaryOperatorAndTakeUnion(const BinaryOperator *BinOp,
                                           const APInt &LHS, const APInt &RHS) {
    bool SkipOperation = false;
    bool Unsupported = false;
    APInt Result =
        calculateBinaryOperator(BinOp, LHS, RHS, SkipOperation, Unsupported);
    if (Unsupported)
      return false;
    // If SkipOperation is true, we can ignore this operand pair (L, R).
    if (!SkipOperation)
      unionAssumed(Result);
    return isValidState();
  }

  ChangeStatus updateWithICmpInst(Attributor &A, ICmpInst *ICI) {
    auto AssumedBefore = getAssumed();
    Value *LHS = ICI->getOperand(0);
    Value *RHS = ICI->getOperand(1);

    // Simplify the operands first.
    bool UsedAssumedInformation = false;
    const auto &SimplifiedLHS =
        A.getAssumedSimplified(IRPosition::value(*LHS, getCallBaseContext()),
                               *this, UsedAssumedInformation);
    if (!SimplifiedLHS.hasValue())
      return ChangeStatus::UNCHANGED;
    if (!SimplifiedLHS.getValue())
      return indicatePessimisticFixpoint();
    LHS = *SimplifiedLHS;

    const auto &SimplifiedRHS =
        A.getAssumedSimplified(IRPosition::value(*RHS, getCallBaseContext()),
                               *this, UsedAssumedInformation);
    if (!SimplifiedRHS.hasValue())
      return ChangeStatus::UNCHANGED;
    if (!SimplifiedRHS.getValue())
      return indicatePessimisticFixpoint();
    RHS = *SimplifiedRHS;

    if (!LHS->getType()->isIntegerTy() || !RHS->getType()->isIntegerTy())
      return indicatePessimisticFixpoint();

    auto &LHSAA = A.getAAFor<AAPotentialValues>(*this, IRPosition::value(*LHS),
                                                DepClassTy::REQUIRED);
    if (!LHSAA.isValidState())
      return indicatePessimisticFixpoint();

    auto &RHSAA = A.getAAFor<AAPotentialValues>(*this, IRPosition::value(*RHS),
                                                DepClassTy::REQUIRED);
    if (!RHSAA.isValidState())
      return indicatePessimisticFixpoint();

    const DenseSet<APInt> &LHSAAPVS = LHSAA.getAssumedSet();
    const DenseSet<APInt> &RHSAAPVS = RHSAA.getAssumedSet();

    // TODO: make use of undef flag to limit potential values aggressively.
    bool MaybeTrue = false, MaybeFalse = false;
    const APInt Zero(RHS->getType()->getIntegerBitWidth(), 0);
    if (LHSAA.undefIsContained() && RHSAA.undefIsContained()) {
      // The result of any comparison between undefs can be soundly replaced
      // with undef.
      unionAssumedWithUndef();
    } else if (LHSAA.undefIsContained()) {
      for (const APInt &R : RHSAAPVS) {
        bool CmpResult = calculateICmpInst(ICI, Zero, R);
        MaybeTrue |= CmpResult;
        MaybeFalse |= !CmpResult;
        if (MaybeTrue & MaybeFalse)
          return indicatePessimisticFixpoint();
      }
    } else if (RHSAA.undefIsContained()) {
      for (const APInt &L : LHSAAPVS) {
        bool CmpResult = calculateICmpInst(ICI, L, Zero);
        MaybeTrue |= CmpResult;
        MaybeFalse |= !CmpResult;
        if (MaybeTrue & MaybeFalse)
          return indicatePessimisticFixpoint();
      }
    } else {
      for (const APInt &L : LHSAAPVS) {
        for (const APInt &R : RHSAAPVS) {
          bool CmpResult = calculateICmpInst(ICI, L, R);
          MaybeTrue |= CmpResult;
          MaybeFalse |= !CmpResult;
          if (MaybeTrue & MaybeFalse)
            return indicatePessimisticFixpoint();
        }
      }
    }
    if (MaybeTrue)
      unionAssumed(APInt(/* numBits */ 1, /* val */ 1));
    if (MaybeFalse)
      unionAssumed(APInt(/* numBits */ 1, /* val */ 0));
    return AssumedBefore == getAssumed() ? ChangeStatus::UNCHANGED
                                         : ChangeStatus::CHANGED;
  }

  ChangeStatus updateWithSelectInst(Attributor &A, SelectInst *SI) {
    auto AssumedBefore = getAssumed();
    Value *LHS = SI->getTrueValue();
    Value *RHS = SI->getFalseValue();

    // Simplify the operands first.
    bool UsedAssumedInformation = false;
    const auto &SimplifiedLHS =
        A.getAssumedSimplified(IRPosition::value(*LHS, getCallBaseContext()),
                               *this, UsedAssumedInformation);
    if (!SimplifiedLHS.hasValue())
      return ChangeStatus::UNCHANGED;
    if (!SimplifiedLHS.getValue())
      return indicatePessimisticFixpoint();
    LHS = *SimplifiedLHS;

    const auto &SimplifiedRHS =
        A.getAssumedSimplified(IRPosition::value(*RHS, getCallBaseContext()),
                               *this, UsedAssumedInformation);
    if (!SimplifiedRHS.hasValue())
      return ChangeStatus::UNCHANGED;
    if (!SimplifiedRHS.getValue())
      return indicatePessimisticFixpoint();
    RHS = *SimplifiedRHS;

    if (!LHS->getType()->isIntegerTy() || !RHS->getType()->isIntegerTy())
      return indicatePessimisticFixpoint();

    Optional<Constant *> C = A.getAssumedConstant(*SI->getCondition(), *this,
                                                  UsedAssumedInformation);

    // Check if we only need one operand.
    bool OnlyLeft = false, OnlyRight = false;
    if (C.hasValue() && *C && (*C)->isOneValue())
      OnlyLeft = true;
    else if (C.hasValue() && *C && (*C)->isZeroValue())
      OnlyRight = true;

    const AAPotentialValues *LHSAA = nullptr, *RHSAA = nullptr;
    if (!OnlyRight) {
      LHSAA = &A.getAAFor<AAPotentialValues>(*this, IRPosition::value(*LHS),
                                             DepClassTy::REQUIRED);
      if (!LHSAA->isValidState())
        return indicatePessimisticFixpoint();
    }
    if (!OnlyLeft) {
      RHSAA = &A.getAAFor<AAPotentialValues>(*this, IRPosition::value(*RHS),
                                             DepClassTy::REQUIRED);
      if (!RHSAA->isValidState())
        return indicatePessimisticFixpoint();
    }

    if (!LHSAA || !RHSAA) {
      // select (true/false), lhs, rhs
      auto *OpAA = LHSAA ? LHSAA : RHSAA;

      if (OpAA->undefIsContained())
        unionAssumedWithUndef();
      else
        unionAssumed(*OpAA);

    } else if (LHSAA->undefIsContained() && RHSAA->undefIsContained()) {
      // select i1 *, undef , undef => undef
      unionAssumedWithUndef();
    } else {
      unionAssumed(*LHSAA);
      unionAssumed(*RHSAA);
    }
    return AssumedBefore == getAssumed() ? ChangeStatus::UNCHANGED
                                         : ChangeStatus::CHANGED;
  }

  ChangeStatus updateWithCastInst(Attributor &A, CastInst *CI) {
    auto AssumedBefore = getAssumed();
    if (!CI->isIntegerCast())
      return indicatePessimisticFixpoint();
    assert(CI->getNumOperands() == 1 && "Expected cast to be unary!");
    uint32_t ResultBitWidth = CI->getDestTy()->getIntegerBitWidth();
    Value *Src = CI->getOperand(0);

    // Simplify the operand first.
    bool UsedAssumedInformation = false;
    const auto &SimplifiedSrc =
        A.getAssumedSimplified(IRPosition::value(*Src, getCallBaseContext()),
                               *this, UsedAssumedInformation);
    if (!SimplifiedSrc.hasValue())
      return ChangeStatus::UNCHANGED;
    if (!SimplifiedSrc.getValue())
      return indicatePessimisticFixpoint();
    Src = *SimplifiedSrc;

    auto &SrcAA = A.getAAFor<AAPotentialValues>(*this, IRPosition::value(*Src),
                                                DepClassTy::REQUIRED);
    if (!SrcAA.isValidState())
      return indicatePessimisticFixpoint();
    const DenseSet<APInt> &SrcAAPVS = SrcAA.getAssumedSet();
    if (SrcAA.undefIsContained())
      unionAssumedWithUndef();
    else {
      for (const APInt &S : SrcAAPVS) {
        APInt T = calculateCastInst(CI, S, ResultBitWidth);
        unionAssumed(T);
      }
    }
    return AssumedBefore == getAssumed() ? ChangeStatus::UNCHANGED
                                         : ChangeStatus::CHANGED;
  }

  ChangeStatus updateWithBinaryOperator(Attributor &A, BinaryOperator *BinOp) {
    auto AssumedBefore = getAssumed();
    Value *LHS = BinOp->getOperand(0);
    Value *RHS = BinOp->getOperand(1);

    // Simplify the operands first.
    bool UsedAssumedInformation = false;
    const auto &SimplifiedLHS =
        A.getAssumedSimplified(IRPosition::value(*LHS, getCallBaseContext()),
                               *this, UsedAssumedInformation);
    if (!SimplifiedLHS.hasValue())
      return ChangeStatus::UNCHANGED;
    if (!SimplifiedLHS.getValue())
      return indicatePessimisticFixpoint();
    LHS = *SimplifiedLHS;

    const auto &SimplifiedRHS =
        A.getAssumedSimplified(IRPosition::value(*RHS, getCallBaseContext()),
                               *this, UsedAssumedInformation);
    if (!SimplifiedRHS.hasValue())
      return ChangeStatus::UNCHANGED;
    if (!SimplifiedRHS.getValue())
      return indicatePessimisticFixpoint();
    RHS = *SimplifiedRHS;

    if (!LHS->getType()->isIntegerTy() || !RHS->getType()->isIntegerTy())
      return indicatePessimisticFixpoint();

    auto &LHSAA = A.getAAFor<AAPotentialValues>(*this, IRPosition::value(*LHS),
                                                DepClassTy::REQUIRED);
    if (!LHSAA.isValidState())
      return indicatePessimisticFixpoint();

    auto &RHSAA = A.getAAFor<AAPotentialValues>(*this, IRPosition::value(*RHS),
                                                DepClassTy::REQUIRED);
    if (!RHSAA.isValidState())
      return indicatePessimisticFixpoint();

    const DenseSet<APInt> &LHSAAPVS = LHSAA.getAssumedSet();
    const DenseSet<APInt> &RHSAAPVS = RHSAA.getAssumedSet();
    const APInt Zero = APInt(LHS->getType()->getIntegerBitWidth(), 0);

    // TODO: make use of undef flag to limit potential values aggressively.
    if (LHSAA.undefIsContained() && RHSAA.undefIsContained()) {
      if (!calculateBinaryOperatorAndTakeUnion(BinOp, Zero, Zero))
        return indicatePessimisticFixpoint();
    } else if (LHSAA.undefIsContained()) {
      for (const APInt &R : RHSAAPVS) {
        if (!calculateBinaryOperatorAndTakeUnion(BinOp, Zero, R))
          return indicatePessimisticFixpoint();
      }
    } else if (RHSAA.undefIsContained()) {
      for (const APInt &L : LHSAAPVS) {
        if (!calculateBinaryOperatorAndTakeUnion(BinOp, L, Zero))
          return indicatePessimisticFixpoint();
      }
    } else {
      for (const APInt &L : LHSAAPVS) {
        for (const APInt &R : RHSAAPVS) {
          if (!calculateBinaryOperatorAndTakeUnion(BinOp, L, R))
            return indicatePessimisticFixpoint();
        }
      }
    }
    return AssumedBefore == getAssumed() ? ChangeStatus::UNCHANGED
                                         : ChangeStatus::CHANGED;
  }

  ChangeStatus updateWithPHINode(Attributor &A, PHINode *PHI) {
    auto AssumedBefore = getAssumed();
    for (unsigned u = 0, e = PHI->getNumIncomingValues(); u < e; u++) {
      Value *IncomingValue = PHI->getIncomingValue(u);

      // Simplify the operand first.
      bool UsedAssumedInformation = false;
      const auto &SimplifiedIncomingValue = A.getAssumedSimplified(
          IRPosition::value(*IncomingValue, getCallBaseContext()), *this,
          UsedAssumedInformation);
      if (!SimplifiedIncomingValue.hasValue())
        continue;
      if (!SimplifiedIncomingValue.getValue())
        return indicatePessimisticFixpoint();
      IncomingValue = *SimplifiedIncomingValue;

      auto &PotentialValuesAA = A.getAAFor<AAPotentialValues>(
          *this, IRPosition::value(*IncomingValue), DepClassTy::REQUIRED);
      if (!PotentialValuesAA.isValidState())
        return indicatePessimisticFixpoint();
      if (PotentialValuesAA.undefIsContained())
        unionAssumedWithUndef();
      else
        unionAssumed(PotentialValuesAA.getAssumed());
    }
    return AssumedBefore == getAssumed() ? ChangeStatus::UNCHANGED
                                         : ChangeStatus::CHANGED;
  }

  ChangeStatus updateWithLoad(Attributor &A, LoadInst &L) {
    if (!L.getType()->isIntegerTy())
      return indicatePessimisticFixpoint();

    auto Union = [&](Value &V) {
      if (isa<UndefValue>(V)) {
        unionAssumedWithUndef();
        return true;
      }
      if (ConstantInt *CI = dyn_cast<ConstantInt>(&V)) {
        unionAssumed(CI->getValue());
        return true;
      }
      return false;
    };
    auto AssumedBefore = getAssumed();

    if (!AAValueSimplifyImpl::handleLoad(A, *this, L, Union))
      return indicatePessimisticFixpoint();

    return AssumedBefore == getAssumed() ? ChangeStatus::UNCHANGED
                                         : ChangeStatus::CHANGED;
  }

  /// See AbstractAttribute::updateImpl(...).
  ChangeStatus updateImpl(Attributor &A) override {
    Value &V = getAssociatedValue();
    Instruction *I = dyn_cast<Instruction>(&V);

    if (auto *ICI = dyn_cast<ICmpInst>(I))
      return updateWithICmpInst(A, ICI);

    if (auto *SI = dyn_cast<SelectInst>(I))
      return updateWithSelectInst(A, SI);

    if (auto *CI = dyn_cast<CastInst>(I))
      return updateWithCastInst(A, CI);

    if (auto *BinOp = dyn_cast<BinaryOperator>(I))
      return updateWithBinaryOperator(A, BinOp);

    if (auto *PHI = dyn_cast<PHINode>(I))
      return updateWithPHINode(A, PHI);

    if (auto *L = dyn_cast<LoadInst>(I))
      return updateWithLoad(A, *L);

    return indicatePessimisticFixpoint();
  }

  /// See AbstractAttribute::trackStatistics()
  void trackStatistics() const override {
    STATS_DECLTRACK_FLOATING_ATTR(potential_values)
  }
};

struct AAPotentialValuesFunction : AAPotentialValuesImpl {
  AAPotentialValuesFunction(const IRPosition &IRP, Attributor &A)
      : AAPotentialValuesImpl(IRP, A) {}

  /// See AbstractAttribute::initialize(...).
  ChangeStatus updateImpl(Attributor &A) override {
    llvm_unreachable("AAPotentialValues(Function|CallSite)::updateImpl will "
                     "not be called");
  }

  /// See AbstractAttribute::trackStatistics()
  void trackStatistics() const override {
    STATS_DECLTRACK_FN_ATTR(potential_values)
  }
};

struct AAPotentialValuesCallSite : AAPotentialValuesFunction {
  AAPotentialValuesCallSite(const IRPosition &IRP, Attributor &A)
      : AAPotentialValuesFunction(IRP, A) {}

  /// See AbstractAttribute::trackStatistics()
  void trackStatistics() const override {
    STATS_DECLTRACK_CS_ATTR(potential_values)
  }
};

struct AAPotentialValuesCallSiteReturned
    : AACallSiteReturnedFromReturned<AAPotentialValues, AAPotentialValuesImpl> {
  AAPotentialValuesCallSiteReturned(const IRPosition &IRP, Attributor &A)
      : AACallSiteReturnedFromReturned<AAPotentialValues,
                                       AAPotentialValuesImpl>(IRP, A) {}

  /// See AbstractAttribute::trackStatistics()
  void trackStatistics() const override {
    STATS_DECLTRACK_CSRET_ATTR(potential_values)
  }
};

struct AAPotentialValuesCallSiteArgument : AAPotentialValuesFloating {
  AAPotentialValuesCallSiteArgument(const IRPosition &IRP, Attributor &A)
      : AAPotentialValuesFloating(IRP, A) {}

  /// See AbstractAttribute::initialize(..).
  void initialize(Attributor &A) override {
    AAPotentialValuesImpl::initialize(A);
    if (isAtFixpoint())
      return;

    Value &V = getAssociatedValue();

    if (auto *C = dyn_cast<ConstantInt>(&V)) {
      unionAssumed(C->getValue());
      indicateOptimisticFixpoint();
      return;
    }

    if (isa<UndefValue>(&V)) {
      unionAssumedWithUndef();
      indicateOptimisticFixpoint();
      return;
    }
  }

  /// See AbstractAttribute::updateImpl(...).
  ChangeStatus updateImpl(Attributor &A) override {
    Value &V = getAssociatedValue();
    auto AssumedBefore = getAssumed();
    auto &AA = A.getAAFor<AAPotentialValues>(*this, IRPosition::value(V),
                                             DepClassTy::REQUIRED);
    const auto &S = AA.getAssumed();
    unionAssumed(S);
    return AssumedBefore == getAssumed() ? ChangeStatus::UNCHANGED
                                         : ChangeStatus::CHANGED;
  }

  /// See AbstractAttribute::trackStatistics()
  void trackStatistics() const override {
    STATS_DECLTRACK_CSARG_ATTR(potential_values)
  }
};

/// ------------------------ NoUndef Attribute ---------------------------------
struct AANoUndefImpl : AANoUndef {
  AANoUndefImpl(const IRPosition &IRP, Attributor &A) : AANoUndef(IRP, A) {}

  /// See AbstractAttribute::initialize(...).
  void initialize(Attributor &A) override {
    if (getIRPosition().hasAttr({Attribute::NoUndef})) {
      indicateOptimisticFixpoint();
      return;
    }
    Value &V = getAssociatedValue();
    if (isa<UndefValue>(V))
      indicatePessimisticFixpoint();
    else if (isa<FreezeInst>(V))
      indicateOptimisticFixpoint();
    else if (getPositionKind() != IRPosition::IRP_RETURNED &&
             isGuaranteedNotToBeUndefOrPoison(&V))
      indicateOptimisticFixpoint();
    else
      AANoUndef::initialize(A);
  }

  /// See followUsesInMBEC
  bool followUseInMBEC(Attributor &A, const Use *U, const Instruction *I,
                       AANoUndef::StateType &State) {
    const Value *UseV = U->get();
    const DominatorTree *DT = nullptr;
    AssumptionCache *AC = nullptr;
    InformationCache &InfoCache = A.getInfoCache();
    if (Function *F = getAnchorScope()) {
      DT = InfoCache.getAnalysisResultForFunction<DominatorTreeAnalysis>(*F);
      AC = InfoCache.getAnalysisResultForFunction<AssumptionAnalysis>(*F);
    }
    State.setKnown(isGuaranteedNotToBeUndefOrPoison(UseV, AC, I, DT));
    bool TrackUse = false;
    // Track use for instructions which must produce undef or poison bits when
    // at least one operand contains such bits.
    if (isa<CastInst>(*I) || isa<GetElementPtrInst>(*I))
      TrackUse = true;
    return TrackUse;
  }

  /// See AbstractAttribute::getAsStr().
  const std::string getAsStr() const override {
    return getAssumed() ? "noundef" : "may-undef-or-poison";
  }

  ChangeStatus manifest(Attributor &A) override {
    // We don't manifest noundef attribute for dead positions because the
    // associated values with dead positions would be replaced with undef
    // values.
    bool UsedAssumedInformation = false;
    if (A.isAssumedDead(getIRPosition(), nullptr, nullptr,
                        UsedAssumedInformation))
      return ChangeStatus::UNCHANGED;
    // A position whose simplified value does not have any value is
    // considered to be dead. We don't manifest noundef in such positions for
    // the same reason above.
    if (!A.getAssumedSimplified(getIRPosition(), *this, UsedAssumedInformation)
             .hasValue())
      return ChangeStatus::UNCHANGED;
    return AANoUndef::manifest(A);
  }
};

struct AANoUndefFloating : public AANoUndefImpl {
  AANoUndefFloating(const IRPosition &IRP, Attributor &A)
      : AANoUndefImpl(IRP, A) {}

  /// See AbstractAttribute::initialize(...).
  void initialize(Attributor &A) override {
    AANoUndefImpl::initialize(A);
    if (!getState().isAtFixpoint())
      if (Instruction *CtxI = getCtxI())
        followUsesInMBEC(*this, A, getState(), *CtxI);
  }

  /// See AbstractAttribute::updateImpl(...).
  ChangeStatus updateImpl(Attributor &A) override {
    auto VisitValueCB = [&](Value &V, const Instruction *CtxI,
                            AANoUndef::StateType &T, bool Stripped) -> bool {
      const auto &AA = A.getAAFor<AANoUndef>(*this, IRPosition::value(V),
                                             DepClassTy::REQUIRED);
      if (!Stripped && this == &AA) {
        T.indicatePessimisticFixpoint();
      } else {
        const AANoUndef::StateType &S =
            static_cast<const AANoUndef::StateType &>(AA.getState());
        T ^= S;
      }
      return T.isValidState();
    };

    StateType T;
    if (!genericValueTraversal<StateType>(A, getIRPosition(), *this, T,
                                          VisitValueCB, getCtxI()))
      return indicatePessimisticFixpoint();

    return clampStateAndIndicateChange(getState(), T);
  }

  /// See AbstractAttribute::trackStatistics()
  void trackStatistics() const override { STATS_DECLTRACK_FNRET_ATTR(noundef) }
};

struct AANoUndefReturned final
    : AAReturnedFromReturnedValues<AANoUndef, AANoUndefImpl> {
  AANoUndefReturned(const IRPosition &IRP, Attributor &A)
      : AAReturnedFromReturnedValues<AANoUndef, AANoUndefImpl>(IRP, A) {}

  /// See AbstractAttribute::trackStatistics()
  void trackStatistics() const override { STATS_DECLTRACK_FNRET_ATTR(noundef) }
};

struct AANoUndefArgument final
    : AAArgumentFromCallSiteArguments<AANoUndef, AANoUndefImpl> {
  AANoUndefArgument(const IRPosition &IRP, Attributor &A)
      : AAArgumentFromCallSiteArguments<AANoUndef, AANoUndefImpl>(IRP, A) {}

  /// See AbstractAttribute::trackStatistics()
  void trackStatistics() const override { STATS_DECLTRACK_ARG_ATTR(noundef) }
};

struct AANoUndefCallSiteArgument final : AANoUndefFloating {
  AANoUndefCallSiteArgument(const IRPosition &IRP, Attributor &A)
      : AANoUndefFloating(IRP, A) {}

  /// See AbstractAttribute::trackStatistics()
  void trackStatistics() const override { STATS_DECLTRACK_CSARG_ATTR(noundef) }
};

struct AANoUndefCallSiteReturned final
    : AACallSiteReturnedFromReturned<AANoUndef, AANoUndefImpl> {
  AANoUndefCallSiteReturned(const IRPosition &IRP, Attributor &A)
      : AACallSiteReturnedFromReturned<AANoUndef, AANoUndefImpl>(IRP, A) {}

  /// See AbstractAttribute::trackStatistics()
  void trackStatistics() const override { STATS_DECLTRACK_CSRET_ATTR(noundef) }
};

struct AACallEdgesFunction : public AACallEdges {
  AACallEdgesFunction(const IRPosition &IRP, Attributor &A)
      : AACallEdges(IRP, A) {}

  /// See AbstractAttribute::updateImpl(...).
  ChangeStatus updateImpl(Attributor &A) override {
    ChangeStatus Change = ChangeStatus::UNCHANGED;
    bool OldHasUnknownCallee = HasUnknownCallee;
    bool OldHasUnknownCalleeNonAsm = HasUnknownCalleeNonAsm;

    auto AddCalledFunction = [&](Function *Fn) {
      if (CalledFunctions.insert(Fn)) {
        Change = ChangeStatus::CHANGED;
        LLVM_DEBUG(dbgs() << "[AACallEdges] New call edge: " << Fn->getName()
                          << "\n");
      }
    };

    auto VisitValue = [&](Value &V, const Instruction *CtxI, bool &HasUnknown,
                          bool Stripped) -> bool {
      if (Function *Fn = dyn_cast<Function>(&V)) {
        AddCalledFunction(Fn);
      } else {
        LLVM_DEBUG(dbgs() << "[AACallEdges] Unrecognized value: " << V << "\n");
        HasUnknown = true;
        HasUnknownCalleeNonAsm = true;
      }

      // Explore all values.
      return true;
    };

    // Process any value that we might call.
    auto ProcessCalledOperand = [&](Value *V, Instruction *Ctx) {
      if (!genericValueTraversal<bool>(A, IRPosition::value(*V), *this,
                                       HasUnknownCallee, VisitValue, nullptr,
                                       false)) {
        // If we haven't gone through all values, assume that there are unknown
        // callees.
        HasUnknownCallee = true;
        HasUnknownCalleeNonAsm = true;
      }
    };

    auto ProcessCallInst = [&](Instruction &Inst) {
      CallBase &CB = static_cast<CallBase &>(Inst);
      if (CB.isInlineAsm()) {
        HasUnknownCallee = true;
        return true;
      }

      // Process callee metadata if available.
      if (auto *MD = Inst.getMetadata(LLVMContext::MD_callees)) {
        for (auto &Op : MD->operands()) {
          Function *Callee = mdconst::extract_or_null<Function>(Op);
          if (Callee)
            AddCalledFunction(Callee);
        }
        // Callees metadata grantees that the called function is one of its
        // operands, So we are done.
        return true;
      }

      // The most simple case.
      ProcessCalledOperand(CB.getCalledOperand(), &Inst);

      // Process callback functions.
      SmallVector<const Use *, 4u> CallbackUses;
      AbstractCallSite::getCallbackUses(CB, CallbackUses);
      for (const Use *U : CallbackUses)
        ProcessCalledOperand(U->get(), &Inst);

      return true;
    };

    // Visit all callable instructions.
    bool UsedAssumedInformation = false;
    if (!A.checkForAllCallLikeInstructions(ProcessCallInst, *this,
                                           UsedAssumedInformation)) {
      // If we haven't looked at all call like instructions, assume that there
      // are unknown callees.
      HasUnknownCallee = true;
      HasUnknownCalleeNonAsm = true;
    }

    // Track changes.
    if (OldHasUnknownCallee != HasUnknownCallee ||
        OldHasUnknownCalleeNonAsm != HasUnknownCalleeNonAsm)
      Change = ChangeStatus::CHANGED;

    return Change;
  }

  virtual const SetVector<Function *> &getOptimisticEdges() const override {
    return CalledFunctions;
  };

  virtual bool hasUnknownCallee() const override { return HasUnknownCallee; }

  virtual bool hasNonAsmUnknownCallee() const override {
    return HasUnknownCalleeNonAsm;
  }

  const std::string getAsStr() const override {
    return "CallEdges[" + std::to_string(HasUnknownCallee) + "," +
           std::to_string(CalledFunctions.size()) + "]";
  }

  void trackStatistics() const override {}

  /// Optimistic set of functions that might be called by this function.
  SetVector<Function *> CalledFunctions;

  /// Is there any call with a unknown callee.
  bool HasUnknownCallee = false;

  /// Is there any call with a unknown callee, excluding any inline asm.
  bool HasUnknownCalleeNonAsm = false;
};

struct AAFunctionReachabilityFunction : public AAFunctionReachability {
  AAFunctionReachabilityFunction(const IRPosition &IRP, Attributor &A)
      : AAFunctionReachability(IRP, A) {}

  bool canReach(Attributor &A, Function *Fn) const override {
    // Assume that we can reach any function if we can reach a call with
    // unknown callee.
    if (CanReachUnknownCallee)
      return true;

    if (ReachableQueries.count(Fn))
      return true;

    if (UnreachableQueries.count(Fn))
      return false;

    const AACallEdges &AAEdges =
        A.getAAFor<AACallEdges>(*this, getIRPosition(), DepClassTy::REQUIRED);

    const SetVector<Function *> &Edges = AAEdges.getOptimisticEdges();
    bool Result = checkIfReachable(A, Edges, Fn);

    // Attributor returns attributes as const, so this function has to be
    // const for users of this attribute to use it without having to do
    // a const_cast.
    // This is a hack for us to be able to cache queries.
    auto *NonConstThis = const_cast<AAFunctionReachabilityFunction *>(this);

    if (Result)
      NonConstThis->ReachableQueries.insert(Fn);
    else
      NonConstThis->UnreachableQueries.insert(Fn);

    return Result;
  }

  /// See AbstractAttribute::updateImpl(...).
  ChangeStatus updateImpl(Attributor &A) override {
    if (CanReachUnknownCallee)
      return ChangeStatus::UNCHANGED;

    const AACallEdges &AAEdges =
        A.getAAFor<AACallEdges>(*this, getIRPosition(), DepClassTy::REQUIRED);
    const SetVector<Function *> &Edges = AAEdges.getOptimisticEdges();
    ChangeStatus Change = ChangeStatus::UNCHANGED;

    if (AAEdges.hasUnknownCallee()) {
      bool OldCanReachUnknown = CanReachUnknownCallee;
      CanReachUnknownCallee = true;
      return OldCanReachUnknown ? ChangeStatus::UNCHANGED
                                : ChangeStatus::CHANGED;
    }

    // Check if any of the unreachable functions become reachable.
    for (auto Current = UnreachableQueries.begin();
         Current != UnreachableQueries.end();) {
      if (!checkIfReachable(A, Edges, *Current)) {
        Current++;
        continue;
      }
      ReachableQueries.insert(*Current);
      UnreachableQueries.erase(*Current++);
      Change = ChangeStatus::CHANGED;
    }

    return Change;
  }

  const std::string getAsStr() const override {
    size_t QueryCount = ReachableQueries.size() + UnreachableQueries.size();

    return "FunctionReachability [" + std::to_string(ReachableQueries.size()) +
           "," + std::to_string(QueryCount) + "]";
  }

  void trackStatistics() const override {}

private:
  bool canReachUnknownCallee() const override { return CanReachUnknownCallee; }

  bool checkIfReachable(Attributor &A, const SetVector<Function *> &Edges,
                        Function *Fn) const {
    if (Edges.count(Fn))
      return true;

    for (Function *Edge : Edges) {
      // We don't need a dependency if the result is reachable.
      const AAFunctionReachability &EdgeReachability =
          A.getAAFor<AAFunctionReachability>(*this, IRPosition::function(*Edge),
                                             DepClassTy::NONE);

      if (EdgeReachability.canReach(A, Fn))
        return true;
    }
    for (Function *Fn : Edges)
      A.getAAFor<AAFunctionReachability>(*this, IRPosition::function(*Fn),
                                         DepClassTy::REQUIRED);

    return false;
  }

  /// Set of functions that we know for sure is reachable.
  SmallPtrSet<Function *, 8> ReachableQueries;

  /// Set of functions that are unreachable, but might become reachable.
  SmallPtrSet<Function *, 8> UnreachableQueries;

  /// If we can reach a function with a call to a unknown function we assume
  /// that we can reach any function.
  bool CanReachUnknownCallee = false;
};

} // namespace

AACallGraphNode *AACallEdgeIterator::operator*() const {
  return static_cast<AACallGraphNode *>(const_cast<AACallEdges *>(
      &A.getOrCreateAAFor<AACallEdges>(IRPosition::function(**I))));
}

void AttributorCallGraph::print() { llvm::WriteGraph(outs(), this); }

const char AAReturnedValues::ID = 0;
const char AANoUnwind::ID = 0;
const char AANoSync::ID = 0;
const char AANoFree::ID = 0;
const char AANonNull::ID = 0;
const char AANoRecurse::ID = 0;
const char AAWillReturn::ID = 0;
const char AAUndefinedBehavior::ID = 0;
const char AANoAlias::ID = 0;
const char AAReachability::ID = 0;
const char AANoReturn::ID = 0;
const char AAIsDead::ID = 0;
const char AADereferenceable::ID = 0;
const char AAAlign::ID = 0;
const char AANoCapture::ID = 0;
const char AAValueSimplify::ID = 0;
const char AAHeapToStack::ID = 0;
const char AAPrivatizablePtr::ID = 0;
const char AAMemoryBehavior::ID = 0;
const char AAMemoryLocation::ID = 0;
const char AAValueConstantRange::ID = 0;
const char AAPotentialValues::ID = 0;
const char AANoUndef::ID = 0;
const char AACallEdges::ID = 0;
const char AAFunctionReachability::ID = 0;
const char AAPointerInfo::ID = 0;

// Macro magic to create the static generator function for attributes that
// follow the naming scheme.

#define SWITCH_PK_INV(CLASS, PK, POS_NAME)                                     \
  case IRPosition::PK:                                                         \
    llvm_unreachable("Cannot create " #CLASS " for a " POS_NAME " position!");

#define SWITCH_PK_CREATE(CLASS, IRP, PK, SUFFIX)                               \
  case IRPosition::PK:                                                         \
    AA = new (A.Allocator) CLASS##SUFFIX(IRP, A);                              \
    ++NumAAs;                                                                  \
    break;

#define CREATE_FUNCTION_ABSTRACT_ATTRIBUTE_FOR_POSITION(CLASS)                 \
  CLASS &CLASS::createForPosition(const IRPosition &IRP, Attributor &A) {      \
    CLASS *AA = nullptr;                                                       \
    switch (IRP.getPositionKind()) {                                           \
      SWITCH_PK_INV(CLASS, IRP_INVALID, "invalid")                             \
      SWITCH_PK_INV(CLASS, IRP_FLOAT, "floating")                              \
      SWITCH_PK_INV(CLASS, IRP_ARGUMENT, "argument")                           \
      SWITCH_PK_INV(CLASS, IRP_RETURNED, "returned")                           \
      SWITCH_PK_INV(CLASS, IRP_CALL_SITE_RETURNED, "call site returned")       \
      SWITCH_PK_INV(CLASS, IRP_CALL_SITE_ARGUMENT, "call site argument")       \
      SWITCH_PK_CREATE(CLASS, IRP, IRP_FUNCTION, Function)                     \
      SWITCH_PK_CREATE(CLASS, IRP, IRP_CALL_SITE, CallSite)                    \
    }                                                                          \
    return *AA;                                                                \
  }

#define CREATE_VALUE_ABSTRACT_ATTRIBUTE_FOR_POSITION(CLASS)                    \
  CLASS &CLASS::createForPosition(const IRPosition &IRP, Attributor &A) {      \
    CLASS *AA = nullptr;                                                       \
    switch (IRP.getPositionKind()) {                                           \
      SWITCH_PK_INV(CLASS, IRP_INVALID, "invalid")                             \
      SWITCH_PK_INV(CLASS, IRP_FUNCTION, "function")                           \
      SWITCH_PK_INV(CLASS, IRP_CALL_SITE, "call site")                         \
      SWITCH_PK_CREATE(CLASS, IRP, IRP_FLOAT, Floating)                        \
      SWITCH_PK_CREATE(CLASS, IRP, IRP_ARGUMENT, Argument)                     \
      SWITCH_PK_CREATE(CLASS, IRP, IRP_RETURNED, Returned)                     \
      SWITCH_PK_CREATE(CLASS, IRP, IRP_CALL_SITE_RETURNED, CallSiteReturned)   \
      SWITCH_PK_CREATE(CLASS, IRP, IRP_CALL_SITE_ARGUMENT, CallSiteArgument)   \
    }                                                                          \
    return *AA;                                                                \
  }

#define CREATE_ALL_ABSTRACT_ATTRIBUTE_FOR_POSITION(CLASS)                      \
  CLASS &CLASS::createForPosition(const IRPosition &IRP, Attributor &A) {      \
    CLASS *AA = nullptr;                                                       \
    switch (IRP.getPositionKind()) {                                           \
      SWITCH_PK_INV(CLASS, IRP_INVALID, "invalid")                             \
      SWITCH_PK_CREATE(CLASS, IRP, IRP_FUNCTION, Function)                     \
      SWITCH_PK_CREATE(CLASS, IRP, IRP_CALL_SITE, CallSite)                    \
      SWITCH_PK_CREATE(CLASS, IRP, IRP_FLOAT, Floating)                        \
      SWITCH_PK_CREATE(CLASS, IRP, IRP_ARGUMENT, Argument)                     \
      SWITCH_PK_CREATE(CLASS, IRP, IRP_RETURNED, Returned)                     \
      SWITCH_PK_CREATE(CLASS, IRP, IRP_CALL_SITE_RETURNED, CallSiteReturned)   \
      SWITCH_PK_CREATE(CLASS, IRP, IRP_CALL_SITE_ARGUMENT, CallSiteArgument)   \
    }                                                                          \
    return *AA;                                                                \
  }

#define CREATE_FUNCTION_ONLY_ABSTRACT_ATTRIBUTE_FOR_POSITION(CLASS)            \
  CLASS &CLASS::createForPosition(const IRPosition &IRP, Attributor &A) {      \
    CLASS *AA = nullptr;                                                       \
    switch (IRP.getPositionKind()) {                                           \
      SWITCH_PK_INV(CLASS, IRP_INVALID, "invalid")                             \
      SWITCH_PK_INV(CLASS, IRP_ARGUMENT, "argument")                           \
      SWITCH_PK_INV(CLASS, IRP_FLOAT, "floating")                              \
      SWITCH_PK_INV(CLASS, IRP_RETURNED, "returned")                           \
      SWITCH_PK_INV(CLASS, IRP_CALL_SITE_RETURNED, "call site returned")       \
      SWITCH_PK_INV(CLASS, IRP_CALL_SITE_ARGUMENT, "call site argument")       \
      SWITCH_PK_INV(CLASS, IRP_CALL_SITE, "call site")                         \
      SWITCH_PK_CREATE(CLASS, IRP, IRP_FUNCTION, Function)                     \
    }                                                                          \
    return *AA;                                                                \
  }

#define CREATE_NON_RET_ABSTRACT_ATTRIBUTE_FOR_POSITION(CLASS)                  \
  CLASS &CLASS::createForPosition(const IRPosition &IRP, Attributor &A) {      \
    CLASS *AA = nullptr;                                                       \
    switch (IRP.getPositionKind()) {                                           \
      SWITCH_PK_INV(CLASS, IRP_INVALID, "invalid")                             \
      SWITCH_PK_INV(CLASS, IRP_RETURNED, "returned")                           \
      SWITCH_PK_CREATE(CLASS, IRP, IRP_FUNCTION, Function)                     \
      SWITCH_PK_CREATE(CLASS, IRP, IRP_CALL_SITE, CallSite)                    \
      SWITCH_PK_CREATE(CLASS, IRP, IRP_FLOAT, Floating)                        \
      SWITCH_PK_CREATE(CLASS, IRP, IRP_ARGUMENT, Argument)                     \
      SWITCH_PK_CREATE(CLASS, IRP, IRP_CALL_SITE_RETURNED, CallSiteReturned)   \
      SWITCH_PK_CREATE(CLASS, IRP, IRP_CALL_SITE_ARGUMENT, CallSiteArgument)   \
    }                                                                          \
    return *AA;                                                                \
  }

CREATE_FUNCTION_ABSTRACT_ATTRIBUTE_FOR_POSITION(AANoUnwind)
CREATE_FUNCTION_ABSTRACT_ATTRIBUTE_FOR_POSITION(AANoSync)
CREATE_FUNCTION_ABSTRACT_ATTRIBUTE_FOR_POSITION(AANoRecurse)
CREATE_FUNCTION_ABSTRACT_ATTRIBUTE_FOR_POSITION(AAWillReturn)
CREATE_FUNCTION_ABSTRACT_ATTRIBUTE_FOR_POSITION(AANoReturn)
CREATE_FUNCTION_ABSTRACT_ATTRIBUTE_FOR_POSITION(AAReturnedValues)
CREATE_FUNCTION_ABSTRACT_ATTRIBUTE_FOR_POSITION(AAMemoryLocation)

CREATE_VALUE_ABSTRACT_ATTRIBUTE_FOR_POSITION(AANonNull)
CREATE_VALUE_ABSTRACT_ATTRIBUTE_FOR_POSITION(AANoAlias)
CREATE_VALUE_ABSTRACT_ATTRIBUTE_FOR_POSITION(AAPrivatizablePtr)
CREATE_VALUE_ABSTRACT_ATTRIBUTE_FOR_POSITION(AADereferenceable)
CREATE_VALUE_ABSTRACT_ATTRIBUTE_FOR_POSITION(AAAlign)
CREATE_VALUE_ABSTRACT_ATTRIBUTE_FOR_POSITION(AANoCapture)
CREATE_VALUE_ABSTRACT_ATTRIBUTE_FOR_POSITION(AAValueConstantRange)
CREATE_VALUE_ABSTRACT_ATTRIBUTE_FOR_POSITION(AAPotentialValues)
CREATE_VALUE_ABSTRACT_ATTRIBUTE_FOR_POSITION(AANoUndef)
CREATE_VALUE_ABSTRACT_ATTRIBUTE_FOR_POSITION(AAPointerInfo)

CREATE_ALL_ABSTRACT_ATTRIBUTE_FOR_POSITION(AAValueSimplify)
CREATE_ALL_ABSTRACT_ATTRIBUTE_FOR_POSITION(AAIsDead)
CREATE_ALL_ABSTRACT_ATTRIBUTE_FOR_POSITION(AANoFree)

CREATE_FUNCTION_ONLY_ABSTRACT_ATTRIBUTE_FOR_POSITION(AAHeapToStack)
CREATE_FUNCTION_ONLY_ABSTRACT_ATTRIBUTE_FOR_POSITION(AAReachability)
CREATE_FUNCTION_ONLY_ABSTRACT_ATTRIBUTE_FOR_POSITION(AAUndefinedBehavior)
CREATE_FUNCTION_ONLY_ABSTRACT_ATTRIBUTE_FOR_POSITION(AACallEdges)
CREATE_FUNCTION_ONLY_ABSTRACT_ATTRIBUTE_FOR_POSITION(AAFunctionReachability)

CREATE_NON_RET_ABSTRACT_ATTRIBUTE_FOR_POSITION(AAMemoryBehavior)

#undef CREATE_FUNCTION_ONLY_ABSTRACT_ATTRIBUTE_FOR_POSITION
#undef CREATE_FUNCTION_ABSTRACT_ATTRIBUTE_FOR_POSITION
#undef CREATE_NON_RET_ABSTRACT_ATTRIBUTE_FOR_POSITION
#undef CREATE_VALUE_ABSTRACT_ATTRIBUTE_FOR_POSITION
#undef CREATE_ALL_ABSTRACT_ATTRIBUTE_FOR_POSITION
#undef SWITCH_PK_CREATE
#undef SWITCH_PK_INV<|MERGE_RESOLUTION|>--- conflicted
+++ resolved
@@ -7680,22 +7680,14 @@
     assert(!isa<GEPOperator>(Obj) && "GEPs should have been stripped.");
     if (isa<UndefValue>(Obj))
       continue;
-<<<<<<< HEAD
 #if INTEL_CUSTOMIZATION
     if (isa<Argument>(Obj)) {
 #endif // INTEL_CUSTOMIZATION
-=======
-    if (auto *Arg = dyn_cast<Argument>(Obj)) {
->>>>>>> caa3b282
       // TODO: For now we do not treat byval arguments as local copies performed
       // on the call edge, though, we should. To make that happen we need to
       // teach various passes, e.g., DSE, about the copy effect of a byval. That
       // would also allow us to mark functions only accessing byval arguments as
-<<<<<<< HEAD
-      // readnone again, arguably their accesses have no effect outside of the
-=======
       // readnone again, atguably their acceses have no effect outside of the
->>>>>>> caa3b282
       // function, like accesses to allocas.
       MLK = NO_ARGUMENT_MEM;
     } else if (auto *GV = dyn_cast<GlobalValue>(Obj)) {
