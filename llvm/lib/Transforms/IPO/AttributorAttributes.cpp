//===- AttributorAttributes.cpp - Attributes for Attributor deduction -----===//
//
// Part of the LLVM Project, under the Apache License v2.0 with LLVM Exceptions.
// See https://llvm.org/LICENSE.txt for license information.
// SPDX-License-Identifier: Apache-2.0 WITH LLVM-exception
//
//===----------------------------------------------------------------------===//
//
// See the Attributor.h file comment and the class descriptions in that file for
// more information.
//
//===----------------------------------------------------------------------===//

#include "llvm/Transforms/IPO/Attributor.h"

#include "llvm/ADT/SCCIterator.h"
#include "llvm/ADT/SmallPtrSet.h"
#include "llvm/ADT/Statistic.h"
#include "llvm/Analysis/AssumeBundleQueries.h"
#include "llvm/Analysis/AssumptionCache.h"
#include "llvm/Analysis/CaptureTracking.h"
#include "llvm/Analysis/LazyValueInfo.h"
#include "llvm/Analysis/MemoryBuiltins.h"
#include "llvm/Analysis/ScalarEvolution.h"
#include "llvm/Analysis/TargetTransformInfo.h"
#include "llvm/Analysis/ValueTracking.h"
#include "llvm/IR/IRBuilder.h"
#include "llvm/IR/IntrinsicInst.h"
#include "llvm/IR/NoFolder.h"
#include "llvm/Support/CommandLine.h"
#include "llvm/Transforms/IPO/ArgumentPromotion.h"
#include "llvm/Transforms/Utils/Local.h"

#include <cassert>

using namespace llvm;

#define DEBUG_TYPE "attributor"

static cl::opt<bool> ManifestInternal(
    "attributor-manifest-internal", cl::Hidden,
    cl::desc("Manifest Attributor internal string attributes."),
    cl::init(false));

static cl::opt<int> MaxHeapToStackSize("max-heap-to-stack-size", cl::init(128),
                                       cl::Hidden);

STATISTIC(NumAAs, "Number of abstract attributes created");

// Some helper macros to deal with statistics tracking.
//
// Usage:
// For simple IR attribute tracking overload trackStatistics in the abstract
// attribute and choose the right STATS_DECLTRACK_********* macro,
// e.g.,:
//  void trackStatistics() const override {
//    STATS_DECLTRACK_ARG_ATTR(returned)
//  }
// If there is a single "increment" side one can use the macro
// STATS_DECLTRACK with a custom message. If there are multiple increment
// sides, STATS_DECL and STATS_TRACK can also be used separately.
//
#define BUILD_STAT_MSG_IR_ATTR(TYPE, NAME)                                     \
  ("Number of " #TYPE " marked '" #NAME "'")
#define BUILD_STAT_NAME(NAME, TYPE) NumIR##TYPE##_##NAME
#define STATS_DECL_(NAME, MSG) STATISTIC(NAME, MSG);
#define STATS_DECL(NAME, TYPE, MSG)                                            \
  STATS_DECL_(BUILD_STAT_NAME(NAME, TYPE), MSG);
#define STATS_TRACK(NAME, TYPE) ++(BUILD_STAT_NAME(NAME, TYPE));
#define STATS_DECLTRACK(NAME, TYPE, MSG)                                       \
  {                                                                            \
    STATS_DECL(NAME, TYPE, MSG)                                                \
    STATS_TRACK(NAME, TYPE)                                                    \
  }
#define STATS_DECLTRACK_ARG_ATTR(NAME)                                         \
  STATS_DECLTRACK(NAME, Arguments, BUILD_STAT_MSG_IR_ATTR(arguments, NAME))
#define STATS_DECLTRACK_CSARG_ATTR(NAME)                                       \
  STATS_DECLTRACK(NAME, CSArguments,                                           \
                  BUILD_STAT_MSG_IR_ATTR(call site arguments, NAME))
#define STATS_DECLTRACK_FN_ATTR(NAME)                                          \
  STATS_DECLTRACK(NAME, Function, BUILD_STAT_MSG_IR_ATTR(functions, NAME))
#define STATS_DECLTRACK_CS_ATTR(NAME)                                          \
  STATS_DECLTRACK(NAME, CS, BUILD_STAT_MSG_IR_ATTR(call site, NAME))
#define STATS_DECLTRACK_FNRET_ATTR(NAME)                                       \
  STATS_DECLTRACK(NAME, FunctionReturn,                                        \
                  BUILD_STAT_MSG_IR_ATTR(function returns, NAME))
#define STATS_DECLTRACK_CSRET_ATTR(NAME)                                       \
  STATS_DECLTRACK(NAME, CSReturn,                                              \
                  BUILD_STAT_MSG_IR_ATTR(call site returns, NAME))
#define STATS_DECLTRACK_FLOATING_ATTR(NAME)                                    \
  STATS_DECLTRACK(NAME, Floating,                                              \
                  ("Number of floating values known to be '" #NAME "'"))

// Specialization of the operator<< for abstract attributes subclasses. This
// disambiguates situations where multiple operators are applicable.
namespace llvm {
#define PIPE_OPERATOR(CLASS)                                                   \
  raw_ostream &operator<<(raw_ostream &OS, const CLASS &AA) {                  \
    return OS << static_cast<const AbstractAttribute &>(AA);                   \
  }

PIPE_OPERATOR(AAIsDead)
PIPE_OPERATOR(AANoUnwind)
PIPE_OPERATOR(AANoSync)
PIPE_OPERATOR(AANoRecurse)
PIPE_OPERATOR(AAWillReturn)
PIPE_OPERATOR(AANoReturn)
PIPE_OPERATOR(AAReturnedValues)
PIPE_OPERATOR(AANonNull)
PIPE_OPERATOR(AANoAlias)
PIPE_OPERATOR(AADereferenceable)
PIPE_OPERATOR(AAAlign)
PIPE_OPERATOR(AANoCapture)
PIPE_OPERATOR(AAValueSimplify)
PIPE_OPERATOR(AANoFree)
PIPE_OPERATOR(AAHeapToStack)
PIPE_OPERATOR(AAReachability)
PIPE_OPERATOR(AAMemoryBehavior)
PIPE_OPERATOR(AAMemoryLocation)
PIPE_OPERATOR(AAValueConstantRange)
PIPE_OPERATOR(AAPrivatizablePtr)
PIPE_OPERATOR(AAUndefinedBehavior)

#undef PIPE_OPERATOR
} // namespace llvm

namespace {

static Optional<ConstantInt *>
getAssumedConstantInt(Attributor &A, const Value &V,
                      const AbstractAttribute &AA,
                      bool &UsedAssumedInformation) {
  Optional<Constant *> C = A.getAssumedConstant(V, AA, UsedAssumedInformation);
  if (C.hasValue())
    return dyn_cast_or_null<ConstantInt>(C.getValue());
  return llvm::None;
}

/// Get pointer operand of memory accessing instruction. If \p I is
/// not a memory accessing instruction, return nullptr. If \p AllowVolatile,
/// is set to false and the instruction is volatile, return nullptr.
static const Value *getPointerOperand(const Instruction *I,
                                      bool AllowVolatile) {
  if (auto *LI = dyn_cast<LoadInst>(I)) {
    if (!AllowVolatile && LI->isVolatile())
      return nullptr;
    return LI->getPointerOperand();
  }

  if (auto *SI = dyn_cast<StoreInst>(I)) {
    if (!AllowVolatile && SI->isVolatile())
      return nullptr;
    return SI->getPointerOperand();
  }

  if (auto *CXI = dyn_cast<AtomicCmpXchgInst>(I)) {
    if (!AllowVolatile && CXI->isVolatile())
      return nullptr;
    return CXI->getPointerOperand();
  }

  if (auto *RMWI = dyn_cast<AtomicRMWInst>(I)) {
    if (!AllowVolatile && RMWI->isVolatile())
      return nullptr;
    return RMWI->getPointerOperand();
  }

  return nullptr;
}

/// Helper function to create a pointer of type \p ResTy, based on \p Ptr, and
/// advanced by \p Offset bytes. To aid later analysis the method tries to build
/// getelement pointer instructions that traverse the natural type of \p Ptr if
/// possible. If that fails, the remaining offset is adjusted byte-wise, hence
/// through a cast to i8*.
///
/// TODO: This could probably live somewhere more prominantly if it doesn't
///       already exist.
static Value *constructPointer(Type *ResTy, Value *Ptr, int64_t Offset,
                               IRBuilder<NoFolder> &IRB, const DataLayout &DL) {
  assert(Offset >= 0 && "Negative offset not supported yet!");
  LLVM_DEBUG(dbgs() << "Construct pointer: " << *Ptr << " + " << Offset
                    << "-bytes as " << *ResTy << "\n");

  // The initial type we are trying to traverse to get nice GEPs.
  Type *Ty = Ptr->getType();

  SmallVector<Value *, 4> Indices;
  std::string GEPName = Ptr->getName().str();
  while (Offset) {
    uint64_t Idx, Rem;

    if (auto *STy = dyn_cast<StructType>(Ty)) {
      const StructLayout *SL = DL.getStructLayout(STy);
      if (int64_t(SL->getSizeInBytes()) < Offset)
        break;
      Idx = SL->getElementContainingOffset(Offset);
      assert(Idx < STy->getNumElements() && "Offset calculation error!");
      Rem = Offset - SL->getElementOffset(Idx);
      Ty = STy->getElementType(Idx);
    } else if (auto *PTy = dyn_cast<PointerType>(Ty)) {
      Ty = PTy->getElementType();
      if (!Ty->isSized())
        break;
      uint64_t ElementSize = DL.getTypeAllocSize(Ty);
      assert(ElementSize && "Expected type with size!");
      Idx = Offset / ElementSize;
      Rem = Offset % ElementSize;
    } else {
      // Non-aggregate type, we cast and make byte-wise progress now.
      break;
    }

    LLVM_DEBUG(errs() << "Ty: " << *Ty << " Offset: " << Offset
                      << " Idx: " << Idx << " Rem: " << Rem << "\n");

    GEPName += "." + std::to_string(Idx);
    Indices.push_back(ConstantInt::get(IRB.getInt32Ty(), Idx));
    Offset = Rem;
  }

  // Create a GEP if we collected indices above.
  if (Indices.size())
    Ptr = IRB.CreateGEP(Ptr, Indices, GEPName);

  // If an offset is left we use byte-wise adjustment.
  if (Offset) {
    Ptr = IRB.CreateBitCast(Ptr, IRB.getInt8PtrTy());
    Ptr = IRB.CreateGEP(Ptr, IRB.getInt32(Offset),
                        GEPName + ".b" + Twine(Offset));
  }

  // Ensure the result has the requested type.
  Ptr = IRB.CreateBitOrPointerCast(Ptr, ResTy, Ptr->getName() + ".cast");

  LLVM_DEBUG(dbgs() << "Constructed pointer: " << *Ptr << "\n");
  return Ptr;
}

/// Recursively visit all values that might become \p IRP at some point. This
/// will be done by looking through cast instructions, selects, phis, and calls
/// with the "returned" attribute. Once we cannot look through the value any
/// further, the callback \p VisitValueCB is invoked and passed the current
/// value, the \p State, and a flag to indicate if we stripped anything.
/// Stripped means that we unpacked the value associated with \p IRP at least
/// once. Note that the value used for the callback may still be the value
/// associated with \p IRP (due to PHIs). To limit how much effort is invested,
/// we will never visit more values than specified by \p MaxValues.
template <typename AAType, typename StateTy>
static bool genericValueTraversal(
    Attributor &A, IRPosition IRP, const AAType &QueryingAA, StateTy &State,
    function_ref<bool(Value &, const Instruction *, StateTy &, bool)>
        VisitValueCB,
    const Instruction *CtxI, bool UseValueSimplify = true, int MaxValues = 16,
    function_ref<Value *(Value *)> StripCB = nullptr) {

  const AAIsDead *LivenessAA = nullptr;
  if (IRP.getAnchorScope())
    LivenessAA = &A.getAAFor<AAIsDead>(
        QueryingAA, IRPosition::function(*IRP.getAnchorScope()),
        /* TrackDependence */ false);
  bool AnyDead = false;

  using Item = std::pair<Value *, const Instruction *>;
  SmallSet<Item, 16> Visited;
  SmallVector<Item, 16> Worklist;
  Worklist.push_back({&IRP.getAssociatedValue(), CtxI});

  int Iteration = 0;
  do {
    Item I = Worklist.pop_back_val();
    Value *V = I.first;
    CtxI = I.second;
    if (StripCB)
      V = StripCB(V);

    // Check if we should process the current value. To prevent endless
    // recursion keep a record of the values we followed!
    if (!Visited.insert(I).second)
      continue;

    // Make sure we limit the compile time for complex expressions.
    if (Iteration++ >= MaxValues)
      return false;

    // Explicitly look through calls with a "returned" attribute if we do
    // not have a pointer as stripPointerCasts only works on them.
    Value *NewV = nullptr;
    if (V->getType()->isPointerTy()) {
      NewV = V->stripPointerCasts();
    } else {
      auto *CB = dyn_cast<CallBase>(V);
      if (CB && CB->getCalledFunction()) {
        for (Argument &Arg : CB->getCalledFunction()->args())
          if (Arg.hasReturnedAttr()) {
            NewV = CB->getArgOperand(Arg.getArgNo());
            break;
          }
      }
    }
    if (NewV && NewV != V) {
      Worklist.push_back({NewV, CtxI});
      continue;
    }

    // Look through select instructions, visit both potential values.
    if (auto *SI = dyn_cast<SelectInst>(V)) {
      Worklist.push_back({SI->getTrueValue(), CtxI});
      Worklist.push_back({SI->getFalseValue(), CtxI});
      continue;
    }

    // Look through phi nodes, visit all live operands.
    if (auto *PHI = dyn_cast<PHINode>(V)) {
      assert(LivenessAA &&
             "Expected liveness in the presence of instructions!");
      for (unsigned u = 0, e = PHI->getNumIncomingValues(); u < e; u++) {
        BasicBlock *IncomingBB = PHI->getIncomingBlock(u);
        if (A.isAssumedDead(*IncomingBB->getTerminator(), &QueryingAA,
                            LivenessAA,
                            /* CheckBBLivenessOnly */ true)) {
          AnyDead = true;
          continue;
        }
        Worklist.push_back(
            {PHI->getIncomingValue(u), IncomingBB->getTerminator()});
      }
      continue;
    }

    if (UseValueSimplify && !isa<Constant>(V)) {
      bool UsedAssumedInformation = false;
      Optional<Constant *> C =
          A.getAssumedConstant(*V, QueryingAA, UsedAssumedInformation);
      if (!C.hasValue())
        continue;
      if (Value *NewV = C.getValue()) {
        Worklist.push_back({NewV, CtxI});
        continue;
      }
    }

    // Once a leaf is reached we inform the user through the callback.
    if (!VisitValueCB(*V, CtxI, State, Iteration > 1))
      return false;
  } while (!Worklist.empty());

  // If we actually used liveness information so we have to record a dependence.
  if (AnyDead)
    A.recordDependence(*LivenessAA, QueryingAA, DepClassTy::OPTIONAL);

  // All values have been visited.
  return true;
}

const Value *stripAndAccumulateMinimalOffsets(
    Attributor &A, const AbstractAttribute &QueryingAA, const Value *Val,
    const DataLayout &DL, APInt &Offset, bool AllowNonInbounds,
    bool UseAssumed = false) {

  auto AttributorAnalysis = [&](Value &V, APInt &ROffset) -> bool {
    const IRPosition &Pos = IRPosition::value(V);
    // Only track dependence if we are going to use the assumed info.
    const AAValueConstantRange &ValueConstantRangeAA =
        A.getAAFor<AAValueConstantRange>(QueryingAA, Pos,
                                         /* TrackDependence */ UseAssumed);
    ConstantRange Range = UseAssumed ? ValueConstantRangeAA.getAssumed()
                                     : ValueConstantRangeAA.getKnown();
    // We can only use the lower part of the range because the upper part can
    // be higher than what the value can really be.
    ROffset = Range.getSignedMin();
    return true;
  };

  return Val->stripAndAccumulateConstantOffsets(DL, Offset, AllowNonInbounds,
                                                AttributorAnalysis);
}

static const Value *getMinimalBaseOfAccsesPointerOperand(
    Attributor &A, const AbstractAttribute &QueryingAA, const Instruction *I,
    int64_t &BytesOffset, const DataLayout &DL, bool AllowNonInbounds = false) {
  const Value *Ptr = getPointerOperand(I, /* AllowVolatile */ false);
  if (!Ptr)
    return nullptr;
  APInt OffsetAPInt(DL.getIndexTypeSizeInBits(Ptr->getType()), 0);
  const Value *Base = stripAndAccumulateMinimalOffsets(
      A, QueryingAA, Ptr, DL, OffsetAPInt, AllowNonInbounds);

  BytesOffset = OffsetAPInt.getSExtValue();
  return Base;
}

static const Value *
getBasePointerOfAccessPointerOperand(const Instruction *I, int64_t &BytesOffset,
                                     const DataLayout &DL,
                                     bool AllowNonInbounds = false) {
  const Value *Ptr = getPointerOperand(I, /* AllowVolatile */ false);
  if (!Ptr)
    return nullptr;

  return GetPointerBaseWithConstantOffset(Ptr, BytesOffset, DL,
                                          AllowNonInbounds);
}

/// Helper function to clamp a state \p S of type \p StateType with the
/// information in \p R and indicate/return if \p S did change (as-in update is
/// required to be run again).
template <typename StateType>
ChangeStatus clampStateAndIndicateChange(StateType &S, const StateType &R) {
  auto Assumed = S.getAssumed();
  S ^= R;
  return Assumed == S.getAssumed() ? ChangeStatus::UNCHANGED
                                   : ChangeStatus::CHANGED;
}

/// Clamp the information known for all returned values of a function
/// (identified by \p QueryingAA) into \p S.
template <typename AAType, typename StateType = typename AAType::StateType>
static void clampReturnedValueStates(Attributor &A, const AAType &QueryingAA,
                                     StateType &S) {
  LLVM_DEBUG(dbgs() << "[Attributor] Clamp return value states for "
                    << QueryingAA << " into " << S << "\n");

  assert((QueryingAA.getIRPosition().getPositionKind() ==
              IRPosition::IRP_RETURNED ||
          QueryingAA.getIRPosition().getPositionKind() ==
              IRPosition::IRP_CALL_SITE_RETURNED) &&
         "Can only clamp returned value states for a function returned or call "
         "site returned position!");

  // Use an optional state as there might not be any return values and we want
  // to join (IntegerState::operator&) the state of all there are.
  Optional<StateType> T;

  // Callback for each possibly returned value.
  auto CheckReturnValue = [&](Value &RV) -> bool {
    const IRPosition &RVPos = IRPosition::value(RV);
    const AAType &AA = A.getAAFor<AAType>(QueryingAA, RVPos);
    LLVM_DEBUG(dbgs() << "[Attributor] RV: " << RV << " AA: " << AA.getAsStr()
                      << " @ " << RVPos << "\n");
    const StateType &AAS = static_cast<const StateType &>(AA.getState());
    if (T.hasValue())
      *T &= AAS;
    else
      T = AAS;
    LLVM_DEBUG(dbgs() << "[Attributor] AA State: " << AAS << " RV State: " << T
                      << "\n");
    return T->isValidState();
  };

  if (!A.checkForAllReturnedValues(CheckReturnValue, QueryingAA))
    S.indicatePessimisticFixpoint();
  else if (T.hasValue())
    S ^= *T;
}

/// Helper class for generic deduction: return value -> returned position.
template <typename AAType, typename BaseType,
          typename StateType = typename BaseType::StateType>
struct AAReturnedFromReturnedValues : public BaseType {
  AAReturnedFromReturnedValues(const IRPosition &IRP, Attributor &A)
      : BaseType(IRP, A) {}

  /// See AbstractAttribute::updateImpl(...).
  ChangeStatus updateImpl(Attributor &A) override {
    StateType S(StateType::getBestState(this->getState()));
    clampReturnedValueStates<AAType, StateType>(A, *this, S);
    // TODO: If we know we visited all returned values, thus no are assumed
    // dead, we can take the known information from the state T.
    return clampStateAndIndicateChange<StateType>(this->getState(), S);
  }
};

/// Clamp the information known at all call sites for a given argument
/// (identified by \p QueryingAA) into \p S.
template <typename AAType, typename StateType = typename AAType::StateType>
static void clampCallSiteArgumentStates(Attributor &A, const AAType &QueryingAA,
                                        StateType &S) {
  LLVM_DEBUG(dbgs() << "[Attributor] Clamp call site argument states for "
                    << QueryingAA << " into " << S << "\n");

  assert(QueryingAA.getIRPosition().getPositionKind() ==
             IRPosition::IRP_ARGUMENT &&
         "Can only clamp call site argument states for an argument position!");

  // Use an optional state as there might not be any return values and we want
  // to join (IntegerState::operator&) the state of all there are.
  Optional<StateType> T;

  // The argument number which is also the call site argument number.
  unsigned ArgNo = QueryingAA.getIRPosition().getArgNo();

  auto CallSiteCheck = [&](AbstractCallSite ACS) {
    const IRPosition &ACSArgPos = IRPosition::callsite_argument(ACS, ArgNo);
    // Check if a coresponding argument was found or if it is on not associated
    // (which can happen for callback calls).
    if (ACSArgPos.getPositionKind() == IRPosition::IRP_INVALID)
      return false;

    const AAType &AA = A.getAAFor<AAType>(QueryingAA, ACSArgPos);
    LLVM_DEBUG(dbgs() << "[Attributor] ACS: " << *ACS.getInstruction()
                      << " AA: " << AA.getAsStr() << " @" << ACSArgPos << "\n");
    const StateType &AAS = static_cast<const StateType &>(AA.getState());
    if (T.hasValue())
      *T &= AAS;
    else
      T = AAS;
    LLVM_DEBUG(dbgs() << "[Attributor] AA State: " << AAS << " CSA State: " << T
                      << "\n");
    return T->isValidState();
  };

  bool AllCallSitesKnown;
  if (!A.checkForAllCallSites(CallSiteCheck, QueryingAA, true,
                              AllCallSitesKnown))
    S.indicatePessimisticFixpoint();
  else if (T.hasValue())
    S ^= *T;
}

/// Helper class for generic deduction: call site argument -> argument position.
template <typename AAType, typename BaseType,
          typename StateType = typename AAType::StateType>
struct AAArgumentFromCallSiteArguments : public BaseType {
  AAArgumentFromCallSiteArguments(const IRPosition &IRP, Attributor &A)
      : BaseType(IRP, A) {}

  /// See AbstractAttribute::updateImpl(...).
  ChangeStatus updateImpl(Attributor &A) override {
    StateType S(StateType::getBestState(this->getState()));
    clampCallSiteArgumentStates<AAType, StateType>(A, *this, S);
    // TODO: If we know we visited all incoming values, thus no are assumed
    // dead, we can take the known information from the state T.
    return clampStateAndIndicateChange<StateType>(this->getState(), S);
  }
};

/// Helper class for generic replication: function returned -> cs returned.
template <typename AAType, typename BaseType,
          typename StateType = typename BaseType::StateType>
struct AACallSiteReturnedFromReturned : public BaseType {
  AACallSiteReturnedFromReturned(const IRPosition &IRP, Attributor &A)
      : BaseType(IRP, A) {}

  /// See AbstractAttribute::updateImpl(...).
  ChangeStatus updateImpl(Attributor &A) override {
    assert(this->getIRPosition().getPositionKind() ==
               IRPosition::IRP_CALL_SITE_RETURNED &&
           "Can only wrap function returned positions for call site returned "
           "positions!");
    auto &S = this->getState();

    const Function *AssociatedFunction =
        this->getIRPosition().getAssociatedFunction();
    if (!AssociatedFunction)
      return S.indicatePessimisticFixpoint();

    IRPosition FnPos = IRPosition::returned(*AssociatedFunction);
    const AAType &AA = A.getAAFor<AAType>(*this, FnPos);
    return clampStateAndIndicateChange(
        S, static_cast<const StateType &>(AA.getState()));
  }
};

/// Helper function to accumulate uses.
template <class AAType, typename StateType = typename AAType::StateType>
static void followUsesInContext(AAType &AA, Attributor &A,
                                MustBeExecutedContextExplorer &Explorer,
                                const Instruction *CtxI,
                                SetVector<const Use *> &Uses,
                                StateType &State) {
  auto EIt = Explorer.begin(CtxI), EEnd = Explorer.end(CtxI);
  for (unsigned u = 0; u < Uses.size(); ++u) {
    const Use *U = Uses[u];
    if (const Instruction *UserI = dyn_cast<Instruction>(U->getUser())) {
      bool Found = Explorer.findInContextOf(UserI, EIt, EEnd);
      if (Found && AA.followUseInMBEC(A, U, UserI, State))
        for (const Use &Us : UserI->uses())
          Uses.insert(&Us);
    }
  }
}

/// Use the must-be-executed-context around \p I to add information into \p S.
/// The AAType class is required to have `followUseInMBEC` method with the
/// following signature and behaviour:
///
/// bool followUseInMBEC(Attributor &A, const Use *U, const Instruction *I)
/// U - Underlying use.
/// I - The user of the \p U.
/// Returns true if the value should be tracked transitively.
///
template <class AAType, typename StateType = typename AAType::StateType>
static void followUsesInMBEC(AAType &AA, Attributor &A, StateType &S,
                             Instruction &CtxI) {

  // Container for (transitive) uses of the associated value.
  SetVector<const Use *> Uses;
  for (const Use &U : AA.getIRPosition().getAssociatedValue().uses())
    Uses.insert(&U);

  MustBeExecutedContextExplorer &Explorer =
      A.getInfoCache().getMustBeExecutedContextExplorer();

  followUsesInContext<AAType>(AA, A, Explorer, &CtxI, Uses, S);

  if (S.isAtFixpoint())
    return;

  SmallVector<const BranchInst *, 4> BrInsts;
  auto Pred = [&](const Instruction *I) {
    if (const BranchInst *Br = dyn_cast<BranchInst>(I))
      if (Br->isConditional())
        BrInsts.push_back(Br);
    return true;
  };

  // Here, accumulate conditional branch instructions in the context. We
  // explore the child paths and collect the known states. The disjunction of
  // those states can be merged to its own state. Let ParentState_i be a state
  // to indicate the known information for an i-th branch instruction in the
  // context. ChildStates are created for its successors respectively.
  //
  // ParentS_1 = ChildS_{1, 1} /\ ChildS_{1, 2} /\ ... /\ ChildS_{1, n_1}
  // ParentS_2 = ChildS_{2, 1} /\ ChildS_{2, 2} /\ ... /\ ChildS_{2, n_2}
  //      ...
  // ParentS_m = ChildS_{m, 1} /\ ChildS_{m, 2} /\ ... /\ ChildS_{m, n_m}
  //
  // Known State |= ParentS_1 \/ ParentS_2 \/... \/ ParentS_m
  //
  // FIXME: Currently, recursive branches are not handled. For example, we
  // can't deduce that ptr must be dereferenced in below function.
  //
  // void f(int a, int c, int *ptr) {
  //    if(a)
  //      if (b) {
  //        *ptr = 0;
  //      } else {
  //        *ptr = 1;
  //      }
  //    else {
  //      if (b) {
  //        *ptr = 0;
  //      } else {
  //        *ptr = 1;
  //      }
  //    }
  // }

  Explorer.checkForAllContext(&CtxI, Pred);
  for (const BranchInst *Br : BrInsts) {
    StateType ParentState;

    // The known state of the parent state is a conjunction of children's
    // known states so it is initialized with a best state.
    ParentState.indicateOptimisticFixpoint();

    for (const BasicBlock *BB : Br->successors()) {
      StateType ChildState;

      size_t BeforeSize = Uses.size();
      followUsesInContext(AA, A, Explorer, &BB->front(), Uses, ChildState);

      // Erase uses which only appear in the child.
      for (auto It = Uses.begin() + BeforeSize; It != Uses.end();)
        It = Uses.erase(It);

      ParentState &= ChildState;
    }

    // Use only known state.
    S += ParentState;
  }
}

/// -----------------------NoUnwind Function Attribute--------------------------

struct AANoUnwindImpl : AANoUnwind {
  AANoUnwindImpl(const IRPosition &IRP, Attributor &A) : AANoUnwind(IRP, A) {}

  const std::string getAsStr() const override {
    return getAssumed() ? "nounwind" : "may-unwind";
  }

  /// See AbstractAttribute::updateImpl(...).
  ChangeStatus updateImpl(Attributor &A) override {
    auto Opcodes = {
        (unsigned)Instruction::Invoke,      (unsigned)Instruction::CallBr,
        (unsigned)Instruction::Call,        (unsigned)Instruction::CleanupRet,
        (unsigned)Instruction::CatchSwitch, (unsigned)Instruction::Resume};

    auto CheckForNoUnwind = [&](Instruction &I) {
      if (!I.mayThrow())
        return true;

      if (const auto *CB = dyn_cast<CallBase>(&I)) {
        const auto &NoUnwindAA =
            A.getAAFor<AANoUnwind>(*this, IRPosition::callsite_function(*CB));
        return NoUnwindAA.isAssumedNoUnwind();
      }
      return false;
    };

    if (!A.checkForAllInstructions(CheckForNoUnwind, *this, Opcodes))
      return indicatePessimisticFixpoint();

    return ChangeStatus::UNCHANGED;
  }
};

struct AANoUnwindFunction final : public AANoUnwindImpl {
  AANoUnwindFunction(const IRPosition &IRP, Attributor &A)
      : AANoUnwindImpl(IRP, A) {}

  /// See AbstractAttribute::trackStatistics()
  void trackStatistics() const override { STATS_DECLTRACK_FN_ATTR(nounwind) }
};

/// NoUnwind attribute deduction for a call sites.
struct AANoUnwindCallSite final : AANoUnwindImpl {
  AANoUnwindCallSite(const IRPosition &IRP, Attributor &A)
      : AANoUnwindImpl(IRP, A) {}

  /// See AbstractAttribute::initialize(...).
  void initialize(Attributor &A) override {
    AANoUnwindImpl::initialize(A);
    Function *F = getAssociatedFunction();
    if (!F)
      indicatePessimisticFixpoint();
  }

  /// See AbstractAttribute::updateImpl(...).
  ChangeStatus updateImpl(Attributor &A) override {
    // TODO: Once we have call site specific value information we can provide
    //       call site specific liveness information and then it makes
    //       sense to specialize attributes for call sites arguments instead of
    //       redirecting requests to the callee argument.
    Function *F = getAssociatedFunction();
    const IRPosition &FnPos = IRPosition::function(*F);
    auto &FnAA = A.getAAFor<AANoUnwind>(*this, FnPos);
    return clampStateAndIndicateChange(
        getState(),
        static_cast<const AANoUnwind::StateType &>(FnAA.getState()));
  }

  /// See AbstractAttribute::trackStatistics()
  void trackStatistics() const override { STATS_DECLTRACK_CS_ATTR(nounwind); }
};

/// --------------------- Function Return Values -------------------------------

/// "Attribute" that collects all potential returned values and the return
/// instructions that they arise from.
///
/// If there is a unique returned value R, the manifest method will:
///   - mark R with the "returned" attribute, if R is an argument.
class AAReturnedValuesImpl : public AAReturnedValues, public AbstractState {

  /// Mapping of values potentially returned by the associated function to the
  /// return instructions that might return them.
  MapVector<Value *, SmallSetVector<ReturnInst *, 4>> ReturnedValues;

  /// Mapping to remember the number of returned values for a call site such
  /// that we can avoid updates if nothing changed.
  DenseMap<const CallBase *, unsigned> NumReturnedValuesPerKnownAA;

  /// Set of unresolved calls returned by the associated function.
  SmallSetVector<CallBase *, 4> UnresolvedCalls;

  /// State flags
  ///
  ///{
  bool IsFixed = false;
  bool IsValidState = true;
  ///}

public:
  AAReturnedValuesImpl(const IRPosition &IRP, Attributor &A)
      : AAReturnedValues(IRP, A) {}

  /// See AbstractAttribute::initialize(...).
  void initialize(Attributor &A) override {
    // Reset the state.
    IsFixed = false;
    IsValidState = true;
    ReturnedValues.clear();

    Function *F = getAssociatedFunction();
    if (!F) {
      indicatePessimisticFixpoint();
      return;
    }
    assert(!F->getReturnType()->isVoidTy() &&
           "Did not expect a void return type!");

    // The map from instruction opcodes to those instructions in the function.
    auto &OpcodeInstMap = A.getInfoCache().getOpcodeInstMapForFunction(*F);

    // Look through all arguments, if one is marked as returned we are done.
    for (Argument &Arg : F->args()) {
      if (Arg.hasReturnedAttr()) {
        auto &ReturnInstSet = ReturnedValues[&Arg];
        if (auto *Insts = OpcodeInstMap.lookup(Instruction::Ret))
          for (Instruction *RI : *Insts)
            ReturnInstSet.insert(cast<ReturnInst>(RI));

        indicateOptimisticFixpoint();
        return;
      }
    }

    if (!A.isFunctionIPOAmendable(*F))
      indicatePessimisticFixpoint();
  }

  /// See AbstractAttribute::manifest(...).
  ChangeStatus manifest(Attributor &A) override;

  /// See AbstractAttribute::getState(...).
  AbstractState &getState() override { return *this; }

  /// See AbstractAttribute::getState(...).
  const AbstractState &getState() const override { return *this; }

  /// See AbstractAttribute::updateImpl(Attributor &A).
  ChangeStatus updateImpl(Attributor &A) override;

  llvm::iterator_range<iterator> returned_values() override {
    return llvm::make_range(ReturnedValues.begin(), ReturnedValues.end());
  }

  llvm::iterator_range<const_iterator> returned_values() const override {
    return llvm::make_range(ReturnedValues.begin(), ReturnedValues.end());
  }

  const SmallSetVector<CallBase *, 4> &getUnresolvedCalls() const override {
    return UnresolvedCalls;
  }

  /// Return the number of potential return values, -1 if unknown.
  size_t getNumReturnValues() const override {
    return isValidState() ? ReturnedValues.size() : -1;
  }

  /// Return an assumed unique return value if a single candidate is found. If
  /// there cannot be one, return a nullptr. If it is not clear yet, return the
  /// Optional::NoneType.
  Optional<Value *> getAssumedUniqueReturnValue(Attributor &A) const;

  /// See AbstractState::checkForAllReturnedValues(...).
  bool checkForAllReturnedValuesAndReturnInsts(
      function_ref<bool(Value &, const SmallSetVector<ReturnInst *, 4> &)> Pred)
      const override;

  /// Pretty print the attribute similar to the IR representation.
  const std::string getAsStr() const override;

  /// See AbstractState::isAtFixpoint().
  bool isAtFixpoint() const override { return IsFixed; }

  /// See AbstractState::isValidState().
  bool isValidState() const override { return IsValidState; }

  /// See AbstractState::indicateOptimisticFixpoint(...).
  ChangeStatus indicateOptimisticFixpoint() override {
    IsFixed = true;
    return ChangeStatus::UNCHANGED;
  }

  ChangeStatus indicatePessimisticFixpoint() override {
    IsFixed = true;
    IsValidState = false;
    return ChangeStatus::CHANGED;
  }
};

ChangeStatus AAReturnedValuesImpl::manifest(Attributor &A) {
  ChangeStatus Changed = ChangeStatus::UNCHANGED;

  // Bookkeeping.
  assert(isValidState());
  STATS_DECLTRACK(KnownReturnValues, FunctionReturn,
                  "Number of function with known return values");

  // Check if we have an assumed unique return value that we could manifest.
  Optional<Value *> UniqueRV = getAssumedUniqueReturnValue(A);

  if (!UniqueRV.hasValue() || !UniqueRV.getValue())
    return Changed;

  // Bookkeeping.
  STATS_DECLTRACK(UniqueReturnValue, FunctionReturn,
                  "Number of function with unique return");

  // Callback to replace the uses of CB with the constant C.
  auto ReplaceCallSiteUsersWith = [&A](CallBase &CB, Constant &C) {
    if (CB.use_empty())
      return ChangeStatus::UNCHANGED;
    if (A.changeValueAfterManifest(CB, C))
      return ChangeStatus::CHANGED;
    return ChangeStatus::UNCHANGED;
  };

  // If the assumed unique return value is an argument, annotate it.
  if (auto *UniqueRVArg = dyn_cast<Argument>(UniqueRV.getValue())) {
    if (UniqueRVArg->getType()->canLosslesslyBitCastTo(
            getAssociatedFunction()->getReturnType())) {
      getIRPosition() = IRPosition::argument(*UniqueRVArg);
      Changed = IRAttribute::manifest(A);
    }
  } else if (auto *RVC = dyn_cast<Constant>(UniqueRV.getValue())) {
    // We can replace the returned value with the unique returned constant.
    Value &AnchorValue = getAnchorValue();
    if (Function *F = dyn_cast<Function>(&AnchorValue)) {
      for (const Use &U : F->uses())
        if (CallBase *CB = dyn_cast<CallBase>(U.getUser()))
          if (CB->isCallee(&U)) {
            Constant *RVCCast =
                CB->getType() == RVC->getType()
                    ? RVC
                    : ConstantExpr::getTruncOrBitCast(RVC, CB->getType());
            Changed = ReplaceCallSiteUsersWith(*CB, *RVCCast) | Changed;
          }
    } else {
      assert(isa<CallBase>(AnchorValue) &&
             "Expcected a function or call base anchor!");
      Constant *RVCCast =
          AnchorValue.getType() == RVC->getType()
              ? RVC
              : ConstantExpr::getTruncOrBitCast(RVC, AnchorValue.getType());
      Changed = ReplaceCallSiteUsersWith(cast<CallBase>(AnchorValue), *RVCCast);
    }
    if (Changed == ChangeStatus::CHANGED)
      STATS_DECLTRACK(UniqueConstantReturnValue, FunctionReturn,
                      "Number of function returns replaced by constant return");
  }

  return Changed;
}

const std::string AAReturnedValuesImpl::getAsStr() const {
  return (isAtFixpoint() ? "returns(#" : "may-return(#") +
         (isValidState() ? std::to_string(getNumReturnValues()) : "?") +
         ")[#UC: " + std::to_string(UnresolvedCalls.size()) + "]";
}

Optional<Value *>
AAReturnedValuesImpl::getAssumedUniqueReturnValue(Attributor &A) const {
  // If checkForAllReturnedValues provides a unique value, ignoring potential
  // undef values that can also be present, it is assumed to be the actual
  // return value and forwarded to the caller of this method. If there are
  // multiple, a nullptr is returned indicating there cannot be a unique
  // returned value.
  Optional<Value *> UniqueRV;

  auto Pred = [&](Value &RV) -> bool {
    // If we found a second returned value and neither the current nor the saved
    // one is an undef, there is no unique returned value. Undefs are special
    // since we can pretend they have any value.
    if (UniqueRV.hasValue() && UniqueRV != &RV &&
        !(isa<UndefValue>(RV) || isa<UndefValue>(UniqueRV.getValue()))) {
      UniqueRV = nullptr;
      return false;
    }

    // Do not overwrite a value with an undef.
    if (!UniqueRV.hasValue() || !isa<UndefValue>(RV))
      UniqueRV = &RV;

    return true;
  };

  if (!A.checkForAllReturnedValues(Pred, *this))
    UniqueRV = nullptr;

  return UniqueRV;
}

bool AAReturnedValuesImpl::checkForAllReturnedValuesAndReturnInsts(
    function_ref<bool(Value &, const SmallSetVector<ReturnInst *, 4> &)> Pred)
    const {
  if (!isValidState())
    return false;

  // Check all returned values but ignore call sites as long as we have not
  // encountered an overdefined one during an update.
  for (auto &It : ReturnedValues) {
    Value *RV = It.first;

    CallBase *CB = dyn_cast<CallBase>(RV);
    if (CB && !UnresolvedCalls.count(CB))
      continue;

    if (!Pred(*RV, It.second))
      return false;
  }

  return true;
}

ChangeStatus AAReturnedValuesImpl::updateImpl(Attributor &A) {
  size_t NumUnresolvedCalls = UnresolvedCalls.size();
  bool Changed = false;

  // State used in the value traversals starting in returned values.
  struct RVState {
    // The map in which we collect return values -> return instrs.
    decltype(ReturnedValues) &RetValsMap;
    // The flag to indicate a change.
    bool &Changed;
    // The return instrs we come from.
    SmallSetVector<ReturnInst *, 4> RetInsts;
  };

  // Callback for a leaf value returned by the associated function.
  auto VisitValueCB = [](Value &Val, const Instruction *, RVState &RVS,
                         bool) -> bool {
    auto Size = RVS.RetValsMap[&Val].size();
    RVS.RetValsMap[&Val].insert(RVS.RetInsts.begin(), RVS.RetInsts.end());
    bool Inserted = RVS.RetValsMap[&Val].size() != Size;
    RVS.Changed |= Inserted;
    LLVM_DEBUG({
      if (Inserted)
        dbgs() << "[AAReturnedValues] 1 Add new returned value " << Val
               << " => " << RVS.RetInsts.size() << "\n";
    });
    return true;
  };

  // Helper method to invoke the generic value traversal.
  auto VisitReturnedValue = [&](Value &RV, RVState &RVS,
                                const Instruction *CtxI) {
    IRPosition RetValPos = IRPosition::value(RV);
    return genericValueTraversal<AAReturnedValues, RVState>(
        A, RetValPos, *this, RVS, VisitValueCB, CtxI,
        /* UseValueSimplify */ false);
  };

  // Callback for all "return intructions" live in the associated function.
  auto CheckReturnInst = [this, &VisitReturnedValue, &Changed](Instruction &I) {
    ReturnInst &Ret = cast<ReturnInst>(I);
    RVState RVS({ReturnedValues, Changed, {}});
    RVS.RetInsts.insert(&Ret);
    return VisitReturnedValue(*Ret.getReturnValue(), RVS, &I);
  };

  // Start by discovering returned values from all live returned instructions in
  // the associated function.
  if (!A.checkForAllInstructions(CheckReturnInst, *this, {Instruction::Ret}))
    return indicatePessimisticFixpoint();

  // Once returned values "directly" present in the code are handled we try to
  // resolve returned calls. To avoid modifications to the ReturnedValues map
  // while we iterate over it we kept record of potential new entries in a copy
  // map, NewRVsMap.
  decltype(ReturnedValues) NewRVsMap;

  auto HandleReturnValue = [&](Value *RV,
                               SmallSetVector<ReturnInst *, 4> &RIs) {
    LLVM_DEBUG(dbgs() << "[AAReturnedValues] Returned value: " << *RV << " by #"
                      << RIs.size() << " RIs\n");
    CallBase *CB = dyn_cast<CallBase>(RV);
    if (!CB || UnresolvedCalls.count(CB))
      return;

    if (!CB->getCalledFunction()) {
      LLVM_DEBUG(dbgs() << "[AAReturnedValues] Unresolved call: " << *CB
                        << "\n");
      UnresolvedCalls.insert(CB);
      return;
    }

    // TODO: use the function scope once we have call site AAReturnedValues.
    const auto &RetValAA = A.getAAFor<AAReturnedValues>(
        *this, IRPosition::function(*CB->getCalledFunction()));
    LLVM_DEBUG(dbgs() << "[AAReturnedValues] Found another AAReturnedValues: "
                      << RetValAA << "\n");

    // Skip dead ends, thus if we do not know anything about the returned
    // call we mark it as unresolved and it will stay that way.
    if (!RetValAA.getState().isValidState()) {
      LLVM_DEBUG(dbgs() << "[AAReturnedValues] Unresolved call: " << *CB
                        << "\n");
      UnresolvedCalls.insert(CB);
      return;
    }

    // Do not try to learn partial information. If the callee has unresolved
    // return values we will treat the call as unresolved/opaque.
    auto &RetValAAUnresolvedCalls = RetValAA.getUnresolvedCalls();
    if (!RetValAAUnresolvedCalls.empty()) {
      UnresolvedCalls.insert(CB);
      return;
    }

    // Now check if we can track transitively returned values. If possible, thus
    // if all return value can be represented in the current scope, do so.
    bool Unresolved = false;
    for (auto &RetValAAIt : RetValAA.returned_values()) {
      Value *RetVal = RetValAAIt.first;
      if (isa<Argument>(RetVal) || isa<CallBase>(RetVal) ||
          isa<Constant>(RetVal))
        continue;
      // Anything that did not fit in the above categories cannot be resolved,
      // mark the call as unresolved.
      LLVM_DEBUG(dbgs() << "[AAReturnedValues] transitively returned value "
                           "cannot be translated: "
                        << *RetVal << "\n");
      UnresolvedCalls.insert(CB);
      Unresolved = true;
      break;
    }

    if (Unresolved)
      return;

    // Now track transitively returned values.
    unsigned &NumRetAA = NumReturnedValuesPerKnownAA[CB];
    if (NumRetAA == RetValAA.getNumReturnValues()) {
      LLVM_DEBUG(dbgs() << "[AAReturnedValues] Skip call as it has not "
                           "changed since it was seen last\n");
      return;
    }
    NumRetAA = RetValAA.getNumReturnValues();

    for (auto &RetValAAIt : RetValAA.returned_values()) {
      Value *RetVal = RetValAAIt.first;
      if (Argument *Arg = dyn_cast<Argument>(RetVal)) {
        // Arguments are mapped to call site operands and we begin the traversal
        // again.
        bool Unused = false;
        RVState RVS({NewRVsMap, Unused, RetValAAIt.second});
        VisitReturnedValue(*CB->getArgOperand(Arg->getArgNo()), RVS, CB);
        continue;
      } else if (isa<CallBase>(RetVal)) {
        // Call sites are resolved by the callee attribute over time, no need to
        // do anything for us.
        continue;
      } else if (isa<Constant>(RetVal)) {
        // Constants are valid everywhere, we can simply take them.
        NewRVsMap[RetVal].insert(RIs.begin(), RIs.end());
        continue;
      }
    }
  };

  for (auto &It : ReturnedValues)
    HandleReturnValue(It.first, It.second);

  // Because processing the new information can again lead to new return values
  // we have to be careful and iterate until this iteration is complete. The
  // idea is that we are in a stable state at the end of an update. All return
  // values have been handled and properly categorized. We might not update
  // again if we have not requested a non-fix attribute so we cannot "wait" for
  // the next update to analyze a new return value.
  while (!NewRVsMap.empty()) {
    auto It = std::move(NewRVsMap.back());
    NewRVsMap.pop_back();

    assert(!It.second.empty() && "Entry does not add anything.");
    auto &ReturnInsts = ReturnedValues[It.first];
    for (ReturnInst *RI : It.second)
      if (ReturnInsts.insert(RI)) {
        LLVM_DEBUG(dbgs() << "[AAReturnedValues] Add new returned value "
                          << *It.first << " => " << *RI << "\n");
        HandleReturnValue(It.first, ReturnInsts);
        Changed = true;
      }
  }

  Changed |= (NumUnresolvedCalls != UnresolvedCalls.size());
  return Changed ? ChangeStatus::CHANGED : ChangeStatus::UNCHANGED;
}

struct AAReturnedValuesFunction final : public AAReturnedValuesImpl {
  AAReturnedValuesFunction(const IRPosition &IRP, Attributor &A)
      : AAReturnedValuesImpl(IRP, A) {}

  /// See AbstractAttribute::trackStatistics()
  void trackStatistics() const override { STATS_DECLTRACK_ARG_ATTR(returned) }
};

/// Returned values information for a call sites.
struct AAReturnedValuesCallSite final : AAReturnedValuesImpl {
  AAReturnedValuesCallSite(const IRPosition &IRP, Attributor &A)
      : AAReturnedValuesImpl(IRP, A) {}

  /// See AbstractAttribute::initialize(...).
  void initialize(Attributor &A) override {
    // TODO: Once we have call site specific value information we can provide
    //       call site specific liveness information and then it makes
    //       sense to specialize attributes for call sites instead of
    //       redirecting requests to the callee.
    llvm_unreachable("Abstract attributes for returned values are not "
                     "supported for call sites yet!");
  }

  /// See AbstractAttribute::updateImpl(...).
  ChangeStatus updateImpl(Attributor &A) override {
    return indicatePessimisticFixpoint();
  }

  /// See AbstractAttribute::trackStatistics()
  void trackStatistics() const override {}
};

/// ------------------------ NoSync Function Attribute -------------------------

struct AANoSyncImpl : AANoSync {
  AANoSyncImpl(const IRPosition &IRP, Attributor &A) : AANoSync(IRP, A) {}

  const std::string getAsStr() const override {
    return getAssumed() ? "nosync" : "may-sync";
  }

  /// See AbstractAttribute::updateImpl(...).
  ChangeStatus updateImpl(Attributor &A) override;

  /// Helper function used to determine whether an instruction is non-relaxed
  /// atomic. In other words, if an atomic instruction does not have unordered
  /// or monotonic ordering
  static bool isNonRelaxedAtomic(Instruction *I);

  /// Helper function used to determine whether an instruction is volatile.
  static bool isVolatile(Instruction *I);

  /// Helper function uset to check if intrinsic is volatile (memcpy, memmove,
  /// memset).
  static bool isNoSyncIntrinsic(Instruction *I);
};

bool AANoSyncImpl::isNonRelaxedAtomic(Instruction *I) {
  if (!I->isAtomic())
    return false;

  AtomicOrdering Ordering;
  switch (I->getOpcode()) {
  case Instruction::AtomicRMW:
    Ordering = cast<AtomicRMWInst>(I)->getOrdering();
    break;
  case Instruction::Store:
    Ordering = cast<StoreInst>(I)->getOrdering();
    break;
  case Instruction::Load:
    Ordering = cast<LoadInst>(I)->getOrdering();
    break;
  case Instruction::Fence: {
    auto *FI = cast<FenceInst>(I);
    if (FI->getSyncScopeID() == SyncScope::SingleThread)
      return false;
    Ordering = FI->getOrdering();
    break;
  }
  case Instruction::AtomicCmpXchg: {
    AtomicOrdering Success = cast<AtomicCmpXchgInst>(I)->getSuccessOrdering();
    AtomicOrdering Failure = cast<AtomicCmpXchgInst>(I)->getFailureOrdering();
    // Only if both are relaxed, than it can be treated as relaxed.
    // Otherwise it is non-relaxed.
    if (Success != AtomicOrdering::Unordered &&
        Success != AtomicOrdering::Monotonic)
      return true;
    if (Failure != AtomicOrdering::Unordered &&
        Failure != AtomicOrdering::Monotonic)
      return true;
    return false;
  }
  default:
    llvm_unreachable(
        "New atomic operations need to be known in the attributor.");
  }

  // Relaxed.
  if (Ordering == AtomicOrdering::Unordered ||
      Ordering == AtomicOrdering::Monotonic)
    return false;
  return true;
}

/// Checks if an intrinsic is nosync. Currently only checks mem* intrinsics.
/// FIXME: We should ipmrove the handling of intrinsics.
bool AANoSyncImpl::isNoSyncIntrinsic(Instruction *I) {
  if (auto *II = dyn_cast<IntrinsicInst>(I)) {
    switch (II->getIntrinsicID()) {
    /// Element wise atomic memory intrinsics are can only be unordered,
    /// therefore nosync.
    case Intrinsic::memset_element_unordered_atomic:
    case Intrinsic::memmove_element_unordered_atomic:
    case Intrinsic::memcpy_element_unordered_atomic:
      return true;
    case Intrinsic::memset:
    case Intrinsic::memmove:
    case Intrinsic::memcpy:
      if (!cast<MemIntrinsic>(II)->isVolatile())
        return true;
      return false;
    default:
      return false;
    }
  }
  return false;
}

bool AANoSyncImpl::isVolatile(Instruction *I) {
  assert(!isa<CallBase>(I) && "Calls should not be checked here");

  switch (I->getOpcode()) {
  case Instruction::AtomicRMW:
    return cast<AtomicRMWInst>(I)->isVolatile();
  case Instruction::Store:
    return cast<StoreInst>(I)->isVolatile();
  case Instruction::Load:
    return cast<LoadInst>(I)->isVolatile();
  case Instruction::AtomicCmpXchg:
    return cast<AtomicCmpXchgInst>(I)->isVolatile();
  default:
    return false;
  }
}

ChangeStatus AANoSyncImpl::updateImpl(Attributor &A) {

  auto CheckRWInstForNoSync = [&](Instruction &I) {
    /// We are looking for volatile instructions or Non-Relaxed atomics.
    /// FIXME: We should improve the handling of intrinsics.

    if (isa<IntrinsicInst>(&I) && isNoSyncIntrinsic(&I))
      return true;

    if (const auto *CB = dyn_cast<CallBase>(&I)) {
      if (CB->hasFnAttr(Attribute::NoSync))
        return true;

      const auto &NoSyncAA =
          A.getAAFor<AANoSync>(*this, IRPosition::callsite_function(*CB));
      if (NoSyncAA.isAssumedNoSync())
        return true;
      return false;
    }

    if (!isVolatile(&I) && !isNonRelaxedAtomic(&I))
      return true;

    return false;
  };

  auto CheckForNoSync = [&](Instruction &I) {
    // At this point we handled all read/write effects and they are all
    // nosync, so they can be skipped.
    if (I.mayReadOrWriteMemory())
      return true;

    // non-convergent and readnone imply nosync.
    return !cast<CallBase>(I).isConvergent();
  };

  if (!A.checkForAllReadWriteInstructions(CheckRWInstForNoSync, *this) ||
      !A.checkForAllCallLikeInstructions(CheckForNoSync, *this))
    return indicatePessimisticFixpoint();

  return ChangeStatus::UNCHANGED;
}

struct AANoSyncFunction final : public AANoSyncImpl {
  AANoSyncFunction(const IRPosition &IRP, Attributor &A)
      : AANoSyncImpl(IRP, A) {}

  /// See AbstractAttribute::trackStatistics()
  void trackStatistics() const override { STATS_DECLTRACK_FN_ATTR(nosync) }
};

/// NoSync attribute deduction for a call sites.
struct AANoSyncCallSite final : AANoSyncImpl {
  AANoSyncCallSite(const IRPosition &IRP, Attributor &A)
      : AANoSyncImpl(IRP, A) {}

  /// See AbstractAttribute::initialize(...).
  void initialize(Attributor &A) override {
    AANoSyncImpl::initialize(A);
    Function *F = getAssociatedFunction();
    if (!F)
      indicatePessimisticFixpoint();
  }

  /// See AbstractAttribute::updateImpl(...).
  ChangeStatus updateImpl(Attributor &A) override {
    // TODO: Once we have call site specific value information we can provide
    //       call site specific liveness information and then it makes
    //       sense to specialize attributes for call sites arguments instead of
    //       redirecting requests to the callee argument.
    Function *F = getAssociatedFunction();
    const IRPosition &FnPos = IRPosition::function(*F);
    auto &FnAA = A.getAAFor<AANoSync>(*this, FnPos);
    return clampStateAndIndicateChange(
        getState(), static_cast<const AANoSync::StateType &>(FnAA.getState()));
  }

  /// See AbstractAttribute::trackStatistics()
  void trackStatistics() const override { STATS_DECLTRACK_CS_ATTR(nosync); }
};

/// ------------------------ No-Free Attributes ----------------------------

struct AANoFreeImpl : public AANoFree {
  AANoFreeImpl(const IRPosition &IRP, Attributor &A) : AANoFree(IRP, A) {}

  /// See AbstractAttribute::updateImpl(...).
  ChangeStatus updateImpl(Attributor &A) override {
    auto CheckForNoFree = [&](Instruction &I) {
      const auto &CB = cast<CallBase>(I);
      if (CB.hasFnAttr(Attribute::NoFree))
        return true;

      const auto &NoFreeAA =
          A.getAAFor<AANoFree>(*this, IRPosition::callsite_function(CB));
      return NoFreeAA.isAssumedNoFree();
    };

    if (!A.checkForAllCallLikeInstructions(CheckForNoFree, *this))
      return indicatePessimisticFixpoint();
    return ChangeStatus::UNCHANGED;
  }

  /// See AbstractAttribute::getAsStr().
  const std::string getAsStr() const override {
    return getAssumed() ? "nofree" : "may-free";
  }
};

struct AANoFreeFunction final : public AANoFreeImpl {
  AANoFreeFunction(const IRPosition &IRP, Attributor &A)
      : AANoFreeImpl(IRP, A) {}

  /// See AbstractAttribute::trackStatistics()
  void trackStatistics() const override { STATS_DECLTRACK_FN_ATTR(nofree) }
};

/// NoFree attribute deduction for a call sites.
struct AANoFreeCallSite final : AANoFreeImpl {
  AANoFreeCallSite(const IRPosition &IRP, Attributor &A)
      : AANoFreeImpl(IRP, A) {}

  /// See AbstractAttribute::initialize(...).
  void initialize(Attributor &A) override {
    AANoFreeImpl::initialize(A);
    Function *F = getAssociatedFunction();
    if (!F)
      indicatePessimisticFixpoint();
  }

  /// See AbstractAttribute::updateImpl(...).
  ChangeStatus updateImpl(Attributor &A) override {
    // TODO: Once we have call site specific value information we can provide
    //       call site specific liveness information and then it makes
    //       sense to specialize attributes for call sites arguments instead of
    //       redirecting requests to the callee argument.
    Function *F = getAssociatedFunction();
    const IRPosition &FnPos = IRPosition::function(*F);
    auto &FnAA = A.getAAFor<AANoFree>(*this, FnPos);
    return clampStateAndIndicateChange(
        getState(), static_cast<const AANoFree::StateType &>(FnAA.getState()));
  }

  /// See AbstractAttribute::trackStatistics()
  void trackStatistics() const override { STATS_DECLTRACK_CS_ATTR(nofree); }
};

/// NoFree attribute for floating values.
struct AANoFreeFloating : AANoFreeImpl {
  AANoFreeFloating(const IRPosition &IRP, Attributor &A)
      : AANoFreeImpl(IRP, A) {}

  /// See AbstractAttribute::trackStatistics()
  void trackStatistics() const override{STATS_DECLTRACK_FLOATING_ATTR(nofree)}

  /// See Abstract Attribute::updateImpl(...).
  ChangeStatus updateImpl(Attributor &A) override {
    const IRPosition &IRP = getIRPosition();

    const auto &NoFreeAA =
        A.getAAFor<AANoFree>(*this, IRPosition::function_scope(IRP));
    if (NoFreeAA.isAssumedNoFree())
      return ChangeStatus::UNCHANGED;

    Value &AssociatedValue = getIRPosition().getAssociatedValue();
    auto Pred = [&](const Use &U, bool &Follow) -> bool {
      Instruction *UserI = cast<Instruction>(U.getUser());
      if (auto *CB = dyn_cast<CallBase>(UserI)) {
        if (CB->isBundleOperand(&U))
          return false;
        if (!CB->isArgOperand(&U))
          return true;
        unsigned ArgNo = CB->getArgOperandNo(&U);

        const auto &NoFreeArg = A.getAAFor<AANoFree>(
            *this, IRPosition::callsite_argument(*CB, ArgNo));
        return NoFreeArg.isAssumedNoFree();
      }

      if (isa<GetElementPtrInst>(UserI) || isa<BitCastInst>(UserI) ||
          isa<PHINode>(UserI) || isa<SelectInst>(UserI)) {
        Follow = true;
        return true;
      }
      if (isa<ReturnInst>(UserI))
        return true;

      // Unknown user.
      return false;
    };
    if (!A.checkForAllUses(Pred, *this, AssociatedValue))
      return indicatePessimisticFixpoint();

    return ChangeStatus::UNCHANGED;
  }
};

/// NoFree attribute for a call site argument.
struct AANoFreeArgument final : AANoFreeFloating {
  AANoFreeArgument(const IRPosition &IRP, Attributor &A)
      : AANoFreeFloating(IRP, A) {}

  /// See AbstractAttribute::trackStatistics()
  void trackStatistics() const override { STATS_DECLTRACK_ARG_ATTR(nofree) }
};

/// NoFree attribute for call site arguments.
struct AANoFreeCallSiteArgument final : AANoFreeFloating {
  AANoFreeCallSiteArgument(const IRPosition &IRP, Attributor &A)
      : AANoFreeFloating(IRP, A) {}

  /// See AbstractAttribute::updateImpl(...).
  ChangeStatus updateImpl(Attributor &A) override {
    // TODO: Once we have call site specific value information we can provide
    //       call site specific liveness information and then it makes
    //       sense to specialize attributes for call sites arguments instead of
    //       redirecting requests to the callee argument.
    Argument *Arg = getAssociatedArgument();
    if (!Arg)
      return indicatePessimisticFixpoint();
    const IRPosition &ArgPos = IRPosition::argument(*Arg);
    auto &ArgAA = A.getAAFor<AANoFree>(*this, ArgPos);
    return clampStateAndIndicateChange(
        getState(), static_cast<const AANoFree::StateType &>(ArgAA.getState()));
  }

  /// See AbstractAttribute::trackStatistics()
  void trackStatistics() const override{STATS_DECLTRACK_CSARG_ATTR(nofree)};
};

/// NoFree attribute for function return value.
struct AANoFreeReturned final : AANoFreeFloating {
  AANoFreeReturned(const IRPosition &IRP, Attributor &A)
      : AANoFreeFloating(IRP, A) {
    llvm_unreachable("NoFree is not applicable to function returns!");
  }

  /// See AbstractAttribute::initialize(...).
  void initialize(Attributor &A) override {
    llvm_unreachable("NoFree is not applicable to function returns!");
  }

  /// See AbstractAttribute::updateImpl(...).
  ChangeStatus updateImpl(Attributor &A) override {
    llvm_unreachable("NoFree is not applicable to function returns!");
  }

  /// See AbstractAttribute::trackStatistics()
  void trackStatistics() const override {}
};

/// NoFree attribute deduction for a call site return value.
struct AANoFreeCallSiteReturned final : AANoFreeFloating {
  AANoFreeCallSiteReturned(const IRPosition &IRP, Attributor &A)
      : AANoFreeFloating(IRP, A) {}

  ChangeStatus manifest(Attributor &A) override {
    return ChangeStatus::UNCHANGED;
  }
  /// See AbstractAttribute::trackStatistics()
  void trackStatistics() const override { STATS_DECLTRACK_CSRET_ATTR(nofree) }
};

/// ------------------------ NonNull Argument Attribute ------------------------
static int64_t getKnownNonNullAndDerefBytesForUse(
    Attributor &A, const AbstractAttribute &QueryingAA, Value &AssociatedValue,
    const Use *U, const Instruction *I, bool &IsNonNull, bool &TrackUse) {
  TrackUse = false;

  const Value *UseV = U->get();
  if (!UseV->getType()->isPointerTy())
    return 0;

  Type *PtrTy = UseV->getType();
  const Function *F = I->getFunction();
  bool NullPointerIsDefined =
      F ? llvm::NullPointerIsDefined(F, PtrTy->getPointerAddressSpace()) : true;
  const DataLayout &DL = A.getInfoCache().getDL();
  if (const auto *CB = dyn_cast<CallBase>(I)) {
    if (CB->isBundleOperand(U)) {
      if (RetainedKnowledge RK = getKnowledgeFromUse(
              U, {Attribute::NonNull, Attribute::Dereferenceable})) {
        IsNonNull |=
            (RK.AttrKind == Attribute::NonNull || !NullPointerIsDefined);
        return RK.ArgValue;
      }
      return 0;
    }

    if (CB->isCallee(U)) {
      IsNonNull |= !NullPointerIsDefined;
      return 0;
    }

    unsigned ArgNo = CB->getArgOperandNo(U);
    IRPosition IRP = IRPosition::callsite_argument(*CB, ArgNo);
    // As long as we only use known information there is no need to track
    // dependences here.
    auto &DerefAA = A.getAAFor<AADereferenceable>(QueryingAA, IRP,
                                                  /* TrackDependence */ false);
    IsNonNull |= DerefAA.isKnownNonNull();
    return DerefAA.getKnownDereferenceableBytes();
  }

  // We need to follow common pointer manipulation uses to the accesses they
  // feed into. We can try to be smart to avoid looking through things we do not
  // like for now, e.g., non-inbounds GEPs.
  if (isa<CastInst>(I)) {
    TrackUse = true;
    return 0;
  }

  if (isa<GetElementPtrInst>(I)) {
    TrackUse = true;
    return 0;
  }

  int64_t Offset;
  const Value *Base =
      getMinimalBaseOfAccsesPointerOperand(A, QueryingAA, I, Offset, DL);
  if (Base) {
    if (Base == &AssociatedValue &&
        getPointerOperand(I, /* AllowVolatile */ false) == UseV) {
      int64_t DerefBytes =
          (int64_t)DL.getTypeStoreSize(PtrTy->getPointerElementType()) + Offset;

      IsNonNull |= !NullPointerIsDefined;
      return std::max(int64_t(0), DerefBytes);
    }
  }

  /// Corner case when an offset is 0.
  Base = getBasePointerOfAccessPointerOperand(I, Offset, DL,
                                              /*AllowNonInbounds*/ true);
  if (Base) {
    if (Offset == 0 && Base == &AssociatedValue &&
        getPointerOperand(I, /* AllowVolatile */ false) == UseV) {
      int64_t DerefBytes =
          (int64_t)DL.getTypeStoreSize(PtrTy->getPointerElementType());
      IsNonNull |= !NullPointerIsDefined;
      return std::max(int64_t(0), DerefBytes);
    }
  }

  return 0;
}

struct AANonNullImpl : AANonNull {
  AANonNullImpl(const IRPosition &IRP, Attributor &A)
      : AANonNull(IRP, A),
        NullIsDefined(NullPointerIsDefined(
            getAnchorScope(),
            getAssociatedValue().getType()->getPointerAddressSpace())) {}

  /// See AbstractAttribute::initialize(...).
  void initialize(Attributor &A) override {
    Value &V = getAssociatedValue();
    if (!NullIsDefined &&
        hasAttr({Attribute::NonNull, Attribute::Dereferenceable},
                /* IgnoreSubsumingPositions */ false, &A))
      indicateOptimisticFixpoint();
    else if (isa<ConstantPointerNull>(V))
      indicatePessimisticFixpoint();
    else
      AANonNull::initialize(A);

    bool CanBeNull = true;
    if (V.getPointerDereferenceableBytes(A.getDataLayout(), CanBeNull))
      if (!CanBeNull)
        indicateOptimisticFixpoint();

    if (!getState().isAtFixpoint())
      if (Instruction *CtxI = getCtxI())
        followUsesInMBEC(*this, A, getState(), *CtxI);
  }

  /// See followUsesInMBEC
  bool followUseInMBEC(Attributor &A, const Use *U, const Instruction *I,
                       AANonNull::StateType &State) {
    bool IsNonNull = false;
    bool TrackUse = false;
    getKnownNonNullAndDerefBytesForUse(A, *this, getAssociatedValue(), U, I,
                                       IsNonNull, TrackUse);
    State.setKnown(IsNonNull);
    return TrackUse;
  }

  /// See AbstractAttribute::getAsStr().
  const std::string getAsStr() const override {
    return getAssumed() ? "nonnull" : "may-null";
  }

  /// Flag to determine if the underlying value can be null and still allow
  /// valid accesses.
  const bool NullIsDefined;
};

/// NonNull attribute for a floating value.
struct AANonNullFloating : public AANonNullImpl {
  AANonNullFloating(const IRPosition &IRP, Attributor &A)
      : AANonNullImpl(IRP, A) {}

  /// See AbstractAttribute::updateImpl(...).
  ChangeStatus updateImpl(Attributor &A) override {
    if (!NullIsDefined) {
      const auto &DerefAA =
          A.getAAFor<AADereferenceable>(*this, getIRPosition());
      if (DerefAA.getAssumedDereferenceableBytes())
        return ChangeStatus::UNCHANGED;
    }

    const DataLayout &DL = A.getDataLayout();

    DominatorTree *DT = nullptr;
    AssumptionCache *AC = nullptr;
    InformationCache &InfoCache = A.getInfoCache();
    if (const Function *Fn = getAnchorScope()) {
      DT = InfoCache.getAnalysisResultForFunction<DominatorTreeAnalysis>(*Fn);
      AC = InfoCache.getAnalysisResultForFunction<AssumptionAnalysis>(*Fn);
    }

    auto VisitValueCB = [&](Value &V, const Instruction *CtxI,
                            AANonNull::StateType &T, bool Stripped) -> bool {
      const auto &AA = A.getAAFor<AANonNull>(*this, IRPosition::value(V));
      if (!Stripped && this == &AA) {
        if (!isKnownNonZero(&V, DL, 0, AC, CtxI, DT))
          T.indicatePessimisticFixpoint();
      } else {
        // Use abstract attribute information.
        const AANonNull::StateType &NS =
            static_cast<const AANonNull::StateType &>(AA.getState());
        T ^= NS;
      }
      return T.isValidState();
    };

    StateType T;
    if (!genericValueTraversal<AANonNull, StateType>(
            A, getIRPosition(), *this, T, VisitValueCB, getCtxI()))
      return indicatePessimisticFixpoint();

    return clampStateAndIndicateChange(getState(), T);
  }

  /// See AbstractAttribute::trackStatistics()
  void trackStatistics() const override { STATS_DECLTRACK_FNRET_ATTR(nonnull) }
};

/// NonNull attribute for function return value.
struct AANonNullReturned final
    : AAReturnedFromReturnedValues<AANonNull, AANonNullImpl> {
  AANonNullReturned(const IRPosition &IRP, Attributor &A)
      : AAReturnedFromReturnedValues<AANonNull, AANonNullImpl>(IRP, A) {}

  /// See AbstractAttribute::trackStatistics()
  void trackStatistics() const override { STATS_DECLTRACK_FNRET_ATTR(nonnull) }
};

/// NonNull attribute for function argument.
struct AANonNullArgument final
    : AAArgumentFromCallSiteArguments<AANonNull, AANonNullImpl> {
  AANonNullArgument(const IRPosition &IRP, Attributor &A)
      : AAArgumentFromCallSiteArguments<AANonNull, AANonNullImpl>(IRP, A) {}

  /// See AbstractAttribute::trackStatistics()
  void trackStatistics() const override { STATS_DECLTRACK_ARG_ATTR(nonnull) }
};

struct AANonNullCallSiteArgument final : AANonNullFloating {
  AANonNullCallSiteArgument(const IRPosition &IRP, Attributor &A)
      : AANonNullFloating(IRP, A) {}

  /// See AbstractAttribute::trackStatistics()
  void trackStatistics() const override { STATS_DECLTRACK_CSARG_ATTR(nonnull) }
};

/// NonNull attribute for a call site return position.
struct AANonNullCallSiteReturned final
    : AACallSiteReturnedFromReturned<AANonNull, AANonNullImpl> {
  AANonNullCallSiteReturned(const IRPosition &IRP, Attributor &A)
      : AACallSiteReturnedFromReturned<AANonNull, AANonNullImpl>(IRP, A) {}

  /// See AbstractAttribute::trackStatistics()
  void trackStatistics() const override { STATS_DECLTRACK_CSRET_ATTR(nonnull) }
};

/// ------------------------ No-Recurse Attributes ----------------------------

struct AANoRecurseImpl : public AANoRecurse {
  AANoRecurseImpl(const IRPosition &IRP, Attributor &A) : AANoRecurse(IRP, A) {}

  /// See AbstractAttribute::getAsStr()
  const std::string getAsStr() const override {
    return getAssumed() ? "norecurse" : "may-recurse";
  }
};

struct AANoRecurseFunction final : AANoRecurseImpl {
  AANoRecurseFunction(const IRPosition &IRP, Attributor &A)
      : AANoRecurseImpl(IRP, A) {}

  /// See AbstractAttribute::initialize(...).
  void initialize(Attributor &A) override {
    AANoRecurseImpl::initialize(A);
    if (const Function *F = getAnchorScope())
      if (A.getInfoCache().getSccSize(*F) != 1)
        indicatePessimisticFixpoint();
  }

  /// See AbstractAttribute::updateImpl(...).
  ChangeStatus updateImpl(Attributor &A) override {

    // If all live call sites are known to be no-recurse, we are as well.
    auto CallSitePred = [&](AbstractCallSite ACS) {
      const auto &NoRecurseAA = A.getAAFor<AANoRecurse>(
          *this, IRPosition::function(*ACS.getInstruction()->getFunction()),
          /* TrackDependence */ false, DepClassTy::OPTIONAL);
      return NoRecurseAA.isKnownNoRecurse();
    };
    bool AllCallSitesKnown;
    if (A.checkForAllCallSites(CallSitePred, *this, true, AllCallSitesKnown)) {
      // If we know all call sites and all are known no-recurse, we are done.
      // If all known call sites, which might not be all that exist, are known
      // to be no-recurse, we are not done but we can continue to assume
      // no-recurse. If one of the call sites we have not visited will become
      // live, another update is triggered.
      if (AllCallSitesKnown)
        indicateOptimisticFixpoint();
      return ChangeStatus::UNCHANGED;
    }

    // If the above check does not hold anymore we look at the calls.
    auto CheckForNoRecurse = [&](Instruction &I) {
      const auto &CB = cast<CallBase>(I);
      if (CB.hasFnAttr(Attribute::NoRecurse))
        return true;

      const auto &NoRecurseAA =
          A.getAAFor<AANoRecurse>(*this, IRPosition::callsite_function(CB));
      if (!NoRecurseAA.isAssumedNoRecurse())
        return false;

      // Recursion to the same function
      if (CB.getCalledFunction() == getAnchorScope())
        return false;

      return true;
    };

    if (!A.checkForAllCallLikeInstructions(CheckForNoRecurse, *this))
      return indicatePessimisticFixpoint();
    return ChangeStatus::UNCHANGED;
  }

  void trackStatistics() const override { STATS_DECLTRACK_FN_ATTR(norecurse) }
};

/// NoRecurse attribute deduction for a call sites.
struct AANoRecurseCallSite final : AANoRecurseImpl {
  AANoRecurseCallSite(const IRPosition &IRP, Attributor &A)
      : AANoRecurseImpl(IRP, A) {}

  /// See AbstractAttribute::initialize(...).
  void initialize(Attributor &A) override {
    AANoRecurseImpl::initialize(A);
    Function *F = getAssociatedFunction();
    if (!F)
      indicatePessimisticFixpoint();
  }

  /// See AbstractAttribute::updateImpl(...).
  ChangeStatus updateImpl(Attributor &A) override {
    // TODO: Once we have call site specific value information we can provide
    //       call site specific liveness information and then it makes
    //       sense to specialize attributes for call sites arguments instead of
    //       redirecting requests to the callee argument.
    Function *F = getAssociatedFunction();
    const IRPosition &FnPos = IRPosition::function(*F);
    auto &FnAA = A.getAAFor<AANoRecurse>(*this, FnPos);
    return clampStateAndIndicateChange(
        getState(),
        static_cast<const AANoRecurse::StateType &>(FnAA.getState()));
  }

  /// See AbstractAttribute::trackStatistics()
  void trackStatistics() const override { STATS_DECLTRACK_CS_ATTR(norecurse); }
};

/// -------------------- Undefined-Behavior Attributes ------------------------

struct AAUndefinedBehaviorImpl : public AAUndefinedBehavior {
  AAUndefinedBehaviorImpl(const IRPosition &IRP, Attributor &A)
      : AAUndefinedBehavior(IRP, A) {}

  /// See AbstractAttribute::updateImpl(...).
  // through a pointer (i.e. also branches etc.)
  ChangeStatus updateImpl(Attributor &A) override {
    const size_t UBPrevSize = KnownUBInsts.size();
    const size_t NoUBPrevSize = AssumedNoUBInsts.size();

    auto InspectMemAccessInstForUB = [&](Instruction &I) {
      // Skip instructions that are already saved.
      if (AssumedNoUBInsts.count(&I) || KnownUBInsts.count(&I))
        return true;

      // If we reach here, we know we have an instruction
      // that accesses memory through a pointer operand,
      // for which getPointerOperand() should give it to us.
      const Value *PtrOp = getPointerOperand(&I, /* AllowVolatile */ true);
      assert(PtrOp &&
             "Expected pointer operand of memory accessing instruction");

      // Either we stopped and the appropriate action was taken,
      // or we got back a simplified value to continue.
      Optional<Value *> SimplifiedPtrOp = stopOnUndefOrAssumed(A, PtrOp, &I);
      if (!SimplifiedPtrOp.hasValue())
        return true;
      const Value *PtrOpVal = SimplifiedPtrOp.getValue();

      // A memory access through a pointer is considered UB
      // only if the pointer has constant null value.
      // TODO: Expand it to not only check constant values.
      if (!isa<ConstantPointerNull>(PtrOpVal)) {
        AssumedNoUBInsts.insert(&I);
        return true;
      }
      const Type *PtrTy = PtrOpVal->getType();

      // Because we only consider instructions inside functions,
      // assume that a parent function exists.
      const Function *F = I.getFunction();

      // A memory access using constant null pointer is only considered UB
      // if null pointer is _not_ defined for the target platform.
      if (llvm::NullPointerIsDefined(F, PtrTy->getPointerAddressSpace()))
        AssumedNoUBInsts.insert(&I);
      else
        KnownUBInsts.insert(&I);
      return true;
    };

    auto InspectBrInstForUB = [&](Instruction &I) {
      // A conditional branch instruction is considered UB if it has `undef`
      // condition.

      // Skip instructions that are already saved.
      if (AssumedNoUBInsts.count(&I) || KnownUBInsts.count(&I))
        return true;

      // We know we have a branch instruction.
      auto BrInst = cast<BranchInst>(&I);

      // Unconditional branches are never considered UB.
      if (BrInst->isUnconditional())
        return true;

      // Either we stopped and the appropriate action was taken,
      // or we got back a simplified value to continue.
      Optional<Value *> SimplifiedCond =
          stopOnUndefOrAssumed(A, BrInst->getCondition(), BrInst);
      if (!SimplifiedCond.hasValue())
        return true;
      AssumedNoUBInsts.insert(&I);
      return true;
    };

    auto InspectCallSiteForUB = [&](Instruction &I) {
      // Check whether a callsite always cause UB or not

      // Skip instructions that are already saved.
      if (AssumedNoUBInsts.count(&I) || KnownUBInsts.count(&I))
        return true;

      // Check nonnull and noundef argument attribute violation for each
      // callsite.
      CallBase &CB = cast<CallBase>(I);
      Function *Callee = CB.getCalledFunction();
      if (!Callee)
        return true;
      for (unsigned idx = 0; idx < CB.getNumArgOperands(); idx++) {
        // If current argument is known to be simplified to null pointer and the
        // corresponding argument position is known to have nonnull attribute,
        // the argument is poison. Furthermore, if the argument is poison and
        // the position is known to have noundef attriubte, this callsite is
        // considered UB.
        // TODO: Check also nopoison attribute if it is introduced.
        if (idx >= Callee->arg_size())
          break;
        Value *ArgVal = CB.getArgOperand(idx);
<<<<<<< HEAD
        if(!ArgVal)
=======
        if (!ArgVal)
>>>>>>> b7d43747
          continue;
        IRPosition CalleeArgumentIRP =
            IRPosition::argument(*Callee->getArg(idx));
        if (!CalleeArgumentIRP.hasAttr({Attribute::NoUndef}))
          continue;
        auto &NonNullAA = A.getAAFor<AANonNull>(*this, CalleeArgumentIRP);
        if (!NonNullAA.isKnownNonNull())
          continue;
        const auto &ValueSimplifyAA =
            A.getAAFor<AAValueSimplify>(*this, IRPosition::value(*ArgVal));
        Optional<Value *> SimplifiedVal =
            ValueSimplifyAA.getAssumedSimplifiedValue(A);

        if (!ValueSimplifyAA.isKnown())
          continue;
        // Here, we handle three cases.
        //   (1) Not having a value means it is dead. (we can replace the value
        //       with undef)
        //   (2) Simplified to null pointer. The argument is a poison value and
        //       violate noundef attribute.
        //   (3) Simplified to undef. The argument violate noundef attriubte.
        if (!SimplifiedVal.hasValue() ||
            isa<ConstantPointerNull>(*SimplifiedVal.getValue()) ||
            isa<UndefValue>(*SimplifiedVal.getValue())) {
          KnownUBInsts.insert(&I);
          return true;
        }
      }
      return true;
    };

    A.checkForAllInstructions(InspectMemAccessInstForUB, *this,
                              {Instruction::Load, Instruction::Store,
                               Instruction::AtomicCmpXchg,
                               Instruction::AtomicRMW},
                              /* CheckBBLivenessOnly */ true);
    A.checkForAllInstructions(InspectBrInstForUB, *this, {Instruction::Br},
                              /* CheckBBLivenessOnly */ true);
    A.checkForAllCallLikeInstructions(InspectCallSiteForUB, *this);
    if (NoUBPrevSize != AssumedNoUBInsts.size() ||
        UBPrevSize != KnownUBInsts.size())
      return ChangeStatus::CHANGED;
    return ChangeStatus::UNCHANGED;
  }

  bool isKnownToCauseUB(Instruction *I) const override {
    return KnownUBInsts.count(I);
  }

  bool isAssumedToCauseUB(Instruction *I) const override {
    // In simple words, if an instruction is not in the assumed to _not_
    // cause UB, then it is assumed UB (that includes those
    // in the KnownUBInsts set). The rest is boilerplate
    // is to ensure that it is one of the instructions we test
    // for UB.

    switch (I->getOpcode()) {
    case Instruction::Load:
    case Instruction::Store:
    case Instruction::AtomicCmpXchg:
    case Instruction::AtomicRMW:
      return !AssumedNoUBInsts.count(I);
    case Instruction::Br: {
      auto BrInst = cast<BranchInst>(I);
      if (BrInst->isUnconditional())
        return false;
      return !AssumedNoUBInsts.count(I);
    } break;
    default:
      return false;
    }
    return false;
  }

  ChangeStatus manifest(Attributor &A) override {
    if (KnownUBInsts.empty())
      return ChangeStatus::UNCHANGED;
    for (Instruction *I : KnownUBInsts)
      A.changeToUnreachableAfterManifest(I);
    return ChangeStatus::CHANGED;
  }

  /// See AbstractAttribute::getAsStr()
  const std::string getAsStr() const override {
    return getAssumed() ? "undefined-behavior" : "no-ub";
  }

  /// Note: The correctness of this analysis depends on the fact that the
  /// following 2 sets will stop changing after some point.
  /// "Change" here means that their size changes.
  /// The size of each set is monotonically increasing
  /// (we only add items to them) and it is upper bounded by the number of
  /// instructions in the processed function (we can never save more
  /// elements in either set than this number). Hence, at some point,
  /// they will stop increasing.
  /// Consequently, at some point, both sets will have stopped
  /// changing, effectively making the analysis reach a fixpoint.

  /// Note: These 2 sets are disjoint and an instruction can be considered
  /// one of 3 things:
  /// 1) Known to cause UB (AAUndefinedBehavior could prove it) and put it in
  ///    the KnownUBInsts set.
  /// 2) Assumed to cause UB (in every updateImpl, AAUndefinedBehavior
  ///    has a reason to assume it).
  /// 3) Assumed to not cause UB. very other instruction - AAUndefinedBehavior
  ///    could not find a reason to assume or prove that it can cause UB,
  ///    hence it assumes it doesn't. We have a set for these instructions
  ///    so that we don't reprocess them in every update.
  ///    Note however that instructions in this set may cause UB.

protected:
  /// A set of all live instructions _known_ to cause UB.
  SmallPtrSet<Instruction *, 8> KnownUBInsts;

private:
  /// A set of all the (live) instructions that are assumed to _not_ cause UB.
  SmallPtrSet<Instruction *, 8> AssumedNoUBInsts;

  // Should be called on updates in which if we're processing an instruction
  // \p I that depends on a value \p V, one of the following has to happen:
  // - If the value is assumed, then stop.
  // - If the value is known but undef, then consider it UB.
  // - Otherwise, do specific processing with the simplified value.
  // We return None in the first 2 cases to signify that an appropriate
  // action was taken and the caller should stop.
  // Otherwise, we return the simplified value that the caller should
  // use for specific processing.
  Optional<Value *> stopOnUndefOrAssumed(Attributor &A, const Value *V,
                                         Instruction *I) {
    const auto &ValueSimplifyAA =
        A.getAAFor<AAValueSimplify>(*this, IRPosition::value(*V));
    Optional<Value *> SimplifiedV =
        ValueSimplifyAA.getAssumedSimplifiedValue(A);
    if (!ValueSimplifyAA.isKnown()) {
      // Don't depend on assumed values.
      return llvm::None;
    }
    if (!SimplifiedV.hasValue()) {
      // If it is known (which we tested above) but it doesn't have a value,
      // then we can assume `undef` and hence the instruction is UB.
      KnownUBInsts.insert(I);
      return llvm::None;
    }
    Value *Val = SimplifiedV.getValue();
    if (isa<UndefValue>(Val)) {
      KnownUBInsts.insert(I);
      return llvm::None;
    }
    return Val;
  }
};

struct AAUndefinedBehaviorFunction final : AAUndefinedBehaviorImpl {
  AAUndefinedBehaviorFunction(const IRPosition &IRP, Attributor &A)
      : AAUndefinedBehaviorImpl(IRP, A) {}

  /// See AbstractAttribute::trackStatistics()
  void trackStatistics() const override {
    STATS_DECL(UndefinedBehaviorInstruction, Instruction,
               "Number of instructions known to have UB");
    BUILD_STAT_NAME(UndefinedBehaviorInstruction, Instruction) +=
        KnownUBInsts.size();
  }
};

/// ------------------------ Will-Return Attributes ----------------------------

// Helper function that checks whether a function has any cycle which we don't
// know if it is bounded or not.
// Loops with maximum trip count are considered bounded, any other cycle not.
static bool mayContainUnboundedCycle(Function &F, Attributor &A) {
  ScalarEvolution *SE =
      A.getInfoCache().getAnalysisResultForFunction<ScalarEvolutionAnalysis>(F);
  LoopInfo *LI = A.getInfoCache().getAnalysisResultForFunction<LoopAnalysis>(F);
  // If either SCEV or LoopInfo is not available for the function then we assume
  // any cycle to be unbounded cycle.
  // We use scc_iterator which uses Tarjan algorithm to find all the maximal
  // SCCs.To detect if there's a cycle, we only need to find the maximal ones.
  if (!SE || !LI) {
    for (scc_iterator<Function *> SCCI = scc_begin(&F); !SCCI.isAtEnd(); ++SCCI)
      if (SCCI.hasCycle())
        return true;
    return false;
  }

  // If there's irreducible control, the function may contain non-loop cycles.
  if (mayContainIrreducibleControl(F, LI))
    return true;

  // Any loop that does not have a max trip count is considered unbounded cycle.
  for (auto *L : LI->getLoopsInPreorder()) {
    if (!SE->getSmallConstantMaxTripCount(L))
      return true;
  }
  return false;
}

struct AAWillReturnImpl : public AAWillReturn {
  AAWillReturnImpl(const IRPosition &IRP, Attributor &A)
      : AAWillReturn(IRP, A) {}

  /// See AbstractAttribute::initialize(...).
  void initialize(Attributor &A) override {
    AAWillReturn::initialize(A);

    Function *F = getAnchorScope();
    if (!F || !A.isFunctionIPOAmendable(*F) || mayContainUnboundedCycle(*F, A))
      indicatePessimisticFixpoint();
  }

  /// See AbstractAttribute::updateImpl(...).
  ChangeStatus updateImpl(Attributor &A) override {
    auto CheckForWillReturn = [&](Instruction &I) {
      IRPosition IPos = IRPosition::callsite_function(cast<CallBase>(I));
      const auto &WillReturnAA = A.getAAFor<AAWillReturn>(*this, IPos);
      if (WillReturnAA.isKnownWillReturn())
        return true;
      if (!WillReturnAA.isAssumedWillReturn())
        return false;
      const auto &NoRecurseAA = A.getAAFor<AANoRecurse>(*this, IPos);
      return NoRecurseAA.isAssumedNoRecurse();
    };

    if (!A.checkForAllCallLikeInstructions(CheckForWillReturn, *this))
      return indicatePessimisticFixpoint();

    return ChangeStatus::UNCHANGED;
  }

  /// See AbstractAttribute::getAsStr()
  const std::string getAsStr() const override {
    return getAssumed() ? "willreturn" : "may-noreturn";
  }
};

struct AAWillReturnFunction final : AAWillReturnImpl {
  AAWillReturnFunction(const IRPosition &IRP, Attributor &A)
      : AAWillReturnImpl(IRP, A) {}

  /// See AbstractAttribute::trackStatistics()
  void trackStatistics() const override { STATS_DECLTRACK_FN_ATTR(willreturn) }
};

/// WillReturn attribute deduction for a call sites.
struct AAWillReturnCallSite final : AAWillReturnImpl {
  AAWillReturnCallSite(const IRPosition &IRP, Attributor &A)
      : AAWillReturnImpl(IRP, A) {}

  /// See AbstractAttribute::initialize(...).
  void initialize(Attributor &A) override {
    AAWillReturnImpl::initialize(A);
    Function *F = getAssociatedFunction();
    if (!F)
      indicatePessimisticFixpoint();
  }

  /// See AbstractAttribute::updateImpl(...).
  ChangeStatus updateImpl(Attributor &A) override {
    // TODO: Once we have call site specific value information we can provide
    //       call site specific liveness information and then it makes
    //       sense to specialize attributes for call sites arguments instead of
    //       redirecting requests to the callee argument.
    Function *F = getAssociatedFunction();
    const IRPosition &FnPos = IRPosition::function(*F);
    auto &FnAA = A.getAAFor<AAWillReturn>(*this, FnPos);
    return clampStateAndIndicateChange(
        getState(),
        static_cast<const AAWillReturn::StateType &>(FnAA.getState()));
  }

  /// See AbstractAttribute::trackStatistics()
  void trackStatistics() const override { STATS_DECLTRACK_CS_ATTR(willreturn); }
};

/// -------------------AAReachability Attribute--------------------------

struct AAReachabilityImpl : AAReachability {
  AAReachabilityImpl(const IRPosition &IRP, Attributor &A)
      : AAReachability(IRP, A) {}

  const std::string getAsStr() const override {
    // TODO: Return the number of reachable queries.
    return "reachable";
  }

  /// See AbstractAttribute::initialize(...).
  void initialize(Attributor &A) override { indicatePessimisticFixpoint(); }

  /// See AbstractAttribute::updateImpl(...).
  ChangeStatus updateImpl(Attributor &A) override {
    return indicatePessimisticFixpoint();
  }
};

struct AAReachabilityFunction final : public AAReachabilityImpl {
  AAReachabilityFunction(const IRPosition &IRP, Attributor &A)
      : AAReachabilityImpl(IRP, A) {}

  /// See AbstractAttribute::trackStatistics()
  void trackStatistics() const override { STATS_DECLTRACK_FN_ATTR(reachable); }
};

/// ------------------------ NoAlias Argument Attribute ------------------------

struct AANoAliasImpl : AANoAlias {
  AANoAliasImpl(const IRPosition &IRP, Attributor &A) : AANoAlias(IRP, A) {
    assert(getAssociatedType()->isPointerTy() &&
           "Noalias is a pointer attribute");
  }

  const std::string getAsStr() const override {
    return getAssumed() ? "noalias" : "may-alias";
  }
};

/// NoAlias attribute for a floating value.
struct AANoAliasFloating final : AANoAliasImpl {
  AANoAliasFloating(const IRPosition &IRP, Attributor &A)
      : AANoAliasImpl(IRP, A) {}

  /// See AbstractAttribute::initialize(...).
  void initialize(Attributor &A) override {
    AANoAliasImpl::initialize(A);
    Value *Val = &getAssociatedValue();
    do {
      CastInst *CI = dyn_cast<CastInst>(Val);
      if (!CI)
        break;
      Value *Base = CI->getOperand(0);
      if (!Base->hasOneUse())
        break;
      Val = Base;
    } while (true);

    if (!Val->getType()->isPointerTy()) {
      indicatePessimisticFixpoint();
      return;
    }

    if (isa<AllocaInst>(Val))
      indicateOptimisticFixpoint();
    else if (isa<ConstantPointerNull>(Val) &&
             !NullPointerIsDefined(getAnchorScope(),
                                   Val->getType()->getPointerAddressSpace()))
      indicateOptimisticFixpoint();
    else if (Val != &getAssociatedValue()) {
      const auto &ValNoAliasAA =
          A.getAAFor<AANoAlias>(*this, IRPosition::value(*Val));
      if (ValNoAliasAA.isKnownNoAlias())
        indicateOptimisticFixpoint();
    }
  }

  /// See AbstractAttribute::updateImpl(...).
  ChangeStatus updateImpl(Attributor &A) override {
    // TODO: Implement this.
    return indicatePessimisticFixpoint();
  }

  /// See AbstractAttribute::trackStatistics()
  void trackStatistics() const override {
    STATS_DECLTRACK_FLOATING_ATTR(noalias)
  }
};

/// NoAlias attribute for an argument.
struct AANoAliasArgument final
    : AAArgumentFromCallSiteArguments<AANoAlias, AANoAliasImpl> {
  using Base = AAArgumentFromCallSiteArguments<AANoAlias, AANoAliasImpl>;
  AANoAliasArgument(const IRPosition &IRP, Attributor &A) : Base(IRP, A) {}

  /// See AbstractAttribute::initialize(...).
  void initialize(Attributor &A) override {
    Base::initialize(A);
    // See callsite argument attribute and callee argument attribute.
    if (hasAttr({Attribute::ByVal}))
      indicateOptimisticFixpoint();
  }

  /// See AbstractAttribute::update(...).
  ChangeStatus updateImpl(Attributor &A) override {
    // We have to make sure no-alias on the argument does not break
    // synchronization when this is a callback argument, see also [1] below.
    // If synchronization cannot be affected, we delegate to the base updateImpl
    // function, otherwise we give up for now.

    // If the function is no-sync, no-alias cannot break synchronization.
    const auto &NoSyncAA = A.getAAFor<AANoSync>(
        *this, IRPosition::function_scope(getIRPosition()));
    if (NoSyncAA.isAssumedNoSync())
      return Base::updateImpl(A);

    // If the argument is read-only, no-alias cannot break synchronization.
    const auto &MemBehaviorAA =
        A.getAAFor<AAMemoryBehavior>(*this, getIRPosition());
    if (MemBehaviorAA.isAssumedReadOnly())
      return Base::updateImpl(A);

    // If the argument is never passed through callbacks, no-alias cannot break
    // synchronization.
    bool AllCallSitesKnown;
    if (A.checkForAllCallSites(
            [](AbstractCallSite ACS) { return !ACS.isCallbackCall(); }, *this,
            true, AllCallSitesKnown))
      return Base::updateImpl(A);

    // TODO: add no-alias but make sure it doesn't break synchronization by
    // introducing fake uses. See:
    // [1] Compiler Optimizations for OpenMP, J. Doerfert and H. Finkel,
    //     International Workshop on OpenMP 2018,
    //     http://compilers.cs.uni-saarland.de/people/doerfert/par_opt18.pdf

    return indicatePessimisticFixpoint();
  }

  /// See AbstractAttribute::trackStatistics()
  void trackStatistics() const override { STATS_DECLTRACK_ARG_ATTR(noalias) }
};

struct AANoAliasCallSiteArgument final : AANoAliasImpl {
  AANoAliasCallSiteArgument(const IRPosition &IRP, Attributor &A)
      : AANoAliasImpl(IRP, A) {}

  /// See AbstractAttribute::initialize(...).
  void initialize(Attributor &A) override {
    // See callsite argument attribute and callee argument attribute.
    const auto &CB = cast<CallBase>(getAnchorValue());
    if (CB.paramHasAttr(getArgNo(), Attribute::NoAlias))
      indicateOptimisticFixpoint();
    Value &Val = getAssociatedValue();
    if (isa<ConstantPointerNull>(Val) &&
        !NullPointerIsDefined(getAnchorScope(),
                              Val.getType()->getPointerAddressSpace()))
      indicateOptimisticFixpoint();
  }

  /// Determine if the underlying value may alias with the call site argument
  /// \p OtherArgNo of \p ICS (= the underlying call site).
  bool mayAliasWithArgument(Attributor &A, AAResults *&AAR,
                            const AAMemoryBehavior &MemBehaviorAA,
                            const CallBase &CB, unsigned OtherArgNo) {
    // We do not need to worry about aliasing with the underlying IRP.
    if (this->getArgNo() == (int)OtherArgNo)
      return false;

    // If it is not a pointer or pointer vector we do not alias.
    const Value *ArgOp = CB.getArgOperand(OtherArgNo);
    if (!ArgOp->getType()->isPtrOrPtrVectorTy())
      return false;

    auto &CBArgMemBehaviorAA = A.getAAFor<AAMemoryBehavior>(
        *this, IRPosition::callsite_argument(CB, OtherArgNo),
        /* TrackDependence */ false);

    // If the argument is readnone, there is no read-write aliasing.
    if (CBArgMemBehaviorAA.isAssumedReadNone()) {
      A.recordDependence(CBArgMemBehaviorAA, *this, DepClassTy::OPTIONAL);
      return false;
    }

    // If the argument is readonly and the underlying value is readonly, there
    // is no read-write aliasing.
    bool IsReadOnly = MemBehaviorAA.isAssumedReadOnly();
    if (CBArgMemBehaviorAA.isAssumedReadOnly() && IsReadOnly) {
      A.recordDependence(MemBehaviorAA, *this, DepClassTy::OPTIONAL);
      A.recordDependence(CBArgMemBehaviorAA, *this, DepClassTy::OPTIONAL);
      return false;
    }

    // We have to utilize actual alias analysis queries so we need the object.
    if (!AAR)
      AAR = A.getInfoCache().getAAResultsForFunction(*getAnchorScope());

    // Try to rule it out at the call site.
    bool IsAliasing = !AAR || !AAR->isNoAlias(&getAssociatedValue(), ArgOp);
    LLVM_DEBUG(dbgs() << "[NoAliasCSArg] Check alias between "
                         "callsite arguments: "
                      << getAssociatedValue() << " " << *ArgOp << " => "
                      << (IsAliasing ? "" : "no-") << "alias \n");

    return IsAliasing;
  }

  bool
  isKnownNoAliasDueToNoAliasPreservation(Attributor &A, AAResults *&AAR,
                                         const AAMemoryBehavior &MemBehaviorAA,
                                         const AANoAlias &NoAliasAA) {
    // We can deduce "noalias" if the following conditions hold.
    // (i)   Associated value is assumed to be noalias in the definition.
    // (ii)  Associated value is assumed to be no-capture in all the uses
    //       possibly executed before this callsite.
    // (iii) There is no other pointer argument which could alias with the
    //       value.

    bool AssociatedValueIsNoAliasAtDef = NoAliasAA.isAssumedNoAlias();
    if (!AssociatedValueIsNoAliasAtDef) {
      LLVM_DEBUG(dbgs() << "[AANoAlias] " << getAssociatedValue()
                        << " is not no-alias at the definition\n");
      return false;
    }

    A.recordDependence(NoAliasAA, *this, DepClassTy::OPTIONAL);

    const IRPosition &VIRP = IRPosition::value(getAssociatedValue());
    auto &NoCaptureAA =
        A.getAAFor<AANoCapture>(*this, VIRP, /* TrackDependence */ false);
    // Check whether the value is captured in the scope using AANoCapture.
    //      Look at CFG and check only uses possibly executed before this
    //      callsite.
    auto UsePred = [&](const Use &U, bool &Follow) -> bool {
      Instruction *UserI = cast<Instruction>(U.getUser());

      // If user if curr instr and only use.
      if (UserI == getCtxI() && UserI->hasOneUse())
        return true;

      const Function *ScopeFn = VIRP.getAnchorScope();
      if (ScopeFn) {
        const auto &ReachabilityAA =
            A.getAAFor<AAReachability>(*this, IRPosition::function(*ScopeFn));

        if (!ReachabilityAA.isAssumedReachable(A, *UserI, *getCtxI()))
          return true;

        if (auto *CB = dyn_cast<CallBase>(UserI)) {
          if (CB->isArgOperand(&U)) {

            unsigned ArgNo = CB->getArgOperandNo(&U);

            const auto &NoCaptureAA = A.getAAFor<AANoCapture>(
                *this, IRPosition::callsite_argument(*CB, ArgNo));

            if (NoCaptureAA.isAssumedNoCapture())
              return true;
          }
        }
      }

      // For cases which can potentially have more users
      if (isa<GetElementPtrInst>(U) || isa<BitCastInst>(U) || isa<PHINode>(U) ||
          isa<SelectInst>(U)) {
        Follow = true;
        return true;
      }

      LLVM_DEBUG(dbgs() << "[AANoAliasCSArg] Unknown user: " << *U << "\n");
      return false;
    };

    if (!NoCaptureAA.isAssumedNoCaptureMaybeReturned()) {
      if (!A.checkForAllUses(UsePred, *this, getAssociatedValue())) {
        LLVM_DEBUG(
            dbgs() << "[AANoAliasCSArg] " << getAssociatedValue()
                   << " cannot be noalias as it is potentially captured\n");
        return false;
      }
    }
    A.recordDependence(NoCaptureAA, *this, DepClassTy::OPTIONAL);

    // Check there is no other pointer argument which could alias with the
    // value passed at this call site.
    // TODO: AbstractCallSite
    const auto &CB = cast<CallBase>(getAnchorValue());
    for (unsigned OtherArgNo = 0; OtherArgNo < CB.getNumArgOperands();
         OtherArgNo++)
      if (mayAliasWithArgument(A, AAR, MemBehaviorAA, CB, OtherArgNo))
        return false;

    return true;
  }

  /// See AbstractAttribute::updateImpl(...).
  ChangeStatus updateImpl(Attributor &A) override {
    // If the argument is readnone we are done as there are no accesses via the
    // argument.
    auto &MemBehaviorAA =
        A.getAAFor<AAMemoryBehavior>(*this, getIRPosition(),
                                     /* TrackDependence */ false);
    if (MemBehaviorAA.isAssumedReadNone()) {
      A.recordDependence(MemBehaviorAA, *this, DepClassTy::OPTIONAL);
      return ChangeStatus::UNCHANGED;
    }

    const IRPosition &VIRP = IRPosition::value(getAssociatedValue());
    const auto &NoAliasAA = A.getAAFor<AANoAlias>(*this, VIRP,
                                                  /* TrackDependence */ false);

    AAResults *AAR = nullptr;
    if (isKnownNoAliasDueToNoAliasPreservation(A, AAR, MemBehaviorAA,
                                               NoAliasAA)) {
      LLVM_DEBUG(
          dbgs() << "[AANoAlias] No-Alias deduced via no-alias preservation\n");
      return ChangeStatus::UNCHANGED;
    }

    return indicatePessimisticFixpoint();
  }

  /// See AbstractAttribute::trackStatistics()
  void trackStatistics() const override { STATS_DECLTRACK_CSARG_ATTR(noalias) }
};

/// NoAlias attribute for function return value.
struct AANoAliasReturned final : AANoAliasImpl {
  AANoAliasReturned(const IRPosition &IRP, Attributor &A)
      : AANoAliasImpl(IRP, A) {}

  /// See AbstractAttribute::updateImpl(...).
  virtual ChangeStatus updateImpl(Attributor &A) override {

    auto CheckReturnValue = [&](Value &RV) -> bool {
      if (Constant *C = dyn_cast<Constant>(&RV))
        if (C->isNullValue() || isa<UndefValue>(C))
          return true;

      /// For now, we can only deduce noalias if we have call sites.
      /// FIXME: add more support.
      if (!isa<CallBase>(&RV))
        return false;

      const IRPosition &RVPos = IRPosition::value(RV);
      const auto &NoAliasAA = A.getAAFor<AANoAlias>(*this, RVPos);
      if (!NoAliasAA.isAssumedNoAlias())
        return false;

      const auto &NoCaptureAA = A.getAAFor<AANoCapture>(*this, RVPos);
      return NoCaptureAA.isAssumedNoCaptureMaybeReturned();
    };

    if (!A.checkForAllReturnedValues(CheckReturnValue, *this))
      return indicatePessimisticFixpoint();

    return ChangeStatus::UNCHANGED;
  }

  /// See AbstractAttribute::trackStatistics()
  void trackStatistics() const override { STATS_DECLTRACK_FNRET_ATTR(noalias) }
};

/// NoAlias attribute deduction for a call site return value.
struct AANoAliasCallSiteReturned final : AANoAliasImpl {
  AANoAliasCallSiteReturned(const IRPosition &IRP, Attributor &A)
      : AANoAliasImpl(IRP, A) {}

  /// See AbstractAttribute::initialize(...).
  void initialize(Attributor &A) override {
    AANoAliasImpl::initialize(A);
    Function *F = getAssociatedFunction();
    if (!F)
      indicatePessimisticFixpoint();
  }

  /// See AbstractAttribute::updateImpl(...).
  ChangeStatus updateImpl(Attributor &A) override {
    // TODO: Once we have call site specific value information we can provide
    //       call site specific liveness information and then it makes
    //       sense to specialize attributes for call sites arguments instead of
    //       redirecting requests to the callee argument.
    Function *F = getAssociatedFunction();
    const IRPosition &FnPos = IRPosition::returned(*F);
    auto &FnAA = A.getAAFor<AANoAlias>(*this, FnPos);
    return clampStateAndIndicateChange(
        getState(), static_cast<const AANoAlias::StateType &>(FnAA.getState()));
  }

  /// See AbstractAttribute::trackStatistics()
  void trackStatistics() const override { STATS_DECLTRACK_CSRET_ATTR(noalias); }
};

/// -------------------AAIsDead Function Attribute-----------------------

struct AAIsDeadValueImpl : public AAIsDead {
  AAIsDeadValueImpl(const IRPosition &IRP, Attributor &A) : AAIsDead(IRP, A) {}

  /// See AAIsDead::isAssumedDead().
  bool isAssumedDead() const override { return getAssumed(); }

  /// See AAIsDead::isKnownDead().
  bool isKnownDead() const override { return getKnown(); }

  /// See AAIsDead::isAssumedDead(BasicBlock *).
  bool isAssumedDead(const BasicBlock *BB) const override { return false; }

  /// See AAIsDead::isKnownDead(BasicBlock *).
  bool isKnownDead(const BasicBlock *BB) const override { return false; }

  /// See AAIsDead::isAssumedDead(Instruction *I).
  bool isAssumedDead(const Instruction *I) const override {
    return I == getCtxI() && isAssumedDead();
  }

  /// See AAIsDead::isKnownDead(Instruction *I).
  bool isKnownDead(const Instruction *I) const override {
    return isAssumedDead(I) && getKnown();
  }

  /// See AbstractAttribute::getAsStr().
  const std::string getAsStr() const override {
    return isAssumedDead() ? "assumed-dead" : "assumed-live";
  }

  /// Check if all uses are assumed dead.
  bool areAllUsesAssumedDead(Attributor &A, Value &V) {
    auto UsePred = [&](const Use &U, bool &Follow) { return false; };
    // Explicitly set the dependence class to required because we want a long
    // chain of N dependent instructions to be considered live as soon as one is
    // without going through N update cycles. This is not required for
    // correctness.
    return A.checkForAllUses(UsePred, *this, V, DepClassTy::REQUIRED);
  }

  /// Determine if \p I is assumed to be side-effect free.
  bool isAssumedSideEffectFree(Attributor &A, Instruction *I) {
    if (!I || wouldInstructionBeTriviallyDead(I))
      return true;

    auto *CB = dyn_cast<CallBase>(I);
    if (!CB || isa<IntrinsicInst>(CB))
      return false;

    const IRPosition &CallIRP = IRPosition::callsite_function(*CB);
    const auto &NoUnwindAA = A.getAndUpdateAAFor<AANoUnwind>(
        *this, CallIRP, /* TrackDependence */ false);
    if (!NoUnwindAA.isAssumedNoUnwind())
      return false;
    if (!NoUnwindAA.isKnownNoUnwind())
      A.recordDependence(NoUnwindAA, *this, DepClassTy::OPTIONAL);

    const auto &MemBehaviorAA = A.getAndUpdateAAFor<AAMemoryBehavior>(
        *this, CallIRP, /* TrackDependence */ false);
    if (MemBehaviorAA.isAssumedReadOnly()) {
      if (!MemBehaviorAA.isKnownReadOnly())
        A.recordDependence(MemBehaviorAA, *this, DepClassTy::OPTIONAL);
      return true;
    }
    return false;
  }
};

struct AAIsDeadFloating : public AAIsDeadValueImpl {
  AAIsDeadFloating(const IRPosition &IRP, Attributor &A)
      : AAIsDeadValueImpl(IRP, A) {}

  /// See AbstractAttribute::initialize(...).
  void initialize(Attributor &A) override {
    if (isa<UndefValue>(getAssociatedValue())) {
      indicatePessimisticFixpoint();
      return;
    }

    Instruction *I = dyn_cast<Instruction>(&getAssociatedValue());
    if (!isAssumedSideEffectFree(A, I))
      indicatePessimisticFixpoint();
  }

  /// See AbstractAttribute::updateImpl(...).
  ChangeStatus updateImpl(Attributor &A) override {
    Instruction *I = dyn_cast<Instruction>(&getAssociatedValue());
    if (!isAssumedSideEffectFree(A, I))
      return indicatePessimisticFixpoint();

    if (!areAllUsesAssumedDead(A, getAssociatedValue()))
      return indicatePessimisticFixpoint();
    return ChangeStatus::UNCHANGED;
  }

  /// See AbstractAttribute::manifest(...).
  ChangeStatus manifest(Attributor &A) override {
    Value &V = getAssociatedValue();
    if (auto *I = dyn_cast<Instruction>(&V)) {
      // If we get here we basically know the users are all dead. We check if
      // isAssumedSideEffectFree returns true here again because it might not be
      // the case and only the users are dead but the instruction (=call) is
      // still needed.
      if (isAssumedSideEffectFree(A, I) && !isa<InvokeInst>(I)) {
        A.deleteAfterManifest(*I);
        return ChangeStatus::CHANGED;
      }
    }
    if (V.use_empty())
      return ChangeStatus::UNCHANGED;

    bool UsedAssumedInformation = false;
    Optional<Constant *> C =
        A.getAssumedConstant(V, *this, UsedAssumedInformation);
    if (C.hasValue() && C.getValue())
      return ChangeStatus::UNCHANGED;

    // Replace the value with undef as it is dead but keep droppable uses around
    // as they provide information we don't want to give up on just yet.
    UndefValue &UV = *UndefValue::get(V.getType());
    bool AnyChange =
        A.changeValueAfterManifest(V, UV, /* ChangeDropppable */ false);
    return AnyChange ? ChangeStatus::CHANGED : ChangeStatus::UNCHANGED;
  }

  /// See AbstractAttribute::trackStatistics()
  void trackStatistics() const override {
    STATS_DECLTRACK_FLOATING_ATTR(IsDead)
  }
};

struct AAIsDeadArgument : public AAIsDeadFloating {
  AAIsDeadArgument(const IRPosition &IRP, Attributor &A)
      : AAIsDeadFloating(IRP, A) {}

  /// See AbstractAttribute::initialize(...).
  void initialize(Attributor &A) override {
    if (!A.isFunctionIPOAmendable(*getAnchorScope()))
      indicatePessimisticFixpoint();
  }

  /// See AbstractAttribute::manifest(...).
  ChangeStatus manifest(Attributor &A) override {
    ChangeStatus Changed = AAIsDeadFloating::manifest(A);
    Argument &Arg = *getAssociatedArgument();
    if (A.isValidFunctionSignatureRewrite(Arg, /* ReplacementTypes */ {}))
      if (A.registerFunctionSignatureRewrite(
              Arg, /* ReplacementTypes */ {},
              Attributor::ArgumentReplacementInfo::CalleeRepairCBTy{},
              Attributor::ArgumentReplacementInfo::ACSRepairCBTy{})) {
        Arg.dropDroppableUses();
        return ChangeStatus::CHANGED;
      }
    return Changed;
  }

  /// See AbstractAttribute::trackStatistics()
  void trackStatistics() const override { STATS_DECLTRACK_ARG_ATTR(IsDead) }
};

struct AAIsDeadCallSiteArgument : public AAIsDeadValueImpl {
  AAIsDeadCallSiteArgument(const IRPosition &IRP, Attributor &A)
      : AAIsDeadValueImpl(IRP, A) {}

  /// See AbstractAttribute::initialize(...).
  void initialize(Attributor &A) override {
    if (isa<UndefValue>(getAssociatedValue()))
      indicatePessimisticFixpoint();
  }

  /// See AbstractAttribute::updateImpl(...).
  ChangeStatus updateImpl(Attributor &A) override {
    // TODO: Once we have call site specific value information we can provide
    //       call site specific liveness information and then it makes
    //       sense to specialize attributes for call sites arguments instead of
    //       redirecting requests to the callee argument.
    Argument *Arg = getAssociatedArgument();
    if (!Arg)
      return indicatePessimisticFixpoint();
    const IRPosition &ArgPos = IRPosition::argument(*Arg);
    auto &ArgAA = A.getAAFor<AAIsDead>(*this, ArgPos);
    return clampStateAndIndicateChange(
        getState(), static_cast<const AAIsDead::StateType &>(ArgAA.getState()));
  }

  /// See AbstractAttribute::manifest(...).
  ChangeStatus manifest(Attributor &A) override {
    CallBase &CB = cast<CallBase>(getAnchorValue());
    Use &U = CB.getArgOperandUse(getArgNo());
    assert(!isa<UndefValue>(U.get()) &&
           "Expected undef values to be filtered out!");
    UndefValue &UV = *UndefValue::get(U->getType());
    if (A.changeUseAfterManifest(U, UV))
      return ChangeStatus::CHANGED;
    return ChangeStatus::UNCHANGED;
  }

  /// See AbstractAttribute::trackStatistics()
  void trackStatistics() const override { STATS_DECLTRACK_CSARG_ATTR(IsDead) }
};

struct AAIsDeadCallSiteReturned : public AAIsDeadFloating {
  AAIsDeadCallSiteReturned(const IRPosition &IRP, Attributor &A)
      : AAIsDeadFloating(IRP, A), IsAssumedSideEffectFree(true) {}

  /// See AAIsDead::isAssumedDead().
  bool isAssumedDead() const override {
    return AAIsDeadFloating::isAssumedDead() && IsAssumedSideEffectFree;
  }

  /// See AbstractAttribute::initialize(...).
  void initialize(Attributor &A) override {
    if (isa<UndefValue>(getAssociatedValue())) {
      indicatePessimisticFixpoint();
      return;
    }

    // We track this separately as a secondary state.
    IsAssumedSideEffectFree = isAssumedSideEffectFree(A, getCtxI());
  }

  /// See AbstractAttribute::updateImpl(...).
  ChangeStatus updateImpl(Attributor &A) override {
    ChangeStatus Changed = ChangeStatus::UNCHANGED;
    if (IsAssumedSideEffectFree && !isAssumedSideEffectFree(A, getCtxI())) {
      IsAssumedSideEffectFree = false;
      Changed = ChangeStatus::CHANGED;
    }

    if (!areAllUsesAssumedDead(A, getAssociatedValue()))
      return indicatePessimisticFixpoint();
    return Changed;
  }

  /// See AbstractAttribute::trackStatistics()
  void trackStatistics() const override {
    if (IsAssumedSideEffectFree)
      STATS_DECLTRACK_CSRET_ATTR(IsDead)
    else
      STATS_DECLTRACK_CSRET_ATTR(UnusedResult)
  }

  /// See AbstractAttribute::getAsStr().
  const std::string getAsStr() const override {
    return isAssumedDead()
               ? "assumed-dead"
               : (getAssumed() ? "assumed-dead-users" : "assumed-live");
  }

private:
  bool IsAssumedSideEffectFree;
};

struct AAIsDeadReturned : public AAIsDeadValueImpl {
  AAIsDeadReturned(const IRPosition &IRP, Attributor &A)
      : AAIsDeadValueImpl(IRP, A) {}

  /// See AbstractAttribute::updateImpl(...).
  ChangeStatus updateImpl(Attributor &A) override {

    A.checkForAllInstructions([](Instruction &) { return true; }, *this,
                              {Instruction::Ret});

    auto PredForCallSite = [&](AbstractCallSite ACS) {
      if (ACS.isCallbackCall() || !ACS.getInstruction())
        return false;
      return areAllUsesAssumedDead(A, *ACS.getInstruction());
    };

    bool AllCallSitesKnown;
    if (!A.checkForAllCallSites(PredForCallSite, *this, true,
                                AllCallSitesKnown))
      return indicatePessimisticFixpoint();

    return ChangeStatus::UNCHANGED;
  }

  /// See AbstractAttribute::manifest(...).
  ChangeStatus manifest(Attributor &A) override {
    // TODO: Rewrite the signature to return void?
    bool AnyChange = false;
    UndefValue &UV = *UndefValue::get(getAssociatedFunction()->getReturnType());
    auto RetInstPred = [&](Instruction &I) {
      ReturnInst &RI = cast<ReturnInst>(I);
      if (!isa<UndefValue>(RI.getReturnValue()))
        AnyChange |= A.changeUseAfterManifest(RI.getOperandUse(0), UV);
      return true;
    };
    A.checkForAllInstructions(RetInstPred, *this, {Instruction::Ret});
    return AnyChange ? ChangeStatus::CHANGED : ChangeStatus::UNCHANGED;
  }

  /// See AbstractAttribute::trackStatistics()
  void trackStatistics() const override { STATS_DECLTRACK_FNRET_ATTR(IsDead) }
};

struct AAIsDeadFunction : public AAIsDead {
  AAIsDeadFunction(const IRPosition &IRP, Attributor &A) : AAIsDead(IRP, A) {}

  /// See AbstractAttribute::initialize(...).
  void initialize(Attributor &A) override {
    const Function *F = getAnchorScope();
    if (F && !F->isDeclaration()) {
      ToBeExploredFrom.insert(&F->getEntryBlock().front());
      assumeLive(A, F->getEntryBlock());
    }
  }

  /// See AbstractAttribute::getAsStr().
  const std::string getAsStr() const override {
    return "Live[#BB " + std::to_string(AssumedLiveBlocks.size()) + "/" +
           std::to_string(getAnchorScope()->size()) + "][#TBEP " +
           std::to_string(ToBeExploredFrom.size()) + "][#KDE " +
           std::to_string(KnownDeadEnds.size()) + "]";
  }

  /// See AbstractAttribute::manifest(...).
  ChangeStatus manifest(Attributor &A) override {
    assert(getState().isValidState() &&
           "Attempted to manifest an invalid state!");

    ChangeStatus HasChanged = ChangeStatus::UNCHANGED;
    Function &F = *getAnchorScope();

    if (AssumedLiveBlocks.empty()) {
      A.deleteAfterManifest(F);
      return ChangeStatus::CHANGED;
    }

    // Flag to determine if we can change an invoke to a call assuming the
    // callee is nounwind. This is not possible if the personality of the
    // function allows to catch asynchronous exceptions.
    bool Invoke2CallAllowed = !mayCatchAsynchronousExceptions(F);

    KnownDeadEnds.set_union(ToBeExploredFrom);
    for (const Instruction *DeadEndI : KnownDeadEnds) {
      auto *CB = dyn_cast<CallBase>(DeadEndI);
      if (!CB)
        continue;
      const auto &NoReturnAA = A.getAndUpdateAAFor<AANoReturn>(
          *this, IRPosition::callsite_function(*CB), /* TrackDependence */ true,
          DepClassTy::OPTIONAL);
      bool MayReturn = !NoReturnAA.isAssumedNoReturn();
      if (MayReturn && (!Invoke2CallAllowed || !isa<InvokeInst>(CB)))
        continue;

      if (auto *II = dyn_cast<InvokeInst>(DeadEndI))
        A.registerInvokeWithDeadSuccessor(const_cast<InvokeInst &>(*II));
      else
        A.changeToUnreachableAfterManifest(
            const_cast<Instruction *>(DeadEndI->getNextNode()));
      HasChanged = ChangeStatus::CHANGED;
    }

    STATS_DECL(AAIsDead, BasicBlock, "Number of dead basic blocks deleted.");
    for (BasicBlock &BB : F)
      if (!AssumedLiveBlocks.count(&BB)) {
        A.deleteAfterManifest(BB);
        ++BUILD_STAT_NAME(AAIsDead, BasicBlock);
      }

    return HasChanged;
  }

  /// See AbstractAttribute::updateImpl(...).
  ChangeStatus updateImpl(Attributor &A) override;

  /// See AbstractAttribute::trackStatistics()
  void trackStatistics() const override {}

  /// Returns true if the function is assumed dead.
  bool isAssumedDead() const override { return false; }

  /// See AAIsDead::isKnownDead().
  bool isKnownDead() const override { return false; }

  /// See AAIsDead::isAssumedDead(BasicBlock *).
  bool isAssumedDead(const BasicBlock *BB) const override {
    assert(BB->getParent() == getAnchorScope() &&
           "BB must be in the same anchor scope function.");

    if (!getAssumed())
      return false;
    return !AssumedLiveBlocks.count(BB);
  }

  /// See AAIsDead::isKnownDead(BasicBlock *).
  bool isKnownDead(const BasicBlock *BB) const override {
    return getKnown() && isAssumedDead(BB);
  }

  /// See AAIsDead::isAssumed(Instruction *I).
  bool isAssumedDead(const Instruction *I) const override {
    assert(I->getParent()->getParent() == getAnchorScope() &&
           "Instruction must be in the same anchor scope function.");

    if (!getAssumed())
      return false;

    // If it is not in AssumedLiveBlocks then it for sure dead.
    // Otherwise, it can still be after noreturn call in a live block.
    if (!AssumedLiveBlocks.count(I->getParent()))
      return true;

    // If it is not after a liveness barrier it is live.
    const Instruction *PrevI = I->getPrevNode();
    while (PrevI) {
      if (KnownDeadEnds.count(PrevI) || ToBeExploredFrom.count(PrevI))
        return true;
      PrevI = PrevI->getPrevNode();
    }
    return false;
  }

  /// See AAIsDead::isKnownDead(Instruction *I).
  bool isKnownDead(const Instruction *I) const override {
    return getKnown() && isAssumedDead(I);
  }

  /// Assume \p BB is (partially) live now and indicate to the Attributor \p A
  /// that internal function called from \p BB should now be looked at.
  bool assumeLive(Attributor &A, const BasicBlock &BB) {
    if (!AssumedLiveBlocks.insert(&BB).second)
      return false;

    // We assume that all of BB is (probably) live now and if there are calls to
    // internal functions we will assume that those are now live as well. This
    // is a performance optimization for blocks with calls to a lot of internal
    // functions. It can however cause dead functions to be treated as live.
    for (const Instruction &I : BB)
      if (const auto *CB = dyn_cast<CallBase>(&I))
        if (const Function *F = CB->getCalledFunction())
          if (F->hasLocalLinkage())
            A.markLiveInternalFunction(*F);
    return true;
  }

  /// Collection of instructions that need to be explored again, e.g., we
  /// did assume they do not transfer control to (one of their) successors.
  SmallSetVector<const Instruction *, 8> ToBeExploredFrom;

  /// Collection of instructions that are known to not transfer control.
  SmallSetVector<const Instruction *, 8> KnownDeadEnds;

  /// Collection of all assumed live BasicBlocks.
  DenseSet<const BasicBlock *> AssumedLiveBlocks;
};

static bool
identifyAliveSuccessors(Attributor &A, const CallBase &CB,
                        AbstractAttribute &AA,
                        SmallVectorImpl<const Instruction *> &AliveSuccessors) {
  const IRPosition &IPos = IRPosition::callsite_function(CB);

  const auto &NoReturnAA = A.getAndUpdateAAFor<AANoReturn>(
      AA, IPos, /* TrackDependence */ true, DepClassTy::OPTIONAL);
  if (NoReturnAA.isAssumedNoReturn())
    return !NoReturnAA.isKnownNoReturn();
  if (CB.isTerminator())
    AliveSuccessors.push_back(&CB.getSuccessor(0)->front());
  else
    AliveSuccessors.push_back(CB.getNextNode());
  return false;
}

static bool
identifyAliveSuccessors(Attributor &A, const InvokeInst &II,
                        AbstractAttribute &AA,
                        SmallVectorImpl<const Instruction *> &AliveSuccessors) {
  bool UsedAssumedInformation =
      identifyAliveSuccessors(A, cast<CallBase>(II), AA, AliveSuccessors);

  // First, determine if we can change an invoke to a call assuming the
  // callee is nounwind. This is not possible if the personality of the
  // function allows to catch asynchronous exceptions.
  if (AAIsDeadFunction::mayCatchAsynchronousExceptions(*II.getFunction())) {
    AliveSuccessors.push_back(&II.getUnwindDest()->front());
  } else {
    const IRPosition &IPos = IRPosition::callsite_function(II);
    const auto &AANoUnw = A.getAndUpdateAAFor<AANoUnwind>(
        AA, IPos, /* TrackDependence */ true, DepClassTy::OPTIONAL);
    if (AANoUnw.isAssumedNoUnwind()) {
      UsedAssumedInformation |= !AANoUnw.isKnownNoUnwind();
    } else {
      AliveSuccessors.push_back(&II.getUnwindDest()->front());
    }
  }
  return UsedAssumedInformation;
}

static bool
identifyAliveSuccessors(Attributor &A, const BranchInst &BI,
                        AbstractAttribute &AA,
                        SmallVectorImpl<const Instruction *> &AliveSuccessors) {
  bool UsedAssumedInformation = false;
  if (BI.getNumSuccessors() == 1) {
    AliveSuccessors.push_back(&BI.getSuccessor(0)->front());
  } else {
    Optional<ConstantInt *> CI = getAssumedConstantInt(
        A, *BI.getCondition(), AA, UsedAssumedInformation);
    if (!CI.hasValue()) {
      // No value yet, assume both edges are dead.
    } else if (CI.getValue()) {
      const BasicBlock *SuccBB =
          BI.getSuccessor(1 - CI.getValue()->getZExtValue());
      AliveSuccessors.push_back(&SuccBB->front());
    } else {
      AliveSuccessors.push_back(&BI.getSuccessor(0)->front());
      AliveSuccessors.push_back(&BI.getSuccessor(1)->front());
      UsedAssumedInformation = false;
    }
  }
  return UsedAssumedInformation;
}

static bool
identifyAliveSuccessors(Attributor &A, const SwitchInst &SI,
                        AbstractAttribute &AA,
                        SmallVectorImpl<const Instruction *> &AliveSuccessors) {
  bool UsedAssumedInformation = false;
  Optional<ConstantInt *> CI =
      getAssumedConstantInt(A, *SI.getCondition(), AA, UsedAssumedInformation);
  if (!CI.hasValue()) {
    // No value yet, assume all edges are dead.
  } else if (CI.getValue()) {
    for (auto &CaseIt : SI.cases()) {
      if (CaseIt.getCaseValue() == CI.getValue()) {
        AliveSuccessors.push_back(&CaseIt.getCaseSuccessor()->front());
        return UsedAssumedInformation;
      }
    }
    AliveSuccessors.push_back(&SI.getDefaultDest()->front());
    return UsedAssumedInformation;
  } else {
    for (const BasicBlock *SuccBB : successors(SI.getParent()))
      AliveSuccessors.push_back(&SuccBB->front());
  }
  return UsedAssumedInformation;
}

ChangeStatus AAIsDeadFunction::updateImpl(Attributor &A) {
  ChangeStatus Change = ChangeStatus::UNCHANGED;

  LLVM_DEBUG(dbgs() << "[AAIsDead] Live [" << AssumedLiveBlocks.size() << "/"
                    << getAnchorScope()->size() << "] BBs and "
                    << ToBeExploredFrom.size() << " exploration points and "
                    << KnownDeadEnds.size() << " known dead ends\n");

  // Copy and clear the list of instructions we need to explore from. It is
  // refilled with instructions the next update has to look at.
  SmallVector<const Instruction *, 8> Worklist(ToBeExploredFrom.begin(),
                                               ToBeExploredFrom.end());
  decltype(ToBeExploredFrom) NewToBeExploredFrom;

  SmallVector<const Instruction *, 8> AliveSuccessors;
  while (!Worklist.empty()) {
    const Instruction *I = Worklist.pop_back_val();
    LLVM_DEBUG(dbgs() << "[AAIsDead] Exploration inst: " << *I << "\n");

    AliveSuccessors.clear();

    bool UsedAssumedInformation = false;
    switch (I->getOpcode()) {
    // TODO: look for (assumed) UB to backwards propagate "deadness".
    default:
      if (I->isTerminator()) {
        for (const BasicBlock *SuccBB : successors(I->getParent()))
          AliveSuccessors.push_back(&SuccBB->front());
      } else {
        AliveSuccessors.push_back(I->getNextNode());
      }
      break;
    case Instruction::Call:
      UsedAssumedInformation = identifyAliveSuccessors(A, cast<CallInst>(*I),
                                                       *this, AliveSuccessors);
      break;
    case Instruction::Invoke:
      UsedAssumedInformation = identifyAliveSuccessors(A, cast<InvokeInst>(*I),
                                                       *this, AliveSuccessors);
      break;
    case Instruction::Br:
      UsedAssumedInformation = identifyAliveSuccessors(A, cast<BranchInst>(*I),
                                                       *this, AliveSuccessors);
      break;
    case Instruction::Switch:
      UsedAssumedInformation = identifyAliveSuccessors(A, cast<SwitchInst>(*I),
                                                       *this, AliveSuccessors);
      break;
    }

    if (UsedAssumedInformation) {
      NewToBeExploredFrom.insert(I);
    } else {
      Change = ChangeStatus::CHANGED;
      if (AliveSuccessors.empty() ||
          (I->isTerminator() && AliveSuccessors.size() < I->getNumSuccessors()))
        KnownDeadEnds.insert(I);
    }

    LLVM_DEBUG(dbgs() << "[AAIsDead] #AliveSuccessors: "
                      << AliveSuccessors.size() << " UsedAssumedInformation: "
                      << UsedAssumedInformation << "\n");

    for (const Instruction *AliveSuccessor : AliveSuccessors) {
      if (!I->isTerminator()) {
        assert(AliveSuccessors.size() == 1 &&
               "Non-terminator expected to have a single successor!");
        Worklist.push_back(AliveSuccessor);
      } else {
        if (assumeLive(A, *AliveSuccessor->getParent()))
          Worklist.push_back(AliveSuccessor);
      }
    }
  }

  ToBeExploredFrom = std::move(NewToBeExploredFrom);

  // If we know everything is live there is no need to query for liveness.
  // Instead, indicating a pessimistic fixpoint will cause the state to be
  // "invalid" and all queries to be answered conservatively without lookups.
  // To be in this state we have to (1) finished the exploration and (3) not
  // discovered any non-trivial dead end and (2) not ruled unreachable code
  // dead.
  if (ToBeExploredFrom.empty() &&
      getAnchorScope()->size() == AssumedLiveBlocks.size() &&
      llvm::all_of(KnownDeadEnds, [](const Instruction *DeadEndI) {
        return DeadEndI->isTerminator() && DeadEndI->getNumSuccessors() == 0;
      }))
    return indicatePessimisticFixpoint();
  return Change;
}

/// Liveness information for a call sites.
struct AAIsDeadCallSite final : AAIsDeadFunction {
  AAIsDeadCallSite(const IRPosition &IRP, Attributor &A)
      : AAIsDeadFunction(IRP, A) {}

  /// See AbstractAttribute::initialize(...).
  void initialize(Attributor &A) override {
    // TODO: Once we have call site specific value information we can provide
    //       call site specific liveness information and then it makes
    //       sense to specialize attributes for call sites instead of
    //       redirecting requests to the callee.
    llvm_unreachable("Abstract attributes for liveness are not "
                     "supported for call sites yet!");
  }

  /// See AbstractAttribute::updateImpl(...).
  ChangeStatus updateImpl(Attributor &A) override {
    return indicatePessimisticFixpoint();
  }

  /// See AbstractAttribute::trackStatistics()
  void trackStatistics() const override {}
};

/// -------------------- Dereferenceable Argument Attribute --------------------

template <>
ChangeStatus clampStateAndIndicateChange<DerefState>(DerefState &S,
                                                     const DerefState &R) {
  ChangeStatus CS0 =
      clampStateAndIndicateChange(S.DerefBytesState, R.DerefBytesState);
  ChangeStatus CS1 = clampStateAndIndicateChange(S.GlobalState, R.GlobalState);
  return CS0 | CS1;
}

struct AADereferenceableImpl : AADereferenceable {
  AADereferenceableImpl(const IRPosition &IRP, Attributor &A)
      : AADereferenceable(IRP, A) {}
  using StateType = DerefState;

  /// See AbstractAttribute::initialize(...).
  void initialize(Attributor &A) override {
    SmallVector<Attribute, 4> Attrs;
    getAttrs({Attribute::Dereferenceable, Attribute::DereferenceableOrNull},
             Attrs, /* IgnoreSubsumingPositions */ false, &A);
    for (const Attribute &Attr : Attrs)
      takeKnownDerefBytesMaximum(Attr.getValueAsInt());

    const IRPosition &IRP = this->getIRPosition();
    NonNullAA = &A.getAAFor<AANonNull>(*this, IRP,
                                       /* TrackDependence */ false);

    bool CanBeNull;
    takeKnownDerefBytesMaximum(
        IRP.getAssociatedValue().getPointerDereferenceableBytes(
            A.getDataLayout(), CanBeNull));

    bool IsFnInterface = IRP.isFnInterfaceKind();
    Function *FnScope = IRP.getAnchorScope();
    if (IsFnInterface && (!FnScope || !A.isFunctionIPOAmendable(*FnScope))) {
      indicatePessimisticFixpoint();
      return;
    }

    if (Instruction *CtxI = getCtxI())
      followUsesInMBEC(*this, A, getState(), *CtxI);
  }

  /// See AbstractAttribute::getState()
  /// {
  StateType &getState() override { return *this; }
  const StateType &getState() const override { return *this; }
  /// }

  /// Helper function for collecting accessed bytes in must-be-executed-context
  void addAccessedBytesForUse(Attributor &A, const Use *U, const Instruction *I,
                              DerefState &State) {
    const Value *UseV = U->get();
    if (!UseV->getType()->isPointerTy())
      return;

    Type *PtrTy = UseV->getType();
    const DataLayout &DL = A.getDataLayout();
    int64_t Offset;
    if (const Value *Base = getBasePointerOfAccessPointerOperand(
            I, Offset, DL, /*AllowNonInbounds*/ true)) {
      if (Base == &getAssociatedValue() &&
          getPointerOperand(I, /* AllowVolatile */ false) == UseV) {
        uint64_t Size = DL.getTypeStoreSize(PtrTy->getPointerElementType());
        State.addAccessedBytes(Offset, Size);
      }
    }
    return;
  }

  /// See followUsesInMBEC
  bool followUseInMBEC(Attributor &A, const Use *U, const Instruction *I,
                       AADereferenceable::StateType &State) {
    bool IsNonNull = false;
    bool TrackUse = false;
    int64_t DerefBytes = getKnownNonNullAndDerefBytesForUse(
        A, *this, getAssociatedValue(), U, I, IsNonNull, TrackUse);
    LLVM_DEBUG(dbgs() << "[AADereferenceable] Deref bytes: " << DerefBytes
                      << " for instruction " << *I << "\n");

    addAccessedBytesForUse(A, U, I, State);
    State.takeKnownDerefBytesMaximum(DerefBytes);
    return TrackUse;
  }

  /// See AbstractAttribute::manifest(...).
  ChangeStatus manifest(Attributor &A) override {
    ChangeStatus Change = AADereferenceable::manifest(A);
    if (isAssumedNonNull() && hasAttr(Attribute::DereferenceableOrNull)) {
      removeAttrs({Attribute::DereferenceableOrNull});
      return ChangeStatus::CHANGED;
    }
    return Change;
  }

  void getDeducedAttributes(LLVMContext &Ctx,
                            SmallVectorImpl<Attribute> &Attrs) const override {
    // TODO: Add *_globally support
    if (isAssumedNonNull())
      Attrs.emplace_back(Attribute::getWithDereferenceableBytes(
          Ctx, getAssumedDereferenceableBytes()));
    else
      Attrs.emplace_back(Attribute::getWithDereferenceableOrNullBytes(
          Ctx, getAssumedDereferenceableBytes()));
  }

  /// See AbstractAttribute::getAsStr().
  const std::string getAsStr() const override {
    if (!getAssumedDereferenceableBytes())
      return "unknown-dereferenceable";
    return std::string("dereferenceable") +
           (isAssumedNonNull() ? "" : "_or_null") +
           (isAssumedGlobal() ? "_globally" : "") + "<" +
           std::to_string(getKnownDereferenceableBytes()) + "-" +
           std::to_string(getAssumedDereferenceableBytes()) + ">";
  }
};

/// Dereferenceable attribute for a floating value.
struct AADereferenceableFloating : AADereferenceableImpl {
  AADereferenceableFloating(const IRPosition &IRP, Attributor &A)
      : AADereferenceableImpl(IRP, A) {}

  /// See AbstractAttribute::updateImpl(...).
  ChangeStatus updateImpl(Attributor &A) override {
    const DataLayout &DL = A.getDataLayout();

    auto VisitValueCB = [&](const Value &V, const Instruction *, DerefState &T,
                            bool Stripped) -> bool {
      unsigned IdxWidth =
          DL.getIndexSizeInBits(V.getType()->getPointerAddressSpace());
      APInt Offset(IdxWidth, 0);
      const Value *Base =
          stripAndAccumulateMinimalOffsets(A, *this, &V, DL, Offset, false);

      const auto &AA =
          A.getAAFor<AADereferenceable>(*this, IRPosition::value(*Base));
      int64_t DerefBytes = 0;
      if (!Stripped && this == &AA) {
        // Use IR information if we did not strip anything.
        // TODO: track globally.
        bool CanBeNull;
        DerefBytes = Base->getPointerDereferenceableBytes(DL, CanBeNull);
        T.GlobalState.indicatePessimisticFixpoint();
      } else {
        const DerefState &DS = static_cast<const DerefState &>(AA.getState());
        DerefBytes = DS.DerefBytesState.getAssumed();
        T.GlobalState &= DS.GlobalState;
      }

      // For now we do not try to "increase" dereferenceability due to negative
      // indices as we first have to come up with code to deal with loops and
      // for overflows of the dereferenceable bytes.
      int64_t OffsetSExt = Offset.getSExtValue();
      if (OffsetSExt < 0)
        OffsetSExt = 0;

      T.takeAssumedDerefBytesMinimum(
          std::max(int64_t(0), DerefBytes - OffsetSExt));

      if (this == &AA) {
        if (!Stripped) {
          // If nothing was stripped IR information is all we got.
          T.takeKnownDerefBytesMaximum(
              std::max(int64_t(0), DerefBytes - OffsetSExt));
          T.indicatePessimisticFixpoint();
        } else if (OffsetSExt > 0) {
          // If something was stripped but there is circular reasoning we look
          // for the offset. If it is positive we basically decrease the
          // dereferenceable bytes in a circluar loop now, which will simply
          // drive them down to the known value in a very slow way which we
          // can accelerate.
          T.indicatePessimisticFixpoint();
        }
      }

      return T.isValidState();
    };

    DerefState T;
    if (!genericValueTraversal<AADereferenceable, DerefState>(
            A, getIRPosition(), *this, T, VisitValueCB, getCtxI()))
      return indicatePessimisticFixpoint();

    return clampStateAndIndicateChange(getState(), T);
  }

  /// See AbstractAttribute::trackStatistics()
  void trackStatistics() const override {
    STATS_DECLTRACK_FLOATING_ATTR(dereferenceable)
  }
};

/// Dereferenceable attribute for a return value.
struct AADereferenceableReturned final
    : AAReturnedFromReturnedValues<AADereferenceable, AADereferenceableImpl> {
  AADereferenceableReturned(const IRPosition &IRP, Attributor &A)
      : AAReturnedFromReturnedValues<AADereferenceable, AADereferenceableImpl>(
            IRP, A) {}

  /// See AbstractAttribute::trackStatistics()
  void trackStatistics() const override {
    STATS_DECLTRACK_FNRET_ATTR(dereferenceable)
  }
};

/// Dereferenceable attribute for an argument
struct AADereferenceableArgument final
    : AAArgumentFromCallSiteArguments<AADereferenceable,
                                      AADereferenceableImpl> {
  using Base =
      AAArgumentFromCallSiteArguments<AADereferenceable, AADereferenceableImpl>;
  AADereferenceableArgument(const IRPosition &IRP, Attributor &A)
      : Base(IRP, A) {}

  /// See AbstractAttribute::trackStatistics()
  void trackStatistics() const override {
    STATS_DECLTRACK_ARG_ATTR(dereferenceable)
  }
};

/// Dereferenceable attribute for a call site argument.
struct AADereferenceableCallSiteArgument final : AADereferenceableFloating {
  AADereferenceableCallSiteArgument(const IRPosition &IRP, Attributor &A)
      : AADereferenceableFloating(IRP, A) {}

  /// See AbstractAttribute::trackStatistics()
  void trackStatistics() const override {
    STATS_DECLTRACK_CSARG_ATTR(dereferenceable)
  }
};

/// Dereferenceable attribute deduction for a call site return value.
struct AADereferenceableCallSiteReturned final
    : AACallSiteReturnedFromReturned<AADereferenceable, AADereferenceableImpl> {
  using Base =
      AACallSiteReturnedFromReturned<AADereferenceable, AADereferenceableImpl>;
  AADereferenceableCallSiteReturned(const IRPosition &IRP, Attributor &A)
      : Base(IRP, A) {}

  /// See AbstractAttribute::trackStatistics()
  void trackStatistics() const override {
    STATS_DECLTRACK_CS_ATTR(dereferenceable);
  }
};

// ------------------------ Align Argument Attribute ------------------------

static unsigned getKnownAlignForUse(Attributor &A,
                                    AbstractAttribute &QueryingAA,
                                    Value &AssociatedValue, const Use *U,
                                    const Instruction *I, bool &TrackUse) {
  // We need to follow common pointer manipulation uses to the accesses they
  // feed into.
  if (isa<CastInst>(I)) {
    // Follow all but ptr2int casts.
    TrackUse = !isa<PtrToIntInst>(I);
    return 0;
  }
  if (auto *GEP = dyn_cast<GetElementPtrInst>(I)) {
    if (GEP->hasAllConstantIndices()) {
      TrackUse = true;
      return 0;
    }
  }

  MaybeAlign MA;
  if (const auto *CB = dyn_cast<CallBase>(I)) {
    if (CB->isBundleOperand(U) || CB->isCallee(U))
      return 0;

    unsigned ArgNo = CB->getArgOperandNo(U);
    IRPosition IRP = IRPosition::callsite_argument(*CB, ArgNo);
    // As long as we only use known information there is no need to track
    // dependences here.
    auto &AlignAA = A.getAAFor<AAAlign>(QueryingAA, IRP,
                                        /* TrackDependence */ false);
    MA = MaybeAlign(AlignAA.getKnownAlign());
  }

  const DataLayout &DL = A.getDataLayout();
  const Value *UseV = U->get();
  if (auto *SI = dyn_cast<StoreInst>(I)) {
    if (SI->getPointerOperand() == UseV)
      MA = SI->getAlign();
  } else if (auto *LI = dyn_cast<LoadInst>(I)) {
    if (LI->getPointerOperand() == UseV)
      MA = LI->getAlign();
  }

  if (!MA || *MA <= 1)
    return 0;

  unsigned Alignment = MA->value();
  int64_t Offset;

  if (const Value *Base = GetPointerBaseWithConstantOffset(UseV, Offset, DL)) {
    if (Base == &AssociatedValue) {
      // BasePointerAddr + Offset = Alignment * Q for some integer Q.
      // So we can say that the maximum power of two which is a divisor of
      // gcd(Offset, Alignment) is an alignment.

      uint32_t gcd =
          greatestCommonDivisor(uint32_t(abs((int32_t)Offset)), Alignment);
      Alignment = llvm::PowerOf2Floor(gcd);
    }
  }

  return Alignment;
}

struct AAAlignImpl : AAAlign {
  AAAlignImpl(const IRPosition &IRP, Attributor &A) : AAAlign(IRP, A) {}

  /// See AbstractAttribute::initialize(...).
  void initialize(Attributor &A) override {
    SmallVector<Attribute, 4> Attrs;
    getAttrs({Attribute::Alignment}, Attrs);
    for (const Attribute &Attr : Attrs)
      takeKnownMaximum(Attr.getValueAsInt());

    Value &V = getAssociatedValue();
    // TODO: This is a HACK to avoid getPointerAlignment to introduce a ptr2int
    //       use of the function pointer. This was caused by D73131. We want to
    //       avoid this for function pointers especially because we iterate
    //       their uses and int2ptr is not handled. It is not a correctness
    //       problem though!
    if (!V.getType()->getPointerElementType()->isFunctionTy())
      takeKnownMaximum(V.getPointerAlignment(A.getDataLayout()).value());

    if (getIRPosition().isFnInterfaceKind() &&
        (!getAnchorScope() ||
         !A.isFunctionIPOAmendable(*getAssociatedFunction()))) {
      indicatePessimisticFixpoint();
      return;
    }

    if (Instruction *CtxI = getCtxI())
      followUsesInMBEC(*this, A, getState(), *CtxI);
  }

  /// See AbstractAttribute::manifest(...).
  ChangeStatus manifest(Attributor &A) override {
    ChangeStatus LoadStoreChanged = ChangeStatus::UNCHANGED;

    // Check for users that allow alignment annotations.
    Value &AssociatedValue = getAssociatedValue();
    for (const Use &U : AssociatedValue.uses()) {
      if (auto *SI = dyn_cast<StoreInst>(U.getUser())) {
        if (SI->getPointerOperand() == &AssociatedValue)
          if (SI->getAlignment() < getAssumedAlign()) {
            STATS_DECLTRACK(AAAlign, Store,
                            "Number of times alignment added to a store");
            SI->setAlignment(Align(getAssumedAlign()));
            LoadStoreChanged = ChangeStatus::CHANGED;
          }
      } else if (auto *LI = dyn_cast<LoadInst>(U.getUser())) {
        if (LI->getPointerOperand() == &AssociatedValue)
          if (LI->getAlignment() < getAssumedAlign()) {
            LI->setAlignment(Align(getAssumedAlign()));
            STATS_DECLTRACK(AAAlign, Load,
                            "Number of times alignment added to a load");
            LoadStoreChanged = ChangeStatus::CHANGED;
          }
      }
    }

    ChangeStatus Changed = AAAlign::manifest(A);

    Align InheritAlign =
        getAssociatedValue().getPointerAlignment(A.getDataLayout());
    if (InheritAlign >= getAssumedAlign())
      return LoadStoreChanged;
    return Changed | LoadStoreChanged;
  }

  // TODO: Provide a helper to determine the implied ABI alignment and check in
  //       the existing manifest method and a new one for AAAlignImpl that value
  //       to avoid making the alignment explicit if it did not improve.

  /// See AbstractAttribute::getDeducedAttributes
  virtual void
  getDeducedAttributes(LLVMContext &Ctx,
                       SmallVectorImpl<Attribute> &Attrs) const override {
    if (getAssumedAlign() > 1)
      Attrs.emplace_back(
          Attribute::getWithAlignment(Ctx, Align(getAssumedAlign())));
  }

  /// See followUsesInMBEC
  bool followUseInMBEC(Attributor &A, const Use *U, const Instruction *I,
                       AAAlign::StateType &State) {
    bool TrackUse = false;

    unsigned int KnownAlign =
        getKnownAlignForUse(A, *this, getAssociatedValue(), U, I, TrackUse);
    State.takeKnownMaximum(KnownAlign);

    return TrackUse;
  }

  /// See AbstractAttribute::getAsStr().
  const std::string getAsStr() const override {
    return getAssumedAlign() ? ("align<" + std::to_string(getKnownAlign()) +
                                "-" + std::to_string(getAssumedAlign()) + ">")
                             : "unknown-align";
  }
};

/// Align attribute for a floating value.
struct AAAlignFloating : AAAlignImpl {
  AAAlignFloating(const IRPosition &IRP, Attributor &A) : AAAlignImpl(IRP, A) {}

  /// See AbstractAttribute::updateImpl(...).
  ChangeStatus updateImpl(Attributor &A) override {
    const DataLayout &DL = A.getDataLayout();

    auto VisitValueCB = [&](Value &V, const Instruction *,
                            AAAlign::StateType &T, bool Stripped) -> bool {
      const auto &AA = A.getAAFor<AAAlign>(*this, IRPosition::value(V));
      if (!Stripped && this == &AA) {
        // Use only IR information if we did not strip anything.
        Align PA = V.getPointerAlignment(DL);
        T.takeKnownMaximum(PA.value());
        T.indicatePessimisticFixpoint();
      } else {
        // Use abstract attribute information.
        const AAAlign::StateType &DS =
            static_cast<const AAAlign::StateType &>(AA.getState());
        T ^= DS;
      }
      return T.isValidState();
    };

    StateType T;
    if (!genericValueTraversal<AAAlign, StateType>(A, getIRPosition(), *this, T,
                                                   VisitValueCB, getCtxI()))
      return indicatePessimisticFixpoint();

    // TODO: If we know we visited all incoming values, thus no are assumed
    // dead, we can take the known information from the state T.
    return clampStateAndIndicateChange(getState(), T);
  }

  /// See AbstractAttribute::trackStatistics()
  void trackStatistics() const override { STATS_DECLTRACK_FLOATING_ATTR(align) }
};

/// Align attribute for function return value.
struct AAAlignReturned final
    : AAReturnedFromReturnedValues<AAAlign, AAAlignImpl> {
  AAAlignReturned(const IRPosition &IRP, Attributor &A)
      : AAReturnedFromReturnedValues<AAAlign, AAAlignImpl>(IRP, A) {}

  /// See AbstractAttribute::trackStatistics()
  void trackStatistics() const override { STATS_DECLTRACK_FNRET_ATTR(aligned) }
};

/// Align attribute for function argument.
struct AAAlignArgument final
    : AAArgumentFromCallSiteArguments<AAAlign, AAAlignImpl> {
  using Base = AAArgumentFromCallSiteArguments<AAAlign, AAAlignImpl>;
  AAAlignArgument(const IRPosition &IRP, Attributor &A) : Base(IRP, A) {}

  /// See AbstractAttribute::manifest(...).
  ChangeStatus manifest(Attributor &A) override {
    // If the associated argument is involved in a must-tail call we give up
    // because we would need to keep the argument alignments of caller and
    // callee in-sync. Just does not seem worth the trouble right now.
    if (A.getInfoCache().isInvolvedInMustTailCall(*getAssociatedArgument()))
      return ChangeStatus::UNCHANGED;
    return Base::manifest(A);
  }

  /// See AbstractAttribute::trackStatistics()
  void trackStatistics() const override { STATS_DECLTRACK_ARG_ATTR(aligned) }
};

struct AAAlignCallSiteArgument final : AAAlignFloating {
  AAAlignCallSiteArgument(const IRPosition &IRP, Attributor &A)
      : AAAlignFloating(IRP, A) {}

  /// See AbstractAttribute::manifest(...).
  ChangeStatus manifest(Attributor &A) override {
    // If the associated argument is involved in a must-tail call we give up
    // because we would need to keep the argument alignments of caller and
    // callee in-sync. Just does not seem worth the trouble right now.
    if (Argument *Arg = getAssociatedArgument())
      if (A.getInfoCache().isInvolvedInMustTailCall(*Arg))
        return ChangeStatus::UNCHANGED;
    ChangeStatus Changed = AAAlignImpl::manifest(A);
    Align InheritAlign =
        getAssociatedValue().getPointerAlignment(A.getDataLayout());
    if (InheritAlign >= getAssumedAlign())
      Changed = ChangeStatus::UNCHANGED;
    return Changed;
  }

  /// See AbstractAttribute::updateImpl(Attributor &A).
  ChangeStatus updateImpl(Attributor &A) override {
    ChangeStatus Changed = AAAlignFloating::updateImpl(A);
    if (Argument *Arg = getAssociatedArgument()) {
      // We only take known information from the argument
      // so we do not need to track a dependence.
      const auto &ArgAlignAA = A.getAAFor<AAAlign>(
          *this, IRPosition::argument(*Arg), /* TrackDependence */ false);
      takeKnownMaximum(ArgAlignAA.getKnownAlign());
    }
    return Changed;
  }

  /// See AbstractAttribute::trackStatistics()
  void trackStatistics() const override { STATS_DECLTRACK_CSARG_ATTR(aligned) }
};

/// Align attribute deduction for a call site return value.
struct AAAlignCallSiteReturned final
    : AACallSiteReturnedFromReturned<AAAlign, AAAlignImpl> {
  using Base = AACallSiteReturnedFromReturned<AAAlign, AAAlignImpl>;
  AAAlignCallSiteReturned(const IRPosition &IRP, Attributor &A)
      : Base(IRP, A) {}

  /// See AbstractAttribute::initialize(...).
  void initialize(Attributor &A) override {
    Base::initialize(A);
    Function *F = getAssociatedFunction();
    if (!F)
      indicatePessimisticFixpoint();
  }

  /// See AbstractAttribute::trackStatistics()
  void trackStatistics() const override { STATS_DECLTRACK_CS_ATTR(align); }
};

/// ------------------ Function No-Return Attribute ----------------------------
struct AANoReturnImpl : public AANoReturn {
  AANoReturnImpl(const IRPosition &IRP, Attributor &A) : AANoReturn(IRP, A) {}

  /// See AbstractAttribute::initialize(...).
  void initialize(Attributor &A) override {
    AANoReturn::initialize(A);
    Function *F = getAssociatedFunction();
    if (!F)
      indicatePessimisticFixpoint();
  }

  /// See AbstractAttribute::getAsStr().
  const std::string getAsStr() const override {
    return getAssumed() ? "noreturn" : "may-return";
  }

  /// See AbstractAttribute::updateImpl(Attributor &A).
  virtual ChangeStatus updateImpl(Attributor &A) override {
    auto CheckForNoReturn = [](Instruction &) { return false; };
    if (!A.checkForAllInstructions(CheckForNoReturn, *this,
                                   {(unsigned)Instruction::Ret}))
      return indicatePessimisticFixpoint();
    return ChangeStatus::UNCHANGED;
  }
};

struct AANoReturnFunction final : AANoReturnImpl {
  AANoReturnFunction(const IRPosition &IRP, Attributor &A)
      : AANoReturnImpl(IRP, A) {}

  /// See AbstractAttribute::trackStatistics()
  void trackStatistics() const override { STATS_DECLTRACK_FN_ATTR(noreturn) }
};

/// NoReturn attribute deduction for a call sites.
struct AANoReturnCallSite final : AANoReturnImpl {
  AANoReturnCallSite(const IRPosition &IRP, Attributor &A)
      : AANoReturnImpl(IRP, A) {}

  /// See AbstractAttribute::updateImpl(...).
  ChangeStatus updateImpl(Attributor &A) override {
    // TODO: Once we have call site specific value information we can provide
    //       call site specific liveness information and then it makes
    //       sense to specialize attributes for call sites arguments instead of
    //       redirecting requests to the callee argument.
    Function *F = getAssociatedFunction();
    const IRPosition &FnPos = IRPosition::function(*F);
    auto &FnAA = A.getAAFor<AANoReturn>(*this, FnPos);
    return clampStateAndIndicateChange(
        getState(),
        static_cast<const AANoReturn::StateType &>(FnAA.getState()));
  }

  /// See AbstractAttribute::trackStatistics()
  void trackStatistics() const override { STATS_DECLTRACK_CS_ATTR(noreturn); }
};

/// ----------------------- Variable Capturing ---------------------------------

/// A class to hold the state of for no-capture attributes.
struct AANoCaptureImpl : public AANoCapture {
  AANoCaptureImpl(const IRPosition &IRP, Attributor &A) : AANoCapture(IRP, A) {}

  /// See AbstractAttribute::initialize(...).
  void initialize(Attributor &A) override {
    if (hasAttr(getAttrKind(), /* IgnoreSubsumingPositions */ true)) {
      indicateOptimisticFixpoint();
      return;
    }
    Function *AnchorScope = getAnchorScope();
    if (isFnInterfaceKind() &&
        (!AnchorScope || !A.isFunctionIPOAmendable(*AnchorScope))) {
      indicatePessimisticFixpoint();
      return;
    }

    // You cannot "capture" null in the default address space.
    if (isa<ConstantPointerNull>(getAssociatedValue()) &&
        getAssociatedValue().getType()->getPointerAddressSpace() == 0) {
      indicateOptimisticFixpoint();
      return;
    }

    const Function *F = getArgNo() >= 0 ? getAssociatedFunction() : AnchorScope;

    // Check what state the associated function can actually capture.
    if (F)
      determineFunctionCaptureCapabilities(getIRPosition(), *F, *this);
    else
      indicatePessimisticFixpoint();
  }

  /// See AbstractAttribute::updateImpl(...).
  ChangeStatus updateImpl(Attributor &A) override;

  /// see AbstractAttribute::isAssumedNoCaptureMaybeReturned(...).
  virtual void
  getDeducedAttributes(LLVMContext &Ctx,
                       SmallVectorImpl<Attribute> &Attrs) const override {
    if (!isAssumedNoCaptureMaybeReturned())
      return;

    if (getArgNo() >= 0) {
      if (isAssumedNoCapture())
        Attrs.emplace_back(Attribute::get(Ctx, Attribute::NoCapture));
      else if (ManifestInternal)
        Attrs.emplace_back(Attribute::get(Ctx, "no-capture-maybe-returned"));
    }
  }

  /// Set the NOT_CAPTURED_IN_MEM and NOT_CAPTURED_IN_RET bits in \p Known
  /// depending on the ability of the function associated with \p IRP to capture
  /// state in memory and through "returning/throwing", respectively.
  static void determineFunctionCaptureCapabilities(const IRPosition &IRP,
                                                   const Function &F,
                                                   BitIntegerState &State) {
    // TODO: Once we have memory behavior attributes we should use them here.

    // If we know we cannot communicate or write to memory, we do not care about
    // ptr2int anymore.
    if (F.onlyReadsMemory() && F.doesNotThrow() &&
        F.getReturnType()->isVoidTy()) {
      State.addKnownBits(NO_CAPTURE);
      return;
    }

    // A function cannot capture state in memory if it only reads memory, it can
    // however return/throw state and the state might be influenced by the
    // pointer value, e.g., loading from a returned pointer might reveal a bit.
    if (F.onlyReadsMemory())
      State.addKnownBits(NOT_CAPTURED_IN_MEM);

    // A function cannot communicate state back if it does not through
    // exceptions and doesn not return values.
    if (F.doesNotThrow() && F.getReturnType()->isVoidTy())
      State.addKnownBits(NOT_CAPTURED_IN_RET);

    // Check existing "returned" attributes.
    int ArgNo = IRP.getArgNo();
    if (F.doesNotThrow() && ArgNo >= 0) {
      for (unsigned u = 0, e = F.arg_size(); u < e; ++u)
        if (F.hasParamAttribute(u, Attribute::Returned)) {
          if (u == unsigned(ArgNo))
            State.removeAssumedBits(NOT_CAPTURED_IN_RET);
          else if (F.onlyReadsMemory())
            State.addKnownBits(NO_CAPTURE);
          else
            State.addKnownBits(NOT_CAPTURED_IN_RET);
          break;
        }
    }
  }

  /// See AbstractState::getAsStr().
  const std::string getAsStr() const override {
    if (isKnownNoCapture())
      return "known not-captured";
    if (isAssumedNoCapture())
      return "assumed not-captured";
    if (isKnownNoCaptureMaybeReturned())
      return "known not-captured-maybe-returned";
    if (isAssumedNoCaptureMaybeReturned())
      return "assumed not-captured-maybe-returned";
    return "assumed-captured";
  }
};

/// Attributor-aware capture tracker.
struct AACaptureUseTracker final : public CaptureTracker {

  /// Create a capture tracker that can lookup in-flight abstract attributes
  /// through the Attributor \p A.
  ///
  /// If a use leads to a potential capture, \p CapturedInMemory is set and the
  /// search is stopped. If a use leads to a return instruction,
  /// \p CommunicatedBack is set to true and \p CapturedInMemory is not changed.
  /// If a use leads to a ptr2int which may capture the value,
  /// \p CapturedInInteger is set. If a use is found that is currently assumed
  /// "no-capture-maybe-returned", the user is added to the \p PotentialCopies
  /// set. All values in \p PotentialCopies are later tracked as well. For every
  /// explored use we decrement \p RemainingUsesToExplore. Once it reaches 0,
  /// the search is stopped with \p CapturedInMemory and \p CapturedInInteger
  /// conservatively set to true.
  AACaptureUseTracker(Attributor &A, AANoCapture &NoCaptureAA,
                      const AAIsDead &IsDeadAA, AANoCapture::StateType &State,
                      SmallVectorImpl<const Value *> &PotentialCopies,
                      unsigned &RemainingUsesToExplore)
      : A(A), NoCaptureAA(NoCaptureAA), IsDeadAA(IsDeadAA), State(State),
        PotentialCopies(PotentialCopies),
        RemainingUsesToExplore(RemainingUsesToExplore) {}

  /// Determine if \p V maybe captured. *Also updates the state!*
  bool valueMayBeCaptured(const Value *V) {
    if (V->getType()->isPointerTy()) {
      PointerMayBeCaptured(V, this);
    } else {
      State.indicatePessimisticFixpoint();
    }
    return State.isAssumed(AANoCapture::NO_CAPTURE_MAYBE_RETURNED);
  }

  /// See CaptureTracker::tooManyUses().
  void tooManyUses() override {
    State.removeAssumedBits(AANoCapture::NO_CAPTURE);
  }

  bool isDereferenceableOrNull(Value *O, const DataLayout &DL) override {
    if (CaptureTracker::isDereferenceableOrNull(O, DL))
      return true;
    const auto &DerefAA = A.getAAFor<AADereferenceable>(
        NoCaptureAA, IRPosition::value(*O), /* TrackDependence */ true,
        DepClassTy::OPTIONAL);
    return DerefAA.getAssumedDereferenceableBytes();
  }

  /// See CaptureTracker::captured(...).
  bool captured(const Use *U) override {
    Instruction *UInst = cast<Instruction>(U->getUser());
    LLVM_DEBUG(dbgs() << "Check use: " << *U->get() << " in " << *UInst
                      << "\n");

    // Because we may reuse the tracker multiple times we keep track of the
    // number of explored uses ourselves as well.
    if (RemainingUsesToExplore-- == 0) {
      LLVM_DEBUG(dbgs() << " - too many uses to explore!\n");
      return isCapturedIn(/* Memory */ true, /* Integer */ true,
                          /* Return */ true);
    }

    // Deal with ptr2int by following uses.
    if (isa<PtrToIntInst>(UInst)) {
      LLVM_DEBUG(dbgs() << " - ptr2int assume the worst!\n");
      return valueMayBeCaptured(UInst);
    }

    // Explicitly catch return instructions.
    if (isa<ReturnInst>(UInst))
      return isCapturedIn(/* Memory */ false, /* Integer */ false,
                          /* Return */ true);

    // For now we only use special logic for call sites. However, the tracker
    // itself knows about a lot of other non-capturing cases already.
    auto *CB = dyn_cast<CallBase>(UInst);
    if (!CB || !CB->isArgOperand(U))
      return isCapturedIn(/* Memory */ true, /* Integer */ true,
                          /* Return */ true);

    unsigned ArgNo = CB->getArgOperandNo(U);
    const IRPosition &CSArgPos = IRPosition::callsite_argument(*CB, ArgNo);
    // If we have a abstract no-capture attribute for the argument we can use
    // it to justify a non-capture attribute here. This allows recursion!
    auto &ArgNoCaptureAA = A.getAAFor<AANoCapture>(NoCaptureAA, CSArgPos);
    if (ArgNoCaptureAA.isAssumedNoCapture())
      return isCapturedIn(/* Memory */ false, /* Integer */ false,
                          /* Return */ false);
    if (ArgNoCaptureAA.isAssumedNoCaptureMaybeReturned()) {
      addPotentialCopy(*CB);
      return isCapturedIn(/* Memory */ false, /* Integer */ false,
                          /* Return */ false);
    }

    // Lastly, we could not find a reason no-capture can be assumed so we don't.
    return isCapturedIn(/* Memory */ true, /* Integer */ true,
                        /* Return */ true);
  }

  /// Register \p CS as potential copy of the value we are checking.
  void addPotentialCopy(CallBase &CB) { PotentialCopies.push_back(&CB); }

  /// See CaptureTracker::shouldExplore(...).
  bool shouldExplore(const Use *U) override {
    // Check liveness and ignore droppable users.
    return !U->getUser()->isDroppable() &&
           !A.isAssumedDead(*U, &NoCaptureAA, &IsDeadAA);
  }

  /// Update the state according to \p CapturedInMem, \p CapturedInInt, and
  /// \p CapturedInRet, then return the appropriate value for use in the
  /// CaptureTracker::captured() interface.
  bool isCapturedIn(bool CapturedInMem, bool CapturedInInt,
                    bool CapturedInRet) {
    LLVM_DEBUG(dbgs() << " - captures [Mem " << CapturedInMem << "|Int "
                      << CapturedInInt << "|Ret " << CapturedInRet << "]\n");
    if (CapturedInMem)
      State.removeAssumedBits(AANoCapture::NOT_CAPTURED_IN_MEM);
    if (CapturedInInt)
      State.removeAssumedBits(AANoCapture::NOT_CAPTURED_IN_INT);
    if (CapturedInRet)
      State.removeAssumedBits(AANoCapture::NOT_CAPTURED_IN_RET);
    return !State.isAssumed(AANoCapture::NO_CAPTURE_MAYBE_RETURNED);
  }

private:
  /// The attributor providing in-flight abstract attributes.
  Attributor &A;

  /// The abstract attribute currently updated.
  AANoCapture &NoCaptureAA;

  /// The abstract liveness state.
  const AAIsDead &IsDeadAA;

  /// The state currently updated.
  AANoCapture::StateType &State;

  /// Set of potential copies of the tracked value.
  SmallVectorImpl<const Value *> &PotentialCopies;

  /// Global counter to limit the number of explored uses.
  unsigned &RemainingUsesToExplore;
};

ChangeStatus AANoCaptureImpl::updateImpl(Attributor &A) {
  const IRPosition &IRP = getIRPosition();
  const Value *V =
      getArgNo() >= 0 ? IRP.getAssociatedArgument() : &IRP.getAssociatedValue();
  if (!V)
    return indicatePessimisticFixpoint();

  const Function *F =
      getArgNo() >= 0 ? IRP.getAssociatedFunction() : IRP.getAnchorScope();
  assert(F && "Expected a function!");
  const IRPosition &FnPos = IRPosition::function(*F);
  const auto &IsDeadAA =
      A.getAAFor<AAIsDead>(*this, FnPos, /* TrackDependence */ false);

  AANoCapture::StateType T;

  // Readonly means we cannot capture through memory.
  const auto &FnMemAA =
      A.getAAFor<AAMemoryBehavior>(*this, FnPos, /* TrackDependence */ false);
  if (FnMemAA.isAssumedReadOnly()) {
    T.addKnownBits(NOT_CAPTURED_IN_MEM);
    if (FnMemAA.isKnownReadOnly())
      addKnownBits(NOT_CAPTURED_IN_MEM);
    else
      A.recordDependence(FnMemAA, *this, DepClassTy::OPTIONAL);
  }

  // Make sure all returned values are different than the underlying value.
  // TODO: we could do this in a more sophisticated way inside
  //       AAReturnedValues, e.g., track all values that escape through returns
  //       directly somehow.
  auto CheckReturnedArgs = [&](const AAReturnedValues &RVAA) {
    bool SeenConstant = false;
    for (auto &It : RVAA.returned_values()) {
      if (isa<Constant>(It.first)) {
        if (SeenConstant)
          return false;
        SeenConstant = true;
      } else if (!isa<Argument>(It.first) ||
                 It.first == getAssociatedArgument())
        return false;
    }
    return true;
  };

  const auto &NoUnwindAA = A.getAAFor<AANoUnwind>(
      *this, FnPos, /* TrackDependence */ true, DepClassTy::OPTIONAL);
  if (NoUnwindAA.isAssumedNoUnwind()) {
    bool IsVoidTy = F->getReturnType()->isVoidTy();
    const AAReturnedValues *RVAA =
        IsVoidTy ? nullptr
                 : &A.getAAFor<AAReturnedValues>(*this, FnPos,
                                                 /* TrackDependence */ true,
                                                 DepClassTy::OPTIONAL);
    if (IsVoidTy || CheckReturnedArgs(*RVAA)) {
      T.addKnownBits(NOT_CAPTURED_IN_RET);
      if (T.isKnown(NOT_CAPTURED_IN_MEM))
        return ChangeStatus::UNCHANGED;
      if (NoUnwindAA.isKnownNoUnwind() &&
          (IsVoidTy || RVAA->getState().isAtFixpoint())) {
        addKnownBits(NOT_CAPTURED_IN_RET);
        if (isKnown(NOT_CAPTURED_IN_MEM))
          return indicateOptimisticFixpoint();
      }
    }
  }

  // Use the CaptureTracker interface and logic with the specialized tracker,
  // defined in AACaptureUseTracker, that can look at in-flight abstract
  // attributes and directly updates the assumed state.
  SmallVector<const Value *, 4> PotentialCopies;
  unsigned RemainingUsesToExplore =
      getDefaultMaxUsesToExploreForCaptureTracking();
  AACaptureUseTracker Tracker(A, *this, IsDeadAA, T, PotentialCopies,
                              RemainingUsesToExplore);

  // Check all potential copies of the associated value until we can assume
  // none will be captured or we have to assume at least one might be.
  unsigned Idx = 0;
  PotentialCopies.push_back(V);
  while (T.isAssumed(NO_CAPTURE_MAYBE_RETURNED) && Idx < PotentialCopies.size())
    Tracker.valueMayBeCaptured(PotentialCopies[Idx++]);

  AANoCapture::StateType &S = getState();
  auto Assumed = S.getAssumed();
  S.intersectAssumedBits(T.getAssumed());
  if (!isAssumedNoCaptureMaybeReturned())
    return indicatePessimisticFixpoint();
  return Assumed == S.getAssumed() ? ChangeStatus::UNCHANGED
                                   : ChangeStatus::CHANGED;
}

/// NoCapture attribute for function arguments.
struct AANoCaptureArgument final : AANoCaptureImpl {
  AANoCaptureArgument(const IRPosition &IRP, Attributor &A)
      : AANoCaptureImpl(IRP, A) {}

  /// See AbstractAttribute::trackStatistics()
  void trackStatistics() const override { STATS_DECLTRACK_ARG_ATTR(nocapture) }
};

/// NoCapture attribute for call site arguments.
struct AANoCaptureCallSiteArgument final : AANoCaptureImpl {
  AANoCaptureCallSiteArgument(const IRPosition &IRP, Attributor &A)
      : AANoCaptureImpl(IRP, A) {}

  /// See AbstractAttribute::initialize(...).
  void initialize(Attributor &A) override {
    if (Argument *Arg = getAssociatedArgument())
      if (Arg->hasByValAttr())
        indicateOptimisticFixpoint();
    AANoCaptureImpl::initialize(A);
  }

  /// See AbstractAttribute::updateImpl(...).
  ChangeStatus updateImpl(Attributor &A) override {
    // TODO: Once we have call site specific value information we can provide
    //       call site specific liveness information and then it makes
    //       sense to specialize attributes for call sites arguments instead of
    //       redirecting requests to the callee argument.
    Argument *Arg = getAssociatedArgument();
    if (!Arg)
      return indicatePessimisticFixpoint();
    const IRPosition &ArgPos = IRPosition::argument(*Arg);
    auto &ArgAA = A.getAAFor<AANoCapture>(*this, ArgPos);
    return clampStateAndIndicateChange(
        getState(),
        static_cast<const AANoCapture::StateType &>(ArgAA.getState()));
  }

  /// See AbstractAttribute::trackStatistics()
  void trackStatistics() const override{STATS_DECLTRACK_CSARG_ATTR(nocapture)};
};

/// NoCapture attribute for floating values.
struct AANoCaptureFloating final : AANoCaptureImpl {
  AANoCaptureFloating(const IRPosition &IRP, Attributor &A)
      : AANoCaptureImpl(IRP, A) {}

  /// See AbstractAttribute::trackStatistics()
  void trackStatistics() const override {
    STATS_DECLTRACK_FLOATING_ATTR(nocapture)
  }
};

/// NoCapture attribute for function return value.
struct AANoCaptureReturned final : AANoCaptureImpl {
  AANoCaptureReturned(const IRPosition &IRP, Attributor &A)
      : AANoCaptureImpl(IRP, A) {
    llvm_unreachable("NoCapture is not applicable to function returns!");
  }

  /// See AbstractAttribute::initialize(...).
  void initialize(Attributor &A) override {
    llvm_unreachable("NoCapture is not applicable to function returns!");
  }

  /// See AbstractAttribute::updateImpl(...).
  ChangeStatus updateImpl(Attributor &A) override {
    llvm_unreachable("NoCapture is not applicable to function returns!");
  }

  /// See AbstractAttribute::trackStatistics()
  void trackStatistics() const override {}
};

/// NoCapture attribute deduction for a call site return value.
struct AANoCaptureCallSiteReturned final : AANoCaptureImpl {
  AANoCaptureCallSiteReturned(const IRPosition &IRP, Attributor &A)
      : AANoCaptureImpl(IRP, A) {}

  /// See AbstractAttribute::trackStatistics()
  void trackStatistics() const override {
    STATS_DECLTRACK_CSRET_ATTR(nocapture)
  }
};

/// ------------------ Value Simplify Attribute ----------------------------
struct AAValueSimplifyImpl : AAValueSimplify {
  AAValueSimplifyImpl(const IRPosition &IRP, Attributor &A)
      : AAValueSimplify(IRP, A) {}

  /// See AbstractAttribute::initialize(...).
  void initialize(Attributor &A) override {
    if (getAssociatedValue().getType()->isVoidTy())
      indicatePessimisticFixpoint();
  }

  /// See AbstractAttribute::getAsStr().
  const std::string getAsStr() const override {
    return getAssumed() ? (getKnown() ? "simplified" : "maybe-simple")
                        : "not-simple";
  }

  /// See AbstractAttribute::trackStatistics()
  void trackStatistics() const override {}

  /// See AAValueSimplify::getAssumedSimplifiedValue()
  Optional<Value *> getAssumedSimplifiedValue(Attributor &A) const override {
    if (!getAssumed())
      return const_cast<Value *>(&getAssociatedValue());
    return SimplifiedAssociatedValue;
  }

  /// Helper function for querying AAValueSimplify and updating candicate.
  /// \param QueryingValue Value trying to unify with SimplifiedValue
  /// \param AccumulatedSimplifiedValue Current simplification result.
  static bool checkAndUpdate(Attributor &A, const AbstractAttribute &QueryingAA,
                             Value &QueryingValue,
                             Optional<Value *> &AccumulatedSimplifiedValue) {
    // FIXME: Add a typecast support.

    auto &ValueSimplifyAA = A.getAAFor<AAValueSimplify>(
        QueryingAA, IRPosition::value(QueryingValue));

    Optional<Value *> QueryingValueSimplified =
        ValueSimplifyAA.getAssumedSimplifiedValue(A);

    if (!QueryingValueSimplified.hasValue())
      return true;

    if (!QueryingValueSimplified.getValue())
      return false;

    Value &QueryingValueSimplifiedUnwrapped =
        *QueryingValueSimplified.getValue();

    if (AccumulatedSimplifiedValue.hasValue() &&
        !isa<UndefValue>(AccumulatedSimplifiedValue.getValue()) &&
        !isa<UndefValue>(QueryingValueSimplifiedUnwrapped))
      return AccumulatedSimplifiedValue == QueryingValueSimplified;
    if (AccumulatedSimplifiedValue.hasValue() &&
        isa<UndefValue>(QueryingValueSimplifiedUnwrapped))
      return true;

    LLVM_DEBUG(dbgs() << "[ValueSimplify] " << QueryingValue
                      << " is assumed to be "
                      << QueryingValueSimplifiedUnwrapped << "\n");

    AccumulatedSimplifiedValue = QueryingValueSimplified;
    return true;
  }

  bool askSimplifiedValueForAAValueConstantRange(Attributor &A) {
    if (!getAssociatedValue().getType()->isIntegerTy())
      return false;

    const auto &ValueConstantRangeAA =
        A.getAAFor<AAValueConstantRange>(*this, getIRPosition());

    Optional<ConstantInt *> COpt =
        ValueConstantRangeAA.getAssumedConstantInt(A);
    if (COpt.hasValue()) {
      if (auto *C = COpt.getValue())
        SimplifiedAssociatedValue = C;
      else
        return false;
    } else {
      SimplifiedAssociatedValue = llvm::None;
    }
    return true;
  }

  /// See AbstractAttribute::manifest(...).
  ChangeStatus manifest(Attributor &A) override {
    ChangeStatus Changed = ChangeStatus::UNCHANGED;

    if (SimplifiedAssociatedValue.hasValue() &&
        !SimplifiedAssociatedValue.getValue())
      return Changed;

    Value &V = getAssociatedValue();
    auto *C = SimplifiedAssociatedValue.hasValue()
                  ? dyn_cast<Constant>(SimplifiedAssociatedValue.getValue())
                  : UndefValue::get(V.getType());
    if (C) {
      // We can replace the AssociatedValue with the constant.
      if (!V.user_empty() && &V != C && V.getType() == C->getType()) {
        LLVM_DEBUG(dbgs() << "[ValueSimplify] " << V << " -> " << *C
                          << " :: " << *this << "\n");
        if (A.changeValueAfterManifest(V, *C))
          Changed = ChangeStatus::CHANGED;
      }
    }

    return Changed | AAValueSimplify::manifest(A);
  }

  /// See AbstractState::indicatePessimisticFixpoint(...).
  ChangeStatus indicatePessimisticFixpoint() override {
    // NOTE: Associated value will be returned in a pessimistic fixpoint and is
    // regarded as known. That's why`indicateOptimisticFixpoint` is called.
    SimplifiedAssociatedValue = &getAssociatedValue();
    indicateOptimisticFixpoint();
    return ChangeStatus::CHANGED;
  }

protected:
  // An assumed simplified value. Initially, it is set to Optional::None, which
  // means that the value is not clear under current assumption. If in the
  // pessimistic state, getAssumedSimplifiedValue doesn't return this value but
  // returns orignal associated value.
  Optional<Value *> SimplifiedAssociatedValue;
};

struct AAValueSimplifyArgument final : AAValueSimplifyImpl {
  AAValueSimplifyArgument(const IRPosition &IRP, Attributor &A)
      : AAValueSimplifyImpl(IRP, A) {}

  void initialize(Attributor &A) override {
    AAValueSimplifyImpl::initialize(A);
    if (!getAnchorScope() || getAnchorScope()->isDeclaration())
      indicatePessimisticFixpoint();
    if (hasAttr({Attribute::InAlloca, Attribute::Preallocated,
                 Attribute::StructRet, Attribute::Nest},
                /* IgnoreSubsumingPositions */ true))
      indicatePessimisticFixpoint();

    // FIXME: This is a hack to prevent us from propagating function poiner in
    // the new pass manager CGSCC pass as it creates call edges the
    // CallGraphUpdater cannot handle yet.
    Value &V = getAssociatedValue();
    if (V.getType()->isPointerTy() &&
        V.getType()->getPointerElementType()->isFunctionTy() &&
        !A.isModulePass())
      indicatePessimisticFixpoint();
  }

  /// See AbstractAttribute::updateImpl(...).
  ChangeStatus updateImpl(Attributor &A) override {
    // Byval is only replacable if it is readonly otherwise we would write into
    // the replaced value and not the copy that byval creates implicitly.
    Argument *Arg = getAssociatedArgument();
    if (Arg->hasByValAttr()) {
      // TODO: We probably need to verify synchronization is not an issue, e.g.,
      //       there is no race by not copying a constant byval.
      const auto &MemAA = A.getAAFor<AAMemoryBehavior>(*this, getIRPosition());
      if (!MemAA.isAssumedReadOnly())
        return indicatePessimisticFixpoint();
    }

    bool HasValueBefore = SimplifiedAssociatedValue.hasValue();

    auto PredForCallSite = [&](AbstractCallSite ACS) {
      const IRPosition &ACSArgPos =
          IRPosition::callsite_argument(ACS, getArgNo());
      // Check if a coresponding argument was found or if it is on not
      // associated (which can happen for callback calls).
      if (ACSArgPos.getPositionKind() == IRPosition::IRP_INVALID)
        return false;

      // We can only propagate thread independent values through callbacks.
      // This is different to direct/indirect call sites because for them we
      // know the thread executing the caller and callee is the same. For
      // callbacks this is not guaranteed, thus a thread dependent value could
      // be different for the caller and callee, making it invalid to propagate.
      Value &ArgOp = ACSArgPos.getAssociatedValue();
      if (ACS.isCallbackCall())
        if (auto *C = dyn_cast<Constant>(&ArgOp))
          if (C->isThreadDependent())
            return false;
      return checkAndUpdate(A, *this, ArgOp, SimplifiedAssociatedValue);
    };

    bool AllCallSitesKnown;
    if (!A.checkForAllCallSites(PredForCallSite, *this, true,
                                AllCallSitesKnown))
      if (!askSimplifiedValueForAAValueConstantRange(A))
        return indicatePessimisticFixpoint();

    // If a candicate was found in this update, return CHANGED.
    return HasValueBefore == SimplifiedAssociatedValue.hasValue()
               ? ChangeStatus::UNCHANGED
               : ChangeStatus ::CHANGED;
  }

  /// See AbstractAttribute::trackStatistics()
  void trackStatistics() const override {
    STATS_DECLTRACK_ARG_ATTR(value_simplify)
  }
};

struct AAValueSimplifyReturned : AAValueSimplifyImpl {
  AAValueSimplifyReturned(const IRPosition &IRP, Attributor &A)
      : AAValueSimplifyImpl(IRP, A) {}

  /// See AbstractAttribute::updateImpl(...).
  ChangeStatus updateImpl(Attributor &A) override {
    bool HasValueBefore = SimplifiedAssociatedValue.hasValue();

    auto PredForReturned = [&](Value &V) {
      return checkAndUpdate(A, *this, V, SimplifiedAssociatedValue);
    };

    if (!A.checkForAllReturnedValues(PredForReturned, *this))
      if (!askSimplifiedValueForAAValueConstantRange(A))
        return indicatePessimisticFixpoint();

    // If a candicate was found in this update, return CHANGED.
    return HasValueBefore == SimplifiedAssociatedValue.hasValue()
               ? ChangeStatus::UNCHANGED
               : ChangeStatus ::CHANGED;
  }

  ChangeStatus manifest(Attributor &A) override {
    ChangeStatus Changed = ChangeStatus::UNCHANGED;

    if (SimplifiedAssociatedValue.hasValue() &&
        !SimplifiedAssociatedValue.getValue())
      return Changed;

    Value &V = getAssociatedValue();
    auto *C = SimplifiedAssociatedValue.hasValue()
                  ? dyn_cast<Constant>(SimplifiedAssociatedValue.getValue())
                  : UndefValue::get(V.getType());
    if (C) {
      auto PredForReturned =
          [&](Value &V, const SmallSetVector<ReturnInst *, 4> &RetInsts) {
            // We can replace the AssociatedValue with the constant.
            if (&V == C || V.getType() != C->getType() || isa<UndefValue>(V))
              return true;

            for (ReturnInst *RI : RetInsts) {
              if (RI->getFunction() != getAnchorScope())
                continue;
              auto *RC = C;
              if (RC->getType() != RI->getReturnValue()->getType())
                RC = ConstantExpr::getBitCast(RC,
                                              RI->getReturnValue()->getType());
              LLVM_DEBUG(dbgs() << "[ValueSimplify] " << V << " -> " << *RC
                                << " in " << *RI << " :: " << *this << "\n");
              if (A.changeUseAfterManifest(RI->getOperandUse(0), *RC))
                Changed = ChangeStatus::CHANGED;
            }
            return true;
          };
      A.checkForAllReturnedValuesAndReturnInsts(PredForReturned, *this);
    }

    return Changed | AAValueSimplify::manifest(A);
  }

  /// See AbstractAttribute::trackStatistics()
  void trackStatistics() const override {
    STATS_DECLTRACK_FNRET_ATTR(value_simplify)
  }
};

struct AAValueSimplifyFloating : AAValueSimplifyImpl {
  AAValueSimplifyFloating(const IRPosition &IRP, Attributor &A)
      : AAValueSimplifyImpl(IRP, A) {}

  /// See AbstractAttribute::initialize(...).
  void initialize(Attributor &A) override {
    // FIXME: This might have exposed a SCC iterator update bug in the old PM.
    //        Needs investigation.
    // AAValueSimplifyImpl::initialize(A);
    Value &V = getAnchorValue();

    // TODO: add other stuffs
    if (isa<Constant>(V))
      indicatePessimisticFixpoint();
  }

  /// See AbstractAttribute::updateImpl(...).
  ChangeStatus updateImpl(Attributor &A) override {
    bool HasValueBefore = SimplifiedAssociatedValue.hasValue();

    auto VisitValueCB = [&](Value &V, const Instruction *CtxI, bool &,
                            bool Stripped) -> bool {
      auto &AA = A.getAAFor<AAValueSimplify>(*this, IRPosition::value(V));
      if (!Stripped && this == &AA) {
        // TODO: Look the instruction and check recursively.

        LLVM_DEBUG(dbgs() << "[ValueSimplify] Can't be stripped more : " << V
                          << "\n");
        return false;
      }
      return checkAndUpdate(A, *this, V, SimplifiedAssociatedValue);
    };

    bool Dummy = false;
    if (!genericValueTraversal<AAValueSimplify, bool>(
            A, getIRPosition(), *this, Dummy, VisitValueCB, getCtxI(),
            /* UseValueSimplify */ false))
      if (!askSimplifiedValueForAAValueConstantRange(A))
        return indicatePessimisticFixpoint();

    // If a candicate was found in this update, return CHANGED.

    return HasValueBefore == SimplifiedAssociatedValue.hasValue()
               ? ChangeStatus::UNCHANGED
               : ChangeStatus ::CHANGED;
  }

  /// See AbstractAttribute::trackStatistics()
  void trackStatistics() const override {
    STATS_DECLTRACK_FLOATING_ATTR(value_simplify)
  }
};

struct AAValueSimplifyFunction : AAValueSimplifyImpl {
  AAValueSimplifyFunction(const IRPosition &IRP, Attributor &A)
      : AAValueSimplifyImpl(IRP, A) {}

  /// See AbstractAttribute::initialize(...).
  void initialize(Attributor &A) override {
    SimplifiedAssociatedValue = &getAnchorValue();
    indicateOptimisticFixpoint();
  }
  /// See AbstractAttribute::initialize(...).
  ChangeStatus updateImpl(Attributor &A) override {
    llvm_unreachable(
        "AAValueSimplify(Function|CallSite)::updateImpl will not be called");
  }
  /// See AbstractAttribute::trackStatistics()
  void trackStatistics() const override {
    STATS_DECLTRACK_FN_ATTR(value_simplify)
  }
};

struct AAValueSimplifyCallSite : AAValueSimplifyFunction {
  AAValueSimplifyCallSite(const IRPosition &IRP, Attributor &A)
      : AAValueSimplifyFunction(IRP, A) {}
  /// See AbstractAttribute::trackStatistics()
  void trackStatistics() const override {
    STATS_DECLTRACK_CS_ATTR(value_simplify)
  }
};

struct AAValueSimplifyCallSiteReturned : AAValueSimplifyReturned {
  AAValueSimplifyCallSiteReturned(const IRPosition &IRP, Attributor &A)
      : AAValueSimplifyReturned(IRP, A) {}

  /// See AbstractAttribute::manifest(...).
  ChangeStatus manifest(Attributor &A) override {
    return AAValueSimplifyImpl::manifest(A);
  }

  void trackStatistics() const override {
    STATS_DECLTRACK_CSRET_ATTR(value_simplify)
  }
};
struct AAValueSimplifyCallSiteArgument : AAValueSimplifyFloating {
  AAValueSimplifyCallSiteArgument(const IRPosition &IRP, Attributor &A)
      : AAValueSimplifyFloating(IRP, A) {}

  /// See AbstractAttribute::manifest(...).
  ChangeStatus manifest(Attributor &A) override {
    ChangeStatus Changed = ChangeStatus::UNCHANGED;

    if (SimplifiedAssociatedValue.hasValue() &&
        !SimplifiedAssociatedValue.getValue())
      return Changed;

    Value &V = getAssociatedValue();
    auto *C = SimplifiedAssociatedValue.hasValue()
                  ? dyn_cast<Constant>(SimplifiedAssociatedValue.getValue())
                  : UndefValue::get(V.getType());
    if (C) {
      Use &U = cast<CallBase>(&getAnchorValue())->getArgOperandUse(getArgNo());
      // We can replace the AssociatedValue with the constant.
      if (&V != C && V.getType() == C->getType()) {
        if (A.changeUseAfterManifest(U, *C))
          Changed = ChangeStatus::CHANGED;
      }
    }

    return Changed | AAValueSimplify::manifest(A);
  }

  void trackStatistics() const override {
    STATS_DECLTRACK_CSARG_ATTR(value_simplify)
  }
};

/// ----------------------- Heap-To-Stack Conversion ---------------------------
struct AAHeapToStackImpl : public AAHeapToStack {
  AAHeapToStackImpl(const IRPosition &IRP, Attributor &A)
      : AAHeapToStack(IRP, A) {}

  const std::string getAsStr() const override {
    return "[H2S] Mallocs: " + std::to_string(MallocCalls.size());
  }

  ChangeStatus manifest(Attributor &A) override {
    assert(getState().isValidState() &&
           "Attempted to manifest an invalid state!");

    ChangeStatus HasChanged = ChangeStatus::UNCHANGED;
    Function *F = getAnchorScope();
    const auto *TLI = A.getInfoCache().getTargetLibraryInfoForFunction(*F);

    for (Instruction *MallocCall : MallocCalls) {
      // This malloc cannot be replaced.
      if (BadMallocCalls.count(MallocCall))
        continue;

      for (Instruction *FreeCall : FreesForMalloc[MallocCall]) {
        LLVM_DEBUG(dbgs() << "H2S: Removing free call: " << *FreeCall << "\n");
        A.deleteAfterManifest(*FreeCall);
        HasChanged = ChangeStatus::CHANGED;
      }

      LLVM_DEBUG(dbgs() << "H2S: Removing malloc call: " << *MallocCall
                        << "\n");

      Align Alignment;
      Constant *Size;
      if (isCallocLikeFn(MallocCall, TLI)) {
        auto *Num = cast<ConstantInt>(MallocCall->getOperand(0));
        auto *SizeT = cast<ConstantInt>(MallocCall->getOperand(1));
        APInt TotalSize = SizeT->getValue() * Num->getValue();
        Size =
            ConstantInt::get(MallocCall->getOperand(0)->getType(), TotalSize);
      } else if (isAlignedAllocLikeFn(MallocCall, TLI)) {
        Size = cast<ConstantInt>(MallocCall->getOperand(1));
        Alignment = MaybeAlign(cast<ConstantInt>(MallocCall->getOperand(0))
                                   ->getValue()
                                   .getZExtValue())
                        .valueOrOne();
      } else {
        Size = cast<ConstantInt>(MallocCall->getOperand(0));
      }

      unsigned AS = cast<PointerType>(MallocCall->getType())->getAddressSpace();
      Instruction *AI =
          new AllocaInst(Type::getInt8Ty(F->getContext()), AS, Size, Alignment,
                         "", MallocCall->getNextNode());

      if (AI->getType() != MallocCall->getType())
        AI = new BitCastInst(AI, MallocCall->getType(), "malloc_bc",
                             AI->getNextNode());

      A.changeValueAfterManifest(*MallocCall, *AI);

      if (auto *II = dyn_cast<InvokeInst>(MallocCall)) {
        auto *NBB = II->getNormalDest();
        BranchInst::Create(NBB, MallocCall->getParent());
        A.deleteAfterManifest(*MallocCall);
      } else {
        A.deleteAfterManifest(*MallocCall);
      }

      // Zero out the allocated memory if it was a calloc.
      if (isCallocLikeFn(MallocCall, TLI)) {
        auto *BI = new BitCastInst(AI, MallocCall->getType(), "calloc_bc",
                                   AI->getNextNode());
        Value *Ops[] = {
            BI, ConstantInt::get(F->getContext(), APInt(8, 0, false)), Size,
            ConstantInt::get(Type::getInt1Ty(F->getContext()), false)};

        Type *Tys[] = {BI->getType(), MallocCall->getOperand(0)->getType()};
        Module *M = F->getParent();
        Function *Fn = Intrinsic::getDeclaration(M, Intrinsic::memset, Tys);
        CallInst::Create(Fn, Ops, "", BI->getNextNode());
      }
      HasChanged = ChangeStatus::CHANGED;
    }

    return HasChanged;
  }

  /// Collection of all malloc calls in a function.
  SmallSetVector<Instruction *, 4> MallocCalls;

  /// Collection of malloc calls that cannot be converted.
  DenseSet<const Instruction *> BadMallocCalls;

  /// A map for each malloc call to the set of associated free calls.
  DenseMap<Instruction *, SmallPtrSet<Instruction *, 4>> FreesForMalloc;

  ChangeStatus updateImpl(Attributor &A) override;
};

ChangeStatus AAHeapToStackImpl::updateImpl(Attributor &A) {
  const Function *F = getAnchorScope();
  const auto *TLI = A.getInfoCache().getTargetLibraryInfoForFunction(*F);

  MustBeExecutedContextExplorer &Explorer =
      A.getInfoCache().getMustBeExecutedContextExplorer();

  auto FreeCheck = [&](Instruction &I) {
    const auto &Frees = FreesForMalloc.lookup(&I);
    if (Frees.size() != 1)
      return false;
    Instruction *UniqueFree = *Frees.begin();
    return Explorer.findInContextOf(UniqueFree, I.getNextNode());
  };

  auto UsesCheck = [&](Instruction &I) {
    bool ValidUsesOnly = true;
    bool MustUse = true;
    auto Pred = [&](const Use &U, bool &Follow) -> bool {
      Instruction *UserI = cast<Instruction>(U.getUser());
      if (isa<LoadInst>(UserI))
        return true;
      if (auto *SI = dyn_cast<StoreInst>(UserI)) {
        if (SI->getValueOperand() == U.get()) {
          LLVM_DEBUG(dbgs()
                     << "[H2S] escaping store to memory: " << *UserI << "\n");
          ValidUsesOnly = false;
        } else {
          // A store into the malloc'ed memory is fine.
        }
        return true;
      }
      if (auto *CB = dyn_cast<CallBase>(UserI)) {
        if (!CB->isArgOperand(&U) || CB->isLifetimeStartOrEnd())
          return true;
        // Record malloc.
        if (isFreeCall(UserI, TLI)) {
          if (MustUse) {
            FreesForMalloc[&I].insert(UserI);
          } else {
            LLVM_DEBUG(dbgs() << "[H2S] free potentially on different mallocs: "
                              << *UserI << "\n");
            ValidUsesOnly = false;
          }
          return true;
        }

        unsigned ArgNo = CB->getArgOperandNo(&U);

        const auto &NoCaptureAA = A.getAAFor<AANoCapture>(
            *this, IRPosition::callsite_argument(*CB, ArgNo));

        // If a callsite argument use is nofree, we are fine.
        const auto &ArgNoFreeAA = A.getAAFor<AANoFree>(
            *this, IRPosition::callsite_argument(*CB, ArgNo));

        if (!NoCaptureAA.isAssumedNoCapture() ||
            !ArgNoFreeAA.isAssumedNoFree()) {
          LLVM_DEBUG(dbgs() << "[H2S] Bad user: " << *UserI << "\n");
          ValidUsesOnly = false;
        }
        return true;
      }

      if (isa<GetElementPtrInst>(UserI) || isa<BitCastInst>(UserI) ||
          isa<PHINode>(UserI) || isa<SelectInst>(UserI)) {
        MustUse &= !(isa<PHINode>(UserI) || isa<SelectInst>(UserI));
        Follow = true;
        return true;
      }
      // Unknown user for which we can not track uses further (in a way that
      // makes sense).
      LLVM_DEBUG(dbgs() << "[H2S] Unknown user: " << *UserI << "\n");
      ValidUsesOnly = false;
      return true;
    };
    A.checkForAllUses(Pred, *this, I);
    return ValidUsesOnly;
  };

  auto MallocCallocCheck = [&](Instruction &I) {
    if (BadMallocCalls.count(&I))
      return true;

    bool IsMalloc = isMallocLikeFn(&I, TLI);
    bool IsAlignedAllocLike = isAlignedAllocLikeFn(&I, TLI);
    bool IsCalloc = !IsMalloc && isCallocLikeFn(&I, TLI);
    if (!IsMalloc && !IsAlignedAllocLike && !IsCalloc) {
      BadMallocCalls.insert(&I);
      return true;
    }

    if (IsMalloc) {
      if (auto *Size = dyn_cast<ConstantInt>(I.getOperand(0)))
        if (Size->getValue().ule(MaxHeapToStackSize))
          if (UsesCheck(I) || FreeCheck(I)) {
            MallocCalls.insert(&I);
            return true;
          }
    } else if (IsAlignedAllocLike && isa<ConstantInt>(I.getOperand(0))) {
      // Only if the alignment and sizes are constant.
      if (auto *Size = dyn_cast<ConstantInt>(I.getOperand(1)))
        if (Size->getValue().ule(MaxHeapToStackSize))
          if (UsesCheck(I) || FreeCheck(I)) {
            MallocCalls.insert(&I);
            return true;
          }
    } else if (IsCalloc) {
      bool Overflow = false;
      if (auto *Num = dyn_cast<ConstantInt>(I.getOperand(0)))
        if (auto *Size = dyn_cast<ConstantInt>(I.getOperand(1)))
          if ((Size->getValue().umul_ov(Num->getValue(), Overflow))
                  .ule(MaxHeapToStackSize))
            if (!Overflow && (UsesCheck(I) || FreeCheck(I))) {
              MallocCalls.insert(&I);
              return true;
            }
    }

    BadMallocCalls.insert(&I);
    return true;
  };

  size_t NumBadMallocs = BadMallocCalls.size();

  A.checkForAllCallLikeInstructions(MallocCallocCheck, *this);

  if (NumBadMallocs != BadMallocCalls.size())
    return ChangeStatus::CHANGED;

  return ChangeStatus::UNCHANGED;
}

struct AAHeapToStackFunction final : public AAHeapToStackImpl {
  AAHeapToStackFunction(const IRPosition &IRP, Attributor &A)
      : AAHeapToStackImpl(IRP, A) {}

  /// See AbstractAttribute::trackStatistics().
  void trackStatistics() const override {
    STATS_DECL(
        MallocCalls, Function,
        "Number of malloc/calloc/aligned_alloc calls converted to allocas");
    for (auto *C : MallocCalls)
      if (!BadMallocCalls.count(C))
        ++BUILD_STAT_NAME(MallocCalls, Function);
  }
};

/// ----------------------- Privatizable Pointers ------------------------------
struct AAPrivatizablePtrImpl : public AAPrivatizablePtr {
  AAPrivatizablePtrImpl(const IRPosition &IRP, Attributor &A)
      : AAPrivatizablePtr(IRP, A), PrivatizableType(llvm::None) {}

  ChangeStatus indicatePessimisticFixpoint() override {
    AAPrivatizablePtr::indicatePessimisticFixpoint();
    PrivatizableType = nullptr;
    return ChangeStatus::CHANGED;
  }

  /// Identify the type we can chose for a private copy of the underlying
  /// argument. None means it is not clear yet, nullptr means there is none.
  virtual Optional<Type *> identifyPrivatizableType(Attributor &A) = 0;

  /// Return a privatizable type that encloses both T0 and T1.
  /// TODO: This is merely a stub for now as we should manage a mapping as well.
  Optional<Type *> combineTypes(Optional<Type *> T0, Optional<Type *> T1) {
    if (!T0.hasValue())
      return T1;
    if (!T1.hasValue())
      return T0;
    if (T0 == T1)
      return T0;
    return nullptr;
  }

  Optional<Type *> getPrivatizableType() const override {
    return PrivatizableType;
  }

  const std::string getAsStr() const override {
    return isAssumedPrivatizablePtr() ? "[priv]" : "[no-priv]";
  }

protected:
  Optional<Type *> PrivatizableType;
};

// TODO: Do this for call site arguments (probably also other values) as well.

struct AAPrivatizablePtrArgument final : public AAPrivatizablePtrImpl {
  AAPrivatizablePtrArgument(const IRPosition &IRP, Attributor &A)
      : AAPrivatizablePtrImpl(IRP, A) {}

  /// See AAPrivatizablePtrImpl::identifyPrivatizableType(...)
  Optional<Type *> identifyPrivatizableType(Attributor &A) override {
    // If this is a byval argument and we know all the call sites (so we can
    // rewrite them), there is no need to check them explicitly.
    bool AllCallSitesKnown;
    if (getIRPosition().hasAttr(Attribute::ByVal) &&
        A.checkForAllCallSites([](AbstractCallSite ACS) { return true; }, *this,
                               true, AllCallSitesKnown))
      return getAssociatedValue().getType()->getPointerElementType();

    Optional<Type *> Ty;
    unsigned ArgNo = getIRPosition().getArgNo();

    // Make sure the associated call site argument has the same type at all call
    // sites and it is an allocation we know is safe to privatize, for now that
    // means we only allow alloca instructions.
    // TODO: We can additionally analyze the accesses in the callee to  create
    //       the type from that information instead. That is a little more
    //       involved and will be done in a follow up patch.
    auto CallSiteCheck = [&](AbstractCallSite ACS) {
      IRPosition ACSArgPos = IRPosition::callsite_argument(ACS, ArgNo);
      // Check if a coresponding argument was found or if it is one not
      // associated (which can happen for callback calls).
      if (ACSArgPos.getPositionKind() == IRPosition::IRP_INVALID)
        return false;

      // Check that all call sites agree on a type.
      auto &PrivCSArgAA = A.getAAFor<AAPrivatizablePtr>(*this, ACSArgPos);
      Optional<Type *> CSTy = PrivCSArgAA.getPrivatizableType();

      LLVM_DEBUG({
        dbgs() << "[AAPrivatizablePtr] ACSPos: " << ACSArgPos << ", CSTy: ";
        if (CSTy.hasValue() && CSTy.getValue())
          CSTy.getValue()->print(dbgs());
        else if (CSTy.hasValue())
          dbgs() << "<nullptr>";
        else
          dbgs() << "<none>";
      });

      Ty = combineTypes(Ty, CSTy);

      LLVM_DEBUG({
        dbgs() << " : New Type: ";
        if (Ty.hasValue() && Ty.getValue())
          Ty.getValue()->print(dbgs());
        else if (Ty.hasValue())
          dbgs() << "<nullptr>";
        else
          dbgs() << "<none>";
        dbgs() << "\n";
      });

      return !Ty.hasValue() || Ty.getValue();
    };

    if (!A.checkForAllCallSites(CallSiteCheck, *this, true, AllCallSitesKnown))
      return nullptr;
    return Ty;
  }

  /// See AbstractAttribute::updateImpl(...).
  ChangeStatus updateImpl(Attributor &A) override {
    PrivatizableType = identifyPrivatizableType(A);
    if (!PrivatizableType.hasValue())
      return ChangeStatus::UNCHANGED;
    if (!PrivatizableType.getValue())
      return indicatePessimisticFixpoint();

    // The dependence is optional so we don't give up once we give up on the
    // alignment.
    A.getAAFor<AAAlign>(*this, IRPosition::value(getAssociatedValue()),
                        /* TrackDependence */ true, DepClassTy::OPTIONAL);

    // Avoid arguments with padding for now.
    if (!getIRPosition().hasAttr(Attribute::ByVal) &&
        !ArgumentPromotionPass::isDenselyPacked(PrivatizableType.getValue(),
                                                A.getInfoCache().getDL())) {
      LLVM_DEBUG(dbgs() << "[AAPrivatizablePtr] Padding detected\n");
      return indicatePessimisticFixpoint();
    }

    // Verify callee and caller agree on how the promoted argument would be
    // passed.
    // TODO: The use of the ArgumentPromotion interface here is ugly, we need a
    // specialized form of TargetTransformInfo::areFunctionArgsABICompatible
    // which doesn't require the arguments ArgumentPromotion wanted to pass.
    Function &Fn = *getIRPosition().getAnchorScope();
    SmallPtrSet<Argument *, 1> ArgsToPromote, Dummy;
    ArgsToPromote.insert(getAssociatedArgument());
    const auto *TTI =
        A.getInfoCache().getAnalysisResultForFunction<TargetIRAnalysis>(Fn);
    if (!TTI ||
        !ArgumentPromotionPass::areFunctionArgsABICompatible(
            Fn, *TTI, ArgsToPromote, Dummy) ||
        ArgsToPromote.empty()) {
      LLVM_DEBUG(
          dbgs() << "[AAPrivatizablePtr] ABI incompatibility detected for "
                 << Fn.getName() << "\n");
      return indicatePessimisticFixpoint();
    }

    // Collect the types that will replace the privatizable type in the function
    // signature.
    SmallVector<Type *, 16> ReplacementTypes;
    identifyReplacementTypes(PrivatizableType.getValue(), ReplacementTypes);

    // Register a rewrite of the argument.
    Argument *Arg = getAssociatedArgument();
    if (!A.isValidFunctionSignatureRewrite(*Arg, ReplacementTypes)) {
      LLVM_DEBUG(dbgs() << "[AAPrivatizablePtr] Rewrite not valid\n");
      return indicatePessimisticFixpoint();
    }

    unsigned ArgNo = Arg->getArgNo();

    // Helper to check if for the given call site the associated argument is
    // passed to a callback where the privatization would be different.
    auto IsCompatiblePrivArgOfCallback = [&](CallBase &CB) {
      SmallVector<const Use *, 4> CallbackUses;
      AbstractCallSite::getCallbackUses(CB, CallbackUses);
      for (const Use *U : CallbackUses) {
        AbstractCallSite CBACS(U);
        assert(CBACS && CBACS.isCallbackCall());
        for (Argument &CBArg : CBACS.getCalledFunction()->args()) {
          int CBArgNo = CBACS.getCallArgOperandNo(CBArg);

          LLVM_DEBUG({
            dbgs()
                << "[AAPrivatizablePtr] Argument " << *Arg
                << "check if can be privatized in the context of its parent ("
                << Arg->getParent()->getName()
                << ")\n[AAPrivatizablePtr] because it is an argument in a "
                   "callback ("
                << CBArgNo << "@" << CBACS.getCalledFunction()->getName()
                << ")\n[AAPrivatizablePtr] " << CBArg << " : "
                << CBACS.getCallArgOperand(CBArg) << " vs "
                << CB.getArgOperand(ArgNo) << "\n"
                << "[AAPrivatizablePtr] " << CBArg << " : "
                << CBACS.getCallArgOperandNo(CBArg) << " vs " << ArgNo << "\n";
          });

          if (CBArgNo != int(ArgNo))
            continue;
          const auto &CBArgPrivAA =
              A.getAAFor<AAPrivatizablePtr>(*this, IRPosition::argument(CBArg));
          if (CBArgPrivAA.isValidState()) {
            auto CBArgPrivTy = CBArgPrivAA.getPrivatizableType();
            if (!CBArgPrivTy.hasValue())
              continue;
            if (CBArgPrivTy.getValue() == PrivatizableType)
              continue;
          }

          LLVM_DEBUG({
            dbgs() << "[AAPrivatizablePtr] Argument " << *Arg
                   << " cannot be privatized in the context of its parent ("
                   << Arg->getParent()->getName()
                   << ")\n[AAPrivatizablePtr] because it is an argument in a "
                      "callback ("
                   << CBArgNo << "@" << CBACS.getCalledFunction()->getName()
                   << ").\n[AAPrivatizablePtr] for which the argument "
                      "privatization is not compatible.\n";
          });
          return false;
        }
      }
      return true;
    };

    // Helper to check if for the given call site the associated argument is
    // passed to a direct call where the privatization would be different.
    auto IsCompatiblePrivArgOfDirectCS = [&](AbstractCallSite ACS) {
      CallBase *DC = cast<CallBase>(ACS.getInstruction());
      int DCArgNo = ACS.getCallArgOperandNo(ArgNo);
      assert(DCArgNo >= 0 && unsigned(DCArgNo) < DC->getNumArgOperands() &&
             "Expected a direct call operand for callback call operand");

      LLVM_DEBUG({
        dbgs() << "[AAPrivatizablePtr] Argument " << *Arg
               << " check if be privatized in the context of its parent ("
               << Arg->getParent()->getName()
               << ")\n[AAPrivatizablePtr] because it is an argument in a "
                  "direct call of ("
               << DCArgNo << "@" << DC->getCalledFunction()->getName()
               << ").\n";
      });

      Function *DCCallee = DC->getCalledFunction();
      if (unsigned(DCArgNo) < DCCallee->arg_size()) {
        const auto &DCArgPrivAA = A.getAAFor<AAPrivatizablePtr>(
            *this, IRPosition::argument(*DCCallee->getArg(DCArgNo)));
        if (DCArgPrivAA.isValidState()) {
          auto DCArgPrivTy = DCArgPrivAA.getPrivatizableType();
          if (!DCArgPrivTy.hasValue())
            return true;
          if (DCArgPrivTy.getValue() == PrivatizableType)
            return true;
        }
      }

      LLVM_DEBUG({
        dbgs() << "[AAPrivatizablePtr] Argument " << *Arg
               << " cannot be privatized in the context of its parent ("
               << Arg->getParent()->getName()
               << ")\n[AAPrivatizablePtr] because it is an argument in a "
                  "direct call of ("
               << ACS.getInstruction()->getCalledFunction()->getName()
               << ").\n[AAPrivatizablePtr] for which the argument "
                  "privatization is not compatible.\n";
      });
      return false;
    };

    // Helper to check if the associated argument is used at the given abstract
    // call site in a way that is incompatible with the privatization assumed
    // here.
    auto IsCompatiblePrivArgOfOtherCallSite = [&](AbstractCallSite ACS) {
      if (ACS.isDirectCall())
        return IsCompatiblePrivArgOfCallback(*ACS.getInstruction());
      if (ACS.isCallbackCall())
        return IsCompatiblePrivArgOfDirectCS(ACS);
      return false;
    };

    bool AllCallSitesKnown;
    if (!A.checkForAllCallSites(IsCompatiblePrivArgOfOtherCallSite, *this, true,
                                AllCallSitesKnown))
      return indicatePessimisticFixpoint();

    return ChangeStatus::UNCHANGED;
  }

  /// Given a type to private \p PrivType, collect the constituates (which are
  /// used) in \p ReplacementTypes.
  static void
  identifyReplacementTypes(Type *PrivType,
                           SmallVectorImpl<Type *> &ReplacementTypes) {
    // TODO: For now we expand the privatization type to the fullest which can
    //       lead to dead arguments that need to be removed later.
    assert(PrivType && "Expected privatizable type!");

    // Traverse the type, extract constituate types on the outermost level.
    if (auto *PrivStructType = dyn_cast<StructType>(PrivType)) {
      for (unsigned u = 0, e = PrivStructType->getNumElements(); u < e; u++)
        ReplacementTypes.push_back(PrivStructType->getElementType(u));
    } else if (auto *PrivArrayType = dyn_cast<ArrayType>(PrivType)) {
      ReplacementTypes.append(PrivArrayType->getNumElements(),
                              PrivArrayType->getElementType());
    } else {
      ReplacementTypes.push_back(PrivType);
    }
  }

  /// Initialize \p Base according to the type \p PrivType at position \p IP.
  /// The values needed are taken from the arguments of \p F starting at
  /// position \p ArgNo.
  static void createInitialization(Type *PrivType, Value &Base, Function &F,
                                   unsigned ArgNo, Instruction &IP) {
    assert(PrivType && "Expected privatizable type!");

    IRBuilder<NoFolder> IRB(&IP);
    const DataLayout &DL = F.getParent()->getDataLayout();

    // Traverse the type, build GEPs and stores.
    if (auto *PrivStructType = dyn_cast<StructType>(PrivType)) {
      const StructLayout *PrivStructLayout = DL.getStructLayout(PrivStructType);
      for (unsigned u = 0, e = PrivStructType->getNumElements(); u < e; u++) {
        Type *PointeeTy = PrivStructType->getElementType(u)->getPointerTo();
        Value *Ptr = constructPointer(
            PointeeTy, &Base, PrivStructLayout->getElementOffset(u), IRB, DL);
        new StoreInst(F.getArg(ArgNo + u), Ptr, &IP);
      }
    } else if (auto *PrivArrayType = dyn_cast<ArrayType>(PrivType)) {
      Type *PointeePtrTy = PrivArrayType->getElementType()->getPointerTo();
      uint64_t PointeeTySize = DL.getTypeStoreSize(PointeePtrTy);
      for (unsigned u = 0, e = PrivArrayType->getNumElements(); u < e; u++) {
        Value *Ptr =
            constructPointer(PointeePtrTy, &Base, u * PointeeTySize, IRB, DL);
        new StoreInst(F.getArg(ArgNo + u), Ptr, &IP);
      }
    } else {
      new StoreInst(F.getArg(ArgNo), &Base, &IP);
    }
  }

  /// Extract values from \p Base according to the type \p PrivType at the
  /// call position \p ACS. The values are appended to \p ReplacementValues.
  void createReplacementValues(Align Alignment, Type *PrivType,
                               AbstractCallSite ACS, Value *Base,
                               SmallVectorImpl<Value *> &ReplacementValues) {
    assert(Base && "Expected base value!");
    assert(PrivType && "Expected privatizable type!");
    Instruction *IP = ACS.getInstruction();

    IRBuilder<NoFolder> IRB(IP);
    const DataLayout &DL = IP->getModule()->getDataLayout();

    if (Base->getType()->getPointerElementType() != PrivType)
      Base = BitCastInst::CreateBitOrPointerCast(Base, PrivType->getPointerTo(),
                                                 "", ACS.getInstruction());

    // Traverse the type, build GEPs and loads.
    if (auto *PrivStructType = dyn_cast<StructType>(PrivType)) {
      const StructLayout *PrivStructLayout = DL.getStructLayout(PrivStructType);
      for (unsigned u = 0, e = PrivStructType->getNumElements(); u < e; u++) {
        Type *PointeeTy = PrivStructType->getElementType(u);
        Value *Ptr =
            constructPointer(PointeeTy->getPointerTo(), Base,
                             PrivStructLayout->getElementOffset(u), IRB, DL);
        LoadInst *L = new LoadInst(PointeeTy, Ptr, "", IP);
        L->setAlignment(Alignment);
        ReplacementValues.push_back(L);
      }
    } else if (auto *PrivArrayType = dyn_cast<ArrayType>(PrivType)) {
      Type *PointeeTy = PrivArrayType->getElementType();
      uint64_t PointeeTySize = DL.getTypeStoreSize(PointeeTy);
      Type *PointeePtrTy = PointeeTy->getPointerTo();
      for (unsigned u = 0, e = PrivArrayType->getNumElements(); u < e; u++) {
        Value *Ptr =
            constructPointer(PointeePtrTy, Base, u * PointeeTySize, IRB, DL);
        LoadInst *L = new LoadInst(PointeePtrTy, Ptr, "", IP);
        L->setAlignment(Alignment);
        ReplacementValues.push_back(L);
      }
    } else {
      LoadInst *L = new LoadInst(PrivType, Base, "", IP);
      L->setAlignment(Alignment);
      ReplacementValues.push_back(L);
    }
  }

  /// See AbstractAttribute::manifest(...)
  ChangeStatus manifest(Attributor &A) override {
    if (!PrivatizableType.hasValue())
      return ChangeStatus::UNCHANGED;
    assert(PrivatizableType.getValue() && "Expected privatizable type!");

    // Collect all tail calls in the function as we cannot allow new allocas to
    // escape into tail recursion.
    // TODO: Be smarter about new allocas escaping into tail calls.
    SmallVector<CallInst *, 16> TailCalls;
    if (!A.checkForAllInstructions(
            [&](Instruction &I) {
              CallInst &CI = cast<CallInst>(I);
              if (CI.isTailCall())
                TailCalls.push_back(&CI);
              return true;
            },
            *this, {Instruction::Call}))
      return ChangeStatus::UNCHANGED;

    Argument *Arg = getAssociatedArgument();
    // Query AAAlign attribute for alignment of associated argument to
    // determine the best alignment of loads.
    const auto &AlignAA = A.getAAFor<AAAlign>(*this, IRPosition::value(*Arg));

    // Callback to repair the associated function. A new alloca is placed at the
    // beginning and initialized with the values passed through arguments. The
    // new alloca replaces the use of the old pointer argument.
    Attributor::ArgumentReplacementInfo::CalleeRepairCBTy FnRepairCB =
        [=](const Attributor::ArgumentReplacementInfo &ARI,
            Function &ReplacementFn, Function::arg_iterator ArgIt) {
          BasicBlock &EntryBB = ReplacementFn.getEntryBlock();
          Instruction *IP = &*EntryBB.getFirstInsertionPt();
          auto *AI = new AllocaInst(PrivatizableType.getValue(), 0,
                                    Arg->getName() + ".priv", IP);
          createInitialization(PrivatizableType.getValue(), *AI, ReplacementFn,
                               ArgIt->getArgNo(), *IP);
          Arg->replaceAllUsesWith(AI);

          for (CallInst *CI : TailCalls)
            CI->setTailCall(false);
        };

    // Callback to repair a call site of the associated function. The elements
    // of the privatizable type are loaded prior to the call and passed to the
    // new function version.
    Attributor::ArgumentReplacementInfo::ACSRepairCBTy ACSRepairCB =
        [=, &AlignAA](const Attributor::ArgumentReplacementInfo &ARI,
                      AbstractCallSite ACS,
                      SmallVectorImpl<Value *> &NewArgOperands) {
          // When no alignment is specified for the load instruction,
          // natural alignment is assumed.
          createReplacementValues(
              assumeAligned(AlignAA.getAssumedAlign()),
              PrivatizableType.getValue(), ACS,
              ACS.getCallArgOperand(ARI.getReplacedArg().getArgNo()),
              NewArgOperands);
        };

    // Collect the types that will replace the privatizable type in the function
    // signature.
    SmallVector<Type *, 16> ReplacementTypes;
    identifyReplacementTypes(PrivatizableType.getValue(), ReplacementTypes);

    // Register a rewrite of the argument.
    if (A.registerFunctionSignatureRewrite(*Arg, ReplacementTypes,
                                           std::move(FnRepairCB),
                                           std::move(ACSRepairCB)))
      return ChangeStatus::CHANGED;
    return ChangeStatus::UNCHANGED;
  }

  /// See AbstractAttribute::trackStatistics()
  void trackStatistics() const override {
    STATS_DECLTRACK_ARG_ATTR(privatizable_ptr);
  }
};

struct AAPrivatizablePtrFloating : public AAPrivatizablePtrImpl {
  AAPrivatizablePtrFloating(const IRPosition &IRP, Attributor &A)
      : AAPrivatizablePtrImpl(IRP, A) {}

  /// See AbstractAttribute::initialize(...).
  virtual void initialize(Attributor &A) override {
    // TODO: We can privatize more than arguments.
    indicatePessimisticFixpoint();
  }

  ChangeStatus updateImpl(Attributor &A) override {
    llvm_unreachable("AAPrivatizablePtr(Floating|Returned|CallSiteReturned)::"
                     "updateImpl will not be called");
  }

  /// See AAPrivatizablePtrImpl::identifyPrivatizableType(...)
  Optional<Type *> identifyPrivatizableType(Attributor &A) override {
    Value *Obj = getUnderlyingObject(&getAssociatedValue());
    if (!Obj) {
      LLVM_DEBUG(dbgs() << "[AAPrivatizablePtr] No underlying object found!\n");
      return nullptr;
    }

    if (auto *AI = dyn_cast<AllocaInst>(Obj))
      if (auto *CI = dyn_cast<ConstantInt>(AI->getArraySize()))
        if (CI->isOne())
          return Obj->getType()->getPointerElementType();
    if (auto *Arg = dyn_cast<Argument>(Obj)) {
      auto &PrivArgAA =
          A.getAAFor<AAPrivatizablePtr>(*this, IRPosition::argument(*Arg));
      if (PrivArgAA.isAssumedPrivatizablePtr())
        return Obj->getType()->getPointerElementType();
    }

    LLVM_DEBUG(dbgs() << "[AAPrivatizablePtr] Underlying object neither valid "
                         "alloca nor privatizable argument: "
                      << *Obj << "!\n");
    return nullptr;
  }

  /// See AbstractAttribute::trackStatistics()
  void trackStatistics() const override {
    STATS_DECLTRACK_FLOATING_ATTR(privatizable_ptr);
  }
};

struct AAPrivatizablePtrCallSiteArgument final
    : public AAPrivatizablePtrFloating {
  AAPrivatizablePtrCallSiteArgument(const IRPosition &IRP, Attributor &A)
      : AAPrivatizablePtrFloating(IRP, A) {}

  /// See AbstractAttribute::initialize(...).
  void initialize(Attributor &A) override {
    if (getIRPosition().hasAttr(Attribute::ByVal))
      indicateOptimisticFixpoint();
  }

  /// See AbstractAttribute::updateImpl(...).
  ChangeStatus updateImpl(Attributor &A) override {
    PrivatizableType = identifyPrivatizableType(A);
    if (!PrivatizableType.hasValue())
      return ChangeStatus::UNCHANGED;
    if (!PrivatizableType.getValue())
      return indicatePessimisticFixpoint();

    const IRPosition &IRP = getIRPosition();
    auto &NoCaptureAA = A.getAAFor<AANoCapture>(*this, IRP);
    if (!NoCaptureAA.isAssumedNoCapture()) {
      LLVM_DEBUG(dbgs() << "[AAPrivatizablePtr] pointer might be captured!\n");
      return indicatePessimisticFixpoint();
    }

    auto &NoAliasAA = A.getAAFor<AANoAlias>(*this, IRP);
    if (!NoAliasAA.isAssumedNoAlias()) {
      LLVM_DEBUG(dbgs() << "[AAPrivatizablePtr] pointer might alias!\n");
      return indicatePessimisticFixpoint();
    }

    const auto &MemBehaviorAA = A.getAAFor<AAMemoryBehavior>(*this, IRP);
    if (!MemBehaviorAA.isAssumedReadOnly()) {
      LLVM_DEBUG(dbgs() << "[AAPrivatizablePtr] pointer is written!\n");
      return indicatePessimisticFixpoint();
    }

    return ChangeStatus::UNCHANGED;
  }

  /// See AbstractAttribute::trackStatistics()
  void trackStatistics() const override {
    STATS_DECLTRACK_CSARG_ATTR(privatizable_ptr);
  }
};

struct AAPrivatizablePtrCallSiteReturned final
    : public AAPrivatizablePtrFloating {
  AAPrivatizablePtrCallSiteReturned(const IRPosition &IRP, Attributor &A)
      : AAPrivatizablePtrFloating(IRP, A) {}

  /// See AbstractAttribute::initialize(...).
  void initialize(Attributor &A) override {
    // TODO: We can privatize more than arguments.
    indicatePessimisticFixpoint();
  }

  /// See AbstractAttribute::trackStatistics()
  void trackStatistics() const override {
    STATS_DECLTRACK_CSRET_ATTR(privatizable_ptr);
  }
};

struct AAPrivatizablePtrReturned final : public AAPrivatizablePtrFloating {
  AAPrivatizablePtrReturned(const IRPosition &IRP, Attributor &A)
      : AAPrivatizablePtrFloating(IRP, A) {}

  /// See AbstractAttribute::initialize(...).
  void initialize(Attributor &A) override {
    // TODO: We can privatize more than arguments.
    indicatePessimisticFixpoint();
  }

  /// See AbstractAttribute::trackStatistics()
  void trackStatistics() const override {
    STATS_DECLTRACK_FNRET_ATTR(privatizable_ptr);
  }
};

/// -------------------- Memory Behavior Attributes ----------------------------
/// Includes read-none, read-only, and write-only.
/// ----------------------------------------------------------------------------
struct AAMemoryBehaviorImpl : public AAMemoryBehavior {
  AAMemoryBehaviorImpl(const IRPosition &IRP, Attributor &A)
      : AAMemoryBehavior(IRP, A) {}

  /// See AbstractAttribute::initialize(...).
  void initialize(Attributor &A) override {
    intersectAssumedBits(BEST_STATE);
    getKnownStateFromValue(getIRPosition(), getState());
    IRAttribute::initialize(A);
  }

  /// Return the memory behavior information encoded in the IR for \p IRP.
  static void getKnownStateFromValue(const IRPosition &IRP,
                                     BitIntegerState &State,
                                     bool IgnoreSubsumingPositions = false) {
    SmallVector<Attribute, 2> Attrs;
    IRP.getAttrs(AttrKinds, Attrs, IgnoreSubsumingPositions);
    for (const Attribute &Attr : Attrs) {
      switch (Attr.getKindAsEnum()) {
      case Attribute::ReadNone:
        State.addKnownBits(NO_ACCESSES);
        break;
      case Attribute::ReadOnly:
        State.addKnownBits(NO_WRITES);
        break;
      case Attribute::WriteOnly:
        State.addKnownBits(NO_READS);
        break;
      default:
        llvm_unreachable("Unexpected attribute!");
      }
    }

    if (auto *I = dyn_cast<Instruction>(&IRP.getAnchorValue())) {
      if (!I->mayReadFromMemory())
        State.addKnownBits(NO_READS);
      if (!I->mayWriteToMemory())
        State.addKnownBits(NO_WRITES);
    }
  }

  /// See AbstractAttribute::getDeducedAttributes(...).
  void getDeducedAttributes(LLVMContext &Ctx,
                            SmallVectorImpl<Attribute> &Attrs) const override {
    assert(Attrs.size() == 0);
    if (isAssumedReadNone())
      Attrs.push_back(Attribute::get(Ctx, Attribute::ReadNone));
    else if (isAssumedReadOnly())
      Attrs.push_back(Attribute::get(Ctx, Attribute::ReadOnly));
    else if (isAssumedWriteOnly())
      Attrs.push_back(Attribute::get(Ctx, Attribute::WriteOnly));
    assert(Attrs.size() <= 1);
  }

  /// See AbstractAttribute::manifest(...).
  ChangeStatus manifest(Attributor &A) override {
    if (hasAttr(Attribute::ReadNone, /* IgnoreSubsumingPositions */ true))
      return ChangeStatus::UNCHANGED;

    const IRPosition &IRP = getIRPosition();

    // Check if we would improve the existing attributes first.
    SmallVector<Attribute, 4> DeducedAttrs;
    getDeducedAttributes(IRP.getAnchorValue().getContext(), DeducedAttrs);
    if (llvm::all_of(DeducedAttrs, [&](const Attribute &Attr) {
          return IRP.hasAttr(Attr.getKindAsEnum(),
                             /* IgnoreSubsumingPositions */ true);
        }))
      return ChangeStatus::UNCHANGED;

    // Clear existing attributes.
    IRP.removeAttrs(AttrKinds);

    // Use the generic manifest method.
    return IRAttribute::manifest(A);
  }

  /// See AbstractState::getAsStr().
  const std::string getAsStr() const override {
    if (isAssumedReadNone())
      return "readnone";
    if (isAssumedReadOnly())
      return "readonly";
    if (isAssumedWriteOnly())
      return "writeonly";
    return "may-read/write";
  }

  /// The set of IR attributes AAMemoryBehavior deals with.
  static const Attribute::AttrKind AttrKinds[3];
};

const Attribute::AttrKind AAMemoryBehaviorImpl::AttrKinds[] = {
    Attribute::ReadNone, Attribute::ReadOnly, Attribute::WriteOnly};

/// Memory behavior attribute for a floating value.
struct AAMemoryBehaviorFloating : AAMemoryBehaviorImpl {
  AAMemoryBehaviorFloating(const IRPosition &IRP, Attributor &A)
      : AAMemoryBehaviorImpl(IRP, A) {}

  /// See AbstractAttribute::initialize(...).
  void initialize(Attributor &A) override {
    AAMemoryBehaviorImpl::initialize(A);
    // Initialize the use vector with all direct uses of the associated value.
    for (const Use &U : getAssociatedValue().uses())
      Uses.insert(&U);
  }

  /// See AbstractAttribute::updateImpl(...).
  ChangeStatus updateImpl(Attributor &A) override;

  /// See AbstractAttribute::trackStatistics()
  void trackStatistics() const override {
    if (isAssumedReadNone())
      STATS_DECLTRACK_FLOATING_ATTR(readnone)
    else if (isAssumedReadOnly())
      STATS_DECLTRACK_FLOATING_ATTR(readonly)
    else if (isAssumedWriteOnly())
      STATS_DECLTRACK_FLOATING_ATTR(writeonly)
  }

private:
  /// Return true if users of \p UserI might access the underlying
  /// variable/location described by \p U and should therefore be analyzed.
  bool followUsersOfUseIn(Attributor &A, const Use *U,
                          const Instruction *UserI);

  /// Update the state according to the effect of use \p U in \p UserI.
  void analyzeUseIn(Attributor &A, const Use *U, const Instruction *UserI);

protected:
  /// Container for (transitive) uses of the associated argument.
  SetVector<const Use *> Uses;
};

/// Memory behavior attribute for function argument.
struct AAMemoryBehaviorArgument : AAMemoryBehaviorFloating {
  AAMemoryBehaviorArgument(const IRPosition &IRP, Attributor &A)
      : AAMemoryBehaviorFloating(IRP, A) {}

  /// See AbstractAttribute::initialize(...).
  void initialize(Attributor &A) override {
    intersectAssumedBits(BEST_STATE);
    const IRPosition &IRP = getIRPosition();
    // TODO: Make IgnoreSubsumingPositions a property of an IRAttribute so we
    // can query it when we use has/getAttr. That would allow us to reuse the
    // initialize of the base class here.
    bool HasByVal =
        IRP.hasAttr({Attribute::ByVal}, /* IgnoreSubsumingPositions */ true);
    getKnownStateFromValue(IRP, getState(),
                           /* IgnoreSubsumingPositions */ HasByVal);

    // Initialize the use vector with all direct uses of the associated value.
    Argument *Arg = getAssociatedArgument();
    if (!Arg || !A.isFunctionIPOAmendable(*(Arg->getParent()))) {
      indicatePessimisticFixpoint();
    } else {
      // Initialize the use vector with all direct uses of the associated value.
      for (const Use &U : Arg->uses())
        Uses.insert(&U);
    }
  }

  ChangeStatus manifest(Attributor &A) override {
    // TODO: Pointer arguments are not supported on vectors of pointers yet.
    if (!getAssociatedValue().getType()->isPointerTy())
      return ChangeStatus::UNCHANGED;

    // TODO: From readattrs.ll: "inalloca parameters are always
    //                           considered written"
    if (hasAttr({Attribute::InAlloca, Attribute::Preallocated})) {
      removeKnownBits(NO_WRITES);
      removeAssumedBits(NO_WRITES);
    }
    return AAMemoryBehaviorFloating::manifest(A);
  }

  /// See AbstractAttribute::trackStatistics()
  void trackStatistics() const override {
    if (isAssumedReadNone())
      STATS_DECLTRACK_ARG_ATTR(readnone)
    else if (isAssumedReadOnly())
      STATS_DECLTRACK_ARG_ATTR(readonly)
    else if (isAssumedWriteOnly())
      STATS_DECLTRACK_ARG_ATTR(writeonly)
  }
};

struct AAMemoryBehaviorCallSiteArgument final : AAMemoryBehaviorArgument {
  AAMemoryBehaviorCallSiteArgument(const IRPosition &IRP, Attributor &A)
      : AAMemoryBehaviorArgument(IRP, A) {}

  /// See AbstractAttribute::initialize(...).
  void initialize(Attributor &A) override {
    if (Argument *Arg = getAssociatedArgument()) {
      if (Arg->hasByValAttr()) {
        addKnownBits(NO_WRITES);
        removeKnownBits(NO_READS);
        removeAssumedBits(NO_READS);
      }
    }
    AAMemoryBehaviorArgument::initialize(A);
  }

  /// See AbstractAttribute::updateImpl(...).
  ChangeStatus updateImpl(Attributor &A) override {
    // TODO: Once we have call site specific value information we can provide
    //       call site specific liveness liveness information and then it makes
    //       sense to specialize attributes for call sites arguments instead of
    //       redirecting requests to the callee argument.
    Argument *Arg = getAssociatedArgument();
    const IRPosition &ArgPos = IRPosition::argument(*Arg);
    auto &ArgAA = A.getAAFor<AAMemoryBehavior>(*this, ArgPos);
    return clampStateAndIndicateChange(
        getState(),
        static_cast<const AAMemoryBehavior::StateType &>(ArgAA.getState()));
  }

  /// See AbstractAttribute::trackStatistics()
  void trackStatistics() const override {
    if (isAssumedReadNone())
      STATS_DECLTRACK_CSARG_ATTR(readnone)
    else if (isAssumedReadOnly())
      STATS_DECLTRACK_CSARG_ATTR(readonly)
    else if (isAssumedWriteOnly())
      STATS_DECLTRACK_CSARG_ATTR(writeonly)
  }
};

/// Memory behavior attribute for a call site return position.
struct AAMemoryBehaviorCallSiteReturned final : AAMemoryBehaviorFloating {
  AAMemoryBehaviorCallSiteReturned(const IRPosition &IRP, Attributor &A)
      : AAMemoryBehaviorFloating(IRP, A) {}

  /// See AbstractAttribute::manifest(...).
  ChangeStatus manifest(Attributor &A) override {
    // We do not annotate returned values.
    return ChangeStatus::UNCHANGED;
  }

  /// See AbstractAttribute::trackStatistics()
  void trackStatistics() const override {}
};

/// An AA to represent the memory behavior function attributes.
struct AAMemoryBehaviorFunction final : public AAMemoryBehaviorImpl {
  AAMemoryBehaviorFunction(const IRPosition &IRP, Attributor &A)
      : AAMemoryBehaviorImpl(IRP, A) {}

  /// See AbstractAttribute::updateImpl(Attributor &A).
  virtual ChangeStatus updateImpl(Attributor &A) override;

  /// See AbstractAttribute::manifest(...).
  ChangeStatus manifest(Attributor &A) override {
    Function &F = cast<Function>(getAnchorValue());
    if (isAssumedReadNone()) {
      F.removeFnAttr(Attribute::ArgMemOnly);
      F.removeFnAttr(Attribute::InaccessibleMemOnly);
      F.removeFnAttr(Attribute::InaccessibleMemOrArgMemOnly);
    }
    return AAMemoryBehaviorImpl::manifest(A);
  }

  /// See AbstractAttribute::trackStatistics()
  void trackStatistics() const override {
    if (isAssumedReadNone())
      STATS_DECLTRACK_FN_ATTR(readnone)
    else if (isAssumedReadOnly())
      STATS_DECLTRACK_FN_ATTR(readonly)
    else if (isAssumedWriteOnly())
      STATS_DECLTRACK_FN_ATTR(writeonly)
  }
};

/// AAMemoryBehavior attribute for call sites.
struct AAMemoryBehaviorCallSite final : AAMemoryBehaviorImpl {
  AAMemoryBehaviorCallSite(const IRPosition &IRP, Attributor &A)
      : AAMemoryBehaviorImpl(IRP, A) {}

  /// See AbstractAttribute::initialize(...).
  void initialize(Attributor &A) override {
    AAMemoryBehaviorImpl::initialize(A);
    Function *F = getAssociatedFunction();
    if (!F || !A.isFunctionIPOAmendable(*F)) {
      indicatePessimisticFixpoint();
      return;
    }
  }

  /// See AbstractAttribute::updateImpl(...).
  ChangeStatus updateImpl(Attributor &A) override {
    // TODO: Once we have call site specific value information we can provide
    //       call site specific liveness liveness information and then it makes
    //       sense to specialize attributes for call sites arguments instead of
    //       redirecting requests to the callee argument.
    Function *F = getAssociatedFunction();
    const IRPosition &FnPos = IRPosition::function(*F);
    auto &FnAA = A.getAAFor<AAMemoryBehavior>(*this, FnPos);
    return clampStateAndIndicateChange(
        getState(),
        static_cast<const AAMemoryBehavior::StateType &>(FnAA.getState()));
  }

  /// See AbstractAttribute::trackStatistics()
  void trackStatistics() const override {
    if (isAssumedReadNone())
      STATS_DECLTRACK_CS_ATTR(readnone)
    else if (isAssumedReadOnly())
      STATS_DECLTRACK_CS_ATTR(readonly)
    else if (isAssumedWriteOnly())
      STATS_DECLTRACK_CS_ATTR(writeonly)
  }
};

ChangeStatus AAMemoryBehaviorFunction::updateImpl(Attributor &A) {

  // The current assumed state used to determine a change.
  auto AssumedState = getAssumed();

  auto CheckRWInst = [&](Instruction &I) {
    // If the instruction has an own memory behavior state, use it to restrict
    // the local state. No further analysis is required as the other memory
    // state is as optimistic as it gets.
    if (const auto *CB = dyn_cast<CallBase>(&I)) {
      const auto &MemBehaviorAA = A.getAAFor<AAMemoryBehavior>(
          *this, IRPosition::callsite_function(*CB));
      intersectAssumedBits(MemBehaviorAA.getAssumed());
      return !isAtFixpoint();
    }

    // Remove access kind modifiers if necessary.
    if (I.mayReadFromMemory())
      removeAssumedBits(NO_READS);
    if (I.mayWriteToMemory())
      removeAssumedBits(NO_WRITES);
    return !isAtFixpoint();
  };

  if (!A.checkForAllReadWriteInstructions(CheckRWInst, *this))
    return indicatePessimisticFixpoint();

  return (AssumedState != getAssumed()) ? ChangeStatus::CHANGED
                                        : ChangeStatus::UNCHANGED;
}

ChangeStatus AAMemoryBehaviorFloating::updateImpl(Attributor &A) {

  const IRPosition &IRP = getIRPosition();
  const IRPosition &FnPos = IRPosition::function_scope(IRP);
  AAMemoryBehavior::StateType &S = getState();

  // First, check the function scope. We take the known information and we avoid
  // work if the assumed information implies the current assumed information for
  // this attribute. This is a valid for all but byval arguments.
  Argument *Arg = IRP.getAssociatedArgument();
  AAMemoryBehavior::base_t FnMemAssumedState =
      AAMemoryBehavior::StateType::getWorstState();
  if (!Arg || !Arg->hasByValAttr()) {
    const auto &FnMemAA = A.getAAFor<AAMemoryBehavior>(
        *this, FnPos, /* TrackDependence */ true, DepClassTy::OPTIONAL);
    FnMemAssumedState = FnMemAA.getAssumed();
    S.addKnownBits(FnMemAA.getKnown());
    if ((S.getAssumed() & FnMemAA.getAssumed()) == S.getAssumed())
      return ChangeStatus::UNCHANGED;
  }

  // Make sure the value is not captured (except through "return"), if
  // it is, any information derived would be irrelevant anyway as we cannot
  // check the potential aliases introduced by the capture. However, no need
  // to fall back to anythign less optimistic than the function state.
  const auto &ArgNoCaptureAA = A.getAAFor<AANoCapture>(
      *this, IRP, /* TrackDependence */ true, DepClassTy::OPTIONAL);
  if (!ArgNoCaptureAA.isAssumedNoCaptureMaybeReturned()) {
    S.intersectAssumedBits(FnMemAssumedState);
    return ChangeStatus::CHANGED;
  }

  // The current assumed state used to determine a change.
  auto AssumedState = S.getAssumed();

  // Liveness information to exclude dead users.
  // TODO: Take the FnPos once we have call site specific liveness information.
  const auto &LivenessAA = A.getAAFor<AAIsDead>(
      *this, IRPosition::function(*IRP.getAssociatedFunction()),
      /* TrackDependence */ false);

  // Visit and expand uses until all are analyzed or a fixpoint is reached.
  for (unsigned i = 0; i < Uses.size() && !isAtFixpoint(); i++) {
    const Use *U = Uses[i];
    Instruction *UserI = cast<Instruction>(U->getUser());
    LLVM_DEBUG(dbgs() << "[AAMemoryBehavior] Use: " << **U << " in " << *UserI
                      << " [Dead: " << (A.isAssumedDead(*U, this, &LivenessAA))
                      << "]\n");
    if (A.isAssumedDead(*U, this, &LivenessAA))
      continue;

    // Droppable users, e.g., llvm::assume does not actually perform any action.
    if (UserI->isDroppable())
      continue;

    // Check if the users of UserI should also be visited.
    if (followUsersOfUseIn(A, U, UserI))
      for (const Use &UserIUse : UserI->uses())
        Uses.insert(&UserIUse);

    // If UserI might touch memory we analyze the use in detail.
    if (UserI->mayReadOrWriteMemory())
      analyzeUseIn(A, U, UserI);
  }

  return (AssumedState != getAssumed()) ? ChangeStatus::CHANGED
                                        : ChangeStatus::UNCHANGED;
}

bool AAMemoryBehaviorFloating::followUsersOfUseIn(Attributor &A, const Use *U,
                                                  const Instruction *UserI) {
  // The loaded value is unrelated to the pointer argument, no need to
  // follow the users of the load.
  if (isa<LoadInst>(UserI))
    return false;

  // By default we follow all uses assuming UserI might leak information on U,
  // we have special handling for call sites operands though.
  const auto *CB = dyn_cast<CallBase>(UserI);
  if (!CB || !CB->isArgOperand(U))
    return true;

  // If the use is a call argument known not to be captured, the users of
  // the call do not need to be visited because they have to be unrelated to
  // the input. Note that this check is not trivial even though we disallow
  // general capturing of the underlying argument. The reason is that the
  // call might the argument "through return", which we allow and for which we
  // need to check call users.
  if (U->get()->getType()->isPointerTy()) {
    unsigned ArgNo = CB->getArgOperandNo(U);
    const auto &ArgNoCaptureAA = A.getAAFor<AANoCapture>(
        *this, IRPosition::callsite_argument(*CB, ArgNo),
        /* TrackDependence */ true, DepClassTy::OPTIONAL);
    return !ArgNoCaptureAA.isAssumedNoCapture();
  }

  return true;
}

void AAMemoryBehaviorFloating::analyzeUseIn(Attributor &A, const Use *U,
                                            const Instruction *UserI) {
  assert(UserI->mayReadOrWriteMemory());

  switch (UserI->getOpcode()) {
  default:
    // TODO: Handle all atomics and other side-effect operations we know of.
    break;
  case Instruction::Load:
    // Loads cause the NO_READS property to disappear.
    removeAssumedBits(NO_READS);
    return;

  case Instruction::Store:
    // Stores cause the NO_WRITES property to disappear if the use is the
    // pointer operand. Note that we do assume that capturing was taken care of
    // somewhere else.
    if (cast<StoreInst>(UserI)->getPointerOperand() == U->get())
      removeAssumedBits(NO_WRITES);
    return;

  case Instruction::Call:
  case Instruction::CallBr:
  case Instruction::Invoke: {
    // For call sites we look at the argument memory behavior attribute (this
    // could be recursive!) in order to restrict our own state.
    const auto *CB = cast<CallBase>(UserI);

    // Give up on operand bundles.
    if (CB->isBundleOperand(U)) {
      indicatePessimisticFixpoint();
      return;
    }

    // Calling a function does read the function pointer, maybe write it if the
    // function is self-modifying.
    if (CB->isCallee(U)) {
      removeAssumedBits(NO_READS);
      break;
    }

    // Adjust the possible access behavior based on the information on the
    // argument.
    IRPosition Pos;
    if (U->get()->getType()->isPointerTy())
      Pos = IRPosition::callsite_argument(*CB, CB->getArgOperandNo(U));
    else
      Pos = IRPosition::callsite_function(*CB);
    const auto &MemBehaviorAA = A.getAAFor<AAMemoryBehavior>(
        *this, Pos,
        /* TrackDependence */ true, DepClassTy::OPTIONAL);
    // "assumed" has at most the same bits as the MemBehaviorAA assumed
    // and at least "known".
    intersectAssumedBits(MemBehaviorAA.getAssumed());
    return;
  }
  };

  // Generally, look at the "may-properties" and adjust the assumed state if we
  // did not trigger special handling before.
  if (UserI->mayReadFromMemory())
    removeAssumedBits(NO_READS);
  if (UserI->mayWriteToMemory())
    removeAssumedBits(NO_WRITES);
}

} // namespace

/// -------------------- Memory Locations Attributes ---------------------------
/// Includes read-none, argmemonly, inaccessiblememonly,
/// inaccessiblememorargmemonly
/// ----------------------------------------------------------------------------

std::string AAMemoryLocation::getMemoryLocationsAsStr(
    AAMemoryLocation::MemoryLocationsKind MLK) {
  if (0 == (MLK & AAMemoryLocation::NO_LOCATIONS))
    return "all memory";
  if (MLK == AAMemoryLocation::NO_LOCATIONS)
    return "no memory";
  std::string S = "memory:";
  if (0 == (MLK & AAMemoryLocation::NO_LOCAL_MEM))
    S += "stack,";
  if (0 == (MLK & AAMemoryLocation::NO_CONST_MEM))
    S += "constant,";
  if (0 == (MLK & AAMemoryLocation::NO_GLOBAL_INTERNAL_MEM))
    S += "internal global,";
  if (0 == (MLK & AAMemoryLocation::NO_GLOBAL_EXTERNAL_MEM))
    S += "external global,";
  if (0 == (MLK & AAMemoryLocation::NO_ARGUMENT_MEM))
    S += "argument,";
  if (0 == (MLK & AAMemoryLocation::NO_INACCESSIBLE_MEM))
    S += "inaccessible,";
  if (0 == (MLK & AAMemoryLocation::NO_MALLOCED_MEM))
    S += "malloced,";
  if (0 == (MLK & AAMemoryLocation::NO_UNKOWN_MEM))
    S += "unknown,";
  S.pop_back();
  return S;
}

namespace {
struct AAMemoryLocationImpl : public AAMemoryLocation {

  AAMemoryLocationImpl(const IRPosition &IRP, Attributor &A)
      : AAMemoryLocation(IRP, A), Allocator(A.Allocator) {
    for (unsigned u = 0; u < llvm::CTLog2<VALID_STATE>(); ++u)
      AccessKind2Accesses[u] = nullptr;
  }

  ~AAMemoryLocationImpl() {
    // The AccessSets are allocated via a BumpPtrAllocator, we call
    // the destructor manually.
    for (unsigned u = 0; u < llvm::CTLog2<VALID_STATE>(); ++u)
      if (AccessKind2Accesses[u])
        AccessKind2Accesses[u]->~AccessSet();
  }

  /// See AbstractAttribute::initialize(...).
  void initialize(Attributor &A) override {
    intersectAssumedBits(BEST_STATE);
    getKnownStateFromValue(A, getIRPosition(), getState());
    IRAttribute::initialize(A);
  }

  /// Return the memory behavior information encoded in the IR for \p IRP.
  static void getKnownStateFromValue(Attributor &A, const IRPosition &IRP,
                                     BitIntegerState &State,
                                     bool IgnoreSubsumingPositions = false) {
    // For internal functions we ignore `argmemonly` and
    // `inaccessiblememorargmemonly` as we might break it via interprocedural
    // constant propagation. It is unclear if this is the best way but it is
    // unlikely this will cause real performance problems. If we are deriving
    // attributes for the anchor function we even remove the attribute in
    // addition to ignoring it.
    bool UseArgMemOnly = true;
    Function *AnchorFn = IRP.getAnchorScope();
    if (AnchorFn && A.isRunOn(*AnchorFn))
      UseArgMemOnly = !AnchorFn->hasLocalLinkage();

    SmallVector<Attribute, 2> Attrs;
    IRP.getAttrs(AttrKinds, Attrs, IgnoreSubsumingPositions);
    for (const Attribute &Attr : Attrs) {
      switch (Attr.getKindAsEnum()) {
      case Attribute::ReadNone:
        State.addKnownBits(NO_LOCAL_MEM | NO_CONST_MEM);
        break;
      case Attribute::InaccessibleMemOnly:
        State.addKnownBits(inverseLocation(NO_INACCESSIBLE_MEM, true, true));
        break;
      case Attribute::ArgMemOnly:
        if (UseArgMemOnly)
          State.addKnownBits(inverseLocation(NO_ARGUMENT_MEM, true, true));
        else
          IRP.removeAttrs({Attribute::ArgMemOnly});
        break;
      case Attribute::InaccessibleMemOrArgMemOnly:
        if (UseArgMemOnly)
          State.addKnownBits(inverseLocation(
              NO_INACCESSIBLE_MEM | NO_ARGUMENT_MEM, true, true));
        else
          IRP.removeAttrs({Attribute::InaccessibleMemOrArgMemOnly});
        break;
      default:
        llvm_unreachable("Unexpected attribute!");
      }
    }
  }

  /// See AbstractAttribute::getDeducedAttributes(...).
  void getDeducedAttributes(LLVMContext &Ctx,
                            SmallVectorImpl<Attribute> &Attrs) const override {
    assert(Attrs.size() == 0);
    if (isAssumedReadNone()) {
      Attrs.push_back(Attribute::get(Ctx, Attribute::ReadNone));
    } else if (getIRPosition().getPositionKind() == IRPosition::IRP_FUNCTION) {
      if (isAssumedInaccessibleMemOnly())
        Attrs.push_back(Attribute::get(Ctx, Attribute::InaccessibleMemOnly));
      else if (isAssumedArgMemOnly())
        Attrs.push_back(Attribute::get(Ctx, Attribute::ArgMemOnly));
      else if (isAssumedInaccessibleOrArgMemOnly())
        Attrs.push_back(
            Attribute::get(Ctx, Attribute::InaccessibleMemOrArgMemOnly));
    }
    assert(Attrs.size() <= 1);
  }

  /// See AbstractAttribute::manifest(...).
  ChangeStatus manifest(Attributor &A) override {
    const IRPosition &IRP = getIRPosition();

    // Check if we would improve the existing attributes first.
    SmallVector<Attribute, 4> DeducedAttrs;
    getDeducedAttributes(IRP.getAnchorValue().getContext(), DeducedAttrs);
    if (llvm::all_of(DeducedAttrs, [&](const Attribute &Attr) {
          return IRP.hasAttr(Attr.getKindAsEnum(),
                             /* IgnoreSubsumingPositions */ true);
        }))
      return ChangeStatus::UNCHANGED;

    // Clear existing attributes.
    IRP.removeAttrs(AttrKinds);
    if (isAssumedReadNone())
      IRP.removeAttrs(AAMemoryBehaviorImpl::AttrKinds);

    // Use the generic manifest method.
    return IRAttribute::manifest(A);
  }

  /// See AAMemoryLocation::checkForAllAccessesToMemoryKind(...).
  bool checkForAllAccessesToMemoryKind(
      function_ref<bool(const Instruction *, const Value *, AccessKind,
                        MemoryLocationsKind)>
          Pred,
      MemoryLocationsKind RequestedMLK) const override {
    if (!isValidState())
      return false;

    MemoryLocationsKind AssumedMLK = getAssumedNotAccessedLocation();
    if (AssumedMLK == NO_LOCATIONS)
      return true;

    unsigned Idx = 0;
    for (MemoryLocationsKind CurMLK = 1; CurMLK < NO_LOCATIONS;
         CurMLK *= 2, ++Idx) {
      if (CurMLK & RequestedMLK)
        continue;

      if (const AccessSet *Accesses = AccessKind2Accesses[Idx])
        for (const AccessInfo &AI : *Accesses)
          if (!Pred(AI.I, AI.Ptr, AI.Kind, CurMLK))
            return false;
    }

    return true;
  }

  ChangeStatus indicatePessimisticFixpoint() override {
    // If we give up and indicate a pessimistic fixpoint this instruction will
    // become an access for all potential access kinds:
    // TODO: Add pointers for argmemonly and globals to improve the results of
    //       checkForAllAccessesToMemoryKind.
    bool Changed = false;
    MemoryLocationsKind KnownMLK = getKnown();
    Instruction *I = dyn_cast<Instruction>(&getAssociatedValue());
    for (MemoryLocationsKind CurMLK = 1; CurMLK < NO_LOCATIONS; CurMLK *= 2)
      if (!(CurMLK & KnownMLK))
        updateStateAndAccessesMap(getState(), CurMLK, I, nullptr, Changed,
                                  getAccessKindFromInst(I));
    return AAMemoryLocation::indicatePessimisticFixpoint();
  }

protected:
  /// Helper struct to tie together an instruction that has a read or write
  /// effect with the pointer it accesses (if any).
  struct AccessInfo {

    /// The instruction that caused the access.
    const Instruction *I;

    /// The base pointer that is accessed, or null if unknown.
    const Value *Ptr;

    /// The kind of access (read/write/read+write).
    AccessKind Kind;

    bool operator==(const AccessInfo &RHS) const {
      return I == RHS.I && Ptr == RHS.Ptr && Kind == RHS.Kind;
    }
    bool operator()(const AccessInfo &LHS, const AccessInfo &RHS) const {
      if (LHS.I != RHS.I)
        return LHS.I < RHS.I;
      if (LHS.Ptr != RHS.Ptr)
        return LHS.Ptr < RHS.Ptr;
      if (LHS.Kind != RHS.Kind)
        return LHS.Kind < RHS.Kind;
      return false;
    }
  };

  /// Mapping from *single* memory location kinds, e.g., LOCAL_MEM with the
  /// value of NO_LOCAL_MEM, to the accesses encountered for this memory kind.
  using AccessSet = SmallSet<AccessInfo, 2, AccessInfo>;
  AccessSet *AccessKind2Accesses[llvm::CTLog2<VALID_STATE>()];

  /// Return the kind(s) of location that may be accessed by \p V.
  AAMemoryLocation::MemoryLocationsKind
  categorizeAccessedLocations(Attributor &A, Instruction &I, bool &Changed);

  /// Return the access kind as determined by \p I.
  AccessKind getAccessKindFromInst(const Instruction *I) {
    AccessKind AK = READ_WRITE;
    if (I) {
      AK = I->mayReadFromMemory() ? READ : NONE;
      AK = AccessKind(AK | (I->mayWriteToMemory() ? WRITE : NONE));
    }
    return AK;
  }

  /// Update the state \p State and the AccessKind2Accesses given that \p I is
  /// an access of kind \p AK to a \p MLK memory location with the access
  /// pointer \p Ptr.
  void updateStateAndAccessesMap(AAMemoryLocation::StateType &State,
                                 MemoryLocationsKind MLK, const Instruction *I,
                                 const Value *Ptr, bool &Changed,
                                 AccessKind AK = READ_WRITE) {

    assert(isPowerOf2_32(MLK) && "Expected a single location set!");
    auto *&Accesses = AccessKind2Accesses[llvm::Log2_32(MLK)];
    if (!Accesses)
      Accesses = new (Allocator) AccessSet();
    Changed |= Accesses->insert(AccessInfo{I, Ptr, AK}).second;
    State.removeAssumedBits(MLK);
  }

  /// Determine the underlying locations kinds for \p Ptr, e.g., globals or
  /// arguments, and update the state and access map accordingly.
  void categorizePtrValue(Attributor &A, const Instruction &I, const Value &Ptr,
                          AAMemoryLocation::StateType &State, bool &Changed);

  /// Used to allocate access sets.
  BumpPtrAllocator &Allocator;

  /// The set of IR attributes AAMemoryLocation deals with.
  static const Attribute::AttrKind AttrKinds[4];
};

const Attribute::AttrKind AAMemoryLocationImpl::AttrKinds[] = {
    Attribute::ReadNone, Attribute::InaccessibleMemOnly, Attribute::ArgMemOnly,
    Attribute::InaccessibleMemOrArgMemOnly};

void AAMemoryLocationImpl::categorizePtrValue(
    Attributor &A, const Instruction &I, const Value &Ptr,
    AAMemoryLocation::StateType &State, bool &Changed) {
  LLVM_DEBUG(dbgs() << "[AAMemoryLocation] Categorize pointer locations for "
                    << Ptr << " ["
                    << getMemoryLocationsAsStr(State.getAssumed()) << "]\n");

  auto StripGEPCB = [](Value *V) -> Value * {
    auto *GEP = dyn_cast<GEPOperator>(V);
    while (GEP) {
      V = GEP->getPointerOperand();
      GEP = dyn_cast<GEPOperator>(V);
    }
    return V;
  };

  auto VisitValueCB = [&](Value &V, const Instruction *,
                          AAMemoryLocation::StateType &T,
                          bool Stripped) -> bool {
    MemoryLocationsKind MLK = NO_LOCATIONS;
    assert(!isa<GEPOperator>(V) && "GEPs should have been stripped.");
    if (isa<UndefValue>(V))
      return true;
    if (auto *Arg = dyn_cast<Argument>(&V)) {
      if (Arg->hasByValAttr())
        MLK = NO_LOCAL_MEM;
      else
        MLK = NO_ARGUMENT_MEM;
    } else if (auto *GV = dyn_cast<GlobalValue>(&V)) {
      if (GV->hasLocalLinkage())
        MLK = NO_GLOBAL_INTERNAL_MEM;
      else
        MLK = NO_GLOBAL_EXTERNAL_MEM;
    } else if (isa<ConstantPointerNull>(V) &&
               !NullPointerIsDefined(getAssociatedFunction(),
                                     V.getType()->getPointerAddressSpace())) {
      return true;
    } else if (isa<AllocaInst>(V)) {
      MLK = NO_LOCAL_MEM;
    } else if (const auto *CB = dyn_cast<CallBase>(&V)) {
      const auto &NoAliasAA =
          A.getAAFor<AANoAlias>(*this, IRPosition::callsite_returned(*CB));
      if (NoAliasAA.isAssumedNoAlias())
        MLK = NO_MALLOCED_MEM;
      else
        MLK = NO_UNKOWN_MEM;
    } else {
      MLK = NO_UNKOWN_MEM;
    }

    assert(MLK != NO_LOCATIONS && "No location specified!");
    updateStateAndAccessesMap(T, MLK, &I, &V, Changed,
                              getAccessKindFromInst(&I));
    LLVM_DEBUG(dbgs() << "[AAMemoryLocation] Ptr value cannot be categorized: "
                      << V << " -> " << getMemoryLocationsAsStr(T.getAssumed())
                      << "\n");
    return true;
  };

  if (!genericValueTraversal<AAMemoryLocation, AAMemoryLocation::StateType>(
          A, IRPosition::value(Ptr), *this, State, VisitValueCB, getCtxI(),
          /* UseValueSimplify */ true,
          /* MaxValues */ 32, StripGEPCB)) {
    LLVM_DEBUG(
        dbgs() << "[AAMemoryLocation] Pointer locations not categorized\n");
    updateStateAndAccessesMap(State, NO_UNKOWN_MEM, &I, nullptr, Changed,
                              getAccessKindFromInst(&I));
  } else {
    LLVM_DEBUG(
        dbgs()
        << "[AAMemoryLocation] Accessed locations with pointer locations: "
        << getMemoryLocationsAsStr(State.getAssumed()) << "\n");
  }
}

AAMemoryLocation::MemoryLocationsKind
AAMemoryLocationImpl::categorizeAccessedLocations(Attributor &A, Instruction &I,
                                                  bool &Changed) {
  LLVM_DEBUG(dbgs() << "[AAMemoryLocation] Categorize accessed locations for "
                    << I << "\n");

  AAMemoryLocation::StateType AccessedLocs;
  AccessedLocs.intersectAssumedBits(NO_LOCATIONS);

  if (auto *CB = dyn_cast<CallBase>(&I)) {

    // First check if we assume any memory is access is visible.
    const auto &CBMemLocationAA =
        A.getAAFor<AAMemoryLocation>(*this, IRPosition::callsite_function(*CB));
    LLVM_DEBUG(dbgs() << "[AAMemoryLocation] Categorize call site: " << I
                      << " [" << CBMemLocationAA << "]\n");

    if (CBMemLocationAA.isAssumedReadNone())
      return NO_LOCATIONS;

    if (CBMemLocationAA.isAssumedInaccessibleMemOnly()) {
      updateStateAndAccessesMap(AccessedLocs, NO_INACCESSIBLE_MEM, &I, nullptr,
                                Changed, getAccessKindFromInst(&I));
      return AccessedLocs.getAssumed();
    }

    uint32_t CBAssumedNotAccessedLocs =
        CBMemLocationAA.getAssumedNotAccessedLocation();

    // Set the argmemonly and global bit as we handle them separately below.
    uint32_t CBAssumedNotAccessedLocsNoArgMem =
        CBAssumedNotAccessedLocs | NO_ARGUMENT_MEM | NO_GLOBAL_MEM;

    for (MemoryLocationsKind CurMLK = 1; CurMLK < NO_LOCATIONS; CurMLK *= 2) {
      if (CBAssumedNotAccessedLocsNoArgMem & CurMLK)
        continue;
      updateStateAndAccessesMap(AccessedLocs, CurMLK, &I, nullptr, Changed,
                                getAccessKindFromInst(&I));
    }

    // Now handle global memory if it might be accessed. This is slightly tricky
    // as NO_GLOBAL_MEM has multiple bits set.
    bool HasGlobalAccesses = ((~CBAssumedNotAccessedLocs) & NO_GLOBAL_MEM);
    if (HasGlobalAccesses) {
      auto AccessPred = [&](const Instruction *, const Value *Ptr,
                            AccessKind Kind, MemoryLocationsKind MLK) {
        updateStateAndAccessesMap(AccessedLocs, MLK, &I, Ptr, Changed,
                                  getAccessKindFromInst(&I));
        return true;
      };
      if (!CBMemLocationAA.checkForAllAccessesToMemoryKind(
              AccessPred, inverseLocation(NO_GLOBAL_MEM, false, false)))
        return AccessedLocs.getWorstState();
    }

    LLVM_DEBUG(
        dbgs() << "[AAMemoryLocation] Accessed state before argument handling: "
               << getMemoryLocationsAsStr(AccessedLocs.getAssumed()) << "\n");

    // Now handle argument memory if it might be accessed.
    bool HasArgAccesses = ((~CBAssumedNotAccessedLocs) & NO_ARGUMENT_MEM);
    if (HasArgAccesses) {
      for (unsigned ArgNo = 0, E = CB->getNumArgOperands(); ArgNo < E;
           ++ArgNo) {

        // Skip non-pointer arguments.
        const Value *ArgOp = CB->getArgOperand(ArgNo);
        if (!ArgOp->getType()->isPtrOrPtrVectorTy())
          continue;

        // Skip readnone arguments.
        const IRPosition &ArgOpIRP = IRPosition::callsite_argument(*CB, ArgNo);
        const auto &ArgOpMemLocationAA = A.getAAFor<AAMemoryBehavior>(
            *this, ArgOpIRP, /* TrackDependence */ true, DepClassTy::OPTIONAL);

        if (ArgOpMemLocationAA.isAssumedReadNone())
          continue;

        // Categorize potentially accessed pointer arguments as if there was an
        // access instruction with them as pointer.
        categorizePtrValue(A, I, *ArgOp, AccessedLocs, Changed);
      }
    }

    LLVM_DEBUG(
        dbgs() << "[AAMemoryLocation] Accessed state after argument handling: "
               << getMemoryLocationsAsStr(AccessedLocs.getAssumed()) << "\n");

    return AccessedLocs.getAssumed();
  }

  if (const Value *Ptr = getPointerOperand(&I, /* AllowVolatile */ true)) {
    LLVM_DEBUG(
        dbgs() << "[AAMemoryLocation] Categorize memory access with pointer: "
               << I << " [" << *Ptr << "]\n");
    categorizePtrValue(A, I, *Ptr, AccessedLocs, Changed);
    return AccessedLocs.getAssumed();
  }

  LLVM_DEBUG(dbgs() << "[AAMemoryLocation] Failed to categorize instruction: "
                    << I << "\n");
  updateStateAndAccessesMap(AccessedLocs, NO_UNKOWN_MEM, &I, nullptr, Changed,
                            getAccessKindFromInst(&I));
  return AccessedLocs.getAssumed();
}

/// An AA to represent the memory behavior function attributes.
struct AAMemoryLocationFunction final : public AAMemoryLocationImpl {
  AAMemoryLocationFunction(const IRPosition &IRP, Attributor &A)
      : AAMemoryLocationImpl(IRP, A) {}

  /// See AbstractAttribute::updateImpl(Attributor &A).
  virtual ChangeStatus updateImpl(Attributor &A) override {

    const auto &MemBehaviorAA = A.getAAFor<AAMemoryBehavior>(
        *this, getIRPosition(), /* TrackDependence */ false);
    if (MemBehaviorAA.isAssumedReadNone()) {
      if (MemBehaviorAA.isKnownReadNone())
        return indicateOptimisticFixpoint();
      assert(isAssumedReadNone() &&
             "AAMemoryLocation was not read-none but AAMemoryBehavior was!");
      A.recordDependence(MemBehaviorAA, *this, DepClassTy::OPTIONAL);
      return ChangeStatus::UNCHANGED;
    }

    // The current assumed state used to determine a change.
    auto AssumedState = getAssumed();
    bool Changed = false;

    auto CheckRWInst = [&](Instruction &I) {
      MemoryLocationsKind MLK = categorizeAccessedLocations(A, I, Changed);
      LLVM_DEBUG(dbgs() << "[AAMemoryLocation] Accessed locations for " << I
                        << ": " << getMemoryLocationsAsStr(MLK) << "\n");
      removeAssumedBits(inverseLocation(MLK, false, false));
      return true;
    };

    if (!A.checkForAllReadWriteInstructions(CheckRWInst, *this))
      return indicatePessimisticFixpoint();

    Changed |= AssumedState != getAssumed();
    return Changed ? ChangeStatus::CHANGED : ChangeStatus::UNCHANGED;
  }

  /// See AbstractAttribute::trackStatistics()
  void trackStatistics() const override {
    if (isAssumedReadNone())
      STATS_DECLTRACK_FN_ATTR(readnone)
    else if (isAssumedArgMemOnly())
      STATS_DECLTRACK_FN_ATTR(argmemonly)
    else if (isAssumedInaccessibleMemOnly())
      STATS_DECLTRACK_FN_ATTR(inaccessiblememonly)
    else if (isAssumedInaccessibleOrArgMemOnly())
      STATS_DECLTRACK_FN_ATTR(inaccessiblememorargmemonly)
  }
};

/// AAMemoryLocation attribute for call sites.
struct AAMemoryLocationCallSite final : AAMemoryLocationImpl {
  AAMemoryLocationCallSite(const IRPosition &IRP, Attributor &A)
      : AAMemoryLocationImpl(IRP, A) {}

  /// See AbstractAttribute::initialize(...).
  void initialize(Attributor &A) override {
    AAMemoryLocationImpl::initialize(A);
    Function *F = getAssociatedFunction();
    if (!F || !A.isFunctionIPOAmendable(*F)) {
      indicatePessimisticFixpoint();
      return;
    }
  }

  /// See AbstractAttribute::updateImpl(...).
  ChangeStatus updateImpl(Attributor &A) override {
    // TODO: Once we have call site specific value information we can provide
    //       call site specific liveness liveness information and then it makes
    //       sense to specialize attributes for call sites arguments instead of
    //       redirecting requests to the callee argument.
    Function *F = getAssociatedFunction();
    const IRPosition &FnPos = IRPosition::function(*F);
    auto &FnAA = A.getAAFor<AAMemoryLocation>(*this, FnPos);
    bool Changed = false;
    auto AccessPred = [&](const Instruction *I, const Value *Ptr,
                          AccessKind Kind, MemoryLocationsKind MLK) {
      updateStateAndAccessesMap(getState(), MLK, I, Ptr, Changed,
                                getAccessKindFromInst(I));
      return true;
    };
    if (!FnAA.checkForAllAccessesToMemoryKind(AccessPred, ALL_LOCATIONS))
      return indicatePessimisticFixpoint();
    return Changed ? ChangeStatus::CHANGED : ChangeStatus::UNCHANGED;
  }

  /// See AbstractAttribute::trackStatistics()
  void trackStatistics() const override {
    if (isAssumedReadNone())
      STATS_DECLTRACK_CS_ATTR(readnone)
  }
};

/// ------------------ Value Constant Range Attribute -------------------------

struct AAValueConstantRangeImpl : AAValueConstantRange {
  using StateType = IntegerRangeState;
  AAValueConstantRangeImpl(const IRPosition &IRP, Attributor &A)
      : AAValueConstantRange(IRP, A) {}

  /// See AbstractAttribute::getAsStr().
  const std::string getAsStr() const override {
    std::string Str;
    llvm::raw_string_ostream OS(Str);
    OS << "range(" << getBitWidth() << ")<";
    getKnown().print(OS);
    OS << " / ";
    getAssumed().print(OS);
    OS << ">";
    return OS.str();
  }

  /// Helper function to get a SCEV expr for the associated value at program
  /// point \p I.
  const SCEV *getSCEV(Attributor &A, const Instruction *I = nullptr) const {
    if (!getAnchorScope())
      return nullptr;

    ScalarEvolution *SE =
        A.getInfoCache().getAnalysisResultForFunction<ScalarEvolutionAnalysis>(
            *getAnchorScope());

    LoopInfo *LI = A.getInfoCache().getAnalysisResultForFunction<LoopAnalysis>(
        *getAnchorScope());

    if (!SE || !LI)
      return nullptr;

    const SCEV *S = SE->getSCEV(&getAssociatedValue());
    if (!I)
      return S;

    return SE->getSCEVAtScope(S, LI->getLoopFor(I->getParent()));
  }

  /// Helper function to get a range from SCEV for the associated value at
  /// program point \p I.
  ConstantRange getConstantRangeFromSCEV(Attributor &A,
                                         const Instruction *I = nullptr) const {
    if (!getAnchorScope())
      return getWorstState(getBitWidth());

    ScalarEvolution *SE =
        A.getInfoCache().getAnalysisResultForFunction<ScalarEvolutionAnalysis>(
            *getAnchorScope());

    const SCEV *S = getSCEV(A, I);
    if (!SE || !S)
      return getWorstState(getBitWidth());

    return SE->getUnsignedRange(S);
  }

  /// Helper function to get a range from LVI for the associated value at
  /// program point \p I.
  ConstantRange
  getConstantRangeFromLVI(Attributor &A,
                          const Instruction *CtxI = nullptr) const {
    if (!getAnchorScope())
      return getWorstState(getBitWidth());

    LazyValueInfo *LVI =
        A.getInfoCache().getAnalysisResultForFunction<LazyValueAnalysis>(
            *getAnchorScope());

    if (!LVI || !CtxI)
      return getWorstState(getBitWidth());
    return LVI->getConstantRange(&getAssociatedValue(),
                                 const_cast<BasicBlock *>(CtxI->getParent()),
                                 const_cast<Instruction *>(CtxI));
  }

  /// See AAValueConstantRange::getKnownConstantRange(..).
  ConstantRange
  getKnownConstantRange(Attributor &A,
                        const Instruction *CtxI = nullptr) const override {
    if (!CtxI || CtxI == getCtxI())
      return getKnown();

    ConstantRange LVIR = getConstantRangeFromLVI(A, CtxI);
    ConstantRange SCEVR = getConstantRangeFromSCEV(A, CtxI);
    return getKnown().intersectWith(SCEVR).intersectWith(LVIR);
  }

  /// See AAValueConstantRange::getAssumedConstantRange(..).
  ConstantRange
  getAssumedConstantRange(Attributor &A,
                          const Instruction *CtxI = nullptr) const override {
    // TODO: Make SCEV use Attributor assumption.
    //       We may be able to bound a variable range via assumptions in
    //       Attributor. ex.) If x is assumed to be in [1, 3] and y is known to
    //       evolve to x^2 + x, then we can say that y is in [2, 12].

    if (!CtxI || CtxI == getCtxI())
      return getAssumed();

    ConstantRange LVIR = getConstantRangeFromLVI(A, CtxI);
    ConstantRange SCEVR = getConstantRangeFromSCEV(A, CtxI);
    return getAssumed().intersectWith(SCEVR).intersectWith(LVIR);
  }

  /// See AbstractAttribute::initialize(..).
  void initialize(Attributor &A) override {
    // Intersect a range given by SCEV.
    intersectKnown(getConstantRangeFromSCEV(A, getCtxI()));

    // Intersect a range given by LVI.
    intersectKnown(getConstantRangeFromLVI(A, getCtxI()));
  }

  /// Helper function to create MDNode for range metadata.
  static MDNode *
  getMDNodeForConstantRange(Type *Ty, LLVMContext &Ctx,
                            const ConstantRange &AssumedConstantRange) {
    Metadata *LowAndHigh[] = {ConstantAsMetadata::get(ConstantInt::get(
                                  Ty, AssumedConstantRange.getLower())),
                              ConstantAsMetadata::get(ConstantInt::get(
                                  Ty, AssumedConstantRange.getUpper()))};
    return MDNode::get(Ctx, LowAndHigh);
  }

  /// Return true if \p Assumed is included in \p KnownRanges.
  static bool isBetterRange(const ConstantRange &Assumed, MDNode *KnownRanges) {

    if (Assumed.isFullSet())
      return false;

    if (!KnownRanges)
      return true;

    // If multiple ranges are annotated in IR, we give up to annotate assumed
    // range for now.

    // TODO:  If there exists a known range which containts assumed range, we
    // can say assumed range is better.
    if (KnownRanges->getNumOperands() > 2)
      return false;

    ConstantInt *Lower =
        mdconst::extract<ConstantInt>(KnownRanges->getOperand(0));
    ConstantInt *Upper =
        mdconst::extract<ConstantInt>(KnownRanges->getOperand(1));

    ConstantRange Known(Lower->getValue(), Upper->getValue());
    return Known.contains(Assumed) && Known != Assumed;
  }

  /// Helper function to set range metadata.
  static bool
  setRangeMetadataIfisBetterRange(Instruction *I,
                                  const ConstantRange &AssumedConstantRange) {
    auto *OldRangeMD = I->getMetadata(LLVMContext::MD_range);
    if (isBetterRange(AssumedConstantRange, OldRangeMD)) {
      if (!AssumedConstantRange.isEmptySet()) {
        I->setMetadata(LLVMContext::MD_range,
                       getMDNodeForConstantRange(I->getType(), I->getContext(),
                                                 AssumedConstantRange));
        return true;
      }
    }
    return false;
  }

  /// See AbstractAttribute::manifest()
  ChangeStatus manifest(Attributor &A) override {
    ChangeStatus Changed = ChangeStatus::UNCHANGED;
    ConstantRange AssumedConstantRange = getAssumedConstantRange(A);
    assert(!AssumedConstantRange.isFullSet() && "Invalid state");

    auto &V = getAssociatedValue();
    if (!AssumedConstantRange.isEmptySet() &&
        !AssumedConstantRange.isSingleElement()) {
      if (Instruction *I = dyn_cast<Instruction>(&V))
        if (isa<CallInst>(I) || isa<LoadInst>(I))
          if (setRangeMetadataIfisBetterRange(I, AssumedConstantRange))
            Changed = ChangeStatus::CHANGED;
    }

    return Changed;
  }
};

struct AAValueConstantRangeArgument final
    : AAArgumentFromCallSiteArguments<
          AAValueConstantRange, AAValueConstantRangeImpl, IntegerRangeState> {
  using Base = AAArgumentFromCallSiteArguments<
      AAValueConstantRange, AAValueConstantRangeImpl, IntegerRangeState>;
  AAValueConstantRangeArgument(const IRPosition &IRP, Attributor &A)
      : Base(IRP, A) {}

  /// See AbstractAttribute::initialize(..).
  void initialize(Attributor &A) override {
    if (!getAnchorScope() || getAnchorScope()->isDeclaration()) {
      indicatePessimisticFixpoint();
    } else {
      Base::initialize(A);
    }
  }

  /// See AbstractAttribute::trackStatistics()
  void trackStatistics() const override {
    STATS_DECLTRACK_ARG_ATTR(value_range)
  }
};

struct AAValueConstantRangeReturned
    : AAReturnedFromReturnedValues<AAValueConstantRange,
                                   AAValueConstantRangeImpl> {
  using Base = AAReturnedFromReturnedValues<AAValueConstantRange,
                                            AAValueConstantRangeImpl>;
  AAValueConstantRangeReturned(const IRPosition &IRP, Attributor &A)
      : Base(IRP, A) {}

  /// See AbstractAttribute::initialize(...).
  void initialize(Attributor &A) override {}

  /// See AbstractAttribute::trackStatistics()
  void trackStatistics() const override {
    STATS_DECLTRACK_FNRET_ATTR(value_range)
  }
};

struct AAValueConstantRangeFloating : AAValueConstantRangeImpl {
  AAValueConstantRangeFloating(const IRPosition &IRP, Attributor &A)
      : AAValueConstantRangeImpl(IRP, A) {}

  /// See AbstractAttribute::initialize(...).
  void initialize(Attributor &A) override {
    AAValueConstantRangeImpl::initialize(A);
    Value &V = getAssociatedValue();

    if (auto *C = dyn_cast<ConstantInt>(&V)) {
      unionAssumed(ConstantRange(C->getValue()));
      indicateOptimisticFixpoint();
      return;
    }

    if (isa<UndefValue>(&V)) {
      // Collapse the undef state to 0.
      unionAssumed(ConstantRange(APInt(getBitWidth(), 0)));
      indicateOptimisticFixpoint();
      return;
    }

    if (isa<BinaryOperator>(&V) || isa<CmpInst>(&V) || isa<CastInst>(&V))
      return;
    // If it is a load instruction with range metadata, use it.
    if (LoadInst *LI = dyn_cast<LoadInst>(&V))
      if (auto *RangeMD = LI->getMetadata(LLVMContext::MD_range)) {
        intersectKnown(getConstantRangeFromMetadata(*RangeMD));
        return;
      }

    // We can work with PHI and select instruction as we traverse their operands
    // during update.
    if (isa<SelectInst>(V) || isa<PHINode>(V))
      return;

    // Otherwise we give up.
    indicatePessimisticFixpoint();

    LLVM_DEBUG(dbgs() << "[AAValueConstantRange] We give up: "
                      << getAssociatedValue() << "\n");
  }

  bool calculateBinaryOperator(
      Attributor &A, BinaryOperator *BinOp, IntegerRangeState &T,
      const Instruction *CtxI,
      SmallVectorImpl<const AAValueConstantRange *> &QuerriedAAs) {
    Value *LHS = BinOp->getOperand(0);
    Value *RHS = BinOp->getOperand(1);
    // TODO: Allow non integers as well.
    if (!LHS->getType()->isIntegerTy() || !RHS->getType()->isIntegerTy())
      return false;

    auto &LHSAA =
        A.getAAFor<AAValueConstantRange>(*this, IRPosition::value(*LHS));
    QuerriedAAs.push_back(&LHSAA);
    auto LHSAARange = LHSAA.getAssumedConstantRange(A, CtxI);

    auto &RHSAA =
        A.getAAFor<AAValueConstantRange>(*this, IRPosition::value(*RHS));
    QuerriedAAs.push_back(&RHSAA);
    auto RHSAARange = RHSAA.getAssumedConstantRange(A, CtxI);

    auto AssumedRange = LHSAARange.binaryOp(BinOp->getOpcode(), RHSAARange);

    T.unionAssumed(AssumedRange);

    // TODO: Track a known state too.

    return T.isValidState();
  }

  bool calculateCastInst(
      Attributor &A, CastInst *CastI, IntegerRangeState &T,
      const Instruction *CtxI,
      SmallVectorImpl<const AAValueConstantRange *> &QuerriedAAs) {
    assert(CastI->getNumOperands() == 1 && "Expected cast to be unary!");
    // TODO: Allow non integers as well.
    Value &OpV = *CastI->getOperand(0);
    if (!OpV.getType()->isIntegerTy())
      return false;

    auto &OpAA =
        A.getAAFor<AAValueConstantRange>(*this, IRPosition::value(OpV));
    QuerriedAAs.push_back(&OpAA);
    T.unionAssumed(
        OpAA.getAssumed().castOp(CastI->getOpcode(), getState().getBitWidth()));
    return T.isValidState();
  }

  bool
  calculateCmpInst(Attributor &A, CmpInst *CmpI, IntegerRangeState &T,
                   const Instruction *CtxI,
                   SmallVectorImpl<const AAValueConstantRange *> &QuerriedAAs) {
    Value *LHS = CmpI->getOperand(0);
    Value *RHS = CmpI->getOperand(1);
    // TODO: Allow non integers as well.
    if (!LHS->getType()->isIntegerTy() || !RHS->getType()->isIntegerTy())
      return false;

    auto &LHSAA =
        A.getAAFor<AAValueConstantRange>(*this, IRPosition::value(*LHS));
    QuerriedAAs.push_back(&LHSAA);
    auto &RHSAA =
        A.getAAFor<AAValueConstantRange>(*this, IRPosition::value(*RHS));
    QuerriedAAs.push_back(&RHSAA);

    auto LHSAARange = LHSAA.getAssumedConstantRange(A, CtxI);
    auto RHSAARange = RHSAA.getAssumedConstantRange(A, CtxI);

    // If one of them is empty set, we can't decide.
    if (LHSAARange.isEmptySet() || RHSAARange.isEmptySet())
      return true;

    bool MustTrue = false, MustFalse = false;

    auto AllowedRegion =
        ConstantRange::makeAllowedICmpRegion(CmpI->getPredicate(), RHSAARange);

    auto SatisfyingRegion = ConstantRange::makeSatisfyingICmpRegion(
        CmpI->getPredicate(), RHSAARange);

    if (AllowedRegion.intersectWith(LHSAARange).isEmptySet())
      MustFalse = true;

    if (SatisfyingRegion.contains(LHSAARange))
      MustTrue = true;

    assert((!MustTrue || !MustFalse) &&
           "Either MustTrue or MustFalse should be false!");

    if (MustTrue)
      T.unionAssumed(ConstantRange(APInt(/* numBits */ 1, /* val */ 1)));
    else if (MustFalse)
      T.unionAssumed(ConstantRange(APInt(/* numBits */ 1, /* val */ 0)));
    else
      T.unionAssumed(ConstantRange(/* BitWidth */ 1, /* isFullSet */ true));

    LLVM_DEBUG(dbgs() << "[AAValueConstantRange] " << *CmpI << " " << LHSAA
                      << " " << RHSAA << "\n");

    // TODO: Track a known state too.
    return T.isValidState();
  }

  /// See AbstractAttribute::updateImpl(...).
  ChangeStatus updateImpl(Attributor &A) override {
    auto VisitValueCB = [&](Value &V, const Instruction *CtxI,
                            IntegerRangeState &T, bool Stripped) -> bool {
      Instruction *I = dyn_cast<Instruction>(&V);
      if (!I || isa<CallBase>(I)) {

        // If the value is not instruction, we query AA to Attributor.
        const auto &AA =
            A.getAAFor<AAValueConstantRange>(*this, IRPosition::value(V));

        // Clamp operator is not used to utilize a program point CtxI.
        T.unionAssumed(AA.getAssumedConstantRange(A, CtxI));

        return T.isValidState();
      }

      SmallVector<const AAValueConstantRange *, 4> QuerriedAAs;
      if (auto *BinOp = dyn_cast<BinaryOperator>(I)) {
        if (!calculateBinaryOperator(A, BinOp, T, CtxI, QuerriedAAs))
          return false;
      } else if (auto *CmpI = dyn_cast<CmpInst>(I)) {
        if (!calculateCmpInst(A, CmpI, T, CtxI, QuerriedAAs))
          return false;
      } else if (auto *CastI = dyn_cast<CastInst>(I)) {
        if (!calculateCastInst(A, CastI, T, CtxI, QuerriedAAs))
          return false;
      } else {
        // Give up with other instructions.
        // TODO: Add other instructions

        T.indicatePessimisticFixpoint();
        return false;
      }

      // Catch circular reasoning in a pessimistic way for now.
      // TODO: Check how the range evolves and if we stripped anything, see also
      //       AADereferenceable or AAAlign for similar situations.
      for (const AAValueConstantRange *QueriedAA : QuerriedAAs) {
        if (QueriedAA != this)
          continue;
        // If we are in a stady state we do not need to worry.
        if (T.getAssumed() == getState().getAssumed())
          continue;
        T.indicatePessimisticFixpoint();
      }

      return T.isValidState();
    };

    IntegerRangeState T(getBitWidth());

    if (!genericValueTraversal<AAValueConstantRange, IntegerRangeState>(
            A, getIRPosition(), *this, T, VisitValueCB, getCtxI(),
            /* UseValueSimplify */ false))
      return indicatePessimisticFixpoint();

    return clampStateAndIndicateChange(getState(), T);
  }

  /// See AbstractAttribute::trackStatistics()
  void trackStatistics() const override {
    STATS_DECLTRACK_FLOATING_ATTR(value_range)
  }
};

struct AAValueConstantRangeFunction : AAValueConstantRangeImpl {
  AAValueConstantRangeFunction(const IRPosition &IRP, Attributor &A)
      : AAValueConstantRangeImpl(IRP, A) {}

  /// See AbstractAttribute::initialize(...).
  ChangeStatus updateImpl(Attributor &A) override {
    llvm_unreachable("AAValueConstantRange(Function|CallSite)::updateImpl will "
                     "not be called");
  }

  /// See AbstractAttribute::trackStatistics()
  void trackStatistics() const override { STATS_DECLTRACK_FN_ATTR(value_range) }
};

struct AAValueConstantRangeCallSite : AAValueConstantRangeFunction {
  AAValueConstantRangeCallSite(const IRPosition &IRP, Attributor &A)
      : AAValueConstantRangeFunction(IRP, A) {}

  /// See AbstractAttribute::trackStatistics()
  void trackStatistics() const override { STATS_DECLTRACK_CS_ATTR(value_range) }
};

struct AAValueConstantRangeCallSiteReturned
    : AACallSiteReturnedFromReturned<AAValueConstantRange,
                                     AAValueConstantRangeImpl> {
  AAValueConstantRangeCallSiteReturned(const IRPosition &IRP, Attributor &A)
      : AACallSiteReturnedFromReturned<AAValueConstantRange,
                                       AAValueConstantRangeImpl>(IRP, A) {}

  /// See AbstractAttribute::initialize(...).
  void initialize(Attributor &A) override {
    // If it is a load instruction with range metadata, use the metadata.
    if (CallInst *CI = dyn_cast<CallInst>(&getAssociatedValue()))
      if (auto *RangeMD = CI->getMetadata(LLVMContext::MD_range))
        intersectKnown(getConstantRangeFromMetadata(*RangeMD));

    AAValueConstantRangeImpl::initialize(A);
  }

  /// See AbstractAttribute::trackStatistics()
  void trackStatistics() const override {
    STATS_DECLTRACK_CSRET_ATTR(value_range)
  }
};
struct AAValueConstantRangeCallSiteArgument : AAValueConstantRangeFloating {
  AAValueConstantRangeCallSiteArgument(const IRPosition &IRP, Attributor &A)
      : AAValueConstantRangeFloating(IRP, A) {}

  /// See AbstractAttribute::trackStatistics()
  void trackStatistics() const override {
    STATS_DECLTRACK_CSARG_ATTR(value_range)
  }
};
} // namespace

const char AAReturnedValues::ID = 0;
const char AANoUnwind::ID = 0;
const char AANoSync::ID = 0;
const char AANoFree::ID = 0;
const char AANonNull::ID = 0;
const char AANoRecurse::ID = 0;
const char AAWillReturn::ID = 0;
const char AAUndefinedBehavior::ID = 0;
const char AANoAlias::ID = 0;
const char AAReachability::ID = 0;
const char AANoReturn::ID = 0;
const char AAIsDead::ID = 0;
const char AADereferenceable::ID = 0;
const char AAAlign::ID = 0;
const char AANoCapture::ID = 0;
const char AAValueSimplify::ID = 0;
const char AAHeapToStack::ID = 0;
const char AAPrivatizablePtr::ID = 0;
const char AAMemoryBehavior::ID = 0;
const char AAMemoryLocation::ID = 0;
const char AAValueConstantRange::ID = 0;

// Macro magic to create the static generator function for attributes that
// follow the naming scheme.

#define SWITCH_PK_INV(CLASS, PK, POS_NAME)                                     \
  case IRPosition::PK:                                                         \
    llvm_unreachable("Cannot create " #CLASS " for a " POS_NAME " position!");

#define SWITCH_PK_CREATE(CLASS, IRP, PK, SUFFIX)                               \
  case IRPosition::PK:                                                         \
    AA = new (A.Allocator) CLASS##SUFFIX(IRP, A);                              \
    ++NumAAs;                                                                  \
    break;

#define CREATE_FUNCTION_ABSTRACT_ATTRIBUTE_FOR_POSITION(CLASS)                 \
  CLASS &CLASS::createForPosition(const IRPosition &IRP, Attributor &A) {      \
    CLASS *AA = nullptr;                                                       \
    switch (IRP.getPositionKind()) {                                           \
      SWITCH_PK_INV(CLASS, IRP_INVALID, "invalid")                             \
      SWITCH_PK_INV(CLASS, IRP_FLOAT, "floating")                              \
      SWITCH_PK_INV(CLASS, IRP_ARGUMENT, "argument")                           \
      SWITCH_PK_INV(CLASS, IRP_RETURNED, "returned")                           \
      SWITCH_PK_INV(CLASS, IRP_CALL_SITE_RETURNED, "call site returned")       \
      SWITCH_PK_INV(CLASS, IRP_CALL_SITE_ARGUMENT, "call site argument")       \
      SWITCH_PK_CREATE(CLASS, IRP, IRP_FUNCTION, Function)                     \
      SWITCH_PK_CREATE(CLASS, IRP, IRP_CALL_SITE, CallSite)                    \
    }                                                                          \
    return *AA;                                                                \
  }

#define CREATE_VALUE_ABSTRACT_ATTRIBUTE_FOR_POSITION(CLASS)                    \
  CLASS &CLASS::createForPosition(const IRPosition &IRP, Attributor &A) {      \
    CLASS *AA = nullptr;                                                       \
    switch (IRP.getPositionKind()) {                                           \
      SWITCH_PK_INV(CLASS, IRP_INVALID, "invalid")                             \
      SWITCH_PK_INV(CLASS, IRP_FUNCTION, "function")                           \
      SWITCH_PK_INV(CLASS, IRP_CALL_SITE, "call site")                         \
      SWITCH_PK_CREATE(CLASS, IRP, IRP_FLOAT, Floating)                        \
      SWITCH_PK_CREATE(CLASS, IRP, IRP_ARGUMENT, Argument)                     \
      SWITCH_PK_CREATE(CLASS, IRP, IRP_RETURNED, Returned)                     \
      SWITCH_PK_CREATE(CLASS, IRP, IRP_CALL_SITE_RETURNED, CallSiteReturned)   \
      SWITCH_PK_CREATE(CLASS, IRP, IRP_CALL_SITE_ARGUMENT, CallSiteArgument)   \
    }                                                                          \
    return *AA;                                                                \
  }

#define CREATE_ALL_ABSTRACT_ATTRIBUTE_FOR_POSITION(CLASS)                      \
  CLASS &CLASS::createForPosition(const IRPosition &IRP, Attributor &A) {      \
    CLASS *AA = nullptr;                                                       \
    switch (IRP.getPositionKind()) {                                           \
      SWITCH_PK_INV(CLASS, IRP_INVALID, "invalid")                             \
      SWITCH_PK_CREATE(CLASS, IRP, IRP_FUNCTION, Function)                     \
      SWITCH_PK_CREATE(CLASS, IRP, IRP_CALL_SITE, CallSite)                    \
      SWITCH_PK_CREATE(CLASS, IRP, IRP_FLOAT, Floating)                        \
      SWITCH_PK_CREATE(CLASS, IRP, IRP_ARGUMENT, Argument)                     \
      SWITCH_PK_CREATE(CLASS, IRP, IRP_RETURNED, Returned)                     \
      SWITCH_PK_CREATE(CLASS, IRP, IRP_CALL_SITE_RETURNED, CallSiteReturned)   \
      SWITCH_PK_CREATE(CLASS, IRP, IRP_CALL_SITE_ARGUMENT, CallSiteArgument)   \
    }                                                                          \
    return *AA;                                                                \
  }

#define CREATE_FUNCTION_ONLY_ABSTRACT_ATTRIBUTE_FOR_POSITION(CLASS)            \
  CLASS &CLASS::createForPosition(const IRPosition &IRP, Attributor &A) {      \
    CLASS *AA = nullptr;                                                       \
    switch (IRP.getPositionKind()) {                                           \
      SWITCH_PK_INV(CLASS, IRP_INVALID, "invalid")                             \
      SWITCH_PK_INV(CLASS, IRP_ARGUMENT, "argument")                           \
      SWITCH_PK_INV(CLASS, IRP_FLOAT, "floating")                              \
      SWITCH_PK_INV(CLASS, IRP_RETURNED, "returned")                           \
      SWITCH_PK_INV(CLASS, IRP_CALL_SITE_RETURNED, "call site returned")       \
      SWITCH_PK_INV(CLASS, IRP_CALL_SITE_ARGUMENT, "call site argument")       \
      SWITCH_PK_INV(CLASS, IRP_CALL_SITE, "call site")                         \
      SWITCH_PK_CREATE(CLASS, IRP, IRP_FUNCTION, Function)                     \
    }                                                                          \
    return *AA;                                                                \
  }

#define CREATE_NON_RET_ABSTRACT_ATTRIBUTE_FOR_POSITION(CLASS)                  \
  CLASS &CLASS::createForPosition(const IRPosition &IRP, Attributor &A) {      \
    CLASS *AA = nullptr;                                                       \
    switch (IRP.getPositionKind()) {                                           \
      SWITCH_PK_INV(CLASS, IRP_INVALID, "invalid")                             \
      SWITCH_PK_INV(CLASS, IRP_RETURNED, "returned")                           \
      SWITCH_PK_CREATE(CLASS, IRP, IRP_FUNCTION, Function)                     \
      SWITCH_PK_CREATE(CLASS, IRP, IRP_CALL_SITE, CallSite)                    \
      SWITCH_PK_CREATE(CLASS, IRP, IRP_FLOAT, Floating)                        \
      SWITCH_PK_CREATE(CLASS, IRP, IRP_ARGUMENT, Argument)                     \
      SWITCH_PK_CREATE(CLASS, IRP, IRP_CALL_SITE_RETURNED, CallSiteReturned)   \
      SWITCH_PK_CREATE(CLASS, IRP, IRP_CALL_SITE_ARGUMENT, CallSiteArgument)   \
    }                                                                          \
    return *AA;                                                                \
  }

CREATE_FUNCTION_ABSTRACT_ATTRIBUTE_FOR_POSITION(AANoUnwind)
CREATE_FUNCTION_ABSTRACT_ATTRIBUTE_FOR_POSITION(AANoSync)
CREATE_FUNCTION_ABSTRACT_ATTRIBUTE_FOR_POSITION(AANoRecurse)
CREATE_FUNCTION_ABSTRACT_ATTRIBUTE_FOR_POSITION(AAWillReturn)
CREATE_FUNCTION_ABSTRACT_ATTRIBUTE_FOR_POSITION(AANoReturn)
CREATE_FUNCTION_ABSTRACT_ATTRIBUTE_FOR_POSITION(AAReturnedValues)
CREATE_FUNCTION_ABSTRACT_ATTRIBUTE_FOR_POSITION(AAMemoryLocation)

CREATE_VALUE_ABSTRACT_ATTRIBUTE_FOR_POSITION(AANonNull)
CREATE_VALUE_ABSTRACT_ATTRIBUTE_FOR_POSITION(AANoAlias)
CREATE_VALUE_ABSTRACT_ATTRIBUTE_FOR_POSITION(AAPrivatizablePtr)
CREATE_VALUE_ABSTRACT_ATTRIBUTE_FOR_POSITION(AADereferenceable)
CREATE_VALUE_ABSTRACT_ATTRIBUTE_FOR_POSITION(AAAlign)
CREATE_VALUE_ABSTRACT_ATTRIBUTE_FOR_POSITION(AANoCapture)
CREATE_VALUE_ABSTRACT_ATTRIBUTE_FOR_POSITION(AAValueConstantRange)

CREATE_ALL_ABSTRACT_ATTRIBUTE_FOR_POSITION(AAValueSimplify)
CREATE_ALL_ABSTRACT_ATTRIBUTE_FOR_POSITION(AAIsDead)
CREATE_ALL_ABSTRACT_ATTRIBUTE_FOR_POSITION(AANoFree)

CREATE_FUNCTION_ONLY_ABSTRACT_ATTRIBUTE_FOR_POSITION(AAHeapToStack)
CREATE_FUNCTION_ONLY_ABSTRACT_ATTRIBUTE_FOR_POSITION(AAReachability)
CREATE_FUNCTION_ONLY_ABSTRACT_ATTRIBUTE_FOR_POSITION(AAUndefinedBehavior)

CREATE_NON_RET_ABSTRACT_ATTRIBUTE_FOR_POSITION(AAMemoryBehavior)

#undef CREATE_FUNCTION_ONLY_ABSTRACT_ATTRIBUTE_FOR_POSITION
#undef CREATE_FUNCTION_ABSTRACT_ATTRIBUTE_FOR_POSITION
#undef CREATE_NON_RET_ABSTRACT_ATTRIBUTE_FOR_POSITION
#undef CREATE_VALUE_ABSTRACT_ATTRIBUTE_FOR_POSITION
#undef CREATE_ALL_ABSTRACT_ATTRIBUTE_FOR_POSITION
#undef SWITCH_PK_CREATE
#undef SWITCH_PK_INV<|MERGE_RESOLUTION|>--- conflicted
+++ resolved
@@ -2006,11 +2006,7 @@
         if (idx >= Callee->arg_size())
           break;
         Value *ArgVal = CB.getArgOperand(idx);
-<<<<<<< HEAD
-        if(!ArgVal)
-=======
         if (!ArgVal)
->>>>>>> b7d43747
           continue;
         IRPosition CalleeArgumentIRP =
             IRPosition::argument(*Callee->getArg(idx));
