--- conflicted
+++ resolved
@@ -3529,14 +3529,9 @@
       QueryCache.erase(&RQI);
 
     // Insert a plain RQI (w/o exclusion set) if that makes sense. Two options:
-<<<<<<< HEAD
-    // 1) If it is reachable, it doesn't matter if we have an exclusion set for this query.
-    // 2) We did not use the exclusion set, potentially because there is none.
-=======
     // 1) If it is reachable, it doesn't matter if we have an exclusion set for
     // this query. 2) We did not use the exclusion set, potentially because
     // there is none.
->>>>>>> ec3077b5
     if (Result == RQITy::Reachable::Yes || !UsedExclusionSet) {
       RQITy PlainRQI(RQI.From, RQI.To);
       if (!QueryCache.count(&PlainRQI)) {
