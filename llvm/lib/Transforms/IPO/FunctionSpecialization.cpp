//===- FunctionSpecialization.cpp - Function Specialization ---------------===//
//
// Part of the LLVM Project, under the Apache License v2.0 with LLVM Exceptions.
// See https://llvm.org/LICENSE.txt for license information.
// SPDX-License-Identifier: Apache-2.0 WITH LLVM-exception
//
//===----------------------------------------------------------------------===//
//
// This specialises functions with constant parameters. Constant parameters
// like function pointers and constant globals are propagated to the callee by
// specializing the function. The main benefit of this pass at the moment is
// that indirect calls are transformed into direct calls, which provides inline
// opportunities that the inliner would not have been able to achieve. That's
// why function specialisation is run before the inliner in the optimisation
// pipeline; that is by design. Otherwise, we would only benefit from constant
// passing, which is a valid use-case too, but hasn't been explored much in
// terms of performance uplifts, cost-model and compile-time impact.
//
// Current limitations:
// - It does not yet handle integer ranges. We do support "literal constants",
//   but that's off by default under an option.
// - The cost-model could be further looked into (it mainly focuses on inlining
//   benefits),
//
// Ideas:
// - With a function specialization attribute for arguments, we could have
//   a direct way to steer function specialization, avoiding the cost-model,
//   and thus control compile-times / code-size.
//
// Todos:
// - Specializing recursive functions relies on running the transformation a
//   number of times, which is controlled by option
//   `func-specialization-max-iters`. Thus, increasing this value and the
//   number of iterations, will linearly increase the number of times recursive
//   functions get specialized, see also the discussion in
//   https://reviews.llvm.org/D106426 for details. Perhaps there is a
//   compile-time friendlier way to control/limit the number of specialisations
//   for recursive functions.
// - Don't transform the function if function specialization does not trigger;
//   the SCCPSolver may make IR changes.
//
// References:
// - 2021 LLVM Dev Mtg “Introducing function specialisation, and can we enable
//   it by default?”, https://www.youtube.com/watch?v=zJiCjeXgV5Q
//
//===----------------------------------------------------------------------===//

#include "llvm/Transforms/IPO/FunctionSpecialization.h"
#include "llvm/ADT/Statistic.h"
#include "llvm/Analysis/CodeMetrics.h"
#include "llvm/Analysis/ConstantFolding.h"
#include "llvm/Analysis/InlineCost.h"
<<<<<<< HEAD
=======
#include "llvm/Analysis/InstructionSimplify.h"
>>>>>>> be0b4654
#include "llvm/Analysis/TargetTransformInfo.h"
#include "llvm/Analysis/ValueLattice.h"
#include "llvm/Analysis/ValueLatticeUtils.h"
#include "llvm/Analysis/ValueTracking.h"
#include "llvm/IR/ConstantFold.h"
#include "llvm/IR/IntrinsicInst.h"
#include "llvm/Transforms/Scalar/SCCP.h"
#include "llvm/Transforms/Utils/Cloning.h"
#include "llvm/Transforms/Utils/SCCPSolver.h"
#include "llvm/Transforms/Utils/SizeOpts.h"
#include <cmath>

using namespace llvm;

#define DEBUG_TYPE "function-specialization"

STATISTIC(NumSpecsCreated, "Number of specializations created");

static cl::opt<bool> ForceSpecialization(
    "force-specialization", cl::init(false), cl::Hidden, cl::desc(
    "Force function specialization for every call site with a constant "
    "argument"));

static cl::opt<unsigned> MaxClones(
    "funcspec-max-clones", cl::init(3), cl::Hidden, cl::desc(
    "The maximum number of clones allowed for a single function "
    "specialization"));

static cl::opt<unsigned> MinFunctionSize(
    "funcspec-min-function-size", cl::init(100), cl::Hidden, cl::desc(
    "Don't specialize functions that have less than this number of "
    "instructions"));

static cl::opt<bool> SpecializeOnAddress(
    "funcspec-on-address", cl::init(false), cl::Hidden, cl::desc(
    "Enable function specialization on the address of global values"));

// Disabled by default as it can significantly increase compilation times.
//
// https://llvm-compile-time-tracker.com
// https://github.com/nikic/llvm-compile-time-tracker
static cl::opt<bool> SpecializeLiteralConstant(
    "funcspec-for-literal-constant", cl::init(false), cl::Hidden, cl::desc(
    "Enable specialization of functions that take a literal constant as an "
    "argument"));

// Estimates the instruction cost of all the basic blocks in \p WorkList.
// The successors of such blocks are added to the list as long as they are
// executable and they have a unique predecessor. \p WorkList represents
// the basic blocks of a specialization which become dead once we replace
// instructions that are known to be constants. The aim here is to estimate
// the combination of size and latency savings in comparison to the non
// specialized version of the function.
static Cost estimateBasicBlocks(SmallVectorImpl<BasicBlock *> &WorkList,
                                ConstMap &KnownConstants, SCCPSolver &Solver,
                                BlockFrequencyInfo &BFI,
                                TargetTransformInfo &TTI) {
  Cost Bonus = 0;

  // Accumulate the instruction cost of each basic block weighted by frequency.
  while (!WorkList.empty()) {
    BasicBlock *BB = WorkList.pop_back_val();

    uint64_t Weight = BFI.getBlockFreq(BB).getFrequency() /
                      BFI.getEntryFreq();
    if (!Weight)
      continue;

    for (Instruction &I : *BB) {
      // Disregard SSA copies.
      if (auto *II = dyn_cast<IntrinsicInst>(&I))
        if (II->getIntrinsicID() == Intrinsic::ssa_copy)
          continue;
      // If it's a known constant we have already accounted for it.
      if (KnownConstants.contains(&I))
        continue;

      Bonus += Weight *
          TTI.getInstructionCost(&I, TargetTransformInfo::TCK_SizeAndLatency);

      LLVM_DEBUG(dbgs() << "FnSpecialization:     Bonus " << Bonus
                        << " after user " << I << "\n");
    }

    // Keep adding dead successors to the list as long as they are
    // executable and they have a unique predecessor.
    for (BasicBlock *SuccBB : successors(BB))
      if (Solver.isBlockExecutable(SuccBB) &&
          SuccBB->getUniquePredecessor() == BB)
        WorkList.push_back(SuccBB);
  }
  return Bonus;
}

static Constant *findConstantFor(Value *V, ConstMap &KnownConstants) {
  if (auto It = KnownConstants.find(V); It != KnownConstants.end())
    return It->second;
  return nullptr;
}

Cost InstCostVisitor::getUserBonus(Instruction *User, Value *Use, Constant *C) {
  // Cache the iterator before visiting.
  LastVisited = KnownConstants.insert({Use, C}).first;

  if (auto *I = dyn_cast<SwitchInst>(User))
    return estimateSwitchInst(*I);

  if (auto *I = dyn_cast<BranchInst>(User))
    return estimateBranchInst(*I);

  C = visit(*User);
  if (!C)
    return 0;

  KnownConstants.insert({User, C});

  uint64_t Weight = BFI.getBlockFreq(User->getParent()).getFrequency() /
                    BFI.getEntryFreq();
  if (!Weight)
    return 0;

  Cost Bonus = Weight *
      TTI.getInstructionCost(User, TargetTransformInfo::TCK_SizeAndLatency);

  LLVM_DEBUG(dbgs() << "FnSpecialization:     Bonus " << Bonus
                    << " for user " << *User << "\n");

  for (auto *U : User->users())
    if (auto *UI = dyn_cast<Instruction>(U))
      if (Solver.isBlockExecutable(UI->getParent()))
        Bonus += getUserBonus(UI, User, C);

  return Bonus;
}

Cost InstCostVisitor::estimateSwitchInst(SwitchInst &I) {
  if (I.getCondition() != LastVisited->first)
    return 0;

  auto *C = cast<ConstantInt>(LastVisited->second);
  BasicBlock *Succ = I.findCaseValue(C)->getCaseSuccessor();
  // Initialize the worklist with the dead basic blocks. These are the
  // destination labels which are different from the one corresponding
  // to \p C. They should be executable and have a unique predecessor.
  SmallVector<BasicBlock *> WorkList;
  for (const auto &Case : I.cases()) {
    BasicBlock *BB = Case.getCaseSuccessor();
    if (BB == Succ || !Solver.isBlockExecutable(BB) ||
        BB->getUniquePredecessor() != I.getParent())
      continue;
    WorkList.push_back(BB);
  }

  return estimateBasicBlocks(WorkList, KnownConstants, Solver, BFI, TTI);
}

Cost InstCostVisitor::estimateBranchInst(BranchInst &I) {
  if (I.getCondition() != LastVisited->first)
    return 0;

  BasicBlock *Succ = I.getSuccessor(LastVisited->second->isOneValue());
  // Initialize the worklist with the dead successor as long as
  // it is executable and has a unique predecessor.
  SmallVector<BasicBlock *> WorkList;
  if (Solver.isBlockExecutable(Succ) &&
      Succ->getUniquePredecessor() == I.getParent())
    WorkList.push_back(Succ);

  return estimateBasicBlocks(WorkList, KnownConstants, Solver, BFI, TTI);
}

Constant *InstCostVisitor::visitLoadInst(LoadInst &I) {
  if (isa<ConstantPointerNull>(LastVisited->second))
    return nullptr;
  return ConstantFoldLoadFromConstPtr(LastVisited->second, I.getType(), DL);
}

Constant *InstCostVisitor::visitGetElementPtrInst(GetElementPtrInst &I) {
  SmallVector<Value *, 8> Operands;
  Operands.reserve(I.getNumOperands());

  for (unsigned Idx = 0, E = I.getNumOperands(); Idx != E; ++Idx) {
    Value *V = I.getOperand(Idx);
    auto *C = dyn_cast<Constant>(V);
    if (!C)
      C = findConstantFor(V, KnownConstants);
    if (!C)
      return nullptr;
    Operands.push_back(C);
  }

  auto *Ptr = cast<Constant>(Operands[0]);
  auto Ops = ArrayRef(Operands.begin() + 1, Operands.end());
  return ConstantFoldGetElementPtr(I.getSourceElementType(), Ptr,
                                   I.isInBounds(), std::nullopt, Ops);
}

Constant *InstCostVisitor::visitSelectInst(SelectInst &I) {
  if (I.getCondition() != LastVisited->first)
    return nullptr;

  Value *V = LastVisited->second->isZeroValue() ? I.getFalseValue()
                                                : I.getTrueValue();
  auto *C = dyn_cast<Constant>(V);
  if (!C)
    C = findConstantFor(V, KnownConstants);
  return C;
}

Constant *InstCostVisitor::visitCastInst(CastInst &I) {
  return ConstantFoldCastOperand(I.getOpcode(), LastVisited->second,
                                 I.getType(), DL);
}

Constant *InstCostVisitor::visitCmpInst(CmpInst &I) {
  bool Swap = I.getOperand(1) == LastVisited->first;
  Value *V = Swap ? I.getOperand(0) : I.getOperand(1);
  auto *Other = dyn_cast<Constant>(V);
  if (!Other)
    Other = findConstantFor(V, KnownConstants);

  if (!Other)
    return nullptr;

  Constant *Const = LastVisited->second;
  return Swap ?
        ConstantFoldCompareInstOperands(I.getPredicate(), Other, Const, DL)
      : ConstantFoldCompareInstOperands(I.getPredicate(), Const, Other, DL);
}

Constant *InstCostVisitor::visitUnaryOperator(UnaryOperator &I) {
  return ConstantFoldUnaryOpOperand(I.getOpcode(), LastVisited->second, DL);
}

Constant *InstCostVisitor::visitBinaryOperator(BinaryOperator &I) {
  bool Swap = I.getOperand(1) == LastVisited->first;
  Value *V = Swap ? I.getOperand(0) : I.getOperand(1);
  auto *Other = dyn_cast<Constant>(V);
  if (!Other)
    Other = findConstantFor(V, KnownConstants);

  if (!Other)
    return nullptr;

  Constant *Const = LastVisited->second;
  return dyn_cast_or_null<Constant>(Swap ?
        simplifyBinOp(I.getOpcode(), Other, Const, SimplifyQuery(DL))
      : simplifyBinOp(I.getOpcode(), Const, Other, SimplifyQuery(DL)));
}

Constant *FunctionSpecializer::getPromotableAlloca(AllocaInst *Alloca,
                                                   CallInst *Call) {
  Value *StoreValue = nullptr;
  for (auto *User : Alloca->users()) {
    // We can't use llvm::isAllocaPromotable() as that would fail because of
    // the usage in the CallInst, which is what we check here.
    if (User == Call)
      continue;
    if (auto *Bitcast = dyn_cast<BitCastInst>(User)) {
      if (!Bitcast->hasOneUse() || *Bitcast->user_begin() != Call)
        return nullptr;
      continue;
    }

    if (auto *Store = dyn_cast<StoreInst>(User)) {
      // This is a duplicate store, bail out.
      if (StoreValue || Store->isVolatile())
        return nullptr;
      StoreValue = Store->getValueOperand();
      continue;
    }
    // Bail if there is any other unknown usage.
    return nullptr;
  }

  if (!StoreValue)
    return nullptr;

  return getCandidateConstant(StoreValue);
}

// A constant stack value is an AllocaInst that has a single constant
// value stored to it. Return this constant if such an alloca stack value
// is a function argument.
Constant *FunctionSpecializer::getConstantStackValue(CallInst *Call,
                                                     Value *Val) {
  if (!Val)
    return nullptr;
  Val = Val->stripPointerCasts();
  if (auto *ConstVal = dyn_cast<ConstantInt>(Val))
    return ConstVal;
  auto *Alloca = dyn_cast<AllocaInst>(Val);
  if (!Alloca || !Alloca->getAllocatedType()->isIntegerTy())
    return nullptr;
  return getPromotableAlloca(Alloca, Call);
}

// To support specializing recursive functions, it is important to propagate
// constant arguments because after a first iteration of specialisation, a
// reduced example may look like this:
//
//     define internal void @RecursiveFn(i32* arg1) {
//       %temp = alloca i32, align 4
//       store i32 2 i32* %temp, align 4
//       call void @RecursiveFn.1(i32* nonnull %temp)
//       ret void
//     }
//
// Before a next iteration, we need to propagate the constant like so
// which allows further specialization in next iterations.
//
//     @funcspec.arg = internal constant i32 2
//
//     define internal void @someFunc(i32* arg1) {
//       call void @otherFunc(i32* nonnull @funcspec.arg)
//       ret void
//     }
//
void FunctionSpecializer::promoteConstantStackValues() {
  // Iterate over the argument tracked functions see if there
  // are any new constant values for the call instruction via
  // stack variables.
  for (Function &F : M) {
    if (!Solver.isArgumentTrackedFunction(&F))
      continue;

    for (auto *User : F.users()) {

      auto *Call = dyn_cast<CallInst>(User);
      if (!Call)
        continue;

      if (!Solver.isBlockExecutable(Call->getParent()))
        continue;

      bool Changed = false;
      for (const Use &U : Call->args()) {
        unsigned Idx = Call->getArgOperandNo(&U);
        Value *ArgOp = Call->getArgOperand(Idx);
        Type *ArgOpType = ArgOp->getType();

        if (!Call->onlyReadsMemory(Idx) || !ArgOpType->isPointerTy())
          continue;

        auto *ConstVal = getConstantStackValue(Call, ArgOp);
        if (!ConstVal)
          continue;

        Value *GV = new GlobalVariable(M, ConstVal->getType(), true,
                                       GlobalValue::InternalLinkage, ConstVal,
                                       "funcspec.arg");
        if (ArgOpType != ConstVal->getType())
          GV = ConstantExpr::getBitCast(cast<Constant>(GV), ArgOpType);

        Call->setArgOperand(Idx, GV);
        Changed = true;
      }

      // Add the changed CallInst to Solver Worklist
      if (Changed)
        Solver.visitCall(*Call);
    }
  }
}

// ssa_copy intrinsics are introduced by the SCCP solver. These intrinsics
// interfere with the promoteConstantStackValues() optimization.
static void removeSSACopy(Function &F) {
  for (BasicBlock &BB : F) {
    for (Instruction &Inst : llvm::make_early_inc_range(BB)) {
      auto *II = dyn_cast<IntrinsicInst>(&Inst);
      if (!II)
        continue;
      if (II->getIntrinsicID() != Intrinsic::ssa_copy)
        continue;
      Inst.replaceAllUsesWith(II->getOperand(0));
      Inst.eraseFromParent();
    }
  }
}

/// Remove any ssa_copy intrinsics that may have been introduced.
void FunctionSpecializer::cleanUpSSA() {
  for (Function *F : Specializations)
    removeSSACopy(*F);
}


template <> struct llvm::DenseMapInfo<SpecSig> {
  static inline SpecSig getEmptyKey() { return {~0U, {}}; }

  static inline SpecSig getTombstoneKey() { return {~1U, {}}; }

  static unsigned getHashValue(const SpecSig &S) {
    return static_cast<unsigned>(hash_value(S));
  }

  static bool isEqual(const SpecSig &LHS, const SpecSig &RHS) {
    return LHS == RHS;
  }
};

FunctionSpecializer::~FunctionSpecializer() {
  LLVM_DEBUG(
    if (NumSpecsCreated > 0)
      dbgs() << "FnSpecialization: Created " << NumSpecsCreated
             << " specializations in module " << M.getName() << "\n");
  // Eliminate dead code.
  removeDeadFunctions();
  cleanUpSSA();
}

/// Attempt to specialize functions in the module to enable constant
/// propagation across function boundaries.
///
/// \returns true if at least one function is specialized.
bool FunctionSpecializer::run() {
  // Find possible specializations for each function.
  SpecMap SM;
  SmallVector<Spec, 32> AllSpecs;
  unsigned NumCandidates = 0;
  for (Function &F : M) {
    if (!isCandidateFunction(&F))
      continue;

    Cost SpecCost = getSpecializationCost(&F);
    if (!SpecCost.isValid()) {
      LLVM_DEBUG(dbgs() << "FnSpecialization: Invalid specialization cost for "
                        << F.getName() << "\n");
      continue;
    }

    LLVM_DEBUG(dbgs() << "FnSpecialization: Specialization cost for "
                      << F.getName() << " is " << SpecCost << "\n");

    if (!findSpecializations(&F, SpecCost, AllSpecs, SM)) {
      LLVM_DEBUG(
          dbgs() << "FnSpecialization: No possible specializations found for "
                 << F.getName() << "\n");
      continue;
    }

    ++NumCandidates;
  }

  if (!NumCandidates) {
    LLVM_DEBUG(
        dbgs()
        << "FnSpecialization: No possible specializations found in module\n");
    return false;
  }

  // Choose the most profitable specialisations, which fit in the module
  // specialization budget, which is derived from maximum number of
  // specializations per specialization candidate function.
  auto CompareScore = [&AllSpecs](unsigned I, unsigned J) {
    return AllSpecs[I].Score > AllSpecs[J].Score;
  };
  const unsigned NSpecs =
      std::min(NumCandidates * MaxClones, unsigned(AllSpecs.size()));
  SmallVector<unsigned> BestSpecs(NSpecs + 1);
  std::iota(BestSpecs.begin(), BestSpecs.begin() + NSpecs, 0);
  if (AllSpecs.size() > NSpecs) {
    LLVM_DEBUG(dbgs() << "FnSpecialization: Number of candidates exceed "
                      << "the maximum number of clones threshold.\n"
                      << "FnSpecialization: Specializing the "
                      << NSpecs
                      << " most profitable candidates.\n");
    std::make_heap(BestSpecs.begin(), BestSpecs.begin() + NSpecs, CompareScore);
    for (unsigned I = NSpecs, N = AllSpecs.size(); I < N; ++I) {
      BestSpecs[NSpecs] = I;
      std::push_heap(BestSpecs.begin(), BestSpecs.end(), CompareScore);
      std::pop_heap(BestSpecs.begin(), BestSpecs.end(), CompareScore);
    }
  }

  LLVM_DEBUG(dbgs() << "FnSpecialization: List of specializations \n";
             for (unsigned I = 0; I < NSpecs; ++I) {
               const Spec &S = AllSpecs[BestSpecs[I]];
               dbgs() << "FnSpecialization: Function " << S.F->getName()
                      << " , score " << S.Score << "\n";
               for (const ArgInfo &Arg : S.Sig.Args)
                 dbgs() << "FnSpecialization:   FormalArg = "
                        << Arg.Formal->getNameOrAsOperand()
                        << ", ActualArg = " << Arg.Actual->getNameOrAsOperand()
                        << "\n";
             });

  // Create the chosen specializations.
  SmallPtrSet<Function *, 8> OriginalFuncs;
  SmallVector<Function *> Clones;
  for (unsigned I = 0; I < NSpecs; ++I) {
    Spec &S = AllSpecs[BestSpecs[I]];
    S.Clone = createSpecialization(S.F, S.Sig);

    // Update the known call sites to call the clone.
    for (CallBase *Call : S.CallSites) {
      LLVM_DEBUG(dbgs() << "FnSpecialization: Redirecting " << *Call
                        << " to call " << S.Clone->getName() << "\n");
      Call->setCalledFunction(S.Clone);
    }

    Clones.push_back(S.Clone);
    OriginalFuncs.insert(S.F);
  }

  Solver.solveWhileResolvedUndefsIn(Clones);

  // Update the rest of the call sites - these are the recursive calls, calls
  // to discarded specialisations and calls that may match a specialisation
  // after the solver runs.
  for (Function *F : OriginalFuncs) {
    auto [Begin, End] = SM[F];
    updateCallSites(F, AllSpecs.begin() + Begin, AllSpecs.begin() + End);
  }

  for (Function *F : Clones) {
    if (F->getReturnType()->isVoidTy())
      continue;
    if (F->getReturnType()->isStructTy()) {
      auto *STy = cast<StructType>(F->getReturnType());
      if (!Solver.isStructLatticeConstant(F, STy))
        continue;
    } else {
      auto It = Solver.getTrackedRetVals().find(F);
      assert(It != Solver.getTrackedRetVals().end() &&
             "Return value ought to be tracked");
      if (SCCPSolver::isOverdefined(It->second))
        continue;
    }
    for (User *U : F->users()) {
      if (auto *CS = dyn_cast<CallBase>(U)) {
        //The user instruction does not call our function.
        if (CS->getCalledFunction() != F)
          continue;
        Solver.resetLatticeValueFor(CS);
      }
    }
  }

  // Rerun the solver to notify the users of the modified callsites.
  Solver.solveWhileResolvedUndefs();

  promoteConstantStackValues();
  return true;
}

void FunctionSpecializer::removeDeadFunctions() {
  for (Function *F : FullySpecialized) {
    LLVM_DEBUG(dbgs() << "FnSpecialization: Removing dead function "
                      << F->getName() << "\n");
    if (FAM)
      FAM->clear(*F, F->getName());
    F->eraseFromParent();
  }
  FullySpecialized.clear();
}

// Compute the code metrics for function \p F.
CodeMetrics &FunctionSpecializer::analyzeFunction(Function *F) {
  auto I = FunctionMetrics.insert({F, CodeMetrics()});
  CodeMetrics &Metrics = I.first->second;
  if (I.second) {
    // The code metrics were not cached.
    SmallPtrSet<const Value *, 32> EphValues;
    CodeMetrics::collectEphemeralValues(F, &(GetAC)(*F), EphValues);
    for (BasicBlock &BB : *F)
      Metrics.analyzeBasicBlock(&BB, (GetTTI)(*F), EphValues);
  }
  return Metrics;
}

/// Clone the function \p F and remove the ssa_copy intrinsics added by
/// the SCCPSolver in the cloned version.
static Function *cloneCandidateFunction(Function *F) {
  ValueToValueMapTy Mappings;
  Function *Clone = CloneFunction(F, Mappings);
  removeSSACopy(*Clone);
  return Clone;
}

bool FunctionSpecializer::findSpecializations(Function *F, Cost SpecCost,
                                              SmallVectorImpl<Spec> &AllSpecs,
                                              SpecMap &SM) {
  // A mapping from a specialisation signature to the index of the respective
  // entry in the all specialisation array. Used to ensure uniqueness of
  // specialisations.
  DenseMap<SpecSig, unsigned> UniqueSpecs;

  // Get a list of interesting arguments.
  SmallVector<Argument *> Args;
  for (Argument &Arg : F->args())
    if (isArgumentInteresting(&Arg))
      Args.push_back(&Arg);

  if (Args.empty())
    return false;

  for (User *U : F->users()) {
    if (!isa<CallInst>(U) && !isa<InvokeInst>(U))
      continue;
    auto &CS = *cast<CallBase>(U);

    // The user instruction does not call our function.
    if (CS.getCalledFunction() != F)
      continue;

    // If the call site has attribute minsize set, that callsite won't be
    // specialized.
    if (CS.hasFnAttr(Attribute::MinSize))
      continue;

    // If the parent of the call site will never be executed, we don't need
    // to worry about the passed value.
    if (!Solver.isBlockExecutable(CS.getParent()))
      continue;

    // Examine arguments and create a specialisation candidate from the
    // constant operands of this call site.
    SpecSig S;
    for (Argument *A : Args) {
      Constant *C = getCandidateConstant(CS.getArgOperand(A->getArgNo()));
      if (!C)
        continue;
      LLVM_DEBUG(dbgs() << "FnSpecialization: Found interesting argument "
                        << A->getName() << " : " << C->getNameOrAsOperand()
                        << "\n");
      S.Args.push_back({A, C});
    }

    if (S.Args.empty())
      continue;

    // Check if we have encountered the same specialisation already.
    if (auto It = UniqueSpecs.find(S); It != UniqueSpecs.end()) {
      // Existing specialisation. Add the call to the list to rewrite, unless
      // it's a recursive call. A specialisation, generated because of a
      // recursive call may end up as not the best specialisation for all
      // the cloned instances of this call, which result from specialising
      // functions. Hence we don't rewrite the call directly, but match it with
      // the best specialisation once all specialisations are known.
      if (CS.getFunction() == F)
        continue;
      const unsigned Index = It->second;
      AllSpecs[Index].CallSites.push_back(&CS);
    } else {
      // Calculate the specialisation gain.
      Cost Score = 0 - SpecCost;
      InstCostVisitor Visitor = getInstCostVisitorFor(F);
      for (ArgInfo &A : S.Args)
<<<<<<< HEAD
        Score += getSpecializationBonus(A.Formal, A.Actual);
=======
        Score += getSpecializationBonus(A.Formal, A.Actual, Visitor);
>>>>>>> be0b4654

      // Discard unprofitable specialisations.
      if (!ForceSpecialization && Score <= 0)
        continue;

      // Create a new specialisation entry.
      auto &Spec = AllSpecs.emplace_back(F, S, Score);
      if (CS.getFunction() != F)
        Spec.CallSites.push_back(&CS);
      const unsigned Index = AllSpecs.size() - 1;
      UniqueSpecs[S] = Index;
      if (auto [It, Inserted] = SM.try_emplace(F, Index, Index + 1); !Inserted)
        It->second.second = Index + 1;
    }
  }

  return !UniqueSpecs.empty();
}

bool FunctionSpecializer::isCandidateFunction(Function *F) {
  if (F->isDeclaration() || F->arg_empty())
    return false;

  if (F->hasFnAttribute(Attribute::NoDuplicate))
    return false;

  // Do not specialize the cloned function again.
  if (Specializations.contains(F))
    return false;

  // If we're optimizing the function for size, we shouldn't specialize it.
  if (F->hasOptSize() ||
      shouldOptimizeForSize(F, nullptr, nullptr, PGSOQueryType::IRPass))
    return false;

  // Exit if the function is not executable. There's no point in specializing
  // a dead function.
  if (!Solver.isBlockExecutable(&F->getEntryBlock()))
    return false;

  // It wastes time to specialize a function which would get inlined finally.
  if (F->hasFnAttribute(Attribute::AlwaysInline))
    return false;

  LLVM_DEBUG(dbgs() << "FnSpecialization: Try function: " << F->getName()
                    << "\n");
  return true;
}

Function *FunctionSpecializer::createSpecialization(Function *F,
                                                    const SpecSig &S) {
  Function *Clone = cloneCandidateFunction(F);

  // The original function does not neccessarily have internal linkage, but the
  // clone must.
  Clone->setLinkage(GlobalValue::InternalLinkage);

  // Initialize the lattice state of the arguments of the function clone,
  // marking the argument on which we specialized the function constant
  // with the given value.
  Solver.setLatticeValueForSpecializationArguments(Clone, S.Args);
  Solver.markBlockExecutable(&Clone->front());
  Solver.addArgumentTrackedFunction(Clone);
  Solver.addTrackedFunction(Clone);

  // Mark all the specialized functions
  Specializations.insert(Clone);
  ++NumSpecsCreated;

  return Clone;
}

/// Compute and return the cost of specializing function \p F.
Cost FunctionSpecializer::getSpecializationCost(Function *F) {
  CodeMetrics &Metrics = analyzeFunction(F);
  // If the code metrics reveal that we shouldn't duplicate the function, we
  // shouldn't specialize it. Set the specialization cost to Invalid.
  // Or if the lines of codes implies that this function is easy to get
  // inlined so that we shouldn't specialize it.
  if (Metrics.notDuplicatable || !Metrics.NumInsts.isValid() ||
      (!ForceSpecialization && !F->hasFnAttribute(Attribute::NoInline) &&
       Metrics.NumInsts < MinFunctionSize))
    return InstructionCost::getInvalid();

  // Otherwise, set the specialization cost to be the cost of all the
  // instructions in the function.
<<<<<<< HEAD
  return Metrics.NumInsts * InlineConstants::getInstrCost();
}

static Cost getUserBonus(User *U, TargetTransformInfo &TTI,
                         BlockFrequencyInfo &BFI) {
  auto *I = dyn_cast_or_null<Instruction>(U);
  // If not an instruction we do not know how to evaluate.
  // Keep minimum possible cost for now so that it doesnt affect
  // specialization.
  if (!I)
    return 0;

  uint64_t Weight = BFI.getBlockFreq(I->getParent()).getFrequency() /
                    BFI.getEntryFreq();
  if (!Weight)
    return 0;

  Cost Bonus = Weight *
      TTI.getInstructionCost(U, TargetTransformInfo::TCK_SizeAndLatency);

  // Traverse recursively if there are more uses.
  // TODO: Any other instructions to be added here?
  if (I->mayReadFromMemory() || I->isCast())
    for (auto *User : I->users())
      Bonus += getUserBonus(User, TTI, BFI);

  return Bonus;
}

/// Compute a bonus for replacing argument \p A with constant \p C.
Cost FunctionSpecializer::getSpecializationBonus(Argument *A, Constant *C) {
  Function *F = A->getParent();
  auto &TTI = GetTTI(*F);
  auto &BFI = GetBFI(*F);
=======
  return Metrics.NumInsts;
}

/// Compute a bonus for replacing argument \p A with constant \p C.
Cost FunctionSpecializer::getSpecializationBonus(Argument *A, Constant *C,
                                                 InstCostVisitor &Visitor) {
>>>>>>> be0b4654
  LLVM_DEBUG(dbgs() << "FnSpecialization: Analysing bonus for constant: "
                    << C->getNameOrAsOperand() << "\n");

  Cost TotalCost = 0;
<<<<<<< HEAD
  for (auto *U : A->users()) {
    TotalCost += getUserBonus(U, TTI, BFI);
    LLVM_DEBUG(dbgs() << "FnSpecialization:   User cost ";
               TotalCost.print(dbgs()); dbgs() << " for: " << *U << "\n");
  }
=======
  for (auto *U : A->users())
    if (auto *UI = dyn_cast<Instruction>(U))
      if (Solver.isBlockExecutable(UI->getParent()))
        TotalCost += Visitor.getUserBonus(UI, A, C);

  LLVM_DEBUG(dbgs() << "FnSpecialization:   Accumulated user bonus "
                    << TotalCost << " for argument " << *A << "\n");
>>>>>>> be0b4654

  // The below heuristic is only concerned with exposing inlining
  // opportunities via indirect call promotion. If the argument is not a
  // (potentially casted) function pointer, give up.
  Function *CalledFunction = dyn_cast<Function>(C->stripPointerCasts());
  if (!CalledFunction)
    return TotalCost;

  // Get TTI for the called function (used for the inline cost).
  auto &CalleeTTI = (GetTTI)(*CalledFunction);

  // Look at all the call sites whose called value is the argument.
  // Specializing the function on the argument would allow these indirect
  // calls to be promoted to direct calls. If the indirect call promotion
  // would likely enable the called function to be inlined, specializing is a
  // good idea.
  int Bonus = 0;
  for (User *U : A->users()) {
    if (!isa<CallInst>(U) && !isa<InvokeInst>(U))
      continue;
    auto *CS = cast<CallBase>(U);
    if (CS->getCalledOperand() != A)
      continue;
    if (CS->getFunctionType() != CalledFunction->getFunctionType())
      continue;

    // Get the cost of inlining the called function at this call site. Note
    // that this is only an estimate. The called function may eventually
    // change in a way that leads to it not being inlined here, even though
    // inlining looks profitable now. For example, one of its called
    // functions may be inlined into it, making the called function too large
    // to be inlined into this call site.
    //
    // We apply a boost for performing indirect call promotion by increasing
    // the default threshold by the threshold for indirect calls.
    auto Params = getInlineParams();
    Params.DefaultThreshold += InlineConstants::IndirectCallThreshold;
    InlineCost IC =
        getInlineCost(*CS, CalledFunction, Params, CalleeTTI, GetAC, GetTLI);

    // We clamp the bonus for this call to be between zero and the default
    // threshold.
    if (IC.isAlways())
      Bonus += Params.DefaultThreshold;
    else if (IC.isVariable() && IC.getCostDelta() > 0)
      Bonus += IC.getCostDelta();

    LLVM_DEBUG(dbgs() << "FnSpecialization:   Inlining bonus " << Bonus
                      << " for user " << *U << "\n");
  }

  return TotalCost + Bonus;
}

/// Determine if it is possible to specialise the function for constant values
/// of the formal parameter \p A.
bool FunctionSpecializer::isArgumentInteresting(Argument *A) {
  // No point in specialization if the argument is unused.
  if (A->user_empty())
    return false;

  Type *Ty = A->getType();
  if (!Ty->isPointerTy() && (!SpecializeLiteralConstant ||
      (!Ty->isIntegerTy() && !Ty->isFloatingPointTy() && !Ty->isStructTy())))
    return false;

  // SCCP solver does not record an argument that will be constructed on
  // stack.
  if (A->hasByValAttr() && !A->getParent()->onlyReadsMemory())
    return false;

  // For non-argument-tracked functions every argument is overdefined.
  if (!Solver.isArgumentTrackedFunction(A->getParent()))
    return true;

  // Check the lattice value and decide if we should attemt to specialize,
  // based on this argument. No point in specialization, if the lattice value
  // is already a constant.
  bool IsOverdefined = Ty->isStructTy()
    ? any_of(Solver.getStructLatticeValueFor(A), SCCPSolver::isOverdefined)
    : SCCPSolver::isOverdefined(Solver.getLatticeValueFor(A));

  LLVM_DEBUG(
    if (IsOverdefined)
      dbgs() << "FnSpecialization: Found interesting parameter "
             << A->getNameOrAsOperand() << "\n";
    else
      dbgs() << "FnSpecialization: Nothing to do, parameter "
             << A->getNameOrAsOperand() << " is already constant\n";
  );
  return IsOverdefined;
}

/// Check if the value \p V  (an actual argument) is a constant or can only
/// have a constant value. Return that constant.
Constant *FunctionSpecializer::getCandidateConstant(Value *V) {
  if (isa<PoisonValue>(V))
    return nullptr;

  // Select for possible specialisation values that are constants or
  // are deduced to be constants or constant ranges with a single element.
  Constant *C = dyn_cast<Constant>(V);
  if (!C)
    C = Solver.getConstantOrNull(V);

  // Don't specialize on (anything derived from) the address of a non-constant
  // global variable, unless explicitly enabled.
  if (C && C->getType()->isPointerTy() && !C->isNullValue())
    if (auto *GV = dyn_cast<GlobalVariable>(getUnderlyingObject(C));
        GV && !(GV->isConstant() || SpecializeOnAddress))
      return nullptr;

  return C;
}

void FunctionSpecializer::updateCallSites(Function *F, const Spec *Begin,
                                          const Spec *End) {
  // Collect the call sites that need updating.
  SmallVector<CallBase *> ToUpdate;
  for (User *U : F->users())
    if (auto *CS = dyn_cast<CallBase>(U);
        CS && CS->getCalledFunction() == F &&
        Solver.isBlockExecutable(CS->getParent()))
      ToUpdate.push_back(CS);

  unsigned NCallsLeft = ToUpdate.size();
  for (CallBase *CS : ToUpdate) {
    bool ShouldDecrementCount = CS->getFunction() == F;

    // Find the best matching specialisation.
    const Spec *BestSpec = nullptr;
    for (const Spec &S : make_range(Begin, End)) {
      if (!S.Clone || (BestSpec && S.Score <= BestSpec->Score))
        continue;

      if (any_of(S.Sig.Args, [CS, this](const ArgInfo &Arg) {
            unsigned ArgNo = Arg.Formal->getArgNo();
            return getCandidateConstant(CS->getArgOperand(ArgNo)) != Arg.Actual;
          }))
        continue;

      BestSpec = &S;
    }

    if (BestSpec) {
      LLVM_DEBUG(dbgs() << "FnSpecialization: Redirecting " << *CS
                        << " to call " << BestSpec->Clone->getName() << "\n");
      CS->setCalledFunction(BestSpec->Clone);
      ShouldDecrementCount = true;
    }

    if (ShouldDecrementCount)
      --NCallsLeft;
  }

  // If the function has been completely specialized, the original function
  // is no longer needed. Mark it unreachable.
  if (NCallsLeft == 0 && Solver.isArgumentTrackedFunction(F)) {
    Solver.markFunctionUnreachable(F);
    FullySpecialized.insert(F);
  }
}<|MERGE_RESOLUTION|>--- conflicted
+++ resolved
@@ -50,10 +50,7 @@
 #include "llvm/Analysis/CodeMetrics.h"
 #include "llvm/Analysis/ConstantFolding.h"
 #include "llvm/Analysis/InlineCost.h"
-<<<<<<< HEAD
-=======
 #include "llvm/Analysis/InstructionSimplify.h"
->>>>>>> be0b4654
 #include "llvm/Analysis/TargetTransformInfo.h"
 #include "llvm/Analysis/ValueLattice.h"
 #include "llvm/Analysis/ValueLatticeUtils.h"
@@ -704,11 +701,7 @@
       Cost Score = 0 - SpecCost;
       InstCostVisitor Visitor = getInstCostVisitorFor(F);
       for (ArgInfo &A : S.Args)
-<<<<<<< HEAD
-        Score += getSpecializationBonus(A.Formal, A.Actual);
-=======
         Score += getSpecializationBonus(A.Formal, A.Actual, Visitor);
->>>>>>> be0b4654
 
       // Discard unprofitable specialisations.
       if (!ForceSpecialization && Score <= 0)
@@ -795,60 +788,16 @@
 
   // Otherwise, set the specialization cost to be the cost of all the
   // instructions in the function.
-<<<<<<< HEAD
-  return Metrics.NumInsts * InlineConstants::getInstrCost();
-}
-
-static Cost getUserBonus(User *U, TargetTransformInfo &TTI,
-                         BlockFrequencyInfo &BFI) {
-  auto *I = dyn_cast_or_null<Instruction>(U);
-  // If not an instruction we do not know how to evaluate.
-  // Keep minimum possible cost for now so that it doesnt affect
-  // specialization.
-  if (!I)
-    return 0;
-
-  uint64_t Weight = BFI.getBlockFreq(I->getParent()).getFrequency() /
-                    BFI.getEntryFreq();
-  if (!Weight)
-    return 0;
-
-  Cost Bonus = Weight *
-      TTI.getInstructionCost(U, TargetTransformInfo::TCK_SizeAndLatency);
-
-  // Traverse recursively if there are more uses.
-  // TODO: Any other instructions to be added here?
-  if (I->mayReadFromMemory() || I->isCast())
-    for (auto *User : I->users())
-      Bonus += getUserBonus(User, TTI, BFI);
-
-  return Bonus;
-}
-
-/// Compute a bonus for replacing argument \p A with constant \p C.
-Cost FunctionSpecializer::getSpecializationBonus(Argument *A, Constant *C) {
-  Function *F = A->getParent();
-  auto &TTI = GetTTI(*F);
-  auto &BFI = GetBFI(*F);
-=======
   return Metrics.NumInsts;
 }
 
 /// Compute a bonus for replacing argument \p A with constant \p C.
 Cost FunctionSpecializer::getSpecializationBonus(Argument *A, Constant *C,
                                                  InstCostVisitor &Visitor) {
->>>>>>> be0b4654
   LLVM_DEBUG(dbgs() << "FnSpecialization: Analysing bonus for constant: "
                     << C->getNameOrAsOperand() << "\n");
 
   Cost TotalCost = 0;
-<<<<<<< HEAD
-  for (auto *U : A->users()) {
-    TotalCost += getUserBonus(U, TTI, BFI);
-    LLVM_DEBUG(dbgs() << "FnSpecialization:   User cost ";
-               TotalCost.print(dbgs()); dbgs() << " for: " << *U << "\n");
-  }
-=======
   for (auto *U : A->users())
     if (auto *UI = dyn_cast<Instruction>(U))
       if (Solver.isBlockExecutable(UI->getParent()))
@@ -856,7 +805,6 @@
 
   LLVM_DEBUG(dbgs() << "FnSpecialization:   Accumulated user bonus "
                     << TotalCost << " for argument " << *A << "\n");
->>>>>>> be0b4654
 
   // The below heuristic is only concerned with exposing inlining
   // opportunities via indirect call promotion. If the argument is not a
