--- conflicted
+++ resolved
@@ -285,7 +285,6 @@
 
     ++NumCandidates;
   }
-<<<<<<< HEAD
 
   if (!NumCandidates) {
     LLVM_DEBUG(
@@ -358,80 +357,6 @@
     updateCallSites(F, AllSpecs.begin() + Begin, AllSpecs.begin() + End);
   }
 
-=======
-
-  if (!NumCandidates) {
-    LLVM_DEBUG(
-        dbgs()
-        << "FnSpecialization: No possible specializations found in module\n");
-    return false;
-  }
-
-  // Choose the most profitable specialisations, which fit in the module
-  // specialization budget, which is derived from maximum number of
-  // specializations per specialization candidate function.
-  auto CompareGain = [&AllSpecs](unsigned I, unsigned J) {
-    return AllSpecs[I].Gain > AllSpecs[J].Gain;
-  };
-  const unsigned NSpecs =
-      std::min(NumCandidates * MaxClonesThreshold, unsigned(AllSpecs.size()));
-  SmallVector<unsigned> BestSpecs(NSpecs + 1);
-  std::iota(BestSpecs.begin(), BestSpecs.begin() + NSpecs, 0);
-  if (AllSpecs.size() > NSpecs) {
-    LLVM_DEBUG(dbgs() << "FnSpecialization: Number of candidates exceed "
-                      << "the maximum number of clones threshold.\n"
-                      << "FnSpecialization: Specializing the "
-                      << NSpecs
-                      << " most profitable candidates.\n");
-    std::make_heap(BestSpecs.begin(), BestSpecs.begin() + NSpecs, CompareGain);
-    for (unsigned I = NSpecs, N = AllSpecs.size(); I < N; ++I) {
-      BestSpecs[NSpecs] = I;
-      std::push_heap(BestSpecs.begin(), BestSpecs.end(), CompareGain);
-      std::pop_heap(BestSpecs.begin(), BestSpecs.end(), CompareGain);
-    }
-  }
-
-  LLVM_DEBUG(dbgs() << "FnSpecialization: List of specializations \n";
-             for (unsigned I = 0; I < NSpecs; ++I) {
-               const Spec &S = AllSpecs[BestSpecs[I]];
-               dbgs() << "FnSpecialization: Function " << S.F->getName()
-                      << " , gain " << S.Gain << "\n";
-               for (const ArgInfo &Arg : S.Sig.Args)
-                 dbgs() << "FnSpecialization:   FormalArg = "
-                        << Arg.Formal->getNameOrAsOperand()
-                        << ", ActualArg = " << Arg.Actual->getNameOrAsOperand()
-                        << "\n";
-             });
-
-  // Create the chosen specializations.
-  SmallPtrSet<Function *, 8> OriginalFuncs;
-  SmallVector<Function *> Clones;
-  for (unsigned I = 0; I < NSpecs; ++I) {
-    Spec &S = AllSpecs[BestSpecs[I]];
-    S.Clone = createSpecialization(S.F, S.Sig);
-
-    // Update the known call sites to call the clone.
-    for (CallBase *Call : S.CallSites) {
-      LLVM_DEBUG(dbgs() << "FnSpecialization: Redirecting " << *Call
-                        << " to call " << S.Clone->getName() << "\n");
-      Call->setCalledFunction(S.Clone);
-    }
-
-    Clones.push_back(S.Clone);
-    OriginalFuncs.insert(S.F);
-  }
-
-  Solver.solveWhileResolvedUndefsIn(Clones);
-
-  // Update the rest of the call sites - these are the recursive calls, calls
-  // to discarded specialisations and calls that may match a specialisation
-  // after the solver runs.
-  for (Function *F : OriginalFuncs) {
-    auto [Begin, End] = SM[F];
-    updateCallSites(F, AllSpecs.begin() + Begin, AllSpecs.begin() + End);
-  }
-
->>>>>>> e43a195e
   promoteConstantStackValues();
   LLVM_DEBUG(if (NbFunctionsSpecialized) dbgs()
              << "FnSpecialization: Specialized " << NbFunctionsSpecialized
