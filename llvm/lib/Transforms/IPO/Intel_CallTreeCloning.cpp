--- conflicted
+++ resolved
@@ -163,11 +163,7 @@
 
 // Maximum number of direct callsites allowed for CallTreeClone
 static cl::opt<unsigned> CTCloningMaxDirectCallSiteCount(
-<<<<<<< HEAD
-    PASS_NAME_STR "-max-direct-callsites", cl::init(6145), cl::ReallyHidden,
-=======
     PASS_NAME_STR "-max-direct-callsites", cl::init(2450), cl::ReallyHidden,
->>>>>>> 37c1c249
     cl::desc("maximum allowed number of direct callsites in linked module"));
 
 // Allows to specify "seed" functions and their parameter sets profitable to
