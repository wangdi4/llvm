--- conflicted
+++ resolved
@@ -1784,22 +1784,14 @@
   ProfileSummaryInfo *PSI = &AM.getResult<ProfileSummaryAnalysis>(M);
 
 #if INTEL_CUSTOMIZATION
-<<<<<<< HEAD
-=======
   PreservedAnalyses PA;
   PA.preserve<WholeProgramAnalysis>();
->>>>>>> a04ae881
   auto ILIC = make_unique<InliningLoopInfoCache>();
   if (PartialInlinerImpl(&GetAssumptionCache, LookupAssumptionCache, &GetTTI,
                          {GetBFI}, ILIC.get(), PSI, RunLTOPartialInline,
                          EnableSpecialCases)
           .run(M))
-<<<<<<< HEAD
-#endif // INTEL_CUSTOMIZATION
-    return PreservedAnalyses::none();
-=======
     return PA;
 #endif // INTEL_CUSTOMIZATION
->>>>>>> a04ae881
   return PreservedAnalyses::all();
 }