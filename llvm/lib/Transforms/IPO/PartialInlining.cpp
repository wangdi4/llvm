//===- PartialInlining.cpp - Inline parts of functions --------------------===//
//
// Part of the LLVM Project, under the Apache License v2.0 with LLVM Exceptions.
// See https://llvm.org/LICENSE.txt for license information.
// SPDX-License-Identifier: Apache-2.0 WITH LLVM-exception
//
//===----------------------------------------------------------------------===//
//
// This pass performs partial inlining, typically by inlining an if statement
// that surrounds the body of the function.
//
//===----------------------------------------------------------------------===//

#include "llvm/Transforms/IPO/PartialInlining.h"
#include "llvm/ADT/DenseMap.h"
#include "llvm/ADT/DenseSet.h"
#include "llvm/ADT/None.h"
#include "llvm/ADT/Optional.h"
#include "llvm/ADT/STLExtras.h"
#include "llvm/ADT/SmallVector.h"
#include "llvm/ADT/Statistic.h"
#include "llvm/Analysis/BlockFrequencyInfo.h"
#include "llvm/Analysis/BranchProbabilityInfo.h"
#include "llvm/Analysis/InlineCost.h"
#include "llvm/Analysis/LoopInfo.h"
#include "llvm/Analysis/OptimizationRemarkEmitter.h"
#include "llvm/Analysis/ProfileSummaryInfo.h"
#include "llvm/Analysis/TargetLibraryInfo.h"
#include "llvm/Analysis/TargetTransformInfo.h"
#include "llvm/IR/Attributes.h"
#include "llvm/IR/BasicBlock.h"
#include "llvm/IR/CFG.h"
#include "llvm/IR/CallSite.h"
#include "llvm/IR/DebugLoc.h"
#include "llvm/IR/DiagnosticInfo.h"
#include "llvm/IR/Dominators.h"
#include "llvm/IR/Function.h"
#include "llvm/IR/InstrTypes.h"
#include "llvm/IR/Instruction.h"
#include "llvm/IR/Instructions.h"
#include "llvm/IR/IntrinsicInst.h"
#include "llvm/IR/Intrinsics.h"
#include "llvm/IR/Module.h"
#include "llvm/IR/User.h"
#include "llvm/Pass.h"
#include "llvm/Support/BlockFrequency.h"
#include "llvm/Support/BranchProbability.h"
#include "llvm/Support/Casting.h"
#include "llvm/Support/CommandLine.h"
#include "llvm/Support/ErrorHandling.h"
#include "llvm/Transforms/IPO.h"
#include "llvm/Transforms/Utils/Cloning.h"
#include "llvm/Transforms/Utils/CodeExtractor.h"
#include "llvm/Transforms/Utils/ValueMapper.h"
#include <algorithm>
#include <cassert>
#include <cstdint>
#include <functional>
#include <iterator>
#include <memory>
#include <tuple>
#include <vector>

using namespace llvm;
using namespace InlineReportTypes; // INTEL

#define DEBUG_TYPE "partial-inlining"

STATISTIC(NumPartialInlined,
          "Number of callsites functions partially inlined into.");
STATISTIC(NumColdOutlinePartialInlined, "Number of times functions with "
                                        "cold outlined regions were partially "
                                        "inlined into its caller(s).");
STATISTIC(NumColdRegionsFound,
           "Number of cold single entry/exit regions found.");
STATISTIC(NumColdRegionsOutlined,
           "Number of cold single entry/exit regions outlined.");

// Command line option to disable partial-inlining. The default is false:
static cl::opt<bool>
    DisablePartialInlining("disable-partial-inlining", cl::init(false),
                           cl::Hidden, cl::desc("Disable partial inlining"));
// Command line option to disable multi-region partial-inlining. The default is
// false:
static cl::opt<bool> DisableMultiRegionPartialInline(
    "disable-mr-partial-inlining", cl::init(false), cl::Hidden,
    cl::desc("Disable multi-region partial inlining"));

// Command line option to force outlining in regions with live exit variables.
// The default is false:
static cl::opt<bool>
    ForceLiveExit("pi-force-live-exit-outline", cl::init(false), cl::Hidden,
               cl::desc("Force outline regions with live exits"));

// Command line option to enable marking outline functions with Cold Calling
// Convention. The default is false:
static cl::opt<bool>
    MarkOutlinedColdCC("pi-mark-coldcc", cl::init(false), cl::Hidden,
                       cl::desc("Mark outline function calls with ColdCC"));

#ifndef NDEBUG
// Command line option to debug partial-inlining. The default is none:
static cl::opt<bool> TracePartialInlining("trace-partial-inlining",
                                          cl::init(false), cl::Hidden,
                                          cl::desc("Trace partial inlining."));
#endif

// This is an option used by testing:
static cl::opt<bool> SkipCostAnalysis("skip-partial-inlining-cost-analysis",
                                      cl::init(false), cl::ZeroOrMore,
                                      cl::ReallyHidden,
                                      cl::desc("Skip Cost Analysis"));
// Used to determine if a cold region is worth outlining based on
// its inlining cost compared to the original function.  Default is set at 10%.
// ie. if the cold region reduces the inlining cost of the original function by
// at least 10%.
static cl::opt<float> MinRegionSizeRatio(
    "min-region-size-ratio", cl::init(0.1), cl::Hidden,
    cl::desc("Minimum ratio comparing relative sizes of each "
             "outline candidate and original function"));
// Used to tune the minimum number of execution counts needed in the predecessor
// block to the cold edge. ie. confidence interval.
static cl::opt<unsigned>
    MinBlockCounterExecution("min-block-execution", cl::init(100), cl::Hidden,
                             cl::desc("Minimum block executions to consider "
                                      "its BranchProbabilityInfo valid"));
// Used to determine when an edge is considered cold. Default is set to 10%. ie.
// if the branch probability is 10% or less, then it is deemed as 'cold'.
static cl::opt<float> ColdBranchRatio(
    "cold-branch-ratio", cl::init(0.1), cl::Hidden,
    cl::desc("Minimum BranchProbability to consider a region cold."));

static cl::opt<unsigned> MaxNumInlineBlocks(
    "max-num-inline-blocks", cl::init(5), cl::Hidden,
    cl::desc("Max number of blocks to be partially inlined"));

// Command line option to set the maximum number of partial inlining allowed
// for the module. The default value of -1 means no limit.
static cl::opt<int> MaxNumPartialInlining(
    "max-partial-inlining", cl::init(-1), cl::Hidden, cl::ZeroOrMore,
    cl::desc("Max number of partial inlining. The default is unlimited"));

// Used only when PGO or user annotated branch data is absent. It is
// the least value that is used to weigh the outline region. If BFI
// produces larger value, the BFI value will be used.
static cl::opt<int>
    OutlineRegionFreqPercent("outline-region-freq-percent", cl::init(75),
                             cl::Hidden, cl::ZeroOrMore,
                             cl::desc("Relative frequency of outline region to "
                                      "the entry block"));

static cl::opt<unsigned> ExtraOutliningPenalty(
    "partial-inlining-extra-penalty", cl::init(0), cl::Hidden,
    cl::desc("A debug option to add additional penalty to the computed one."));

#if INTEL_CUSTOMIZATION
// The probability that the outlined (splinter) function will be called after
// partially inlining has been performed. The default value is 50, which
// represents that there is a 50% chance that the branch will be taken and a
// 50% chance that it won't be taken.
static cl::opt<unsigned> DevirtBranchProbability(
    "partial-inline-devirt-probability", cl::init(50), cl::Hidden,
    cl::desc("The probability of taking a branch if the function is a "
             "virtual function target"));

// Force virtual function targets to be partially inlined. This is for
// debugging purposes.
static cl::opt<bool> LTOPartialInlineVirtual(
    "partial-inline-virtual-functions", cl::init(false), cl::Hidden,
    cl::desc("Force partial inlining on virtual function targets"));
#endif

namespace {

struct FunctionOutliningInfo {
  FunctionOutliningInfo() = default;

  // Returns the number of blocks to be inlined including all blocks
  // in Entries and one return block.
  unsigned GetNumInlinedBlocks() const { return Entries.size() + 1; }

  // A set of blocks including the function entry that guard
  // the region to be outlined.
  SmallVector<BasicBlock *, 4> Entries;

  // The return block that is not included in the outlined region.
  BasicBlock *ReturnBlock = nullptr;

  // The dominating block of the region to be outlined.
  BasicBlock *NonReturnBlock = nullptr;

  // The set of blocks in Entries that that are predecessors to ReturnBlock
  SmallVector<BasicBlock *, 4> ReturnBlockPreds;
};

struct FunctionOutliningMultiRegionInfo {
  FunctionOutliningMultiRegionInfo()
      : ORI() {}

  // Container for outline regions
  struct OutlineRegionInfo {
    OutlineRegionInfo(ArrayRef<BasicBlock *> Region,
                      BasicBlock *EntryBlock, BasicBlock *ExitBlock,
                      BasicBlock *ReturnBlock)
        : Region(Region.begin(), Region.end()), EntryBlock(EntryBlock),
          ExitBlock(ExitBlock), ReturnBlock(ReturnBlock) {}
    SmallVector<BasicBlock *, 8> Region;
    BasicBlock *EntryBlock;
    BasicBlock *ExitBlock;
    BasicBlock *ReturnBlock;
  };

  SmallVector<OutlineRegionInfo, 4> ORI;
};

struct PartialInlinerImpl {

  PartialInlinerImpl(
      std::function<AssumptionCache &(Function &)> *GetAC,
      function_ref<AssumptionCache *(Function &)> LookupAC,
      std::function<TargetTransformInfo &(Function &)> *GTTI,
      Optional<function_ref<BlockFrequencyInfo &(Function &)>> GBFI,
<<<<<<< HEAD
      InliningLoopInfoCache *InlLoopIC, ProfileSummaryInfo *ProfSI, // INTEL
      bool RunLTOPartialInline) :                                   // INTEL
        GetAssumptionCache(GetAC), GetTTI(GTTI), GetBFI(GBFI),      // INTEL
        ILIC(InlLoopIC), PSI(ProfSI),                               // INTEL
        RunLTOPartialInline(RunLTOPartialInline) {}                 // INTEL
=======
      ProfileSummaryInfo *ProfSI)
      : GetAssumptionCache(GetAC), LookupAssumptionCache(LookupAC),
        GetTTI(GTTI), GetBFI(GBFI), PSI(ProfSI) {}
>>>>>>> 2d84c00d

  bool run(Module &M);
  // Main part of the transformation that calls helper functions to find
  // outlining candidates, clone & outline the function, and attempt to
  // partially inline the resulting function. Returns true if
  // inlining was successful, false otherwise.  Also returns the outline
  // function (only if we partially inlined early returns) as there is a
  // possibility to further "peel" early return statements that were left in the
  // outline function due to code size.
  std::pair<bool, Function *> unswitchFunction(Function *F);

  // This class speculatively clones the function to be partial inlined.
  // At the end of partial inlining, the remaining callsites to the cloned
  // function that are not partially inlined will be fixed up to reference
  // the original function, and the cloned function will be erased.
  struct FunctionCloner {
    // Two constructors, one for single region outlining, the other for
    // multi-region outlining.
    FunctionCloner(Function *F, FunctionOutliningInfo *OI,
                   OptimizationRemarkEmitter &ORE,
                   function_ref<AssumptionCache *(Function &)> LookupAC);
    FunctionCloner(Function *F, FunctionOutliningMultiRegionInfo *OMRI,
                   OptimizationRemarkEmitter &ORE,
                   function_ref<AssumptionCache *(Function &)> LookupAC);
    ~FunctionCloner();

    // Prepare for function outlining: making sure there is only
    // one incoming edge from the extracted/outlined region to
    // the return block.
    void NormalizeReturnBlock();

    // Do function outlining for cold regions.
    bool doMultiRegionFunctionOutlining();
    // Do function outlining for region after early return block(s).
    // NOTE: For vararg functions that do the vararg handling in the outlined
    //       function, we temporarily generate IR that does not properly
    //       forward varargs to the outlined function. Calling InlineFunction
    //       will update calls to the outlined functions to properly forward
    //       the varargs.
    Function *doSingleRegionFunctionOutlining();

    Function *OrigFunc = nullptr;
    Function *ClonedFunc = nullptr;

    typedef std::pair<Function *, BasicBlock *> FuncBodyCallerPair;
    // Keep track of Outlined Functions and the basic block they're called from.
    SmallVector<FuncBodyCallerPair, 4> OutlinedFunctions;

    // ClonedFunc is inlined in one of its callers after function
    // outlining.
    bool IsFunctionInlined = false;
    // The cost of the region to be outlined.
    int OutlinedRegionCost = 0;
    // ClonedOI is specific to outlining non-early return blocks.
    std::unique_ptr<FunctionOutliningInfo> ClonedOI = nullptr;
    // ClonedOMRI is specific to outlining cold regions.
    std::unique_ptr<FunctionOutliningMultiRegionInfo> ClonedOMRI = nullptr;
    std::unique_ptr<BlockFrequencyInfo> ClonedFuncBFI = nullptr;
    OptimizationRemarkEmitter &ORE;
    function_ref<AssumptionCache *(Function &)> LookupAC;
  };

private:
  int NumPartialInlining = 0;
  std::function<AssumptionCache &(Function &)> *GetAssumptionCache;
  function_ref<AssumptionCache *(Function &)> LookupAssumptionCache;
  std::function<TargetTransformInfo &(Function &)> *GetTTI;
  Optional<function_ref<BlockFrequencyInfo &(Function &)>> GetBFI;
  InliningLoopInfoCache *ILIC;   // INTEL
  ProfileSummaryInfo *PSI;

  // Return the frequency of the OutlininingBB relative to F's entry point.
  // The result is no larger than 1 and is represented using BP.
  // (Note that the outlined region's 'head' block can only have incoming
  // edges from the guarding entry blocks).
  BranchProbability getOutliningCallBBRelativeFreq(FunctionCloner &Cloner);

  // Return true if the callee of CS should be partially inlined with
  // profit.
  bool shouldPartialInline(CallSite CS, FunctionCloner &Cloner,
                           BlockFrequency WeightedOutliningRcost,
                           OptimizationRemarkEmitter &ORE);

  // Try to inline DuplicateFunction (cloned from F with call to
  // the OutlinedFunction into its callers. Return true
  // if there is any successful inlining.
  bool tryPartialInline(FunctionCloner &Cloner);

  // Compute the mapping from use site of DuplicationFunction to the enclosing
  // BB's profile count.
  void computeCallsiteToProfCountMap(Function *DuplicateFunction,
                                     DenseMap<User *, uint64_t> &SiteCountMap);

  bool IsLimitReached() {
    return (MaxNumPartialInlining != -1 &&
            NumPartialInlining >= MaxNumPartialInlining);
  }

  static CallSite getCallSite(User *U) {
    CallSite CS;
    if (CallInst *CI = dyn_cast<CallInst>(U))
      CS = CallSite(CI);
    else if (InvokeInst *II = dyn_cast<InvokeInst>(U))
      CS = CallSite(II);
    else
      llvm_unreachable("All uses must be calls");
    return CS;
  }

#if INTEL_CUSTOMIZATION
  // If the input function is a target of a virtual function
  // then check if there is at least one user. This function
  // returns the first call site found for the input function,
  // else it returns a nullptr if no callsites were found.
  static User* getOneDirectCallSiteUser(Function *Func) {
    if (Func->hasAddressTaken() &&
        Func->hasMetadata() &&
        Func->getMetadata("_Intel.Devirt.Target") != nullptr) {
      for (User *FuncUser : Func->users()) {
        if (isa<CallInst>(FuncUser) || isa<InvokeInst>(FuncUser))
          return FuncUser;
      }
    }

    return nullptr;
  }
#endif

  static CallSite getOneCallSiteTo(Function *F) {

#if INTEL_CUSTOMIZATION
    // If the function is a target of a virtual function,
    // then return the first user
    User *VirtualFuncUser = getOneDirectCallSiteUser(F);
    if (VirtualFuncUser)
      return getCallSite(VirtualFuncUser);
#endif

    User *User = *F->user_begin();
    return getCallSite(User);
  }

  std::tuple<DebugLoc, BasicBlock *> getOneDebugLoc(Function *F) {
    CallSite CS = getOneCallSiteTo(F);
    DebugLoc DLoc = CS.getInstruction()->getDebugLoc();
    BasicBlock *Block = CS.getParent();
    return std::make_tuple(DLoc, Block);
  }

  // Returns the costs associated with function outlining:
  // - The first value is the non-weighted runtime cost for making the call
  //   to the outlined function, including the addtional  setup cost in the
  //    outlined function itself;
  // - The second value is the estimated size of the new call sequence in
  //   basic block Cloner.OutliningCallBB;
  std::tuple<int, int> computeOutliningCosts(FunctionCloner &Cloner);

#if INTEL_CUSTOMIZATION
  // The current function that is being partially inlined is a target
  // of a virtual function
  bool IsVirtualTarget = false;

  // The partial inliner is being called from the LTO pass
  bool RunLTOPartialInline = false;

  // Return true if all the call sites for the input function
  // are direct calls.
  bool allCallSitesAreDirect(Function *Func);

  // Return true if the input function is used as a target of
  // a virtual call site, else return false
  bool isVirtualFunctionTarget(Function *Func);
#endif //INTEL_CUSTOMIZATION

  // Compute the 'InlineCost' of block BB. InlineCost is a proxy used to
  // approximate both the size and runtime cost (Note that in the current
  // inline cost analysis, there is no clear distinction there either).
  static int computeBBInlineCost(BasicBlock *BB);

  std::unique_ptr<FunctionOutliningInfo> computeOutliningInfo(Function *F);
  std::unique_ptr<FunctionOutliningMultiRegionInfo>
  computeOutliningColdRegionsInfo(Function *F, OptimizationRemarkEmitter &ORE);
};

struct PartialInlinerLegacyPass : public ModulePass {
  static char ID; // Pass identification, replacement for typeid

  PartialInlinerLegacyPass() : ModulePass(ID) {
    initializePartialInlinerLegacyPassPass(*PassRegistry::getPassRegistry());
  }

#if INTEL_CUSTOMIZATION
  PartialInlinerLegacyPass(bool RunLTOPartialInline) : ModulePass(ID),
        RunLTOPartialInline(RunLTOPartialInline) {
    initializePartialInlinerLegacyPassPass(*PassRegistry::getPassRegistry());
  }

  // The partial inlining is being called from the LTO process
  bool RunLTOPartialInline = false;
#endif // INTEL_CUSTOMIZATION

  void getAnalysisUsage(AnalysisUsage &AU) const override {
    AU.addRequired<AssumptionCacheTracker>();
    AU.addRequired<ProfileSummaryInfoWrapperPass>();
    AU.addRequired<TargetTransformInfoWrapperPass>();
  }

  bool runOnModule(Module &M) override {
    if (skipModule(M))
      return false;

    AssumptionCacheTracker *ACT = &getAnalysis<AssumptionCacheTracker>();
    TargetTransformInfoWrapperPass *TTIWP =
        &getAnalysis<TargetTransformInfoWrapperPass>();
    ProfileSummaryInfo *PSI =
        &getAnalysis<ProfileSummaryInfoWrapperPass>().getPSI();

    std::function<AssumptionCache &(Function &)> GetAssumptionCache =
        [&ACT](Function &F) -> AssumptionCache & {
      return ACT->getAssumptionCache(F);
    };

    auto LookupAssumptionCache = [ACT](Function &F) -> AssumptionCache * {
      return ACT->lookupAssumptionCache(F);
    };

    std::function<TargetTransformInfo &(Function &)> GetTTI =
        [&TTIWP](Function &F) -> TargetTransformInfo & {
      return TTIWP->getTTI(F);
    };

<<<<<<< HEAD
#if INTEL_CUSTOMIZATION
    auto ILIC = make_unique<InliningLoopInfoCache>();
    return PartialInlinerImpl(&GetAssumptionCache, &GetTTI, NoneType::None,
                              ILIC.get(), PSI, RunLTOPartialInline)
=======
    return PartialInlinerImpl(&GetAssumptionCache, LookupAssumptionCache,
                              &GetTTI, NoneType::None, PSI)
>>>>>>> 2d84c00d
        .run(M);
#endif // INTEL_CUSTOMIZATION
  }
};

} // end anonymous namespace

std::unique_ptr<FunctionOutliningMultiRegionInfo>
PartialInlinerImpl::computeOutliningColdRegionsInfo(Function *F,
                                                    OptimizationRemarkEmitter &ORE) {
  BasicBlock *EntryBlock = &F->front();

  DominatorTree DT(*F);
  LoopInfo LI(DT);
  BranchProbabilityInfo BPI(*F, LI);
  std::unique_ptr<BlockFrequencyInfo> ScopedBFI;
  BlockFrequencyInfo *BFI;
  if (!GetBFI) {
    ScopedBFI.reset(new BlockFrequencyInfo(*F, BPI, LI));
    BFI = ScopedBFI.get();
  } else
    BFI = &(*GetBFI)(*F);

  // Return if we don't have profiling information.
  if (!PSI->hasInstrumentationProfile())
    return std::unique_ptr<FunctionOutliningMultiRegionInfo>();

  std::unique_ptr<FunctionOutliningMultiRegionInfo> OutliningInfo =
      llvm::make_unique<FunctionOutliningMultiRegionInfo>();

  auto IsSingleEntry = [](SmallVectorImpl<BasicBlock *> &BlockList) {
    BasicBlock *Dom = BlockList.front();
    return BlockList.size() > 1 && Dom->hasNPredecessors(1);
  };

  auto IsSingleExit =
      [&ORE](SmallVectorImpl<BasicBlock *> &BlockList) -> BasicBlock * {
    BasicBlock *ExitBlock = nullptr;
    for (auto *Block : BlockList) {
      for (auto SI = succ_begin(Block); SI != succ_end(Block); ++SI) {
        if (!is_contained(BlockList, *SI)) {
          if (ExitBlock) {
            ORE.emit([&]() {
              return OptimizationRemarkMissed(DEBUG_TYPE, "MultiExitRegion",
                                              &SI->front())
                     << "Region dominated by "
                     << ore::NV("Block", BlockList.front()->getName())
                     << " has more than one region exit edge.";
            });
            return nullptr;
          } else
            ExitBlock = Block;
        }
      }
    }
    return ExitBlock;
  };

  auto BBProfileCount = [BFI](BasicBlock *BB) {
    return BFI->getBlockProfileCount(BB)
               ? BFI->getBlockProfileCount(BB).getValue()
               : 0;
  };

  // Use the same computeBBInlineCost function to compute the cost savings of
  // the outlining the candidate region.
  int OverallFunctionCost = 0;
  for (auto &BB : *F)
    OverallFunctionCost += computeBBInlineCost(&BB);

#ifndef NDEBUG
  if (TracePartialInlining)
    dbgs() << "OverallFunctionCost = " << OverallFunctionCost << "\n";
#endif
  int MinOutlineRegionCost =
      static_cast<int>(OverallFunctionCost * MinRegionSizeRatio);
  BranchProbability MinBranchProbability(
      static_cast<int>(ColdBranchRatio * MinBlockCounterExecution),
      MinBlockCounterExecution);
  bool ColdCandidateFound = false;
  BasicBlock *CurrEntry = EntryBlock;
  std::vector<BasicBlock *> DFS;
  DenseMap<BasicBlock *, bool> VisitedMap;
  DFS.push_back(CurrEntry);
  VisitedMap[CurrEntry] = true;
  // Use Depth First Search on the basic blocks to find CFG edges that are
  // considered cold.
  // Cold regions considered must also have its inline cost compared to the
  // overall inline cost of the original function.  The region is outlined only
  // if it reduced the inline cost of the function by 'MinOutlineRegionCost' or
  // more.
  while (!DFS.empty()) {
    auto *thisBB = DFS.back();
    DFS.pop_back();
    // Only consider regions with predecessor blocks that are considered
    // not-cold (default: part of the top 99.99% of all block counters)
    // AND greater than our minimum block execution count (default: 100).
    if (PSI->isColdBlock(thisBB, BFI) ||
        BBProfileCount(thisBB) < MinBlockCounterExecution)
      continue;
    for (auto SI = succ_begin(thisBB); SI != succ_end(thisBB); ++SI) {
      if (VisitedMap[*SI])
        continue;
      VisitedMap[*SI] = true;
      DFS.push_back(*SI);
      // If branch isn't cold, we skip to the next one.
      BranchProbability SuccProb = BPI.getEdgeProbability(thisBB, *SI);
      if (SuccProb > MinBranchProbability)
        continue;
#ifndef NDEBUG
      if (TracePartialInlining) {
        dbgs() << "Found cold edge: " << thisBB->getName() << "->"
               << (*SI)->getName() << "\nBranch Probability = " << SuccProb
               << "\n";
      }
#endif
      SmallVector<BasicBlock *, 8> DominateVector;
      DT.getDescendants(*SI, DominateVector);
      // We can only outline single entry regions (for now).
      if (!IsSingleEntry(DominateVector))
        continue;
      BasicBlock *ExitBlock = nullptr;
      // We can only outline single exit regions (for now).
      if (!(ExitBlock = IsSingleExit(DominateVector)))
        continue;
      int OutlineRegionCost = 0;
      for (auto *BB : DominateVector)
        OutlineRegionCost += computeBBInlineCost(BB);

#ifndef NDEBUG
      if (TracePartialInlining)
        dbgs() << "OutlineRegionCost = " << OutlineRegionCost << "\n";
#endif

      if (OutlineRegionCost < MinOutlineRegionCost) {
        ORE.emit([&]() {
          return OptimizationRemarkAnalysis(DEBUG_TYPE, "TooCostly",
                                            &SI->front())
                 << ore::NV("Callee", F) << " inline cost-savings smaller than "
                 << ore::NV("Cost", MinOutlineRegionCost);
        });
        continue;
      }
      // For now, ignore blocks that belong to a SISE region that is a
      // candidate for outlining.  In the future, we may want to look
      // at inner regions because the outer region may have live-exit
      // variables.
      for (auto *BB : DominateVector)
        VisitedMap[BB] = true;
      // ReturnBlock here means the block after the outline call
      BasicBlock *ReturnBlock = ExitBlock->getSingleSuccessor();
      // assert(ReturnBlock && "ReturnBlock is NULL somehow!");
      FunctionOutliningMultiRegionInfo::OutlineRegionInfo RegInfo(
          DominateVector, DominateVector.front(), ExitBlock, ReturnBlock);
      OutliningInfo->ORI.push_back(RegInfo);
#ifndef NDEBUG
      if (TracePartialInlining) {
        dbgs() << "Found Cold Candidate starting at block: "
               << DominateVector.front()->getName() << "\n";
      }
#endif
      ColdCandidateFound = true;
      NumColdRegionsFound++;
    }
  }
  if (ColdCandidateFound)
    return OutliningInfo;
  else
    return std::unique_ptr<FunctionOutliningMultiRegionInfo>();
}

std::unique_ptr<FunctionOutliningInfo>
PartialInlinerImpl::computeOutliningInfo(Function *F) {
  BasicBlock *EntryBlock = &F->front();
  BranchInst *BR = dyn_cast<BranchInst>(EntryBlock->getTerminator());
  if (!BR || BR->isUnconditional())
    return std::unique_ptr<FunctionOutliningInfo>();

  // Returns true if Succ is BB's successor
  auto IsSuccessor = [](BasicBlock *Succ, BasicBlock *BB) {
    return is_contained(successors(BB), Succ);
  };

  auto IsReturnBlock = [](BasicBlock *BB) {
    Instruction *TI = BB->getTerminator();
    return isa<ReturnInst>(TI);
  };

  auto GetReturnBlock = [&](BasicBlock *Succ1, BasicBlock *Succ2) {
    if (IsReturnBlock(Succ1))
      return std::make_tuple(Succ1, Succ2);
    if (IsReturnBlock(Succ2))
      return std::make_tuple(Succ2, Succ1);

    return std::make_tuple<BasicBlock *, BasicBlock *>(nullptr, nullptr);
  };

  // Detect a triangular shape:
  auto GetCommonSucc = [&](BasicBlock *Succ1, BasicBlock *Succ2) {
    if (IsSuccessor(Succ1, Succ2))
      return std::make_tuple(Succ1, Succ2);
    if (IsSuccessor(Succ2, Succ1))
      return std::make_tuple(Succ2, Succ1);

    return std::make_tuple<BasicBlock *, BasicBlock *>(nullptr, nullptr);
  };

  std::unique_ptr<FunctionOutliningInfo> OutliningInfo =
      llvm::make_unique<FunctionOutliningInfo>();

  BasicBlock *CurrEntry = EntryBlock;
  bool CandidateFound = false;
  do {
    // The number of blocks to be inlined has already reached
    // the limit. When MaxNumInlineBlocks is set to 0 or 1, this
    // disables partial inlining for the function.
    if (OutliningInfo->GetNumInlinedBlocks() >= MaxNumInlineBlocks)
      break;

    if (succ_size(CurrEntry) != 2)
      break;

    BasicBlock *Succ1 = *succ_begin(CurrEntry);
    BasicBlock *Succ2 = *(succ_begin(CurrEntry) + 1);

    BasicBlock *ReturnBlock, *NonReturnBlock;
    std::tie(ReturnBlock, NonReturnBlock) = GetReturnBlock(Succ1, Succ2);

    if (ReturnBlock) {
      OutliningInfo->Entries.push_back(CurrEntry);
      OutliningInfo->ReturnBlock = ReturnBlock;
      OutliningInfo->NonReturnBlock = NonReturnBlock;
      CandidateFound = true;
      break;
    }

    BasicBlock *CommSucc;
    BasicBlock *OtherSucc;
    std::tie(CommSucc, OtherSucc) = GetCommonSucc(Succ1, Succ2);

    if (!CommSucc)
      break;

    OutliningInfo->Entries.push_back(CurrEntry);
    CurrEntry = OtherSucc;
  } while (true);

  if (!CandidateFound)
    return std::unique_ptr<FunctionOutliningInfo>();

  // Do sanity check of the entries: threre should not
  // be any successors (not in the entry set) other than
  // {ReturnBlock, NonReturnBlock}
  assert(OutliningInfo->Entries[0] == &F->front() &&
         "Function Entry must be the first in Entries vector");
  DenseSet<BasicBlock *> Entries;
  for (BasicBlock *E : OutliningInfo->Entries)
    Entries.insert(E);

  // Returns true of BB has Predecessor which is not
  // in Entries set.
  auto HasNonEntryPred = [Entries](BasicBlock *BB) {
    for (auto Pred : predecessors(BB)) {
      if (!Entries.count(Pred))
        return true;
    }
    return false;
  };
  auto CheckAndNormalizeCandidate =
      [Entries, HasNonEntryPred](FunctionOutliningInfo *OutliningInfo) {
        for (BasicBlock *E : OutliningInfo->Entries) {
          for (auto Succ : successors(E)) {
            if (Entries.count(Succ))
              continue;
            if (Succ == OutliningInfo->ReturnBlock)
              OutliningInfo->ReturnBlockPreds.push_back(E);
            else if (Succ != OutliningInfo->NonReturnBlock)
              return false;
          }
          // There should not be any outside incoming edges either:
          if (HasNonEntryPred(E))
            return false;
        }
        return true;
      };

  if (!CheckAndNormalizeCandidate(OutliningInfo.get()))
    return std::unique_ptr<FunctionOutliningInfo>();

  // Now further growing the candidate's inlining region by
  // peeling off dominating blocks from the outlining region:
  while (OutliningInfo->GetNumInlinedBlocks() < MaxNumInlineBlocks) {
    BasicBlock *Cand = OutliningInfo->NonReturnBlock;
    if (succ_size(Cand) != 2)
      break;

    if (HasNonEntryPred(Cand))
      break;

    BasicBlock *Succ1 = *succ_begin(Cand);
    BasicBlock *Succ2 = *(succ_begin(Cand) + 1);

    BasicBlock *ReturnBlock, *NonReturnBlock;
    std::tie(ReturnBlock, NonReturnBlock) = GetReturnBlock(Succ1, Succ2);
    if (!ReturnBlock || ReturnBlock != OutliningInfo->ReturnBlock)
      break;

    if (NonReturnBlock->getSinglePredecessor() != Cand)
      break;

    // Now grow and update OutlininigInfo:
    OutliningInfo->Entries.push_back(Cand);
    OutliningInfo->NonReturnBlock = NonReturnBlock;
    OutliningInfo->ReturnBlockPreds.push_back(Cand);
    Entries.insert(Cand);
  }

  return OutliningInfo;
}

// Check if there is PGO data or user annoated branch data:
static bool hasProfileData(Function *F, FunctionOutliningInfo *OI) {
  if (F->hasProfileData())
    return true;
  // Now check if any of the entry block has MD_prof data:
  for (auto *E : OI->Entries) {
    BranchInst *BR = dyn_cast<BranchInst>(E->getTerminator());
    if (!BR || BR->isUnconditional())
      continue;
    uint64_t T, F;
    if (BR->extractProfMetadata(T, F))
      return true;
  }
  return false;
}

BranchProbability
PartialInlinerImpl::getOutliningCallBBRelativeFreq(FunctionCloner &Cloner) {
  BasicBlock *OutliningCallBB = Cloner.OutlinedFunctions.back().second;
  auto EntryFreq =
      Cloner.ClonedFuncBFI->getBlockFreq(&Cloner.ClonedFunc->getEntryBlock());
  auto OutliningCallFreq =
      Cloner.ClonedFuncBFI->getBlockFreq(OutliningCallBB);
  // FIXME Hackery needed because ClonedFuncBFI is based on the function BEFORE
  // we outlined any regions, so we may encounter situations where the
  // OutliningCallFreq is *slightly* bigger than the EntryFreq.
  if (OutliningCallFreq.getFrequency() > EntryFreq.getFrequency()) {
    OutliningCallFreq = EntryFreq;
  }
  auto OutlineRegionRelFreq = BranchProbability::getBranchProbability(
      OutliningCallFreq.getFrequency(), EntryFreq.getFrequency());

  if (hasProfileData(Cloner.OrigFunc, Cloner.ClonedOI.get()))
    return OutlineRegionRelFreq;

#if INTEL_CUSTOMIZATION
  // If the function is a target of a virtual call, then we are going to
  // use a conservative branch probability. This means that there will be
  // a 50% chance that the branch will be taken or not taken.
  Function *OldFunc = Cloner.OrigFunc;
  if (isVirtualFunctionTarget(OldFunc)) {
    auto DevirtProbability = BranchProbability(DevirtBranchProbability, 100);
    return DevirtProbability;
  }
#endif

  // When profile data is not available, we need to be conservative in
  // estimating the overall savings. Static branch prediction can usually
  // guess the branch direction right (taken/non-taken), but the guessed
  // branch probability is usually not biased enough. In case when the
  // outlined region is predicted to be likely, its probability needs
  // to be made higher (more biased) to not under-estimate the cost of
  // function outlining. On the other hand, if the outlined region
  // is predicted to be less likely, the predicted probablity is usually
  // higher than the actual. For instance, the actual probability of the
  // less likely target is only 5%, but the guessed probablity can be
  // 40%. In the latter case, there is no need for further adjustement.
  // FIXME: add an option for this.
  if (OutlineRegionRelFreq < BranchProbability(45, 100))
    return OutlineRegionRelFreq;

  OutlineRegionRelFreq = std::max(
      OutlineRegionRelFreq, BranchProbability(OutlineRegionFreqPercent, 100));

  return OutlineRegionRelFreq;
}

bool PartialInlinerImpl::shouldPartialInline(
    CallSite CS, FunctionCloner &Cloner,
    BlockFrequency WeightedOutliningRcost,
    OptimizationRemarkEmitter &ORE) {
  using namespace ore;

  Instruction *Call = CS.getInstruction();
  Function *Callee = CS.getCalledFunction();
  assert(Callee == Cloner.ClonedFunc);

  InlineReason Reason; // INTEL
  if (SkipCostAnalysis)
    return isInlineViable(*Callee, Reason); // INTEL

  Function *Caller = CS.getCaller();
  auto &CalleeTTI = (*GetTTI)(*Callee);
  InlineCost IC = getInlineCost(CS, getInlineParams(), CalleeTTI,
                                *GetAssumptionCache, GetBFI, nullptr, // INTEL
                                ILIC, nullptr, nullptr, nullptr,      // INTEL
                                PSI, &ORE);                           // INTEL

  if (IC.isAlways()) {
    ORE.emit([&]() {
      return OptimizationRemarkAnalysis(DEBUG_TYPE, "AlwaysInline", Call)
             << NV("Callee", Cloner.OrigFunc)
             << " should always be fully inlined, not partially";
    });
    return false;
  }

  if (IC.isNever()) {
    ORE.emit([&]() {
      return OptimizationRemarkMissed(DEBUG_TYPE, "NeverInline", Call)
             << NV("Callee", Cloner.OrigFunc) << " not partially inlined into "
             << NV("Caller", Caller)
             << " because it should never be inlined (cost=never)";
    });
    return false;
  }

  if (!IC) {
    ORE.emit([&]() {
      return OptimizationRemarkAnalysis(DEBUG_TYPE, "TooCostly", Call)
             << NV("Callee", Cloner.OrigFunc) << " not partially inlined into "
             << NV("Caller", Caller) << " because too costly to inline (cost="
             << NV("Cost", IC.getCost()) << ", threshold="
             << NV("Threshold", IC.getCostDelta() + IC.getCost()) << ")";
    });
    return false;
  }
  const DataLayout &DL = Caller->getParent()->getDataLayout();

  // The savings of eliminating the call:
  int NonWeightedSavings = getCallsiteCost(CS, DL);
  BlockFrequency NormWeightedSavings(NonWeightedSavings);

  // Weighted saving is smaller than weighted cost, return false
  if (NormWeightedSavings < WeightedOutliningRcost) {
    ORE.emit([&]() {
      return OptimizationRemarkAnalysis(DEBUG_TYPE, "OutliningCallcostTooHigh",
                                        Call)
             << NV("Callee", Cloner.OrigFunc) << " not partially inlined into "
             << NV("Caller", Caller) << " runtime overhead (overhead="
             << NV("Overhead", (unsigned)WeightedOutliningRcost.getFrequency())
             << ", savings="
             << NV("Savings", (unsigned)NormWeightedSavings.getFrequency())
             << ")"
             << " of making the outlined call is too high";
    });
    return false;
  }

  ORE.emit([&]() {
    return OptimizationRemarkAnalysis(DEBUG_TYPE, "CanBePartiallyInlined", Call)
           << NV("Callee", Cloner.OrigFunc) << " can be partially inlined into "
           << NV("Caller", Caller) << " with cost=" << NV("Cost", IC.getCost())
           << " (threshold="
           << NV("Threshold", IC.getCostDelta() + IC.getCost()) << ")";
  });
  return true;
}

// TODO: Ideally  we should share Inliner's InlineCost Analysis code.
// For now use a simplified version. The returned 'InlineCost' will be used
// to esimate the size cost as well as runtime cost of the BB.
int PartialInlinerImpl::computeBBInlineCost(BasicBlock *BB) {
  int InlineCost = 0;
  const DataLayout &DL = BB->getParent()->getParent()->getDataLayout();
  for (Instruction &I : BB->instructionsWithoutDebug()) {
    // Skip free instructions.
    switch (I.getOpcode()) {
    case Instruction::BitCast:
    case Instruction::PtrToInt:
    case Instruction::IntToPtr:
    case Instruction::Alloca:
    case Instruction::PHI:
      continue;
    case Instruction::GetElementPtr:
      if (cast<GetElementPtrInst>(&I)->hasAllZeroIndices())
        continue;
      break;
    default:
      break;
    }

    IntrinsicInst *IntrInst = dyn_cast<IntrinsicInst>(&I);
    if (IntrInst) {
      if (I.isLifetimeStartOrEnd())  //INTEL
        continue;                    //INTEL
#if INTEL_CUSTOMIZATION
      if (isa<FakeloadInst>(IntrInst))
        continue;
      if (isa<SubscriptInst>(IntrInst)) {
        // Treat as GEP with non-zero indexes.
        InlineCost += InlineConstants::InstrCost;
        continue;
      }
#endif // INTEL_CUSTOMIZATION
    }

    if (CallInst *CI = dyn_cast<CallInst>(&I)) {
      InlineCost += getCallsiteCost(CallSite(CI), DL);
      continue;
    }

    if (InvokeInst *II = dyn_cast<InvokeInst>(&I)) {
      InlineCost += getCallsiteCost(CallSite(II), DL);
      continue;
    }

    if (SwitchInst *SI = dyn_cast<SwitchInst>(&I)) {
      InlineCost += (SI->getNumCases() + 1) * InlineConstants::InstrCost;
      continue;
    }
    InlineCost += InlineConstants::InstrCost;
  }
  return InlineCost;
}

std::tuple<int, int>
PartialInlinerImpl::computeOutliningCosts(FunctionCloner &Cloner) {
  int OutliningFuncCallCost = 0, OutlinedFunctionCost = 0;
  for (auto FuncBBPair : Cloner.OutlinedFunctions) {
    Function *OutlinedFunc = FuncBBPair.first;
    BasicBlock* OutliningCallBB = FuncBBPair.second;
    // Now compute the cost of the call sequence to the outlined function
    // 'OutlinedFunction' in BB 'OutliningCallBB':
    OutliningFuncCallCost += computeBBInlineCost(OutliningCallBB);

    // Now compute the cost of the extracted/outlined function itself:
    for (BasicBlock &BB : *OutlinedFunc)
      OutlinedFunctionCost += computeBBInlineCost(&BB);
  }
  assert(OutlinedFunctionCost >= Cloner.OutlinedRegionCost &&
         "Outlined function cost should be no less than the outlined region");

  // The code extractor introduces a new root and exit stub blocks with
  // additional unconditional branches. Those branches will be eliminated
  // later with bb layout. The cost should be adjusted accordingly:
  OutlinedFunctionCost -=
      2 * InlineConstants::InstrCost * Cloner.OutlinedFunctions.size();

  int OutliningRuntimeOverhead =
      OutliningFuncCallCost +
      (OutlinedFunctionCost - Cloner.OutlinedRegionCost) +
      ExtraOutliningPenalty;

  return std::make_tuple(OutliningFuncCallCost, OutliningRuntimeOverhead);
}

// Create the callsite to profile count map which is
// used to update the original function's entry count,
// after the function is partially inlined into the callsite.
void PartialInlinerImpl::computeCallsiteToProfCountMap(
    Function *DuplicateFunction,
    DenseMap<User *, uint64_t> &CallSiteToProfCountMap) {
  std::vector<User *> Users(DuplicateFunction->user_begin(),
                            DuplicateFunction->user_end());
  Function *CurrentCaller = nullptr;
  std::unique_ptr<BlockFrequencyInfo> TempBFI;
  BlockFrequencyInfo *CurrentCallerBFI = nullptr;

  auto ComputeCurrBFI = [&,this](Function *Caller) {
      // For the old pass manager:
      if (!GetBFI) {
        DominatorTree DT(*Caller);
        LoopInfo LI(DT);
        BranchProbabilityInfo BPI(*Caller, LI);
        TempBFI.reset(new BlockFrequencyInfo(*Caller, BPI, LI));
        CurrentCallerBFI = TempBFI.get();
      } else {
        // New pass manager:
        CurrentCallerBFI = &(*GetBFI)(*Caller);
      }
  };

  for (User *User : Users) {
    CallSite CS = getCallSite(User);
    Function *Caller = CS.getCaller();
    if (CurrentCaller != Caller) {
      CurrentCaller = Caller;
      ComputeCurrBFI(Caller);
    } else {
      assert(CurrentCallerBFI && "CallerBFI is not set");
    }
    BasicBlock *CallBB = CS.getInstruction()->getParent();
    auto Count = CurrentCallerBFI->getBlockProfileCount(CallBB);
    if (Count)
      CallSiteToProfCountMap[User] = *Count;
    else
      CallSiteToProfCountMap[User] = 0;
  }
}

PartialInlinerImpl::FunctionCloner::FunctionCloner(
    Function *F, FunctionOutliningInfo *OI, OptimizationRemarkEmitter &ORE,
    function_ref<AssumptionCache *(Function &)> LookupAC)
    : OrigFunc(F), ORE(ORE), LookupAC(LookupAC) {
  ClonedOI = llvm::make_unique<FunctionOutliningInfo>();

  // Clone the function, so that we can hack away on it.
  ValueToValueMapTy VMap;
  ClonedFunc = CloneFunction(F, VMap);

  ClonedOI->ReturnBlock = cast<BasicBlock>(VMap[OI->ReturnBlock]);
  ClonedOI->NonReturnBlock = cast<BasicBlock>(VMap[OI->NonReturnBlock]);
  for (BasicBlock *BB : OI->Entries) {
    ClonedOI->Entries.push_back(cast<BasicBlock>(VMap[BB]));
  }
  for (BasicBlock *E : OI->ReturnBlockPreds) {
    BasicBlock *NewE = cast<BasicBlock>(VMap[E]);
    ClonedOI->ReturnBlockPreds.push_back(NewE);
  }
  // Go ahead and update all uses to the duplicate, so that we can just
  // use the inliner functionality when we're done hacking.
  F->replaceAllUsesWith(ClonedFunc);
}

PartialInlinerImpl::FunctionCloner::FunctionCloner(
    Function *F, FunctionOutliningMultiRegionInfo *OI,
    OptimizationRemarkEmitter &ORE,
    function_ref<AssumptionCache *(Function &)> LookupAC)
    : OrigFunc(F), ORE(ORE), LookupAC(LookupAC) {
  ClonedOMRI = llvm::make_unique<FunctionOutliningMultiRegionInfo>();

  // Clone the function, so that we can hack away on it.
  ValueToValueMapTy VMap;
  ClonedFunc = CloneFunction(F, VMap);

  // Go through all Outline Candidate Regions and update all BasicBlock
  // information.
  for (FunctionOutliningMultiRegionInfo::OutlineRegionInfo RegionInfo :
       OI->ORI) {
    SmallVector<BasicBlock *, 8> Region;
    for (BasicBlock *BB : RegionInfo.Region) {
      Region.push_back(cast<BasicBlock>(VMap[BB]));
    }
    BasicBlock *NewEntryBlock = cast<BasicBlock>(VMap[RegionInfo.EntryBlock]);
    BasicBlock *NewExitBlock = cast<BasicBlock>(VMap[RegionInfo.ExitBlock]);
    BasicBlock *NewReturnBlock = nullptr;
    if (RegionInfo.ReturnBlock)
      NewReturnBlock = cast<BasicBlock>(VMap[RegionInfo.ReturnBlock]);
    FunctionOutliningMultiRegionInfo::OutlineRegionInfo MappedRegionInfo(
        Region, NewEntryBlock, NewExitBlock, NewReturnBlock);
    ClonedOMRI->ORI.push_back(MappedRegionInfo);
  }
  // Go ahead and update all uses to the duplicate, so that we can just
  // use the inliner functionality when we're done hacking.
  F->replaceAllUsesWith(ClonedFunc);
}

void PartialInlinerImpl::FunctionCloner::NormalizeReturnBlock() {
  auto getFirstPHI = [](BasicBlock *BB) {
    BasicBlock::iterator I = BB->begin();
    PHINode *FirstPhi = nullptr;
    while (I != BB->end()) {
      PHINode *Phi = dyn_cast<PHINode>(I);
      if (!Phi)
        break;
      if (!FirstPhi) {
        FirstPhi = Phi;
        break;
      }
    }
    return FirstPhi;
  };

  // Shouldn't need to normalize PHIs if we're not outlining non-early return
  // blocks.
  if (!ClonedOI)
    return;

  // Special hackery is needed with PHI nodes that have inputs from more than
  // one extracted block.  For simplicity, just split the PHIs into a two-level
  // sequence of PHIs, some of which will go in the extracted region, and some
  // of which will go outside.
  BasicBlock *PreReturn = ClonedOI->ReturnBlock;
  // only split block when necessary:
  PHINode *FirstPhi = getFirstPHI(PreReturn);
  unsigned NumPredsFromEntries = ClonedOI->ReturnBlockPreds.size();

  if (!FirstPhi || FirstPhi->getNumIncomingValues() <= NumPredsFromEntries + 1)
    return;

  auto IsTrivialPhi = [](PHINode *PN) -> Value * {
    Value *CommonValue = PN->getIncomingValue(0);
    if (all_of(PN->incoming_values(),
               [&](Value *V) { return V == CommonValue; }))
      return CommonValue;
    return nullptr;
  };

  ClonedOI->ReturnBlock = ClonedOI->ReturnBlock->splitBasicBlock(
      ClonedOI->ReturnBlock->getFirstNonPHI()->getIterator());
  BasicBlock::iterator I = PreReturn->begin();
  Instruction *Ins = &ClonedOI->ReturnBlock->front();
  SmallVector<Instruction *, 4> DeadPhis;
  while (I != PreReturn->end()) {
    PHINode *OldPhi = dyn_cast<PHINode>(I);
    if (!OldPhi)
      break;

    PHINode *RetPhi =
        PHINode::Create(OldPhi->getType(), NumPredsFromEntries + 1, "", Ins);
    OldPhi->replaceAllUsesWith(RetPhi);
    Ins = ClonedOI->ReturnBlock->getFirstNonPHI();

    RetPhi->addIncoming(&*I, PreReturn);
    for (BasicBlock *E : ClonedOI->ReturnBlockPreds) {
      RetPhi->addIncoming(OldPhi->getIncomingValueForBlock(E), E);
      OldPhi->removeIncomingValue(E);
    }

    // After incoming values splitting, the old phi may become trivial.
    // Keeping the trivial phi can introduce definition inside the outline
    // region which is live-out, causing necessary overhead (load, store
    // arg passing etc).
    if (auto *OldPhiVal = IsTrivialPhi(OldPhi)) {
      OldPhi->replaceAllUsesWith(OldPhiVal);
      DeadPhis.push_back(OldPhi);
    }
    ++I;
  }
  for (auto *DP : DeadPhis)
    DP->eraseFromParent();

  for (auto E : ClonedOI->ReturnBlockPreds) {
    E->getTerminator()->replaceUsesOfWith(PreReturn, ClonedOI->ReturnBlock);
  }
}

bool PartialInlinerImpl::FunctionCloner::doMultiRegionFunctionOutlining() {

  auto ComputeRegionCost = [](SmallVectorImpl<BasicBlock *> &Region) {
    int Cost = 0;
    for (BasicBlock* BB : Region)
      Cost += computeBBInlineCost(BB);
    return Cost;
  };

  assert(ClonedOMRI && "Expecting OutlineInfo for multi region outline");

  if (ClonedOMRI->ORI.empty())
    return false;

  // The CodeExtractor needs a dominator tree.
  DominatorTree DT;
  DT.recalculate(*ClonedFunc);

  // Manually calculate a BlockFrequencyInfo and BranchProbabilityInfo.
  LoopInfo LI(DT);
  BranchProbabilityInfo BPI(*ClonedFunc, LI);
  ClonedFuncBFI.reset(new BlockFrequencyInfo(*ClonedFunc, BPI, LI));

  SetVector<Value *> Inputs, Outputs, Sinks;
  for (FunctionOutliningMultiRegionInfo::OutlineRegionInfo RegionInfo :
       ClonedOMRI->ORI) {
    int CurrentOutlinedRegionCost = ComputeRegionCost(RegionInfo.Region);

    CodeExtractor CE(RegionInfo.Region, &DT, /*AggregateArgs*/ false,
                     ClonedFuncBFI.get(), &BPI,
                     LookupAC(*RegionInfo.EntryBlock->getParent()),
                     /* AllowVarargs */ false);

    CE.findInputsOutputs(Inputs, Outputs, Sinks);

#ifndef NDEBUG
    if (TracePartialInlining) {
      dbgs() << "inputs: " << Inputs.size() << "\n";
      dbgs() << "outputs: " << Outputs.size() << "\n";
      for (Value *value : Inputs)
        dbgs() << "value used in func: " << *value << "\n";
      for (Value *output : Outputs)
        dbgs() << "instr used in func: " << *output << "\n";
    }
#endif
    // Do not extract regions that have live exit variables.
    if (Outputs.size() > 0 && !ForceLiveExit)
      continue;

    Function *OutlinedFunc = CE.extractCodeRegion();

    if (OutlinedFunc) {
      CallSite OCS = PartialInlinerImpl::getOneCallSiteTo(OutlinedFunc);
      BasicBlock *OutliningCallBB = OCS.getInstruction()->getParent();
      assert(OutliningCallBB->getParent() == ClonedFunc);
      OutlinedFunctions.push_back(std::make_pair(OutlinedFunc,OutliningCallBB));
      NumColdRegionsOutlined++;
      OutlinedRegionCost += CurrentOutlinedRegionCost;

      if (MarkOutlinedColdCC) {
        OutlinedFunc->setCallingConv(CallingConv::Cold);
        OCS.setCallingConv(CallingConv::Cold);
      }
    } else
      ORE.emit([&]() {
        return OptimizationRemarkMissed(DEBUG_TYPE, "ExtractFailed",
                                        &RegionInfo.Region.front()->front())
               << "Failed to extract region at block "
               << ore::NV("Block", RegionInfo.Region.front());
      });
  }

  return !OutlinedFunctions.empty();
}

Function *
PartialInlinerImpl::FunctionCloner::doSingleRegionFunctionOutlining() {
  // Returns true if the block is to be partial inlined into the caller
  // (i.e. not to be extracted to the out of line function)
  auto ToBeInlined = [&, this](BasicBlock *BB) {
    return BB == ClonedOI->ReturnBlock ||
           (std::find(ClonedOI->Entries.begin(), ClonedOI->Entries.end(), BB) !=
            ClonedOI->Entries.end());
  };

  assert(ClonedOI && "Expecting OutlineInfo for single region outline");
  // The CodeExtractor needs a dominator tree.
  DominatorTree DT;
  DT.recalculate(*ClonedFunc);

  // Manually calculate a BlockFrequencyInfo and BranchProbabilityInfo.
  LoopInfo LI(DT);
  BranchProbabilityInfo BPI(*ClonedFunc, LI);
  ClonedFuncBFI.reset(new BlockFrequencyInfo(*ClonedFunc, BPI, LI));

  // Gather up the blocks that we're going to extract.
  std::vector<BasicBlock *> ToExtract;
  ToExtract.push_back(ClonedOI->NonReturnBlock);
  OutlinedRegionCost +=
      PartialInlinerImpl::computeBBInlineCost(ClonedOI->NonReturnBlock);
  for (BasicBlock &BB : *ClonedFunc)
    if (!ToBeInlined(&BB) && &BB != ClonedOI->NonReturnBlock) {
      ToExtract.push_back(&BB);
      // FIXME: the code extractor may hoist/sink more code
      // into the outlined function which may make the outlining
      // overhead (the difference of the outlined function cost
      // and OutliningRegionCost) look larger.
      OutlinedRegionCost += computeBBInlineCost(&BB);
    }

  // Extract the body of the if.
  Function *OutlinedFunc =
      CodeExtractor(ToExtract, &DT, /*AggregateArgs*/ false,
                    ClonedFuncBFI.get(), &BPI, LookupAC(*ClonedFunc),
                    /* AllowVarargs */ true)
          .extractCodeRegion();

  if (OutlinedFunc) {
    BasicBlock *OutliningCallBB =
        PartialInlinerImpl::getOneCallSiteTo(OutlinedFunc)
            .getInstruction()
            ->getParent();
    assert(OutliningCallBB->getParent() == ClonedFunc);
    OutlinedFunctions.push_back(std::make_pair(OutlinedFunc, OutliningCallBB));
  } else
    ORE.emit([&]() {
      return OptimizationRemarkMissed(DEBUG_TYPE, "ExtractFailed",
                                      &ToExtract.front()->front())
             << "Failed to extract region at block "
             << ore::NV("Block", ToExtract.front());
    });

  return OutlinedFunc;
}

PartialInlinerImpl::FunctionCloner::~FunctionCloner() {
  // Ditch the duplicate, since we're done with it, and rewrite all remaining
  // users (function pointers, etc.) back to the original function.
  ClonedFunc->replaceAllUsesWith(OrigFunc);
  ClonedFunc->eraseFromParent();
  if (!IsFunctionInlined) {
    // Remove each function that was speculatively created if there is no
    // reference.
    for (auto FuncBBPair : OutlinedFunctions) {
      Function *Func = FuncBBPair.first;
      Func->eraseFromParent();
    }
  }
}

#if INTEL_CUSTOMIZATION
// Return true if all call sites to the input function are direct
// calls, else return false.
bool PartialInlinerImpl::allCallSitesAreDirect(Function *Func) {

  // We start with false because it is possible that the input
  // function doesn't have any direct call site.
  bool CallSitesAreDirect = false;

  for (User *FuncUser : Func->users()) {
    if (isa<CallInst>(FuncUser) || isa<InvokeInst>(FuncUser)) {
      CallSite CS = getCallSite(FuncUser);
      Function *CallFunc = CS.getCalledFunction();
      if (!CallFunc || CallFunc != Func)
        return false;

      CallSitesAreDirect = true;
    }
  }

  return CallSitesAreDirect;
}

// Return true if the input function is the target of a virtual
// call.
bool PartialInlinerImpl::isVirtualFunctionTarget(Function *Func) {
  return ((RunLTOPartialInline || LTOPartialInlineVirtual)
          && Func->hasMetadata() &&
          Func->getMetadata("_Intel.Devirt.Target") != nullptr);
}

#endif

std::pair<bool, Function *> PartialInlinerImpl::unswitchFunction(Function *F) {

#if INTEL_CUSTOMIZATION
  // Only do LTO partial inlining for functions that are targets of
  // virtual calls
  if ((RunLTOPartialInline || LTOPartialInlineVirtual)
      && !F->hasAddressTaken())
    return {false, nullptr};

  IsVirtualTarget = isVirtualFunctionTarget(F) &&
                    allCallSitesAreDirect(F);
#endif // INTEL_CUSTOMIZATION

  if (F->hasAddressTaken() && !IsVirtualTarget)    // INTEL
    return {false, nullptr};

  // Let inliner handle it
  if (F->hasFnAttribute(Attribute::AlwaysInline))
    return {false, nullptr};

  if (F->hasFnAttribute(Attribute::NoInline))
    return {false, nullptr};

  if (PSI->isFunctionEntryCold(F))
    return {false, nullptr};

  if (empty(F->users()))
    return {false, nullptr};

  OptimizationRemarkEmitter ORE(F);

  // Only try to outline cold regions if we have a profile summary, which
  // implies we have profiling information.
  if (PSI->hasProfileSummary() && F->hasProfileData() &&
      !DisableMultiRegionPartialInline) {
    std::unique_ptr<FunctionOutliningMultiRegionInfo> OMRI =
        computeOutliningColdRegionsInfo(F, ORE);
    if (OMRI) {
      FunctionCloner Cloner(F, OMRI.get(), ORE, LookupAssumptionCache);

#ifndef NDEBUG
      if (TracePartialInlining) {
        dbgs() << "HotCountThreshold = " << PSI->getHotCountThreshold() << "\n";
        dbgs() << "ColdCountThreshold = " << PSI->getColdCountThreshold()
               << "\n";
      }
#endif
      bool DidOutline = Cloner.doMultiRegionFunctionOutlining();

      if (DidOutline) {
#ifndef NDEBUG
        if (TracePartialInlining) {
          dbgs() << ">>>>>> Outlined (Cloned) Function >>>>>>\n";
          Cloner.ClonedFunc->print(dbgs());
          dbgs() << "<<<<<< Outlined (Cloned) Function <<<<<<\n";
        }
#endif

        if (tryPartialInline(Cloner))
          return {true, nullptr};
      }
    }
  }

  // Fall-thru to regular partial inlining if we:
  //    i) can't find any cold regions to outline, or
  //   ii) can't inline the outlined function anywhere.
  std::unique_ptr<FunctionOutliningInfo> OI = computeOutliningInfo(F);
  if (!OI)
    return {false, nullptr};

  FunctionCloner Cloner(F, OI.get(), ORE, LookupAssumptionCache);
  Cloner.NormalizeReturnBlock();

  Function *OutlinedFunction = Cloner.doSingleRegionFunctionOutlining();

  if (!OutlinedFunction)
    return {false, nullptr};

  bool AnyInline = tryPartialInline(Cloner);

  if (AnyInline)
    return {true, OutlinedFunction};

  return {false, nullptr};
}

bool PartialInlinerImpl::tryPartialInline(FunctionCloner &Cloner) {
  if (Cloner.OutlinedFunctions.empty())
    return false;

  int SizeCost = 0;
  BlockFrequency WeightedRcost;
  int NonWeightedRcost;
  std::tie(SizeCost, NonWeightedRcost) = computeOutliningCosts(Cloner);

  // Only calculate RelativeToEntryFreq when we are doing single region
  // outlining.
  BranchProbability RelativeToEntryFreq;
  if (Cloner.ClonedOI) {
    RelativeToEntryFreq = getOutliningCallBBRelativeFreq(Cloner);
  } else
    // RelativeToEntryFreq doesn't make sense when we have more than one
    // outlined call because each call will have a different relative frequency
    // to the entry block.  We can consider using the average, but the
    // usefulness of that information is questionable. For now, assume we never
    // execute the calls to outlined functions.
    RelativeToEntryFreq = BranchProbability(0, 1);

  WeightedRcost = BlockFrequency(NonWeightedRcost) * RelativeToEntryFreq;

  // The call sequence(s) to the outlined function(s) are larger than the sum of
  // the original outlined region size(s), it does not increase the chances of
  // inlining the function with outlining (The inliner uses the size increase to
  // model the cost of inlining a callee).
  if (!SkipCostAnalysis && Cloner.OutlinedRegionCost < SizeCost) {
    OptimizationRemarkEmitter OrigFuncORE(Cloner.OrigFunc);
    DebugLoc DLoc;
    BasicBlock *Block;
    std::tie(DLoc, Block) = getOneDebugLoc(Cloner.ClonedFunc);
    OrigFuncORE.emit([&]() {
      return OptimizationRemarkAnalysis(DEBUG_TYPE, "OutlineRegionTooSmall",
                                        DLoc, Block)
             << ore::NV("Function", Cloner.OrigFunc)
             << " not partially inlined into callers (Original Size = "
             << ore::NV("OutlinedRegionOriginalSize", Cloner.OutlinedRegionCost)
             << ", Size of call sequence to outlined function = "
             << ore::NV("NewSize", SizeCost) << ")";
    });
    return false;
  }

  assert(empty(Cloner.OrigFunc->users()) &&
         "F's users should all be replaced!");

  std::vector<User *> Users(Cloner.ClonedFunc->user_begin(),
                            Cloner.ClonedFunc->user_end());

  DenseMap<User *, uint64_t> CallSiteToProfCountMap;
  auto CalleeEntryCount = Cloner.OrigFunc->getEntryCount();
  if (CalleeEntryCount)
    computeCallsiteToProfCountMap(Cloner.ClonedFunc, CallSiteToProfCountMap);

  uint64_t CalleeEntryCountV =
      (CalleeEntryCount ? CalleeEntryCount.getCount() : 0);

  bool AnyInline = false;
  for (User *User : Users) {

#if INTEL_CUSTOMIZATION
    // If the function is a virtual target then, there may be users that
    // are not call sites. We can skip those here.
    if (IsVirtualTarget &&
        !isa<CallInst>(User) && !isa<InvokeInst>(User))
      continue;
#endif

    CallSite CS = getCallSite(User);

    if (IsLimitReached())
      continue;

    OptimizationRemarkEmitter CallerORE(CS.getCaller());
    if (!shouldPartialInline(CS, Cloner, WeightedRcost, CallerORE))
      continue;

    // Construct remark before doing the inlining, as after successful inlining
    // the callsite is removed.
    OptimizationRemark OR(DEBUG_TYPE, "PartiallyInlined", CS.getInstruction());
    OR << ore::NV("Callee", Cloner.OrigFunc) << " partially inlined into "
       << ore::NV("Caller", CS.getCaller());

    InlineFunctionInfo IFI(nullptr, GetAssumptionCache, PSI);
    // We can only forward varargs when we outlined a single region, else we
    // bail on vararg functions.
    InlineReason Reason = NinlrNoReason; // INTEL
    if (!InlineFunction(CS, IFI, nullptr, &Reason, nullptr, true, // INTEL
                        (Cloner.ClonedOI ? Cloner.OutlinedFunctions.back().first
                                         : nullptr)))
      continue;

    CallerORE.emit(OR);

    // Now update the entry count:
    if (CalleeEntryCountV && CallSiteToProfCountMap.count(User)) {
      uint64_t CallSiteCount = CallSiteToProfCountMap[User];
      CalleeEntryCountV -= std::min(CalleeEntryCountV, CallSiteCount);
    }

    AnyInline = true;
    NumPartialInlining++;
    // Update the stats
    if (Cloner.ClonedOI)
      NumPartialInlined++;
    else
      NumColdOutlinePartialInlined++;

  }

  if (AnyInline) {
    Cloner.IsFunctionInlined = true;
    if (CalleeEntryCount)
      Cloner.OrigFunc->setEntryCount(
          CalleeEntryCount.setCount(CalleeEntryCountV));
    OptimizationRemarkEmitter OrigFuncORE(Cloner.OrigFunc);
    OrigFuncORE.emit([&]() {
      return OptimizationRemark(DEBUG_TYPE, "PartiallyInlined", Cloner.OrigFunc)
             << "Partially inlined into at least one caller";
    });

  }

  return AnyInline;
}

bool PartialInlinerImpl::run(Module &M) {
  if (DisablePartialInlining)
    return false;

  std::vector<Function *> Worklist;
  Worklist.reserve(M.size());
  for (Function &F : M)
    if (!F.use_empty() && !F.isDeclaration())
      Worklist.push_back(&F);

  bool Changed = false;
  while (!Worklist.empty()) {
    Function *CurrFunc = Worklist.back();
    Worklist.pop_back();

    if (CurrFunc->use_empty())
      continue;

    bool Recursive = false;
    for (User *U : CurrFunc->users())
      if (Instruction *I = dyn_cast<Instruction>(U))
        if (I->getParent()->getParent() == CurrFunc) {
          Recursive = true;
          break;
        }
    if (Recursive)
      continue;

    std::pair<bool, Function * > Result = unswitchFunction(CurrFunc);
    if (Result.second)
      Worklist.push_back(Result.second);
    Changed |= Result.first;
  }

  return Changed;
}

char PartialInlinerLegacyPass::ID = 0;

INITIALIZE_PASS_BEGIN(PartialInlinerLegacyPass, "partial-inliner",
                      "Partial Inliner", false, false)
INITIALIZE_PASS_DEPENDENCY(AssumptionCacheTracker)
INITIALIZE_PASS_DEPENDENCY(ProfileSummaryInfoWrapperPass)
INITIALIZE_PASS_DEPENDENCY(TargetTransformInfoWrapperPass)
INITIALIZE_PASS_END(PartialInlinerLegacyPass, "partial-inliner",
                    "Partial Inliner", false, false)

#if INTEL_CUSTOMIZATION
ModulePass *llvm::createPartialInliningPass(bool RunLTOPartialInline) {
  return new PartialInlinerLegacyPass(RunLTOPartialInline);
}
#endif // INTEL_CUSTOMIZATION

PreservedAnalyses PartialInlinerPass::run(Module &M,
                                          ModuleAnalysisManager &AM) {
  auto &FAM = AM.getResult<FunctionAnalysisManagerModuleProxy>(M).getManager();

  std::function<AssumptionCache &(Function &)> GetAssumptionCache =
      [&FAM](Function &F) -> AssumptionCache & {
    return FAM.getResult<AssumptionAnalysis>(F);
  };

  auto LookupAssumptionCache = [&FAM](Function &F) -> AssumptionCache * {
    return FAM.getCachedResult<AssumptionAnalysis>(F);
  };

  std::function<BlockFrequencyInfo &(Function &)> GetBFI =
      [&FAM](Function &F) -> BlockFrequencyInfo & {
    return FAM.getResult<BlockFrequencyAnalysis>(F);
  };

  std::function<TargetTransformInfo &(Function &)> GetTTI =
      [&FAM](Function &F) -> TargetTransformInfo & {
    return FAM.getResult<TargetIRAnalysis>(F);
  };

  ProfileSummaryInfo *PSI = &AM.getResult<ProfileSummaryAnalysis>(M);

<<<<<<< HEAD
#if INTEL_CUSTOMIZATION
  auto ILIC = make_unique<InliningLoopInfoCache>();
  if (PartialInlinerImpl(&GetAssumptionCache, &GetTTI, {GetBFI}, ILIC.get(),
                         PSI, RunLTOPartialInline)
=======
  if (PartialInlinerImpl(&GetAssumptionCache, LookupAssumptionCache, &GetTTI,
                         {GetBFI}, PSI)
>>>>>>> 2d84c00d
          .run(M))
#endif // INTEL_CUSTOMIZATION
    return PreservedAnalyses::none();
  return PreservedAnalyses::all();
}<|MERGE_RESOLUTION|>--- conflicted
+++ resolved
@@ -220,17 +220,11 @@
       function_ref<AssumptionCache *(Function &)> LookupAC,
       std::function<TargetTransformInfo &(Function &)> *GTTI,
       Optional<function_ref<BlockFrequencyInfo &(Function &)>> GBFI,
-<<<<<<< HEAD
       InliningLoopInfoCache *InlLoopIC, ProfileSummaryInfo *ProfSI, // INTEL
-      bool RunLTOPartialInline) :                                   // INTEL
-        GetAssumptionCache(GetAC), GetTTI(GTTI), GetBFI(GBFI),      // INTEL
-        ILIC(InlLoopIC), PSI(ProfSI),                               // INTEL
+      bool RunLTOPartialInline)                                     // INTEL
+      : GetAssumptionCache(GetAC), LookupAssumptionCache(LookupAC),
+        GetTTI(GTTI), GetBFI(GBFI), ILIC(InlLoopIC), PSI(ProfSI),   // INTEL
         RunLTOPartialInline(RunLTOPartialInline) {}                 // INTEL
-=======
-      ProfileSummaryInfo *ProfSI)
-      : GetAssumptionCache(GetAC), LookupAssumptionCache(LookupAC),
-        GetTTI(GTTI), GetBFI(GBFI), PSI(ProfSI) {}
->>>>>>> 2d84c00d
 
   bool run(Module &M);
   // Main part of the transformation that calls helper functions to find
@@ -462,15 +456,11 @@
       return TTIWP->getTTI(F);
     };
 
-<<<<<<< HEAD
 #if INTEL_CUSTOMIZATION
     auto ILIC = make_unique<InliningLoopInfoCache>();
-    return PartialInlinerImpl(&GetAssumptionCache, &GetTTI, NoneType::None,
-                              ILIC.get(), PSI, RunLTOPartialInline)
-=======
     return PartialInlinerImpl(&GetAssumptionCache, LookupAssumptionCache,
-                              &GetTTI, NoneType::None, PSI)
->>>>>>> 2d84c00d
+                              &GetTTI, NoneType::None, ILIC.get(), PSI,
+                              RunLTOPartialInline)
         .run(M);
 #endif // INTEL_CUSTOMIZATION
   }
@@ -1685,15 +1675,10 @@
 
   ProfileSummaryInfo *PSI = &AM.getResult<ProfileSummaryAnalysis>(M);
 
-<<<<<<< HEAD
 #if INTEL_CUSTOMIZATION
   auto ILIC = make_unique<InliningLoopInfoCache>();
-  if (PartialInlinerImpl(&GetAssumptionCache, &GetTTI, {GetBFI}, ILIC.get(),
-                         PSI, RunLTOPartialInline)
-=======
   if (PartialInlinerImpl(&GetAssumptionCache, LookupAssumptionCache, &GetTTI,
-                         {GetBFI}, PSI)
->>>>>>> 2d84c00d
+                         {GetBFI}, ILIC.get(), PSI, RunLTOPartialInline)
           .run(M))
 #endif // INTEL_CUSTOMIZATION
     return PreservedAnalyses::none();
