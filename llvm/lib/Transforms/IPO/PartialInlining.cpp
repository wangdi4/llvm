--- conflicted
+++ resolved
@@ -341,17 +341,15 @@
     return nullptr;
   }
 
-<<<<<<< HEAD
 #if INTEL_CUSTOMIZATION
   // If the input function is a target of a virtual function
   // then check if there is at least one user. This function
   // returns the first call site found for the input function,
   // else it returns a nullptr if no callsites were found.
-  static User* getOneDirectCallSiteUser(Function *Func) {
-    if (Func->hasAddressTaken() &&
-        Func->hasMetadata() &&
-        Func->getMetadata("_Intel.Devirt.Target") != nullptr) {
-      for (User *FuncUser : Func->users()) {
+  static User *getOneDirectCallSiteUser(Function &Func) {
+    if (Func.hasAddressTaken() && Func.hasMetadata() &&
+        Func.getMetadata("_Intel.Devirt.Target") != nullptr) {
+      for (User *FuncUser : Func.users()) {
         if (isa<CallInst>(FuncUser) || isa<InvokeInst>(FuncUser))
           return FuncUser;
       }
@@ -361,7 +359,7 @@
   }
 #endif
 
-  static CallBase *getOneCallSiteTo(Function *F) {
+  static CallBase *getOneCallSiteTo(Function &F) {
 
 #if INTEL_CUSTOMIZATION
     // If the function is a target of a virtual function,
@@ -371,11 +369,7 @@
       return getSupportedCallBase(VirtualFuncUser);
 #endif
 
-    User *User = *F->user_begin();
-=======
-  static CallBase *getOneCallSiteTo(Function &F) {
     User *User = *F.user_begin();
->>>>>>> e6521ce0
     return getSupportedCallBase(User);
   }
 
@@ -411,7 +405,7 @@
 
   // Return true if the input function is used as a target of
   // a virtual call site, else return false
-  bool isVirtualFunctionTarget(Function *Func);
+  bool isVirtualFunctionTarget(Function *Func) const;
 #endif //INTEL_CUSTOMIZATION
 
   // Compute the 'InlineCost' of block BB. InlineCost is a proxy used to
@@ -1407,7 +1401,6 @@
   }
 }
 
-<<<<<<< HEAD
 #if INTEL_CUSTOMIZATION
 // Return true if all call sites to the input function are direct
 // calls, else return false.
@@ -1433,7 +1426,7 @@
 
 // Return true if the input function is the target of a virtual
 // call.
-bool PartialInlinerImpl::isVirtualFunctionTarget(Function *Func) {
+bool PartialInlinerImpl::isVirtualFunctionTarget(Function *Func) const {
   return ((RunLTOPartialInline || LTOPartialInlineVirtual)
           && Func->hasMetadata() &&
           Func->getMetadata("_Intel.Devirt.Target") != nullptr);
@@ -1511,24 +1504,19 @@
 }
 #endif // INTEL_CUSTOMIZATION
 
-std::pair<bool, Function *> PartialInlinerImpl::unswitchFunction(Function *F) {
+std::pair<bool, Function *> PartialInlinerImpl::unswitchFunction(Function &F) {
 
 #if INTEL_CUSTOMIZATION
-  if (!(EnableSpecialCases && SpecialEarlySwitch(F))) {
+  if (!(EnableSpecialCases && SpecialEarlySwitch(&F))) {
     // Only do LTO partial inlining for functions that are targets of
     // virtual calls
-    if ((RunLTOPartialInline || LTOPartialInlineVirtual)
-          && !F->hasAddressTaken())
+    if ((RunLTOPartialInline || LTOPartialInlineVirtual) &&
+        !F.hasAddressTaken())
       return {false, nullptr};
-    IsVirtualTarget = isVirtualFunctionTarget(F) &&
-                      allCallSitesAreDirect(F);
-    if (F->hasAddressTaken() && !IsVirtualTarget)
+    IsVirtualTarget = isVirtualFunctionTarget(&F) && allCallSitesAreDirect(&F);
+    if (F.hasAddressTaken() && !IsVirtualTarget)
       return {false, nullptr};
-  } else if (F->hasAddressTaken())
-=======
-std::pair<bool, Function *> PartialInlinerImpl::unswitchFunction(Function &F) {
-  if (F.hasAddressTaken())
->>>>>>> e6521ce0
+  } else if (F.hasAddressTaken())
     return {false, nullptr};
 #endif // INTEL_CUSTOMIZATION
   // Let inliner handle it
