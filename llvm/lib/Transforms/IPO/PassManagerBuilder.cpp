//===- PassManagerBuilder.cpp - Build Standard Pass -----------------------===//
//
// Part of the LLVM Project, under the Apache License v2.0 with LLVM Exceptions.
// See https://llvm.org/LICENSE.txt for license information.
// SPDX-License-Identifier: Apache-2.0 WITH LLVM-exception
//
//===----------------------------------------------------------------------===//
//
// This file defines the PassManagerBuilder class, which is used to set up a
// "standard" optimization sequence suitable for languages like C and C++.
//
//===----------------------------------------------------------------------===//

#include "llvm/Transforms/IPO/PassManagerBuilder.h"
#include "llvm-c/Transforms/PassManagerBuilder.h"
#include "llvm/ADT/STLExtras.h"
#include "llvm/ADT/SmallVector.h"
#include "llvm/Analysis/BasicAliasAnalysis.h"
#include "llvm/Analysis/CFLAndersAliasAnalysis.h"
#include "llvm/Analysis/CFLSteensAliasAnalysis.h"
#include "llvm/Analysis/GlobalsModRef.h"
#include "llvm/Analysis/InlineCost.h"
#if INTEL_CUSTOMIZATION
#include "llvm/Analysis/Intel_Andersens.h"
#include "llvm/Analysis/Intel_StdContainerAA.h"
#include "llvm/Analysis/Intel_WP.h"
#include "llvm/Analysis/Intel_XmainOptLevelPass.h"
#include "llvm/Analysis/Intel_OptReport/OptReportOptionsPass.h"
#endif // INTEL_CUSTOMIZATION
#include "llvm/Analysis/Passes.h"
#include "llvm/Analysis/ScopedNoAliasAA.h"
#include "llvm/Analysis/TargetLibraryInfo.h"
#include "llvm/Analysis/TypeBasedAliasAnalysis.h"
#include "llvm/IR/DataLayout.h"
#include "llvm/IR/LegacyPassManager.h"
#include "llvm/IR/Verifier.h"
#include "llvm/Support/CommandLine.h"
#include "llvm/Support/ManagedStatic.h"
#include "llvm/Transforms/AggressiveInstCombine/AggressiveInstCombine.h"
#include "llvm/Transforms/IPO.h"
#include "llvm/Transforms/IPO/Attributor.h"
#include "llvm/Transforms/IPO/ForceFunctionAttrs.h"
#include "llvm/Transforms/IPO/FunctionAttrs.h"
#include "llvm/Transforms/IPO/InferFunctionAttrs.h"
#include "llvm/Transforms/InstCombine/InstCombine.h"
#include "llvm/Transforms/Instrumentation.h"
#include "llvm/Transforms/Scalar.h"
#include "llvm/Transforms/Scalar/GVN.h"
#include "llvm/Transforms/Scalar/InstSimplifyPass.h"
#include "llvm/Transforms/Scalar/LICM.h"
#include "llvm/Transforms/Scalar/LoopUnrollPass.h"
#include "llvm/Transforms/Scalar/SimpleLoopUnswitch.h"
#include "llvm/Transforms/Utils.h"
#include "llvm/Transforms/Vectorize.h"
#include "llvm/Transforms/Vectorize/LoopVectorize.h"
#include "llvm/Transforms/Vectorize/SLPVectorizer.h"
#if INTEL_CUSTOMIZATION
#include "llvm/Transforms/Instrumentation/Intel_FunctionSplitting.h"
#include "llvm/Transforms/Intel_LoopTransforms/Passes.h"
#include "llvm/IR/IRPrintingPasses.h"
#include "llvm/Transforms/Utils/Intel_VecClone.h"
#include "llvm/Transforms/Intel_DPCPPKernelTransforms/Passes.h"
#include "llvm/Transforms/Intel_MapIntrinToIml/MapIntrinToIml.h"
#include "llvm/Transforms/IPO/AlwaysInliner.h"
#include "llvm/Transforms/IPO/Inliner.h"
#include "llvm/Transforms/IPO/Intel_FoldWPIntrinsic.h"
#include "llvm/Transforms/IPO/Intel_InlineLists.h"
#include "llvm/Transforms/IPO/Intel_InlineReportEmitter.h"
#include "llvm/Transforms/IPO/Intel_InlineReportSetup.h"
#include "llvm/Transforms/IPO/Intel_OptimizeDynamicCasts.h"
#include "llvm/Transforms/Scalar/Intel_MultiVersioning.h"
#include "llvm/Transforms/Utils/UnifyFunctionExitNodes.h"

#if INTEL_INCLUDE_DTRANS
#include "Intel_DTrans/DTransCommon.h"
#endif // INTEL_INCLUDE_DTRANS
#if INTEL_FEATURE_CSA
#include "Intel_CSA/CSAIRPasses.h"
#endif  // INTEL_FEATURE_CSA
#endif //INTEL_CUSTOMIZATION

#if INTEL_COLLAB
#include "llvm/Transforms/VPO/VPOPasses.h"
#include "llvm/Transforms/VPO/Paropt/VPOParopt.h"
#endif // INTEL_COLLAB

#include "llvm/Transforms/Vectorize/VectorCombine.h"

using namespace llvm;

<<<<<<< HEAD
#if INTEL_CUSTOMIZATION

using namespace llvm::llvm_intel_wp_analysis;

extern cl::opt<unsigned> IntelInlineReportLevel;

static cl::opt<bool> ConvertToSubs(
    "convert-to-subs-before-loopopt", cl::init(false), cl::ReallyHidden,
    cl::desc("Enables conversion of GEPs to subscripts before loopopt"));

static cl::opt<bool>
EarlyJumpThreading("early-jump-threading", cl::init(true), cl::Hidden,
                   cl::desc("Run the early jump threading pass"));
static cl::opt<bool>
EnableLV("enable-lv", cl::init(false), cl::Hidden,
         cl::desc("Enable community loop vectorizer"));

static cl::opt<bool> EnableLoadCoalescing("enable-load-coalescing",
                                          cl::init(true), cl::Hidden,
                                          cl::ZeroOrMore,
                                          cl::desc("Enable load coalescing"));

static cl::opt<bool>
    EnableSROAAfterSLP("enable-sroa-after-slp", cl::init(true), cl::Hidden,
                       cl::desc("Run SROA pass after the SLP vectorizer"));

#endif // INTEL_CUSTOMIZATION
static cl::opt<bool>
    RunPartialInlining("enable-partial-inlining", cl::init(false), cl::Hidden,
                       cl::ZeroOrMore, cl::desc("Run Partial inlinining pass"));
=======
cl::opt<bool> RunPartialInlining("enable-partial-inlining", cl::init(false),
                                 cl::Hidden, cl::ZeroOrMore,
                                 cl::desc("Run Partial inlinining pass"));
>>>>>>> 5108ef8b

#if INTEL_CUSTOMIZATION
// Enable partial inlining during LTO
static cl::opt<bool>
    RunLTOPartialInlining("enable-lto-partial-inlining", cl::init(true),
                          cl::Hidden, cl::ZeroOrMore,
                          cl::desc("Run LTO Partial inlinining pass"));
#endif // INTEL_CUSTOMIZATION

static cl::opt<bool>
UseGVNAfterVectorization("use-gvn-after-vectorization",
  cl::init(false), cl::Hidden,
  cl::desc("Run GVN instead of Early CSE after vectorization passes"));

static cl::opt<bool> ExtraVectorizerPasses(
    "extra-vectorizer-passes", cl::init(false), cl::Hidden,
    cl::desc("Run cleanup optimization passes after vectorization."));

static cl::opt<bool>
RunLoopRerolling("reroll-loops", cl::Hidden,
                 cl::desc("Run the loop rerolling pass"));

static cl::opt<bool>
    SYCLOptimizationMode("sycl-opt", cl::init(false), cl::Hidden,
                         cl::desc("Enable SYCL optimization mode."));

cl::opt<bool> RunNewGVN("enable-newgvn", cl::init(false), cl::Hidden,
                        cl::desc("Run the NewGVN pass"));

// Experimental option to use CFL-AA
enum class CFLAAType { None, Steensgaard, Andersen, Both };
static cl::opt<CFLAAType>
    UseCFLAA("use-cfl-aa", cl::init(CFLAAType::None), cl::Hidden,
             cl::desc("Enable the new, experimental CFL alias analysis"),
             cl::values(clEnumValN(CFLAAType::None, "none", "Disable CFL-AA"),
                        clEnumValN(CFLAAType::Steensgaard, "steens",
                                   "Enable unification-based CFL-AA"),
                        clEnumValN(CFLAAType::Andersen, "anders",
                                   "Enable inclusion-based CFL-AA"),
                        clEnumValN(CFLAAType::Both, "both",
                                   "Enable both variants of CFL-AA")));

static cl::opt<bool> EnableLoopInterchange(
    "enable-loopinterchange", cl::init(false), cl::Hidden,
    cl::desc("Enable the new, experimental LoopInterchange Pass"));

cl::opt<bool> EnableUnrollAndJam("enable-unroll-and-jam", cl::init(false),
                                 cl::Hidden,
                                 cl::desc("Enable Unroll And Jam Pass"));

<<<<<<< HEAD
static cl::opt<bool> EnableLoopFlatten("enable-loop-flatten", cl::init(false),
                                       cl::Hidden,
                                       cl::desc("Enable the LoopFlatten Pass"));
#if INTEL_COLLAB
enum { InvokeParoptBeforeInliner = 1, InvokeParoptAfterInliner };
static cl::opt<unsigned> RunVPOOpt("vpoopt", cl::init(InvokeParoptAfterInliner),
                                   cl::Hidden, cl::desc("Runs all VPO passes"));

// The user can use -mllvm -paropt=<mode> to enable various paropt
// transformations, where <mode> is a bit vector (see enum VPOParoptMode
// for a description of the bits.) For example, paropt=0x7 enables
// "ParPrepare" (0x1), "ParTrans" (0x2), and "OmpPar" (0x4).
// TODO: this does not seem to work with the new pass manager,
//       so we need to fix it soon.
static cl::opt<unsigned> RunVPOParopt("paropt",
  cl::init(0x00000000), cl::Hidden,
  cl::desc("Run VPO Paropt Pass"));

#endif // INTEL_COLLAB

#if INTEL_CUSTOMIZATION
static cl::opt<bool> RunVPOVecopt("vecopt",
  cl::init(false), cl::Hidden,
  cl::desc("Run VPO Vecopt Pass"));

// Switch to enable or disable all VPO related pre-loopopt passes
static cl::opt<bool>
    RunPreLoopOptVPOPasses("pre-loopopt-vpo-passes", cl::init(false),
                           cl::Hidden,
                           cl::desc("Run VPO passes before loopot"));

// Switch to enable or disable all VPO related post-loopopt passes
static cl::opt<bool>
    RunPostLoopOptVPOPasses("post-loopopt-vpo-passes", cl::init(true),
                            cl::Hidden,
                            cl::desc("Run VPO passes after loopot"));

// Set LLVM-IR VPlan driver pass to be enabled by default
static cl::opt<bool> EnableVPlanDriver("vplan-driver", cl::init(true),
                                       cl::Hidden,
                                       cl::desc("Enable VPlan Driver"));

static cl::opt<bool> RunVecClone("enable-vec-clone",
  cl::init(true), cl::Hidden,
  cl::desc("Run Vector Function Cloning"));

static cl::opt<bool> EnableDeviceSimd("enable-device-simd",
  cl::init(false), cl::Hidden,
  cl::desc("Enable VPlan vectorzer for SIMD on device"));

static cl::opt<bool> EnableVPlanDriverHIR("vplan-driver-hir", cl::init(true),
                                       cl::Hidden,
                                       cl::desc("Enable VPlan Driver"));
// INTEL - HIR passes
enum class LoopOptMode { None, LightWeight, Full };
static cl::opt<LoopOptMode> RunLoopOpts(
    "loopopt", cl::init(LoopOptMode::None), cl::Hidden, cl::ValueOptional,
    cl::desc("Runs loop optimization passes"),
    cl::values(clEnumValN(LoopOptMode::None, "0", "Disable loopopt passes"),
               clEnumValN(LoopOptMode::LightWeight, "1",
                          "Enable lightweight loopopt(minimal passes)"),
               clEnumValN(LoopOptMode::Full, "2", "Enable all loopopt passes"),
               // Value assumed when just -loopopt is specified.
               clEnumValN(LoopOptMode::Full, "", "")));

static cl::opt<bool> RunLoopOptFrameworkOnly("loopopt-framework-only",
    cl::init(false), cl::Hidden,
    cl::desc("Enables loopopt framework without any transformation passes"));

static cl::opt<bool> PrintModuleBeforeLoopopt(
    "print-module-before-loopopt", cl::init(false), cl::Hidden,
    cl::desc("Prints LLVM module to dbgs() before first HIR transform(HIR SSA "
             "deconstruction)"));

// register promotion for global vars at -O2 and above.
static cl::opt<bool> EnableNonLTOGlobalVarOpt(
    "enable-non-lto-global-var-opt", cl::init(true), cl::Hidden,
    cl::desc("Enable register promotion for global vars outside of the LTO."));

// Std Container Optimization at -O2 and above.
static cl::opt<bool> EnableStdContainerOpt("enable-std-container-opt",
                                           cl::init(true), cl::Hidden,
                                           cl::desc("Enable Std Container Optimization"));

static cl::opt<bool> EnableTbaaProp("enable-tbaa-prop", cl::init(true),
                                    cl::Hidden,
                                    cl::desc("Enable Tbaa Propagation"));

// Andersen AliasAnalysis
static cl::opt<bool> EnableAndersen("enable-andersen", cl::init(true),
    cl::Hidden, cl::desc("Enable Andersen's Alias Analysis"));

// Indirect call Conv
static cl::opt<bool> EnableIndirectCallConv("enable-ind-call-conv",
    cl::init(true), cl::Hidden, cl::desc("Enable Indirect Call Conv"));

// Whole Program Analysis
static cl::opt<bool> EnableWPA("enable-whole-program-analysis",
    cl::init(true), cl::Hidden, cl::desc("Enable Whole Program Analysis"));

// IP Cloning
static cl::opt<bool> EnableIPCloning("enable-ip-cloning",
    cl::init(true), cl::Hidden, cl::desc("Enable IP Cloning"));

// Dead Array Element Ops Elimination
static cl::opt<bool> EnableDeadArrayOpsElim(
   "enable-dead-array-ops-elim", cl::init(true), cl::Hidden,
   cl::desc("Enable Dead Array Ops Elimination"));

// IPO Array Transpose
static cl::opt<bool> EnableIPArrayTranspose(
   "enable-ip-array-transpose", cl::init(true), cl::Hidden,
   cl::desc("Enable IPO Array Transpose"));

// Call Tree Cloning
static cl::opt<bool> EnableCallTreeCloning("enable-call-tree-cloning",
    cl::init(true), cl::Hidden, cl::desc("Enable Call Tree Cloning"));

// Inline Aggressive Analysis
static cl::opt<bool>
    EnableInlineAggAnalysis("enable-inline-aggressive-analysis",
    cl::init(true), cl::Hidden, cl::desc("Enable Inline Aggressive Analysis"));

// IPO Prefetch
static cl::opt<bool>
    EnableIPOPrefetch("enable-ipo-prefetch",
  cl::init(true), cl::Hidden, cl::desc("Enable IPO Prefetch"));

#if INTEL_INCLUDE_DTRANS
// DTrans optimizations -- this is a placeholder for future work.
static cl::opt<bool> EnableDTrans("enable-dtrans",
    cl::init(false), cl::Hidden,
    cl::desc("Enable DTrans optimizations"));

// Partial inline simple functions
static cl::opt<bool>
    EnableIntelPI("enable-intelpi", cl::init(true), cl::Hidden,
                    cl::desc("Enable partial inlining for simple functions"));
#endif // INTEL_INCLUDE_DTRANS

// PGO based function splitting
static cl::opt<bool> EnableFunctionSplitting("enable-function-splitting",
  cl::init(false), cl::Hidden,
  cl::desc("Enable function splitting optimization based on PGO data"));

// Function multi-versioning.
static cl::opt<bool> EnableMultiVersioning("enable-multiversioning",
  cl::init(false), cl::Hidden,
  cl::desc("Enable Function Multi-versioning"));

#if INTEL_FEATURE_CSA
// CSA graph splitter.
static cl::opt<bool> RunCSAGraphSplitter("enable-csa-graph-splitter",
  cl::init(false), cl::Hidden, cl::ZeroOrMore,
  cl::desc("Run CSA graph splitter after late outlining."));

// Add extra passes for CSA target.
static cl::opt<bool> EnableCSAPasses("enable-csa-passes",
  cl::init(false), cl::ReallyHidden, cl::ZeroOrMore,
  cl::desc("Enable extra passes for CSA target."));
#endif  // INTEL_FEATURE_CSA

// DPCPP Kernel transformations
static cl::opt<bool>
  EnableDPCPPKernelTransforms("enable-dpcpp-kernel-transforms",
  cl::init(false), cl::Hidden, cl::ZeroOrMore,
  cl::desc("Enable extra passes for DPCPP WGLoopCreator/Barrier approach."));

static cl::opt<bool> EnableArgNoAliasProp(
    "enable-arg-noalias-prop", cl::init(true), cl::Hidden, cl::ZeroOrMore,
    cl::desc("Enable noalias propagation for function arguments."));

static cl::opt<bool> EnableVPOParoptSharedPrivatization(
    "enable-vpo-paropt-shared-privatization", cl::init(true), cl::Hidden,
    cl::ZeroOrMore, cl::desc("Enable VPO Paropt Shared Privatization pass."));
#endif // INTEL_CUSTOMIZATION
=======
cl::opt<bool> EnableLoopFlatten("enable-loop-flatten", cl::init(false),
                                cl::Hidden,
                                cl::desc("Enable the LoopFlatten Pass"));
>>>>>>> 5108ef8b

static cl::opt<bool>
    EnablePrepareForThinLTO("prepare-for-thinlto", cl::init(false), cl::Hidden,
                            cl::desc("Enable preparation for ThinLTO."));

static cl::opt<bool>
    EnablePerformThinLTO("perform-thinlto", cl::init(false), cl::Hidden,
                         cl::desc("Enable performing ThinLTO."));

cl::opt<bool> EnableHotColdSplit("hot-cold-split", cl::init(false),
    cl::ZeroOrMore, cl::desc("Enable hot-cold splitting pass"));

static cl::opt<bool> UseLoopVersioningLICM(
    "enable-loop-versioning-licm", cl::init(false), cl::Hidden,
    cl::desc("Enable the experimental Loop Versioning LICM pass"));

cl::opt<bool>
    DisablePreInliner("disable-preinline", cl::init(false), cl::Hidden,
                      cl::desc("Disable pre-instrumentation inliner"));

cl::opt<int> PreInlineThreshold(
    "preinline-threshold", cl::Hidden, cl::init(75), cl::ZeroOrMore,
    cl::desc("Control the amount of inlining in pre-instrumentation inliner "
             "(default = 75)"));

cl::opt<bool>
    EnableGVNHoist("enable-gvn-hoist", cl::init(false), cl::ZeroOrMore,
                   cl::desc("Enable the GVN hoisting pass (default = off)"));

static cl::opt<bool>
    DisableLibCallsShrinkWrap("disable-libcalls-shrinkwrap", cl::init(false),
                              cl::Hidden,
                              cl::desc("Disable shrink-wrap library calls"));

static cl::opt<bool> EnableSimpleLoopUnswitch(
    "enable-simple-loop-unswitch", cl::init(false), cl::Hidden,
    cl::desc("Enable the simple loop unswitch pass. Also enables independent "
             "cleanup passes integrated into the loop pass manager pipeline."));

cl::opt<bool>
    EnableGVNSink("enable-gvn-sink", cl::init(false), cl::ZeroOrMore,
                  cl::desc("Enable the GVN sinking pass (default = off)"));

// This option is used in simplifying testing SampleFDO optimizations for
// profile loading.
cl::opt<bool>
    EnableCHR("enable-chr", cl::init(true), cl::Hidden,
              cl::desc("Enable control height reduction optimization (CHR)"));

cl::opt<bool> FlattenedProfileUsed(
    "flattened-profile-used", cl::init(false), cl::Hidden,
    cl::desc("Indicate the sample profile being used is flattened, i.e., "
             "no inline hierachy exists in the profile. "));

cl::opt<bool> EnableOrderFileInstrumentation(
    "enable-order-file-instrumentation", cl::init(false), cl::Hidden,
    cl::desc("Enable order file instrumentation (default = off)"));

cl::opt<bool> EnableMatrix(
    "enable-matrix", cl::init(false), cl::Hidden,
    cl::desc("Enable lowering of the matrix intrinsics"));

cl::opt<bool> EnableConstraintElimination(
    "enable-constraint-elimination", cl::init(false), cl::Hidden,
    cl::desc(
        "Enable pass to eliminate conditions based on linear constraints."));

cl::opt<AttributorRunOption> AttributorRun(
    "attributor-enable", cl::Hidden, cl::init(AttributorRunOption::NONE),
    cl::desc("Enable the attributor inter-procedural deduction pass."),
    cl::values(clEnumValN(AttributorRunOption::ALL, "all",
                          "enable all attributor runs"),
               clEnumValN(AttributorRunOption::MODULE, "module",
                          "enable module-wide attributor runs"),
               clEnumValN(AttributorRunOption::CGSCC, "cgscc",
                          "enable call graph SCC attributor runs"),
               clEnumValN(AttributorRunOption::NONE, "none",
                          "disable attributor runs")));

PassManagerBuilder::PassManagerBuilder() {
    OptLevel = 2;
    SizeLevel = 0;
    LibraryInfo = nullptr;
    Inliner = nullptr;
    DisableUnrollLoops = false;
    SLPVectorize = false;
    LoopVectorize = true;
    LoopsInterleaved = true;
    RerollLoops = RunLoopRerolling;
    NewGVN = RunNewGVN;
    LicmMssaOptCap = SetLicmMssaOptCap;
    LicmMssaNoAccForPromotionCap = SetLicmMssaNoAccForPromotionCap;
    DisableGVNLoadPRE = false;
    ForgetAllSCEVInLoopUnroll = ForgetSCEVInLoopUnroll;
    VerifyInput = false;
    VerifyOutput = false;
    MergeFunctions = false;
    PrepareForLTO = false;
    EnablePGOInstrGen = false;
    EnablePGOCSInstrGen = false;
    EnablePGOCSInstrUse = false;
    PGOInstrGen = "";
    PGOInstrUse = "";
    PGOSampleUse = "";
    PrepareForThinLTO = EnablePrepareForThinLTO;
    PerformThinLTO = EnablePerformThinLTO;
    DivergentTarget = false;
#if INTEL_CUSTOMIZATION
    DisableIntelProprietaryOpts = false;
#endif // INTEL_CUSTOMIZATION
    CallGraphProfile = true;
}

PassManagerBuilder::~PassManagerBuilder() {
  delete LibraryInfo;
  delete Inliner;
}

/// Set of global extensions, automatically added as part of the standard set.
static ManagedStatic<
    SmallVector<std::tuple<PassManagerBuilder::ExtensionPointTy,
                           PassManagerBuilder::ExtensionFn,
                           PassManagerBuilder::GlobalExtensionID>,
                8>>
    GlobalExtensions;
static PassManagerBuilder::GlobalExtensionID GlobalExtensionsCounter;

/// Check if GlobalExtensions is constructed and not empty.
/// Since GlobalExtensions is a managed static, calling 'empty()' will trigger
/// the construction of the object.
static bool GlobalExtensionsNotEmpty() {
  return GlobalExtensions.isConstructed() && !GlobalExtensions->empty();
}

PassManagerBuilder::GlobalExtensionID
PassManagerBuilder::addGlobalExtension(PassManagerBuilder::ExtensionPointTy Ty,
                                       PassManagerBuilder::ExtensionFn Fn) {
  auto ExtensionID = GlobalExtensionsCounter++;
  GlobalExtensions->push_back(std::make_tuple(Ty, std::move(Fn), ExtensionID));
  return ExtensionID;
}

void PassManagerBuilder::removeGlobalExtension(
    PassManagerBuilder::GlobalExtensionID ExtensionID) {
  // RegisterStandardPasses may try to call this function after GlobalExtensions
  // has already been destroyed; doing so should not generate an error.
  if (!GlobalExtensions.isConstructed())
    return;

  auto GlobalExtension =
      llvm::find_if(*GlobalExtensions, [ExtensionID](const auto &elem) {
        return std::get<2>(elem) == ExtensionID;
      });
  assert(GlobalExtension != GlobalExtensions->end() &&
         "The extension ID to be removed should always be valid.");

  GlobalExtensions->erase(GlobalExtension);
}

void PassManagerBuilder::addExtension(ExtensionPointTy Ty, ExtensionFn Fn) {
  Extensions.push_back(std::make_pair(Ty, std::move(Fn)));
}

void PassManagerBuilder::addExtensionsToPM(ExtensionPointTy ETy,
                                           legacy::PassManagerBase &PM) const {
  if (GlobalExtensionsNotEmpty()) {
    for (auto &Ext : *GlobalExtensions) {
      if (std::get<0>(Ext) == ETy)
        std::get<1>(Ext)(*this, PM);
    }
  }
  for (unsigned i = 0, e = Extensions.size(); i != e; ++i)
    if (Extensions[i].first == ETy)
      Extensions[i].second(*this, PM);
}

void PassManagerBuilder::addInitialAliasAnalysisPasses(
    legacy::PassManagerBase &PM) const {
  switch (UseCFLAA) {
  case CFLAAType::Steensgaard:
    PM.add(createCFLSteensAAWrapperPass());
    break;
  case CFLAAType::Andersen:
    PM.add(createCFLAndersAAWrapperPass());
    break;
  case CFLAAType::Both:
    PM.add(createCFLSteensAAWrapperPass());
    PM.add(createCFLAndersAAWrapperPass());
    break;
  default:
    break;
  }

  // Add TypeBasedAliasAnalysis before BasicAliasAnalysis so that
  // BasicAliasAnalysis wins if they disagree. This is intended to help
  // support "obvious" type-punning idioms.
  PM.add(createTypeBasedAAWrapperPass());
  PM.add(createScopedNoAliasAAWrapperPass());
#if INTEL_CUSTOMIZATION
  if (EnableStdContainerOpt)
    PM.add(createStdContainerAAWrapperPass());
#endif // INTEL_CUSTOMIZATION
}

#if INTEL_CUSTOMIZATION
void PassManagerBuilder::addInstructionCombiningPass(
    legacy::PassManagerBase &PM) const {
#if INTEL_INCLUDE_DTRANS
  // Configure the instruction combining pass to avoid some transformations
  // that lose type information for DTrans.
  bool GEPInstOptimizations = !(PrepareForLTO && EnableDTrans);
#else
  bool GEPInstOptimizations = true;
#endif // INTEL_INCLUDE_DTRANS
  PM.add(createInstructionCombiningPass(
      GEPInstOptimizations, PrepareForLTO && EnableIPArrayTranspose));
}
#endif // INTEL_CUSTOMIZATION

void PassManagerBuilder::populateFunctionPassManager(
    legacy::FunctionPassManager &FPM) {
  addExtensionsToPM(EP_EarlyAsPossible, FPM);
#if INTEL_CUSTOMIZATION
  if (isLoopOptEnabled())
    FPM.add(createLoopOptMarkerLegacyPass());
  else
    FPM.add(createLowerSubscriptIntrinsicLegacyPass());
#endif // INTEL_CUSTOMIZATION
  FPM.add(createEntryExitInstrumenterPass());

  // Add LibraryInfo if we have some.
  if (LibraryInfo)
    FPM.add(new TargetLibraryInfoWrapperPass(*LibraryInfo));

#if INTEL_CUSTOMIZATION
  FPM.add(createXmainOptLevelWrapperPass(OptLevel));
#endif // INTEL_CUSTOMIZATION
#if INTEL_COLLAB
  if (RunVPOOpt && RunVPOParopt) {
    FPM.add(createVPOCFGRestructuringPass());
    FPM.add(createVPOParoptLoopCollapsePass());
    // TODO: maybe we have to make sure loop collapsing preserves
    //       the restructured CFG.
    FPM.add(createVPOCFGRestructuringPass());
    FPM.add(createVPOParoptPreparePass(RunVPOParopt));
    if (OptLevel == 0) {
      // OpenMP also needs CFGSimplify at -O0. For some loops which are proven
      // to have only one iteration the FE may skip the BB doing loop increment
      // and exit the loop directly, leaving the increment BB without any
      // predecessor, while its successor is still part of the WRN. This causes
      // code extractor later to assert ("No blocks in this region may have
      // entries from outside the region").
      // CFGSimplify removes the dead code in the increment BB, fixing this.
      // NOTE: It is important to do this after VPOParoptPrepare. Otherwise,
      // CFGSimplify could modify the IR and prevent codegen of Openmp
      // constructs transformed in the Prepare pass, such as ATOMIC.
#if INTEL_CUSTOMIZATION
      // [This affects ompoC/fmt7bc-1.c.]
#endif // INTEL_CUSTOMIZATION
      FPM.add(createCFGSimplificationPass());
    }
  }
#endif // INTEL_COLLAB
  // The backends do not handle matrix intrinsics currently.
  // Make sure they are also lowered in O0.
  // FIXME: A lightweight version of the pass should run in the backend
  //        pipeline on demand.
  if (EnableMatrix && OptLevel == 0)
    FPM.add(createLowerMatrixIntrinsicsMinimalPass());

  if (OptLevel == 0) return;

  addInitialAliasAnalysisPasses(FPM);

  FPM.add(createCFGSimplificationPass());
  FPM.add(createSROAPass());
#if INTEL_CUSTOMIZATION
#if INTEL_INCLUDE_DTRANS
  if (EnableDTrans)
    FPM.add(createFunctionRecognizerLegacyPass());
#endif // INTEL_INCLUDE_DTRANS
#endif // INTEL_CUSTOMIZATION

  FPM.add(createEarlyCSEPass());
  FPM.add(createLowerExpectIntrinsicPass());
}

// Do PGO instrumentation generation or use pass as the option specified.
void PassManagerBuilder::addPGOInstrPasses(legacy::PassManagerBase &MPM,
                                           bool IsCS = false) {
  if (IsCS) {
    if (!EnablePGOCSInstrGen && !EnablePGOCSInstrUse)
      return;
  } else if (!EnablePGOInstrGen && PGOInstrUse.empty() && PGOSampleUse.empty())
    return;

  // Perform the preinline and cleanup passes for O1 and above.
  // And avoid doing them if optimizing for size.
  // We will not do this inline for context sensitive PGO (when IsCS is true).
  if (OptLevel > 0 && SizeLevel == 0 && !DisablePreInliner &&
      PGOSampleUse.empty() && !IsCS) {
    // Create preinline pass. We construct an InlineParams object and specify
    // the threshold here to avoid the command line options of the regular
    // inliner to influence pre-inlining. The only fields of InlineParams we
    // care about are DefaultThreshold and HintThreshold.
    InlineParams IP;
    IP.DefaultThreshold = PreInlineThreshold;
    // FIXME: The hint threshold has the same value used by the regular inliner.
    // This should probably be lowered after performance testing.
    IP.HintThreshold = 325;
    IP.PrepareForLTO = PrepareForLTO; // INTEL

    MPM.add(createFunctionInliningPass(IP));
    MPM.add(createSROAPass());
    MPM.add(createEarlyCSEPass());             // Catch trivial redundancies
    MPM.add(createCFGSimplificationPass());    // Merge & remove BBs
#if INTEL_CUSTOMIZATION
    // Combine silly seq's
    addInstructionCombiningPass(MPM);
#endif // INTEL_INCLUDE_DTRANS
    addExtensionsToPM(EP_Peephole, MPM);
  }
  if ((EnablePGOInstrGen && !IsCS) || (EnablePGOCSInstrGen && IsCS)) {
    MPM.add(createPGOInstrumentationGenLegacyPass(IsCS));
    // Add the profile lowering pass.
    InstrProfOptions Options;
    if (!PGOInstrGen.empty())
      Options.InstrProfileOutput = PGOInstrGen;
    Options.DoCounterPromotion = true;
    Options.UseBFIInPromotion = IsCS;
    MPM.add(createLoopRotatePass());
    MPM.add(createInstrProfilingLegacyPass(Options, IsCS));
  }
  if (!PGOInstrUse.empty())
    MPM.add(createPGOInstrumentationUseLegacyPass(PGOInstrUse, IsCS));
  // Indirect call promotion that promotes intra-module targets only.
  // For ThinLTO this is done earlier due to interactions with globalopt
  // for imported functions. We don't run this at -O0.
  if (OptLevel > 0 && !IsCS)
    MPM.add(
        createPGOIndirectCallPromotionLegacyPass(false, !PGOSampleUse.empty()));

#if INTEL_CUSTOMIZATION
  // The function splitting pass uses the PGO frequency info, and only
  // makes sense to run during profile feedback.
  if (EnableFunctionSplitting &&
    (!PGOInstrUse.empty() || !PGOSampleUse.empty())) {
    MPM.add(createFunctionSplittingWrapperPass());
  }
#endif // INTEL_CUSTOMIZATION
}
void PassManagerBuilder::addFunctionSimplificationPasses(
    legacy::PassManagerBase &MPM) {
  // Start of function pass.
#if INTEL_CUSTOMIZATION
  // Propagate TBAA information before SROA so that we can remove mid-function
  // fakeload intrinsics which would block SROA.
  if (EnableTbaaProp)
    MPM.add(createTbaaMDPropagationLegacyPass());
#endif // INTEL_CUSTOMIZATION

  // Break up aggregate allocas, using SSAUpdater.
  assert(OptLevel >= 1 && "Calling function optimizer with no optimization level!");
  MPM.add(createSROAPass());
  MPM.add(createEarlyCSEPass(true /* Enable mem-ssa. */)); // Catch trivial redundancies

  if (OptLevel > 1) {
    if (EnableGVNHoist)
      MPM.add(createGVNHoistPass());
    if (EnableGVNSink) {
      MPM.add(createGVNSinkPass());
      MPM.add(createCFGSimplificationPass());
    }
  }

  if (EnableConstraintElimination)
    MPM.add(createConstraintEliminationPass());

  if (OptLevel > 1) {
    // Speculative execution if the target has divergent branches; otherwise nop.
    MPM.add(createSpeculativeExecutionIfHasBranchDivergencePass());

    MPM.add(createJumpThreadingPass());         // Thread jumps.
    MPM.add(createCorrelatedValuePropagationPass()); // Propagate conditionals
  }
  MPM.add(createCFGSimplificationPass());     // Merge & remove BBs
  // Combine silly seq's
  if (OptLevel > 2)
    MPM.add(createAggressiveInstCombinerPass());
  addInstructionCombiningPass(MPM);  // INTEL
  if (SizeLevel == 0 && !DisableLibCallsShrinkWrap)
    MPM.add(createLibCallsShrinkWrapPass());
  addExtensionsToPM(EP_Peephole, MPM);

  // Optimize memory intrinsic calls based on the profiled size information.
  if (SizeLevel == 0)
    MPM.add(createPGOMemOPSizeOptLegacyPass());

#if INTEL_CUSTOMIZATION
#if INTEL_INCLUDE_DTRANS
  bool SkipRecProgression = PrepareForLTO && EnableDTrans;
#else
  bool SkipRecProgression = false;
#endif // INTEL_INCLUDE_DTRANS
  // TODO: Investigate the cost/benefit of tail call elimination on debugging.
  if (OptLevel > 1)
    MPM.add(createTailCallEliminationPass(SkipRecProgression));
                                              // Eliminate tail calls
#endif // INTEL_CUSTOMIZATION
  MPM.add(createCFGSimplificationPass());     // Merge & remove BBs
  MPM.add(createReassociatePass());           // Reassociate expressions

  // Do not run loop pass pipeline in "SYCL Optimization Mode". Loop
  // optimizations rely on TTI, which is not accurate for SPIR target.
  if (!SYCLOptimizationMode) {
    // Begin the loop pass pipeline.
    if (EnableSimpleLoopUnswitch) {
      // The simple loop unswitch pass relies on separate cleanup passes. Schedule
      // them first so when we re-process a loop they run before other loop
      // passes.
      MPM.add(createLoopInstSimplifyPass());
      MPM.add(createLoopSimplifyCFGPass());
    }
    // Rotate Loop - disable header duplication at -Oz
    MPM.add(createLoopRotatePass(SizeLevel == 2 ? 0 : -1));
    // TODO: Investigate promotion cap for O1.
    MPM.add(createLICMPass(LicmMssaOptCap, LicmMssaNoAccForPromotionCap));
    if (EnableSimpleLoopUnswitch)
      MPM.add(createSimpleLoopUnswitchLegacyPass());
    else
      MPM.add(createLoopUnswitchPass(SizeLevel || OptLevel < 3, DivergentTarget));
    // FIXME: We break the loop pass pipeline here in order to do full
    // simplify-cfg. Eventually loop-simplifycfg should be enhanced to replace the
    // need for this.
    MPM.add(createCFGSimplificationPass());
    addInstructionCombiningPass(MPM);  // INTEL
    // We resume loop passes creating a second loop pipeline here.
    if (EnableLoopFlatten) {
      MPM.add(createLoopFlattenPass()); // Flatten loops
      MPM.add(createLoopSimplifyCFGPass());
    }
    // TODO: this pass hurts performance due to promotions of induction variables
    // from 32-bit value to 64-bit values. I assume it's because SPIR is a virtual
    // target with unlimited # of registers and pass doesn't take into account
    // that on real HW this promotion is not beneficial.
    MPM.add(createIndVarSimplifyPass());      // Canonicalize indvars
    MPM.add(createLoopIdiomPass());             // Recognize idioms like memset.
    addExtensionsToPM(EP_LateLoopOptimizations, MPM);
    MPM.add(createLoopDeletionPass());          // Delete dead loops

    if (EnableLoopInterchange)
      MPM.add(createLoopInterchangePass()); // Interchange loops

    // Unroll small loops
    // INTEL - HIR complete unroll pass replaces LLVM's simple loop unroll pass.
    if (!isLoopOptEnabled()) // INTEL
    MPM.add(createSimpleLoopUnrollPass(OptLevel, DisableUnrollLoops, ForgetAllSCEVInLoopUnroll));
#if INTEL_CUSTOMIZATION
#if INTEL_FEATURE_CSA
    MPM.add(createLoopSPMDizationPass());
#endif // INTEL_FEATURE_CSA
#endif // INTEL_CUSTOMIZATION
    addExtensionsToPM(EP_LoopOptimizerEnd, MPM);
    // This ends the loop pass pipelines.
  }

  // Break up allocas that may now be splittable after loop unrolling.
  MPM.add(createSROAPass());

  if (OptLevel > 1) {
    MPM.add(createMergedLoadStoreMotionPass()); // Merge ld/st in diamonds
    MPM.add(NewGVN ? createNewGVNPass()
                   : createGVNPass(DisableGVNLoadPRE)); // Remove redundancies
  }
#if INTEL_CUSTOMIZATION
#if INTEL_INCLUDE_DTRANS
  // Skip MemCpyOpt when both PrepareForLTO and EnableDTrans flags are
  // true to simplify handling of memcpy/memset/memmov calls in DTrans
  // implementation.
  // TODO: Remove this customization once DTrans handled partial memcpy/
  // memset/memmov calls of struct types.
  if (!PrepareForLTO || !EnableDTrans)
    MPM.add(createMemCpyOptPass());           // Remove memcpy / form memset
#else
  MPM.add(createMemCpyOptPass());             // Remove memcpy / form memset
#endif // INTEL_INCLUDE_DTRANS
#endif // INTEL_CUSTOMIZATION
  MPM.add(createSCCPPass());                  // Constant prop with SCCP

  // Delete dead bit computations (instcombine runs after to fold away the dead
  // computations, and then ADCE will run later to exploit any new DCE
  // opportunities that creates).
  MPM.add(createBitTrackingDCEPass());        // Delete dead bit computations

  // Run instcombine after redundancy elimination to exploit opportunities
  // opened up by them.
  addInstructionCombiningPass(MPM);  // INTEL
  addExtensionsToPM(EP_Peephole, MPM);
  if (OptLevel > 1) {
    MPM.add(createJumpThreadingPass());         // Thread jumps
    MPM.add(createCorrelatedValuePropagationPass());
  }
  MPM.add(createAggressiveDCEPass()); // Delete dead instructions

  // TODO: Investigate if this is too expensive at O1.
  if (OptLevel > 1) {
    MPM.add(createDeadStoreEliminationPass());  // Delete dead stores
    MPM.add(createLICMPass(LicmMssaOptCap, LicmMssaNoAccForPromotionCap));
  }

  addExtensionsToPM(EP_ScalarOptimizerLate, MPM);

  if (RerollLoops)
    MPM.add(createLoopRerollPass());

  MPM.add(createCFGSimplificationPass()); // Merge & remove BBs
  // Clean up after everything.
  addInstructionCombiningPass(MPM); // INTEL
  addExtensionsToPM(EP_Peephole, MPM);

  if (EnableCHR && OptLevel >= 3 &&
      (!PGOInstrUse.empty() || !PGOSampleUse.empty() || EnablePGOCSInstrGen))
    MPM.add(createControlHeightReductionLegacyPass());
}

void PassManagerBuilder::populateModulePassManager(
    legacy::PassManagerBase &MPM) {
  // Whether this is a default or *LTO pre-link pipeline. The FullLTO post-link
  // is handled separately, so just check this is not the ThinLTO post-link.
  bool DefaultOrPreLinkPipeline = !PerformThinLTO;

  MPM.add(createXmainOptLevelWrapperPass(OptLevel)); // INTEL
  MPM.add(createAnnotation2MetadataLegacyPass());

  if (!PGOSampleUse.empty()) {
    MPM.add(createPruneEHPass());
    // In ThinLTO mode, when flattened profile is used, all the available
    // profile information will be annotated in PreLink phase so there is
    // no need to load the profile again in PostLink.
    if (!(FlattenedProfileUsed && PerformThinLTO))
      MPM.add(createSampleProfileLoaderPass(PGOSampleUse));
  }

  // Allow forcing function attributes as a debugging and tuning aid.
  MPM.add(createForceFunctionAttrsLegacyPass());

  // If all optimizations are disabled, just run the always-inline pass and,
  // if enabled, the function merging pass.
  if (OptLevel == 0) {
    addPGOInstrPasses(MPM);
    if (Inliner) {
      MPM.add(createInlineReportSetupPass(getMDInlineReport())); // INTEL
      MPM.add(createInlineListsPass()); // INTEL: -[no]inline-list parsing
      MPM.add(Inliner);
      Inliner = nullptr;
    }

    // FIXME: The BarrierNoopPass is a HACK! The inliner pass above implicitly
    // creates a CGSCC pass manager, but we don't want to add extensions into
    // that pass manager. To prevent this we insert a no-op module pass to reset
    // the pass manager to get the same behavior as EP_OptimizerLast in non-O0
    // builds. The function merging pass is
    if (MergeFunctions)
      MPM.add(createMergeFunctionsPass());
    else if (GlobalExtensionsNotEmpty() || !Extensions.empty())
      MPM.add(createBarrierNoopPass());

    if (PerformThinLTO) {
      MPM.add(createLowerTypeTestsPass(nullptr, nullptr, true));
      // Drop available_externally and unreferenced globals. This is necessary
      // with ThinLTO in order to avoid leaving undefined references to dead
      // globals in the object file.
      MPM.add(createEliminateAvailableExternallyPass());
      MPM.add(createGlobalDCEPass());
    }

    addExtensionsToPM(EP_EnabledOnOptLevel0, MPM);

    if (PrepareForLTO || PrepareForThinLTO) {
      MPM.add(createCanonicalizeAliasesPass());
      // Rename anon globals to be able to export them in the summary.
      // This has to be done after we add the extensions to the pass manager
      // as there could be passes (e.g. Adddress sanitizer) which introduce
      // new unnamed globals.
      MPM.add(createNameAnonGlobalPass());
    }
#if INTEL_CUSTOMIZATION
    if (EnableDPCPPKernelTransforms && !PrepareForLTO) {
      MPM.add(createParseAnnotateAttributesPass());
      MPM.add(createDPCPPKernelAnalysisPass());
    }
#endif // INTEL_CUSTOMIZATION
#if INTEL_COLLAB
    if (RunVPOOpt) {
      #if INTEL_CUSTOMIZATION
      if (RunVecClone) {
        MPM.add(createVecClonePass());
      }
      #endif // INTEL_CUSTOMIZATION
      // Process OpenMP directives at -O0
      addVPOPasses(MPM, true);
    }
#endif // INTEL_COLLAB
#if INTEL_CUSTOMIZATION
    if (EnableDPCPPKernelTransforms && !PrepareForLTO) {
      MPM.add(createUnifyFunctionExitNodesPass());
      MPM.add(createDPCPPKernelWGLoopCreatorPass());
    }
#endif // INTEL_CUSTOMIZATION
    return;
  }

#if INTEL_COLLAB
  // Process OpenMP directives at -O1 and above
  if (RunVPOOpt == InvokeParoptBeforeInliner)
    addVPOPasses(MPM, false);
#endif // INTEL_COLLAB

  // Add LibraryInfo if we have some.
  if (LibraryInfo)
    MPM.add(new TargetLibraryInfoWrapperPass(*LibraryInfo));

  addInitialAliasAnalysisPasses(MPM);

  // For ThinLTO there are two passes of indirect call promotion. The
  // first is during the compile phase when PerformThinLTO=false and
  // intra-module indirect call targets are promoted. The second is during
  // the ThinLTO backend when PerformThinLTO=true, when we promote imported
  // inter-module indirect calls. For that we perform indirect call promotion
  // earlier in the pass pipeline, here before globalopt. Otherwise imported
  // available_externally functions look unreferenced and are removed.
  if (PerformThinLTO) {
    MPM.add(createPGOIndirectCallPromotionLegacyPass(/*InLTO = */ true,
                                                     !PGOSampleUse.empty()));
    MPM.add(createLowerTypeTestsPass(nullptr, nullptr, true));
  }

  // For SamplePGO in ThinLTO compile phase, we do not want to unroll loops
  // as it will change the CFG too much to make the 2nd profile annotation
  // in backend more difficult.
  bool PrepareForThinLTOUsingPGOSampleProfile =
      PrepareForThinLTO && !PGOSampleUse.empty();
  if (PrepareForThinLTOUsingPGOSampleProfile)
    DisableUnrollLoops = true;

  // Infer attributes about declarations if possible.
  MPM.add(createInferFunctionAttrsLegacyPass());

  // Infer attributes on declarations, call sites, arguments, etc.
  if (AttributorRun & AttributorRunOption::MODULE)
    MPM.add(createAttributorLegacyPass());

  addExtensionsToPM(EP_ModuleOptimizerEarly, MPM);

  if (OptLevel > 2)
    MPM.add(createCallSiteSplittingPass());

  MPM.add(createIPSCCPPass());          // IP SCCP
  MPM.add(createCalledValuePropagationPass());

  MPM.add(createGlobalOptimizerPass()); // Optimize out global vars
  // Promote any localized global vars.
  MPM.add(createPromoteMemoryToRegisterPass());

  MPM.add(createDeadArgEliminationPass()); // Dead argument elimination

#if INTEL_CUSTOMIZATION
  // Clean up after IPCP & DAE
  addInstructionCombiningPass(MPM);
#endif // INTEL_CUSTOMIZATION
  addExtensionsToPM(EP_Peephole, MPM);
  if (EarlyJumpThreading && !SYCLOptimizationMode)                // INTEL
    MPM.add(createJumpThreadingPass(/*FreezeSelectCond*/ false)); // INTEL
  MPM.add(createCFGSimplificationPass()); // Clean up after IPCP & DAE

  // For SamplePGO in ThinLTO compile phase, we do not want to do indirect
  // call promotion as it will change the CFG too much to make the 2nd
  // profile annotation in backend more difficult.
  // PGO instrumentation is added during the compile phase for ThinLTO, do
  // not run it a second time
  if (DefaultOrPreLinkPipeline && !PrepareForThinLTOUsingPGOSampleProfile)
    addPGOInstrPasses(MPM);

  // Create profile COMDAT variables. Lld linker wants to see all variables
  // before the LTO/ThinLTO link since it needs to resolve symbols/comdats.
  if (!PerformThinLTO && EnablePGOCSInstrGen)
    MPM.add(createPGOInstrumentationGenCreateVarLegacyPass(PGOInstrGen));

  // We add a module alias analysis pass here. In part due to bugs in the
  // analysis infrastructure this "works" in that the analysis stays alive
  // for the entire SCC pass run below.
  MPM.add(createGlobalsAAWrapperPass());

#if INTEL_CUSTOMIZATION
  if (Inliner) {
    MPM.add(createInlineReportSetupPass(getMDInlineReport()));
    MPM.add(createInlineListsPass()); // -[no]inline-list parsing
  }
#endif  // INTEL_CUSTOMIZATION

  // Start of CallGraph SCC passes.
  MPM.add(createPruneEHPass()); // Remove dead EH info
  bool RunInliner = false;
  if (Inliner) {
    MPM.add(Inliner);
    Inliner = nullptr;
    RunInliner = true;
  }

#if INTEL_COLLAB
  // Process OpenMP directives at -O1 and above
  if (RunVPOOpt == InvokeParoptAfterInliner) {
    addVPOPasses(MPM, false, /* Simplify= */ true);
  }
#endif // INTEL_COLLAB
#if INTEL_CUSTOMIZATION
  // Argument promotion pass was originally added after passes which compute
  // attribues for functions and arguments, but such ordering is not good
  // because argument promotion changes function arguments. As a result
  // promoted arguments do not get any attributes. Reordering argument
  // promotion pass and the passes computing attributes fixes this problem.
  // Additionally adding SROA after the argument promotion to cleanup allocas
  // allows to get more accurate attributes for the promoted arguments.
  if (OptLevel > 2) {
    MPM.add(createArgumentPromotionPass()); // Scalarize uninlined fn args
    MPM.add(createSROALegacyCGSCCAdaptorPass());
  }
#endif // INTEL_CUSTOMIZATION

  // Infer attributes on declarations, call sites, arguments, etc. for an SCC.
  if (AttributorRun & AttributorRunOption::CGSCC)
    MPM.add(createAttributorCGSCCLegacyPass());

  // Try to perform OpenMP specific optimizations. This is a (quick!) no-op if
  // there are no OpenMP runtime calls present in the module.
  if (OptLevel > 1)
    MPM.add(createOpenMPOptLegacyPass());

  MPM.add(createPostOrderFunctionAttrsLegacyPass());

  addExtensionsToPM(EP_CGSCCOptimizerLate, MPM);
  addFunctionSimplificationPasses(MPM);

#if INTEL_CUSTOMIZATION
  // If VPO paropt was required to run then do IP constant propagation after
  // promoting pointer arguments to values (when OptLevel > 2) and running
  // simplification passes. That will propagate constant values down to callback
  // functions which represent outlined OpenMP parallel loops where possible.
  if (RunVPOParopt && OptLevel > 2)
    MPM.add(createIPSCCPPass());

  // Propagate noalias attribute to function arguments.
  if (EnableArgNoAliasProp && OptLevel > 2)
    MPM.add(createArgNoAliasPropPass());
#endif // INTEL_CUSTOMIZATION

  // FIXME: This is a HACK! The inliner pass above implicitly creates a CGSCC
  // pass manager that we are specifically trying to avoid. To prevent this
  // we must insert a no-op module pass to reset the pass manager.
  MPM.add(createBarrierNoopPass());

  if (RunPartialInlining)
    MPM.add(createPartialInliningPass());

#if INTEL_CUSTOMIZATION
  if (EnableStdContainerOpt)
    MPM.add(createStdContainerOptPass());
  MPM.add(createCleanupFakeLoadsPass());
#endif // INTEL_CUSTOMIZATION

  if (OptLevel > 1 && !PrepareForLTO && !PrepareForThinLTO)
    // Remove avail extern fns and globals definitions if we aren't
    // compiling an object file for later LTO. For LTO we want to preserve
    // these so they are eligible for inlining at link-time. Note if they
    // are unreferenced they will be removed by GlobalDCE later, so
    // this only impacts referenced available externally globals.
    // Eventually they will be suppressed during codegen, but eliminating
    // here enables more opportunity for GlobalDCE as it may make
    // globals referenced by available external functions dead
    // and saves running remaining passes on the eliminated functions.
    MPM.add(createEliminateAvailableExternallyPass());

  // CSFDO instrumentation and use pass. Don't invoke this for Prepare pass
  // for LTO and ThinLTO -- The actual pass will be called after all inlines
  // are performed.
  // Need to do this after COMDAT variables have been eliminated,
  // (i.e. after EliminateAvailableExternallyPass).
  if (!(PrepareForLTO || PrepareForThinLTO))
    addPGOInstrPasses(MPM, /* IsCS */ true);

  if (EnableOrderFileInstrumentation)
    MPM.add(createInstrOrderFilePass());

  MPM.add(createReversePostOrderFunctionAttrsPass());

  // The inliner performs some kind of dead code elimination as it goes,
  // but there are cases that are not really caught by it. We might
  // at some point consider teaching the inliner about them, but it
  // is OK for now to run GlobalOpt + GlobalDCE in tandem as their
  // benefits generally outweight the cost, making the whole pipeline
  // faster.
  if (RunInliner) {
    MPM.add(createGlobalOptimizerPass());
    MPM.add(createGlobalDCEPass());
  }

  // If we are planning to perform ThinLTO later, let's not bloat the code with
  // unrolling/vectorization/... now. We'll first run the inliner + CGSCC passes
  // during ThinLTO and perform the rest of the optimizations afterward.
  if (PrepareForThinLTO) {
    // Ensure we perform any last passes, but do so before renaming anonymous
    // globals in case the passes add any.
    addExtensionsToPM(EP_OptimizerLast, MPM);
    MPM.add(createCanonicalizeAliasesPass());
    // Rename anon globals to be able to export them in the summary.
    MPM.add(createNameAnonGlobalPass());
    return;
  }

  if (PerformThinLTO)
    // Optimize globals now when performing ThinLTO, this enables more
    // optimizations later.
    MPM.add(createGlobalOptimizerPass());

  // Scheduling LoopVersioningLICM when inlining is over, because after that
  // we may see more accurate aliasing. Reason to run this late is that too
  // early versioning may prevent further inlining due to increase of code
  // size. By placing it just after inlining other optimizations which runs
  // later might get benefit of no-alias assumption in clone loop.
  if (UseLoopVersioningLICM) {
    MPM.add(createLoopVersioningLICMPass());    // Do LoopVersioningLICM
    MPM.add(createLICMPass(LicmMssaOptCap, LicmMssaNoAccForPromotionCap));
  }

#if INTEL_CUSTOMIZATION
  if (EnableAndersen) {
    MPM.add(createAndersensAAWrapperPass()); // Andersen's IP alias analysis
  }
  if (OptLevel >= 2 && EnableNonLTOGlobalVarOpt && EnableAndersen) {
    MPM.add(createNonLTOGlobalOptimizerPass());
    MPM.add(createPromoteMemoryToRegisterPass());
    // AggressiveDCE is invoked here to avoid -6% performance regression
    // for aifftr01@opt_speed
    MPM.add(createAggressiveDCEPass());
  }
#endif // INTEL_CUSTOMIZATION

  // We add a fresh GlobalsModRef run at this point. This is particularly
  // useful as the above will have inlined, DCE'ed, and function-attr
  // propagated everything. We should at this point have a reasonably minimal
  // and richly annotated call graph. By computing aliasing and mod/ref
  // information for all local globals here, the late loop passes and notably
  // the vectorizer will be able to use them to help recognize vectorizable
  // memory operations.
  //
  // Note that this relies on a bug in the pass manager which preserves
  // a module analysis into a function pass pipeline (and throughout it) so
  // long as the first function pass doesn't invalidate the module analysis.
  // Thus both Float2Int and LoopRotate have to preserve AliasAnalysis for
  // this to work. Fortunately, it is trivial to preserve AliasAnalysis
  // (doing nothing preserves it as it is required to be conservatively
  // correct in the face of IR changes).
  MPM.add(createGlobalsAAWrapperPass());

  MPM.add(createFloat2IntPass());
  MPM.add(createLowerConstantIntrinsicsPass());

  if (EnableMatrix) {
    MPM.add(createLowerMatrixIntrinsicsPass());
    // CSE the pointer arithmetic of the column vectors.  This allows alias
    // analysis to establish no-aliasing between loads and stores of different
    // columns of the same matrix.
    MPM.add(createEarlyCSEPass(false));
  }

  addExtensionsToPM(EP_VectorizerStart, MPM);

  if (!SYCLOptimizationMode) {
    // Re-rotate loops in all our loop nests. These may have fallout out of
    // rotated form due to GVN or other transformations, and the vectorizer
    // relies on the rotated form. Disable header duplication at -Oz.
    MPM.add(createLoopRotatePass(SizeLevel == 2 ? 0 : -1));

#if INTEL_CUSTOMIZATION
    if (EnableDPCPPKernelTransforms && !PrepareForLTO) {
      MPM.add(createParseAnnotateAttributesPass());
      MPM.add(createDPCPPKernelAnalysisPass());
      MPM.add(createDPCPPKernelVecClonePass());
    }

    // In LTO mode, loopopt needs to run in link phase along with community
    // vectorizer and unroll after it until they are phased out.
    if (!PrepareForLTO || !isLoopOptEnabled()) {
      addLoopOptAndAssociatedVPOPasses(MPM, false);

      if (EnableDPCPPKernelTransforms) {
        MPM.add(createDPCPPKernelPostVecPass());
        MPM.add(createVPODirectiveCleanupPass());
        MPM.add(createInstructionCombiningPass());
        MPM.add(createCFGSimplificationPass());
        MPM.add(createPromoteMemoryToRegisterPass());
        MPM.add(createAggressiveDCEPass());
        MPM.add(createUnifyFunctionExitNodesPass());
        MPM.add(createDPCPPKernelWGLoopCreatorPass());

        MPM.add(createLICMPass());
        MPM.add(createCFGSimplificationPass());
      }
#endif // INTEL_CUSTOMIZATION

      // Distribute loops to allow partial vectorization.  I.e. isolate
      // dependences into separate loop that would otherwise inhibit
      // vectorization.  This is currently only performed for loops marked with
      // the metadata llvm.loop.distribute=true or when -enable-loop-distribute
      // is specified.
      MPM.add(createLoopDistributePass());

#if INTEL_CUSTOMIZATION
      if (EnableLV)
        MPM.add(createLoopVectorizePass(!LoopsInterleaved, !LoopVectorize));
    }
#endif // INTEL_CUSTOMIZATION

    // Eliminate loads by forwarding stores from the previous iteration to loads
    // of the current iteration.
    MPM.add(createLoopLoadEliminationPass());

#if INTEL_CUSTOMIZATION
    // No need to run cleanup passes in LTO mode when loopopt is enabled as
    // vectorization is moved to link phase.
    if (!PrepareForLTO || !isLoopOptEnabled()) {
#endif // INTEL_CUSTOMIZATION
      // FIXME: Because of #pragma vectorize enable, the passes below are always
      // inserted in the pipeline, even when the vectorizer doesn't run (ex.
      // when on -O1 and no #pragma is found). Would be good to have these two
      // passes as function calls, so that we can only pass them when the
      // vectorizer changed the code.
      addInstructionCombiningPass(MPM); // INTEL
      if (OptLevel > 1 && ExtraVectorizerPasses) {
        // At higher optimization levels, try to clean up any runtime overlap
        // and alignment checks inserted by the vectorizer. We want to track
        // correllated runtime checks for two inner loops in the same outer
        // loop, fold any common computations, hoist loop-invariant aspects out
        // of any outer loop, and unswitch the runtime checks if possible. Once
        // hoisted, we may have dead (or speculatable) control flows or more
        // combining opportunities.
        MPM.add(createEarlyCSEPass());
        MPM.add(createCorrelatedValuePropagationPass());
        addInstructionCombiningPass(MPM); // INTEL
        MPM.add(createLICMPass(LicmMssaOptCap, LicmMssaNoAccForPromotionCap));
        MPM.add(
            createLoopUnswitchPass(SizeLevel || OptLevel < 3, DivergentTarget));
        MPM.add(createCFGSimplificationPass());
        addInstructionCombiningPass(MPM); // INTEL
      }

      // Cleanup after loop vectorization, etc. Simplification passes like CVP
      // and GVN, loop transforms, and others have already run, so it's now
      // better to convert to more optimized IR using more aggressive simplify
      // CFG options. The extra sinking transform can create larger basic
      // blocks, so do this before SLP vectorization.
      // FIXME: study whether hoisting and/or sinking of common instructions should
      // be delayed until after SLP vectorizer.
      MPM.add(createCFGSimplificationPass(SimplifyCFGOptions()
                                              .forwardSwitchCondToPhi(true)
                                              .convertSwitchToLookupTable(true)
                                              .needCanonicalLoops(false)
                                              .hoistCommonInsts(true)
                                              .sinkCommonInsts(true)));

      if (SLPVectorize) {
        MPM.add(createSLPVectorizerPass()); // Vectorize parallel scalar chains.
#if INTEL_CUSTOMIZATION
        if (EnableLoadCoalescing)
          MPM.add(createLoadCoalescingPass());
        if (EnableSROAAfterSLP)
          // SLP creates opportunities for SROA.
          MPM.add(createSROAPass());
#endif // INTEL_CUSTOMIZATION
        if (OptLevel > 1 && ExtraVectorizerPasses) {
          MPM.add(createEarlyCSEPass());
        }
      }
    } // INTEL

    // Enhance/cleanup vector code.
    MPM.add(createVectorCombinePass());
    MPM.add(createEarlyCSEPass()); // INTEL
  }

  addExtensionsToPM(EP_Peephole, MPM);
  addInstructionCombiningPass(MPM);

#if INTEL_CUSTOMIZATION
  // Disable unroll in LTO mode if loopopt is enabled so it only gets triggered
  // in link phase after loopopt.
  if (EnableUnrollAndJam && !DisableUnrollLoops &&
      (!PrepareForLTO || !isLoopOptEnabled())) {
#endif // INTEL_CUSTOMIZATION
    // Unroll and Jam. We do this before unroll but need to be in a separate
    // loop pass manager in order for the outer loop to be processed by
    // unroll and jam before the inner loop is unrolled.
    MPM.add(createLoopUnrollAndJamPass(OptLevel));
  }

  if (!SYCLOptimizationMode) {
    if (!PrepareForLTO || !isLoopOptEnabled()) // INTEL
      MPM.add(createLoopUnrollPass(OptLevel,
                                   DisableUnrollLoops, // Unroll small loops
                                   ForgetAllSCEVInLoopUnroll));

#if INTEL_CUSTOMIZATION
#if INTEL_FEATURE_CSA
    if (!DisableUnrollLoops && (!PrepareForLTO || !isLoopOptEnabled()))
      MPM.add(createCSALowerParallelIntrinsicsWrapperPass());
#endif // INTEL_FEATURE_CSA
#endif // INTEL_CUSTOMIZATION

    if (!DisableUnrollLoops &&
        (!PrepareForLTO || !isLoopOptEnabled())) { // INTEL
#if INTEL_CUSTOMIZATION
      // Make unaligned nontemporal stores use a wrapper function instead of
      // scalarizing them.
      MPM.add(createNontemporalStoreWrapperPass());
#endif // INTEL_CUSTOMIZATION
      // LoopUnroll may generate some redundency to cleanup.
      addInstructionCombiningPass(MPM);

      // Runtime unrolling will introduce runtime check in loop prologue. If the
      // unrolled loop is a inner loop, then the prologue will be inside the
      // outer loop. LICM pass can help to promote the runtime check out if the
      // checked value is loop invariant.
      MPM.add(createLICMPass(LicmMssaOptCap, LicmMssaNoAccForPromotionCap));
    }
  }

  MPM.add(createWarnMissedTransformationsPass());

  // After vectorization and unrolling, assume intrinsics may tell us more
  // about pointer alignments.
  MPM.add(createAlignmentFromAssumptionsPass());

  // FIXME: We shouldn't bother with this anymore.
  MPM.add(createStripDeadPrototypesPass()); // Get rid of dead prototypes

  // GlobalOpt already deletes dead functions and globals, at -O2 try a
  // late pass of GlobalDCE.  It is capable of deleting dead cycles.
  if (OptLevel > 1) {
    MPM.add(createGlobalDCEPass());         // Remove dead fns and globals.
    MPM.add(createConstantMergePass());     // Merge dup global constants
  }

  // See comment in the new PM for justification of scheduling splitting at
  // this stage (\ref buildModuleSimplificationPipeline).
  if (EnableHotColdSplit && !(PrepareForLTO || PrepareForThinLTO))
    MPM.add(createHotColdSplittingPass());

  if (MergeFunctions)
    MPM.add(createMergeFunctionsPass());

  // Add Module flag "CG Profile" based on Branch Frequency Information.
  if (CallGraphProfile)
    MPM.add(createCGProfileLegacyPass());

  // LoopSink pass sinks instructions hoisted by LICM, which serves as a
  // canonicalization pass that enables other optimizations. As a result,
  // LoopSink pass needs to be a very late IR pass to avoid undoing LICM
  // result too early.
  MPM.add(createLoopSinkPass());
  // Get rid of LCSSA nodes.
  MPM.add(createInstSimplifyLegacyPass());

  // This hoists/decomposes div/rem ops. It should run after other sink/hoist
  // passes to avoid re-sinking, but before SimplifyCFG because it can allow
  // flattening of blocks.
  MPM.add(createDivRemPairsPass());

  // LoopSink (and other loop passes since the last simplifyCFG) might have
  // resulted in single-entry-single-exit or empty blocks. Clean up the CFG.
  MPM.add(createCFGSimplificationPass());

  addExtensionsToPM(EP_OptimizerLast, MPM);

  if (PrepareForLTO) {
    MPM.add(createCanonicalizeAliasesPass());
    // Rename anon globals to be able to handle them in the summary
    MPM.add(createNameAnonGlobalPass());
  }

#if INTEL_CUSTOMIZATION
#if INTEL_FEATURE_CSA
  if (EnableCSAPasses) {
    MPM.add(createPromoteMemoryToRegisterPass(true, true));
    MPM.add(createSROAPass());
  }
#endif // INTEL_FEATURE_CSA
#endif // INTEL_CUSTOMIZATION

  MPM.add(createAnnotationRemarksLegacyPass());

#if INTEL_CUSTOMIZATION
  MPM.add(createInlineReportEmitterPass(OptLevel, SizeLevel,
                                        PrepareForLTO || PrepareForThinLTO));
#endif // INTEL_CUSTOMIZATION
}

void PassManagerBuilder::addLTOOptimizationPasses(legacy::PassManagerBase &PM) {
#if INTEL_CUSTOMIZATION
  if (Inliner &&
      (IntelInlineReportLevel & InlineReportOptions::CompositeReport)) {
    PM.add(createInlineReportSetupPass(getMDInlineReport()));
  }
#endif // INTEL_CUSTOMIZATION
  // Load sample profile before running the LTO optimization pipeline.
  if (!PGOSampleUse.empty()) {
    PM.add(createPruneEHPass());
    PM.add(createSampleProfileLoaderPass(PGOSampleUse));
  }

  PM.add(createXmainOptLevelWrapperPass(OptLevel)); // INTEL

  // Remove unused virtual tables to improve the quality of code generated by
  // whole-program devirtualization and bitset lowering.
  PM.add(createGlobalDCEPass());

#if INTEL_CUSTOMIZATION
  // IPO Prefetching: make it before IPClone and Inline
  if (EnableIPOPrefetch)
    PM.add(createIntelIPOPrefetchWrapperPass());

  // Whole Program Analysis
  if (EnableWPA) {
    // If whole-program-assume is enabled then we are going to call
    // the internalization pass.
    if (AssumeWholeProgram) {

      // The internalization pass does certain checks if a GlobalValue
      // should be internalized (e.g. is local, DLL export, etc.). The
      // pass also accepts a helper function that defines extra conditions
      // on top of the default requirements. If the function returns true
      // then it means that the GlobalValue should not be internalized, else
      // if it returns false then internalize it.
      auto PreserveSymbol = [](const GlobalValue &GV) {

        // If GlobalValue is "main", has one definition rule (ODR) or
        // is a special symbol added by the linker then don't internalize
        // it. The ODR symbols are expected to be merged with equivalent
        // globals and then be removed. If these symbols aren't removed
        // then it could cause linking issues (e.g. undefined symbols).
        if (GV.hasWeakODRLinkage() ||
            WPUtils.isMainEntryPoint(GV.getName()) ||
            WPUtils.isLinkerAddedSymbol(GV.getName()))
          return true;

        // If the GlobalValue is an alias then we need to make sure that this
        // alias is OK to internalize.
        if (const GlobalAlias *Alias = dyn_cast<const GlobalAlias>(&GV)) {

          // Check if the alias has an aliasee and this aliasee is a
          // GlobalValue
          const GlobalValue *Glob =
            dyn_cast<const GlobalValue>(Alias->getAliasee());
          if (!Glob)
            return true;

          // Aliasee is a declaration
          if (Glob->isDeclaration())
            return true;

          // Aliasee is an external declaration
          if (Glob->hasAvailableExternallyLinkage())
            return true;

          // Aliasee is an DLL export
          if (Glob->hasDLLExportStorageClass())
            return true;

          // Aliasee is local already
          if (Glob->hasLocalLinkage())
            return true;

          // Aliasee is ODR
          if (Glob->hasWeakODRLinkage())
            return true;

          // Aliasee is mapped to a linker added symbol
          if (WPUtils.isLinkerAddedSymbol(Glob->getName()))
            return true;

          // Aliasee is mapped to main
          if (WPUtils.isMainEntryPoint(Glob->getName()))
            return true;
        }

        // OK to internalize
        return false;
      };
      PM.add(createInternalizePass(PreserveSymbol));
    }
    PM.add(createWholeProgramWrapperPassPass());
    PM.add(createIntelFoldWPIntrinsicLegacyPass());
  }

  // IP Cloning
  if (EnableIPCloning) {
#if INTEL_INCLUDE_DTRANS
    // This pass is being added under DTRANS only at this point, because a
    // particular benchmark needs it to prove that the period of a recursive
    // progression is constant. We can remove the test for EnableDTrans if
    // we find IPSCCP to be generally useful here and we are willing to
    // tolerate the additional compile time.
    if (EnableDTrans)
      PM.add(createIPSCCPPass());
#endif // INTEL_INCLUDE_DTRANS
    PM.add(createIPCloningLegacyPass(false, true));
  }

  // Apply dynamic_casts optimization pass.
  PM.add(createOptimizeDynamicCastsWrapperPass());
#endif // INTEL_CUSTOMIZATION

  // Provide AliasAnalysis services for optimizations.
  addInitialAliasAnalysisPasses(PM);

  // Allow forcing function attributes as a debugging and tuning aid.
  PM.add(createForceFunctionAttrsLegacyPass());

  // Infer attributes about declarations if possible.
  PM.add(createInferFunctionAttrsLegacyPass());

  if (OptLevel > 1) {
    // Split call-site with more constrained arguments.
    PM.add(createCallSiteSplittingPass());

    // Indirect call promotion. This should promote all the targets that are
    // left by the earlier promotion pass that promotes intra-module targets.
    // This two-step promotion is to save the compile time. For LTO, it should
    // produce the same result as if we only do promotion here.
    PM.add(
        createPGOIndirectCallPromotionLegacyPass(true, !PGOSampleUse.empty()));

    // Propagate constants at call sites into the functions they call.  This
    // opens opportunities for globalopt (and inlining) by substituting function
    // pointers passed as arguments to direct uses of functions.
    PM.add(createIPSCCPPass());

    // Attach metadata to indirect call sites indicating the set of functions
    // they may target at run-time. This should follow IPSCCP.
    PM.add(createCalledValuePropagationPass());

    // Infer attributes on declarations, call sites, arguments, etc.
    if (AttributorRun & AttributorRunOption::MODULE)
      PM.add(createAttributorLegacyPass());
  }

  // Infer attributes about definitions. The readnone attribute in particular is
  // required for virtual constant propagation.
  PM.add(createPostOrderFunctionAttrsLegacyPass());
  PM.add(createReversePostOrderFunctionAttrsPass());

#if INTEL_CUSTOMIZATION
  // Simplify the graph before devirtualization
  if (OptLevel > 1) {
    PM.add(createInstSimplifyLegacyPass());
    PM.add(createCFGSimplificationPass());
  }
#endif // INTEL_CUSTOMIZATION

  // Split globals using inrange annotations on GEP indices. This can help
  // improve the quality of generated code when virtual constant propagation or
  // control flow integrity are enabled.
  PM.add(createGlobalSplitPass());

  // Apply whole-program devirtualization and virtual constant propagation.
  PM.add(createWholeProgramDevirtPass(ExportSummary, nullptr));

  // That's all we need at opt level 1.
  if (OptLevel == 1)
    return;

#if INTEL_CUSTOMIZATION
#if INTEL_INCLUDE_DTRANS
  if (EnableDTrans) {
    // This call adds the DTrans passes.
    addDTransLegacyPasses(PM);
  }
#endif // INTEL_INCLUDE_DTRANS
  PM.add(createDopeVectorConstPropLegacyPass());
#endif // INTEL_CUSTOMIZATION

  // Now that we internalized some globals, see if we can hack on them!
  PM.add(createGlobalOptimizerPass());
  // Promote any localized global vars.
  PM.add(createPromoteMemoryToRegisterPass());

  // Linking modules together can lead to duplicated global constants, only
  // keep one copy of each constant.
  PM.add(createConstantMergePass());

  // Remove unused arguments from functions.
  PM.add(createDeadArgEliminationPass());

#if INTEL_CUSTOMIZATION
#if INTEL_INCLUDE_DTRANS
  if (EnableDTrans) {
    addLateDTransLegacyPasses(PM);
    if (EnableIndirectCallConv)
      PM.add(createIndirectCallConvLegacyPass(false /* EnableAndersen */,
                                              true /* EnableDTrans */));
      // Indirect Call Conv
  }
#endif // INTEL_INCLUDE_DTRANS
#endif // INTEL_CUSTOMIZATION

  // Reduce the code after globalopt and ipsccp.  Both can open up significant
  // simplification opportunities, and both can propagate functions through
  // function pointers.  When this happens, we often have to resolve varargs
  // calls, etc, so let instcombine do this.
  if (OptLevel > 2)
    PM.add(createAggressiveInstCombinerPass());
  addInstructionCombiningPass(PM);   // INTEL
  addExtensionsToPM(EP_Peephole, PM);

#if INTEL_CUSTOMIZATION

#if INTEL_INCLUDE_DTRANS
  if (EnableDTrans) {
    // Compute the aligment of the argument
    PM.add(createIntelArgumentAlignmentLegacyPass());
    // Recognize Functions that implement qsort
    PM.add(createQsortRecognizerLegacyPass());
    // Multiversion and mark for inlining functions for tiling
    PM.add(createTileMVInlMarkerLegacyPass());
  }

  bool EnableIntelPartialInlining = EnableIntelPI && EnableDTrans;
#else
  bool EnableIntelPartialInlining = false;
#endif // INTEL_INCLUDE_DTRANS

  // Partial inlining for simple functions
  if (EnableIntelPartialInlining)
    PM.add(createIntelPartialInlineLegacyPass());

  bool RunInliner = Inliner;
#if INTEL_CUSTOMIZATION
  if (RunInliner &&
      !(IntelInlineReportLevel & InlineReportOptions::CompositeReport))
    PM.add(createInlineReportSetupPass(getMDInlineReport()));
#endif // INTEL_CUSTOMIZATION
  if (RunInliner) {
    PM.add(createInlineListsPass()); // -[no]inline-list parsing
  }
  if (EnableAndersen) {
    PM.add(createAndersensAAWrapperPass()); // Andersen's IP alias analysis
  }
  if (EnableIndirectCallConv && EnableAndersen) {
    PM.add(createIndirectCallConvLegacyPass(true /* EnableAndersen */,
                                            false /* EnableDTrans */));
    // Indirect Call Conv
  }
  if (EnableInlineAggAnalysis) {
    PM.add(createAggInlinerLegacyPass()); // Aggressive Inline
  }
#endif // INTEL_CUSTOMIZATION

  // Inline small functions
  if (RunInliner) {
    PM.add(Inliner);
    Inliner = nullptr;
  }

  PM.add(createPruneEHPass());   // Remove dead EH info.

  // CSFDO instrumentation and use pass.
  addPGOInstrPasses(PM, /* IsCS */ true);

  // Infer attributes on declarations, call sites, arguments, etc. for an SCC.
  if (AttributorRun & AttributorRunOption::CGSCC)
    PM.add(createAttributorCGSCCLegacyPass());

  // Try to perform OpenMP specific optimizations. This is a (quick!) no-op if
  // there are no OpenMP runtime calls present in the module.
  if (OptLevel > 1)
    PM.add(createOpenMPOptLegacyPass());

  // Optimize globals again if we ran the inliner.
  if (RunInliner) { // INTEL
#if INTEL_CUSTOMIZATION
#if INTEL_INCLUDE_DTRANS
    // The global optimizer pass can convert function calls to use
    // the 'fastcc' calling convention. The following pass enables more
    // functions to be converted to this calling convention. This can improve
    // performance by having arguments passed in registers, and enable more
    // cases where pointer parameters are changed to pass-by-value parameters.
    // We can remove the test for EnableDTrans if it is found to be useful
    // on other cases.
    if (EnableDTrans)
      PM.add(createIntelAdvancedFastCallWrapperPass());
#endif // INTEL_INCLUDE_DTRANS
#endif // INTEL_CUSTOMIZATION
    PM.add(createGlobalOptimizerPass());
  } // INTEL

#if INTEL_CUSTOMIZATION
  if (RunLTOPartialInlining)
    PM.add(createPartialInliningPass(true /*RunLTOPartialInlining*/,
#if INTEL_INCLUDE_DTRANS
                                     EnableDTrans /*EnableSpecialCases*/));
#else
                                     false /*EnableSpecialCases*/));
#endif // INTEL_INCLUDE_DTRANS

  if (EnableIPCloning || EnableCallTreeCloning) {
    if (EnableIPCloning)
      // Enable generic IPCloning after Inlining.
#if INTEL_INCLUDE_DTRANS
      PM.add(createIPCloningLegacyPass(true, EnableDTrans));
#else
      PM.add(createIPCloningLegacyPass(true, false));
#endif // INTEL_INCLUDE_DTRANS
    if (EnableCallTreeCloning)
      // Do function cloning along call trees
      PM.add(createCallTreeCloningPass());
    // Call IPCP to propagate constants
    PM.add(createIPSCCPPass());
  }
#endif // INTEL_CUSTOMIZATION
  PM.add(createGlobalDCEPass()); // Remove dead functions.

  // If we didn't decide to inline a function, check to see if we can
  // transform it to pass arguments by value instead of by reference.
  PM.add(createArgumentPromotionPass());

  // The IPO passes may leave cruft around.  Clean up after them.
  addInstructionCombiningPass(PM);  // INTEL
  addExtensionsToPM(EP_Peephole, PM);
  PM.add(createJumpThreadingPass(/*FreezeSelectCond*/ true));

  // Break up allocas
  PM.add(createSROAPass());

#if INTEL_CUSTOMIZATION
  if (EnableIPArrayTranspose)
    PM.add(createIPArrayTransposeLegacyPass());

  if (EnableDeadArrayOpsElim)
    PM.add(createDeadArrayOpsEliminationLegacyPass());

  PM.add(createCorrelatedValuePropagationPass());

  if (EnableMultiVersioning) {
    PM.add(createMultiVersioningWrapperPass());
    // 21914: If we ran cloning+MV+Dtrans, it is likely we have duplicate
    // code regions that need to be cleaned up. Community disabled hoisting
    // recently, we therefore need to run it explictly.
    if (EnableDTrans)
      PM.add(createCFGSimplificationPass(SimplifyCFGOptions()
                                             .hoistCommonInsts(true)));
  }
#endif // INTEL_CUSTOMIZATION
  // LTO provides additional opportunities for tailcall elimination due to
  // link-time inlining, and visibility of nocapture attribute.
  if (OptLevel > 1)
    PM.add(createTailCallEliminationPass());

  // Infer attributes on declarations, call sites, arguments, etc.
  PM.add(createPostOrderFunctionAttrsLegacyPass()); // Add nocapture.
#if INTEL_CUSTOMIZATION
  // Propagate noalias attribute to function arguments.
  if (EnableArgNoAliasProp && OptLevel > 2)
    PM.add(createArgNoAliasPropPass());
#endif // INTEL_CUSTOMIZATION
  // Run a few AA driven optimizations here and now, to cleanup the code.
  PM.add(createGlobalsAAWrapperPass()); // IP alias analysis.

#if INTEL_CUSTOMIZATION
  if (EnableAndersen)
    PM.add(createAndersensAAWrapperPass());

#if INTEL_INCLUDE_DTRANS
  if (EnableDTrans)
    PM.add(createDTransFieldModRefAnalysisWrapperPass());
#endif // INTEL_INCLUDE_DTRANS
#endif // INTEL_CUSTOMIZATION

  PM.add(createLICMPass(LicmMssaOptCap, LicmMssaNoAccForPromotionCap));
  PM.add(NewGVN ? createNewGVNPass()
                : createGVNPass(DisableGVNLoadPRE)); // Remove redundancies.
  PM.add(createMemCpyOptPass());            // Remove dead memcpys.

  // Nuke dead stores.
  PM.add(createDeadStoreEliminationPass());
  PM.add(createMergedLoadStoreMotionPass()); // Merge ld/st in diamonds.

  // More loops are countable; try to optimize them.
  if (EnableLoopFlatten)
    PM.add(createLoopFlattenPass());
  PM.add(createIndVarSimplifyPass());
  PM.add(createLoopDeletionPass());
  if (EnableLoopInterchange)
    PM.add(createLoopInterchangePass());

#if INTEL_CUSTOMIZATION
  // HIR complete unroll pass replaces LLVM's simple loop unroll pass.
  if (!isLoopOptEnabled())
    PM.add(createSimpleLoopUnrollPass(OptLevel,
                                    DisableUnrollLoops, // Unroll small loops
                                    ForgetAllSCEVInLoopUnroll));
  addLoopOptAndAssociatedVPOPasses(PM, true);
#endif  // INTEL_CUSTOMIZATION
  PM.add(createLoopDistributePass());
#if INTEL_CUSTOMIZATION
  if (EnableLV)
    PM.add(createLoopVectorizePass(true, !LoopVectorize));
#endif  // INTEL_CUSTOMIZATION
  // The vectorizer may have significantly shortened a loop body; unroll again.
  PM.add(createLoopUnrollPass(OptLevel, DisableUnrollLoops,
                              ForgetAllSCEVInLoopUnroll));

#if INTEL_CUSTOMIZATION
#if INTEL_FEATURE_CSA
  PM.add(createCSALowerParallelIntrinsicsWrapperPass());
#endif  // INTEL_FEATURE_CSA
#endif  // INTEL_CUSTOMIZATION

  PM.add(createWarnMissedTransformationsPass());

  // Now that we've optimized loops (in particular loop induction variables),
  // we may have exposed more scalar opportunities. Run parts of the scalar
  // optimizer again at this point.
#if INTEL_CUSTOMIZATION
  // Initial cleanup
  addInstructionCombiningPass(PM);
#endif // INTEL_CUSTOMIZATION
  PM.add(createCFGSimplificationPass()); // if-convert
  PM.add(createSCCPPass()); // Propagate exposed constants
#if INTEL_CUSTOMIZATION
  // Clean up again
  addInstructionCombiningPass(PM);
#endif // INTEL_CUSTOMIZATION
  PM.add(createBitTrackingDCEPass());

  // More scalar chains could be vectorized due to more alias information
  if (SLPVectorize) { // INTEL
    PM.add(createSLPVectorizerPass()); // Vectorize parallel scalar chains.
#if INTEL_CUSTOMIZATION
    if (EnableLoadCoalescing)
      PM.add(createLoadCoalescingPass());
    if (EnableSROAAfterSLP)
      // SLP creates opportunities for SROA.
      PM.add(createSROAPass());
#endif // INTEL_CUSTOMIZATION
  } // INTEL

  PM.add(createVectorCombinePass()); // Clean up partial vectorization.

  // After vectorization, assume intrinsics may tell us more about pointer
  // alignments.
  PM.add(createAlignmentFromAssumptionsPass());

#if INTEL_CUSTOMIZATION
  // Make unaligned nontemporal stores use a wrapper function instead of
  // scalarizing them.
  PM.add(createNontemporalStoreWrapperPass());
#endif // INTEL_CUSTOMIZATION

  // Cleanup and simplify the code after the scalar optimizations.
  addInstructionCombiningPass(PM);  // INTEL
  addExtensionsToPM(EP_Peephole, PM);

  PM.add(createJumpThreadingPass(/*FreezeSelectCond*/ true));

#if INTEL_CUSTOMIZATION
  PM.add(createForcedCMOVGenerationPass()); // To help CMOV generation
#endif // INTEL_CUSTOMIZATION

#if INTEL_CUSTOMIZATION
  if (RunInliner)
    PM.add(createInlineReportEmitterPass(OptLevel, SizeLevel, false));
#endif // INTEL_CUSTOMIZATION
}

void PassManagerBuilder::addLateLTOOptimizationPasses(
    legacy::PassManagerBase &PM) {
  // See comment in the new PM for justification of scheduling splitting at
  // this stage (\ref buildLTODefaultPipeline).
  if (EnableHotColdSplit)
    PM.add(createHotColdSplittingPass());

  // Delete basic blocks, which optimization passes may have killed.
  PM.add(createCFGSimplificationPass());

#if INTEL_CUSTOMIZATION
  // HIR complete unroll can expose opportunities for optimizing globals and
  // allocas.
  if (isLoopOptEnabled()) {
    PM.add(createGlobalOptimizerPass());
  }
#endif // INTEL_CUSTOMIZATION
  // Drop bodies of available externally objects to improve GlobalDCE.
  PM.add(createEliminateAvailableExternallyPass());

  // Now that we have optimized the program, discard unreachable functions.
  PM.add(createGlobalDCEPass());

  // FIXME: this is profitable (for compiler time) to do at -O0 too, but
  // currently it damages debug info.
  if (MergeFunctions)
    PM.add(createMergeFunctionsPass());
}

#if INTEL_COLLAB
void PassManagerBuilder::addVPOPasses(legacy::PassManagerBase &PM, bool RunVec,
                                      bool Simplify) const {
  if (RunVPOParopt) {
    if (Simplify) {
      // Inlining may introduce BasicBlocks without predecessors into an OpenMP
      // region. This breaks CodeExtractor when outlining the region because it
      // expects a single-entry-single-exit region. Calling CFG simplification
      // to remove unreachable BasicBlocks fixes this problem.
#if INTEL_CUSTOMIZATION
      // The inlining issue is documented in CMPLRLLVM-7516. It affects these
      // tests: ompo_kernelsCpp/aobenchan*,ribbon*,terrain*
#endif // INTEL_CUSTOMIZATION
      PM.add(createCFGSimplificationPass());
    }
    PM.add(createVPORestoreOperandsPass());
    PM.add(createVPOCFGRestructuringPass());
#if INTEL_CUSTOMIZATION
    PM.add(createVPOParoptOptimizeDataSharingPass());
    // No need to rerun VPO CFG restructuring, since
    // VPOParoptOptimizeDataSharing does not modify CFG,
    // and keeps the basic blocks with directive calls
    // consistent.
    if (OptLevel > 2 && EnableVPOParoptSharedPrivatization)
      // Shared privatization pass should be combined with the argument
      // promotion pass (to do a cleanup) which currently runs only at O3,
      // therefore it is limited to O3 as well.
      PM.add(createVPOParoptSharedPrivatizationPass());
#endif  // INTEL_CUSTOMIZATION
    PM.add(createVPOParoptPass(RunVPOParopt));
#if INTEL_CUSTOMIZATION
#if INTEL_FEATURE_CSA
    if (RunCSAGraphSplitter)
      PM.add(createCSAGraphSplitterPass());
#endif // INTEL_FEATURE_CSA
#endif // INTEL_CUSTOMIZATION
  }
#if INTEL_CUSTOMIZATION
  // If vectorizer was required to run then cleanup any remaining directives
  // that were not removed by vectorizer. This applies to all optimization
  // levels since this function is called with RunVec=true in both pass
  // pipelines i.e. -O0 and optlevel >= 1
  //
  // TODO: Issue a warning for any unprocessed directives. Change to
  // assetion failure as the feature matures.
  if (RunVPOParopt && (RunVec || EnableDeviceSimd)) {
    if (EnableDeviceSimd) {
      PM.add(createLoopSimplifyPass());
      PM.add(createLowerSwitchPass(true /*Only for SIMD loops*/));
      // Add LCSSA pass before VPlan driver
      PM.add(createLCSSAPass());
      PM.add(createLICMPass());

      // VPO CFG restructuring pass makes sure that the directives of #pragma omp
      // simd ordered are in a separate block. For this reason,
      // VPlanPragmaOmpOrderedSimdExtract pass should run after VPO CFG
      // Restructuring.
      PM.add(createVPOCFGRestructuringPass());
      PM.add(createVPlanPragmaOmpOrderedSimdExtractPass());

      // Code extractor might add new instructions in the entry block.
      // If the entry block has a directive, than we have to split
      // the entry block. VPlan assumes that the directives are in
      // single-entry single-exit basic blocks.
      PM.add(createVPOCFGRestructuringPass());
      PM.add(createVPlanDriverPass());
    }

    PM.add(createVPODirectiveCleanupPass());
  }

  // Paropt transformation pass may produce new AlwaysInline functions.
  // Force inlining for them, if paropt pass runs after the normal inliner.
  if (RunVPOParopt && RunVPOOpt == InvokeParoptAfterInliner) {
    // Run it even at -O0, because the only AlwaysInline functions
    // after paropt are the ones that it artificially created.
    // There is some interference with coroutines passes, which
    // insert some AlwaysInline functions early and expect them
    // to exist up to some other coroutine pass - this is rather
    // a problem of coroutine passes implementation that we may
    // inline those functions here. If it becomes a problem,
    // we will have to resolve that issue with coroutines.
    PM.add(createAlwaysInlinerLegacyPass());
    if (OptLevel > 0)
      // Run GlobalDCE to delete dead functions.
      PM.add(createGlobalDCEPass());
  }
#endif // INTEL_CUSTOMIZATION
}
#endif // INTEL_COLLAB

#if INTEL_CUSTOMIZATION // HIR passes

void PassManagerBuilder::addVPOPassesPreOrPostLoopOpt(
    legacy::PassManagerBase &PM, const bool IsPostLoopOptPass) const {

  if (!RunVPOOpt || !EnableVPlanDriver)
    return;
  if (!IsPostLoopOptPass && !RunPreLoopOptVPOPasses)
    return;
  if (IsPostLoopOptPass && !RunPostLoopOptVPOPasses)
    return;

  if (IsPostLoopOptPass)
    PM.add(createLoopSimplifyPass());

  PM.add(createLowerSwitchPass(true /*Only for SIMD loops*/));
  // Add LCSSA pass before VPlan driver
  PM.add(createLCSSAPass());
  PM.add(createVPOCFGRestructuringPass());
  // VPO CFG restructuring pass makes sure that the directives of #pragma omp
  // simd ordered are in a separate block. For this reason,
  // VPlanPragmaOmpOrderedSimdExtract pass should run after VPO CFG
  // Restructuring.
  PM.add(createVPlanPragmaOmpOrderedSimdExtractPass());
  // Code extractor might add new instructions in the entry block. If the entry
  // block has a directive, than we have to split the entry block. VPlan assumes
  // that the directives are in single-entry single-exit basic blocks.
  PM.add(createVPOCFGRestructuringPass());

  // Create OCL sincos from sin/cos and sincos
  PM.add(createMathLibraryFunctionsReplacementPass(false /*isOCL*/));

  PM.add(createVPlanDriverPass());

  // Split/translate scalar OCL and vector sincos
  PM.add(createMathLibraryFunctionsReplacementPass(false /*isOCL*/));

  // The region that is outlined by #pragma omp simd ordered was extracted by
  // VPlanPragmaOmpOrderedSimdExtarct pass. Now, we need to run the inliner in
  // order to put this region back at the code.
  PM.add(createAlwaysInlinerLegacyPass());
  PM.add(createBarrierNoopPass());

  // Clean up any SIMD directives left behind by VPlan vectorizer
  PM.add(createVPODirectiveCleanupPass());
}

bool PassManagerBuilder::isLoopOptEnabled() const {
  if (!DisableIntelProprietaryOpts &&
      ((RunLoopOpts != LoopOptMode::None) || RunLoopOptFrameworkOnly) &&
      (OptLevel >= 2) && !PerformThinLTO)
    return true;

  return false;
}

void PassManagerBuilder::addLoopOptCleanupPasses(
    legacy::PassManagerBase &PM) const {
  // This pass removes the old (unreachable) code which has been replaced by a
  // new one by HIR.
  PM.add(createCFGSimplificationPass());

  // Cleanup llvm.intel.subscript from code not touched by LoopOpts.
  PM.add(createLowerSubscriptIntrinsicLegacyPass());

  // This is mainly for optimizing away unnecessary alloca load/stores generated
  // by HIR.
  PM.add(createSROAPass());

  // Reassociation helps eliminate redundant computation after looopopt.
  // HIR uses SCEVExpander to generate code. The order of operands in SCEV is
  // not optimal for code generation so we need reassociation to expose
  // redundancies which are then eliminated by GVN/InstCombine.
  // Experimentation showed that Nary reassociate pass is more effective than
  // the regular reassociate pass.
  // This is only run at O3 and higher as it may be compile time expensive.
  if (OptLevel > 2)
    PM.add(createNaryReassociatePass());

  PM.add(createGVNPass(DisableGVNLoadPRE));
  // GVN can perform alloca store forwarding thereby removing alloca loads. This
  // can expose dead alloca stores which can be cleaned up by SROA.
  PM.add(createSROAPass());
  addInstructionCombiningPass(PM);  // INTEL
  PM.add(createLoopCarriedCSEPass());
  PM.add(createDeadStoreEliminationPass());

  if (OptLevel > 2) {
    // Cleanup code with AddSub reassociation.
    PM.add(createAddSubReassociatePass());
  }
}

void PassManagerBuilder::addLoopOptPasses(legacy::PassManagerBase &PM,
                                          bool IsLTO) const {

  if (!isLoopOptEnabled())
    return;

  // Run additional cleanup passes that help to cleanup the code.
  if (IsLTO && RunLoopOpts == LoopOptMode::Full) {
    PM.add(createCFGSimplificationPass());
    PM.add(createAggressiveDCEPass());
  }

  // This pass "canonicalizes" loops and makes analysis easier.
  PM.add(createLoopSimplifyPass());

  // This lets us generate code for HIR regions independently without concern
  // for livouts from one reigon being livein to another region. It also
  // considerably simplifies handling of liveout values for multi-exit regions.
  PM.add(createLCSSAPass());

  if (PrintModuleBeforeLoopopt)
    PM.add(createPrintModulePass(dbgs(), ";Module Before HIR"));

  // Verify input LLVM IR before doing any HIR transformation.
  if (VerifyInput)
    PM.add(createVerifierPass());

  if (EnableVPlanDriverHIR) {
    PM.add(createVPOCFGRestructuringPass());
    PM.add(createVPlanPragmaOmpOrderedSimdExtractPass());
  }

  if (ConvertToSubs)
    PM.add(createConvertGEPToSubscriptIntrinsicLegacyPass());

  PM.add(createHIRSSADeconstructionLegacyPass());
  // This is expected to be the first pass in the HIR pipeline as it cleans up
  // unnecessary temps from the HIR and doesn't invalidate any analysis. It is
  // considered a part of the framework and therefore ran unconditionally.
  PM.add(createHIRTempCleanupPass());

  if (!RunLoopOptFrameworkOnly) {
    if (vpo::UseOmpRegionsInLoopoptFlag)
      PM.add(createHIRRecognizeParLoopPass());

    PM.add(createHIRPropagateCastedIVPass());

    if (OptLevel > 2) {
      if (RunLoopOpts == LoopOptMode::Full) {
        PM.add(createHIRLoopConcatenationPass());
        PM.add(createHIRPMSymbolicTripCountCompleteUnrollLegacyPass());
        PM.add(createHIRLMMPass(true));
      }
      PM.add(createHIRArrayTransposePass());
    }

    if (RunLoopOpts == LoopOptMode::Full) {

      // TODO: refine cost model for individual transformations for code size.
      if (SizeLevel == 0) {
        // If VPO is disabled, we don't have to insert ParVec directives.
        if (RunVPOOpt)
          PM.add(createHIRParDirInsertPass());

        PM.add(createHIRConditionalTempSinkingPass());
        PM.add(createHIROptPredicatePass(OptLevel == 3, true));
        if (OptLevel > 2) {
          PM.add(createHIRStoreResultIntoTempArrayPass());
        }
        PM.add(createHIRAosToSoaPass());
        PM.add(createHIRRuntimeDDPass());
        PM.add(createHIRMVForConstUBPass());
        PM.add(createHIRRowWiseMVPass());
        PM.add(createHIRSumWindowReusePass());
      }

      PM.add(createHIRSinkingForPerfectLoopnestPass());
      PM.add(createHIRNonZeroSinkingForPerfectLoopnestPass());
      PM.add(createHIRPragmaLoopBlockingPass());
      PM.add(createHIRLoopDistributionForLoopNestPass());
      PM.add(createHIRLoopInterchangePass());
      PM.add(createHIRGenerateMKLCallPass());
      PM.add(createHIRInterLoopBlockingPass());
      PM.add(createHIRLoopBlockingPass());
      PM.add(createHIRUndoSinkingForPerfectLoopnestPass());
      PM.add(createHIRDeadStoreEliminationPass());
      PM.add(createHIRLoopReversalPass());
      PM.add(createHIRIdentityMatrixIdiomRecognitionPass());
    }

    if (SizeLevel == 0) {
      PM.add(createHIRPreVecCompleteUnrollPass(OptLevel, DisableUnrollLoops));
    }

    if (RunLoopOpts == LoopOptMode::Full) {
      PM.add(createHIRConditionalLoadStoreMotionPass());
      if (SizeLevel == 0)
        PM.add(createHIRMemoryReductionSinkingPass());
      PM.add(createHIRLMMPass());
      PM.add(createHIRDeadStoreEliminationPass());
    }

    PM.add(createHIRLastValueComputationPass());

    if (RunLoopOpts == LoopOptMode::Full) {
      PM.add(createHIRLoopRerollPass());

      if (SizeLevel == 0) {
        PM.add(createHIRLoopDistributionForMemRecPass());
      }

      PM.add(createHIRLoopRematerializePass());
      PM.add(createHIRMultiExitLoopRerollPass());
      PM.add(createHIRLoopCollapsePass());
      PM.add(createHIRIdiomRecognitionPass());
      PM.add(createHIRLoopFusionPass());
    }

    if (SizeLevel == 0) {
      if (RunLoopOpts == LoopOptMode::Full) {
        PM.add(createHIRUnrollAndJamPass(DisableUnrollLoops));
        PM.add(createHIRMVForVariableStridePass());
        PM.add(createHIROptVarPredicatePass());
        PM.add(createHIROptPredicatePass(OptLevel == 3, false));
      }
      if (RunVPOOpt) {
        PM.add(createHIRVecDirInsertPass(OptLevel == 3));
        if (EnableVPlanDriverHIR) {
          // Enable VPlan HIR Vectorizer
          PM.add(createVPlanDriverHIRPass());
        }
      }
      PM.add(createHIRPostVecCompleteUnrollPass(OptLevel, DisableUnrollLoops));
      PM.add(createHIRGeneralUnrollPass(DisableUnrollLoops));
    }

    if (RunLoopOpts == LoopOptMode::Full) {
      PM.add(createHIRScalarReplArrayPass());
      if (OptLevel > 2) {
        PM.add(createHIRNontemporalMarkingPass());
        PM.add(createHIRPrefetchingPass());
      }
    }
  }

  if (IntelOptReportEmitter == OptReportOptions::HIR)
    PM.add(createHIROptReportEmitterWrapperPass());

  PM.add(createHIRCodeGenWrapperPass());

  addLoopOptCleanupPasses(PM);

  if (EnableVPlanDriverHIR) {
    PM.add(createAlwaysInlinerLegacyPass());
    PM.add(createBarrierNoopPass());
  }
}

void PassManagerBuilder::addLoopOptAndAssociatedVPOPasses(
    legacy::PassManagerBase &PM, bool IsLTO) const {
  // We should never get here if proprietary options are disabled,
  // but it's a release-mode feature so we can't just assert.
  if (DisableIntelProprietaryOpts)
    return;

  if (RunVPOOpt && RunVecClone) {
    PM.add(createVecClonePass());
    // VecClonePass can generate redundant geps/loads for vector parameters when
    // accessing elem[i] within the inserted simd loop. This makes DD testing
    // harder, so run CSE here to do some clean-up before HIR construction.
    PM.add(createEarlyCSEPass());
  }

  // Run LLVM-IR VPlan vectorizer before loopopt to vectorize all explicit
  // SIMD loops
  addVPOPassesPreOrPostLoopOpt(PM, false /* IsPostLoopOptPass */);

  addLoopOptPasses(PM, IsLTO);

  // Run LLVM-IR VPlan vectorizer after loopopt to vectorize all loops not
  // vectorized after createVPlanDriverHIRPass
  addVPOPassesPreOrPostLoopOpt(PM, true /* IsPostLoopOptPass */);

  // Process directives inserted by LoopOpt Autopar.
  // Call with RunVec==true (2nd argument) to cleanup any vec directives
  // that loopopt and vectorizers might have missed.
  if (RunVPOOpt)
    addVPOPasses(PM, true);

  if (IntelOptReportEmitter == OptReportOptions::IR)
    PM.add(createLoopOptReportEmitterLegacyPass());
}

#endif // INTEL_CUSTOMIZATION

void PassManagerBuilder::populateThinLTOPassManager(
    legacy::PassManagerBase &PM) {
  PerformThinLTO = true;
  if (LibraryInfo)
    PM.add(new TargetLibraryInfoWrapperPass(*LibraryInfo));

  if (VerifyInput)
    PM.add(createVerifierPass());

  if (ImportSummary) {
    // This pass imports type identifier resolutions for whole-program
    // devirtualization and CFI. It must run early because other passes may
    // disturb the specific instruction patterns that these passes look for,
    // creating dependencies on resolutions that may not appear in the summary.
    //
    // For example, GVN may transform the pattern assume(type.test) appearing in
    // two basic blocks into assume(phi(type.test, type.test)), which would
    // transform a dependency on a WPD resolution into a dependency on a type
    // identifier resolution for CFI.
    //
    // Also, WPD has access to more precise information than ICP and can
    // devirtualize more effectively, so it should operate on the IR first.
    PM.add(createWholeProgramDevirtPass(nullptr, ImportSummary));
    PM.add(createLowerTypeTestsPass(nullptr, ImportSummary));
  }

  populateModulePassManager(PM);

  if (VerifyOutput)
    PM.add(createVerifierPass());
  PerformThinLTO = false;
}

void PassManagerBuilder::populateLTOPassManager(legacy::PassManagerBase &PM) {
  if (LibraryInfo)
    PM.add(new TargetLibraryInfoWrapperPass(*LibraryInfo));

  if (VerifyInput)
    PM.add(createVerifierPass());

  addExtensionsToPM(EP_FullLinkTimeOptimizationEarly, PM);

  if (OptLevel != 0)
    addLTOOptimizationPasses(PM);
  else {
    // The whole-program-devirt pass needs to run at -O0 because only it knows
    // about the llvm.type.checked.load intrinsic: it needs to both lower the
    // intrinsic itself and handle it in the summary.
    PM.add(createWholeProgramDevirtPass(ExportSummary, nullptr));
  }

  // Create a function that performs CFI checks for cross-DSO calls with targets
  // in the current module.
  PM.add(createCrossDSOCFIPass());

  // Lower type metadata and the type.test intrinsic. This pass supports Clang's
  // control flow integrity mechanisms (-fsanitize=cfi*) and needs to run at
  // link time if CFI is enabled. The pass does nothing if CFI is disabled.
  PM.add(createLowerTypeTestsPass(ExportSummary, nullptr));
  // Run a second time to clean up any type tests left behind by WPD for use
  // in ICP (which is performed earlier than this in the regular LTO pipeline).
  PM.add(createLowerTypeTestsPass(nullptr, nullptr, true));

  if (OptLevel != 0)
    addLateLTOOptimizationPasses(PM);

  addExtensionsToPM(EP_FullLinkTimeOptimizationLast, PM);

  PM.add(createAnnotationRemarksLegacyPass());

  if (VerifyOutput)
    PM.add(createVerifierPass());
}

LLVMPassManagerBuilderRef LLVMPassManagerBuilderCreate() {
  PassManagerBuilder *PMB = new PassManagerBuilder();
  return wrap(PMB);
}

void LLVMPassManagerBuilderDispose(LLVMPassManagerBuilderRef PMB) {
  PassManagerBuilder *Builder = unwrap(PMB);
  delete Builder;
}

void
LLVMPassManagerBuilderSetOptLevel(LLVMPassManagerBuilderRef PMB,
                                  unsigned OptLevel) {
  PassManagerBuilder *Builder = unwrap(PMB);
  Builder->OptLevel = OptLevel;
}

void
LLVMPassManagerBuilderSetSizeLevel(LLVMPassManagerBuilderRef PMB,
                                   unsigned SizeLevel) {
  PassManagerBuilder *Builder = unwrap(PMB);
  Builder->SizeLevel = SizeLevel;
}

void
LLVMPassManagerBuilderSetDisableUnitAtATime(LLVMPassManagerBuilderRef PMB,
                                            LLVMBool Value) {
  // NOTE: The DisableUnitAtATime switch has been removed.
}

void
LLVMPassManagerBuilderSetDisableUnrollLoops(LLVMPassManagerBuilderRef PMB,
                                            LLVMBool Value) {
  PassManagerBuilder *Builder = unwrap(PMB);
  Builder->DisableUnrollLoops = Value;
}

void
LLVMPassManagerBuilderSetDisableSimplifyLibCalls(LLVMPassManagerBuilderRef PMB,
                                                 LLVMBool Value) {
  // NOTE: The simplify-libcalls pass has been removed.
}

void
LLVMPassManagerBuilderUseInlinerWithThreshold(LLVMPassManagerBuilderRef PMB,
                                              unsigned Threshold) {
  PassManagerBuilder *Builder = unwrap(PMB);
  Builder->Inliner = createFunctionInliningPass(Threshold);
}

void
LLVMPassManagerBuilderPopulateFunctionPassManager(LLVMPassManagerBuilderRef PMB,
                                                  LLVMPassManagerRef PM) {
  PassManagerBuilder *Builder = unwrap(PMB);
  legacy::FunctionPassManager *FPM = unwrap<legacy::FunctionPassManager>(PM);
  Builder->populateFunctionPassManager(*FPM);
}

void
LLVMPassManagerBuilderPopulateModulePassManager(LLVMPassManagerBuilderRef PMB,
                                                LLVMPassManagerRef PM) {
  PassManagerBuilder *Builder = unwrap(PMB);
  legacy::PassManagerBase *MPM = unwrap(PM);
  Builder->populateModulePassManager(*MPM);
}

void LLVMPassManagerBuilderPopulateLTOPassManager(LLVMPassManagerBuilderRef PMB,
                                                  LLVMPassManagerRef PM,
                                                  LLVMBool Internalize,
                                                  LLVMBool RunInliner) {
  PassManagerBuilder *Builder = unwrap(PMB);
  legacy::PassManagerBase *LPM = unwrap(PM);

  // A small backwards compatibility hack. populateLTOPassManager used to take
  // an RunInliner option.
  if (RunInliner && !Builder->Inliner)
    Builder->Inliner = createFunctionInliningPass();

  Builder->populateLTOPassManager(*LPM);
}<|MERGE_RESOLUTION|>--- conflicted
+++ resolved
@@ -88,7 +88,6 @@
 
 using namespace llvm;
 
-<<<<<<< HEAD
 #if INTEL_CUSTOMIZATION
 
 using namespace llvm::llvm_intel_wp_analysis;
@@ -116,14 +115,9 @@
                        cl::desc("Run SROA pass after the SLP vectorizer"));
 
 #endif // INTEL_CUSTOMIZATION
-static cl::opt<bool>
-    RunPartialInlining("enable-partial-inlining", cl::init(false), cl::Hidden,
-                       cl::ZeroOrMore, cl::desc("Run Partial inlinining pass"));
-=======
 cl::opt<bool> RunPartialInlining("enable-partial-inlining", cl::init(false),
                                  cl::Hidden, cl::ZeroOrMore,
                                  cl::desc("Run Partial inlinining pass"));
->>>>>>> 5108ef8b
 
 #if INTEL_CUSTOMIZATION
 // Enable partial inlining during LTO
@@ -174,8 +168,7 @@
                                  cl::Hidden,
                                  cl::desc("Enable Unroll And Jam Pass"));
 
-<<<<<<< HEAD
-static cl::opt<bool> EnableLoopFlatten("enable-loop-flatten", cl::init(false),
+cl::opt<bool> EnableLoopFlatten("enable-loop-flatten", cl::init(false),
                                        cl::Hidden,
                                        cl::desc("Enable the LoopFlatten Pass"));
 #if INTEL_COLLAB
@@ -351,11 +344,6 @@
     "enable-vpo-paropt-shared-privatization", cl::init(true), cl::Hidden,
     cl::ZeroOrMore, cl::desc("Enable VPO Paropt Shared Privatization pass."));
 #endif // INTEL_CUSTOMIZATION
-=======
-cl::opt<bool> EnableLoopFlatten("enable-loop-flatten", cl::init(false),
-                                cl::Hidden,
-                                cl::desc("Enable the LoopFlatten Pass"));
->>>>>>> 5108ef8b
 
 static cl::opt<bool>
     EnablePrepareForThinLTO("prepare-for-thinlto", cl::init(false), cl::Hidden,
