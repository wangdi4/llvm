--- conflicted
+++ resolved
@@ -599,15 +599,11 @@
 
   if (EnableLoopInterchange)
     MPM.add(createLoopInterchangePass()); // Interchange loops
-<<<<<<< HEAD
+
   // INTEL - HIR complete unroll pass replaces LLVM's simple loop unroll pass.
-  if (!DisableUnrollLoops && !isLoopOptEnabled()) // INTEL
-    MPM.add(createSimpleLoopUnrollPass(OptLevel));    // Unroll small loops
-=======
-
-  MPM.add(createSimpleLoopUnrollPass(OptLevel,
+  if (!isLoopOptEnabled()) // INTEL
+    MPM.add(createSimpleLoopUnrollPass(OptLevel,  // INTEL
                                      DisableUnrollLoops)); // Unroll small loops
->>>>>>> 6bc98ad7
   addExtensionsToPM(EP_LoopOptimizerEnd, MPM);
   // This ends the loop pass pipelines.
 
@@ -936,16 +932,11 @@
   // llvm.loop.distribute=true or when -enable-loop-distribute is specified.
   MPM.add(createLoopDistributePass());
 
-<<<<<<< HEAD
 #if INTEL_CUSTOMIZATION
   if (EnableLV)
-    MPM.add(createLoopVectorizePass(DisableUnrollLoops, LoopVectorize));
+    MPM.add(createLoopVectorizePass(DisableUnrollLoops, !LoopVectorize));
   }
 #endif  // INTEL_CUSTOMIZATION
-=======
-  MPM.add(createLoopVectorizePass(DisableUnrollLoops, !LoopVectorize));
-
->>>>>>> 6bc98ad7
   // Eliminate loads by forwarding stores from the previous iteration to loads
   // of the current iteration.
   MPM.add(createLoopLoadEliminationPass());
@@ -1002,31 +993,23 @@
   addExtensionsToPM(EP_Peephole, MPM);
   addInstructionCombiningPass(MPM);
 
-<<<<<<< HEAD
 #if INTEL_CUSTOMIZATION
   // Disable unroll in LTO mode if loopopt is enabled so it only gets triggered
   // in link phase after loopopt.
-  if (!DisableUnrollLoops && (!PrepareForLTO || !isLoopOptEnabled())) {
-#endif // INTEL_CUSTOMIZATION
-    if (EnableUnrollAndJam) {
-      // Unroll and Jam. We do this before unroll but need to be in a separate
-      // loop pass manager in order for the outer loop to be processed by
-      // unroll and jam before the inner loop is unrolled.
-      MPM.add(createLoopUnrollAndJamPass(OptLevel));
-    }
-=======
-  if (EnableUnrollAndJam && !DisableUnrollLoops) {
+  if (EnableUnrollAndJam && !DisableUnrollLoops &&
+      (!PrepareForLTO || !isLoopOptEnabled())) {
+#endif // INTEL_CUSTOMIZATION
     // Unroll and Jam. We do this before unroll but need to be in a separate
     // loop pass manager in order for the outer loop to be processed by
     // unroll and jam before the inner loop is unrolled.
     MPM.add(createLoopUnrollAndJamPass(OptLevel));
   }
->>>>>>> 6bc98ad7
-
+
+  if (!PrepareForLTO || !isLoopOptEnabled()) // INTEL
   MPM.add(createLoopUnrollPass(OptLevel,
                                DisableUnrollLoops)); // Unroll small loops
 
-  if (!DisableUnrollLoops) {
+  if (!DisableUnrollLoops && (!PrepareForLTO || !isLoopOptEnabled())) { // INTEL
     // LoopUnroll may generate some redundency to cleanup.
     addInstructionCombiningPass(MPM);
 
@@ -1299,20 +1282,16 @@
   if (EnableLoopInterchange)
     PM.add(createLoopInterchangePass());
 
-<<<<<<< HEAD
 #if INTEL_CUSTOMIZATION
   // HIR complete unroll pass replaces LLVM's simple loop unroll pass.
-  if (!DisableUnrollLoops && !isLoopOptEnabled())
-    PM.add(createSimpleLoopUnrollPass(OptLevel));   // Unroll small loops
+  if (!isLoopOptEnabled())
+    PM.add(createSimpleLoopUnrollPass(OptLevel,
+                                    DisableUnrollLoops)); // Unroll small loops
   addLoopOptAndAssociatedVPOPasses(PM);
   if (EnableLV)
-    PM.add(createLoopVectorizePass(true, LoopVectorize));
+    PM.add(createLoopVectorizePass(true, !LoopVectorize));
 #endif  // INTEL_CUSTOMIZATION
-=======
-  PM.add(createSimpleLoopUnrollPass(OptLevel,
-                                    DisableUnrollLoops)); // Unroll small loops
-  PM.add(createLoopVectorizePass(true, !LoopVectorize));
->>>>>>> 6bc98ad7
+
   // The vectorizer may have significantly shortened a loop body; unroll again.
   PM.add(createLoopUnrollPass(OptLevel, DisableUnrollLoops));
 
