--- conflicted
+++ resolved
@@ -1431,7 +1431,6 @@
     MPM.add(createNameAnonGlobalPass());
   }
 
-<<<<<<< HEAD
 #if INTEL_CUSTOMIZATION
 #if INTEL_FEATURE_CSA
   if (EnableCSAPasses) {
@@ -1439,12 +1438,14 @@
     MPM.add(createSROAPass());
   }
 #endif // INTEL_FEATURE_CSA
+#endif // INTEL_CUSTOMIZATION
+
+  MPM.add(createAnnotationRemarksLegacyPass());
+
+#if INTEL_CUSTOMIZATION
   MPM.add(createInlineReportEmitterPass(OptLevel, SizeLevel,
                                         PrepareForLTO || PrepareForThinLTO));
 #endif // INTEL_CUSTOMIZATION
-=======
-  MPM.add(createAnnotationRemarksLegacyPass());
->>>>>>> 8bb63479
 }
 
 void PassManagerBuilder::addLTOOptimizationPasses(legacy::PassManagerBase &PM) {
