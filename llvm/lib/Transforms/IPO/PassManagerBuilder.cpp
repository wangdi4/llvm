--- conflicted
+++ resolved
@@ -787,15 +787,9 @@
   if (!SYCLOptimizationMode) {
     // Begin the loop pass pipeline.
     if (EnableSimpleLoopUnswitch) {
-<<<<<<< HEAD
-      // The simple loop unswitch pass relies on separate cleanup passes. Schedule
-      // them first so when we re-process a loop they run before other loop
-      // passes.
-=======
       // The simple loop unswitch pass relies on separate cleanup passes.
       // Schedule them first so when we re-process a loop they run before other
       // loop passes.
->>>>>>> 96b74be1
       MPM.add(createLoopInstSimplifyPass());
       MPM.add(createLoopSimplifyCFGPass());
     }
@@ -810,61 +804,36 @@
     if (EnableSimpleLoopUnswitch)
       MPM.add(createSimpleLoopUnswitchLegacyPass());
     else
-<<<<<<< HEAD
-      MPM.add(createLoopUnswitchPass(SizeLevel || OptLevel < 3, DivergentTarget));
-    // FIXME: We break the loop pass pipeline here in order to do full
-    // simplify-cfg. Eventually loop-simplifycfg should be enhanced to replace the
-    // need for this.
-    MPM.add(createCFGSimplificationPass());
-    addInstructionCombiningPass(MPM, !DTransEnabled);  // INTEL
-=======
       MPM.add(
           createLoopUnswitchPass(SizeLevel || OptLevel < 3, DivergentTarget));
     // FIXME: We break the loop pass pipeline here in order to do full
     // simplify-cfg. Eventually loop-simplifycfg should be enhanced to replace
     // the need for this.
     MPM.add(createCFGSimplificationPass());
-    MPM.add(createInstructionCombiningPass());
->>>>>>> 96b74be1
+    addInstructionCombiningPass(MPM, !DTransEnabled);  // INTEL
     // We resume loop passes creating a second loop pipeline here.
     if (EnableLoopFlatten) {
       MPM.add(createLoopFlattenPass()); // Flatten loops
       MPM.add(createLoopSimplifyCFGPass());
     }
-<<<<<<< HEAD
-    // TODO: this pass hurts performance due to promotions of induction variables
-    // from 32-bit value to 64-bit values. I assume it's because SPIR is a virtual
-    // target with unlimited # of registers and pass doesn't take into account
-    // that on real HW this promotion is not beneficial.
-    MPM.add(createLoopIdiomPass());             // Recognize idioms like memset.
-    MPM.add(createIndVarSimplifyPass());        // Canonicalize indvars
-    addExtensionsToPM(EP_LateLoopOptimizations, MPM);
-    MPM.add(createLoopDeletionPass());          // Delete dead loops
-=======
     MPM.add(createLoopIdiomPass());      // Recognize idioms like memset.
     MPM.add(createIndVarSimplifyPass()); // Canonicalize indvars
     addExtensionsToPM(EP_LateLoopOptimizations, MPM);
     MPM.add(createLoopDeletionPass()); // Delete dead loops
->>>>>>> 96b74be1
 
     if (EnableLoopInterchange)
       MPM.add(createLoopInterchangePass()); // Interchange loops
 
-<<<<<<< HEAD
     // Unroll small loops
     // INTEL - HIR complete unroll pass replaces LLVM's simple loop unroll pass.
     if (!isLoopOptEnabled()) // INTEL
-    MPM.add(createSimpleLoopUnrollPass(OptLevel, DisableUnrollLoops, ForgetAllSCEVInLoopUnroll));
+      MPM.add(createSimpleLoopUnrollPass(OptLevel, DisableUnrollLoops,
+                                         ForgetAllSCEVInLoopUnroll));
 #if INTEL_CUSTOMIZATION
 #if INTEL_FEATURE_CSA
     MPM.add(createLoopSPMDizationPass());
 #endif // INTEL_FEATURE_CSA
 #endif // INTEL_CUSTOMIZATION
-=======
-    // Unroll small loops and perform peeling.
-    MPM.add(createSimpleLoopUnrollPass(OptLevel, DisableUnrollLoops,
-                                       ForgetAllSCEVInLoopUnroll));
->>>>>>> 96b74be1
     addExtensionsToPM(EP_LoopOptimizerEnd, MPM);
     // This ends the loop pass pipelines.
   }
@@ -1483,7 +1452,6 @@
 
   addExtensionsToPM(EP_VectorizerStart, MPM);
 
-<<<<<<< HEAD
   if (!SYCLOptimizationMode) { // INTEL
   // Re-rotate loops in all our loop nests. These may have fallout out of
   // rotated form due to GVN or other transformations, and the vectorizer relies
@@ -1530,22 +1498,8 @@
   // llvm.loop.distribute=true or when -enable-loop-distribute is specified.
   MPM.add(createLoopDistributePass());
   } // INTEL
-=======
-  if (!SYCLOptimizationMode) {
-    // Re-rotate loops in all our loop nests. These may have fallout out of
-    // rotated form due to GVN or other transformations, and the vectorizer relies
-    // on the rotated form. Disable header duplication at -Oz.
-    MPM.add(createLoopRotatePass(SizeLevel == 2 ? 0 : -1, PrepareForLTO));
-
-    // Distribute loops to allow partial vectorization.  I.e. isolate dependences
-    // into separate loop that would otherwise inhibit vectorization.  This is
-    // currently only performed for loops marked with the metadata
-    // llvm.loop.distribute=true or when -enable-loop-distribute is specified.
-    MPM.add(createLoopDistributePass());
->>>>>>> 96b74be1
-
-    addVectorPasses(MPM, /* IsLTO */ false);
-  }
+
+  addVectorPasses(MPM, /* IsLTO */ false);
 
   // FIXME: We shouldn't bother with this anymore.
   MPM.add(createStripDeadPrototypesPass()); // Get rid of dead prototypes
