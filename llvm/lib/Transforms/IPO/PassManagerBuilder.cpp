//===- PassManagerBuilder.cpp - Build Standard Pass -----------------------===//
//
// Part of the LLVM Project, under the Apache License v2.0 with LLVM Exceptions.
// See https://llvm.org/LICENSE.txt for license information.
// SPDX-License-Identifier: Apache-2.0 WITH LLVM-exception
//
//===----------------------------------------------------------------------===//
//
// This file defines the PassManagerBuilder class, which is used to set up a
// "standard" optimization sequence suitable for languages like C and C++.
//
//===----------------------------------------------------------------------===//

#include "llvm/Transforms/IPO/PassManagerBuilder.h"
#include "llvm-c/Transforms/PassManagerBuilder.h"
#include "llvm/ADT/STLExtras.h"
#include "llvm/ADT/SmallVector.h"
#include "llvm/Analysis/BasicAliasAnalysis.h"
#include "llvm/Analysis/CFLAndersAliasAnalysis.h"
#include "llvm/Analysis/CFLSteensAliasAnalysis.h"
#include "llvm/Analysis/GlobalsModRef.h"
#include "llvm/Analysis/InlineCost.h"
#if INTEL_CUSTOMIZATION
#include "llvm/Analysis/Intel_Andersens.h"
#include "llvm/Analysis/Intel_StdContainerAA.h"
#include "llvm/Analysis/Intel_WP.h"
#include "llvm/Analysis/Intel_XmainOptLevelPass.h"
#include "llvm/Analysis/Intel_OptReport/OptReportOptionsPass.h"
#endif // INTEL_CUSTOMIZATION
#include "llvm/Analysis/Passes.h"
#include "llvm/Analysis/ScopedNoAliasAA.h"
#include "llvm/Analysis/TargetLibraryInfo.h"
#include "llvm/Analysis/TypeBasedAliasAnalysis.h"
#include "llvm/IR/DataLayout.h"
#include "llvm/IR/LegacyPassManager.h"
#include "llvm/IR/Verifier.h"
#include "llvm/Support/CommandLine.h"
#include "llvm/Support/ManagedStatic.h"
#include "llvm/Transforms/AggressiveInstCombine/AggressiveInstCombine.h"
#include "llvm/Transforms/IPO.h"
#include "llvm/Transforms/IPO/Attributor.h"
#include "llvm/Transforms/IPO/ForceFunctionAttrs.h"
#include "llvm/Transforms/IPO/FunctionAttrs.h"
#include "llvm/Transforms/IPO/InferFunctionAttrs.h"
#include "llvm/Transforms/InstCombine/InstCombine.h"
#include "llvm/Transforms/Instrumentation.h"
#include "llvm/Transforms/Scalar.h"
#include "llvm/Transforms/Scalar/GVN.h"
#include "llvm/Transforms/Scalar/InstSimplifyPass.h"
#include "llvm/Transforms/Scalar/LICM.h"
#include "llvm/Transforms/Scalar/LoopUnrollPass.h"
#include "llvm/Transforms/Scalar/SimpleLoopUnswitch.h"
#include "llvm/Transforms/Utils.h"
#include "llvm/Transforms/Vectorize.h"
#include "llvm/Transforms/Vectorize/LoopVectorize.h"
#include "llvm/Transforms/Vectorize/SLPVectorizer.h"
#if INTEL_CUSTOMIZATION
#include "llvm/Transforms/Instrumentation/Intel_FunctionSplitting.h"
#include "llvm/Transforms/Intel_LoopTransforms/Passes.h"
#include "llvm/IR/IRPrintingPasses.h"
#include "llvm/Transforms/Utils/Intel_VecClone.h"
#include "llvm/Transforms/Intel_DPCPPKernelTransforms/LegacyPasses.h"
#include "llvm/Transforms/Intel_MapIntrinToIml/MapIntrinToIml.h"
#include "llvm/Transforms/IPO/AlwaysInliner.h"
#include "llvm/Transforms/IPO/Inliner.h"
#include "llvm/Transforms/IPO/Intel_FoldWPIntrinsic.h"
#include "llvm/Transforms/IPO/Intel_InlineLists.h"
#include "llvm/Transforms/IPO/Intel_InlineReportEmitter.h"
#include "llvm/Transforms/IPO/Intel_InlineReportSetup.h"
#include "llvm/Transforms/IPO/Intel_OptimizeDynamicCasts.h"
#include "llvm/Transforms/Scalar/Intel_DopeVectorHoist.h"
#include "llvm/Transforms/Scalar/Intel_MultiVersioning.h"
#include "llvm/Transforms/Utils/UnifyFunctionExitNodes.h"

#if INTEL_INCLUDE_DTRANS
#include "Intel_DTrans/DTransCommon.h"
#include "Intel_DTrans/DTransPasses.h"
#endif // INTEL_INCLUDE_DTRANS
#if INTEL_FEATURE_CSA
#include "Intel_CSA/CSAIRPasses.h"
#endif  // INTEL_FEATURE_CSA
#endif //INTEL_CUSTOMIZATION

#if INTEL_COLLAB
#include "llvm/Transforms/VPO/VPOPasses.h"
#include "llvm/Transforms/VPO/Paropt/VPOParopt.h"
#endif // INTEL_COLLAB

#include "llvm/Transforms/Vectorize/VectorCombine.h"

using namespace llvm;

#if INTEL_CUSTOMIZATION

using namespace llvm::llvm_intel_wp_analysis;

extern cl::opt<unsigned> IntelInlineReportLevel;

static cl::opt<bool> ConvertToSubs(
    "convert-to-subs-before-loopopt", cl::init(false), cl::ReallyHidden,
    cl::desc("Enables conversion of GEPs to subscripts before loopopt"));

static cl::opt<bool>
EarlyJumpThreading("early-jump-threading", cl::init(true), cl::Hidden,
                   cl::desc("Run the early jump threading pass"));
static cl::opt<bool>
EnableLV("enable-lv", cl::init(false), cl::Hidden,
         cl::desc("Enable community loop vectorizer"));

static cl::opt<bool> EnableLoadCoalescing("enable-load-coalescing",
                                          cl::init(true), cl::Hidden,
                                          cl::ZeroOrMore,
                                          cl::desc("Enable load coalescing"));

static cl::opt<bool>
    EnableSROAAfterSLP("enable-sroa-after-slp", cl::init(true), cl::Hidden,
                       cl::desc("Run SROA pass after the SLP vectorizer"));

#endif // INTEL_CUSTOMIZATION
cl::opt<bool> RunPartialInlining("enable-partial-inlining", cl::init(false),
                                 cl::Hidden, cl::ZeroOrMore,
                                 cl::desc("Run Partial inlinining pass"));

#if INTEL_CUSTOMIZATION
// Enable partial inlining during LTO
static cl::opt<bool>
    RunLTOPartialInlining("enable-lto-partial-inlining", cl::init(true),
                          cl::Hidden, cl::ZeroOrMore,
                          cl::desc("Run LTO Partial inlinining pass"));
#endif // INTEL_CUSTOMIZATION

static cl::opt<bool>
UseGVNAfterVectorization("use-gvn-after-vectorization",
  cl::init(false), cl::Hidden,
  cl::desc("Run GVN instead of Early CSE after vectorization passes"));

cl::opt<bool> ExtraVectorizerPasses(
    "extra-vectorizer-passes", cl::init(false), cl::Hidden,
    cl::desc("Run cleanup optimization passes after vectorization."));

static cl::opt<bool>
RunLoopRerolling("reroll-loops", cl::Hidden,
                 cl::desc("Run the loop rerolling pass"));

static cl::opt<bool>
    SYCLOptimizationMode("sycl-opt", cl::init(false), cl::Hidden,
                         cl::desc("Enable SYCL optimization mode."));

cl::opt<bool> RunNewGVN("enable-newgvn", cl::init(false), cl::Hidden,
                        cl::desc("Run the NewGVN pass"));

// Experimental option to use CFL-AA
enum class CFLAAType { None, Steensgaard, Andersen, Both };
static cl::opt<::CFLAAType>
    UseCFLAA("use-cfl-aa", cl::init(::CFLAAType::None), cl::Hidden,
             cl::desc("Enable the new, experimental CFL alias analysis"),
             cl::values(clEnumValN(::CFLAAType::None, "none", "Disable CFL-AA"),
                        clEnumValN(::CFLAAType::Steensgaard, "steens",
                                   "Enable unification-based CFL-AA"),
                        clEnumValN(::CFLAAType::Andersen, "anders",
                                   "Enable inclusion-based CFL-AA"),
                        clEnumValN(::CFLAAType::Both, "both",
                                   "Enable both variants of CFL-AA")));

cl::opt<bool> EnableLoopInterchange(
    "enable-loopinterchange", cl::init(false), cl::Hidden,
    cl::desc("Enable the experimental LoopInterchange Pass"));

cl::opt<bool> EnableUnrollAndJam("enable-unroll-and-jam", cl::init(false),
                                 cl::Hidden,
                                 cl::desc("Enable Unroll And Jam Pass"));

cl::opt<bool> EnableLoopFlatten("enable-loop-flatten", cl::init(false),
                                       cl::Hidden,
                                       cl::desc("Enable the LoopFlatten Pass"));
#if INTEL_COLLAB
enum { InvokeParoptBeforeInliner = 1, InvokeParoptAfterInliner };
static cl::opt<unsigned> RunVPOOpt("vpoopt", cl::init(InvokeParoptAfterInliner),
                                   cl::Hidden, cl::desc("Runs all VPO passes"));

// The user can use -mllvm -paropt=<mode> to enable various paropt
// transformations, where <mode> is a bit vector (see enum VPOParoptMode
// for a description of the bits.) For example, paropt=0x7 enables
// "ParPrepare" (0x1), "ParTrans" (0x2), and "OmpPar" (0x4).
// TODO: this does not seem to work with the new pass manager,
//       so we need to fix it soon.
static cl::opt<unsigned> RunVPOParopt("paropt",
  cl::init(0x00000000), cl::Hidden,
  cl::desc("Run VPO Paropt Pass"));

#endif // INTEL_COLLAB

#if INTEL_CUSTOMIZATION
static cl::opt<bool> RunVPOVecopt("vecopt",
  cl::init(false), cl::Hidden,
  cl::desc("Run VPO Vecopt Pass"));

// Switch to enable or disable all VPO related pre-loopopt passes
static cl::opt<bool>
    RunPreLoopOptVPOPasses("pre-loopopt-vpo-passes", cl::init(false),
                           cl::Hidden,
                           cl::desc("Run VPO passes before loopot"));

// Switch to enable or disable all VPO related post-loopopt passes
static cl::opt<bool>
    RunPostLoopOptVPOPasses("post-loopopt-vpo-passes", cl::init(true),
                            cl::Hidden,
                            cl::desc("Run VPO passes after loopot"));

// Set LLVM-IR VPlan driver pass to be enabled by default
static cl::opt<bool> EnableVPlanDriver("vplan-driver", cl::init(true),
                                       cl::Hidden,
                                       cl::desc("Enable VPlan Driver"));

static cl::opt<bool> RunVecClone("enable-vec-clone",
  cl::init(true), cl::Hidden,
  cl::desc("Run Vector Function Cloning"));

static cl::opt<bool> EnableDeviceSimd("enable-device-simd",
  cl::init(false), cl::Hidden,
  cl::desc("Enable VPlan vectorzer for SIMD on device"));

static cl::opt<bool> EnableVPlanDriverHIR("vplan-driver-hir", cl::init(true),
                                       cl::Hidden,
                                       cl::desc("Enable VPlan Driver"));
// INTEL - HIR passes
enum class LoopOptMode { None, LightWeight, Full };
static cl::opt<LoopOptMode> RunLoopOpts(
    "loopopt", cl::init(LoopOptMode::None), cl::Hidden, cl::ValueOptional,
    cl::desc("Runs loop optimization passes"),
    cl::values(clEnumValN(LoopOptMode::None, "0", "Disable loopopt passes"),
               clEnumValN(LoopOptMode::LightWeight, "1",
                          "Enable lightweight loopopt(minimal passes)"),
               clEnumValN(LoopOptMode::Full, "2", "Enable all loopopt passes"),
               // Value assumed when just -loopopt is specified.
               clEnumValN(LoopOptMode::Full, "", "")));

static cl::opt<bool> RunLoopOptFrameworkOnly("loopopt-framework-only",
    cl::init(false), cl::Hidden,
    cl::desc("Enables loopopt framework without any transformation passes"));

static cl::opt<bool> PrintModuleBeforeLoopopt(
    "print-module-before-loopopt", cl::init(false), cl::Hidden,
    cl::desc("Prints LLVM module to dbgs() before first HIR transform(HIR SSA "
             "deconstruction)"));

// register promotion for global vars at -O2 and above.
static cl::opt<bool> EnableNonLTOGlobalVarOpt(
    "enable-non-lto-global-var-opt", cl::init(true), cl::Hidden,
    cl::desc("Enable register promotion for global vars outside of the LTO."));

// Std Container Optimization at -O2 and above.
static cl::opt<bool> EnableStdContainerOpt("enable-std-container-opt",
                                           cl::init(true), cl::Hidden,
                                           cl::desc("Enable Std Container Optimization"));

static cl::opt<bool> EnableTbaaProp("enable-tbaa-prop", cl::init(true),
                                    cl::Hidden,
                                    cl::desc("Enable Tbaa Propagation"));

// Andersen AliasAnalysis
static cl::opt<bool> EnableAndersen("enable-andersen", cl::init(true),
    cl::Hidden, cl::desc("Enable Andersen's Alias Analysis"));

// Indirect call Conv
static cl::opt<bool> EnableIndirectCallConv("enable-ind-call-conv",
    cl::init(true), cl::Hidden, cl::desc("Enable Indirect Call Conv"));

// Whole Program Analysis
static cl::opt<bool> EnableWPA("enable-whole-program-analysis",
    cl::init(true), cl::Hidden, cl::desc("Enable Whole Program Analysis"));

// IP Cloning
static cl::opt<bool> EnableIPCloning("enable-ip-cloning",
    cl::init(true), cl::Hidden, cl::desc("Enable IP Cloning"));

// Dead Array Element Ops Elimination
static cl::opt<bool> EnableDeadArrayOpsElim(
   "enable-dead-array-ops-elim", cl::init(true), cl::Hidden,
   cl::desc("Enable Dead Array Ops Elimination"));

// IPO Array Transpose
static cl::opt<bool> EnableIPArrayTranspose(
   "enable-ip-array-transpose", cl::init(true), cl::Hidden,
   cl::desc("Enable IPO Array Transpose"));

// Call Tree Cloning
static cl::opt<bool> EnableCallTreeCloning("enable-call-tree-cloning",
    cl::init(true), cl::Hidden, cl::desc("Enable Call Tree Cloning"));

// Inline Aggressive Analysis
static cl::opt<bool>
    EnableInlineAggAnalysis("enable-inline-aggressive-analysis",
    cl::init(true), cl::Hidden, cl::desc("Enable Inline Aggressive Analysis"));

// IPO Prefetch
static cl::opt<bool>
    EnableIPOPrefetch("enable-ipo-prefetch",
  cl::init(true), cl::Hidden, cl::desc("Enable IPO Prefetch"));

#if INTEL_INCLUDE_DTRANS
// DTrans optimizations -- this is a placeholder for future work.
static cl::opt<bool> EnableDTrans("enable-dtrans",
    cl::init(false), cl::Hidden,
    cl::desc("Enable DTrans optimizations"));

// Partial inline simple functions
static cl::opt<bool>
    EnableIntelPI("enable-intelpi", cl::init(true), cl::Hidden,
                    cl::desc("Enable partial inlining for simple functions"));
#endif // INTEL_INCLUDE_DTRANS

// PGO based function splitting
static cl::opt<bool> EnableFunctionSplitting("enable-function-splitting",
  cl::init(false), cl::Hidden,
  cl::desc("Enable function splitting optimization based on PGO data"));

// Function multi-versioning.
static cl::opt<bool> EnableMultiVersioning("enable-multiversioning",
  cl::init(false), cl::Hidden,
  cl::desc("Enable Function Multi-versioning"));

static cl::opt<bool> EnableHandlePragmaVectorAligned(
    "enable-handle-pragma-vector-aligned", cl::init(true),
    cl::desc("Enable Handle Pragma Vector Aligned pass"));

#if INTEL_FEATURE_CSA
// CSA graph splitter.
static cl::opt<bool> RunCSAGraphSplitter("enable-csa-graph-splitter",
  cl::init(false), cl::Hidden, cl::ZeroOrMore,
  cl::desc("Run CSA graph splitter after late outlining."));

// Add extra passes for CSA target.
static cl::opt<bool> EnableCSAPasses("enable-csa-passes",
  cl::init(false), cl::ReallyHidden, cl::ZeroOrMore,
  cl::desc("Enable extra passes for CSA target."));
#endif  // INTEL_FEATURE_CSA

// DPCPP Kernel transformations
static cl::opt<bool> EnableDPCPPKernelTransforms(
    "enable-dpcpp-kernel-transforms", cl::init(false), cl::Hidden,
    cl::ZeroOrMore,
    cl::desc("Enable extra passes for DPCPP kernel on CPU device"));

static cl::opt<bool> EnableArgNoAliasProp(
    "enable-arg-noalias-prop", cl::init(true), cl::Hidden, cl::ZeroOrMore,
    cl::desc("Enable noalias propagation for function arguments."));

static cl::opt<bool> EnableVPOParoptSharedPrivatization(
    "enable-vpo-paropt-shared-privatization", cl::init(true), cl::Hidden,
    cl::ZeroOrMore, cl::desc("Enable VPO Paropt Shared Privatization pass."));
#endif // INTEL_CUSTOMIZATION

static cl::opt<bool>
    EnablePrepareForThinLTO("prepare-for-thinlto", cl::init(false), cl::Hidden,
                            cl::desc("Enable preparation for ThinLTO."));

static cl::opt<bool>
    EnablePerformThinLTO("perform-thinlto", cl::init(false), cl::Hidden,
                         cl::desc("Enable performing ThinLTO."));

cl::opt<bool> EnableHotColdSplit("hot-cold-split", cl::init(false),
    cl::ZeroOrMore, cl::desc("Enable hot-cold splitting pass"));

cl::opt<bool> EnableIROutliner("ir-outliner", cl::init(false), cl::Hidden,
    cl::desc("Enable ir outliner pass"));

static cl::opt<bool> UseLoopVersioningLICM(
    "enable-loop-versioning-licm", cl::init(false), cl::Hidden,
    cl::desc("Enable the experimental Loop Versioning LICM pass"));

cl::opt<bool>
    DisablePreInliner("disable-preinline", cl::init(false), cl::Hidden,
                      cl::desc("Disable pre-instrumentation inliner"));

cl::opt<int> PreInlineThreshold(
    "preinline-threshold", cl::Hidden, cl::init(75), cl::ZeroOrMore,
    cl::desc("Control the amount of inlining in pre-instrumentation inliner "
             "(default = 75)"));

cl::opt<bool>
    EnableGVNHoist("enable-gvn-hoist", cl::init(false), cl::ZeroOrMore,
                   cl::desc("Enable the GVN hoisting pass (default = off)"));

static cl::opt<bool>
    DisableLibCallsShrinkWrap("disable-libcalls-shrinkwrap", cl::init(false),
                              cl::Hidden,
                              cl::desc("Disable shrink-wrap library calls"));

static cl::opt<bool> EnableSimpleLoopUnswitch(
    "enable-simple-loop-unswitch", cl::init(false), cl::Hidden,
    cl::desc("Enable the simple loop unswitch pass. Also enables independent "
             "cleanup passes integrated into the loop pass manager pipeline."));

cl::opt<bool>
    EnableGVNSink("enable-gvn-sink", cl::init(false), cl::ZeroOrMore,
                  cl::desc("Enable the GVN sinking pass (default = off)"));

// This option is used in simplifying testing SampleFDO optimizations for
// profile loading.
cl::opt<bool>
    EnableCHR("enable-chr", cl::init(true), cl::Hidden,
              cl::desc("Enable control height reduction optimization (CHR)"));

cl::opt<bool> FlattenedProfileUsed(
    "flattened-profile-used", cl::init(false), cl::Hidden,
    cl::desc("Indicate the sample profile being used is flattened, i.e., "
             "no inline hierachy exists in the profile. "));

cl::opt<bool> EnableOrderFileInstrumentation(
    "enable-order-file-instrumentation", cl::init(false), cl::Hidden,
    cl::desc("Enable order file instrumentation (default = off)"));

cl::opt<bool> EnableMatrix(
    "enable-matrix", cl::init(false), cl::Hidden,
    cl::desc("Enable lowering of the matrix intrinsics"));

cl::opt<bool> EnableConstraintElimination(
    "enable-constraint-elimination", cl::init(false), cl::Hidden,
    cl::desc(
        "Enable pass to eliminate conditions based on linear constraints."));

cl::opt<AttributorRunOption> AttributorRun(
    "attributor-enable", cl::Hidden, cl::init(AttributorRunOption::NONE),
    cl::desc("Enable the attributor inter-procedural deduction pass."),
    cl::values(clEnumValN(AttributorRunOption::ALL, "all",
                          "enable all attributor runs"),
               clEnumValN(AttributorRunOption::MODULE, "module",
                          "enable module-wide attributor runs"),
               clEnumValN(AttributorRunOption::CGSCC, "cgscc",
                          "enable call graph SCC attributor runs"),
               clEnumValN(AttributorRunOption::NONE, "none",
                          "disable attributor runs")));

PassManagerBuilder::PassManagerBuilder() {
    OptLevel = 2;
    SizeLevel = 0;
    LibraryInfo = nullptr;
    Inliner = nullptr;
    DisableUnrollLoops = false;
    SLPVectorize = false;
    LoopVectorize = true;
    LoopsInterleaved = true;
    RerollLoops = RunLoopRerolling;
    NewGVN = RunNewGVN;
    LicmMssaOptCap = SetLicmMssaOptCap;
    LicmMssaNoAccForPromotionCap = SetLicmMssaNoAccForPromotionCap;
    DisableGVNLoadPRE = false;
    ForgetAllSCEVInLoopUnroll = ForgetSCEVInLoopUnroll;
    VerifyInput = false;
    VerifyOutput = false;
    MergeFunctions = false;
    PrepareForLTO = false;
    EnablePGOInstrGen = false;
    EnablePGOCSInstrGen = false;
    EnablePGOCSInstrUse = false;
    PGOInstrGen = "";
    PGOInstrUse = "";
    PGOSampleUse = "";
    PrepareForThinLTO = EnablePrepareForThinLTO;
    PerformThinLTO = EnablePerformThinLTO;
    DivergentTarget = false;
#if INTEL_CUSTOMIZATION
    DisableIntelProprietaryOpts = false;
    AfterSLPVectorizer = false;
#if INTEL_INCLUDE_DTRANS
    DTransEnabled = EnableDTrans;
#else
    DTransEnabled = false;
#endif // INTEL_INCLUDE_DTRANS
#endif // INTEL_CUSTOMIZATION
    CallGraphProfile = true;
}

PassManagerBuilder::~PassManagerBuilder() {
  delete LibraryInfo;
  delete Inliner;
}

/// Set of global extensions, automatically added as part of the standard set.
static ManagedStatic<
    SmallVector<std::tuple<PassManagerBuilder::ExtensionPointTy,
                           PassManagerBuilder::ExtensionFn,
                           PassManagerBuilder::GlobalExtensionID>,
                8>>
    GlobalExtensions;
static PassManagerBuilder::GlobalExtensionID GlobalExtensionsCounter;

/// Check if GlobalExtensions is constructed and not empty.
/// Since GlobalExtensions is a managed static, calling 'empty()' will trigger
/// the construction of the object.
static bool GlobalExtensionsNotEmpty() {
  return GlobalExtensions.isConstructed() && !GlobalExtensions->empty();
}

PassManagerBuilder::GlobalExtensionID
PassManagerBuilder::addGlobalExtension(PassManagerBuilder::ExtensionPointTy Ty,
                                       PassManagerBuilder::ExtensionFn Fn) {
  auto ExtensionID = GlobalExtensionsCounter++;
  GlobalExtensions->push_back(std::make_tuple(Ty, std::move(Fn), ExtensionID));
  return ExtensionID;
}

void PassManagerBuilder::removeGlobalExtension(
    PassManagerBuilder::GlobalExtensionID ExtensionID) {
  // RegisterStandardPasses may try to call this function after GlobalExtensions
  // has already been destroyed; doing so should not generate an error.
  if (!GlobalExtensions.isConstructed())
    return;

  auto GlobalExtension =
      llvm::find_if(*GlobalExtensions, [ExtensionID](const auto &elem) {
        return std::get<2>(elem) == ExtensionID;
      });
  assert(GlobalExtension != GlobalExtensions->end() &&
         "The extension ID to be removed should always be valid.");

  GlobalExtensions->erase(GlobalExtension);
}

void PassManagerBuilder::addExtension(ExtensionPointTy Ty, ExtensionFn Fn) {
  Extensions.push_back(std::make_pair(Ty, std::move(Fn)));
}

void PassManagerBuilder::addExtensionsToPM(ExtensionPointTy ETy,
                                           legacy::PassManagerBase &PM) const {
  if (GlobalExtensionsNotEmpty()) {
    for (auto &Ext : *GlobalExtensions) {
      if (std::get<0>(Ext) == ETy)
        std::get<1>(Ext)(*this, PM);
    }
  }
  for (unsigned i = 0, e = Extensions.size(); i != e; ++i)
    if (Extensions[i].first == ETy)
      Extensions[i].second(*this, PM);
}

void PassManagerBuilder::addInitialAliasAnalysisPasses(
    legacy::PassManagerBase &PM) const {
  switch (UseCFLAA) {
  case ::CFLAAType::Steensgaard:
    PM.add(createCFLSteensAAWrapperPass());
    break;
  case ::CFLAAType::Andersen:
    PM.add(createCFLAndersAAWrapperPass());
    break;
  case ::CFLAAType::Both:
    PM.add(createCFLSteensAAWrapperPass());
    PM.add(createCFLAndersAAWrapperPass());
    break;
  default:
    break;
  }

  // Add TypeBasedAliasAnalysis before BasicAliasAnalysis so that
  // BasicAliasAnalysis wins if they disagree. This is intended to help
  // support "obvious" type-punning idioms.
  PM.add(createTypeBasedAAWrapperPass());
  PM.add(createScopedNoAliasAAWrapperPass());
#if INTEL_CUSTOMIZATION
  if (EnableStdContainerOpt)
    PM.add(createStdContainerAAWrapperPass());
#endif // INTEL_CUSTOMIZATION
}

#if INTEL_CUSTOMIZATION
void PassManagerBuilder::addInstructionCombiningPass(
    legacy::PassManagerBase &PM, bool EnableUpCasting) const {
  // Enable it when SLP Vectorizer is off or after SLP Vectorizer pass.
  bool EnableFcmpMinMaxCombine =
      (!PrepareForLTO && !SLPVectorize) || AfterSLPVectorizer;
#if INTEL_INCLUDE_DTRANS
  // Configure the instruction combining pass to avoid some transformations
  // that lose type information for DTrans.
  bool PreserveForDTrans = (PrepareForLTO && EnableDTrans);
#else
  bool PreserveForDTrans = false;
#endif // INTEL_INCLUDE_DTRANS
  if (RunVPOParopt) {
    // CMPLRLLVM-25424: temporary workaround for cases, where
    // the instructions combining pass inserts value definitions
    // inside OpenMP regions making them live out without proper
    // handling in the OpenMP clauses.
    // VPOCFGRestructuring breaks blocks at the OpenMP regions'
    // boundaries minimizing the probability of illegal instruction
    // insertion in the instructions combining pass.
    // We have to move VPO Paropt transformations closer to FE
    // to stop fiddling with the optimization pipeline.
    PM.add(createVPOCFGRestructuringPass());
  }

  PM.add(createInstructionCombiningPass(PreserveForDTrans,
                                        PrepareForLTO && EnableIPArrayTranspose,
                                        EnableFcmpMinMaxCombine,
                                        EnableUpCasting));
}
#endif // INTEL_CUSTOMIZATION

void PassManagerBuilder::populateFunctionPassManager(
    legacy::FunctionPassManager &FPM) {
  addExtensionsToPM(EP_EarlyAsPossible, FPM);
#if INTEL_CUSTOMIZATION
  if (isLoopOptEnabled())
    FPM.add(createLoopOptMarkerLegacyPass());
  else
    FPM.add(createLowerSubscriptIntrinsicLegacyPass());
#endif // INTEL_CUSTOMIZATION
  FPM.add(createEntryExitInstrumenterPass());

  // Add LibraryInfo if we have some.
  if (LibraryInfo)
    FPM.add(new TargetLibraryInfoWrapperPass(*LibraryInfo));

#if INTEL_CUSTOMIZATION
  FPM.add(createXmainOptLevelWrapperPass(OptLevel));
#endif // INTEL_CUSTOMIZATION
#if INTEL_COLLAB
  if (RunVPOOpt && RunVPOParopt) {
    FPM.add(createVPOCFGRestructuringPass());
    FPM.add(createVPOParoptLoopCollapsePass());
    // TODO: maybe we have to make sure loop collapsing preserves
    //       the restructured CFG.
    FPM.add(createVPOCFGRestructuringPass());
    FPM.add(createVPOParoptPreparePass(RunVPOParopt));
  }
#endif // INTEL_COLLAB
  // The backends do not handle matrix intrinsics currently.
  // Make sure they are also lowered in O0.
  // FIXME: A lightweight version of the pass should run in the backend
  //        pipeline on demand.
  if (EnableMatrix && OptLevel == 0)
    FPM.add(createLowerMatrixIntrinsicsMinimalPass());

  if (OptLevel == 0) return;

  addInitialAliasAnalysisPasses(FPM);

  // Lower llvm.expect to metadata before attempting transforms.
  // Compare/branch metadata may alter the behavior of passes like SimplifyCFG.
  FPM.add(createLowerExpectIntrinsicPass());
  FPM.add(createCFGSimplificationPass());
  FPM.add(createSROAPass());
#if INTEL_CUSTOMIZATION
#if INTEL_INCLUDE_DTRANS
  if (EnableDTrans)
    FPM.add(createFunctionRecognizerLegacyPass());
#endif // INTEL_INCLUDE_DTRANS
#endif // INTEL_CUSTOMIZATION

  FPM.add(createEarlyCSEPass());
}

// Do PGO instrumentation generation or use pass as the option specified.
void PassManagerBuilder::addPGOInstrPasses(legacy::PassManagerBase &MPM,
                                           bool IsCS = false) {
  if (IsCS) {
    if (!EnablePGOCSInstrGen && !EnablePGOCSInstrUse)
      return;
  } else if (!EnablePGOInstrGen && PGOInstrUse.empty() && PGOSampleUse.empty())
    return;

  // Perform the preinline and cleanup passes for O1 and above.
  // We will not do this inline for context sensitive PGO (when IsCS is true).
  if (OptLevel > 0 && !DisablePreInliner && PGOSampleUse.empty() && !IsCS) {
    // Create preinline pass. We construct an InlineParams object and specify
    // the threshold here to avoid the command line options of the regular
    // inliner to influence pre-inlining. The only fields of InlineParams we
    // care about are DefaultThreshold and HintThreshold.
    InlineParams IP;
    IP.DefaultThreshold = PreInlineThreshold;
    // FIXME: The hint threshold has the same value used by the regular inliner
    // when not optimzing for size. This should probably be lowered after
    // performance testing.
    // Use PreInlineThreshold for both -Os and -Oz. Not running preinliner makes
    // the instrumented binary unusably large. Even if PreInlineThreshold is not
    // correct thresold for -Oz, it is better than not running preinliner.
    IP.HintThreshold = SizeLevel > 0 ? PreInlineThreshold : 325;
    IP.PrepareForLTO = PrepareForLTO; // INTEL

    MPM.add(createFunctionInliningPass(IP));
    MPM.add(createSROAPass());
    MPM.add(createEarlyCSEPass());             // Catch trivial redundancies
    MPM.add(createCFGSimplificationPass());    // Merge & remove BBs
#if INTEL_CUSTOMIZATION
    // Combine silly seq's
    addInstructionCombiningPass(MPM, !DTransEnabled);
#endif // INTEL_INCLUDE_DTRANS
    addExtensionsToPM(EP_Peephole, MPM);
  }
  if ((EnablePGOInstrGen && !IsCS) || (EnablePGOCSInstrGen && IsCS)) {
    MPM.add(createPGOInstrumentationGenLegacyPass(IsCS));
    // Add the profile lowering pass.
    InstrProfOptions Options;
    if (!PGOInstrGen.empty())
      Options.InstrProfileOutput = PGOInstrGen;
    Options.DoCounterPromotion = true;
    Options.UseBFIInPromotion = IsCS;
    MPM.add(createLoopRotatePass());
    MPM.add(createInstrProfilingLegacyPass(Options, IsCS));
  }
  if (!PGOInstrUse.empty())
    MPM.add(createPGOInstrumentationUseLegacyPass(PGOInstrUse, IsCS));
  // Indirect call promotion that promotes intra-module targets only.
  // For ThinLTO this is done earlier due to interactions with globalopt
  // for imported functions. We don't run this at -O0.
  if (OptLevel > 0 && !IsCS)
    MPM.add(
        createPGOIndirectCallPromotionLegacyPass(false, !PGOSampleUse.empty()));

#if INTEL_CUSTOMIZATION
  // The function splitting pass uses the PGO frequency info, and only
  // makes sense to run during profile feedback.
  if (EnableFunctionSplitting &&
    (!PGOInstrUse.empty() || !PGOSampleUse.empty())) {
    MPM.add(createFunctionSplittingWrapperPass());
  }
#endif // INTEL_CUSTOMIZATION
}
void PassManagerBuilder::addFunctionSimplificationPasses(
    legacy::PassManagerBase &MPM) const {
  // Start of function pass.
#if INTEL_CUSTOMIZATION
  // Propagate TBAA information before SROA so that we can remove mid-function
  // fakeload intrinsics which would block SROA.
  if (EnableTbaaProp)
    MPM.add(createTbaaMDPropagationLegacyPass());
#endif // INTEL_CUSTOMIZATION

  // Break up aggregate allocas, using SSAUpdater.
  assert(OptLevel >= 1 && "Calling function optimizer with no optimization level!");
  MPM.add(createSROAPass());
  MPM.add(createEarlyCSEPass(true /* Enable mem-ssa. */)); // Catch trivial redundancies

  if (OptLevel > 1) {
    if (EnableGVNHoist)
      MPM.add(createGVNHoistPass());
    if (EnableGVNSink) {
      MPM.add(createGVNSinkPass());
      MPM.add(createCFGSimplificationPass());
    }
  }

  if (EnableConstraintElimination)
    MPM.add(createConstraintEliminationPass());

  if (OptLevel > 1) {
    // Speculative execution if the target has divergent branches; otherwise nop.
    MPM.add(createSpeculativeExecutionIfHasBranchDivergencePass());

    MPM.add(createJumpThreadingPass());         // Thread jumps.
    MPM.add(createCorrelatedValuePropagationPass()); // Propagate conditionals
  }
  MPM.add(createCFGSimplificationPass());     // Merge & remove BBs
  // Combine silly seq's
  if (OptLevel > 2)
    MPM.add(createAggressiveInstCombinerPass());
  addInstructionCombiningPass(MPM, !DTransEnabled);  // INTEL
  if (SizeLevel == 0 && !DisableLibCallsShrinkWrap)
    MPM.add(createLibCallsShrinkWrapPass());
  addExtensionsToPM(EP_Peephole, MPM);

  // Optimize memory intrinsic calls based on the profiled size information.
  if (SizeLevel == 0)
    MPM.add(createPGOMemOPSizeOptLegacyPass());

#if INTEL_CUSTOMIZATION
#if INTEL_INCLUDE_DTRANS
  bool SkipRecProgression = PrepareForLTO && EnableDTrans;
#else
  bool SkipRecProgression = false;
#endif // INTEL_INCLUDE_DTRANS
  // TODO: Investigate the cost/benefit of tail call elimination on debugging.
  if (OptLevel > 1)
    MPM.add(createTailCallEliminationPass(SkipRecProgression));
                                              // Eliminate tail calls
#endif // INTEL_CUSTOMIZATION
  MPM.add(createCFGSimplificationPass());     // Merge & remove BBs
  MPM.add(createReassociatePass());           // Reassociate expressions

  // Do not run loop pass pipeline in "SYCL Optimization Mode". Loop
  // optimizations rely on TTI, which is not accurate for SPIR target.
  if (!SYCLOptimizationMode) {
    // Begin the loop pass pipeline.
    if (EnableSimpleLoopUnswitch) {
      // The simple loop unswitch pass relies on separate cleanup passes. Schedule
      // them first so when we re-process a loop they run before other loop
      // passes.
      MPM.add(createLoopInstSimplifyPass());
      MPM.add(createLoopSimplifyCFGPass());
    }
    // Try to remove as much code from the loop header as possible,
    // to reduce amount of IR that will have to be duplicated.
    // TODO: Investigate promotion cap for O1.
    MPM.add(createLICMPass(LicmMssaOptCap, LicmMssaNoAccForPromotionCap));
    // Rotate Loop - disable header duplication at -Oz
    MPM.add(createLoopRotatePass(SizeLevel == 2 ? 0 : -1, PrepareForLTO));
    // TODO: Investigate promotion cap for O1.
    MPM.add(createLICMPass(LicmMssaOptCap, LicmMssaNoAccForPromotionCap));
    if (EnableSimpleLoopUnswitch)
      MPM.add(createSimpleLoopUnswitchLegacyPass());
    else
      MPM.add(createLoopUnswitchPass(SizeLevel || OptLevel < 3, DivergentTarget));
    // FIXME: We break the loop pass pipeline here in order to do full
    // simplify-cfg. Eventually loop-simplifycfg should be enhanced to replace the
    // need for this.
    MPM.add(createCFGSimplificationPass());
    addInstructionCombiningPass(MPM, !DTransEnabled);  // INTEL
    // We resume loop passes creating a second loop pipeline here.
    if (EnableLoopFlatten) {
      MPM.add(createLoopFlattenPass()); // Flatten loops
      MPM.add(createLoopSimplifyCFGPass());
    }
    // TODO: this pass hurts performance due to promotions of induction variables
    // from 32-bit value to 64-bit values. I assume it's because SPIR is a virtual
    // target with unlimited # of registers and pass doesn't take into account
    // that on real HW this promotion is not beneficial.
    MPM.add(createLoopIdiomPass());             // Recognize idioms like memset.
    MPM.add(createIndVarSimplifyPass());        // Canonicalize indvars
    addExtensionsToPM(EP_LateLoopOptimizations, MPM);
    MPM.add(createLoopDeletionPass());          // Delete dead loops

    if (EnableLoopInterchange)
      MPM.add(createLoopInterchangePass()); // Interchange loops

    // Unroll small loops
    // INTEL - HIR complete unroll pass replaces LLVM's simple loop unroll pass.
    if (!isLoopOptEnabled()) // INTEL
    MPM.add(createSimpleLoopUnrollPass(OptLevel, DisableUnrollLoops, ForgetAllSCEVInLoopUnroll));
#if INTEL_CUSTOMIZATION
#if INTEL_FEATURE_CSA
    MPM.add(createLoopSPMDizationPass());
#endif // INTEL_FEATURE_CSA
#endif // INTEL_CUSTOMIZATION
    addExtensionsToPM(EP_LoopOptimizerEnd, MPM);
    // This ends the loop pass pipelines.
  }

  // Break up allocas that may now be splittable after loop unrolling.
  MPM.add(createSROAPass());

  if (OptLevel > 1) {
    MPM.add(createMergedLoadStoreMotionPass()); // Merge ld/st in diamonds
    MPM.add(NewGVN ? createNewGVNPass()
                   : createGVNPass(DisableGVNLoadPRE)); // Remove redundancies
  }
  MPM.add(createSCCPPass());                  // Constant prop with SCCP

  if (EnableConstraintElimination)
    MPM.add(createConstraintEliminationPass());

  // Delete dead bit computations (instcombine runs after to fold away the dead
  // computations, and then ADCE will run later to exploit any new DCE
  // opportunities that creates).
  MPM.add(createBitTrackingDCEPass());        // Delete dead bit computations

  // Run instcombine after redundancy elimination to exploit opportunities
  // opened up by them.
  addInstructionCombiningPass(MPM, !DTransEnabled);  // INTEL
  addExtensionsToPM(EP_Peephole, MPM);
  if (OptLevel > 1) {
    MPM.add(createJumpThreadingPass());         // Thread jumps
    MPM.add(createCorrelatedValuePropagationPass());
  }
  MPM.add(createAggressiveDCEPass()); // Delete dead instructions

#if INTEL_CUSTOMIZATION
#if INTEL_INCLUDE_DTRANS
  // Skip MemCpyOpt when both PrepareForLTO and EnableDTrans flags are
  // true to simplify handling of memcpy/memset/memmov calls in DTrans
  // implementation.
  // TODO: Remove this customization once DTrans handled partial memcpy/
  // memset/memmov calls of struct types.
  if (!PrepareForLTO || !EnableDTrans)
    MPM.add(createMemCpyOptPass());           // Remove memcpy / form memset
#else
  MPM.add(createMemCpyOptPass());             // Remove memcpy / form memset
#endif // INTEL_INCLUDE_DTRANS
#endif // INTEL_CUSTOMIZATION
  // TODO: Investigate if this is too expensive at O1.
  if (OptLevel > 1) {
    MPM.add(createDeadStoreEliminationPass());  // Delete dead stores
    MPM.add(createLICMPass(LicmMssaOptCap, LicmMssaNoAccForPromotionCap));
  }

  addExtensionsToPM(EP_ScalarOptimizerLate, MPM);

  if (RerollLoops)
    MPM.add(createLoopRerollPass());

  // Merge & remove BBs and sink & hoist common instructions.
  MPM.add(createCFGSimplificationPass(
      SimplifyCFGOptions().hoistCommonInsts(true).sinkCommonInsts(true)));
  // Clean up after everything.
  addInstructionCombiningPass(MPM, !DTransEnabled); // INTEL
  addExtensionsToPM(EP_Peephole, MPM);

  if (EnableCHR && OptLevel >= 3 &&
      (!PGOInstrUse.empty() || !PGOSampleUse.empty() || EnablePGOCSInstrGen))
    MPM.add(createControlHeightReductionLegacyPass());

#if INTEL_CUSTOMIZATION
  // Transform calls to sin and cos to calls to sinpi, cospi or
  // sincospi.
  MPM.add(createTransformSinAndCosCallsPass());
#endif // INTEL_CUSTOMIZATION
}

void PassManagerBuilder::populateModulePassManager(
    legacy::PassManagerBase &MPM) {
  // Whether this is a default or *LTO pre-link pipeline. The FullLTO post-link
  // is handled separately, so just check this is not the ThinLTO post-link.
  bool DefaultOrPreLinkPipeline = !PerformThinLTO;

  MPM.add(createXmainOptLevelWrapperPass(OptLevel)); // INTEL
  MPM.add(createAnnotation2MetadataLegacyPass());

  if (!PGOSampleUse.empty()) {
    MPM.add(createPruneEHPass());
    // In ThinLTO mode, when flattened profile is used, all the available
    // profile information will be annotated in PreLink phase so there is
    // no need to load the profile again in PostLink.
    if (!(FlattenedProfileUsed && PerformThinLTO))
      MPM.add(createSampleProfileLoaderPass(PGOSampleUse));
  }

  // Allow forcing function attributes as a debugging and tuning aid.
  MPM.add(createForceFunctionAttrsLegacyPass());

  // If all optimizations are disabled, just run the always-inline pass and,
  // if enabled, the function merging pass.
  if (OptLevel == 0) {
    addPGOInstrPasses(MPM);
    if (Inliner) {
      MPM.add(createInlineReportSetupPass(getMDInlineReport())); // INTEL
      MPM.add(createInlineListsPass()); // INTEL: -[no]inline-list parsing
      MPM.add(Inliner);
      Inliner = nullptr;
    }

    // FIXME: The BarrierNoopPass is a HACK! The inliner pass above implicitly
    // creates a CGSCC pass manager, but we don't want to add extensions into
    // that pass manager. To prevent this we insert a no-op module pass to reset
    // the pass manager to get the same behavior as EP_OptimizerLast in non-O0
    // builds. The function merging pass is
    if (MergeFunctions)
      MPM.add(createMergeFunctionsPass());
    else if (GlobalExtensionsNotEmpty() || !Extensions.empty())
      MPM.add(createBarrierNoopPass());

    if (PerformThinLTO) {
      MPM.add(createLowerTypeTestsPass(nullptr, nullptr, true));
      // Drop available_externally and unreferenced globals. This is necessary
      // with ThinLTO in order to avoid leaving undefined references to dead
      // globals in the object file.
      MPM.add(createEliminateAvailableExternallyPass());
      MPM.add(createGlobalDCEPass());
    }

    addExtensionsToPM(EP_EnabledOnOptLevel0, MPM);

    if (PrepareForLTO || PrepareForThinLTO) {
      MPM.add(createCanonicalizeAliasesPass());
      // Rename anon globals to be able to export them in the summary.
      // This has to be done after we add the extensions to the pass manager
      // as there could be passes (e.g. Adddress sanitizer) which introduce
      // new unnamed globals.
      MPM.add(createNameAnonGlobalPass());
    }
#if INTEL_CUSTOMIZATION
    if (EnableDPCPPKernelTransforms && !PrepareForLTO) {
      MPM.add(createParseAnnotateAttributesPass());
      MPM.add(createDPCPPEqualizerLegacyPass());
      MPM.add(createDPCPPKernelAnalysisLegacyPass());
    }
#endif // INTEL_CUSTOMIZATION
#if INTEL_COLLAB
    if (RunVPOOpt) {
      #if INTEL_CUSTOMIZATION
      if (RunVecClone) {
        MPM.add(createVecClonePass());
      }
      #endif // INTEL_CUSTOMIZATION
      // Process OpenMP directives at -O0
      addVPOPasses(MPM, true);
    }
#endif // INTEL_COLLAB
#if INTEL_CUSTOMIZATION
    if (EnableDPCPPKernelTransforms && !PrepareForLTO) {
      MPM.add(createUnifyFunctionExitNodesPass());
      MPM.add(createDPCPPKernelWGLoopCreatorLegacyPass());
      MPM.add(createAddImplicitArgsLegacyPass());
      MPM.add(createResolveWICallLegacyPass(false, false));
      MPM.add(createPrepareKernelArgsLegacyPass(false));
      MPM.add(createCleanupWrappedKernelLegacyPass());
    }
#endif // INTEL_CUSTOMIZATION

    MPM.add(createAnnotationRemarksLegacyPass());
    return;
  }

#if INTEL_COLLAB
  // Process OpenMP directives at -O1 and above
  if (RunVPOOpt == InvokeParoptBeforeInliner)
    addVPOPasses(MPM, false);
#endif // INTEL_COLLAB

  // Add LibraryInfo if we have some.
  if (LibraryInfo)
    MPM.add(new TargetLibraryInfoWrapperPass(*LibraryInfo));

  addInitialAliasAnalysisPasses(MPM);

  // For ThinLTO there are two passes of indirect call promotion. The
  // first is during the compile phase when PerformThinLTO=false and
  // intra-module indirect call targets are promoted. The second is during
  // the ThinLTO backend when PerformThinLTO=true, when we promote imported
  // inter-module indirect calls. For that we perform indirect call promotion
  // earlier in the pass pipeline, here before globalopt. Otherwise imported
  // available_externally functions look unreferenced and are removed.
  if (PerformThinLTO) {
    MPM.add(createPGOIndirectCallPromotionLegacyPass(/*InLTO = */ true,
                                                     !PGOSampleUse.empty()));
    MPM.add(createLowerTypeTestsPass(nullptr, nullptr, true));
  }

  // For SamplePGO in ThinLTO compile phase, we do not want to unroll loops
  // as it will change the CFG too much to make the 2nd profile annotation
  // in backend more difficult.
  bool PrepareForThinLTOUsingPGOSampleProfile =
      PrepareForThinLTO && !PGOSampleUse.empty();
  if (PrepareForThinLTOUsingPGOSampleProfile)
    DisableUnrollLoops = true;

  // Infer attributes about declarations if possible.
  MPM.add(createInferFunctionAttrsLegacyPass());

  // Infer attributes on declarations, call sites, arguments, etc.
  if (AttributorRun & AttributorRunOption::MODULE)
    MPM.add(createAttributorLegacyPass());

  addExtensionsToPM(EP_ModuleOptimizerEarly, MPM);

  if (OptLevel > 2)
    MPM.add(createCallSiteSplittingPass());

  MPM.add(createIPSCCPPass());          // IP SCCP
  MPM.add(createCalledValuePropagationPass());

  MPM.add(createGlobalOptimizerPass()); // Optimize out global vars
  // Promote any localized global vars.
  MPM.add(createPromoteMemoryToRegisterPass());

  MPM.add(createDeadArgEliminationPass()); // Dead argument elimination

#if INTEL_CUSTOMIZATION
  // Clean up after IPCP & DAE
  addInstructionCombiningPass(MPM, !DTransEnabled);
#endif // INTEL_CUSTOMIZATION
  addExtensionsToPM(EP_Peephole, MPM);
  if (EarlyJumpThreading && !SYCLOptimizationMode)                // INTEL
    MPM.add(createJumpThreadingPass(/*FreezeSelectCond*/ false)); // INTEL
  MPM.add(createCFGSimplificationPass()); // Clean up after IPCP & DAE

#if INTEL_CUSTOMIZATION
  // Handle '#pragma vector aligned'.
  if (EnableHandlePragmaVectorAligned && OptLevel > 1)
    MPM.add(createHandlePragmaVectorAlignedPass());
#endif // INTEL_CUSTOMIZATION

  // For SamplePGO in ThinLTO compile phase, we do not want to do indirect
  // call promotion as it will change the CFG too much to make the 2nd
  // profile annotation in backend more difficult.
  // PGO instrumentation is added during the compile phase for ThinLTO, do
  // not run it a second time
  if (DefaultOrPreLinkPipeline && !PrepareForThinLTOUsingPGOSampleProfile)
    addPGOInstrPasses(MPM);

  // Create profile COMDAT variables. Lld linker wants to see all variables
  // before the LTO/ThinLTO link since it needs to resolve symbols/comdats.
  if (!PerformThinLTO && EnablePGOCSInstrGen)
    MPM.add(createPGOInstrumentationGenCreateVarLegacyPass(PGOInstrGen));

  // We add a module alias analysis pass here. In part due to bugs in the
  // analysis infrastructure this "works" in that the analysis stays alive
  // for the entire SCC pass run below.
  MPM.add(createGlobalsAAWrapperPass());

#if INTEL_CUSTOMIZATION
  if (Inliner) {
    MPM.add(createInlineReportSetupPass(getMDInlineReport()));
    MPM.add(createInlineListsPass()); // -[no]inline-list parsing
  }
#endif  // INTEL_CUSTOMIZATION

  // Start of CallGraph SCC passes.
  MPM.add(createPruneEHPass()); // Remove dead EH info
  bool RunInliner = false;
  if (Inliner) {
    MPM.add(Inliner);
    Inliner = nullptr;
    RunInliner = true;
  }

#if INTEL_COLLAB
  // Process OpenMP directives at -O1 and above
  if (RunVPOOpt == InvokeParoptAfterInliner) {
    addVPOPasses(MPM, false, /* Simplify= */ true);
  }
#endif // INTEL_COLLAB
#if INTEL_CUSTOMIZATION
  // Argument promotion pass was originally added after passes which compute
  // attribues for functions and arguments, but such ordering is not good
  // because argument promotion changes function arguments. As a result
  // promoted arguments do not get any attributes. Reordering argument
  // promotion pass and the passes computing attributes fixes this problem.
  // Additionally adding SROA after the argument promotion to cleanup allocas
  // allows to get more accurate attributes for the promoted arguments.
  if (OptLevel > 2) {
    MPM.add(createArgumentPromotionPass()); // Scalarize uninlined fn args
    MPM.add(createSROALegacyCGSCCAdaptorPass());
  }
#endif // INTEL_CUSTOMIZATION

  // Infer attributes on declarations, call sites, arguments, etc. for an SCC.
  if (AttributorRun & AttributorRunOption::CGSCC)
    MPM.add(createAttributorCGSCCLegacyPass());

  // Try to perform OpenMP specific optimizations. This is a (quick!) no-op if
  // there are no OpenMP runtime calls present in the module.
  if (OptLevel > 1)
    MPM.add(createOpenMPOptCGSCCLegacyPass());

  MPM.add(createPostOrderFunctionAttrsLegacyPass());

  addExtensionsToPM(EP_CGSCCOptimizerLate, MPM);
  addFunctionSimplificationPasses(MPM);

#if INTEL_CUSTOMIZATION
  // If VPO paropt was required to run then do IP constant propagation after
  // promoting pointer arguments to values (when OptLevel > 2) and running
  // simplification passes. That will propagate constant values down to callback
  // functions which represent outlined OpenMP parallel loops where possible.
  if (RunVPOParopt && OptLevel > 2)
    MPM.add(createIPSCCPPass());

  // Propagate noalias attribute to function arguments.
  if (EnableArgNoAliasProp && OptLevel > 2)
    MPM.add(createArgNoAliasPropPass());
#endif // INTEL_CUSTOMIZATION

  // FIXME: This is a HACK! The inliner pass above implicitly creates a CGSCC
  // pass manager that we are specifically trying to avoid. To prevent this
  // we must insert a no-op module pass to reset the pass manager.
  MPM.add(createBarrierNoopPass());

  if (RunPartialInlining)
    MPM.add(createPartialInliningPass());

#if INTEL_CUSTOMIZATION
  if (EnableStdContainerOpt)
    MPM.add(createStdContainerOptPass());
  MPM.add(createCleanupFakeLoadsPass());
#endif // INTEL_CUSTOMIZATION

  if (OptLevel > 1 && !PrepareForLTO && !PrepareForThinLTO)
    // Remove avail extern fns and globals definitions if we aren't
    // compiling an object file for later LTO. For LTO we want to preserve
    // these so they are eligible for inlining at link-time. Note if they
    // are unreferenced they will be removed by GlobalDCE later, so
    // this only impacts referenced available externally globals.
    // Eventually they will be suppressed during codegen, but eliminating
    // here enables more opportunity for GlobalDCE as it may make
    // globals referenced by available external functions dead
    // and saves running remaining passes on the eliminated functions.
    MPM.add(createEliminateAvailableExternallyPass());

  // CSFDO instrumentation and use pass. Don't invoke this for Prepare pass
  // for LTO and ThinLTO -- The actual pass will be called after all inlines
  // are performed.
  // Need to do this after COMDAT variables have been eliminated,
  // (i.e. after EliminateAvailableExternallyPass).
  if (!(PrepareForLTO || PrepareForThinLTO))
    addPGOInstrPasses(MPM, /* IsCS */ true);

  if (EnableOrderFileInstrumentation)
    MPM.add(createInstrOrderFilePass());

  MPM.add(createReversePostOrderFunctionAttrsPass());

  // The inliner performs some kind of dead code elimination as it goes,
  // but there are cases that are not really caught by it. We might
  // at some point consider teaching the inliner about them, but it
  // is OK for now to run GlobalOpt + GlobalDCE in tandem as their
  // benefits generally outweight the cost, making the whole pipeline
  // faster.
  if (RunInliner) {
    MPM.add(createGlobalOptimizerPass());
    MPM.add(createGlobalDCEPass());
  }

  // If we are planning to perform ThinLTO later, let's not bloat the code with
  // unrolling/vectorization/... now. We'll first run the inliner + CGSCC passes
  // during ThinLTO and perform the rest of the optimizations afterward.
  if (PrepareForThinLTO) {
    // Ensure we perform any last passes, but do so before renaming anonymous
    // globals in case the passes add any.
    addExtensionsToPM(EP_OptimizerLast, MPM);
    MPM.add(createCanonicalizeAliasesPass());
    // Rename anon globals to be able to export them in the summary.
    MPM.add(createNameAnonGlobalPass());
    return;
  }

  if (PerformThinLTO)
    // Optimize globals now when performing ThinLTO, this enables more
    // optimizations later.
    MPM.add(createGlobalOptimizerPass());

  // Scheduling LoopVersioningLICM when inlining is over, because after that
  // we may see more accurate aliasing. Reason to run this late is that too
  // early versioning may prevent further inlining due to increase of code
  // size. By placing it just after inlining other optimizations which runs
  // later might get benefit of no-alias assumption in clone loop.
  if (UseLoopVersioningLICM) {
    MPM.add(createLoopVersioningLICMPass());    // Do LoopVersioningLICM
    MPM.add(createLICMPass(LicmMssaOptCap, LicmMssaNoAccForPromotionCap));
  }

#if INTEL_CUSTOMIZATION
  if (EnableAndersen) {
    MPM.add(createAndersensAAWrapperPass()); // Andersen's IP alias analysis
  }
  if (OptLevel >= 2 && EnableNonLTOGlobalVarOpt && EnableAndersen) {
    MPM.add(createNonLTOGlobalOptimizerPass());
    MPM.add(createPromoteMemoryToRegisterPass());
    // AggressiveDCE is invoked here to avoid -6% performance regression
    // for aifftr01@opt_speed
    MPM.add(createAggressiveDCEPass());
  }
#endif // INTEL_CUSTOMIZATION

  // We add a fresh GlobalsModRef run at this point. This is particularly
  // useful as the above will have inlined, DCE'ed, and function-attr
  // propagated everything. We should at this point have a reasonably minimal
  // and richly annotated call graph. By computing aliasing and mod/ref
  // information for all local globals here, the late loop passes and notably
  // the vectorizer will be able to use them to help recognize vectorizable
  // memory operations.
  //
  // Note that this relies on a bug in the pass manager which preserves
  // a module analysis into a function pass pipeline (and throughout it) so
  // long as the first function pass doesn't invalidate the module analysis.
  // Thus both Float2Int and LoopRotate have to preserve AliasAnalysis for
  // this to work. Fortunately, it is trivial to preserve AliasAnalysis
  // (doing nothing preserves it as it is required to be conservatively
  // correct in the face of IR changes).
  MPM.add(createGlobalsAAWrapperPass());

  MPM.add(createFloat2IntPass());
  MPM.add(createLowerConstantIntrinsicsPass());

  if (EnableMatrix) {
    MPM.add(createLowerMatrixIntrinsicsPass());
    // CSE the pointer arithmetic of the column vectors.  This allows alias
    // analysis to establish no-aliasing between loads and stores of different
    // columns of the same matrix.
    MPM.add(createEarlyCSEPass(false));
  }

  addExtensionsToPM(EP_VectorizerStart, MPM);

  if (!SYCLOptimizationMode) {
    // Re-rotate loops in all our loop nests. These may have fallout out of
    // rotated form due to GVN or other transformations, and the vectorizer
    // relies on the rotated form. Disable header duplication at -Oz.
    MPM.add(createLoopRotatePass(SizeLevel == 2 ? 0 : -1, PrepareForLTO));

#if INTEL_CUSTOMIZATION
    if (EnableDPCPPKernelTransforms && !PrepareForLTO) {
      MPM.add(createParseAnnotateAttributesPass());
      MPM.add(createDPCPPEqualizerLegacyPass());
      MPM.add(createDPCPPKernelAnalysisLegacyPass());
      MPM.add(createDPCPPKernelVecClonePass());
    }

<<<<<<< HEAD
    // In LTO mode, loopopt needs to run in link phase along with community
    // vectorizer and unroll after it until they are phased out.
    if (!PrepareForLTO || !isLoopOptEnabled()) {
      addLoopOptAndAssociatedVPOPasses(MPM, false);

      if (EnableDPCPPKernelTransforms) {
        MPM.add(createDPCPPKernelPostVecPass());
        MPM.add(createVPODirectiveCleanupPass());
        MPM.add(createInstructionCombiningPass());
        MPM.add(createCFGSimplificationPass());
        MPM.add(createPromoteMemoryToRegisterPass());
        MPM.add(createAggressiveDCEPass());
        MPM.add(createUnifyFunctionExitNodesPass());
        MPM.add(createDPCPPKernelWGLoopCreatorLegacyPass());

        MPM.add(createLICMPass());
        MPM.add(createCFGSimplificationPass());
        MPM.add(createAddImplicitArgsLegacyPass());
        MPM.add(createResolveWICallLegacyPass(false, false));
        MPM.add(createPrepareKernelArgsLegacyPass(false));
      }
#endif // INTEL_CUSTOMIZATION

      // Distribute loops to allow partial vectorization.  I.e. isolate
      // dependences into separate loop that would otherwise inhibit
      // vectorization.  This is currently only performed for loops marked with
      // the metadata llvm.loop.distribute=true or when -enable-loop-distribute
      // is specified.
      MPM.add(createLoopDistributePass());

#if INTEL_CUSTOMIZATION
      if (EnableLV)
        MPM.add(createLoopVectorizePass(!LoopsInterleaved, !LoopVectorize));
=======
  // Cleanup after loop vectorization, etc. Simplification passes like CVP and
  // GVN, loop transforms, and others have already run, so it's now better to
  // convert to more optimized IR using more aggressive simplify CFG options.
  // The extra sinking transform can create larger basic blocks, so do this
  // before SLP vectorization.
  MPM.add(createCFGSimplificationPass(SimplifyCFGOptions()
                                          .forwardSwitchCondToPhi(true)
                                          .convertSwitchToLookupTable(true)
                                          .needCanonicalLoops(false)
                                          .hoistCommonInsts(true)
                                          .sinkCommonInsts(true)));

  if (SLPVectorize) {
    MPM.add(createSLPVectorizerPass()); // Vectorize parallel scalar chains.
    if (OptLevel > 1 && ExtraVectorizerPasses) {
      MPM.add(createEarlyCSEPass());
>>>>>>> ed9df5bd
    }
#endif // INTEL_CUSTOMIZATION

    // Eliminate loads by forwarding stores from the previous iteration to loads
    // of the current iteration.
    MPM.add(createLoopLoadEliminationPass());

#if INTEL_CUSTOMIZATION
    // No need to run cleanup passes in LTO mode when loopopt is enabled as
    // vectorization is moved to link phase.
    if (!PrepareForLTO || !isLoopOptEnabled()) {
#endif // INTEL_CUSTOMIZATION
      // FIXME: Because of #pragma vectorize enable, the passes below are always
      // inserted in the pipeline, even when the vectorizer doesn't run (ex.
      // when on -O1 and no #pragma is found). Would be good to have these two
      // passes as function calls, so that we can only pass them when the
      // vectorizer changed the code.
      addInstructionCombiningPass(MPM, !DTransEnabled); // INTEL
      if (OptLevel > 1 && ExtraVectorizerPasses) {
        // At higher optimization levels, try to clean up any runtime overlap
        // and alignment checks inserted by the vectorizer. We want to track
        // correllated runtime checks for two inner loops in the same outer
        // loop, fold any common computations, hoist loop-invariant aspects out
        // of any outer loop, and unswitch the runtime checks if possible. Once
        // hoisted, we may have dead (or speculatable) control flows or more
        // combining opportunities.
        MPM.add(createEarlyCSEPass());
        MPM.add(createCorrelatedValuePropagationPass());
        addInstructionCombiningPass(MPM, !DTransEnabled); // INTEL
        MPM.add(createLICMPass(LicmMssaOptCap, LicmMssaNoAccForPromotionCap));
        MPM.add(
            createLoopUnswitchPass(SizeLevel || OptLevel < 3, DivergentTarget));
        MPM.add(createCFGSimplificationPass());
        addInstructionCombiningPass(MPM, !DTransEnabled); // INTEL
      }

      // Cleanup after loop vectorization, etc. Simplification passes like CVP
      // and GVN, loop transforms, and others have already run, so it's now
      // better to convert to more optimized IR using more aggressive simplify
      // CFG options. The extra sinking transform can create larger basic
      // blocks, so do this before SLP vectorization.
      // FIXME: study whether hoisting and/or sinking of common instructions should
      // be delayed until after SLP vectorizer.
      MPM.add(createCFGSimplificationPass(SimplifyCFGOptions()
                                              .forwardSwitchCondToPhi(true)
                                              .convertSwitchToLookupTable(true)
                                              .needCanonicalLoops(false)
                                              .hoistCommonInsts(true)
                                              .sinkCommonInsts(true)));

      if (SLPVectorize) {
        MPM.add(createSLPVectorizerPass()); // Vectorize parallel scalar chains.
#if INTEL_CUSTOMIZATION
        AfterSLPVectorizer = true;
        if (EnableLoadCoalescing)
          MPM.add(createLoadCoalescingPass());
        if (EnableSROAAfterSLP)
          // SLP creates opportunities for SROA.
          MPM.add(createSROAPass());
#endif // INTEL_CUSTOMIZATION
        if (OptLevel > 1 && ExtraVectorizerPasses) {
          MPM.add(createEarlyCSEPass());
        }
      }
    } // INTEL

    // Enhance/cleanup vector code.
    MPM.add(createVectorCombinePass());
    MPM.add(createEarlyCSEPass()); // INTEL
  }

  addExtensionsToPM(EP_Peephole, MPM);
  addInstructionCombiningPass(MPM, !DTransEnabled);

#if INTEL_CUSTOMIZATION
  // Disable unroll in LTO mode if loopopt is enabled so it only gets triggered
  // in link phase after loopopt.
  if (EnableUnrollAndJam && !DisableUnrollLoops &&
      (!PrepareForLTO || !isLoopOptEnabled())) {
#endif // INTEL_CUSTOMIZATION
    // Unroll and Jam. We do this before unroll but need to be in a separate
    // loop pass manager in order for the outer loop to be processed by
    // unroll and jam before the inner loop is unrolled.
    MPM.add(createLoopUnrollAndJamPass(OptLevel));
  }

  if (!SYCLOptimizationMode) {
    if (!PrepareForLTO || !isLoopOptEnabled()) // INTEL
      MPM.add(createLoopUnrollPass(OptLevel,
                                   DisableUnrollLoops, // Unroll small loops
                                   ForgetAllSCEVInLoopUnroll));

#if INTEL_CUSTOMIZATION
#if INTEL_FEATURE_CSA
    if (!DisableUnrollLoops && (!PrepareForLTO || !isLoopOptEnabled()))
      MPM.add(createCSALowerParallelIntrinsicsWrapperPass());
#endif // INTEL_FEATURE_CSA
#endif // INTEL_CUSTOMIZATION

    if (!DisableUnrollLoops &&
        (!PrepareForLTO || !isLoopOptEnabled())) { // INTEL
#if INTEL_CUSTOMIZATION
      // Make unaligned nontemporal stores use a wrapper function instead of
      // scalarizing them.
      MPM.add(createNontemporalStoreWrapperPass());
#endif // INTEL_CUSTOMIZATION
      // LoopUnroll may generate some redundency to cleanup.
      addInstructionCombiningPass(MPM, !DTransEnabled);

      // Runtime unrolling will introduce runtime check in loop prologue. If the
      // unrolled loop is a inner loop, then the prologue will be inside the
      // outer loop. LICM pass can help to promote the runtime check out if the
      // checked value is loop invariant.
      MPM.add(createLICMPass(LicmMssaOptCap, LicmMssaNoAccForPromotionCap));
    }
  }

#if INTEL_CUSTOMIZATION
  // Postpone warnings to LTO link phase. Most transformations which process
  // user pragmas (like unroller & vectorizer) are triggered in LTO link phase.
  if (!PrepareForLTO)
    MPM.add(createWarnMissedTransformationsPass());
#endif // INTEL_CUSTOMIZATION

  // After vectorization and unrolling, assume intrinsics may tell us more
  // about pointer alignments.
  MPM.add(createAlignmentFromAssumptionsPass());

  // FIXME: We shouldn't bother with this anymore.
  MPM.add(createStripDeadPrototypesPass()); // Get rid of dead prototypes

  // GlobalOpt already deletes dead functions and globals, at -O2 try a
  // late pass of GlobalDCE.  It is capable of deleting dead cycles.
  if (OptLevel > 1) {
    MPM.add(createGlobalDCEPass());         // Remove dead fns and globals.
    MPM.add(createConstantMergePass());     // Merge dup global constants
  }

  // See comment in the new PM for justification of scheduling splitting at
  // this stage (\ref buildModuleSimplificationPipeline).
  if (EnableHotColdSplit && !(PrepareForLTO || PrepareForThinLTO))
    MPM.add(createHotColdSplittingPass());

  if (EnableIROutliner)
    MPM.add(createIROutlinerPass());

  if (MergeFunctions)
    MPM.add(createMergeFunctionsPass());

  // Add Module flag "CG Profile" based on Branch Frequency Information.
  if (CallGraphProfile)
    MPM.add(createCGProfileLegacyPass());

  // LoopSink pass sinks instructions hoisted by LICM, which serves as a
  // canonicalization pass that enables other optimizations. As a result,
  // LoopSink pass needs to be a very late IR pass to avoid undoing LICM
  // result too early.
  MPM.add(createLoopSinkPass());
  // Get rid of LCSSA nodes.
  MPM.add(createInstSimplifyLegacyPass());

  // This hoists/decomposes div/rem ops. It should run after other sink/hoist
  // passes to avoid re-sinking, but before SimplifyCFG because it can allow
  // flattening of blocks.
  MPM.add(createDivRemPairsPass());

  // LoopSink (and other loop passes since the last simplifyCFG) might have
  // resulted in single-entry-single-exit or empty blocks. Clean up the CFG.
  MPM.add(createCFGSimplificationPass());

  addExtensionsToPM(EP_OptimizerLast, MPM);

  if (PrepareForLTO) {
    MPM.add(createCanonicalizeAliasesPass());
    // Rename anon globals to be able to handle them in the summary
    MPM.add(createNameAnonGlobalPass());
  }

#if INTEL_CUSTOMIZATION
#if INTEL_FEATURE_CSA
  if (EnableCSAPasses) {
    MPM.add(createPromoteMemoryToRegisterPass(true, true));
    MPM.add(createSROAPass());
  }
#endif // INTEL_FEATURE_CSA
#endif // INTEL_CUSTOMIZATION

  MPM.add(createAnnotationRemarksLegacyPass());

#if INTEL_CUSTOMIZATION
  MPM.add(createInlineReportEmitterPass(OptLevel, SizeLevel,
                                        PrepareForLTO || PrepareForThinLTO));
  if (EnableDPCPPKernelTransforms && !PrepareForLTO)
    MPM.add(createCleanupWrappedKernelLegacyPass());
#endif // INTEL_CUSTOMIZATION
}

void PassManagerBuilder::addLTOOptimizationPasses(legacy::PassManagerBase &PM) {
#if INTEL_CUSTOMIZATION
  if (Inliner &&
      (IntelInlineReportLevel & InlineReportOptions::CompositeReport)) {
    PM.add(createInlineReportSetupPass(getMDInlineReport()));
  }
#endif // INTEL_CUSTOMIZATION
  // Load sample profile before running the LTO optimization pipeline.
  if (!PGOSampleUse.empty()) {
    PM.add(createPruneEHPass());
    PM.add(createSampleProfileLoaderPass(PGOSampleUse));
  }

#if INTEL_CUSTOMIZATION
  PM.add(createXmainOptLevelWrapperPass(OptLevel));
  // Whole Program Analysis
  if (EnableWPA) {
    // If whole-program-assume is enabled then we are going to call
    // the internalization pass.
    if (AssumeWholeProgram) {

      // The internalization pass does certain checks if a GlobalValue
      // should be internalized (e.g. is local, DLL export, etc.). The
      // pass also accepts a helper function that defines extra conditions
      // on top of the default requirements. If the function returns true
      // then it means that the GlobalValue should not be internalized, else
      // if it returns false then internalize it.
      auto PreserveSymbol = [](const GlobalValue &GV) {
        WholeProgramUtils WPUtils;

        // If GlobalValue is "main", has one definition rule (ODR) or
        // is a special symbol added by the linker then don't internalize
        // it. The ODR symbols are expected to be merged with equivalent
        // globals and then be removed. If these symbols aren't removed
        // then it could cause linking issues (e.g. undefined symbols).
        if (GV.hasWeakODRLinkage() ||
            WPUtils.isMainEntryPoint(GV.getName()) ||
            WPUtils.isLinkerAddedSymbol(GV.getName()))
          return true;

        // If the GlobalValue is an alias then we need to make sure that this
        // alias is OK to internalize.
        if (const GlobalAlias *Alias = dyn_cast<const GlobalAlias>(&GV)) {

          // Check if the alias has an aliasee and this aliasee is a
          // GlobalValue
          const GlobalValue *Glob =
            dyn_cast<const GlobalValue>(Alias->getAliasee());
          if (!Glob)
            return true;

          // Aliasee is a declaration
          if (Glob->isDeclaration())
            return true;

          // Aliasee is an external declaration
          if (Glob->hasAvailableExternallyLinkage())
            return true;

          // Aliasee is an DLL export
          if (Glob->hasDLLExportStorageClass())
            return true;

          // Aliasee is local already
          if (Glob->hasLocalLinkage())
            return true;

          // Aliasee is ODR
          if (Glob->hasWeakODRLinkage())
            return true;

          // Aliasee is mapped to a linker added symbol
          if (WPUtils.isLinkerAddedSymbol(Glob->getName()))
            return true;

          // Aliasee is mapped to main
          if (WPUtils.isMainEntryPoint(Glob->getName()))
            return true;
        }

        // OK to internalize
        return false;
      };
      PM.add(createInternalizePass(PreserveSymbol));
    }
    PM.add(createWholeProgramWrapperPassPass(WPUtils));
  }
#endif // INTEL_CUSTOMIZATION

  // Remove unused virtual tables to improve the quality of code generated by
  // whole-program devirtualization and bitset lowering.
  PM.add(createGlobalDCEPass());

#if INTEL_CUSTOMIZATION
  // IPO Prefetching: make it before IPClone and Inline
  if (EnableIPOPrefetch)
    PM.add(createIntelIPOPrefetchWrapperPass());

  if (EnableWPA)
    PM.add(createIntelFoldWPIntrinsicLegacyPass());

  // IP Cloning
  if (EnableIPCloning) {
#if INTEL_INCLUDE_DTRANS
    // This pass is being added under DTRANS only at this point, because a
    // particular benchmark needs it to prove that the period of a recursive
    // progression is constant. We can remove the test for EnableDTrans if
    // we find IPSCCP to be generally useful here and we are willing to
    // tolerate the additional compile time.
    if (EnableDTrans)
      PM.add(createIPSCCPPass());
#endif // INTEL_INCLUDE_DTRANS
    PM.add(createIPCloningLegacyPass(false, true));
  }

  // Apply dynamic_casts optimization pass.
  PM.add(createOptimizeDynamicCastsWrapperPass());
#endif // INTEL_CUSTOMIZATION

  // Provide AliasAnalysis services for optimizations.
  addInitialAliasAnalysisPasses(PM);

  // Allow forcing function attributes as a debugging and tuning aid.
  PM.add(createForceFunctionAttrsLegacyPass());

  // Infer attributes about declarations if possible.
  PM.add(createInferFunctionAttrsLegacyPass());

  if (OptLevel > 1) {
    // Split call-site with more constrained arguments.
    PM.add(createCallSiteSplittingPass());

    // Indirect call promotion. This should promote all the targets that are
    // left by the earlier promotion pass that promotes intra-module targets.
    // This two-step promotion is to save the compile time. For LTO, it should
    // produce the same result as if we only do promotion here.
    PM.add(
        createPGOIndirectCallPromotionLegacyPass(true, !PGOSampleUse.empty()));

    // Propagate constants at call sites into the functions they call.  This
    // opens opportunities for globalopt (and inlining) by substituting function
    // pointers passed as arguments to direct uses of functions.
    PM.add(createIPSCCPPass());

    // Attach metadata to indirect call sites indicating the set of functions
    // they may target at run-time. This should follow IPSCCP.
    PM.add(createCalledValuePropagationPass());

    // Infer attributes on declarations, call sites, arguments, etc.
    if (AttributorRun & AttributorRunOption::MODULE)
      PM.add(createAttributorLegacyPass());
  }

  // Infer attributes about definitions. The readnone attribute in particular is
  // required for virtual constant propagation.
  PM.add(createPostOrderFunctionAttrsLegacyPass());
  PM.add(createReversePostOrderFunctionAttrsPass());

#if INTEL_CUSTOMIZATION
  // Simplify the graph before devirtualization
  if (OptLevel > 1) {
    PM.add(createInstSimplifyLegacyPass());
    PM.add(createCFGSimplificationPass());
  }
#endif // INTEL_CUSTOMIZATION

  // Split globals using inrange annotations on GEP indices. This can help
  // improve the quality of generated code when virtual constant propagation or
  // control flow integrity are enabled.
  PM.add(createGlobalSplitPass());

  // Apply whole-program devirtualization and virtual constant propagation.
  PM.add(createWholeProgramDevirtPass(ExportSummary, nullptr));

  // That's all we need at opt level 1.
  if (OptLevel == 1)
    return;

#if INTEL_CUSTOMIZATION
#if INTEL_INCLUDE_DTRANS
  if (EnableDTrans) {
    // This call adds the DTrans passes.
    addDTransLegacyPasses(PM);
  }
#endif // INTEL_INCLUDE_DTRANS
  PM.add(createDopeVectorConstPropLegacyPass());
#endif // INTEL_CUSTOMIZATION

  // Now that we internalized some globals, see if we can hack on them!
  PM.add(createGlobalOptimizerPass());
  // Promote any localized global vars.
  PM.add(createPromoteMemoryToRegisterPass());

  // Linking modules together can lead to duplicated global constants, only
  // keep one copy of each constant.
  PM.add(createConstantMergePass());

  // Remove unused arguments from functions.
  PM.add(createDeadArgEliminationPass());

#if INTEL_CUSTOMIZATION
#if INTEL_INCLUDE_DTRANS
  if (EnableDTrans) {
    addLateDTransLegacyPasses(PM);
    if (EnableIndirectCallConv)
      PM.add(createIndirectCallConvLegacyPass(false /* EnableAndersen */,
                                              true /* EnableDTrans */));
      // Indirect Call Conv
  }
#endif // INTEL_INCLUDE_DTRANS
#endif // INTEL_CUSTOMIZATION

  // Reduce the code after globalopt and ipsccp.  Both can open up significant
  // simplification opportunities, and both can propagate functions through
  // function pointers.  When this happens, we often have to resolve varargs
  // calls, etc, so let instcombine do this.
  if (OptLevel > 2)
    PM.add(createAggressiveInstCombinerPass());
  addInstructionCombiningPass(PM, !DTransEnabled);   // INTEL
  addExtensionsToPM(EP_Peephole, PM);

#if INTEL_CUSTOMIZATION

#if INTEL_INCLUDE_DTRANS
  if (EnableDTrans) {
    // Compute the aligment of the argument
    PM.add(createIntelArgumentAlignmentLegacyPass());
    // Recognize Functions that implement qsort
    PM.add(createQsortRecognizerLegacyPass());
    // Multiversion and mark for inlining functions for tiling
    PM.add(createTileMVInlMarkerLegacyPass());
  }

  bool EnableIntelPartialInlining = EnableIntelPI && EnableDTrans;
#else
  bool EnableIntelPartialInlining = false;
#endif // INTEL_INCLUDE_DTRANS

  // Partial inlining for simple functions
  if (EnableIntelPartialInlining)
    PM.add(createIntelPartialInlineLegacyPass());

  bool RunInliner = Inliner;
#if INTEL_CUSTOMIZATION
  if (RunInliner &&
      !(IntelInlineReportLevel & InlineReportOptions::CompositeReport))
    PM.add(createInlineReportSetupPass(getMDInlineReport()));
#endif // INTEL_CUSTOMIZATION
  if (RunInliner) {
    PM.add(createInlineListsPass()); // -[no]inline-list parsing
  }
  if (EnableAndersen) {
    PM.add(createAndersensAAWrapperPass()); // Andersen's IP alias analysis
  }
  if (EnableIndirectCallConv && EnableAndersen) {
    PM.add(createIndirectCallConvLegacyPass(true /* EnableAndersen */,
                                            false /* EnableDTrans */));
    // Indirect Call Conv
  }
  if (EnableInlineAggAnalysis) {
    PM.add(createAggInlinerLegacyPass()); // Aggressive Inline
  }
#endif // INTEL_CUSTOMIZATION

  // Inline small functions
  if (RunInliner) {
    PM.add(Inliner);
    Inliner = nullptr;
  }

  PM.add(createPruneEHPass());   // Remove dead EH info.

  // CSFDO instrumentation and use pass.
  addPGOInstrPasses(PM, /* IsCS */ true);

  // Infer attributes on declarations, call sites, arguments, etc. for an SCC.
  if (AttributorRun & AttributorRunOption::CGSCC)
    PM.add(createAttributorCGSCCLegacyPass());

  // Try to perform OpenMP specific optimizations. This is a (quick!) no-op if
  // there are no OpenMP runtime calls present in the module.
  if (OptLevel > 1)
    PM.add(createOpenMPOptCGSCCLegacyPass());

  // Optimize globals again if we ran the inliner.
  if (RunInliner) { // INTEL
#if INTEL_CUSTOMIZATION
#if INTEL_INCLUDE_DTRANS
    // The global optimizer pass can convert function calls to use
    // the 'fastcc' calling convention. The following pass enables more
    // functions to be converted to this calling convention. This can improve
    // performance by having arguments passed in registers, and enable more
    // cases where pointer parameters are changed to pass-by-value parameters.
    // We can remove the test for EnableDTrans if it is found to be useful
    // on other cases.
    if (EnableDTrans)
      PM.add(createIntelAdvancedFastCallWrapperPass());
#endif // INTEL_INCLUDE_DTRANS
#endif // INTEL_CUSTOMIZATION
    PM.add(createGlobalOptimizerPass());
  } // INTEL

#if INTEL_CUSTOMIZATION
  if (RunLTOPartialInlining)
    PM.add(createPartialInliningPass(true /*RunLTOPartialInlining*/,
#if INTEL_INCLUDE_DTRANS
                                     EnableDTrans /*EnableSpecialCases*/));
#else
                                     false /*EnableSpecialCases*/));
#endif // INTEL_INCLUDE_DTRANS

  if (EnableIPCloning || EnableCallTreeCloning) {
    if (EnableIPCloning)
      // Enable generic IPCloning after Inlining.
#if INTEL_INCLUDE_DTRANS
      PM.add(createIPCloningLegacyPass(true, EnableDTrans));
#else
      PM.add(createIPCloningLegacyPass(true, false));
#endif // INTEL_INCLUDE_DTRANS
    if (EnableCallTreeCloning)
      // Do function cloning along call trees
      PM.add(createCallTreeCloningPass());
    // Call IPCP to propagate constants
    PM.add(createIPSCCPPass());
  }
#endif // INTEL_CUSTOMIZATION
  PM.add(createGlobalDCEPass()); // Remove dead functions.

  // If we didn't decide to inline a function, check to see if we can
  // transform it to pass arguments by value instead of by reference.
  PM.add(createArgumentPromotionPass());

  // The IPO passes may leave cruft around.  Clean up after them.
  addInstructionCombiningPass(PM, !DTransEnabled);  // INTEL
  addExtensionsToPM(EP_Peephole, PM);
  PM.add(createJumpThreadingPass(/*FreezeSelectCond*/ true));

  // Break up allocas
  PM.add(createSROAPass());

#if INTEL_CUSTOMIZATION
  if (EnableIPArrayTranspose)
    PM.add(createIPArrayTransposeLegacyPass());

  if (EnableDeadArrayOpsElim)
    PM.add(createDeadArrayOpsEliminationLegacyPass());

  PM.add(createCorrelatedValuePropagationPass());

  if (EnableMultiVersioning) {
    PM.add(createMultiVersioningWrapperPass());
#if INTEL_INCLUDE_DTRANS
    // 21914: If we ran cloning+MV+Dtrans, it is likely we have duplicate
    // code regions that need to be cleaned up. Community disabled hoisting
    // recently, we therefore need to run it explictly.
    if (EnableDTrans)
      PM.add(createCFGSimplificationPass(SimplifyCFGOptions()
                                             .hoistCommonInsts(true)));
#endif // INTEL_INCLUDE_DTRANS
  }
#endif // INTEL_CUSTOMIZATION
  // LTO provides additional opportunities for tailcall elimination due to
  // link-time inlining, and visibility of nocapture attribute.
  if (OptLevel > 1)
    PM.add(createTailCallEliminationPass());

  // Infer attributes on declarations, call sites, arguments, etc.
  PM.add(createPostOrderFunctionAttrsLegacyPass()); // Add nocapture.
#if INTEL_CUSTOMIZATION
  // Propagate noalias attribute to function arguments.
  if (EnableArgNoAliasProp && OptLevel > 2)
    PM.add(createArgNoAliasPropPass());
#endif // INTEL_CUSTOMIZATION
  // Run a few AA driven optimizations here and now, to cleanup the code.
  PM.add(createGlobalsAAWrapperPass()); // IP alias analysis.

#if INTEL_CUSTOMIZATION
  if (EnableAndersen)
    PM.add(createAndersensAAWrapperPass());

#if INTEL_INCLUDE_DTRANS
  if (EnableDTrans)
    PM.add(createDTransFieldModRefAnalysisWrapperPass());
#endif // INTEL_INCLUDE_DTRANS
#endif // INTEL_CUSTOMIZATION

  PM.add(createLICMPass(LicmMssaOptCap, LicmMssaNoAccForPromotionCap));
  PM.add(NewGVN ? createNewGVNPass()
                : createGVNPass(DisableGVNLoadPRE)); // Remove redundancies.
  PM.add(createDopeVectorHoistWrapperPass());  // INTEL
  PM.add(createMemCpyOptPass());            // Remove dead memcpys.

  // Nuke dead stores.
  PM.add(createDeadStoreEliminationPass());
  PM.add(createMergedLoadStoreMotionPass()); // Merge ld/st in diamonds.

  // More loops are countable; try to optimize them.
  if (EnableLoopFlatten)
    PM.add(createLoopFlattenPass());
  PM.add(createIndVarSimplifyPass());
  PM.add(createLoopDeletionPass());
  if (EnableLoopInterchange)
    PM.add(createLoopInterchangePass());

  if (EnableConstraintElimination)
    PM.add(createConstraintEliminationPass());

#if INTEL_CUSTOMIZATION
  // HIR complete unroll pass replaces LLVM's simple loop unroll pass.
  if (!isLoopOptEnabled())
    PM.add(createSimpleLoopUnrollPass(OptLevel,
                                    DisableUnrollLoops, // Unroll small loops
                                    ForgetAllSCEVInLoopUnroll));
  addLoopOptAndAssociatedVPOPasses(PM, true);
#endif  // INTEL_CUSTOMIZATION
  PM.add(createLoopDistributePass());
#if INTEL_CUSTOMIZATION
  if (EnableLV)
    PM.add(createLoopVectorizePass(true, !LoopVectorize));
#endif  // INTEL_CUSTOMIZATION
  // The vectorizer may have significantly shortened a loop body; unroll again.
  PM.add(createLoopUnrollPass(OptLevel, DisableUnrollLoops,
                              ForgetAllSCEVInLoopUnroll));

#if INTEL_CUSTOMIZATION
#if INTEL_FEATURE_CSA
  PM.add(createCSALowerParallelIntrinsicsWrapperPass());
#endif  // INTEL_FEATURE_CSA
#endif  // INTEL_CUSTOMIZATION

  PM.add(createWarnMissedTransformationsPass());

  // Now that we've optimized loops (in particular loop induction variables),
  // we may have exposed more scalar opportunities. Run parts of the scalar
  // optimizer again at this point.
#if INTEL_CUSTOMIZATION
  // Initial cleanup
  addInstructionCombiningPass(PM, true /* EnableUpCasting */);
#endif // INTEL_CUSTOMIZATION
  PM.add(createCFGSimplificationPass(SimplifyCFGOptions() // if-convert
                                         .hoistCommonInsts(true)));
  PM.add(createSCCPPass()); // Propagate exposed constants
#if INTEL_CUSTOMIZATION
  // Clean up again
  addInstructionCombiningPass(PM, true /* EnableUpCasting */);
#endif // INTEL_CUSTOMIZATION
  PM.add(createBitTrackingDCEPass());

  // More scalar chains could be vectorized due to more alias information
  if (SLPVectorize) { // INTEL
    PM.add(createSLPVectorizerPass()); // Vectorize parallel scalar chains.
#if INTEL_CUSTOMIZATION
    AfterSLPVectorizer = true;
    if (EnableLoadCoalescing)
      PM.add(createLoadCoalescingPass());
    if (EnableSROAAfterSLP)
      // SLP creates opportunities for SROA.
      PM.add(createSROAPass());
#endif // INTEL_CUSTOMIZATION
  } // INTEL

  PM.add(createVectorCombinePass()); // Clean up partial vectorization.

  // After vectorization, assume intrinsics may tell us more about pointer
  // alignments.
  PM.add(createAlignmentFromAssumptionsPass());

#if INTEL_CUSTOMIZATION
  // Make unaligned nontemporal stores use a wrapper function instead of
  // scalarizing them.
  PM.add(createNontemporalStoreWrapperPass());
#endif // INTEL_CUSTOMIZATION

  // Cleanup and simplify the code after the scalar optimizations.
  addInstructionCombiningPass(PM, true /* EnableUpCasting */);  // INTEL
  addExtensionsToPM(EP_Peephole, PM);

  PM.add(createJumpThreadingPass(/*FreezeSelectCond*/ true));

#if INTEL_CUSTOMIZATION
  PM.add(createForcedCMOVGenerationPass()); // To help CMOV generation
#endif // INTEL_CUSTOMIZATION

#if INTEL_CUSTOMIZATION
  if (RunInliner)
    PM.add(createInlineReportEmitterPass(OptLevel, SizeLevel, false));
#endif // INTEL_CUSTOMIZATION
}

void PassManagerBuilder::addLateLTOOptimizationPasses(
    legacy::PassManagerBase &PM) {
  // See comment in the new PM for justification of scheduling splitting at
  // this stage (\ref buildLTODefaultPipeline).
  if (EnableHotColdSplit)
    PM.add(createHotColdSplittingPass());

  // Delete basic blocks, which optimization passes may have killed.
  PM.add(
      createCFGSimplificationPass(SimplifyCFGOptions().hoistCommonInsts(true)));

#if INTEL_CUSTOMIZATION
  // HIR complete unroll can expose opportunities for optimizing globals and
  // allocas.
  if (isLoopOptEnabled()) {
    PM.add(createGlobalOptimizerPass());
  }
#endif // INTEL_CUSTOMIZATION
  // Drop bodies of available externally objects to improve GlobalDCE.
  PM.add(createEliminateAvailableExternallyPass());

  // Now that we have optimized the program, discard unreachable functions.
  PM.add(createGlobalDCEPass());

  // FIXME: this is profitable (for compiler time) to do at -O0 too, but
  // currently it damages debug info.
  if (MergeFunctions)
    PM.add(createMergeFunctionsPass());
}

#if INTEL_COLLAB
void PassManagerBuilder::addVPOPasses(legacy::PassManagerBase &PM, bool RunVec,
                                      bool Simplify) const {
  if (RunVPOParopt) {
    if (Simplify) {
      // Inlining may introduce BasicBlocks without predecessors into an OpenMP
      // region. This breaks CodeExtractor when outlining the region because it
      // expects a single-entry-single-exit region. Calling CFG simplification
      // to remove unreachable BasicBlocks fixes this problem.
#if INTEL_CUSTOMIZATION
      // The inlining issue is documented in CMPLRLLVM-7516. It affects these
      // tests: ompo_kernelsCpp/aobenchan*,ribbon*,terrain*
#endif // INTEL_CUSTOMIZATION
      PM.add(createCFGSimplificationPass());
    }
    PM.add(createVPORestoreOperandsPass());
    PM.add(createVPOCFGRestructuringPass());
#if INTEL_CUSTOMIZATION
    PM.add(createVPOParoptOptimizeDataSharingPass());
    // No need to rerun VPO CFG restructuring, since
    // VPOParoptOptimizeDataSharing does not modify CFG,
    // and keeps the basic blocks with directive calls
    // consistent.
    if (OptLevel > 2 && EnableVPOParoptSharedPrivatization)
      // Shared privatization pass should be combined with the argument
      // promotion pass (to do a cleanup) which currently runs only at O3,
      // therefore it is limited to O3 as well.
      PM.add(createVPOParoptSharedPrivatizationPass());
#endif  // INTEL_CUSTOMIZATION
    PM.add(createVPOParoptPass(RunVPOParopt));
#if INTEL_CUSTOMIZATION
#if INTEL_FEATURE_CSA
    if (RunCSAGraphSplitter)
      PM.add(createCSAGraphSplitterPass());
#endif // INTEL_FEATURE_CSA
#endif // INTEL_CUSTOMIZATION
  }
#if INTEL_CUSTOMIZATION
  // If vectorizer was required to run then cleanup any remaining directives
  // that were not removed by vectorizer. This applies to all optimization
  // levels since this function is called with RunVec=true in both pass
  // pipelines i.e. -O0 and optlevel >= 1
  //
  // TODO: Issue a warning for any unprocessed directives. Change to
  // assetion failure as the feature matures.
  if (RunVPOParopt && (RunVec || EnableDeviceSimd)) {
    if (EnableDeviceSimd) {
      addFunctionSimplificationPasses(PM);

      // Run LLVM-IR VPlan vectorizer before loopopt to vectorize all explicit
      // SIMD loops
      addVPOPassesPreOrPostLoopOpt(PM, false /* IsPostLoopOptPass */);

      addLoopOptPasses(PM, false /*IsLTO*/);

      // Run LLVM-IR VPlan vectorizer after loopopt to vectorize all loops not
      // vectorized after createVPlanDriverHIRPass
      addVPOPassesPreOrPostLoopOpt(PM, true /* IsPostLoopOptPass */);
    }

    PM.add(createVPODirectiveCleanupPass());
  }

  // Paropt transformation pass may produce new AlwaysInline functions.
  // Force inlining for them, if paropt pass runs after the normal inliner.
  if (RunVPOParopt && RunVPOOpt == InvokeParoptAfterInliner) {
    // Run it even at -O0, because the only AlwaysInline functions
    // after paropt are the ones that it artificially created.
    // There is some interference with coroutines passes, which
    // insert some AlwaysInline functions early and expect them
    // to exist up to some other coroutine pass - this is rather
    // a problem of coroutine passes implementation that we may
    // inline those functions here. If it becomes a problem,
    // we will have to resolve that issue with coroutines.
    PM.add(createAlwaysInlinerLegacyPass());
    if (OptLevel > 0)
      // Run GlobalDCE to delete dead functions.
      PM.add(createGlobalDCEPass());
  }
#endif // INTEL_CUSTOMIZATION
}
#endif // INTEL_COLLAB

#if INTEL_CUSTOMIZATION // HIR passes

void PassManagerBuilder::addVPOPassesPreOrPostLoopOpt(
    legacy::PassManagerBase &PM, const bool IsPostLoopOptPass) const {

  if (!RunVPOOpt || !EnableVPlanDriver)
    return;
  if (!IsPostLoopOptPass && !RunPreLoopOptVPOPasses)
    return;
  if (IsPostLoopOptPass && !RunPostLoopOptVPOPasses)
    return;

  if (IsPostLoopOptPass)
    PM.add(createLoopSimplifyPass());

  PM.add(createLowerSwitchPass(true /*Only for SIMD loops*/));
  // Add LCSSA pass before VPlan driver
  PM.add(createLCSSAPass());
  PM.add(createVPOCFGRestructuringPass());
  // VPO CFG restructuring pass makes sure that the directives of #pragma omp
  // simd ordered are in a separate block. For this reason,
  // VPlanPragmaOmpOrderedSimdExtract pass should run after VPO CFG
  // Restructuring.
  PM.add(createVPlanPragmaOmpOrderedSimdExtractPass());
  // Code extractor might add new instructions in the entry block. If the entry
  // block has a directive, than we have to split the entry block. VPlan assumes
  // that the directives are in single-entry single-exit basic blocks.
  PM.add(createVPOCFGRestructuringPass());

  // Create OCL sincos from sin/cos and sincos
  PM.add(createMathLibraryFunctionsReplacementPass(false /*isOCL*/));

  PM.add(createVPlanDriverPass());

  // Split/translate scalar OCL and vector sincos
  PM.add(createMathLibraryFunctionsReplacementPass(false /*isOCL*/));

  // The region that is outlined by #pragma omp simd ordered was extracted by
  // VPlanPragmaOmpOrderedSimdExtarct pass. Now, we need to run the inliner in
  // order to put this region back at the code.
  PM.add(createAlwaysInlinerLegacyPass());
  PM.add(createBarrierNoopPass());

  // Clean up any SIMD directives left behind by VPlan vectorizer
  PM.add(createVPODirectiveCleanupPass());
}

bool PassManagerBuilder::isLoopOptEnabled() const {
  if (!DisableIntelProprietaryOpts &&
      ((RunLoopOpts != LoopOptMode::None) || RunLoopOptFrameworkOnly) &&
      (OptLevel >= 2) && !PerformThinLTO)
    return true;

  return false;
}

void PassManagerBuilder::addLoopOptCleanupPasses(
    legacy::PassManagerBase &PM) const {
  // This pass removes the old (unreachable) code which has been replaced by a
  // new one by HIR.
  PM.add(createCFGSimplificationPass());

  // Cleanup llvm.intel.subscript from code not touched by LoopOpts.
  PM.add(createLowerSubscriptIntrinsicLegacyPass());

  // This is mainly for optimizing away unnecessary alloca load/stores generated
  // by HIR.
  PM.add(createSROAPass());

  // Reassociation helps eliminate redundant computation after looopopt.
  // HIR uses SCEVExpander to generate code. The order of operands in SCEV is
  // not optimal for code generation so we need reassociation to expose
  // redundancies which are then eliminated by GVN/InstCombine.
  // Experimentation showed that Nary reassociate pass is more effective than
  // the regular reassociate pass.
  // This is only run at O3 and higher as it may be compile time expensive.
  if (OptLevel > 2)
    PM.add(createNaryReassociatePass());

  PM.add(createGVNPass(DisableGVNLoadPRE));
  // GVN can perform alloca store forwarding thereby removing alloca loads. This
  // can expose dead alloca stores which can be cleaned up by SROA.
  PM.add(createSROAPass());
  addInstructionCombiningPass(PM, !DTransEnabled);  // INTEL
  PM.add(createLoopCarriedCSEPass());
  PM.add(createDeadStoreEliminationPass());

  if (OptLevel > 2) {
    // Cleanup code with AddSub reassociation.
    PM.add(createAddSubReassociatePass());
  }
}

void PassManagerBuilder::addLoopOptPasses(legacy::PassManagerBase &PM,
                                          bool IsLTO) const {

  if (!isLoopOptEnabled())
    return;

  // Run additional cleanup passes that help to cleanup the code.
  if (IsLTO && RunLoopOpts == LoopOptMode::Full) {
    PM.add(createCFGSimplificationPass());
    PM.add(createAggressiveDCEPass());
  }

  // This pass "canonicalizes" loops and makes analysis easier.
  PM.add(createLoopSimplifyPass());

  // This lets us generate code for HIR regions independently without concern
  // for livouts from one reigon being livein to another region. It also
  // considerably simplifies handling of liveout values for multi-exit regions.
  PM.add(createLCSSAPass());

  if (PrintModuleBeforeLoopopt)
    PM.add(createPrintModulePass(dbgs(), ";Module Before HIR"));

  // Verify input LLVM IR before doing any HIR transformation.
  if (VerifyInput)
    PM.add(createVerifierPass());

  if (EnableVPlanDriverHIR) {
    PM.add(createVPOCFGRestructuringPass());
    PM.add(createVPlanPragmaOmpOrderedSimdExtractPass());
  }

  if (ConvertToSubs)
    PM.add(createConvertGEPToSubscriptIntrinsicLegacyPass());

  PM.add(createHIRSSADeconstructionLegacyPass());
  // This is expected to be the first pass in the HIR pipeline as it cleans up
  // unnecessary temps from the HIR and doesn't invalidate any analysis. It is
  // considered a part of the framework and therefore ran unconditionally.
  PM.add(createHIRTempCleanupPass());

  if (!RunLoopOptFrameworkOnly) {
    if (vpo::UseOmpRegionsInLoopoptFlag)
      PM.add(createHIRRecognizeParLoopPass());

    PM.add(createHIRPropagateCastedIVPass());

    if (OptLevel > 2) {
      if (RunLoopOpts == LoopOptMode::Full) {
        PM.add(createHIRLoopConcatenationPass());
        PM.add(createHIRPMSymbolicTripCountCompleteUnrollLegacyPass());
      }
      PM.add(createHIRArrayTransposePass());
    }

    if (RunLoopOpts == LoopOptMode::Full) {

      // TODO: refine cost model for individual transformations for code size.
      if (SizeLevel == 0) {
        // If VPO is disabled, we don't have to insert ParVec directives.
        if (RunVPOOpt)
          PM.add(createHIRParDirInsertPass());

        PM.add(createHIRConditionalTempSinkingPass());
        PM.add(createHIROptPredicatePass(OptLevel == 3, true));
        if (OptLevel > 2) {
          PM.add(createHIRLMMPass(true));
          PM.add(createHIRStoreResultIntoTempArrayPass());
        }
        PM.add(createHIRAosToSoaPass());
        PM.add(createHIRRuntimeDDPass());
        PM.add(createHIRMVForConstUBPass());
        if (OptLevel > 2 && IsLTO) {
          PM.add(createHIRRowWiseMVPass());
          PM.add(createHIRSumWindowReusePass());
        }
      }

      PM.add(createHIRSinkingForPerfectLoopnestPass());
      PM.add(createHIRNonZeroSinkingForPerfectLoopnestPass());
      PM.add(createHIRPragmaLoopBlockingPass());
      PM.add(createHIRLoopDistributionForLoopNestPass());
      if (OptLevel > 2 && IsLTO) {
        PM.add(createHIRCrossLoopArrayContractionLegacyPass());
      }
      PM.add(createHIRLoopInterchangePass());
      PM.add(createHIRGenerateMKLCallPass());
      if (OptLevel > 2 && IsLTO) {
        PM.add(createHIRInterLoopBlockingPass());
      }
      PM.add(createHIRLoopBlockingPass());
      PM.add(createHIRUndoSinkingForPerfectLoopnestPass());
      PM.add(createHIRDeadStoreEliminationPass());
      PM.add(createHIRLoopReversalPass());
      PM.add(createHIRIdentityMatrixIdiomRecognitionPass());
    }

    if (SizeLevel == 0) {
      PM.add(createHIRPreVecCompleteUnrollPass(OptLevel, DisableUnrollLoops));
    }

    if (RunLoopOpts == LoopOptMode::Full) {
      PM.add(createHIRConditionalLoadStoreMotionPass());
      if (SizeLevel == 0)
        PM.add(createHIRMemoryReductionSinkingPass());
      PM.add(createHIRLMMPass());
      PM.add(createHIRDeadStoreEliminationPass());
    }

    PM.add(createHIRLastValueComputationPass());

    if (RunLoopOpts == LoopOptMode::Full) {
      PM.add(createHIRLoopRerollPass());

      if (SizeLevel == 0) {
        PM.add(createHIRLoopDistributionForMemRecPass());
      }

      PM.add(createHIRLoopRematerializePass());
      PM.add(createHIRMultiExitLoopRerollPass());
      PM.add(createHIRLoopCollapsePass());
      PM.add(createHIRIdiomRecognitionPass());
      PM.add(createHIRLoopFusionPass());
    }

    if (SizeLevel == 0) {
      if (RunLoopOpts == LoopOptMode::Full) {
        PM.add(createHIRUnrollAndJamPass(DisableUnrollLoops));
        PM.add(createHIRMVForVariableStridePass());
        PM.add(createHIROptVarPredicatePass());
        PM.add(createHIROptPredicatePass(OptLevel == 3, false));
      }
      if (RunVPOOpt) {
        PM.add(createHIRVecDirInsertPass(OptLevel == 3));
        if (EnableVPlanDriverHIR) {
          // Enable VPlan HIR Vectorizer
          PM.add(createVPlanDriverHIRPass());
        }
      }
      PM.add(createHIRPostVecCompleteUnrollPass(OptLevel, DisableUnrollLoops));
      PM.add(createHIRGeneralUnrollPass(DisableUnrollLoops));
    }

    if (RunLoopOpts == LoopOptMode::Full) {
      PM.add(createHIRScalarReplArrayPass());
      if (OptLevel > 2) {
        PM.add(createHIRNontemporalMarkingPass());
        PM.add(createHIRPrefetchingPass());
      }
    }
  }

  if (IntelOptReportEmitter == OptReportOptions::HIR)
    PM.add(createHIROptReportEmitterWrapperPass());

  PM.add(createHIRCodeGenWrapperPass());

  addLoopOptCleanupPasses(PM);

  if (EnableVPlanDriverHIR) {
    PM.add(createAlwaysInlinerLegacyPass());
    PM.add(createBarrierNoopPass());
  }
}

void PassManagerBuilder::addLoopOptAndAssociatedVPOPasses(
    legacy::PassManagerBase &PM, bool IsLTO) const {
  // Do not run loop optimization passes, if proprietary optimizations
  // are disabled. There are some mandatory clean-up actions that still need
  // to be performed.
  if (DisableIntelProprietaryOpts) {
    // CMPLRLLVM-25935: clean-up VPO directives for targets with
    //                  LLVM IR emission enabled (hence, with proprietary
    //                  optimizations disabled).
    PM.add(createVPODirectiveCleanupPass());
    return;
  }

  if (RunVPOOpt && RunVecClone) {
    PM.add(createVecClonePass());
    // VecClonePass can generate redundant geps/loads for vector parameters when
    // accessing elem[i] within the inserted simd loop. This makes DD testing
    // harder, so run CSE here to do some clean-up before HIR construction.
    PM.add(createEarlyCSEPass());
  }

  // Run LLVM-IR VPlan vectorizer before loopopt to vectorize all explicit
  // SIMD loops
  addVPOPassesPreOrPostLoopOpt(PM, false /* IsPostLoopOptPass */);

  addLoopOptPasses(PM, IsLTO);

  // Run LLVM-IR VPlan vectorizer after loopopt to vectorize all loops not
  // vectorized after createVPlanDriverHIRPass
  addVPOPassesPreOrPostLoopOpt(PM, true /* IsPostLoopOptPass */);

  // Process directives inserted by LoopOpt Autopar.
  // Call with RunVec==true (2nd argument) to cleanup any vec directives
  // that loopopt and vectorizers might have missed.
  if (RunVPOOpt)
    addVPOPasses(PM, true);

  if (IntelOptReportEmitter == OptReportOptions::IR)
    PM.add(createLoopOptReportEmitterLegacyPass());
}

#endif // INTEL_CUSTOMIZATION

void PassManagerBuilder::populateThinLTOPassManager(
    legacy::PassManagerBase &PM) {
  PerformThinLTO = true;
  if (LibraryInfo)
    PM.add(new TargetLibraryInfoWrapperPass(*LibraryInfo));

  if (VerifyInput)
    PM.add(createVerifierPass());

  if (ImportSummary) {
    // This pass imports type identifier resolutions for whole-program
    // devirtualization and CFI. It must run early because other passes may
    // disturb the specific instruction patterns that these passes look for,
    // creating dependencies on resolutions that may not appear in the summary.
    //
    // For example, GVN may transform the pattern assume(type.test) appearing in
    // two basic blocks into assume(phi(type.test, type.test)), which would
    // transform a dependency on a WPD resolution into a dependency on a type
    // identifier resolution for CFI.
    //
    // Also, WPD has access to more precise information than ICP and can
    // devirtualize more effectively, so it should operate on the IR first.
    PM.add(createWholeProgramDevirtPass(nullptr, ImportSummary));
    PM.add(createLowerTypeTestsPass(nullptr, ImportSummary));
  }

  populateModulePassManager(PM);

  if (VerifyOutput)
    PM.add(createVerifierPass());
  PerformThinLTO = false;
}

void PassManagerBuilder::populateLTOPassManager(legacy::PassManagerBase &PM) {
  if (LibraryInfo)
    PM.add(new TargetLibraryInfoWrapperPass(*LibraryInfo));

  if (VerifyInput)
    PM.add(createVerifierPass());

  addExtensionsToPM(EP_FullLinkTimeOptimizationEarly, PM);

  if (OptLevel != 0)
    addLTOOptimizationPasses(PM);
  else {
    // The whole-program-devirt pass needs to run at -O0 because only it knows
    // about the llvm.type.checked.load intrinsic: it needs to both lower the
    // intrinsic itself and handle it in the summary.
    PM.add(createWholeProgramDevirtPass(ExportSummary, nullptr));
  }

  // Create a function that performs CFI checks for cross-DSO calls with targets
  // in the current module.
  PM.add(createCrossDSOCFIPass());

  // Lower type metadata and the type.test intrinsic. This pass supports Clang's
  // control flow integrity mechanisms (-fsanitize=cfi*) and needs to run at
  // link time if CFI is enabled. The pass does nothing if CFI is disabled.
  PM.add(createLowerTypeTestsPass(ExportSummary, nullptr));
  // Run a second time to clean up any type tests left behind by WPD for use
  // in ICP (which is performed earlier than this in the regular LTO pipeline).
  PM.add(createLowerTypeTestsPass(nullptr, nullptr, true));

  if (OptLevel != 0)
    addLateLTOOptimizationPasses(PM);

  addExtensionsToPM(EP_FullLinkTimeOptimizationLast, PM);

  PM.add(createAnnotationRemarksLegacyPass());

  if (VerifyOutput)
    PM.add(createVerifierPass());
}

LLVMPassManagerBuilderRef LLVMPassManagerBuilderCreate() {
  PassManagerBuilder *PMB = new PassManagerBuilder();
  return wrap(PMB);
}

void LLVMPassManagerBuilderDispose(LLVMPassManagerBuilderRef PMB) {
  PassManagerBuilder *Builder = unwrap(PMB);
  delete Builder;
}

void
LLVMPassManagerBuilderSetOptLevel(LLVMPassManagerBuilderRef PMB,
                                  unsigned OptLevel) {
  PassManagerBuilder *Builder = unwrap(PMB);
  Builder->OptLevel = OptLevel;
}

void
LLVMPassManagerBuilderSetSizeLevel(LLVMPassManagerBuilderRef PMB,
                                   unsigned SizeLevel) {
  PassManagerBuilder *Builder = unwrap(PMB);
  Builder->SizeLevel = SizeLevel;
}

void
LLVMPassManagerBuilderSetDisableUnitAtATime(LLVMPassManagerBuilderRef PMB,
                                            LLVMBool Value) {
  // NOTE: The DisableUnitAtATime switch has been removed.
}

void
LLVMPassManagerBuilderSetDisableUnrollLoops(LLVMPassManagerBuilderRef PMB,
                                            LLVMBool Value) {
  PassManagerBuilder *Builder = unwrap(PMB);
  Builder->DisableUnrollLoops = Value;
}

void
LLVMPassManagerBuilderSetDisableSimplifyLibCalls(LLVMPassManagerBuilderRef PMB,
                                                 LLVMBool Value) {
  // NOTE: The simplify-libcalls pass has been removed.
}

void
LLVMPassManagerBuilderUseInlinerWithThreshold(LLVMPassManagerBuilderRef PMB,
                                              unsigned Threshold) {
  PassManagerBuilder *Builder = unwrap(PMB);
  Builder->Inliner = createFunctionInliningPass(Threshold);
}

void
LLVMPassManagerBuilderPopulateFunctionPassManager(LLVMPassManagerBuilderRef PMB,
                                                  LLVMPassManagerRef PM) {
  PassManagerBuilder *Builder = unwrap(PMB);
  legacy::FunctionPassManager *FPM = unwrap<legacy::FunctionPassManager>(PM);
  Builder->populateFunctionPassManager(*FPM);
}

void
LLVMPassManagerBuilderPopulateModulePassManager(LLVMPassManagerBuilderRef PMB,
                                                LLVMPassManagerRef PM) {
  PassManagerBuilder *Builder = unwrap(PMB);
  legacy::PassManagerBase *MPM = unwrap(PM);
  Builder->populateModulePassManager(*MPM);
}

void LLVMPassManagerBuilderPopulateLTOPassManager(LLVMPassManagerBuilderRef PMB,
                                                  LLVMPassManagerRef PM,
                                                  LLVMBool Internalize,
                                                  LLVMBool RunInliner) {
  PassManagerBuilder *Builder = unwrap(PMB);
  legacy::PassManagerBase *LPM = unwrap(PM);

  // A small backwards compatibility hack. populateLTOPassManager used to take
  // an RunInliner option.
  if (RunInliner && !Builder->Inliner)
    Builder->Inliner = createFunctionInliningPass();

  Builder->populateLTOPassManager(*LPM);
}<|MERGE_RESOLUTION|>--- conflicted
+++ resolved
@@ -1284,7 +1284,6 @@
       MPM.add(createDPCPPKernelVecClonePass());
     }
 
-<<<<<<< HEAD
     // In LTO mode, loopopt needs to run in link phase along with community
     // vectorizer and unroll after it until they are phased out.
     if (!PrepareForLTO || !isLoopOptEnabled()) {
@@ -1318,24 +1317,6 @@
 #if INTEL_CUSTOMIZATION
       if (EnableLV)
         MPM.add(createLoopVectorizePass(!LoopsInterleaved, !LoopVectorize));
-=======
-  // Cleanup after loop vectorization, etc. Simplification passes like CVP and
-  // GVN, loop transforms, and others have already run, so it's now better to
-  // convert to more optimized IR using more aggressive simplify CFG options.
-  // The extra sinking transform can create larger basic blocks, so do this
-  // before SLP vectorization.
-  MPM.add(createCFGSimplificationPass(SimplifyCFGOptions()
-                                          .forwardSwitchCondToPhi(true)
-                                          .convertSwitchToLookupTable(true)
-                                          .needCanonicalLoops(false)
-                                          .hoistCommonInsts(true)
-                                          .sinkCommonInsts(true)));
-
-  if (SLPVectorize) {
-    MPM.add(createSLPVectorizerPass()); // Vectorize parallel scalar chains.
-    if (OptLevel > 1 && ExtraVectorizerPasses) {
-      MPM.add(createEarlyCSEPass());
->>>>>>> ed9df5bd
     }
 #endif // INTEL_CUSTOMIZATION
 
@@ -1377,8 +1358,6 @@
       // better to convert to more optimized IR using more aggressive simplify
       // CFG options. The extra sinking transform can create larger basic
       // blocks, so do this before SLP vectorization.
-      // FIXME: study whether hoisting and/or sinking of common instructions should
-      // be delayed until after SLP vectorizer.
       MPM.add(createCFGSimplificationPass(SimplifyCFGOptions()
                                               .forwardSwitchCondToPhi(true)
                                               .convertSwitchToLookupTable(true)
