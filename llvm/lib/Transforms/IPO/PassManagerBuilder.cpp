--- conflicted
+++ resolved
@@ -145,16 +145,14 @@
 // Andersen AliasAnalysis
 static cl::opt<bool> EnableAndersen("enable-andersen", cl::init(true),
     cl::Hidden, cl::desc("Enable Andersen's Alias Analysis"));
-<<<<<<< HEAD
+
+// Indirect call Conv
+static cl::opt<bool> EnableIndirectCallConv("enable-ind-call-conv",
+    cl::init(false), cl::Hidden, cl::desc("Enable Indirect Call Conv"));
 
 static cl::opt<bool> RunMapIntrinToIml("enable-iml-trans",
   cl::init(false), cl::Hidden,
   cl::desc("Map vectorized math intrinsic calls to svml/libm."));
-=======
-// Indirect call Conv
-static cl::opt<bool> EnableIndirectCallConv("enable-ind-call-conv",
-    cl::init(false), cl::Hidden, cl::desc("Enable Indirect Call Conv"));
->>>>>>> 0a9a2ca2
 #endif // INTEL_CUSTOMIZATION
 
 static cl::opt<bool> EnableNonLTOGlobalsModRef(
